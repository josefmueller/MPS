<?xml version="1.0" encoding="UTF-8"?>
<model ref="r:e2c8c94a-404b-4b97-a3a4-c76946bd1913(jetbrains.mps.ide.modelchecker.actions)">
  <persistence version="9" />
  <languages>
    <use id="443f4c36-fcf5-4eb6-9500-8d06ed259e3e" name="jetbrains.mps.baseLanguage.classifiers" version="0" />
    <use id="fd392034-7849-419d-9071-12563d152375" name="jetbrains.mps.baseLanguage.closures" version="0" />
    <use id="83888646-71ce-4f1c-9c53-c54016f6ad4f" name="jetbrains.mps.baseLanguage.collections" version="0" />
    <use id="28f9e497-3b42-4291-aeba-0a1039153ab1" name="jetbrains.mps.lang.plugin" version="0" />
    <use id="ef7bf5ac-d06c-4342-b11d-e42104eb9343" name="jetbrains.mps.lang.plugin.standalone" version="0" />
    <use id="982eb8df-2c96-4bd7-9963-11712ea622e5" name="jetbrains.mps.lang.resources" version="0" />
    <use id="7866978e-a0f0-4cc7-81bc-4d213d9375e1" name="jetbrains.mps.lang.smodel" version="2" />
    <use id="f3061a53-9226-4cc5-a443-f952ceaf5816" name="jetbrains.mps.baseLanguage" version="4" />
    <use id="f159adf4-3c93-40f9-9c5a-1f245a8697af" name="jetbrains.mps.lang.aspect" version="0" />
    <use id="69b8a993-9b87-4d96-bf0c-3559f4bb0c63" name="jetbrains.mps.lang.slanguage" version="0" />
  </languages>
  <imports>
    <import index="tpcn" ref="r:00000000-0000-4000-0000-011c8959028b(jetbrains.mps.lang.structure.behavior)" />
    <import index="tpce" ref="r:00000000-0000-4000-0000-011c89590292(jetbrains.mps.lang.structure.structure)" />
    <import index="tpcu" ref="r:00000000-0000-4000-0000-011c89590282(jetbrains.mps.lang.core.behavior)" />
    <import index="wyt6" ref="6354ebe7-c22a-4a0f-ac54-50b52ab9b065/java:java.lang(JDK/)" />
    <import index="33ny" ref="6354ebe7-c22a-4a0f-ac54-50b52ab9b065/java:java.util(JDK/)" />
    <import index="guwi" ref="6354ebe7-c22a-4a0f-ac54-50b52ab9b065/java:java.io(JDK/)" />
    <import index="tpee" ref="r:00000000-0000-4000-0000-011c895902ca(jetbrains.mps.baseLanguage.structure)" />
    <import index="tpf8" ref="r:00000000-0000-4000-0000-011c895902e8(jetbrains.mps.lang.generator.structure)" />
    <import index="5ijk" ref="r:f77c2bf1-6f5c-4cb2-b314-a84dd502542e(jetbrains.mps.resolve)" />
    <import index="tpck" ref="r:00000000-0000-4000-0000-011c89590288(jetbrains.mps.lang.core.structure)" />
    <import index="unno" ref="r:61e3d524-8c49-4491-b5e3-f6d6e9364527(jetbrains.mps.util)" />
    <import index="z1c3" ref="6ed54515-acc8-4d1e-a16c-9fd6cfe951ea/java:jetbrains.mps.project(MPS.Core/)" />
    <import index="jkny" ref="498d89d2-c2e9-11e2-ad49-6cf049e62fe5/java:com.intellij.openapi.wm(MPS.IDEA/)" />
    <import index="qkt" ref="498d89d2-c2e9-11e2-ad49-6cf049e62fe5/java:com.intellij.openapi.actionSystem(MPS.IDEA/)" />
    <import index="qq03" ref="742f6602-5a2f-4313-aa6e-ae1cd4ffdc61/java:jetbrains.mps.ide.actions(MPS.Platform/)" />
    <import index="71xd" ref="742f6602-5a2f-4313-aa6e-ae1cd4ffdc61/java:jetbrains.mps.ide.tools(MPS.Platform/)" />
    <import index="w1kc" ref="6ed54515-acc8-4d1e-a16c-9fd6cfe951ea/java:jetbrains.mps.smodel(MPS.Core/)" />
    <import index="z1c4" ref="742f6602-5a2f-4313-aa6e-ae1cd4ffdc61/java:jetbrains.mps.project(MPS.Platform/)" />
    <import index="18ew" ref="6ed54515-acc8-4d1e-a16c-9fd6cfe951ea/java:jetbrains.mps.util(MPS.Core/)" />
    <import index="w0gx" ref="6ed54515-acc8-4d1e-a16c-9fd6cfe951ea/java:jetbrains.mps.project.structure.modules(MPS.Core/)" />
    <import index="3ju5" ref="6ed54515-acc8-4d1e-a16c-9fd6cfe951ea/java:jetbrains.mps.vfs(MPS.Core/)" />
    <import index="lui2" ref="8865b7a8-5271-43d3-884c-6fd1d9cfdd34/java:org.jetbrains.mps.openapi.module(MPS.OpenAPI/)" />
    <import index="mhbf" ref="8865b7a8-5271-43d3-884c-6fd1d9cfdd34/java:org.jetbrains.mps.openapi.model(MPS.OpenAPI/)" />
    <import index="ends" ref="6ed54515-acc8-4d1e-a16c-9fd6cfe951ea/java:jetbrains.mps.extapi.persistence(MPS.Core/)" />
    <import index="dush" ref="8865b7a8-5271-43d3-884c-6fd1d9cfdd34/java:org.jetbrains.mps.openapi.persistence(MPS.OpenAPI/)" />
    <import index="mhfm" ref="3f233e7f-b8a6-46d2-a57f-795d56775243/java:org.jetbrains.annotations(Annotations/)" />
    <import index="l7us" ref="742f6602-5a2f-4313-aa6e-ae1cd4ffdc61/java:jetbrains.mps.icons(MPS.Platform/)" />
    <import index="c17a" ref="8865b7a8-5271-43d3-884c-6fd1d9cfdd34/java:org.jetbrains.mps.openapi.language(MPS.OpenAPI/)" />
    <import index="yyf4" ref="8865b7a8-5271-43d3-884c-6fd1d9cfdd34/java:org.jetbrains.mps.openapi.util(MPS.OpenAPI/)" />
    <import index="kxvg" ref="742f6602-5a2f-4313-aa6e-ae1cd4ffdc61/java:jetbrains.mps.ide.ui.tree.module(MPS.Platform/)" />
    <import index="phxh" ref="r:5754bb7d-f802-4a0f-bd3d-0764f0d71413(jetbrains.mps.ide.modelchecker.platform.actions)" />
    <import index="g4jo" ref="r:d98d04fb-4a60-4106-81cf-6cb40b67de4d(jetbrains.mps.ide.findusages.model)" />
    <import index="ap4t" ref="6ed54515-acc8-4d1e-a16c-9fd6cfe951ea/java:jetbrains.mps.generator(MPS.Core/)" />
<<<<<<< HEAD
    <import index="vndm" ref="6ed54515-acc8-4d1e-a16c-9fd6cfe951ea/java:jetbrains.mps.smodel.language(MPS.Core/)" />
    <import index="ze1i" ref="6ed54515-acc8-4d1e-a16c-9fd6cfe951ea/java:jetbrains.mps.smodel.runtime(MPS.Core/)" />
    <import index="vxxo" ref="6ed54515-acc8-4d1e-a16c-9fd6cfe951ea/java:jetbrains.mps.smodel.adapter.structure.concept(MPS.Core/)" />
=======
    <import index="bgxn" ref="r:01d327ba-040c-402c-a2b6-8832116588df(jetbrains.mps.lang.plugin.plugin)" />
    <import index="tpcc" ref="r:00000000-0000-4000-0000-011c89590290(jetbrains.mps.lang.structure.plugin)" />
    <import index="xg48" ref="r:7be9d1d9-acb4-4fe3-8096-96178feee8f5(jetbrains.mps.lang.findUsages.plugin)" />
    <import index="6sb4" ref="r:c11a4a93-6ff1-406e-b7f8-f5bafc5a1697(jetbrains.mps.lang.refactoring.plugin)" />
    <import index="8okf" ref="r:dbde341a-c09d-4dfc-8b0a-5ed08f460369(jetbrains.mps.lang.intentions.plugin)" />
    <import index="che4" ref="r:e5186c75-12ba-46bf-934f-f0e026ef8c26(jetbrains.mps.lang.migration.plugin)" />
    <import index="h8lr" ref="r:60e7ad77-a9db-453a-a2df-fed6c145c654(jetbrains.mps.lang.textGen.plugin)" />
    <import index="n1pe" ref="r:db7af0ad-3d1a-4f64-a9bf-f3dc73570877(jetbrains.mps.lang.script.plugin)" />
    <import index="hgrf" ref="r:01b252f4-57dd-45b0-b193-1c0cf81e6653(jetbrains.mps.lang.dataFlow.plugin)" />
    <import index="f7uj" ref="r:8ffb9fde-829b-4ee3-ade6-f4eee43e66a8(jetbrains.mps.lang.typesystem.plugin)" />
    <import index="9anm" ref="r:6f374023-1b4e-4a80-8bf6-2cc3148faa52(jetbrains.mps.lang.editor.plugin)" />
    <import index="mg3u" ref="r:0799ed23-f21a-4dba-ac61-5b80d66bec13(jetbrains.mps.lang.behavior.plugin)" />
    <import index="sla8" ref="r:e9b03271-b52a-47ee-a82c-3d061109bb59(jetbrains.mps.lang.actions.plugin)" />
    <import index="beg" ref="r:09811e4e-aa47-4ea2-ad3d-57b7b9ffc7e3(jetbrains.mps.lang.constraints.plugin)" />
    <import index="rliy" ref="r:00a69138-8767-4011-a710-463511eae7a6(jetbrains.mps.lang.test.plugin)" />
>>>>>>> d968de6b
    <import index="tprs" ref="r:00000000-0000-4000-0000-011c895904a4(jetbrains.mps.ide.actions)" implicit="true" />
  </imports>
  <registry>
    <language id="982eb8df-2c96-4bd7-9963-11712ea622e5" name="jetbrains.mps.lang.resources">
      <concept id="8974276187400029883" name="jetbrains.mps.lang.resources.structure.IconResource" flags="ng" index="1QGGSu">
        <child id="6976585500156684809" name="iconExpression" index="3xaMm5" />
      </concept>
    </language>
    <language id="28f9e497-3b42-4291-aeba-0a1039153ab1" name="jetbrains.mps.lang.plugin">
      <concept id="5023285075122009364" name="jetbrains.mps.lang.plugin.structure.IdeaInitializerDescriptor" flags="ng" index="9BnSX">
        <property id="5023285075122009369" name="version" index="9BnSK" />
        <property id="5023285075122009368" name="descripttion" index="9BnSL" />
        <property id="5023285075122009371" name="vendor" index="9BnSM" />
        <property id="5023285075122009373" name="ideaVersion" index="9BnSO" />
        <property id="5023285075122009372" name="vendorUrl" index="9BnSP" />
        <property id="5023285075122009366" name="id" index="9BnSZ" />
        <property id="4167053799973858143" name="vendorLogo" index="1qHB85" />
        <property id="1573568368168371217" name="handleErrors" index="3FCvg6" />
      </concept>
      <concept id="1207145163717" name="jetbrains.mps.lang.plugin.structure.ElementListContents" flags="ng" index="ftmFs">
        <child id="1207145201301" name="reference" index="ftvYc" />
      </concept>
      <concept id="394857668357342104" name="jetbrains.mps.lang.plugin.structure.EverywhereActionPlace" flags="ng" index="mfpdH" />
      <concept id="1207318242772" name="jetbrains.mps.lang.plugin.structure.KeyMapKeystroke" flags="ng" index="pLAjd">
        <property id="1207318242773" name="modifiers" index="pLAjc" />
        <property id="1207318242774" name="keycode" index="pLAjf" />
      </concept>
      <concept id="1203071646776" name="jetbrains.mps.lang.plugin.structure.ActionDeclaration" flags="ng" index="sE7Ow">
        <property id="1211298967294" name="outsideCommandExecution" index="72QZ$" />
        <property id="1207149998849" name="isAlwaysVisible" index="fJN8o" />
        <property id="1205250923097" name="caption" index="2uzpH1" />
        <property id="997079742910640235" name="fillActionContext" index="1teQrl" />
        <property id="1213273179528" name="description" index="1WHSii" />
        <child id="394857668356997869" name="places" index="med8o" />
        <child id="1203083196627" name="updateBlock" index="tmbBb" />
        <child id="1203083461638" name="executeFunction" index="tncku" />
        <child id="1205851242421" name="methodDeclaration" index="32lrUH" />
        <child id="1217413222820" name="parameter" index="1NuT2Z" />
        <child id="8976425910813834639" name="icon" index="3Uehp1" />
      </concept>
      <concept id="1203082695294" name="jetbrains.mps.lang.plugin.structure.DoUpdateBlock" flags="in" index="tkhdA" />
      <concept id="1203082903663" name="jetbrains.mps.lang.plugin.structure.ConceptFunctionParameter_AnActionEvent" flags="nn" index="tl45R" />
      <concept id="1203083511112" name="jetbrains.mps.lang.plugin.structure.ExecuteBlock" flags="in" index="tnohg" />
      <concept id="1203087890642" name="jetbrains.mps.lang.plugin.structure.ActionGroupDeclaration" flags="ng" index="tC5Ba">
        <property id="1205160838084" name="isInternal" index="2pbKbs" />
        <child id="1204991552650" name="modifier" index="2f5YQi" />
        <child id="1207145245948" name="contents" index="ftER_" />
      </concept>
      <concept id="1203088046679" name="jetbrains.mps.lang.plugin.structure.ActionInstance" flags="ng" index="tCFHf">
        <reference id="1203088061055" name="action" index="tCJdB" />
      </concept>
      <concept id="1203092361741" name="jetbrains.mps.lang.plugin.structure.ModificationStatement" flags="lg" index="tT9cl">
        <reference id="1204992316090" name="point" index="2f8Tey" />
        <reference id="1203092736097" name="modifiedGroup" index="tU$_T" />
      </concept>
      <concept id="1205681243813" name="jetbrains.mps.lang.plugin.structure.IsApplicableBlock" flags="in" index="2ScWuX" />
      <concept id="1562714432501166198" name="jetbrains.mps.lang.plugin.structure.SimpleShortcutChange" flags="lg" index="Zd509">
        <child id="1562714432501166206" name="keystroke" index="Zd501" />
      </concept>
      <concept id="1562714432501166197" name="jetbrains.mps.lang.plugin.structure.KeymapChangesDeclaration" flags="ng" index="Zd50a">
        <child id="1562714432501166199" name="shortcutChange" index="Zd508" />
      </concept>
      <concept id="6193305307616715384" name="jetbrains.mps.lang.plugin.structure.ShortcutChange" flags="lg" index="1bYyw_">
        <reference id="6193305307616734326" name="action" index="1bYAoF" />
      </concept>
      <concept id="5538333046911348654" name="jetbrains.mps.lang.plugin.structure.RequiredCondition" flags="ng" index="1oajcY" />
      <concept id="1217252042208" name="jetbrains.mps.lang.plugin.structure.ActionDataParameterDeclaration" flags="ng" index="1DS2jV">
        <reference id="1217252646389" name="key" index="1DUlNI" />
      </concept>
      <concept id="1217252428768" name="jetbrains.mps.lang.plugin.structure.ActionDataParameterReferenceOperation" flags="nn" index="1DTwFV" />
      <concept id="1217413147516" name="jetbrains.mps.lang.plugin.structure.ActionParameter" flags="ng" index="1NuADB">
        <child id="5538333046911298738" name="condition" index="1oa70y" />
      </concept>
    </language>
    <language id="ef7bf5ac-d06c-4342-b11d-e42104eb9343" name="jetbrains.mps.lang.plugin.standalone">
      <concept id="7520713872864775836" name="jetbrains.mps.lang.plugin.standalone.structure.StandalonePluginDescriptor" flags="ng" index="2DaZZR" />
    </language>
    <language id="f3061a53-9226-4cc5-a443-f952ceaf5816" name="jetbrains.mps.baseLanguage">
      <concept id="1080223426719" name="jetbrains.mps.baseLanguage.structure.OrExpression" flags="nn" index="22lmx$" />
      <concept id="1082485599095" name="jetbrains.mps.baseLanguage.structure.BlockStatement" flags="nn" index="9aQIb">
        <child id="1082485599096" name="statements" index="9aQI4" />
      </concept>
      <concept id="1215693861676" name="jetbrains.mps.baseLanguage.structure.BaseAssignmentExpression" flags="nn" index="d038R">
        <child id="1068498886297" name="rValue" index="37vLTx" />
        <child id="1068498886295" name="lValue" index="37vLTJ" />
      </concept>
      <concept id="4836112446988635817" name="jetbrains.mps.baseLanguage.structure.UndefinedType" flags="in" index="2jxLKc" />
      <concept id="1202948039474" name="jetbrains.mps.baseLanguage.structure.InstanceMethodCallOperation" flags="nn" index="liA8E" />
      <concept id="1465982738277781862" name="jetbrains.mps.baseLanguage.structure.PlaceholderMember" flags="ng" index="2tJIrI" />
      <concept id="1076505808687" name="jetbrains.mps.baseLanguage.structure.WhileStatement" flags="nn" index="2$JKZl">
        <child id="1076505808688" name="condition" index="2$JKZa" />
      </concept>
      <concept id="1239714755177" name="jetbrains.mps.baseLanguage.structure.AbstractUnaryNumberOperation" flags="nn" index="2$Kvd9">
        <child id="1239714902950" name="expression" index="2$L3a6" />
      </concept>
      <concept id="1188207840427" name="jetbrains.mps.baseLanguage.structure.AnnotationInstance" flags="nn" index="2AHcQZ">
        <reference id="1188208074048" name="annotation" index="2AI5Lk" />
      </concept>
      <concept id="1188208481402" name="jetbrains.mps.baseLanguage.structure.HasAnnotation" flags="ng" index="2AJDlI">
        <child id="1188208488637" name="annotation" index="2AJF6D" />
      </concept>
      <concept id="1224848483129" name="jetbrains.mps.baseLanguage.structure.IBLDeprecatable" flags="ng" index="IEa8$">
        <property id="1224848525476" name="isDeprecated" index="IEkAT" />
      </concept>
      <concept id="1154032098014" name="jetbrains.mps.baseLanguage.structure.AbstractLoopStatement" flags="nn" index="2LF5Ji">
        <child id="1154032183016" name="body" index="2LFqv$" />
      </concept>
      <concept id="1197027756228" name="jetbrains.mps.baseLanguage.structure.DotExpression" flags="nn" index="2OqwBi">
        <child id="1197027771414" name="operand" index="2Oq$k0" />
        <child id="1197027833540" name="operation" index="2OqNvi" />
      </concept>
      <concept id="1197029447546" name="jetbrains.mps.baseLanguage.structure.FieldReferenceOperation" flags="nn" index="2OwXpG">
        <reference id="1197029500499" name="fieldDeclaration" index="2Oxat5" />
      </concept>
      <concept id="1083260308424" name="jetbrains.mps.baseLanguage.structure.EnumConstantReference" flags="nn" index="Rm8GO">
        <reference id="1083260308426" name="enumConstantDeclaration" index="Rm8GQ" />
        <reference id="1144432896254" name="enumClass" index="1Px2BO" />
      </concept>
      <concept id="1145552977093" name="jetbrains.mps.baseLanguage.structure.GenericNewExpression" flags="nn" index="2ShNRf">
        <child id="1145553007750" name="creator" index="2ShVmc" />
      </concept>
      <concept id="1137021947720" name="jetbrains.mps.baseLanguage.structure.ConceptFunction" flags="in" index="2VMwT0">
        <child id="1137022507850" name="body" index="2VODD2" />
      </concept>
      <concept id="1070462154015" name="jetbrains.mps.baseLanguage.structure.StaticFieldDeclaration" flags="ig" index="Wx3nA" />
      <concept id="1070475354124" name="jetbrains.mps.baseLanguage.structure.ThisExpression" flags="nn" index="Xjq3P" />
      <concept id="1070475926800" name="jetbrains.mps.baseLanguage.structure.StringLiteral" flags="nn" index="Xl_RD">
        <property id="1070475926801" name="value" index="Xl_RC" />
      </concept>
      <concept id="1182160077978" name="jetbrains.mps.baseLanguage.structure.AnonymousClassCreator" flags="nn" index="YeOm9">
        <child id="1182160096073" name="cls" index="YeSDq" />
      </concept>
      <concept id="1081236700938" name="jetbrains.mps.baseLanguage.structure.StaticMethodDeclaration" flags="ig" index="2YIFZL" />
      <concept id="1081236700937" name="jetbrains.mps.baseLanguage.structure.StaticMethodCall" flags="nn" index="2YIFZM">
        <reference id="1144433194310" name="classConcept" index="1Pybhc" />
      </concept>
      <concept id="1081256982272" name="jetbrains.mps.baseLanguage.structure.InstanceOfExpression" flags="nn" index="2ZW3vV">
        <child id="1081256993305" name="classType" index="2ZW6by" />
        <child id="1081256993304" name="leftExpression" index="2ZW6bz" />
      </concept>
      <concept id="1070533707846" name="jetbrains.mps.baseLanguage.structure.StaticFieldReference" flags="nn" index="10M0yZ">
        <reference id="1144433057691" name="classifier" index="1PxDUh" />
      </concept>
      <concept id="1070534058343" name="jetbrains.mps.baseLanguage.structure.NullLiteral" flags="nn" index="10Nm6u" />
      <concept id="1070534370425" name="jetbrains.mps.baseLanguage.structure.IntegerType" flags="in" index="10Oyi0" />
      <concept id="1070534644030" name="jetbrains.mps.baseLanguage.structure.BooleanType" flags="in" index="10P_77" />
      <concept id="1070534760951" name="jetbrains.mps.baseLanguage.structure.ArrayType" flags="in" index="10Q1$e">
        <child id="1070534760952" name="componentType" index="10Q1$1" />
      </concept>
      <concept id="1070534934090" name="jetbrains.mps.baseLanguage.structure.CastExpression" flags="nn" index="10QFUN">
        <child id="1070534934091" name="type" index="10QFUM" />
        <child id="1070534934092" name="expression" index="10QFUP" />
      </concept>
      <concept id="1068390468200" name="jetbrains.mps.baseLanguage.structure.FieldDeclaration" flags="ig" index="312cEg">
        <property id="8606350594693632173" name="isTransient" index="eg7rD" />
        <property id="1240249534625" name="isVolatile" index="34CwA1" />
      </concept>
      <concept id="1068390468198" name="jetbrains.mps.baseLanguage.structure.ClassConcept" flags="ig" index="312cEu">
        <child id="1165602531693" name="superclass" index="1zkMxy" />
      </concept>
      <concept id="1068431474542" name="jetbrains.mps.baseLanguage.structure.VariableDeclaration" flags="ng" index="33uBYm">
        <property id="1176718929932" name="isFinal" index="3TUv4t" />
        <child id="1068431790190" name="initializer" index="33vP2m" />
      </concept>
      <concept id="1068498886296" name="jetbrains.mps.baseLanguage.structure.VariableReference" flags="nn" index="37vLTw">
        <reference id="1068581517664" name="variableDeclaration" index="3cqZAo" />
      </concept>
      <concept id="1068498886292" name="jetbrains.mps.baseLanguage.structure.ParameterDeclaration" flags="ir" index="37vLTG" />
      <concept id="1068498886294" name="jetbrains.mps.baseLanguage.structure.AssignmentExpression" flags="nn" index="37vLTI" />
      <concept id="1225271177708" name="jetbrains.mps.baseLanguage.structure.StringType" flags="in" index="17QB3L" />
      <concept id="4972933694980447171" name="jetbrains.mps.baseLanguage.structure.BaseVariableDeclaration" flags="ng" index="19Szcq">
        <child id="5680397130376446158" name="type" index="1tU5fm" />
      </concept>
      <concept id="1068580123132" name="jetbrains.mps.baseLanguage.structure.BaseMethodDeclaration" flags="ng" index="3clF44">
        <property id="4276006055363816570" name="isSynchronized" index="od$2w" />
        <property id="1181808852946" name="isFinal" index="DiZV1" />
        <child id="1068580123133" name="returnType" index="3clF45" />
        <child id="1068580123134" name="parameter" index="3clF46" />
        <child id="1068580123135" name="body" index="3clF47" />
      </concept>
      <concept id="1068580123165" name="jetbrains.mps.baseLanguage.structure.InstanceMethodDeclaration" flags="ig" index="3clFb_">
        <property id="1178608670077" name="isAbstract" index="1EzhhJ" />
      </concept>
      <concept id="1068580123152" name="jetbrains.mps.baseLanguage.structure.EqualsExpression" flags="nn" index="3clFbC" />
      <concept id="1068580123155" name="jetbrains.mps.baseLanguage.structure.ExpressionStatement" flags="nn" index="3clFbF">
        <child id="1068580123156" name="expression" index="3clFbG" />
      </concept>
      <concept id="1068580123157" name="jetbrains.mps.baseLanguage.structure.Statement" flags="nn" index="3clFbH" />
      <concept id="1068580123159" name="jetbrains.mps.baseLanguage.structure.IfStatement" flags="nn" index="3clFbJ">
        <child id="1082485599094" name="ifFalseStatement" index="9aQIa" />
        <child id="1068580123160" name="condition" index="3clFbw" />
        <child id="1068580123161" name="ifTrue" index="3clFbx" />
        <child id="1206060520071" name="elsifClauses" index="3eNLev" />
      </concept>
      <concept id="1068580123136" name="jetbrains.mps.baseLanguage.structure.StatementList" flags="sn" stub="5293379017992965193" index="3clFbS">
        <child id="1068581517665" name="statement" index="3cqZAp" />
      </concept>
      <concept id="1068580123137" name="jetbrains.mps.baseLanguage.structure.BooleanConstant" flags="nn" index="3clFbT">
        <property id="1068580123138" name="value" index="3clFbU" />
      </concept>
      <concept id="1068580123140" name="jetbrains.mps.baseLanguage.structure.ConstructorDeclaration" flags="ig" index="3clFbW" />
      <concept id="1068580320020" name="jetbrains.mps.baseLanguage.structure.IntegerConstant" flags="nn" index="3cmrfG">
        <property id="1068580320021" name="value" index="3cmrfH" />
      </concept>
      <concept id="1068581242875" name="jetbrains.mps.baseLanguage.structure.PlusExpression" flags="nn" index="3cpWs3" />
      <concept id="1068581242878" name="jetbrains.mps.baseLanguage.structure.ReturnStatement" flags="nn" index="3cpWs6">
        <child id="1068581517676" name="expression" index="3cqZAk" />
      </concept>
      <concept id="1068581242864" name="jetbrains.mps.baseLanguage.structure.LocalVariableDeclarationStatement" flags="nn" index="3cpWs8">
        <child id="1068581242865" name="localVariableDeclaration" index="3cpWs9" />
      </concept>
      <concept id="1068581242863" name="jetbrains.mps.baseLanguage.structure.LocalVariableDeclaration" flags="nr" index="3cpWsn" />
      <concept id="1068581517677" name="jetbrains.mps.baseLanguage.structure.VoidType" flags="in" index="3cqZAl" />
      <concept id="1206060495898" name="jetbrains.mps.baseLanguage.structure.ElsifClause" flags="ng" index="3eNFk2">
        <child id="1206060619838" name="condition" index="3eO9$A" />
        <child id="1206060644605" name="statementList" index="3eOfB_" />
      </concept>
      <concept id="1079359253375" name="jetbrains.mps.baseLanguage.structure.ParenthesizedExpression" flags="nn" index="1eOMI4">
        <child id="1079359253376" name="expression" index="1eOMHV" />
      </concept>
      <concept id="1081506762703" name="jetbrains.mps.baseLanguage.structure.GreaterThanExpression" flags="nn" index="3eOSWO" />
      <concept id="1081516740877" name="jetbrains.mps.baseLanguage.structure.NotExpression" flags="nn" index="3fqX7Q">
        <child id="1081516765348" name="expression" index="3fr31v" />
      </concept>
      <concept id="1204053956946" name="jetbrains.mps.baseLanguage.structure.IMethodCall" flags="ng" index="1ndlxa">
        <reference id="1068499141037" name="baseMethodDeclaration" index="37wK5l" />
        <child id="1068499141038" name="actualArgument" index="37wK5m" />
      </concept>
      <concept id="1212685548494" name="jetbrains.mps.baseLanguage.structure.ClassCreator" flags="nn" index="1pGfFk">
        <child id="1212687122400" name="typeParameter" index="1pMfVU" />
      </concept>
      <concept id="1107461130800" name="jetbrains.mps.baseLanguage.structure.Classifier" flags="ng" index="3pOWGL">
        <property id="521412098689998745" name="nonStatic" index="2bfB8j" />
        <child id="5375687026011219971" name="member" index="jymVt" unordered="true" />
      </concept>
      <concept id="7812454656619025412" name="jetbrains.mps.baseLanguage.structure.LocalMethodCall" flags="nn" index="1rXfSq" />
      <concept id="1107535904670" name="jetbrains.mps.baseLanguage.structure.ClassifierType" flags="in" index="3uibUv">
        <reference id="1107535924139" name="classifier" index="3uigEE" />
        <child id="1109201940907" name="parameter" index="11_B2D" />
      </concept>
      <concept id="1081773326031" name="jetbrains.mps.baseLanguage.structure.BinaryOperation" flags="nn" index="3uHJSO">
        <child id="1081773367579" name="rightExpression" index="3uHU7w" />
        <child id="1081773367580" name="leftExpression" index="3uHU7B" />
      </concept>
      <concept id="1214918800624" name="jetbrains.mps.baseLanguage.structure.PostfixIncrementExpression" flags="nn" index="3uNrnE" />
      <concept id="1073239437375" name="jetbrains.mps.baseLanguage.structure.NotEqualsExpression" flags="nn" index="3y3z36" />
      <concept id="1081855346303" name="jetbrains.mps.baseLanguage.structure.BreakStatement" flags="nn" index="3zACq4" />
      <concept id="1184950988562" name="jetbrains.mps.baseLanguage.structure.ArrayCreator" flags="nn" index="3$_iS1">
        <child id="1184951007469" name="componentType" index="3$_nBY" />
        <child id="1184952969026" name="dimensionExpression" index="3$GQph" />
      </concept>
      <concept id="1184952934362" name="jetbrains.mps.baseLanguage.structure.DimensionExpression" flags="nn" index="3$GHV9">
        <child id="1184953288404" name="expression" index="3$I4v7" />
      </concept>
      <concept id="1178549954367" name="jetbrains.mps.baseLanguage.structure.IVisible" flags="ng" index="1B3ioH">
        <child id="1178549979242" name="visibility" index="1B3o_S" />
      </concept>
      <concept id="1144226303539" name="jetbrains.mps.baseLanguage.structure.ForeachStatement" flags="nn" index="1DcWWT">
        <child id="1144226360166" name="iterable" index="1DdaDG" />
      </concept>
      <concept id="1144230876926" name="jetbrains.mps.baseLanguage.structure.AbstractForStatement" flags="nn" index="1DupvO">
        <child id="1144230900587" name="variable" index="1Duv9x" />
      </concept>
      <concept id="1163668896201" name="jetbrains.mps.baseLanguage.structure.TernaryOperatorExpression" flags="nn" index="3K4zz7">
        <child id="1163668914799" name="condition" index="3K4Cdx" />
        <child id="1163668922816" name="ifTrue" index="3K4E3e" />
        <child id="1163668934364" name="ifFalse" index="3K4GZi" />
      </concept>
      <concept id="1163670490218" name="jetbrains.mps.baseLanguage.structure.SwitchStatement" flags="nn" index="3KaCP$">
        <child id="1163670592366" name="defaultBlock" index="3Kb1Dw" />
        <child id="1163670766145" name="expression" index="3KbGdf" />
        <child id="1163670772911" name="case" index="3KbHQx" />
      </concept>
      <concept id="1163670641947" name="jetbrains.mps.baseLanguage.structure.SwitchCase" flags="ng" index="3KbdKl">
        <child id="1163670677455" name="expression" index="3Kbmr1" />
        <child id="1163670683720" name="body" index="3Kbo56" />
      </concept>
      <concept id="1082113931046" name="jetbrains.mps.baseLanguage.structure.ContinueStatement" flags="nn" index="3N13vt" />
      <concept id="6329021646629104957" name="jetbrains.mps.baseLanguage.structure.TextCommentPart" flags="nn" index="3SKdUq">
        <property id="6329021646629104958" name="text" index="3SKdUp" />
      </concept>
      <concept id="6329021646629104954" name="jetbrains.mps.baseLanguage.structure.SingleLineComment" flags="nn" index="3SKdUt">
        <child id="6329021646629175155" name="commentPart" index="3SKWNk" />
      </concept>
      <concept id="1146644602865" name="jetbrains.mps.baseLanguage.structure.PublicVisibility" flags="nn" index="3Tm1VV" />
      <concept id="1146644623116" name="jetbrains.mps.baseLanguage.structure.PrivateVisibility" flags="nn" index="3Tm6S6" />
      <concept id="1080120340718" name="jetbrains.mps.baseLanguage.structure.AndExpression" flags="nn" index="1Wc70l" />
      <concept id="1200397529627" name="jetbrains.mps.baseLanguage.structure.CharConstant" flags="nn" index="1Xhbcc">
        <property id="1200397540847" name="charConstant" index="1XhdNS" />
      </concept>
      <concept id="1170345865475" name="jetbrains.mps.baseLanguage.structure.AnonymousClass" flags="ig" index="1Y3b0j">
        <reference id="1170346070688" name="classifier" index="1Y3XeK" />
      </concept>
    </language>
    <language id="fd392034-7849-419d-9071-12563d152375" name="jetbrains.mps.baseLanguage.closures">
      <concept id="1199569711397" name="jetbrains.mps.baseLanguage.closures.structure.ClosureLiteral" flags="nn" index="1bVj0M">
        <child id="1199569906740" name="parameter" index="1bW2Oz" />
        <child id="1199569916463" name="body" index="1bW5cS" />
      </concept>
    </language>
    <language id="69b8a993-9b87-4d96-bf0c-3559f4bb0c63" name="jetbrains.mps.lang.slanguage">
      <concept id="2030416617761226491" name="jetbrains.mps.lang.slanguage.structure.Model_IsAspectOperation" flags="nn" index="3zA4fs">
        <reference id="2030416617761226680" name="aspect" index="3zA4av" />
      </concept>
    </language>
    <language id="443f4c36-fcf5-4eb6-9500-8d06ed259e3e" name="jetbrains.mps.baseLanguage.classifiers">
      <concept id="1205752633985" name="jetbrains.mps.baseLanguage.classifiers.structure.ThisClassifierExpression" flags="nn" index="2WthIp" />
      <concept id="1205756064662" name="jetbrains.mps.baseLanguage.classifiers.structure.IMemberOperation" flags="ng" index="2WEnae">
        <reference id="1205756909548" name="member" index="2WH_rO" />
      </concept>
      <concept id="1205769003971" name="jetbrains.mps.baseLanguage.classifiers.structure.DefaultClassifierMethodDeclaration" flags="ng" index="2XrIbr" />
      <concept id="1205769149993" name="jetbrains.mps.baseLanguage.classifiers.structure.DefaultClassifierMethodCallOperation" flags="nn" index="2XshWL">
        <child id="1205770614681" name="actualArgument" index="2XxRq1" />
      </concept>
    </language>
    <language id="7866978e-a0f0-4cc7-81bc-4d213d9375e1" name="jetbrains.mps.lang.smodel">
      <concept id="427659576753752243" name="jetbrains.mps.lang.smodel.structure.ModulePointer" flags="ng" index="20RdaH">
        <property id="427659576753753627" name="moduleId" index="20Rdg5" />
        <property id="427659576753753625" name="moduleName" index="20Rdg7" />
      </concept>
      <concept id="1204834851141" name="jetbrains.mps.lang.smodel.structure.PoundExpression" flags="ng" index="25Kdxt">
        <child id="1204834868751" name="expression" index="25KhWn" />
      </concept>
      <concept id="1177026924588" name="jetbrains.mps.lang.smodel.structure.RefConcept_Reference" flags="nn" index="chp4Y">
        <reference id="1177026940964" name="conceptDeclaration" index="cht4Q" />
      </concept>
      <concept id="1138411891628" name="jetbrains.mps.lang.smodel.structure.SNodeOperation" flags="nn" index="eCIE_">
        <child id="1144104376918" name="parameter" index="1xVPHs" />
      </concept>
      <concept id="1179409122411" name="jetbrains.mps.lang.smodel.structure.Node_ConceptMethodCall" flags="nn" index="2qgKlT" />
      <concept id="1138676077309" name="jetbrains.mps.lang.smodel.structure.EnumMemberReference" flags="nn" index="uoxfO">
        <reference id="1138676095763" name="enumMember" index="uo_Cq" />
      </concept>
      <concept id="7453996997717780434" name="jetbrains.mps.lang.smodel.structure.Node_GetSConceptOperation" flags="nn" index="2yIwOk" />
      <concept id="8758390115029295477" name="jetbrains.mps.lang.smodel.structure.SReferenceType" flags="in" index="2z4iKi" />
      <concept id="8758390115028452779" name="jetbrains.mps.lang.smodel.structure.Node_GetReferencesOperation" flags="nn" index="2z74zc" />
      <concept id="1173122760281" name="jetbrains.mps.lang.smodel.structure.Node_GetAncestorsOperation" flags="nn" index="z$bX8" />
      <concept id="2396822768958367367" name="jetbrains.mps.lang.smodel.structure.AbstractTypeCastExpression" flags="nn" index="$5XWr">
        <reference id="6733348108486823428" name="concept" index="1m5ApE" />
        <child id="6733348108486823193" name="leftExpression" index="1m5AlR" />
      </concept>
      <concept id="8866923313515890008" name="jetbrains.mps.lang.smodel.structure.AsNodeOperation" flags="nn" index="FGMqu" />
      <concept id="1143226024141" name="jetbrains.mps.lang.smodel.structure.SModelType" flags="in" index="H_c77" />
      <concept id="1143234257716" name="jetbrains.mps.lang.smodel.structure.Node_GetModelOperation" flags="nn" index="I4A8Y" />
      <concept id="1145404486709" name="jetbrains.mps.lang.smodel.structure.SemanticDowncastExpression" flags="nn" index="2JrnkZ">
        <child id="1145404616321" name="leftExpression" index="2JrQYb" />
      </concept>
      <concept id="1171305280644" name="jetbrains.mps.lang.smodel.structure.Node_GetDescendantsOperation" flags="nn" index="2Rf3mk" />
      <concept id="1171310072040" name="jetbrains.mps.lang.smodel.structure.Node_GetContainingRootOperation" flags="nn" index="2Rxl7S" />
      <concept id="1171315804604" name="jetbrains.mps.lang.smodel.structure.Model_RootsOperation" flags="nn" index="2RRcyG">
        <reference id="1171315804605" name="concept" index="2RRcyH" />
      </concept>
      <concept id="1171323947159" name="jetbrains.mps.lang.smodel.structure.Model_NodesOperation" flags="nn" index="2SmgA7" />
      <concept id="1180031783296" name="jetbrains.mps.lang.smodel.structure.Concept_IsSubConceptOfOperation" flags="nn" index="2Zo12i">
        <child id="1180031783297" name="conceptArgument" index="2Zo12j" />
      </concept>
      <concept id="1205861725686" name="jetbrains.mps.lang.smodel.structure.Node_IsAttributeOperation" flags="nn" index="32XrjI" />
      <concept id="1678062499342629858" name="jetbrains.mps.lang.smodel.structure.ModuleRefExpression" flags="ng" index="37shsh">
        <child id="1678062499342629861" name="moduleId" index="37shsm" />
      </concept>
      <concept id="6677504323281689838" name="jetbrains.mps.lang.smodel.structure.SConceptType" flags="in" index="3bZ5Sz" />
      <concept id="1139613262185" name="jetbrains.mps.lang.smodel.structure.Node_GetParentOperation" flags="nn" index="1mfA1w" />
      <concept id="1139621453865" name="jetbrains.mps.lang.smodel.structure.Node_IsInstanceOfOperation" flags="nn" index="1mIQ4w">
        <child id="1177027386292" name="conceptArgument" index="cj9EA" />
      </concept>
      <concept id="1146171026731" name="jetbrains.mps.lang.smodel.structure.Property_HasValue_Enum" flags="nn" index="3t7uKx">
        <child id="1146171026732" name="value" index="3t7uKA" />
      </concept>
      <concept id="1172008320231" name="jetbrains.mps.lang.smodel.structure.Node_IsNotNullOperation" flags="nn" index="3x8VRR" />
      <concept id="1144100932627" name="jetbrains.mps.lang.smodel.structure.OperationParm_Inclusion" flags="ng" index="1xIGOp" />
      <concept id="1219352745532" name="jetbrains.mps.lang.smodel.structure.NodeRefExpression" flags="nn" index="3B5_sB">
        <reference id="1219352800908" name="referentNode" index="3B5MYn" />
      </concept>
      <concept id="6407023681583036855" name="jetbrains.mps.lang.smodel.structure.LinkAttributeQualifier" flags="ng" index="3CFYIw">
        <reference id="6407023681583036856" name="attributeConcept" index="3CFYIJ" />
        <child id="6407023681583038098" name="linkQualifier" index="3CFYM5" />
      </concept>
      <concept id="6407023681583031218" name="jetbrains.mps.lang.smodel.structure.AttributeAccess" flags="nn" index="3CFZ6_">
        <child id="6407023681583036852" name="qualifier" index="3CFYIz" />
      </concept>
      <concept id="5708036808576088033" name="jetbrains.mps.lang.smodel.structure.Reference_GetResolveInfo" flags="nn" index="1FfNbt" />
      <concept id="1140137987495" name="jetbrains.mps.lang.smodel.structure.SNodeTypeCastExpression" flags="nn" index="1PxgMI">
        <property id="1238684351431" name="asCast" index="1BlNFB" />
      </concept>
      <concept id="1138055754698" name="jetbrains.mps.lang.smodel.structure.SNodeType" flags="in" index="3Tqbb2">
        <reference id="1138405853777" name="concept" index="ehGHo" />
      </concept>
      <concept id="1138056022639" name="jetbrains.mps.lang.smodel.structure.SPropertyAccess" flags="nn" index="3TrcHB">
        <reference id="1138056395725" name="property" index="3TsBF5" />
      </concept>
      <concept id="1138056143562" name="jetbrains.mps.lang.smodel.structure.SLinkAccess" flags="nn" index="3TrEf2">
        <reference id="1138056516764" name="link" index="3Tt5mk" />
      </concept>
      <concept id="1138056282393" name="jetbrains.mps.lang.smodel.structure.SLinkListAccess" flags="nn" index="3Tsc0h">
        <reference id="1138056546658" name="link" index="3TtcxE" />
      </concept>
    </language>
    <language id="ceab5195-25ea-4f22-9b92-103b95ca8c0c" name="jetbrains.mps.lang.core">
      <concept id="1133920641626" name="jetbrains.mps.lang.core.structure.BaseConcept" flags="ng" index="2VYdi">
        <property id="1193676396447" name="virtualPackage" index="3GE5qa" />
      </concept>
      <concept id="1169194658468" name="jetbrains.mps.lang.core.structure.INamedConcept" flags="ng" index="TrEIO">
        <property id="1169194664001" name="name" index="TrG5h" />
      </concept>
    </language>
    <language id="83888646-71ce-4f1c-9c53-c54016f6ad4f" name="jetbrains.mps.baseLanguage.collections">
      <concept id="1204796164442" name="jetbrains.mps.baseLanguage.collections.structure.InternalSequenceOperation" flags="nn" index="23sCx2">
        <child id="1204796294226" name="closure" index="23t8la" />
      </concept>
      <concept id="540871147943773365" name="jetbrains.mps.baseLanguage.collections.structure.SingleArgumentSequenceOperation" flags="nn" index="25WWJ4">
        <child id="540871147943773366" name="argument" index="25WWJ7" />
      </concept>
      <concept id="1204980550705" name="jetbrains.mps.baseLanguage.collections.structure.VisitAllOperation" flags="nn" index="2es0OD" />
      <concept id="1151688443754" name="jetbrains.mps.baseLanguage.collections.structure.ListType" flags="in" index="_YKpA">
        <child id="1151688676805" name="elementType" index="_ZDj9" />
      </concept>
      <concept id="1151689724996" name="jetbrains.mps.baseLanguage.collections.structure.SequenceType" flags="in" index="A3Dl8">
        <child id="1151689745422" name="elementType" index="A3Ik2" />
      </concept>
      <concept id="1153943597977" name="jetbrains.mps.baseLanguage.collections.structure.ForEachStatement" flags="nn" index="2Gpval">
        <child id="1153944400369" name="variable" index="2Gsz3X" />
        <child id="1153944424730" name="inputSequence" index="2GsD0m" />
      </concept>
      <concept id="1153944193378" name="jetbrains.mps.baseLanguage.collections.structure.ForEachVariable" flags="nr" index="2GrKxI" />
      <concept id="1153944233411" name="jetbrains.mps.baseLanguage.collections.structure.ForEachVariableReference" flags="nn" index="2GrUjf">
        <reference id="1153944258490" name="variable" index="2Gs0qQ" />
      </concept>
      <concept id="1237721394592" name="jetbrains.mps.baseLanguage.collections.structure.AbstractContainerCreator" flags="nn" index="HWqM0">
        <child id="1237721435807" name="elementType" index="HW$YZ" />
        <child id="1237731803878" name="copyFrom" index="I$8f6" />
      </concept>
      <concept id="1201306600024" name="jetbrains.mps.baseLanguage.collections.structure.ContainsKeyOperation" flags="nn" index="2Nt0df">
        <child id="1201654602639" name="key" index="38cxEo" />
      </concept>
      <concept id="1203518072036" name="jetbrains.mps.baseLanguage.collections.structure.SmartClosureParameterDeclaration" flags="ig" index="Rh6nW" />
      <concept id="1160600644654" name="jetbrains.mps.baseLanguage.collections.structure.ListCreatorWithInit" flags="nn" index="Tc6Ow" />
      <concept id="1160666733551" name="jetbrains.mps.baseLanguage.collections.structure.AddAllElementsOperation" flags="nn" index="X8dFx" />
      <concept id="1201792049884" name="jetbrains.mps.baseLanguage.collections.structure.TranslateOperation" flags="nn" index="3goQfb" />
      <concept id="1201872418428" name="jetbrains.mps.baseLanguage.collections.structure.GetKeysOperation" flags="nn" index="3lbrtF" />
      <concept id="1197683403723" name="jetbrains.mps.baseLanguage.collections.structure.MapType" flags="in" index="3rvAFt">
        <child id="1197683466920" name="keyType" index="3rvQeY" />
        <child id="1197683475734" name="valueType" index="3rvSg0" />
      </concept>
      <concept id="1197686869805" name="jetbrains.mps.baseLanguage.collections.structure.HashMapCreator" flags="nn" index="3rGOSV">
        <child id="1197687026896" name="keyType" index="3rHrn6" />
        <child id="1197687035757" name="valueType" index="3rHtpV" />
      </concept>
      <concept id="1202120902084" name="jetbrains.mps.baseLanguage.collections.structure.WhereOperation" flags="nn" index="3zZkjj" />
      <concept id="1184963466173" name="jetbrains.mps.baseLanguage.collections.structure.ToArrayOperation" flags="nn" index="3_kTaI" />
      <concept id="1197932370469" name="jetbrains.mps.baseLanguage.collections.structure.MapElement" flags="nn" index="3EllGN">
        <child id="1197932505799" name="map" index="3ElQJh" />
        <child id="1197932525128" name="key" index="3ElVtu" />
      </concept>
      <concept id="1176501494711" name="jetbrains.mps.baseLanguage.collections.structure.IsNotEmptyOperation" flags="nn" index="3GX2aA" />
      <concept id="1172254888721" name="jetbrains.mps.baseLanguage.collections.structure.ContainsOperation" flags="nn" index="3JPx81" />
    </language>
  </registry>
  <node concept="9BnSX" id="1gEYwydCqV0">
    <property role="9BnSZ" value="jetbrains.mps.ide.modelchecker" />
    <property role="3FCvg6" value="true" />
    <property role="9BnSP" value="http://www.jetbrains.com/mps/" />
    <property role="9BnSL" value="Audit tool for MPS models" />
    <property role="9BnSM" value="JetBrains" />
    <property role="1qHB85" value="/MPS_16.png" />
    <property role="TrG5h" value="Model Checker" />
    <property role="9BnSO" value="143.1" />
    <property role="9BnSK" value="3.4" />
  </node>
  <node concept="Zd50a" id="1gEYwydCqV1">
    <property role="TrG5h" value="Default" />
    <node concept="Zd509" id="1gEYwydCqV2" role="Zd508">
      <ref role="1bYAoF" node="1gEYwydCrTP" resolve="ShowModelChecker" />
      <node concept="pLAjd" id="1gEYwydCqV3" role="Zd501">
        <property role="pLAjf" value="C" />
        <property role="pLAjc" value="ctrl+alt" />
      </node>
    </node>
  </node>
  <node concept="tC5Ba" id="1gEYwydCrTq">
    <property role="TrG5h" value="ShowModelCheckerTool" />
    <property role="3GE5qa" value="Model Checker.Groups" />
    <node concept="ftmFs" id="1gEYwydCrTr" role="ftER_">
      <node concept="tCFHf" id="1gEYwydCrTs" role="ftvYc">
        <ref role="tCJdB" node="1gEYwydCrTP" resolve="ShowModelChecker" />
      </node>
    </node>
    <node concept="tT9cl" id="1gEYwydCrTt" role="2f5YQi">
      <ref role="tU$_T" to="tprs:hyf4LYI" resolve="Tools" />
      <ref role="2f8Tey" to="tprs:hHYwqIT" resolve="customTools" />
    </node>
  </node>
  <node concept="tC5Ba" id="1gEYwydCrTu">
    <property role="TrG5h" value="CheckProject" />
    <property role="3GE5qa" value="Model Checker.Groups" />
    <node concept="ftmFs" id="1gEYwydCrTv" role="ftER_">
      <node concept="tCFHf" id="1gEYwydCrTw" role="ftvYc">
        <ref role="tCJdB" node="1gEYwydCrUS" resolve="CheckProject" />
      </node>
    </node>
    <node concept="tT9cl" id="1gEYwydCrTx" role="2f5YQi">
      <ref role="tU$_T" to="tprs:hyf4HGL" resolve="ProjectActions" />
      <ref role="2f8Tey" to="tprs:1gEYwydCqUT" resolve="check" />
    </node>
  </node>
  <node concept="tC5Ba" id="1gEYwydCrTy">
    <property role="TrG5h" value="CheckModule" />
    <property role="3GE5qa" value="Model Checker.Groups" />
    <node concept="ftmFs" id="1gEYwydCrTz" role="ftER_">
      <node concept="tCFHf" id="1gEYwydCrT$" role="ftvYc">
        <ref role="tCJdB" node="1gEYwydCrVc" resolve="CheckModule" />
      </node>
    </node>
    <node concept="tT9cl" id="1gEYwydCrTA" role="2f5YQi">
      <ref role="tU$_T" to="tprs:miYJQAr2Uj" resolve="CommonModuleActions" />
      <ref role="2f8Tey" to="tprs:miYJQAr2Uo" resolve="check" />
    </node>
  </node>
  <node concept="tC5Ba" id="1gEYwydCrTL">
    <property role="TrG5h" value="CheckModel" />
    <property role="3GE5qa" value="Model Checker.Groups" />
    <node concept="ftmFs" id="1gEYwydCrTM" role="ftER_">
      <node concept="tCFHf" id="1gEYwydCrTN" role="ftvYc">
        <ref role="tCJdB" node="1gEYwydCrWO" resolve="CheckModel" />
      </node>
    </node>
    <node concept="tT9cl" id="1gEYwydCrTO" role="2f5YQi">
      <ref role="tU$_T" to="tprs:hyf4Hgq" resolve="ModelActions" />
      <ref role="2f8Tey" to="tprs:1gEYwydCqUZ" resolve="check" />
    </node>
  </node>
  <node concept="sE7Ow" id="1gEYwydCrTP">
    <property role="fJN8o" value="true" />
    <property role="TrG5h" value="ShowModelChecker" />
    <property role="72QZ$" value="false" />
    <property role="3GE5qa" value="Model Checker.Actions" />
    <property role="2uzpH1" value="Model Checker..." />
    <node concept="1DS2jV" id="1gEYwydCrTQ" role="1NuT2Z">
      <property role="TrG5h" value="project" />
      <ref role="1DUlNI" to="qkt:~CommonDataKeys.PROJECT" resolve="PROJECT" />
      <node concept="1oajcY" id="7HZe2EwZDhp" role="1oa70y" />
    </node>
    <node concept="tnohg" id="1gEYwydCrTR" role="tncku">
      <node concept="3clFbS" id="1gEYwydCrTS" role="2VODD2">
        <node concept="3cpWs8" id="bYTFyV7XLe" role="3cqZAp">
          <node concept="3cpWsn" id="bYTFyV7XLf" role="3cpWs9">
            <property role="TrG5h" value="tool" />
            <node concept="3uibUv" id="bYTFyV7XLg" role="1tU5fm">
              <ref role="3uigEE" to="phxh:3etVqSRK$al" resolve="ModelCheckerTool" />
            </node>
            <node concept="2YIFZM" id="bYTFyV7XWR" role="33vP2m">
              <ref role="1Pybhc" to="phxh:3etVqSRK$al" resolve="ModelCheckerTool" />
              <ref role="37wK5l" to="phxh:3etVqSRK$jv" resolve="getInstance" />
              <node concept="2OqwBi" id="bYTFyV7XWS" role="37wK5m">
                <node concept="2WthIp" id="bYTFyV7XWT" role="2Oq$k0" />
                <node concept="1DTwFV" id="bYTFyV7XWU" role="2OqNvi">
                  <ref role="2WH_rO" node="1gEYwydCrTQ" resolve="project" />
                </node>
              </node>
            </node>
          </node>
        </node>
        <node concept="3clFbJ" id="1gEYwydCrU1" role="3cqZAp">
          <node concept="3clFbS" id="1gEYwydCrU2" role="3clFbx">
            <node concept="3SKdUt" id="1gEYwydCrU3" role="3cqZAp">
              <node concept="3SKdUq" id="1gEYwydCrU4" role="3SKWNk">
                <property role="3SKdUp" value="Not visible: open" />
              </node>
            </node>
            <node concept="3clFbF" id="1gEYwydCrU5" role="3cqZAp">
              <node concept="2OqwBi" id="1gEYwydCrU6" role="3clFbG">
                <node concept="37vLTw" id="3GM_nagTwEP" role="2Oq$k0">
                  <ref role="3cqZAo" node="bYTFyV7XLf" resolve="tool" />
                </node>
                <node concept="liA8E" id="1gEYwydCrU8" role="2OqNvi">
                  <ref role="37wK5l" to="71xd:~BaseTool.openToolLater(boolean):void" resolve="openToolLater" />
                  <node concept="3clFbT" id="1gEYwydCrU9" role="37wK5m">
                    <property role="3clFbU" value="true" />
                  </node>
                </node>
              </node>
            </node>
          </node>
          <node concept="22lmx$" id="1gEYwydCrUa" role="3clFbw">
            <node concept="3fqX7Q" id="1gEYwydCrUb" role="3uHU7w">
              <node concept="2OqwBi" id="1gEYwydCrUc" role="3fr31v">
                <node concept="37vLTw" id="3GM_nagT_Jx" role="2Oq$k0">
                  <ref role="3cqZAo" node="bYTFyV7XLf" resolve="tool" />
                </node>
                <node concept="liA8E" id="1gEYwydCrUe" role="2OqNvi">
                  <ref role="37wK5l" to="71xd:~BaseTool.toolIsOpened():boolean" resolve="toolIsOpened" />
                </node>
              </node>
            </node>
            <node concept="3fqX7Q" id="1gEYwydCrUf" role="3uHU7B">
              <node concept="2OqwBi" id="1gEYwydCrUg" role="3fr31v">
                <node concept="37vLTw" id="3GM_nagTA4$" role="2Oq$k0">
                  <ref role="3cqZAo" node="bYTFyV7XLf" resolve="tool" />
                </node>
                <node concept="liA8E" id="1gEYwydCrUi" role="2OqNvi">
                  <ref role="37wK5l" to="71xd:~BaseTool.isAvailable():boolean" resolve="isAvailable" />
                </node>
              </node>
            </node>
          </node>
          <node concept="3eNFk2" id="1gEYwydCrUj" role="3eNLev">
            <node concept="3clFbS" id="1gEYwydCrUk" role="3eOfB_">
              <node concept="3SKdUt" id="1gEYwydCrUl" role="3cqZAp">
                <node concept="3SKdUq" id="1gEYwydCrUm" role="3SKWNk">
                  <property role="3SKdUp" value="Visible and active: hide" />
                </node>
              </node>
              <node concept="3clFbF" id="1gEYwydCrUn" role="3cqZAp">
                <node concept="2OqwBi" id="1gEYwydCrUo" role="3clFbG">
                  <node concept="2OqwBi" id="1gEYwydCrUp" role="2Oq$k0">
                    <node concept="37vLTw" id="3GM_nagTr_P" role="2Oq$k0">
                      <ref role="3cqZAo" node="bYTFyV7XLf" resolve="tool" />
                    </node>
                    <node concept="liA8E" id="1gEYwydCrUr" role="2OqNvi">
                      <ref role="37wK5l" to="71xd:~BaseTool.getToolWindow():com.intellij.openapi.wm.ToolWindow" resolve="getToolWindow" />
                    </node>
                  </node>
                  <node concept="liA8E" id="1gEYwydCrUs" role="2OqNvi">
                    <ref role="37wK5l" to="jkny:~ToolWindow.hide(java.lang.Runnable):void" resolve="hide" />
                    <node concept="10Nm6u" id="1gEYwydCrUt" role="37wK5m" />
                  </node>
                </node>
              </node>
            </node>
            <node concept="2OqwBi" id="1gEYwydCrUu" role="3eO9$A">
              <node concept="2OqwBi" id="1gEYwydCrUv" role="2Oq$k0">
                <node concept="37vLTw" id="3GM_nagTyR$" role="2Oq$k0">
                  <ref role="3cqZAo" node="bYTFyV7XLf" resolve="tool" />
                </node>
                <node concept="liA8E" id="1gEYwydCrUx" role="2OqNvi">
                  <ref role="37wK5l" to="71xd:~BaseTool.getToolWindow():com.intellij.openapi.wm.ToolWindow" resolve="getToolWindow" />
                </node>
              </node>
              <node concept="liA8E" id="1gEYwydCrUy" role="2OqNvi">
                <ref role="37wK5l" to="jkny:~ToolWindow.isActive():boolean" resolve="isActive" />
              </node>
            </node>
          </node>
          <node concept="9aQIb" id="1gEYwydCrUz" role="9aQIa">
            <node concept="3clFbS" id="1gEYwydCrU$" role="9aQI4">
              <node concept="3SKdUt" id="1gEYwydCrU_" role="3cqZAp">
                <node concept="3SKdUq" id="1gEYwydCrUA" role="3SKWNk">
                  <property role="3SKdUp" value="Visible and not active: activate" />
                </node>
              </node>
              <node concept="3clFbF" id="1gEYwydCrUB" role="3cqZAp">
                <node concept="2OqwBi" id="1gEYwydCrUC" role="3clFbG">
                  <node concept="2OqwBi" id="1gEYwydCrUD" role="2Oq$k0">
                    <node concept="37vLTw" id="3GM_nagTvAM" role="2Oq$k0">
                      <ref role="3cqZAo" node="bYTFyV7XLf" resolve="tool" />
                    </node>
                    <node concept="liA8E" id="1gEYwydCrUF" role="2OqNvi">
                      <ref role="37wK5l" to="71xd:~BaseTool.getToolWindow():com.intellij.openapi.wm.ToolWindow" resolve="getToolWindow" />
                    </node>
                  </node>
                  <node concept="liA8E" id="1gEYwydCrUG" role="2OqNvi">
                    <ref role="37wK5l" to="jkny:~ToolWindow.activate(java.lang.Runnable):void" resolve="activate" />
                    <node concept="10Nm6u" id="1gEYwydCrUH" role="37wK5m" />
                  </node>
                </node>
              </node>
            </node>
          </node>
        </node>
      </node>
    </node>
    <node concept="2ScWuX" id="1gEYwydCrUI" role="tmbBb">
      <node concept="3clFbS" id="1gEYwydCrUJ" role="2VODD2">
        <node concept="3clFbF" id="bYTFyV83Ty" role="3cqZAp">
          <node concept="2OqwBi" id="bYTFyV84rG" role="3clFbG">
            <node concept="2YIFZM" id="bYTFyV83T$" role="2Oq$k0">
              <ref role="1Pybhc" to="phxh:3etVqSRK$al" resolve="ModelCheckerTool" />
              <ref role="37wK5l" to="phxh:3etVqSRK$jv" resolve="getInstance" />
              <node concept="2OqwBi" id="bYTFyV83T_" role="37wK5m">
                <node concept="2WthIp" id="bYTFyV83TA" role="2Oq$k0" />
                <node concept="1DTwFV" id="bYTFyV83TB" role="2OqNvi">
                  <ref role="2WH_rO" node="1gEYwydCrTQ" resolve="project" />
                </node>
              </node>
            </node>
            <node concept="liA8E" id="bYTFyV86x4" role="2OqNvi">
              <ref role="37wK5l" to="71xd:~BaseTool.isAvailable():boolean" resolve="isAvailable" />
            </node>
          </node>
        </node>
      </node>
    </node>
  </node>
  <node concept="sE7Ow" id="1gEYwydCrUS">
    <property role="1WHSii" value="Check project for unresolved references and typesystem rules" />
    <property role="TrG5h" value="CheckProject" />
    <property role="72QZ$" value="true" />
    <property role="3GE5qa" value="Model Checker.Actions" />
    <property role="2uzpH1" value="Check Project" />
    <property role="1teQrl" value="true" />
    <node concept="1QGGSu" id="6hehsrpcaUE" role="3Uehp1">
      <node concept="10M0yZ" id="6hehsrpcaUF" role="3xaMm5">
        <ref role="3cqZAo" to="l7us:~MPSIcons$General.ModelChecker" resolve="ModelChecker" />
        <ref role="1PxDUh" to="l7us:~MPSIcons$General" resolve="MPSIcons.General" />
      </node>
    </node>
    <node concept="1DS2jV" id="1gEYwydCrUT" role="1NuT2Z">
      <property role="TrG5h" value="project" />
      <ref role="1DUlNI" to="qkt:~CommonDataKeys.PROJECT" resolve="PROJECT" />
      <node concept="1oajcY" id="7HZe2EwZDpa" role="1oa70y" />
    </node>
    <node concept="tnohg" id="1gEYwydCrUV" role="tncku">
      <node concept="3clFbS" id="1gEYwydCrUW" role="2VODD2">
        <node concept="3clFbF" id="bYTFyV6Dpj" role="3cqZAp">
          <node concept="2OqwBi" id="bYTFyV6DH9" role="3clFbG">
            <node concept="2YIFZM" id="bYTFyV6Dpl" role="2Oq$k0">
              <ref role="1Pybhc" to="phxh:3etVqSRK$al" resolve="ModelCheckerTool" />
              <ref role="37wK5l" to="phxh:3etVqSRK$jv" resolve="getInstance" />
              <node concept="2OqwBi" id="bYTFyV6Dpm" role="37wK5m">
                <node concept="2WthIp" id="bYTFyV6Dpn" role="2Oq$k0" />
                <node concept="1DTwFV" id="bYTFyV6Dpo" role="2OqNvi">
                  <ref role="2WH_rO" node="1gEYwydCrUT" resolve="project" />
                </node>
              </node>
            </node>
            <node concept="liA8E" id="bYTFyV6Hbe" role="2OqNvi">
              <ref role="37wK5l" to="phxh:3etVqSRK$eL" resolve="checkProjectAndShowResults" />
            </node>
          </node>
        </node>
      </node>
    </node>
    <node concept="mfpdH" id="6Kx1j_xn79k" role="med8o" />
  </node>
  <node concept="sE7Ow" id="1gEYwydCrVc">
    <property role="1WHSii" value="Check [module] for structure and typesystem rules" />
    <property role="TrG5h" value="CheckModule" />
    <property role="72QZ$" value="true" />
    <property role="3GE5qa" value="Model Checker.Actions" />
    <property role="2uzpH1" value="Check [Module]" />
    <property role="1teQrl" value="true" />
    <node concept="2XrIbr" id="3pNk_u$34RM" role="32lrUH">
      <property role="TrG5h" value="modules2check" />
      <node concept="3uibUv" id="3pNk_u$37Mg" role="3clF45">
        <ref role="3uigEE" to="33ny:~List" resolve="List" />
        <node concept="3uibUv" id="3pNk_u$38q2" role="11_B2D">
          <ref role="3uigEE" to="lui2:~SModule" resolve="SModule" />
        </node>
      </node>
      <node concept="3clFbS" id="3pNk_u$34RO" role="3clF47">
        <node concept="3cpWs8" id="3pNk_u$35Zo" role="3cqZAp">
          <node concept="3cpWsn" id="3pNk_u$35Zp" role="3cpWs9">
            <property role="TrG5h" value="modulesToCheck" />
            <node concept="2ShNRf" id="3pNk_u$35Zq" role="33vP2m">
              <node concept="1pGfFk" id="3pNk_u$35Zr" role="2ShVmc">
                <ref role="37wK5l" to="33ny:~ArrayList.&lt;init&gt;()" resolve="ArrayList" />
                <node concept="3uibUv" id="3pNk_u$35Zs" role="1pMfVU">
                  <ref role="3uigEE" to="lui2:~SModule" resolve="SModule" />
                </node>
              </node>
            </node>
            <node concept="3uibUv" id="3pNk_u$35Zt" role="1tU5fm">
              <ref role="3uigEE" to="33ny:~List" resolve="List" />
              <node concept="3uibUv" id="3pNk_u$35Zu" role="11_B2D">
                <ref role="3uigEE" to="lui2:~SModule" resolve="SModule" />
              </node>
            </node>
          </node>
        </node>
        <node concept="3clFbJ" id="3pNk_u$35Zv" role="3cqZAp">
          <node concept="3y3z36" id="3pNk_u$35Zw" role="3clFbw">
            <node concept="10Nm6u" id="3pNk_u$35Zx" role="3uHU7w" />
            <node concept="2OqwBi" id="3pNk_u$35Zy" role="3uHU7B">
              <node concept="2WthIp" id="3pNk_u$35Zz" role="2Oq$k0" />
              <node concept="1DTwFV" id="3pNk_u$35Z$" role="2OqNvi">
                <ref role="2WH_rO" node="1gEYwydCrVl" resolve="modules" />
              </node>
            </node>
          </node>
          <node concept="3clFbS" id="3pNk_u$35Z_" role="3clFbx">
            <node concept="3clFbF" id="3pNk_u$35ZA" role="3cqZAp">
              <node concept="2OqwBi" id="3pNk_u$35ZB" role="3clFbG">
                <node concept="liA8E" id="3pNk_u$35ZC" role="2OqNvi">
                  <ref role="37wK5l" to="33ny:~List.addAll(java.util.Collection):boolean" resolve="addAll" />
                  <node concept="2OqwBi" id="3pNk_u$35ZD" role="37wK5m">
                    <node concept="2WthIp" id="3pNk_u$35ZE" role="2Oq$k0" />
                    <node concept="1DTwFV" id="3pNk_u$35ZF" role="2OqNvi">
                      <ref role="2WH_rO" node="1gEYwydCrVl" resolve="modules" />
                    </node>
                  </node>
                </node>
                <node concept="37vLTw" id="3pNk_u$35ZG" role="2Oq$k0">
                  <ref role="3cqZAo" node="3pNk_u$35Zp" resolve="modulesToCheck" />
                </node>
              </node>
            </node>
          </node>
        </node>
        <node concept="3clFbJ" id="3pNk_u$35ZH" role="3cqZAp">
          <node concept="1Wc70l" id="3pNk_u$35ZI" role="3clFbw">
            <node concept="3fqX7Q" id="3pNk_u$35ZJ" role="3uHU7w">
              <node concept="2OqwBi" id="3pNk_u$35ZK" role="3fr31v">
                <node concept="liA8E" id="3pNk_u$35ZL" role="2OqNvi">
                  <ref role="37wK5l" to="33ny:~List.contains(java.lang.Object):boolean" resolve="contains" />
                  <node concept="2OqwBi" id="3pNk_u$35ZM" role="37wK5m">
                    <node concept="1DTwFV" id="3pNk_u$35ZN" role="2OqNvi">
                      <ref role="2WH_rO" node="1gEYwydCrVk" resolve="module" />
                    </node>
                    <node concept="2WthIp" id="3pNk_u$35ZO" role="2Oq$k0" />
                  </node>
                </node>
                <node concept="37vLTw" id="3pNk_u$35ZP" role="2Oq$k0">
                  <ref role="3cqZAo" node="3pNk_u$35Zp" resolve="modulesToCheck" />
                </node>
              </node>
            </node>
            <node concept="3y3z36" id="3pNk_u$35ZQ" role="3uHU7B">
              <node concept="2OqwBi" id="3pNk_u$35ZR" role="3uHU7B">
                <node concept="2WthIp" id="3pNk_u$35ZS" role="2Oq$k0" />
                <node concept="1DTwFV" id="3pNk_u$35ZT" role="2OqNvi">
                  <ref role="2WH_rO" node="1gEYwydCrVk" resolve="module" />
                </node>
              </node>
              <node concept="10Nm6u" id="3pNk_u$35ZU" role="3uHU7w" />
            </node>
          </node>
          <node concept="3clFbS" id="3pNk_u$35ZV" role="3clFbx">
            <node concept="3clFbF" id="3pNk_u$35ZW" role="3cqZAp">
              <node concept="2OqwBi" id="3pNk_u$35ZX" role="3clFbG">
                <node concept="liA8E" id="3pNk_u$35ZY" role="2OqNvi">
                  <ref role="37wK5l" to="33ny:~List.add(java.lang.Object):boolean" resolve="add" />
                  <node concept="2OqwBi" id="3pNk_u$35ZZ" role="37wK5m">
                    <node concept="2WthIp" id="3pNk_u$3600" role="2Oq$k0" />
                    <node concept="1DTwFV" id="3pNk_u$3601" role="2OqNvi">
                      <ref role="2WH_rO" node="1gEYwydCrVk" resolve="module" />
                    </node>
                  </node>
                </node>
                <node concept="37vLTw" id="3pNk_u$3602" role="2Oq$k0">
                  <ref role="3cqZAo" node="3pNk_u$35Zp" resolve="modulesToCheck" />
                </node>
              </node>
            </node>
          </node>
        </node>
        <node concept="3cpWs6" id="3pNk_u$36Ib" role="3cqZAp">
          <node concept="37vLTw" id="3pNk_u$376V" role="3cqZAk">
            <ref role="3cqZAo" node="3pNk_u$35Zp" resolve="modulesToCheck" />
          </node>
        </node>
      </node>
    </node>
    <node concept="1QGGSu" id="6hehsrpc7wC" role="3Uehp1">
      <node concept="10M0yZ" id="6hehsrpc7wD" role="3xaMm5">
        <ref role="3cqZAo" to="l7us:~MPSIcons$General.ModelChecker" resolve="ModelChecker" />
        <ref role="1PxDUh" to="l7us:~MPSIcons$General" resolve="MPSIcons.General" />
      </node>
    </node>
    <node concept="1DS2jV" id="1gEYwydCrVk" role="1NuT2Z">
      <property role="TrG5h" value="module" />
      <ref role="1DUlNI" to="qq03:~MPSCommonDataKeys.CONTEXT_MODULE" resolve="CONTEXT_MODULE" />
    </node>
    <node concept="1DS2jV" id="1gEYwydCrVl" role="1NuT2Z">
      <property role="TrG5h" value="modules" />
      <ref role="1DUlNI" to="qq03:~MPSCommonDataKeys.MODULES" resolve="MODULES" />
    </node>
    <node concept="1DS2jV" id="1gEYwydCrVm" role="1NuT2Z">
      <property role="TrG5h" value="project" />
      <ref role="1DUlNI" to="qkt:~CommonDataKeys.PROJECT" resolve="PROJECT" />
      <node concept="1oajcY" id="7HZe2EwZDnm" role="1oa70y" />
    </node>
    <node concept="tnohg" id="1gEYwydCrVo" role="tncku">
      <node concept="3clFbS" id="1gEYwydCrVp" role="2VODD2">
        <node concept="3cpWs8" id="6cU3xRwtanC" role="3cqZAp">
          <node concept="3cpWsn" id="6cU3xRwtanD" role="3cpWs9">
            <property role="TrG5h" value="modulesToCheck" />
            <node concept="2OqwBi" id="3pNk_u$39ES" role="33vP2m">
              <node concept="2WthIp" id="3pNk_u$39EV" role="2Oq$k0" />
              <node concept="2XshWL" id="3pNk_u$39EX" role="2OqNvi">
                <ref role="2WH_rO" node="3pNk_u$34RM" resolve="modules2check" />
              </node>
            </node>
            <node concept="3uibUv" id="6cU3xRwtanH" role="1tU5fm">
              <ref role="3uigEE" to="33ny:~List" resolve="List" />
              <node concept="3uibUv" id="6cU3xRwtanI" role="11_B2D">
                <ref role="3uigEE" to="lui2:~SModule" resolve="SModule" />
              </node>
            </node>
          </node>
        </node>
        <node concept="3clFbH" id="6cU3xRwt82N" role="3cqZAp" />
        <node concept="3clFbJ" id="6cU3xRwte6v" role="3cqZAp">
          <node concept="2OqwBi" id="6cU3xRwthrz" role="3clFbw">
            <node concept="liA8E" id="6cU3xRwtqnF" role="2OqNvi">
              <ref role="37wK5l" to="33ny:~List.isEmpty():boolean" resolve="isEmpty" />
            </node>
            <node concept="37vLTw" id="6cU3xRwtfr4" role="2Oq$k0">
              <ref role="3cqZAo" node="6cU3xRwtanD" resolve="modulesToCheck" />
            </node>
          </node>
          <node concept="3clFbS" id="6cU3xRwte6x" role="3clFbx">
            <node concept="3cpWs6" id="6cU3xRwtrGN" role="3cqZAp" />
          </node>
        </node>
        <node concept="3clFbH" id="6cU3xRwt9bU" role="3cqZAp" />
        <node concept="3clFbF" id="3pNk_u$2V1K" role="3cqZAp">
          <node concept="2OqwBi" id="3pNk_u$2VZ0" role="3clFbG">
            <node concept="2YIFZM" id="3pNk_u$2V1M" role="2Oq$k0">
              <ref role="37wK5l" to="phxh:3etVqSRK$jv" resolve="getInstance" />
              <ref role="1Pybhc" to="phxh:3etVqSRK$al" resolve="ModelCheckerTool" />
              <node concept="2OqwBi" id="3pNk_u$2V1N" role="37wK5m">
                <node concept="2WthIp" id="3pNk_u$2V1O" role="2Oq$k0" />
                <node concept="1DTwFV" id="3pNk_u$2V1P" role="2OqNvi">
                  <ref role="2WH_rO" node="1gEYwydCrVm" resolve="project" />
                </node>
              </node>
            </node>
            <node concept="liA8E" id="3pNk_u$2XKP" role="2OqNvi">
              <ref role="37wK5l" to="phxh:4aNWY1v2hQb" resolve="checkModulesAndShowResult" />
              <node concept="37vLTw" id="3pNk_u$33mI" role="37wK5m">
                <ref role="3cqZAo" node="6cU3xRwtanD" resolve="modulesToCheck" />
              </node>
            </node>
          </node>
        </node>
      </node>
    </node>
    <node concept="tkhdA" id="1gEYwydCrW3" role="tmbBb">
      <node concept="3clFbS" id="1gEYwydCrW4" role="2VODD2">
        <node concept="3cpWs8" id="3pNk_u$3asg" role="3cqZAp">
          <node concept="3cpWsn" id="3pNk_u$3ash" role="3cpWs9">
            <property role="TrG5h" value="modulesToCheck" />
            <node concept="2OqwBi" id="3pNk_u$3asi" role="33vP2m">
              <node concept="2WthIp" id="3pNk_u$3asj" role="2Oq$k0" />
              <node concept="2XshWL" id="3pNk_u$3ask" role="2OqNvi">
                <ref role="2WH_rO" node="3pNk_u$34RM" resolve="modules2check" />
              </node>
            </node>
            <node concept="3uibUv" id="3pNk_u$3asl" role="1tU5fm">
              <ref role="3uigEE" to="33ny:~List" resolve="List" />
              <node concept="3uibUv" id="3pNk_u$3asm" role="11_B2D">
                <ref role="3uigEE" to="lui2:~SModule" resolve="SModule" />
              </node>
            </node>
          </node>
        </node>
        <node concept="3clFbH" id="6cU3xRwps4u" role="3cqZAp" />
        <node concept="3cpWs8" id="1gEYwydCrW5" role="3cqZAp">
          <node concept="3cpWsn" id="1gEYwydCrW6" role="3cpWs9">
            <property role="TrG5h" value="whatToCheck" />
            <node concept="Xl_RD" id="6cU3xRwrAvn" role="33vP2m">
              <property role="Xl_RC" value="Module" />
            </node>
            <node concept="17QB3L" id="1gEYwydCrW7" role="1tU5fm" />
          </node>
        </node>
        <node concept="3clFbH" id="6cU3xRwrGR2" role="3cqZAp" />
        <node concept="3clFbJ" id="6cU3xRwrJ_R" role="3cqZAp">
          <node concept="3clFbC" id="6cU3xRwrXFQ" role="3clFbw">
            <node concept="3cmrfG" id="6cU3xRwrYQR" role="3uHU7w">
              <property role="3cmrfH" value="1" />
            </node>
            <node concept="2OqwBi" id="6cU3xRwrMDs" role="3uHU7B">
              <node concept="liA8E" id="6cU3xRwrVr4" role="2OqNvi">
                <ref role="37wK5l" to="33ny:~List.size():int" resolve="size" />
              </node>
              <node concept="37vLTw" id="6cU3xRwrKMT" role="2Oq$k0">
                <ref role="3cqZAo" node="3pNk_u$3ash" resolve="modulesToCheck" />
              </node>
            </node>
          </node>
          <node concept="3clFbS" id="6cU3xRwrJ_T" role="3clFbx">
            <node concept="3clFbF" id="6cU3xRwryNw" role="3cqZAp">
              <node concept="37vLTI" id="6cU3xRwr$qR" role="3clFbG">
                <node concept="2OqwBi" id="6cU3xRwsyOA" role="37vLTx">
                  <node concept="liA8E" id="6cU3xRwsDdv" role="2OqNvi">
                    <ref role="37wK5l" to="wyt6:~Class.getSimpleName():java.lang.String" resolve="getSimpleName" />
                  </node>
                  <node concept="2OqwBi" id="6cU3xRwstNf" role="2Oq$k0">
                    <node concept="liA8E" id="6cU3xRwswYL" role="2OqNvi">
                      <ref role="37wK5l" to="wyt6:~Object.getClass():java.lang.Class" resolve="getClass" />
                    </node>
                    <node concept="2OqwBi" id="6cU3xRws6BT" role="2Oq$k0">
                      <node concept="liA8E" id="6cU3xRwsfoA" role="2OqNvi">
                        <ref role="37wK5l" to="33ny:~List.get(int):java.lang.Object" resolve="get" />
                        <node concept="3cmrfG" id="6cU3xRwspXt" role="37wK5m">
                          <property role="3cmrfH" value="0" />
                        </node>
                      </node>
                      <node concept="37vLTw" id="6cU3xRws4P0" role="2Oq$k0">
                        <ref role="3cqZAo" node="3pNk_u$3ash" resolve="modulesToCheck" />
                      </node>
                    </node>
                  </node>
                </node>
                <node concept="37vLTw" id="6cU3xRwryNv" role="37vLTJ">
                  <ref role="3cqZAo" node="1gEYwydCrW6" resolve="whatToCheck" />
                </node>
              </node>
            </node>
          </node>
          <node concept="3eNFk2" id="6cU3xRwsIbB" role="3eNLev">
            <node concept="3clFbS" id="6cU3xRwsIbD" role="3eOfB_">
              <node concept="3clFbF" id="1gEYwydCrWd" role="3cqZAp">
                <node concept="37vLTI" id="1gEYwydCrWe" role="3clFbG">
                  <node concept="3cpWs3" id="1gEYwydCrWf" role="37vLTx">
                    <node concept="Xl_RD" id="1gEYwydCrWg" role="3uHU7w">
                      <property role="Xl_RC" value=" Modules" />
                    </node>
                    <node concept="2OqwBi" id="1gEYwydCrWh" role="3uHU7B">
                      <node concept="liA8E" id="1gEYwydCrWl" role="2OqNvi">
                        <ref role="37wK5l" to="33ny:~List.size():int" resolve="size" />
                      </node>
                      <node concept="37vLTw" id="6cU3xRwtSgd" role="2Oq$k0">
                        <ref role="3cqZAo" node="3pNk_u$3ash" resolve="modulesToCheck" />
                      </node>
                    </node>
                  </node>
                  <node concept="37vLTw" id="3GM_nagTAWm" role="37vLTJ">
                    <ref role="3cqZAo" node="1gEYwydCrW6" resolve="whatToCheck" />
                  </node>
                </node>
              </node>
            </node>
            <node concept="3eOSWO" id="6cU3xRwsL1u" role="3eO9$A">
              <node concept="2OqwBi" id="6cU3xRwsL1v" role="3uHU7B">
                <node concept="liA8E" id="6cU3xRwsL1z" role="2OqNvi">
                  <ref role="37wK5l" to="33ny:~List.size():int" resolve="size" />
                </node>
                <node concept="37vLTw" id="6cU3xRwtPSq" role="2Oq$k0">
                  <ref role="3cqZAo" node="3pNk_u$3ash" resolve="modulesToCheck" />
                </node>
              </node>
              <node concept="3cmrfG" id="6cU3xRwsL1$" role="3uHU7w">
                <property role="3cmrfH" value="1" />
              </node>
            </node>
          </node>
        </node>
        <node concept="3clFbH" id="6cU3xRwrsww" role="3cqZAp" />
        <node concept="3clFbF" id="1gEYwydCrWu" role="3cqZAp">
          <node concept="2OqwBi" id="1gEYwydCrWv" role="3clFbG">
            <node concept="2OqwBi" id="1gEYwydCrWw" role="2Oq$k0">
              <node concept="tl45R" id="1gEYwydCrWx" role="2Oq$k0" />
              <node concept="liA8E" id="1gEYwydCrWy" role="2OqNvi">
                <ref role="37wK5l" to="qkt:~AnActionEvent.getPresentation():com.intellij.openapi.actionSystem.Presentation" resolve="getPresentation" />
              </node>
            </node>
            <node concept="liA8E" id="1gEYwydCrWz" role="2OqNvi">
              <ref role="37wK5l" to="qkt:~Presentation.setText(java.lang.String):void" resolve="setText" />
              <node concept="3cpWs3" id="1gEYwydCrW$" role="37wK5m">
                <node concept="Xl_RD" id="1gEYwydCrW_" role="3uHU7B">
                  <property role="Xl_RC" value="Check " />
                </node>
                <node concept="37vLTw" id="3GM_nagTvj5" role="3uHU7w">
                  <ref role="3cqZAo" node="1gEYwydCrW6" resolve="whatToCheck" />
                </node>
              </node>
            </node>
          </node>
        </node>
        <node concept="3clFbF" id="1gEYwydCrWB" role="3cqZAp">
          <node concept="2OqwBi" id="1gEYwydCrWC" role="3clFbG">
            <node concept="2OqwBi" id="1gEYwydCrWD" role="2Oq$k0">
              <node concept="tl45R" id="1gEYwydCrWE" role="2Oq$k0" />
              <node concept="liA8E" id="1gEYwydCrWF" role="2OqNvi">
                <ref role="37wK5l" to="qkt:~AnActionEvent.getPresentation():com.intellij.openapi.actionSystem.Presentation" resolve="getPresentation" />
              </node>
            </node>
            <node concept="liA8E" id="1gEYwydCrWG" role="2OqNvi">
              <ref role="37wK5l" to="qkt:~Presentation.setDescription(java.lang.String):void" resolve="setDescription" />
              <node concept="3cpWs3" id="1gEYwydCrWH" role="37wK5m">
                <node concept="Xl_RD" id="1gEYwydCrWI" role="3uHU7w">
                  <property role="Xl_RC" value=" for structure and typesystem rules" />
                </node>
                <node concept="3cpWs3" id="1gEYwydCrWJ" role="3uHU7B">
                  <node concept="Xl_RD" id="1gEYwydCrWK" role="3uHU7B">
                    <property role="Xl_RC" value="Check " />
                  </node>
                  <node concept="2OqwBi" id="1gEYwydCrWL" role="3uHU7w">
                    <node concept="37vLTw" id="3GM_nagTzCm" role="2Oq$k0">
                      <ref role="3cqZAo" node="1gEYwydCrW6" resolve="whatToCheck" />
                    </node>
                    <node concept="liA8E" id="1gEYwydCrWN" role="2OqNvi">
                      <ref role="37wK5l" to="wyt6:~String.toLowerCase():java.lang.String" resolve="toLowerCase" />
                    </node>
                  </node>
                </node>
              </node>
            </node>
          </node>
        </node>
        <node concept="3clFbF" id="6Kx1j_xBHtx" role="3cqZAp">
          <node concept="2OqwBi" id="6Kx1j_xBNQW" role="3clFbG">
            <node concept="liA8E" id="6Kx1j_xBQ1p" role="2OqNvi">
              <ref role="37wK5l" to="qkt:~Presentation.setEnabled(boolean):void" resolve="setEnabled" />
              <node concept="3fqX7Q" id="6cU3xRwt2ws" role="37wK5m">
                <node concept="2OqwBi" id="6cU3xRwt2wu" role="3fr31v">
                  <node concept="liA8E" id="6cU3xRwt2wv" role="2OqNvi">
                    <ref role="37wK5l" to="33ny:~List.isEmpty():boolean" resolve="isEmpty" />
                  </node>
                  <node concept="37vLTw" id="6cU3xRwt2ww" role="2Oq$k0">
                    <ref role="3cqZAo" node="3pNk_u$3ash" resolve="modulesToCheck" />
                  </node>
                </node>
              </node>
            </node>
            <node concept="2OqwBi" id="6Kx1j_xBIEN" role="2Oq$k0">
              <node concept="tl45R" id="6Kx1j_xBHtv" role="2Oq$k0" />
              <node concept="liA8E" id="6Kx1j_xBNJJ" role="2OqNvi">
                <ref role="37wK5l" to="qkt:~AnActionEvent.getPresentation():com.intellij.openapi.actionSystem.Presentation" resolve="getPresentation" />
              </node>
            </node>
          </node>
        </node>
        <node concept="3clFbH" id="6Kx1j_xBD49" role="3cqZAp" />
      </node>
    </node>
    <node concept="mfpdH" id="6cU3xRwuhkq" role="med8o" />
  </node>
  <node concept="sE7Ow" id="1gEYwydCrWO">
    <property role="1WHSii" value="Check model for unresolved references and typesystem rules" />
    <property role="TrG5h" value="CheckModel" />
    <property role="72QZ$" value="true" />
    <property role="3GE5qa" value="Model Checker.Actions" />
    <property role="2uzpH1" value="Check Model" />
    <property role="1teQrl" value="true" />
    <node concept="1QGGSu" id="6hehsrpbFSo" role="3Uehp1">
      <node concept="10M0yZ" id="6hehsrpc1Ei" role="3xaMm5">
        <ref role="1PxDUh" to="l7us:~MPSIcons$General" resolve="MPSIcons.General" />
        <ref role="3cqZAo" to="l7us:~MPSIcons$General.ModelChecker" resolve="ModelChecker" />
      </node>
    </node>
    <node concept="1DS2jV" id="1gEYwydCrWP" role="1NuT2Z">
      <property role="TrG5h" value="model" />
      <ref role="1DUlNI" to="qq03:~MPSCommonDataKeys.CONTEXT_MODEL" resolve="CONTEXT_MODEL" />
    </node>
    <node concept="1DS2jV" id="1gEYwydCrWQ" role="1NuT2Z">
      <property role="TrG5h" value="models" />
      <ref role="1DUlNI" to="qq03:~MPSCommonDataKeys.MODELS" resolve="MODELS" />
    </node>
    <node concept="1DS2jV" id="1gEYwydCrWR" role="1NuT2Z">
      <property role="TrG5h" value="project" />
      <ref role="1DUlNI" to="qkt:~CommonDataKeys.PROJECT" resolve="PROJECT" />
      <node concept="1oajcY" id="7HZe2EwZDhm" role="1oa70y" />
    </node>
    <node concept="tnohg" id="1gEYwydCrWT" role="tncku">
      <node concept="3clFbS" id="1gEYwydCrWU" role="2VODD2">
        <node concept="3SKdUt" id="4UMfujakViJ" role="3cqZAp">
          <node concept="3SKdUq" id="4UMfujakViK" role="3SKWNk">
            <property role="3SKdUp" value="check all models in model" />
          </node>
        </node>
        <node concept="3cpWs8" id="4UMfujakV6P" role="3cqZAp">
          <node concept="3cpWsn" id="4UMfujakV6Q" role="3cpWs9">
            <property role="TrG5h" value="modelsToCheck" />
            <node concept="3uibUv" id="4UMfujakV6R" role="1tU5fm">
              <ref role="3uigEE" to="33ny:~List" resolve="List" />
              <node concept="3uibUv" id="2eVlusX2qf0" role="11_B2D">
                <ref role="3uigEE" to="mhbf:~SModel" resolve="SModel" />
              </node>
            </node>
            <node concept="2ShNRf" id="4UMfujakVix" role="33vP2m">
              <node concept="1pGfFk" id="4UMfujakViz" role="2ShVmc">
                <ref role="37wK5l" to="33ny:~ArrayList.&lt;init&gt;()" resolve="ArrayList" />
                <node concept="3uibUv" id="2eVlusX2qf1" role="1pMfVU">
                  <ref role="3uigEE" to="mhbf:~SModel" resolve="SModel" />
                </node>
              </node>
            </node>
          </node>
        </node>
        <node concept="3clFbJ" id="6hwTCM8PCvp" role="3cqZAp">
          <node concept="3y3z36" id="6hwTCM8PCvq" role="3clFbw">
            <node concept="10Nm6u" id="6hwTCM8PCvr" role="3uHU7w" />
            <node concept="2OqwBi" id="6hwTCM8PCvs" role="3uHU7B">
              <node concept="2WthIp" id="6hwTCM8PCvt" role="2Oq$k0" />
              <node concept="1DTwFV" id="6hwTCM8PCvu" role="2OqNvi">
                <ref role="2WH_rO" node="1gEYwydCrWQ" resolve="models" />
              </node>
            </node>
          </node>
          <node concept="3clFbS" id="6hwTCM8PCvv" role="3clFbx">
            <node concept="3clFbF" id="6hwTCM8PCvw" role="3cqZAp">
              <node concept="2OqwBi" id="6hwTCM8PCvx" role="3clFbG">
                <node concept="37vLTw" id="3GM_nagTw0U" role="2Oq$k0">
                  <ref role="3cqZAo" node="4UMfujakV6Q" resolve="modelsToCheck" />
                </node>
                <node concept="liA8E" id="6hwTCM8PCvz" role="2OqNvi">
                  <ref role="37wK5l" to="33ny:~List.addAll(java.util.Collection):boolean" resolve="addAll" />
                  <node concept="2OqwBi" id="6hwTCM8PCv$" role="37wK5m">
                    <node concept="2WthIp" id="6hwTCM8PCv_" role="2Oq$k0" />
                    <node concept="1DTwFV" id="6hwTCM8PCvA" role="2OqNvi">
                      <ref role="2WH_rO" node="1gEYwydCrWQ" resolve="models" />
                    </node>
                  </node>
                </node>
              </node>
            </node>
          </node>
        </node>
        <node concept="3clFbJ" id="6hwTCM8PCvB" role="3cqZAp">
          <node concept="1Wc70l" id="6hwTCM8PCvC" role="3clFbw">
            <node concept="3y3z36" id="6hwTCM8PCvD" role="3uHU7B">
              <node concept="10Nm6u" id="6hwTCM8PCvE" role="3uHU7w" />
              <node concept="2OqwBi" id="6hwTCM8PCvF" role="3uHU7B">
                <node concept="1DTwFV" id="6hwTCM8PCvG" role="2OqNvi">
                  <ref role="2WH_rO" node="1gEYwydCrWP" resolve="model" />
                </node>
                <node concept="2WthIp" id="6hwTCM8PCvH" role="2Oq$k0" />
              </node>
            </node>
            <node concept="3fqX7Q" id="6hwTCM8PCvI" role="3uHU7w">
              <node concept="2OqwBi" id="6hwTCM8PCvJ" role="3fr31v">
                <node concept="liA8E" id="6hwTCM8PCvK" role="2OqNvi">
                  <ref role="37wK5l" to="33ny:~List.contains(java.lang.Object):boolean" resolve="contains" />
                  <node concept="2OqwBi" id="6hwTCM8PCvL" role="37wK5m">
                    <node concept="1DTwFV" id="6hwTCM8PCvM" role="2OqNvi">
                      <ref role="2WH_rO" node="1gEYwydCrWP" resolve="model" />
                    </node>
                    <node concept="2WthIp" id="6hwTCM8PCvN" role="2Oq$k0" />
                  </node>
                </node>
                <node concept="37vLTw" id="6hwTCM8PCvO" role="2Oq$k0">
                  <ref role="3cqZAo" node="4UMfujakV6Q" resolve="modelsToCheck" />
                </node>
              </node>
            </node>
          </node>
          <node concept="3clFbS" id="6hwTCM8PCvP" role="3clFbx">
            <node concept="3clFbF" id="6hwTCM8PCvQ" role="3cqZAp">
              <node concept="2OqwBi" id="6hwTCM8PCvR" role="3clFbG">
                <node concept="liA8E" id="6hwTCM8PCvS" role="2OqNvi">
                  <ref role="37wK5l" to="33ny:~List.add(java.lang.Object):boolean" resolve="add" />
                  <node concept="2OqwBi" id="6hwTCM8PCvT" role="37wK5m">
                    <node concept="2WthIp" id="6hwTCM8PCvU" role="2Oq$k0" />
                    <node concept="1DTwFV" id="6hwTCM8PCvV" role="2OqNvi">
                      <ref role="2WH_rO" node="1gEYwydCrWP" resolve="model" />
                    </node>
                  </node>
                </node>
                <node concept="37vLTw" id="6hwTCM8PCvW" role="2Oq$k0">
                  <ref role="3cqZAo" node="4UMfujakV6Q" resolve="modelsToCheck" />
                </node>
              </node>
            </node>
          </node>
        </node>
        <node concept="3clFbJ" id="6hwTCM8EtnV" role="3cqZAp">
          <node concept="2OqwBi" id="6hwTCM8Ev7I" role="3clFbw">
            <node concept="37vLTw" id="6hwTCM8EtSJ" role="2Oq$k0">
              <ref role="3cqZAo" node="4UMfujakV6Q" resolve="modelsToCheck" />
            </node>
            <node concept="liA8E" id="6hwTCM8EFyL" role="2OqNvi">
              <ref role="37wK5l" to="33ny:~List.isEmpty():boolean" resolve="isEmpty" />
            </node>
          </node>
          <node concept="3clFbS" id="6hwTCM8EtnX" role="3clFbx">
            <node concept="3cpWs6" id="6hwTCM8EG94" role="3cqZAp" />
          </node>
        </node>
        <node concept="3clFbH" id="6hwTCM8EsOl" role="3cqZAp" />
        <node concept="1DcWWT" id="4UMfujakAz5" role="3cqZAp">
          <node concept="2OqwBi" id="6hwTCM8Sf6Y" role="1DdaDG">
            <node concept="liA8E" id="6hwTCM8SnF9" role="2OqNvi">
              <ref role="37wK5l" to="33ny:~List.toArray(java.lang.Object[]):java.lang.Object[]" resolve="toArray" />
              <node concept="2ShNRf" id="6hwTCM8SpsY" role="37wK5m">
                <node concept="3$_iS1" id="6hwTCM8Srjx" role="2ShVmc">
                  <node concept="3uibUv" id="6hwTCM8Swak" role="3$_nBY">
                    <ref role="3uigEE" to="mhbf:~SModel" resolve="SModel" />
                  </node>
                  <node concept="3$GHV9" id="6hwTCM8Srjz" role="3$GQph">
                    <node concept="2OqwBi" id="6hwTCM8SxGY" role="3$I4v7">
                      <node concept="liA8E" id="6hwTCM8SDK7" role="2OqNvi">
                        <ref role="37wK5l" to="33ny:~List.size():int" resolve="size" />
                      </node>
                      <node concept="37vLTw" id="6hwTCM8Sw$i" role="2Oq$k0">
                        <ref role="3cqZAo" node="4UMfujakV6Q" resolve="modelsToCheck" />
                      </node>
                    </node>
                  </node>
                </node>
              </node>
            </node>
            <node concept="37vLTw" id="6hwTCM8Se0d" role="2Oq$k0">
              <ref role="3cqZAo" node="4UMfujakV6Q" resolve="modelsToCheck" />
            </node>
          </node>
          <node concept="3clFbS" id="4UMfujakAz6" role="2LFqv$">
            <node concept="3cpWs8" id="4UMfujakV72" role="3cqZAp">
              <node concept="3cpWsn" id="4UMfujakV73" role="3cpWs9">
                <property role="TrG5h" value="name" />
                <node concept="2OqwBi" id="13$TqNLM0Ky" role="33vP2m">
                  <node concept="2OqwBi" id="13$TqNLM0pB" role="2Oq$k0">
                    <node concept="37vLTw" id="13$TqNLM0l8" role="2Oq$k0">
                      <ref role="3cqZAo" node="4UMfujakAz8" resolve="model" />
                    </node>
                    <node concept="liA8E" id="13$TqNLM0Ga" role="2OqNvi">
                      <ref role="37wK5l" to="mhbf:~SModel.getName():org.jetbrains.mps.openapi.model.SModelName" resolve="getName" />
                    </node>
                  </node>
                  <node concept="liA8E" id="13$TqNLM0Qs" role="2OqNvi">
                    <ref role="37wK5l" to="mhbf:~SModelName.getLongName():java.lang.String" resolve="getLongName" />
                  </node>
                </node>
                <node concept="17QB3L" id="1UwU9FzXNUh" role="1tU5fm" />
              </node>
            </node>
            <node concept="3cpWs8" id="1i0Qrq6R6xV" role="3cqZAp">
              <node concept="3cpWsn" id="1i0Qrq6R6xW" role="3cpWs9">
                <property role="TrG5h" value="isStub" />
                <node concept="2YIFZM" id="13$TqNLLY1H" role="33vP2m">
                  <ref role="37wK5l" to="w1kc:~SModelStereotype.isStubModel(org.jetbrains.mps.openapi.model.SModel):boolean" resolve="isStubModel" />
                  <ref role="1Pybhc" to="w1kc:~SModelStereotype" resolve="SModelStereotype" />
                  <node concept="37vLTw" id="13$TqNLLY8S" role="37wK5m">
                    <ref role="3cqZAo" node="4UMfujakAz8" resolve="model" />
                  </node>
                </node>
                <node concept="10P_77" id="1i0Qrq6R6xX" role="1tU5fm" />
              </node>
            </node>
            <node concept="2Gpval" id="4UMfujakV79" role="3cqZAp">
              <node concept="2GrKxI" id="4UMfujakV7a" role="2Gsz3X">
                <property role="TrG5h" value="innerModel" />
              </node>
              <node concept="3clFbS" id="4UMfujakV7c" role="2LFqv$">
                <node concept="3clFbJ" id="4UMfujakV7i" role="3cqZAp">
                  <node concept="2OqwBi" id="4UMfujakV7r" role="3clFbw">
                    <node concept="2OqwBi" id="13$TqNLM17I" role="2Oq$k0">
                      <node concept="2OqwBi" id="13$TqNLM0Z2" role="2Oq$k0">
                        <node concept="2GrUjf" id="791rit5f64G" role="2Oq$k0">
                          <ref role="2Gs0qQ" node="4UMfujakV7a" resolve="innerModel" />
                        </node>
                        <node concept="liA8E" id="13$TqNLM13F" role="2OqNvi">
                          <ref role="37wK5l" to="mhbf:~SModel.getName():org.jetbrains.mps.openapi.model.SModelName" resolve="getName" />
                        </node>
                      </node>
                      <node concept="liA8E" id="13$TqNLM1dg" role="2OqNvi">
                        <ref role="37wK5l" to="mhbf:~SModelName.getLongName():java.lang.String" resolve="getLongName" />
                      </node>
                    </node>
                    <node concept="liA8E" id="4UMfujakViu" role="2OqNvi">
                      <ref role="37wK5l" to="wyt6:~String.startsWith(java.lang.String):boolean" resolve="startsWith" />
                      <node concept="3cpWs3" id="4hbxqxRqOrX" role="37wK5m">
                        <node concept="Xl_RD" id="4hbxqxRqOs0" role="3uHU7w">
                          <property role="Xl_RC" value="." />
                        </node>
                        <node concept="37vLTw" id="3GM_nagTxFJ" role="3uHU7B">
                          <ref role="3cqZAo" node="4UMfujakV73" resolve="name" />
                        </node>
                      </node>
                    </node>
                  </node>
                  <node concept="3clFbS" id="4UMfujakV7k" role="3clFbx">
                    <node concept="3clFbJ" id="1i0Qrq6R6y3" role="3cqZAp">
                      <node concept="3clFbS" id="1i0Qrq6R6y4" role="3clFbx">
                        <node concept="3clFbF" id="4UMfujakViA" role="3cqZAp">
                          <node concept="2OqwBi" id="4UMfujakViC" role="3clFbG">
                            <node concept="37vLTw" id="3GM_nagTwUV" role="2Oq$k0">
                              <ref role="3cqZAo" node="4UMfujakV6Q" resolve="modelsToCheck" />
                            </node>
                            <node concept="liA8E" id="4UMfujakViG" role="2OqNvi">
                              <ref role="37wK5l" to="33ny:~List.add(java.lang.Object):boolean" resolve="add" />
                              <node concept="2GrUjf" id="4UMfujakViH" role="37wK5m">
                                <ref role="2Gs0qQ" node="4UMfujakV7a" resolve="innerModel" />
                              </node>
                            </node>
                          </node>
                        </node>
                      </node>
                      <node concept="3clFbC" id="1i0Qrq6R6ye" role="3clFbw">
                        <node concept="2YIFZM" id="13$TqNLM1Zo" role="3uHU7w">
                          <ref role="37wK5l" to="w1kc:~SModelStereotype.isStubModel(org.jetbrains.mps.openapi.model.SModel):boolean" resolve="isStubModel" />
                          <ref role="1Pybhc" to="w1kc:~SModelStereotype" resolve="SModelStereotype" />
                          <node concept="2GrUjf" id="13$TqNLM1Zp" role="37wK5m">
                            <ref role="2Gs0qQ" node="4UMfujakV7a" resolve="innerModel" />
                          </node>
                        </node>
                        <node concept="37vLTw" id="3GM_nagTA3L" role="3uHU7B">
                          <ref role="3cqZAo" node="1i0Qrq6R6xW" resolve="isStub" />
                        </node>
                      </node>
                    </node>
                  </node>
                </node>
              </node>
              <node concept="2OqwBi" id="PxAi9jsifL" role="2GsD0m">
                <node concept="liA8E" id="PxAi9jsifM" role="2OqNvi">
                  <ref role="37wK5l" to="lui2:~SModule.getModels():java.lang.Iterable" resolve="getModels" />
                </node>
                <node concept="2OqwBi" id="PxAi9jsifN" role="2Oq$k0">
                  <node concept="liA8E" id="PxAi9jsifO" role="2OqNvi">
                    <ref role="37wK5l" to="mhbf:~SModel.getModule():org.jetbrains.mps.openapi.module.SModule" resolve="getModule" />
                  </node>
                  <node concept="37vLTw" id="3GM_nagTthY" role="2Oq$k0">
                    <ref role="3cqZAo" node="4UMfujakAz8" resolve="model" />
                  </node>
                </node>
              </node>
            </node>
          </node>
          <node concept="3cpWsn" id="4UMfujakAz8" role="1Duv9x">
            <property role="TrG5h" value="model" />
            <node concept="3uibUv" id="4UMfujakBA_" role="1tU5fm">
              <ref role="3uigEE" to="mhbf:~SModel" resolve="SModel" />
            </node>
          </node>
        </node>
        <node concept="3clFbF" id="3pNk_u$bUOb" role="3cqZAp">
          <node concept="2OqwBi" id="3pNk_u$bVPN" role="3clFbG">
            <node concept="2YIFZM" id="3pNk_u$bUOd" role="2Oq$k0">
              <ref role="1Pybhc" to="phxh:3etVqSRK$al" resolve="ModelCheckerTool" />
              <ref role="37wK5l" to="phxh:3etVqSRK$jv" resolve="getInstance" />
              <node concept="2OqwBi" id="3pNk_u$bUOe" role="37wK5m">
                <node concept="2WthIp" id="3pNk_u$bUOf" role="2Oq$k0" />
                <node concept="1DTwFV" id="3pNk_u$bUOg" role="2OqNvi">
                  <ref role="2WH_rO" node="1gEYwydCrWR" resolve="project" />
                </node>
              </node>
            </node>
            <node concept="liA8E" id="3pNk_u$bXJS" role="2OqNvi">
              <ref role="37wK5l" to="phxh:3pNk_u$9zR0" resolve="checkModelsAndShowResult" />
              <node concept="37vLTw" id="3pNk_u$bXNv" role="37wK5m">
                <ref role="3cqZAo" node="4UMfujakV6Q" resolve="modelsToCheck" />
              </node>
            </node>
          </node>
        </node>
      </node>
    </node>
    <node concept="tkhdA" id="1gEYwydCrX$" role="tmbBb">
      <node concept="3clFbS" id="1gEYwydCrX_" role="2VODD2">
        <node concept="3cpWs8" id="6hwTCM8KriB" role="3cqZAp">
          <node concept="3cpWsn" id="6hwTCM8KriC" role="3cpWs9">
            <property role="TrG5h" value="modelsToCheck" />
            <node concept="3uibUv" id="6hwTCM8KriD" role="1tU5fm">
              <ref role="3uigEE" to="33ny:~List" resolve="List" />
              <node concept="3uibUv" id="6hwTCM8KriE" role="11_B2D">
                <ref role="3uigEE" to="mhbf:~SModel" resolve="SModel" />
              </node>
            </node>
            <node concept="2ShNRf" id="6hwTCM8KriF" role="33vP2m">
              <node concept="1pGfFk" id="6hwTCM8KriG" role="2ShVmc">
                <ref role="37wK5l" to="33ny:~ArrayList.&lt;init&gt;()" resolve="ArrayList" />
                <node concept="3uibUv" id="6hwTCM8KriH" role="1pMfVU">
                  <ref role="3uigEE" to="mhbf:~SModel" resolve="SModel" />
                </node>
              </node>
            </node>
          </node>
        </node>
        <node concept="3clFbJ" id="6hwTCM8Pit4" role="3cqZAp">
          <node concept="3y3z36" id="6hwTCM8PmT_" role="3clFbw">
            <node concept="10Nm6u" id="6hwTCM8Po8P" role="3uHU7w" />
            <node concept="2OqwBi" id="6hwTCM8PjdD" role="3uHU7B">
              <node concept="2WthIp" id="6hwTCM8PjdE" role="2Oq$k0" />
              <node concept="1DTwFV" id="6hwTCM8PjdF" role="2OqNvi">
                <ref role="2WH_rO" node="1gEYwydCrWQ" resolve="models" />
              </node>
            </node>
          </node>
          <node concept="3clFbS" id="6hwTCM8Pit6" role="3clFbx">
            <node concept="3clFbF" id="6hwTCM8NKl6" role="3cqZAp">
              <node concept="2OqwBi" id="6hwTCM8NKl7" role="3clFbG">
                <node concept="37vLTw" id="3GM_nagT$T8" role="2Oq$k0">
                  <ref role="3cqZAo" node="6hwTCM8KriC" resolve="modelsToCheck" />
                </node>
                <node concept="liA8E" id="6hwTCM8NKl9" role="2OqNvi">
                  <ref role="37wK5l" to="33ny:~List.addAll(java.util.Collection):boolean" resolve="addAll" />
                  <node concept="2OqwBi" id="6hwTCM8NKla" role="37wK5m">
                    <node concept="2WthIp" id="6hwTCM8NKlb" role="2Oq$k0" />
                    <node concept="1DTwFV" id="6hwTCM8NKlc" role="2OqNvi">
                      <ref role="2WH_rO" node="1gEYwydCrWQ" resolve="models" />
                    </node>
                  </node>
                </node>
              </node>
            </node>
          </node>
        </node>
        <node concept="3clFbJ" id="6hwTCM8NKld" role="3cqZAp">
          <node concept="1Wc70l" id="6hwTCM8PuhY" role="3clFbw">
            <node concept="3y3z36" id="6hwTCM8PzpR" role="3uHU7B">
              <node concept="10Nm6u" id="6hwTCM8P$$Q" role="3uHU7w" />
              <node concept="2OqwBi" id="6hwTCM8Pvu4" role="3uHU7B">
                <node concept="1DTwFV" id="6hwTCM8Pvu5" role="2OqNvi">
                  <ref role="2WH_rO" node="1gEYwydCrWP" resolve="model" />
                </node>
                <node concept="2WthIp" id="6hwTCM8Pvu6" role="2Oq$k0" />
              </node>
            </node>
            <node concept="3fqX7Q" id="6hwTCM8NKle" role="3uHU7w">
              <node concept="2OqwBi" id="6hwTCM8NKlf" role="3fr31v">
                <node concept="liA8E" id="6hwTCM8NKlg" role="2OqNvi">
                  <ref role="37wK5l" to="33ny:~List.contains(java.lang.Object):boolean" resolve="contains" />
                  <node concept="2OqwBi" id="6hwTCM8NKlh" role="37wK5m">
                    <node concept="1DTwFV" id="6hwTCM8NKli" role="2OqNvi">
                      <ref role="2WH_rO" node="1gEYwydCrWP" resolve="model" />
                    </node>
                    <node concept="2WthIp" id="6hwTCM8NKlj" role="2Oq$k0" />
                  </node>
                </node>
                <node concept="37vLTw" id="6hwTCM8NKlk" role="2Oq$k0">
                  <ref role="3cqZAo" node="6hwTCM8KriC" resolve="modelsToCheck" />
                </node>
              </node>
            </node>
          </node>
          <node concept="3clFbS" id="6hwTCM8NKll" role="3clFbx">
            <node concept="3clFbF" id="6hwTCM8NKlm" role="3cqZAp">
              <node concept="2OqwBi" id="6hwTCM8NKln" role="3clFbG">
                <node concept="liA8E" id="6hwTCM8NKlo" role="2OqNvi">
                  <ref role="37wK5l" to="33ny:~List.add(java.lang.Object):boolean" resolve="add" />
                  <node concept="2OqwBi" id="6hwTCM8NKlp" role="37wK5m">
                    <node concept="2WthIp" id="6hwTCM8NKlq" role="2Oq$k0" />
                    <node concept="1DTwFV" id="6hwTCM8NKlr" role="2OqNvi">
                      <ref role="2WH_rO" node="1gEYwydCrWP" resolve="model" />
                    </node>
                  </node>
                </node>
                <node concept="37vLTw" id="6hwTCM8NKls" role="2Oq$k0">
                  <ref role="3cqZAo" node="6hwTCM8KriC" resolve="modelsToCheck" />
                </node>
              </node>
            </node>
          </node>
        </node>
        <node concept="3clFbH" id="6hwTCM8KzWY" role="3cqZAp" />
        <node concept="3cpWs8" id="1gEYwydCrXA" role="3cqZAp">
          <node concept="3cpWsn" id="1gEYwydCrXB" role="3cpWs9">
            <property role="TrG5h" value="whatToCheck" />
            <node concept="17QB3L" id="1gEYwydCrXC" role="1tU5fm" />
            <node concept="Xl_RD" id="1gEYwydCrXD" role="33vP2m">
              <property role="Xl_RC" value="Model" />
            </node>
          </node>
        </node>
        <node concept="3clFbJ" id="1gEYwydCrXE" role="3cqZAp">
          <node concept="3clFbS" id="1gEYwydCrXF" role="3clFbx">
            <node concept="3clFbF" id="1gEYwydCrXG" role="3cqZAp">
              <node concept="37vLTI" id="1gEYwydCrXH" role="3clFbG">
                <node concept="3cpWs3" id="1gEYwydCrXI" role="37vLTx">
                  <node concept="Xl_RD" id="1gEYwydCrXJ" role="3uHU7w">
                    <property role="Xl_RC" value=" Models" />
                  </node>
                  <node concept="2OqwBi" id="1gEYwydCrXK" role="3uHU7B">
                    <node concept="liA8E" id="1gEYwydCrXO" role="2OqNvi">
                      <ref role="37wK5l" to="33ny:~List.size():int" resolve="size" />
                    </node>
                    <node concept="37vLTw" id="6hwTCM8KSor" role="2Oq$k0">
                      <ref role="3cqZAo" node="6hwTCM8KriC" resolve="modelsToCheck" />
                    </node>
                  </node>
                </node>
                <node concept="37vLTw" id="3GM_nagT_ZS" role="37vLTJ">
                  <ref role="3cqZAo" node="1gEYwydCrXB" resolve="whatToCheck" />
                </node>
              </node>
            </node>
          </node>
          <node concept="3eOSWO" id="1gEYwydCrXQ" role="3clFbw">
            <node concept="2OqwBi" id="1gEYwydCrXR" role="3uHU7B">
              <node concept="37vLTw" id="6hwTCM8KK7d" role="2Oq$k0">
                <ref role="3cqZAo" node="6hwTCM8KriC" resolve="modelsToCheck" />
              </node>
              <node concept="liA8E" id="1gEYwydCrXV" role="2OqNvi">
                <ref role="37wK5l" to="33ny:~List.size():int" resolve="size" />
              </node>
            </node>
            <node concept="3cmrfG" id="1gEYwydCrXW" role="3uHU7w">
              <property role="3cmrfH" value="1" />
            </node>
          </node>
        </node>
        <node concept="3clFbH" id="6hwTCM8JXF7" role="3cqZAp" />
        <node concept="3clFbF" id="1gEYwydCrXX" role="3cqZAp">
          <node concept="2OqwBi" id="1gEYwydCrXY" role="3clFbG">
            <node concept="2OqwBi" id="1gEYwydCrXZ" role="2Oq$k0">
              <node concept="tl45R" id="1gEYwydCrY0" role="2Oq$k0" />
              <node concept="liA8E" id="1gEYwydCrY1" role="2OqNvi">
                <ref role="37wK5l" to="qkt:~AnActionEvent.getPresentation():com.intellij.openapi.actionSystem.Presentation" resolve="getPresentation" />
              </node>
            </node>
            <node concept="liA8E" id="1gEYwydCrY2" role="2OqNvi">
              <ref role="37wK5l" to="qkt:~Presentation.setText(java.lang.String):void" resolve="setText" />
              <node concept="3cpWs3" id="1gEYwydCrY3" role="37wK5m">
                <node concept="Xl_RD" id="1gEYwydCrY4" role="3uHU7B">
                  <property role="Xl_RC" value="Check " />
                </node>
                <node concept="37vLTw" id="3GM_nagTtFu" role="3uHU7w">
                  <ref role="3cqZAo" node="1gEYwydCrXB" resolve="whatToCheck" />
                </node>
              </node>
            </node>
          </node>
        </node>
        <node concept="3clFbF" id="6Kx1j_xiId$" role="3cqZAp">
          <node concept="2OqwBi" id="6Kx1j_xiM38" role="3clFbG">
            <node concept="2OqwBi" id="6Kx1j_xiJvP" role="2Oq$k0">
              <node concept="liA8E" id="6Kx1j_xiLVH" role="2OqNvi">
                <ref role="37wK5l" to="qkt:~AnActionEvent.getPresentation():com.intellij.openapi.actionSystem.Presentation" resolve="getPresentation" />
              </node>
              <node concept="tl45R" id="6Kx1j_xiIdy" role="2Oq$k0" />
            </node>
            <node concept="liA8E" id="6Kx1j_xiOV4" role="2OqNvi">
              <ref role="37wK5l" to="qkt:~Presentation.setEnabled(boolean):void" resolve="setEnabled" />
              <node concept="3fqX7Q" id="6hwTCM8L8V5" role="37wK5m">
                <node concept="2OqwBi" id="6hwTCM8L8V6" role="3fr31v">
                  <node concept="37vLTw" id="6hwTCM8L8V7" role="2Oq$k0">
                    <ref role="3cqZAo" node="6hwTCM8KriC" resolve="modelsToCheck" />
                  </node>
                  <node concept="liA8E" id="6hwTCM8L8V8" role="2OqNvi">
                    <ref role="37wK5l" to="33ny:~List.isEmpty():boolean" resolve="isEmpty" />
                  </node>
                </node>
              </node>
            </node>
          </node>
        </node>
      </node>
    </node>
    <node concept="mfpdH" id="6Kx1j_xGgym" role="med8o" />
  </node>
  <node concept="tC5Ba" id="4DBewFc0uLT">
    <property role="TrG5h" value="ToolsInternalEx" />
    <property role="3GE5qa" value="DevKit" />
    <property role="2pbKbs" value="true" />
    <node concept="ftmFs" id="4DBewFc0uLV" role="ftER_">
      <node concept="tCFHf" id="xuu5X9h_nG" role="ftvYc">
        <ref role="tCJdB" node="2tRCcbzc1yK" resolve="FindWrongAspectDependencies" />
      </node>
      <node concept="tCFHf" id="6h3t152gTRL" role="ftvYc">
        <ref role="tCJdB" node="6h3t152gT6f" resolve="FindCrossTemplateReferences" />
      </node>
      <node concept="tCFHf" id="1_LT7K4yA4e" role="ftvYc">
        <ref role="tCJdB" node="1_LT7K4ncS$" resolve="FindReferencesToNonReferenceable" />
      </node>
    </node>
    <node concept="tT9cl" id="4DBewFc0$ut" role="2f5YQi">
      <ref role="tU$_T" to="tprs:2wXrNhB2RlP" resolve="ToolsInternal" />
    </node>
  </node>
  <node concept="sE7Ow" id="6h3t152gT6f">
    <property role="TrG5h" value="FindCrossTemplateReferences" />
    <property role="72QZ$" value="true" />
    <property role="2uzpH1" value="Find Cross-template References" />
    <property role="3GE5qa" value="DevKit.Internal" />
    <node concept="1DS2jV" id="6h3t152gT6k" role="1NuT2Z">
      <property role="TrG5h" value="project" />
      <ref role="1DUlNI" to="qkt:~CommonDataKeys.PROJECT" resolve="PROJECT" />
      <node concept="1oajcY" id="4$Favkc8OnK" role="1oa70y" />
    </node>
    <node concept="1DS2jV" id="7LWtwT1pEtx" role="1NuT2Z">
      <property role="TrG5h" value="mpsProject" />
      <ref role="1DUlNI" to="qq03:~MPSCommonDataKeys.MPS_PROJECT" resolve="MPS_PROJECT" />
      <node concept="1oajcY" id="7LWtwT1pEty" role="1oa70y" />
    </node>
    <node concept="tnohg" id="6h3t152gT6g" role="tncku">
      <node concept="3clFbS" id="6h3t152gT6h" role="2VODD2">
        <node concept="3cpWs8" id="6h3t152gT6o" role="3cqZAp">
          <node concept="3cpWsn" id="6h3t152gT6p" role="3cpWs9">
            <property role="TrG5h" value="models" />
            <node concept="_YKpA" id="6h3t152gT6q" role="1tU5fm">
              <node concept="3uibUv" id="2eVlusX1SLQ" role="_ZDj9">
                <ref role="3uigEE" to="mhbf:~SModel" resolve="SModel" />
              </node>
            </node>
            <node concept="2ShNRf" id="2eVlusX1SLg" role="33vP2m">
              <node concept="Tc6Ow" id="2eVlusX1SLi" role="2ShVmc">
                <node concept="3uibUv" id="2eVlusX1SLk" role="HW$YZ">
                  <ref role="3uigEE" to="mhbf:~SModel" resolve="SModel" />
                </node>
                <node concept="2OqwBi" id="2eVlusX1SL9" role="I$8f6">
                  <node concept="1eOMI4" id="2eVlusX1SLs" role="2Oq$k0">
                    <node concept="10QFUN" id="2eVlusX1SLD" role="1eOMHV">
                      <node concept="2OqwBi" id="7LWtwT1q0F9" role="10QFUP">
                        <node concept="2OqwBi" id="7LWtwT1q02p" role="2Oq$k0">
                          <node concept="2WthIp" id="7LWtwT1q02s" role="2Oq$k0" />
                          <node concept="1DTwFV" id="7LWtwT1q02u" role="2OqNvi">
                            <ref role="2WH_rO" node="7LWtwT1pEtx" resolve="mpsProject" />
                          </node>
                        </node>
                        <node concept="liA8E" id="7LWtwT1q13A" role="2OqNvi">
                          <ref role="37wK5l" to="z1c3:~Project.getProjectModels():java.lang.Iterable" resolve="getProjectModels" />
                        </node>
                      </node>
                      <node concept="A3Dl8" id="2eVlusX1SLL" role="10QFUM">
                        <node concept="3uibUv" id="2eVlusX1SLO" role="A3Ik2">
                          <ref role="3uigEE" to="mhbf:~SModel" resolve="SModel" />
                        </node>
                      </node>
                    </node>
                  </node>
                  <node concept="3zZkjj" id="6h3t152gT6_" role="2OqNvi">
                    <node concept="1bVj0M" id="6h3t152gT6A" role="23t8la">
                      <node concept="3clFbS" id="6h3t152gT6B" role="1bW5cS">
                        <node concept="3clFbF" id="6h3t152gT6C" role="3cqZAp">
                          <node concept="1Wc70l" id="cKz$qOPfgU" role="3clFbG">
                            <node concept="2YIFZM" id="7LWtwT1q6t4" role="3uHU7w">
                              <ref role="37wK5l" to="ap4t:~GenerationFacade.canGenerate(org.jetbrains.mps.openapi.model.SModel):boolean" resolve="canGenerate" />
                              <ref role="1Pybhc" to="ap4t:~GenerationFacade" resolve="GenerationFacade" />
                              <node concept="37vLTw" id="7LWtwT1q6t5" role="37wK5m">
                                <ref role="3cqZAo" node="6h3t152gT6F" resolve="md" />
                              </node>
                            </node>
                            <node concept="2YIFZM" id="6h3t152gT72" role="3uHU7B">
                              <ref role="1Pybhc" to="w1kc:~SModelStereotype" resolve="SModelStereotype" />
                              <ref role="37wK5l" to="w1kc:~SModelStereotype.isGeneratorModel(org.jetbrains.mps.openapi.model.SModel):boolean" resolve="isGeneratorModel" />
                              <node concept="37vLTw" id="2BHiRxgl00E" role="37wK5m">
                                <ref role="3cqZAo" node="6h3t152gT6F" resolve="md" />
                              </node>
                            </node>
                          </node>
                        </node>
                      </node>
                      <node concept="Rh6nW" id="6h3t152gT6F" role="1bW2Oz">
                        <property role="TrG5h" value="md" />
                        <node concept="2jxLKc" id="6h3t152gT6G" role="1tU5fm" />
                      </node>
                    </node>
                  </node>
                </node>
              </node>
            </node>
          </node>
        </node>
        <node concept="3clFbH" id="2eVlusX1SLo" role="3cqZAp" />
        <node concept="3clFbF" id="bYTFyV6Sv9" role="3cqZAp">
          <node concept="2OqwBi" id="bYTFyV6Tc1" role="3clFbG">
            <node concept="2YIFZM" id="bYTFyV6Svb" role="2Oq$k0">
              <ref role="1Pybhc" to="phxh:3etVqSRK$al" resolve="ModelCheckerTool" />
              <ref role="37wK5l" to="phxh:3etVqSRK$jv" resolve="getInstance" />
              <node concept="2OqwBi" id="bYTFyV6Svc" role="37wK5m">
                <node concept="2WthIp" id="bYTFyV6Svd" role="2Oq$k0" />
                <node concept="1DTwFV" id="bYTFyV6Sve" role="2OqNvi">
                  <ref role="2WH_rO" node="6h3t152gT6k" resolve="project" />
                </node>
              </node>
            </node>
            <node concept="liA8E" id="bYTFyV6X3X" role="2OqNvi">
              <ref role="37wK5l" to="phxh:3pNk_u$9zR0" resolve="checkModelsAndShowResult" />
              <node concept="37vLTw" id="3GM_nagTvnU" role="37wK5m">
                <ref role="3cqZAo" node="6h3t152gT6p" resolve="models" />
              </node>
              <node concept="2ShNRf" id="6h3t152gTRI" role="37wK5m">
                <node concept="1pGfFk" id="6h3t152gTRJ" role="2ShVmc">
                  <ref role="37wK5l" to="phxh:3etVqSRT$IG" resolve="GeneratorTemplatesChecker" />
                </node>
              </node>
            </node>
          </node>
        </node>
      </node>
    </node>
  </node>
  <node concept="2DaZZR" id="6dAEaqvbK37" />
  <node concept="sE7Ow" id="2tRCcbzc1yK">
    <property role="1WHSii" value="Finds wrong references between core, editor and workbench" />
    <property role="TrG5h" value="FindWrongAspectDependencies" />
    <property role="72QZ$" value="true" />
    <property role="2uzpH1" value="Find Wrong Aspect Dependencies" />
    <property role="3GE5qa" value="DevKit.Internal" />
    <node concept="1DS2jV" id="7SNXUnYXKN6" role="1NuT2Z">
      <property role="TrG5h" value="mpsProject" />
      <ref role="1DUlNI" to="qq03:~MPSCommonDataKeys.MPS_PROJECT" resolve="MPS_PROJECT" />
      <node concept="1oajcY" id="7SNXUnYXKN7" role="1oa70y" />
    </node>
    <node concept="2XrIbr" id="7SNXUnYXX0u" role="32lrUH">
      <property role="TrG5h" value="needsProcessing" />
      <node concept="10P_77" id="7SNXUnYXX0v" role="3clF45" />
      <node concept="3clFbS" id="7SNXUnYXX0w" role="3clF47">
        <node concept="3clFbJ" id="7SNXUnYXX0I" role="3cqZAp">
          <node concept="3clFbS" id="7SNXUnYXX0J" role="3clFbx">
            <node concept="3cpWs6" id="7SNXUnYXX0K" role="3cqZAp">
              <node concept="3clFbT" id="7SNXUnYXX0L" role="3cqZAk">
                <property role="3clFbU" value="true" />
              </node>
            </node>
          </node>
          <node concept="2ZW3vV" id="7SNXUnYXX0M" role="3clFbw">
            <node concept="3uibUv" id="7SNXUnYXX0N" role="2ZW6by">
              <ref role="3uigEE" to="w1kc:~Language" resolve="Language" />
            </node>
            <node concept="37vLTw" id="7SNXUnYXX0O" role="2ZW6bz">
              <ref role="3cqZAo" node="7SNXUnYXX15" resolve="module" />
            </node>
          </node>
          <node concept="3eNFk2" id="7SNXUnYXX0P" role="3eNLev">
            <node concept="2ZW3vV" id="7SNXUnYXX0Q" role="3eO9$A">
              <node concept="37vLTw" id="7SNXUnYXX0R" role="2ZW6bz">
                <ref role="3cqZAo" node="7SNXUnYXX15" resolve="module" />
              </node>
              <node concept="3uibUv" id="7SNXUnYXX0S" role="2ZW6by">
                <ref role="3uigEE" to="z1c3:~Solution" resolve="Solution" />
              </node>
            </node>
            <node concept="3clFbS" id="7SNXUnYXX0T" role="3eOfB_">
              <node concept="3cpWs6" id="7SNXUnYXX0U" role="3cqZAp">
                <node concept="3y3z36" id="7SNXUnYXX0V" role="3cqZAk">
                  <node concept="2OqwBi" id="7SNXUnYXX0W" role="3uHU7B">
                    <node concept="liA8E" id="7SNXUnYXX0X" role="2OqNvi">
                      <ref role="37wK5l" to="z1c3:~Solution.getKind():jetbrains.mps.project.structure.modules.SolutionKind" resolve="getKind" />
                    </node>
                    <node concept="1eOMI4" id="7SNXUnYXX0Y" role="2Oq$k0">
                      <node concept="10QFUN" id="7SNXUnYXX0Z" role="1eOMHV">
                        <node concept="37vLTw" id="7SNXUnYXX10" role="10QFUP">
                          <ref role="3cqZAo" node="7SNXUnYXX15" resolve="module" />
                        </node>
                        <node concept="3uibUv" id="7SNXUnYXX11" role="10QFUM">
                          <ref role="3uigEE" to="z1c3:~Solution" resolve="Solution" />
                        </node>
                      </node>
                    </node>
                  </node>
                  <node concept="Rm8GO" id="7SNXUnYXX12" role="3uHU7w">
                    <ref role="Rm8GQ" to="w0gx:~SolutionKind.NONE" resolve="NONE" />
                    <ref role="1Px2BO" to="w0gx:~SolutionKind" resolve="SolutionKind" />
                  </node>
                </node>
              </node>
            </node>
          </node>
        </node>
        <node concept="3cpWs6" id="7SNXUnYXX13" role="3cqZAp">
          <node concept="3clFbT" id="7SNXUnYXX14" role="3cqZAk" />
        </node>
      </node>
      <node concept="37vLTG" id="7SNXUnYXX15" role="3clF46">
        <property role="TrG5h" value="module" />
        <node concept="3uibUv" id="7SNXUnYXX_V" role="1tU5fm">
          <ref role="3uigEE" to="lui2:~SModule" resolve="SModule" />
        </node>
      </node>
    </node>
    <node concept="tnohg" id="2tRCcbzc1yL" role="tncku">
      <node concept="3clFbS" id="2tRCcbzc1yM" role="2VODD2">
        <node concept="3clFbF" id="PIFYWx4IEQ" role="3cqZAp">
          <node concept="2OqwBi" id="PIFYWx4Jue" role="3clFbG">
            <node concept="2OqwBi" id="PIFYWx4J58" role="2Oq$k0">
              <node concept="2OqwBi" id="PIFYWx4IEK" role="2Oq$k0">
                <node concept="2WthIp" id="PIFYWx4IEN" role="2Oq$k0" />
                <node concept="1DTwFV" id="PIFYWx4IEP" role="2OqNvi">
                  <ref role="2WH_rO" node="7SNXUnYXKN6" resolve="mpsProject" />
                </node>
              </node>
              <node concept="liA8E" id="PIFYWx4Jtp" role="2OqNvi">
                <ref role="37wK5l" to="z1c3:~Project.getModelAccess():org.jetbrains.mps.openapi.module.ModelAccess" resolve="getModelAccess" />
              </node>
            </node>
            <node concept="liA8E" id="PIFYWx4JI6" role="2OqNvi">
              <ref role="37wK5l" to="lui2:~ModelAccess.runReadInEDT(java.lang.Runnable):void" resolve="runReadInEDT" />
              <node concept="2ShNRf" id="PIFYWx4JVH" role="37wK5m">
                <node concept="YeOm9" id="PIFYWx4KVe" role="2ShVmc">
                  <node concept="1Y3b0j" id="PIFYWx4KVh" role="YeSDq">
                    <property role="2bfB8j" value="true" />
                    <ref role="1Y3XeK" to="wyt6:~Runnable" resolve="Runnable" />
                    <ref role="37wK5l" to="wyt6:~Object.&lt;init&gt;()" resolve="Object" />
                    <node concept="3Tm1VV" id="PIFYWx4KVi" role="1B3o_S" />
                    <node concept="3clFb_" id="PIFYWx4KVj" role="jymVt">
                      <property role="1EzhhJ" value="false" />
                      <property role="TrG5h" value="run" />
                      <property role="DiZV1" value="false" />
                      <property role="IEkAT" value="false" />
                      <property role="od$2w" value="false" />
                      <node concept="3Tm1VV" id="PIFYWx4KVk" role="1B3o_S" />
                      <node concept="3cqZAl" id="PIFYWx4KVm" role="3clF45" />
                      <node concept="3clFbS" id="PIFYWx4KVn" role="3clF47">
                        <node concept="3cpWs8" id="2tRCcbzc1yR" role="3cqZAp">
                          <node concept="3cpWsn" id="2tRCcbzc1yS" role="3cpWs9">
                            <property role="TrG5h" value="models" />
                            <node concept="_YKpA" id="2tRCcbzc1yT" role="1tU5fm">
                              <node concept="3uibUv" id="2eVlusX1UEm" role="_ZDj9">
                                <ref role="3uigEE" to="mhbf:~SModel" resolve="SModel" />
                              </node>
                            </node>
                            <node concept="2ShNRf" id="2eVlusX1UDK" role="33vP2m">
                              <node concept="Tc6Ow" id="2eVlusX1UDM" role="2ShVmc">
                                <node concept="3uibUv" id="2eVlusX1UDO" role="HW$YZ">
                                  <ref role="3uigEE" to="mhbf:~SModel" resolve="SModel" />
                                </node>
                                <node concept="2OqwBi" id="2eVlusX1UEh" role="I$8f6">
                                  <node concept="3zZkjj" id="2tRCcbzc1z4" role="2OqNvi">
                                    <node concept="1bVj0M" id="2tRCcbzc1z5" role="23t8la">
                                      <node concept="3clFbS" id="2tRCcbzc1z6" role="1bW5cS">
                                        <node concept="3clFbF" id="2tRCcbzc1z7" role="3cqZAp">
                                          <node concept="2YIFZM" id="2F13y8cogtn" role="3clFbG">
                                            <ref role="1Pybhc" to="w1kc:~SModelStereotype" resolve="SModelStereotype" />
                                            <ref role="37wK5l" to="w1kc:~SModelStereotype.isUserModel(org.jetbrains.mps.openapi.model.SModel):boolean" resolve="isUserModel" />
                                            <node concept="37vLTw" id="2F13y8cogto" role="37wK5m">
                                              <ref role="3cqZAo" node="2tRCcbzc1za" resolve="md" />
                                            </node>
                                          </node>
                                        </node>
                                      </node>
                                      <node concept="Rh6nW" id="2tRCcbzc1za" role="1bW2Oz">
                                        <property role="TrG5h" value="md" />
                                        <node concept="2jxLKc" id="2tRCcbzc1zb" role="1tU5fm" />
                                      </node>
                                    </node>
                                  </node>
                                  <node concept="2OqwBi" id="7SNXUnYYAUj" role="2Oq$k0">
                                    <node concept="2OqwBi" id="7SNXUnYY$6J" role="2Oq$k0">
                                      <node concept="1eOMI4" id="7SNXUnYYyyz" role="2Oq$k0">
                                        <node concept="10QFUN" id="7SNXUnYYxlD" role="1eOMHV">
                                          <node concept="A3Dl8" id="7SNXUnYYzk4" role="10QFUM">
                                            <node concept="3uibUv" id="7SNXUnYYzGz" role="A3Ik2">
                                              <ref role="3uigEE" to="lui2:~SModule" resolve="SModule" />
                                            </node>
                                          </node>
                                          <node concept="2OqwBi" id="7SNXUnYXV3E" role="10QFUP">
                                            <node concept="2OqwBi" id="7SNXUnYXMpx" role="2Oq$k0">
                                              <node concept="2WthIp" id="7SNXUnYXMp$" role="2Oq$k0" />
                                              <node concept="1DTwFV" id="7SNXUnYXMpA" role="2OqNvi">
                                                <ref role="2WH_rO" node="7SNXUnYXKN6" resolve="mpsProject" />
                                              </node>
                                            </node>
                                            <node concept="liA8E" id="7SNXUnYXWEE" role="2OqNvi">
                                              <ref role="37wK5l" to="z1c3:~Project.getModules():java.lang.Iterable" resolve="getModules" />
                                            </node>
                                          </node>
                                        </node>
                                      </node>
                                      <node concept="3zZkjj" id="7SNXUnYY_DS" role="2OqNvi">
                                        <node concept="1bVj0M" id="7SNXUnYY_DU" role="23t8la">
                                          <node concept="3clFbS" id="7SNXUnYY_DV" role="1bW5cS">
                                            <node concept="3clFbF" id="7SNXUnYYA77" role="3cqZAp">
                                              <node concept="2OqwBi" id="7SNXUnYYA71" role="3clFbG">
                                                <node concept="2WthIp" id="7SNXUnYYA74" role="2Oq$k0" />
                                                <node concept="2XshWL" id="7SNXUnYYA76" role="2OqNvi">
                                                  <ref role="2WH_rO" node="7SNXUnYXX0u" resolve="needsProcessing" />
                                                  <node concept="37vLTw" id="7SNXUnYYAsE" role="2XxRq1">
                                                    <ref role="3cqZAo" node="7SNXUnYY_DW" resolve="it" />
                                                  </node>
                                                </node>
                                              </node>
                                            </node>
                                          </node>
                                          <node concept="Rh6nW" id="7SNXUnYY_DW" role="1bW2Oz">
                                            <property role="TrG5h" value="it" />
                                            <node concept="2jxLKc" id="7SNXUnYY_DX" role="1tU5fm" />
                                          </node>
                                        </node>
                                      </node>
                                    </node>
                                    <node concept="3goQfb" id="7SNXUnYYCMS" role="2OqNvi">
                                      <node concept="1bVj0M" id="7SNXUnYYCMU" role="23t8la">
                                        <node concept="3clFbS" id="7SNXUnYYCMV" role="1bW5cS">
                                          <node concept="3clFbF" id="7SNXUnYYDga" role="3cqZAp">
                                            <node concept="2OqwBi" id="7SNXUnYYDpZ" role="3clFbG">
                                              <node concept="37vLTw" id="7SNXUnYYDg9" role="2Oq$k0">
                                                <ref role="3cqZAo" node="7SNXUnYYCMW" resolve="it" />
                                              </node>
                                              <node concept="liA8E" id="7SNXUnYYEsM" role="2OqNvi">
                                                <ref role="37wK5l" to="lui2:~SModule.getModels():java.lang.Iterable" resolve="getModels" />
                                              </node>
                                            </node>
                                          </node>
                                        </node>
                                        <node concept="Rh6nW" id="7SNXUnYYCMW" role="1bW2Oz">
                                          <property role="TrG5h" value="it" />
                                          <node concept="2jxLKc" id="7SNXUnYYCMX" role="1tU5fm" />
                                        </node>
                                      </node>
                                    </node>
                                  </node>
                                </node>
                              </node>
                            </node>
                          </node>
                        </node>
                        <node concept="3clFbF" id="bYTFyV7zet" role="3cqZAp">
                          <node concept="2OqwBi" id="bYTFyV7zSV" role="3clFbG">
                            <node concept="2YIFZM" id="bYTFyV7zev" role="2Oq$k0">
                              <ref role="1Pybhc" to="phxh:3etVqSRK$al" resolve="ModelCheckerTool" />
                              <ref role="37wK5l" to="phxh:3etVqSRK$jv" resolve="getInstance" />
                              <node concept="2OqwBi" id="2$1L9HI7NaY" role="37wK5m">
                                <node concept="2OqwBi" id="2$1L9HI7NaZ" role="2Oq$k0">
                                  <node concept="2WthIp" id="2$1L9HI7Nb0" role="2Oq$k0" />
                                  <node concept="1DTwFV" id="2$1L9HI7Nb1" role="2OqNvi">
                                    <ref role="2WH_rO" node="7SNXUnYXKN6" resolve="mpsProject" />
                                  </node>
                                </node>
                                <node concept="liA8E" id="2$1L9HI7Nb2" role="2OqNvi">
                                  <ref role="37wK5l" to="z1c4:~MPSProject.getProject():com.intellij.openapi.project.Project" resolve="getProject" />
                                </node>
                              </node>
                            </node>
                            <node concept="liA8E" id="bYTFyV7_Zc" role="2OqNvi">
                              <ref role="37wK5l" to="phxh:3pNk_u$9zR0" resolve="checkModelsAndShowResult" />
                              <node concept="37vLTw" id="3GM_nagTrLL" role="37wK5m">
                                <ref role="3cqZAo" node="2tRCcbzc1yS" resolve="models" />
                              </node>
                              <node concept="2ShNRf" id="2K4NeDx_N2d" role="37wK5m">
                                <node concept="1pGfFk" id="2K4NeDx_N2e" role="2ShVmc">
                                  <ref role="37wK5l" node="2tRCcbzc1$Z" resolve="AspectDependenciesChecker" />
                                  <node concept="2OqwBi" id="2$1L9HI7e6q" role="37wK5m">
                                    <node concept="2WthIp" id="2$1L9HI7e6t" role="2Oq$k0" />
                                    <node concept="1DTwFV" id="2$1L9HI7e6v" role="2OqNvi">
                                      <ref role="2WH_rO" node="7SNXUnYXKN6" resolve="mpsProject" />
                                    </node>
                                  </node>
                                </node>
                              </node>
                            </node>
                          </node>
                        </node>
                      </node>
                    </node>
                  </node>
                </node>
              </node>
            </node>
          </node>
        </node>
      </node>
    </node>
  </node>
  <node concept="312cEu" id="2tRCcbzc1$X">
    <property role="TrG5h" value="AspectDependenciesChecker" />
    <property role="3GE5qa" value="Model Checker.Dependencies" />
    <node concept="Wx3nA" id="2tRCcbzc5Uv" role="jymVt">
      <property role="TrG5h" value="CORE" />
      <node concept="3cmrfG" id="2tRCcbzc5UE" role="33vP2m">
        <property role="3cmrfH" value="1" />
      </node>
      <node concept="10Oyi0" id="2tRCcbzc5UC" role="1tU5fm" />
      <node concept="3Tm6S6" id="2tRCcbzc5Uw" role="1B3o_S" />
    </node>
    <node concept="Wx3nA" id="2tRCcbzc5Uy" role="jymVt">
      <property role="TrG5h" value="EDITOR" />
      <node concept="3cmrfG" id="2tRCcbzc5UH" role="33vP2m">
        <property role="3cmrfH" value="2" />
      </node>
      <node concept="10Oyi0" id="2tRCcbzc5UF" role="1tU5fm" />
      <node concept="3Tm6S6" id="2tRCcbzc5Uz" role="1B3o_S" />
    </node>
    <node concept="Wx3nA" id="2tRCcbzc5U_" role="jymVt">
      <property role="TrG5h" value="WORKBENCH" />
      <node concept="10Oyi0" id="2tRCcbzc5UI" role="1tU5fm" />
      <node concept="3Tm6S6" id="2tRCcbzc5UA" role="1B3o_S" />
      <node concept="3cmrfG" id="2tRCcbzc5UK" role="33vP2m">
        <property role="3cmrfH" value="3" />
      </node>
    </node>
    <node concept="Wx3nA" id="2tRCcbzc6dm" role="jymVt">
      <property role="TrG5h" value="OTHER" />
      <node concept="10Oyi0" id="2tRCcbzc6dp" role="1tU5fm" />
      <node concept="3cmrfG" id="2tRCcbzc6dr" role="33vP2m">
        <property role="3cmrfH" value="4" />
      </node>
      <node concept="3Tm6S6" id="2tRCcbzc6dn" role="1B3o_S" />
    </node>
    <node concept="312cEg" id="7SNXUnYXwS2" role="jymVt">
      <property role="34CwA1" value="false" />
      <property role="eg7rD" value="false" />
      <property role="TrG5h" value="myProject" />
      <property role="3TUv4t" value="true" />
      <node concept="3Tm6S6" id="7SNXUnYXsA1" role="1B3o_S" />
      <node concept="3uibUv" id="7SNXUnYXwQu" role="1tU5fm">
        <ref role="3uigEE" to="z1c3:~Project" resolve="Project" />
      </node>
    </node>
    <node concept="312cEg" id="1MEKy$8pRW6" role="jymVt">
      <property role="TrG5h" value="coreModule" />
      <property role="3TUv4t" value="true" />
      <node concept="3uibUv" id="4hSanifF4E1" role="1tU5fm">
        <ref role="3uigEE" to="lui2:~SModule" resolve="SModule" />
      </node>
      <node concept="3Tm6S6" id="1MEKy$8pRW7" role="1B3o_S" />
    </node>
    <node concept="312cEg" id="1MEKy$8pRWl" role="jymVt">
      <property role="TrG5h" value="editorModule" />
      <property role="3TUv4t" value="true" />
      <node concept="3uibUv" id="4hSanifF5mf" role="1tU5fm">
        <ref role="3uigEE" to="lui2:~SModule" resolve="SModule" />
      </node>
      <node concept="3Tm6S6" id="1MEKy$8pRWm" role="1B3o_S" />
    </node>
    <node concept="312cEg" id="1GAKH_suDVZ" role="jymVt">
      <property role="TrG5h" value="languagesUtilPath" />
      <property role="3TUv4t" value="true" />
      <node concept="3Tm6S6" id="1GAKH_suDW0" role="1B3o_S" />
      <node concept="17QB3L" id="1GAKH_suGFF" role="1tU5fm" />
    </node>
    <node concept="3clFbW" id="2tRCcbzc1$Z" role="jymVt">
      <node concept="37vLTG" id="7SNXUnYXapp" role="3clF46">
        <property role="TrG5h" value="mpsProject" />
        <node concept="3uibUv" id="7SNXUnYXapo" role="1tU5fm">
          <ref role="3uigEE" to="z1c3:~Project" resolve="Project" />
        </node>
        <node concept="2AHcQZ" id="7SNXUnYXbaP" role="2AJF6D">
          <ref role="2AI5Lk" to="mhfm:~NotNull" resolve="NotNull" />
        </node>
      </node>
      <node concept="3clFbS" id="2tRCcbzc1_2" role="3clF47">
        <node concept="3clFbF" id="7SNXUnYXyje" role="3cqZAp">
          <node concept="37vLTI" id="7SNXUnYXz6s" role="3clFbG">
            <node concept="37vLTw" id="7SNXUnYXznj" role="37vLTx">
              <ref role="3cqZAo" node="7SNXUnYXapp" resolve="mpsProject" />
            </node>
            <node concept="37vLTw" id="7SNXUnYXyjc" role="37vLTJ">
              <ref role="3cqZAo" node="7SNXUnYXwS2" resolve="myProject" />
            </node>
          </node>
        </node>
        <node concept="3clFbF" id="1MEKy$8pRW9" role="3cqZAp">
          <node concept="37vLTI" id="1MEKy$8pRWa" role="3clFbG">
            <node concept="2OqwBi" id="1MEKy$8pRWb" role="37vLTJ">
              <node concept="2OwXpG" id="1MEKy$8pRWd" role="2OqNvi">
                <ref role="2Oxat5" node="1MEKy$8pRW6" resolve="coreModule" />
              </node>
              <node concept="Xjq3P" id="1MEKy$8pRWc" role="2Oq$k0" />
            </node>
            <node concept="2OqwBi" id="PIFYWx4v05" role="37vLTx">
              <node concept="37shsh" id="7ESDA_ioyED" role="2Oq$k0">
                <node concept="20RdaH" id="7ESDA_ioyEE" role="37shsm">
                  <property role="20Rdg5" value="6ed54515-acc8-4d1e-a16c-9fd6cfe951ea" />
                  <property role="20Rdg7" value="MPS.Core" />
                </node>
              </node>
              <node concept="liA8E" id="PIFYWx4v7j" role="2OqNvi">
                <ref role="37wK5l" to="lui2:~SModuleReference.resolve(org.jetbrains.mps.openapi.module.SRepository):org.jetbrains.mps.openapi.module.SModule" resolve="resolve" />
                <node concept="2OqwBi" id="PIFYWx4vgs" role="37wK5m">
                  <node concept="37vLTw" id="PIFYWx4vaR" role="2Oq$k0">
                    <ref role="3cqZAo" node="7SNXUnYXapp" resolve="mpsProject" />
                  </node>
                  <node concept="liA8E" id="PIFYWx4vv6" role="2OqNvi">
                    <ref role="37wK5l" to="z1c3:~Project.getRepository():org.jetbrains.mps.openapi.module.SRepository" resolve="getRepository" />
                  </node>
                </node>
              </node>
            </node>
          </node>
        </node>
        <node concept="3clFbF" id="1MEKy$8pRWp" role="3cqZAp">
          <node concept="37vLTI" id="1MEKy$8pRWw" role="3clFbG">
            <node concept="2OqwBi" id="PIFYWx4vOI" role="37vLTx">
              <node concept="37shsh" id="7ESDA_ioyDG" role="2Oq$k0">
                <node concept="20RdaH" id="7ESDA_ioyDH" role="37shsm">
                  <property role="20Rdg5" value="1ed103c3-3aa6-49b7-9c21-6765ee11f224" />
                  <property role="20Rdg7" value="MPS.Editor" />
                </node>
              </node>
              <node concept="liA8E" id="PIFYWx4vRx" role="2OqNvi">
                <ref role="37wK5l" to="lui2:~SModuleReference.resolve(org.jetbrains.mps.openapi.module.SRepository):org.jetbrains.mps.openapi.module.SModule" resolve="resolve" />
                <node concept="2OqwBi" id="PIFYWx4w1o" role="37wK5m">
                  <node concept="37vLTw" id="PIFYWx4vVs" role="2Oq$k0">
                    <ref role="3cqZAo" node="7SNXUnYXapp" resolve="mpsProject" />
                  </node>
                  <node concept="liA8E" id="PIFYWx4wgo" role="2OqNvi">
                    <ref role="37wK5l" to="z1c3:~Project.getRepository():org.jetbrains.mps.openapi.module.SRepository" resolve="getRepository" />
                  </node>
                </node>
              </node>
            </node>
            <node concept="2OqwBi" id="1MEKy$8pRWr" role="37vLTJ">
              <node concept="Xjq3P" id="1MEKy$8pRWq" role="2Oq$k0" />
              <node concept="2OwXpG" id="1MEKy$8pRWv" role="2OqNvi">
                <ref role="2Oxat5" node="1MEKy$8pRWl" resolve="editorModule" />
              </node>
            </node>
          </node>
        </node>
        <node concept="3clFbF" id="1GAKH_suDW5" role="3cqZAp">
          <node concept="37vLTI" id="1GAKH_suGFC" role="3clFbG">
            <node concept="2OqwBi" id="1GAKH_suDW7" role="37vLTJ">
              <node concept="2OwXpG" id="1GAKH_suDWb" role="2OqNvi">
                <ref role="2Oxat5" node="1GAKH_suDVZ" resolve="languagesUtilPath" />
              </node>
              <node concept="Xjq3P" id="1GAKH_suDW6" role="2Oq$k0" />
            </node>
            <node concept="3cpWs3" id="1GAKH_suDWl" role="37vLTx">
              <node concept="Xl_RD" id="1GAKH_suDWo" role="3uHU7w">
                <property role="Xl_RC" value="/languages/util/" />
              </node>
              <node concept="2YIFZM" id="1GAKH_suDWk" role="3uHU7B">
                <ref role="1Pybhc" to="18ew:~PathManager" resolve="PathManager" />
                <ref role="37wK5l" to="18ew:~PathManager.getHomePath():java.lang.String" resolve="getHomePath" />
              </node>
            </node>
          </node>
        </node>
      </node>
      <node concept="3cqZAl" id="2tRCcbzc1_0" role="3clF45" />
      <node concept="3Tm1VV" id="2tRCcbzc1_1" role="1B3o_S" />
    </node>
    <node concept="3clFb_" id="2tRCcbzc1Eu" role="jymVt">
      <property role="TrG5h" value="checkModel" />
      <node concept="_YKpA" id="2tRCcbzc1Hv" role="3clF45">
        <node concept="3uibUv" id="2tRCcbzc1Hw" role="_ZDj9">
          <ref role="3uigEE" to="g4jo:J2bOg02GHT" resolve="SearchResult" />
          <node concept="3uibUv" id="2tRCcbzc1Hx" role="11_B2D">
            <ref role="3uigEE" to="phxh:3etVqSRKzT$" resolve="ModelCheckerIssue" />
          </node>
        </node>
      </node>
      <node concept="37vLTG" id="2tRCcbzc1Hy" role="3clF46">
        <property role="TrG5h" value="model" />
        <node concept="H_c77" id="2tRCcbzc1Hz" role="1tU5fm" />
      </node>
      <node concept="37vLTG" id="2tRCcbzc1H$" role="3clF46">
        <property role="TrG5h" value="monitor" />
        <node concept="3uibUv" id="2tRCcbzc1H_" role="1tU5fm">
          <ref role="3uigEE" to="yyf4:~ProgressMonitor" resolve="ProgressMonitor" />
        </node>
      </node>
      <node concept="3Tm1VV" id="2tRCcbzc1Ev" role="1B3o_S" />
      <node concept="3clFbS" id="2tRCcbzc1Ew" role="3clF47">
        <node concept="3cpWs8" id="2tRCcbzc1Ex" role="3cqZAp">
          <node concept="3cpWsn" id="2tRCcbzc1Ey" role="3cpWs9">
            <property role="TrG5h" value="results" />
            <node concept="_YKpA" id="2tRCcbzc1Ez" role="1tU5fm">
              <node concept="3uibUv" id="2tRCcbzc1E$" role="_ZDj9">
                <ref role="3uigEE" to="g4jo:J2bOg02GHT" resolve="SearchResult" />
                <node concept="3uibUv" id="2tRCcbzc1E_" role="11_B2D">
                  <ref role="3uigEE" to="phxh:3etVqSRKzT$" resolve="ModelCheckerIssue" />
                </node>
              </node>
            </node>
            <node concept="2ShNRf" id="2tRCcbzc1EA" role="33vP2m">
              <node concept="Tc6Ow" id="2tRCcbzc1EB" role="2ShVmc">
                <node concept="3uibUv" id="2tRCcbzc1EC" role="HW$YZ">
                  <ref role="3uigEE" to="g4jo:J2bOg02GHT" resolve="SearchResult" />
                  <node concept="3uibUv" id="2tRCcbzc1ED" role="11_B2D">
                    <ref role="3uigEE" to="phxh:3etVqSRKzT$" resolve="ModelCheckerIssue" />
                  </node>
                </node>
              </node>
            </node>
          </node>
        </node>
        <node concept="3clFbF" id="2tRCcbzc1EZ" role="3cqZAp">
          <node concept="2OqwBi" id="2tRCcbzc1F0" role="3clFbG">
            <node concept="37vLTw" id="2BHiRxgm5E5" role="2Oq$k0">
              <ref role="3cqZAo" node="2tRCcbzc1H$" resolve="monitor" />
            </node>
            <node concept="liA8E" id="2tRCcbzc1F2" role="2OqNvi">
              <ref role="37wK5l" to="yyf4:~ProgressMonitor.start(java.lang.String,int):void" resolve="start" />
              <node concept="Xl_RD" id="sQz2V6nukn" role="37wK5m">
                <property role="Xl_RC" value="wrong aspect dependencies" />
              </node>
              <node concept="3cmrfG" id="2tRCcbzc1F4" role="37wK5m">
                <property role="3cmrfH" value="1" />
              </node>
            </node>
          </node>
        </node>
        <node concept="3clFbH" id="2tRCcbzc5Ug" role="3cqZAp" />
        <node concept="3cpWs8" id="2tRCcbzc5Ul" role="3cqZAp">
          <node concept="3cpWsn" id="2tRCcbzc5Um" role="3cpWs9">
            <property role="TrG5h" value="modelKind" />
            <node concept="10Oyi0" id="2tRCcbzc5UL" role="1tU5fm" />
            <node concept="1rXfSq" id="4hiugqyzkow" role="33vP2m">
              <ref role="37wK5l" node="1MEKy$8pRWF" resolve="getModelKind" />
              <node concept="37vLTw" id="2BHiRxglf5r" role="37wK5m">
                <ref role="3cqZAo" node="2tRCcbzc1Hy" resolve="model" />
              </node>
              <node concept="10Nm6u" id="1MEKy$8pRXM" role="37wK5m" />
            </node>
          </node>
        </node>
        <node concept="3clFbJ" id="1GAKH_suGGi" role="3cqZAp">
          <node concept="3clFbC" id="1GAKH_suGGn" role="3clFbw">
            <node concept="37vLTw" id="3GM_nagTwOI" role="3uHU7B">
              <ref role="3cqZAo" node="2tRCcbzc5Um" resolve="modelKind" />
            </node>
            <node concept="37vLTw" id="2BHiRxeojXm" role="3uHU7w">
              <ref role="3cqZAo" node="2tRCcbzc6dm" resolve="OTHER" />
            </node>
          </node>
          <node concept="3clFbS" id="1GAKH_suGGj" role="3clFbx">
            <node concept="3clFbF" id="1GAKH_suGGv" role="3cqZAp">
              <node concept="2OqwBi" id="1GAKH_suGGx" role="3clFbG">
                <node concept="liA8E" id="1GAKH_suGG_" role="2OqNvi">
                  <ref role="37wK5l" to="yyf4:~ProgressMonitor.done():void" resolve="done" />
                </node>
                <node concept="37vLTw" id="2BHiRxgm_pS" role="2Oq$k0">
                  <ref role="3cqZAo" node="2tRCcbzc1H$" resolve="monitor" />
                </node>
              </node>
            </node>
            <node concept="3cpWs6" id="1GAKH_suGGr" role="3cqZAp">
              <node concept="37vLTw" id="3GM_nagTr4u" role="3cqZAk">
                <ref role="3cqZAo" node="2tRCcbzc1Ey" resolve="results" />
              </node>
            </node>
          </node>
        </node>
        <node concept="3clFbH" id="2tRCcbzc1F5" role="3cqZAp" />
        <node concept="2Gpval" id="2tRCcbzc1F6" role="3cqZAp">
          <node concept="2OqwBi" id="2tRCcbzc1Hm" role="2GsD0m">
            <node concept="2SmgA7" id="2tRCcbzc1Ho" role="2OqNvi" />
            <node concept="37vLTw" id="2BHiRxgm7ab" role="2Oq$k0">
              <ref role="3cqZAo" node="2tRCcbzc1Hy" resolve="model" />
            </node>
          </node>
          <node concept="2GrKxI" id="2tRCcbzc1F7" role="2Gsz3X">
            <property role="TrG5h" value="node" />
          </node>
          <node concept="3clFbS" id="2tRCcbzc1F8" role="2LFqv$">
            <node concept="3clFbJ" id="2tRCcbzc1F9" role="3cqZAp">
              <node concept="2OqwBi" id="2tRCcbzc1Fc" role="3clFbw">
                <node concept="37vLTw" id="2BHiRxglVN4" role="2Oq$k0">
                  <ref role="3cqZAo" node="2tRCcbzc1H$" resolve="monitor" />
                </node>
                <node concept="liA8E" id="2tRCcbzc1Fe" role="2OqNvi">
                  <ref role="37wK5l" to="yyf4:~ProgressMonitor.isCanceled():boolean" resolve="isCanceled" />
                </node>
              </node>
              <node concept="3clFbS" id="2tRCcbzc1Fa" role="3clFbx">
                <node concept="3zACq4" id="2tRCcbzc1Fb" role="3cqZAp" />
              </node>
            </node>
            <node concept="3SKdUt" id="2tRCcbzc1Ff" role="3cqZAp">
              <node concept="3SKdUq" id="2tRCcbzc1Fg" role="3SKWNk">
                <property role="3SKdUp" value="Check for unresolved references" />
              </node>
            </node>
            <node concept="2Gpval" id="2tRCcbzc1Fh" role="3cqZAp">
              <node concept="2OqwBi" id="2tRCcbzc1Hj" role="2GsD0m">
                <node concept="2z74zc" id="2tRCcbzc1Hl" role="2OqNvi" />
                <node concept="2GrUjf" id="2tRCcbzc1Hk" role="2Oq$k0">
                  <ref role="2Gs0qQ" node="2tRCcbzc1F7" resolve="node" />
                </node>
              </node>
              <node concept="2GrKxI" id="2tRCcbzc1Fi" role="2Gsz3X">
                <property role="TrG5h" value="ref" />
              </node>
              <node concept="3clFbS" id="2tRCcbzc1Fj" role="2LFqv$">
                <node concept="3clFbJ" id="2tRCcbzc1Fk" role="3cqZAp">
                  <node concept="3clFbS" id="2tRCcbzc1Fl" role="3clFbx">
                    <node concept="3N13vt" id="2tRCcbzc1Fm" role="3cqZAp" />
                  </node>
                  <node concept="2OqwBi" id="2tRCcbzc1Fn" role="3clFbw">
                    <node concept="2OqwBi" id="2tRCcbzc1Fo" role="2Oq$k0">
                      <node concept="2GrUjf" id="2tRCcbzc1Fp" role="2Oq$k0">
                        <ref role="2Gs0qQ" node="2tRCcbzc1F7" resolve="node" />
                      </node>
                      <node concept="3CFZ6_" id="2tRCcbzc1Fq" role="2OqNvi">
                        <node concept="3CFYIw" id="2tRCcbzc1Fr" role="3CFYIz">
                          <ref role="3CFYIJ" to="tpf8:fPZhdom" resolve="ReferenceMacro" />
                          <node concept="25Kdxt" id="2tRCcbzc1Fs" role="3CFYM5">
                            <node concept="2OqwBi" id="2tRCcbzc1Ft" role="25KhWn">
                              <node concept="2GrUjf" id="2tRCcbzc1Fu" role="2Oq$k0">
                                <ref role="2Gs0qQ" node="2tRCcbzc1Fi" resolve="ref" />
                              </node>
                              <node concept="liA8E" id="3fee2iO_UKa" role="2OqNvi">
                                <ref role="37wK5l" to="mhbf:~SReference.getLink():org.jetbrains.mps.openapi.language.SReferenceLink" resolve="getLink" />
                              </node>
                            </node>
                          </node>
                        </node>
                      </node>
                    </node>
                    <node concept="3x8VRR" id="2tRCcbzc1Fw" role="2OqNvi" />
                  </node>
                </node>
                <node concept="3cpWs8" id="2tRCcbzc1HE" role="3cqZAp">
                  <node concept="3cpWsn" id="2tRCcbzc1HF" role="3cpWs9">
                    <property role="TrG5h" value="targetNode" />
                    <node concept="2YIFZM" id="4xPcS81Bzcf" role="33vP2m">
                      <ref role="37wK5l" to="unno:7Yvyxcb_4ZV" resolve="getTargetNodeSilently" />
                      <ref role="1Pybhc" to="unno:1NYD3hytmTa" resolve="SNodeOperations" />
                      <node concept="2GrUjf" id="4xPcS81Bzcg" role="37wK5m">
                        <ref role="2Gs0qQ" node="2tRCcbzc1Fi" resolve="ref" />
                      </node>
                    </node>
                    <node concept="3Tqbb2" id="2tRCcbzc1HL" role="1tU5fm" />
                  </node>
                </node>
                <node concept="3clFbJ" id="2tRCcbzc1Fx" role="3cqZAp">
                  <node concept="3clFbS" id="2tRCcbzc1Fy" role="3clFbx">
                    <node concept="3clFbF" id="2tRCcbzc1Fz" role="3cqZAp">
                      <node concept="2YIFZM" id="7xOXVW7WYq" role="3clFbG">
                        <ref role="1Pybhc" to="phxh:3etVqSRRx7i" resolve="SpecificChecker" />
                        <ref role="37wK5l" to="phxh:3etVqSRRx7z" resolve="addIssue" />
                        <node concept="37vLTw" id="7xOXVW7WYr" role="37wK5m">
                          <ref role="3cqZAo" node="2tRCcbzc1Ey" resolve="results" />
                        </node>
                        <node concept="2GrUjf" id="7xOXVW7WYs" role="37wK5m">
                          <ref role="2Gs0qQ" node="2tRCcbzc1F7" resolve="node" />
                        </node>
                        <node concept="3cpWs3" id="7xOXVW7WYt" role="37wK5m">
                          <node concept="Xl_RD" id="7xOXVW7WYu" role="3uHU7B">
                            <property role="Xl_RC" value="Unresolved reference: " />
                          </node>
                          <node concept="2OqwBi" id="7xOXVW7WYv" role="3uHU7w">
                            <node concept="1FfNbt" id="7xOXVW7WYw" role="2OqNvi" />
                            <node concept="2GrUjf" id="7xOXVW7WYx" role="2Oq$k0">
                              <ref role="2Gs0qQ" node="2tRCcbzc1Fi" resolve="ref" />
                            </node>
                          </node>
                        </node>
                        <node concept="10M0yZ" id="7xOXVW7WYy" role="37wK5m">
                          <ref role="1PxDUh" to="phxh:3etVqSRKzLq" resolve="ModelChecker" />
                          <ref role="3cqZAo" to="phxh:3etVqSRKzLr" resolve="SEVERITY_ERROR" />
                        </node>
                        <node concept="Xl_RD" id="7xOXVW7WYz" role="37wK5m">
                          <property role="Xl_RC" value="unresolved reference" />
                        </node>
                        <node concept="1bVj0M" id="7xOXVW7WY$" role="37wK5m">
                          <node concept="3clFbS" id="7xOXVW7WY_" role="1bW5cS">
                            <node concept="3clFbF" id="7xOXVW7WYA" role="3cqZAp">
                              <node concept="2OqwBi" id="7xOXVW7WYB" role="3clFbG">
                                <node concept="liA8E" id="7xOXVW7WYC" role="2OqNvi">
                                  <ref role="37wK5l" to="5ijk:1$3BPv3Vdyw" resolve="resolve" />
                                  <node concept="2GrUjf" id="7xOXVW7WYD" role="37wK5m">
                                    <ref role="2Gs0qQ" node="2tRCcbzc1Fi" resolve="ref" />
                                  </node>
                                  <node concept="2OqwBi" id="7SNXUnYX$8O" role="37wK5m">
                                    <node concept="37vLTw" id="7SNXUnYXzvw" role="2Oq$k0">
                                      <ref role="3cqZAo" node="7SNXUnYXwS2" resolve="myProject" />
                                    </node>
                                    <node concept="liA8E" id="7SNXUnYX_pE" role="2OqNvi">
                                      <ref role="37wK5l" to="z1c3:~Project.getRepository():org.jetbrains.mps.openapi.module.SRepository" resolve="getRepository" />
                                    </node>
                                  </node>
                                </node>
                                <node concept="2YIFZM" id="7xOXVW7WYF" role="2Oq$k0">
                                  <ref role="37wK5l" to="5ijk:1$3BPv3Ve2T" resolve="getInstance" />
                                  <ref role="1Pybhc" to="5ijk:3lcbx72875n" resolve="ResolverComponent" />
                                </node>
                              </node>
                            </node>
                          </node>
                        </node>
                      </node>
                    </node>
                    <node concept="3N13vt" id="2tRCcbzc1HD" role="3cqZAp" />
                  </node>
                  <node concept="3clFbC" id="2tRCcbzc1FO" role="3clFbw">
                    <node concept="37vLTw" id="3GM_nagTxBG" role="3uHU7B">
                      <ref role="3cqZAo" node="2tRCcbzc1HF" resolve="targetNode" />
                    </node>
                    <node concept="10Nm6u" id="2tRCcbzc1FP" role="3uHU7w" />
                  </node>
                </node>
                <node concept="3clFbH" id="2tRCcbzc5US" role="3cqZAp" />
                <node concept="3cpWs8" id="2tRCcbzc5V0" role="3cqZAp">
                  <node concept="3cpWsn" id="2tRCcbzc5V1" role="3cpWs9">
                    <property role="TrG5h" value="targetModel" />
                    <node concept="H_c77" id="2tRCcbzc5V2" role="1tU5fm" />
                    <node concept="2OqwBi" id="2tRCcbzc5V5" role="33vP2m">
                      <node concept="I4A8Y" id="2tRCcbzc5V9" role="2OqNvi" />
                      <node concept="37vLTw" id="3GM_nagTx1W" role="2Oq$k0">
                        <ref role="3cqZAo" node="2tRCcbzc1HF" resolve="targetNode" />
                      </node>
                    </node>
                  </node>
                </node>
                <node concept="3cpWs8" id="2tRCcbzc5Vb" role="3cqZAp">
                  <node concept="3cpWsn" id="2tRCcbzc5Vc" role="3cpWs9">
                    <property role="TrG5h" value="targetKind" />
                    <node concept="10Oyi0" id="2tRCcbzc5Vd" role="1tU5fm" />
                    <node concept="1rXfSq" id="4hiugqyyHWx" role="33vP2m">
                      <ref role="37wK5l" node="1MEKy$8pRWF" resolve="getModelKind" />
                      <node concept="37vLTw" id="3GM_nagTxYJ" role="37wK5m">
                        <ref role="3cqZAo" node="2tRCcbzc5V1" resolve="targetModel" />
                      </node>
                      <node concept="2GrUjf" id="1MEKy$8pRXH" role="37wK5m">
                        <ref role="2Gs0qQ" node="2tRCcbzc1Fi" resolve="ref" />
                      </node>
                    </node>
                  </node>
                </node>
                <node concept="3clFbJ" id="2tRCcbzc5Vo" role="3cqZAp">
                  <node concept="3clFbS" id="2tRCcbzc5Vp" role="3clFbx">
                    <node concept="3clFbF" id="2tRCcbzc5V$" role="3cqZAp">
                      <node concept="2YIFZM" id="7xOXVW7WYI" role="3clFbG">
                        <ref role="1Pybhc" to="phxh:3etVqSRRx7i" resolve="SpecificChecker" />
                        <ref role="37wK5l" to="phxh:3etVqSRRx7z" resolve="addIssue" />
                        <node concept="37vLTw" id="7xOXVW7WYJ" role="37wK5m">
                          <ref role="3cqZAo" node="2tRCcbzc1Ey" resolve="results" />
                        </node>
                        <node concept="2GrUjf" id="7xOXVW7WYK" role="37wK5m">
                          <ref role="2Gs0qQ" node="2tRCcbzc1F7" resolve="node" />
                        </node>
                        <node concept="3cpWs3" id="7xOXVW7WYL" role="37wK5m">
                          <node concept="3cpWs3" id="7xOXVW7WYM" role="3uHU7B">
                            <node concept="3cpWs3" id="7xOXVW7WYN" role="3uHU7B">
                              <node concept="1rXfSq" id="7xOXVW7WYO" role="3uHU7w">
                                <ref role="37wK5l" node="2tRCcbzc5VP" resolve="kindToString" />
                                <node concept="37vLTw" id="7xOXVW7WYP" role="37wK5m">
                                  <ref role="3cqZAo" node="2tRCcbzc5Um" resolve="modelKind" />
                                </node>
                              </node>
                              <node concept="3cpWs3" id="7xOXVW7WYQ" role="3uHU7B">
                                <node concept="3cpWs3" id="7xOXVW7WYR" role="3uHU7B">
                                  <node concept="2OqwBi" id="7xOXVW7WYS" role="3uHU7w">
                                    <node concept="1FfNbt" id="7xOXVW7WYT" role="2OqNvi" />
                                    <node concept="2GrUjf" id="7xOXVW7WYU" role="2Oq$k0">
                                      <ref role="2Gs0qQ" node="2tRCcbzc1Fi" resolve="ref" />
                                    </node>
                                  </node>
                                  <node concept="Xl_RD" id="7xOXVW7WYV" role="3uHU7B">
                                    <property role="Xl_RC" value="Wrong reference: " />
                                  </node>
                                </node>
                                <node concept="Xl_RD" id="7xOXVW7WYW" role="3uHU7w">
                                  <property role="Xl_RC" value=", reference from " />
                                </node>
                              </node>
                            </node>
                            <node concept="Xl_RD" id="7xOXVW7WYX" role="3uHU7w">
                              <property role="Xl_RC" value=" to " />
                            </node>
                          </node>
                          <node concept="1rXfSq" id="7xOXVW7WYY" role="3uHU7w">
                            <ref role="37wK5l" node="2tRCcbzc5VP" resolve="kindToString" />
                            <node concept="37vLTw" id="7xOXVW7WYZ" role="37wK5m">
                              <ref role="3cqZAo" node="2tRCcbzc5Vc" resolve="targetKind" />
                            </node>
                          </node>
                        </node>
                        <node concept="10M0yZ" id="7xOXVW7WZ0" role="37wK5m">
                          <ref role="1PxDUh" to="phxh:3etVqSRKzLq" resolve="ModelChecker" />
                          <ref role="3cqZAo" to="phxh:3etVqSRKzLr" resolve="SEVERITY_ERROR" />
                        </node>
                        <node concept="3cpWs3" id="7xOXVW7WZ1" role="37wK5m">
                          <node concept="3cpWs3" id="7xOXVW7WZ2" role="3uHU7B">
                            <node concept="Xl_RD" id="7xOXVW7WZ3" role="3uHU7B">
                              <property role="Xl_RC" value="wrong aspect dependency (" />
                            </node>
                            <node concept="1rXfSq" id="7xOXVW7WZ4" role="3uHU7w">
                              <ref role="37wK5l" node="2tRCcbzc5VP" resolve="kindToString" />
                              <node concept="37vLTw" id="7xOXVW7WZ5" role="37wK5m">
                                <ref role="3cqZAo" node="2tRCcbzc5Um" resolve="modelKind" />
                              </node>
                            </node>
                          </node>
                          <node concept="Xl_RD" id="7xOXVW7WZ6" role="3uHU7w">
                            <property role="Xl_RC" value=")" />
                          </node>
                        </node>
                        <node concept="10Nm6u" id="7xOXVW7WZ7" role="37wK5m" />
                      </node>
                    </node>
                  </node>
                  <node concept="3eOSWO" id="2tRCcbzc5Vt" role="3clFbw">
                    <node concept="37vLTw" id="3GM_nagTBrR" role="3uHU7B">
                      <ref role="3cqZAo" node="2tRCcbzc5Vc" resolve="targetKind" />
                    </node>
                    <node concept="37vLTw" id="3GM_nagTvKy" role="3uHU7w">
                      <ref role="3cqZAo" node="2tRCcbzc5Um" resolve="modelKind" />
                    </node>
                  </node>
                </node>
              </node>
            </node>
          </node>
        </node>
        <node concept="3clFbF" id="2tRCcbzc1Hp" role="3cqZAp">
          <node concept="2OqwBi" id="2tRCcbzc1Hq" role="3clFbG">
            <node concept="liA8E" id="2tRCcbzc1Hs" role="2OqNvi">
              <ref role="37wK5l" to="yyf4:~ProgressMonitor.done():void" resolve="done" />
            </node>
            <node concept="37vLTw" id="2BHiRxgm2I9" role="2Oq$k0">
              <ref role="3cqZAo" node="2tRCcbzc1H$" resolve="monitor" />
            </node>
          </node>
        </node>
        <node concept="3cpWs6" id="2tRCcbzc1Ht" role="3cqZAp">
          <node concept="37vLTw" id="3GM_nagTAAg" role="3cqZAk">
            <ref role="3cqZAo" node="2tRCcbzc1Ey" resolve="results" />
          </node>
        </node>
      </node>
      <node concept="2AHcQZ" id="3tYsUK_SfL4" role="2AJF6D">
        <ref role="2AI5Lk" to="wyt6:~Override" resolve="Override" />
      </node>
    </node>
    <node concept="3clFb_" id="1MEKy$8pRWF" role="jymVt">
      <property role="TrG5h" value="getModelKind" />
      <node concept="3Tm1VV" id="1MEKy$8pRWH" role="1B3o_S" />
      <node concept="37vLTG" id="1MEKy$8pRWJ" role="3clF46">
        <property role="TrG5h" value="model" />
        <node concept="H_c77" id="1MEKy$8pRWK" role="1tU5fm" />
      </node>
      <node concept="3clFbS" id="1MEKy$8pRWI" role="3clF47">
        <node concept="3cpWs8" id="4hSanifExF3" role="3cqZAp">
          <node concept="3cpWsn" id="4hSanifExF4" role="3cpWs9">
            <property role="TrG5h" value="source" />
            <node concept="3uibUv" id="4hSanifExF5" role="1tU5fm">
              <ref role="3uigEE" to="dush:~DataSource" resolve="DataSource" />
            </node>
            <node concept="3K4zz7" id="4hSanifE_J_" role="33vP2m">
              <node concept="2OqwBi" id="4hSanifEB5Z" role="3K4E3e">
                <node concept="2JrnkZ" id="4hSanifEAn_" role="2Oq$k0">
                  <node concept="37vLTw" id="2BHiRxglpzU" role="2JrQYb">
                    <ref role="3cqZAo" node="1MEKy$8pRWJ" resolve="model" />
                  </node>
                </node>
                <node concept="liA8E" id="4hSanifEBOI" role="2OqNvi">
                  <ref role="37wK5l" to="mhbf:~SModel.getSource():org.jetbrains.mps.openapi.persistence.DataSource" resolve="getSource" />
                </node>
              </node>
              <node concept="3y3z36" id="4hSanifE$X5" role="3K4Cdx">
                <node concept="2JrnkZ" id="1GAKH_suDpN" role="3uHU7B">
                  <node concept="37vLTw" id="2BHiRxghfvP" role="2JrQYb">
                    <ref role="3cqZAo" node="1MEKy$8pRWJ" resolve="model" />
                  </node>
                </node>
                <node concept="10Nm6u" id="4hSanifE$XW" role="3uHU7w" />
              </node>
              <node concept="10Nm6u" id="4hSanifECtN" role="3K4GZi" />
            </node>
          </node>
        </node>
        <node concept="3cpWs8" id="1GAKH_suDpE" role="3cqZAp">
          <node concept="3cpWsn" id="1GAKH_suDpF" role="3cpWs9">
            <property role="TrG5h" value="modelFile" />
            <node concept="3K4zz7" id="4hSanifEMrc" role="33vP2m">
              <node concept="2ZW3vV" id="4hSanifEFrp" role="3K4Cdx">
                <node concept="3uibUv" id="4hSanifEHYA" role="2ZW6by">
                  <ref role="3uigEE" to="ends:~FileDataSource" resolve="FileDataSource" />
                </node>
                <node concept="37vLTw" id="4hSanifEEkK" role="2ZW6bz">
                  <ref role="3cqZAo" node="4hSanifExF4" resolve="source" />
                </node>
              </node>
              <node concept="2OqwBi" id="4hSanifETm_" role="3K4E3e">
                <node concept="liA8E" id="4hSanifEUD_" role="2OqNvi">
                  <ref role="37wK5l" to="ends:~FileDataSource.getFile():jetbrains.mps.vfs.IFile" resolve="getFile" />
                </node>
                <node concept="1eOMI4" id="4hSanifEQVs" role="2Oq$k0">
                  <node concept="10QFUN" id="4hSanifEQVp" role="1eOMHV">
                    <node concept="37vLTw" id="4hSanifESqU" role="10QFUP">
                      <ref role="3cqZAo" node="4hSanifExF4" resolve="source" />
                    </node>
                    <node concept="3uibUv" id="4hSanifERDD" role="10QFUM">
                      <ref role="3uigEE" to="ends:~FileDataSource" resolve="FileDataSource" />
                    </node>
                  </node>
                </node>
              </node>
              <node concept="10Nm6u" id="4hSanifEVi_" role="3K4GZi" />
            </node>
            <node concept="3uibUv" id="1GAKH_suDpG" role="1tU5fm">
              <ref role="3uigEE" to="3ju5:~IFile" resolve="IFile" />
            </node>
          </node>
        </node>
        <node concept="3clFbJ" id="1GAKH_suDVQ" role="3cqZAp">
          <node concept="3clFbS" id="1GAKH_suDVR" role="3clFbx">
            <node concept="3cpWs8" id="1GAKH_suGFK" role="3cqZAp">
              <node concept="3cpWsn" id="1GAKH_suGFL" role="3cpWs9">
                <property role="TrG5h" value="filePath" />
                <node concept="2OqwBi" id="1GAKH_suGFU" role="33vP2m">
                  <node concept="liA8E" id="1GAKH_suGFY" role="2OqNvi">
                    <ref role="37wK5l" to="wyt6:~String.replace(char,char):java.lang.String" resolve="replace" />
                    <node concept="1Xhbcc" id="1GAKH_suGFZ" role="37wK5m">
                      <property role="1XhdNS" value="\\" />
                    </node>
                    <node concept="1Xhbcc" id="1GAKH_suGG1" role="37wK5m">
                      <property role="1XhdNS" value="/" />
                    </node>
                  </node>
                  <node concept="2OqwBi" id="1GAKH_suGFP" role="2Oq$k0">
                    <node concept="liA8E" id="1GAKH_suGFT" role="2OqNvi">
                      <ref role="37wK5l" to="3ju5:~IFile.getPath():java.lang.String" resolve="getPath" />
                    </node>
                    <node concept="37vLTw" id="3GM_nagTAiE" role="2Oq$k0">
                      <ref role="3cqZAo" node="1GAKH_suDpF" resolve="modelFile" />
                    </node>
                  </node>
                </node>
                <node concept="17QB3L" id="1GAKH_suGFM" role="1tU5fm" />
              </node>
            </node>
            <node concept="3clFbJ" id="1GAKH_suGG3" role="3cqZAp">
              <node concept="3clFbS" id="1GAKH_suGG4" role="3clFbx">
                <node concept="3cpWs6" id="1GAKH_suGGe" role="3cqZAp">
                  <node concept="37vLTw" id="2BHiRxeorFh" role="3cqZAk">
                    <ref role="3cqZAo" node="2tRCcbzc6dm" resolve="OTHER" />
                  </node>
                </node>
              </node>
              <node concept="2OqwBi" id="1GAKH_suGG8" role="3clFbw">
                <node concept="37vLTw" id="3GM_nagTsfG" role="2Oq$k0">
                  <ref role="3cqZAo" node="1GAKH_suGFL" resolve="filePath" />
                </node>
                <node concept="liA8E" id="1GAKH_suGGc" role="2OqNvi">
                  <ref role="37wK5l" to="wyt6:~String.startsWith(java.lang.String):boolean" resolve="startsWith" />
                  <node concept="37vLTw" id="2BHiRxeuKlb" role="37wK5m">
                    <ref role="3cqZAo" node="1GAKH_suDVZ" resolve="languagesUtilPath" />
                  </node>
                </node>
              </node>
            </node>
          </node>
          <node concept="3y3z36" id="1GAKH_suDVV" role="3clFbw">
            <node concept="10Nm6u" id="1GAKH_suDVY" role="3uHU7w" />
            <node concept="37vLTw" id="3GM_nagTzPn" role="3uHU7B">
              <ref role="3cqZAo" node="1GAKH_suDpF" resolve="modelFile" />
            </node>
          </node>
        </node>
        <node concept="3clFbH" id="1GAKH_suDpy" role="3cqZAp" />
        <node concept="3cpWs8" id="2tRCcbzc6cQ" role="3cqZAp">
          <node concept="3cpWsn" id="2tRCcbzc6cR" role="3cpWs9">
            <property role="TrG5h" value="module" />
            <node concept="2OqwBi" id="256tImPkK$J" role="33vP2m">
              <node concept="2JrnkZ" id="256tImPkK$N" role="2Oq$k0">
                <node concept="37vLTw" id="2BHiRxgl0LW" role="2JrQYb">
                  <ref role="3cqZAo" node="1MEKy$8pRWJ" resolve="model" />
                </node>
              </node>
              <node concept="liA8E" id="256tImPkK$K" role="2OqNvi">
                <ref role="37wK5l" to="mhbf:~SModel.getModule():org.jetbrains.mps.openapi.module.SModule" resolve="getModule" />
              </node>
            </node>
            <node concept="3uibUv" id="4hSanifEZn3" role="1tU5fm">
              <ref role="3uigEE" to="lui2:~SModule" resolve="SModule" />
            </node>
          </node>
        </node>
        <node concept="3clFbJ" id="2tRCcbzc6d1" role="3cqZAp">
          <node concept="3eNFk2" id="2tRCcbzc6da" role="3eNLev">
            <node concept="3clFbS" id="2tRCcbzc6dc" role="3eOfB_">
              <node concept="3cpWs8" id="1MEKy$8pR_X" role="3cqZAp">
                <node concept="3cpWsn" id="1MEKy$8pR_Y" role="3cpWs9">
                  <property role="TrG5h" value="moduleFqName" />
                  <node concept="2OqwBi" id="1MEKy$8pRA2" role="33vP2m">
                    <node concept="liA8E" id="1MEKy$8pRA6" role="2OqNvi">
                      <ref role="37wK5l" to="lui2:~SModule.getModuleName():java.lang.String" resolve="getModuleName" />
                    </node>
                    <node concept="37vLTw" id="3GM_nagTwV6" role="2Oq$k0">
                      <ref role="3cqZAo" node="2tRCcbzc6cR" resolve="module" />
                    </node>
                  </node>
                  <node concept="17QB3L" id="1MEKy$8pR_Z" role="1tU5fm" />
                </node>
              </node>
              <node concept="3clFbJ" id="1MEKy$8pRA9" role="3cqZAp">
                <node concept="2OqwBi" id="1MEKy$8pRAe" role="3clFbw">
                  <node concept="37vLTw" id="3GM_nagTzd1" role="2Oq$k0">
                    <ref role="3cqZAo" node="1MEKy$8pR_Y" resolve="moduleFqName" />
                  </node>
                  <node concept="liA8E" id="1MEKy$8pRAi" role="2OqNvi">
                    <ref role="37wK5l" to="wyt6:~String.equals(java.lang.Object):boolean" resolve="equals" />
                    <node concept="Xl_RD" id="1MEKy$8pRAj" role="37wK5m">
                      <property role="Xl_RC" value="JDK" />
                    </node>
                  </node>
                </node>
                <node concept="3clFbS" id="1MEKy$8pRAa" role="3clFbx">
                  <node concept="3cpWs6" id="1MEKy$8pRAk" role="3cqZAp">
                    <node concept="37vLTw" id="2BHiRxeooZ2" role="3cqZAk">
                      <ref role="3cqZAo" node="2tRCcbzc5Uv" resolve="CORE" />
                    </node>
                  </node>
                </node>
              </node>
              <node concept="3clFbJ" id="1MEKy$8pRAr" role="3cqZAp">
                <node concept="2OqwBi" id="1MEKy$8pRAu" role="3clFbw">
                  <node concept="37vLTw" id="3GM_nagTr1I" role="2Oq$k0">
                    <ref role="3cqZAo" node="1MEKy$8pR_Y" resolve="moduleFqName" />
                  </node>
                  <node concept="liA8E" id="1MEKy$8pRAw" role="2OqNvi">
                    <ref role="37wK5l" to="wyt6:~String.equals(java.lang.Object):boolean" resolve="equals" />
                    <node concept="Xl_RD" id="1MEKy$8pRAx" role="37wK5m">
                      <property role="Xl_RC" value="MPS.Core" />
                    </node>
                  </node>
                </node>
                <node concept="3clFbS" id="1MEKy$8pRAs" role="3clFbx">
                  <node concept="3cpWs6" id="1MEKy$8pRAt" role="3cqZAp">
                    <node concept="37vLTw" id="2BHiRxeoryE" role="3cqZAk">
                      <ref role="3cqZAo" node="2tRCcbzc5Uv" resolve="CORE" />
                    </node>
                  </node>
                </node>
              </node>
              <node concept="3clFbJ" id="1MEKy$8pRAz" role="3cqZAp">
                <node concept="3clFbS" id="1MEKy$8pRA$" role="3clFbx">
                  <node concept="3cpWs6" id="1MEKy$8pRA_" role="3cqZAp">
                    <node concept="37vLTw" id="2BHiRxeojWI" role="3cqZAk">
                      <ref role="3cqZAo" node="2tRCcbzc5Uy" resolve="EDITOR" />
                    </node>
                  </node>
                </node>
                <node concept="2OqwBi" id="1MEKy$8pRAA" role="3clFbw">
                  <node concept="liA8E" id="1MEKy$8pRAC" role="2OqNvi">
                    <ref role="37wK5l" to="wyt6:~String.equals(java.lang.Object):boolean" resolve="equals" />
                    <node concept="Xl_RD" id="1MEKy$8pRAD" role="37wK5m">
                      <property role="Xl_RC" value="MPS.Editor" />
                    </node>
                  </node>
                  <node concept="37vLTw" id="3GM_nagTzbB" role="2Oq$k0">
                    <ref role="3cqZAo" node="1MEKy$8pR_Y" resolve="moduleFqName" />
                  </node>
                </node>
              </node>
              <node concept="3clFbJ" id="1MEKy$8pRB0" role="3cqZAp">
                <node concept="2OqwBi" id="1MEKy$8pRB3" role="3clFbw">
                  <node concept="37vLTw" id="3GM_nagTyd7" role="2Oq$k0">
                    <ref role="3cqZAo" node="1MEKy$8pR_Y" resolve="moduleFqName" />
                  </node>
                  <node concept="liA8E" id="1MEKy$8pRB5" role="2OqNvi">
                    <ref role="37wK5l" to="wyt6:~String.equals(java.lang.Object):boolean" resolve="equals" />
                    <node concept="Xl_RD" id="1MEKy$8pRB6" role="37wK5m">
                      <property role="Xl_RC" value="MPS.Workbench" />
                    </node>
                  </node>
                </node>
                <node concept="3clFbS" id="1MEKy$8pRB1" role="3clFbx">
                  <node concept="3cpWs6" id="1MEKy$8pRB2" role="3cqZAp">
                    <node concept="37vLTw" id="2BHiRxeop4e" role="3cqZAk">
                      <ref role="3cqZAo" node="2tRCcbzc5U_" resolve="WORKBENCH" />
                    </node>
                  </node>
                </node>
              </node>
              <node concept="3clFbJ" id="1MEKy$8pRAH" role="3cqZAp">
                <node concept="3clFbS" id="1MEKy$8pRAI" role="3clFbx">
                  <node concept="3cpWs8" id="1MEKy$8pRV0" role="3cqZAp">
                    <node concept="3cpWsn" id="1MEKy$8pRV1" role="3cpWs9">
                      <property role="TrG5h" value="refTargetRoot" />
                      <node concept="2OqwBi" id="46wqQ5NQws0" role="33vP2m">
                        <node concept="liA8E" id="46wqQ5NQws1" role="2OqNvi">
                          <ref role="37wK5l" to="mhbf:~SNode.getContainingRoot():org.jetbrains.mps.openapi.model.SNode" resolve="getContainingRoot" />
                        </node>
                        <node concept="2OqwBi" id="46wqQ5NQws2" role="2Oq$k0">
                          <node concept="37vLTw" id="2BHiRxglISZ" role="2Oq$k0">
                            <ref role="3cqZAo" node="1MEKy$8pRWL" resolve="reference" />
                          </node>
                          <node concept="liA8E" id="46wqQ5NQws4" role="2OqNvi">
                            <ref role="37wK5l" to="mhbf:~SReference.getTargetNode():org.jetbrains.mps.openapi.model.SNode" resolve="getTargetNode" />
                          </node>
                        </node>
                      </node>
                      <node concept="3Tqbb2" id="1MEKy$8pRV2" role="1tU5fm" />
                    </node>
                  </node>
                  <node concept="3clFbJ" id="1MEKy$8pRVg" role="3cqZAp">
                    <node concept="2OqwBi" id="1MEKy$8pRVl" role="3clFbw">
                      <node concept="37vLTw" id="3GM_nagTAhw" role="2Oq$k0">
                        <ref role="3cqZAo" node="1MEKy$8pRV1" resolve="refTargetRoot" />
                      </node>
                      <node concept="1mIQ4w" id="1MEKy$8pRVp" role="2OqNvi">
                        <node concept="chp4Y" id="1MEKy$8pRVr" role="cj9EA">
                          <ref role="cht4Q" to="tpee:g7pOWCK" resolve="Classifier" />
                        </node>
                      </node>
                    </node>
                    <node concept="3clFbS" id="1MEKy$8pRVh" role="3clFbx">
                      <node concept="3cpWs8" id="1MEKy$8pRVw" role="3cqZAp">
                        <node concept="3cpWsn" id="1MEKy$8pRVx" role="3cpWs9">
                          <property role="TrG5h" value="cName" />
                          <node concept="2OqwBi" id="1MEKy$8pSct" role="33vP2m">
                            <node concept="3TrcHB" id="1MEKy$8pScx" role="2OqNvi">
                              <ref role="3TsBF5" to="tpck:h0TrG11" resolve="name" />
                            </node>
                            <node concept="1PxgMI" id="1MEKy$8pRVD" role="2Oq$k0">
                              <ref role="1m5ApE" to="tpee:g7pOWCK" resolve="Classifier" />
                              <node concept="37vLTw" id="3GM_nagTrPE" role="1m5AlR">
                                <ref role="3cqZAo" node="1MEKy$8pRV1" resolve="refTargetRoot" />
                              </node>
                            </node>
                          </node>
                          <node concept="17QB3L" id="1MEKy$8pRVy" role="1tU5fm" />
                        </node>
                      </node>
                      <node concept="3cpWs8" id="4hSanifFzGb" role="3cqZAp">
                        <node concept="3cpWsn" id="4hSanifFzGc" role="3cpWs9">
                          <property role="TrG5h" value="modelName" />
                          <node concept="17QB3L" id="1UwU9FzXNUm" role="1tU5fm" />
                          <node concept="2OqwBi" id="4hSanifFzGd" role="33vP2m">
                            <node concept="2JrnkZ" id="4hSanifFzGg" role="2Oq$k0">
                              <node concept="37vLTw" id="2BHiRxgm8Tt" role="2JrQYb">
                                <ref role="3cqZAo" node="1MEKy$8pRWJ" resolve="model" />
                              </node>
                            </node>
                            <node concept="liA8E" id="4hSanifFzGi" role="2OqNvi">
                              <ref role="37wK5l" to="mhbf:~SModel.getModelName():java.lang.String" resolve="getModelName" />
                            </node>
                          </node>
                        </node>
                      </node>
                      <node concept="3clFbJ" id="1MEKy$8pS9G" role="3cqZAp">
                        <node concept="3clFbS" id="1MEKy$8pS9H" role="3clFbx">
                          <node concept="3cpWs6" id="1MEKy$8pScz" role="3cqZAp">
                            <node concept="37vLTw" id="2BHiRxeonLO" role="3cqZAk">
                              <ref role="3cqZAo" node="2tRCcbzc5Uv" resolve="CORE" />
                            </node>
                          </node>
                        </node>
                        <node concept="1rXfSq" id="4hiugqyswKe" role="3clFbw">
                          <ref role="37wK5l" node="1MEKy$8pS9u" resolve="findInModule" />
                          <node concept="37vLTw" id="2BHiRxeutAK" role="37wK5m">
                            <ref role="3cqZAo" node="1MEKy$8pRW6" resolve="coreModule" />
                          </node>
                          <node concept="37vLTw" id="4hSanifFzGj" role="37wK5m">
                            <ref role="3cqZAo" node="4hSanifFzGc" resolve="modelName" />
                          </node>
                          <node concept="37vLTw" id="3GM_nagTsKL" role="37wK5m">
                            <ref role="3cqZAo" node="1MEKy$8pRVx" resolve="cName" />
                          </node>
                        </node>
                      </node>
                      <node concept="3clFbJ" id="1MEKy$8pScB" role="3cqZAp">
                        <node concept="1rXfSq" id="4hiugqysqz5" role="3clFbw">
                          <ref role="37wK5l" node="1MEKy$8pS9u" resolve="findInModule" />
                          <node concept="37vLTw" id="2BHiRxeuPhY" role="37wK5m">
                            <ref role="3cqZAo" node="1MEKy$8pRWl" resolve="editorModule" />
                          </node>
                          <node concept="37vLTw" id="4hSanifF_TA" role="37wK5m">
                            <ref role="3cqZAo" node="4hSanifFzGc" resolve="modelName" />
                          </node>
                          <node concept="37vLTw" id="3GM_nagT_DC" role="37wK5m">
                            <ref role="3cqZAo" node="1MEKy$8pRVx" resolve="cName" />
                          </node>
                        </node>
                        <node concept="3clFbS" id="1MEKy$8pScC" role="3clFbx">
                          <node concept="3cpWs6" id="1MEKy$8pScD" role="3cqZAp">
                            <node concept="37vLTw" id="2BHiRxeoryI" role="3cqZAk">
                              <ref role="3cqZAo" node="2tRCcbzc5Uy" resolve="EDITOR" />
                            </node>
                          </node>
                        </node>
                      </node>
                      <node concept="3cpWs6" id="1MEKy$8pScO" role="3cqZAp">
                        <node concept="37vLTw" id="2BHiRxeodkJ" role="3cqZAk">
                          <ref role="3cqZAo" node="2tRCcbzc5U_" resolve="WORKBENCH" />
                        </node>
                      </node>
                    </node>
                  </node>
                  <node concept="3cpWs6" id="1MEKy$8pRAJ" role="3cqZAp">
                    <node concept="37vLTw" id="2BHiRxeodld" role="3cqZAk">
                      <ref role="3cqZAo" node="2tRCcbzc6dm" resolve="OTHER" />
                    </node>
                  </node>
                </node>
                <node concept="2OqwBi" id="1MEKy$8pRAK" role="3clFbw">
                  <node concept="37vLTw" id="3GM_nagTyDn" role="2Oq$k0">
                    <ref role="3cqZAo" node="1MEKy$8pR_Y" resolve="moduleFqName" />
                  </node>
                  <node concept="liA8E" id="1MEKy$8pRAM" role="2OqNvi">
                    <ref role="37wK5l" to="wyt6:~String.equals(java.lang.Object):boolean" resolve="equals" />
                    <node concept="Xl_RD" id="1MEKy$8pRAN" role="37wK5m">
                      <property role="Xl_RC" value="MPS.Classpath" />
                    </node>
                  </node>
                </node>
              </node>
              <node concept="3clFbH" id="1MEKy$8pRA8" role="3cqZAp" />
              <node concept="3cpWs8" id="2tRCcbzc6TW" role="3cqZAp">
                <node concept="3cpWsn" id="2tRCcbzc6TX" role="3cpWs9">
                  <property role="TrG5h" value="sol" />
                  <node concept="10QFUN" id="2tRCcbzc6U1" role="33vP2m">
                    <node concept="3uibUv" id="2tRCcbzc6U2" role="10QFUM">
                      <ref role="3uigEE" to="z1c3:~Solution" resolve="Solution" />
                    </node>
                    <node concept="37vLTw" id="3GM_nagTtMr" role="10QFUP">
                      <ref role="3cqZAo" node="2tRCcbzc6cR" resolve="module" />
                    </node>
                  </node>
                  <node concept="3uibUv" id="2tRCcbzc6TY" role="1tU5fm">
                    <ref role="3uigEE" to="z1c3:~Solution" resolve="Solution" />
                  </node>
                </node>
              </node>
              <node concept="3KaCP$" id="2tRCcbzc6Uc" role="3cqZAp">
                <node concept="3clFbS" id="2tRCcbzc6Ue" role="3Kb1Dw" />
                <node concept="3KbdKl" id="2tRCcbzc6Uq" role="3KbHQx">
                  <node concept="Rm8GO" id="2tRCcbzc6Uu" role="3Kbmr1">
                    <ref role="1Px2BO" to="w0gx:~SolutionKind" resolve="SolutionKind" />
                    <ref role="Rm8GQ" to="w0gx:~SolutionKind.NONE" resolve="NONE" />
                  </node>
                  <node concept="3clFbS" id="2tRCcbzc6Us" role="3Kbo56">
                    <node concept="3cpWs6" id="2tRCcbzc6UR" role="3cqZAp">
                      <node concept="37vLTw" id="2BHiRxeoqQn" role="3cqZAk">
                        <ref role="3cqZAo" node="2tRCcbzc6dm" resolve="OTHER" />
                      </node>
                    </node>
                  </node>
                </node>
                <node concept="3KbdKl" id="2tRCcbzc6UA" role="3KbHQx">
                  <node concept="Rm8GO" id="2tRCcbzc6UC" role="3Kbmr1">
                    <ref role="Rm8GQ" to="w0gx:~SolutionKind.PLUGIN_CORE" resolve="PLUGIN_CORE" />
                    <ref role="1Px2BO" to="w0gx:~SolutionKind" resolve="SolutionKind" />
                  </node>
                  <node concept="3clFbS" id="2tRCcbzc6UB" role="3Kbo56">
                    <node concept="3cpWs6" id="2tRCcbzc6UO" role="3cqZAp">
                      <node concept="37vLTw" id="2BHiRxeooZ4" role="3cqZAk">
                        <ref role="3cqZAo" node="2tRCcbzc5Uv" resolve="CORE" />
                      </node>
                    </node>
                  </node>
                </node>
                <node concept="3KbdKl" id="2tRCcbzc6UD" role="3KbHQx">
                  <node concept="Rm8GO" id="2tRCcbzc6UG" role="3Kbmr1">
                    <ref role="Rm8GQ" to="w0gx:~SolutionKind.PLUGIN_EDITOR" resolve="PLUGIN_EDITOR" />
                    <ref role="1Px2BO" to="w0gx:~SolutionKind" resolve="SolutionKind" />
                  </node>
                  <node concept="3clFbS" id="2tRCcbzc6UE" role="3Kbo56">
                    <node concept="3cpWs6" id="2tRCcbzc6UL" role="3cqZAp">
                      <node concept="37vLTw" id="2BHiRxeosnH" role="3cqZAk">
                        <ref role="3cqZAo" node="2tRCcbzc5Uy" resolve="EDITOR" />
                      </node>
                    </node>
                  </node>
                </node>
                <node concept="2OqwBi" id="2tRCcbzc6Ul" role="3KbGdf">
                  <node concept="37vLTw" id="3GM_nagTvfp" role="2Oq$k0">
                    <ref role="3cqZAo" node="2tRCcbzc6TX" resolve="sol" />
                  </node>
                  <node concept="liA8E" id="2tRCcbzc6Up" role="2OqNvi">
                    <ref role="37wK5l" to="z1c3:~Solution.getKind():jetbrains.mps.project.structure.modules.SolutionKind" resolve="getKind" />
                  </node>
                </node>
                <node concept="3KbdKl" id="2tRCcbzc6Ux" role="3KbHQx">
                  <node concept="Rm8GO" id="2tRCcbzc6UH" role="3Kbmr1">
                    <ref role="1Px2BO" to="w0gx:~SolutionKind" resolve="SolutionKind" />
                    <ref role="Rm8GQ" to="w0gx:~SolutionKind.PLUGIN_OTHER" resolve="PLUGIN_OTHER" />
                  </node>
                  <node concept="3clFbS" id="2tRCcbzc6Uz" role="3Kbo56">
                    <node concept="3cpWs6" id="2tRCcbzc6UI" role="3cqZAp">
                      <node concept="37vLTw" id="2BHiRxeoqa4" role="3cqZAk">
                        <ref role="3cqZAo" node="2tRCcbzc5U_" resolve="WORKBENCH" />
                      </node>
                    </node>
                  </node>
                </node>
              </node>
            </node>
            <node concept="2ZW3vV" id="2tRCcbzc6de" role="3eO9$A">
              <node concept="37vLTw" id="3GM_nagTs$B" role="2ZW6bz">
                <ref role="3cqZAo" node="2tRCcbzc6cR" resolve="module" />
              </node>
              <node concept="3uibUv" id="2tRCcbzc6dh" role="2ZW6by">
                <ref role="3uigEE" to="z1c3:~Solution" resolve="Solution" />
              </node>
            </node>
          </node>
          <node concept="3clFbS" id="2tRCcbzc6d2" role="3clFbx">
            <node concept="3clFbJ" id="7IH442cVt_s" role="3cqZAp">
              <node concept="3clFbS" id="7IH442cVt_u" role="3clFbx">
                <node concept="3cpWs6" id="2tRCcbzc6S9" role="3cqZAp">
                  <node concept="37vLTw" id="7IH442cVxCh" role="3cqZAk">
                    <ref role="3cqZAo" node="2tRCcbzc5Uy" resolve="EDITOR" />
                  </node>
                </node>
              </node>
              <node concept="3eNFk2" id="7IH442cVyi1" role="3eNLev">
                <node concept="3clFbS" id="7IH442cVyi3" role="3eOfB_">
                  <node concept="3cpWs6" id="2tRCcbzc6Sj" role="3cqZAp">
                    <node concept="37vLTw" id="7IH442cVzAk" role="3cqZAk">
                      <ref role="3cqZAo" node="2tRCcbzc5Uv" resolve="CORE" />
                    </node>
                  </node>
                </node>
                <node concept="2OqwBi" id="qmfyRQNOif" role="3eO9$A">
                  <node concept="37vLTw" id="qmfyRQNOgC" role="2Oq$k0">
                    <ref role="3cqZAo" node="1MEKy$8pRWJ" resolve="model" />
                  </node>
                  <node concept="3zA4fs" id="qmfyRQNOkk" role="2OqNvi">
                    <ref role="3zA4av" to="mg3u:2LiUEk8oQ$g" resolve="behavior" />
                  </node>
                </node>
              </node>
              <node concept="3eNFk2" id="7IH442cVzDU" role="3eNLev">
                <node concept="3clFbS" id="7IH442cVzDV" role="3eOfB_">
                  <node concept="3cpWs6" id="7IH442cVzDW" role="3cqZAp">
                    <node concept="37vLTw" id="7IH442cVzEx" role="3cqZAk">
                      <ref role="3cqZAo" node="2tRCcbzc5Uv" resolve="CORE" />
                    </node>
                  </node>
                </node>
                <node concept="2OqwBi" id="qmfyRQRhFJ" role="3eO9$A">
                  <node concept="37vLTw" id="qmfyRQRiTb" role="2Oq$k0">
                    <ref role="3cqZAo" node="1MEKy$8pRWJ" resolve="model" />
                  </node>
                  <node concept="3zA4fs" id="qmfyRQRhHO" role="2OqNvi">
                    <ref role="3zA4av" to="beg:2LiUEk8oQ$g" resolve="constraints" />
                  </node>
                </node>
              </node>
              <node concept="3eNFk2" id="7IH442cV$hT" role="3eNLev">
                <node concept="3clFbS" id="7IH442cV$hU" role="3eOfB_">
                  <node concept="3cpWs6" id="7IH442cV$hV" role="3cqZAp">
                    <node concept="37vLTw" id="7IH442cV$iw" role="3cqZAk">
                      <ref role="3cqZAo" node="2tRCcbzc5Uv" resolve="CORE" />
                    </node>
                  </node>
                </node>
                <node concept="2OqwBi" id="1ZE6IpOfUCq" role="3eO9$A">
                  <node concept="37vLTw" id="1ZE6IpOfU9R" role="2Oq$k0">
                    <ref role="3cqZAo" node="1MEKy$8pRWJ" resolve="model" />
                  </node>
                  <node concept="3zA4fs" id="1ZE6IpOfV6j" role="2OqNvi">
                    <ref role="3zA4av" to="hgrf:2LiUEk8oQ$g" resolve="dataFlow" />
                  </node>
                </node>
              </node>
              <node concept="3eNFk2" id="7IH442cV$j1" role="3eNLev">
                <node concept="3clFbS" id="7IH442cV$j2" role="3eOfB_">
                  <node concept="3cpWs6" id="7IH442cV$j3" role="3cqZAp">
                    <node concept="37vLTw" id="7IH442cV_yY" role="3cqZAk">
                      <ref role="3cqZAo" node="2tRCcbzc5Uy" resolve="EDITOR" />
                    </node>
                  </node>
                </node>
                <node concept="2OqwBi" id="qmfyRQJlQP" role="3eO9$A">
                  <node concept="37vLTw" id="qmfyRQJlQQ" role="2Oq$k0">
                    <ref role="3cqZAo" node="1MEKy$8pRWJ" resolve="model" />
                  </node>
                  <node concept="3zA4fs" id="qmfyRQJlQR" role="2OqNvi">
                    <ref role="3zA4av" to="9anm:2LiUEk8oQ$g" resolve="editor" />
                  </node>
                </node>
              </node>
              <node concept="3eNFk2" id="7IH442cV$kh" role="3eNLev">
                <node concept="3clFbS" id="7IH442cV$ki" role="3eOfB_">
                  <node concept="3cpWs6" id="7IH442cV$kj" role="3cqZAp">
                    <node concept="37vLTw" id="7IH442cV$kS" role="3cqZAk">
                      <ref role="3cqZAo" node="2tRCcbzc5Uv" resolve="CORE" />
                    </node>
                  </node>
                </node>
                <node concept="2OqwBi" id="i22eBZRFZA" role="3eO9$A">
                  <node concept="37vLTw" id="i22eBZRFub" role="2Oq$k0">
                    <ref role="3cqZAo" node="1MEKy$8pRWJ" resolve="model" />
                  </node>
                  <node concept="3zA4fs" id="i22eBZRGwn" role="2OqNvi">
                    <ref role="3zA4av" to="xg48:2LiUEk8oQ$g" resolve="findUsages" />
                  </node>
                </node>
              </node>
              <node concept="3eNFk2" id="7IH442cV$lD" role="3eNLev">
                <node concept="3clFbS" id="7IH442cV$lE" role="3eOfB_">
                  <node concept="3cpWs6" id="7IH442cV$lF" role="3cqZAp">
                    <node concept="37vLTw" id="7IH442cVAuy" role="3cqZAk">
                      <ref role="3cqZAo" node="2tRCcbzc5Uy" resolve="EDITOR" />
                    </node>
                  </node>
                </node>
                <node concept="2OqwBi" id="7XWR6$5ig8_" role="3eO9$A">
                  <node concept="37vLTw" id="7XWR6$5ig6U" role="2Oq$k0">
                    <ref role="3cqZAo" node="1MEKy$8pRWJ" resolve="model" />
                  </node>
                  <node concept="3zA4fs" id="7XWR6$5igaO" role="2OqNvi">
                    <ref role="3zA4av" to="8okf:2LiUEk8oQ$g" resolve="intentions" />
                  </node>
                </node>
              </node>
              <node concept="3eNFk2" id="7IH442cV$n9" role="3eNLev">
                <node concept="3clFbS" id="7IH442cV$na" role="3eOfB_">
                  <node concept="3cpWs6" id="7IH442cV$nb" role="3cqZAp">
                    <node concept="37vLTw" id="7IH442cVBjN" role="3cqZAk">
                      <ref role="3cqZAo" node="2tRCcbzc5U_" resolve="WORKBENCH" />
                    </node>
                  </node>
                </node>
                <node concept="2OqwBi" id="o4PHK1qAJ1" role="3eO9$A">
                  <node concept="37vLTw" id="o4PHK1qAdj" role="2Oq$k0">
                    <ref role="3cqZAo" node="1MEKy$8pRWJ" resolve="model" />
                  </node>
                  <node concept="3zA4fs" id="o4PHK1qBg5" role="2OqNvi">
                    <ref role="3zA4av" to="bgxn:2LiUEk8oQ$g" resolve="plugin" />
                  </node>
                </node>
              </node>
              <node concept="3eNFk2" id="7IH442cV$oL" role="3eNLev">
                <node concept="3clFbS" id="7IH442cV$oM" role="3eOfB_">
                  <node concept="3cpWs6" id="7IH442cV$oN" role="3cqZAp">
                    <node concept="37vLTw" id="7IH442cV$po" role="3cqZAk">
                      <ref role="3cqZAo" node="2tRCcbzc5Uv" resolve="CORE" />
                    </node>
                  </node>
                </node>
                <node concept="2OqwBi" id="7XWR6$5gyB9" role="3eO9$A">
                  <node concept="37vLTw" id="7XWR6$5gyBa" role="2Oq$k0">
                    <ref role="3cqZAo" node="1MEKy$8pRWJ" resolve="model" />
                  </node>
                  <node concept="3zA4fs" id="7XWR6$5gyBb" role="2OqNvi">
                    <ref role="3zA4av" to="6sb4:2LiUEk8oQ$g" resolve="refactorings" />
                  </node>
                </node>
              </node>
              <node concept="3eNFk2" id="7IH442cV$qx" role="3eNLev">
                <node concept="3clFbS" id="7IH442cV$qy" role="3eOfB_">
                  <node concept="3cpWs6" id="7IH442cV$qz" role="3cqZAp">
                    <node concept="37vLTw" id="7IH442cV$r8" role="3cqZAk">
                      <ref role="3cqZAo" node="2tRCcbzc5Uv" resolve="CORE" />
                    </node>
                  </node>
                </node>
                <node concept="2OqwBi" id="1ZE6IpOe3VJ" role="3eO9$A">
                  <node concept="37vLTw" id="1ZE6IpOe3Uc" role="2Oq$k0">
                    <ref role="3cqZAo" node="1MEKy$8pRWJ" resolve="model" />
                  </node>
                  <node concept="3zA4fs" id="1ZE6IpOe3XK" role="2OqNvi">
                    <ref role="3zA4av" to="n1pe:2LiUEk8oQ$g" resolve="scripts" />
                  </node>
                </node>
              </node>
              <node concept="3eNFk2" id="7IH442cV$sp" role="3eNLev">
                <node concept="3clFbS" id="7IH442cV$sq" role="3eOfB_">
                  <node concept="3cpWs6" id="7IH442cV$sr" role="3cqZAp">
                    <node concept="37vLTw" id="7IH442cV$t0" role="3cqZAk">
                      <ref role="3cqZAo" node="2tRCcbzc5Uv" resolve="CORE" />
                    </node>
                  </node>
                </node>
                <node concept="2OqwBi" id="57HLayr_tKW" role="3eO9$A">
                  <node concept="37vLTw" id="57HLayr_tKX" role="2Oq$k0">
                    <ref role="3cqZAo" node="1MEKy$8pRWJ" resolve="model" />
                  </node>
                  <node concept="3zA4fs" id="57HLayr_tKY" role="2OqNvi">
                    <ref role="3zA4av" to="tpcc:2LiUEk8oQ$g" resolve="structure" />
                  </node>
                </node>
              </node>
              <node concept="3eNFk2" id="7IH442cV$up" role="3eNLev">
                <node concept="3clFbS" id="7IH442cV$uq" role="3eOfB_">
                  <node concept="3cpWs6" id="7IH442cV$ur" role="3cqZAp">
                    <node concept="37vLTw" id="7IH442cV$v0" role="3cqZAk">
                      <ref role="3cqZAo" node="2tRCcbzc5Uv" resolve="CORE" />
                    </node>
                  </node>
                </node>
                <node concept="2OqwBi" id="7XWR6$5jt0D" role="3eO9$A">
                  <node concept="37vLTw" id="7XWR6$5juNY" role="2Oq$k0">
                    <ref role="3cqZAo" node="1MEKy$8pRWJ" resolve="model" />
                  </node>
                  <node concept="3zA4fs" id="7XWR6$5jtib" role="2OqNvi">
                    <ref role="3zA4av" to="che4:2LiUEk8oQ$g" resolve="migration" />
                  </node>
                </node>
              </node>
              <node concept="3eNFk2" id="7IH442cVChv" role="3eNLev">
                <node concept="3clFbS" id="7IH442cVChw" role="3eOfB_">
                  <node concept="3cpWs6" id="7IH442cVChx" role="3cqZAp">
                    <node concept="37vLTw" id="7IH442cVDSM" role="3cqZAk">
                      <ref role="3cqZAo" node="2tRCcbzc5Uy" resolve="EDITOR" />
                    </node>
                  </node>
                </node>
                <node concept="2OqwBi" id="6xa2Sak8iyZ" role="3eO9$A">
                  <node concept="37vLTw" id="6xa2Sak8iz0" role="2Oq$k0">
                    <ref role="3cqZAo" node="1MEKy$8pRWJ" resolve="model" />
                  </node>
                  <node concept="3zA4fs" id="6xa2Sak8iz1" role="2OqNvi">
                    <ref role="3zA4av" to="rliy:2LiUEk8oQ$g" resolve="test" />
                  </node>
                </node>
              </node>
              <node concept="3eNFk2" id="7IH442cVCTf" role="3eNLev">
                <node concept="3clFbS" id="7IH442cVCTg" role="3eOfB_">
                  <node concept="3cpWs6" id="7IH442cVCTh" role="3cqZAp">
                    <node concept="37vLTw" id="7IH442cVCTi" role="3cqZAk">
                      <ref role="3cqZAo" node="2tRCcbzc5Uv" resolve="CORE" />
                    </node>
                  </node>
                </node>
                <node concept="2OqwBi" id="4r4fzRRwlfB" role="3eO9$A">
                  <node concept="37vLTw" id="4r4fzRRwle6" role="2Oq$k0">
                    <ref role="3cqZAo" node="1MEKy$8pRWJ" resolve="model" />
                  </node>
                  <node concept="3zA4fs" id="4r4fzRRwlhA" role="2OqNvi">
                    <ref role="3zA4av" to="h8lr:2LiUEk8oQ$g" resolve="textGen" />
                  </node>
                </node>
              </node>
              <node concept="3eNFk2" id="7IH442cVEF$" role="3eNLev">
                <node concept="3clFbS" id="7IH442cVEF_" role="3eOfB_">
                  <node concept="3cpWs6" id="7IH442cVEFA" role="3cqZAp">
                    <node concept="37vLTw" id="7IH442cVEFB" role="3cqZAk">
                      <ref role="3cqZAo" node="2tRCcbzc5Uv" resolve="CORE" />
                    </node>
                  </node>
                </node>
                <node concept="2OqwBi" id="qmfyRQHa6m" role="3eO9$A">
                  <node concept="37vLTw" id="qmfyRQHa4J" role="2Oq$k0">
                    <ref role="3cqZAo" node="1MEKy$8pRWJ" resolve="model" />
                  </node>
                  <node concept="3zA4fs" id="qmfyRQHa8r" role="2OqNvi">
                    <ref role="3zA4av" to="f7uj:2LiUEk8oQ$g" resolve="typesystem" />
                  </node>
                </node>
              </node>
              <node concept="9aQIb" id="7IH442cVH2f" role="9aQIa">
                <node concept="3clFbS" id="7IH442cVH2g" role="9aQI4">
                  <node concept="3cpWs6" id="7IH442cVHJ4" role="3cqZAp">
                    <node concept="37vLTw" id="7IH442cVHJ_" role="3cqZAk">
                      <ref role="3cqZAo" node="2tRCcbzc5Uv" resolve="CORE" />
                    </node>
                  </node>
                </node>
              </node>
              <node concept="2OqwBi" id="qmfyRQPxFh" role="3clFbw">
                <node concept="37vLTw" id="qmfyRQPxFi" role="2Oq$k0">
                  <ref role="3cqZAo" node="1MEKy$8pRWJ" resolve="model" />
                </node>
                <node concept="3zA4fs" id="qmfyRQPxFj" role="2OqNvi">
                  <ref role="3zA4av" to="sla8:2LiUEk8oQ$g" resolve="actions" />
                </node>
              </node>
            </node>
          </node>
          <node concept="2ZW3vV" id="2tRCcbzc6d6" role="3clFbw">
            <node concept="3uibUv" id="2tRCcbzc6d9" role="2ZW6by">
              <ref role="3uigEE" to="w1kc:~Language" resolve="Language" />
            </node>
            <node concept="37vLTw" id="3GM_nagT_yk" role="2ZW6bz">
              <ref role="3cqZAo" node="2tRCcbzc6cR" resolve="module" />
            </node>
          </node>
        </node>
        <node concept="3cpWs6" id="2tRCcbzc6dj" role="3cqZAp">
          <node concept="37vLTw" id="2BHiRxeoq8h" role="3cqZAk">
            <ref role="3cqZAo" node="2tRCcbzc6dm" resolve="OTHER" />
          </node>
        </node>
      </node>
      <node concept="10Oyi0" id="1MEKy$8pRWO" role="3clF45" />
      <node concept="37vLTG" id="1MEKy$8pRWL" role="3clF46">
        <property role="TrG5h" value="reference" />
        <node concept="2z4iKi" id="1MEKy$8pRWM" role="1tU5fm" />
        <node concept="2AHcQZ" id="1MEKy$8pRWN" role="2AJF6D">
          <ref role="2AI5Lk" to="mhfm:~Nullable" resolve="Nullable" />
        </node>
      </node>
    </node>
    <node concept="2YIFZL" id="1MEKy$8pS9u" role="jymVt">
      <property role="TrG5h" value="findInModule" />
      <node concept="10P_77" id="1MEKy$8pS9E" role="3clF45" />
      <node concept="3Tm1VV" id="1MEKy$8pS9w" role="1B3o_S" />
      <node concept="3clFbS" id="1MEKy$8pS9x" role="3clF47">
        <node concept="1DcWWT" id="1MEKy$8pScR" role="3cqZAp">
          <node concept="2OqwBi" id="1MEKy$8pScX" role="1DdaDG">
            <node concept="37vLTw" id="2BHiRxgkWZ3" role="2Oq$k0">
              <ref role="3cqZAo" node="1MEKy$8pS9B" resolve="module" />
            </node>
            <node concept="liA8E" id="1MEKy$8pSd1" role="2OqNvi">
              <ref role="37wK5l" to="lui2:~SModule.getModels():java.lang.Iterable" resolve="getModels" />
            </node>
          </node>
          <node concept="3clFbS" id="1MEKy$8pScU" role="2LFqv$">
            <node concept="3clFbJ" id="1MEKy$8pSgw" role="3cqZAp">
              <node concept="3clFbS" id="1MEKy$8pSgy" role="3clFbx">
                <node concept="1DcWWT" id="1MEKy$8pShi" role="3cqZAp">
                  <node concept="3clFbS" id="1MEKy$8pShj" role="2LFqv$">
                    <node concept="3cpWs8" id="4hSanifFiMx" role="3cqZAp">
                      <node concept="3cpWsn" id="4hSanifFiM$" role="3cpWs9">
                        <property role="TrG5h" value="n" />
                        <node concept="3Tqbb2" id="4hSanifFiMv" role="1tU5fm" />
                        <node concept="10QFUN" id="4hSanifFp01" role="33vP2m">
                          <node concept="37vLTw" id="4hSanifFm28" role="10QFUP">
                            <ref role="3cqZAo" node="1MEKy$8pShp" resolve="_n" />
                          </node>
                          <node concept="3Tqbb2" id="4hSanifFpQz" role="10QFUM" />
                        </node>
                      </node>
                    </node>
                    <node concept="3clFbJ" id="1MEKy$8pShy" role="3cqZAp">
                      <node concept="3clFbS" id="1MEKy$8pSh$" role="3clFbx">
                        <node concept="3cpWs6" id="1MEKy$8pShZ" role="3cqZAp">
                          <node concept="3clFbT" id="1MEKy$8pSi1" role="3cqZAk">
                            <property role="3clFbU" value="true" />
                          </node>
                        </node>
                      </node>
                      <node concept="1Wc70l" id="1MEKy$8pShI" role="3clFbw">
                        <node concept="2OqwBi" id="1MEKy$8pShA" role="3uHU7B">
                          <node concept="37vLTw" id="4hSanifFmP4" role="2Oq$k0">
                            <ref role="3cqZAo" node="4hSanifFiM$" resolve="n" />
                          </node>
                          <node concept="1mIQ4w" id="1MEKy$8pShF" role="2OqNvi">
                            <node concept="chp4Y" id="1O7xv0Oktho" role="cj9EA">
                              <ref role="cht4Q" to="tpee:g7pOWCK" resolve="Classifier" />
                            </node>
                          </node>
                        </node>
                        <node concept="2OqwBi" id="1MEKy$8pShT" role="3uHU7w">
                          <node concept="2OqwBi" id="1MEKy$8pShO" role="2Oq$k0">
                            <node concept="1PxgMI" id="1MEKy$8pShM" role="2Oq$k0">
                              <ref role="1m5ApE" to="tpee:g7pOWCK" resolve="Classifier" />
                              <node concept="37vLTw" id="4hSanifFqEu" role="1m5AlR">
                                <ref role="3cqZAo" node="4hSanifFiM$" resolve="n" />
                              </node>
                            </node>
                            <node concept="3TrcHB" id="1MEKy$8pShS" role="2OqNvi">
                              <ref role="3TsBF5" to="tpck:h0TrG11" resolve="name" />
                            </node>
                          </node>
                          <node concept="liA8E" id="1MEKy$8pShX" role="2OqNvi">
                            <ref role="37wK5l" to="wyt6:~String.equals(java.lang.Object):boolean" resolve="equals" />
                            <node concept="37vLTw" id="2BHiRxgkWE7" role="37wK5m">
                              <ref role="3cqZAo" node="1MEKy$8pS9$" resolve="rootName" />
                            </node>
                          </node>
                        </node>
                      </node>
                    </node>
                  </node>
                  <node concept="3cpWsn" id="1MEKy$8pShp" role="1Duv9x">
                    <property role="TrG5h" value="_n" />
                    <node concept="3uibUv" id="4hSanifFeOT" role="1tU5fm">
                      <ref role="3uigEE" to="mhbf:~SNode" resolve="SNode" />
                    </node>
                  </node>
                  <node concept="2OqwBi" id="4hSanifFc3K" role="1DdaDG">
                    <node concept="liA8E" id="4hSanifFdez" role="2OqNvi">
                      <ref role="37wK5l" to="mhbf:~SModel.getRootNodes():java.lang.Iterable" resolve="getRootNodes" />
                    </node>
                    <node concept="37vLTw" id="4hSanifFc05" role="2Oq$k0">
                      <ref role="3cqZAo" node="1MEKy$8pScS" resolve="d" />
                    </node>
                  </node>
                </node>
              </node>
              <node concept="2OqwBi" id="1MEKy$8pSgD" role="3clFbw">
                <node concept="2OqwBi" id="1MEKy$8pSg$" role="2Oq$k0">
                  <node concept="37vLTw" id="3GM_nagTwvC" role="2Oq$k0">
                    <ref role="3cqZAo" node="1MEKy$8pScS" resolve="d" />
                  </node>
                  <node concept="liA8E" id="1MEKy$8pSgC" role="2OqNvi">
                    <ref role="37wK5l" to="mhbf:~SModel.getModelName():java.lang.String" resolve="getModelName" />
                  </node>
                </node>
                <node concept="liA8E" id="1MEKy$8pSgH" role="2OqNvi">
                  <ref role="37wK5l" to="wyt6:~String.equals(java.lang.Object):boolean" resolve="equals" />
                  <node concept="37vLTw" id="2BHiRxgl2_c" role="37wK5m">
                    <ref role="3cqZAo" node="1MEKy$8pS9y" resolve="modelName" />
                  </node>
                </node>
              </node>
            </node>
          </node>
          <node concept="3cpWsn" id="1MEKy$8pScS" role="1Duv9x">
            <property role="TrG5h" value="d" />
            <node concept="3uibUv" id="4hSanifF6ON" role="1tU5fm">
              <ref role="3uigEE" to="mhbf:~SModel" resolve="SModel" />
            </node>
          </node>
        </node>
        <node concept="3cpWs6" id="1MEKy$8pSgK" role="3cqZAp">
          <node concept="3clFbT" id="1MEKy$8pSgM" role="3cqZAk">
            <property role="3clFbU" value="false" />
          </node>
        </node>
      </node>
      <node concept="37vLTG" id="1MEKy$8pS9B" role="3clF46">
        <property role="TrG5h" value="module" />
        <node concept="3uibUv" id="4hSanifF62f" role="1tU5fm">
          <ref role="3uigEE" to="lui2:~SModule" resolve="SModule" />
        </node>
      </node>
      <node concept="37vLTG" id="1MEKy$8pS9y" role="3clF46">
        <property role="TrG5h" value="modelName" />
        <node concept="17QB3L" id="1MEKy$8pS9z" role="1tU5fm" />
      </node>
      <node concept="37vLTG" id="1MEKy$8pS9$" role="3clF46">
        <property role="TrG5h" value="rootName" />
        <node concept="17QB3L" id="1MEKy$8pS9A" role="1tU5fm" />
      </node>
    </node>
    <node concept="2YIFZL" id="2tRCcbzc5VP" role="jymVt">
      <property role="TrG5h" value="kindToString" />
      <node concept="37vLTG" id="2tRCcbzc5VU" role="3clF46">
        <property role="TrG5h" value="kind" />
        <node concept="10Oyi0" id="2tRCcbzc5VV" role="1tU5fm" />
      </node>
      <node concept="3clFbS" id="2tRCcbzc5VS" role="3clF47">
        <node concept="3KaCP$" id="2tRCcbzc5VW" role="3cqZAp">
          <node concept="3KbdKl" id="2tRCcbzc5W0" role="3KbHQx">
            <node concept="3clFbS" id="2tRCcbzc5W2" role="3Kbo56">
              <node concept="3cpWs6" id="2tRCcbzc5W4" role="3cqZAp">
                <node concept="Xl_RD" id="2tRCcbzc5W6" role="3cqZAk">
                  <property role="Xl_RC" value="core" />
                </node>
              </node>
            </node>
            <node concept="3cmrfG" id="2tRCcbzc5W3" role="3Kbmr1">
              <property role="3cmrfH" value="1" />
            </node>
          </node>
          <node concept="3KbdKl" id="2tRCcbzc5W7" role="3KbHQx">
            <node concept="3cmrfG" id="2tRCcbzc5Wa" role="3Kbmr1">
              <property role="3cmrfH" value="2" />
            </node>
            <node concept="3clFbS" id="2tRCcbzc5W9" role="3Kbo56">
              <node concept="3cpWs6" id="2tRCcbzc5Wb" role="3cqZAp">
                <node concept="Xl_RD" id="2tRCcbzc5Wd" role="3cqZAk">
                  <property role="Xl_RC" value="editor" />
                </node>
              </node>
            </node>
          </node>
          <node concept="3clFbS" id="2tRCcbzc5VY" role="3Kb1Dw" />
          <node concept="37vLTw" id="2BHiRxgheP6" role="3KbGdf">
            <ref role="3cqZAo" node="2tRCcbzc5VU" resolve="kind" />
          </node>
          <node concept="3KbdKl" id="2tRCcbzc5We" role="3KbHQx">
            <node concept="3cmrfG" id="2tRCcbzc5Wh" role="3Kbmr1">
              <property role="3cmrfH" value="3" />
            </node>
            <node concept="3clFbS" id="2tRCcbzc5Wg" role="3Kbo56">
              <node concept="3cpWs6" id="2tRCcbzc5Wi" role="3cqZAp">
                <node concept="Xl_RD" id="2tRCcbzc5Wk" role="3cqZAk">
                  <property role="Xl_RC" value="workbench" />
                </node>
              </node>
            </node>
          </node>
        </node>
        <node concept="3clFbF" id="2tRCcbzc5Wp" role="3cqZAp">
          <node concept="Xl_RD" id="2tRCcbzc5Wq" role="3clFbG">
            <property role="Xl_RC" value="unknown" />
          </node>
        </node>
      </node>
      <node concept="17QB3L" id="2tRCcbzc5VT" role="3clF45" />
      <node concept="3Tm1VV" id="2tRCcbzc5VR" role="1B3o_S" />
    </node>
    <node concept="3Tm1VV" id="2tRCcbzc1$Y" role="1B3o_S" />
    <node concept="3uibUv" id="2tRCcbzc1Et" role="1zkMxy">
      <ref role="3uigEE" to="phxh:3etVqSRRx7i" resolve="SpecificChecker" />
    </node>
  </node>
  <node concept="tC5Ba" id="1kKLUrBH7uc">
    <property role="TrG5h" value="CheckNamespace" />
    <property role="3GE5qa" value="Model Checker.Groups" />
    <node concept="ftmFs" id="1kKLUrBH7ud" role="ftER_">
      <node concept="tCFHf" id="1kKLUrBH7uh" role="ftvYc">
        <ref role="tCJdB" node="6wv4A$J8q_G" resolve="CheckNamespace" />
      </node>
    </node>
    <node concept="tT9cl" id="1kKLUrBH7ug" role="2f5YQi">
      <ref role="tU$_T" to="tprs:hQh2F9P" resolve="NamespaceActions" />
      <ref role="2f8Tey" to="tprs:V2X$nu7ww3" resolve="check" />
    </node>
  </node>
  <node concept="sE7Ow" id="6wv4A$J8q_G">
    <property role="1WHSii" value="Check modules for errors" />
    <property role="TrG5h" value="CheckNamespace" />
    <property role="72QZ$" value="true" />
    <property role="2uzpH1" value="Check Selected Modules" />
    <property role="3GE5qa" value="Model Checker.Actions" />
    <property role="1teQrl" value="true" />
    <node concept="2XrIbr" id="3pNk_u$3SOf" role="32lrUH">
      <property role="TrG5h" value="modules2check" />
      <node concept="_YKpA" id="3pNk_u$3TgH" role="3clF45">
        <node concept="3uibUv" id="3pNk_u$3TkH" role="_ZDj9">
          <ref role="3uigEE" to="lui2:~SModule" resolve="SModule" />
        </node>
      </node>
      <node concept="3clFbS" id="3pNk_u$3SOh" role="3clF47">
        <node concept="3cpWs8" id="3pNk_u$3To0" role="3cqZAp">
          <node concept="3cpWsn" id="3pNk_u$3To1" role="3cpWs9">
            <property role="TrG5h" value="modules" />
            <node concept="_YKpA" id="3pNk_u$3To2" role="1tU5fm">
              <node concept="3uibUv" id="3pNk_u$3To3" role="_ZDj9">
                <ref role="3uigEE" to="lui2:~SModule" resolve="SModule" />
              </node>
            </node>
            <node concept="2ShNRf" id="3pNk_u$3To4" role="33vP2m">
              <node concept="Tc6Ow" id="3pNk_u$3To5" role="2ShVmc">
                <node concept="3uibUv" id="3pNk_u$3To6" role="HW$YZ">
                  <ref role="3uigEE" to="lui2:~SModule" resolve="SModule" />
                </node>
              </node>
            </node>
          </node>
        </node>
        <node concept="2Gpval" id="3pNk_u$3To7" role="3cqZAp">
          <node concept="2GrKxI" id="3pNk_u$3To8" role="2Gsz3X">
            <property role="TrG5h" value="node" />
          </node>
          <node concept="2OqwBi" id="3pNk_u$3To9" role="2GsD0m">
            <node concept="2WthIp" id="3pNk_u$3Toa" role="2Oq$k0" />
            <node concept="1DTwFV" id="3pNk_u$3Tob" role="2OqNvi">
              <ref role="2WH_rO" node="46odHgBCqrP" resolve="treeNodes" />
            </node>
          </node>
          <node concept="3clFbS" id="3pNk_u$3Toc" role="2LFqv$">
            <node concept="3clFbJ" id="3bZ6DaxxH7t" role="3cqZAp">
              <node concept="3clFbS" id="3bZ6DaxxH7v" role="3clFbx">
                <node concept="3cpWs6" id="3bZ6DaxxJBY" role="3cqZAp">
                  <node concept="2ShNRf" id="3bZ6DaxxK2f" role="3cqZAk">
                    <node concept="Tc6Ow" id="3bZ6DaxydxN" role="2ShVmc">
                      <node concept="3uibUv" id="3bZ6DaxyeWd" role="HW$YZ">
                        <ref role="3uigEE" to="lui2:~SModule" resolve="SModule" />
                      </node>
                    </node>
                  </node>
                </node>
              </node>
              <node concept="3fqX7Q" id="3bZ6DaxxJoN" role="3clFbw">
                <node concept="2ZW3vV" id="3bZ6DaxxJoP" role="3fr31v">
                  <node concept="3uibUv" id="3bZ6DaxxJoQ" role="2ZW6by">
                    <ref role="3uigEE" to="kxvg:~NamespaceTextNode" resolve="NamespaceTextNode" />
                  </node>
                  <node concept="2GrUjf" id="3bZ6DaxxJoR" role="2ZW6bz">
                    <ref role="2Gs0qQ" node="3pNk_u$3To8" resolve="node" />
                  </node>
                </node>
              </node>
            </node>
            <node concept="3clFbF" id="3pNk_u$3Tod" role="3cqZAp">
              <node concept="2OqwBi" id="3pNk_u$3Toe" role="3clFbG">
                <node concept="37vLTw" id="3pNk_u$3Tof" role="2Oq$k0">
                  <ref role="3cqZAo" node="3pNk_u$3To1" resolve="modules" />
                </node>
                <node concept="X8dFx" id="3pNk_u$3Tog" role="2OqNvi">
                  <node concept="2OqwBi" id="3pNk_u$3Toh" role="25WWJ7">
                    <node concept="1eOMI4" id="3pNk_u$3Toi" role="2Oq$k0">
                      <node concept="10QFUN" id="3pNk_u$3Toj" role="1eOMHV">
                        <node concept="3uibUv" id="3pNk_u$3Tok" role="10QFUM">
                          <ref role="3uigEE" to="kxvg:~NamespaceTextNode" resolve="NamespaceTextNode" />
                        </node>
                        <node concept="2GrUjf" id="3pNk_u$3Tol" role="10QFUP">
                          <ref role="2Gs0qQ" node="3pNk_u$3To8" resolve="node" />
                        </node>
                      </node>
                    </node>
                    <node concept="liA8E" id="3pNk_u$3Tom" role="2OqNvi">
                      <ref role="37wK5l" to="kxvg:~NamespaceTextNode.getModulesUnder():java.util.List" resolve="getModulesUnder" />
                    </node>
                  </node>
                </node>
              </node>
            </node>
          </node>
        </node>
        <node concept="3cpWs6" id="3pNk_u$3TNj" role="3cqZAp">
          <node concept="37vLTw" id="3pNk_u$3TYB" role="3cqZAk">
            <ref role="3cqZAo" node="3pNk_u$3To1" resolve="modules" />
          </node>
        </node>
      </node>
    </node>
    <node concept="1QGGSu" id="6hehsrpcaCI" role="3Uehp1">
      <node concept="10M0yZ" id="6hehsrpcaCJ" role="3xaMm5">
        <ref role="3cqZAo" to="l7us:~MPSIcons$General.ModelChecker" resolve="ModelChecker" />
        <ref role="1PxDUh" to="l7us:~MPSIcons$General" resolve="MPSIcons.General" />
      </node>
    </node>
    <node concept="tnohg" id="6wv4A$J8q_H" role="tncku">
      <node concept="3clFbS" id="6wv4A$J8q_I" role="2VODD2">
        <node concept="3cpWs8" id="46odHgBCqtf" role="3cqZAp">
          <node concept="3cpWsn" id="46odHgBCqtg" role="3cpWs9">
            <property role="TrG5h" value="modules" />
            <node concept="_YKpA" id="46odHgBCqth" role="1tU5fm">
              <node concept="3uibUv" id="4O9Oe_ftjP4" role="_ZDj9">
                <ref role="3uigEE" to="lui2:~SModule" resolve="SModule" />
              </node>
            </node>
            <node concept="2OqwBi" id="3pNk_u$3UlS" role="33vP2m">
              <node concept="2WthIp" id="3pNk_u$3UlV" role="2Oq$k0" />
              <node concept="2XshWL" id="3pNk_u$3UlX" role="2OqNvi">
                <ref role="2WH_rO" node="3pNk_u$3SOf" resolve="modules2check" />
              </node>
            </node>
          </node>
        </node>
        <node concept="3clFbF" id="bYTFyV6yBw" role="3cqZAp">
          <node concept="2OqwBi" id="bYTFyV6z84" role="3clFbG">
            <node concept="2YIFZM" id="bYTFyV6yBy" role="2Oq$k0">
              <ref role="1Pybhc" to="phxh:3etVqSRK$al" resolve="ModelCheckerTool" />
              <ref role="37wK5l" to="phxh:3etVqSRK$jv" resolve="getInstance" />
              <node concept="2OqwBi" id="bYTFyV6yBz" role="37wK5m">
                <node concept="2WthIp" id="bYTFyV6yB$" role="2Oq$k0" />
                <node concept="1DTwFV" id="bYTFyV6yB_" role="2OqNvi">
                  <ref role="2WH_rO" node="6wv4A$J8wwd" resolve="project" />
                </node>
              </node>
            </node>
            <node concept="liA8E" id="bYTFyV6ALU" role="2OqNvi">
              <ref role="37wK5l" to="phxh:4aNWY1v2hQb" resolve="checkModulesAndShowResult" />
              <node concept="37vLTw" id="3GM_nagTtDM" role="37wK5m">
                <ref role="3cqZAo" node="46odHgBCqtg" resolve="modules" />
              </node>
            </node>
          </node>
        </node>
      </node>
    </node>
    <node concept="1DS2jV" id="6wv4A$J8wwd" role="1NuT2Z">
      <property role="TrG5h" value="project" />
      <ref role="1DUlNI" to="qkt:~CommonDataKeys.PROJECT" resolve="PROJECT" />
      <node concept="1oajcY" id="6wv4A$J8wwe" role="1oa70y" />
    </node>
    <node concept="1DS2jV" id="46odHgBCqrP" role="1NuT2Z">
      <property role="TrG5h" value="treeNodes" />
      <ref role="1DUlNI" to="qq03:~MPSCommonDataKeys.TREE_NODES" resolve="TREE_NODES" />
      <node concept="1oajcY" id="4$Favkc8Oo3" role="1oa70y" />
    </node>
    <node concept="2ScWuX" id="1kKLUrBH5$Y" role="tmbBb">
      <node concept="3clFbS" id="1kKLUrBH5$Z" role="2VODD2">
        <node concept="3cpWs6" id="3pNk_u$40e8" role="3cqZAp">
          <node concept="2OqwBi" id="3pNk_u$3WCm" role="3cqZAk">
            <node concept="2OqwBi" id="3pNk_u$3VDl" role="2Oq$k0">
              <node concept="2WthIp" id="3pNk_u$3VDo" role="2Oq$k0" />
              <node concept="2XshWL" id="3pNk_u$3VDq" role="2OqNvi">
                <ref role="2WH_rO" node="3pNk_u$3SOf" resolve="modules2check" />
              </node>
            </node>
            <node concept="3GX2aA" id="3pNk_u$3ZBq" role="2OqNvi" />
          </node>
        </node>
      </node>
    </node>
  </node>
  <node concept="312cEu" id="1_LT7K4ot0A">
    <property role="TrG5h" value="ReferenceableConceptsChecker" />
    <property role="3GE5qa" value="Model Checker" />
    <node concept="3Tm1VV" id="1_LT7K4ot0B" role="1B3o_S" />
    <node concept="3uibUv" id="1_LT7K4oCa5" role="1zkMxy">
      <ref role="3uigEE" to="phxh:3etVqSRRx7i" resolve="SpecificChecker" />
    </node>
    <node concept="3clFbW" id="1_LT7K4oFQ5" role="jymVt">
      <node concept="3cqZAl" id="1_LT7K4oFQ6" role="3clF45" />
      <node concept="3Tm1VV" id="1_LT7K4oFQ7" role="1B3o_S" />
      <node concept="3clFbS" id="1_LT7K4oFQ9" role="3clF47" />
    </node>
    <node concept="3clFb_" id="1_LT7K4oFZJ" role="jymVt">
      <property role="TrG5h" value="checkModel" />
      <node concept="3Tm1VV" id="1_LT7K4oFZK" role="1B3o_S" />
      <node concept="37vLTG" id="1_LT7K4oFZL" role="3clF46">
        <property role="TrG5h" value="model" />
        <property role="3TUv4t" value="true" />
        <node concept="H_c77" id="1_LT7K4oFZM" role="1tU5fm" />
      </node>
      <node concept="3clFbS" id="1_LT7K4oFZN" role="3clF47">
        <node concept="3cpWs8" id="1_LT7K4oFZW" role="3cqZAp">
          <node concept="3cpWsn" id="1_LT7K4oFZX" role="3cpWs9">
            <property role="TrG5h" value="results" />
            <property role="3TUv4t" value="true" />
            <node concept="2ShNRf" id="1_LT7K4oFZY" role="33vP2m">
              <node concept="Tc6Ow" id="1_LT7K4oFZZ" role="2ShVmc">
                <node concept="3uibUv" id="1_LT7K4oG00" role="HW$YZ">
                  <ref role="3uigEE" to="g4jo:J2bOg02GHT" resolve="SearchResult" />
                  <node concept="3uibUv" id="1_LT7K4oG01" role="11_B2D">
                    <ref role="3uigEE" to="phxh:3etVqSRKzT$" resolve="ModelCheckerIssue" />
                  </node>
                </node>
              </node>
            </node>
            <node concept="_YKpA" id="1_LT7K4oG02" role="1tU5fm">
              <node concept="3uibUv" id="1_LT7K4oG03" role="_ZDj9">
                <ref role="3uigEE" to="g4jo:J2bOg02GHT" resolve="SearchResult" />
                <node concept="3uibUv" id="1_LT7K4oG04" role="11_B2D">
                  <ref role="3uigEE" to="phxh:3etVqSRKzT$" resolve="ModelCheckerIssue" />
                </node>
              </node>
            </node>
          </node>
        </node>
        <node concept="3clFbJ" id="7U5B1qbTlxD" role="3cqZAp">
          <node concept="3clFbS" id="7U5B1qbTlxE" role="3clFbx">
            <node concept="3cpWs6" id="7U5B1qbTlxF" role="3cqZAp">
              <node concept="37vLTw" id="3GM_nagTtG_" role="3cqZAk">
                <ref role="3cqZAo" node="1_LT7K4oFZX" resolve="results" />
              </node>
            </node>
          </node>
          <node concept="22lmx$" id="7U5B1qbTlxH" role="3clFbw">
            <node concept="22lmx$" id="7U5B1qbTlxI" role="3uHU7B">
              <node concept="3clFbC" id="7U5B1qbTlxJ" role="3uHU7B">
                <node concept="10Nm6u" id="7U5B1qbTlxK" role="3uHU7w" />
                <node concept="37vLTw" id="2BHiRxglp3P" role="3uHU7B">
                  <ref role="3cqZAo" node="1_LT7K4oFZL" resolve="model" />
                </node>
              </node>
              <node concept="3clFbC" id="7U5B1qbTlxM" role="3uHU7w">
                <node concept="2JrnkZ" id="7U5B1qbTlxP" role="3uHU7B">
                  <node concept="37vLTw" id="2BHiRxgmFdm" role="2JrQYb">
                    <ref role="3cqZAo" node="1_LT7K4oFZL" resolve="model" />
                  </node>
                </node>
                <node concept="10Nm6u" id="7U5B1qbTlxN" role="3uHU7w" />
              </node>
            </node>
            <node concept="3clFbC" id="7U5B1qbTlxS" role="3uHU7w">
              <node concept="2OqwBi" id="256tImPkKyd" role="3uHU7B">
                <node concept="2JrnkZ" id="256tImPkKyg" role="2Oq$k0">
                  <node concept="37vLTw" id="2BHiRxglBwl" role="2JrQYb">
                    <ref role="3cqZAo" node="1_LT7K4oFZL" resolve="model" />
                  </node>
                </node>
                <node concept="liA8E" id="256tImPkKye" role="2OqNvi">
                  <ref role="37wK5l" to="mhbf:~SModel.getModule():org.jetbrains.mps.openapi.module.SModule" resolve="getModule" />
                </node>
              </node>
              <node concept="10Nm6u" id="7U5B1qbTlxT" role="3uHU7w" />
            </node>
          </node>
        </node>
        <node concept="3clFbH" id="7U5B1qbTlrT" role="3cqZAp" />
        <node concept="3clFbJ" id="1_LT7K4oG0f" role="3cqZAp">
          <node concept="2OqwBi" id="1_LT7K4oG0g" role="3clFbw">
            <node concept="liA8E" id="1_LT7K4oG0h" role="2OqNvi">
              <ref role="37wK5l" to="yyf4:~ProgressMonitor.isCanceled():boolean" resolve="isCanceled" />
            </node>
            <node concept="37vLTw" id="2BHiRxgmIaw" role="2Oq$k0">
              <ref role="3cqZAo" node="1_LT7K4oG2L" resolve="monitor" />
            </node>
          </node>
          <node concept="3clFbS" id="1_LT7K4oG0j" role="3clFbx">
            <node concept="3cpWs6" id="1_LT7K4oG0k" role="3cqZAp">
              <node concept="37vLTw" id="3GM_nagTt14" role="3cqZAk">
                <ref role="3cqZAo" node="1_LT7K4oFZX" resolve="results" />
              </node>
            </node>
          </node>
        </node>
        <node concept="3clFbF" id="1_LT7K4oG0m" role="3cqZAp">
          <node concept="2OqwBi" id="1_LT7K4oG0n" role="3clFbG">
            <node concept="37vLTw" id="1_LT7K4pfpd" role="2Oq$k0">
              <ref role="3cqZAo" node="1_LT7K4oG2L" resolve="monitor" />
            </node>
            <node concept="liA8E" id="1_LT7K4oG0o" role="2OqNvi">
              <ref role="37wK5l" to="yyf4:~ProgressMonitor.start(java.lang.String,int):void" resolve="start" />
              <node concept="Xl_RD" id="sQz2V6nzAZ" role="37wK5m">
                <property role="Xl_RC" value="illegal references" />
              </node>
              <node concept="3cmrfG" id="1_LT7K4oG0q" role="37wK5m">
                <property role="3cmrfH" value="1" />
              </node>
            </node>
          </node>
        </node>
        <node concept="3clFbH" id="1_LT7K4oG0s" role="3cqZAp" />
        <node concept="3clFbJ" id="1K541Df79eQ" role="3cqZAp">
          <node concept="3clFbS" id="1K541Df79eS" role="3clFbx">
            <node concept="2Gpval" id="1_LT7K4r5r8" role="3cqZAp">
              <node concept="2OqwBi" id="1_LT7K4rf6g" role="2GsD0m">
                <node concept="2RRcyG" id="1_LT7K4rgZ2" role="2OqNvi">
                  <ref role="2RRcyH" to="tpce:h0PkWnZ" resolve="AbstractConceptDeclaration" />
                </node>
                <node concept="37vLTw" id="1_LT7K4rdBb" role="2Oq$k0">
                  <ref role="3cqZAo" node="1_LT7K4oFZL" resolve="model" />
                </node>
              </node>
              <node concept="2GrKxI" id="1_LT7K4r5ra" role="2Gsz3X">
                <property role="TrG5h" value="concept" />
              </node>
              <node concept="3clFbS" id="1_LT7K4r5re" role="2LFqv$">
                <node concept="2Gpval" id="1_LT7K4rlWk" role="3cqZAp">
                  <node concept="2OqwBi" id="1_LT7K4t7uB" role="2GsD0m">
                    <node concept="2OqwBi" id="1_LT7K4rnwS" role="2Oq$k0">
                      <node concept="3Tsc0h" id="1_LT7K4sYiK" role="2OqNvi">
                        <ref role="3TtcxE" to="tpce:f_TKVDF" />
                      </node>
                      <node concept="2GrUjf" id="1_LT7K4rz0n" role="2Oq$k0">
                        <ref role="2Gs0qQ" node="1_LT7K4r5ra" resolve="concept" />
                      </node>
                    </node>
                    <node concept="3zZkjj" id="1_LT7K4sxCX" role="2OqNvi">
                      <node concept="1bVj0M" id="1_LT7K4sxCZ" role="23t8la">
                        <node concept="3clFbS" id="1_LT7K4sxD0" role="1bW5cS">
                          <node concept="3clFbF" id="1_LT7K4syxP" role="3cqZAp">
                            <node concept="2OqwBi" id="1_LT7K4sH64" role="3clFbG">
                              <node concept="3t7uKx" id="1_LT7K4sMot" role="2OqNvi">
                                <node concept="uoxfO" id="1_LT7K4sMov" role="3t7uKA">
                                  <ref role="uo_Cq" to="tpce:fLJjDmS" />
                                </node>
                              </node>
                              <node concept="2OqwBi" id="1_LT7K4szel" role="2Oq$k0">
                                <node concept="3TrcHB" id="1_LT7K4sEcz" role="2OqNvi">
                                  <ref role="3TsBF5" to="tpce:fA0lm$B" resolve="metaClass" />
                                </node>
                                <node concept="37vLTw" id="1_LT7K4syxO" role="2Oq$k0">
                                  <ref role="3cqZAo" node="1_LT7K4sxD1" resolve="it" />
                                </node>
                              </node>
                            </node>
                          </node>
                        </node>
                        <node concept="Rh6nW" id="1_LT7K4sxD1" role="1bW2Oz">
                          <property role="TrG5h" value="it" />
                          <node concept="2jxLKc" id="1_LT7K4sxD2" role="1tU5fm" />
                        </node>
                      </node>
                    </node>
                  </node>
                  <node concept="2GrKxI" id="1_LT7K4rlWm" role="2Gsz3X">
                    <property role="TrG5h" value="ref" />
                  </node>
                  <node concept="3clFbS" id="1_LT7K4rlWq" role="2LFqv$">
                    <node concept="3cpWs8" id="1_LT7K4tsGR" role="3cqZAp">
                      <node concept="3cpWsn" id="1_LT7K4tsGS" role="3cpWs9">
                        <property role="TrG5h" value="target" />
                        <node concept="3Tqbb2" id="1_LT7K4tsGn" role="1tU5fm">
                          <ref role="ehGHo" to="tpce:h0PkWnZ" resolve="AbstractConceptDeclaration" />
                        </node>
                        <node concept="2OqwBi" id="1_LT7K4tsGT" role="33vP2m">
                          <node concept="3TrEf2" id="1_LT7K4tsGU" role="2OqNvi">
                            <ref role="3Tt5mk" to="tpce:fA0lvVK" />
                          </node>
                          <node concept="2GrUjf" id="1_LT7K4tsGV" role="2Oq$k0">
                            <ref role="2Gs0qQ" node="1_LT7K4rlWm" resolve="ref" />
                          </node>
                        </node>
                      </node>
                    </node>
                    <node concept="3clFbJ" id="1_LT7K4tzgP" role="3cqZAp">
                      <node concept="2OqwBi" id="1_LT7K4t_jd" role="3clFbw">
                        <node concept="1mIQ4w" id="1_LT7K4tCeY" role="2OqNvi">
                          <node concept="chp4Y" id="1_LT7K4tCuC" role="cj9EA">
                            <ref role="cht4Q" to="tpce:f_TIwhg" resolve="ConceptDeclaration" />
                          </node>
                        </node>
                        <node concept="37vLTw" id="1_LT7K4t_aB" role="2Oq$k0">
                          <ref role="3cqZAo" node="1_LT7K4tsGS" resolve="target" />
                        </node>
                      </node>
                      <node concept="3clFbS" id="1_LT7K4tzgR" role="3clFbx">
                        <node concept="3cpWs8" id="1_LT7K4ujWu" role="3cqZAp">
                          <node concept="3cpWsn" id="1_LT7K4ujWx" role="3cpWs9">
                            <property role="TrG5h" value="decl" />
                            <node concept="1PxgMI" id="1_LT7K4umB6" role="33vP2m">
                              <ref role="1m5ApE" to="tpce:f_TIwhg" resolve="ConceptDeclaration" />
                              <node concept="37vLTw" id="1_LT7K4ulXm" role="1m5AlR">
                                <ref role="3cqZAo" node="1_LT7K4tsGS" resolve="target" />
                              </node>
                            </node>
                            <node concept="3Tqbb2" id="1_LT7K4ujWs" role="1tU5fm">
                              <ref role="ehGHo" to="tpce:f_TIwhg" resolve="ConceptDeclaration" />
                            </node>
                          </node>
                        </node>
                        <node concept="3clFbJ" id="1_LT7K4usgF" role="3cqZAp">
                          <node concept="2OqwBi" id="1_LT7K4uJiA" role="3clFbw">
                            <node concept="3t7uKx" id="1_LT7K4uO4R" role="2OqNvi">
                              <node concept="uoxfO" id="1_LT7K4uO4T" role="3t7uKA">
                                <ref role="uo_Cq" to="tpce:4G1g3fIR8JG" />
                              </node>
                            </node>
                            <node concept="2OqwBi" id="1_LT7K4utyp" role="2Oq$k0">
                              <node concept="3TrcHB" id="2UAn0GTun$_" role="2OqNvi">
                                <ref role="3TsBF5" to="tpce:4G1g3fIR8D8" resolve="staticScope" />
                              </node>
                              <node concept="37vLTw" id="1_LT7K4ut2R" role="2Oq$k0">
                                <ref role="3cqZAo" node="1_LT7K4ujWx" resolve="decl" />
                              </node>
                            </node>
                          </node>
                          <node concept="3clFbS" id="1_LT7K4usgH" role="3clFbx">
                            <node concept="3clFbF" id="1_LT7K4oG2k" role="3cqZAp">
                              <node concept="2YIFZM" id="6d$5VVB5LUP" role="3clFbG">
                                <ref role="1Pybhc" to="phxh:3etVqSRRx7i" resolve="SpecificChecker" />
                                <ref role="37wK5l" to="phxh:3etVqSRRx7z" resolve="addIssue" />
                                <node concept="37vLTw" id="6d$5VVB5LUQ" role="37wK5m">
                                  <ref role="3cqZAo" node="1_LT7K4oFZX" resolve="results" />
                                </node>
                                <node concept="2GrUjf" id="6d$5VVB5LUR" role="37wK5m">
                                  <ref role="2Gs0qQ" node="1_LT7K4rlWm" resolve="ref" />
                                </node>
                                <node concept="3cpWs3" id="6d$5VVB5LUS" role="37wK5m">
                                  <node concept="2OqwBi" id="6d$5VVB5LUT" role="3uHU7w">
                                    <node concept="3TrcHB" id="6d$5VVB5LUU" role="2OqNvi">
                                      <ref role="3TsBF5" to="tpck:h0TrG11" resolve="name" />
                                    </node>
                                    <node concept="37vLTw" id="6d$5VVB5LUV" role="2Oq$k0">
                                      <ref role="3cqZAo" node="1_LT7K4tsGS" resolve="target" />
                                    </node>
                                  </node>
                                  <node concept="Xl_RD" id="6d$5VVB5LUW" role="3uHU7B">
                                    <property role="Xl_RC" value="Reference to a non-referenceable concept found: " />
                                  </node>
                                </node>
                                <node concept="10M0yZ" id="6d$5VVB5LUX" role="37wK5m">
                                  <ref role="1PxDUh" to="phxh:3etVqSRKzLq" resolve="ModelChecker" />
                                  <ref role="3cqZAo" to="phxh:3etVqSRKzLr" resolve="SEVERITY_ERROR" />
                                </node>
                                <node concept="Xl_RD" id="6d$5VVB5LUY" role="37wK5m">
                                  <property role="Xl_RC" value="reference to a non-referenceable concept" />
                                </node>
                                <node concept="10Nm6u" id="6d$5VVB5LUZ" role="37wK5m" />
                              </node>
                            </node>
                          </node>
                        </node>
                      </node>
                    </node>
                  </node>
                </node>
                <node concept="3clFbJ" id="6LaFQwRMh9e" role="3cqZAp">
                  <node concept="1Wc70l" id="6LaFQwRMB$q" role="3clFbw">
                    <node concept="2OqwBi" id="6LaFQwRMjv7" role="3uHU7B">
                      <node concept="1mIQ4w" id="6LaFQwRM_xN" role="2OqNvi">
                        <node concept="chp4Y" id="6LaFQwRM_Yo" role="cj9EA">
                          <ref role="cht4Q" to="tpce:f_TIwhg" resolve="ConceptDeclaration" />
                        </node>
                      </node>
                      <node concept="2GrUjf" id="6LaFQwRMhEv" role="2Oq$k0">
                        <ref role="2Gs0qQ" node="1_LT7K4r5ra" resolve="concept" />
                      </node>
                    </node>
                    <node concept="2OqwBi" id="6LaFQwRMOPL" role="3uHU7w">
                      <node concept="3t7uKx" id="6LaFQwRMTT_" role="2OqNvi">
                        <node concept="uoxfO" id="6LaFQwRMTTB" role="3t7uKA">
                          <ref role="uo_Cq" to="tpce:4G1g3fIR8JG" />
                        </node>
                      </node>
                      <node concept="2OqwBi" id="6LaFQwRMGdQ" role="2Oq$k0">
                        <node concept="3TrcHB" id="2UAn0GTuiQ4" role="2OqNvi">
                          <ref role="3TsBF5" to="tpce:4G1g3fIR8D8" resolve="staticScope" />
                        </node>
                        <node concept="1PxgMI" id="6LaFQwRMDQb" role="2Oq$k0">
                          <ref role="1m5ApE" to="tpce:f_TIwhg" resolve="ConceptDeclaration" />
                          <node concept="2GrUjf" id="6LaFQwRMC9$" role="1m5AlR">
                            <ref role="2Gs0qQ" node="1_LT7K4r5ra" resolve="concept" />
                          </node>
                        </node>
                      </node>
                    </node>
                  </node>
                  <node concept="3clFbS" id="6LaFQwRMh9g" role="3clFbx">
                    <node concept="3clFbJ" id="6LaFQwRNpgS" role="3cqZAp">
                      <node concept="3clFbS" id="6LaFQwRNpgU" role="3clFbx">
                        <node concept="3clFbF" id="6LaFQwRNtdl" role="3cqZAp">
                          <node concept="2YIFZM" id="6d$5VVB5LRZ" role="3clFbG">
                            <ref role="1Pybhc" to="phxh:3etVqSRRx7i" resolve="SpecificChecker" />
                            <ref role="37wK5l" to="phxh:3etVqSRRx7z" resolve="addIssue" />
                            <node concept="37vLTw" id="6d$5VVB5LS0" role="37wK5m">
                              <ref role="3cqZAo" node="1_LT7K4oFZX" resolve="results" />
                            </node>
                            <node concept="2GrUjf" id="6yjtkx6WTnZ" role="37wK5m">
                              <ref role="2Gs0qQ" node="1_LT7K4r5ra" resolve="concept" />
                            </node>
                            <node concept="Xl_RD" id="6d$5VVB5LS2" role="37wK5m">
                              <property role="Xl_RC" value="INamedConcept inheritors are usually referenceable" />
                            </node>
                            <node concept="10M0yZ" id="6d$5VVB5LS3" role="37wK5m">
                              <ref role="1PxDUh" to="phxh:3etVqSRKzLq" resolve="ModelChecker" />
                              <ref role="3cqZAo" to="phxh:3etVqSRKzLv" resolve="SEVERITY_WARNING" />
                            </node>
                            <node concept="Xl_RD" id="6d$5VVB5LS4" role="37wK5m">
                              <property role="Xl_RC" value="non-referenceable named concept" />
                            </node>
                            <node concept="10Nm6u" id="6d$5VVB5LS5" role="37wK5m" />
                          </node>
                        </node>
                      </node>
                      <node concept="2OqwBi" id="73yVtVlZ3Gp" role="3clFbw">
                        <node concept="2GrUjf" id="6yjtkx6WO8K" role="2Oq$k0">
                          <ref role="2Gs0qQ" node="1_LT7K4r5ra" resolve="concept" />
                        </node>
                        <node concept="2qgKlT" id="73yVtVlZsPt" role="2OqNvi">
                          <ref role="37wK5l" to="tpcn:73yVtVlWOga" resolve="isSubconceptOf" />
                          <node concept="3B5_sB" id="6yjtkx6WOMx" role="37wK5m">
                            <ref role="3B5MYn" to="tpck:h0TrEE$" resolve="INamedConcept" />
                          </node>
                        </node>
                      </node>
                    </node>
                  </node>
                </node>
              </node>
            </node>
          </node>
          <node concept="2OqwBi" id="57HLayr_wz$" role="3clFbw">
            <node concept="37vLTw" id="57HLayr_wfs" role="2Oq$k0">
              <ref role="3cqZAo" node="1_LT7K4oFZL" resolve="model" />
            </node>
            <node concept="3zA4fs" id="57HLayr_wQt" role="2OqNvi">
              <ref role="3zA4av" to="tpcc:2LiUEk8oQ$g" resolve="structure" />
            </node>
          </node>
        </node>
        <node concept="3clFbH" id="7U5B1qbQbJi" role="3cqZAp" />
        <node concept="2Gpval" id="7U5B1qbQoI8" role="3cqZAp">
          <node concept="2OqwBi" id="7U5B1qbQoI9" role="2GsD0m">
            <node concept="2SmgA7" id="7U5B1qbQoIa" role="2OqNvi" />
            <node concept="37vLTw" id="2BHiRxgm5Gj" role="2Oq$k0">
              <ref role="3cqZAo" node="1_LT7K4oFZL" resolve="model" />
            </node>
          </node>
          <node concept="3clFbS" id="7U5B1qbQoIc" role="2LFqv$">
            <node concept="3clFbJ" id="7U5B1qbQoId" role="3cqZAp">
              <node concept="3clFbS" id="7U5B1qbQoIe" role="3clFbx">
                <node concept="3zACq4" id="7U5B1qbQoIf" role="3cqZAp" />
              </node>
              <node concept="2OqwBi" id="7U5B1qbQoIg" role="3clFbw">
                <node concept="37vLTw" id="7U5B1qbQDB0" role="2Oq$k0">
                  <ref role="3cqZAo" node="1_LT7K4oG2L" resolve="monitor" />
                </node>
                <node concept="liA8E" id="7U5B1qbQoIi" role="2OqNvi">
                  <ref role="37wK5l" to="yyf4:~ProgressMonitor.isCanceled():boolean" resolve="isCanceled" />
                </node>
              </node>
            </node>
            <node concept="3SKdUt" id="7U5B1qbQoIj" role="3cqZAp">
              <node concept="3SKdUq" id="7U5B1qbQoIk" role="3SKWNk">
                <property role="3SKdUp" value="Check for unresolved references" />
              </node>
            </node>
            <node concept="2Gpval" id="7U5B1qbQoIl" role="3cqZAp">
              <node concept="2OqwBi" id="7U5B1qbQoIm" role="2GsD0m">
                <node concept="2z74zc" id="7U5B1qbQoIn" role="2OqNvi" />
                <node concept="2GrUjf" id="7U5B1qbQoIo" role="2Oq$k0">
                  <ref role="2Gs0qQ" node="7U5B1qbQoKL" resolve="node" />
                </node>
              </node>
              <node concept="3clFbS" id="7U5B1qbQoIp" role="2LFqv$">
                <node concept="3clFbJ" id="7U5B1qbQoIq" role="3cqZAp">
                  <node concept="2OqwBi" id="7U5B1qbQoIr" role="3clFbw">
                    <node concept="2OqwBi" id="7U5B1qbQoIs" role="2Oq$k0">
                      <node concept="3CFZ6_" id="7U5B1qbQoIt" role="2OqNvi">
                        <node concept="3CFYIw" id="7U5B1qbQoIu" role="3CFYIz">
                          <ref role="3CFYIJ" to="tpf8:fPZhdom" resolve="ReferenceMacro" />
                          <node concept="25Kdxt" id="7U5B1qbQoIv" role="3CFYM5">
                            <node concept="2OqwBi" id="7U5B1qbQoIw" role="25KhWn">
                              <node concept="liA8E" id="3fee2iO_VE5" role="2OqNvi">
                                <ref role="37wK5l" to="mhbf:~SReference.getLink():org.jetbrains.mps.openapi.language.SReferenceLink" resolve="getLink" />
                              </node>
                              <node concept="2GrUjf" id="7U5B1qbQoIy" role="2Oq$k0">
                                <ref role="2Gs0qQ" node="7U5B1qbQoKK" resolve="ref" />
                              </node>
                            </node>
                          </node>
                        </node>
                      </node>
                      <node concept="2GrUjf" id="7U5B1qbQoIz" role="2Oq$k0">
                        <ref role="2Gs0qQ" node="7U5B1qbQoKL" resolve="node" />
                      </node>
                    </node>
                    <node concept="3x8VRR" id="7U5B1qbQoI$" role="2OqNvi" />
                  </node>
                  <node concept="3clFbS" id="7U5B1qbQoI_" role="3clFbx">
                    <node concept="3N13vt" id="7U5B1qbQoIA" role="3cqZAp" />
                  </node>
                </node>
                <node concept="3cpWs8" id="7U5B1qbQTPC" role="3cqZAp">
                  <node concept="3cpWsn" id="7U5B1qbQTPD" role="3cpWs9">
                    <property role="TrG5h" value="target" />
                    <node concept="3Tqbb2" id="7U5B1qbWflh" role="1tU5fm" />
                    <node concept="2YIFZM" id="7U5B1qbQTPE" role="33vP2m">
                      <ref role="37wK5l" to="unno:7Yvyxcb_4ZV" resolve="getTargetNodeSilently" />
                      <ref role="1Pybhc" to="unno:1NYD3hytmTa" resolve="SNodeOperations" />
                      <node concept="2GrUjf" id="7U5B1qbQTPF" role="37wK5m">
                        <ref role="2Gs0qQ" node="7U5B1qbQoKK" resolve="ref" />
                      </node>
                    </node>
                  </node>
                </node>
                <node concept="3clFbJ" id="7U5B1qbQoIB" role="3cqZAp">
                  <node concept="3clFbS" id="7U5B1qbQoIC" role="3clFbx">
                    <node concept="3clFbF" id="7U5B1qbQoID" role="3cqZAp">
                      <node concept="2YIFZM" id="6d$5VVB5LN1" role="3clFbG">
                        <ref role="1Pybhc" to="phxh:3etVqSRRx7i" resolve="SpecificChecker" />
                        <ref role="37wK5l" to="phxh:3etVqSRRx7z" resolve="addIssue" />
                        <node concept="37vLTw" id="6d$5VVB5LN2" role="37wK5m">
                          <ref role="3cqZAo" node="1_LT7K4oFZX" resolve="results" />
                        </node>
                        <node concept="2GrUjf" id="6d$5VVB5LN3" role="37wK5m">
                          <ref role="2Gs0qQ" node="7U5B1qbQoKL" resolve="node" />
                        </node>
                        <node concept="3cpWs3" id="6d$5VVB5LN4" role="37wK5m">
                          <node concept="Xl_RD" id="6d$5VVB5LN5" role="3uHU7B">
                            <property role="Xl_RC" value="Unresolved reference: " />
                          </node>
                          <node concept="2OqwBi" id="6d$5VVB5LN6" role="3uHU7w">
                            <node concept="1FfNbt" id="6d$5VVB5LN7" role="2OqNvi" />
                            <node concept="2GrUjf" id="6d$5VVB5LN8" role="2Oq$k0">
                              <ref role="2Gs0qQ" node="7U5B1qbQoKK" resolve="ref" />
                            </node>
                          </node>
                        </node>
                        <node concept="10M0yZ" id="6d$5VVB5LN9" role="37wK5m">
                          <ref role="1PxDUh" to="phxh:3etVqSRKzLq" resolve="ModelChecker" />
                          <ref role="3cqZAo" to="phxh:3etVqSRKzLr" resolve="SEVERITY_ERROR" />
                        </node>
                        <node concept="Xl_RD" id="6d$5VVB5LNa" role="37wK5m">
                          <property role="Xl_RC" value="unresolved reference" />
                        </node>
                        <node concept="10Nm6u" id="6d$5VVB5LNb" role="37wK5m" />
                      </node>
                    </node>
                    <node concept="3N13vt" id="7iyppy3KmTq" role="3cqZAp" />
                  </node>
                  <node concept="3clFbC" id="7U5B1qbQoIW" role="3clFbw">
                    <node concept="37vLTw" id="7U5B1qbQTPG" role="3uHU7B">
                      <ref role="3cqZAo" node="7U5B1qbQTPD" resolve="target" />
                    </node>
                    <node concept="10Nm6u" id="7U5B1qbQoIZ" role="3uHU7w" />
                  </node>
                </node>
                <node concept="3clFbF" id="7iyppy3KsSV" role="3cqZAp">
                  <node concept="1rXfSq" id="7iyppy3KsSU" role="3clFbG">
                    <ref role="37wK5l" node="7iyppy3KggB" resolve="checkNode" />
                    <node concept="37vLTw" id="7iyppy3KtpH" role="37wK5m">
                      <ref role="3cqZAo" node="1_LT7K4oFZX" resolve="results" />
                    </node>
                    <node concept="37vLTw" id="7iyppy3Kyl9" role="37wK5m">
                      <ref role="3cqZAo" node="7U5B1qbQTPD" resolve="target" />
                    </node>
                    <node concept="2GrUjf" id="2UAn0GTvvOX" role="37wK5m">
                      <ref role="2Gs0qQ" node="7U5B1qbQoKL" resolve="node" />
                    </node>
                    <node concept="3clFbT" id="7iyppy3Le$A" role="37wK5m">
                      <property role="3clFbU" value="false" />
                    </node>
                    <node concept="37vLTw" id="7iyppy3MOuO" role="37wK5m">
                      <ref role="3cqZAo" node="7U5B1qbQTPD" resolve="target" />
                    </node>
                  </node>
                </node>
                <node concept="3cpWs8" id="7iyppy3MRLg" role="3cqZAp">
                  <node concept="3cpWsn" id="7iyppy3MRLj" role="3cpWs9">
                    <property role="TrG5h" value="curr" />
                    <node concept="37vLTw" id="7iyppy3MTvM" role="33vP2m">
                      <ref role="3cqZAo" node="7U5B1qbQTPD" resolve="target" />
                    </node>
                    <node concept="3Tqbb2" id="7iyppy3MRLe" role="1tU5fm" />
                  </node>
                </node>
                <node concept="2$JKZl" id="7iyppy3LgyK" role="3cqZAp">
                  <node concept="3fqX7Q" id="$FdcMjC35M" role="2$JKZa">
                    <node concept="2OqwBi" id="$FdcMjC48_" role="3fr31v">
                      <node concept="32XrjI" id="$FdcMjC5ru" role="2OqNvi" />
                      <node concept="37vLTw" id="$FdcMjC3uG" role="2Oq$k0">
                        <ref role="3cqZAo" node="7iyppy3MRLj" resolve="curr" />
                      </node>
                    </node>
                  </node>
                  <node concept="3clFbS" id="7iyppy3LgyO" role="2LFqv$">
                    <node concept="3clFbF" id="7iyppy3LBsP" role="3cqZAp">
                      <node concept="37vLTI" id="7iyppy3LDnP" role="3clFbG">
                        <node concept="37vLTw" id="7iyppy3MVyA" role="37vLTJ">
                          <ref role="3cqZAo" node="7iyppy3MRLj" resolve="curr" />
                        </node>
                        <node concept="2OqwBi" id="7iyppy3LGbu" role="37vLTx">
                          <node concept="37vLTw" id="7iyppy3MWOd" role="2Oq$k0">
                            <ref role="3cqZAo" node="7iyppy3MRLj" resolve="curr" />
                          </node>
                          <node concept="1mfA1w" id="7iyppy3LHn5" role="2OqNvi" />
                        </node>
                      </node>
                    </node>
                    <node concept="3clFbJ" id="38kXYFMgd3j" role="3cqZAp">
                      <node concept="3clFbC" id="38kXYFMge3$" role="3clFbw">
                        <node concept="10Nm6u" id="38kXYFMgetH" role="3uHU7w" />
                        <node concept="37vLTw" id="38kXYFMgdsK" role="3uHU7B">
                          <ref role="3cqZAo" node="7iyppy3MRLj" resolve="curr" />
                        </node>
                      </node>
                      <node concept="3clFbS" id="38kXYFMgd3l" role="3clFbx">
                        <node concept="3zACq4" id="38kXYFMgeU9" role="3cqZAp" />
                      </node>
                    </node>
                    <node concept="3clFbF" id="7iyppy3LqoK" role="3cqZAp">
                      <node concept="1rXfSq" id="7iyppy3LqoJ" role="3clFbG">
                        <ref role="37wK5l" node="7iyppy3KggB" resolve="checkNode" />
                        <node concept="37vLTw" id="7iyppy3Lr9I" role="37wK5m">
                          <ref role="3cqZAo" node="1_LT7K4oFZX" resolve="results" />
                        </node>
                        <node concept="37vLTw" id="7iyppy3MYgY" role="37wK5m">
                          <ref role="3cqZAo" node="7iyppy3MRLj" resolve="curr" />
                        </node>
                        <node concept="2GrUjf" id="2UAn0GTvtHG" role="37wK5m">
                          <ref role="2Gs0qQ" node="7U5B1qbQoKL" resolve="node" />
                        </node>
                        <node concept="3clFbT" id="7iyppy3L_Jz" role="37wK5m">
                          <property role="3clFbU" value="true" />
                        </node>
                        <node concept="37vLTw" id="7iyppy3N1ow" role="37wK5m">
                          <ref role="3cqZAo" node="7U5B1qbQTPD" resolve="target" />
                        </node>
                      </node>
                    </node>
                  </node>
                </node>
              </node>
              <node concept="2GrKxI" id="7U5B1qbQoKK" role="2Gsz3X">
                <property role="TrG5h" value="ref" />
              </node>
            </node>
          </node>
          <node concept="2GrKxI" id="7U5B1qbQoKL" role="2Gsz3X">
            <property role="TrG5h" value="node" />
          </node>
        </node>
        <node concept="3cpWs6" id="1_LT7K4oG2G" role="3cqZAp">
          <node concept="37vLTw" id="3GM_nagTwJj" role="3cqZAk">
            <ref role="3cqZAo" node="1_LT7K4oFZX" resolve="results" />
          </node>
        </node>
      </node>
      <node concept="_YKpA" id="1_LT7K4oG2I" role="3clF45">
        <node concept="3uibUv" id="1_LT7K4oG2J" role="_ZDj9">
          <ref role="3uigEE" to="g4jo:J2bOg02GHT" resolve="SearchResult" />
          <node concept="3uibUv" id="1_LT7K4oG2K" role="11_B2D">
            <ref role="3uigEE" to="phxh:3etVqSRKzT$" resolve="ModelCheckerIssue" />
          </node>
        </node>
      </node>
      <node concept="37vLTG" id="1_LT7K4oG2L" role="3clF46">
        <property role="TrG5h" value="monitor" />
        <property role="3TUv4t" value="true" />
        <node concept="3uibUv" id="1_LT7K4pw39" role="1tU5fm">
          <ref role="3uigEE" to="yyf4:~ProgressMonitor" resolve="ProgressMonitor" />
        </node>
      </node>
      <node concept="2AHcQZ" id="1_LT7K4oG2P" role="2AJF6D">
        <ref role="2AI5Lk" to="wyt6:~Override" resolve="Override" />
      </node>
    </node>
    <node concept="2tJIrI" id="7iyppy3KfRx" role="jymVt" />
    <node concept="3clFb_" id="7iyppy3KggB" role="jymVt">
      <property role="1EzhhJ" value="false" />
      <property role="TrG5h" value="checkNode" />
      <property role="od$2w" value="false" />
      <property role="DiZV1" value="false" />
      <node concept="37vLTG" id="7iyppy3KgCv" role="3clF46">
        <property role="TrG5h" value="results" />
        <node concept="_YKpA" id="7iyppy3KgFh" role="1tU5fm">
          <node concept="3uibUv" id="7iyppy3KgFi" role="_ZDj9">
            <ref role="3uigEE" to="g4jo:J2bOg02GHT" resolve="SearchResult" />
            <node concept="3uibUv" id="7iyppy3KgFj" role="11_B2D">
              <ref role="3uigEE" to="phxh:3etVqSRKzT$" resolve="ModelCheckerIssue" />
            </node>
          </node>
        </node>
      </node>
      <node concept="37vLTG" id="7iyppy3KgGV" role="3clF46">
        <property role="TrG5h" value="node" />
        <node concept="3Tqbb2" id="7iyppy3KgNn" role="1tU5fm" />
      </node>
      <node concept="37vLTG" id="2UAn0GTviUB" role="3clF46">
        <property role="TrG5h" value="refNode" />
        <node concept="3Tqbb2" id="2UAn0GTvkhx" role="1tU5fm" />
      </node>
      <node concept="37vLTG" id="7iyppy3Kjha" role="3clF46">
        <property role="TrG5h" value="isAncestor" />
        <node concept="10P_77" id="7iyppy3Kjnz" role="1tU5fm" />
      </node>
      <node concept="37vLTG" id="7iyppy3MKdY" role="3clF46">
        <property role="TrG5h" value="anchor" />
        <node concept="3Tqbb2" id="7iyppy3MLpY" role="1tU5fm" />
      </node>
      <node concept="3clFbS" id="7iyppy3KvKh" role="3clF47">
        <node concept="3cpWs8" id="4yQF8hVWu$V" role="3cqZAp">
          <node concept="3cpWsn" id="4yQF8hVWu$W" role="3cpWs9">
            <property role="TrG5h" value="cncpt" />
            <node concept="3bZ5Sz" id="4yQF8hVWu$S" role="1tU5fm" />
            <node concept="2OqwBi" id="4yQF8hVWu$X" role="33vP2m">
              <node concept="37vLTw" id="4yQF8hVWu$Y" role="2Oq$k0">
                <ref role="3cqZAo" node="7iyppy3KgGV" resolve="node" />
              </node>
              <node concept="2yIwOk" id="4yQF8hVWu$Z" role="2OqNvi" />
            </node>
          </node>
        </node>
        <node concept="3clFbJ" id="7U5B1qbSLBY" role="3cqZAp">
          <node concept="3fqX7Q" id="4yQF8hVWglP" role="3clFbw">
            <node concept="1eOMI4" id="4yQF8hVWglT" role="3fr31v">
              <node concept="2OqwBi" id="4yQF8hVWho4" role="1eOMHV">
                <node concept="37vLTw" id="4yQF8hVWu_0" role="2Oq$k0">
                  <ref role="3cqZAo" node="4yQF8hVWu$W" resolve="cncpt" />
                </node>
                <node concept="liA8E" id="4yQF8hVWhOr" role="2OqNvi">
                  <ref role="37wK5l" to="c17a:~SAbstractConcept.isValid():boolean" resolve="isValid" />
                </node>
              </node>
            </node>
          </node>
          <node concept="3clFbS" id="7U5B1qbSLC0" role="3clFbx">
            <node concept="3clFbF" id="7U5B1qbTxcm" role="3cqZAp">
              <node concept="2YIFZM" id="6d$5VVB5LJ$" role="3clFbG">
                <ref role="1Pybhc" to="phxh:3etVqSRRx7i" resolve="SpecificChecker" />
                <ref role="37wK5l" to="phxh:3etVqSRRx7z" resolve="addIssue" />
                <node concept="37vLTw" id="6d$5VVB5LJ_" role="37wK5m">
                  <ref role="3cqZAo" node="7iyppy3KgCv" resolve="results" />
                </node>
                <node concept="37vLTw" id="6d$5VVB5LJA" role="37wK5m">
                  <ref role="3cqZAo" node="7iyppy3KgGV" resolve="node" />
                </node>
                <node concept="3cpWs3" id="6d$5VVB5LJB" role="37wK5m">
                  <node concept="Xl_RD" id="6d$5VVB5LJC" role="3uHU7B">
                    <property role="Xl_RC" value="No concept found for " />
                  </node>
                  <node concept="2OqwBi" id="6d$5VVB5LJD" role="3uHU7w">
                    <node concept="2JrnkZ" id="6d$5VVB5LJE" role="2Oq$k0">
                      <node concept="37vLTw" id="6d$5VVB5LJF" role="2JrQYb">
                        <ref role="3cqZAo" node="7iyppy3KgGV" resolve="node" />
                      </node>
                    </node>
                    <node concept="liA8E" id="6d$5VVB5LJG" role="2OqNvi">
                      <ref role="37wK5l" to="wyt6:~Object.toString():java.lang.String" resolve="toString" />
                    </node>
                  </node>
                </node>
                <node concept="10M0yZ" id="6d$5VVB5LJH" role="37wK5m">
                  <ref role="1PxDUh" to="phxh:3etVqSRKzLq" resolve="ModelChecker" />
                  <ref role="3cqZAo" to="phxh:3etVqSRKzLr" resolve="SEVERITY_ERROR" />
                </node>
                <node concept="Xl_RD" id="6d$5VVB5LJI" role="37wK5m">
                  <property role="Xl_RC" value="no concept" />
                </node>
                <node concept="10Nm6u" id="6d$5VVB5LJJ" role="37wK5m" />
              </node>
            </node>
            <node concept="3cpWs6" id="4yQF8hVWirx" role="3cqZAp" />
          </node>
        </node>
        <node concept="3clFbJ" id="4yQF8hVWjkC" role="3cqZAp">
          <node concept="3clFbS" id="4yQF8hVWjkE" role="3clFbx">
            <node concept="3clFbF" id="7U5B1qbURFo" role="3cqZAp">
              <node concept="2YIFZM" id="6d$5VVB5LJU" role="3clFbG">
                <ref role="1Pybhc" to="phxh:3etVqSRRx7i" resolve="SpecificChecker" />
                <ref role="37wK5l" to="phxh:3etVqSRRx7z" resolve="addIssue" />
                <node concept="37vLTw" id="6d$5VVB5LJV" role="37wK5m">
                  <ref role="3cqZAo" node="7iyppy3KgCv" resolve="results" />
                </node>
                <node concept="37vLTw" id="6d$5VVB5LJW" role="37wK5m">
                  <ref role="3cqZAo" node="7iyppy3KgGV" resolve="node" />
                </node>
                <node concept="3cpWs3" id="6d$5VVB5LJX" role="37wK5m">
                  <node concept="2OqwBi" id="6d$5VVB5LJY" role="3uHU7w">
                    <node concept="2JrnkZ" id="6d$5VVB5LJZ" role="2Oq$k0">
                      <node concept="37vLTw" id="6d$5VVB5LK0" role="2JrQYb">
                        <ref role="3cqZAo" node="7iyppy3KgGV" resolve="node" />
                      </node>
                    </node>
                    <node concept="liA8E" id="6d$5VVB5LK1" role="2OqNvi">
                      <ref role="37wK5l" to="wyt6:~Object.toString():java.lang.String" resolve="toString" />
                    </node>
                  </node>
                  <node concept="Xl_RD" id="6d$5VVB5LK2" role="3uHU7B">
                    <property role="Xl_RC" value="Interface instance found! " />
                  </node>
                </node>
                <node concept="10M0yZ" id="6d$5VVB5LK3" role="37wK5m">
                  <ref role="1PxDUh" to="phxh:3etVqSRKzLq" resolve="ModelChecker" />
                  <ref role="3cqZAo" to="phxh:3etVqSRKzLr" resolve="SEVERITY_ERROR" />
                </node>
                <node concept="Xl_RD" id="6d$5VVB5LK4" role="37wK5m">
                  <property role="Xl_RC" value="interface instance" />
                </node>
                <node concept="10Nm6u" id="6d$5VVB5LK5" role="37wK5m" />
              </node>
            </node>
            <node concept="3cpWs6" id="4yQF8hVWmoi" role="3cqZAp" />
          </node>
          <node concept="2ZW3vV" id="4yQF8hVWkG2" role="3clFbw">
            <node concept="3uibUv" id="4yQF8hVWl4E" role="2ZW6by">
              <ref role="3uigEE" to="c17a:~SInterfaceConcept" resolve="SInterfaceConcept" />
            </node>
            <node concept="37vLTw" id="4yQF8hVWu_1" role="2ZW6bz">
              <ref role="3cqZAo" node="4yQF8hVWu$W" resolve="cncpt" />
            </node>
          </node>
        </node>
        <node concept="3clFbJ" id="4yQF8hVWmGs" role="3cqZAp">
          <node concept="3clFbS" id="4yQF8hVWmGt" role="3clFbx">
            <node concept="3clFbF" id="4yQF8hVWmGu" role="3cqZAp">
              <node concept="2YIFZM" id="4yQF8hVWmGv" role="3clFbG">
                <ref role="1Pybhc" to="phxh:3etVqSRRx7i" resolve="SpecificChecker" />
                <ref role="37wK5l" to="phxh:3etVqSRRx7z" resolve="addIssue" />
                <node concept="37vLTw" id="4yQF8hVWmGw" role="37wK5m">
                  <ref role="3cqZAo" node="7iyppy3KgCv" resolve="results" />
                </node>
                <node concept="37vLTw" id="4yQF8hVWmGx" role="37wK5m">
                  <ref role="3cqZAo" node="7iyppy3KgGV" resolve="node" />
                </node>
                <node concept="3cpWs3" id="4yQF8hVWmGy" role="37wK5m">
                  <node concept="2OqwBi" id="4yQF8hVWmGz" role="3uHU7w">
                    <node concept="2JrnkZ" id="4yQF8hVWmG$" role="2Oq$k0">
                      <node concept="37vLTw" id="4yQF8hVWmG_" role="2JrQYb">
                        <ref role="3cqZAo" node="7iyppy3KgGV" resolve="node" />
                      </node>
                    </node>
                    <node concept="liA8E" id="4yQF8hVWmGA" role="2OqNvi">
                      <ref role="37wK5l" to="wyt6:~Object.toString():java.lang.String" resolve="toString" />
                    </node>
                  </node>
                  <node concept="Xl_RD" id="4yQF8hVWmGB" role="3uHU7B">
                    <property role="Xl_RC" value="Abstract concept instance found! " />
                  </node>
                </node>
                <node concept="10M0yZ" id="4yQF8hVWmGC" role="37wK5m">
                  <ref role="1PxDUh" to="phxh:3etVqSRKzLq" resolve="ModelChecker" />
                  <ref role="3cqZAo" to="phxh:3etVqSRKzLr" resolve="SEVERITY_ERROR" />
                </node>
                <node concept="Xl_RD" id="4yQF8hVWmGD" role="37wK5m">
                  <property role="Xl_RC" value="abstract concept instance" />
                </node>
                <node concept="10Nm6u" id="4yQF8hVWmGE" role="37wK5m" />
              </node>
            </node>
            <node concept="3cpWs6" id="4yQF8hVWmGF" role="3cqZAp" />
          </node>
          <node concept="2OqwBi" id="4yQF8hVWo$P" role="3clFbw">
            <node concept="37vLTw" id="4yQF8hVWu_2" role="2Oq$k0">
              <ref role="3cqZAo" node="4yQF8hVWu$W" resolve="cncpt" />
            </node>
            <node concept="liA8E" id="4yQF8hVWpfx" role="2OqNvi">
              <ref role="37wK5l" to="c17a:~SAbstractConcept.isAbstract():boolean" resolve="isAbstract" />
            </node>
          </node>
        </node>
        <node concept="3clFbJ" id="7iyppy3L6_g" role="3cqZAp">
          <node concept="37vLTw" id="7iyppy3L7nk" role="3clFbw">
            <ref role="3cqZAo" node="7iyppy3Kjha" resolve="isAncestor" />
          </node>
          <node concept="3clFbS" id="7iyppy3L6_i" role="3clFbx">
            <node concept="3clFbJ" id="7iyppy3MmAk" role="3cqZAp">
              <node concept="1Wc70l" id="2UAn0GTv7Tj" role="3clFbw">
                <node concept="2OqwBi" id="2UAn0GTuIik" role="3uHU7B">
                  <node concept="37vLTw" id="4yQF8hVWu_3" role="2Oq$k0">
                    <ref role="3cqZAo" node="4yQF8hVWu$W" resolve="cncpt" />
                  </node>
                  <node concept="2Zo12i" id="4yQF8hVWwed" role="2OqNvi">
                    <node concept="chp4Y" id="4yQF8hVWwhK" role="2Zo12j">
                      <ref role="cht4Q" to="tpck:2UAn0GTuXmY" resolve="ScopeFacade" />
                    </node>
                  </node>
                </node>
                <node concept="3fqX7Q" id="2UAn0GTvbly" role="3uHU7w">
                  <node concept="2OqwBi" id="2UAn0GTvW67" role="3fr31v">
                    <node concept="3JPx81" id="2UAn0GTw9P3" role="2OqNvi">
                      <node concept="37vLTw" id="2UAn0GTwdvQ" role="25WWJ7">
                        <ref role="3cqZAo" node="7iyppy3KgGV" resolve="node" />
                      </node>
                    </node>
                    <node concept="2OqwBi" id="2UAn0GTvKRb" role="2Oq$k0">
                      <node concept="z$bX8" id="2UAn0GTvMH$" role="2OqNvi">
                        <node concept="1xIGOp" id="2UAn0GTvU9h" role="1xVPHs" />
                      </node>
                      <node concept="37vLTw" id="2UAn0GTvJPv" role="2Oq$k0">
                        <ref role="3cqZAo" node="2UAn0GTviUB" resolve="refNode" />
                      </node>
                    </node>
                  </node>
                </node>
              </node>
              <node concept="3clFbS" id="7iyppy3MmAl" role="3clFbx">
                <node concept="3clFbF" id="7iyppy3MmAm" role="3cqZAp">
                  <node concept="2YIFZM" id="6d$5VVB5LO3" role="3clFbG">
                    <ref role="1Pybhc" to="phxh:3etVqSRRx7i" resolve="SpecificChecker" />
                    <ref role="37wK5l" to="phxh:3etVqSRRx7z" resolve="addIssue" />
                    <node concept="37vLTw" id="6d$5VVB5LO4" role="37wK5m">
                      <ref role="3cqZAo" node="7iyppy3KgCv" resolve="results" />
                    </node>
                    <node concept="37vLTw" id="6d$5VVB5LO5" role="37wK5m">
                      <ref role="3cqZAo" node="7iyppy3MKdY" resolve="anchor" />
                    </node>
                    <node concept="3cpWs3" id="6d$5VVB5LO6" role="37wK5m">
                      <node concept="2OqwBi" id="6d$5VVB5LO7" role="3uHU7w">
                        <node concept="liA8E" id="4yQF8hVWwNM" role="2OqNvi">
                          <ref role="37wK5l" to="c17a:~SAbstractConcept.getName():java.lang.String" resolve="getName" />
                        </node>
                        <node concept="37vLTw" id="4yQF8hVWwqp" role="2Oq$k0">
                          <ref role="3cqZAo" node="4yQF8hVWu$W" resolve="cncpt" />
                        </node>
                      </node>
                      <node concept="Xl_RD" id="6d$5VVB5LOa" role="3uHU7B">
                        <property role="Xl_RC" value="Reference from outside to a node under ScopeFacade: facade=" />
                      </node>
                    </node>
                    <node concept="10M0yZ" id="6d$5VVB5LOb" role="37wK5m">
                      <ref role="1PxDUh" to="phxh:3etVqSRKzLq" resolve="ModelChecker" />
                      <ref role="3cqZAo" to="phxh:3etVqSRKzLr" resolve="SEVERITY_ERROR" />
                    </node>
                    <node concept="Xl_RD" id="6d$5VVB5LOc" role="37wK5m">
                      <property role="Xl_RC" value="reference to a non-referenceable node" />
                    </node>
                    <node concept="10Nm6u" id="6d$5VVB5LOd" role="37wK5m" />
                  </node>
                </node>
              </node>
            </node>
          </node>
          <node concept="9aQIb" id="7iyppy3L8MA" role="9aQIa">
            <node concept="3clFbS" id="7iyppy3L8MB" role="9aQI4">
              <node concept="3cpWs8" id="4yQF8hVWCZa" role="3cqZAp">
                <node concept="3cpWsn" id="4yQF8hVWCZb" role="3cpWs9">
                  <property role="TrG5h" value="cd" />
                  <node concept="3uibUv" id="4yQF8hVWCZ8" role="1tU5fm">
                    <ref role="3uigEE" to="ze1i:~ConceptDescriptor" resolve="ConceptDescriptor" />
                  </node>
                  <node concept="2OqwBi" id="4yQF8hVWCZc" role="33vP2m">
                    <node concept="1eOMI4" id="4yQF8hVWCZd" role="2Oq$k0">
                      <node concept="10QFUN" id="4yQF8hVWCZe" role="1eOMHV">
                        <node concept="37vLTw" id="4yQF8hVWCZf" role="10QFUP">
                          <ref role="3cqZAo" node="4yQF8hVWu$W" resolve="cncpt" />
                        </node>
                        <node concept="3uibUv" id="4yQF8hVWCZg" role="10QFUM">
                          <ref role="3uigEE" to="vxxo:~SAbstractConceptAdapter" resolve="SAbstractConceptAdapter" />
                        </node>
                      </node>
                    </node>
                    <node concept="liA8E" id="4yQF8hVWCZh" role="2OqNvi">
                      <ref role="37wK5l" to="vxxo:~SAbstractConceptAdapter.getConceptDescriptor():jetbrains.mps.smodel.runtime.ConceptDescriptor" resolve="getConceptDescriptor" />
                    </node>
                  </node>
                </node>
              </node>
              <node concept="3clFbJ" id="7U5B1qbVJBG" role="3cqZAp">
                <node concept="3clFbS" id="7U5B1qbVJBI" role="3clFbx">
                  <node concept="3clFbF" id="7U5B1qbWBK9" role="3cqZAp">
                    <node concept="2YIFZM" id="6d$5VVB5LQ9" role="3clFbG">
                      <ref role="1Pybhc" to="phxh:3etVqSRRx7i" resolve="SpecificChecker" />
                      <ref role="37wK5l" to="phxh:3etVqSRRx7z" resolve="addIssue" />
                      <node concept="37vLTw" id="6d$5VVB5LQa" role="37wK5m">
                        <ref role="3cqZAo" node="7iyppy3KgCv" resolve="results" />
                      </node>
                      <node concept="37vLTw" id="6d$5VVB5LQb" role="37wK5m">
                        <ref role="3cqZAo" node="7iyppy3MKdY" resolve="anchor" />
                      </node>
                      <node concept="3cpWs3" id="6d$5VVB5LQc" role="37wK5m">
                        <node concept="2OqwBi" id="6d$5VVB5LQd" role="3uHU7w">
                          <node concept="liA8E" id="4yQF8hVWG1p" role="2OqNvi">
                            <ref role="37wK5l" to="c17a:~SAbstractConcept.getName():java.lang.String" resolve="getName" />
                          </node>
                          <node concept="37vLTw" id="4yQF8hVWFBZ" role="2Oq$k0">
                            <ref role="3cqZAo" node="4yQF8hVWu$W" resolve="cncpt" />
                          </node>
                        </node>
                        <node concept="Xl_RD" id="6d$5VVB5LQg" role="3uHU7B">
                          <property role="Xl_RC" value="Reference to a non-referenceable node found: " />
                        </node>
                      </node>
                      <node concept="10M0yZ" id="6d$5VVB5LQh" role="37wK5m">
                        <ref role="3cqZAo" to="phxh:3etVqSRKzLr" resolve="SEVERITY_ERROR" />
                        <ref role="1PxDUh" to="phxh:3etVqSRKzLq" resolve="ModelChecker" />
                      </node>
                      <node concept="Xl_RD" id="6d$5VVB5LQi" role="37wK5m">
                        <property role="Xl_RC" value="reference to a non-referenceable node" />
                      </node>
                      <node concept="10Nm6u" id="6d$5VVB5LQj" role="37wK5m" />
                    </node>
                  </node>
                </node>
                <node concept="3clFbC" id="4yQF8hVWFjb" role="3clFbw">
                  <node concept="Rm8GO" id="4yQF8hVWFwG" role="3uHU7w">
                    <ref role="Rm8GQ" to="ze1i:~StaticScope.NONE" resolve="NONE" />
                    <ref role="1Px2BO" to="ze1i:~StaticScope" resolve="StaticScope" />
                  </node>
                  <node concept="2OqwBi" id="4yQF8hVWE3w" role="3uHU7B">
                    <node concept="37vLTw" id="4yQF8hVWDPu" role="2Oq$k0">
                      <ref role="3cqZAo" node="4yQF8hVWCZb" resolve="cd" />
                    </node>
                    <node concept="liA8E" id="4yQF8hVWEqd" role="2OqNvi">
                      <ref role="37wK5l" to="ze1i:~ConceptDescriptor.getStaticScope():jetbrains.mps.smodel.runtime.StaticScope" resolve="getStaticScope" />
                    </node>
                  </node>
                </node>
                <node concept="3eNFk2" id="7U5B1qbVN5H" role="3eNLev">
                  <node concept="1Wc70l" id="7U5B1qbVQSm" role="3eO9$A">
                    <node concept="3fqX7Q" id="7iyppy3KGYx" role="3uHU7w">
                      <node concept="1eOMI4" id="3$myXoLql7O" role="3fr31v">
                        <node concept="3clFbC" id="2UAn0GTvIM4" role="1eOMHV">
                          <node concept="2OqwBi" id="2UAn0GTvIM5" role="3uHU7B">
                            <node concept="37vLTw" id="2UAn0GTvIM6" role="2Oq$k0">
                              <ref role="3cqZAo" node="7iyppy3KgGV" resolve="node" />
                            </node>
                            <node concept="2Rxl7S" id="2UAn0GTvIM7" role="2OqNvi" />
                          </node>
                          <node concept="2OqwBi" id="2UAn0GTvIM8" role="3uHU7w">
                            <node concept="37vLTw" id="2UAn0GTvIM9" role="2Oq$k0">
                              <ref role="3cqZAo" node="2UAn0GTviUB" resolve="refNode" />
                            </node>
                            <node concept="2Rxl7S" id="2UAn0GTvIMa" role="2OqNvi" />
                          </node>
                        </node>
                      </node>
                    </node>
                    <node concept="3clFbC" id="4yQF8hVWFxu" role="3uHU7B">
                      <node concept="Rm8GO" id="4yQF8hVWFxv" role="3uHU7w">
                        <ref role="Rm8GQ" to="ze1i:~StaticScope.NONE" resolve="NONE" />
                        <ref role="1Px2BO" to="ze1i:~StaticScope" resolve="StaticScope" />
                      </node>
                      <node concept="2OqwBi" id="4yQF8hVWFxw" role="3uHU7B">
                        <node concept="37vLTw" id="4yQF8hVWFxx" role="2Oq$k0">
                          <ref role="3cqZAo" node="4yQF8hVWCZb" resolve="cd" />
                        </node>
                        <node concept="liA8E" id="4yQF8hVWFxy" role="2OqNvi">
                          <ref role="37wK5l" to="ze1i:~ConceptDescriptor.getStaticScope():jetbrains.mps.smodel.runtime.StaticScope" resolve="getStaticScope" />
                        </node>
                      </node>
                    </node>
                  </node>
                  <node concept="3clFbS" id="7U5B1qbVN5J" role="3eOfB_">
                    <node concept="3clFbF" id="7U5B1qbX9$M" role="3cqZAp">
                      <node concept="2YIFZM" id="6d$5VVB5LS8" role="3clFbG">
                        <ref role="37wK5l" to="phxh:3etVqSRRx7z" resolve="addIssue" />
                        <ref role="1Pybhc" to="phxh:3etVqSRRx7i" resolve="SpecificChecker" />
                        <node concept="37vLTw" id="6d$5VVB5LS9" role="37wK5m">
                          <ref role="3cqZAo" node="7iyppy3KgCv" resolve="results" />
                        </node>
                        <node concept="37vLTw" id="6d$5VVB5LSa" role="37wK5m">
                          <ref role="3cqZAo" node="7iyppy3MKdY" resolve="anchor" />
                        </node>
                        <node concept="3cpWs3" id="6d$5VVB5LSb" role="37wK5m">
                          <node concept="2OqwBi" id="6d$5VVB5LSc" role="3uHU7w">
                            <node concept="liA8E" id="4yQF8hVWGMi" role="2OqNvi">
                              <ref role="37wK5l" to="c17a:~SAbstractConcept.getName():java.lang.String" resolve="getName" />
                            </node>
                            <node concept="37vLTw" id="4yQF8hVWGbz" role="2Oq$k0">
                              <ref role="3cqZAo" node="4yQF8hVWu$W" resolve="cncpt" />
                            </node>
                          </node>
                          <node concept="Xl_RD" id="6d$5VVB5LSf" role="3uHU7B">
                            <property role="Xl_RC" value="Cross-root reference to a locally referenceable node found: " />
                          </node>
                        </node>
                        <node concept="10M0yZ" id="6d$5VVB5LSg" role="37wK5m">
                          <ref role="1PxDUh" to="phxh:3etVqSRKzLq" resolve="ModelChecker" />
                          <ref role="3cqZAo" to="phxh:3etVqSRKzLr" resolve="SEVERITY_ERROR" />
                        </node>
                        <node concept="Xl_RD" id="6d$5VVB5LSh" role="37wK5m">
                          <property role="Xl_RC" value="reference to a locally referenceable node" />
                        </node>
                        <node concept="10Nm6u" id="6d$5VVB5LSi" role="37wK5m" />
                      </node>
                    </node>
                  </node>
                </node>
              </node>
            </node>
          </node>
        </node>
      </node>
      <node concept="3cqZAl" id="7iyppy3MagN" role="3clF45" />
      <node concept="3Tm6S6" id="7iyppy3Mb$Z" role="1B3o_S" />
    </node>
    <node concept="2tJIrI" id="1_LT7K4oFQj" role="jymVt" />
  </node>
  <node concept="sE7Ow" id="1_LT7K4ncS$">
    <property role="TrG5h" value="FindReferencesToNonReferenceable" />
    <property role="72QZ$" value="true" />
    <property role="2uzpH1" value="Find References to non-referenceable concepts" />
    <property role="3GE5qa" value="DevKit.Internal" />
    <property role="1teQrl" value="true" />
    <node concept="1DS2jV" id="1_LT7K4nNuU" role="1NuT2Z">
      <property role="TrG5h" value="project" />
      <ref role="1DUlNI" to="qkt:~CommonDataKeys.PROJECT" resolve="PROJECT" />
      <node concept="1oajcY" id="1_LT7K4nNuV" role="1oa70y" />
    </node>
    <node concept="1DS2jV" id="HL_aTAepJa" role="1NuT2Z">
      <property role="TrG5h" value="mpsProject" />
      <ref role="1DUlNI" to="qq03:~MPSCommonDataKeys.MPS_PROJECT" resolve="MPS_PROJECT" />
      <node concept="1oajcY" id="HL_aTAepJb" role="1oa70y" />
    </node>
    <node concept="tnohg" id="1_LT7K4ncWb" role="tncku">
      <node concept="3clFbS" id="1_LT7K4ncWc" role="2VODD2">
        <node concept="3cpWs8" id="1_LT7K4nKsP" role="3cqZAp">
          <node concept="3cpWsn" id="1_LT7K4nKsQ" role="3cpWs9">
            <property role="TrG5h" value="modelDescriptors" />
            <node concept="_YKpA" id="1_LT7K4nKsR" role="1tU5fm">
              <node concept="3uibUv" id="1_LT7K4nKsS" role="_ZDj9">
                <ref role="3uigEE" to="mhbf:~SModel" resolve="SModel" />
              </node>
            </node>
            <node concept="2ShNRf" id="1_LT7K4nKsT" role="33vP2m">
              <node concept="Tc6Ow" id="1_LT7K4nKsU" role="2ShVmc">
                <node concept="2OqwBi" id="7U5B1qbTc$2" role="I$8f6">
                  <node concept="1eOMI4" id="1_LT7K4nKsX" role="2Oq$k0">
                    <node concept="10QFUN" id="1_LT7K4nKsY" role="1eOMHV">
                      <node concept="2OqwBi" id="7LWtwT1qa3G" role="10QFUP">
                        <node concept="2OqwBi" id="7LWtwT1q9dD" role="2Oq$k0">
                          <node concept="2WthIp" id="7LWtwT1q9dG" role="2Oq$k0" />
                          <node concept="1DTwFV" id="7LWtwT1q9dI" role="2OqNvi">
                            <ref role="2WH_rO" node="HL_aTAepJa" resolve="mpsProject" />
                          </node>
                        </node>
                        <node concept="liA8E" id="7LWtwT1qaXc" role="2OqNvi">
                          <ref role="37wK5l" to="z1c3:~Project.getProjectModels():java.lang.Iterable" resolve="getProjectModels" />
                        </node>
                      </node>
                      <node concept="A3Dl8" id="1_LT7K4nKt2" role="10QFUM">
                        <node concept="3uibUv" id="1_LT7K4nKt3" role="A3Ik2">
                          <ref role="3uigEE" to="mhbf:~SModel" resolve="SModel" />
                        </node>
                      </node>
                    </node>
                  </node>
                  <node concept="3zZkjj" id="7U5B1qbTdLz" role="2OqNvi">
                    <node concept="1bVj0M" id="7U5B1qbTdL$" role="23t8la">
                      <node concept="3clFbS" id="7U5B1qbTdL_" role="1bW5cS">
                        <node concept="3clFbF" id="7U5B1qbTdLA" role="3cqZAp">
                          <node concept="2YIFZM" id="7U5B1qbTdLB" role="3clFbG">
                            <ref role="1Pybhc" to="w1kc:~SModelStereotype" resolve="SModelStereotype" />
                            <ref role="37wK5l" to="w1kc:~SModelStereotype.isUserModel(org.jetbrains.mps.openapi.model.SModel):boolean" resolve="isUserModel" />
                            <node concept="37vLTw" id="2BHiRxgm695" role="37wK5m">
                              <ref role="3cqZAo" node="7U5B1qbTdLD" resolve="md" />
                            </node>
                          </node>
                        </node>
                      </node>
                      <node concept="Rh6nW" id="7U5B1qbTdLD" role="1bW2Oz">
                        <property role="TrG5h" value="md" />
                        <node concept="2jxLKc" id="7U5B1qbTdLE" role="1tU5fm" />
                      </node>
                    </node>
                  </node>
                </node>
                <node concept="3uibUv" id="1_LT7K4nKsV" role="HW$YZ">
                  <ref role="3uigEE" to="mhbf:~SModel" resolve="SModel" />
                </node>
              </node>
            </node>
          </node>
        </node>
        <node concept="3clFbH" id="1_LT7K4nKtg" role="3cqZAp" />
        <node concept="3clFbF" id="bYTFyV7aMq" role="3cqZAp">
          <node concept="2OqwBi" id="bYTFyV7gRc" role="3clFbG">
            <node concept="2YIFZM" id="bYTFyV7aMs" role="2Oq$k0">
              <ref role="1Pybhc" to="phxh:3etVqSRK$al" resolve="ModelCheckerTool" />
              <ref role="37wK5l" to="phxh:3etVqSRK$jv" resolve="getInstance" />
              <node concept="2OqwBi" id="bYTFyV7aMt" role="37wK5m">
                <node concept="2WthIp" id="bYTFyV7aMu" role="2Oq$k0" />
                <node concept="1DTwFV" id="bYTFyV7aMv" role="2OqNvi">
                  <ref role="2WH_rO" node="1_LT7K4nNuU" resolve="project" />
                </node>
              </node>
            </node>
            <node concept="liA8E" id="bYTFyV7mZK" role="2OqNvi">
              <ref role="37wK5l" to="phxh:3pNk_u$9zR0" resolve="checkModelsAndShowResult" />
              <node concept="37vLTw" id="3GM_nagT$7l" role="37wK5m">
                <ref role="3cqZAo" node="1_LT7K4nKsQ" resolve="modelDescriptors" />
              </node>
              <node concept="2ShNRf" id="1_LT7K4nKtC" role="37wK5m">
                <node concept="1pGfFk" id="1_LT7K4nKtD" role="2ShVmc">
                  <ref role="37wK5l" node="1_LT7K4oFQ5" resolve="ReferenceableConceptsChecker" />
                </node>
              </node>
            </node>
          </node>
        </node>
        <node concept="3clFbH" id="7qnBvvHEvUn" role="3cqZAp" />
        <node concept="3SKdUt" id="7qnBvvHExYU" role="3cqZAp">
          <node concept="3SKdUq" id="7qnBvvHEy8I" role="3SKWNk">
            <property role="3SKdUp" value="extra debug" />
          </node>
        </node>
        <node concept="3cpWs8" id="7qnBvvHEzsg" role="3cqZAp">
          <node concept="3cpWsn" id="7qnBvvHEzsj" role="3cpWs9">
            <property role="TrG5h" value="total" />
            <node concept="10Oyi0" id="7qnBvvHEzse" role="1tU5fm" />
          </node>
        </node>
        <node concept="3cpWs8" id="7qnBvvHEzNP" role="3cqZAp">
          <node concept="3cpWsn" id="7qnBvvHEzNS" role="3cpWs9">
            <property role="TrG5h" value="referenceable" />
            <node concept="10Oyi0" id="7qnBvvHEzNN" role="1tU5fm" />
          </node>
        </node>
        <node concept="3cpWs8" id="jo2Cbx_kzJ" role="3cqZAp">
          <node concept="3cpWsn" id="jo2Cbx_kzM" role="3cpWs9">
            <property role="TrG5h" value="used" />
            <node concept="2ShNRf" id="jo2Cbx_lz1" role="33vP2m">
              <node concept="3rGOSV" id="jo2Cbx_oSe" role="2ShVmc">
                <node concept="10Oyi0" id="jo2Cbx_pFQ" role="3rHtpV" />
                <node concept="17QB3L" id="jo2Cbx_pw7" role="3rHrn6" />
              </node>
            </node>
            <node concept="3rvAFt" id="jo2Cbx_kzD" role="1tU5fm">
              <node concept="17QB3L" id="jo2Cbx_lpu" role="3rvQeY" />
              <node concept="10Oyi0" id="jo2Cbx_lwd" role="3rvSg0" />
            </node>
          </node>
        </node>
        <node concept="3clFbH" id="7qnBvvHEzYi" role="3cqZAp" />
        <node concept="3clFbF" id="1KUoCipvFVP" role="3cqZAp">
          <node concept="2OqwBi" id="1KUoCipvFVQ" role="3clFbG">
            <node concept="2OqwBi" id="HL_aTAfc3q" role="2Oq$k0">
              <node concept="2OqwBi" id="HL_aTAf32j" role="2Oq$k0">
                <node concept="2WthIp" id="HL_aTAf32m" role="2Oq$k0" />
                <node concept="1DTwFV" id="HL_aTAf32o" role="2OqNvi">
                  <ref role="2WH_rO" node="HL_aTAepJa" resolve="mpsProject" />
                </node>
              </node>
              <node concept="liA8E" id="HL_aTAfdj8" role="2OqNvi">
                <ref role="37wK5l" to="z1c3:~Project.getModelAccess():org.jetbrains.mps.openapi.module.ModelAccess" resolve="getModelAccess" />
              </node>
            </node>
            <node concept="liA8E" id="1KUoCipvFVS" role="2OqNvi">
              <ref role="37wK5l" to="lui2:~ModelAccess.runReadAction(java.lang.Runnable):void" resolve="runReadAction" />
              <node concept="1bVj0M" id="1KUoCipvFVT" role="37wK5m">
                <node concept="3clFbS" id="1KUoCipvFVU" role="1bW5cS">
                  <node concept="3clFbF" id="1KUoCipvFVV" role="3cqZAp">
                    <node concept="2OqwBi" id="1KUoCipvFVW" role="3clFbG">
                      <node concept="37vLTw" id="1KUoCipvFVX" role="2Oq$k0">
                        <ref role="3cqZAo" node="1_LT7K4nKsQ" resolve="modelDescriptors" />
                      </node>
                      <node concept="2es0OD" id="1KUoCipvFVY" role="2OqNvi">
                        <node concept="1bVj0M" id="1KUoCipvFVZ" role="23t8la">
                          <node concept="3clFbS" id="1KUoCipvFW0" role="1bW5cS">
                            <node concept="1DcWWT" id="1KUoCipvFW1" role="3cqZAp">
                              <node concept="2OqwBi" id="1KUoCipvFW2" role="1DdaDG">
                                <node concept="liA8E" id="1KUoCipvFW3" role="2OqNvi">
                                  <ref role="37wK5l" to="mhbf:~SModel.getRootNodes():java.lang.Iterable" resolve="getRootNodes" />
                                </node>
                                <node concept="37vLTw" id="1KUoCipvFW4" role="2Oq$k0">
                                  <ref role="3cqZAo" node="1KUoCipvFXf" resolve="it" />
                                </node>
                              </node>
                              <node concept="3cpWsn" id="1KUoCipvFW5" role="1Duv9x">
                                <property role="TrG5h" value="n" />
                                <node concept="3Tqbb2" id="1KUoCipvFW6" role="1tU5fm" />
                              </node>
                              <node concept="3clFbS" id="1KUoCipvFW7" role="2LFqv$">
                                <node concept="1DcWWT" id="1KUoCipvFW8" role="3cqZAp">
                                  <node concept="2OqwBi" id="1KUoCipvFW9" role="1DdaDG">
                                    <node concept="2Rf3mk" id="1KUoCipvFWa" role="2OqNvi">
                                      <node concept="1xIGOp" id="1KUoCipvFWb" role="1xVPHs" />
                                    </node>
                                    <node concept="37vLTw" id="1KUoCipvFWc" role="2Oq$k0">
                                      <ref role="3cqZAo" node="1KUoCipvFW5" resolve="n" />
                                    </node>
                                  </node>
                                  <node concept="3cpWsn" id="1KUoCipvFWd" role="1Duv9x">
                                    <property role="TrG5h" value="i" />
                                    <node concept="3Tqbb2" id="1KUoCipvFWe" role="1tU5fm" />
                                  </node>
                                  <node concept="3clFbS" id="1KUoCipvFWf" role="2LFqv$">
                                    <node concept="3cpWs8" id="1KUoCipvFWg" role="3cqZAp">
                                      <node concept="3cpWsn" id="1KUoCipvFWh" role="3cpWs9">
                                        <property role="TrG5h" value="ccp" />
                                        <node concept="1PxgMI" id="3OvBgpDE8jw" role="33vP2m">
                                          <property role="1BlNFB" value="true" />
                                          <ref role="1m5ApE" to="tpce:f_TIwhg" resolve="ConceptDeclaration" />
                                          <node concept="2OqwBi" id="5nUWeBpfEdv" role="1m5AlR">
                                            <node concept="2OqwBi" id="HL_aTAfeOa" role="2Oq$k0">
                                              <node concept="37vLTw" id="HL_aTAfe$y" role="2Oq$k0">
                                                <ref role="3cqZAo" node="1KUoCipvFWd" resolve="i" />
                                              </node>
                                              <node concept="2yIwOk" id="5nUWeBpfDZJ" role="2OqNvi" />
                                            </node>
                                            <node concept="FGMqu" id="5nUWeBpfEuL" role="2OqNvi" />
                                          </node>
                                        </node>
                                        <node concept="3Tqbb2" id="1KUoCipvFWi" role="1tU5fm">
                                          <ref role="ehGHo" to="tpce:f_TIwhg" resolve="ConceptDeclaration" />
                                        </node>
                                      </node>
                                    </node>
                                    <node concept="3clFbJ" id="1KUoCipvFWt" role="3cqZAp">
                                      <node concept="3y3z36" id="1KUoCipvFWu" role="3clFbw">
                                        <node concept="10Nm6u" id="1KUoCipvFWv" role="3uHU7w" />
                                        <node concept="37vLTw" id="1KUoCipvFWw" role="3uHU7B">
                                          <ref role="3cqZAo" node="1KUoCipvFWh" resolve="ccp" />
                                        </node>
                                      </node>
                                      <node concept="3clFbS" id="1KUoCipvFWx" role="3clFbx">
                                        <node concept="3clFbF" id="1KUoCipvFWy" role="3cqZAp">
                                          <node concept="3uNrnE" id="1KUoCipvFWz" role="3clFbG">
                                            <node concept="37vLTw" id="1KUoCipvFW$" role="2$L3a6">
                                              <ref role="3cqZAo" node="7qnBvvHEzsj" resolve="total" />
                                            </node>
                                          </node>
                                        </node>
                                        <node concept="3clFbJ" id="1KUoCipvFW_" role="3cqZAp">
                                          <node concept="3fqX7Q" id="1KUoCipvFWA" role="3clFbw">
                                            <node concept="2OqwBi" id="1KUoCipvFWB" role="3fr31v">
                                              <node concept="3t7uKx" id="1KUoCipvFWC" role="2OqNvi">
                                                <node concept="uoxfO" id="1KUoCipvFWD" role="3t7uKA">
                                                  <ref role="uo_Cq" to="tpce:4G1g3fIR8JG" />
                                                </node>
                                              </node>
                                              <node concept="2OqwBi" id="1KUoCipvFWE" role="2Oq$k0">
                                                <node concept="3TrcHB" id="3OvBgpDEaxG" role="2OqNvi">
                                                  <ref role="3TsBF5" to="tpce:4G1g3fIR8D8" resolve="staticScope" />
                                                </node>
                                                <node concept="37vLTw" id="1KUoCipvFWG" role="2Oq$k0">
                                                  <ref role="3cqZAo" node="1KUoCipvFWh" resolve="ccp" />
                                                </node>
                                              </node>
                                            </node>
                                          </node>
                                          <node concept="3clFbS" id="1KUoCipvFWH" role="3clFbx">
                                            <node concept="3clFbF" id="1KUoCipvFWI" role="3cqZAp">
                                              <node concept="3uNrnE" id="1KUoCipvFWJ" role="3clFbG">
                                                <node concept="37vLTw" id="1KUoCipvFWK" role="2$L3a6">
                                                  <ref role="3cqZAo" node="7qnBvvHEzNS" resolve="referenceable" />
                                                </node>
                                              </node>
                                            </node>
                                            <node concept="3cpWs8" id="1KUoCipvFWL" role="3cqZAp">
                                              <node concept="3cpWsn" id="1KUoCipvFWM" role="3cpWs9">
                                                <property role="TrG5h" value="cname" />
                                                <node concept="2OqwBi" id="1KUoCipvFWN" role="33vP2m">
                                                  <node concept="2qgKlT" id="1KUoCipvFWO" role="2OqNvi">
                                                    <ref role="37wK5l" to="tpcu:hEwIO9y" resolve="getFqName" />
                                                  </node>
                                                  <node concept="37vLTw" id="1KUoCipvFWP" role="2Oq$k0">
                                                    <ref role="3cqZAo" node="1KUoCipvFWh" resolve="ccp" />
                                                  </node>
                                                </node>
                                                <node concept="17QB3L" id="1KUoCipvFWQ" role="1tU5fm" />
                                              </node>
                                            </node>
                                            <node concept="3clFbJ" id="1KUoCipvFWR" role="3cqZAp">
                                              <node concept="2OqwBi" id="1KUoCipvFWS" role="3clFbw">
                                                <node concept="2Nt0df" id="1KUoCipvFWT" role="2OqNvi">
                                                  <node concept="37vLTw" id="1KUoCipvFWU" role="38cxEo">
                                                    <ref role="3cqZAo" node="1KUoCipvFWM" resolve="cname" />
                                                  </node>
                                                </node>
                                                <node concept="37vLTw" id="1KUoCipvFWV" role="2Oq$k0">
                                                  <ref role="3cqZAo" node="jo2Cbx_kzM" resolve="used" />
                                                </node>
                                              </node>
                                              <node concept="3clFbS" id="1KUoCipvFWW" role="3clFbx">
                                                <node concept="3clFbF" id="1KUoCipvFWX" role="3cqZAp">
                                                  <node concept="37vLTI" id="1KUoCipvFWY" role="3clFbG">
                                                    <node concept="3cpWs3" id="1KUoCipvFWZ" role="37vLTx">
                                                      <node concept="3cmrfG" id="1KUoCipvFX0" role="3uHU7w">
                                                        <property role="3cmrfH" value="1" />
                                                      </node>
                                                      <node concept="3EllGN" id="1KUoCipvFX1" role="3uHU7B">
                                                        <node concept="37vLTw" id="1KUoCipvFX2" role="3ElVtu">
                                                          <ref role="3cqZAo" node="1KUoCipvFWM" resolve="cname" />
                                                        </node>
                                                        <node concept="37vLTw" id="1KUoCipvFX3" role="3ElQJh">
                                                          <ref role="3cqZAo" node="jo2Cbx_kzM" resolve="used" />
                                                        </node>
                                                      </node>
                                                    </node>
                                                    <node concept="3EllGN" id="1KUoCipvFX4" role="37vLTJ">
                                                      <node concept="37vLTw" id="1KUoCipvFX5" role="3ElVtu">
                                                        <ref role="3cqZAo" node="1KUoCipvFWM" resolve="cname" />
                                                      </node>
                                                      <node concept="37vLTw" id="1KUoCipvFX6" role="3ElQJh">
                                                        <ref role="3cqZAo" node="jo2Cbx_kzM" resolve="used" />
                                                      </node>
                                                    </node>
                                                  </node>
                                                </node>
                                              </node>
                                              <node concept="9aQIb" id="1KUoCipvFX7" role="9aQIa">
                                                <node concept="3clFbS" id="1KUoCipvFX8" role="9aQI4">
                                                  <node concept="3clFbF" id="1KUoCipvFX9" role="3cqZAp">
                                                    <node concept="37vLTI" id="1KUoCipvFXa" role="3clFbG">
                                                      <node concept="3cmrfG" id="1KUoCipvFXb" role="37vLTx">
                                                        <property role="3cmrfH" value="1" />
                                                      </node>
                                                      <node concept="3EllGN" id="1KUoCipvFXc" role="37vLTJ">
                                                        <node concept="37vLTw" id="1KUoCipvFXd" role="3ElVtu">
                                                          <ref role="3cqZAo" node="1KUoCipvFWM" resolve="cname" />
                                                        </node>
                                                        <node concept="37vLTw" id="1KUoCipvFXe" role="3ElQJh">
                                                          <ref role="3cqZAo" node="jo2Cbx_kzM" resolve="used" />
                                                        </node>
                                                      </node>
                                                    </node>
                                                  </node>
                                                </node>
                                              </node>
                                            </node>
                                          </node>
                                        </node>
                                      </node>
                                    </node>
                                  </node>
                                </node>
                              </node>
                            </node>
                          </node>
                          <node concept="Rh6nW" id="1KUoCipvFXf" role="1bW2Oz">
                            <property role="TrG5h" value="it" />
                            <node concept="2jxLKc" id="1KUoCipvFXg" role="1tU5fm" />
                          </node>
                        </node>
                      </node>
                    </node>
                  </node>
                </node>
              </node>
            </node>
          </node>
        </node>
        <node concept="3cpWs8" id="jo2Cbx_LPI" role="3cqZAp">
          <node concept="3cpWsn" id="jo2Cbx_LPL" role="3cpWs9">
            <property role="TrG5h" value="usedNames" />
            <node concept="2OqwBi" id="jo2Cbx_ULN" role="33vP2m">
              <node concept="3_kTaI" id="jo2CbxA0dS" role="2OqNvi" />
              <node concept="2OqwBi" id="jo2Cbx_P8X" role="2Oq$k0">
                <node concept="3lbrtF" id="jo2Cbx_Rze" role="2OqNvi" />
                <node concept="37vLTw" id="jo2Cbx_Oue" role="2Oq$k0">
                  <ref role="3cqZAo" node="jo2Cbx_kzM" resolve="used" />
                </node>
              </node>
            </node>
            <node concept="10Q1$e" id="jo2Cbx_MMD" role="1tU5fm">
              <node concept="17QB3L" id="jo2Cbx_LPG" role="10Q1$1" />
            </node>
          </node>
        </node>
        <node concept="3clFbF" id="jo2CbxA3k$" role="3cqZAp">
          <node concept="2YIFZM" id="jo2CbxA4g8" role="3clFbG">
            <ref role="1Pybhc" to="33ny:~Arrays" resolve="Arrays" />
            <ref role="37wK5l" to="33ny:~Arrays.sort(java.lang.Object[],java.util.Comparator):void" resolve="sort" />
            <node concept="37vLTw" id="jo2CbxA54D" role="37wK5m">
              <ref role="3cqZAo" node="jo2Cbx_LPL" resolve="usedNames" />
            </node>
            <node concept="1bVj0M" id="jo2CbxA73G" role="37wK5m">
              <node concept="37vLTG" id="jo2CbxA7mu" role="1bW2Oz">
                <property role="TrG5h" value="a" />
                <node concept="17QB3L" id="jo2CbxA7Uo" role="1tU5fm" />
              </node>
              <node concept="37vLTG" id="jo2CbxA7Bo" role="1bW2Oz">
                <property role="TrG5h" value="b" />
                <node concept="17QB3L" id="jo2CbxA81F" role="1tU5fm" />
              </node>
              <node concept="3clFbS" id="jo2CbxA73I" role="1bW5cS">
                <node concept="3clFbF" id="jo2CbxA8fn" role="3cqZAp">
                  <node concept="2OqwBi" id="jo2CbxAoTA" role="3clFbG">
                    <node concept="liA8E" id="jo2CbxAtF2" role="2OqNvi">
                      <ref role="37wK5l" to="wyt6:~Integer.compareTo(java.lang.Integer):int" resolve="compareTo" />
                      <node concept="3EllGN" id="jo2CbxAv0$" role="37wK5m">
                        <node concept="37vLTw" id="jo2CbxAvhm" role="3ElVtu">
                          <ref role="3cqZAo" node="jo2CbxA7Bo" resolve="b" />
                        </node>
                        <node concept="37vLTw" id="jo2CbxAulP" role="3ElQJh">
                          <ref role="3cqZAo" node="jo2Cbx_kzM" resolve="used" />
                        </node>
                      </node>
                    </node>
                    <node concept="2ShNRf" id="jo2CbxAkTD" role="2Oq$k0">
                      <node concept="1pGfFk" id="jo2CbxAmN_" role="2ShVmc">
                        <ref role="37wK5l" to="wyt6:~Integer.&lt;init&gt;(int)" resolve="Integer" />
                        <node concept="3EllGN" id="jo2CbxAaT8" role="37wK5m">
                          <node concept="37vLTw" id="jo2CbxAaYb" role="3ElVtu">
                            <ref role="3cqZAo" node="jo2CbxA7mu" resolve="a" />
                          </node>
                          <node concept="37vLTw" id="jo2CbxAae9" role="3ElQJh">
                            <ref role="3cqZAo" node="jo2Cbx_kzM" resolve="used" />
                          </node>
                        </node>
                      </node>
                    </node>
                  </node>
                </node>
              </node>
            </node>
          </node>
        </node>
        <node concept="3clFbF" id="7qnBvvHGbGe" role="3cqZAp">
          <node concept="2OqwBi" id="7qnBvvHGcJ0" role="3clFbG">
            <node concept="liA8E" id="7qnBvvHGgN0" role="2OqNvi">
              <ref role="37wK5l" to="guwi:~PrintStream.println(java.lang.String):void" resolve="println" />
              <node concept="3cpWs3" id="7qnBvvHGpcq" role="37wK5m">
                <node concept="3cpWs3" id="7qnBvvHGmtS" role="3uHU7B">
                  <node concept="3cpWs3" id="7qnBvvHGjeZ" role="3uHU7B">
                    <node concept="3cpWs3" id="7qnBvvHGhq5" role="3uHU7B">
                      <node concept="37vLTw" id="7qnBvvHGl_m" role="3uHU7w">
                        <ref role="3cqZAo" node="7qnBvvHEzNS" resolve="referenceable" />
                      </node>
                      <node concept="Xl_RD" id="7qnBvvHGgTS" role="3uHU7B">
                        <property role="Xl_RC" value="" />
                      </node>
                    </node>
                    <node concept="Xl_RD" id="7qnBvvHGkHQ" role="3uHU7w">
                      <property role="Xl_RC" value=" out of " />
                    </node>
                  </node>
                  <node concept="37vLTw" id="7qnBvvHGo9U" role="3uHU7w">
                    <ref role="3cqZAo" node="7qnBvvHEzsj" resolve="total" />
                  </node>
                </node>
                <node concept="Xl_RD" id="7qnBvvHGqi9" role="3uHU7w">
                  <property role="Xl_RC" value=" nodes are referenceable" />
                </node>
              </node>
            </node>
            <node concept="10M0yZ" id="7qnBvvHGbGd" role="2Oq$k0">
              <ref role="1PxDUh" to="wyt6:~System" resolve="System" />
              <ref role="3cqZAo" to="wyt6:~System.out" resolve="out" />
            </node>
          </node>
        </node>
        <node concept="1DcWWT" id="jo2CbxAAWg" role="3cqZAp">
          <node concept="37vLTw" id="jo2CbxAE$k" role="1DdaDG">
            <ref role="3cqZAo" node="jo2Cbx_LPL" resolve="usedNames" />
          </node>
          <node concept="3clFbS" id="jo2CbxAAWm" role="2LFqv$">
            <node concept="3clFbF" id="jo2CbxAFFY" role="3cqZAp">
              <node concept="2OqwBi" id="jo2CbxAGer" role="3clFbG">
                <node concept="liA8E" id="jo2CbxAJRX" role="2OqNvi">
                  <ref role="37wK5l" to="guwi:~PrintStream.println(java.lang.String):void" resolve="println" />
                  <node concept="3cpWs3" id="jo2CbxAS39" role="37wK5m">
                    <node concept="37vLTw" id="jo2CbxAW_0" role="3uHU7w">
                      <ref role="3cqZAo" node="jo2CbxAAWn" resolve="s" />
                    </node>
                    <node concept="3cpWs3" id="jo2CbxANju" role="3uHU7B">
                      <node concept="3EllGN" id="jo2CbxAKBi" role="3uHU7B">
                        <node concept="37vLTw" id="jo2CbxAM1D" role="3ElVtu">
                          <ref role="3cqZAo" node="jo2CbxAAWn" resolve="s" />
                        </node>
                        <node concept="37vLTw" id="jo2CbxAJWz" role="3ElQJh">
                          <ref role="3cqZAo" node="jo2Cbx_kzM" resolve="used" />
                        </node>
                      </node>
                      <node concept="Xl_RD" id="jo2CbxAPi1" role="3uHU7w">
                        <property role="Xl_RC" value="  " />
                      </node>
                    </node>
                  </node>
                </node>
                <node concept="10M0yZ" id="jo2CbxAFFX" role="2Oq$k0">
                  <ref role="1PxDUh" to="wyt6:~System" resolve="System" />
                  <ref role="3cqZAo" to="wyt6:~System.out" resolve="out" />
                </node>
              </node>
            </node>
          </node>
          <node concept="3cpWsn" id="jo2CbxAAWn" role="1Duv9x">
            <property role="TrG5h" value="s" />
            <node concept="17QB3L" id="jo2CbxAC_l" role="1tU5fm" />
          </node>
        </node>
      </node>
    </node>
    <node concept="2ScWuX" id="7RPG7Rwezzl" role="tmbBb">
      <node concept="3clFbS" id="7RPG7Rwezzm" role="2VODD2">
        <node concept="3SKdUt" id="7RPG7RvQtjE" role="3cqZAp">
          <node concept="3SKdUq" id="7RPG7RvQtwP" role="3SKWNk">
            <property role="3SKdUp" value="todo: temporary disabled, see MPS-18470" />
          </node>
        </node>
        <node concept="3clFbF" id="7RPG7RweNBo" role="3cqZAp">
          <node concept="3clFbT" id="7RPG7RweNBn" role="3clFbG">
            <property role="3clFbU" value="false" />
          </node>
        </node>
      </node>
    </node>
  </node>
</model>
<|MERGE_RESOLUTION|>--- conflicted
+++ resolved
@@ -2,72 +2,67 @@
 <model ref="r:e2c8c94a-404b-4b97-a3a4-c76946bd1913(jetbrains.mps.ide.modelchecker.actions)">
   <persistence version="9" />
   <languages>
-    <use id="443f4c36-fcf5-4eb6-9500-8d06ed259e3e" name="jetbrains.mps.baseLanguage.classifiers" version="0" />
-    <use id="fd392034-7849-419d-9071-12563d152375" name="jetbrains.mps.baseLanguage.closures" version="0" />
-    <use id="83888646-71ce-4f1c-9c53-c54016f6ad4f" name="jetbrains.mps.baseLanguage.collections" version="0" />
-    <use id="28f9e497-3b42-4291-aeba-0a1039153ab1" name="jetbrains.mps.lang.plugin" version="0" />
-    <use id="ef7bf5ac-d06c-4342-b11d-e42104eb9343" name="jetbrains.mps.lang.plugin.standalone" version="0" />
-    <use id="982eb8df-2c96-4bd7-9963-11712ea622e5" name="jetbrains.mps.lang.resources" version="0" />
-    <use id="7866978e-a0f0-4cc7-81bc-4d213d9375e1" name="jetbrains.mps.lang.smodel" version="2" />
-    <use id="f3061a53-9226-4cc5-a443-f952ceaf5816" name="jetbrains.mps.baseLanguage" version="4" />
-    <use id="f159adf4-3c93-40f9-9c5a-1f245a8697af" name="jetbrains.mps.lang.aspect" version="0" />
-    <use id="69b8a993-9b87-4d96-bf0c-3559f4bb0c63" name="jetbrains.mps.lang.slanguage" version="0" />
+    <use id="443f4c36-fcf5-4eb6-9500-8d06ed259e3e" name="jetbrains.mps.baseLanguage.classifiers" version="-1" />
+    <use id="fd392034-7849-419d-9071-12563d152375" name="jetbrains.mps.baseLanguage.closures" version="-1" />
+    <use id="83888646-71ce-4f1c-9c53-c54016f6ad4f" name="jetbrains.mps.baseLanguage.collections" version="-1" />
+    <use id="28f9e497-3b42-4291-aeba-0a1039153ab1" name="jetbrains.mps.lang.plugin" version="-1" />
+    <use id="ef7bf5ac-d06c-4342-b11d-e42104eb9343" name="jetbrains.mps.lang.plugin.standalone" version="-1" />
+    <use id="982eb8df-2c96-4bd7-9963-11712ea622e5" name="jetbrains.mps.lang.resources" version="-1" />
+    <use id="7866978e-a0f0-4cc7-81bc-4d213d9375e1" name="jetbrains.mps.lang.smodel" version="-1" />
+    <use id="f3061a53-9226-4cc5-a443-f952ceaf5816" name="jetbrains.mps.baseLanguage" version="-1" />
   </languages>
   <imports>
     <import index="tpcn" ref="r:00000000-0000-4000-0000-011c8959028b(jetbrains.mps.lang.structure.behavior)" />
     <import index="tpce" ref="r:00000000-0000-4000-0000-011c89590292(jetbrains.mps.lang.structure.structure)" />
     <import index="tpcu" ref="r:00000000-0000-4000-0000-011c89590282(jetbrains.mps.lang.core.behavior)" />
-    <import index="wyt6" ref="6354ebe7-c22a-4a0f-ac54-50b52ab9b065/java:java.lang(JDK/)" />
-    <import index="33ny" ref="6354ebe7-c22a-4a0f-ac54-50b52ab9b065/java:java.util(JDK/)" />
-    <import index="guwi" ref="6354ebe7-c22a-4a0f-ac54-50b52ab9b065/java:java.io(JDK/)" />
+    <import index="wyt6" ref="6354ebe7-c22a-4a0f-ac54-50b52ab9b065/java:java.lang()" />
+    <import index="33ny" ref="6354ebe7-c22a-4a0f-ac54-50b52ab9b065/java:java.util()" />
+    <import index="guwi" ref="6354ebe7-c22a-4a0f-ac54-50b52ab9b065/java:java.io()" />
     <import index="tpee" ref="r:00000000-0000-4000-0000-011c895902ca(jetbrains.mps.baseLanguage.structure)" />
     <import index="tpf8" ref="r:00000000-0000-4000-0000-011c895902e8(jetbrains.mps.lang.generator.structure)" />
     <import index="5ijk" ref="r:f77c2bf1-6f5c-4cb2-b314-a84dd502542e(jetbrains.mps.resolve)" />
     <import index="tpck" ref="r:00000000-0000-4000-0000-011c89590288(jetbrains.mps.lang.core.structure)" />
     <import index="unno" ref="r:61e3d524-8c49-4491-b5e3-f6d6e9364527(jetbrains.mps.util)" />
-    <import index="z1c3" ref="6ed54515-acc8-4d1e-a16c-9fd6cfe951ea/java:jetbrains.mps.project(MPS.Core/)" />
-    <import index="jkny" ref="498d89d2-c2e9-11e2-ad49-6cf049e62fe5/java:com.intellij.openapi.wm(MPS.IDEA/)" />
-    <import index="qkt" ref="498d89d2-c2e9-11e2-ad49-6cf049e62fe5/java:com.intellij.openapi.actionSystem(MPS.IDEA/)" />
-    <import index="qq03" ref="742f6602-5a2f-4313-aa6e-ae1cd4ffdc61/java:jetbrains.mps.ide.actions(MPS.Platform/)" />
-    <import index="71xd" ref="742f6602-5a2f-4313-aa6e-ae1cd4ffdc61/java:jetbrains.mps.ide.tools(MPS.Platform/)" />
-    <import index="w1kc" ref="6ed54515-acc8-4d1e-a16c-9fd6cfe951ea/java:jetbrains.mps.smodel(MPS.Core/)" />
-    <import index="z1c4" ref="742f6602-5a2f-4313-aa6e-ae1cd4ffdc61/java:jetbrains.mps.project(MPS.Platform/)" />
-    <import index="18ew" ref="6ed54515-acc8-4d1e-a16c-9fd6cfe951ea/java:jetbrains.mps.util(MPS.Core/)" />
-    <import index="w0gx" ref="6ed54515-acc8-4d1e-a16c-9fd6cfe951ea/java:jetbrains.mps.project.structure.modules(MPS.Core/)" />
-    <import index="3ju5" ref="6ed54515-acc8-4d1e-a16c-9fd6cfe951ea/java:jetbrains.mps.vfs(MPS.Core/)" />
-    <import index="lui2" ref="8865b7a8-5271-43d3-884c-6fd1d9cfdd34/java:org.jetbrains.mps.openapi.module(MPS.OpenAPI/)" />
-    <import index="mhbf" ref="8865b7a8-5271-43d3-884c-6fd1d9cfdd34/java:org.jetbrains.mps.openapi.model(MPS.OpenAPI/)" />
-    <import index="ends" ref="6ed54515-acc8-4d1e-a16c-9fd6cfe951ea/java:jetbrains.mps.extapi.persistence(MPS.Core/)" />
-    <import index="dush" ref="8865b7a8-5271-43d3-884c-6fd1d9cfdd34/java:org.jetbrains.mps.openapi.persistence(MPS.OpenAPI/)" />
-    <import index="mhfm" ref="3f233e7f-b8a6-46d2-a57f-795d56775243/java:org.jetbrains.annotations(Annotations/)" />
-    <import index="l7us" ref="742f6602-5a2f-4313-aa6e-ae1cd4ffdc61/java:jetbrains.mps.icons(MPS.Platform/)" />
-    <import index="c17a" ref="8865b7a8-5271-43d3-884c-6fd1d9cfdd34/java:org.jetbrains.mps.openapi.language(MPS.OpenAPI/)" />
-    <import index="yyf4" ref="8865b7a8-5271-43d3-884c-6fd1d9cfdd34/java:org.jetbrains.mps.openapi.util(MPS.OpenAPI/)" />
-    <import index="kxvg" ref="742f6602-5a2f-4313-aa6e-ae1cd4ffdc61/java:jetbrains.mps.ide.ui.tree.module(MPS.Platform/)" />
+    <import index="z1c3" ref="6ed54515-acc8-4d1e-a16c-9fd6cfe951ea/java:jetbrains.mps.project()" />
+    <import index="jkny" ref="498d89d2-c2e9-11e2-ad49-6cf049e62fe5/java:com.intellij.openapi.wm()" />
+    <import index="qkt" ref="498d89d2-c2e9-11e2-ad49-6cf049e62fe5/java:com.intellij.openapi.actionSystem()" />
+    <import index="qq03" ref="742f6602-5a2f-4313-aa6e-ae1cd4ffdc61/java:jetbrains.mps.ide.actions()" />
+    <import index="71xd" ref="742f6602-5a2f-4313-aa6e-ae1cd4ffdc61/java:jetbrains.mps.ide.tools()" />
+    <import index="w1kc" ref="6ed54515-acc8-4d1e-a16c-9fd6cfe951ea/java:jetbrains.mps.smodel()" />
+    <import index="z1c4" ref="742f6602-5a2f-4313-aa6e-ae1cd4ffdc61/java:jetbrains.mps.project()" />
+    <import index="18ew" ref="6ed54515-acc8-4d1e-a16c-9fd6cfe951ea/java:jetbrains.mps.util()" />
+    <import index="w0gx" ref="6ed54515-acc8-4d1e-a16c-9fd6cfe951ea/java:jetbrains.mps.project.structure.modules()" />
+    <import index="3ju5" ref="6ed54515-acc8-4d1e-a16c-9fd6cfe951ea/java:jetbrains.mps.vfs()" />
+    <import index="lui2" ref="8865b7a8-5271-43d3-884c-6fd1d9cfdd34/java:org.jetbrains.mps.openapi.module()" />
+    <import index="mhbf" ref="8865b7a8-5271-43d3-884c-6fd1d9cfdd34/java:org.jetbrains.mps.openapi.model()" />
+    <import index="ends" ref="6ed54515-acc8-4d1e-a16c-9fd6cfe951ea/java:jetbrains.mps.extapi.persistence()" />
+    <import index="dush" ref="8865b7a8-5271-43d3-884c-6fd1d9cfdd34/java:org.jetbrains.mps.openapi.persistence()" />
+    <import index="mhfm" ref="3f233e7f-b8a6-46d2-a57f-795d56775243/java:org.jetbrains.annotations()" />
+    <import index="l7us" ref="742f6602-5a2f-4313-aa6e-ae1cd4ffdc61/java:jetbrains.mps.icons()" />
+    <import index="c17a" ref="8865b7a8-5271-43d3-884c-6fd1d9cfdd34/java:org.jetbrains.mps.openapi.language()" />
+    <import index="yyf4" ref="8865b7a8-5271-43d3-884c-6fd1d9cfdd34/java:org.jetbrains.mps.openapi.util()" />
+    <import index="kxvg" ref="742f6602-5a2f-4313-aa6e-ae1cd4ffdc61/java:jetbrains.mps.ide.ui.tree.module()" />
     <import index="phxh" ref="r:5754bb7d-f802-4a0f-bd3d-0764f0d71413(jetbrains.mps.ide.modelchecker.platform.actions)" />
     <import index="g4jo" ref="r:d98d04fb-4a60-4106-81cf-6cb40b67de4d(jetbrains.mps.ide.findusages.model)" />
     <import index="ap4t" ref="6ed54515-acc8-4d1e-a16c-9fd6cfe951ea/java:jetbrains.mps.generator(MPS.Core/)" />
-<<<<<<< HEAD
+    <import index="ze1i" ref="6ed54515-acc8-4d1e-a16c-9fd6cfe951ea/java:jetbrains.mps.smodel.runtime(MPS.Core/)" />
     <import index="vndm" ref="6ed54515-acc8-4d1e-a16c-9fd6cfe951ea/java:jetbrains.mps.smodel.language(MPS.Core/)" />
-    <import index="ze1i" ref="6ed54515-acc8-4d1e-a16c-9fd6cfe951ea/java:jetbrains.mps.smodel.runtime(MPS.Core/)" />
     <import index="vxxo" ref="6ed54515-acc8-4d1e-a16c-9fd6cfe951ea/java:jetbrains.mps.smodel.adapter.structure.concept(MPS.Core/)" />
-=======
-    <import index="bgxn" ref="r:01d327ba-040c-402c-a2b6-8832116588df(jetbrains.mps.lang.plugin.plugin)" />
-    <import index="tpcc" ref="r:00000000-0000-4000-0000-011c89590290(jetbrains.mps.lang.structure.plugin)" />
-    <import index="xg48" ref="r:7be9d1d9-acb4-4fe3-8096-96178feee8f5(jetbrains.mps.lang.findUsages.plugin)" />
     <import index="6sb4" ref="r:c11a4a93-6ff1-406e-b7f8-f5bafc5a1697(jetbrains.mps.lang.refactoring.plugin)" />
     <import index="8okf" ref="r:dbde341a-c09d-4dfc-8b0a-5ed08f460369(jetbrains.mps.lang.intentions.plugin)" />
+    <import index="beg" ref="r:09811e4e-aa47-4ea2-ad3d-57b7b9ffc7e3(jetbrains.mps.lang.constraints.plugin)" />
+    <import index="n1pe" ref="r:db7af0ad-3d1a-4f64-a9bf-f3dc73570877(jetbrains.mps.lang.script.plugin)" />
+    <import index="9anm" ref="r:6f374023-1b4e-4a80-8bf6-2cc3148faa52(jetbrains.mps.lang.editor.plugin)" />
+    <import index="h8lr" ref="r:60e7ad77-a9db-453a-a2df-fed6c145c654(jetbrains.mps.lang.textGen.plugin)" />
+    <import index="bgxn" ref="r:01d327ba-040c-402c-a2b6-8832116588df(jetbrains.mps.lang.plugin.plugin)" />
+    <import index="hgrf" ref="r:01b252f4-57dd-45b0-b193-1c0cf81e6653(jetbrains.mps.lang.dataFlow.plugin)" />
+    <import index="mg3u" ref="r:0799ed23-f21a-4dba-ac61-5b80d66bec13(jetbrains.mps.lang.behavior.plugin)" />
+    <import index="rliy" ref="r:00a69138-8767-4011-a710-463511eae7a6(jetbrains.mps.lang.test.plugin)" />
+    <import index="f7uj" ref="r:8ffb9fde-829b-4ee3-ade6-f4eee43e66a8(jetbrains.mps.lang.typesystem.plugin)" />
+    <import index="tpcc" ref="r:00000000-0000-4000-0000-011c89590290(jetbrains.mps.lang.structure.plugin)" />
     <import index="che4" ref="r:e5186c75-12ba-46bf-934f-f0e026ef8c26(jetbrains.mps.lang.migration.plugin)" />
-    <import index="h8lr" ref="r:60e7ad77-a9db-453a-a2df-fed6c145c654(jetbrains.mps.lang.textGen.plugin)" />
-    <import index="n1pe" ref="r:db7af0ad-3d1a-4f64-a9bf-f3dc73570877(jetbrains.mps.lang.script.plugin)" />
-    <import index="hgrf" ref="r:01b252f4-57dd-45b0-b193-1c0cf81e6653(jetbrains.mps.lang.dataFlow.plugin)" />
-    <import index="f7uj" ref="r:8ffb9fde-829b-4ee3-ade6-f4eee43e66a8(jetbrains.mps.lang.typesystem.plugin)" />
-    <import index="9anm" ref="r:6f374023-1b4e-4a80-8bf6-2cc3148faa52(jetbrains.mps.lang.editor.plugin)" />
-    <import index="mg3u" ref="r:0799ed23-f21a-4dba-ac61-5b80d66bec13(jetbrains.mps.lang.behavior.plugin)" />
+    <import index="xg48" ref="r:7be9d1d9-acb4-4fe3-8096-96178feee8f5(jetbrains.mps.lang.findUsages.plugin)" />
     <import index="sla8" ref="r:e9b03271-b52a-47ee-a82c-3d061109bb59(jetbrains.mps.lang.actions.plugin)" />
-    <import index="beg" ref="r:09811e4e-aa47-4ea2-ad3d-57b7b9ffc7e3(jetbrains.mps.lang.constraints.plugin)" />
-    <import index="rliy" ref="r:00a69138-8767-4011-a710-463511eae7a6(jetbrains.mps.lang.test.plugin)" />
->>>>>>> d968de6b
     <import index="tprs" ref="r:00000000-0000-4000-0000-011c895904a4(jetbrains.mps.ide.actions)" implicit="true" />
   </imports>
   <registry>
@@ -262,7 +257,7 @@
         <child id="1068580123161" name="ifTrue" index="3clFbx" />
         <child id="1206060520071" name="elsifClauses" index="3eNLev" />
       </concept>
-      <concept id="1068580123136" name="jetbrains.mps.baseLanguage.structure.StatementList" flags="sn" stub="5293379017992965193" index="3clFbS">
+      <concept id="1068580123136" name="jetbrains.mps.baseLanguage.structure.StatementList" flags="sn" index="3clFbS">
         <child id="1068581517665" name="statement" index="3cqZAp" />
       </concept>
       <concept id="1068580123137" name="jetbrains.mps.baseLanguage.structure.BooleanConstant" flags="nn" index="3clFbT">
@@ -1378,6 +1373,7 @@
             <node concept="3cpWs8" id="1i0Qrq6R6xV" role="3cqZAp">
               <node concept="3cpWsn" id="1i0Qrq6R6xW" role="3cpWs9">
                 <property role="TrG5h" value="isStub" />
+                <node concept="10P_77" id="1i0Qrq6R6xX" role="1tU5fm" />
                 <node concept="2YIFZM" id="13$TqNLLY1H" role="33vP2m">
                   <ref role="37wK5l" to="w1kc:~SModelStereotype.isStubModel(org.jetbrains.mps.openapi.model.SModel):boolean" resolve="isStubModel" />
                   <ref role="1Pybhc" to="w1kc:~SModelStereotype" resolve="SModelStereotype" />
@@ -1385,7 +1381,6 @@
                     <ref role="3cqZAo" node="4UMfujakAz8" resolve="model" />
                   </node>
                 </node>
-                <node concept="10P_77" id="1i0Qrq6R6xX" role="1tU5fm" />
               </node>
             </node>
             <node concept="2Gpval" id="4UMfujakV79" role="3cqZAp">
@@ -1395,19 +1390,6 @@
               <node concept="3clFbS" id="4UMfujakV7c" role="2LFqv$">
                 <node concept="3clFbJ" id="4UMfujakV7i" role="3cqZAp">
                   <node concept="2OqwBi" id="4UMfujakV7r" role="3clFbw">
-                    <node concept="2OqwBi" id="13$TqNLM17I" role="2Oq$k0">
-                      <node concept="2OqwBi" id="13$TqNLM0Z2" role="2Oq$k0">
-                        <node concept="2GrUjf" id="791rit5f64G" role="2Oq$k0">
-                          <ref role="2Gs0qQ" node="4UMfujakV7a" resolve="innerModel" />
-                        </node>
-                        <node concept="liA8E" id="13$TqNLM13F" role="2OqNvi">
-                          <ref role="37wK5l" to="mhbf:~SModel.getName():org.jetbrains.mps.openapi.model.SModelName" resolve="getName" />
-                        </node>
-                      </node>
-                      <node concept="liA8E" id="13$TqNLM1dg" role="2OqNvi">
-                        <ref role="37wK5l" to="mhbf:~SModelName.getLongName():java.lang.String" resolve="getLongName" />
-                      </node>
-                    </node>
                     <node concept="liA8E" id="4UMfujakViu" role="2OqNvi">
                       <ref role="37wK5l" to="wyt6:~String.startsWith(java.lang.String):boolean" resolve="startsWith" />
                       <node concept="3cpWs3" id="4hbxqxRqOrX" role="37wK5m">
@@ -1417,6 +1399,19 @@
                         <node concept="37vLTw" id="3GM_nagTxFJ" role="3uHU7B">
                           <ref role="3cqZAo" node="4UMfujakV73" resolve="name" />
                         </node>
+                      </node>
+                    </node>
+                    <node concept="2OqwBi" id="13$TqNLM17I" role="2Oq$k0">
+                      <node concept="2OqwBi" id="13$TqNLM0Z2" role="2Oq$k0">
+                        <node concept="2GrUjf" id="791rit5f64G" role="2Oq$k0">
+                          <ref role="2Gs0qQ" node="4UMfujakV7a" resolve="innerModel" />
+                        </node>
+                        <node concept="liA8E" id="13$TqNLM13F" role="2OqNvi">
+                          <ref role="37wK5l" to="mhbf:~SModel.getName():org.jetbrains.mps.openapi.model.SModelName" resolve="getName" />
+                        </node>
+                      </node>
+                      <node concept="liA8E" id="13$TqNLM1dg" role="2OqNvi">
+                        <ref role="37wK5l" to="mhbf:~SModelName.getLongName():java.lang.String" resolve="getLongName" />
                       </node>
                     </node>
                   </node>
@@ -1438,15 +1433,15 @@
                         </node>
                       </node>
                       <node concept="3clFbC" id="1i0Qrq6R6ye" role="3clFbw">
+                        <node concept="37vLTw" id="3GM_nagTA3L" role="3uHU7B">
+                          <ref role="3cqZAo" node="1i0Qrq6R6xW" resolve="isStub" />
+                        </node>
                         <node concept="2YIFZM" id="13$TqNLM1Zo" role="3uHU7w">
                           <ref role="37wK5l" to="w1kc:~SModelStereotype.isStubModel(org.jetbrains.mps.openapi.model.SModel):boolean" resolve="isStubModel" />
                           <ref role="1Pybhc" to="w1kc:~SModelStereotype" resolve="SModelStereotype" />
                           <node concept="2GrUjf" id="13$TqNLM1Zp" role="37wK5m">
                             <ref role="2Gs0qQ" node="4UMfujakV7a" resolve="innerModel" />
                           </node>
-                        </node>
-                        <node concept="37vLTw" id="3GM_nagTA3L" role="3uHU7B">
-                          <ref role="3cqZAo" node="1i0Qrq6R6xW" resolve="isStub" />
                         </node>
                       </node>
                     </node>
@@ -3105,6 +3100,14 @@
           </node>
           <node concept="3clFbS" id="2tRCcbzc6d2" role="3clFbx">
             <node concept="3clFbJ" id="7IH442cVt_s" role="3cqZAp">
+              <node concept="2OqwBi" id="qmfyRQPxFh" role="3clFbw">
+                <node concept="37vLTw" id="qmfyRQPxFi" role="2Oq$k0">
+                  <ref role="3cqZAo" node="1MEKy$8pRWJ" resolve="model" />
+                </node>
+                <node concept="3zA4fs" id="qmfyRQPxFj" role="2OqNvi">
+                  <ref role="3zA4av" to="sla8:2LiUEk8oQ$g" resolve="actions" />
+                </node>
+              </node>
               <node concept="3clFbS" id="7IH442cVt_u" role="3clFbx">
                 <node concept="3cpWs6" id="2tRCcbzc6S9" role="3cqZAp">
                   <node concept="37vLTw" id="7IH442cVxCh" role="3cqZAk">
@@ -3113,6 +3116,14 @@
                 </node>
               </node>
               <node concept="3eNFk2" id="7IH442cVyi1" role="3eNLev">
+                <node concept="2OqwBi" id="qmfyRQNOif" role="3eO9$A">
+                  <node concept="37vLTw" id="qmfyRQNOgC" role="2Oq$k0">
+                    <ref role="3cqZAo" node="1MEKy$8pRWJ" resolve="model" />
+                  </node>
+                  <node concept="3zA4fs" id="qmfyRQNOkk" role="2OqNvi">
+                    <ref role="3zA4av" to="mg3u:2LiUEk8oQ$g" resolve="behavior" />
+                  </node>
+                </node>
                 <node concept="3clFbS" id="7IH442cVyi3" role="3eOfB_">
                   <node concept="3cpWs6" id="2tRCcbzc6Sj" role="3cqZAp">
                     <node concept="37vLTw" id="7IH442cVzAk" role="3cqZAk">
@@ -3120,16 +3131,16 @@
                     </node>
                   </node>
                 </node>
-                <node concept="2OqwBi" id="qmfyRQNOif" role="3eO9$A">
-                  <node concept="37vLTw" id="qmfyRQNOgC" role="2Oq$k0">
+              </node>
+              <node concept="3eNFk2" id="7IH442cVzDU" role="3eNLev">
+                <node concept="2OqwBi" id="qmfyRQRhFJ" role="3eO9$A">
+                  <node concept="37vLTw" id="qmfyRQRiTb" role="2Oq$k0">
                     <ref role="3cqZAo" node="1MEKy$8pRWJ" resolve="model" />
                   </node>
-                  <node concept="3zA4fs" id="qmfyRQNOkk" role="2OqNvi">
-                    <ref role="3zA4av" to="mg3u:2LiUEk8oQ$g" resolve="behavior" />
-                  </node>
-                </node>
-              </node>
-              <node concept="3eNFk2" id="7IH442cVzDU" role="3eNLev">
+                  <node concept="3zA4fs" id="qmfyRQRhHO" role="2OqNvi">
+                    <ref role="3zA4av" to="beg:2LiUEk8oQ$g" resolve="constraints" />
+                  </node>
+                </node>
                 <node concept="3clFbS" id="7IH442cVzDV" role="3eOfB_">
                   <node concept="3cpWs6" id="7IH442cVzDW" role="3cqZAp">
                     <node concept="37vLTw" id="7IH442cVzEx" role="3cqZAk">
@@ -3137,16 +3148,16 @@
                     </node>
                   </node>
                 </node>
-                <node concept="2OqwBi" id="qmfyRQRhFJ" role="3eO9$A">
-                  <node concept="37vLTw" id="qmfyRQRiTb" role="2Oq$k0">
+              </node>
+              <node concept="3eNFk2" id="7IH442cV$hT" role="3eNLev">
+                <node concept="2OqwBi" id="1ZE6IpOfUCq" role="3eO9$A">
+                  <node concept="37vLTw" id="1ZE6IpOfU9R" role="2Oq$k0">
                     <ref role="3cqZAo" node="1MEKy$8pRWJ" resolve="model" />
                   </node>
-                  <node concept="3zA4fs" id="qmfyRQRhHO" role="2OqNvi">
-                    <ref role="3zA4av" to="beg:2LiUEk8oQ$g" resolve="constraints" />
-                  </node>
-                </node>
-              </node>
-              <node concept="3eNFk2" id="7IH442cV$hT" role="3eNLev">
+                  <node concept="3zA4fs" id="1ZE6IpOfV6j" role="2OqNvi">
+                    <ref role="3zA4av" to="hgrf:2LiUEk8oQ$g" resolve="dataFlow" />
+                  </node>
+                </node>
                 <node concept="3clFbS" id="7IH442cV$hU" role="3eOfB_">
                   <node concept="3cpWs6" id="7IH442cV$hV" role="3cqZAp">
                     <node concept="37vLTw" id="7IH442cV$iw" role="3cqZAk">
@@ -3154,16 +3165,16 @@
                     </node>
                   </node>
                 </node>
-                <node concept="2OqwBi" id="1ZE6IpOfUCq" role="3eO9$A">
-                  <node concept="37vLTw" id="1ZE6IpOfU9R" role="2Oq$k0">
+              </node>
+              <node concept="3eNFk2" id="7IH442cV$j1" role="3eNLev">
+                <node concept="2OqwBi" id="qmfyRQJlQP" role="3eO9$A">
+                  <node concept="37vLTw" id="qmfyRQJlQQ" role="2Oq$k0">
                     <ref role="3cqZAo" node="1MEKy$8pRWJ" resolve="model" />
                   </node>
-                  <node concept="3zA4fs" id="1ZE6IpOfV6j" role="2OqNvi">
-                    <ref role="3zA4av" to="hgrf:2LiUEk8oQ$g" resolve="dataFlow" />
-                  </node>
-                </node>
-              </node>
-              <node concept="3eNFk2" id="7IH442cV$j1" role="3eNLev">
+                  <node concept="3zA4fs" id="qmfyRQJlQR" role="2OqNvi">
+                    <ref role="3zA4av" to="9anm:2LiUEk8oQ$g" resolve="editor" />
+                  </node>
+                </node>
                 <node concept="3clFbS" id="7IH442cV$j2" role="3eOfB_">
                   <node concept="3cpWs6" id="7IH442cV$j3" role="3cqZAp">
                     <node concept="37vLTw" id="7IH442cV_yY" role="3cqZAk">
@@ -3171,16 +3182,16 @@
                     </node>
                   </node>
                 </node>
-                <node concept="2OqwBi" id="qmfyRQJlQP" role="3eO9$A">
-                  <node concept="37vLTw" id="qmfyRQJlQQ" role="2Oq$k0">
+              </node>
+              <node concept="3eNFk2" id="7IH442cV$kh" role="3eNLev">
+                <node concept="2OqwBi" id="i22eBZRFZA" role="3eO9$A">
+                  <node concept="37vLTw" id="i22eBZRFub" role="2Oq$k0">
                     <ref role="3cqZAo" node="1MEKy$8pRWJ" resolve="model" />
                   </node>
-                  <node concept="3zA4fs" id="qmfyRQJlQR" role="2OqNvi">
-                    <ref role="3zA4av" to="9anm:2LiUEk8oQ$g" resolve="editor" />
-                  </node>
-                </node>
-              </node>
-              <node concept="3eNFk2" id="7IH442cV$kh" role="3eNLev">
+                  <node concept="3zA4fs" id="i22eBZRGwn" role="2OqNvi">
+                    <ref role="3zA4av" to="xg48:2LiUEk8oQ$g" resolve="findUsages" />
+                  </node>
+                </node>
                 <node concept="3clFbS" id="7IH442cV$ki" role="3eOfB_">
                   <node concept="3cpWs6" id="7IH442cV$kj" role="3cqZAp">
                     <node concept="37vLTw" id="7IH442cV$kS" role="3cqZAk">
@@ -3188,16 +3199,16 @@
                     </node>
                   </node>
                 </node>
-                <node concept="2OqwBi" id="i22eBZRFZA" role="3eO9$A">
-                  <node concept="37vLTw" id="i22eBZRFub" role="2Oq$k0">
+              </node>
+              <node concept="3eNFk2" id="7IH442cV$lD" role="3eNLev">
+                <node concept="2OqwBi" id="7XWR6$5ig8_" role="3eO9$A">
+                  <node concept="37vLTw" id="7XWR6$5ig6U" role="2Oq$k0">
                     <ref role="3cqZAo" node="1MEKy$8pRWJ" resolve="model" />
                   </node>
-                  <node concept="3zA4fs" id="i22eBZRGwn" role="2OqNvi">
-                    <ref role="3zA4av" to="xg48:2LiUEk8oQ$g" resolve="findUsages" />
-                  </node>
-                </node>
-              </node>
-              <node concept="3eNFk2" id="7IH442cV$lD" role="3eNLev">
+                  <node concept="3zA4fs" id="7XWR6$5igaO" role="2OqNvi">
+                    <ref role="3zA4av" to="8okf:2LiUEk8oQ$g" resolve="intentions" />
+                  </node>
+                </node>
                 <node concept="3clFbS" id="7IH442cV$lE" role="3eOfB_">
                   <node concept="3cpWs6" id="7IH442cV$lF" role="3cqZAp">
                     <node concept="37vLTw" id="7IH442cVAuy" role="3cqZAk">
@@ -3205,16 +3216,16 @@
                     </node>
                   </node>
                 </node>
-                <node concept="2OqwBi" id="7XWR6$5ig8_" role="3eO9$A">
-                  <node concept="37vLTw" id="7XWR6$5ig6U" role="2Oq$k0">
+              </node>
+              <node concept="3eNFk2" id="7IH442cV$n9" role="3eNLev">
+                <node concept="2OqwBi" id="o4PHK1qAJ1" role="3eO9$A">
+                  <node concept="37vLTw" id="o4PHK1qAdj" role="2Oq$k0">
                     <ref role="3cqZAo" node="1MEKy$8pRWJ" resolve="model" />
                   </node>
-                  <node concept="3zA4fs" id="7XWR6$5igaO" role="2OqNvi">
-                    <ref role="3zA4av" to="8okf:2LiUEk8oQ$g" resolve="intentions" />
-                  </node>
-                </node>
-              </node>
-              <node concept="3eNFk2" id="7IH442cV$n9" role="3eNLev">
+                  <node concept="3zA4fs" id="o4PHK1qBg5" role="2OqNvi">
+                    <ref role="3zA4av" to="bgxn:2LiUEk8oQ$g" resolve="plugin" />
+                  </node>
+                </node>
                 <node concept="3clFbS" id="7IH442cV$na" role="3eOfB_">
                   <node concept="3cpWs6" id="7IH442cV$nb" role="3cqZAp">
                     <node concept="37vLTw" id="7IH442cVBjN" role="3cqZAk">
@@ -3222,16 +3233,16 @@
                     </node>
                   </node>
                 </node>
-                <node concept="2OqwBi" id="o4PHK1qAJ1" role="3eO9$A">
-                  <node concept="37vLTw" id="o4PHK1qAdj" role="2Oq$k0">
+              </node>
+              <node concept="3eNFk2" id="7IH442cV$oL" role="3eNLev">
+                <node concept="2OqwBi" id="7XWR6$5gyB9" role="3eO9$A">
+                  <node concept="37vLTw" id="7XWR6$5gyBa" role="2Oq$k0">
                     <ref role="3cqZAo" node="1MEKy$8pRWJ" resolve="model" />
                   </node>
-                  <node concept="3zA4fs" id="o4PHK1qBg5" role="2OqNvi">
-                    <ref role="3zA4av" to="bgxn:2LiUEk8oQ$g" resolve="plugin" />
-                  </node>
-                </node>
-              </node>
-              <node concept="3eNFk2" id="7IH442cV$oL" role="3eNLev">
+                  <node concept="3zA4fs" id="7XWR6$5gyBb" role="2OqNvi">
+                    <ref role="3zA4av" to="6sb4:2LiUEk8oQ$g" resolve="refactorings" />
+                  </node>
+                </node>
                 <node concept="3clFbS" id="7IH442cV$oM" role="3eOfB_">
                   <node concept="3cpWs6" id="7IH442cV$oN" role="3cqZAp">
                     <node concept="37vLTw" id="7IH442cV$po" role="3cqZAk">
@@ -3239,16 +3250,16 @@
                     </node>
                   </node>
                 </node>
-                <node concept="2OqwBi" id="7XWR6$5gyB9" role="3eO9$A">
-                  <node concept="37vLTw" id="7XWR6$5gyBa" role="2Oq$k0">
+              </node>
+              <node concept="3eNFk2" id="7IH442cV$qx" role="3eNLev">
+                <node concept="2OqwBi" id="1ZE6IpOe3VJ" role="3eO9$A">
+                  <node concept="37vLTw" id="1ZE6IpOe3Uc" role="2Oq$k0">
                     <ref role="3cqZAo" node="1MEKy$8pRWJ" resolve="model" />
                   </node>
-                  <node concept="3zA4fs" id="7XWR6$5gyBb" role="2OqNvi">
-                    <ref role="3zA4av" to="6sb4:2LiUEk8oQ$g" resolve="refactorings" />
-                  </node>
-                </node>
-              </node>
-              <node concept="3eNFk2" id="7IH442cV$qx" role="3eNLev">
+                  <node concept="3zA4fs" id="1ZE6IpOe3XK" role="2OqNvi">
+                    <ref role="3zA4av" to="n1pe:2LiUEk8oQ$g" resolve="scripts" />
+                  </node>
+                </node>
                 <node concept="3clFbS" id="7IH442cV$qy" role="3eOfB_">
                   <node concept="3cpWs6" id="7IH442cV$qz" role="3cqZAp">
                     <node concept="37vLTw" id="7IH442cV$r8" role="3cqZAk">
@@ -3256,16 +3267,16 @@
                     </node>
                   </node>
                 </node>
-                <node concept="2OqwBi" id="1ZE6IpOe3VJ" role="3eO9$A">
-                  <node concept="37vLTw" id="1ZE6IpOe3Uc" role="2Oq$k0">
+              </node>
+              <node concept="3eNFk2" id="7IH442cV$sp" role="3eNLev">
+                <node concept="2OqwBi" id="57HLayr_tKW" role="3eO9$A">
+                  <node concept="37vLTw" id="57HLayr_tKX" role="2Oq$k0">
                     <ref role="3cqZAo" node="1MEKy$8pRWJ" resolve="model" />
                   </node>
-                  <node concept="3zA4fs" id="1ZE6IpOe3XK" role="2OqNvi">
-                    <ref role="3zA4av" to="n1pe:2LiUEk8oQ$g" resolve="scripts" />
-                  </node>
-                </node>
-              </node>
-              <node concept="3eNFk2" id="7IH442cV$sp" role="3eNLev">
+                  <node concept="3zA4fs" id="57HLayr_tKY" role="2OqNvi">
+                    <ref role="3zA4av" to="tpcc:2LiUEk8oQ$g" resolve="structure" />
+                  </node>
+                </node>
                 <node concept="3clFbS" id="7IH442cV$sq" role="3eOfB_">
                   <node concept="3cpWs6" id="7IH442cV$sr" role="3cqZAp">
                     <node concept="37vLTw" id="7IH442cV$t0" role="3cqZAk">
@@ -3273,16 +3284,16 @@
                     </node>
                   </node>
                 </node>
-                <node concept="2OqwBi" id="57HLayr_tKW" role="3eO9$A">
-                  <node concept="37vLTw" id="57HLayr_tKX" role="2Oq$k0">
+              </node>
+              <node concept="3eNFk2" id="7IH442cV$up" role="3eNLev">
+                <node concept="2OqwBi" id="7XWR6$5jt0D" role="3eO9$A">
+                  <node concept="37vLTw" id="7XWR6$5juNY" role="2Oq$k0">
                     <ref role="3cqZAo" node="1MEKy$8pRWJ" resolve="model" />
                   </node>
-                  <node concept="3zA4fs" id="57HLayr_tKY" role="2OqNvi">
-                    <ref role="3zA4av" to="tpcc:2LiUEk8oQ$g" resolve="structure" />
-                  </node>
-                </node>
-              </node>
-              <node concept="3eNFk2" id="7IH442cV$up" role="3eNLev">
+                  <node concept="3zA4fs" id="7XWR6$5jtib" role="2OqNvi">
+                    <ref role="3zA4av" to="che4:2LiUEk8oQ$g" resolve="migration" />
+                  </node>
+                </node>
                 <node concept="3clFbS" id="7IH442cV$uq" role="3eOfB_">
                   <node concept="3cpWs6" id="7IH442cV$ur" role="3cqZAp">
                     <node concept="37vLTw" id="7IH442cV$v0" role="3cqZAk">
@@ -3290,16 +3301,16 @@
                     </node>
                   </node>
                 </node>
-                <node concept="2OqwBi" id="7XWR6$5jt0D" role="3eO9$A">
-                  <node concept="37vLTw" id="7XWR6$5juNY" role="2Oq$k0">
+              </node>
+              <node concept="3eNFk2" id="7IH442cVChv" role="3eNLev">
+                <node concept="2OqwBi" id="6xa2Sak8iyZ" role="3eO9$A">
+                  <node concept="37vLTw" id="6xa2Sak8iz0" role="2Oq$k0">
                     <ref role="3cqZAo" node="1MEKy$8pRWJ" resolve="model" />
                   </node>
-                  <node concept="3zA4fs" id="7XWR6$5jtib" role="2OqNvi">
-                    <ref role="3zA4av" to="che4:2LiUEk8oQ$g" resolve="migration" />
-                  </node>
-                </node>
-              </node>
-              <node concept="3eNFk2" id="7IH442cVChv" role="3eNLev">
+                  <node concept="3zA4fs" id="6xa2Sak8iz1" role="2OqNvi">
+                    <ref role="3zA4av" to="rliy:2LiUEk8oQ$g" resolve="test" />
+                  </node>
+                </node>
                 <node concept="3clFbS" id="7IH442cVChw" role="3eOfB_">
                   <node concept="3cpWs6" id="7IH442cVChx" role="3cqZAp">
                     <node concept="37vLTw" id="7IH442cVDSM" role="3cqZAk">
@@ -3307,16 +3318,16 @@
                     </node>
                   </node>
                 </node>
-                <node concept="2OqwBi" id="6xa2Sak8iyZ" role="3eO9$A">
-                  <node concept="37vLTw" id="6xa2Sak8iz0" role="2Oq$k0">
+              </node>
+              <node concept="3eNFk2" id="7IH442cVCTf" role="3eNLev">
+                <node concept="2OqwBi" id="4r4fzRRwlfB" role="3eO9$A">
+                  <node concept="37vLTw" id="4r4fzRRwle6" role="2Oq$k0">
                     <ref role="3cqZAo" node="1MEKy$8pRWJ" resolve="model" />
                   </node>
-                  <node concept="3zA4fs" id="6xa2Sak8iz1" role="2OqNvi">
-                    <ref role="3zA4av" to="rliy:2LiUEk8oQ$g" resolve="test" />
-                  </node>
-                </node>
-              </node>
-              <node concept="3eNFk2" id="7IH442cVCTf" role="3eNLev">
+                  <node concept="3zA4fs" id="4r4fzRRwlhA" role="2OqNvi">
+                    <ref role="3zA4av" to="h8lr:2LiUEk8oQ$g" resolve="textGen" />
+                  </node>
+                </node>
                 <node concept="3clFbS" id="7IH442cVCTg" role="3eOfB_">
                   <node concept="3cpWs6" id="7IH442cVCTh" role="3cqZAp">
                     <node concept="37vLTw" id="7IH442cVCTi" role="3cqZAk">
@@ -3324,29 +3335,21 @@
                     </node>
                   </node>
                 </node>
-                <node concept="2OqwBi" id="4r4fzRRwlfB" role="3eO9$A">
-                  <node concept="37vLTw" id="4r4fzRRwle6" role="2Oq$k0">
+              </node>
+              <node concept="3eNFk2" id="7IH442cVEF$" role="3eNLev">
+                <node concept="2OqwBi" id="qmfyRQHa6m" role="3eO9$A">
+                  <node concept="37vLTw" id="qmfyRQHa4J" role="2Oq$k0">
                     <ref role="3cqZAo" node="1MEKy$8pRWJ" resolve="model" />
                   </node>
-                  <node concept="3zA4fs" id="4r4fzRRwlhA" role="2OqNvi">
-                    <ref role="3zA4av" to="h8lr:2LiUEk8oQ$g" resolve="textGen" />
-                  </node>
-                </node>
-              </node>
-              <node concept="3eNFk2" id="7IH442cVEF$" role="3eNLev">
+                  <node concept="3zA4fs" id="qmfyRQHa8r" role="2OqNvi">
+                    <ref role="3zA4av" to="f7uj:2LiUEk8oQ$g" resolve="typesystem" />
+                  </node>
+                </node>
                 <node concept="3clFbS" id="7IH442cVEF_" role="3eOfB_">
                   <node concept="3cpWs6" id="7IH442cVEFA" role="3cqZAp">
                     <node concept="37vLTw" id="7IH442cVEFB" role="3cqZAk">
                       <ref role="3cqZAo" node="2tRCcbzc5Uv" resolve="CORE" />
                     </node>
-                  </node>
-                </node>
-                <node concept="2OqwBi" id="qmfyRQHa6m" role="3eO9$A">
-                  <node concept="37vLTw" id="qmfyRQHa4J" role="2Oq$k0">
-                    <ref role="3cqZAo" node="1MEKy$8pRWJ" resolve="model" />
-                  </node>
-                  <node concept="3zA4fs" id="qmfyRQHa8r" role="2OqNvi">
-                    <ref role="3zA4av" to="f7uj:2LiUEk8oQ$g" resolve="typesystem" />
                   </node>
                 </node>
               </node>
@@ -3357,14 +3360,6 @@
                       <ref role="3cqZAo" node="2tRCcbzc5Uv" resolve="CORE" />
                     </node>
                   </node>
-                </node>
-              </node>
-              <node concept="2OqwBi" id="qmfyRQPxFh" role="3clFbw">
-                <node concept="37vLTw" id="qmfyRQPxFi" role="2Oq$k0">
-                  <ref role="3cqZAo" node="1MEKy$8pRWJ" resolve="model" />
-                </node>
-                <node concept="3zA4fs" id="qmfyRQPxFj" role="2OqNvi">
-                  <ref role="3zA4av" to="sla8:2LiUEk8oQ$g" resolve="actions" />
                 </node>
               </node>
             </node>
@@ -3895,6 +3890,14 @@
         </node>
         <node concept="3clFbH" id="1_LT7K4oG0s" role="3cqZAp" />
         <node concept="3clFbJ" id="1K541Df79eQ" role="3cqZAp">
+          <node concept="2OqwBi" id="57HLayr_wz$" role="3clFbw">
+            <node concept="37vLTw" id="57HLayr_wfs" role="2Oq$k0">
+              <ref role="3cqZAo" node="1_LT7K4oFZL" resolve="model" />
+            </node>
+            <node concept="3zA4fs" id="57HLayr_wQt" role="2OqNvi">
+              <ref role="3zA4av" to="tpcc:2LiUEk8oQ$g" resolve="structure" />
+            </node>
+          </node>
           <node concept="3clFbS" id="1K541Df79eS" role="3clFbx">
             <node concept="2Gpval" id="1_LT7K4r5r8" role="3cqZAp">
               <node concept="2OqwBi" id="1_LT7K4rf6g" role="2GsD0m">
@@ -4122,14 +4125,6 @@
                   </node>
                 </node>
               </node>
-            </node>
-          </node>
-          <node concept="2OqwBi" id="57HLayr_wz$" role="3clFbw">
-            <node concept="37vLTw" id="57HLayr_wfs" role="2Oq$k0">
-              <ref role="3cqZAo" node="1_LT7K4oFZL" resolve="model" />
-            </node>
-            <node concept="3zA4fs" id="57HLayr_wQt" role="2OqNvi">
-              <ref role="3zA4av" to="tpcc:2LiUEk8oQ$g" resolve="structure" />
             </node>
           </node>
         </node>
