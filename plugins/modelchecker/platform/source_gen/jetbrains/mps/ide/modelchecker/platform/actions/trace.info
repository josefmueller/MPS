--- conflicted
+++ resolved
@@ -1,4 +1,3 @@
-<<<<<<< HEAD
 <?xml version="1.0" encoding="UTF-8"?>
 <debug-info version="2">
   <concept fqn="c:f3061a53-9226-4cc5-a443-f952ceaf5816/1160998861373:jetbrains.mps.baseLanguage.structure.AssertStatement" />
@@ -25,157 +24,299 @@
   <concept fqn="c:f3061a53-9226-4cc5-a443-f952ceaf5816/1164879751025:jetbrains.mps.baseLanguage.structure.TryCatchStatement" />
   <concept fqn="c:f3061a53-9226-4cc5-a443-f952ceaf5816/1153952380246:jetbrains.mps.baseLanguage.structure.TryStatement" />
   <concept fqn="c:f3061a53-9226-4cc5-a443-f952ceaf5816/1076505808687:jetbrains.mps.baseLanguage.structure.WhileStatement" />
+  <root nodeRef="r:5754bb7d-f802-4a0f-bd3d-0764f0d71413(jetbrains.mps.ide.modelchecker.platform.actions)/135987422146913546">
+    <file name="INodeChecker.java">
+      <node id="135987422146913554" at="12,0,13,0" concept="10" trace="getErrors#(Lorg/jetbrains/mps/openapi/model/SNode;Lorg/jetbrains/mps/openapi/module/SRepository;)Ljava/util/Set;" />
+      <node id="4716987871697543141" at="13,0,14,0" concept="10" trace="processErrors#(Lorg/jetbrains/mps/openapi/model/SNode;Lorg/jetbrains/mps/openapi/module/SRepository;Lorg/jetbrains/mps/openapi/util/Processor;)V" />
+      <scope id="135987422146913554" at="12,0,13,0">
+        <var name="repository" id="5779969123418040038" />
+        <var name="root" id="135987422146913558" />
+      </scope>
+      <scope id="4716987871697543141" at="13,0,14,0">
+        <var name="processor" id="4716987871697542125" />
+        <var name="repository" id="4716987871697543677" />
+        <var name="root" id="4716987871697543675" />
+      </scope>
+      <unit id="135987422146913546" at="11,0,15,0" name="jetbrains.mps.ide.modelchecker.platform.actions.INodeChecker" />
+    </file>
+  </root>
+  <root nodeRef="r:5754bb7d-f802-4a0f-bd3d-0764f0d71413(jetbrains.mps.ide.modelchecker.platform.actions)/3364928926666856641">
+    <file name="AbstractConstraintsCheckerINodeCheckerAdapter.java">
+      <node id="3364928926666856660" at="24,0,25,0" concept="6" trace="myRules" />
+      <node id="4716987871699533421" at="27,0,28,0" concept="10" trace="skipSingleNode#(Lorg/jetbrains/mps/openapi/model/SNode;)Z" />
+      <node id="4716987871699532641" at="28,0,29,0" concept="10" trace="skipSubtree#(Lorg/jetbrains/mps/openapi/model/SNode;)Z" />
+      <node id="4716987871696434129" at="31,0,32,0" concept="6" trace="mySkipCondition" />
+      <node id="4716987871700038733" at="34,47,35,19" concept="12" />
+      <node id="4716987871700033944" at="37,44,38,213" concept="12" />
+      <node id="4716987871700054230" at="43,47,44,19" concept="12" />
+      <node id="4716987871700065225" at="46,44,47,19" concept="12" />
+      <node id="4716987871700078443" at="52,47,53,53" concept="12" />
+      <node id="4716987871700065941" at="55,44,56,19" concept="12" />
+      <node id="1915871562658939582" at="60,182,61,114" concept="5" />
+      <node id="4716987871696456139" at="61,114,62,36" concept="5" />
+      <node id="4716987871696446259" at="64,93,65,40" concept="19" />
+      <node id="4716987871697618328" at="68,80,69,90" concept="11" />
+      <node id="4716987871697650401" at="71,52,72,54" concept="5" />
+      <node id="4716987871697672373" at="72,54,73,20" concept="12" />
+      <node id="4716987871697641093" at="75,7,76,18" concept="12" />
+      <node id="1915871562654805418" at="79,112,80,54" concept="11" />
+      <node id="1915871562654815500" at="80,54,81,25" concept="0" />
+      <node id="1915871562654820574" at="81,25,82,0" concept="14" />
+      <node id="1915871562654832298" at="82,0,83,86" concept="11" />
+      <node id="4716987871698511445" at="83,86,84,0" concept="14" />
+      <node id="4716987871698490458" at="84,0,85,71" concept="11" />
+      <node id="4716987871698505875" at="85,71,86,0" concept="14" />
+      <node id="4716987871700144833" at="89,71,90,17" concept="12" />
+      <node id="4716987871698521758" at="91,9,92,75" concept="5" />
+      <node id="4716987871698500318" at="94,6,95,0" concept="14" />
+      <node id="1915871562654871720" at="96,63,97,44" concept="11" />
+      <node id="1915871562654875834" at="98,46,99,41" concept="5" />
+      <node id="1915871562654878151" at="99,41,100,17" concept="4" />
+      <node id="1915871562654885131" at="102,58,103,61" concept="5" />
+      <node id="4716987871700031072" at="34,0,37,0" concept="10" trace="skipSingleNode#(Lorg/jetbrains/mps/openapi/model/SNode;)Z" />
+      <node id="4716987871700031080" at="37,0,40,0" concept="10" trace="skipSubtree#(Lorg/jetbrains/mps/openapi/model/SNode;)Z" />
+      <node id="4716987871700054224" at="43,0,46,0" concept="10" trace="skipSingleNode#(Lorg/jetbrains/mps/openapi/model/SNode;)Z" />
+      <node id="4716987871700054232" at="46,0,49,0" concept="10" trace="skipSubtree#(Lorg/jetbrains/mps/openapi/model/SNode;)Z" />
+      <node id="4716987871700065927" at="52,0,55,0" concept="10" trace="skipSingleNode#(Lorg/jetbrains/mps/openapi/model/SNode;)Z" />
+      <node id="4716987871700065935" at="55,0,58,0" concept="10" trace="skipSubtree#(Lorg/jetbrains/mps/openapi/model/SNode;)Z" />
+      <node id="3364928926666856643" at="64,0,67,0" concept="3" trace="AbstractConstraintsCheckerINodeCheckerAdapter#(null)V" />
+      <node id="4716987871700132620" at="88,58,91,9" concept="9" />
+      <node id="1915871562654880528" at="101,7,104,7" concept="8" />
+      <node id="4716987871696415672" at="60,0,64,0" concept="3" trace="AbstractConstraintsCheckerINodeCheckerAdapter#(Ljetbrains/mps/ide/modelchecker/platform/actions/AbstractConstraintsCheckerINodeCheckerAdapter/ErrorSkipCondition;null)V" />
+      <node id="4716987871697647602" at="71,0,75,0" concept="10" trace="process#(Ljetbrains/mps/errors/IErrorReporter;)Z" />
+      <node id="1915871562654874622" at="97,44,101,7" concept="9" />
+      <node id="4716987871697617032" at="69,90,75,7" concept="5" />
+      <node id="4716987871698449901" at="88,0,94,0" concept="10" trace="addError#(Ljetbrains/mps/errors/IErrorReporter;)V" />
+      <node id="4716987871696706138" at="33,0,41,0" concept="15" trace="SKIP_CONSTRAINTS_CONDITION" />
+      <node id="4716987871700054217" at="42,0,50,0" concept="15" trace="SKIP_NOTHING_CONDITION" />
+      <node id="4716987871700065920" at="51,0,59,0" concept="15" trace="SUPRESS_ERRORS_CONDITION" />
+      <node id="7390982340086719990" at="86,0,94,6" concept="11" />
+      <node id="1915871562654864641" at="95,0,105,5" concept="23" />
+      <node id="7390982340086719987" at="67,0,78,0" concept="10" trace="getErrors#(Lorg/jetbrains/mps/openapi/model/SNode;Lorg/jetbrains/mps/openapi/module/SRepository;)Ljava/util/Set;" />
+      <node id="4716987871697549317" at="78,0,107,0" concept="10" trace="processErrors#(Lorg/jetbrains/mps/openapi/model/SNode;Lorg/jetbrains/mps/openapi/module/SRepository;Lorg/jetbrains/mps/openapi/util/Processor;)V" />
+      <scope id="4716987871699533421" at="27,0,28,0">
+        <var name="node" id="4716987871699536727" />
+      </scope>
+      <scope id="4716987871699532641" at="28,0,29,0">
+        <var name="root" id="4716987871699537618" />
+      </scope>
+      <scope id="4716987871700031078" at="34,47,35,19" />
+      <scope id="4716987871700031086" at="37,44,38,213" />
+      <scope id="4716987871700054229" at="43,47,44,19" />
+      <scope id="4716987871700054237" at="46,44,47,19" />
+      <scope id="4716987871700065932" at="52,47,53,53" />
+      <scope id="4716987871700065940" at="55,44,56,19" />
+      <scope id="3364928926666856646" at="64,93,65,40" />
+      <scope id="4716987871700132622" at="89,71,90,17" />
+      <scope id="1915871562654880530" at="102,58,103,61" />
+      <scope id="4716987871696415681" at="60,182,62,36" />
+      <scope id="4716987871697647608" at="71,52,73,20" />
+      <scope id="1915871562654874624" at="98,46,100,17" />
+      <scope id="4716987871700031072" at="34,0,37,0">
+        <var name="node" id="4716987871700031076" />
+      </scope>
+      <scope id="4716987871700031080" at="37,0,40,0">
+        <var name="root" id="4716987871700031084" />
+      </scope>
+      <scope id="4716987871700054224" at="43,0,46,0">
+        <var name="node" id="4716987871700054227" />
+      </scope>
+      <scope id="4716987871700054232" at="46,0,49,0">
+        <var name="root" id="4716987871700054235" />
+      </scope>
+      <scope id="4716987871700065927" at="52,0,55,0">
+        <var name="node" id="4716987871700065930" />
+      </scope>
+      <scope id="4716987871700065935" at="55,0,58,0">
+        <var name="root" id="4716987871700065938" />
+      </scope>
+      <scope id="3364928926666856643" at="64,0,67,0">
+        <var name="rules" id="1915871562658922523" />
+      </scope>
+      <scope id="1915871562654880528" at="101,7,104,7">
+        <var name="checker" id="1915871562654880531" />
+      </scope>
+      <scope id="4716987871696415672" at="60,0,64,0">
+        <var name="rules" id="4716987871696415676" />
+        <var name="skipCondition" id="4716987871696415673" />
+      </scope>
+      <scope id="4716987871697647602" at="71,0,75,0">
+        <var name="error" id="4716987871697647606" />
+      </scope>
+      <scope id="4716987871698449907" at="88,58,92,75" />
+      <scope id="4716987871698449901" at="88,0,94,0">
+        <var name="errorReporter" id="4716987871698449905" />
+      </scope>
+      <scope id="7390982340086719989" at="68,80,76,18">
+        <var name="result" id="4716987871697618331" />
+      </scope>
+      <scope id="1915871562654864643" at="96,63,104,7">
+        <var name="node" id="1915871562654871723" />
+      </scope>
+      <scope id="7390982340086719987" at="67,0,78,0">
+        <var name="repository" id="7390982340086720018" />
+        <var name="rootNode" id="7390982340086720016" />
+      </scope>
+      <scope id="4716987871697549328" at="79,112,105,5">
+        <var name="cancelled" id="4716987871698490459" />
+        <var name="errorsCollector" id="7390982340086719991" />
+        <var name="fullCheckIterator" id="1915871562654832299" />
+        <var name="model" id="1915871562654805419" />
+      </scope>
+      <scope id="4716987871697549317" at="78,0,107,0">
+        <var name="processor" id="4716987871697549322" />
+        <var name="repository" id="4716987871697549320" />
+        <var name="rootNode" id="4716987871697549318" />
+      </scope>
+      <unit id="4716987871699523363" at="26,0,30,0" name="jetbrains.mps.ide.modelchecker.platform.actions.AbstractConstraintsCheckerINodeCheckerAdapter$ErrorSkipCondition" />
+      <unit id="4716987871697647600" at="70,44,75,5" name="jetbrains.mps.ide.modelchecker.platform.actions.AbstractConstraintsCheckerINodeCheckerAdapter$4" />
+      <unit id="4716987871700031070" at="33,120,40,3" name="jetbrains.mps.ide.modelchecker.platform.actions.AbstractConstraintsCheckerINodeCheckerAdapter$1" />
+      <unit id="4716987871700054222" at="42,116,49,3" name="jetbrains.mps.ide.modelchecker.platform.actions.AbstractConstraintsCheckerINodeCheckerAdapter$2" />
+      <unit id="4716987871700065925" at="51,118,58,3" name="jetbrains.mps.ide.modelchecker.platform.actions.AbstractConstraintsCheckerINodeCheckerAdapter$3" />
+      <unit id="4716987871698449898" at="87,50,94,5" name="jetbrains.mps.ide.modelchecker.platform.actions.AbstractConstraintsCheckerINodeCheckerAdapter$5" />
+      <unit id="3364928926666856641" at="23,0,108,0" name="jetbrains.mps.ide.modelchecker.platform.actions.AbstractConstraintsCheckerINodeCheckerAdapter" />
+    </file>
+  </root>
   <root nodeRef="r:5754bb7d-f802-4a0f-bd3d-0764f0d71413(jetbrains.mps.ide.modelchecker.platform.actions)/3719390199793464912">
     <file name="ModelCheckerSettings.java">
-      <node id="3719390199793464913" at="24,0,25,0" concept="6" trace="myState" />
-      <node id="3719390199793464933" at="30,36,31,36" concept="12" />
-      <node id="3719390199793464950" at="40,50,41,19" concept="12" />
-      <node id="3719390199793464960" at="44,61,45,20" concept="5" />
-      <node id="5123098556656008817" at="46,39,47,79" concept="5" />
-      <node id="5123098556655982984" at="48,42,49,79" concept="5" />
-      <node id="5123098556655993555" at="51,5,52,37" concept="5" />
-      <node id="5123098556655996188" at="52,37,53,38" concept="5" />
-      <node id="3719390199793464978" at="56,25,57,16" concept="12" />
-      <node id="3719390199793465294" at="59,52,60,88" concept="12" />
-      <node id="3719390199793465067" at="62,81,63,93" concept="11" />
-      <node id="2224120312792493174" at="65,22,66,158" concept="5" />
-      <node id="2224120312792498760" at="67,23,68,157" concept="5" />
-      <node id="2224120312792314054" at="69,21,70,75" concept="5" />
-      <node id="3719390199793465088" at="71,14,72,81" concept="5" />
-      <node id="3719390199793465103" at="72,81,73,96" concept="5" />
-      <node id="2224120312792288632" at="74,5,75,0" concept="14" />
-      <node id="2224120312792322654" at="76,28,77,82" concept="5" />
-      <node id="3719390199793465124" at="78,5,79,20" concept="12" />
-      <node id="3719390199793465235" at="82,64,83,35" concept="12" />
-      <node id="3719390199793465245" at="85,82,86,44" concept="5" />
-      <node id="2224120312792244024" at="88,36,89,35" concept="12" />
-      <node id="2224120312792244014" at="91,55,92,44" concept="5" />
-      <node id="2224120312792298488" at="94,33,95,32" concept="12" />
-      <node id="2224120312792298478" at="97,49,98,38" concept="5" />
-      <node id="3719390199793465257" at="100,40,101,39" concept="12" />
-      <node id="3719390199793465267" at="103,63,104,52" concept="5" />
-      <node id="2224120312792132781" at="121,0,122,0" concept="6" trace="myCheckingLevel" />
-      <node id="2224120312792297857" at="122,0,123,0" concept="6" trace="myCheckSpecific" />
-      <node id="3719390199793465318" at="123,0,124,0" concept="6" trace="myCheckBeforeCommit" />
-      <node id="3719390199793465322" at="124,0,125,0" concept="6" trace="myCheckStubs" />
-      <node id="4306698225313692340" at="135,0,136,0" concept="6" trace="myPresentation" />
-      <node id="5966764003861831191" at="136,0,137,0" concept="6" trace="myChecks" />
-      <node id="4306698225313692344" at="137,58,138,36" concept="5" />
-      <node id="5966764003861832241" at="138,36,139,24" concept="5" />
-      <node id="4306698225313693542" at="141,37,142,28" concept="12" />
-      <node id="5966764003861858277" at="144,40,145,61" concept="11" />
-      <node id="5966764003861875199" at="147,82,148,48" concept="5" />
-      <node id="5966764003861858573" at="150,7,151,27" concept="12" />
-      <node id="3719390199793464925" at="25,0,27,0" concept="3" trace="ModelCheckerSettings#()V" />
-      <node id="3719390199793465301" at="112,0,114,0" concept="6" trace="myCheckUnresolvedReferences" />
-      <node id="3719390199793465306" at="114,0,116,0" concept="6" trace="myCheckConstraints" />
-      <node id="3719390199793465310" at="116,0,118,0" concept="6" trace="myCheckModelProperties" />
-      <node id="3719390199793465314" at="118,0,120,0" concept="6" trace="myCheckTypesystem" />
-      <node id="3719390199793465326" at="125,0,127,0" concept="3" trace="MyState#()V" />
-      <node id="3719390199793464938" at="33,0,36,0" concept="10" trace="initComponent#()V" />
-      <node id="3719390199793464943" at="36,0,39,0" concept="10" trace="disposeComponent#()V" />
-      <node id="5123098556656010100" at="47,79,50,7" concept="9" />
-      <node id="3719390199793465291" at="59,0,62,0" concept="16" trace="getInstance#()Ljetbrains/mps/ide/modelchecker/platform/actions/ModelCheckerSettings;" />
-      <node id="2224120312792319607" at="75,0,78,5" concept="9" />
-      <node id="3719390199793465233" at="82,0,85,0" concept="10" trace="getCheckingLevel#()Ljetbrains/mps/ide/modelchecker/platform/actions/ModelCheckerSettings/CheckingLevel;" />
-      <node id="3719390199793465241" at="85,0,88,0" concept="10" trace="setCheckingLevel#(Ljetbrains/mps/ide/modelchecker/platform/actions/ModelCheckerSettings/CheckingLevel;)V" />
-      <node id="2224120312792244022" at="88,0,91,0" concept="10" trace="isCheckSpecific#()Z" />
-      <node id="2224120312792244010" at="91,0,94,0" concept="10" trace="setCheckSpecific#(Z)V" />
-      <node id="2224120312792298486" at="94,0,97,0" concept="10" trace="isCheckStubs#()Z" />
-      <node id="2224120312792298474" at="97,0,100,0" concept="10" trace="setCheckStubs#(Z)V" />
-      <node id="3719390199793465253" at="100,0,103,0" concept="10" trace="isCheckBeforeCommit#()Z" />
-      <node id="3719390199793465261" at="103,0,106,0" concept="10" trace="setCheckBeforeCommit#(Z)V" />
-      <node id="4306698225313693538" at="141,0,144,0" concept="10" trace="getPresentation#()Ljava/lang/String;" />
-      <node id="5966764003861885214" at="146,49,149,9" concept="8" />
-      <node id="3719390199793464948" at="39,0,43,0" concept="10" trace="getState#()Ljetbrains/mps/ide/modelchecker/platform/actions/ModelCheckerSettings/MyState;" />
-      <node id="3719390199793464974" at="55,0,59,0" concept="10" trace="getIcon#()Ljavax/swing/Icon;" />
-      <node id="4306698225313691683" at="137,0,141,0" concept="3" trace="CheckingLevel#(Ljava/lang/String;null)V" />
-      <node id="5966764003861866752" at="145,61,150,7" concept="7" />
-      <node id="3719390199793464929" at="27,0,33,0" concept="10" trace="getComponentName#()Ljava/lang/String;" />
-      <node id="5123098556656006104" at="45,20,51,5" concept="9" />
-      <node id="5966764003861857196" at="144,0,153,0" concept="10" trace="getLongDescription#()Ljava/lang/String;" />
-      <node id="2224120312792308824" at="63,93,74,5" concept="18" />
-      <node id="3719390199793464955" at="43,0,55,0" concept="10" trace="loadState#(Ljetbrains/mps/ide/modelchecker/platform/actions/ModelCheckerSettings/MyState;)V" />
-      <node id="3719390199793465065" at="62,0,81,0" concept="10" trace="getSpecificCheckers#(Ljetbrains/mps/project/Project;)Ljava/util/List;" />
-      <scope id="3719390199793464928" at="25,33,25,33" />
-      <scope id="3719390199793464940" at="34,31,34,31" />
-      <scope id="3719390199793464945" at="37,34,37,34" />
-      <scope id="3719390199793465327" at="125,22,125,22" />
-      <scope id="3719390199793464932" at="30,36,31,36" />
-      <scope id="3719390199793464949" at="40,50,41,19" />
-      <scope id="5123098556656010102" at="48,42,49,79" />
-      <scope id="3719390199793464977" at="56,25,57,16" />
-      <scope id="3719390199793465293" at="59,52,60,88" />
-      <scope id="2224120312792310256" at="65,22,66,158" />
-      <scope id="2224120312792311081" at="67,23,68,157" />
-      <scope id="2224120312792311407" at="69,21,70,75" />
-      <scope id="2224120312792319609" at="76,28,77,82" />
-      <scope id="3719390199793465234" at="82,64,83,35" />
-      <scope id="3719390199793465244" at="85,82,86,44" />
-      <scope id="2224120312792244023" at="88,36,89,35" />
-      <scope id="2224120312792244013" at="91,55,92,44" />
-      <scope id="2224120312792298487" at="94,33,95,32" />
-      <scope id="2224120312792298477" at="97,49,98,38" />
-      <scope id="3719390199793465256" at="100,40,101,39" />
-      <scope id="3719390199793465266" at="103,63,104,52" />
-      <scope id="4306698225313693541" at="141,37,142,28" />
-      <scope id="5966764003861885218" at="147,82,148,48" />
-      <scope id="3719390199793464925" at="25,0,27,0" />
-      <scope id="2224120312792308826" at="71,14,73,96" />
-      <scope id="3719390199793465326" at="125,0,127,0" />
-      <scope id="4306698225313691687" at="137,58,139,24" />
-      <scope id="3719390199793464938" at="33,0,36,0" />
-      <scope id="3719390199793464943" at="36,0,39,0" />
-      <scope id="3719390199793465291" at="59,0,62,0" />
-      <scope id="3719390199793465233" at="82,0,85,0" />
-      <scope id="3719390199793465241" at="85,0,88,0">
+      <node id="3719390199793464913" at="27,0,28,0" concept="6" trace="myState" />
+      <node id="3719390199793464933" at="33,36,34,36" concept="12" />
+      <node id="3719390199793464950" at="43,50,44,19" concept="12" />
+      <node id="3719390199793464960" at="47,61,48,20" concept="5" />
+      <node id="3719390199793464978" at="51,25,52,16" concept="12" />
+      <node id="3719390199793465294" at="54,52,55,88" concept="12" />
+      <node id="3719390199793465067" at="57,81,58,93" concept="11" />
+      <node id="2224120312792493174" at="60,22,61,158" concept="5" />
+      <node id="2224120312792498760" at="62,23,63,336" concept="5" />
+      <node id="4716987871696499421" at="63,336,64,213" concept="5" />
+      <node id="2224120312792314054" at="65,21,66,279" concept="5" />
+      <node id="3719390199793465088" at="67,14,68,81" concept="5" />
+      <node id="3719390199793465103" at="68,81,69,96" concept="5" />
+      <node id="2224120312792288632" at="70,5,71,0" concept="14" />
+      <node id="2224120312792322654" at="72,38,73,82" concept="5" />
+      <node id="3719390199793465124" at="74,5,75,20" concept="12" />
+      <node id="3719390199793465235" at="78,64,79,35" concept="12" />
+      <node id="3719390199793465245" at="81,82,82,44" concept="5" />
+      <node id="2224120312792244024" at="84,46,85,45" concept="12" />
+      <node id="2224120312792244014" at="87,65,88,54" concept="5" />
+      <node id="2224120312792298488" at="90,33,91,32" concept="12" />
+      <node id="2224120312792298478" at="93,49,94,38" concept="5" />
+      <node id="3719390199793465257" at="96,40,97,39" concept="12" />
+      <node id="3719390199793465267" at="99,63,100,52" concept="5" />
+      <node id="2224120312792132781" at="104,0,105,0" concept="6" trace="myCheckingLevel" />
+      <node id="2224120312792297857" at="105,0,106,0" concept="6" trace="myIncludeAdditionalChecks" />
+      <node id="3719390199793465318" at="106,0,107,0" concept="6" trace="myCheckBeforeCommit" />
+      <node id="3719390199793465322" at="107,0,108,0" concept="6" trace="myCheckStubs" />
+      <node id="4306698225313692340" at="118,0,119,0" concept="6" trace="myPresentation" />
+      <node id="5966764003861831191" at="119,0,120,0" concept="6" trace="myChecks" />
+      <node id="4306698225313692344" at="120,58,121,36" concept="5" />
+      <node id="5966764003861832241" at="121,36,122,24" concept="5" />
+      <node id="4306698225313693542" at="124,37,125,28" concept="12" />
+      <node id="5966764003861858277" at="127,40,128,61" concept="11" />
+      <node id="5966764003861875199" at="130,82,131,48" concept="5" />
+      <node id="5966764003861858573" at="133,7,134,27" concept="12" />
+      <node id="3719390199793464925" at="28,0,30,0" concept="3" trace="ModelCheckerSettings#()V" />
+      <node id="3719390199793465326" at="108,0,110,0" concept="3" trace="MyState#()V" />
+      <node id="3719390199793464938" at="36,0,39,0" concept="10" trace="initComponent#()V" />
+      <node id="3719390199793464943" at="39,0,42,0" concept="10" trace="disposeComponent#()V" />
+      <node id="3719390199793465291" at="54,0,57,0" concept="16" trace="getInstance#()Ljetbrains/mps/ide/modelchecker/platform/actions/ModelCheckerSettings;" />
+      <node id="2224120312792319607" at="71,0,74,5" concept="9" />
+      <node id="3719390199793465233" at="78,0,81,0" concept="10" trace="getCheckingLevel#()Ljetbrains/mps/ide/modelchecker/platform/actions/ModelCheckerSettings/CheckingLevel;" />
+      <node id="3719390199793465241" at="81,0,84,0" concept="10" trace="setCheckingLevel#(Ljetbrains/mps/ide/modelchecker/platform/actions/ModelCheckerSettings/CheckingLevel;)V" />
+      <node id="2224120312792244022" at="84,0,87,0" concept="10" trace="isIncludeAdditionalChecks#()Z" />
+      <node id="2224120312792244010" at="87,0,90,0" concept="10" trace="setIncludeAdditionalChecks#(Z)V" />
+      <node id="2224120312792298486" at="90,0,93,0" concept="10" trace="isCheckStubs#()Z" />
+      <node id="2224120312792298474" at="93,0,96,0" concept="10" trace="setCheckStubs#(Z)V" />
+      <node id="3719390199793465253" at="96,0,99,0" concept="10" trace="isCheckBeforeCommit#()Z" />
+      <node id="3719390199793465261" at="99,0,102,0" concept="10" trace="setCheckBeforeCommit#(Z)V" />
+      <node id="4306698225313693538" at="124,0,127,0" concept="10" trace="getPresentation#()Ljava/lang/String;" />
+      <node id="5966764003861885214" at="129,49,132,9" concept="8" />
+      <node id="3719390199793464948" at="42,0,46,0" concept="10" trace="getState#()Ljetbrains/mps/ide/modelchecker/platform/actions/ModelCheckerSettings/MyState;" />
+      <node id="3719390199793464955" at="46,0,50,0" concept="10" trace="loadState#(Ljetbrains/mps/ide/modelchecker/platform/actions/ModelCheckerSettings/MyState;)V" />
+      <node id="3719390199793464974" at="50,0,54,0" concept="10" trace="getIcon#()Ljavax/swing/Icon;" />
+      <node id="4306698225313691683" at="120,0,124,0" concept="3" trace="CheckingLevel#(Ljava/lang/String;null)V" />
+      <node id="5966764003861866752" at="128,61,133,7" concept="7" />
+      <node id="3719390199793464929" at="30,0,36,0" concept="10" trace="getComponentName#()Ljava/lang/String;" />
+      <node id="5966764003861857196" at="127,0,136,0" concept="10" trace="getLongDescription#()Ljava/lang/String;" />
+      <node id="2224120312792308824" at="58,93,70,5" concept="18" />
+      <node id="3719390199793465065" at="57,0,77,0" concept="10" trace="getSpecificCheckers#(Ljetbrains/mps/project/Project;)Ljava/util/List;" />
+      <scope id="3719390199793464928" at="28,33,28,33" />
+      <scope id="3719390199793464940" at="37,31,37,31" />
+      <scope id="3719390199793464945" at="40,34,40,34" />
+      <scope id="3719390199793465327" at="108,22,108,22" />
+      <scope id="3719390199793464932" at="33,36,34,36" />
+      <scope id="3719390199793464949" at="43,50,44,19" />
+      <scope id="3719390199793464959" at="47,61,48,20" />
+      <scope id="3719390199793464977" at="51,25,52,16" />
+      <scope id="3719390199793465293" at="54,52,55,88" />
+      <scope id="2224120312792310256" at="60,22,61,158" />
+      <scope id="2224120312792311407" at="65,21,66,279" />
+      <scope id="2224120312792319609" at="72,38,73,82" />
+      <scope id="3719390199793465234" at="78,64,79,35" />
+      <scope id="3719390199793465244" at="81,82,82,44" />
+      <scope id="2224120312792244023" at="84,46,85,45" />
+      <scope id="2224120312792244013" at="87,65,88,54" />
+      <scope id="2224120312792298487" at="90,33,91,32" />
+      <scope id="2224120312792298477" at="93,49,94,38" />
+      <scope id="3719390199793465256" at="96,40,97,39" />
+      <scope id="3719390199793465266" at="99,63,100,52" />
+      <scope id="4306698225313693541" at="124,37,125,28" />
+      <scope id="5966764003861885218" at="130,82,131,48" />
+      <scope id="3719390199793464925" at="28,0,30,0" />
+      <scope id="2224120312792311081" at="62,23,64,213" />
+      <scope id="2224120312792308826" at="67,14,69,96" />
+      <scope id="3719390199793465326" at="108,0,110,0" />
+      <scope id="4306698225313691687" at="120,58,122,24" />
+      <scope id="3719390199793464938" at="36,0,39,0" />
+      <scope id="3719390199793464943" at="39,0,42,0" />
+      <scope id="3719390199793465291" at="54,0,57,0" />
+      <scope id="3719390199793465233" at="78,0,81,0" />
+      <scope id="3719390199793465241" at="81,0,84,0">
         <var name="checkingLevel" id="3719390199793465242" />
       </scope>
-      <scope id="2224120312792244022" at="88,0,91,0" />
-      <scope id="2224120312792244010" at="91,0,94,0">
+      <scope id="2224120312792244022" at="84,0,87,0" />
+      <scope id="2224120312792244010" at="87,0,90,0">
         <var name="checkSpecific" id="2224120312792244011" />
       </scope>
-      <scope id="2224120312792298486" at="94,0,97,0" />
-      <scope id="2224120312792298474" at="97,0,100,0">
+      <scope id="2224120312792298486" at="90,0,93,0" />
+      <scope id="2224120312792298474" at="93,0,96,0">
         <var name="checkStubs" id="2224120312792298475" />
       </scope>
-      <scope id="3719390199793465253" at="100,0,103,0" />
-      <scope id="3719390199793465261" at="103,0,106,0">
+      <scope id="3719390199793465253" at="96,0,99,0" />
+      <scope id="3719390199793465261" at="99,0,102,0">
         <var name="checkBeforeCommit" id="3719390199793465264" />
       </scope>
-      <scope id="4306698225313693538" at="141,0,144,0" />
-      <scope id="5966764003861866754" at="146,49,149,9" />
-      <scope id="5966764003861885214" at="146,49,149,9">
+      <scope id="4306698225313693538" at="124,0,127,0" />
+      <scope id="5966764003861866754" at="129,49,132,9" />
+      <scope id="5966764003861885214" at="129,49,132,9">
         <var name="s" id="5966764003861885216" />
       </scope>
-      <scope id="3719390199793464948" at="39,0,43,0" />
-      <scope id="5123098556656006106" at="46,39,50,7" />
-      <scope id="3719390199793464974" at="55,0,59,0" />
-      <scope id="4306698225313691683" at="137,0,141,0">
+      <scope id="3719390199793464948" at="42,0,46,0" />
+      <scope id="3719390199793464955" at="46,0,50,0">
+        <var name="state" id="3719390199793464956" />
+      </scope>
+      <scope id="3719390199793464974" at="50,0,54,0" />
+      <scope id="4306698225313691683" at="120,0,124,0">
         <var name="checks" id="5966764003861779337" />
         <var name="presentation" id="4306698225313692100" />
       </scope>
-      <scope id="5966764003861866752" at="145,61,150,7">
+      <scope id="5966764003861866752" at="128,61,133,7">
         <var name="i" id="5966764003861866755" />
       </scope>
-      <scope id="3719390199793464929" at="27,0,33,0" />
-      <scope id="5966764003861857199" at="144,40,151,27">
+      <scope id="3719390199793464929" at="30,0,36,0" />
+      <scope id="5966764003861857199" at="127,40,134,27">
         <var name="sb" id="5966764003861858278" />
       </scope>
-      <scope id="3719390199793464959" at="44,61,53,38" />
-      <scope id="5966764003861857196" at="144,0,153,0" />
-      <scope id="3719390199793464955" at="43,0,55,0">
-        <var name="state" id="3719390199793464956" />
-      </scope>
-      <scope id="3719390199793465066" at="62,81,79,20">
+      <scope id="5966764003861857196" at="127,0,136,0" />
+      <scope id="3719390199793465066" at="57,81,75,20">
         <var name="checkers" id="3719390199793465068" />
       </scope>
-      <scope id="3719390199793465065" at="62,0,81,0">
+      <scope id="3719390199793465065" at="57,0,77,0">
         <var name="mpsProject" id="2954859002378322347" />
       </scope>
-      <unit id="3719390199793465300" at="107,0,128,0" name="jetbrains.mps.ide.modelchecker.platform.actions.ModelCheckerSettings$MyState" />
-      <unit id="4306698225313688425" at="128,0,154,0" name="jetbrains.mps.ide.modelchecker.platform.actions.ModelCheckerSettings$CheckingLevel" />
-      <unit id="3719390199793464912" at="21,0,155,0" name="jetbrains.mps.ide.modelchecker.platform.actions.ModelCheckerSettings" />
+      <unit id="3719390199793465300" at="103,0,111,0" name="jetbrains.mps.ide.modelchecker.platform.actions.ModelCheckerSettings$MyState" />
+      <unit id="4306698225313688425" at="111,0,137,0" name="jetbrains.mps.ide.modelchecker.platform.actions.ModelCheckerSettings$CheckingLevel" />
+      <unit id="3719390199793464912" at="24,0,138,0" name="jetbrains.mps.ide.modelchecker.platform.actions.ModelCheckerSettings" />
     </file>
   </root>
   <root nodeRef="r:5754bb7d-f802-4a0f-bd3d-0764f0d71413(jetbrains.mps.ide.modelchecker.platform.actions)/3719390199793465345">
@@ -596,13 +737,13 @@
       <node id="3719390199793466876" at="99,29,100,16" concept="12" />
       <node id="3719390199793466881" at="103,53,104,123" concept="5" />
       <node id="3719390199793466909" at="104,123,105,76" concept="5" />
-      <node id="6978373592756920000" at="105,76,106,82" concept="5" />
+      <node id="6978373592756920000" at="105,76,106,92" concept="5" />
       <node id="6978373592756934311" at="108,23,109,144" concept="5" />
       <node id="3719390199793466787" at="109,144,110,76" concept="5" />
-      <node id="6978373592756932625" at="110,76,111,82" concept="5" />
+      <node id="6978373592756932625" at="110,76,111,92" concept="5" />
       <node id="6978373592756954411" at="115,154,116,18" concept="12" />
       <node id="3719390199793466966" at="118,85,119,18" concept="12" />
-      <node id="6978373592756945757" at="121,91,122,18" concept="12" />
+      <node id="6978373592756945757" at="121,101,122,18" concept="12" />
       <node id="3719390199793466975" at="123,5,124,17" concept="12" />
       <node id="4335184404247478831" at="128,25,129,27" concept="12" />
       <node id="4335184404247478841" at="132,47,133,16" concept="12" />
@@ -636,7 +777,7 @@
       <scope id="3719390199793466875" at="99,29,100,16" />
       <scope id="6978373592756951120" at="115,154,116,18" />
       <scope id="3719390199793466965" at="118,85,119,18" />
-      <scope id="6978373592756945756" at="121,91,122,18" />
+      <scope id="6978373592756945756" at="121,101,122,18" />
       <scope id="4335184404247478829" at="128,25,129,27" />
       <scope id="4335184404247478839" at="132,47,133,16" />
       <scope id="4335184404247478848" at="136,34,137,27" />
@@ -652,8 +793,8 @@
       <scope id="3719390199793466855" at="91,0,94,0" />
       <scope id="3719390199793466861" at="95,0,98,0" />
       <scope id="3719390199793466873" at="99,0,102,0" />
-      <scope id="4335184404247478878" at="103,53,106,82" />
-      <scope id="4335184404247478885" at="108,23,111,82" />
+      <scope id="4335184404247478878" at="103,53,106,92" />
+      <scope id="4335184404247478885" at="108,23,111,92" />
       <scope id="4335184404247478832" at="131,0,135,0">
         <var name="string" id="4335184404247478836" />
       </scope>
@@ -846,168 +987,128 @@
       <unit id="3719390199793467569" at="15,0,34,0" name="jetbrains.mps.ide.modelchecker.platform.actions.ModelPropertiesChecker" />
     </file>
   </root>
-  <root nodeRef="r:5754bb7d-f802-4a0f-bd3d-0764f0d71413(jetbrains.mps.ide.modelchecker.platform.actions)/3719390199793467711">
-    <file name="StructureChecker.java">
-      <node id="3719390199793467731" at="22,104,23,34" concept="5" />
-      <node id="3719390199793467721" at="23,34,24,130" concept="11" />
-      <node id="3310907803989331283" at="27,35,28,23" concept="12" />
-      <node id="3310907803989360639" at="30,55,31,22" concept="12" />
-      <node id="3310907803989364007" at="32,9,33,63" concept="11" />
-      <node id="3719390199793467762" at="33,63,34,129" concept="5" />
-      <node id="3310907803989452924" at="34,129,35,20" concept="12" />
-      <node id="3719390199793467782" at="37,8,38,19" concept="5" />
-      <node id="3719390199793467786" at="38,19,39,0" concept="14" />
-      <node id="3719390199793467787" at="39,0,40,19" concept="12" />
-      <node id="3719390199793467712" at="19,0,21,0" concept="3" trace="StructureChecker#()V" />
-      <node id="3719390199793467745" at="26,52,29,9" concept="9" />
-      <node id="3310907803989356084" at="29,9,32,9" concept="9" />
-      <node id="3310907803989329927" at="26,0,37,0" concept="10" trace="process#(Ljetbrains/mps/project/validation/ValidationProblem;)Z" />
-      <node id="3310907803989328200" at="24,130,37,8" concept="5" />
-      <node id="3719390199793467716" at="21,0,42,0" concept="10" trace="checkModel#(Lorg/jetbrains/mps/openapi/model/SModel;Lorg/jetbrains/mps/openapi/util/ProgressMonitor;)Ljava/util/List;" />
-      <scope id="3719390199793467715" at="19,29,19,29" />
-      <scope id="3719390199793467746" at="27,35,28,23" />
-      <scope id="3310907803989356086" at="30,55,31,22" />
-      <scope id="3719390199793467712" at="19,0,21,0" />
-      <scope id="3310907803989329929" at="26,52,35,20">
-        <var name="nvp" id="3310907803989364008" />
-      </scope>
-      <scope id="3310907803989329927" at="26,0,37,0">
-        <var name="vp" id="3310907803989329927" />
-      </scope>
-      <scope id="3719390199793467720" at="22,104,40,19">
-        <var name="results" id="3719390199793467722" />
-      </scope>
-      <scope id="3719390199793467716" at="21,0,42,0">
-        <var name="model" id="3719390199793467790" />
-        <var name="monitor" id="3719390199793467792" />
-      </scope>
-      <unit id="3310907803989329927" at="25,120,37,5" name="jetbrains.mps.ide.modelchecker.platform.actions.StructureChecker$1" />
-      <unit id="3719390199793467711" at="18,0,43,0" name="jetbrains.mps.ide.modelchecker.platform.actions.StructureChecker" />
-    </file>
-  </root>
   <root nodeRef="r:5754bb7d-f802-4a0f-bd3d-0764f0d71413(jetbrains.mps.ide.modelchecker.platform.actions)/3719390199793467799">
     <file name="UnresolvedReferencesChecker.java">
-      <node id="9093884364910276748" at="30,0,31,0" concept="6" trace="myProject" />
-      <node id="9093884364910280548" at="31,67,32,27" concept="5" />
-      <node id="3719390199793467809" at="35,104,36,124" concept="11" />
-      <node id="3719390199793467820" at="37,70,38,21" concept="12" />
-      <node id="3719390199793467859" at="39,5,40,46" concept="5" />
-      <node id="3719390199793467865" at="40,46,41,0" concept="14" />
-      <node id="3719390199793467873" at="43,33,44,14" concept="2" />
-      <node id="3719390199793467877" at="45,7,46,41" concept="13" />
-      <node id="3719390199793467896" at="48,263,49,19" concept="4" />
-      <node id="150237051626719687" at="53,36,54,93" concept="12" />
-      <node id="3719390199793467922" at="57,9,58,68" concept="11" />
-      <node id="3719390199793467930" at="59,27,60,19" concept="4" />
-      <node id="1205411148693762387" at="61,9,62,59" concept="11" />
-      <node id="1205411148693938558" at="63,24,64,19" concept="4" />
-      <node id="1205411148693947405" at="66,49,67,19" concept="4" />
-      <node id="1205411148693926264" at="68,9,69,0" concept="14" />
-      <node id="1205411148693987859" at="71,34,72,71" concept="13" />
-      <node id="1205411148693965954" at="72,71,73,64" concept="11" />
-      <node id="1205411148693922531" at="74,29,75,27" concept="12" />
-      <node id="1205411148694142404" at="77,54,78,27" concept="12" />
-      <node id="1205411148694150757" at="79,13,80,0" concept="14" />
-      <node id="150237051626719729" at="80,0,81,107" concept="11" />
-      <node id="150237051626719742" at="82,42,83,27" concept="12" />
-      <node id="1205411148694167421" at="84,13,85,0" concept="14" />
-      <node id="150237051626719744" at="85,0,86,63" concept="11" />
-      <node id="150237051626719756" at="87,33,88,27" concept="12" />
-      <node id="1205411148694170152" at="89,13,90,0" concept="14" />
-      <node id="150237051626719758" at="90,0,91,76" concept="5" />
-      <node id="150237051626719770" at="91,76,92,24" concept="12" />
-      <node id="3719390199793468037" at="96,5,97,19" concept="5" />
-      <node id="3719390199793468041" at="97,19,98,19" concept="12" />
-      <node id="150237051626719732" at="101,36,102,52" concept="12" />
-      <node id="150237051626719732" at="103,5,104,16" concept="12" />
-      <node id="150237051626719733" at="107,36,108,43" concept="12" />
-      <node id="150237051626719733" at="109,5,110,16" concept="12" />
-      <node id="150237051626719747" at="113,36,114,43" concept="12" />
-      <node id="150237051626719747" at="115,5,116,16" concept="12" />
-      <node id="3719390199793467800" at="31,0,34,0" concept="3" trace="UnresolvedReferencesChecker#(Ljetbrains/mps/project/Project;)V" />
-      <node id="3719390199793467818" at="36,124,39,5" concept="9" />
-      <node id="3719390199793467871" at="42,79,45,7" concept="9" />
-      <node id="3719390199793467884" at="47,95,50,9" concept="9" />
-      <node id="150237051626719685" at="53,0,56,0" concept="10" trace="doFix#()Z" />
-      <node id="3719390199793467928" at="58,68,61,9" concept="9" />
-      <node id="1205411148693930168" at="62,59,65,9" concept="9" />
-      <node id="1205411148693943142" at="65,9,68,9" concept="9" />
-      <node id="1205411148693900941" at="73,64,76,13" concept="9" />
-      <node id="1205411148694125484" at="76,13,79,13" concept="9" />
-      <node id="150237051626719737" at="81,107,84,13" concept="9" />
-      <node id="150237051626719751" at="86,63,89,13" concept="9" />
-      <node id="150237051626719732" at="100,89,103,5" concept="9" />
-      <node id="150237051626719733" at="106,80,109,5" concept="9" />
-      <node id="150237051626719747" at="112,79,115,5" concept="9" />
-      <node id="3719390199793467899" at="51,84,56,13" concept="5" />
-      <node id="150237051626719732" at="100,0,106,0" concept="16" trace="check_xiru3y_a0f0f0i0c0e0c#(Lorg/jetbrains/mps/openapi/module/SModule;)Lorg/jetbrains/mps/openapi/module/SModuleReference;" />
-      <node id="150237051626719733" at="106,0,112,0" concept="16" trace="check_xiru3y_a0a5a5a8a2a4a2#(Lorg/jetbrains/mps/openapi/model/SModel;)Lorg/jetbrains/mps/openapi/module/SModule;" />
-      <node id="150237051626719747" at="112,0,118,0" concept="16" trace="check_xiru3y_a0i0f0i0c0e0c#(Lorg/jetbrains/mps/openapi/model/SModel;)Lorg/jetbrains/mps/openapi/module/SModule;" />
-      <node id="3719390199793467897" at="50,9,57,9" concept="9" />
-      <node id="150237051626719705" at="71,0,94,0" concept="10" trace="doFix#()Z" />
-      <node id="3719390199793467943" at="69,0,94,11" concept="5" />
-      <node id="3719390199793467879" at="46,41,95,7" concept="8" />
-      <node id="3719390199793467866" at="41,0,96,5" concept="8" />
-      <node id="3719390199793467804" at="34,0,100,0" concept="10" trace="checkModel#(Lorg/jetbrains/mps/openapi/model/SModel;Lorg/jetbrains/mps/openapi/util/ProgressMonitor;)Ljava/util/List;" />
-      <scope id="3719390199793467803" at="31,67,32,27" />
-      <scope id="3719390199793467819" at="37,70,38,21" />
-      <scope id="3719390199793467872" at="43,33,44,14" />
-      <scope id="3719390199793467895" at="48,263,49,19" />
-      <scope id="150237051626719686" at="53,36,54,93" />
-      <scope id="3719390199793467929" at="59,27,60,19" />
-      <scope id="1205411148693930169" at="63,24,64,19" />
-      <scope id="1205411148693943145" at="66,49,67,19" />
-      <scope id="1205411148693900944" at="74,29,75,27" />
-      <scope id="1205411148694125485" at="77,54,78,27" />
-      <scope id="150237051626719741" at="82,42,83,27" />
-      <scope id="150237051626719755" at="87,33,88,27" />
-      <scope id="150237051626719732" at="101,36,102,52" />
-      <scope id="150237051626719733" at="107,36,108,43" />
-      <scope id="150237051626719747" at="113,36,114,43" />
-      <scope id="3719390199793467800" at="31,0,34,0">
+      <node id="9093884364910276748" at="29,0,30,0" concept="6" trace="myProject" />
+      <node id="9093884364910280548" at="30,67,31,27" concept="5" />
+      <node id="3719390199793467809" at="34,104,35,124" concept="11" />
+      <node id="3719390199793467820" at="36,70,37,21" concept="12" />
+      <node id="3719390199793467859" at="38,5,39,46" concept="5" />
+      <node id="3719390199793467873" at="41,33,42,14" concept="2" />
+      <node id="3719390199793467877" at="43,7,44,41" concept="13" />
+      <node id="3719390199793467896" at="46,263,47,19" concept="4" />
+      <node id="150237051626719687" at="51,36,52,93" concept="12" />
+      <node id="3719390199793467922" at="55,9,56,68" concept="11" />
+      <node id="3719390199793467930" at="57,27,58,19" concept="4" />
+      <node id="1205411148693762387" at="59,9,60,59" concept="11" />
+      <node id="1205411148693938558" at="61,24,62,19" concept="4" />
+      <node id="1205411148693947405" at="64,49,65,19" concept="4" />
+      <node id="1205411148693926264" at="66,9,67,0" concept="14" />
+      <node id="1205411148693987859" at="69,34,70,71" concept="13" />
+      <node id="1205411148693965954" at="70,71,71,64" concept="11" />
+      <node id="1205411148693922531" at="72,29,73,27" concept="12" />
+      <node id="1205411148694142404" at="75,54,76,27" concept="12" />
+      <node id="1205411148694150757" at="77,13,78,0" concept="14" />
+      <node id="150237051626719729" at="78,0,79,107" concept="11" />
+      <node id="150237051626719742" at="80,42,81,27" concept="12" />
+      <node id="1205411148694167421" at="82,13,83,0" concept="14" />
+      <node id="150237051626719744" at="83,0,84,63" concept="11" />
+      <node id="150237051626719756" at="85,33,86,27" concept="12" />
+      <node id="1205411148694170152" at="87,13,88,0" concept="14" />
+      <node id="150237051626719758" at="88,0,89,76" concept="5" />
+      <node id="150237051626719770" at="89,76,90,24" concept="12" />
+      <node id="3719390199793468037" at="94,5,95,19" concept="5" />
+      <node id="3719390199793468041" at="95,19,96,19" concept="12" />
+      <node id="150237051626719732" at="99,36,100,52" concept="12" />
+      <node id="150237051626719732" at="101,5,102,16" concept="12" />
+      <node id="150237051626719733" at="105,36,106,43" concept="12" />
+      <node id="150237051626719733" at="107,5,108,16" concept="12" />
+      <node id="150237051626719747" at="111,36,112,43" concept="12" />
+      <node id="150237051626719747" at="113,5,114,16" concept="12" />
+      <node id="3719390199793467800" at="30,0,33,0" concept="3" trace="UnresolvedReferencesChecker#(Ljetbrains/mps/project/Project;)V" />
+      <node id="3719390199793467818" at="35,124,38,5" concept="9" />
+      <node id="3719390199793467871" at="40,56,43,7" concept="9" />
+      <node id="3719390199793467884" at="45,95,48,9" concept="9" />
+      <node id="150237051626719685" at="51,0,54,0" concept="10" trace="doFix#()Z" />
+      <node id="3719390199793467928" at="56,68,59,9" concept="9" />
+      <node id="1205411148693930168" at="60,59,63,9" concept="9" />
+      <node id="1205411148693943142" at="63,9,66,9" concept="9" />
+      <node id="1205411148693900941" at="71,64,74,13" concept="9" />
+      <node id="1205411148694125484" at="74,13,77,13" concept="9" />
+      <node id="150237051626719737" at="79,107,82,13" concept="9" />
+      <node id="150237051626719751" at="84,63,87,13" concept="9" />
+      <node id="150237051626719732" at="98,89,101,5" concept="9" />
+      <node id="150237051626719733" at="104,80,107,5" concept="9" />
+      <node id="150237051626719747" at="110,79,113,5" concept="9" />
+      <node id="3719390199793467899" at="49,84,54,13" concept="5" />
+      <node id="150237051626719732" at="98,0,104,0" concept="16" trace="check_xiru3y_a0f0f0i0c0d0c#(Lorg/jetbrains/mps/openapi/module/SModule;)Lorg/jetbrains/mps/openapi/module/SModuleReference;" />
+      <node id="150237051626719733" at="104,0,110,0" concept="16" trace="check_xiru3y_a0a5a5a8a2a3a2#(Lorg/jetbrains/mps/openapi/model/SModel;)Lorg/jetbrains/mps/openapi/module/SModule;" />
+      <node id="150237051626719747" at="110,0,116,0" concept="16" trace="check_xiru3y_a0i0f0i0c0d0c#(Lorg/jetbrains/mps/openapi/model/SModel;)Lorg/jetbrains/mps/openapi/module/SModule;" />
+      <node id="3719390199793467897" at="48,9,55,9" concept="9" />
+      <node id="150237051626719705" at="69,0,92,0" concept="10" trace="doFix#()Z" />
+      <node id="3719390199793467943" at="67,0,92,11" concept="5" />
+      <node id="3719390199793467879" at="44,41,93,7" concept="8" />
+      <node id="6066277557405198518" at="39,46,94,5" concept="8" />
+      <node id="3719390199793467804" at="33,0,98,0" concept="10" trace="checkModel#(Lorg/jetbrains/mps/openapi/model/SModel;Lorg/jetbrains/mps/openapi/util/ProgressMonitor;)Ljava/util/List;" />
+      <scope id="3719390199793467803" at="30,67,31,27" />
+      <scope id="3719390199793467819" at="36,70,37,21" />
+      <scope id="3719390199793467872" at="41,33,42,14" />
+      <scope id="3719390199793467895" at="46,263,47,19" />
+      <scope id="150237051626719686" at="51,36,52,93" />
+      <scope id="3719390199793467929" at="57,27,58,19" />
+      <scope id="1205411148693930169" at="61,24,62,19" />
+      <scope id="1205411148693943145" at="64,49,65,19" />
+      <scope id="1205411148693900944" at="72,29,73,27" />
+      <scope id="1205411148694125485" at="75,54,76,27" />
+      <scope id="150237051626719741" at="80,42,81,27" />
+      <scope id="150237051626719755" at="85,33,86,27" />
+      <scope id="150237051626719732" at="99,36,100,52" />
+      <scope id="150237051626719733" at="105,36,106,43" />
+      <scope id="150237051626719747" at="111,36,112,43" />
+      <scope id="3719390199793467800" at="30,0,33,0">
         <var name="mpsProject" id="9093884364910274137" />
       </scope>
-      <scope id="150237051626719685" at="53,0,56,0" />
-      <scope id="150237051626719732" at="100,89,104,16" />
-      <scope id="150237051626719733" at="106,80,110,16" />
-      <scope id="150237051626719747" at="112,79,116,16" />
-      <scope id="3719390199793467898" at="51,84,56,13" />
-      <scope id="150237051626719732" at="100,0,106,0">
+      <scope id="150237051626719685" at="51,0,54,0" />
+      <scope id="150237051626719732" at="98,89,102,16" />
+      <scope id="150237051626719733" at="104,80,108,16" />
+      <scope id="150237051626719747" at="110,79,114,16" />
+      <scope id="3719390199793467898" at="49,84,54,13" />
+      <scope id="150237051626719732" at="98,0,104,0">
         <var name="checkedDotOperand" id="150237051626719732" />
       </scope>
-      <scope id="150237051626719733" at="106,0,112,0">
+      <scope id="150237051626719733" at="104,0,110,0">
         <var name="checkedDotOperand" id="150237051626719733" />
       </scope>
-      <scope id="150237051626719747" at="112,0,118,0">
+      <scope id="150237051626719747" at="110,0,116,0">
         <var name="checkedDotOperand" id="150237051626719747" />
       </scope>
-      <scope id="150237051626719706" at="71,34,92,24">
+      <scope id="150237051626719706" at="69,34,90,24">
         <var name="m2" id="1205411148693965955" />
         <var name="module" id="150237051626719745" />
         <var name="moduleReference" id="150237051626719730" />
       </scope>
-      <scope id="150237051626719705" at="71,0,94,0" />
-      <scope id="3719390199793467883" at="47,95,94,11">
+      <scope id="150237051626719705" at="69,0,92,0" />
+      <scope id="3719390199793467883" at="45,95,92,11">
         <var name="m" id="1205411148693762388" />
         <var name="mref" id="3719390199793467923" />
       </scope>
-      <scope id="3719390199793467879" at="46,41,95,7">
+      <scope id="3719390199793467879" at="44,41,93,7">
         <var name="ref" id="3719390199793468035" />
       </scope>
-      <scope id="3719390199793467870" at="42,79,95,7" />
-      <scope id="3719390199793467866" at="41,0,96,5">
-        <var name="node" id="3719390199793468036" />
-      </scope>
-      <scope id="3719390199793467808" at="35,104,98,19">
+      <scope id="6066277557405198520" at="40,56,93,7" />
+      <scope id="6066277557405198518" at="39,46,94,5">
+        <var name="node" id="6066277557405198521" />
+      </scope>
+      <scope id="3719390199793467808" at="34,104,96,19">
         <var name="results" id="3719390199793467810" />
       </scope>
-      <scope id="3719390199793467804" at="34,0,100,0">
+      <scope id="3719390199793467804" at="33,0,98,0">
         <var name="model" id="3719390199793468043" />
         <var name="monitor" id="3719390199793468045" />
       </scope>
-      <unit id="150237051626719685" at="52,171,56,11" name="jetbrains.mps.ide.modelchecker.platform.actions.UnresolvedReferencesChecker$1" />
-      <unit id="150237051626719705" at="70,169,94,9" name="jetbrains.mps.ide.modelchecker.platform.actions.UnresolvedReferencesChecker$2" />
-      <unit id="3719390199793467799" at="29,0,119,0" name="jetbrains.mps.ide.modelchecker.platform.actions.UnresolvedReferencesChecker" />
+      <unit id="150237051626719685" at="50,171,54,11" name="jetbrains.mps.ide.modelchecker.platform.actions.UnresolvedReferencesChecker$1" />
+      <unit id="150237051626719705" at="68,169,92,9" name="jetbrains.mps.ide.modelchecker.platform.actions.UnresolvedReferencesChecker$2" />
+      <unit id="3719390199793467799" at="28,0,117,0" name="jetbrains.mps.ide.modelchecker.platform.actions.UnresolvedReferencesChecker" />
     </file>
   </root>
   <root nodeRef="r:5754bb7d-f802-4a0f-bd3d-0764f0d71413(jetbrains.mps.ide.modelchecker.platform.actions)/3719390199793468053">
@@ -1183,50 +1284,41 @@
   </root>
   <root nodeRef="r:5754bb7d-f802-4a0f-bd3d-0764f0d71413(jetbrains.mps.ide.modelchecker.platform.actions)/3719390199795290578">
     <file name="SpecificChecker.java">
-      <node id="3719390199795290578" at="22,0,23,0" concept="15" trace="LOG" />
-      <node id="3719390199795290583" at="25,0,26,0" concept="10" trace="checkModel#(Lorg/jetbrains/mps/openapi/model/SModel;Lorg/jetbrains/mps/openapi/util/ProgressMonitor;)Ljava/util/List;" />
-      <node id="3818729150937334415" at="29,44,30,81" concept="5" />
-      <node id="3719390199795290613" at="32,7,33,131" concept="5" />
-      <node id="3719390199795290652" at="38,17,39,43" concept="12" />
-      <node id="3719390199795290656" at="40,19,41,45" concept="12" />
-      <node id="3719390199795290661" at="42,14,43,42" concept="12" />
-      <node id="3719390199795290647" at="44,14,45,43" concept="12" />
-      <node id="3719390199795290666" at="48,49,49,251" concept="11" />
-      <node id="3719390199795290675" at="50,28,51,18" concept="12" />
-      <node id="3719390199795290690" at="54,201,55,21" concept="12" />
-      <node id="3719390199795290695" at="57,5,58,16" concept="12" />
-      <node id="3719390199795290579" at="23,0,25,0" concept="3" trace="SpecificChecker#()V" />
-      <node id="3818729150937334415" at="28,60,31,9" concept="9" />
-      <node id="3719390199795290673" at="49,251,52,5" concept="9" />
-      <node id="3719390199795290684" at="53,198,56,7" concept="9" />
-      <node id="3719390199795290602" at="27,28,32,7" concept="9" />
-      <node id="3719390199795290680" at="52,5,57,5" concept="8" />
-      <node id="3719390199795290598" at="26,166,34,5" concept="9" />
-      <node id="3719390199795290595" at="26,0,36,0" concept="16" trace="addIssue#(Ljava/util/List;Lorg/jetbrains/mps/openapi/model/SNode;Ljava/lang/String;Ljava/lang/String;Ljava/lang/String;Ljetbrains/mps/ide/modelchecker/platform/actions/IModelCheckerFix;)V" />
-      <node id="3719390199795290644" at="36,71,46,5" concept="18" />
-      <node id="3719390199795290638" at="36,0,48,0" concept="16" trace="getResultCategory#(Ljetbrains/mps/errors/MessageStatus;)Ljava/lang/String;" />
-      <node id="3719390199795290664" at="48,0,60,0" concept="16" trace="filterIssue#(Lorg/jetbrains/mps/openapi/model/SNode;)Z" />
-      <scope id="3719390199795290580" at="23,28,23,28" />
-      <scope id="3719390199795290583" at="25,0,26,0">
+      <node id="3719390199795290583" at="22,0,23,0" concept="10" trace="checkModel#(Lorg/jetbrains/mps/openapi/model/SModel;Lorg/jetbrains/mps/openapi/util/ProgressMonitor;)Ljava/util/List;" />
+      <node id="3719390199795290613" at="24,28,25,131" concept="5" />
+      <node id="3719390199795290652" at="30,17,31,43" concept="12" />
+      <node id="3719390199795290656" at="32,19,33,45" concept="12" />
+      <node id="3719390199795290661" at="34,14,35,42" concept="12" />
+      <node id="3719390199795290647" at="36,14,37,43" concept="12" />
+      <node id="3719390199795290666" at="44,49,45,251" concept="11" />
+      <node id="3719390199795290675" at="46,28,47,18" concept="12" />
+      <node id="3719390199795290690" at="50,201,51,21" concept="12" />
+      <node id="3719390199795290695" at="53,5,54,16" concept="12" />
+      <node id="3719390199795290579" at="20,0,22,0" concept="3" trace="SpecificChecker#()V" />
+      <node id="3719390199795290598" at="23,175,26,5" concept="9" />
+      <node id="3719390199795290673" at="45,251,48,5" concept="9" />
+      <node id="3719390199795290684" at="49,198,52,7" concept="9" />
+      <node id="3719390199795290595" at="23,0,28,0" concept="16" trace="addIssue#(Ljava/util/List;Lorg/jetbrains/mps/openapi/model/SNode;Ljava/lang/String;Ljava/lang/String;Ljava/lang/String;Ljetbrains/mps/ide/modelchecker/platform/actions/IModelCheckerFix;)V" />
+      <node id="3719390199795290680" at="48,5,53,5" concept="8" />
+      <node id="3719390199795290644" at="28,71,38,5" concept="18" />
+      <node id="3719390199795290638" at="28,0,40,0" concept="16" trace="getResultCategory#(Ljetbrains/mps/errors/MessageStatus;)Ljava/lang/String;" />
+      <node id="3719390199795290664" at="44,0,56,0" concept="16" trace="filterIssue#(Lorg/jetbrains/mps/openapi/model/SNode;)Z" />
+      <scope id="3719390199795290580" at="20,28,20,28" />
+      <scope id="3719390199795290583" at="22,0,23,0">
         <var name="model" id="3719390199795290589" />
         <var name="progressContext" id="3719390199795290591" />
       </scope>
-      <scope id="3818729150937334415" at="29,44,30,81" />
-      <scope id="3719390199795290651" at="38,17,39,43" />
-      <scope id="3719390199795290655" at="40,19,41,45" />
-      <scope id="3719390199795290660" at="42,14,43,42" />
-      <scope id="3719390199795290646" at="44,14,45,43" />
-      <scope id="3719390199795290674" at="50,28,51,18" />
-      <scope id="3719390199795290689" at="54,201,55,21" />
-      <scope id="3719390199795290579" at="23,0,25,0" />
-      <scope id="3719390199795290608" at="28,60,31,9" />
-      <scope id="3719390199795290683" at="53,198,56,7" />
-      <scope id="3719390199795290680" at="52,5,57,5">
-        <var name="property" id="3719390199795290681" />
-      </scope>
-      <scope id="3719390199795290601" at="27,28,33,131" />
-      <scope id="3719390199795290597" at="26,166,34,5" />
-      <scope id="3719390199795290595" at="26,0,36,0">
+      <scope id="3719390199795290601" at="24,28,25,131" />
+      <scope id="3719390199795290651" at="30,17,31,43" />
+      <scope id="3719390199795290655" at="32,19,33,45" />
+      <scope id="3719390199795290660" at="34,14,35,42" />
+      <scope id="3719390199795290646" at="36,14,37,43" />
+      <scope id="3719390199795290674" at="46,28,47,18" />
+      <scope id="3719390199795290689" at="50,201,51,21" />
+      <scope id="3719390199795290579" at="20,0,22,0" />
+      <scope id="3719390199795290597" at="23,175,26,5" />
+      <scope id="3719390199795290683" at="49,198,52,7" />
+      <scope id="3719390199795290595" at="23,0,28,0">
         <var name="fix" id="3719390199795290636" />
         <var name="issueType" id="3719390199795290634" />
         <var name="message" id="3719390199795290630" />
@@ -1234,17 +1326,20 @@
         <var name="results" id="3719390199795290623" />
         <var name="severity" id="3719390199795290632" />
       </scope>
-      <scope id="3719390199795290643" at="36,71,46,5" />
-      <scope id="3719390199795290665" at="48,49,58,16">
+      <scope id="3719390199795290680" at="48,5,53,5">
+        <var name="property" id="3719390199795290681" />
+      </scope>
+      <scope id="3719390199795290643" at="28,71,38,5" />
+      <scope id="3719390199795290665" at="44,49,54,16">
         <var name="container" id="3719390199795290667" />
       </scope>
-      <scope id="3719390199795290638" at="36,0,48,0">
+      <scope id="3719390199795290638" at="28,0,40,0">
         <var name="messageStatus" id="3719390199795290639" />
       </scope>
-      <scope id="3719390199795290664" at="48,0,60,0">
+      <scope id="3719390199795290664" at="44,0,56,0">
         <var name="node" id="3719390199795290698" />
       </scope>
-      <unit id="3719390199795290578" at="21,0,61,0" name="jetbrains.mps.ide.modelchecker.platform.actions.SpecificChecker" />
+      <unit id="3719390199795290578" at="19,0,57,0" name="jetbrains.mps.ide.modelchecker.platform.actions.SpecificChecker" />
     </file>
   </root>
   <root nodeRef="r:5754bb7d-f802-4a0f-bd3d-0764f0d71413(jetbrains.mps.ide.modelchecker.platform.actions)/3719390199795365573">
@@ -1684,95 +1779,144 @@
       <unit id="3719390199795829675" at="23,0,106,0" name="jetbrains.mps.ide.modelchecker.platform.actions.GeneratorTemplatesChecker" />
     </file>
   </root>
+  <root nodeRef="r:5754bb7d-f802-4a0f-bd3d-0764f0d71413(jetbrains.mps.ide.modelchecker.platform.actions)/5231630840089786268">
+    <file name="TypesystemChecker.java">
+      <node id="6978373592756382071" at="22,0,23,0" concept="6" trace="myContextOwner" />
+      <node id="6978373592756354578" at="26,76,27,90" concept="11" />
+      <node id="6978373592756373238" at="30,96,31,82" concept="5" />
+      <node id="1436978233839335295" at="34,7,35,18" concept="12" />
+      <node id="4716987871698611163" at="40,44,41,30" concept="5" />
+      <node id="5231630840089786270" at="23,0,25,0" concept="3" trace="TypesystemChecker#()V" />
+      <node id="6978373592756373231" at="29,56,32,9" concept="8" />
+      <node id="4716987871698609299" at="40,0,43,0" concept="10" trace="visit#(Ljetbrains/mps/errors/IErrorReporter;)V" />
+      <node id="6978373592756353014" at="29,0,34,0" concept="10" trace="run#(Ljetbrains/mps/typesystem/inference/TypeCheckingContext;)V" />
+      <node id="4716987871698580695" at="38,108,43,7" concept="5" />
+      <node id="5376460755542186281" at="27,90,34,7" concept="5" />
+      <node id="4716987871698573903" at="37,0,45,0" concept="10" trace="processErrors#(Lorg/jetbrains/mps/openapi/model/SNode;Lorg/jetbrains/mps/openapi/module/SRepository;Lorg/jetbrains/mps/openapi/util/Processor;)V" />
+      <node id="5231630840089786279" at="25,0,37,0" concept="10" trace="getErrors#(Lorg/jetbrains/mps/openapi/model/SNode;Lorg/jetbrains/mps/openapi/module/SRepository;)Ljava/util/Set;" />
+      <scope id="5231630840089786273" at="23,30,23,30" />
+      <scope id="6978373592756373237" at="30,96,31,82" />
+      <scope id="4716987871698609300" at="40,44,41,30" />
+      <scope id="5231630840089786270" at="23,0,25,0" />
+      <scope id="6978373592756353052" at="29,56,32,9" />
+      <scope id="6978373592756373231" at="29,56,32,9">
+        <var name="pair" id="6978373592756373232" />
+      </scope>
+      <scope id="4716987871698609299" at="40,0,43,0">
+        <var name="it" id="4716987871698609299" />
+      </scope>
+      <scope id="6978373592756353014" at="29,0,34,0">
+        <var name="typeContext" id="6978373592756353014" />
+      </scope>
+      <scope id="4716987871698573914" at="38,108,43,7" />
+      <scope id="4716987871698573903" at="37,0,45,0">
+        <var name="processor" id="4716987871698573908" />
+        <var name="repository" id="4716987871698573906" />
+        <var name="root" id="4716987871698573904" />
+      </scope>
+      <scope id="5231630840089786287" at="26,76,35,18">
+        <var name="errors" id="6978373592756354579" />
+      </scope>
+      <scope id="5231630840089786279" at="25,0,37,0">
+        <var name="repository" id="5231630840089786285" />
+        <var name="root" id="5231630840089786283" />
+      </scope>
+      <unit id="4716987871698609299" at="39,66,43,5" name="jetbrains.mps.ide.modelchecker.platform.actions.TypesystemChecker$2" />
+      <unit id="6978373592756353014" at="28,85,34,5" name="jetbrains.mps.ide.modelchecker.platform.actions.TypesystemChecker$1" />
+      <unit id="5231630840089786268" at="21,0,46,0" name="jetbrains.mps.ide.modelchecker.platform.actions.TypesystemChecker" />
+    </file>
+  </root>
   <root nodeRef="r:5754bb7d-f802-4a0f-bd3d-0764f0d71413(jetbrains.mps.ide.modelchecker.platform.actions)/6978373592756359999">
     <file name="INodeCheckerSpecificCheckerAdapter.java">
       <node id="6978373592756812415" at="22,0,23,0" concept="6" trace="myChecker" />
       <node id="7553910989243003402" at="23,0,24,0" concept="6" trace="myCategory" />
       <node id="7878931601198369012" at="24,0,25,0" concept="6" trace="myRepository" />
-      <node id="7878931601198367009" at="26,108,27,24" concept="5" />
+      <node id="7878931601198367009" at="26,117,27,24" concept="5" />
       <node id="7878931601198367013" at="27,24,28,26" concept="5" />
       <node id="7878931601198369019" at="28,26,29,30" concept="5" />
-      <node id="3719390199795829504" at="32,98,33,130" concept="11" />
-      <node id="3719390199795829513" at="33,130,34,0" concept="14" />
-      <node id="3719390199795829514" at="34,0,35,33" concept="5" />
-      <node id="7878931601198376276" at="35,33,36,97" concept="11" />
-      <node id="3719390199795829592" at="38,107,39,36" concept="11" />
-      <node id="5016104889550390393" at="39,36,40,60" concept="11" />
-      <node id="5762494071397084004" at="41,35,42,78" concept="11" />
-      <node id="3719390199795829584" at="43,33,44,69" concept="11" />
-      <node id="5016104889550502619" at="45,71,46,81" concept="11" />
-      <node id="5016104889550516494" at="48,40,49,71" concept="11" />
-      <node id="3719390199795829612" at="50,41,51,51" concept="5" />
-      <node id="3719390199795829619" at="51,51,52,32" concept="12" />
-      <node id="5016104889550578150" at="53,26,54,33" concept="12" />
-      <node id="5016104889550386830" at="60,9,61,0" concept="14" />
-      <node id="3719390199795829622" at="61,0,62,173" concept="5" />
-      <node id="3719390199795829655" at="64,5,65,19" concept="5" />
-      <node id="3719390199795829659" at="65,19,66,19" concept="12" />
-      <node id="5762494071397084006" at="69,36,70,54" concept="12" />
-      <node id="5762494071397084006" at="71,5,72,16" concept="12" />
-      <node id="5016104889550577548" at="53,24,55,19" concept="1" />
-      <node id="5762494071397084006" at="68,94,71,5" concept="9" />
-      <node id="7878931601198367005" at="26,0,31,0" concept="3" trace="INodeCheckerSpecificCheckerAdapter#(Ljetbrains/mps/checkers/INodeChecker;Ljava/lang/String;Lorg/jetbrains/mps/openapi/module/SRepository;)V" />
-      <node id="5016104889550570611" at="49,71,55,19" concept="9" />
-      <node id="5762494071397084006" at="68,0,74,0" concept="16" trace="check_m7souj_a0a0c0a0e0g#(Ljetbrains/mps/errors/IErrorReporter;)Ljetbrains/mps/errors/QuickFixProvider;" />
-      <node id="6978373592756756014" at="48,0,57,0" concept="10" trace="doFix#()Z" />
-      <node id="6978373592757094821" at="46,81,57,16" concept="5" />
-      <node id="6978373592757093141" at="44,69,58,13" concept="9" />
-      <node id="5762494071397142730" at="42,78,59,11" concept="9" />
-      <node id="5016104889550474592" at="40,60,60,9" concept="9" />
-      <node id="3719390199795829577" at="37,70,63,7" concept="8" />
-      <node id="3719390199795829551" at="36,97,64,5" concept="8" />
-      <node id="2224120312792516417" at="32,0,68,0" concept="10" trace="checkModel#(Lorg/jetbrains/mps/openapi/model/SModel;Lorg/jetbrains/mps/openapi/util/ProgressMonitor;)Ljava/util/List;" />
-      <scope id="5016104889550577549" at="53,26,54,33" />
-      <scope id="5762494071397084006" at="69,36,70,54" />
-      <scope id="5016104889550570613" at="50,41,52,32" />
-      <scope id="7878931601198367008" at="26,108,29,30" />
-      <scope id="5762494071397084006" at="68,94,72,16" />
+      <node id="5734016526290515513" at="32,64,33,56" concept="11" />
+      <node id="5734016526290515521" at="34,31,35,70" concept="11" />
+      <node id="5734016526290515529" at="36,29,37,65" concept="11" />
+      <node id="5734016526290515537" at="38,67,39,77" concept="11" />
+      <node id="5734016526290515546" at="41,36,42,69" concept="11" />
+      <node id="5734016526290515555" at="43,37,44,47" concept="5" />
+      <node id="5734016526290515560" at="44,47,45,28" concept="12" />
+      <node id="5734016526290515567" at="46,22,47,29" concept="12" />
+      <node id="5734016526290515582" at="53,5,54,16" concept="12" />
+      <node id="5734016526289821190" at="57,104,58,130" concept="11" />
+      <node id="5734016526289821199" at="58,130,59,0" concept="14" />
+      <node id="5734016526289821200" at="59,0,60,33" concept="5" />
+      <node id="5734016526289821208" at="63,62,64,203" concept="5" />
+      <node id="4716987871698690842" at="64,203,65,41" concept="12" />
+      <node id="5734016526289821221" at="68,5,69,19" concept="5" />
+      <node id="5734016526289821225" at="69,19,70,19" concept="12" />
+      <node id="5734016526290515524" at="74,36,75,54" concept="12" />
+      <node id="5734016526290515524" at="76,5,77,16" concept="12" />
+      <node id="5734016526290515565" at="46,20,48,15" concept="1" />
+      <node id="5734016526290515524" at="73,90,76,5" concept="9" />
+      <node id="4716987871698632723" at="63,0,67,0" concept="10" trace="process#(Ljetbrains/mps/errors/IErrorReporter;)Z" />
+      <node id="7878931601198367005" at="26,0,31,0" concept="3" trace="INodeCheckerSpecificCheckerAdapter#(Ljetbrains/mps/ide/modelchecker/platform/actions/INodeChecker;Ljava/lang/String;Lorg/jetbrains/mps/openapi/module/SRepository;)V" />
+      <node id="5734016526290515553" at="42,69,48,15" concept="9" />
+      <node id="4716987871698625032" at="61,70,67,9" concept="5" />
+      <node id="5734016526290515524" at="73,0,79,0" concept="16" trace="check_m7souj_a0a0b0g#(Ljetbrains/mps/errors/IErrorReporter;)Ljetbrains/mps/errors/QuickFixProvider;" />
+      <node id="5734016526289821206" at="60,33,68,5" concept="8" />
+      <node id="5734016526290515544" at="41,0,50,0" concept="10" trace="doFix#()Z" />
+      <node id="5734016526290515543" at="39,77,50,12" concept="12" />
+      <node id="5734016526290515535" at="37,65,51,9" concept="9" />
+      <node id="5734016526289821180" at="57,0,72,0" concept="10" trace="checkModel#(Lorg/jetbrains/mps/openapi/model/SModel;Lorg/jetbrains/mps/openapi/util/ProgressMonitor;)Ljava/util/List;" />
+      <node id="5734016526290515527" at="35,70,52,7" concept="9" />
+      <node id="5734016526290515519" at="33,56,53,5" concept="9" />
+      <node id="5734016526290515510" at="32,0,56,0" concept="10" trace="getFix#(Ljetbrains/mps/errors/IErrorReporter;)Ljetbrains/mps/ide/modelchecker/platform/actions/IModelCheckerFix;" />
+      <scope id="5734016526290515566" at="46,22,47,29" />
+      <scope id="5734016526290515524" at="74,36,75,54" />
+      <scope id="5734016526290515554" at="43,37,45,28" />
+      <scope id="4716987871698632729" at="63,62,65,41" />
+      <scope id="7878931601198367008" at="26,117,29,30" />
+      <scope id="4716987871698632723" at="63,0,67,0">
+        <var name="errorReporter" id="4716987871698632727" />
+      </scope>
+      <scope id="5734016526290515524" at="73,90,77,16" />
       <scope id="7878931601198367005" at="26,0,31,0">
         <var name="category" id="7878931601198367019" />
         <var name="checker" id="7878931601198367017" />
         <var name="repository" id="7878931601198367632" />
       </scope>
-      <scope id="5762494071397084006" at="68,0,74,0">
-        <var name="checkedDotOperand" id="5762494071397084006" />
-      </scope>
-      <scope id="6978373592756756024" at="48,40,55,19">
-        <var name="resolved" id="5016104889550516495" />
-      </scope>
-      <scope id="6978373592756756014" at="48,0,57,0" />
-      <scope id="6978373592757093143" at="45,71,57,16">
-        <var name="reporterNodeRef" id="5016104889550502617" />
-      </scope>
-      <scope id="5762494071397142732" at="43,33,58,13">
-        <var name="quickFix" id="3719390199795829585" />
-      </scope>
-      <scope id="5016104889550474594" at="41,35,59,11">
-        <var name="provider" id="5762494071397084005" />
-      </scope>
-      <scope id="3719390199795829579" at="38,107,62,173">
-        <var name="fix" id="3719390199795829593" />
-        <var name="reporterNode" id="5016104889550390394" />
-      </scope>
-      <scope id="3719390199795829552" at="37,70,63,7" />
-      <scope id="3719390199795829577" at="37,70,63,7">
-        <var name="errorReporter" id="3719390199795829578" />
-      </scope>
-      <scope id="3719390199795829551" at="36,97,64,5">
-        <var name="rootNode" id="3719390199795829645" />
-      </scope>
-      <scope id="2224120312792516427" at="32,98,66,19">
-        <var name="repository" id="7878931601198376277" />
-        <var name="results" id="3719390199795829505" />
-      </scope>
-      <scope id="2224120312792516417" at="32,0,68,0">
-        <var name="model" id="2224120312792516423" />
-        <var name="monitor" id="2224120312792516425" />
-      </scope>
-      <unit id="6978373592756756014" at="47,24,57,15" name="jetbrains.mps.ide.modelchecker.platform.actions.INodeCheckerSpecificCheckerAdapter$1" />
-      <unit id="6978373592756359999" at="21,0,75,0" name="jetbrains.mps.ide.modelchecker.platform.actions.INodeCheckerSpecificCheckerAdapter" />
+      <scope id="5734016526289821207" at="61,70,67,9" />
+      <scope id="5734016526290515524" at="73,0,79,0">
+        <var name="checkedDotOperand" id="5734016526290515524" />
+      </scope>
+      <scope id="5734016526290515545" at="41,36,48,15">
+        <var name="resolved" id="5734016526290515547" />
+      </scope>
+      <scope id="5734016526289821206" at="60,33,68,5">
+        <var name="rootNode" id="5734016526289821219" />
+      </scope>
+      <scope id="5734016526290515544" at="41,0,50,0" />
+      <scope id="5734016526290515536" at="38,67,50,12">
+        <var name="reporterNodeRef" id="5734016526290515538" />
+      </scope>
+      <scope id="5734016526289821189" at="57,104,70,19">
+        <var name="results" id="5734016526289821191" />
+      </scope>
+      <scope id="5734016526290515528" at="36,29,51,9">
+        <var name="quickFix" id="5734016526290515530" />
+      </scope>
+      <scope id="5734016526289821180" at="57,0,72,0">
+        <var name="model" id="5734016526289821185" />
+        <var name="monitor" id="5734016526289821187" />
+      </scope>
+      <scope id="5734016526290515520" at="34,31,52,7">
+        <var name="provider" id="5734016526290515522" />
+      </scope>
+      <scope id="5734016526290515512" at="32,64,54,16">
+        <var name="reporterNode" id="5734016526290515514" />
+      </scope>
+      <scope id="5734016526290515510" at="32,0,56,0">
+        <var name="errorReporter" id="5734016526290515584" />
+      </scope>
+      <unit id="4716987871698632721" at="62,58,67,7" name="jetbrains.mps.ide.modelchecker.platform.actions.INodeCheckerSpecificCheckerAdapter$2" />
+      <unit id="5734016526290515544" at="40,21,50,11" name="jetbrains.mps.ide.modelchecker.platform.actions.INodeCheckerSpecificCheckerAdapter$1" />
+      <unit id="6978373592756359999" at="21,0,80,0" name="jetbrains.mps.ide.modelchecker.platform.actions.INodeCheckerSpecificCheckerAdapter" />
     </file>
   </root>
 </debug-info>
-=======
->>>>>>> 9f4b0326
