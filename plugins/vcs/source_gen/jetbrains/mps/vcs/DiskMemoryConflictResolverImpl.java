--- conflicted
+++ resolved
@@ -117,13 +117,8 @@
       }
     }
     Project project = ProjectManager.getInstance().getOpenProjects()[0];
-<<<<<<< HEAD
-    final ModelDifferenceDialog dialog = new ModelDifferenceDialog(onDisk, inMemory, new SimpleDiffRequest(project, "Filesystem version (Read-Only)", "Memory Version"));
+    final ModelDifferenceDialog dialog = new ModelDifferenceDialog(onDisk, inMemory, project, "Filesystem version (Read-Only)", "Memory Version");
     dialog.show();
-=======
-    final ModelDifferenceDialog dialog = new ModelDifferenceDialog(onDisk, inMemory, project, "Filesystem version (Read-Only)", "Memory Version");
-    dialog.showDialog();
->>>>>>> aeeb8372
     SwingUtilities.invokeLater(new Runnable() {
       public void run() {
         dialog.toFront();
