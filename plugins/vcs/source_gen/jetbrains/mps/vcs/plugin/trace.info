--- conflicted
+++ resolved
@@ -252,240 +252,115 @@
   </root>
   <root nodeRef="r:5ec7bf64-acd2-448b-8f9b-ce1b8d920038(jetbrains.mps.vcs.plugin)/5047908084943665620">
     <file name="TestMergeAction_Action.java">
-<<<<<<< HEAD
-      <node id="5047908084943665620" at="35,0,36,0" concept="13" trace="ICON" />
-      <node id="5047908084943665620" at="36,35,37,48" concept="15" />
-      <node id="5047908084943665620" at="37,48,38,35" concept="4" />
-      <node id="5047908084943665620" at="38,35,39,40" concept="4" />
-      <node id="5047908084943665620" at="42,32,43,16" concept="10" />
-      <node id="5047908084943665620" at="45,89,46,41" concept="1" />
-      <node id="5047908084943665620" at="45,89,46,41" concept="4" />
-      <node id="5047908084943665620" at="49,53,50,19" concept="10" />
-      <node id="5047908084943665620" at="51,5,52,87" concept="4" />
-      <node id="5047908084943665620" at="53,62,54,19" concept="10" />
-      <node id="5047908084943665620" at="55,5,56,16" concept="10" />
-      <node id="5047908084943704357" at="61,57,62,88" concept="10" />
-      <node id="5047908084943704373" at="64,6,65,0" concept="12" />
-      <node id="5047908084943704374" at="65,0,66,59" concept="4" />
-      <node id="5047908084943704379" at="66,59,67,52" concept="4" />
-      <node id="5047908084943708031" at="69,25,70,126" concept="9" />
-      <node id="5047908084943715237" at="70,126,71,0" concept="12" />
-      <node id="5047908084943919058" at="71,0,72,29" concept="9" />
-      <node id="5047908084943919053" at="72,29,73,24" concept="9" />
-      <node id="5047908084943919093" at="74,13,75,171" concept="4" />
-      <node id="5047908084943919069" at="75,171,76,79" concept="4" />
-      <node id="5047908084943919155" at="77,31,78,30" concept="4" />
-      <node id="5047908084943923467" at="78,30,79,17" concept="10" />
-      <node id="5047908084943918995" at="80,9,81,0" concept="12" />
-      <node id="7314351270975558035" at="81,0,82,336" concept="9" />
-      <node id="8964527901284061242" at="82,336,83,0" concept="12" />
-      <node id="8964527901284033689" at="88,33,89,78" concept="9" />
-      <node id="8964527901284033698" at="90,40,91,40" concept="4" />
-      <node id="8964527901284033708" at="93,21,94,120" concept="4" />
-      <node id="8964527901284033722" at="96,54,97,55" concept="4" />
-      <node id="8964527901282243969" at="101,15,102,0" concept="12" />
-      <node id="8964527901283175527" at="102,0,103,24" concept="10" />
-      <node id="8964527901284063058" at="105,10,106,0" concept="12" />
-      <node id="8964527901284066872" at="106,0,107,31" concept="4" />
-      <node id="7314351270975558109" at="107,31,108,22" concept="4" />
-      <node id="5047908084943665620" at="112,0,113,0" concept="13" trace="LOG" />
-      <node id="5047908084943665620" at="45,0,48,0" concept="8" trace="doUpdate#(Lcom/intellij/openapi/actionSystem/AnActionEvent;Ljava/util/Map;)V" />
-      <node id="5047908084943665620" at="48,95,51,5" concept="7" />
-      <node id="5047908084943665620" at="52,87,55,5" concept="7" />
-      <node id="8964527901284033696" at="89,78,92,17" concept="7" />
-      <node id="8964527901284033722" at="95,39,98,19" concept="1" />
-      <node id="8964527901284033722" at="95,39,98,19" concept="7" />
-      <node id="5047908084943665620" at="41,0,45,0" concept="8" trace="isDumbAware#()Z" />
-      <node id="5047908084943665620" at="51,5,55,5" concept="1" />
-      <node id="5047908084943704351" at="60,0,64,0" concept="8" trace="isFileSelectable#(Lcom/intellij/openapi/vfs/VirtualFile;)Z" />
-      <node id="5047908084943665620" at="36,0,41,0" concept="2" trace="TestMergeAction_Action#()V" />
-      <node id="5047908084943703423" at="58,96,64,6" concept="9" />
-      <node id="5047908084943919062" at="73,24,80,9" concept="16" />
-      <node id="8964527901284033706" at="92,17,99,17" concept="16" />
-      <node id="5047908084943665620" at="48,0,58,0" concept="8" trace="collectActionData#(Lcom/intellij/openapi/actionSystem/AnActionEvent;Ljava/util/Map;)Z" />
-      <node id="8964527901284033687" at="87,0,101,0" concept="8" trace="run#()V" />
-      <node id="8964527901284033680" at="85,115,101,15" concept="4" />
-      <node id="8964527901285583472" at="85,0,105,0" concept="8" trace="save#(Ljetbrains/mps/vcs/diff/ui/merge/MergeModelsDialog;Lorg/jetbrains/mps/openapi/model/SModel;)Z" />
-      <node id="8964527901285568338" at="83,0,105,10" concept="9" />
-      <node id="5047908084943708029" at="69,0,110,0" concept="8" trace="run#()V" />
-      <node id="5047908084943704384" at="67,52,110,7" concept="4" />
-      <node id="5047908084943665620" at="58,0,112,0" concept="8" trace="doExecute#(Lcom/intellij/openapi/actionSystem/AnActionEvent;Ljava/util/Map;)V" />
-      <scope id="5047908084943665620" at="42,32,43,16" />
-      <scope id="5047908084943665620" at="45,89,46,41" />
-      <scope id="5047908084943665620" at="49,53,50,19" />
-      <scope id="5047908084943665620" at="53,62,54,19" />
-      <scope id="5047908084943704356" at="61,57,62,88" />
-      <scope id="8964527901284033697" at="90,40,91,40" />
-      <scope id="8964527901284033707" at="93,21,94,120" />
-      <scope id="8964527901284033722" at="96,54,97,55" />
-      <scope id="5047908084943919063" at="74,13,76,79" />
-      <scope id="5047908084943919065" at="77,0,79,17">
-        <var name="e" id="5047908084943919066" />
-      </scope>
-      <scope id="5047908084943919068" at="77,31,79,17" />
-      <scope id="5047908084943665620" at="36,35,39,40" />
-      <scope id="5047908084943665620" at="45,0,48,0">
-        <var name="_params" id="5047908084943665620" />
-        <var name="event" id="5047908084943665620" />
-      </scope>
-      <scope id="8964527901284033718" at="95,0,98,19">
-        <var name="e" id="8964527901284033719" />
-      </scope>
-      <scope id="8964527901284033721" at="95,39,98,19" />
-      <scope id="8964527901284033722" at="95,39,98,19" />
-      <scope id="5047908084943665620" at="41,0,45,0" />
-      <scope id="5047908084943665620" at="51,5,55,5" />
-      <scope id="5047908084943704351" at="60,0,64,0">
-        <var name="file" id="5047908084943704354" />
-      </scope>
-      <scope id="5047908084943665620" at="36,0,41,0" />
-      <scope id="5047908084943665620" at="48,95,56,16" />
-      <scope id="5047908084943665620" at="48,0,58,0">
-        <var name="_params" id="5047908084943665620" />
-        <var name="event" id="5047908084943665620" />
-      </scope>
-      <scope id="8964527901284033688" at="88,33,99,17">
-        <var name="iFile" id="8964527901284033690" />
-      </scope>
-      <scope id="8964527901284033687" at="87,0,101,0" />
-      <scope id="8964527901285583482" at="85,115,103,24" />
-      <scope id="8964527901285583472" at="85,0,105,0">
-        <var name="parent" id="8964527901285583476" />
-        <var name="resultModel" id="8964527901285583478" />
-      </scope>
-      <scope id="5047908084943708030" at="69,25,108,22">
-=======
       <node id="5047908084943665620" at="40,0,41,0" concept="13" trace="ICON" />
       <node id="5047908084943665620" at="41,35,42,48" concept="15" />
       <node id="5047908084943665620" at="42,48,43,35" concept="4" />
       <node id="5047908084943665620" at="43,35,44,40" concept="4" />
       <node id="5047908084943665620" at="47,32,48,16" concept="10" />
-      <node id="5047908084943665620" at="51,9,52,43" concept="1" />
-      <node id="5047908084943665620" at="51,9,52,43" concept="4" />
-      <node id="5047908084943665620" at="54,42,55,90" concept="4" />
-      <node id="5047908084943665620" at="56,7,57,44" concept="4" />
-      <node id="5047908084943665620" at="61,53,62,19" concept="10" />
-      <node id="5047908084943665620" at="63,5,64,87" concept="4" />
-      <node id="5047908084943665620" at="65,62,66,19" concept="10" />
-      <node id="5047908084943665620" at="67,5,68,16" concept="10" />
-      <node id="5047908084943704357" at="74,59,75,90" concept="10" />
-      <node id="5047908084943704373" at="77,8,78,0" concept="12" />
-      <node id="5047908084943704374" at="78,0,79,61" concept="4" />
-      <node id="5047908084943704379" at="79,61,80,54" concept="4" />
-      <node id="5047908084943708031" at="82,27,83,128" concept="9" />
-      <node id="5047908084943715237" at="83,128,84,0" concept="12" />
-      <node id="5047908084943919058" at="84,0,85,31" concept="9" />
-      <node id="5047908084943919053" at="85,31,86,26" concept="9" />
-      <node id="5047908084943919093" at="87,15,88,173" concept="4" />
-      <node id="5047908084943919069" at="88,173,89,81" concept="4" />
-      <node id="5047908084943919155" at="90,33,91,32" concept="4" />
-      <node id="5047908084943923467" at="91,32,92,19" concept="10" />
-      <node id="5047908084943918995" at="93,11,94,0" concept="12" />
-      <node id="5317173964876609007" at="96,51,97,108" concept="10" />
-      <node id="5317173964876581758" at="99,49,100,0" concept="12" />
-      <node id="7314351270975558035" at="100,0,101,344" concept="9" />
-      <node id="8964527901284061242" at="101,344,102,0" concept="12" />
-      <node id="8964527901284033689" at="107,35,108,80" concept="9" />
-      <node id="8964527901284033698" at="109,42,110,42" concept="4" />
-      <node id="8964527901284033708" at="112,23,113,122" concept="4" />
-      <node id="8964527901284033722" at="115,56,116,57" concept="4" />
-      <node id="8964527901282243969" at="120,17,121,0" concept="12" />
-      <node id="8964527901283175527" at="121,0,122,26" concept="10" />
-      <node id="8964527901284063058" at="124,12,125,0" concept="12" />
-      <node id="8964527901284066872" at="125,0,126,33" concept="4" />
-      <node id="7314351270975558109" at="126,33,127,24" concept="4" />
-      <node id="5047908084943665620" at="131,42,132,89" concept="4" />
-      <node id="5047908084943665620" at="136,0,137,0" concept="13" trace="LOG" />
-      <node id="5047908084943665620" at="53,27,56,7" concept="1" />
-      <node id="5047908084943665620" at="53,27,56,7" concept="7" />
-      <node id="5047908084943665620" at="60,95,63,5" concept="7" />
-      <node id="5047908084943665620" at="64,87,67,5" concept="7" />
-      <node id="5317173964876609005" at="96,0,99,0" concept="8" trace="select#(Ljetbrains/mps/smodel/SModel;)Lcom/intellij/openapi/diff/SimpleContent;" />
-      <node id="8964527901284033696" at="108,80,111,19" concept="7" />
-      <node id="8964527901284033722" at="114,41,117,21" concept="1" />
-      <node id="8964527901284033722" at="114,41,117,21" concept="7" />
-      <node id="5047908084943665620" at="130,27,133,7" concept="1" />
-      <node id="5047908084943665620" at="130,27,133,7" concept="7" />
+      <node id="5047908084943665620" at="50,89,51,41" concept="1" />
+      <node id="5047908084943665620" at="50,89,51,41" concept="4" />
+      <node id="5047908084943665620" at="54,53,55,19" concept="10" />
+      <node id="5047908084943665620" at="56,5,57,87" concept="4" />
+      <node id="5047908084943665620" at="58,62,59,19" concept="10" />
+      <node id="5047908084943665620" at="60,5,61,16" concept="10" />
+      <node id="5047908084943704357" at="66,57,67,88" concept="10" />
+      <node id="5047908084943704373" at="69,6,70,0" concept="12" />
+      <node id="5047908084943704374" at="70,0,71,59" concept="4" />
+      <node id="5047908084943704379" at="71,59,72,52" concept="4" />
+      <node id="5047908084943708031" at="74,25,75,126" concept="9" />
+      <node id="5047908084943715237" at="75,126,76,0" concept="12" />
+      <node id="5047908084943919058" at="76,0,77,29" concept="9" />
+      <node id="5047908084943919053" at="77,29,78,24" concept="9" />
+      <node id="5047908084943919093" at="79,13,80,171" concept="4" />
+      <node id="5047908084943919069" at="80,171,81,79" concept="4" />
+      <node id="5047908084943919155" at="82,31,83,30" concept="4" />
+      <node id="5047908084943923467" at="83,30,84,17" concept="10" />
+      <node id="5047908084943918995" at="85,9,86,0" concept="12" />
+      <node id="5317173964876609007" at="88,49,89,106" concept="10" />
+      <node id="5317173964876581758" at="91,47,92,0" concept="12" />
+      <node id="7314351270975558035" at="92,0,93,342" concept="9" />
+      <node id="8964527901284061242" at="93,342,94,0" concept="12" />
+      <node id="8964527901284033689" at="99,33,100,78" concept="9" />
+      <node id="8964527901284033698" at="101,40,102,40" concept="4" />
+      <node id="8964527901284033708" at="104,21,105,120" concept="4" />
+      <node id="8964527901284033722" at="107,54,108,55" concept="4" />
+      <node id="8964527901282243969" at="112,15,113,0" concept="12" />
+      <node id="8964527901283175527" at="113,0,114,24" concept="10" />
+      <node id="8964527901284063058" at="116,10,117,0" concept="12" />
+      <node id="8964527901284066872" at="117,0,118,31" concept="4" />
+      <node id="7314351270975558109" at="118,31,119,22" concept="4" />
+      <node id="5047908084943665620" at="123,0,124,0" concept="13" trace="LOG" />
+      <node id="5047908084943665620" at="50,0,53,0" concept="8" trace="doUpdate#(Lcom/intellij/openapi/actionSystem/AnActionEvent;Ljava/util/Map;)V" />
+      <node id="5047908084943665620" at="53,95,56,5" concept="7" />
+      <node id="5047908084943665620" at="57,87,60,5" concept="7" />
+      <node id="5317173964876609005" at="88,0,91,0" concept="8" trace="select#(Ljetbrains/mps/smodel/SModel;)Lcom/intellij/openapi/diff/SimpleContent;" />
+      <node id="8964527901284033696" at="100,78,103,17" concept="7" />
+      <node id="8964527901284033722" at="106,39,109,19" concept="1" />
+      <node id="8964527901284033722" at="106,39,109,19" concept="7" />
       <node id="5047908084943665620" at="46,0,50,0" concept="8" trace="isDumbAware#()Z" />
-      <node id="5047908084943665620" at="63,5,67,5" concept="1" />
-      <node id="5047908084943704351" at="73,0,77,0" concept="8" trace="isFileSelectable#(Lcom/intellij/openapi/vfs/VirtualFile;)Z" />
+      <node id="5047908084943665620" at="56,5,60,5" concept="1" />
+      <node id="5047908084943704351" at="65,0,69,0" concept="8" trace="isFileSelectable#(Lcom/intellij/openapi/vfs/VirtualFile;)Z" />
       <node id="5047908084943665620" at="41,0,46,0" concept="2" trace="TestMergeAction_Action#()V" />
-      <node id="5317173964876609000" at="94,0,99,49" concept="9" />
-      <node id="5047908084943703423" at="71,9,77,8" concept="9" />
-      <node id="5047908084943919062" at="86,26,93,11" concept="16" />
-      <node id="8964527901284033706" at="111,19,118,19" concept="16" />
-      <node id="5047908084943665620" at="50,89,58,5" concept="16" />
-      <node id="5047908084943665620" at="50,0,60,0" concept="8" trace="doUpdate#(Lcom/intellij/openapi/actionSystem/AnActionEvent;Ljava/util/Map;)V" />
-      <node id="5047908084943665620" at="60,0,70,0" concept="8" trace="collectActionData#(Lcom/intellij/openapi/actionSystem/AnActionEvent;Ljava/util/Map;)Z" />
-      <node id="8964527901284033687" at="106,0,120,0" concept="8" trace="run#()V" />
-      <node id="8964527901284033680" at="104,117,120,17" concept="4" />
-      <node id="8964527901285583472" at="104,0,124,0" concept="8" trace="save#(Ljetbrains/mps/vcs/diff/ui/merge/MergeModelsDialog;Lorg/jetbrains/mps/openapi/model/SModel;)Z" />
-      <node id="8964527901285568338" at="102,0,124,12" concept="9" />
-      <node id="5047908084943708029" at="82,0,129,0" concept="8" trace="run#()V" />
-      <node id="5047908084943704384" at="80,54,129,9" concept="4" />
-      <node id="5047908084943665620" at="70,96,134,5" concept="16" />
-      <node id="5047908084943665620" at="70,0,136,0" concept="8" trace="doExecute#(Lcom/intellij/openapi/actionSystem/AnActionEvent;Ljava/util/Map;)V" />
+      <node id="5317173964876609000" at="86,0,91,47" concept="9" />
+      <node id="5047908084943703423" at="63,96,69,6" concept="9" />
+      <node id="5047908084943919062" at="78,24,85,9" concept="16" />
+      <node id="8964527901284033706" at="103,17,110,17" concept="16" />
+      <node id="5047908084943665620" at="53,0,63,0" concept="8" trace="collectActionData#(Lcom/intellij/openapi/actionSystem/AnActionEvent;Ljava/util/Map;)Z" />
+      <node id="8964527901284033687" at="98,0,112,0" concept="8" trace="run#()V" />
+      <node id="8964527901284033680" at="96,115,112,15" concept="4" />
+      <node id="8964527901285583472" at="96,0,116,0" concept="8" trace="save#(Ljetbrains/mps/vcs/diff/ui/merge/MergeModelsDialog;Lorg/jetbrains/mps/openapi/model/SModel;)Z" />
+      <node id="8964527901285568338" at="94,0,116,10" concept="9" />
+      <node id="5047908084943708029" at="74,0,121,0" concept="8" trace="run#()V" />
+      <node id="5047908084943704384" at="72,52,121,7" concept="4" />
+      <node id="5047908084943665620" at="63,0,123,0" concept="8" trace="doExecute#(Lcom/intellij/openapi/actionSystem/AnActionEvent;Ljava/util/Map;)V" />
       <scope id="5047908084943665620" at="47,32,48,16" />
-      <scope id="5047908084943665620" at="51,9,52,43" />
-      <scope id="5047908084943665620" at="54,42,55,90" />
-      <scope id="5047908084943665620" at="61,53,62,19" />
-      <scope id="5047908084943665620" at="65,62,66,19" />
-      <scope id="5047908084943704356" at="74,59,75,90" />
-      <scope id="5317173964876609006" at="96,51,97,108" />
-      <scope id="8964527901284033697" at="109,42,110,42" />
-      <scope id="8964527901284033707" at="112,23,113,122" />
-      <scope id="8964527901284033722" at="115,56,116,57" />
-      <scope id="5047908084943665620" at="131,42,132,89" />
-      <scope id="5047908084943919063" at="87,15,89,81" />
-      <scope id="5047908084943919065" at="90,0,92,19">
+      <scope id="5047908084943665620" at="50,89,51,41" />
+      <scope id="5047908084943665620" at="54,53,55,19" />
+      <scope id="5047908084943665620" at="58,62,59,19" />
+      <scope id="5047908084943704356" at="66,57,67,88" />
+      <scope id="5317173964876609006" at="88,49,89,106" />
+      <scope id="8964527901284033697" at="101,40,102,40" />
+      <scope id="8964527901284033707" at="104,21,105,120" />
+      <scope id="8964527901284033722" at="107,54,108,55" />
+      <scope id="5047908084943919063" at="79,13,81,79" />
+      <scope id="5047908084943919065" at="82,0,84,17">
         <var name="e" id="5047908084943919066" />
       </scope>
-      <scope id="5047908084943919068" at="90,33,92,19" />
+      <scope id="5047908084943919068" at="82,31,84,17" />
       <scope id="5047908084943665620" at="41,35,44,40" />
-      <scope id="5047908084943665620" at="53,27,56,7" />
-      <scope id="5317173964876609005" at="96,0,99,0">
-        <var name="m" id="5317173964876609005" />
-      </scope>
-      <scope id="8964527901284033718" at="114,0,117,21">
-        <var name="e" id="8964527901284033719" />
-      </scope>
-      <scope id="8964527901284033721" at="114,41,117,21" />
-      <scope id="8964527901284033722" at="114,41,117,21" />
-      <scope id="5047908084943665620" at="130,0,133,7">
-        <var name="t" id="5047908084943665620" />
-      </scope>
-      <scope id="5047908084943665620" at="130,27,133,7" />
-      <scope id="5047908084943665620" at="46,0,50,0" />
-      <scope id="5047908084943665620" at="53,0,57,44">
-        <var name="t" id="5047908084943665620" />
-      </scope>
-      <scope id="5047908084943665620" at="53,27,57,44" />
-      <scope id="5047908084943665620" at="63,5,67,5" />
-      <scope id="5047908084943704351" at="73,0,77,0">
-        <var name="file" id="5047908084943704354" />
-      </scope>
-      <scope id="5047908084943665620" at="41,0,46,0" />
-      <scope id="5047908084943665620" at="50,89,58,5" />
-      <scope id="5047908084943665620" at="60,95,68,16" />
-      <scope id="5047908084943665620" at="50,0,60,0">
+      <scope id="5047908084943665620" at="50,0,53,0">
         <var name="_params" id="5047908084943665620" />
         <var name="event" id="5047908084943665620" />
       </scope>
-      <scope id="5047908084943665620" at="60,0,70,0">
+      <scope id="5317173964876609005" at="88,0,91,0">
+        <var name="m" id="5317173964876609005" />
+      </scope>
+      <scope id="8964527901284033718" at="106,0,109,19">
+        <var name="e" id="8964527901284033719" />
+      </scope>
+      <scope id="8964527901284033721" at="106,39,109,19" />
+      <scope id="8964527901284033722" at="106,39,109,19" />
+      <scope id="5047908084943665620" at="46,0,50,0" />
+      <scope id="5047908084943665620" at="56,5,60,5" />
+      <scope id="5047908084943704351" at="65,0,69,0">
+        <var name="file" id="5047908084943704354" />
+      </scope>
+      <scope id="5047908084943665620" at="41,0,46,0" />
+      <scope id="5047908084943665620" at="53,95,61,16" />
+      <scope id="5047908084943665620" at="53,0,63,0">
         <var name="_params" id="5047908084943665620" />
         <var name="event" id="5047908084943665620" />
       </scope>
-      <scope id="8964527901284033688" at="107,35,118,19">
+      <scope id="8964527901284033688" at="99,33,110,17">
         <var name="iFile" id="8964527901284033690" />
       </scope>
-      <scope id="8964527901284033687" at="106,0,120,0" />
-      <scope id="8964527901285583482" at="104,117,122,26" />
-      <scope id="8964527901285583472" at="104,0,124,0">
+      <scope id="8964527901284033687" at="98,0,112,0" />
+      <scope id="8964527901285583482" at="96,115,114,24" />
+      <scope id="8964527901285583472" at="96,0,116,0">
         <var name="parent" id="8964527901285583476" />
         <var name="resultModel" id="8964527901285583478" />
       </scope>
-      <scope id="5047908084943708030" at="82,27,127,24">
->>>>>>> 14b08982
+      <scope id="5047908084943708030" at="74,25,119,22">
         <var name="dialog" id="7314351270975558036" />
         <var name="diffContents" id="5317173964876609001" />
         <var name="resFile" id="5047908084943919059" />
@@ -493,37 +368,20 @@
         <var name="vFile" id="5047908084943708032" />
         <var name="zipped" id="5047908084943919054" />
       </scope>
-<<<<<<< HEAD
-      <scope id="5047908084943708029" at="69,0,110,0" />
-      <scope id="5047908084943665620" at="58,96,110,7">
+      <scope id="5047908084943708029" at="74,0,121,0" />
+      <scope id="5047908084943665620" at="63,96,121,7">
         <var name="descriptor" id="5047908084943703424" />
       </scope>
-      <scope id="5047908084943665620" at="58,0,112,0">
+      <scope id="5047908084943665620" at="63,0,123,0">
         <var name="_params" id="5047908084943665620" />
         <var name="event" id="5047908084943665620" />
       </scope>
-      <unit id="5047908084943704349" at="59,49,64,5" name="jetbrains.mps.vcs.plugin.TestMergeAction_Action$1" />
-      <unit id="8964527901284033686" at="86,54,101,13" name="jetbrains.mps.vcs.plugin.TestMergeAction_Action$4" />
-      <unit id="8964527901285583470" at="84,37,105,9" name="jetbrains.mps.vcs.plugin.TestMergeAction_Action$3" />
-      <unit id="5047908084943708029" at="68,35,110,5" name="jetbrains.mps.vcs.plugin.TestMergeAction_Action$2" />
-      <unit id="5047908084943665620" at="34,0,114,0" name="jetbrains.mps.vcs.plugin.TestMergeAction_Action" />
-=======
-      <scope id="5047908084943708029" at="82,0,129,0" />
-      <scope id="5047908084943665620" at="71,9,129,9">
-        <var name="descriptor" id="5047908084943703424" />
-      </scope>
-      <scope id="5047908084943665620" at="70,96,134,5" />
-      <scope id="5047908084943665620" at="70,0,136,0">
-        <var name="_params" id="5047908084943665620" />
-        <var name="event" id="5047908084943665620" />
-      </scope>
-      <unit id="5317173964876609005" at="95,102,99,11" name="jetbrains.mps.vcs.plugin.TestMergeAction_Action$3" />
-      <unit id="5047908084943704349" at="72,51,77,7" name="jetbrains.mps.vcs.plugin.TestMergeAction_Action$1" />
-      <unit id="8964527901284033686" at="105,56,120,15" name="jetbrains.mps.vcs.plugin.TestMergeAction_Action$4" />
-      <unit id="8964527901285583470" at="103,39,124,11" name="jetbrains.mps.vcs.plugin.TestMergeAction_Action$3" />
-      <unit id="5047908084943708029" at="81,37,129,7" name="jetbrains.mps.vcs.plugin.TestMergeAction_Action$2" />
-      <unit id="5047908084943665620" at="39,0,138,0" name="jetbrains.mps.vcs.plugin.TestMergeAction_Action" />
->>>>>>> 14b08982
+      <unit id="5317173964876609005" at="87,100,91,9" name="jetbrains.mps.vcs.plugin.TestMergeAction_Action$3" />
+      <unit id="5047908084943704349" at="64,49,69,5" name="jetbrains.mps.vcs.plugin.TestMergeAction_Action$1" />
+      <unit id="8964527901284033686" at="97,54,112,13" name="jetbrains.mps.vcs.plugin.TestMergeAction_Action$4" />
+      <unit id="8964527901285583470" at="95,37,116,9" name="jetbrains.mps.vcs.plugin.TestMergeAction_Action$3" />
+      <unit id="5047908084943708029" at="73,35,121,5" name="jetbrains.mps.vcs.plugin.TestMergeAction_Action$2" />
+      <unit id="5047908084943665620" at="39,0,125,0" name="jetbrains.mps.vcs.plugin.TestMergeAction_Action" />
     </file>
   </root>
   <root nodeRef="r:5ec7bf64-acd2-448b-8f9b-ce1b8d920038(jetbrains.mps.vcs.plugin)/7162597690968188471">
@@ -567,128 +425,6 @@
   </root>
   <root nodeRef="r:5ec7bf64-acd2-448b-8f9b-ce1b8d920038(jetbrains.mps.vcs.plugin)/7545884443035896082">
     <file name="ReRunMergeFromBackup_Action.java">
-<<<<<<< HEAD
-      <node id="7545884443035896082" at="41,0,42,0" concept="13" trace="ICON" />
-      <node id="7545884443035896082" at="42,40,43,47" concept="15" />
-      <node id="7545884443035896082" at="43,47,44,35" concept="4" />
-      <node id="7545884443035896082" at="44,35,45,40" concept="4" />
-      <node id="7545884443035896082" at="48,32,49,16" concept="10" />
-      <node id="5690338116998107381" at="52,104,53,19" concept="10" />
-      <node id="7545884443035896085" at="54,5,55,129" concept="9" />
-      <node id="7545884443035896094" at="56,53,57,19" concept="10" />
-      <node id="7545884443035896113" at="58,5,59,111" concept="9" />
-      <node id="7545884443035896122" at="60,23,61,19" concept="10" />
-      <node id="7545884443035896127" at="62,5,63,139" concept="10" />
-      <node id="7545884443035896082" at="66,5,67,58" concept="9" />
-      <node id="7545884443035896082" at="67,58,68,61" concept="4" />
-      <node id="7545884443035896082" at="72,53,73,19" concept="10" />
-      <node id="7545884443035896082" at="74,5,75,86" concept="4" />
-      <node id="7545884443035896082" at="76,60,77,19" concept="10" />
-      <node id="7545884443035896082" at="79,158,80,19" concept="10" />
-      <node id="7545884443035896082" at="81,5,82,87" concept="4" />
-      <node id="7545884443035896082" at="83,62,84,19" concept="10" />
-      <node id="7545884443035896082" at="85,5,86,16" concept="10" />
-      <node id="7545884443035896310" at="90,11,91,106" concept="9" />
-      <node id="1619763311840987618" at="91,106,92,64" concept="9" />
-      <node id="1619763311840987627" at="92,64,93,64" concept="9" />
-      <node id="1619763311840987636" at="93,64,94,76" concept="9" />
-      <node id="2094872143166956062" at="94,76,95,0" concept="12" />
-      <node id="2094872143166832377" at="95,0,96,123" concept="9" />
-      <node id="2094872143166955933" at="97,112,98,19" concept="3" />
-      <node id="2094872143166970792" at="99,9,100,0" concept="12" />
-      <node id="1619763311840986366" at="100,0,101,200" concept="4" />
-      <node id="1619763311840986415" at="102,27,103,17" concept="10" />
-      <node id="1619763311840988027" at="104,9,105,270" concept="9" />
-      <node id="7678461102453305567" at="105,270,106,90" concept="4" />
-      <node id="1619763311840988046" at="106,90,107,67" concept="4" />
-      <node id="7545884443035896336" at="107,67,108,15" concept="10" />
-      <node id="7545884443035896341" at="110,43,111,26" concept="4" />
-      <node id="7545884443035896344" at="112,9,113,28" concept="11" />
-      <node id="7545884443035896346" at="113,28,114,17" concept="3" />
-      <node id="7545884443035896357" at="116,5,117,191" concept="4" />
-      <node id="8670515752676815436" at="119,76,120,118" concept="10" />
-      <node id="7545884443035896202" at="122,65,123,105" concept="10" />
-      <node id="1619763311840986360" at="126,95,127,25" concept="10" />
-      <node id="1619763311840986311" at="128,12,129,48" concept="9" />
-      <node id="1619763311840986315" at="129,48,130,40" concept="9" />
-      <node id="1619763311840986319" at="130,40,131,43" concept="9" />
-      <node id="1619763311840986326" at="131,43,132,217" concept="9" />
-      <node id="1619763311840986337" at="133,25,134,20" concept="10" />
-      <node id="1619763311840986344" at="135,51,136,28" concept="10" />
-      <node id="1619763311840986354" at="137,14,138,27" concept="10" />
-      <node id="7545884443035896082" at="142,0,143,0" concept="13" trace="LOG" />
-      <node id="1619763311840986352" at="137,12,139,7" concept="1" />
-      <node id="5690338116998012556" at="51,87,54,5" concept="7" />
-      <node id="7545884443035896092" at="55,129,58,5" concept="7" />
-      <node id="7545884443035896120" at="59,111,62,5" concept="7" />
-      <node id="7545884443035896082" at="71,95,74,5" concept="7" />
-      <node id="7545884443035896082" at="75,86,78,5" concept="7" />
-      <node id="7545884443035896082" at="78,5,81,5" concept="7" />
-      <node id="7545884443035896082" at="82,87,85,5" concept="7" />
-      <node id="2094872143166955903" at="96,123,99,9" concept="7" />
-      <node id="1619763311840986402" at="101,200,104,9" concept="7" />
-      <node id="7545884443035896341" at="109,31,112,9" concept="1" />
-      <node id="7545884443035896341" at="109,31,112,9" concept="7" />
-      <node id="8670515752676810863" at="119,0,122,0" concept="8" trace="getBackupFiles#(Ljava/util/Map;)Ljava/lang/Iterable;" />
-      <node id="7545884443035896200" at="122,0,125,0" concept="8" trace="getModelFile#(Ljava/util/Map;)Ljetbrains/mps/vfs/IFile;" />
-      <node id="7545884443035896082" at="47,0,51,0" concept="8" trace="isDumbAware#()Z" />
-      <node id="7545884443035896082" at="65,89,69,5" concept="1" />
-      <node id="7545884443035896082" at="81,5,85,5" concept="1" />
-      <node id="7545884443035896082" at="42,0,47,0" concept="2" trace="ReRunMergeFromBackup_Action#()V" />
-      <node id="7545884443035896082" at="65,0,71,0" concept="8" trace="doUpdate#(Lcom/intellij/openapi/actionSystem/AnActionEvent;Ljava/util/Map;)V" />
-      <node id="7545884443035896082" at="74,5,81,5" concept="1" />
-      <node id="1619763311840986335" at="132,217,139,7" concept="7" />
-      <node id="1619763311840986309" at="128,10,140,5" concept="1" />
-      <node id="7545884443035896082" at="51,0,65,0" concept="8" trace="isApplicable#(Lcom/intellij/openapi/actionSystem/AnActionEvent;Ljava/util/Map;)Z" />
-      <node id="1619763311840986297" at="125,110,140,5" concept="7" />
-      <node id="7545884443035896082" at="71,0,88,0" concept="8" trace="collectActionData#(Lcom/intellij/openapi/actionSystem/AnActionEvent;Ljava/util/Map;)Z" />
-      <node id="7545884443035896213" at="125,0,142,0" concept="8" trace="selectMineModel#(Ljava/lang/String;Ljava/lang/String;Ljava/util/Map;)Ljava/lang/String;" />
-      <node id="7545884443035896308" at="89,109,115,7" concept="16" />
-      <node id="7545884443035896304" at="88,96,116,5" concept="6" />
-      <node id="7545884443035896082" at="88,0,119,0" concept="8" trace="doExecute#(Lcom/intellij/openapi/actionSystem/AnActionEvent;Ljava/util/Map;)V" />
-      <scope id="7545884443035896082" at="48,32,49,16" />
-      <scope id="5690338116998012558" at="52,104,53,19" />
-      <scope id="7545884443035896093" at="56,53,57,19" />
-      <scope id="7545884443035896121" at="60,23,61,19" />
-      <scope id="7545884443035896082" at="72,53,73,19" />
-      <scope id="7545884443035896082" at="76,60,77,19" />
-      <scope id="7545884443035896082" at="79,158,80,19" />
-      <scope id="7545884443035896082" at="83,62,84,19" />
-      <scope id="2094872143166955904" at="97,112,98,19" />
-      <scope id="1619763311840986403" at="102,27,103,17" />
-      <scope id="7545884443035896341" at="110,43,111,26" />
-      <scope id="8670515752676810865" at="119,76,120,118" />
-      <scope id="7545884443035896201" at="122,65,123,105" />
-      <scope id="1619763311840986298" at="126,95,127,25" />
-      <scope id="1619763311840986336" at="133,25,134,20" />
-      <scope id="1619763311840986343" at="135,51,136,28" />
-      <scope id="1619763311840986353" at="137,14,138,27" />
-      <scope id="7545884443035896082" at="66,5,68,61">
-        <var name="enabled" id="7545884443035896082" />
-      </scope>
-      <scope id="7545884443035896082" at="42,40,45,40" />
-      <scope id="7545884443035896341" at="109,31,112,9" />
-      <scope id="8670515752676810863" at="119,0,122,0">
-        <var name="_params" id="8670515752676810863" />
-      </scope>
-      <scope id="7545884443035896200" at="122,0,125,0">
-        <var name="_params" id="7545884443035896200" />
-      </scope>
-      <scope id="7545884443035896082" at="47,0,51,0" />
-      <scope id="7545884443035896082" at="65,89,69,5" />
-      <scope id="7545884443035896082" at="81,5,85,5" />
-      <scope id="7545884443035896082" at="42,0,47,0" />
-      <scope id="7545884443035896337" at="109,0,114,17">
-        <var name="e" id="7545884443035896338" />
-      </scope>
-      <scope id="7545884443035896340" at="109,31,114,17" />
-      <scope id="7545884443035896082" at="65,0,71,0">
-        <var name="_params" id="7545884443035896082" />
-        <var name="event" id="7545884443035896082" />
-      </scope>
-      <scope id="7545884443035896082" at="74,5,81,5" />
-      <scope id="1619763311840986310" at="128,12,139,7">
-=======
       <node id="7545884443035896082" at="42,0,43,0" concept="13" trace="ICON" />
       <node id="7545884443035896082" at="43,40,44,47" concept="15" />
       <node id="7545884443035896082" at="44,47,45,35" concept="4" />
@@ -700,134 +436,116 @@
       <node id="7545884443035896113" at="59,5,60,111" concept="9" />
       <node id="7545884443035896122" at="61,23,62,19" concept="10" />
       <node id="7545884443035896127" at="63,5,64,139" concept="10" />
-      <node id="7545884443035896082" at="68,7,69,60" concept="9" />
-      <node id="7545884443035896082" at="69,60,70,63" concept="4" />
-      <node id="7545884443035896082" at="73,42,74,95" concept="4" />
-      <node id="7545884443035896082" at="75,7,76,44" concept="4" />
-      <node id="7545884443035896082" at="80,53,81,19" concept="10" />
-      <node id="7545884443035896082" at="82,5,83,86" concept="4" />
-      <node id="7545884443035896082" at="84,60,85,19" concept="10" />
-      <node id="7545884443035896082" at="87,158,88,19" concept="10" />
-      <node id="7545884443035896082" at="89,5,90,87" concept="4" />
-      <node id="7545884443035896082" at="91,62,92,19" concept="10" />
-      <node id="7545884443035896082" at="93,5,94,16" concept="10" />
-      <node id="7545884443035896310" at="99,13,100,108" concept="9" />
-      <node id="1619763311840987618" at="100,108,101,66" concept="9" />
-      <node id="1619763311840987627" at="101,66,102,66" concept="9" />
-      <node id="1619763311840987636" at="102,66,103,78" concept="9" />
-      <node id="2094872143166956062" at="103,78,104,0" concept="12" />
-      <node id="2094872143166832377" at="104,0,105,130" concept="9" />
-      <node id="2094872143166955933" at="106,114,107,21" concept="3" />
-      <node id="2094872143166970792" at="108,11,109,0" concept="12" />
-      <node id="5317173964876383383" at="109,0,110,84" concept="11" />
-      <node id="1619763311840986366" at="110,84,111,202" concept="4" />
-      <node id="1619763311840986415" at="112,29,113,19" concept="10" />
-      <node id="1619763311840988027" at="114,11,115,272" concept="9" />
-      <node id="7678461102453305567" at="115,272,116,92" concept="4" />
-      <node id="1619763311840988046" at="116,92,117,69" concept="4" />
-      <node id="7545884443035896336" at="117,69,118,17" concept="10" />
-      <node id="7545884443035896341" at="120,45,121,28" concept="4" />
-      <node id="7545884443035896344" at="122,11,123,30" concept="11" />
-      <node id="7545884443035896346" at="123,30,124,19" concept="3" />
-      <node id="7545884443035896357" at="126,7,127,193" concept="4" />
-      <node id="7545884443035896082" at="129,42,130,94" concept="4" />
-      <node id="8670515752676815436" at="134,76,135,118" concept="10" />
-      <node id="7545884443035896202" at="137,65,138,105" concept="10" />
-      <node id="1619763311840986360" at="141,95,142,25" concept="10" />
-      <node id="1619763311840986311" at="143,12,144,48" concept="9" />
-      <node id="1619763311840986315" at="144,48,145,40" concept="9" />
-      <node id="1619763311840986319" at="145,40,146,43" concept="9" />
-      <node id="1619763311840986326" at="146,43,147,217" concept="9" />
-      <node id="1619763311840986337" at="148,25,149,20" concept="10" />
-      <node id="1619763311840986344" at="150,51,151,28" concept="10" />
-      <node id="1619763311840986354" at="152,14,153,27" concept="10" />
-      <node id="7545884443035896082" at="157,0,158,0" concept="13" trace="LOG" />
-      <node id="1619763311840986352" at="152,12,154,7" concept="1" />
+      <node id="7545884443035896082" at="67,5,68,58" concept="9" />
+      <node id="7545884443035896082" at="68,58,69,61" concept="4" />
+      <node id="7545884443035896082" at="73,53,74,19" concept="10" />
+      <node id="7545884443035896082" at="75,5,76,86" concept="4" />
+      <node id="7545884443035896082" at="77,60,78,19" concept="10" />
+      <node id="7545884443035896082" at="80,158,81,19" concept="10" />
+      <node id="7545884443035896082" at="82,5,83,87" concept="4" />
+      <node id="7545884443035896082" at="84,62,85,19" concept="10" />
+      <node id="7545884443035896082" at="86,5,87,16" concept="10" />
+      <node id="7545884443035896310" at="91,11,92,106" concept="9" />
+      <node id="1619763311840987618" at="92,106,93,64" concept="9" />
+      <node id="1619763311840987627" at="93,64,94,64" concept="9" />
+      <node id="1619763311840987636" at="94,64,95,76" concept="9" />
+      <node id="2094872143166956062" at="95,76,96,0" concept="12" />
+      <node id="2094872143166832377" at="96,0,97,128" concept="9" />
+      <node id="2094872143166955933" at="98,112,99,19" concept="3" />
+      <node id="2094872143166970792" at="100,9,101,0" concept="12" />
+      <node id="5317173964876383383" at="101,0,102,82" concept="11" />
+      <node id="1619763311840986366" at="102,82,103,200" concept="4" />
+      <node id="1619763311840986415" at="104,27,105,17" concept="10" />
+      <node id="1619763311840988027" at="106,9,107,270" concept="9" />
+      <node id="7678461102453305567" at="107,270,108,90" concept="4" />
+      <node id="1619763311840988046" at="108,90,109,67" concept="4" />
+      <node id="7545884443035896336" at="109,67,110,15" concept="10" />
+      <node id="7545884443035896341" at="112,43,113,26" concept="4" />
+      <node id="7545884443035896344" at="114,9,115,28" concept="11" />
+      <node id="7545884443035896346" at="115,28,116,17" concept="3" />
+      <node id="7545884443035896357" at="118,5,119,191" concept="4" />
+      <node id="8670515752676815436" at="121,76,122,118" concept="10" />
+      <node id="7545884443035896202" at="124,65,125,105" concept="10" />
+      <node id="1619763311840986360" at="128,95,129,25" concept="10" />
+      <node id="1619763311840986311" at="130,12,131,48" concept="9" />
+      <node id="1619763311840986315" at="131,48,132,40" concept="9" />
+      <node id="1619763311840986319" at="132,40,133,43" concept="9" />
+      <node id="1619763311840986326" at="133,43,134,217" concept="9" />
+      <node id="1619763311840986337" at="135,25,136,20" concept="10" />
+      <node id="1619763311840986344" at="137,51,138,28" concept="10" />
+      <node id="1619763311840986354" at="139,14,140,27" concept="10" />
+      <node id="7545884443035896082" at="144,0,145,0" concept="13" trace="LOG" />
+      <node id="1619763311840986352" at="139,12,141,7" concept="1" />
       <node id="5690338116998012556" at="52,87,55,5" concept="7" />
       <node id="7545884443035896092" at="56,129,59,5" concept="7" />
       <node id="7545884443035896120" at="60,111,63,5" concept="7" />
-      <node id="7545884443035896082" at="72,27,75,7" concept="1" />
-      <node id="7545884443035896082" at="72,27,75,7" concept="7" />
-      <node id="7545884443035896082" at="79,95,82,5" concept="7" />
-      <node id="7545884443035896082" at="83,86,86,5" concept="7" />
-      <node id="7545884443035896082" at="86,5,89,5" concept="7" />
-      <node id="7545884443035896082" at="90,87,93,5" concept="7" />
-      <node id="2094872143166955903" at="105,130,108,11" concept="7" />
-      <node id="1619763311840986402" at="111,202,114,11" concept="7" />
-      <node id="7545884443035896341" at="119,33,122,11" concept="1" />
-      <node id="7545884443035896341" at="119,33,122,11" concept="7" />
-      <node id="7545884443035896082" at="128,27,131,7" concept="1" />
-      <node id="7545884443035896082" at="128,27,131,7" concept="7" />
-      <node id="8670515752676810863" at="134,0,137,0" concept="8" trace="getBackupFiles#(Ljava/util/Map;)Ljava/lang/Iterable;" />
-      <node id="7545884443035896200" at="137,0,140,0" concept="8" trace="getModelFile#(Ljava/util/Map;)Ljetbrains/mps/vfs/IFile;" />
+      <node id="7545884443035896082" at="72,95,75,5" concept="7" />
+      <node id="7545884443035896082" at="76,86,79,5" concept="7" />
+      <node id="7545884443035896082" at="79,5,82,5" concept="7" />
+      <node id="7545884443035896082" at="83,87,86,5" concept="7" />
+      <node id="2094872143166955903" at="97,128,100,9" concept="7" />
+      <node id="1619763311840986402" at="103,200,106,9" concept="7" />
+      <node id="7545884443035896341" at="111,31,114,9" concept="1" />
+      <node id="7545884443035896341" at="111,31,114,9" concept="7" />
+      <node id="8670515752676810863" at="121,0,124,0" concept="8" trace="getBackupFiles#(Ljava/util/Map;)Ljava/lang/Iterable;" />
+      <node id="7545884443035896200" at="124,0,127,0" concept="8" trace="getModelFile#(Ljava/util/Map;)Ljetbrains/mps/vfs/IFile;" />
       <node id="7545884443035896082" at="48,0,52,0" concept="8" trace="isDumbAware#()Z" />
-      <node id="7545884443035896082" at="67,9,71,7" concept="1" />
-      <node id="7545884443035896082" at="89,5,93,5" concept="1" />
+      <node id="7545884443035896082" at="66,89,70,5" concept="1" />
+      <node id="7545884443035896082" at="82,5,86,5" concept="1" />
       <node id="7545884443035896082" at="43,0,48,0" concept="2" trace="ReRunMergeFromBackup_Action#()V" />
-      <node id="7545884443035896082" at="82,5,89,5" concept="1" />
-      <node id="1619763311840986335" at="147,217,154,7" concept="7" />
-      <node id="7545884443035896082" at="66,89,77,5" concept="16" />
-      <node id="1619763311840986309" at="143,10,155,5" concept="1" />
-      <node id="7545884443035896082" at="66,0,79,0" concept="8" trace="doUpdate#(Lcom/intellij/openapi/actionSystem/AnActionEvent;Ljava/util/Map;)V" />
+      <node id="7545884443035896082" at="66,0,72,0" concept="8" trace="doUpdate#(Lcom/intellij/openapi/actionSystem/AnActionEvent;Ljava/util/Map;)V" />
+      <node id="7545884443035896082" at="75,5,82,5" concept="1" />
+      <node id="1619763311840986335" at="134,217,141,7" concept="7" />
+      <node id="1619763311840986309" at="130,10,142,5" concept="1" />
       <node id="7545884443035896082" at="52,0,66,0" concept="8" trace="isApplicable#(Lcom/intellij/openapi/actionSystem/AnActionEvent;Ljava/util/Map;)Z" />
-      <node id="1619763311840986297" at="140,110,155,5" concept="7" />
-      <node id="7545884443035896082" at="79,0,96,0" concept="8" trace="collectActionData#(Lcom/intellij/openapi/actionSystem/AnActionEvent;Ljava/util/Map;)Z" />
-      <node id="7545884443035896213" at="140,0,157,0" concept="8" trace="selectMineModel#(Ljava/lang/String;Ljava/lang/String;Ljava/util/Map;)Ljava/lang/String;" />
-      <node id="7545884443035896308" at="98,111,125,9" concept="16" />
-      <node id="7545884443035896304" at="97,9,126,7" concept="6" />
-      <node id="7545884443035896082" at="96,96,132,5" concept="16" />
-      <node id="7545884443035896082" at="96,0,134,0" concept="8" trace="doExecute#(Lcom/intellij/openapi/actionSystem/AnActionEvent;Ljava/util/Map;)V" />
+      <node id="1619763311840986297" at="127,110,142,5" concept="7" />
+      <node id="7545884443035896082" at="72,0,89,0" concept="8" trace="collectActionData#(Lcom/intellij/openapi/actionSystem/AnActionEvent;Ljava/util/Map;)Z" />
+      <node id="7545884443035896213" at="127,0,144,0" concept="8" trace="selectMineModel#(Ljava/lang/String;Ljava/lang/String;Ljava/util/Map;)Ljava/lang/String;" />
+      <node id="7545884443035896308" at="90,109,117,7" concept="16" />
+      <node id="7545884443035896304" at="89,96,118,5" concept="6" />
+      <node id="7545884443035896082" at="89,0,121,0" concept="8" trace="doExecute#(Lcom/intellij/openapi/actionSystem/AnActionEvent;Ljava/util/Map;)V" />
       <scope id="7545884443035896082" at="49,32,50,16" />
       <scope id="5690338116998012558" at="53,104,54,19" />
       <scope id="7545884443035896093" at="57,53,58,19" />
       <scope id="7545884443035896121" at="61,23,62,19" />
-      <scope id="7545884443035896082" at="73,42,74,95" />
-      <scope id="7545884443035896082" at="80,53,81,19" />
-      <scope id="7545884443035896082" at="84,60,85,19" />
-      <scope id="7545884443035896082" at="87,158,88,19" />
-      <scope id="7545884443035896082" at="91,62,92,19" />
-      <scope id="2094872143166955904" at="106,114,107,21" />
-      <scope id="1619763311840986403" at="112,29,113,19" />
-      <scope id="7545884443035896341" at="120,45,121,28" />
-      <scope id="7545884443035896082" at="129,42,130,94" />
-      <scope id="8670515752676810865" at="134,76,135,118" />
-      <scope id="7545884443035896201" at="137,65,138,105" />
-      <scope id="1619763311840986298" at="141,95,142,25" />
-      <scope id="1619763311840986336" at="148,25,149,20" />
-      <scope id="1619763311840986343" at="150,51,151,28" />
-      <scope id="1619763311840986353" at="152,14,153,27" />
-      <scope id="7545884443035896082" at="68,7,70,63">
+      <scope id="7545884443035896082" at="73,53,74,19" />
+      <scope id="7545884443035896082" at="77,60,78,19" />
+      <scope id="7545884443035896082" at="80,158,81,19" />
+      <scope id="7545884443035896082" at="84,62,85,19" />
+      <scope id="2094872143166955904" at="98,112,99,19" />
+      <scope id="1619763311840986403" at="104,27,105,17" />
+      <scope id="7545884443035896341" at="112,43,113,26" />
+      <scope id="8670515752676810865" at="121,76,122,118" />
+      <scope id="7545884443035896201" at="124,65,125,105" />
+      <scope id="1619763311840986298" at="128,95,129,25" />
+      <scope id="1619763311840986336" at="135,25,136,20" />
+      <scope id="1619763311840986343" at="137,51,138,28" />
+      <scope id="1619763311840986353" at="139,14,140,27" />
+      <scope id="7545884443035896082" at="67,5,69,61">
         <var name="enabled" id="7545884443035896082" />
       </scope>
       <scope id="7545884443035896082" at="43,40,46,40" />
-      <scope id="7545884443035896082" at="72,27,75,7" />
-      <scope id="7545884443035896341" at="119,33,122,11" />
-      <scope id="7545884443035896082" at="128,0,131,7">
-        <var name="t" id="7545884443035896082" />
-      </scope>
-      <scope id="7545884443035896082" at="128,27,131,7" />
-      <scope id="8670515752676810863" at="134,0,137,0">
+      <scope id="7545884443035896341" at="111,31,114,9" />
+      <scope id="8670515752676810863" at="121,0,124,0">
         <var name="_params" id="8670515752676810863" />
       </scope>
-      <scope id="7545884443035896200" at="137,0,140,0">
+      <scope id="7545884443035896200" at="124,0,127,0">
         <var name="_params" id="7545884443035896200" />
       </scope>
       <scope id="7545884443035896082" at="48,0,52,0" />
-      <scope id="7545884443035896082" at="67,9,71,7" />
-      <scope id="7545884443035896082" at="72,0,76,44">
-        <var name="t" id="7545884443035896082" />
-      </scope>
-      <scope id="7545884443035896082" at="72,27,76,44" />
-      <scope id="7545884443035896082" at="89,5,93,5" />
+      <scope id="7545884443035896082" at="66,89,70,5" />
+      <scope id="7545884443035896082" at="82,5,86,5" />
       <scope id="7545884443035896082" at="43,0,48,0" />
-      <scope id="7545884443035896337" at="119,0,124,19">
+      <scope id="7545884443035896337" at="111,0,116,17">
         <var name="e" id="7545884443035896338" />
       </scope>
-      <scope id="7545884443035896340" at="119,33,124,19" />
-      <scope id="7545884443035896082" at="82,5,89,5" />
-      <scope id="7545884443035896082" at="66,89,77,5" />
-      <scope id="1619763311840986310" at="143,12,154,7">
->>>>>>> 14b08982
+      <scope id="7545884443035896340" at="111,31,116,17" />
+      <scope id="7545884443035896082" at="66,0,72,0">
+        <var name="_params" id="7545884443035896082" />
+        <var name="event" id="7545884443035896082" />
+      </scope>
+      <scope id="7545884443035896082" at="75,5,82,5" />
+      <scope id="1619763311840986310" at="130,12,141,7">
         <var name="backup" id="1619763311840986316" />
         <var name="current" id="1619763311840986312" />
         <var name="options" id="1619763311840986320" />
@@ -837,44 +555,22 @@
         <var name="file" id="7545884443035896114" />
         <var name="manager" id="7545884443035896086" />
       </scope>
-<<<<<<< HEAD
-      <scope id="7545884443035896082" at="51,0,65,0">
-        <var name="_params" id="7545884443035896082" />
-        <var name="event" id="7545884443035896082" />
-      </scope>
-      <scope id="7545884443035896082" at="71,95,86,16" />
-      <scope id="7545884443035896219" at="125,110,140,5" />
-      <scope id="7545884443035896082" at="71,0,88,0">
-        <var name="_params" id="7545884443035896082" />
-        <var name="event" id="7545884443035896082" />
-      </scope>
-      <scope id="7545884443035896213" at="125,0,142,0">
-=======
-      <scope id="7545884443035896082" at="66,0,79,0">
-        <var name="_params" id="7545884443035896082" />
-        <var name="event" id="7545884443035896082" />
-      </scope>
       <scope id="7545884443035896082" at="52,0,66,0">
         <var name="_params" id="7545884443035896082" />
         <var name="event" id="7545884443035896082" />
       </scope>
-      <scope id="7545884443035896082" at="79,95,94,16" />
-      <scope id="7545884443035896219" at="140,110,155,5" />
-      <scope id="7545884443035896082" at="79,0,96,0">
+      <scope id="7545884443035896082" at="72,95,87,16" />
+      <scope id="7545884443035896219" at="127,110,142,5" />
+      <scope id="7545884443035896082" at="72,0,89,0">
         <var name="_params" id="7545884443035896082" />
         <var name="event" id="7545884443035896082" />
       </scope>
-      <scope id="7545884443035896213" at="140,0,157,0">
->>>>>>> 14b08982
+      <scope id="7545884443035896213" at="127,0,144,0">
         <var name="_params" id="7545884443035896213" />
         <var name="backUpModel" id="7545884443035896217" />
         <var name="currentModel" id="7545884443035896215" />
       </scope>
-<<<<<<< HEAD
-      <scope id="7545884443035896309" at="90,11,108,15">
-=======
-      <scope id="7545884443035896309" at="99,13,118,17">
->>>>>>> 14b08982
+      <scope id="7545884443035896309" at="91,11,110,15">
         <var name="base" id="1619763311840987628" />
         <var name="mergeRequest" id="1619763311840988028" />
         <var name="mine" id="1619763311840987619" />
@@ -882,30 +578,16 @@
         <var name="repository" id="1619763311840987637" />
         <var name="uid" id="2094872143166832378" />
       </scope>
-<<<<<<< HEAD
-      <scope id="7545884443035896307" at="89,109,115,7" />
-      <scope id="7545884443035896304" at="88,96,116,5">
+      <scope id="7545884443035896307" at="90,109,117,7" />
+      <scope id="7545884443035896304" at="89,96,118,5">
         <var name="backupFile" id="7545884443035896305" />
       </scope>
-      <scope id="7545884443035896082" at="88,96,117,191" />
-      <scope id="7545884443035896082" at="88,0,119,0">
+      <scope id="7545884443035896082" at="89,96,119,191" />
+      <scope id="7545884443035896082" at="89,0,121,0">
         <var name="_params" id="7545884443035896082" />
         <var name="event" id="7545884443035896082" />
       </scope>
-      <unit id="7545884443035896082" at="40,0,144,0" name="jetbrains.mps.vcs.plugin.ReRunMergeFromBackup_Action" />
-=======
-      <scope id="7545884443035896307" at="98,111,125,9" />
-      <scope id="7545884443035896304" at="97,9,126,7">
-        <var name="backupFile" id="7545884443035896305" />
-      </scope>
-      <scope id="7545884443035896082" at="97,9,127,193" />
-      <scope id="7545884443035896082" at="96,96,132,5" />
-      <scope id="7545884443035896082" at="96,0,134,0">
-        <var name="_params" id="7545884443035896082" />
-        <var name="event" id="7545884443035896082" />
-      </scope>
-      <unit id="7545884443035896082" at="41,0,159,0" name="jetbrains.mps.vcs.plugin.ReRunMergeFromBackup_Action" />
->>>>>>> 14b08982
+      <unit id="7545884443035896082" at="41,0,146,0" name="jetbrains.mps.vcs.plugin.ReRunMergeFromBackup_Action" />
     </file>
   </root>
   <root nodeRef="r:5ec7bf64-acd2-448b-8f9b-ce1b8d920038(jetbrains.mps.vcs.plugin)/7545884443035896373">
