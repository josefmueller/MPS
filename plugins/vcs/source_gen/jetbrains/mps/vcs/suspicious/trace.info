--- conflicted
+++ resolved
@@ -15,439 +15,219 @@
   <concept fqn="jetbrains.mps.baseLanguage.structure.SuperConstructorInvocation" />
   <concept fqn="jetbrains.mps.baseLanguage.structure.SynchronizedStatement" />
   <root nodeRef="r:e74490a1-7013-47e5-9f40-14c310c80a86(jetbrains.mps.vcs.suspicious)/4093906047203395592">
-<<<<<<< HEAD
-    <nodeInfo nodeId="4093906047203395635" fileName="SuspiciousModelIndex.java" startLine="40" startPosition="0" endLine="41" endPosition="0" conceptFqName="jetbrains.mps.baseLanguage.structure.FieldDeclaration" propertyString="myProjectManager" />
-    <nodeInfo nodeId="4093906047203395641" fileName="SuspiciousModelIndex.java" startLine="41" startPosition="0" endLine="42" endPosition="0" conceptFqName="jetbrains.mps.baseLanguage.structure.FieldDeclaration" propertyString="myVirtualFileManager" />
-    <nodeInfo nodeId="4093906047203395644" fileName="SuspiciousModelIndex.java" startLine="42" startPosition="0" endLine="43" endPosition="0" conceptFqName="jetbrains.mps.baseLanguage.structure.FieldDeclaration" propertyString="myTaskQueue" />
-    <nodeInfo nodeId="4774203567248109621" fileName="SuspiciousModelIndex.java" startLine="43" startPosition="0" endLine="44" endPosition="0" conceptFqName="jetbrains.mps.baseLanguage.structure.FieldDeclaration" propertyString="myReloadManager" />
-    <nodeInfo nodeId="4093906047203395667" fileName="SuspiciousModelIndex.java" startLine="45" startPosition="149" endLine="46" endPosition="31" conceptFqName="jetbrains.mps.baseLanguage.structure.ExpressionStatement" />
-    <nodeInfo nodeId="4774203567248109628" fileName="SuspiciousModelIndex.java" startLine="46" startPosition="31" endLine="47" endPosition="41" conceptFqName="jetbrains.mps.baseLanguage.structure.ExpressionStatement" />
-    <nodeInfo nodeId="4093906047203395675" fileName="SuspiciousModelIndex.java" startLine="47" startPosition="41" endLine="48" endPosition="37" conceptFqName="jetbrains.mps.baseLanguage.structure.ExpressionStatement" />
-    <nodeInfo nodeId="4093906047203395687" fileName="SuspiciousModelIndex.java" startLine="52" startPosition="67" endLine="53" endPosition="94" conceptFqName="jetbrains.mps.baseLanguage.structure.ExpressionStatement" />
-    <nodeInfo nodeId="4093906047203395703" fileName="SuspiciousModelIndex.java" startLine="57" startPosition="76" endLine="58" endPosition="83" conceptFqName="jetbrains.mps.baseLanguage.structure.ExpressionStatement" />
-    <nodeInfo nodeId="4093906047203395715" fileName="SuspiciousModelIndex.java" startLine="64" startPosition="36" endLine="65" endPosition="36" conceptFqName="jetbrains.mps.baseLanguage.structure.ReturnStatement" />
-    <nodeInfo nodeId="4093906047203395729" fileName="SuspiciousModelIndex.java" startLine="69" startPosition="31" endLine="70" endPosition="112" conceptFqName="jetbrains.mps.baseLanguage.structure.ExpressionStatement" />
-    <nodeInfo nodeId="4093906047203395751" fileName="SuspiciousModelIndex.java" startLine="73" startPosition="75" endLine="74" endPosition="36" conceptFqName="jetbrains.mps.baseLanguage.structure.ExpressionStatement" />
-    <nodeInfo nodeId="4093906047203395763" fileName="SuspiciousModelIndex.java" startLine="78" startPosition="85" endLine="79" endPosition="38" conceptFqName="jetbrains.mps.baseLanguage.structure.ExpressionStatement" />
-    <nodeInfo nodeId="4093906047203395777" fileName="SuspiciousModelIndex.java" startLine="85" startPosition="34" endLine="86" endPosition="26" conceptFqName="jetbrains.mps.baseLanguage.structure.ExpressionStatement" />
-    <nodeInfo nodeId="4093906047203395851" fileName="SuspiciousModelIndex.java" startLine="89" startPosition="59" endLine="90" endPosition="94" conceptFqName="jetbrains.mps.baseLanguage.structure.LocalVariableDeclarationStatement" />
-    <nodeInfo nodeId="4093906047203395862" fileName="SuspiciousModelIndex.java" startLine="90" startPosition="94" endLine="91" endPosition="109" conceptFqName="jetbrains.mps.baseLanguage.structure.LocalVariableDeclarationStatement" />
-    <nodeInfo nodeId="4093906047203395871" fileName="SuspiciousModelIndex.java" startLine="91" startPosition="109" endLine="92" endPosition="67" conceptFqName="jetbrains.mps.baseLanguage.structure.LocalVariableDeclarationStatement" />
-    <nodeInfo nodeId="4213817562888239064" fileName="SuspiciousModelIndex.java" startLine="92" startPosition="67" endLine="93" endPosition="0" conceptFqName="jetbrains.mps.baseLanguage.structure.Statement" />
-    <nodeInfo nodeId="4213817562888239092" fileName="SuspiciousModelIndex.java" startLine="95" startPosition="42" endLine="96" endPosition="35" conceptFqName="jetbrains.mps.baseLanguage.structure.LocalVariableDeclarationStatement" />
-    <nodeInfo nodeId="4213817562888239116" fileName="SuspiciousModelIndex.java" startLine="97" startPosition="34" endLine="98" endPosition="69" conceptFqName="jetbrains.mps.baseLanguage.structure.LocalVariableDeclarationStatement" />
-    <nodeInfo nodeId="4213817562888239121" fileName="SuspiciousModelIndex.java" startLine="98" startPosition="69" endLine="99" endPosition="64" conceptFqName="jetbrains.mps.baseLanguage.structure.LocalVariableDeclarationStatement" />
-    <nodeInfo nodeId="4213817562888239180" fileName="SuspiciousModelIndex.java" startLine="99" startPosition="64" endLine="100" endPosition="0" conceptFqName="jetbrains.mps.baseLanguage.structure.Statement" />
-    <nodeInfo nodeId="4213817562888239186" fileName="SuspiciousModelIndex.java" startLine="101" startPosition="29" endLine="102" endPosition="19" conceptFqName="jetbrains.mps.baseLanguage.structure.ReturnStatement" />
-    <nodeInfo nodeId="4213817562888239134" fileName="SuspiciousModelIndex.java" startLine="103" startPosition="11" endLine="104" endPosition="53" conceptFqName="jetbrains.mps.baseLanguage.structure.LocalVariableDeclarationStatement" />
-    <nodeInfo nodeId="4213817562888239139" fileName="SuspiciousModelIndex.java" startLine="104" startPosition="53" endLine="105" endPosition="57" conceptFqName="jetbrains.mps.baseLanguage.structure.LocalVariableDeclarationStatement" />
-    <nodeInfo nodeId="4213817562888239152" fileName="SuspiciousModelIndex.java" startLine="106" startPosition="30" endLine="107" endPosition="50" conceptFqName="jetbrains.mps.baseLanguage.structure.ExpressionStatement" />
-    <nodeInfo nodeId="4213817562888239158" fileName="SuspiciousModelIndex.java" startLine="107" startPosition="50" endLine="108" endPosition="40" conceptFqName="jetbrains.mps.baseLanguage.structure.ExpressionStatement" />
-    <nodeInfo nodeId="4213817562888239164" fileName="SuspiciousModelIndex.java" startLine="109" startPosition="11" endLine="110" endPosition="27" conceptFqName="jetbrains.mps.baseLanguage.structure.ExpressionStatement" />
-    <nodeInfo nodeId="4213817562888239110" fileName="SuspiciousModelIndex.java" startLine="112" startPosition="60" endLine="113" endPosition="27" conceptFqName="jetbrains.mps.baseLanguage.structure.ExpressionStatement" />
-    <nodeInfo nodeId="4213817562888266797" fileName="SuspiciousModelIndex.java" startLine="116" startPosition="7" endLine="117" endPosition="0" conceptFqName="jetbrains.mps.baseLanguage.structure.Statement" />
-    <nodeInfo nodeId="4774203567250524872" fileName="SuspiciousModelIndex.java" startLine="120" startPosition="56" endLine="121" endPosition="75" conceptFqName="jetbrains.mps.baseLanguage.structure.LocalVariableDeclarationStatement" />
-    <nodeInfo nodeId="4774203567250524879" fileName="SuspiciousModelIndex.java" startLine="121" startPosition="75" endLine="122" endPosition="111" conceptFqName="jetbrains.mps.baseLanguage.structure.ExpressionStatement" />
-    <nodeInfo nodeId="4774203567250524896" fileName="SuspiciousModelIndex.java" startLine="123" startPosition="53" endLine="124" endPosition="70" conceptFqName="jetbrains.mps.baseLanguage.structure.LocalVariableDeclarationStatement" />
-    <nodeInfo nodeId="4774203567250524908" fileName="SuspiciousModelIndex.java" startLine="125" startPosition="39" endLine="126" endPosition="41" conceptFqName="jetbrains.mps.baseLanguage.structure.ExpressionStatement" />
-    <nodeInfo nodeId="2034046503373010391" fileName="SuspiciousModelIndex.java" startLine="132" startPosition="56" endLine="133" endPosition="44" conceptFqName="jetbrains.mps.baseLanguage.structure.ExpressionStatement" />
-    <nodeInfo nodeId="4774203567250524925" fileName="SuspiciousModelIndex.java" startLine="136" startPosition="11" endLine="137" endPosition="20" conceptFqName="jetbrains.mps.baseLanguage.structure.ReturnStatement" />
-    <nodeInfo nodeId="4774203567248246805" fileName="SuspiciousModelIndex.java" startLine="141" startPosition="25" endLine="142" endPosition="60" conceptFqName="jetbrains.mps.baseLanguage.structure.ExpressionStatement" />
-    <nodeInfo nodeId="4774203567251249197" fileName="SuspiciousModelIndex.java" startLine="142" startPosition="60" endLine="143" endPosition="15" conceptFqName="jetbrains.mps.baseLanguage.structure.ReturnStatement" />
-    <nodeInfo nodeId="4093906047203395652" fileName="SuspiciousModelIndex.java" startLine="148" startPosition="49" endLine="149" endPosition="88" conceptFqName="jetbrains.mps.baseLanguage.structure.ReturnStatement" />
-    <nodeInfo nodeId="4093906047203396041" fileName="SuspiciousModelIndex.java" startLine="155" startPosition="33" endLine="156" endPosition="17" conceptFqName="jetbrains.mps.baseLanguage.structure.ContinueStatement" />
-    <nodeInfo nodeId="4093906047203396047" fileName="SuspiciousModelIndex.java" startLine="158" startPosition="77" endLine="159" endPosition="23" conceptFqName="jetbrains.mps.baseLanguage.structure.ReturnStatement" />
-    <nodeInfo nodeId="4093906047203396056" fileName="SuspiciousModelIndex.java" startLine="161" startPosition="5" endLine="162" endPosition="16" conceptFqName="jetbrains.mps.baseLanguage.structure.ReturnStatement" />
-    <nodeInfo nodeId="4093906047203396065" fileName="SuspiciousModelIndex.java" startLine="165" startPosition="52" endLine="166" endPosition="63" conceptFqName="jetbrains.mps.baseLanguage.structure.LocalVariableDeclarationStatement" />
-    <nodeInfo nodeId="4093906047203396095" fileName="SuspiciousModelIndex.java" startLine="169" startPosition="69" endLine="170" endPosition="22" conceptFqName="jetbrains.mps.baseLanguage.structure.ReturnStatement" />
-    <nodeInfo nodeId="4093906047203396097" fileName="SuspiciousModelIndex.java" startLine="173" startPosition="5" endLine="174" endPosition="17" conceptFqName="jetbrains.mps.baseLanguage.structure.ReturnStatement" />
-    <nodeInfo nodeId="4093906047203395609" fileName="SuspiciousModelIndex.java" startLine="178" startPosition="125" endLine="179" endPosition="56" conceptFqName="jetbrains.mps.baseLanguage.structure.SuperConstructorInvocation" />
-    <nodeInfo nodeId="4093906047203395617" fileName="SuspiciousModelIndex.java" startLine="183" startPosition="45" endLine="184" endPosition="80" conceptFqName="jetbrains.mps.baseLanguage.structure.ReturnStatement" />
-    <nodeInfo nodeId="4093906047203395632" fileName="SuspiciousModelIndex.java" startLine="188" startPosition="64" endLine="189" endPosition="30" conceptFqName="jetbrains.mps.baseLanguage.structure.ExpressionStatement" />
-    <nodeInfo nodeId="4933738972388317543" fileName="SuspiciousModelIndex.java" startLine="51" startPosition="60" endLine="54" endPosition="5" conceptFqName="jetbrains.mps.baseLanguage.structure.IfStatement" />
-    <nodeInfo nodeId="4093906047203395695" fileName="SuspiciousModelIndex.java" startLine="57" startPosition="0" endLine="60" endPosition="0" conceptFqName="jetbrains.mps.baseLanguage.structure.InstanceMethodDeclaration" propertyString="addModule#(Ljetbrains/mps/project/AbstractModule;Z)V" />
-    <nodeInfo nodeId="4213817562888239129" fileName="SuspiciousModelIndex.java" startLine="100" startPosition="0" endLine="103" endPosition="11" conceptFqName="jetbrains.mps.baseLanguage.structure.IfStatement" />
-    <nodeInfo nodeId="4213817562888239101" fileName="SuspiciousModelIndex.java" startLine="111" startPosition="14" endLine="114" endPosition="9" conceptFqName="jetbrains.mps.baseLanguage.structure.IfStatement" />
-    <nodeInfo nodeId="4774203567250524903" fileName="SuspiciousModelIndex.java" startLine="124" startPosition="70" endLine="127" endPosition="13" conceptFqName="jetbrains.mps.baseLanguage.structure.IfStatement" />
-    <nodeInfo nodeId="2034046503373010385" fileName="SuspiciousModelIndex.java" startLine="131" startPosition="29" endLine="134" endPosition="13" conceptFqName="jetbrains.mps.baseLanguage.structure.ForeachStatement" />
-    <nodeInfo nodeId="4093906047203395648" fileName="SuspiciousModelIndex.java" startLine="148" startPosition="0" endLine="151" endPosition="0" conceptFqName="jetbrains.mps.baseLanguage.structure.StaticMethodDeclaration" propertyString="instance#()Ljetbrains/mps/vcs/suspicious/SuspiciousModelIndex;" />
-    <nodeInfo nodeId="4093906047203396039" fileName="SuspiciousModelIndex.java" startLine="154" startPosition="76" endLine="157" endPosition="7" conceptFqName="jetbrains.mps.baseLanguage.structure.IfStatement" />
-    <nodeInfo nodeId="4093906047203396045" fileName="SuspiciousModelIndex.java" startLine="157" startPosition="7" endLine="160" endPosition="7" conceptFqName="jetbrains.mps.baseLanguage.structure.IfStatement" />
-    <nodeInfo nodeId="4093906047203396088" fileName="SuspiciousModelIndex.java" startLine="168" startPosition="78" endLine="171" endPosition="9" conceptFqName="jetbrains.mps.baseLanguage.structure.IfStatement" />
-    <nodeInfo nodeId="4093906047203395599" fileName="SuspiciousModelIndex.java" startLine="178" startPosition="0" endLine="181" endPosition="0" conceptFqName="jetbrains.mps.baseLanguage.structure.ConstructorDeclaration" propertyString="MyTaskQueue#(Lcom/intellij/openapi/project/ProjectManager;Lcom/intellij/openapi/vfs/VirtualFileManager;Ljetbrains/mps/ide/platform/watching/ReloadManagerComponent;)V" />
-    <nodeInfo nodeId="4093906047203395743" fileName="SuspiciousModelIndex.java" startLine="72" startPosition="0" endLine="76" endPosition="0" conceptFqName="jetbrains.mps.baseLanguage.structure.InstanceMethodDeclaration" propertyString="handleSuspiciousModel#(Lorg/jetbrains/mps/openapi/model/SModel;Z)V" />
-    <nodeInfo nodeId="4093906047203395755" fileName="SuspiciousModelIndex.java" startLine="77" startPosition="0" endLine="81" endPosition="0" conceptFqName="jetbrains.mps.baseLanguage.structure.InstanceMethodDeclaration" propertyString="handleSuspiciousModule#(Ljetbrains/mps/project/AbstractModule;Z)V" />
-    <nodeInfo nodeId="4093906047203395767" fileName="SuspiciousModelIndex.java" startLine="84" startPosition="0" endLine="88" endPosition="0" conceptFqName="jetbrains.mps.baseLanguage.structure.InstanceMethodDeclaration" propertyString="disposeComponent#()V" />
-    <nodeInfo nodeId="4213817562888239147" fileName="SuspiciousModelIndex.java" startLine="105" startPosition="57" endLine="109" endPosition="11" conceptFqName="jetbrains.mps.baseLanguage.structure.IfStatement" />
-    <nodeInfo nodeId="4213817562888239050" fileName="SuspiciousModelIndex.java" startLine="141" startPosition="0" endLine="145" endPosition="0" conceptFqName="jetbrains.mps.baseLanguage.structure.InstanceMethodDeclaration" propertyString="run#()V" />
-    <nodeInfo nodeId="4093906047203395613" fileName="SuspiciousModelIndex.java" startLine="182" startPosition="0" endLine="186" endPosition="0" conceptFqName="jetbrains.mps.baseLanguage.structure.InstanceMethodDeclaration" propertyString="isProcessingAllowed#()Z" />
-    <nodeInfo nodeId="4093906047203395625" fileName="SuspiciousModelIndex.java" startLine="187" startPosition="0" endLine="191" endPosition="0" conceptFqName="jetbrains.mps.baseLanguage.structure.InstanceMethodDeclaration" propertyString="processTask#(Ljava/util/List;)V" />
-    <nodeInfo nodeId="4093906047203395657" fileName="SuspiciousModelIndex.java" startLine="45" startPosition="0" endLine="50" endPosition="0" conceptFqName="jetbrains.mps.baseLanguage.structure.ConstructorDeclaration" propertyString="SuspiciousModelIndex#(Lcom/intellij/openapi/project/ProjectManager;Ljetbrains/mps/ide/platform/watching/FSChangesWatcher;Lcom/intellij/openapi/vfs/VirtualFileManager;Ljetbrains/mps/ide/platform/watching/ReloadManagerComponent;)V" />
-    <nodeInfo nodeId="4093906047203395679" fileName="SuspiciousModelIndex.java" startLine="51" startPosition="0" endLine="56" endPosition="0" conceptFqName="jetbrains.mps.baseLanguage.structure.InstanceMethodDeclaration" propertyString="addModel#(Lorg/jetbrains/mps/openapi/model/SModel;Z)V" />
-    <nodeInfo nodeId="2034046503373010383" fileName="SuspiciousModelIndex.java" startLine="131" startPosition="0" endLine="136" endPosition="0" conceptFqName="jetbrains.mps.baseLanguage.structure.InstanceMethodDeclaration" propertyString="run#()V" />
-    <nodeInfo nodeId="4093906047203396081" fileName="SuspiciousModelIndex.java" startLine="167" startPosition="46" endLine="172" endPosition="7" conceptFqName="jetbrains.mps.baseLanguage.structure.ForeachStatement" />
-    <nodeInfo nodeId="4093906047203395711" fileName="SuspiciousModelIndex.java" startLine="61" startPosition="0" endLine="67" endPosition="0" conceptFqName="jetbrains.mps.baseLanguage.structure.InstanceMethodDeclaration" propertyString="getComponentName#()Ljava/lang/String;" />
-    <nodeInfo nodeId="4774203567250524891" fileName="SuspiciousModelIndex.java" startLine="122" startPosition="111" endLine="128" endPosition="11" conceptFqName="jetbrains.mps.baseLanguage.structure.ForeachStatement" />
-    <nodeInfo nodeId="4093906047203395978" fileName="SuspiciousModelIndex.java" startLine="139" startPosition="6" endLine="145" endPosition="45" conceptFqName="jetbrains.mps.baseLanguage.structure.ExpressionStatement" />
-    <nodeInfo nodeId="2034046503373010379" fileName="SuspiciousModelIndex.java" startLine="129" startPosition="9" endLine="136" endPosition="11" conceptFqName="jetbrains.mps.baseLanguage.structure.ExpressionStatement" />
-    <nodeInfo nodeId="4093906047203396070" fileName="SuspiciousModelIndex.java" startLine="166" startPosition="63" endLine="173" endPosition="5" conceptFqName="jetbrains.mps.baseLanguage.structure.IfStatement" />
-    <nodeInfo nodeId="4093906047203396032" fileName="SuspiciousModelIndex.java" startLine="153" startPosition="59" endLine="161" endPosition="5" conceptFqName="jetbrains.mps.baseLanguage.structure.ForeachStatement" />
-    <nodeInfo nodeId="4774203567250524865" fileName="SuspiciousModelIndex.java" startLine="119" startPosition="31" endLine="129" endPosition="9" conceptFqName="jetbrains.mps.baseLanguage.structure.ForeachStatement" />
-    <nodeInfo nodeId="4093906047203395737" fileName="SuspiciousModelIndex.java" startLine="70" startPosition="112" endLine="81" endPosition="7" conceptFqName="jetbrains.mps.baseLanguage.structure.ExpressionStatement" />
-    <nodeInfo nodeId="4093906047203396059" fileName="SuspiciousModelIndex.java" startLine="165" startPosition="0" endLine="176" endPosition="0" conceptFqName="jetbrains.mps.baseLanguage.structure.StaticMethodDeclaration" propertyString="isInConflict#(Ljetbrains/mps/vfs/IFile;)Z" />
-    <nodeInfo nodeId="4093906047203396026" fileName="SuspiciousModelIndex.java" startLine="152" startPosition="0" endLine="164" endPosition="0" conceptFqName="jetbrains.mps.baseLanguage.structure.StaticMethodDeclaration" propertyString="getProjectForFile#(Lcom/intellij/openapi/vfs/VirtualFile;)Lcom/intellij/openapi/project/Project;" />
-    <nodeInfo nodeId="4093906047203395719" fileName="SuspiciousModelIndex.java" startLine="68" startPosition="0" endLine="83" endPosition="0" conceptFqName="jetbrains.mps.baseLanguage.structure.InstanceMethodDeclaration" propertyString="initComponent#()V" />
-    <nodeInfo nodeId="4213817562888239098" fileName="SuspiciousModelIndex.java" startLine="96" startPosition="35" endLine="114" endPosition="9" conceptFqName="jetbrains.mps.baseLanguage.structure.IfStatement" />
-    <nodeInfo nodeId="4774203567250524863" fileName="SuspiciousModelIndex.java" startLine="119" startPosition="0" endLine="139" endPosition="0" conceptFqName="jetbrains.mps.baseLanguage.structure.InstanceMethodDeclaration" propertyString="compute#()Ljava/lang/Object;" />
-    <nodeInfo nodeId="4213817562888239088" fileName="SuspiciousModelIndex.java" startLine="95" startPosition="0" endLine="116" endPosition="0" conceptFqName="jetbrains.mps.baseLanguage.structure.InstanceMethodDeclaration" propertyString="visit#(Ljetbrains/mps/vcs/suspicious/Conflictable;)V" />
-    <nodeInfo nodeId="4774203567250524861" fileName="SuspiciousModelIndex.java" startLine="117" startPosition="0" endLine="139" endPosition="6" conceptFqName="jetbrains.mps.baseLanguage.structure.LocalVariableDeclarationStatement" />
-    <nodeInfo nodeId="4213817562888239066" fileName="SuspiciousModelIndex.java" startLine="93" startPosition="0" endLine="116" endPosition="7" conceptFqName="jetbrains.mps.baseLanguage.structure.ExpressionStatement" />
-    <nodeInfo nodeId="4093906047203395781" fileName="SuspiciousModelIndex.java" startLine="89" startPosition="0" endLine="147" endPosition="0" conceptFqName="jetbrains.mps.baseLanguage.structure.InstanceMethodDeclaration" propertyString="mergeModelsLater#(Ljava/util/List;)V" />
-    <scopeInfo nodeId="4933738972388317545" fileName="SuspiciousModelIndex.java" startLine="52" startPosition="67" endLine="53" endPosition="94" />
-    <scopeInfo nodeId="4093906047203395702" fileName="SuspiciousModelIndex.java" startLine="57" startPosition="76" endLine="58" endPosition="83" />
-    <scopeInfo nodeId="4093906047203395714" fileName="SuspiciousModelIndex.java" startLine="64" startPosition="36" endLine="65" endPosition="36" />
-    <scopeInfo nodeId="4093906047203395750" fileName="SuspiciousModelIndex.java" startLine="73" startPosition="75" endLine="74" endPosition="36" />
-    <scopeInfo nodeId="4093906047203395762" fileName="SuspiciousModelIndex.java" startLine="78" startPosition="85" endLine="79" endPosition="38" />
-    <scopeInfo nodeId="4093906047203395770" fileName="SuspiciousModelIndex.java" startLine="85" startPosition="34" endLine="86" endPosition="26" />
-    <scopeInfo nodeId="4213817562888239183" fileName="SuspiciousModelIndex.java" startLine="101" startPosition="29" endLine="102" endPosition="19" />
-    <scopeInfo nodeId="4213817562888239109" fileName="SuspiciousModelIndex.java" startLine="112" startPosition="60" endLine="113" endPosition="27" />
-    <scopeInfo nodeId="4774203567250524907" fileName="SuspiciousModelIndex.java" startLine="125" startPosition="39" endLine="126" endPosition="41" />
-    <scopeInfo nodeId="2034046503373010390" fileName="SuspiciousModelIndex.java" startLine="132" startPosition="56" endLine="133" endPosition="44" />
-    <scopeInfo nodeId="4093906047203395651" fileName="SuspiciousModelIndex.java" startLine="148" startPosition="49" endLine="149" endPosition="88" />
-    <scopeInfo nodeId="4093906047203396040" fileName="SuspiciousModelIndex.java" startLine="155" startPosition="33" endLine="156" endPosition="17" />
-    <scopeInfo nodeId="4093906047203396046" fileName="SuspiciousModelIndex.java" startLine="158" startPosition="77" endLine="159" endPosition="23" />
-    <scopeInfo nodeId="4093906047203396094" fileName="SuspiciousModelIndex.java" startLine="169" startPosition="69" endLine="170" endPosition="22" />
-    <scopeInfo nodeId="4093906047203395608" fileName="SuspiciousModelIndex.java" startLine="178" startPosition="125" endLine="179" endPosition="56" />
-    <scopeInfo nodeId="4093906047203395616" fileName="SuspiciousModelIndex.java" startLine="183" startPosition="45" endLine="184" endPosition="80" />
-    <scopeInfo nodeId="4093906047203395631" fileName="SuspiciousModelIndex.java" startLine="188" startPosition="64" endLine="189" endPosition="30" />
-    <scopeInfo nodeId="4213817562888239151" fileName="SuspiciousModelIndex.java" startLine="106" startPosition="30" endLine="108" endPosition="40" />
-    <scopeInfo nodeId="4213817562888239051" fileName="SuspiciousModelIndex.java" startLine="141" startPosition="25" endLine="143" endPosition="15" />
-    <scopeInfo nodeId="4093906047203395666" fileName="SuspiciousModelIndex.java" startLine="45" startPosition="149" endLine="48" endPosition="37" />
-    <scopeInfo nodeId="4093906047203395686" fileName="SuspiciousModelIndex.java" startLine="51" startPosition="60" endLine="54" endPosition="5" />
-    <scopeInfo nodeId="4093906047203395695" fileName="SuspiciousModelIndex.java" startLine="57" startPosition="0" endLine="60" endPosition="0">
-      <varInfo nodeId="4093906047203395698" varName="abstractModule" />
-      <varInfo nodeId="4093906047203395700" varName="inConflict" />
-    </scopeInfo>
-    <scopeInfo nodeId="2034046503373010384" fileName="SuspiciousModelIndex.java" startLine="131" startPosition="29" endLine="134" endPosition="13" />
-    <scopeInfo nodeId="2034046503373010385" fileName="SuspiciousModelIndex.java" startLine="131" startPosition="29" endLine="134" endPosition="13">
-      <varInfo nodeId="2034046503373010388" varName="conflictable" />
-    </scopeInfo>
-    <scopeInfo nodeId="4093906047203395648" fileName="SuspiciousModelIndex.java" startLine="148" startPosition="0" endLine="151" endPosition="0" />
-    <scopeInfo nodeId="4093906047203396087" fileName="SuspiciousModelIndex.java" startLine="168" startPosition="78" endLine="171" endPosition="9" />
-    <scopeInfo nodeId="4093906047203395599" fileName="SuspiciousModelIndex.java" startLine="178" startPosition="0" endLine="181" endPosition="0">
-      <varInfo nodeId="4093906047203395602" varName="manager" />
-      <varInfo nodeId="4774203567247873310" varName="reloadManager" />
-      <varInfo nodeId="4093906047203395606" varName="virtualFileManager" />
-    </scopeInfo>
-    <scopeInfo nodeId="4093906047203395743" fileName="SuspiciousModelIndex.java" startLine="72" startPosition="0" endLine="76" endPosition="0">
-      <varInfo nodeId="4093906047203395748" varName="inConflict" />
-      <varInfo nodeId="4093906047203395746" varName="model" />
-    </scopeInfo>
-    <scopeInfo nodeId="4093906047203395755" fileName="SuspiciousModelIndex.java" startLine="77" startPosition="0" endLine="81" endPosition="0">
-      <varInfo nodeId="4093906047203395760" varName="inConflict" />
-      <varInfo nodeId="4093906047203395758" varName="module" />
-    </scopeInfo>
-    <scopeInfo nodeId="4093906047203395767" fileName="SuspiciousModelIndex.java" startLine="84" startPosition="0" endLine="88" endPosition="0" />
-    <scopeInfo nodeId="4774203567250524895" fileName="SuspiciousModelIndex.java" startLine="123" startPosition="53" endLine="127" endPosition="13">
-      <varInfo nodeId="4774203567250524897" varName="conflictable" />
-    </scopeInfo>
-    <scopeInfo nodeId="4213817562888239050" fileName="SuspiciousModelIndex.java" startLine="141" startPosition="0" endLine="145" endPosition="0" />
-    <scopeInfo nodeId="4093906047203395613" fileName="SuspiciousModelIndex.java" startLine="182" startPosition="0" endLine="186" endPosition="0" />
-    <scopeInfo nodeId="4093906047203395625" fileName="SuspiciousModelIndex.java" startLine="187" startPosition="0" endLine="191" endPosition="0">
-      <varInfo nodeId="4093906047203395628" varName="tasks" />
-    </scopeInfo>
-    <scopeInfo nodeId="4093906047203395657" fileName="SuspiciousModelIndex.java" startLine="45" startPosition="0" endLine="50" endPosition="0">
-      <varInfo nodeId="4093906047203395660" varName="manager" />
-      <varInfo nodeId="4774203567248052613" varName="reloadManager" />
-      <varInfo nodeId="4093906047203395664" varName="vfManager" />
-      <varInfo nodeId="4093906047203395662" varName="watcher" />
-    </scopeInfo>
-    <scopeInfo nodeId="4093906047203395679" fileName="SuspiciousModelIndex.java" startLine="51" startPosition="0" endLine="56" endPosition="0">
-      <varInfo nodeId="4093906047203395684" varName="isInConflict" />
-      <varInfo nodeId="4093906047203395682" varName="model" />
-    </scopeInfo>
-    <scopeInfo nodeId="2034046503373010383" fileName="SuspiciousModelIndex.java" startLine="131" startPosition="0" endLine="136" endPosition="0" />
-    <scopeInfo nodeId="4093906047203396080" fileName="SuspiciousModelIndex.java" startLine="167" startPosition="46" endLine="172" endPosition="7" />
-    <scopeInfo nodeId="4093906047203396081" fileName="SuspiciousModelIndex.java" startLine="167" startPosition="46" endLine="172" endPosition="7">
-      <varInfo nodeId="4093906047203396085" varName="project" />
-    </scopeInfo>
-    <scopeInfo nodeId="4093906047203395711" fileName="SuspiciousModelIndex.java" startLine="61" startPosition="0" endLine="67" endPosition="0" />
-    <scopeInfo nodeId="4774203567250524891" fileName="SuspiciousModelIndex.java" startLine="122" startPosition="111" endLine="128" endPosition="11">
-      <varInfo nodeId="4774203567250524893" varName="vfile" />
-    </scopeInfo>
-    <scopeInfo nodeId="4093906047203396038" fileName="SuspiciousModelIndex.java" startLine="154" startPosition="76" endLine="160" endPosition="7" />
-    <scopeInfo nodeId="4774203567250524871" fileName="SuspiciousModelIndex.java" startLine="120" startPosition="56" endLine="128" endPosition="11">
-      <varInfo nodeId="4774203567250524873" varName="virtualFileList" />
-    </scopeInfo>
-    <scopeInfo nodeId="4093906047203396032" fileName="SuspiciousModelIndex.java" startLine="153" startPosition="59" endLine="161" endPosition="5">
-      <varInfo nodeId="4093906047203396036" varName="project" />
-    </scopeInfo>
-    <scopeInfo nodeId="4093906047203396031" fileName="SuspiciousModelIndex.java" startLine="153" startPosition="59" endLine="162" endPosition="16" />
-    <scopeInfo nodeId="4093906047203396064" fileName="SuspiciousModelIndex.java" startLine="165" startPosition="52" endLine="174" endPosition="17">
-      <varInfo nodeId="4093906047203396066" varName="vfile" />
-    </scopeInfo>
-    <scopeInfo nodeId="4774203567250524865" fileName="SuspiciousModelIndex.java" startLine="119" startPosition="31" endLine="129" endPosition="9">
-      <varInfo nodeId="4774203567250524869" varName="project" />
-    </scopeInfo>
-    <scopeInfo nodeId="4093906047203396059" fileName="SuspiciousModelIndex.java" startLine="165" startPosition="0" endLine="176" endPosition="0">
-      <varInfo nodeId="4093906047203396062" varName="ifile" />
-    </scopeInfo>
-    <scopeInfo nodeId="4093906047203395722" fileName="SuspiciousModelIndex.java" startLine="69" startPosition="31" endLine="81" endPosition="7" />
-    <scopeInfo nodeId="4093906047203396026" fileName="SuspiciousModelIndex.java" startLine="152" startPosition="0" endLine="164" endPosition="0">
-      <varInfo nodeId="4093906047203396029" varName="f" />
-    </scopeInfo>
-    <scopeInfo nodeId="4213817562888239115" fileName="SuspiciousModelIndex.java" startLine="97" startPosition="34" endLine="110" endPosition="27">
-      <varInfo nodeId="4213817562888239140" varName="files" />
-      <varInfo nodeId="4213817562888239122" varName="prev" />
-      <varInfo nodeId="4213817562888239135" varName="project" />
-      <varInfo nodeId="4213817562888239117" varName="vfile" />
-    </scopeInfo>
-    <scopeInfo nodeId="4093906047203395719" fileName="SuspiciousModelIndex.java" startLine="68" startPosition="0" endLine="83" endPosition="0" />
-    <scopeInfo nodeId="4774203567250524864" fileName="SuspiciousModelIndex.java" startLine="119" startPosition="31" endLine="137" endPosition="20" />
-    <scopeInfo nodeId="4213817562888239089" fileName="SuspiciousModelIndex.java" startLine="95" startPosition="42" endLine="114" endPosition="9">
-      <varInfo nodeId="4213817562888239093" varName="ifile" />
-    </scopeInfo>
-    <scopeInfo nodeId="4774203567250524863" fileName="SuspiciousModelIndex.java" startLine="119" startPosition="0" endLine="139" endPosition="0" />
-    <scopeInfo nodeId="4213817562888239088" fileName="SuspiciousModelIndex.java" startLine="95" startPosition="0" endLine="116" endPosition="0">
-      <varInfo nodeId="4213817562888239088" varName="it" />
-    </scopeInfo>
-    <scopeInfo nodeId="4093906047203395787" fileName="SuspiciousModelIndex.java" startLine="89" startPosition="59" endLine="145" endPosition="45">
-      <varInfo nodeId="4774203567250524862" varName="conflictableReload" />
-      <varInfo nodeId="4093906047203395863" varName="fileToConflictable" />
-      <varInfo nodeId="4093906047203395852" varName="toMerge" />
-      <varInfo nodeId="4093906047203395872" varName="toReload" />
-    </scopeInfo>
-    <scopeInfo nodeId="4093906047203395781" fileName="SuspiciousModelIndex.java" startLine="89" startPosition="0" endLine="147" endPosition="0">
-      <varInfo nodeId="4093906047203395784" varName="models" />
-    </scopeInfo>
-    <unitInfo nodeId="4213817562888239050" fileName="SuspiciousModelIndex.java" startLine="140" startPosition="56" endLine="145" endPosition="5" unitName="jetbrains.mps.vcs.suspicious.SuspiciousModelIndex$4" />
-    <unitInfo nodeId="2034046503373010383" fileName="SuspiciousModelIndex.java" startLine="130" startPosition="59" endLine="136" endPosition="9" unitName="jetbrains.mps.vcs.suspicious.SuspiciousModelIndex$4" />
-    <unitInfo nodeId="4093906047203395741" fileName="SuspiciousModelIndex.java" startLine="71" startPosition="42" endLine="81" endPosition="5" unitName="jetbrains.mps.vcs.suspicious.SuspiciousModelIndex$1" />
-    <unitInfo nodeId="4093906047203395595" fileName="SuspiciousModelIndex.java" startLine="177" startPosition="0" endLine="192" endPosition="0" unitName="jetbrains.mps.vcs.suspicious.SuspiciousModelIndex$MyTaskQueue" />
-    <unitInfo nodeId="4774203567250524863" fileName="SuspiciousModelIndex.java" startLine="118" startPosition="54" endLine="139" endPosition="5" unitName="jetbrains.mps.vcs.suspicious.SuspiciousModelIndex$3" />
-    <unitInfo nodeId="4213817562888239088" fileName="SuspiciousModelIndex.java" startLine="94" startPosition="47" endLine="116" endPosition="5" unitName="jetbrains.mps.vcs.suspicious.SuspiciousModelIndex$2" />
-    <unitInfo nodeId="4093906047203395592" fileName="SuspiciousModelIndex.java" startLine="39" startPosition="0" endLine="193" endPosition="0" unitName="jetbrains.mps.vcs.suspicious.SuspiciousModelIndex" />
-=======
     <file name="SuspiciousModelIndex.java">
-      <node id="4093906047203395635" at="41,0,42,0" concept="4" trace="myProjectManager" />
-      <node id="4093906047203395641" at="42,0,43,0" concept="4" trace="myVirtualFileManager" />
-      <node id="4093906047203395644" at="43,0,44,0" concept="4" trace="myTaskQueue" />
-      <node id="4774203567248109621" at="44,0,45,0" concept="4" trace="myReloadManager" />
-      <node id="4093906047203395667" at="46,149,47,31" concept="3" />
-      <node id="4774203567248109628" at="47,31,48,41" concept="3" />
-      <node id="4093906047203395675" at="48,41,49,37" concept="3" />
-      <node id="4093906047203395687" at="53,67,54,94" concept="3" />
-      <node id="4093906047203395703" at="58,76,59,83" concept="3" />
-      <node id="4093906047203395715" at="65,36,66,36" concept="9" />
-      <node id="4093906047203395728" at="71,36,72,13" concept="9" />
-      <node id="4093906047203395729" at="73,5,74,112" concept="3" />
-      <node id="4093906047203395751" at="77,75,78,36" concept="3" />
-      <node id="4093906047203395763" at="82,85,83,38" concept="3" />
-      <node id="4093906047203395776" at="90,36,91,13" concept="9" />
-      <node id="4093906047203395777" at="92,5,93,26" concept="3" />
-      <node id="4093906047203395851" at="96,59,97,94" concept="8" />
-      <node id="4093906047203395862" at="97,94,98,109" concept="8" />
-      <node id="4093906047203395871" at="98,109,99,67" concept="8" />
-      <node id="4213817562888239064" at="99,67,100,0" concept="10" />
-      <node id="4213817562888239092" at="102,42,103,35" concept="8" />
-      <node id="4213817562888239116" at="104,34,105,69" concept="8" />
-      <node id="4213817562888239121" at="105,69,106,64" concept="8" />
-      <node id="4213817562888239180" at="106,64,107,0" concept="10" />
-      <node id="4213817562888239186" at="108,29,109,19" concept="9" />
-      <node id="4213817562888239134" at="110,11,111,53" concept="8" />
-      <node id="4213817562888239139" at="111,53,112,57" concept="8" />
-      <node id="4213817562888239152" at="113,30,114,50" concept="3" />
-      <node id="4213817562888239158" at="114,50,115,40" concept="3" />
-      <node id="4213817562888239164" at="116,11,117,27" concept="3" />
-      <node id="4213817562888239110" at="119,60,120,27" concept="3" />
-      <node id="4213817562888266797" at="123,7,124,0" concept="10" />
-      <node id="4774203567250524872" at="127,56,128,75" concept="8" />
-      <node id="4774203567250524879" at="128,75,129,111" concept="3" />
-      <node id="4774203567250524896" at="130,53,131,70" concept="8" />
-      <node id="4774203567250524908" at="132,39,133,41" concept="3" />
-      <node id="2034046503373010391" at="139,56,140,44" concept="3" />
-      <node id="4774203567250524925" at="143,11,144,20" concept="9" />
-      <node id="4774203567248246805" at="148,25,149,60" concept="3" />
-      <node id="4774203567251249197" at="149,60,150,15" concept="9" />
-      <node id="4093906047203395652" at="155,49,156,88" concept="9" />
-      <node id="4093906047203396041" at="162,33,163,17" concept="2" />
-      <node id="4093906047203396047" at="165,77,166,23" concept="9" />
-      <node id="4093906047203396056" at="168,5,169,16" concept="9" />
-      <node id="4093906047203396065" at="172,52,173,63" concept="8" />
-      <node id="4093906047203396095" at="176,69,177,22" concept="9" />
-      <node id="4093906047203396097" at="180,5,181,17" concept="9" />
-      <node id="4093906047203395609" at="185,125,186,56" concept="12" />
-      <node id="4093906047203395617" at="190,45,191,80" concept="9" />
-      <node id="4093906047203395632" at="195,64,196,30" concept="3" />
-      <node id="4933738972388317543" at="52,60,55,5" concept="6" />
-      <node id="4093906047203395695" at="58,0,61,0" concept="7" trace="addModule#(Ljetbrains/mps/project/AbstractModule;Z)V" />
-      <node id="4093906047203395723" at="70,31,73,5" concept="6" />
-      <node id="4093906047203395771" at="89,34,92,5" concept="6" />
-      <node id="4213817562888239129" at="107,0,110,11" concept="6" />
-      <node id="4213817562888239101" at="118,14,121,9" concept="6" />
-      <node id="4774203567250524903" at="131,70,134,13" concept="6" />
-      <node id="2034046503373010385" at="138,29,141,13" concept="5" />
-      <node id="4093906047203395648" at="155,0,158,0" concept="11" trace="instance#()Ljetbrains/mps/vcs/suspicious/SuspiciousModelIndex;" />
-      <node id="4093906047203396039" at="161,76,164,7" concept="6" />
-      <node id="4093906047203396045" at="164,7,167,7" concept="6" />
-      <node id="4093906047203396088" at="175,78,178,9" concept="6" />
-      <node id="4093906047203395599" at="185,0,188,0" concept="1" trace="MyTaskQueue#(Lcom/intellij/openapi/project/ProjectManager;Lcom/intellij/openapi/vfs/VirtualFileManager;Ljetbrains/mps/ide/platform/watching/ReloadManagerComponent;)V" />
-      <node id="4093906047203395743" at="76,0,80,0" concept="7" trace="handleSuspiciousModel#(Lorg/jetbrains/mps/openapi/model/SModel;Z)V" />
-      <node id="4093906047203395755" at="81,0,85,0" concept="7" trace="handleSuspiciousModule#(Ljetbrains/mps/project/AbstractModule;Z)V" />
-      <node id="4213817562888239147" at="112,57,116,11" concept="6" />
-      <node id="4213817562888239050" at="148,0,152,0" concept="7" trace="run#()V" />
-      <node id="4093906047203395613" at="189,0,193,0" concept="7" trace="isProcessingAllowed#()Z" />
-      <node id="4093906047203395625" at="194,0,198,0" concept="7" trace="processTask#(Ljava/util/List;)V" />
-      <node id="4093906047203395657" at="46,0,51,0" concept="1" trace="SuspiciousModelIndex#(Lcom/intellij/openapi/project/ProjectManager;Ljetbrains/mps/ide/platform/watching/FSChangesWatcher;Lcom/intellij/openapi/vfs/VirtualFileManager;Ljetbrains/mps/ide/platform/watching/ReloadManagerComponent;)V" />
-      <node id="4093906047203395679" at="52,0,57,0" concept="7" trace="addModel#(Lorg/jetbrains/mps/openapi/model/SModel;Z)V" />
-      <node id="2034046503373010383" at="138,0,143,0" concept="7" trace="run#()V" />
-      <node id="4093906047203396081" at="174,46,179,7" concept="5" />
-      <node id="4093906047203395711" at="62,0,68,0" concept="7" trace="getComponentName#()Ljava/lang/String;" />
-      <node id="4774203567250524891" at="129,111,135,11" concept="5" />
-      <node id="4093906047203395978" at="146,6,152,45" concept="3" />
-      <node id="4093906047203395767" at="88,0,95,0" concept="7" trace="disposeComponent#()V" />
-      <node id="2034046503373010379" at="136,9,143,11" concept="3" />
-      <node id="4093906047203396070" at="173,63,180,5" concept="6" />
-      <node id="4093906047203396032" at="160,59,168,5" concept="5" />
-      <node id="4774203567250524865" at="126,31,136,9" concept="5" />
-      <node id="4093906047203395737" at="74,112,85,7" concept="3" />
-      <node id="4093906047203396059" at="172,0,183,0" concept="11" trace="isInConflict#(Ljetbrains/mps/vfs/IFile;)Z" />
-      <node id="4093906047203396026" at="159,0,171,0" concept="11" trace="getProjectForFile#(Lcom/intellij/openapi/vfs/VirtualFile;)Lcom/intellij/openapi/project/Project;" />
-      <node id="4093906047203395719" at="69,0,87,0" concept="7" trace="initComponent#()V" />
-      <node id="4213817562888239098" at="103,35,121,9" concept="6" />
-      <node id="4774203567250524863" at="126,0,146,0" concept="7" trace="compute#()Ljava/lang/Object;" />
-      <node id="4213817562888239088" at="102,0,123,0" concept="7" trace="visit#(Ljetbrains/mps/vcs/suspicious/Conflictable;)V" />
-      <node id="4774203567250524861" at="124,0,146,6" concept="8" />
-      <node id="4213817562888239066" at="100,0,123,7" concept="3" />
-      <node id="4093906047203395781" at="96,0,154,0" concept="7" trace="mergeModelsLater#(Ljava/util/List;)V" />
-      <scope id="4933738972388317545" at="53,67,54,94" />
-      <scope id="4093906047203395702" at="58,76,59,83" />
-      <scope id="4093906047203395714" at="65,36,66,36" />
-      <scope id="4093906047203395727" at="71,36,72,13" />
-      <scope id="4093906047203395750" at="77,75,78,36" />
-      <scope id="4093906047203395762" at="82,85,83,38" />
-      <scope id="4093906047203395775" at="90,36,91,13" />
-      <scope id="4213817562888239183" at="108,29,109,19" />
-      <scope id="4213817562888239109" at="119,60,120,27" />
-      <scope id="4774203567250524907" at="132,39,133,41" />
-      <scope id="2034046503373010390" at="139,56,140,44" />
-      <scope id="4093906047203395651" at="155,49,156,88" />
-      <scope id="4093906047203396040" at="162,33,163,17" />
-      <scope id="4093906047203396046" at="165,77,166,23" />
-      <scope id="4093906047203396094" at="176,69,177,22" />
-      <scope id="4093906047203395608" at="185,125,186,56" />
-      <scope id="4093906047203395616" at="190,45,191,80" />
-      <scope id="4093906047203395631" at="195,64,196,30" />
-      <scope id="4213817562888239151" at="113,30,115,40" />
-      <scope id="4213817562888239051" at="148,25,150,15" />
-      <scope id="4093906047203395666" at="46,149,49,37" />
-      <scope id="4093906047203395686" at="52,60,55,5" />
-      <scope id="4093906047203395695" at="58,0,61,0">
+      <node id="4093906047203395635" at="40,0,41,0" concept="4" trace="myProjectManager" />
+      <node id="4093906047203395641" at="41,0,42,0" concept="4" trace="myVirtualFileManager" />
+      <node id="4093906047203395644" at="42,0,43,0" concept="4" trace="myTaskQueue" />
+      <node id="4774203567248109621" at="43,0,44,0" concept="4" trace="myReloadManager" />
+      <node id="4093906047203395667" at="45,149,46,31" concept="3" />
+      <node id="4774203567248109628" at="46,31,47,41" concept="3" />
+      <node id="4093906047203395675" at="47,41,48,37" concept="3" />
+      <node id="4093906047203395687" at="52,67,53,94" concept="3" />
+      <node id="4093906047203395703" at="57,76,58,83" concept="3" />
+      <node id="4093906047203395715" at="64,36,65,36" concept="9" />
+      <node id="4093906047203395729" at="69,31,70,112" concept="3" />
+      <node id="4093906047203395751" at="73,75,74,36" concept="3" />
+      <node id="4093906047203395763" at="78,85,79,38" concept="3" />
+      <node id="4093906047203395777" at="85,34,86,26" concept="3" />
+      <node id="4093906047203395851" at="89,59,90,94" concept="8" />
+      <node id="4093906047203395862" at="90,94,91,109" concept="8" />
+      <node id="4093906047203395871" at="91,109,92,67" concept="8" />
+      <node id="4213817562888239064" at="92,67,93,0" concept="10" />
+      <node id="4213817562888239092" at="95,42,96,35" concept="8" />
+      <node id="4213817562888239116" at="97,34,98,69" concept="8" />
+      <node id="4213817562888239121" at="98,69,99,64" concept="8" />
+      <node id="4213817562888239180" at="99,64,100,0" concept="10" />
+      <node id="4213817562888239186" at="101,29,102,19" concept="9" />
+      <node id="4213817562888239134" at="103,11,104,53" concept="8" />
+      <node id="4213817562888239139" at="104,53,105,57" concept="8" />
+      <node id="4213817562888239152" at="106,30,107,50" concept="3" />
+      <node id="4213817562888239158" at="107,50,108,40" concept="3" />
+      <node id="4213817562888239164" at="109,11,110,27" concept="3" />
+      <node id="4213817562888239110" at="112,60,113,27" concept="3" />
+      <node id="4213817562888266797" at="116,7,117,0" concept="10" />
+      <node id="4774203567250524872" at="120,56,121,75" concept="8" />
+      <node id="4774203567250524879" at="121,75,122,111" concept="3" />
+      <node id="4774203567250524896" at="123,53,124,70" concept="8" />
+      <node id="4774203567250524908" at="125,39,126,41" concept="3" />
+      <node id="2034046503373010391" at="132,56,133,44" concept="3" />
+      <node id="4774203567250524925" at="136,11,137,20" concept="9" />
+      <node id="4774203567248246805" at="141,25,142,60" concept="3" />
+      <node id="4774203567251249197" at="142,60,143,15" concept="9" />
+      <node id="4093906047203395652" at="148,49,149,88" concept="9" />
+      <node id="4093906047203396041" at="155,33,156,17" concept="2" />
+      <node id="4093906047203396047" at="158,77,159,23" concept="9" />
+      <node id="4093906047203396056" at="161,5,162,16" concept="9" />
+      <node id="4093906047203396065" at="165,52,166,63" concept="8" />
+      <node id="4093906047203396095" at="169,69,170,22" concept="9" />
+      <node id="4093906047203396097" at="173,5,174,17" concept="9" />
+      <node id="4093906047203395609" at="178,125,179,56" concept="12" />
+      <node id="4093906047203395617" at="183,45,184,80" concept="9" />
+      <node id="4093906047203395632" at="188,64,189,30" concept="3" />
+      <node id="4933738972388317543" at="51,60,54,5" concept="6" />
+      <node id="4093906047203395695" at="57,0,60,0" concept="7" trace="addModule#(Ljetbrains/mps/project/AbstractModule;Z)V" />
+      <node id="4213817562888239129" at="100,0,103,11" concept="6" />
+      <node id="4213817562888239101" at="111,14,114,9" concept="6" />
+      <node id="4774203567250524903" at="124,70,127,13" concept="6" />
+      <node id="2034046503373010385" at="131,29,134,13" concept="5" />
+      <node id="4093906047203395648" at="148,0,151,0" concept="11" trace="instance#()Ljetbrains/mps/vcs/suspicious/SuspiciousModelIndex;" />
+      <node id="4093906047203396039" at="154,76,157,7" concept="6" />
+      <node id="4093906047203396045" at="157,7,160,7" concept="6" />
+      <node id="4093906047203396088" at="168,78,171,9" concept="6" />
+      <node id="4093906047203395599" at="178,0,181,0" concept="1" trace="MyTaskQueue#(Lcom/intellij/openapi/project/ProjectManager;Lcom/intellij/openapi/vfs/VirtualFileManager;Ljetbrains/mps/ide/platform/watching/ReloadManagerComponent;)V" />
+      <node id="4093906047203395743" at="72,0,76,0" concept="7" trace="handleSuspiciousModel#(Lorg/jetbrains/mps/openapi/model/SModel;Z)V" />
+      <node id="4093906047203395755" at="77,0,81,0" concept="7" trace="handleSuspiciousModule#(Ljetbrains/mps/project/AbstractModule;Z)V" />
+      <node id="4093906047203395767" at="84,0,88,0" concept="7" trace="disposeComponent#()V" />
+      <node id="4213817562888239147" at="105,57,109,11" concept="6" />
+      <node id="4213817562888239050" at="141,0,145,0" concept="7" trace="run#()V" />
+      <node id="4093906047203395613" at="182,0,186,0" concept="7" trace="isProcessingAllowed#()Z" />
+      <node id="4093906047203395625" at="187,0,191,0" concept="7" trace="processTask#(Ljava/util/List;)V" />
+      <node id="4093906047203395657" at="45,0,50,0" concept="1" trace="SuspiciousModelIndex#(Lcom/intellij/openapi/project/ProjectManager;Ljetbrains/mps/ide/platform/watching/FSChangesWatcher;Lcom/intellij/openapi/vfs/VirtualFileManager;Ljetbrains/mps/ide/platform/watching/ReloadManagerComponent;)V" />
+      <node id="4093906047203395679" at="51,0,56,0" concept="7" trace="addModel#(Lorg/jetbrains/mps/openapi/model/SModel;Z)V" />
+      <node id="2034046503373010383" at="131,0,136,0" concept="7" trace="run#()V" />
+      <node id="4093906047203396081" at="167,46,172,7" concept="5" />
+      <node id="4093906047203395711" at="61,0,67,0" concept="7" trace="getComponentName#()Ljava/lang/String;" />
+      <node id="4774203567250524891" at="122,111,128,11" concept="5" />
+      <node id="4093906047203395978" at="139,6,145,45" concept="3" />
+      <node id="2034046503373010379" at="129,9,136,11" concept="3" />
+      <node id="4093906047203396070" at="166,63,173,5" concept="6" />
+      <node id="4093906047203396032" at="153,59,161,5" concept="5" />
+      <node id="4774203567250524865" at="119,31,129,9" concept="5" />
+      <node id="4093906047203395737" at="70,112,81,7" concept="3" />
+      <node id="4093906047203396059" at="165,0,176,0" concept="11" trace="isInConflict#(Ljetbrains/mps/vfs/IFile;)Z" />
+      <node id="4093906047203396026" at="152,0,164,0" concept="11" trace="getProjectForFile#(Lcom/intellij/openapi/vfs/VirtualFile;)Lcom/intellij/openapi/project/Project;" />
+      <node id="4093906047203395719" at="68,0,83,0" concept="7" trace="initComponent#()V" />
+      <node id="4213817562888239098" at="96,35,114,9" concept="6" />
+      <node id="4774203567250524863" at="119,0,139,0" concept="7" trace="compute#()Ljava/lang/Object;" />
+      <node id="4213817562888239088" at="95,0,116,0" concept="7" trace="visit#(Ljetbrains/mps/vcs/suspicious/Conflictable;)V" />
+      <node id="4774203567250524861" at="117,0,139,6" concept="8" />
+      <node id="4213817562888239066" at="93,0,116,7" concept="3" />
+      <node id="4093906047203395781" at="89,0,147,0" concept="7" trace="mergeModelsLater#(Ljava/util/List;)V" />
+      <scope id="4933738972388317545" at="52,67,53,94" />
+      <scope id="4093906047203395702" at="57,76,58,83" />
+      <scope id="4093906047203395714" at="64,36,65,36" />
+      <scope id="4093906047203395750" at="73,75,74,36" />
+      <scope id="4093906047203395762" at="78,85,79,38" />
+      <scope id="4093906047203395770" at="85,34,86,26" />
+      <scope id="4213817562888239183" at="101,29,102,19" />
+      <scope id="4213817562888239109" at="112,60,113,27" />
+      <scope id="4774203567250524907" at="125,39,126,41" />
+      <scope id="2034046503373010390" at="132,56,133,44" />
+      <scope id="4093906047203395651" at="148,49,149,88" />
+      <scope id="4093906047203396040" at="155,33,156,17" />
+      <scope id="4093906047203396046" at="158,77,159,23" />
+      <scope id="4093906047203396094" at="169,69,170,22" />
+      <scope id="4093906047203395608" at="178,125,179,56" />
+      <scope id="4093906047203395616" at="183,45,184,80" />
+      <scope id="4093906047203395631" at="188,64,189,30" />
+      <scope id="4213817562888239151" at="106,30,108,40" />
+      <scope id="4213817562888239051" at="141,25,143,15" />
+      <scope id="4093906047203395666" at="45,149,48,37" />
+      <scope id="4093906047203395686" at="51,60,54,5" />
+      <scope id="4093906047203395695" at="57,0,60,0">
         <var name="abstractModule" id="4093906047203395698" />
         <var name="inConflict" id="4093906047203395700" />
       </scope>
-      <scope id="2034046503373010384" at="138,29,141,13" />
-      <scope id="2034046503373010385" at="138,29,141,13">
+      <scope id="2034046503373010384" at="131,29,134,13" />
+      <scope id="2034046503373010385" at="131,29,134,13">
         <var name="conflictable" id="2034046503373010388" />
       </scope>
-      <scope id="4093906047203395648" at="155,0,158,0" />
-      <scope id="4093906047203396087" at="175,78,178,9" />
-      <scope id="4093906047203395599" at="185,0,188,0">
+      <scope id="4093906047203395648" at="148,0,151,0" />
+      <scope id="4093906047203396087" at="168,78,171,9" />
+      <scope id="4093906047203395599" at="178,0,181,0">
         <var name="manager" id="4093906047203395602" />
         <var name="reloadManager" id="4774203567247873310" />
         <var name="virtualFileManager" id="4093906047203395606" />
       </scope>
-      <scope id="4093906047203395743" at="76,0,80,0">
+      <scope id="4093906047203395743" at="72,0,76,0">
         <var name="inConflict" id="4093906047203395748" />
         <var name="model" id="4093906047203395746" />
       </scope>
-      <scope id="4093906047203395755" at="81,0,85,0">
+      <scope id="4093906047203395755" at="77,0,81,0">
         <var name="inConflict" id="4093906047203395760" />
         <var name="module" id="4093906047203395758" />
       </scope>
-      <scope id="4093906047203395770" at="89,34,93,26" />
-      <scope id="4774203567250524895" at="130,53,134,13">
+      <scope id="4093906047203395767" at="84,0,88,0" />
+      <scope id="4774203567250524895" at="123,53,127,13">
         <var name="conflictable" id="4774203567250524897" />
       </scope>
-      <scope id="4213817562888239050" at="148,0,152,0" />
-      <scope id="4093906047203395613" at="189,0,193,0" />
-      <scope id="4093906047203395625" at="194,0,198,0">
+      <scope id="4213817562888239050" at="141,0,145,0" />
+      <scope id="4093906047203395613" at="182,0,186,0" />
+      <scope id="4093906047203395625" at="187,0,191,0">
         <var name="tasks" id="4093906047203395628" />
       </scope>
-      <scope id="4093906047203395657" at="46,0,51,0">
+      <scope id="4093906047203395657" at="45,0,50,0">
         <var name="manager" id="4093906047203395660" />
         <var name="reloadManager" id="4774203567248052613" />
         <var name="vfManager" id="4093906047203395664" />
         <var name="watcher" id="4093906047203395662" />
       </scope>
-      <scope id="4093906047203395679" at="52,0,57,0">
+      <scope id="4093906047203395679" at="51,0,56,0">
         <var name="isInConflict" id="4093906047203395684" />
         <var name="model" id="4093906047203395682" />
       </scope>
-      <scope id="2034046503373010383" at="138,0,143,0" />
-      <scope id="4093906047203396080" at="174,46,179,7" />
-      <scope id="4093906047203396081" at="174,46,179,7">
+      <scope id="2034046503373010383" at="131,0,136,0" />
+      <scope id="4093906047203396080" at="167,46,172,7" />
+      <scope id="4093906047203396081" at="167,46,172,7">
         <var name="project" id="4093906047203396085" />
       </scope>
-      <scope id="4093906047203395711" at="62,0,68,0" />
-      <scope id="4774203567250524891" at="129,111,135,11">
+      <scope id="4093906047203395711" at="61,0,67,0" />
+      <scope id="4774203567250524891" at="122,111,128,11">
         <var name="vfile" id="4774203567250524893" />
       </scope>
-      <scope id="4093906047203396038" at="161,76,167,7" />
-      <scope id="4093906047203395767" at="88,0,95,0" />
-      <scope id="4774203567250524871" at="127,56,135,11">
+      <scope id="4093906047203396038" at="154,76,160,7" />
+      <scope id="4774203567250524871" at="120,56,128,11">
         <var name="virtualFileList" id="4774203567250524873" />
       </scope>
-      <scope id="4093906047203396032" at="160,59,168,5">
+      <scope id="4093906047203396032" at="153,59,161,5">
         <var name="project" id="4093906047203396036" />
       </scope>
-      <scope id="4093906047203396031" at="160,59,169,16" />
-      <scope id="4093906047203396064" at="172,52,181,17">
+      <scope id="4093906047203396031" at="153,59,162,16" />
+      <scope id="4093906047203396064" at="165,52,174,17">
         <var name="vfile" id="4093906047203396066" />
       </scope>
-      <scope id="4774203567250524865" at="126,31,136,9">
+      <scope id="4774203567250524865" at="119,31,129,9">
         <var name="project" id="4774203567250524869" />
       </scope>
-      <scope id="4093906047203396059" at="172,0,183,0">
+      <scope id="4093906047203396059" at="165,0,176,0">
         <var name="ifile" id="4093906047203396062" />
       </scope>
-      <scope id="4093906047203396026" at="159,0,171,0">
+      <scope id="4093906047203395722" at="69,31,81,7" />
+      <scope id="4093906047203396026" at="152,0,164,0">
         <var name="f" id="4093906047203396029" />
       </scope>
-      <scope id="4213817562888239115" at="104,34,117,27">
+      <scope id="4213817562888239115" at="97,34,110,27">
         <var name="files" id="4213817562888239140" />
         <var name="prev" id="4213817562888239122" />
         <var name="project" id="4213817562888239135" />
         <var name="vfile" id="4213817562888239117" />
       </scope>
-      <scope id="4093906047203395722" at="70,31,85,7" />
-      <scope id="4093906047203395719" at="69,0,87,0" />
-      <scope id="4774203567250524864" at="126,31,144,20" />
-      <scope id="4213817562888239089" at="102,42,121,9">
+      <scope id="4093906047203395719" at="68,0,83,0" />
+      <scope id="4774203567250524864" at="119,31,137,20" />
+      <scope id="4213817562888239089" at="95,42,114,9">
         <var name="ifile" id="4213817562888239093" />
       </scope>
-      <scope id="4774203567250524863" at="126,0,146,0" />
-      <scope id="4213817562888239088" at="102,0,123,0">
+      <scope id="4774203567250524863" at="119,0,139,0" />
+      <scope id="4213817562888239088" at="95,0,116,0">
         <var name="it" id="4213817562888239088" />
       </scope>
-      <scope id="4093906047203395787" at="96,59,152,45">
+      <scope id="4093906047203395787" at="89,59,145,45">
         <var name="conflictableReload" id="4774203567250524862" />
         <var name="fileToConflictable" id="4093906047203395863" />
         <var name="toMerge" id="4093906047203395852" />
         <var name="toReload" id="4093906047203395872" />
       </scope>
-      <scope id="4093906047203395781" at="96,0,154,0">
+      <scope id="4093906047203395781" at="89,0,147,0">
         <var name="models" id="4093906047203395784" />
       </scope>
-      <unit id="4213817562888239050" at="147,56,152,5" name="jetbrains.mps.vcs.suspicious.SuspiciousModelIndex$4" />
-      <unit id="2034046503373010383" at="137,59,143,9" name="jetbrains.mps.vcs.suspicious.SuspiciousModelIndex$4" />
-      <unit id="4093906047203395741" at="75,42,85,5" name="jetbrains.mps.vcs.suspicious.SuspiciousModelIndex$1" />
-      <unit id="4093906047203395595" at="184,0,199,0" name="jetbrains.mps.vcs.suspicious.SuspiciousModelIndex$MyTaskQueue" />
-      <unit id="4774203567250524863" at="125,54,146,5" name="jetbrains.mps.vcs.suspicious.SuspiciousModelIndex$3" />
-      <unit id="4213817562888239088" at="101,47,123,5" name="jetbrains.mps.vcs.suspicious.SuspiciousModelIndex$2" />
-      <unit id="4093906047203395592" at="40,0,200,0" name="jetbrains.mps.vcs.suspicious.SuspiciousModelIndex" />
-    </file>
->>>>>>> 0583c357
+      <unit id="4213817562888239050" at="140,56,145,5" name="jetbrains.mps.vcs.suspicious.SuspiciousModelIndex$4" />
+      <unit id="2034046503373010383" at="130,59,136,9" name="jetbrains.mps.vcs.suspicious.SuspiciousModelIndex$4" />
+      <unit id="4093906047203395741" at="71,42,81,5" name="jetbrains.mps.vcs.suspicious.SuspiciousModelIndex$1" />
+      <unit id="4093906047203395595" at="177,0,192,0" name="jetbrains.mps.vcs.suspicious.SuspiciousModelIndex$MyTaskQueue" />
+      <unit id="4774203567250524863" at="118,54,139,5" name="jetbrains.mps.vcs.suspicious.SuspiciousModelIndex$3" />
+      <unit id="4213817562888239088" at="94,47,116,5" name="jetbrains.mps.vcs.suspicious.SuspiciousModelIndex$2" />
+      <unit id="4093906047203395592" at="39,0,193,0" name="jetbrains.mps.vcs.suspicious.SuspiciousModelIndex" />
+    </file>
   </root>
   <root nodeRef="r:e74490a1-7013-47e5-9f40-14c310c80a86(jetbrains.mps.vcs.suspicious)/4093906047203396099">
     <file name="Conflictable.java">
