--- conflicted
+++ resolved
@@ -15,275 +15,275 @@
   <concept fqn="jetbrains.mps.baseLanguage.structure.TryCatchStatement" />
   <root nodeRef="r:cd7c9d90-25b3-4a54-a510-a0bcc7072c1d(jetbrains.mps.vcs)/3613324658897711340">
     <file name="MPSVcsManager.java">
-      <node id="3613324658897711481" at="49,0,50,0" concept="9" trace="LOG" />
-      <node id="3613324658897711486" at="50,0,51,0" concept="3" trace="myProject" />
-      <node id="8222824327012890554" at="51,0,52,0" concept="3" trace="myLastProjectStatus" />
-      <node id="3613324658897711489" at="52,0,53,0" concept="3" trace="myManager" />
-      <node id="3613324658897711492" at="53,0,54,0" concept="3" trace="myChangeListManager" />
-      <node id="3613324658897711499" at="54,0,55,0" concept="3" trace="myChangeListManagerInitialized" />
-      <node id="3613324658897711844" at="57,40,58,44" concept="2" />
-      <node id="8222824327012865842" at="61,0,62,0" concept="3" trace="myFileStatusListener" />
-      <node id="7794712048471485909" at="62,0,63,0" concept="3" trace="myMessageBusConnection" />
-      <node id="3613324658897711539" at="63,102,64,24" concept="2" />
-      <node id="3613324658897711543" at="64,24,65,24" concept="2" />
-      <node id="3613324658897711547" at="65,24,66,36" concept="2" />
-      <node id="3613324658897711575" at="68,56,69,49" concept="6" />
-      <node id="3613324658897711587" at="70,22,71,19" concept="7" />
-      <node id="3613324658897711589" at="72,5,73,68" concept="6" />
-      <node id="3613324658897711596" at="73,68,74,88" concept="2" />
-      <node id="3613324658897711604" at="74,88,75,60" concept="6" />
-      <node id="3613324658897711615" at="76,33,77,19" concept="7" />
-      <node id="3613324658897711617" at="78,5,79,99" concept="6" />
-      <node id="3613324658897711634" at="80,9,81,125" concept="2" />
-      <node id="3613324658897711626" at="82,30,83,25" concept="2" />
-      <node id="3613324658897711644" at="84,5,85,34" concept="7" />
-      <node id="7860944453394967816" at="89,88,90,13" concept="7" />
-      <node id="7307809004211498227" at="91,5,92,107" concept="6" />
-      <node id="1138176312634851279" at="92,107,93,55" concept="2" />
-      <node id="7794712048471485912" at="93,55,94,65" concept="2" />
-      <node id="7794712048471487319" at="96,45,97,59" concept="2" />
-      <node id="7794712048471485435" at="99,6,100,100" concept="2" />
-      <node id="5075340396901332664" at="101,40,102,58" concept="2" />
-      <node id="8222824327012890239" at="103,5,104,89" concept="2" />
-      <node id="8222824327012890543" at="107,31,108,92" concept="2" />
-      <node id="7794712048471485935" at="108,92,109,47" concept="2" />
-      <node id="3613324658897711660" at="114,36,115,25" concept="7" />
-      <node id="3613324658897711684" at="117,51,118,42" concept="7" />
-      <node id="3613324658897711698" at="121,31,122,74" concept="2" />
-      <node id="3613324658897711715" at="125,34,126,77" concept="2" />
-      <node id="933498344605274415" at="128,46,129,57" concept="6" />
-      <node id="933498344605296685" at="130,30,131,13" concept="7" />
-      <node id="8222824327012891725" at="132,5,133,95" concept="6" />
-      <node id="8222824327012905326" at="135,120,136,243" concept="6" />
-      <node id="8222824327012905458" at="137,26,138,95" concept="2" />
-      <node id="8222824327012891714" at="140,7,141,42" concept="2" />
-      <node id="3613324658897711725" at="144,71,145,82" concept="7" />
-      <node id="3613324658897711524" at="147,69,148,53" concept="7" />
-      <node id="18693120959317320" at="154,44,155,18" concept="7" />
-      <node id="3613324658897711769" at="161,49,162,18" concept="7" />
-      <node id="3613324658897711772" at="166,56,167,18" concept="7" />
-      <node id="3613324658897711776" at="170,71,171,18" concept="7" />
-      <node id="3613324658897711779" at="174,74,175,18" concept="7" />
-      <node id="3613324658897711786" at="187,58,188,36" concept="7" />
-      <node id="7491858234833039520" at="191,57,192,36" concept="7" />
-      <node id="3613324658897711442" at="196,0,197,0" concept="3" trace="myVirtualFile" />
-      <node id="3613324658897711445" at="197,0,198,0" concept="3" trace="myIsMergedWithConflict" />
-      <node id="3613324658897711789" at="198,51,199,28" concept="2" />
-      <node id="3613324658897711794" at="202,100,203,36" concept="2" />
-      <node id="3613324658897711800" at="206,90,207,36" concept="2" />
-      <node id="3613324658897711813" at="211,76,212,68" concept="6" />
-      <node id="3613324658897711836" at="214,104,215,42" concept="2" />
-      <node id="3613324658897711841" at="220,35,221,36" concept="7" />
-      <node id="8222824327012891025" at="228,39,229,36" concept="2" />
-      <node id="8222824327012891047" at="233,52,234,38" concept="2" />
-      <node id="7860944453394965435" at="239,36,240,37" concept="2" />
-      <node id="7860944453394965435" at="241,5,242,0" concept="8" />
-      <node id="3613324658897711380" at="151,0,153,0" concept="1" trace="StubChangeListManagerGate#()V" />
-      <node id="8222824327012887838" at="225,0,227,0" concept="1" trace="MyFileStatusListener#()V" />
-      <node id="3613324658897711582" at="69,49,72,5" concept="4" />
-      <node id="3613324658897711610" at="75,60,78,5" concept="4" />
-      <node id="7860944453394967332" at="88,31,91,5" concept="4" />
-      <node id="7794712048471487317" at="96,0,99,0" concept="5" trace="directoryMappingChanged#()V" />
-      <node id="5678297231090798651" at="100,100,103,5" concept="4" />
-      <node id="3613324658897711680" at="117,0,120,0" concept="5" trace="isChangeListManagerInitialized#()Z" />
-      <node id="933498344605291239" at="129,57,132,5" concept="4" />
-      <node id="8222824327012905338" at="136,243,139,9" concept="4" />
-      <node id="3613324658897711720" at="144,0,147,0" concept="5" trace="getUnversionedFilesFromChangeListManager#()Ljava/util/List;" />
-      <node id="3613324658897711517" at="147,0,150,0" concept="10" trace="getInstance#(Lcom/intellij/openapi/project/Project;)Ljetbrains/mps/vcs/MPSVcsManager;" />
-      <node id="6976105926957963289" at="157,0,160,0" concept="5" trace="setDefaultChangeList#(Ljava/lang/String;)V" />
-      <node id="3613324658897711406" at="177,0,180,0" concept="5" trace="editComment#(Ljava/lang/String;Ljava/lang/String;)V" />
-      <node id="3613324658897711413" at="180,0,183,0" concept="5" trace="editName#(Ljava/lang/String;Ljava/lang/String;)V" />
-      <node id="3613324658897711428" at="183,0,186,0" concept="5" trace="setListsToDisappear#(Ljava/util/Collection;)V" />
-      <node id="3613324658897711448" at="198,0,201,0" concept="1" trace="MyChangelistBuilder#(Lcom/intellij/openapi/vfs/VirtualFile;)V" />
-      <node id="3613324658897711824" at="213,38,216,11" concept="4" />
-      <node id="3613324658897711478" at="220,0,223,0" concept="5" trace="isInConflict#()Z" />
-      <node id="8222824327012891027" at="232,62,235,7" concept="4" />
-      <node id="7860944453394965435" at="238,82,241,5" concept="4" />
-      <node id="3613324658897711514" at="56,0,60,0" concept="5" trace="changeListUpdateDone#()V" />
-      <node id="3613324658897711686" at="120,0,124,0" concept="5" trace="initComponent#()V" />
-      <node id="3613324658897711703" at="124,0,128,0" concept="5" trace="disposeComponent#()V" />
-      <node id="18693120959317314" at="153,0,157,0" concept="5" trace="getStatus#(Ljava/io/File;)Lcom/intellij/openapi/vcs/FileStatus;" />
-      <node id="3613324658897711383" at="160,0,164,0" concept="5" trace="getListsCopy#()Ljava/util/List;" />
-      <node id="3613324658897711392" at="169,0,173,0" concept="5" trace="addChangeList#(Ljava/lang/String;Ljava/lang/String;)Lcom/intellij/openapi/vcs/changes/LocalChangeList;" />
-      <node id="3613324658897711399" at="173,0,177,0" concept="5" trace="findOrCreateList#(Ljava/lang/String;Ljava/lang/String;)Lcom/intellij/openapi/vcs/changes/LocalChangeList;" />
-      <node id="3613324658897711434" at="186,0,190,0" concept="5" trace="getStatus#(Lcom/intellij/openapi/vfs/VirtualFile;)Lcom/intellij/openapi/vcs/FileStatus;" />
-      <node id="7491858234833036845" at="190,0,194,0" concept="5" trace="getStatus#(Lcom/intellij/openapi/vcs/FilePath;)Lcom/intellij/openapi/vcs/FileStatus;" />
-      <node id="3613324658897711453" at="201,0,205,0" concept="5" trace="processChangeInList#(Lcom/intellij/openapi/vcs/changes/Change;Lcom/intellij/openapi/vcs/changes/ChangeList;Lcom/intellij/openapi/vcs/VcsKey;)V" />
-      <node id="3613324658897711462" at="205,0,209,0" concept="5" trace="processChangeInList#(Lcom/intellij/openapi/vcs/changes/Change;Ljava/lang/String;Lcom/intellij/openapi/vcs/VcsKey;)V" />
-      <node id="8222824327012887843" at="227,0,231,0" concept="5" trace="fileStatusesChanged#()V" />
-      <node id="3613324658897711529" at="63,0,68,0" concept="1" trace="MPSVcsManager#(Lcom/intellij/openapi/project/Project;Lcom/intellij/openapi/vcs/ProjectLevelVcsManager;Lcom/intellij/openapi/vcs/changes/ChangeListManager;)V" />
-      <node id="3613324658897711623" at="79,99,84,5" concept="12" />
-      <node id="7794712048471487315" at="94,65,99,6" concept="6" />
-      <node id="3613324658897711652" at="106,0,111,0" concept="5" trace="projectClosed#()V" />
-      <node id="3613324658897711387" at="164,0,169,0" concept="5" trace="findChangeList#(Ljava/lang/String;)Lcom/intellij/openapi/vcs/changes/LocalChangeList;" />
-      <node id="3613324658897711819" at="212,68,217,9" concept="4" />
-      <node id="3613324658897711508" at="55,0,61,0" concept="3" trace="myChangeListUpdateListener" />
-      <node id="3613324658897711656" at="111,0,117,0" concept="5" trace="getComponentName#()Ljava/lang/String;" />
-      <node id="8222824327012891746" at="134,47,140,7" concept="4" />
-      <node id="8222824327012887847" at="231,0,237,0" concept="5" trace="fileStatusChanged#(Lcom/intellij/openapi/vfs/VirtualFile;)V" />
-      <node id="7860944453394965435" at="238,0,244,0" concept="10" trace="check_2eqssr_a1a21#(Lcom/intellij/util/messages/MessageBusConnection;)V" />
-      <node id="3613324658897711805" at="210,61,218,7" concept="4" />
-      <node id="8222824327012891737" at="133,95,142,5" concept="4" />
-      <node id="3613324658897711471" at="209,0,220,0" concept="5" trace="processChange#(Lcom/intellij/openapi/vcs/changes/Change;Lcom/intellij/openapi/vcs/VcsKey;)V" />
-      <node id="8222824327012891020" at="128,0,144,0" concept="5" trace="checkIfProjectIsConflicting#()V" />
-      <node id="3613324658897711551" at="68,0,87,0" concept="5" trace="isInConflict#(Lcom/intellij/openapi/vfs/VirtualFile;)Z" />
-      <node id="3613324658897711648" at="87,0,106,0" concept="5" trace="projectOpened#()V" />
-      <scope id="3613324658897711767" at="151,40,151,40" />
-      <scope id="6976105926957963295" at="158,62,158,62" />
-      <scope id="3613324658897711781" at="178,58,178,58" />
-      <scope id="3613324658897711782" at="181,58,181,58" />
-      <scope id="3613324658897711784" at="184,63,184,63" />
-      <scope id="8222824327012887841" at="225,36,225,36" />
-      <scope id="3613324658897711843" at="57,40,58,44" />
-      <scope id="3613324658897711586" at="70,22,71,19" />
-      <scope id="3613324658897711614" at="76,33,77,19" />
-      <scope id="3613324658897711633" at="80,9,81,125" />
-      <scope id="3613324658897711624" at="82,0,83,25">
+      <node id="3613324658897711481" at="48,0,49,0" concept="9" trace="LOG" />
+      <node id="3613324658897711486" at="49,0,50,0" concept="3" trace="myProject" />
+      <node id="8222824327012890554" at="50,0,51,0" concept="3" trace="myLastProjectStatus" />
+      <node id="3613324658897711489" at="51,0,52,0" concept="3" trace="myManager" />
+      <node id="3613324658897711492" at="52,0,53,0" concept="3" trace="myChangeListManager" />
+      <node id="3613324658897711499" at="53,0,54,0" concept="3" trace="myChangeListManagerInitialized" />
+      <node id="3613324658897711844" at="56,40,57,44" concept="2" />
+      <node id="8222824327012865842" at="60,0,61,0" concept="3" trace="myFileStatusListener" />
+      <node id="7794712048471485909" at="61,0,62,0" concept="3" trace="myMessageBusConnection" />
+      <node id="3613324658897711539" at="62,102,63,24" concept="2" />
+      <node id="3613324658897711543" at="63,24,64,24" concept="2" />
+      <node id="3613324658897711547" at="64,24,65,36" concept="2" />
+      <node id="3613324658897711575" at="67,56,68,49" concept="6" />
+      <node id="3613324658897711587" at="69,22,70,19" concept="7" />
+      <node id="3613324658897711589" at="71,5,72,68" concept="6" />
+      <node id="3613324658897711596" at="72,68,73,88" concept="2" />
+      <node id="3613324658897711604" at="73,88,74,60" concept="6" />
+      <node id="3613324658897711615" at="75,33,76,19" concept="7" />
+      <node id="3613324658897711617" at="77,5,78,99" concept="6" />
+      <node id="3613324658897711634" at="79,9,80,125" concept="2" />
+      <node id="3613324658897711626" at="81,30,82,25" concept="2" />
+      <node id="3613324658897711644" at="83,5,84,34" concept="7" />
+      <node id="7860944453394967816" at="88,88,89,13" concept="7" />
+      <node id="7307809004211498227" at="90,5,91,107" concept="6" />
+      <node id="1138176312634851279" at="91,107,92,55" concept="2" />
+      <node id="7794712048471485912" at="92,55,93,65" concept="2" />
+      <node id="7794712048471487319" at="95,45,96,59" concept="2" />
+      <node id="7794712048471485435" at="98,6,99,100" concept="2" />
+      <node id="5075340396901332664" at="100,40,101,58" concept="2" />
+      <node id="8222824327012890239" at="102,5,103,89" concept="2" />
+      <node id="8222824327012890543" at="106,31,107,92" concept="2" />
+      <node id="7794712048471485935" at="107,92,108,47" concept="2" />
+      <node id="3613324658897711660" at="113,36,114,25" concept="7" />
+      <node id="3613324658897711684" at="116,51,117,42" concept="7" />
+      <node id="3613324658897711698" at="120,31,121,74" concept="2" />
+      <node id="3613324658897711715" at="124,34,125,77" concept="2" />
+      <node id="933498344605274415" at="127,46,128,57" concept="6" />
+      <node id="933498344605296685" at="129,30,130,13" concept="7" />
+      <node id="8222824327012891725" at="131,5,132,95" concept="6" />
+      <node id="8222824327012905326" at="134,120,135,243" concept="6" />
+      <node id="8222824327012905458" at="136,26,137,95" concept="2" />
+      <node id="8222824327012891714" at="139,7,140,42" concept="2" />
+      <node id="3613324658897711725" at="143,71,144,82" concept="7" />
+      <node id="3613324658897711524" at="146,69,147,53" concept="7" />
+      <node id="18693120959317320" at="153,44,154,18" concept="7" />
+      <node id="3613324658897711769" at="160,49,161,18" concept="7" />
+      <node id="3613324658897711772" at="165,56,166,18" concept="7" />
+      <node id="3613324658897711776" at="169,71,170,18" concept="7" />
+      <node id="3613324658897711779" at="173,74,174,18" concept="7" />
+      <node id="3613324658897711786" at="189,58,190,36" concept="7" />
+      <node id="3613324658897711442" at="194,0,195,0" concept="3" trace="myVirtualFile" />
+      <node id="3613324658897711445" at="195,0,196,0" concept="3" trace="myIsMergedWithConflict" />
+      <node id="3613324658897711789" at="196,51,197,28" concept="2" />
+      <node id="3613324658897711794" at="200,100,201,36" concept="2" />
+      <node id="3613324658897711800" at="204,90,205,36" concept="2" />
+      <node id="3613324658897711813" at="209,76,210,68" concept="6" />
+      <node id="3613324658897711836" at="212,104,213,42" concept="2" />
+      <node id="3613324658897711841" at="218,35,219,36" concept="7" />
+      <node id="8222824327012891025" at="226,39,227,36" concept="2" />
+      <node id="8222824327012891047" at="231,52,232,38" concept="2" />
+      <node id="7860944453394965435" at="237,36,238,37" concept="2" />
+      <node id="7860944453394965435" at="239,5,240,0" concept="8" />
+      <node id="3613324658897711380" at="150,0,152,0" concept="1" trace="StubChangeListManagerGate#()V" />
+      <node id="8222824327012887838" at="223,0,225,0" concept="1" trace="MyFileStatusListener#()V" />
+      <node id="3613324658897711582" at="68,49,71,5" concept="4" />
+      <node id="3613324658897711610" at="74,60,77,5" concept="4" />
+      <node id="7860944453394967332" at="87,31,90,5" concept="4" />
+      <node id="7794712048471487317" at="95,0,98,0" concept="5" trace="directoryMappingChanged#()V" />
+      <node id="5678297231090798651" at="99,100,102,5" concept="4" />
+      <node id="3613324658897711680" at="116,0,119,0" concept="5" trace="isChangeListManagerInitialized#()Z" />
+      <node id="933498344605291239" at="128,57,131,5" concept="4" />
+      <node id="8222824327012905338" at="135,243,138,9" concept="4" />
+      <node id="3613324658897711720" at="143,0,146,0" concept="5" trace="getUnversionedFilesFromChangeListManager#()Ljava/util/List;" />
+      <node id="3613324658897711517" at="146,0,149,0" concept="10" trace="getInstance#(Lcom/intellij/openapi/project/Project;)Ljetbrains/mps/vcs/MPSVcsManager;" />
+      <node id="6976105926957963289" at="156,0,159,0" concept="5" trace="setDefaultChangeList#(Ljava/lang/String;)V" />
+      <node id="3613324658897711406" at="176,0,179,0" concept="5" trace="editComment#(Ljava/lang/String;Ljava/lang/String;)V" />
+      <node id="3613324658897711413" at="179,0,182,0" concept="5" trace="editName#(Ljava/lang/String;Ljava/lang/String;)V" />
+      <node id="3613324658897711420" at="182,0,185,0" concept="5" trace="moveChanges#(Ljava/lang/String;Ljava/util/Collection;)V" />
+      <node id="3613324658897711428" at="185,0,188,0" concept="5" trace="setListsToDisappear#(Ljava/util/Collection;)V" />
+      <node id="3613324658897711448" at="196,0,199,0" concept="1" trace="MyChangelistBuilder#(Lcom/intellij/openapi/vfs/VirtualFile;)V" />
+      <node id="3613324658897711824" at="211,38,214,11" concept="4" />
+      <node id="3613324658897711478" at="218,0,221,0" concept="5" trace="isInConflict#()Z" />
+      <node id="8222824327012891027" at="230,62,233,7" concept="4" />
+      <node id="7860944453394965435" at="236,82,239,5" concept="4" />
+      <node id="3613324658897711514" at="55,0,59,0" concept="5" trace="changeListUpdateDone#()V" />
+      <node id="3613324658897711686" at="119,0,123,0" concept="5" trace="initComponent#()V" />
+      <node id="3613324658897711703" at="123,0,127,0" concept="5" trace="disposeComponent#()V" />
+      <node id="18693120959317314" at="152,0,156,0" concept="5" trace="getStatus#(Ljava/io/File;)Lcom/intellij/openapi/vcs/FileStatus;" />
+      <node id="3613324658897711383" at="159,0,163,0" concept="5" trace="getListsCopy#()Ljava/util/List;" />
+      <node id="3613324658897711392" at="168,0,172,0" concept="5" trace="addChangeList#(Ljava/lang/String;Ljava/lang/String;)Lcom/intellij/openapi/vcs/changes/LocalChangeList;" />
+      <node id="3613324658897711399" at="172,0,176,0" concept="5" trace="findOrCreateList#(Ljava/lang/String;Ljava/lang/String;)Lcom/intellij/openapi/vcs/changes/LocalChangeList;" />
+      <node id="3613324658897711434" at="188,0,192,0" concept="5" trace="getStatus#(Lcom/intellij/openapi/vfs/VirtualFile;)Lcom/intellij/openapi/vcs/FileStatus;" />
+      <node id="3613324658897711453" at="199,0,203,0" concept="5" trace="processChangeInList#(Lcom/intellij/openapi/vcs/changes/Change;Lcom/intellij/openapi/vcs/changes/ChangeList;Lcom/intellij/openapi/vcs/VcsKey;)V" />
+      <node id="3613324658897711462" at="203,0,207,0" concept="5" trace="processChangeInList#(Lcom/intellij/openapi/vcs/changes/Change;Ljava/lang/String;Lcom/intellij/openapi/vcs/VcsKey;)V" />
+      <node id="8222824327012887843" at="225,0,229,0" concept="5" trace="fileStatusesChanged#()V" />
+      <node id="3613324658897711529" at="62,0,67,0" concept="1" trace="MPSVcsManager#(Lcom/intellij/openapi/project/Project;Lcom/intellij/openapi/vcs/ProjectLevelVcsManager;Lcom/intellij/openapi/vcs/changes/ChangeListManager;)V" />
+      <node id="3613324658897711623" at="78,99,83,5" concept="12" />
+      <node id="7794712048471487315" at="93,65,98,6" concept="6" />
+      <node id="3613324658897711652" at="105,0,110,0" concept="5" trace="projectClosed#()V" />
+      <node id="3613324658897711387" at="163,0,168,0" concept="5" trace="findChangeList#(Ljava/lang/String;)Lcom/intellij/openapi/vcs/changes/LocalChangeList;" />
+      <node id="3613324658897711819" at="210,68,215,9" concept="4" />
+      <node id="3613324658897711508" at="54,0,60,0" concept="3" trace="myChangeListUpdateListener" />
+      <node id="3613324658897711656" at="110,0,116,0" concept="5" trace="getComponentName#()Ljava/lang/String;" />
+      <node id="8222824327012891746" at="133,47,139,7" concept="4" />
+      <node id="8222824327012887847" at="229,0,235,0" concept="5" trace="fileStatusChanged#(Lcom/intellij/openapi/vfs/VirtualFile;)V" />
+      <node id="7860944453394965435" at="236,0,242,0" concept="10" trace="check_2eqssr_a1a21#(Lcom/intellij/util/messages/MessageBusConnection;)V" />
+      <node id="3613324658897711805" at="208,61,216,7" concept="4" />
+      <node id="8222824327012891737" at="132,95,141,5" concept="4" />
+      <node id="3613324658897711471" at="207,0,218,0" concept="5" trace="processChange#(Lcom/intellij/openapi/vcs/changes/Change;Lcom/intellij/openapi/vcs/VcsKey;)V" />
+      <node id="8222824327012891020" at="127,0,143,0" concept="5" trace="checkIfProjectIsConflicting#()V" />
+      <node id="3613324658897711551" at="67,0,86,0" concept="5" trace="isInConflict#(Lcom/intellij/openapi/vfs/VirtualFile;)Z" />
+      <node id="3613324658897711648" at="86,0,105,0" concept="5" trace="projectOpened#()V" />
+      <scope id="3613324658897711767" at="150,40,150,40" />
+      <scope id="6976105926957963295" at="157,62,157,62" />
+      <scope id="3613324658897711781" at="177,58,177,58" />
+      <scope id="3613324658897711782" at="180,58,180,58" />
+      <scope id="3613324658897711783" at="183,72,183,72" />
+      <scope id="3613324658897711784" at="186,63,186,63" />
+      <scope id="8222824327012887841" at="223,36,223,36" />
+      <scope id="3613324658897711843" at="56,40,57,44" />
+      <scope id="3613324658897711586" at="69,22,70,19" />
+      <scope id="3613324658897711614" at="75,33,76,19" />
+      <scope id="3613324658897711633" at="79,9,80,125" />
+      <scope id="3613324658897711624" at="81,0,82,25">
         <var name="e" id="3613324658897711631" />
       </scope>
-      <scope id="3613324658897711625" at="82,30,83,25" />
-      <scope id="7860944453394967333" at="89,88,90,13" />
-      <scope id="7794712048471487318" at="96,45,97,59" />
-      <scope id="5678297231090798652" at="101,40,102,58" />
-      <scope id="3613324658897711659" at="114,36,115,25" />
-      <scope id="3613324658897711683" at="117,51,118,42" />
-      <scope id="3613324658897711689" at="121,31,122,74" />
-      <scope id="3613324658897711706" at="125,34,126,77" />
-      <scope id="933498344605291241" at="130,30,131,13" />
-      <scope id="8222824327012905339" at="137,26,138,95" />
-      <scope id="3613324658897711724" at="144,71,145,82" />
-      <scope id="3613324658897711523" at="147,69,148,53" />
-      <scope id="18693120959317319" at="154,44,155,18" />
-      <scope id="3613324658897711768" at="161,49,162,18" />
-      <scope id="3613324658897711771" at="166,56,167,18" />
-      <scope id="3613324658897711775" at="170,71,171,18" />
-      <scope id="3613324658897711778" at="174,74,175,18" />
-      <scope id="3613324658897711785" at="187,58,188,36" />
-      <scope id="7491858234833036853" at="191,57,192,36" />
-      <scope id="3613324658897711788" at="198,51,199,28" />
-      <scope id="3613324658897711793" at="202,100,203,36" />
-      <scope id="3613324658897711799" at="206,90,207,36" />
-      <scope id="3613324658897711835" at="214,104,215,42" />
-      <scope id="3613324658897711840" at="220,35,221,36" />
-      <scope id="8222824327012887846" at="228,39,229,36" />
-      <scope id="8222824327012891029" at="233,52,234,38" />
-      <scope id="7860944453394965435" at="239,36,240,37" />
-      <scope id="3613324658897711655" at="107,31,109,47" />
-      <scope id="3613324658897711380" at="151,0,153,0" />
-      <scope id="8222824327012887838" at="225,0,227,0" />
-      <scope id="3613324658897711538" at="63,102,66,36" />
-      <scope id="7794712048471487317" at="96,0,99,0" />
-      <scope id="3613324658897711680" at="117,0,120,0" />
-      <scope id="3613324658897711720" at="144,0,147,0" />
-      <scope id="3613324658897711517" at="147,0,150,0">
+      <scope id="3613324658897711625" at="81,30,82,25" />
+      <scope id="7860944453394967333" at="88,88,89,13" />
+      <scope id="7794712048471487318" at="95,45,96,59" />
+      <scope id="5678297231090798652" at="100,40,101,58" />
+      <scope id="3613324658897711659" at="113,36,114,25" />
+      <scope id="3613324658897711683" at="116,51,117,42" />
+      <scope id="3613324658897711689" at="120,31,121,74" />
+      <scope id="3613324658897711706" at="124,34,125,77" />
+      <scope id="933498344605291241" at="129,30,130,13" />
+      <scope id="8222824327012905339" at="136,26,137,95" />
+      <scope id="3613324658897711724" at="143,71,144,82" />
+      <scope id="3613324658897711523" at="146,69,147,53" />
+      <scope id="18693120959317319" at="153,44,154,18" />
+      <scope id="3613324658897711768" at="160,49,161,18" />
+      <scope id="3613324658897711771" at="165,56,166,18" />
+      <scope id="3613324658897711775" at="169,71,170,18" />
+      <scope id="3613324658897711778" at="173,74,174,18" />
+      <scope id="3613324658897711785" at="189,58,190,36" />
+      <scope id="3613324658897711788" at="196,51,197,28" />
+      <scope id="3613324658897711793" at="200,100,201,36" />
+      <scope id="3613324658897711799" at="204,90,205,36" />
+      <scope id="3613324658897711835" at="212,104,213,42" />
+      <scope id="3613324658897711840" at="218,35,219,36" />
+      <scope id="8222824327012887846" at="226,39,227,36" />
+      <scope id="8222824327012891029" at="231,52,232,38" />
+      <scope id="7860944453394965435" at="237,36,238,37" />
+      <scope id="3613324658897711655" at="106,31,108,47" />
+      <scope id="3613324658897711380" at="150,0,152,0" />
+      <scope id="8222824327012887838" at="223,0,225,0" />
+      <scope id="3613324658897711538" at="62,102,65,36" />
+      <scope id="7794712048471487317" at="95,0,98,0" />
+      <scope id="3613324658897711680" at="116,0,119,0" />
+      <scope id="3613324658897711720" at="143,0,146,0" />
+      <scope id="3613324658897711517" at="146,0,149,0">
         <var name="project" id="3613324658897711520" />
       </scope>
-      <scope id="6976105926957963289" at="157,0,160,0">
+      <scope id="6976105926957963289" at="156,0,159,0">
         <var name="string" id="6976105926957963292" />
       </scope>
-      <scope id="3613324658897711406" at="177,0,180,0">
+      <scope id="3613324658897711406" at="176,0,179,0">
         <var name="comment" id="3613324658897711411" />
         <var name="name" id="3613324658897711409" />
       </scope>
-      <scope id="3613324658897711413" at="180,0,183,0">
+      <scope id="3613324658897711413" at="179,0,182,0">
         <var name="newName" id="3613324658897711418" />
         <var name="oldName" id="3613324658897711416" />
       </scope>
-      <scope id="3613324658897711428" at="183,0,186,0">
+      <scope id="3613324658897711420" at="182,0,185,0">
+        <var name="changes" id="3613324658897711425" />
+        <var name="toList" id="3613324658897711423" />
+      </scope>
+      <scope id="3613324658897711428" at="185,0,188,0">
         <var name="names" id="3613324658897711431" />
       </scope>
-      <scope id="3613324658897711448" at="198,0,201,0">
+      <scope id="3613324658897711448" at="196,0,199,0">
         <var name="vfile" id="3613324658897711451" />
       </scope>
-      <scope id="3613324658897711823" at="213,38,216,11" />
-      <scope id="3613324658897711478" at="220,0,223,0" />
-      <scope id="8222824327012887853" at="232,62,235,7" />
-      <scope id="3613324658897711514" at="56,0,60,0" />
-      <scope id="3613324658897711686" at="120,0,124,0" />
-      <scope id="3613324658897711703" at="124,0,128,0" />
-      <scope id="8222824327012891747" at="135,120,139,9">
+      <scope id="3613324658897711823" at="211,38,214,11" />
+      <scope id="3613324658897711478" at="218,0,221,0" />
+      <scope id="8222824327012887853" at="230,62,233,7" />
+      <scope id="3613324658897711514" at="55,0,59,0" />
+      <scope id="3613324658897711686" at="119,0,123,0" />
+      <scope id="3613324658897711703" at="123,0,127,0" />
+      <scope id="8222824327012891747" at="134,120,138,9">
         <var name="answer" id="8222824327012905327" />
       </scope>
-      <scope id="18693120959317314" at="153,0,157,0">
+      <scope id="18693120959317314" at="152,0,156,0">
         <var name="file" id="18693120959317317" />
       </scope>
-      <scope id="3613324658897711383" at="160,0,164,0" />
-      <scope id="3613324658897711392" at="169,0,173,0">
+      <scope id="3613324658897711383" at="159,0,163,0" />
+      <scope id="3613324658897711392" at="168,0,172,0">
         <var name="comment" id="3613324658897711397" />
         <var name="name" id="3613324658897711395" />
       </scope>
-      <scope id="3613324658897711399" at="173,0,177,0">
+      <scope id="3613324658897711399" at="172,0,176,0">
         <var name="comment" id="3613324658897711404" />
         <var name="name" id="3613324658897711402" />
       </scope>
-      <scope id="3613324658897711434" at="186,0,190,0">
+      <scope id="3613324658897711434" at="188,0,192,0">
         <var name="virtualFile" id="3613324658897711437" />
       </scope>
-      <scope id="7491858234833036845" at="190,0,194,0">
-        <var name="path" id="7491858234833036849" />
-      </scope>
-      <scope id="3613324658897711453" at="201,0,205,0">
+      <scope id="3613324658897711453" at="199,0,203,0">
         <var name="change" id="3613324658897711456" />
         <var name="changeList" id="3613324658897711458" />
         <var name="vcsKey" id="3613324658897711460" />
       </scope>
-      <scope id="3613324658897711462" at="205,0,209,0">
+      <scope id="3613324658897711462" at="203,0,207,0">
         <var name="change" id="3613324658897711465" />
         <var name="changeListName" id="3613324658897711467" />
         <var name="vcsKey" id="3613324658897711469" />
       </scope>
-      <scope id="8222824327012887843" at="227,0,231,0" />
-      <scope id="7860944453394965435" at="238,82,242,0" />
-      <scope id="3613324658897711529" at="63,0,68,0">
+      <scope id="8222824327012887843" at="225,0,229,0" />
+      <scope id="7860944453394965435" at="236,82,240,0" />
+      <scope id="3613324658897711529" at="62,0,67,0">
         <var name="clmanager" id="3613324658897711536" />
         <var name="manager" id="3613324658897711534" />
         <var name="project" id="3613324658897711532" />
       </scope>
-      <scope id="3613324658897711652" at="106,0,111,0" />
-      <scope id="3613324658897711387" at="164,0,169,0">
+      <scope id="3613324658897711652" at="105,0,110,0" />
+      <scope id="3613324658897711387" at="163,0,168,0">
         <var name="name" id="3613324658897711390" />
       </scope>
-      <scope id="3613324658897711656" at="111,0,117,0" />
-      <scope id="3613324658897711812" at="211,76,217,9">
+      <scope id="3613324658897711656" at="110,0,116,0" />
+      <scope id="3613324658897711812" at="209,76,215,9">
         <var name="contentRevision" id="3613324658897711814" />
       </scope>
-      <scope id="8222824327012887847" at="231,0,237,0">
+      <scope id="8222824327012887847" at="229,0,235,0">
         <var name="file" id="8222824327012887850" />
       </scope>
-      <scope id="7860944453394965435" at="238,0,244,0">
+      <scope id="7860944453394965435" at="236,0,242,0">
         <var name="checkedDotOperand" id="7860944453394965435" />
       </scope>
-      <scope id="8222824327012891738" at="134,47,141,42" />
-      <scope id="3613324658897711804" at="210,61,218,7" />
-      <scope id="3613324658897711471" at="209,0,220,0">
+      <scope id="8222824327012891738" at="133,47,140,42" />
+      <scope id="3613324658897711804" at="208,61,216,7" />
+      <scope id="3613324658897711471" at="207,0,218,0">
         <var name="change" id="3613324658897711474" />
         <var name="vcsKey" id="3613324658897711476" />
       </scope>
-      <scope id="8222824327012891023" at="128,46,142,5">
+      <scope id="8222824327012891023" at="127,46,141,5">
         <var name="currentStatus" id="8222824327012891726" />
         <var name="projectFile" id="933498344605274416" />
       </scope>
-      <scope id="3613324658897711651" at="88,31,104,89">
+      <scope id="3613324658897711651" at="87,31,103,89">
         <var name="mergeDriverNotification" id="7307809004211498228" />
         <var name="vcsListener" id="7794712048471487316" />
       </scope>
-      <scope id="8222824327012891020" at="128,0,144,0" />
-      <scope id="3613324658897711557" at="68,56,85,34">
+      <scope id="8222824327012891020" at="127,0,143,0" />
+      <scope id="3613324658897711557" at="67,56,84,34">
         <var name="builder" id="3613324658897711618" />
         <var name="changeProvider" id="3613324658897711605" />
         <var name="scope" id="3613324658897711590" />
         <var name="vcs" id="3613324658897711576" />
       </scope>
-      <scope id="3613324658897711551" at="68,0,87,0">
+      <scope id="3613324658897711551" at="67,0,86,0">
         <var name="vfile" id="3613324658897711553" />
       </scope>
-      <scope id="3613324658897711648" at="87,0,106,0" />
-      <unit id="7794712048471487317" at="95,34,99,5" name="jetbrains.mps.vcs.MPSVcsManager$2" />
-      <unit id="3613324658897711513" at="55,67,60,3" name="jetbrains.mps.vcs.MPSVcsManager$1" />
-      <unit id="8222824327012887836" at="224,0,238,0" name="jetbrains.mps.vcs.MPSVcsManager$MyFileStatusListener" />
-      <unit id="3613324658897711439" at="195,0,224,0" name="jetbrains.mps.vcs.MPSVcsManager$MyChangelistBuilder" />
-      <unit id="3613324658897711377" at="150,0,195,0" name="jetbrains.mps.vcs.MPSVcsManager$StubChangeListManagerGate" />
-      <unit id="3613324658897711340" at="48,0,245,0" name="jetbrains.mps.vcs.MPSVcsManager" />
+      <scope id="3613324658897711648" at="86,0,105,0" />
+      <unit id="7794712048471487317" at="94,34,98,5" name="jetbrains.mps.vcs.MPSVcsManager$2" />
+      <unit id="3613324658897711513" at="54,67,59,3" name="jetbrains.mps.vcs.MPSVcsManager$1" />
+      <unit id="8222824327012887836" at="222,0,236,0" name="jetbrains.mps.vcs.MPSVcsManager$MyFileStatusListener" />
+      <unit id="3613324658897711439" at="193,0,222,0" name="jetbrains.mps.vcs.MPSVcsManager$MyChangelistBuilder" />
+      <unit id="3613324658897711377" at="149,0,193,0" name="jetbrains.mps.vcs.MPSVcsManager$StubChangeListManagerGate" />
+      <unit id="3613324658897711340" at="47,0,243,0" name="jetbrains.mps.vcs.MPSVcsManager" />
     </file>
   </root>
   <root nodeRef="r:cd7c9d90-25b3-4a54-a510-a0bcc7072c1d(jetbrains.mps.vcs)/3613324658897713212">
@@ -349,63 +349,6 @@
   </root>
   <root nodeRef="r:cd7c9d90-25b3-4a54-a510-a0bcc7072c1d(jetbrains.mps.vcs)/7314351270975557769">
     <file name="TestMergeDialog.java">
-<<<<<<< HEAD
-      <node id="2926331382165146701" at="35,0,36,0" concept="9" trace="ENV" />
-      <node id="7314351270975557776" at="36,0,37,0" concept="9" trace="myParentDisposable" />
-      <node id="949244662739165476" at="38,5,39,57" concept="2" />
-      <node id="7314351270975557808" at="45,47,46,49" concept="7" />
-      <node id="7314351270975557817" at="48,52,49,73" concept="7" />
-      <node id="7314351270975557824" at="50,7,51,18" concept="7" />
-      <node id="7314351270975557828" at="54,0,55,0" concept="9" trace="ourMPSProject" />
-      <node id="949244662739155928" at="58,27,59,52" concept="2" />
-      <node id="949244662739158828" at="59,52,60,54" concept="6" />
-      <node id="949244662739158848" at="60,54,61,65" concept="2" />
-      <node id="2926331382165164690" at="62,5,63,89" concept="2" />
-      <node id="7314351270975557850" at="63,89,64,26" concept="2" />
-      <node id="7314351270975557852" at="64,26,65,42" concept="6" />
-      <node id="7314351270975557861" at="65,42,66,22" concept="6" />
-      <node id="7314351270975557960" at="67,47,68,165" concept="6" />
-      <node id="7314351270975557975" at="68,165,69,28" concept="2" />
-      <node id="7314351270975557983" at="69,28,70,28" concept="2" />
-      <node id="7314351270975557991" at="70,28,71,28" concept="2" />
-      <node id="7314351270975558014" at="72,29,73,73" concept="2" />
-      <node id="7314351270975558007" at="74,14,75,29" concept="2" />
-      <node id="7314351270975557897" at="78,47,79,126" concept="2" />
-      <node id="7314351270975557910" at="79,126,80,126" concept="2" />
-      <node id="7314351270975557923" at="80,126,81,121" concept="2" />
-      <node id="7314351270975557951" at="82,29,83,67" concept="2" />
-      <node id="7314351270975557944" at="84,14,85,29" concept="2" />
-      <node id="7314351270975557890" at="87,12,88,57" concept="2" />
-      <node id="7314351270975557895" at="88,57,89,13" concept="7" />
-      <node id="7314351270975558022" at="90,5,91,46" concept="6" />
-      <node id="7314351270975557769" at="93,0,94,0" concept="9" trace="LOG" />
-      <node id="7314351270975557834" at="55,0,57,0" concept="1" trace="TestMergeDialog#()V" />
-      <node id="7314351270975558005" at="74,12,76,7" concept="0" />
-      <node id="7314351270975557942" at="84,12,86,7" concept="0" />
-      <node id="7314351270975557803" at="44,56,47,7" concept="4" />
-      <node id="7314351270975557812" at="47,7,50,7" concept="4" />
-      <node id="7314351270975557888" at="87,10,90,5" concept="0" />
-      <node id="949244662739164312" at="37,0,42,0" concept="9" trace="___init" />
-      <node id="949244662739155908" at="57,96,62,5" concept="4" />
-      <node id="7314351270975557999" at="71,28,76,7" concept="4" />
-      <node id="7314351270975557936" at="81,121,86,7" concept="4" />
-      <node id="7314351270975557786" at="43,0,53,0" concept="5" trace="getComponent#(Ljava/lang/Class;)null" />
-      <node id="7314351270975557780" at="42,0,54,0" concept="9" trace="ourProject" />
-      <node id="7314351270975557876" at="77,10,90,5" concept="4" />
-      <node id="7314351270975557864" at="66,22,90,5" concept="4" />
-      <node id="7314351270975557838" at="57,0,93,0" concept="10" trace="main#([Ljava/lang/String;)V" />
-      <scope id="7314351270975557837" at="55,28,55,28" />
-      <scope id="949244662739164342" at="38,5,39,57" />
-      <scope id="7314351270975557807" at="45,47,46,49" />
-      <scope id="7314351270975557816" at="48,52,49,73" />
-      <scope id="7314351270975558013" at="72,29,73,73" />
-      <scope id="7314351270975558006" at="74,14,75,29" />
-      <scope id="7314351270975557950" at="82,29,83,67" />
-      <scope id="7314351270975557943" at="84,14,85,29" />
-      <scope id="7314351270975557834" at="55,0,57,0" />
-      <scope id="7314351270975557889" at="87,12,89,13" />
-      <scope id="949244662739155909" at="58,27,61,65">
-=======
       <node id="2926331382165146701" at="49,0,50,0" concept="9" trace="ENV" />
       <node id="7314351270975557776" at="50,0,51,0" concept="9" trace="myParentDisposable" />
       <node id="949244662739165476" at="52,5,53,57" concept="2" />
@@ -500,28 +443,55 @@
       <scope id="7314351270975557834" at="69,0,71,0" />
       <scope id="7314351270975557889" at="101,12,103,13" />
       <scope id="949244662739155909" at="72,27,75,65">
->>>>>>> cd0b5ad8
         <var name="line" id="949244662739158829" />
       </scope>
-      <scope id="7314351270975557793" at="44,56,51,18" />
-      <scope id="7314351270975557896" at="78,47,86,7" />
-      <scope id="7314351270975557959" at="67,47,76,7">
+      <scope id="7314351270975609494" at="109,0,112,0" />
+      <scope id="7314351270975558078" at="113,13,116,99">
+        <var name="field" id="7314351270975558080" />
+      </scope>
+      <scope id="8964527901285344764" at="132,0,135,21">
+        <var name="ex" id="8964527901285344765" />
+      </scope>
+      <scope id="8964527901285344767" at="132,42,135,21" />
+      <scope id="8964527901285344768" at="132,42,135,21" />
+      <scope id="7314351270975557793" at="58,56,65,18" />
+      <scope id="7314351270975557896" at="92,47,100,7" />
+      <scope id="7314351270975557959" at="81,47,90,7">
         <var name="zipped" id="7314351270975557961" />
       </scope>
-      <scope id="7314351270975557786" at="43,0,53,0">
+      <scope id="7314351270975557786" at="57,0,67,0">
         <var name="interfaceClass" id="7314351270975557790" />
       </scope>
-      <scope id="7314351270975557844" at="57,96,91,46">
+      <scope id="8964527901285344734" at="125,35,136,19">
+        <var name="iFile" id="8964527901285344736" />
+      </scope>
+      <scope id="8964527901285344733" at="125,0,138,0" />
+      <scope id="8964527901285344728" at="123,38,138,17" />
+      <scope id="8964527901285338983" at="122,115,140,24" />
+      <scope id="8964527901285338973" at="122,0,142,0">
+        <var name="dialog" id="8964527901285338977" />
+        <var name="resultModel" id="8964527901285338979" />
+      </scope>
+      <scope id="7314351270975609549" at="107,25,148,23">
+        <var name="dialog" id="7314351270975558036" />
+        <var name="saver" id="8964527901281335397" />
+      </scope>
+      <scope id="7314351270975609548" at="107,0,150,0" />
+      <scope id="7314351270975557844" at="71,96,150,7">
         <var name="finalResultFile" id="7314351270975558023" />
         <var name="models" id="7314351270975557853" />
         <var name="resultFile" id="7314351270975557862" />
       </scope>
-      <scope id="7314351270975557838" at="57,0,93,0">
+      <scope id="7314351270975557838" at="71,0,152,0">
         <var name="args" id="7314351270975557841" />
       </scope>
-      <unit id="949244662739164330" at="37,38,41,3" name="jetbrains.mps.vcs.TestMergeDialog$1" />
-      <unit id="7314351270975557785" at="42,42,53,3" name="jetbrains.mps.vcs.TestMergeDialog$2" />
-      <unit id="7314351270975557769" at="34,0,95,0" name="jetbrains.mps.vcs.TestMergeDialog" />
+      <unit id="949244662739164330" at="51,38,55,3" name="jetbrains.mps.vcs.TestMergeDialog$1" />
+      <unit id="7314351270975609494" at="108,76,112,9" name="jetbrains.mps.vcs.TestMergeDialog$4" />
+      <unit id="7314351270975557785" at="56,42,67,3" name="jetbrains.mps.vcs.TestMergeDialog$2" />
+      <unit id="8964527901285344733" at="124,56,138,15" name="jetbrains.mps.vcs.TestMergeDialog$5" />
+      <unit id="8964527901285338971" at="121,37,142,9" name="jetbrains.mps.vcs.TestMergeDialog$4" />
+      <unit id="7314351270975609548" at="106,35,150,5" name="jetbrains.mps.vcs.TestMergeDialog$3" />
+      <unit id="7314351270975557769" at="48,0,154,0" name="jetbrains.mps.vcs.TestMergeDialog" />
     </file>
   </root>
   <root nodeRef="r:cd7c9d90-25b3-4a54-a510-a0bcc7072c1d(jetbrains.mps.vcs)/8298649587588696257">
