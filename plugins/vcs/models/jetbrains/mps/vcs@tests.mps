<?xml version="1.0" encoding="UTF-8"?>
<model modelUID="r:cebb2076-d3b2-4d62-a59a-225f2f665af5(jetbrains.mps.vcs@tests)">
  <persistence version="8" />
  <language namespace="f3061a53-9226-4cc5-a443-f952ceaf5816(jetbrains.mps.baseLanguage)" />
  <language namespace="f2801650-65d5-424e-bb1b-463a8781b786(jetbrains.mps.baseLanguage.javadoc)" />
  <import index="lgzw" modelUID="f:java_stub#6354ebe7-c22a-4a0f-ac54-50b52ab9b065#java.util.regex(java.util.regex@java_stub)" version="-1" />
  <import index="xqpa" modelUID="f:java_stub#6354ebe7-c22a-4a0f-ac54-50b52ab9b065#java.lang.reflect(java.lang.reflect@java_stub)" version="-1" />
  <import index="k7g3" modelUID="f:java_stub#6354ebe7-c22a-4a0f-ac54-50b52ab9b065#java.util(java.util@java_stub)" version="-1" />
  <import index="cu2c" modelUID="f:java_stub#6ed54515-acc8-4d1e-a16c-9fd6cfe951ea#jetbrains.mps.smodel(jetbrains.mps.smodel@java_stub)" version="-1" />
  <import index="vsqj" modelUID="f:java_stub#6ed54515-acc8-4d1e-a16c-9fd6cfe951ea#jetbrains.mps.project(jetbrains.mps.project@java_stub)" version="-1" />
  <import index="fxg7" modelUID="f:java_stub#6354ebe7-c22a-4a0f-ac54-50b52ab9b065#java.io(java.io@java_stub)" version="-1" />
  <import index="e2lb" modelUID="f:java_stub#6354ebe7-c22a-4a0f-ac54-50b52ab9b065#java.lang(java.lang@java_stub)" version="-1" />
  <import index="qjxg" modelUID="f:java_stub#83f155ff-422c-4b5a-a2f2-b459302dd215#org.junit(org.junit@java_stub)" version="-1" />
  <import index="dbrf" modelUID="f:java_stub#6354ebe7-c22a-4a0f-ac54-50b52ab9b065#javax.swing(javax.swing@java_stub)" version="-1" />
  <import index="qyr2" modelUID="r:f7252e75-44f2-46f6-9600-c9b291e7dd5f(jetbrains.mps.vcs.platform.integration)" version="-1" />
  <import index="msyo" modelUID="f:java_stub#6ed54515-acc8-4d1e-a16c-9fd6cfe951ea#jetbrains.mps.util(jetbrains.mps.util@java_stub)" version="-1" />
  <import index="hxfr" modelUID="f:java_stub#920eaa0e-ecca-46bc-bee7-4e5c59213dd6#jetbrains.mps(jetbrains.mps@java_stub)" version="-1" />
  <import index="3df7" modelUID="f:java_stub#498d89d2-c2e9-11e2-ad49-6cf049e62fe5#com.intellij.openapi.vfs(com.intellij.openapi.vfs@java_stub)" version="-1" />
  <import index="bs1q" modelUID="f:java_stub#498d89d2-c2e9-11e2-ad49-6cf049e62fe5#com.intellij.openapi.vfs.newvfs(com.intellij.openapi.vfs.newvfs@java_stub)" version="-1" />
  <import index="810" modelUID="f:java_stub#498d89d2-c2e9-11e2-ad49-6cf049e62fe5#com.intellij.openapi.ui(com.intellij.openapi.ui@java_stub)" version="-1" />
  <import index="86um" modelUID="f:java_stub#742f6602-5a2f-4313-aa6e-ae1cd4ffdc61#jetbrains.mps.ide(jetbrains.mps.ide@java_stub)" version="-1" />
  <import index="ec5l" modelUID="f:java_stub#8865b7a8-5271-43d3-884c-6fd1d9cfdd34#org.jetbrains.mps.openapi.model(org.jetbrains.mps.openapi.model@java_stub)" version="-1" />
  <import index="as9o" modelUID="f:java_stub#3f233e7f-b8a6-46d2-a57f-795d56775243#org.jetbrains.annotations(org.jetbrains.annotations@java_stub)" version="-1" />
  <import index="qx6n" modelUID="f:java_stub#8865b7a8-5271-43d3-884c-6fd1d9cfdd34#org.jetbrains.mps.openapi.persistence(org.jetbrains.mps.openapi.persistence@java_stub)" version="-1" />
  <import index="51te" modelUID="f:java_stub#6ed54515-acc8-4d1e-a16c-9fd6cfe951ea#jetbrains.mps.extapi.model(jetbrains.mps.extapi.model@java_stub)" version="-1" />
  <import index="oh7r" modelUID="r:eea68efb-2953-43f4-848f-9829ac5c7101(jetbrains.mps.testbench.junit.runners)" version="-1" />
  <import index="yyt9" modelUID="r:609ff00a-e99e-4fdb-a9f0-2fac708d77c0(jetbrains.mps)" version="-1" />
  <import index="tpck" modelUID="r:00000000-0000-4000-0000-011c89590288(jetbrains.mps.lang.core.structure)" version="0" implicit="yes" />
  <import index="m373" modelUID="r:4095af4f-a097-4799-aaa9-03df087ddfa6(jetbrains.mps.baseLanguage.javadoc.structure)" version="5" implicit="yes" />
  <import index="tpee" modelUID="r:00000000-0000-4000-0000-011c895902ca(jetbrains.mps.baseLanguage.structure)" version="5" implicit="yes" />
  <import index="cu2d" modelUID="f:java_stub#6ed54515-acc8-4d1e-a16c-9fd6cfe951ea#jetbrains.mps.smodel(MPS.Core/jetbrains.mps.smodel@java_stub)" version="-1" implicit="yes" />
  <import index="e2lc" modelUID="f:java_stub#6354ebe7-c22a-4a0f-ac54-50b52ab9b065#java.lang(JDK/java.lang@java_stub)" version="-1" implicit="yes" />
  <import index="msyp" modelUID="f:java_stub#6ed54515-acc8-4d1e-a16c-9fd6cfe951ea#jetbrains.mps.util(MPS.Core/jetbrains.mps.util@java_stub)" version="-1" implicit="yes" />
  <import index="3df8" modelUID="f:java_stub#498d89d2-c2e9-11e2-ad49-6cf049e62fe5#com.intellij.openapi.vfs(MPS.IDEA/com.intellij.openapi.vfs@java_stub)" version="-1" implicit="yes" />
  <import index="bs1r" modelUID="f:java_stub#498d89d2-c2e9-11e2-ad49-6cf049e62fe5#com.intellij.openapi.vfs.newvfs(MPS.IDEA/com.intellij.openapi.vfs.newvfs@java_stub)" version="-1" implicit="yes" />
  <import index="811" modelUID="f:java_stub#498d89d2-c2e9-11e2-ad49-6cf049e62fe5#com.intellij.openapi.ui(MPS.IDEA/com.intellij.openapi.ui@java_stub)" version="-1" implicit="yes" />
  <import index="86un" modelUID="f:java_stub#742f6602-5a2f-4313-aa6e-ae1cd4ffdc61#jetbrains.mps.ide(MPS.Platform/jetbrains.mps.ide@java_stub)" version="-1" implicit="yes" />
  <import index="ec5m" modelUID="f:java_stub#8865b7a8-5271-43d3-884c-6fd1d9cfdd34#org.jetbrains.mps.openapi.model(MPS.OpenAPI/org.jetbrains.mps.openapi.model@java_stub)" version="-1" implicit="yes" />
  <import index="as9p" modelUID="f:java_stub#3f233e7f-b8a6-46d2-a57f-795d56775243#org.jetbrains.annotations(Annotations/org.jetbrains.annotations@java_stub)" version="-1" implicit="yes" />
  <import index="qx6o" modelUID="f:java_stub#8865b7a8-5271-43d3-884c-6fd1d9cfdd34#org.jetbrains.mps.openapi.persistence(MPS.OpenAPI/org.jetbrains.mps.openapi.persistence@java_stub)" version="-1" implicit="yes" />
  <import index="51tf" modelUID="f:java_stub#6ed54515-acc8-4d1e-a16c-9fd6cfe951ea#jetbrains.mps.extapi.model(MPS.Core/jetbrains.mps.extapi.model@java_stub)" version="-1" implicit="yes" />
  <import index="vsqk" modelUID="f:java_stub#6ed54515-acc8-4d1e-a16c-9fd6cfe951ea#jetbrains.mps.project(MPS.Core/jetbrains.mps.project@java_stub)" version="-1" implicit="yes" />
  <import index="k7g4" modelUID="f:java_stub#6354ebe7-c22a-4a0f-ac54-50b52ab9b065#java.util(JDK/java.util@java_stub)" version="-1" implicit="yes" />
<<<<<<< HEAD
=======
  <import index="88zw" modelUID="f:java_stub#8865b7a8-5271-43d3-884c-6fd1d9cfdd34#org.jetbrains.mps.openapi.module(MPS.OpenAPI/org.jetbrains.mps.openapi.module@java_stub)" version="-1" implicit="yes" />
>>>>>>> 0583c357
  <root type="tpee.ClassConcept" typeId="tpee.1068390468198" id="7314351270975463225" nodeInfo="ig">
    <property name="name" nameId="tpck.1169194664001" value="DiskMemoryConflictsTest" />
    <property name="abstractClass" nameId="tpee.1075300953594" value="false" />
    <property name="isFinal" nameId="tpee.1221565133444" value="false" />
    <node role="superclass" roleId="tpee.1165602531693" type="tpee.ClassifierType" typeId="tpee.1107535904670" id="1729512929061631127" nodeInfo="in">
      <link role="classifier" roleId="tpee.1107535924139" targetNodeId="yyt9.694564436393193873" resolveInfo="WorkbenchMpsTest" />
    </node>
    <node role="visibility" roleId="tpee.1178549979242" type="tpee.PublicVisibility" typeId="tpee.1146644602865" id="7314351270975463229" nodeInfo="nn" />
    <node role="smodelAttribute" roleId="tpck.5169995583184591170" type="m373.ClassifierDocComment" typeId="m373.2068944020170241612" id="7314351270975464255" nodeInfo="ng">
      <node role="body" roleId="m373.8465538089690331502" type="m373.CommentLine" typeId="m373.8465538089690331500" id="7314351270975464256" nodeInfo="ng">
        <node role="part" roleId="m373.8970989240999019149" type="m373.TextCommentLinePart" typeId="m373.8970989240999019143" id="7314351270975464257" nodeInfo="ng">
          <property name="text" nameId="m373.8970989240999019144" value="* @author Evgeny Gerashchenko" />
        </node>
      </node>
      <node role="body" roleId="m373.8465538089690331502" type="m373.CommentLine" typeId="m373.8465538089690331500" id="7314351270975464258" nodeInfo="ng">
        <node role="part" roleId="m373.8970989240999019149" type="m373.TextCommentLinePart" typeId="m373.8970989240999019143" id="7314351270975464259" nodeInfo="ng">
          <property name="text" nameId="m373.8970989240999019144" value="* @since 3/23/11" />
        </node>
      </node>
    </node>
    <node role="member" roleId="tpee.5375687026011219971" type="tpee.StaticFieldDeclaration" typeId="tpee.1070462154015" id="7314351270975463251" nodeInfo="igu">
      <property name="name" nameId="tpck.1169194664001" value="DESTINATION_PROJECT_DIR" />
      <property name="isFinal" nameId="tpee.1176718929932" value="true" />
      <node role="type" roleId="tpee.5680397130376446158" type="tpee.ClassifierType" typeId="tpee.1107535904670" id="7314351270975463252" nodeInfo="in">
        <link role="classifier" roleId="tpee.1107535924139" targetNodeId="fxg7.~File" resolveInfo="File" />
      </node>
      <node role="visibility" roleId="tpee.1178549979242" type="tpee.PrivateVisibility" typeId="tpee.1146644623116" id="7314351270975463253" nodeInfo="nn" />
      <node role="initializer" roleId="tpee.1068431790190" type="tpee.GenericNewExpression" typeId="tpee.1145552977093" id="7314351270975463254" nodeInfo="nn">
        <node role="creator" roleId="tpee.1145553007750" type="tpee.ClassCreator" typeId="tpee.1212685548494" id="7314351270975463255" nodeInfo="nn">
          <link role="baseMethodDeclaration" roleId="tpee.1068499141037" targetNodeId="fxg7.~File%d&lt;init&gt;(java%dio%dFile,java%dlang%dString)" resolveInfo="File" />
          <node role="actualArgument" roleId="tpee.1068499141038" type="tpee.StaticMethodCall" typeId="tpee.1081236700937" id="7314351270975495193" nodeInfo="nn">
            <link role="baseMethodDeclaration" roleId="tpee.1068499141037" targetNodeId="msyp.~FileUtil%dgetTempDir()%cjava%dio%dFile" resolveInfo="getTempDir" />
            <link role="classConcept" roleId="tpee.1144433194310" targetNodeId="msyp.~FileUtil" resolveInfo="FileUtil" />
          </node>
          <node role="actualArgument" roleId="tpee.1068499141038" type="tpee.StringLiteral" typeId="tpee.1070475926800" id="7314351270975463257" nodeInfo="nn">
            <property name="value" nameId="tpee.1070475926801" value="testConflicts" />
          </node>
        </node>
      </node>
    </node>
    <node role="member" roleId="tpee.5375687026011219971" type="tpee.StaticFieldDeclaration" typeId="tpee.1070462154015" id="7314351270975463258" nodeInfo="igu">
      <property name="name" nameId="tpck.1169194664001" value="PROJECT_ARCHIVE" />
      <property name="isFinal" nameId="tpee.1176718929932" value="true" />
      <node role="type" roleId="tpee.5680397130376446158" type="tpee.ClassifierType" typeId="tpee.1107535904670" id="7314351270975463259" nodeInfo="in">
        <link role="classifier" roleId="tpee.1107535924139" targetNodeId="fxg7.~File" resolveInfo="File" />
      </node>
      <node role="visibility" roleId="tpee.1178549979242" type="tpee.PrivateVisibility" typeId="tpee.1146644623116" id="7314351270975463260" nodeInfo="nn" />
      <node role="initializer" roleId="tpee.1068431790190" type="tpee.GenericNewExpression" typeId="tpee.1145552977093" id="7314351270975463261" nodeInfo="nn">
        <node role="creator" roleId="tpee.1145553007750" type="tpee.ClassCreator" typeId="tpee.1212685548494" id="7314351270975463262" nodeInfo="nn">
          <link role="baseMethodDeclaration" roleId="tpee.1068499141037" targetNodeId="fxg7.~File%d&lt;init&gt;(java%dlang%dString)" resolveInfo="File" />
          <node role="actualArgument" roleId="tpee.1068499141038" type="tpee.StringLiteral" typeId="tpee.1070475926800" id="7314351270975463263" nodeInfo="nn">
            <property name="value" nameId="tpee.1070475926801" value="testbench/modules/simpleProject.zip" />
          </node>
        </node>
      </node>
    </node>
    <node role="member" roleId="tpee.5375687026011219971" type="tpee.StaticFieldDeclaration" typeId="tpee.1070462154015" id="7314351270975463264" nodeInfo="igu">
      <property name="name" nameId="tpck.1169194664001" value="PROJECT_FILE" />
      <property name="isFinal" nameId="tpee.1176718929932" value="true" />
      <node role="type" roleId="tpee.5680397130376446158" type="tpee.StringType" typeId="tpee.1225271177708" id="7429375960770842235" nodeInfo="in" />
      <node role="visibility" roleId="tpee.1178549979242" type="tpee.PrivateVisibility" typeId="tpee.1146644623116" id="7314351270975463266" nodeInfo="nn" />
      <node role="initializer" roleId="tpee.1068431790190" type="tpee.StringLiteral" typeId="tpee.1070475926800" id="7314351270975463267" nodeInfo="nn">
        <property name="value" nameId="tpee.1070475926801" value="simpleProject.mpr" />
      </node>
    </node>
    <node role="member" roleId="tpee.5375687026011219971" type="tpee.StaticFieldDeclaration" typeId="tpee.1070462154015" id="1783393805972532369" nodeInfo="igu">
      <property name="isFinal" nameId="tpee.1176718929932" value="true" />
      <property name="name" nameId="tpck.1169194664001" value="MODEL_UID" />
      <node role="visibility" roleId="tpee.1178549979242" type="tpee.PrivateVisibility" typeId="tpee.1146644623116" id="1783393805972532366" nodeInfo="nn" />
      <node role="type" roleId="tpee.5680397130376446158" type="tpee.StringType" typeId="tpee.1225271177708" id="1783393805972532367" nodeInfo="in" />
      <node role="initializer" roleId="tpee.1068431790190" type="tpee.StringLiteral" typeId="tpee.1070475926800" id="1783393805972532368" nodeInfo="nn">
        <property name="value" nameId="tpee.1070475926801" value="r:21cf9f47-5464-40f2-9509-d94ba20bfe82(simpleModel)" />
      </node>
    </node>
    <node role="member" roleId="tpee.5375687026011219971" type="tpee.StaticFieldDeclaration" typeId="tpee.1070462154015" id="7314351270975463273" nodeInfo="igu">
      <property name="name" nameId="tpck.1169194664001" value="MODEL_FILE" />
      <property name="isFinal" nameId="tpee.1176718929932" value="true" />
      <node role="initializer" roleId="tpee.1068431790190" type="tpee.LocalMethodCall" typeId="tpee.7812454656619025412" id="1581213309338441407" nodeInfo="nn">
        <link role="baseMethodDeclaration" roleId="tpee.1068499141037" targetNodeId="1581213309338397147" resolveInfo="getModelFile" />
      </node>
      <node role="type" roleId="tpee.5680397130376446158" type="tpee.ClassifierType" typeId="tpee.1107535904670" id="7314351270975463274" nodeInfo="in">
        <link role="classifier" roleId="tpee.1107535924139" targetNodeId="fxg7.~File" resolveInfo="File" />
      </node>
      <node role="visibility" roleId="tpee.1178549979242" type="tpee.PrivateVisibility" typeId="tpee.1146644623116" id="7314351270975463275" nodeInfo="nn" />
    </node>
    <node role="member" roleId="tpee.5375687026011219971" type="tpee.StaticFieldDeclaration" typeId="tpee.1070462154015" id="7314351270975463292" nodeInfo="igu">
      <property name="name" nameId="tpck.1169194664001" value="FIELD_DEFAULT_NAME" />
      <property name="isFinal" nameId="tpee.1176718929932" value="true" />
      <node role="type" roleId="tpee.5680397130376446158" type="tpee.StringType" typeId="tpee.1225271177708" id="7429375960770842231" nodeInfo="in" />
      <node role="visibility" roleId="tpee.1178549979242" type="tpee.PrivateVisibility" typeId="tpee.1146644623116" id="7314351270975463294" nodeInfo="nn" />
      <node role="initializer" roleId="tpee.1068431790190" type="tpee.StringLiteral" typeId="tpee.1070475926800" id="7314351270975463295" nodeInfo="nn">
        <property name="value" nameId="tpee.1070475926801" value="theField" />
      </node>
    </node>
    <node role="member" roleId="tpee.5375687026011219971" type="tpee.StaticFieldDeclaration" typeId="tpee.1070462154015" id="7314351270975463296" nodeInfo="igu">
      <property name="name" nameId="tpck.1169194664001" value="FIELD_NAME_IN_FILE" />
      <property name="isFinal" nameId="tpee.1176718929932" value="true" />
      <node role="type" roleId="tpee.5680397130376446158" type="tpee.StringType" typeId="tpee.1225271177708" id="7429375960770842224" nodeInfo="in" />
      <node role="visibility" roleId="tpee.1178549979242" type="tpee.PrivateVisibility" typeId="tpee.1146644623116" id="7314351270975463298" nodeInfo="nn" />
      <node role="initializer" roleId="tpee.1068431790190" type="tpee.StringLiteral" typeId="tpee.1070475926800" id="7314351270975463299" nodeInfo="nn">
        <property name="value" nameId="tpee.1070475926801" value="theFieldInFile" />
      </node>
    </node>
    <node role="member" roleId="tpee.5375687026011219971" type="tpee.StaticFieldDeclaration" typeId="tpee.1070462154015" id="7314351270975463300" nodeInfo="igu">
      <property name="name" nameId="tpck.1169194664001" value="FIELD_NAME_IN_MODEL" />
      <property name="isFinal" nameId="tpee.1176718929932" value="true" />
      <node role="type" roleId="tpee.5680397130376446158" type="tpee.StringType" typeId="tpee.1225271177708" id="7429375960770842221" nodeInfo="in" />
      <node role="visibility" roleId="tpee.1178549979242" type="tpee.PrivateVisibility" typeId="tpee.1146644623116" id="7314351270975463302" nodeInfo="nn" />
      <node role="initializer" roleId="tpee.1068431790190" type="tpee.StringLiteral" typeId="tpee.1070475926800" id="7314351270975463303" nodeInfo="nn">
        <property name="value" nameId="tpee.1070475926801" value="theFieldInModel" />
      </node>
    </node>
    <node role="member" roleId="tpee.5375687026011219971" type="tpee.FieldDeclaration" typeId="tpee.1068390468200" id="7314351270975463280" nodeInfo="igu">
      <property name="name" nameId="tpck.1169194664001" value="myProject" />
      <property name="isVolatile" nameId="tpee.1240249534625" value="false" />
      <property name="isFinal" nameId="tpee.1176718929932" value="false" />
      <node role="type" roleId="tpee.5680397130376446158" type="tpee.ClassifierType" typeId="tpee.1107535904670" id="7314351270975463281" nodeInfo="in">
        <link role="classifier" roleId="tpee.1107535924139" targetNodeId="vsqj.~Project" resolveInfo="Project" />
      </node>
      <node role="visibility" roleId="tpee.1178549979242" type="tpee.PrivateVisibility" typeId="tpee.1146644623116" id="7314351270975463282" nodeInfo="nn" />
    </node>
    <node role="member" roleId="tpee.5375687026011219971" type="tpee.FieldDeclaration" typeId="tpee.1068390468200" id="7314351270975463283" nodeInfo="igu">
      <property name="name" nameId="tpck.1169194664001" value="myModule" />
      <property name="isVolatile" nameId="tpee.1240249534625" value="false" />
      <property name="isFinal" nameId="tpee.1176718929932" value="false" />
      <node role="type" roleId="tpee.5680397130376446158" type="tpee.ClassifierType" typeId="tpee.1107535904670" id="7314351270975463284" nodeInfo="in">
        <link role="classifier" roleId="tpee.1107535924139" targetNodeId="vsqj.~Solution" resolveInfo="Solution" />
      </node>
      <node role="visibility" roleId="tpee.1178549979242" type="tpee.PrivateVisibility" typeId="tpee.1146644623116" id="7314351270975463285" nodeInfo="nn" />
    </node>
    <node role="member" roleId="tpee.5375687026011219971" type="tpee.FieldDeclaration" typeId="tpee.1068390468200" id="7314351270975463286" nodeInfo="igu">
      <property name="name" nameId="tpck.1169194664001" value="myNodeBackup" />
      <property name="isVolatile" nameId="tpee.1240249534625" value="false" />
      <property name="isFinal" nameId="tpee.1176718929932" value="false" />
      <node role="type" roleId="tpee.5680397130376446158" type="tpee.ClassifierType" typeId="tpee.1107535904670" id="7314351270975463287" nodeInfo="in">
        <link role="classifier" roleId="tpee.1107535924139" targetNodeId="ec5m.~SNode" resolveInfo="SNode" />
      </node>
      <node role="visibility" roleId="tpee.1178549979242" type="tpee.PrivateVisibility" typeId="tpee.1146644623116" id="7314351270975463288" nodeInfo="nn" />
    </node>
    <node role="member" roleId="tpee.5375687026011219971" type="tpee.FieldDeclaration" typeId="tpee.1068390468200" id="7314351270975463289" nodeInfo="igu">
      <property name="name" nameId="tpck.1169194664001" value="myModel" />
      <property name="isVolatile" nameId="tpee.1240249534625" value="false" />
      <property name="isFinal" nameId="tpee.1176718929932" value="false" />
      <node role="type" roleId="tpee.5680397130376446158" type="tpee.ClassifierType" typeId="tpee.1107535904670" id="3961052575570396221" nodeInfo="in">
        <link role="classifier" roleId="tpee.1107535924139" targetNodeId="ec5m.~EditableSModel" resolveInfo="EditableSModel" />
      </node>
      <node role="visibility" roleId="tpee.1178549979242" type="tpee.PrivateVisibility" typeId="tpee.1146644623116" id="7314351270975463291" nodeInfo="nn" />
    </node>
    <node role="member" roleId="tpee.5375687026011219971" type="tpee.ConstructorDeclaration" typeId="tpee.1068580123140" id="7314351270975463304" nodeInfo="igu">
      <node role="visibility" roleId="tpee.1178549979242" type="tpee.PublicVisibility" typeId="tpee.1146644602865" id="7314351270975463305" nodeInfo="nn" />
      <node role="returnType" roleId="tpee.1068580123133" type="tpee.VoidType" typeId="tpee.1068581517677" id="7314351270975463306" nodeInfo="in" />
      <node role="body" roleId="tpee.1068580123135" type="tpee.StatementList" typeId="tpee.1068580123136" id="7314351270975463307" nodeInfo="sn" />
    </node>
    <node role="member" roleId="tpee.5375687026011219971" type="tpee.InstanceMethodDeclaration" typeId="tpee.1068580123165" id="7314351270975463308" nodeInfo="igu">
      <property name="isAbstract" nameId="tpee.1178608670077" value="false" />
      <property name="name" nameId="tpck.1169194664001" value="testDiskMemoryConflicts" />
      <property name="isFinal" nameId="tpee.1181808852946" value="false" />
      <node role="visibility" roleId="tpee.1178549979242" type="tpee.PublicVisibility" typeId="tpee.1146644602865" id="7314351270975463309" nodeInfo="nn" />
      <node role="returnType" roleId="tpee.1068580123133" type="tpee.VoidType" typeId="tpee.1068581517677" id="7314351270975463310" nodeInfo="in" />
      <node role="body" roleId="tpee.1068580123135" type="tpee.StatementList" typeId="tpee.1068580123136" id="7314351270975463311" nodeInfo="sn">
        <node role="statement" roleId="tpee.1068581517665" type="tpee.LocalVariableDeclarationStatement" typeId="tpee.1068581242864" id="7314351270975463312" nodeInfo="nn">
          <node role="localVariableDeclaration" roleId="tpee.1068581242865" type="tpee.LocalVariableDeclaration" typeId="tpee.1068581242863" id="7314351270975463313" nodeInfo="nr">
            <property name="name" nameId="tpck.1169194664001" value="startedAction" />
            <property name="isFinal" nameId="tpee.1176718929932" value="true" />
            <node role="type" roleId="tpee.5680397130376446158" type="tpee.ArrayType" typeId="tpee.1070534760951" id="7314351270975463314" nodeInfo="in">
              <node role="componentType" roleId="tpee.1070534760952" type="tpee.ClassifierType" typeId="tpee.1107535904670" id="7314351270975463315" nodeInfo="in">
                <link role="classifier" roleId="tpee.1107535924139" targetNodeId="7314351270975463226" resolveInfo="DiskMemoryConflictsTest.Action" />
              </node>
            </node>
            <node role="initializer" roleId="tpee.1068431790190" type="tpee.GenericNewExpression" typeId="tpee.1145552977093" id="7314351270975463316" nodeInfo="nn">
              <node role="creator" roleId="tpee.1145553007750" type="tpee.ArrayCreator" typeId="tpee.1184950988562" id="7314351270975463317" nodeInfo="nn">
                <node role="dimensionExpression" roleId="tpee.1184952969026" type="tpee.DimensionExpression" typeId="tpee.1184952934362" id="7314351270975463318" nodeInfo="nn">
                  <node role="expression" roleId="tpee.1184953288404" type="tpee.IntegerConstant" typeId="tpee.1068580320020" id="7314351270975463319" nodeInfo="nn">
                    <property name="value" nameId="tpee.1068580320021" value="1" />
                  </node>
                </node>
                <node role="componentType" roleId="tpee.1184951007469" type="tpee.ClassifierType" typeId="tpee.1107535904670" id="7314351270975463320" nodeInfo="in">
                  <link role="classifier" roleId="tpee.1107535924139" targetNodeId="7314351270975463226" resolveInfo="DiskMemoryConflictsTest.Action" />
                </node>
              </node>
            </node>
          </node>
        </node>
        <node role="statement" roleId="tpee.1068581517665" type="tpee.LocalVariableDeclarationStatement" typeId="tpee.1068581242864" id="7314351270975463321" nodeInfo="nn">
          <node role="localVariableDeclaration" roleId="tpee.1068581242865" type="tpee.LocalVariableDeclaration" typeId="tpee.1068581242863" id="7314351270975463322" nodeInfo="nr">
            <property name="name" nameId="tpck.1169194664001" value="startedDiskModification" />
            <property name="isFinal" nameId="tpee.1176718929932" value="true" />
            <node role="type" roleId="tpee.5680397130376446158" type="tpee.ArrayType" typeId="tpee.1070534760951" id="7314351270975463323" nodeInfo="in">
              <node role="componentType" roleId="tpee.1070534760952" type="tpee.ClassifierType" typeId="tpee.1107535904670" id="7314351270975463324" nodeInfo="in">
                <link role="classifier" roleId="tpee.1107535924139" targetNodeId="7314351270975463227" resolveInfo="DiskMemoryConflictsTest.DiskModification" />
              </node>
            </node>
            <node role="initializer" roleId="tpee.1068431790190" type="tpee.GenericNewExpression" typeId="tpee.1145552977093" id="7314351270975463325" nodeInfo="nn">
              <node role="creator" roleId="tpee.1145553007750" type="tpee.ArrayCreator" typeId="tpee.1184950988562" id="7314351270975463326" nodeInfo="nn">
                <node role="dimensionExpression" roleId="tpee.1184952969026" type="tpee.DimensionExpression" typeId="tpee.1184952934362" id="7314351270975463327" nodeInfo="nn">
                  <node role="expression" roleId="tpee.1184953288404" type="tpee.IntegerConstant" typeId="tpee.1068580320020" id="7314351270975463328" nodeInfo="nn">
                    <property name="value" nameId="tpee.1068580320021" value="1" />
                  </node>
                </node>
                <node role="componentType" roleId="tpee.1184951007469" type="tpee.ClassifierType" typeId="tpee.1107535904670" id="7314351270975463329" nodeInfo="in">
                  <link role="classifier" roleId="tpee.1107535924139" targetNodeId="7314351270975463227" resolveInfo="DiskMemoryConflictsTest.DiskModification" />
                </node>
              </node>
            </node>
          </node>
        </node>
        <node role="statement" roleId="tpee.1068581517665" type="tpee.LocalVariableDeclarationStatement" typeId="tpee.1068581242864" id="7314351270975463330" nodeInfo="nn">
          <node role="localVariableDeclaration" roleId="tpee.1068581242865" type="tpee.LocalVariableDeclaration" typeId="tpee.1068581242863" id="7314351270975463331" nodeInfo="nr">
            <property name="name" nameId="tpck.1169194664001" value="startedVersion" />
            <property name="isFinal" nameId="tpee.1176718929932" value="true" />
            <node role="type" roleId="tpee.5680397130376446158" type="tpee.ArrayType" typeId="tpee.1070534760951" id="7314351270975463332" nodeInfo="in">
              <node role="componentType" roleId="tpee.1070534760952" type="tpee.ClassifierType" typeId="tpee.1107535904670" id="7314351270975463333" nodeInfo="in">
                <link role="classifier" roleId="tpee.1107535924139" targetNodeId="7314351270975463228" resolveInfo="DiskMemoryConflictsTest.VersionToChoose" />
              </node>
            </node>
            <node role="initializer" roleId="tpee.1068431790190" type="tpee.GenericNewExpression" typeId="tpee.1145552977093" id="7314351270975463334" nodeInfo="nn">
              <node role="creator" roleId="tpee.1145553007750" type="tpee.ArrayCreator" typeId="tpee.1184950988562" id="7314351270975463335" nodeInfo="nn">
                <node role="dimensionExpression" roleId="tpee.1184952969026" type="tpee.DimensionExpression" typeId="tpee.1184952934362" id="7314351270975463336" nodeInfo="nn">
                  <node role="expression" roleId="tpee.1184953288404" type="tpee.IntegerConstant" typeId="tpee.1068580320020" id="7314351270975463337" nodeInfo="nn">
                    <property name="value" nameId="tpee.1068580320021" value="1" />
                  </node>
                </node>
                <node role="componentType" roleId="tpee.1184951007469" type="tpee.ClassifierType" typeId="tpee.1107535904670" id="7314351270975463338" nodeInfo="in">
                  <link role="classifier" roleId="tpee.1107535924139" targetNodeId="7314351270975463228" resolveInfo="DiskMemoryConflictsTest.VersionToChoose" />
                </node>
              </node>
            </node>
          </node>
        </node>
        <node role="statement" roleId="tpee.1068581517665" type="tpee.LocalVariableDeclarationStatement" typeId="tpee.1068581242864" id="7314351270975463339" nodeInfo="nn">
          <node role="localVariableDeclaration" roleId="tpee.1068581242865" type="tpee.LocalVariableDeclaration" typeId="tpee.1068581242863" id="7314351270975463340" nodeInfo="nr">
            <property name="name" nameId="tpck.1169194664001" value="result" />
            <property name="isFinal" nameId="tpee.1176718929932" value="true" />
            <node role="type" roleId="tpee.5680397130376446158" type="tpee.BooleanType" typeId="tpee.1070534644030" id="7314351270975463341" nodeInfo="in" />
            <node role="initializer" roleId="tpee.1068431790190" type="tpee.StaticMethodCall" typeId="tpee.1081236700937" id="7884566175275140818" nodeInfo="nn">
              <link role="classConcept" roleId="tpee.1144433194310" targetNodeId="oh7r.2926331382166450989" resolveInfo="ProjectTestsSupport" />
              <link role="baseMethodDeclaration" roleId="tpee.1068499141037" targetNodeId="oh7r.5294483648489407701" resolveInfo="testOnProjectCopy" />
              <node role="actualArgument" roleId="tpee.1068499141038" type="tpee.VariableReference" typeId="tpee.1068498886296" id="3021153905118657071" nodeInfo="nn">
                <link role="variableDeclaration" roleId="tpee.1068581517664" targetNodeId="7314351270975463258" resolveInfo="PROJECT_ARCHIVE" />
              </node>
              <node role="actualArgument" roleId="tpee.1068499141038" type="tpee.VariableReference" typeId="tpee.1068498886296" id="3021153905118601566" nodeInfo="nn">
                <link role="variableDeclaration" roleId="tpee.1068581517664" targetNodeId="7314351270975463251" resolveInfo="DESTINATION_PROJECT_DIR" />
              </node>
              <node role="actualArgument" roleId="tpee.1068499141038" type="tpee.VariableReference" typeId="tpee.1068498886296" id="3021153905118630569" nodeInfo="nn">
                <link role="variableDeclaration" roleId="tpee.1068581517664" targetNodeId="7314351270975463264" resolveInfo="PROJECT_FILE" />
              </node>
              <node role="actualArgument" roleId="tpee.1068499141038" type="tpee.GenericNewExpression" typeId="tpee.1145552977093" id="7884566175275140822" nodeInfo="nn">
                <node role="creator" roleId="tpee.1145553007750" type="tpee.AnonymousClassCreator" typeId="tpee.1182160077978" id="7884566175275140823" nodeInfo="nn">
                  <node role="cls" roleId="tpee.1182160096073" type="tpee.AnonymousClass" typeId="tpee.1170345865475" id="7884566175275140824" nodeInfo="ig">
                    <property name="name" nameId="tpck.1169194664001" value="" />
                    <property name="nonStatic" nameId="tpee.521412098689998745" value="true" />
                    <link role="baseMethodDeclaration" roleId="tpee.1068499141037" targetNodeId="e2lb.~Object%d&lt;init&gt;()" resolveInfo="Object" />
                    <link role="classifier" roleId="tpee.1170346070688" targetNodeId="oh7r.5294483648489406807" resolveInfo="ProjectTestsSupport.ProjectRunnable" />
                    <node role="member" roleId="tpee.5375687026011219971" type="tpee.InstanceMethodDeclaration" typeId="tpee.1068580123165" id="7884566175275140825" nodeInfo="igu">
                      <property name="isAbstract" nameId="tpee.1178608670077" value="false" />
                      <property name="name" nameId="tpck.1169194664001" value="execute" />
                      <property name="isFinal" nameId="tpee.1181808852946" value="false" />
                      <node role="visibility" roleId="tpee.1178549979242" type="tpee.PublicVisibility" typeId="tpee.1146644602865" id="7884566175275140826" nodeInfo="nn" />
                      <node role="returnType" roleId="tpee.1068580123133" type="tpee.BooleanType" typeId="tpee.1070534644030" id="7884566175275140827" nodeInfo="in" />
                      <node role="parameter" roleId="tpee.1068580123134" type="tpee.ParameterDeclaration" typeId="tpee.1068498886292" id="7884566175275140828" nodeInfo="ir">
                        <property name="name" nameId="tpck.1169194664001" value="project" />
                        <property name="isFinal" nameId="tpee.1176718929932" value="true" />
                        <node role="type" roleId="tpee.5680397130376446158" type="tpee.ClassifierType" typeId="tpee.1107535904670" id="7884566175275140829" nodeInfo="in">
                          <link role="classifier" roleId="tpee.1107535924139" targetNodeId="vsqj.~Project" resolveInfo="Project" />
                        </node>
                      </node>
                      <node role="body" roleId="tpee.1068580123135" type="tpee.StatementList" typeId="tpee.1068580123136" id="7884566175275140830" nodeInfo="sn">
                        <node role="statement" roleId="tpee.1068581517665" type="tpee.LocalVariableDeclarationStatement" typeId="tpee.1068581242864" id="7884566175275140831" nodeInfo="nn">
                          <node role="localVariableDeclaration" roleId="tpee.1068581242865" type="tpee.LocalVariableDeclaration" typeId="tpee.1068581242863" id="7884566175275140832" nodeInfo="nr">
                            <property name="name" nameId="tpck.1169194664001" value="resultArr" />
                            <property name="isFinal" nameId="tpee.1176718929932" value="true" />
                            <node role="type" roleId="tpee.5680397130376446158" type="tpee.ArrayType" typeId="tpee.1070534760951" id="7884566175275140833" nodeInfo="in">
                              <node role="componentType" roleId="tpee.1070534760952" type="tpee.BooleanType" typeId="tpee.1070534644030" id="7884566175275140834" nodeInfo="in" />
                            </node>
                            <node role="initializer" roleId="tpee.1068431790190" type="tpee.GenericNewExpression" typeId="tpee.1145552977093" id="7884566175275140835" nodeInfo="nn">
                              <node role="creator" roleId="tpee.1145553007750" type="tpee.ArrayCreator" typeId="tpee.1184950988562" id="7884566175275140836" nodeInfo="nn">
                                <node role="dimensionExpression" roleId="tpee.1184952969026" type="tpee.DimensionExpression" typeId="tpee.1184952934362" id="7884566175275140837" nodeInfo="nn">
                                  <node role="expression" roleId="tpee.1184953288404" type="tpee.IntegerConstant" typeId="tpee.1068580320020" id="7884566175275140838" nodeInfo="nn">
                                    <property name="value" nameId="tpee.1068580320021" value="1" />
                                  </node>
                                </node>
                                <node role="componentType" roleId="tpee.1184951007469" type="tpee.BooleanType" typeId="tpee.1070534644030" id="7884566175275140839" nodeInfo="in" />
                              </node>
                            </node>
                          </node>
                        </node>
                        <node role="statement" roleId="tpee.1068581517665" type="tpee.TryCatchStatement" typeId="tpee.1164879751025" id="7884566175275140840" nodeInfo="nn">
                          <node role="catchClause" roleId="tpee.1164903496223" type="tpee.CatchClause" typeId="tpee.1164903280175" id="7884566175275140841" nodeInfo="nn">
                            <node role="catchBody" roleId="tpee.1164903359218" type="tpee.StatementList" typeId="tpee.1068580123136" id="7884566175275140842" nodeInfo="sn">
                              <node role="statement" roleId="tpee.1068581517665" type="tpee.ExpressionStatement" typeId="tpee.1068580123155" id="7884566175275140843" nodeInfo="nn">
                                <node role="expression" roleId="tpee.1068580123156" type="tpee.DotExpression" typeId="tpee.1197027756228" id="7884566175275140844" nodeInfo="nn">
                                  <node role="operand" roleId="tpee.1197027771414" type="tpee.VariableReference" typeId="tpee.1068498886296" id="4265636116363088318" nodeInfo="nn">
                                    <link role="variableDeclaration" roleId="tpee.1068581517664" targetNodeId="7884566175275140849" resolveInfo="e" />
                                  </node>
                                  <node role="operation" roleId="tpee.1197027833540" type="tpee.InstanceMethodCallOperation" typeId="tpee.1202948039474" id="7884566175275140846" nodeInfo="nn">
                                    <link role="baseMethodDeclaration" roleId="tpee.1068499141037" targetNodeId="e2lb.~Throwable%dprintStackTrace()%cvoid" resolveInfo="printStackTrace" />
                                  </node>
                                </node>
                              </node>
                              <node role="statement" roleId="tpee.1068581517665" type="tpee.ReturnStatement" typeId="tpee.1068581242878" id="7884566175275140847" nodeInfo="nn">
                                <node role="expression" roleId="tpee.1068581517676" type="tpee.BooleanConstant" typeId="tpee.1068580123137" id="7884566175275140848" nodeInfo="nn">
                                  <property name="value" nameId="tpee.1068580123138" value="false" />
                                </node>
                              </node>
                            </node>
                            <node role="throwable" roleId="tpee.1164903359217" type="tpee.LocalVariableDeclaration" typeId="tpee.1068581242863" id="7884566175275140849" nodeInfo="nr">
                              <property name="name" nameId="tpck.1169194664001" value="e" />
                              <property name="isFinal" nameId="tpee.1176718929932" value="false" />
                              <node role="type" roleId="tpee.5680397130376446158" type="tpee.ClassifierType" typeId="tpee.1107535904670" id="7884566175275140850" nodeInfo="in">
                                <link role="classifier" roleId="tpee.1107535924139" targetNodeId="e2lb.~Throwable" resolveInfo="Throwable" />
                              </node>
                            </node>
                          </node>
                          <node role="body" roleId="tpee.1164879758292" type="tpee.StatementList" typeId="tpee.1068580123136" id="7884566175275140851" nodeInfo="sn">
                            <node role="statement" roleId="tpee.1068581517665" type="tpee.ExpressionStatement" typeId="tpee.1068580123155" id="7884566175275140852" nodeInfo="nn">
                              <node role="expression" roleId="tpee.1068580123156" type="tpee.AssignmentExpression" typeId="tpee.1068498886294" id="7884566175275140853" nodeInfo="nn">
                                <node role="lValue" roleId="tpee.1068498886295" type="tpee.VariableReference" typeId="tpee.1068498886296" id="3021153905120200493" nodeInfo="nn">
                                  <link role="variableDeclaration" roleId="tpee.1068581517664" targetNodeId="7314351270975463280" resolveInfo="myProject" />
                                </node>
                                <node role="rValue" roleId="tpee.1068498886297" type="tpee.VariableReference" typeId="tpee.1068498886296" id="3021153905150325157" nodeInfo="nn">
                                  <link role="variableDeclaration" roleId="tpee.1068581517664" targetNodeId="7884566175275140828" resolveInfo="project" />
                                </node>
                              </node>
                            </node>
                            <node role="statement" roleId="tpee.1068581517665" type="tpee.ExpressionStatement" typeId="tpee.1068580123155" id="7884566175275140856" nodeInfo="nn">
                              <node role="expression" roleId="tpee.1068580123156" type="tpee.AssignmentExpression" typeId="tpee.1068498886294" id="7884566175275140857" nodeInfo="nn">
                                <node role="lValue" roleId="tpee.1068498886295" type="tpee.VariableReference" typeId="tpee.1068498886296" id="3021153905120231994" nodeInfo="nn">
                                  <link role="variableDeclaration" roleId="tpee.1068581517664" targetNodeId="7314351270975463289" resolveInfo="myModel" />
                                </node>
                                <node role="rValue" roleId="tpee.1068498886297" type="tpee.CastExpression" typeId="tpee.1070534934090" id="7884566175275140859" nodeInfo="nn">
                                  <node role="type" roleId="tpee.1070534934091" type="tpee.ClassifierType" typeId="tpee.1107535904670" id="3961052575574303472" nodeInfo="in">
                                    <link role="classifier" roleId="tpee.1107535924139" targetNodeId="ec5m.~EditableSModel" resolveInfo="EditableSModel" />
                                  </node>
                                  <node role="expression" roleId="tpee.1070534934092" type="tpee.DotExpression" typeId="tpee.1197027756228" id="7884566175275140860" nodeInfo="nn">
                                    <node role="operand" roleId="tpee.1197027771414" type="tpee.StaticMethodCall" typeId="tpee.1081236700937" id="7884566175275140861" nodeInfo="nn">
                                      <link role="classConcept" roleId="tpee.1144433194310" targetNodeId="cu2d.~SModelRepository" resolveInfo="SModelRepository" />
                                      <link role="baseMethodDeclaration" roleId="tpee.1068499141037" targetNodeId="cu2d.~SModelRepository%dgetInstance()%cjetbrains%dmps%dsmodel%dSModelRepository" resolveInfo="getInstance" />
                                    </node>
                                    <node role="operation" roleId="tpee.1197027833540" type="tpee.InstanceMethodCallOperation" typeId="tpee.1202948039474" id="7884566175275140862" nodeInfo="nn">
                                      <link role="baseMethodDeclaration" roleId="tpee.1068499141037" targetNodeId="cu2d.~SModelRepository%dgetModelDescriptor(org%djetbrains%dmps%dopenapi%dmodel%dSModelReference)%corg%djetbrains%dmps%dopenapi%dmodel%dSModel" resolveInfo="getModelDescriptor" />
                                      <node role="actualArgument" roleId="tpee.1068499141038" type="tpee.DotExpression" typeId="tpee.1197027756228" id="1783393805972811782" nodeInfo="nn">
                                        <node role="operation" roleId="tpee.1197027833540" type="tpee.InstanceMethodCallOperation" typeId="tpee.1202948039474" id="1783393805972831284" nodeInfo="nn">
                                          <link role="baseMethodDeclaration" roleId="tpee.1068499141037" targetNodeId="qx6o.~PersistenceFacade%dcreateModelReference(java%dlang%dString)%corg%djetbrains%dmps%dopenapi%dmodel%dSModelReference" resolveInfo="createModelReference" />
                                          <node role="actualArgument" roleId="tpee.1068499141038" type="tpee.StaticFieldReference" typeId="tpee.1070533707846" id="7770198149431387895" nodeInfo="nn">
                                            <link role="classifier" roleId="tpee.1144433057691" targetNodeId="7314351270975463225" resolveInfo="DiskMemoryConflictsTest" />
                                            <link role="variableDeclaration" roleId="tpee.1068581517664" targetNodeId="1783393805972532369" resolveInfo="MODEL_UID" />
                                          </node>
                                        </node>
                                        <node role="operand" roleId="tpee.1197027771414" type="tpee.StaticMethodCall" typeId="tpee.1081236700937" id="1783393805972793265" nodeInfo="nn">
                                          <link role="baseMethodDeclaration" roleId="tpee.1068499141037" targetNodeId="qx6o.~PersistenceFacade%dgetInstance()%corg%djetbrains%dmps%dopenapi%dpersistence%dPersistenceFacade" resolveInfo="getInstance" />
                                          <link role="classConcept" roleId="tpee.1144433194310" targetNodeId="qx6o.~PersistenceFacade" resolveInfo="PersistenceFacade" />
                                        </node>
                                      </node>
                                    </node>
                                  </node>
                                </node>
                              </node>
                            </node>
                            <node role="statement" roleId="tpee.1068581517665" type="tpee.ExpressionStatement" typeId="tpee.1068580123155" id="7884566175275140865" nodeInfo="nn">
                              <node role="expression" roleId="tpee.1068580123156" type="tpee.AssignmentExpression" typeId="tpee.1068498886294" id="7884566175275140866" nodeInfo="nn">
                                <node role="lValue" roleId="tpee.1068498886295" type="tpee.VariableReference" typeId="tpee.1068498886296" id="3021153905120268756" nodeInfo="nn">
                                  <link role="variableDeclaration" roleId="tpee.1068581517664" targetNodeId="7314351270975463283" resolveInfo="myModule" />
                                </node>
                                <node role="rValue" roleId="tpee.1068498886297" type="tpee.CastExpression" typeId="tpee.1070534934090" id="7884566175275140868" nodeInfo="nn">
                                  <node role="expression" roleId="tpee.1070534934092" type="tpee.DotExpression" typeId="tpee.1197027756228" id="7884566175275140869" nodeInfo="nn">
                                    <node role="operand" roleId="tpee.1197027771414" type="tpee.VariableReference" typeId="tpee.1068498886296" id="3021153905120210674" nodeInfo="nn">
                                      <link role="variableDeclaration" roleId="tpee.1068581517664" targetNodeId="7314351270975463289" resolveInfo="myModel" />
                                    </node>
                                    <node role="operation" roleId="tpee.1197027833540" type="tpee.InstanceMethodCallOperation" typeId="tpee.1202948039474" id="7884566175275140871" nodeInfo="nn">
                                      <link role="baseMethodDeclaration" roleId="tpee.1068499141037" targetNodeId="ec5m.~SModel%dgetModule()%corg%djetbrains%dmps%dopenapi%dmodule%dSModule" resolveInfo="getModule" />
                                    </node>
                                  </node>
                                  <node role="type" roleId="tpee.1070534934091" type="tpee.ClassifierType" typeId="tpee.1107535904670" id="7884566175275140872" nodeInfo="in">
                                    <link role="classifier" roleId="tpee.1107535924139" targetNodeId="vsqj.~Solution" resolveInfo="Solution" />
                                  </node>
                                </node>
                              </node>
                            </node>
                            <node role="statement" roleId="tpee.1068581517665" type="tpee.ExpressionStatement" typeId="tpee.1068580123155" id="7884566175275140873" nodeInfo="nn">
                              <node role="expression" roleId="tpee.1068580123156" type="tpee.DotExpression" typeId="tpee.1197027756228" id="7884566175275140874" nodeInfo="nn">
                                <node role="operand" roleId="tpee.1197027771414" type="tpee.DotExpression" typeId="tpee.1197027756228" id="2575930471426646753" nodeInfo="nn">
                                  <node role="operand" roleId="tpee.1197027771414" type="tpee.VariableReference" typeId="tpee.1068498886296" id="2575930471426645749" nodeInfo="nn">
                                    <link role="variableDeclaration" roleId="tpee.1068581517664" targetNodeId="7314351270975463280" resolveInfo="myProject" />
                                  </node>
                                  <node role="operation" roleId="tpee.1197027833540" type="tpee.InstanceMethodCallOperation" typeId="tpee.1202948039474" id="2575930471426652534" nodeInfo="nn">
                                    <link role="baseMethodDeclaration" roleId="tpee.1068499141037" targetNodeId="vsqk.~Project%dgetModelAccess()%corg%djetbrains%dmps%dopenapi%dmodule%dModelAccess" resolveInfo="getModelAccess" />
                                  </node>
                                </node>
                                <node role="operation" roleId="tpee.1197027833540" type="tpee.InstanceMethodCallOperation" typeId="tpee.1202948039474" id="7884566175275140876" nodeInfo="nn">
                                  <link role="baseMethodDeclaration" roleId="tpee.1068499141037" targetNodeId="88zw.~ModelAccess%drunReadAction(java%dlang%dRunnable)%cvoid" resolveInfo="runReadAction" />
                                  <node role="actualArgument" roleId="tpee.1068499141038" type="tpee.GenericNewExpression" typeId="tpee.1145552977093" id="7884566175275140877" nodeInfo="nn">
                                    <node role="creator" roleId="tpee.1145553007750" type="tpee.AnonymousClassCreator" typeId="tpee.1182160077978" id="7884566175275140878" nodeInfo="nn">
                                      <node role="cls" roleId="tpee.1182160096073" type="tpee.AnonymousClass" typeId="tpee.1170345865475" id="7884566175275140879" nodeInfo="ig">
                                        <property name="name" nameId="tpck.1169194664001" value="" />
                                        <property name="nonStatic" nameId="tpee.521412098689998745" value="true" />
                                        <link role="classifier" roleId="tpee.1170346070688" targetNodeId="e2lb.~Runnable" resolveInfo="Runnable" />
                                        <link role="baseMethodDeclaration" roleId="tpee.1068499141037" targetNodeId="e2lb.~Object%d&lt;init&gt;()" resolveInfo="Object" />
                                        <node role="member" roleId="tpee.5375687026011219971" type="tpee.InstanceMethodDeclaration" typeId="tpee.1068580123165" id="7884566175275140880" nodeInfo="igu">
                                          <property name="isAbstract" nameId="tpee.1178608670077" value="false" />
                                          <property name="name" nameId="tpck.1169194664001" value="run" />
                                          <property name="isFinal" nameId="tpee.1181808852946" value="false" />
                                          <node role="visibility" roleId="tpee.1178549979242" type="tpee.PublicVisibility" typeId="tpee.1146644602865" id="7884566175275140881" nodeInfo="nn" />
                                          <node role="returnType" roleId="tpee.1068580123133" type="tpee.VoidType" typeId="tpee.1068581517677" id="7884566175275140882" nodeInfo="in" />
                                          <node role="body" roleId="tpee.1068580123135" type="tpee.StatementList" typeId="tpee.1068580123136" id="7884566175275140883" nodeInfo="sn">
                                            <node role="statement" roleId="tpee.1068581517665" type="tpee.ExpressionStatement" typeId="tpee.1068580123155" id="7884566175275140884" nodeInfo="nn">
                                              <node role="expression" roleId="tpee.1068580123156" type="tpee.AssignmentExpression" typeId="tpee.1068498886294" id="7884566175275140885" nodeInfo="nn">
                                                <node role="lValue" roleId="tpee.1068498886295" type="tpee.VariableReference" typeId="tpee.1068498886296" id="3021153905120246695" nodeInfo="nn">
                                                  <link role="variableDeclaration" roleId="tpee.1068581517664" targetNodeId="7314351270975463286" resolveInfo="myNodeBackup" />
                                                </node>
                                                <node role="rValue" roleId="tpee.1068498886297" type="tpee.StaticMethodCall" typeId="tpee.1081236700937" id="7884566175275140887" nodeInfo="nn">
                                                  <link role="classConcept" roleId="tpee.1144433194310" targetNodeId="cu2c.~CopyUtil" resolveInfo="CopyUtil" />
                                                  <link role="baseMethodDeclaration" roleId="tpee.1068499141037" targetNodeId="cu2c.~CopyUtil%dcopyAndPreserveId(org%djetbrains%dmps%dopenapi%dmodel%dSNode)%corg%djetbrains%dmps%dopenapi%dmodel%dSNode" resolveInfo="copyAndPreserveId" />
                                                  <node role="actualArgument" roleId="tpee.1068499141038" type="tpee.DotExpression" typeId="tpee.1197027756228" id="7884566175275140888" nodeInfo="nn">
                                                    <node role="operand" roleId="tpee.1197027771414" type="tpee.DotExpression" typeId="tpee.1197027756228" id="2722862962576141189" nodeInfo="nn">
                                                      <node role="operation" roleId="tpee.1197027833540" type="tpee.InstanceMethodCallOperation" typeId="tpee.1202948039474" id="2722862962576141190" nodeInfo="nn">
                                                        <link role="baseMethodDeclaration" roleId="tpee.1068499141037" targetNodeId="e2lb.~Iterable%diterator()%cjava%dutil%dIterator" resolveInfo="iterator" />
                                                      </node>
                                                      <node role="operand" roleId="tpee.1197027771414" type="tpee.DotExpression" typeId="tpee.1197027756228" id="2722862962576141191" nodeInfo="nn">
                                                        <node role="operand" roleId="tpee.1197027771414" type="tpee.VariableReference" typeId="tpee.1068498886296" id="3021153905120232118" nodeInfo="nn">
                                                          <link role="variableDeclaration" roleId="tpee.1068581517664" targetNodeId="7314351270975463289" resolveInfo="myModel" />
                                                        </node>
                                                        <node role="operation" roleId="tpee.1197027833540" type="tpee.InstanceMethodCallOperation" typeId="tpee.1202948039474" id="2722862962576141192" nodeInfo="nn">
                                                          <link role="baseMethodDeclaration" roleId="tpee.1068499141037" targetNodeId="ec5m.~SModel%dgetRootNodes()%cjava%dlang%dIterable" resolveInfo="getRootNodes" />
                                                        </node>
                                                      </node>
                                                    </node>
                                                    <node role="operation" roleId="tpee.1197027833540" type="tpee.InstanceMethodCallOperation" typeId="tpee.1202948039474" id="7884566175275140894" nodeInfo="nn">
                                                      <link role="baseMethodDeclaration" roleId="tpee.1068499141037" targetNodeId="k7g3.~Iterator%dnext()%cjava%dlang%dObject" resolveInfo="next" />
                                                    </node>
                                                  </node>
                                                </node>
                                              </node>
                                            </node>
                                          </node>
                                          <node role="annotation" roleId="tpee.1188208488637" type="tpee.AnnotationInstance" typeId="tpee.1188207840427" id="3998760702358649948" nodeInfo="nn">
                                            <link role="annotation" roleId="tpee.1188208074048" targetNodeId="e2lb.~Override" resolveInfo="Override" />
                                          </node>
                                        </node>
                                      </node>
                                    </node>
                                  </node>
                                </node>
                              </node>
                            </node>
                            <node role="statement" roleId="tpee.1068581517665" type="tpee.ExpressionStatement" typeId="tpee.1068580123155" id="7884566175275140895" nodeInfo="nn">
                              <node role="expression" roleId="tpee.1068580123156" type="tpee.LocalMethodCall" typeId="tpee.7812454656619025412" id="4923130412073186938" nodeInfo="nn">
                                <link role="baseMethodDeclaration" roleId="tpee.1068499141037" targetNodeId="7314351270975463794" resolveInfo="checkInitialState" />
                              </node>
                            </node>
                            <node role="statement" roleId="tpee.1068581517665" type="tpee.ForeachStatement" typeId="tpee.1144226303539" id="7884566175275140897" nodeInfo="nn">
                              <node role="iterable" roleId="tpee.1144226360166" type="tpee.EnumValuesExpression" typeId="tpee.1224573963862" id="7884566175275140898" nodeInfo="nn">
                                <link role="enumClass" roleId="tpee.1224573974191" targetNodeId="7314351270975463226" resolveInfo="DiskMemoryConflictsTest.Action" />
                              </node>
                              <node role="variable" roleId="tpee.1144230900587" type="tpee.LocalVariableDeclaration" typeId="tpee.1068581242863" id="7884566175275140899" nodeInfo="nr">
                                <property name="name" nameId="tpck.1169194664001" value="a" />
                                <property name="isFinal" nameId="tpee.1176718929932" value="false" />
                                <node role="type" roleId="tpee.5680397130376446158" type="tpee.ClassifierType" typeId="tpee.1107535904670" id="7884566175275140900" nodeInfo="in">
                                  <link role="classifier" roleId="tpee.1107535924139" targetNodeId="7314351270975463226" resolveInfo="DiskMemoryConflictsTest.Action" />
                                </node>
                              </node>
                              <node role="body" roleId="tpee.1154032183016" type="tpee.StatementList" typeId="tpee.1068580123136" id="7884566175275140901" nodeInfo="sn">
                                <node role="statement" roleId="tpee.1068581517665" type="tpee.ForeachStatement" typeId="tpee.1144226303539" id="7884566175275140902" nodeInfo="nn">
                                  <node role="iterable" roleId="tpee.1144226360166" type="tpee.EnumValuesExpression" typeId="tpee.1224573963862" id="7884566175275140903" nodeInfo="nn">
                                    <link role="enumClass" roleId="tpee.1224573974191" targetNodeId="7314351270975463227" resolveInfo="DiskMemoryConflictsTest.DiskModification" />
                                  </node>
                                  <node role="variable" roleId="tpee.1144230900587" type="tpee.LocalVariableDeclaration" typeId="tpee.1068581242863" id="7884566175275140904" nodeInfo="nr">
                                    <property name="name" nameId="tpck.1169194664001" value="dm" />
                                    <property name="isFinal" nameId="tpee.1176718929932" value="false" />
                                    <node role="type" roleId="tpee.5680397130376446158" type="tpee.ClassifierType" typeId="tpee.1107535904670" id="7884566175275140905" nodeInfo="in">
                                      <link role="classifier" roleId="tpee.1107535924139" targetNodeId="7314351270975463227" resolveInfo="DiskMemoryConflictsTest.DiskModification" />
                                    </node>
                                  </node>
                                  <node role="body" roleId="tpee.1154032183016" type="tpee.StatementList" typeId="tpee.1068580123136" id="7884566175275140906" nodeInfo="sn">
                                    <node role="statement" roleId="tpee.1068581517665" type="tpee.ForeachStatement" typeId="tpee.1144226303539" id="7884566175275140907" nodeInfo="nn">
                                      <node role="iterable" roleId="tpee.1144226360166" type="tpee.EnumValuesExpression" typeId="tpee.1224573963862" id="7884566175275140908" nodeInfo="nn">
                                        <link role="enumClass" roleId="tpee.1224573974191" targetNodeId="7314351270975463228" resolveInfo="DiskMemoryConflictsTest.VersionToChoose" />
                                      </node>
                                      <node role="variable" roleId="tpee.1144230900587" type="tpee.LocalVariableDeclaration" typeId="tpee.1068581242863" id="7884566175275140909" nodeInfo="nr">
                                        <property name="name" nameId="tpck.1169194664001" value="v" />
                                        <property name="isFinal" nameId="tpee.1176718929932" value="false" />
                                        <node role="type" roleId="tpee.5680397130376446158" type="tpee.ClassifierType" typeId="tpee.1107535904670" id="7884566175275140910" nodeInfo="in">
                                          <link role="classifier" roleId="tpee.1107535924139" targetNodeId="7314351270975463228" resolveInfo="DiskMemoryConflictsTest.VersionToChoose" />
                                        </node>
                                      </node>
                                      <node role="body" roleId="tpee.1154032183016" type="tpee.StatementList" typeId="tpee.1068580123136" id="7884566175275140911" nodeInfo="sn">
                                        <node role="statement" roleId="tpee.1068581517665" type="tpee.ExpressionStatement" typeId="tpee.1068580123155" id="7884566175275140912" nodeInfo="nn">
                                          <node role="expression" roleId="tpee.1068580123156" type="tpee.AssignmentExpression" typeId="tpee.1068498886294" id="7884566175275140913" nodeInfo="nn">
                                            <node role="lValue" roleId="tpee.1068498886295" type="tpee.ArrayAccessExpression" typeId="tpee.1173175405605" id="7884566175275140914" nodeInfo="nn">
                                              <node role="array" roleId="tpee.1173175590490" type="tpee.VariableReference" typeId="tpee.1068498886296" id="4265636116363089738" nodeInfo="nn">
                                                <link role="variableDeclaration" roleId="tpee.1068581517664" targetNodeId="7314351270975463313" resolveInfo="startedAction" />
                                              </node>
                                              <node role="index" roleId="tpee.1173175577737" type="tpee.IntegerConstant" typeId="tpee.1068580320020" id="7884566175275140916" nodeInfo="nn">
                                                <property name="value" nameId="tpee.1068580320021" value="0" />
                                              </node>
                                            </node>
                                            <node role="rValue" roleId="tpee.1068498886297" type="tpee.VariableReference" typeId="tpee.1068498886296" id="4265636116363092961" nodeInfo="nn">
                                              <link role="variableDeclaration" roleId="tpee.1068581517664" targetNodeId="7884566175275140899" resolveInfo="a" />
                                            </node>
                                          </node>
                                        </node>
                                        <node role="statement" roleId="tpee.1068581517665" type="tpee.ExpressionStatement" typeId="tpee.1068580123155" id="7884566175275140918" nodeInfo="nn">
                                          <node role="expression" roleId="tpee.1068580123156" type="tpee.AssignmentExpression" typeId="tpee.1068498886294" id="7884566175275140919" nodeInfo="nn">
                                            <node role="lValue" roleId="tpee.1068498886295" type="tpee.ArrayAccessExpression" typeId="tpee.1173175405605" id="7884566175275140920" nodeInfo="nn">
                                              <node role="array" roleId="tpee.1173175590490" type="tpee.VariableReference" typeId="tpee.1068498886296" id="4265636116363090724" nodeInfo="nn">
                                                <link role="variableDeclaration" roleId="tpee.1068581517664" targetNodeId="7314351270975463331" resolveInfo="startedVersion" />
                                              </node>
                                              <node role="index" roleId="tpee.1173175577737" type="tpee.IntegerConstant" typeId="tpee.1068580320020" id="7884566175275140922" nodeInfo="nn">
                                                <property name="value" nameId="tpee.1068580320021" value="0" />
                                              </node>
                                            </node>
                                            <node role="rValue" roleId="tpee.1068498886297" type="tpee.VariableReference" typeId="tpee.1068498886296" id="4265636116363107666" nodeInfo="nn">
                                              <link role="variableDeclaration" roleId="tpee.1068581517664" targetNodeId="7884566175275140909" resolveInfo="v" />
                                            </node>
                                          </node>
                                        </node>
                                        <node role="statement" roleId="tpee.1068581517665" type="tpee.ExpressionStatement" typeId="tpee.1068580123155" id="7884566175275140924" nodeInfo="nn">
                                          <node role="expression" roleId="tpee.1068580123156" type="tpee.AssignmentExpression" typeId="tpee.1068498886294" id="7884566175275140925" nodeInfo="nn">
                                            <node role="lValue" roleId="tpee.1068498886295" type="tpee.ArrayAccessExpression" typeId="tpee.1173175405605" id="7884566175275140926" nodeInfo="nn">
                                              <node role="array" roleId="tpee.1173175590490" type="tpee.VariableReference" typeId="tpee.1068498886296" id="4265636116363086406" nodeInfo="nn">
                                                <link role="variableDeclaration" roleId="tpee.1068581517664" targetNodeId="7314351270975463322" resolveInfo="startedDiskModification" />
                                              </node>
                                              <node role="index" roleId="tpee.1173175577737" type="tpee.IntegerConstant" typeId="tpee.1068580320020" id="7884566175275140928" nodeInfo="nn">
                                                <property name="value" nameId="tpee.1068580320021" value="0" />
                                              </node>
                                            </node>
                                            <node role="rValue" roleId="tpee.1068498886297" type="tpee.VariableReference" typeId="tpee.1068498886296" id="4265636116363070215" nodeInfo="nn">
                                              <link role="variableDeclaration" roleId="tpee.1068581517664" targetNodeId="7884566175275140904" resolveInfo="dm" />
                                            </node>
                                          </node>
                                        </node>
                                        <node role="statement" roleId="tpee.1068581517665" type="tpee.ExpressionStatement" typeId="tpee.1068580123155" id="7884566175275140930" nodeInfo="nn">
                                          <node role="expression" roleId="tpee.1068580123156" type="tpee.LocalMethodCall" typeId="tpee.7812454656619025412" id="4923130412073215871" nodeInfo="nn">
                                            <link role="baseMethodDeclaration" roleId="tpee.1068499141037" targetNodeId="7314351270975463836" resolveInfo="provokeAndCheckConflict" />
                                            <node role="actualArgument" roleId="tpee.1068499141038" type="tpee.VariableReference" typeId="tpee.1068498886296" id="4265636116363063773" nodeInfo="nn">
                                              <link role="variableDeclaration" roleId="tpee.1068581517664" targetNodeId="7884566175275140899" resolveInfo="a" />
                                            </node>
                                            <node role="actualArgument" roleId="tpee.1068499141038" type="tpee.VariableReference" typeId="tpee.1068498886296" id="4265636116363108976" nodeInfo="nn">
                                              <link role="variableDeclaration" roleId="tpee.1068581517664" targetNodeId="7884566175275140904" resolveInfo="dm" />
                                            </node>
                                            <node role="actualArgument" roleId="tpee.1068499141038" type="tpee.VariableReference" typeId="tpee.1068498886296" id="4265636116363081729" nodeInfo="nn">
                                              <link role="variableDeclaration" roleId="tpee.1068581517664" targetNodeId="7884566175275140909" resolveInfo="v" />
                                            </node>
                                          </node>
                                        </node>
                                        <node role="statement" roleId="tpee.1068581517665" type="tpee.ExpressionStatement" typeId="tpee.1068580123155" id="7884566175275140935" nodeInfo="nn">
                                          <node role="expression" roleId="tpee.1068580123156" type="tpee.LocalMethodCall" typeId="tpee.7812454656619025412" id="4923130412073245702" nodeInfo="nn">
                                            <link role="baseMethodDeclaration" roleId="tpee.1068499141037" targetNodeId="7314351270975464066" resolveInfo="restoreAndCheckOriginalState" />
                                          </node>
                                        </node>
                                      </node>
                                    </node>
                                  </node>
                                </node>
                              </node>
                            </node>
                            <node role="statement" roleId="tpee.1068581517665" type="tpee.ExpressionStatement" typeId="tpee.1068580123155" id="7884566175275140937" nodeInfo="nn">
                              <node role="expression" roleId="tpee.1068580123156" type="tpee.AssignmentExpression" typeId="tpee.1068498886294" id="7884566175275140938" nodeInfo="nn">
                                <node role="lValue" roleId="tpee.1068498886295" type="tpee.ArrayAccessExpression" typeId="tpee.1173175405605" id="7884566175275140939" nodeInfo="nn">
                                  <node role="array" roleId="tpee.1173175590490" type="tpee.VariableReference" typeId="tpee.1068498886296" id="4265636116363088703" nodeInfo="nn">
                                    <link role="variableDeclaration" roleId="tpee.1068581517664" targetNodeId="7884566175275140832" resolveInfo="resultArr" />
                                  </node>
                                  <node role="index" roleId="tpee.1173175577737" type="tpee.IntegerConstant" typeId="tpee.1068580320020" id="7884566175275140941" nodeInfo="nn">
                                    <property name="value" nameId="tpee.1068580320021" value="0" />
                                  </node>
                                </node>
                                <node role="rValue" roleId="tpee.1068498886297" type="tpee.BooleanConstant" typeId="tpee.1068580123137" id="7884566175275140942" nodeInfo="nn">
                                  <property name="value" nameId="tpee.1068580123138" value="true" />
                                </node>
                              </node>
                            </node>
                          </node>
                        </node>
                        <node role="statement" roleId="tpee.1068581517665" type="tpee.ReturnStatement" typeId="tpee.1068581242878" id="7884566175275140943" nodeInfo="nn">
                          <node role="expression" roleId="tpee.1068581517676" type="tpee.ArrayAccessExpression" typeId="tpee.1173175405605" id="7884566175275140944" nodeInfo="nn">
                            <node role="array" roleId="tpee.1173175590490" type="tpee.VariableReference" typeId="tpee.1068498886296" id="4265636116363114555" nodeInfo="nn">
                              <link role="variableDeclaration" roleId="tpee.1068581517664" targetNodeId="7884566175275140832" resolveInfo="resultArr" />
                            </node>
                            <node role="index" roleId="tpee.1173175577737" type="tpee.IntegerConstant" typeId="tpee.1068580320020" id="7884566175275140946" nodeInfo="nn">
                              <property name="value" nameId="tpee.1068580320021" value="0" />
                            </node>
                          </node>
                        </node>
                      </node>
                      <node role="annotation" roleId="tpee.1188208488637" type="tpee.AnnotationInstance" typeId="tpee.1188207840427" id="3998760702358627322" nodeInfo="nn">
                        <link role="annotation" roleId="tpee.1188208074048" targetNodeId="e2lb.~Override" resolveInfo="Override" />
                      </node>
                    </node>
                  </node>
                </node>
              </node>
            </node>
          </node>
        </node>
        <node role="statement" roleId="tpee.1068581517665" type="tpee.IfStatement" typeId="tpee.1068580123159" id="7314351270975463472" nodeInfo="nn">
          <node role="condition" roleId="tpee.1068580123160" type="tpee.NotExpression" typeId="tpee.1081516740877" id="7314351270975463473" nodeInfo="nn">
            <node role="expression" roleId="tpee.1081516765348" type="tpee.VariableReference" typeId="tpee.1068498886296" id="4265636116363075265" nodeInfo="nn">
              <link role="variableDeclaration" roleId="tpee.1068581517664" targetNodeId="7314351270975463340" resolveInfo="result" />
            </node>
          </node>
          <node role="ifTrue" roleId="tpee.1068580123161" type="tpee.StatementList" typeId="tpee.1068580123136" id="7314351270975463475" nodeInfo="sn">
            <node role="statement" roleId="tpee.1068581517665" type="tpee.ExpressionStatement" typeId="tpee.1068580123155" id="7314351270975463476" nodeInfo="nn">
              <node role="expression" roleId="tpee.1068580123156" type="tpee.StaticMethodCall" typeId="tpee.1081236700937" id="7314351270975463477" nodeInfo="nn">
                <link role="classConcept" roleId="tpee.1144433194310" targetNodeId="qjxg.~Assert" resolveInfo="Assert" />
                <link role="baseMethodDeclaration" roleId="tpee.1068499141037" targetNodeId="qjxg.~Assert%dfail(java%dlang%dString)%cvoid" resolveInfo="fail" />
                <node role="actualArgument" roleId="tpee.1068499141038" type="tpee.PlusExpression" typeId="tpee.1068581242875" id="7314351270975463478" nodeInfo="nn">
                  <node role="leftExpression" roleId="tpee.1081773367580" type="tpee.PlusExpression" typeId="tpee.1068581242875" id="7314351270975463479" nodeInfo="nn">
                    <node role="leftExpression" roleId="tpee.1081773367580" type="tpee.PlusExpression" typeId="tpee.1068581242875" id="7314351270975463480" nodeInfo="nn">
                      <node role="leftExpression" roleId="tpee.1081773367580" type="tpee.PlusExpression" typeId="tpee.1068581242875" id="7314351270975463481" nodeInfo="nn">
                        <node role="leftExpression" roleId="tpee.1081773367580" type="tpee.PlusExpression" typeId="tpee.1068581242875" id="7314351270975463482" nodeInfo="nn">
                          <node role="leftExpression" roleId="tpee.1081773367580" type="tpee.StringLiteral" typeId="tpee.1070475926800" id="7314351270975463483" nodeInfo="nn">
                            <property name="value" nameId="tpee.1070475926801" value="Last started check action=" />
                          </node>
                          <node role="rightExpression" roleId="tpee.1081773367579" type="tpee.ArrayAccessExpression" typeId="tpee.1173175405605" id="7314351270975463484" nodeInfo="nn">
                            <node role="array" roleId="tpee.1173175590490" type="tpee.VariableReference" typeId="tpee.1068498886296" id="4265636116363078823" nodeInfo="nn">
                              <link role="variableDeclaration" roleId="tpee.1068581517664" targetNodeId="7314351270975463313" resolveInfo="startedAction" />
                            </node>
                            <node role="index" roleId="tpee.1173175577737" type="tpee.IntegerConstant" typeId="tpee.1068580320020" id="7314351270975463486" nodeInfo="nn">
                              <property name="value" nameId="tpee.1068580320021" value="0" />
                            </node>
                          </node>
                        </node>
                        <node role="rightExpression" roleId="tpee.1081773367579" type="tpee.StringLiteral" typeId="tpee.1070475926800" id="7314351270975463487" nodeInfo="nn">
                          <property name="value" nameId="tpee.1070475926801" value=", disk modification=" />
                        </node>
                      </node>
                      <node role="rightExpression" roleId="tpee.1081773367579" type="tpee.ArrayAccessExpression" typeId="tpee.1173175405605" id="7314351270975463488" nodeInfo="nn">
                        <node role="array" roleId="tpee.1173175590490" type="tpee.VariableReference" typeId="tpee.1068498886296" id="4265636116363090529" nodeInfo="nn">
                          <link role="variableDeclaration" roleId="tpee.1068581517664" targetNodeId="7314351270975463322" resolveInfo="startedDiskModification" />
                        </node>
                        <node role="index" roleId="tpee.1173175577737" type="tpee.IntegerConstant" typeId="tpee.1068580320020" id="7314351270975463490" nodeInfo="nn">
                          <property name="value" nameId="tpee.1068580320021" value="0" />
                        </node>
                      </node>
                    </node>
                    <node role="rightExpression" roleId="tpee.1081773367579" type="tpee.StringLiteral" typeId="tpee.1070475926800" id="7314351270975463491" nodeInfo="nn">
                      <property name="value" nameId="tpee.1070475926801" value=", version=" />
                    </node>
                  </node>
                  <node role="rightExpression" roleId="tpee.1081773367579" type="tpee.ArrayAccessExpression" typeId="tpee.1173175405605" id="7314351270975463492" nodeInfo="nn">
                    <node role="array" roleId="tpee.1173175590490" type="tpee.VariableReference" typeId="tpee.1068498886296" id="4265636116363083154" nodeInfo="nn">
                      <link role="variableDeclaration" roleId="tpee.1068581517664" targetNodeId="7314351270975463331" resolveInfo="startedVersion" />
                    </node>
                    <node role="index" roleId="tpee.1173175577737" type="tpee.IntegerConstant" typeId="tpee.1068580320020" id="7314351270975463494" nodeInfo="nn">
                      <property name="value" nameId="tpee.1068580320021" value="0" />
                    </node>
                  </node>
                </node>
              </node>
            </node>
          </node>
        </node>
      </node>
      <node role="annotation" roleId="tpee.1188208488637" type="tpee.AnnotationInstance" typeId="tpee.1188207840427" id="7314351270975463495" nodeInfo="nn">
        <link role="annotation" roleId="tpee.1188208074048" targetNodeId="qjxg.~Test" resolveInfo="Test" />
      </node>
    </node>
    <node role="member" roleId="tpee.5375687026011219971" type="tpee.InstanceMethodDeclaration" typeId="tpee.1068580123165" id="7314351270975463496" nodeInfo="igu">
      <property name="isAbstract" nameId="tpee.1178608670077" value="false" />
      <property name="name" nameId="tpck.1169194664001" value="processFieldNameInModel" />
      <property name="isFinal" nameId="tpee.1181808852946" value="false" />
      <node role="returnType" roleId="tpee.1068580123133" type="tpee.StringType" typeId="tpee.1225271177708" id="7429375960770842233" nodeInfo="in" />
      <node role="visibility" roleId="tpee.1178549979242" type="tpee.PrivateVisibility" typeId="tpee.1146644623116" id="7314351270975463497" nodeInfo="nn" />
      <node role="parameter" roleId="tpee.1068580123134" type="tpee.ParameterDeclaration" typeId="tpee.1068498886292" id="7314351270975463499" nodeInfo="ir">
        <property name="name" nameId="tpck.1169194664001" value="nameToWrite" />
        <property name="isFinal" nameId="tpee.1176718929932" value="true" />
        <node role="type" roleId="tpee.5680397130376446158" type="tpee.StringType" typeId="tpee.1225271177708" id="7429375960770842238" nodeInfo="in" />
      </node>
      <node role="body" roleId="tpee.1068580123135" type="tpee.StatementList" typeId="tpee.1068580123136" id="7314351270975463501" nodeInfo="sn">
        <node role="statement" roleId="tpee.1068581517665" type="tpee.LocalVariableDeclarationStatement" typeId="tpee.1068581242864" id="7314351270975463502" nodeInfo="nn">
          <node role="localVariableDeclaration" roleId="tpee.1068581242865" type="tpee.LocalVariableDeclaration" typeId="tpee.1068581242863" id="7314351270975463503" nodeInfo="nr">
            <property name="name" nameId="tpck.1169194664001" value="result" />
            <property name="isFinal" nameId="tpee.1176718929932" value="true" />
            <node role="type" roleId="tpee.5680397130376446158" type="tpee.ArrayType" typeId="tpee.1070534760951" id="7314351270975463504" nodeInfo="in">
              <node role="componentType" roleId="tpee.1070534760952" type="tpee.StringType" typeId="tpee.1225271177708" id="7429375960770842236" nodeInfo="in" />
            </node>
            <node role="initializer" roleId="tpee.1068431790190" type="tpee.GenericNewExpression" typeId="tpee.1145552977093" id="7314351270975463506" nodeInfo="nn">
              <node role="creator" roleId="tpee.1145553007750" type="tpee.ArrayCreator" typeId="tpee.1184950988562" id="7314351270975463507" nodeInfo="nn">
                <node role="componentType" roleId="tpee.1184951007469" type="tpee.StringType" typeId="tpee.1225271177708" id="7429375960770842241" nodeInfo="in" />
                <node role="dimensionExpression" roleId="tpee.1184952969026" type="tpee.DimensionExpression" typeId="tpee.1184952934362" id="7314351270975463508" nodeInfo="nn">
                  <node role="expression" roleId="tpee.1184953288404" type="tpee.IntegerConstant" typeId="tpee.1068580320020" id="7314351270975463509" nodeInfo="nn">
                    <property name="value" nameId="tpee.1068580320021" value="1" />
                  </node>
                </node>
              </node>
            </node>
          </node>
        </node>
        <node role="statement" roleId="tpee.1068581517665" type="tpee.ExpressionStatement" typeId="tpee.1068580123155" id="7314351270975463511" nodeInfo="nn">
          <node role="expression" roleId="tpee.1068580123156" type="tpee.DotExpression" typeId="tpee.1197027756228" id="7314351270975463512" nodeInfo="nn">
            <node role="operand" roleId="tpee.1197027771414" type="tpee.DotExpression" typeId="tpee.1197027756228" id="2575930471426844179" nodeInfo="nn">
              <node role="operand" roleId="tpee.1197027771414" type="tpee.VariableReference" typeId="tpee.1068498886296" id="2575930471426842820" nodeInfo="nn">
                <link role="variableDeclaration" roleId="tpee.1068581517664" targetNodeId="7314351270975463280" resolveInfo="myProject" />
              </node>
              <node role="operation" roleId="tpee.1197027833540" type="tpee.InstanceMethodCallOperation" typeId="tpee.1202948039474" id="2575930471426852677" nodeInfo="nn">
                <link role="baseMethodDeclaration" roleId="tpee.1068499141037" targetNodeId="vsqk.~Project%dgetModelAccess()%corg%djetbrains%dmps%dopenapi%dmodule%dModelAccess" resolveInfo="getModelAccess" />
              </node>
            </node>
            <node role="operation" roleId="tpee.1197027833540" type="tpee.InstanceMethodCallOperation" typeId="tpee.1202948039474" id="7314351270975463514" nodeInfo="nn">
              <link role="baseMethodDeclaration" roleId="tpee.1068499141037" targetNodeId="88zw.~ModelAccess%dexecuteCommandInEDT(java%dlang%dRunnable)%cvoid" resolveInfo="executeCommandInEDT" />
              <node role="actualArgument" roleId="tpee.1068499141038" type="tpee.GenericNewExpression" typeId="tpee.1145552977093" id="7314351270975463515" nodeInfo="nn">
                <node role="creator" roleId="tpee.1145553007750" type="tpee.AnonymousClassCreator" typeId="tpee.1182160077978" id="7314351270975463516" nodeInfo="nn">
                  <node role="cls" roleId="tpee.1182160096073" type="tpee.AnonymousClass" typeId="tpee.1170345865475" id="7314351270975463517" nodeInfo="ig">
                    <property name="name" nameId="tpck.1169194664001" value="" />
                    <property name="nonStatic" nameId="tpee.521412098689998745" value="true" />
                    <link role="classifier" roleId="tpee.1170346070688" targetNodeId="e2lb.~Runnable" resolveInfo="Runnable" />
                    <link role="baseMethodDeclaration" roleId="tpee.1068499141037" targetNodeId="e2lb.~Object%d&lt;init&gt;()" resolveInfo="Object" />
                    <node role="member" roleId="tpee.5375687026011219971" type="tpee.InstanceMethodDeclaration" typeId="tpee.1068580123165" id="7314351270975463518" nodeInfo="igu">
                      <property name="isAbstract" nameId="tpee.1178608670077" value="false" />
                      <property name="name" nameId="tpck.1169194664001" value="run" />
                      <property name="isFinal" nameId="tpee.1181808852946" value="false" />
                      <node role="visibility" roleId="tpee.1178549979242" type="tpee.PublicVisibility" typeId="tpee.1146644602865" id="7314351270975463519" nodeInfo="nn" />
                      <node role="returnType" roleId="tpee.1068580123133" type="tpee.VoidType" typeId="tpee.1068581517677" id="7314351270975463520" nodeInfo="in" />
                      <node role="body" roleId="tpee.1068580123135" type="tpee.StatementList" typeId="tpee.1068580123136" id="7314351270975463521" nodeInfo="sn">
                        <node role="statement" roleId="tpee.1068581517665" type="tpee.IfStatement" typeId="tpee.1068580123159" id="7314351270975463522" nodeInfo="nn">
                          <node role="condition" roleId="tpee.1068580123160" type="tpee.NotEqualsExpression" typeId="tpee.1073239437375" id="7314351270975463523" nodeInfo="nn">
                            <node role="leftExpression" roleId="tpee.1081773367580" type="tpee.DotExpression" typeId="tpee.1197027756228" id="7314351270975463524" nodeInfo="nn">
                              <node role="operand" roleId="tpee.1197027771414" type="tpee.StaticMethodCall" typeId="tpee.1081236700937" id="7314351270975463525" nodeInfo="nn">
                                <link role="classConcept" roleId="tpee.1144433194310" targetNodeId="cu2c.~SModelRepository" resolveInfo="SModelRepository" />
                                <link role="baseMethodDeclaration" roleId="tpee.1068499141037" targetNodeId="cu2c.~SModelRepository%dgetInstance()%cjetbrains%dmps%dsmodel%dSModelRepository" resolveInfo="getInstance" />
                              </node>
                              <node role="operation" roleId="tpee.1197027833540" type="tpee.InstanceMethodCallOperation" typeId="tpee.1202948039474" id="7314351270975463526" nodeInfo="nn">
                                <link role="baseMethodDeclaration" roleId="tpee.1068499141037" targetNodeId="cu2c.~SModelRepository%dgetModelDescriptor(org%djetbrains%dmps%dopenapi%dmodel%dSModelReference)%corg%djetbrains%dmps%dopenapi%dmodel%dSModel" resolveInfo="getModelDescriptor" />
                                <node role="actualArgument" roleId="tpee.1068499141038" type="tpee.DotExpression" typeId="tpee.1197027756228" id="7314351270975463527" nodeInfo="nn">
                                  <node role="operand" roleId="tpee.1197027771414" type="tpee.VariableReference" typeId="tpee.1068498886296" id="3021153905120335054" nodeInfo="nn">
                                    <link role="variableDeclaration" roleId="tpee.1068581517664" targetNodeId="7314351270975463289" resolveInfo="myModel" />
                                  </node>
                                  <node role="operation" roleId="tpee.1197027833540" type="tpee.InstanceMethodCallOperation" typeId="tpee.1202948039474" id="7314351270975463529" nodeInfo="nn">
                                    <link role="baseMethodDeclaration" roleId="tpee.1068499141037" targetNodeId="ec5m.~SModel%dgetReference()%corg%djetbrains%dmps%dopenapi%dmodel%dSModelReference" resolveInfo="getReference" />
                                  </node>
                                </node>
                              </node>
                            </node>
                            <node role="rightExpression" roleId="tpee.1081773367579" type="tpee.NullLiteral" typeId="tpee.1070534058343" id="7314351270975463530" nodeInfo="nn" />
                          </node>
                          <node role="ifTrue" roleId="tpee.1068580123161" type="tpee.StatementList" typeId="tpee.1068580123136" id="7314351270975463531" nodeInfo="sn">
                            <node role="statement" roleId="tpee.1068581517665" type="tpee.TryCatchStatement" typeId="tpee.1164879751025" id="7314351270975463532" nodeInfo="nn">
                              <node role="catchClause" roleId="tpee.1164903496223" type="tpee.CatchClause" typeId="tpee.1164903280175" id="7314351270975463533" nodeInfo="nn">
                                <node role="catchBody" roleId="tpee.1164903359218" type="tpee.StatementList" typeId="tpee.1068580123136" id="7314351270975463534" nodeInfo="sn" />
                                <node role="throwable" roleId="tpee.1164903359217" type="tpee.LocalVariableDeclaration" typeId="tpee.1068581242863" id="7314351270975463535" nodeInfo="nr">
                                  <property name="name" nameId="tpck.1169194664001" value="ignored" />
                                  <property name="isFinal" nameId="tpee.1176718929932" value="false" />
                                  <node role="type" roleId="tpee.5680397130376446158" type="tpee.ClassifierType" typeId="tpee.1107535904670" id="7314351270975463536" nodeInfo="in">
                                    <link role="classifier" roleId="tpee.1107535924139" targetNodeId="e2lb.~Throwable" resolveInfo="Throwable" />
                                  </node>
                                </node>
                              </node>
                              <node role="body" roleId="tpee.1164879758292" type="tpee.StatementList" typeId="tpee.1068580123136" id="7314351270975463537" nodeInfo="sn">
                                <node role="statement" roleId="tpee.1068581517665" type="tpee.LocalVariableDeclarationStatement" typeId="tpee.1068581242864" id="7314351270975463538" nodeInfo="nn">
                                  <node role="localVariableDeclaration" roleId="tpee.1068581242865" type="tpee.LocalVariableDeclaration" typeId="tpee.1068581242863" id="7314351270975463539" nodeInfo="nr">
                                    <property name="name" nameId="tpck.1169194664001" value="modelDescriptor" />
                                    <property name="isFinal" nameId="tpee.1176718929932" value="true" />
                                    <node role="type" roleId="tpee.5680397130376446158" type="tpee.ClassifierType" typeId="tpee.1107535904670" id="7314351270975463540" nodeInfo="in">
                                      <link role="classifier" roleId="tpee.1107535924139" targetNodeId="ec5m.~SModel" resolveInfo="SModel" />
                                    </node>
                                    <node role="initializer" roleId="tpee.1068431790190" type="tpee.VariableReference" typeId="tpee.1068498886296" id="3021153905120223709" nodeInfo="nn">
                                      <link role="variableDeclaration" roleId="tpee.1068581517664" targetNodeId="7314351270975463289" resolveInfo="myModel" />
                                    </node>
                                  </node>
                                </node>
                                <node role="statement" roleId="tpee.1068581517665" type="tpee.ExpressionStatement" typeId="tpee.1068580123155" id="7314351270975463542" nodeInfo="nn">
                                  <node role="expression" roleId="tpee.1068580123156" type="tpee.StaticMethodCall" typeId="tpee.1081236700937" id="7314351270975463543" nodeInfo="nn">
                                    <link role="classConcept" roleId="tpee.1144433194310" targetNodeId="qjxg.~Assert" resolveInfo="Assert" />
                                    <link role="baseMethodDeclaration" roleId="tpee.1068499141037" targetNodeId="qjxg.~Assert%dassertNotNull(java%dlang%dObject)%cvoid" resolveInfo="assertNotNull" />
                                    <node role="actualArgument" roleId="tpee.1068499141038" type="tpee.VariableReference" typeId="tpee.1068498886296" id="4265636116363085127" nodeInfo="nn">
                                      <link role="variableDeclaration" roleId="tpee.1068581517664" targetNodeId="7314351270975463539" resolveInfo="modelDescriptor" />
                                    </node>
                                  </node>
                                </node>
                                <node role="statement" roleId="tpee.1068581517665" type="tpee.LocalVariableDeclarationStatement" typeId="tpee.1068581242864" id="7314351270975463545" nodeInfo="nn">
                                  <node role="localVariableDeclaration" roleId="tpee.1068581242865" type="tpee.LocalVariableDeclaration" typeId="tpee.1068581242863" id="7314351270975463546" nodeInfo="nr">
                                    <property name="name" nameId="tpck.1169194664001" value="node" />
                                    <property name="isFinal" nameId="tpee.1176718929932" value="false" />
                                    <node role="initializer" roleId="tpee.1068431790190" type="tpee.DotExpression" typeId="tpee.1197027756228" id="2722862962576140528" nodeInfo="nn">
                                      <node role="operand" roleId="tpee.1197027771414" type="tpee.VariableReference" typeId="tpee.1068498886296" id="4265636116363099578" nodeInfo="nn">
                                        <link role="variableDeclaration" roleId="tpee.1068581517664" targetNodeId="7314351270975463539" resolveInfo="modelDescriptor" />
                                      </node>
                                      <node role="operation" roleId="tpee.1197027833540" type="tpee.InstanceMethodCallOperation" typeId="tpee.1202948039474" id="2722862962576140529" nodeInfo="nn">
                                        <link role="baseMethodDeclaration" roleId="tpee.1068499141037" targetNodeId="ec5m.~SModel%dgetNode(org%djetbrains%dmps%dopenapi%dmodel%dSNodeId)%corg%djetbrains%dmps%dopenapi%dmodel%dSNode" resolveInfo="getNode" />
                                        <node role="actualArgument" roleId="tpee.1068499141038" type="tpee.StaticMethodCall" typeId="tpee.1081236700937" id="2722862962576140530" nodeInfo="nn">
                                          <link role="baseMethodDeclaration" roleId="tpee.1068499141037" targetNodeId="cu2c.~SNodeId%dfromString(java%dlang%dString)%cjetbrains%dmps%dsmodel%dSNodeId" resolveInfo="fromString" />
                                          <link role="classConcept" roleId="tpee.1144433194310" targetNodeId="cu2c.~SNodeId" resolveInfo="SNodeId" />
                                          <node role="actualArgument" roleId="tpee.1068499141038" type="tpee.StringLiteral" typeId="tpee.1070475926800" id="2722862962576140531" nodeInfo="nn">
                                            <property name="value" nameId="tpee.1070475926801" value="6010389230754495469" />
                                          </node>
                                        </node>
                                      </node>
                                    </node>
                                    <node role="type" roleId="tpee.5680397130376446158" type="tpee.ClassifierType" typeId="tpee.1107535904670" id="7314351270975463547" nodeInfo="in">
                                      <link role="classifier" roleId="tpee.1107535924139" targetNodeId="ec5m.~SNode" resolveInfo="SNode" />
                                    </node>
                                  </node>
                                </node>
                                <node role="statement" roleId="tpee.1068581517665" type="tpee.ExpressionStatement" typeId="tpee.1068580123155" id="7314351270975463554" nodeInfo="nn">
                                  <node role="expression" roleId="tpee.1068580123156" type="tpee.StaticMethodCall" typeId="tpee.1081236700937" id="7314351270975463555" nodeInfo="nn">
                                    <link role="classConcept" roleId="tpee.1144433194310" targetNodeId="qjxg.~Assert" resolveInfo="Assert" />
                                    <link role="baseMethodDeclaration" roleId="tpee.1068499141037" targetNodeId="qjxg.~Assert%dassertNotNull(java%dlang%dObject)%cvoid" resolveInfo="assertNotNull" />
                                    <node role="actualArgument" roleId="tpee.1068499141038" type="tpee.VariableReference" typeId="tpee.1068498886296" id="4265636116363087774" nodeInfo="nn">
                                      <link role="variableDeclaration" roleId="tpee.1068581517664" targetNodeId="7314351270975463546" resolveInfo="node" />
                                    </node>
                                  </node>
                                </node>
                                <node role="statement" roleId="tpee.1068581517665" type="tpee.IfStatement" typeId="tpee.1068580123159" id="7314351270975463557" nodeInfo="nn">
                                  <node role="condition" roleId="tpee.1068580123160" type="tpee.EqualsExpression" typeId="tpee.1068580123152" id="7314351270975463558" nodeInfo="nn">
                                    <node role="leftExpression" roleId="tpee.1081773367580" type="tpee.VariableReference" typeId="tpee.1068498886296" id="3021153905151610690" nodeInfo="nn">
                                      <link role="variableDeclaration" roleId="tpee.1068581517664" targetNodeId="7314351270975463499" resolveInfo="nameToWrite" />
                                    </node>
                                    <node role="rightExpression" roleId="tpee.1081773367579" type="tpee.NullLiteral" typeId="tpee.1070534058343" id="7314351270975463560" nodeInfo="nn" />
                                  </node>
                                  <node role="ifFalseStatement" roleId="tpee.1082485599094" type="tpee.BlockStatement" typeId="tpee.1082485599095" id="7314351270975463561" nodeInfo="nn">
                                    <node role="statements" roleId="tpee.1082485599096" type="tpee.StatementList" typeId="tpee.1068580123136" id="7314351270975463562" nodeInfo="sn">
                                      <node role="statement" roleId="tpee.1068581517665" type="tpee.ExpressionStatement" typeId="tpee.1068580123155" id="7314351270975463563" nodeInfo="nn">
                                        <node role="expression" roleId="tpee.1068580123156" type="tpee.StaticMethodCall" typeId="tpee.1081236700937" id="6497389703574368953" nodeInfo="nn">
                                          <link role="classConcept" roleId="tpee.1144433194310" targetNodeId="ec5m.~SNodeAccessUtil" resolveInfo="SNodeAccessUtil" />
                                          <link role="baseMethodDeclaration" roleId="tpee.1068499141037" targetNodeId="ec5m.~SNodeAccessUtil%dsetProperty(org%djetbrains%dmps%dopenapi%dmodel%dSNode,java%dlang%dString,java%dlang%dString)%cvoid" resolveInfo="setProperty" />
                                          <node role="actualArgument" roleId="tpee.1068499141038" type="tpee.VariableReference" typeId="tpee.1068498886296" id="4265636116363070557" nodeInfo="nn">
                                            <link role="variableDeclaration" roleId="tpee.1068581517664" targetNodeId="7314351270975463546" resolveInfo="node" />
                                          </node>
                                          <node role="actualArgument" roleId="tpee.1068499141038" type="tpee.StringLiteral" typeId="tpee.1070475926800" id="6497389703574368955" nodeInfo="nn">
                                            <property name="value" nameId="tpee.1070475926801" value="name" />
                                          </node>
                                          <node role="actualArgument" roleId="tpee.1068499141038" type="tpee.VariableReference" typeId="tpee.1068498886296" id="3021153905150340017" nodeInfo="nn">
                                            <link role="variableDeclaration" roleId="tpee.1068581517664" targetNodeId="7314351270975463499" resolveInfo="nameToWrite" />
                                          </node>
                                        </node>
                                      </node>
                                    </node>
                                  </node>
                                  <node role="ifTrue" roleId="tpee.1068580123161" type="tpee.StatementList" typeId="tpee.1068580123136" id="7314351270975463569" nodeInfo="sn">
                                    <node role="statement" roleId="tpee.1068581517665" type="tpee.ExpressionStatement" typeId="tpee.1068580123155" id="7314351270975463570" nodeInfo="nn">
                                      <node role="expression" roleId="tpee.1068580123156" type="tpee.AssignmentExpression" typeId="tpee.1068498886294" id="7314351270975463571" nodeInfo="nn">
                                        <node role="rValue" roleId="tpee.1068498886297" type="tpee.StaticMethodCall" typeId="tpee.1081236700937" id="6497389703574368888" nodeInfo="nn">
                                          <link role="classConcept" roleId="tpee.1144433194310" targetNodeId="ec5m.~SNodeAccessUtil" resolveInfo="SNodeAccessUtil" />
                                          <link role="baseMethodDeclaration" roleId="tpee.1068499141037" targetNodeId="ec5m.~SNodeAccessUtil%dgetProperty(org%djetbrains%dmps%dopenapi%dmodel%dSNode,java%dlang%dString)%cjava%dlang%dString" resolveInfo="getProperty" />
                                          <node role="actualArgument" roleId="tpee.1068499141038" type="tpee.VariableReference" typeId="tpee.1068498886296" id="4265636116363098601" nodeInfo="nn">
                                            <link role="variableDeclaration" roleId="tpee.1068581517664" targetNodeId="7314351270975463546" resolveInfo="node" />
                                          </node>
                                          <node role="actualArgument" roleId="tpee.1068499141038" type="tpee.StringLiteral" typeId="tpee.1070475926800" id="6497389703574368890" nodeInfo="nn">
                                            <property name="value" nameId="tpee.1070475926801" value="name" />
                                          </node>
                                        </node>
                                        <node role="lValue" roleId="tpee.1068498886295" type="tpee.ArrayAccessExpression" typeId="tpee.1173175405605" id="7314351270975463572" nodeInfo="nn">
                                          <node role="array" roleId="tpee.1173175590490" type="tpee.VariableReference" typeId="tpee.1068498886296" id="4265636116363112263" nodeInfo="nn">
                                            <link role="variableDeclaration" roleId="tpee.1068581517664" targetNodeId="7314351270975463503" resolveInfo="result" />
                                          </node>
                                          <node role="index" roleId="tpee.1173175577737" type="tpee.IntegerConstant" typeId="tpee.1068580320020" id="7314351270975463574" nodeInfo="nn">
                                            <property name="value" nameId="tpee.1068580320021" value="0" />
                                          </node>
                                        </node>
                                      </node>
                                    </node>
                                  </node>
                                </node>
                              </node>
                            </node>
                          </node>
                        </node>
                      </node>
                      <node role="annotation" roleId="tpee.1188208488637" type="tpee.AnnotationInstance" typeId="tpee.1188207840427" id="3998760702359267506" nodeInfo="nn">
                        <link role="annotation" roleId="tpee.1188208074048" targetNodeId="e2lb.~Override" resolveInfo="Override" />
                      </node>
                    </node>
                  </node>
                </node>
              </node>
            </node>
          </node>
        </node>
        <node role="statement" roleId="tpee.1068581517665" type="tpee.ExpressionStatement" typeId="tpee.1068580123155" id="7314351270975463580" nodeInfo="nn">
          <node role="expression" roleId="tpee.1068580123156" type="tpee.StaticMethodCall" typeId="tpee.1081236700937" id="7314351270975463581" nodeInfo="nn">
            <link role="classConcept" roleId="tpee.1144433194310" targetNodeId="7314351270975463225" resolveInfo="DiskMemoryConflictsTest" />
            <link role="baseMethodDeclaration" roleId="tpee.1068499141037" targetNodeId="7314351270975464237" resolveInfo="waitEDT" />
          </node>
        </node>
        <node role="statement" roleId="tpee.1068581517665" type="tpee.ReturnStatement" typeId="tpee.1068581242878" id="7314351270975463582" nodeInfo="nn">
          <node role="expression" roleId="tpee.1068581517676" type="tpee.ArrayAccessExpression" typeId="tpee.1173175405605" id="7314351270975463583" nodeInfo="nn">
            <node role="array" roleId="tpee.1173175590490" type="tpee.VariableReference" typeId="tpee.1068498886296" id="4265636116363076673" nodeInfo="nn">
              <link role="variableDeclaration" roleId="tpee.1068581517664" targetNodeId="7314351270975463503" resolveInfo="result" />
            </node>
            <node role="index" roleId="tpee.1173175577737" type="tpee.IntegerConstant" typeId="tpee.1068580320020" id="7314351270975463585" nodeInfo="nn">
              <property name="value" nameId="tpee.1068580320021" value="0" />
            </node>
          </node>
        </node>
      </node>
    </node>
    <node role="member" roleId="tpee.5375687026011219971" type="tpee.InstanceMethodDeclaration" typeId="tpee.1068580123165" id="7314351270975463586" nodeInfo="igu">
      <property name="isAbstract" nameId="tpee.1178608670077" value="false" />
      <property name="name" nameId="tpck.1169194664001" value="setFieldNameInModel" />
      <property name="isFinal" nameId="tpee.1181808852946" value="false" />
      <node role="visibility" roleId="tpee.1178549979242" type="tpee.PrivateVisibility" typeId="tpee.1146644623116" id="7314351270975463587" nodeInfo="nn" />
      <node role="returnType" roleId="tpee.1068580123133" type="tpee.VoidType" typeId="tpee.1068581517677" id="7314351270975463588" nodeInfo="in" />
      <node role="parameter" roleId="tpee.1068580123134" type="tpee.ParameterDeclaration" typeId="tpee.1068498886292" id="7314351270975463589" nodeInfo="ir">
        <property name="name" nameId="tpck.1169194664001" value="value" />
        <property name="isFinal" nameId="tpee.1176718929932" value="false" />
        <node role="type" roleId="tpee.5680397130376446158" type="tpee.StringType" typeId="tpee.1225271177708" id="7429375960770842239" nodeInfo="in" />
      </node>
      <node role="body" roleId="tpee.1068580123135" type="tpee.StatementList" typeId="tpee.1068580123136" id="7314351270975463591" nodeInfo="sn">
        <node role="statement" roleId="tpee.1068581517665" type="tpee.ExpressionStatement" typeId="tpee.1068580123155" id="7314351270975463592" nodeInfo="nn">
          <node role="expression" roleId="tpee.1068580123156" type="tpee.LocalMethodCall" typeId="tpee.7812454656619025412" id="4923130412073198336" nodeInfo="nn">
            <link role="baseMethodDeclaration" roleId="tpee.1068499141037" targetNodeId="7314351270975463496" resolveInfo="processFieldNameInModel" />
            <node role="actualArgument" roleId="tpee.1068499141038" type="tpee.VariableReference" typeId="tpee.1068498886296" id="3021153905151326890" nodeInfo="nn">
              <link role="variableDeclaration" roleId="tpee.1068581517664" targetNodeId="7314351270975463589" resolveInfo="value" />
            </node>
          </node>
        </node>
      </node>
    </node>
    <node role="member" roleId="tpee.5375687026011219971" type="tpee.InstanceMethodDeclaration" typeId="tpee.1068580123165" id="7314351270975463595" nodeInfo="igu">
      <property name="isAbstract" nameId="tpee.1178608670077" value="false" />
      <property name="name" nameId="tpck.1169194664001" value="getFieldNameFromModel" />
      <property name="isFinal" nameId="tpee.1181808852946" value="false" />
      <node role="returnType" roleId="tpee.1068580123133" type="tpee.StringType" typeId="tpee.1225271177708" id="7429375960770842229" nodeInfo="in" />
      <node role="visibility" roleId="tpee.1178549979242" type="tpee.PrivateVisibility" typeId="tpee.1146644623116" id="7314351270975463596" nodeInfo="nn" />
      <node role="body" roleId="tpee.1068580123135" type="tpee.StatementList" typeId="tpee.1068580123136" id="7314351270975463598" nodeInfo="sn">
        <node role="statement" roleId="tpee.1068581517665" type="tpee.ReturnStatement" typeId="tpee.1068581242878" id="7314351270975463599" nodeInfo="nn">
          <node role="expression" roleId="tpee.1068581517676" type="tpee.LocalMethodCall" typeId="tpee.7812454656619025412" id="4923130412073215131" nodeInfo="nn">
            <link role="baseMethodDeclaration" roleId="tpee.1068499141037" targetNodeId="7314351270975463496" resolveInfo="processFieldNameInModel" />
            <node role="actualArgument" roleId="tpee.1068499141038" type="tpee.NullLiteral" typeId="tpee.1070534058343" id="7314351270975463601" nodeInfo="nn" />
          </node>
        </node>
      </node>
    </node>
    <node role="member" roleId="tpee.5375687026011219971" type="tpee.InstanceMethodDeclaration" typeId="tpee.1068580123165" id="7314351270975463602" nodeInfo="igu">
      <property name="isAbstract" nameId="tpee.1178608670077" value="false" />
      <property name="name" nameId="tpck.1169194664001" value="processFieldNameInFile" />
      <property name="isFinal" nameId="tpee.1181808852946" value="false" />
      <node role="returnType" roleId="tpee.1068580123133" type="tpee.StringType" typeId="tpee.1225271177708" id="7429375960770842227" nodeInfo="in" />
      <node role="visibility" roleId="tpee.1178549979242" type="tpee.PrivateVisibility" typeId="tpee.1146644623116" id="7314351270975463603" nodeInfo="nn" />
      <node role="parameter" roleId="tpee.1068580123134" type="tpee.ParameterDeclaration" typeId="tpee.1068498886292" id="7314351270975463605" nodeInfo="ir">
        <property name="name" nameId="tpck.1169194664001" value="nameToWrite" />
        <property name="isFinal" nameId="tpee.1176718929932" value="true" />
        <node role="type" roleId="tpee.5680397130376446158" type="tpee.StringType" typeId="tpee.1225271177708" id="7429375960770842228" nodeInfo="in" />
      </node>
      <node role="body" roleId="tpee.1068580123135" type="tpee.StatementList" typeId="tpee.1068580123136" id="7314351270975463607" nodeInfo="sn">
        <node role="statement" roleId="tpee.1068581517665" type="tpee.SingleLineComment" typeId="tpee.6329021646629104954" id="7314351270975463608" nodeInfo="nn">
          <node role="commentPart" roleId="tpee.6329021646629175155" type="tpee.TextCommentPart" typeId="tpee.6329021646629104957" id="7314351270975463609" nodeInfo="nn">
            <property name="text" nameId="tpee.6329021646629104958" value=" File stuff" />
          </node>
        </node>
        <node role="statement" roleId="tpee.1068581517665" type="tpee.IfStatement" typeId="tpee.1068580123159" id="7314351270975463610" nodeInfo="nn">
          <node role="condition" roleId="tpee.1068580123160" type="tpee.NotExpression" typeId="tpee.1081516740877" id="7314351270975463611" nodeInfo="nn">
            <node role="expression" roleId="tpee.1081516765348" type="tpee.DotExpression" typeId="tpee.1197027756228" id="7314351270975463612" nodeInfo="nn">
              <node role="operand" roleId="tpee.1197027771414" type="tpee.VariableReference" typeId="tpee.1068498886296" id="3021153905118641330" nodeInfo="nn">
                <link role="variableDeclaration" roleId="tpee.1068581517664" targetNodeId="7314351270975463273" resolveInfo="MODEL_FILE" />
              </node>
              <node role="operation" roleId="tpee.1197027833540" type="tpee.InstanceMethodCallOperation" typeId="tpee.1202948039474" id="7314351270975463614" nodeInfo="nn">
                <link role="baseMethodDeclaration" roleId="tpee.1068499141037" targetNodeId="fxg7.~File%dexists()%cboolean" resolveInfo="exists" />
              </node>
            </node>
          </node>
          <node role="ifTrue" roleId="tpee.1068580123161" type="tpee.StatementList" typeId="tpee.1068580123136" id="7314351270975463615" nodeInfo="sn">
            <node role="statement" roleId="tpee.1068581517665" type="tpee.ReturnStatement" typeId="tpee.1068581242878" id="7314351270975463616" nodeInfo="nn">
              <node role="expression" roleId="tpee.1068581517676" type="tpee.NullLiteral" typeId="tpee.1070534058343" id="7314351270975463617" nodeInfo="nn" />
            </node>
          </node>
        </node>
        <node role="statement" roleId="tpee.1068581517665" type="tpee.TryCatchStatement" typeId="tpee.1164879751025" id="7314351270975463618" nodeInfo="nn">
          <node role="catchClause" roleId="tpee.1164903496223" type="tpee.CatchClause" typeId="tpee.1164903280175" id="7314351270975463619" nodeInfo="nn">
            <node role="catchBody" roleId="tpee.1164903359218" type="tpee.StatementList" typeId="tpee.1068580123136" id="7314351270975463620" nodeInfo="sn">
              <node role="statement" roleId="tpee.1068581517665" type="tpee.ExpressionStatement" typeId="tpee.1068580123155" id="7314351270975463621" nodeInfo="nn">
                <node role="expression" roleId="tpee.1068580123156" type="tpee.StaticMethodCall" typeId="tpee.1081236700937" id="7314351270975463622" nodeInfo="nn">
                  <link role="classConcept" roleId="tpee.1144433194310" targetNodeId="qjxg.~Assert" resolveInfo="Assert" />
                  <link role="baseMethodDeclaration" roleId="tpee.1068499141037" targetNodeId="qjxg.~Assert%dfail()%cvoid" resolveInfo="fail" />
                </node>
              </node>
            </node>
            <node role="throwable" roleId="tpee.1164903359217" type="tpee.LocalVariableDeclaration" typeId="tpee.1068581242863" id="7314351270975463623" nodeInfo="nr">
              <property name="name" nameId="tpck.1169194664001" value="e" />
              <property name="isFinal" nameId="tpee.1176718929932" value="false" />
              <node role="type" roleId="tpee.5680397130376446158" type="tpee.ClassifierType" typeId="tpee.1107535904670" id="7314351270975463624" nodeInfo="in">
                <link role="classifier" roleId="tpee.1107535924139" targetNodeId="fxg7.~FileNotFoundException" resolveInfo="FileNotFoundException" />
              </node>
            </node>
          </node>
          <node role="body" roleId="tpee.1164879758292" type="tpee.StatementList" typeId="tpee.1068580123136" id="7314351270975463625" nodeInfo="sn">
            <node role="statement" roleId="tpee.1068581517665" type="tpee.LocalVariableDeclarationStatement" typeId="tpee.1068581242864" id="7314351270975463626" nodeInfo="nn">
              <node role="localVariableDeclaration" roleId="tpee.1068581242865" type="tpee.LocalVariableDeclaration" typeId="tpee.1068581242863" id="7314351270975463627" nodeInfo="nr">
                <property name="name" nameId="tpck.1169194664001" value="scanner" />
                <property name="isFinal" nameId="tpee.1176718929932" value="false" />
                <node role="type" roleId="tpee.5680397130376446158" type="tpee.ClassifierType" typeId="tpee.1107535904670" id="7314351270975463628" nodeInfo="in">
                  <link role="classifier" roleId="tpee.1107535924139" targetNodeId="k7g3.~Scanner" resolveInfo="Scanner" />
                </node>
                <node role="initializer" roleId="tpee.1068431790190" type="tpee.GenericNewExpression" typeId="tpee.1145552977093" id="7314351270975463629" nodeInfo="nn">
                  <node role="creator" roleId="tpee.1145553007750" type="tpee.ClassCreator" typeId="tpee.1212685548494" id="7314351270975463630" nodeInfo="nn">
                    <link role="baseMethodDeclaration" roleId="tpee.1068499141037" targetNodeId="k7g3.~Scanner%d&lt;init&gt;(java%dio%dFile)" resolveInfo="Scanner" />
                    <node role="actualArgument" roleId="tpee.1068499141038" type="tpee.VariableReference" typeId="tpee.1068498886296" id="3021153905118625639" nodeInfo="nn">
                      <link role="variableDeclaration" roleId="tpee.1068581517664" targetNodeId="7314351270975463273" resolveInfo="MODEL_FILE" />
                    </node>
                  </node>
                </node>
              </node>
            </node>
            <node role="statement" roleId="tpee.1068581517665" type="tpee.LocalVariableDeclarationStatement" typeId="tpee.1068581242864" id="7314351270975463632" nodeInfo="nn">
              <node role="localVariableDeclaration" roleId="tpee.1068581242865" type="tpee.LocalVariableDeclaration" typeId="tpee.1068581242863" id="7314351270975463633" nodeInfo="nr">
                <property name="name" nameId="tpck.1169194664001" value="FIELD_PATTERN" />
                <property name="isFinal" nameId="tpee.1176718929932" value="false" />
                <node role="type" roleId="tpee.5680397130376446158" type="tpee.StringType" typeId="tpee.1225271177708" id="7429375960770842230" nodeInfo="in" />
                <node role="initializer" roleId="tpee.1068431790190" type="tpee.StringLiteral" typeId="tpee.1070475926800" id="7314351270975463635" nodeInfo="nn">
                  <property name="value" nameId="tpee.1070475926801" value="      &lt;property name=\&quot;name\&quot; nameId=\&quot;tpck.1169194664001\&quot; value=\&quot;%s\&quot; /&gt;" />
                </node>
              </node>
            </node>
            <node role="statement" roleId="tpee.1068581517665" type="tpee.LocalVariableDeclarationStatement" typeId="tpee.1068581242864" id="7314351270975463636" nodeInfo="nn">
              <node role="localVariableDeclaration" roleId="tpee.1068581242865" type="tpee.LocalVariableDeclaration" typeId="tpee.1068581242863" id="7314351270975463637" nodeInfo="nr">
                <property name="name" nameId="tpck.1169194664001" value="fieldNamePattern" />
                <property name="isFinal" nameId="tpee.1176718929932" value="false" />
                <node role="type" roleId="tpee.5680397130376446158" type="tpee.ClassifierType" typeId="tpee.1107535904670" id="7314351270975463638" nodeInfo="in">
                  <link role="classifier" roleId="tpee.1107535924139" targetNodeId="lgzw.~Pattern" resolveInfo="Pattern" />
                </node>
                <node role="initializer" roleId="tpee.1068431790190" type="tpee.StaticMethodCall" typeId="tpee.1081236700937" id="7314351270975463639" nodeInfo="nn">
                  <link role="classConcept" roleId="tpee.1144433194310" targetNodeId="lgzw.~Pattern" resolveInfo="Pattern" />
                  <link role="baseMethodDeclaration" roleId="tpee.1068499141037" targetNodeId="lgzw.~Pattern%dcompile(java%dlang%dString)%cjava%dutil%dregex%dPattern" resolveInfo="compile" />
                  <node role="actualArgument" roleId="tpee.1068499141038" type="tpee.StaticMethodCall" typeId="tpee.1081236700937" id="7314351270975463640" nodeInfo="nn">
                    <link role="classConcept" roleId="tpee.1144433194310" targetNodeId="e2lb.~String" resolveInfo="String" />
                    <link role="baseMethodDeclaration" roleId="tpee.1068499141037" targetNodeId="e2lb.~String%dformat(java%dlang%dString,java%dlang%dObject%d%d%d)%cjava%dlang%dString" resolveInfo="format" />
                    <node role="actualArgument" roleId="tpee.1068499141038" type="tpee.VariableReference" typeId="tpee.1068498886296" id="4265636116363103509" nodeInfo="nn">
                      <link role="variableDeclaration" roleId="tpee.1068581517664" targetNodeId="7314351270975463633" resolveInfo="FIELD_PATTERN" />
                    </node>
                    <node role="actualArgument" roleId="tpee.1068499141038" type="tpee.StringLiteral" typeId="tpee.1070475926800" id="7314351270975463642" nodeInfo="nn">
                      <property name="value" nameId="tpee.1070475926801" value="([^\&quot;]+)" />
                    </node>
                  </node>
                </node>
              </node>
            </node>
            <node role="statement" roleId="tpee.1068581517665" type="tpee.LocalVariableDeclarationStatement" typeId="tpee.1068581242864" id="7314351270975463643" nodeInfo="nn">
              <node role="localVariableDeclaration" roleId="tpee.1068581242865" type="tpee.LocalVariableDeclaration" typeId="tpee.1068581242863" id="7314351270975463644" nodeInfo="nr">
                <property name="name" nameId="tpck.1169194664001" value="inField" />
                <property name="isFinal" nameId="tpee.1176718929932" value="false" />
                <node role="type" roleId="tpee.5680397130376446158" type="tpee.BooleanType" typeId="tpee.1070534644030" id="7314351270975463645" nodeInfo="in" />
                <node role="initializer" roleId="tpee.1068431790190" type="tpee.BooleanConstant" typeId="tpee.1068580123137" id="7314351270975463646" nodeInfo="nn">
                  <property name="value" nameId="tpee.1068580123138" value="false" />
                </node>
              </node>
            </node>
            <node role="statement" roleId="tpee.1068581517665" type="tpee.LocalVariableDeclarationStatement" typeId="tpee.1068581242864" id="7314351270975463647" nodeInfo="nn">
              <node role="localVariableDeclaration" roleId="tpee.1068581242865" type="tpee.LocalVariableDeclaration" typeId="tpee.1068581242863" id="7314351270975463648" nodeInfo="nr">
                <property name="name" nameId="tpck.1169194664001" value="lines" />
                <property name="isFinal" nameId="tpee.1176718929932" value="false" />
                <node role="type" roleId="tpee.5680397130376446158" type="tpee.ClassifierType" typeId="tpee.1107535904670" id="7314351270975463649" nodeInfo="in">
                  <link role="classifier" roleId="tpee.1107535924139" targetNodeId="k7g3.~List" resolveInfo="List" />
                  <node role="parameter" roleId="tpee.1109201940907" type="tpee.StringType" typeId="tpee.1225271177708" id="7429375960770842226" nodeInfo="in" />
                </node>
                <node role="initializer" roleId="tpee.1068431790190" type="tpee.GenericNewExpression" typeId="tpee.1145552977093" id="7314351270975463651" nodeInfo="nn">
                  <node role="creator" roleId="tpee.1145553007750" type="tpee.ClassCreator" typeId="tpee.1212685548494" id="7314351270975463652" nodeInfo="nn">
                    <link role="baseMethodDeclaration" roleId="tpee.1068499141037" targetNodeId="k7g3.~ArrayList%d&lt;init&gt;()" resolveInfo="ArrayList" />
                    <node role="typeParameter" roleId="tpee.1212687122400" type="tpee.StringType" typeId="tpee.1225271177708" id="7429375960770842225" nodeInfo="in" />
                  </node>
                </node>
              </node>
            </node>
            <node role="statement" roleId="tpee.1068581517665" type="tpee.WhileStatement" typeId="tpee.1076505808687" id="7314351270975463654" nodeInfo="nn">
              <node role="condition" roleId="tpee.1076505808688" type="tpee.DotExpression" typeId="tpee.1197027756228" id="7314351270975463655" nodeInfo="nn">
                <node role="operand" roleId="tpee.1197027771414" type="tpee.VariableReference" typeId="tpee.1068498886296" id="4265636116363082570" nodeInfo="nn">
                  <link role="variableDeclaration" roleId="tpee.1068581517664" targetNodeId="7314351270975463627" resolveInfo="scanner" />
                </node>
                <node role="operation" roleId="tpee.1197027833540" type="tpee.InstanceMethodCallOperation" typeId="tpee.1202948039474" id="7314351270975463657" nodeInfo="nn">
                  <link role="baseMethodDeclaration" roleId="tpee.1068499141037" targetNodeId="k7g3.~Scanner%dhasNextLine()%cboolean" resolveInfo="hasNextLine" />
                </node>
              </node>
              <node role="body" roleId="tpee.1154032183016" type="tpee.StatementList" typeId="tpee.1068580123136" id="7314351270975463658" nodeInfo="sn">
                <node role="statement" roleId="tpee.1068581517665" type="tpee.LocalVariableDeclarationStatement" typeId="tpee.1068581242864" id="7314351270975463659" nodeInfo="nn">
                  <node role="localVariableDeclaration" roleId="tpee.1068581242865" type="tpee.LocalVariableDeclaration" typeId="tpee.1068581242863" id="7314351270975463660" nodeInfo="nr">
                    <property name="name" nameId="tpck.1169194664001" value="line" />
                    <property name="isFinal" nameId="tpee.1176718929932" value="false" />
                    <node role="type" roleId="tpee.5680397130376446158" type="tpee.StringType" typeId="tpee.1225271177708" id="7429375960770842242" nodeInfo="in" />
                    <node role="initializer" roleId="tpee.1068431790190" type="tpee.DotExpression" typeId="tpee.1197027756228" id="7314351270975463662" nodeInfo="nn">
                      <node role="operand" roleId="tpee.1197027771414" type="tpee.VariableReference" typeId="tpee.1068498886296" id="4265636116363114552" nodeInfo="nn">
                        <link role="variableDeclaration" roleId="tpee.1068581517664" targetNodeId="7314351270975463627" resolveInfo="scanner" />
                      </node>
                      <node role="operation" roleId="tpee.1197027833540" type="tpee.InstanceMethodCallOperation" typeId="tpee.1202948039474" id="7314351270975463664" nodeInfo="nn">
                        <link role="baseMethodDeclaration" roleId="tpee.1068499141037" targetNodeId="k7g3.~Scanner%dnextLine()%cjava%dlang%dString" resolveInfo="nextLine" />
                      </node>
                    </node>
                  </node>
                </node>
                <node role="statement" roleId="tpee.1068581517665" type="tpee.IfStatement" typeId="tpee.1068580123159" id="7314351270975463665" nodeInfo="nn">
                  <node role="condition" roleId="tpee.1068580123160" type="tpee.DotExpression" typeId="tpee.1197027756228" id="7314351270975463666" nodeInfo="nn">
                    <node role="operand" roleId="tpee.1197027771414" type="tpee.VariableReference" typeId="tpee.1068498886296" id="4265636116363078184" nodeInfo="nn">
                      <link role="variableDeclaration" roleId="tpee.1068581517664" targetNodeId="7314351270975463660" resolveInfo="line" />
                    </node>
                    <node role="operation" roleId="tpee.1197027833540" type="tpee.InstanceMethodCallOperation" typeId="tpee.1202948039474" id="7314351270975463668" nodeInfo="nn">
                      <link role="baseMethodDeclaration" roleId="tpee.1068499141037" targetNodeId="e2lb.~String%dcontains(java%dlang%dCharSequence)%cboolean" resolveInfo="contains" />
                      <node role="actualArgument" roleId="tpee.1068499141038" type="tpee.StringLiteral" typeId="tpee.1070475926800" id="7314351270975463669" nodeInfo="nn">
                        <property name="value" nameId="tpee.1070475926801" value="&lt;node role=\&quot;field\&quot; roleId=\&quot;tpee.1068390468199\&quot; type=\&quot;tpee.FieldDeclaration\&quot; typeId=\&quot;tpee.1068390468200\&quot; id=\&quot;6010389230754495469\&quot;" />
                      </node>
                    </node>
                  </node>
                  <node role="ifFalseStatement" roleId="tpee.1082485599094" type="tpee.IfStatement" typeId="tpee.1068580123159" id="7314351270975463670" nodeInfo="nn">
                    <node role="condition" roleId="tpee.1068580123160" type="tpee.VariableReference" typeId="tpee.1068498886296" id="4265636116363087223" nodeInfo="nn">
                      <link role="variableDeclaration" roleId="tpee.1068581517664" targetNodeId="7314351270975463644" resolveInfo="inField" />
                    </node>
                    <node role="ifTrue" roleId="tpee.1068580123161" type="tpee.StatementList" typeId="tpee.1068580123136" id="7314351270975463672" nodeInfo="sn">
                      <node role="statement" roleId="tpee.1068581517665" type="tpee.LocalVariableDeclarationStatement" typeId="tpee.1068581242864" id="7314351270975463673" nodeInfo="nn">
                        <node role="localVariableDeclaration" roleId="tpee.1068581242865" type="tpee.LocalVariableDeclaration" typeId="tpee.1068581242863" id="7314351270975463674" nodeInfo="nr">
                          <property name="name" nameId="tpck.1169194664001" value="matcher" />
                          <property name="isFinal" nameId="tpee.1176718929932" value="false" />
                          <node role="type" roleId="tpee.5680397130376446158" type="tpee.ClassifierType" typeId="tpee.1107535904670" id="7314351270975463675" nodeInfo="in">
                            <link role="classifier" roleId="tpee.1107535924139" targetNodeId="lgzw.~Matcher" resolveInfo="Matcher" />
                          </node>
                          <node role="initializer" roleId="tpee.1068431790190" type="tpee.DotExpression" typeId="tpee.1197027756228" id="7314351270975463676" nodeInfo="nn">
                            <node role="operand" roleId="tpee.1197027771414" type="tpee.VariableReference" typeId="tpee.1068498886296" id="4265636116363105753" nodeInfo="nn">
                              <link role="variableDeclaration" roleId="tpee.1068581517664" targetNodeId="7314351270975463637" resolveInfo="fieldNamePattern" />
                            </node>
                            <node role="operation" roleId="tpee.1197027833540" type="tpee.InstanceMethodCallOperation" typeId="tpee.1202948039474" id="7314351270975463678" nodeInfo="nn">
                              <link role="baseMethodDeclaration" roleId="tpee.1068499141037" targetNodeId="lgzw.~Pattern%dmatcher(java%dlang%dCharSequence)%cjava%dutil%dregex%dMatcher" resolveInfo="matcher" />
                              <node role="actualArgument" roleId="tpee.1068499141038" type="tpee.VariableReference" typeId="tpee.1068498886296" id="4265636116363067635" nodeInfo="nn">
                                <link role="variableDeclaration" roleId="tpee.1068581517664" targetNodeId="7314351270975463660" resolveInfo="line" />
                              </node>
                            </node>
                          </node>
                        </node>
                      </node>
                      <node role="statement" roleId="tpee.1068581517665" type="tpee.IfStatement" typeId="tpee.1068580123159" id="7314351270975463680" nodeInfo="nn">
                        <node role="condition" roleId="tpee.1068580123160" type="tpee.DotExpression" typeId="tpee.1197027756228" id="7314351270975463681" nodeInfo="nn">
                          <node role="operand" roleId="tpee.1197027771414" type="tpee.VariableReference" typeId="tpee.1068498886296" id="4265636116363077177" nodeInfo="nn">
                            <link role="variableDeclaration" roleId="tpee.1068581517664" targetNodeId="7314351270975463674" resolveInfo="matcher" />
                          </node>
                          <node role="operation" roleId="tpee.1197027833540" type="tpee.InstanceMethodCallOperation" typeId="tpee.1202948039474" id="7314351270975463683" nodeInfo="nn">
                            <link role="baseMethodDeclaration" roleId="tpee.1068499141037" targetNodeId="lgzw.~Matcher%dmatches()%cboolean" resolveInfo="matches" />
                          </node>
                        </node>
                        <node role="ifTrue" roleId="tpee.1068580123161" type="tpee.StatementList" typeId="tpee.1068580123136" id="7314351270975463684" nodeInfo="sn">
                          <node role="statement" roleId="tpee.1068581517665" type="tpee.IfStatement" typeId="tpee.1068580123159" id="7314351270975463685" nodeInfo="nn">
                            <node role="condition" roleId="tpee.1068580123160" type="tpee.EqualsExpression" typeId="tpee.1068580123152" id="7314351270975463686" nodeInfo="nn">
                              <node role="leftExpression" roleId="tpee.1081773367580" type="tpee.VariableReference" typeId="tpee.1068498886296" id="3021153905151724915" nodeInfo="nn">
                                <link role="variableDeclaration" roleId="tpee.1068581517664" targetNodeId="7314351270975463605" resolveInfo="nameToWrite" />
                              </node>
                              <node role="rightExpression" roleId="tpee.1081773367579" type="tpee.NullLiteral" typeId="tpee.1070534058343" id="7314351270975463688" nodeInfo="nn" />
                            </node>
                            <node role="ifFalseStatement" roleId="tpee.1082485599094" type="tpee.BlockStatement" typeId="tpee.1082485599095" id="7314351270975463689" nodeInfo="nn">
                              <node role="statements" roleId="tpee.1082485599096" type="tpee.StatementList" typeId="tpee.1068580123136" id="7314351270975463690" nodeInfo="sn">
                                <node role="statement" roleId="tpee.1068581517665" type="tpee.ExpressionStatement" typeId="tpee.1068580123155" id="7314351270975463691" nodeInfo="nn">
                                  <node role="expression" roleId="tpee.1068580123156" type="tpee.DotExpression" typeId="tpee.1197027756228" id="7314351270975463692" nodeInfo="nn">
                                    <node role="operand" roleId="tpee.1197027771414" type="tpee.VariableReference" typeId="tpee.1068498886296" id="4265636116363068922" nodeInfo="nn">
                                      <link role="variableDeclaration" roleId="tpee.1068581517664" targetNodeId="7314351270975463648" resolveInfo="lines" />
                                    </node>
                                    <node role="operation" roleId="tpee.1197027833540" type="tpee.InstanceMethodCallOperation" typeId="tpee.1202948039474" id="7314351270975463694" nodeInfo="nn">
                                      <link role="baseMethodDeclaration" roleId="tpee.1068499141037" targetNodeId="k7g3.~List%dadd(java%dlang%dObject)%cboolean" resolveInfo="add" />
                                      <node role="actualArgument" roleId="tpee.1068499141038" type="tpee.DotExpression" typeId="tpee.1197027756228" id="7314351270975463695" nodeInfo="nn">
                                        <node role="operand" roleId="tpee.1197027771414" type="tpee.VariableReference" typeId="tpee.1068498886296" id="4265636116363084562" nodeInfo="nn">
                                          <link role="variableDeclaration" roleId="tpee.1068581517664" targetNodeId="7314351270975463674" resolveInfo="matcher" />
                                        </node>
                                        <node role="operation" roleId="tpee.1197027833540" type="tpee.InstanceMethodCallOperation" typeId="tpee.1202948039474" id="7314351270975463697" nodeInfo="nn">
                                          <link role="baseMethodDeclaration" roleId="tpee.1068499141037" targetNodeId="lgzw.~Matcher%dreplaceFirst(java%dlang%dString)%cjava%dlang%dString" resolveInfo="replaceFirst" />
                                          <node role="actualArgument" roleId="tpee.1068499141038" type="tpee.StaticMethodCall" typeId="tpee.1081236700937" id="7314351270975463698" nodeInfo="nn">
                                            <link role="classConcept" roleId="tpee.1144433194310" targetNodeId="e2lb.~String" resolveInfo="String" />
                                            <link role="baseMethodDeclaration" roleId="tpee.1068499141037" targetNodeId="e2lb.~String%dformat(java%dlang%dString,java%dlang%dObject%d%d%d)%cjava%dlang%dString" resolveInfo="format" />
                                            <node role="actualArgument" roleId="tpee.1068499141038" type="tpee.VariableReference" typeId="tpee.1068498886296" id="4265636116363063892" nodeInfo="nn">
                                              <link role="variableDeclaration" roleId="tpee.1068581517664" targetNodeId="7314351270975463633" resolveInfo="FIELD_PATTERN" />
                                            </node>
                                            <node role="actualArgument" roleId="tpee.1068499141038" type="tpee.VariableReference" typeId="tpee.1068498886296" id="3021153905151614197" nodeInfo="nn">
                                              <link role="variableDeclaration" roleId="tpee.1068581517664" targetNodeId="7314351270975463605" resolveInfo="nameToWrite" />
                                            </node>
                                          </node>
                                        </node>
                                      </node>
                                    </node>
                                  </node>
                                </node>
                                <node role="statement" roleId="tpee.1068581517665" type="tpee.ExpressionStatement" typeId="tpee.1068580123155" id="7314351270975463701" nodeInfo="nn">
                                  <node role="expression" roleId="tpee.1068580123156" type="tpee.AssignmentExpression" typeId="tpee.1068498886294" id="7314351270975463702" nodeInfo="nn">
                                    <node role="lValue" roleId="tpee.1068498886295" type="tpee.VariableReference" typeId="tpee.1068498886296" id="4265636116363110869" nodeInfo="nn">
                                      <link role="variableDeclaration" roleId="tpee.1068581517664" targetNodeId="7314351270975463644" resolveInfo="inField" />
                                    </node>
                                    <node role="rValue" roleId="tpee.1068498886297" type="tpee.BooleanConstant" typeId="tpee.1068580123137" id="7314351270975463704" nodeInfo="nn">
                                      <property name="value" nameId="tpee.1068580123138" value="false" />
                                    </node>
                                  </node>
                                </node>
                                <node role="statement" roleId="tpee.1068581517665" type="tpee.ContinueStatement" typeId="tpee.1082113931046" id="7314351270975463705" nodeInfo="nn" />
                              </node>
                            </node>
                            <node role="ifTrue" roleId="tpee.1068580123161" type="tpee.StatementList" typeId="tpee.1068580123136" id="7314351270975463706" nodeInfo="sn">
                              <node role="statement" roleId="tpee.1068581517665" type="tpee.ReturnStatement" typeId="tpee.1068581242878" id="7314351270975463707" nodeInfo="nn">
                                <node role="expression" roleId="tpee.1068581517676" type="tpee.DotExpression" typeId="tpee.1197027756228" id="7314351270975463708" nodeInfo="nn">
                                  <node role="operand" roleId="tpee.1197027771414" type="tpee.VariableReference" typeId="tpee.1068498886296" id="4265636116363078503" nodeInfo="nn">
                                    <link role="variableDeclaration" roleId="tpee.1068581517664" targetNodeId="7314351270975463674" resolveInfo="matcher" />
                                  </node>
                                  <node role="operation" roleId="tpee.1197027833540" type="tpee.InstanceMethodCallOperation" typeId="tpee.1202948039474" id="7314351270975463710" nodeInfo="nn">
                                    <link role="baseMethodDeclaration" roleId="tpee.1068499141037" targetNodeId="lgzw.~Matcher%dgroup(int)%cjava%dlang%dString" resolveInfo="group" />
                                    <node role="actualArgument" roleId="tpee.1068499141038" type="tpee.IntegerConstant" typeId="tpee.1068580320020" id="7314351270975463711" nodeInfo="nn">
                                      <property name="value" nameId="tpee.1068580320021" value="1" />
                                    </node>
                                  </node>
                                </node>
                              </node>
                            </node>
                          </node>
                        </node>
                      </node>
                    </node>
                  </node>
                  <node role="ifTrue" roleId="tpee.1068580123161" type="tpee.StatementList" typeId="tpee.1068580123136" id="7314351270975463712" nodeInfo="sn">
                    <node role="statement" roleId="tpee.1068581517665" type="tpee.ExpressionStatement" typeId="tpee.1068580123155" id="7314351270975463713" nodeInfo="nn">
                      <node role="expression" roleId="tpee.1068580123156" type="tpee.AssignmentExpression" typeId="tpee.1068498886294" id="7314351270975463714" nodeInfo="nn">
                        <node role="lValue" roleId="tpee.1068498886295" type="tpee.VariableReference" typeId="tpee.1068498886296" id="4265636116363116591" nodeInfo="nn">
                          <link role="variableDeclaration" roleId="tpee.1068581517664" targetNodeId="7314351270975463644" resolveInfo="inField" />
                        </node>
                        <node role="rValue" roleId="tpee.1068498886297" type="tpee.BooleanConstant" typeId="tpee.1068580123137" id="7314351270975463716" nodeInfo="nn">
                          <property name="value" nameId="tpee.1068580123138" value="true" />
                        </node>
                      </node>
                    </node>
                  </node>
                </node>
                <node role="statement" roleId="tpee.1068581517665" type="tpee.ExpressionStatement" typeId="tpee.1068580123155" id="7314351270975463717" nodeInfo="nn">
                  <node role="expression" roleId="tpee.1068580123156" type="tpee.DotExpression" typeId="tpee.1197027756228" id="7314351270975463718" nodeInfo="nn">
                    <node role="operand" roleId="tpee.1197027771414" type="tpee.VariableReference" typeId="tpee.1068498886296" id="4265636116363085708" nodeInfo="nn">
                      <link role="variableDeclaration" roleId="tpee.1068581517664" targetNodeId="7314351270975463648" resolveInfo="lines" />
                    </node>
                    <node role="operation" roleId="tpee.1197027833540" type="tpee.InstanceMethodCallOperation" typeId="tpee.1202948039474" id="7314351270975463720" nodeInfo="nn">
                      <link role="baseMethodDeclaration" roleId="tpee.1068499141037" targetNodeId="k7g3.~List%dadd(java%dlang%dObject)%cboolean" resolveInfo="add" />
                      <node role="actualArgument" roleId="tpee.1068499141038" type="tpee.VariableReference" typeId="tpee.1068498886296" id="4265636116363095509" nodeInfo="nn">
                        <link role="variableDeclaration" roleId="tpee.1068581517664" targetNodeId="7314351270975463660" resolveInfo="line" />
                      </node>
                    </node>
                  </node>
                </node>
              </node>
            </node>
            <node role="statement" roleId="tpee.1068581517665" type="tpee.ExpressionStatement" typeId="tpee.1068580123155" id="7314351270975463722" nodeInfo="nn">
              <node role="expression" roleId="tpee.1068580123156" type="tpee.DotExpression" typeId="tpee.1197027756228" id="7314351270975463723" nodeInfo="nn">
                <node role="operand" roleId="tpee.1197027771414" type="tpee.VariableReference" typeId="tpee.1068498886296" id="4265636116363108762" nodeInfo="nn">
                  <link role="variableDeclaration" roleId="tpee.1068581517664" targetNodeId="7314351270975463627" resolveInfo="scanner" />
                </node>
                <node role="operation" roleId="tpee.1197027833540" type="tpee.InstanceMethodCallOperation" typeId="tpee.1202948039474" id="7314351270975463725" nodeInfo="nn">
                  <link role="baseMethodDeclaration" roleId="tpee.1068499141037" targetNodeId="k7g3.~Scanner%dclose()%cvoid" resolveInfo="close" />
                </node>
              </node>
            </node>
            <node role="statement" roleId="tpee.1068581517665" type="tpee.LocalVariableDeclarationStatement" typeId="tpee.1068581242864" id="7314351270975463726" nodeInfo="nn">
              <node role="localVariableDeclaration" roleId="tpee.1068581242865" type="tpee.LocalVariableDeclaration" typeId="tpee.1068581242863" id="7314351270975463727" nodeInfo="nr">
                <property name="name" nameId="tpck.1169194664001" value="lastModifiedBefore" />
                <property name="isFinal" nameId="tpee.1176718929932" value="false" />
                <node role="type" roleId="tpee.5680397130376446158" type="tpee.LongType" typeId="tpee.1068581242867" id="7314351270975463728" nodeInfo="in" />
                <node role="initializer" roleId="tpee.1068431790190" type="tpee.DotExpression" typeId="tpee.1197027756228" id="7314351270975463729" nodeInfo="nn">
                  <node role="operand" roleId="tpee.1197027771414" type="tpee.VariableReference" typeId="tpee.1068498886296" id="3021153905118625667" nodeInfo="nn">
                    <link role="variableDeclaration" roleId="tpee.1068581517664" targetNodeId="7314351270975463273" resolveInfo="MODEL_FILE" />
                  </node>
                  <node role="operation" roleId="tpee.1197027833540" type="tpee.InstanceMethodCallOperation" typeId="tpee.1202948039474" id="7314351270975463731" nodeInfo="nn">
                    <link role="baseMethodDeclaration" roleId="tpee.1068499141037" targetNodeId="fxg7.~File%dlastModified()%clong" resolveInfo="lastModified" />
                  </node>
                </node>
              </node>
            </node>
            <node role="statement" roleId="tpee.1068581517665" type="tpee.LocalVariableDeclarationStatement" typeId="tpee.1068581242864" id="7314351270975463732" nodeInfo="nn">
              <node role="localVariableDeclaration" roleId="tpee.1068581242865" type="tpee.LocalVariableDeclaration" typeId="tpee.1068581242863" id="7314351270975463733" nodeInfo="nr">
                <property name="name" nameId="tpck.1169194664001" value="w" />
                <property name="isFinal" nameId="tpee.1176718929932" value="false" />
                <node role="type" roleId="tpee.5680397130376446158" type="tpee.ClassifierType" typeId="tpee.1107535904670" id="7314351270975463734" nodeInfo="in">
                  <link role="classifier" roleId="tpee.1107535924139" targetNodeId="fxg7.~PrintWriter" resolveInfo="PrintWriter" />
                </node>
                <node role="initializer" roleId="tpee.1068431790190" type="tpee.GenericNewExpression" typeId="tpee.1145552977093" id="7314351270975463735" nodeInfo="nn">
                  <node role="creator" roleId="tpee.1145553007750" type="tpee.ClassCreator" typeId="tpee.1212685548494" id="7314351270975463736" nodeInfo="nn">
                    <link role="baseMethodDeclaration" roleId="tpee.1068499141037" targetNodeId="fxg7.~PrintWriter%d&lt;init&gt;(java%dio%dFile)" resolveInfo="PrintWriter" />
                    <node role="actualArgument" roleId="tpee.1068499141038" type="tpee.VariableReference" typeId="tpee.1068498886296" id="3021153905118602455" nodeInfo="nn">
                      <link role="variableDeclaration" roleId="tpee.1068581517664" targetNodeId="7314351270975463273" resolveInfo="MODEL_FILE" />
                    </node>
                  </node>
                </node>
              </node>
            </node>
            <node role="statement" roleId="tpee.1068581517665" type="tpee.ForeachStatement" typeId="tpee.1144226303539" id="7314351270975463738" nodeInfo="nn">
              <node role="iterable" roleId="tpee.1144226360166" type="tpee.VariableReference" typeId="tpee.1068498886296" id="4265636116363081270" nodeInfo="nn">
                <link role="variableDeclaration" roleId="tpee.1068581517664" targetNodeId="7314351270975463648" resolveInfo="lines" />
              </node>
              <node role="variable" roleId="tpee.1144230900587" type="tpee.LocalVariableDeclaration" typeId="tpee.1068581242863" id="7314351270975463740" nodeInfo="nr">
                <property name="name" nameId="tpck.1169194664001" value="line" />
                <property name="isFinal" nameId="tpee.1176718929932" value="false" />
                <node role="type" roleId="tpee.5680397130376446158" type="tpee.StringType" typeId="tpee.1225271177708" id="7429375960770842223" nodeInfo="in" />
              </node>
              <node role="body" roleId="tpee.1154032183016" type="tpee.StatementList" typeId="tpee.1068580123136" id="7314351270975463742" nodeInfo="sn">
                <node role="statement" roleId="tpee.1068581517665" type="tpee.ExpressionStatement" typeId="tpee.1068580123155" id="7314351270975463743" nodeInfo="nn">
                  <node role="expression" roleId="tpee.1068580123156" type="tpee.DotExpression" typeId="tpee.1197027756228" id="7314351270975463744" nodeInfo="nn">
                    <node role="operand" roleId="tpee.1197027771414" type="tpee.VariableReference" typeId="tpee.1068498886296" id="4265636116363095054" nodeInfo="nn">
                      <link role="variableDeclaration" roleId="tpee.1068581517664" targetNodeId="7314351270975463733" resolveInfo="w" />
                    </node>
                    <node role="operation" roleId="tpee.1197027833540" type="tpee.InstanceMethodCallOperation" typeId="tpee.1202948039474" id="7314351270975463746" nodeInfo="nn">
                      <link role="baseMethodDeclaration" roleId="tpee.1068499141037" targetNodeId="fxg7.~PrintWriter%dprintln(java%dlang%dString)%cvoid" resolveInfo="println" />
                      <node role="actualArgument" roleId="tpee.1068499141038" type="tpee.VariableReference" typeId="tpee.1068498886296" id="4265636116363112750" nodeInfo="nn">
                        <link role="variableDeclaration" roleId="tpee.1068581517664" targetNodeId="7314351270975463740" resolveInfo="line" />
                      </node>
                    </node>
                  </node>
                </node>
              </node>
            </node>
            <node role="statement" roleId="tpee.1068581517665" type="tpee.ExpressionStatement" typeId="tpee.1068580123155" id="7314351270975463748" nodeInfo="nn">
              <node role="expression" roleId="tpee.1068580123156" type="tpee.DotExpression" typeId="tpee.1197027756228" id="7314351270975463749" nodeInfo="nn">
                <node role="operand" roleId="tpee.1197027771414" type="tpee.VariableReference" typeId="tpee.1068498886296" id="4265636116363091691" nodeInfo="nn">
                  <link role="variableDeclaration" roleId="tpee.1068581517664" targetNodeId="7314351270975463733" resolveInfo="w" />
                </node>
                <node role="operation" roleId="tpee.1197027833540" type="tpee.InstanceMethodCallOperation" typeId="tpee.1202948039474" id="7314351270975463751" nodeInfo="nn">
                  <link role="baseMethodDeclaration" roleId="tpee.1068499141037" targetNodeId="fxg7.~PrintWriter%dclose()%cvoid" resolveInfo="close" />
                </node>
              </node>
            </node>
            <node role="statement" roleId="tpee.1068581517665" type="tpee.IfStatement" typeId="tpee.1068580123159" id="7314351270975463752" nodeInfo="nn">
              <node role="condition" roleId="tpee.1068580123160" type="tpee.EqualsExpression" typeId="tpee.1068580123152" id="7314351270975463753" nodeInfo="nn">
                <node role="leftExpression" roleId="tpee.1081773367580" type="tpee.DotExpression" typeId="tpee.1197027756228" id="7314351270975463754" nodeInfo="nn">
                  <node role="operand" roleId="tpee.1197027771414" type="tpee.VariableReference" typeId="tpee.1068498886296" id="3021153905118611020" nodeInfo="nn">
                    <link role="variableDeclaration" roleId="tpee.1068581517664" targetNodeId="7314351270975463273" resolveInfo="MODEL_FILE" />
                  </node>
                  <node role="operation" roleId="tpee.1197027833540" type="tpee.InstanceMethodCallOperation" typeId="tpee.1202948039474" id="7314351270975463756" nodeInfo="nn">
                    <link role="baseMethodDeclaration" roleId="tpee.1068499141037" targetNodeId="fxg7.~File%dlastModified()%clong" resolveInfo="lastModified" />
                  </node>
                </node>
                <node role="rightExpression" roleId="tpee.1081773367579" type="tpee.VariableReference" typeId="tpee.1068498886296" id="4265636116363063456" nodeInfo="nn">
                  <link role="variableDeclaration" roleId="tpee.1068581517664" targetNodeId="7314351270975463727" resolveInfo="lastModifiedBefore" />
                </node>
              </node>
              <node role="ifTrue" roleId="tpee.1068580123161" type="tpee.StatementList" typeId="tpee.1068580123136" id="7314351270975463758" nodeInfo="sn">
                <node role="statement" roleId="tpee.1068581517665" type="tpee.ExpressionStatement" typeId="tpee.1068580123155" id="7314351270975463759" nodeInfo="nn">
                  <node role="expression" roleId="tpee.1068580123156" type="tpee.StaticMethodCall" typeId="tpee.1081236700937" id="7314351270975463760" nodeInfo="nn">
                    <link role="classConcept" roleId="tpee.1144433194310" targetNodeId="7314351270975463225" resolveInfo="DiskMemoryConflictsTest" />
                    <link role="baseMethodDeclaration" roleId="tpee.1068499141037" targetNodeId="7314351270975464146" resolveInfo="setLastModified" />
                    <node role="actualArgument" roleId="tpee.1068499141038" type="tpee.PlusExpression" typeId="tpee.1068581242875" id="7314351270975463761" nodeInfo="nn">
                      <node role="leftExpression" roleId="tpee.1081773367580" type="tpee.VariableReference" typeId="tpee.1068498886296" id="4265636116363065464" nodeInfo="nn">
                        <link role="variableDeclaration" roleId="tpee.1068581517664" targetNodeId="7314351270975463727" resolveInfo="lastModifiedBefore" />
                      </node>
                      <node role="rightExpression" roleId="tpee.1081773367579" type="tpee.IntegerConstant" typeId="tpee.1068580320020" id="7314351270975463763" nodeInfo="nn">
                        <property name="value" nameId="tpee.1068580320021" value="1000" />
                      </node>
                    </node>
                  </node>
                </node>
              </node>
            </node>
            <node role="statement" roleId="tpee.1068581517665" type="tpee.ExpressionStatement" typeId="tpee.1068580123155" id="7314351270975463764" nodeInfo="nn">
              <node role="expression" roleId="tpee.1068580123156" type="tpee.StaticMethodCall" typeId="tpee.1081236700937" id="7314351270975463765" nodeInfo="nn">
                <link role="classConcept" roleId="tpee.1144433194310" targetNodeId="7314351270975463225" resolveInfo="DiskMemoryConflictsTest" />
                <link role="baseMethodDeclaration" roleId="tpee.1068499141037" targetNodeId="7314351270975464146" resolveInfo="setLastModified" />
                <node role="actualArgument" roleId="tpee.1068499141038" type="tpee.PlusExpression" typeId="tpee.1068581242875" id="7314351270975463766" nodeInfo="nn">
                  <node role="leftExpression" roleId="tpee.1081773367580" type="tpee.PlusExpression" typeId="tpee.1068581242875" id="7314351270975463767" nodeInfo="nn">
                    <node role="leftExpression" roleId="tpee.1081773367580" type="tpee.VariableReference" typeId="tpee.1068498886296" id="4265636116363066834" nodeInfo="nn">
                      <link role="variableDeclaration" roleId="tpee.1068581517664" targetNodeId="7314351270975463727" resolveInfo="lastModifiedBefore" />
                    </node>
                    <node role="rightExpression" roleId="tpee.1081773367579" type="tpee.IntegerConstant" typeId="tpee.1068580320020" id="7314351270975463769" nodeInfo="nn">
                      <property name="value" nameId="tpee.1068580320021" value="2000" />
                    </node>
                  </node>
                  <node role="rightExpression" roleId="tpee.1081773367579" type="tpee.CastExpression" typeId="tpee.1070534934090" id="7314351270975463770" nodeInfo="nn">
                    <node role="expression" roleId="tpee.1070534934092" type="tpee.ParenthesizedExpression" typeId="tpee.1079359253375" id="7314351270975463771" nodeInfo="nn">
                      <node role="expression" roleId="tpee.1079359253376" type="tpee.MulExpression" typeId="tpee.1092119917967" id="7314351270975463772" nodeInfo="nn">
                        <node role="leftExpression" roleId="tpee.1081773367580" type="tpee.StaticMethodCall" typeId="tpee.1081236700937" id="7314351270975463773" nodeInfo="nn">
                          <link role="classConcept" roleId="tpee.1144433194310" targetNodeId="e2lb.~Math" resolveInfo="Math" />
                          <link role="baseMethodDeclaration" roleId="tpee.1068499141037" targetNodeId="e2lb.~Math%drandom()%cdouble" resolveInfo="random" />
                        </node>
                        <node role="rightExpression" roleId="tpee.1081773367579" type="tpee.IntegerConstant" typeId="tpee.1068580320020" id="7314351270975463774" nodeInfo="nn">
                          <property name="value" nameId="tpee.1068580320021" value="100000" />
                        </node>
                      </node>
                    </node>
                    <node role="type" roleId="tpee.1070534934091" type="tpee.IntegerType" typeId="tpee.1070534370425" id="7314351270975463775" nodeInfo="in" />
                  </node>
                </node>
              </node>
            </node>
          </node>
        </node>
        <node role="statement" roleId="tpee.1068581517665" type="tpee.ReturnStatement" typeId="tpee.1068581242878" id="7314351270975463776" nodeInfo="nn">
          <node role="expression" roleId="tpee.1068581517676" type="tpee.NullLiteral" typeId="tpee.1070534058343" id="7314351270975463777" nodeInfo="nn" />
        </node>
      </node>
    </node>
    <node role="member" roleId="tpee.5375687026011219971" type="tpee.InstanceMethodDeclaration" typeId="tpee.1068580123165" id="7314351270975463778" nodeInfo="igu">
      <property name="isAbstract" nameId="tpee.1178608670077" value="false" />
      <property name="name" nameId="tpck.1169194664001" value="getFieldNameFromFile" />
      <property name="isFinal" nameId="tpee.1181808852946" value="false" />
      <node role="returnType" roleId="tpee.1068580123133" type="tpee.StringType" typeId="tpee.1225271177708" id="7429375960770842234" nodeInfo="in" />
      <node role="visibility" roleId="tpee.1178549979242" type="tpee.PrivateVisibility" typeId="tpee.1146644623116" id="7314351270975463779" nodeInfo="nn" />
      <node role="body" roleId="tpee.1068580123135" type="tpee.StatementList" typeId="tpee.1068580123136" id="7314351270975463781" nodeInfo="sn">
        <node role="statement" roleId="tpee.1068581517665" type="tpee.ReturnStatement" typeId="tpee.1068581242878" id="7314351270975463782" nodeInfo="nn">
          <node role="expression" roleId="tpee.1068581517676" type="tpee.LocalMethodCall" typeId="tpee.7812454656619025412" id="4923130412073281772" nodeInfo="nn">
            <link role="baseMethodDeclaration" roleId="tpee.1068499141037" targetNodeId="7314351270975463602" resolveInfo="processFieldNameInFile" />
            <node role="actualArgument" roleId="tpee.1068499141038" type="tpee.NullLiteral" typeId="tpee.1070534058343" id="7314351270975463784" nodeInfo="nn" />
          </node>
        </node>
      </node>
    </node>
    <node role="member" roleId="tpee.5375687026011219971" type="tpee.InstanceMethodDeclaration" typeId="tpee.1068580123165" id="7314351270975463785" nodeInfo="igu">
      <property name="isAbstract" nameId="tpee.1178608670077" value="false" />
      <property name="name" nameId="tpck.1169194664001" value="setFieldNameInFile" />
      <property name="isFinal" nameId="tpee.1181808852946" value="false" />
      <node role="visibility" roleId="tpee.1178549979242" type="tpee.PrivateVisibility" typeId="tpee.1146644623116" id="7314351270975463786" nodeInfo="nn" />
      <node role="returnType" roleId="tpee.1068580123133" type="tpee.VoidType" typeId="tpee.1068581517677" id="7314351270975463787" nodeInfo="in" />
      <node role="parameter" roleId="tpee.1068580123134" type="tpee.ParameterDeclaration" typeId="tpee.1068498886292" id="7314351270975463788" nodeInfo="ir">
        <property name="name" nameId="tpck.1169194664001" value="name" />
        <property name="isFinal" nameId="tpee.1176718929932" value="false" />
        <node role="type" roleId="tpee.5680397130376446158" type="tpee.StringType" typeId="tpee.1225271177708" id="7429375960770842237" nodeInfo="in" />
      </node>
      <node role="body" roleId="tpee.1068580123135" type="tpee.StatementList" typeId="tpee.1068580123136" id="7314351270975463790" nodeInfo="sn">
        <node role="statement" roleId="tpee.1068581517665" type="tpee.ExpressionStatement" typeId="tpee.1068580123155" id="7314351270975463791" nodeInfo="nn">
          <node role="expression" roleId="tpee.1068580123156" type="tpee.LocalMethodCall" typeId="tpee.7812454656619025412" id="4923130412073295123" nodeInfo="nn">
            <link role="baseMethodDeclaration" roleId="tpee.1068499141037" targetNodeId="7314351270975463602" resolveInfo="processFieldNameInFile" />
            <node role="actualArgument" roleId="tpee.1068499141038" type="tpee.VariableReference" typeId="tpee.1068498886296" id="3021153905150340252" nodeInfo="nn">
              <link role="variableDeclaration" roleId="tpee.1068581517664" targetNodeId="7314351270975463788" resolveInfo="name" />
            </node>
          </node>
        </node>
      </node>
    </node>
    <node role="member" roleId="tpee.5375687026011219971" type="tpee.InstanceMethodDeclaration" typeId="tpee.1068580123165" id="7314351270975463794" nodeInfo="igu">
      <property name="isAbstract" nameId="tpee.1178608670077" value="false" />
      <property name="name" nameId="tpck.1169194664001" value="checkInitialState" />
      <property name="isFinal" nameId="tpee.1181808852946" value="false" />
      <node role="visibility" roleId="tpee.1178549979242" type="tpee.PrivateVisibility" typeId="tpee.1146644623116" id="7314351270975463795" nodeInfo="nn" />
      <node role="returnType" roleId="tpee.1068580123133" type="tpee.VoidType" typeId="tpee.1068581517677" id="7314351270975463796" nodeInfo="in" />
      <node role="body" roleId="tpee.1068580123135" type="tpee.StatementList" typeId="tpee.1068580123136" id="7314351270975463797" nodeInfo="sn">
        <node role="statement" roleId="tpee.1068581517665" type="tpee.ExpressionStatement" typeId="tpee.1068580123155" id="7314351270975463798" nodeInfo="nn">
          <node role="expression" roleId="tpee.1068580123156" type="tpee.LocalMethodCall" typeId="tpee.7812454656619025412" id="4923130412073262663" nodeInfo="nn">
            <link role="baseMethodDeclaration" roleId="tpee.1068499141037" targetNodeId="7314351270975463801" resolveInfo="checkSynchronizedState" />
            <node role="actualArgument" roleId="tpee.1068499141038" type="tpee.VariableReference" typeId="tpee.1068498886296" id="3021153905118645299" nodeInfo="nn">
              <link role="variableDeclaration" roleId="tpee.1068581517664" targetNodeId="7314351270975463292" resolveInfo="FIELD_DEFAULT_NAME" />
            </node>
          </node>
        </node>
      </node>
    </node>
    <node role="member" roleId="tpee.5375687026011219971" type="tpee.InstanceMethodDeclaration" typeId="tpee.1068580123165" id="7314351270975463801" nodeInfo="igu">
      <property name="isAbstract" nameId="tpee.1178608670077" value="false" />
      <property name="name" nameId="tpck.1169194664001" value="checkSynchronizedState" />
      <property name="isFinal" nameId="tpee.1181808852946" value="false" />
      <node role="visibility" roleId="tpee.1178549979242" type="tpee.PrivateVisibility" typeId="tpee.1146644623116" id="7314351270975463802" nodeInfo="nn" />
      <node role="returnType" roleId="tpee.1068580123133" type="tpee.VoidType" typeId="tpee.1068581517677" id="7314351270975463803" nodeInfo="in" />
      <node role="parameter" roleId="tpee.1068580123134" type="tpee.ParameterDeclaration" typeId="tpee.1068498886292" id="7314351270975463804" nodeInfo="ir">
        <property name="name" nameId="tpck.1169194664001" value="fieldName" />
        <property name="isFinal" nameId="tpee.1176718929932" value="false" />
        <node role="type" roleId="tpee.5680397130376446158" type="tpee.StringType" typeId="tpee.1225271177708" id="7429375960770842222" nodeInfo="in" />
        <node role="annotation" roleId="tpee.1188208488637" type="tpee.AnnotationInstance" typeId="tpee.1188207840427" id="7314351270975463806" nodeInfo="nn">
          <link role="annotation" roleId="tpee.1188208074048" targetNodeId="as9p.~Nullable" resolveInfo="Nullable" />
        </node>
      </node>
      <node role="body" roleId="tpee.1068580123135" type="tpee.StatementList" typeId="tpee.1068580123136" id="7314351270975463807" nodeInfo="sn">
        <node role="statement" roleId="tpee.1068581517665" type="tpee.ExpressionStatement" typeId="tpee.1068580123155" id="7314351270975463808" nodeInfo="nn">
          <node role="expression" roleId="tpee.1068580123156" type="tpee.StaticMethodCall" typeId="tpee.1081236700937" id="7314351270975463809" nodeInfo="nn">
            <link role="classConcept" roleId="tpee.1144433194310" targetNodeId="qjxg.~Assert" resolveInfo="Assert" />
            <link role="baseMethodDeclaration" roleId="tpee.1068499141037" targetNodeId="qjxg.~Assert%dassertEquals(java%dlang%dObject,java%dlang%dObject)%cvoid" resolveInfo="assertEquals" />
            <node role="actualArgument" roleId="tpee.1068499141038" type="tpee.VariableReference" typeId="tpee.1068498886296" id="3021153905150327423" nodeInfo="nn">
              <link role="variableDeclaration" roleId="tpee.1068581517664" targetNodeId="7314351270975463804" resolveInfo="fieldName" />
            </node>
            <node role="actualArgument" roleId="tpee.1068499141038" type="tpee.LocalMethodCall" typeId="tpee.7812454656619025412" id="4923130412073293897" nodeInfo="nn">
              <link role="baseMethodDeclaration" roleId="tpee.1068499141037" targetNodeId="7314351270975463595" resolveInfo="getFieldNameFromModel" />
            </node>
          </node>
        </node>
        <node role="statement" roleId="tpee.1068581517665" type="tpee.ExpressionStatement" typeId="tpee.1068580123155" id="7314351270975463812" nodeInfo="nn">
          <node role="expression" roleId="tpee.1068580123156" type="tpee.StaticMethodCall" typeId="tpee.1081236700937" id="7314351270975463813" nodeInfo="nn">
            <link role="classConcept" roleId="tpee.1144433194310" targetNodeId="qjxg.~Assert" resolveInfo="Assert" />
            <link role="baseMethodDeclaration" roleId="tpee.1068499141037" targetNodeId="qjxg.~Assert%dassertEquals(java%dlang%dObject,java%dlang%dObject)%cvoid" resolveInfo="assertEquals" />
            <node role="actualArgument" roleId="tpee.1068499141038" type="tpee.VariableReference" typeId="tpee.1068498886296" id="3021153905151724844" nodeInfo="nn">
              <link role="variableDeclaration" roleId="tpee.1068581517664" targetNodeId="7314351270975463804" resolveInfo="fieldName" />
            </node>
            <node role="actualArgument" roleId="tpee.1068499141038" type="tpee.LocalMethodCall" typeId="tpee.7812454656619025412" id="4923130412073305938" nodeInfo="nn">
              <link role="baseMethodDeclaration" roleId="tpee.1068499141037" targetNodeId="7314351270975463778" resolveInfo="getFieldNameFromFile" />
            </node>
          </node>
        </node>
        <node role="statement" roleId="tpee.1068581517665" type="tpee.IfStatement" typeId="tpee.1068580123159" id="7314351270975463816" nodeInfo="nn">
          <node role="condition" roleId="tpee.1068580123160" type="tpee.EqualsExpression" typeId="tpee.1068580123152" id="7314351270975463817" nodeInfo="nn">
            <node role="leftExpression" roleId="tpee.1081773367580" type="tpee.VariableReference" typeId="tpee.1068498886296" id="3021153905151472019" nodeInfo="nn">
              <link role="variableDeclaration" roleId="tpee.1068581517664" targetNodeId="7314351270975463804" resolveInfo="fieldName" />
            </node>
            <node role="rightExpression" roleId="tpee.1081773367579" type="tpee.NullLiteral" typeId="tpee.1070534058343" id="7314351270975463819" nodeInfo="nn" />
          </node>
          <node role="ifFalseStatement" roleId="tpee.1082485599094" type="tpee.BlockStatement" typeId="tpee.1082485599095" id="7314351270975463820" nodeInfo="nn">
            <node role="statements" roleId="tpee.1082485599096" type="tpee.StatementList" typeId="tpee.1068580123136" id="7314351270975463821" nodeInfo="sn">
              <node role="statement" roleId="tpee.1068581517665" type="tpee.ExpressionStatement" typeId="tpee.1068580123155" id="7314351270975463822" nodeInfo="nn">
                <node role="expression" roleId="tpee.1068580123156" type="tpee.StaticMethodCall" typeId="tpee.1081236700937" id="7314351270975463823" nodeInfo="nn">
                  <link role="classConcept" roleId="tpee.1144433194310" targetNodeId="qjxg.~Assert" resolveInfo="Assert" />
                  <link role="baseMethodDeclaration" roleId="tpee.1068499141037" targetNodeId="qjxg.~Assert%dassertFalse(boolean)%cvoid" resolveInfo="assertFalse" />
                  <node role="actualArgument" roleId="tpee.1068499141038" type="tpee.DotExpression" typeId="tpee.1197027756228" id="7314351270975463824" nodeInfo="nn">
                    <node role="operand" roleId="tpee.1197027771414" type="tpee.VariableReference" typeId="tpee.1068498886296" id="3021153905120285483" nodeInfo="nn">
                      <link role="variableDeclaration" roleId="tpee.1068581517664" targetNodeId="7314351270975463289" resolveInfo="myModel" />
                    </node>
                    <node role="operation" roleId="tpee.1197027833540" type="tpee.InstanceMethodCallOperation" typeId="tpee.1202948039474" id="7314351270975463826" nodeInfo="nn">
                      <link role="baseMethodDeclaration" roleId="tpee.1068499141037" targetNodeId="ec5m.~EditableSModel%disChanged()%cboolean" resolveInfo="isChanged" />
                    </node>
                  </node>
                </node>
              </node>
            </node>
          </node>
          <node role="ifTrue" roleId="tpee.1068580123161" type="tpee.StatementList" typeId="tpee.1068580123136" id="7314351270975463827" nodeInfo="sn">
            <node role="statement" roleId="tpee.1068581517665" type="tpee.ExpressionStatement" typeId="tpee.1068580123155" id="7314351270975463828" nodeInfo="nn">
              <node role="expression" roleId="tpee.1068580123156" type="tpee.StaticMethodCall" typeId="tpee.1081236700937" id="7314351270975463829" nodeInfo="nn">
                <link role="classConcept" roleId="tpee.1144433194310" targetNodeId="qjxg.~Assert" resolveInfo="Assert" />
                <link role="baseMethodDeclaration" roleId="tpee.1068499141037" targetNodeId="qjxg.~Assert%dassertNull(java%dlang%dObject)%cvoid" resolveInfo="assertNull" />
                <node role="actualArgument" roleId="tpee.1068499141038" type="tpee.DotExpression" typeId="tpee.1197027756228" id="7314351270975463830" nodeInfo="nn">
                  <node role="operand" roleId="tpee.1197027771414" type="tpee.StaticMethodCall" typeId="tpee.1081236700937" id="7314351270975463831" nodeInfo="nn">
                    <link role="classConcept" roleId="tpee.1144433194310" targetNodeId="cu2c.~SModelRepository" resolveInfo="SModelRepository" />
                    <link role="baseMethodDeclaration" roleId="tpee.1068499141037" targetNodeId="cu2c.~SModelRepository%dgetInstance()%cjetbrains%dmps%dsmodel%dSModelRepository" resolveInfo="getInstance" />
                  </node>
                  <node role="operation" roleId="tpee.1197027833540" type="tpee.InstanceMethodCallOperation" typeId="tpee.1202948039474" id="7314351270975463832" nodeInfo="nn">
                    <link role="baseMethodDeclaration" roleId="tpee.1068499141037" targetNodeId="cu2c.~SModelRepository%dgetModelDescriptor(org%djetbrains%dmps%dopenapi%dmodel%dSModelReference)%corg%djetbrains%dmps%dopenapi%dmodel%dSModel" resolveInfo="getModelDescriptor" />
                    <node role="actualArgument" roleId="tpee.1068499141038" type="tpee.DotExpression" typeId="tpee.1197027756228" id="7314351270975463833" nodeInfo="nn">
                      <node role="operand" roleId="tpee.1197027771414" type="tpee.VariableReference" typeId="tpee.1068498886296" id="3021153905120203055" nodeInfo="nn">
                        <link role="variableDeclaration" roleId="tpee.1068581517664" targetNodeId="7314351270975463289" resolveInfo="myModel" />
                      </node>
                      <node role="operation" roleId="tpee.1197027833540" type="tpee.InstanceMethodCallOperation" typeId="tpee.1202948039474" id="7314351270975463835" nodeInfo="nn">
                        <link role="baseMethodDeclaration" roleId="tpee.1068499141037" targetNodeId="ec5m.~SModel%dgetReference()%corg%djetbrains%dmps%dopenapi%dmodel%dSModelReference" resolveInfo="getReference" />
                      </node>
                    </node>
                  </node>
                </node>
              </node>
            </node>
          </node>
        </node>
      </node>
    </node>
    <node role="member" roleId="tpee.5375687026011219971" type="tpee.InstanceMethodDeclaration" typeId="tpee.1068580123165" id="7314351270975463836" nodeInfo="igu">
      <property name="isAbstract" nameId="tpee.1178608670077" value="false" />
      <property name="name" nameId="tpck.1169194664001" value="provokeAndCheckConflict" />
      <property name="isFinal" nameId="tpee.1181808852946" value="false" />
      <node role="visibility" roleId="tpee.1178549979242" type="tpee.PrivateVisibility" typeId="tpee.1146644623116" id="7314351270975463837" nodeInfo="nn" />
      <node role="returnType" roleId="tpee.1068580123133" type="tpee.VoidType" typeId="tpee.1068581517677" id="7314351270975463838" nodeInfo="in" />
      <node role="parameter" roleId="tpee.1068580123134" type="tpee.ParameterDeclaration" typeId="tpee.1068498886292" id="7314351270975463839" nodeInfo="ir">
        <property name="name" nameId="tpck.1169194664001" value="action" />
        <property name="isFinal" nameId="tpee.1176718929932" value="false" />
        <node role="type" roleId="tpee.5680397130376446158" type="tpee.ClassifierType" typeId="tpee.1107535904670" id="7314351270975463840" nodeInfo="in">
          <link role="classifier" roleId="tpee.1107535924139" targetNodeId="7314351270975463226" resolveInfo="DiskMemoryConflictsTest.Action" />
        </node>
      </node>
      <node role="parameter" roleId="tpee.1068580123134" type="tpee.ParameterDeclaration" typeId="tpee.1068498886292" id="7314351270975463841" nodeInfo="ir">
        <property name="name" nameId="tpck.1169194664001" value="diskModification" />
        <property name="isFinal" nameId="tpee.1176718929932" value="true" />
        <node role="type" roleId="tpee.5680397130376446158" type="tpee.ClassifierType" typeId="tpee.1107535904670" id="7314351270975463842" nodeInfo="in">
          <link role="classifier" roleId="tpee.1107535924139" targetNodeId="7314351270975463227" resolveInfo="DiskMemoryConflictsTest.DiskModification" />
        </node>
      </node>
      <node role="parameter" roleId="tpee.1068580123134" type="tpee.ParameterDeclaration" typeId="tpee.1068498886292" id="7314351270975463843" nodeInfo="ir">
        <property name="name" nameId="tpck.1169194664001" value="versionToChoose" />
        <property name="isFinal" nameId="tpee.1176718929932" value="true" />
        <node role="type" roleId="tpee.5680397130376446158" type="tpee.ClassifierType" typeId="tpee.1107535904670" id="7314351270975463844" nodeInfo="in">
          <link role="classifier" roleId="tpee.1107535924139" targetNodeId="7314351270975463228" resolveInfo="DiskMemoryConflictsTest.VersionToChoose" />
        </node>
      </node>
      <node role="body" roleId="tpee.1068580123135" type="tpee.StatementList" typeId="tpee.1068580123136" id="7314351270975463845" nodeInfo="sn">
        <node role="statement" roleId="tpee.1068581517665" type="tpee.ExpressionStatement" typeId="tpee.1068580123155" id="7314351270975463846" nodeInfo="nn">
          <node role="expression" roleId="tpee.1068580123156" type="tpee.LocalMethodCall" typeId="tpee.7812454656619025412" id="4923130412073166662" nodeInfo="nn">
            <link role="baseMethodDeclaration" roleId="tpee.1068499141037" targetNodeId="7314351270975463586" resolveInfo="setFieldNameInModel" />
            <node role="actualArgument" roleId="tpee.1068499141038" type="tpee.VariableReference" typeId="tpee.1068498886296" id="3021153905118638307" nodeInfo="nn">
              <link role="variableDeclaration" roleId="tpee.1068581517664" targetNodeId="7314351270975463300" resolveInfo="FIELD_NAME_IN_MODEL" />
            </node>
          </node>
        </node>
        <node role="statement" roleId="tpee.1068581517665" type="tpee.IfStatement" typeId="tpee.1068580123159" id="7314351270975463849" nodeInfo="nn">
          <node role="condition" roleId="tpee.1068580123160" type="tpee.EqualsExpression" typeId="tpee.1068580123152" id="7314351270975463850" nodeInfo="nn">
            <node role="leftExpression" roleId="tpee.1081773367580" type="tpee.EnumConstantReference" typeId="tpee.1083260308424" id="7314351270975463851" nodeInfo="nn">
              <link role="enumClass" roleId="tpee.1144432896254" targetNodeId="7314351270975463227" resolveInfo="DiskMemoryConflictsTest.DiskModification" />
              <link role="enumConstantDeclaration" roleId="tpee.1083260308426" targetNodeId="7314351270975463245" resolveInfo="MODIFY" />
            </node>
            <node role="rightExpression" roleId="tpee.1081773367579" type="tpee.VariableReference" typeId="tpee.1068498886296" id="3021153905151305199" nodeInfo="nn">
              <link role="variableDeclaration" roleId="tpee.1068581517664" targetNodeId="7314351270975463841" resolveInfo="diskModification" />
            </node>
          </node>
          <node role="ifFalseStatement" roleId="tpee.1082485599094" type="tpee.BlockStatement" typeId="tpee.1082485599095" id="7314351270975463853" nodeInfo="nn">
            <node role="statements" roleId="tpee.1082485599096" type="tpee.StatementList" typeId="tpee.1068580123136" id="7314351270975463854" nodeInfo="sn">
              <node role="statement" roleId="tpee.1068581517665" type="tpee.ExpressionStatement" typeId="tpee.1068580123155" id="7314351270975463855" nodeInfo="nn">
                <node role="expression" roleId="tpee.1068580123156" type="tpee.StaticMethodCall" typeId="tpee.1081236700937" id="7314351270975463856" nodeInfo="nn">
                  <link role="classConcept" roleId="tpee.1144433194310" targetNodeId="7314351270975463225" resolveInfo="DiskMemoryConflictsTest" />
                  <link role="baseMethodDeclaration" roleId="tpee.1068499141037" targetNodeId="7314351270975464193" resolveInfo="delete" />
                </node>
              </node>
            </node>
          </node>
          <node role="ifTrue" roleId="tpee.1068580123161" type="tpee.StatementList" typeId="tpee.1068580123136" id="7314351270975463857" nodeInfo="sn">
            <node role="statement" roleId="tpee.1068581517665" type="tpee.ExpressionStatement" typeId="tpee.1068580123155" id="7314351270975463858" nodeInfo="nn">
              <node role="expression" roleId="tpee.1068580123156" type="tpee.LocalMethodCall" typeId="tpee.7812454656619025412" id="4923130412073303960" nodeInfo="nn">
                <link role="baseMethodDeclaration" roleId="tpee.1068499141037" targetNodeId="7314351270975463785" resolveInfo="setFieldNameInFile" />
                <node role="actualArgument" roleId="tpee.1068499141038" type="tpee.VariableReference" typeId="tpee.1068498886296" id="3021153905118641260" nodeInfo="nn">
                  <link role="variableDeclaration" roleId="tpee.1068581517664" targetNodeId="7314351270975463296" resolveInfo="FIELD_NAME_IN_FILE" />
                </node>
              </node>
            </node>
          </node>
        </node>
        <node role="statement" roleId="tpee.1068581517665" type="tpee.ExpressionStatement" typeId="tpee.1068580123155" id="7314351270975463861" nodeInfo="nn">
          <node role="expression" roleId="tpee.1068580123156" type="tpee.LocalMethodCall" typeId="tpee.7812454656619025412" id="4923130412073257882" nodeInfo="nn">
            <link role="baseMethodDeclaration" roleId="tpee.1068499141037" targetNodeId="7314351270975464014" resolveInfo="refreshVfs" />
          </node>
        </node>
        <node role="statement" roleId="tpee.1068581517665" type="tpee.LocalVariableDeclarationStatement" typeId="tpee.1068581242864" id="7314351270975463863" nodeInfo="nn">
          <node role="localVariableDeclaration" roleId="tpee.1068581242865" type="tpee.LocalVariableDeclaration" typeId="tpee.1068581242863" id="7314351270975463864" nodeInfo="nr">
            <property name="name" nameId="tpck.1169194664001" value="dialogWasInvoked" />
            <property name="isFinal" nameId="tpee.1176718929932" value="true" />
            <node role="type" roleId="tpee.5680397130376446158" type="tpee.ArrayType" typeId="tpee.1070534760951" id="7314351270975463865" nodeInfo="in">
              <node role="componentType" roleId="tpee.1070534760952" type="tpee.BooleanType" typeId="tpee.1070534644030" id="7314351270975463866" nodeInfo="in" />
            </node>
            <node role="initializer" roleId="tpee.1068431790190" type="tpee.GenericNewExpression" typeId="tpee.1145552977093" id="7314351270975463867" nodeInfo="nn">
              <node role="creator" roleId="tpee.1145553007750" type="tpee.ArrayCreator" typeId="tpee.1184950988562" id="7314351270975463868" nodeInfo="nn">
                <node role="dimensionExpression" roleId="tpee.1184952969026" type="tpee.DimensionExpression" typeId="tpee.1184952934362" id="7314351270975463869" nodeInfo="nn">
                  <node role="expression" roleId="tpee.1184953288404" type="tpee.IntegerConstant" typeId="tpee.1068580320020" id="7314351270975463870" nodeInfo="nn">
                    <property name="value" nameId="tpee.1068580320021" value="1" />
                  </node>
                </node>
                <node role="componentType" roleId="tpee.1184951007469" type="tpee.BooleanType" typeId="tpee.1070534644030" id="7314351270975463871" nodeInfo="in" />
              </node>
            </node>
          </node>
        </node>
        <node role="statement" roleId="tpee.1068581517665" type="tpee.ExpressionStatement" typeId="tpee.1068580123155" id="7314351270975463872" nodeInfo="nn">
          <node role="expression" roleId="tpee.1068580123156" type="tpee.StaticMethodCall" typeId="tpee.1081236700937" id="7314351270975463873" nodeInfo="nn">
            <link role="classConcept" roleId="tpee.1144433194310" targetNodeId="811.~Messages" resolveInfo="Messages" />
            <link role="baseMethodDeclaration" roleId="tpee.1068499141037" targetNodeId="811.~Messages%dsetTestDialog(com%dintellij%dopenapi%dui%dTestDialog)%ccom%dintellij%dopenapi%dui%dTestDialog" resolveInfo="setTestDialog" />
            <node role="actualArgument" roleId="tpee.1068499141038" type="tpee.GenericNewExpression" typeId="tpee.1145552977093" id="7314351270975463874" nodeInfo="nn">
              <node role="creator" roleId="tpee.1145553007750" type="tpee.AnonymousClassCreator" typeId="tpee.1182160077978" id="7314351270975463875" nodeInfo="nn">
                <node role="cls" roleId="tpee.1182160096073" type="tpee.AnonymousClass" typeId="tpee.1170345865475" id="7314351270975463876" nodeInfo="ig">
                  <property name="name" nameId="tpck.1169194664001" value="" />
                  <property name="nonStatic" nameId="tpee.521412098689998745" value="true" />
                  <link role="classifier" roleId="tpee.1170346070688" targetNodeId="811.~TestDialog" resolveInfo="TestDialog" />
                  <link role="baseMethodDeclaration" roleId="tpee.1068499141037" targetNodeId="e2lc.~Object%d&lt;init&gt;()" resolveInfo="Object" />
                  <node role="member" roleId="tpee.5375687026011219971" type="tpee.InstanceMethodDeclaration" typeId="tpee.1068580123165" id="7314351270975463877" nodeInfo="igu">
                    <property name="isAbstract" nameId="tpee.1178608670077" value="false" />
                    <property name="name" nameId="tpck.1169194664001" value="show" />
                    <property name="isFinal" nameId="tpee.1181808852946" value="false" />
                    <node role="visibility" roleId="tpee.1178549979242" type="tpee.PublicVisibility" typeId="tpee.1146644602865" id="7314351270975463878" nodeInfo="nn" />
                    <node role="returnType" roleId="tpee.1068580123133" type="tpee.IntegerType" typeId="tpee.1070534370425" id="7314351270975463879" nodeInfo="in" />
                    <node role="parameter" roleId="tpee.1068580123134" type="tpee.ParameterDeclaration" typeId="tpee.1068498886292" id="7314351270975463880" nodeInfo="ir">
                      <property name="name" nameId="tpck.1169194664001" value="message" />
                      <property name="isFinal" nameId="tpee.1176718929932" value="false" />
                      <node role="type" roleId="tpee.5680397130376446158" type="tpee.StringType" typeId="tpee.1225271177708" id="7429375960770842232" nodeInfo="in" />
                    </node>
                    <node role="body" roleId="tpee.1068580123135" type="tpee.StatementList" typeId="tpee.1068580123136" id="7314351270975463882" nodeInfo="sn">
                      <node role="statement" roleId="tpee.1068581517665" type="tpee.ExpressionStatement" typeId="tpee.1068580123155" id="7314351270975463883" nodeInfo="nn">
                        <node role="expression" roleId="tpee.1068580123156" type="tpee.AssignmentExpression" typeId="tpee.1068498886294" id="7314351270975463884" nodeInfo="nn">
                          <node role="lValue" roleId="tpee.1068498886295" type="tpee.ArrayAccessExpression" typeId="tpee.1173175405605" id="7314351270975463885" nodeInfo="nn">
                            <node role="array" roleId="tpee.1173175590490" type="tpee.VariableReference" typeId="tpee.1068498886296" id="4265636116363095357" nodeInfo="nn">
                              <link role="variableDeclaration" roleId="tpee.1068581517664" targetNodeId="7314351270975463864" resolveInfo="dialogWasInvoked" />
                            </node>
                            <node role="index" roleId="tpee.1173175577737" type="tpee.IntegerConstant" typeId="tpee.1068580320020" id="7314351270975463887" nodeInfo="nn">
                              <property name="value" nameId="tpee.1068580320021" value="0" />
                            </node>
                          </node>
                          <node role="rValue" roleId="tpee.1068498886297" type="tpee.BooleanConstant" typeId="tpee.1068580123137" id="7314351270975463888" nodeInfo="nn">
                            <property name="value" nameId="tpee.1068580123138" value="true" />
                          </node>
                        </node>
                      </node>
                      <node role="statement" roleId="tpee.1068581517665" type="tpee.IfStatement" typeId="tpee.1068580123159" id="7314351270975463889" nodeInfo="nn">
                        <node role="condition" roleId="tpee.1068580123160" type="tpee.EqualsExpression" typeId="tpee.1068580123152" id="7314351270975463890" nodeInfo="nn">
                          <node role="leftExpression" roleId="tpee.1081773367580" type="tpee.EnumConstantReference" typeId="tpee.1083260308424" id="7314351270975463891" nodeInfo="nn">
                            <link role="enumClass" roleId="tpee.1144432896254" targetNodeId="7314351270975463227" resolveInfo="DiskMemoryConflictsTest.DiskModification" />
                            <link role="enumConstantDeclaration" roleId="tpee.1083260308426" targetNodeId="7314351270975463246" resolveInfo="DELETE" />
                          </node>
                          <node role="rightExpression" roleId="tpee.1081773367579" type="tpee.VariableReference" typeId="tpee.1068498886296" id="3021153905151616959" nodeInfo="nn">
                            <link role="variableDeclaration" roleId="tpee.1068581517664" targetNodeId="7314351270975463841" resolveInfo="diskModification" />
                          </node>
                        </node>
                        <node role="ifFalseStatement" roleId="tpee.1082485599094" type="tpee.BlockStatement" typeId="tpee.1082485599095" id="7314351270975463893" nodeInfo="nn">
                          <node role="statements" roleId="tpee.1082485599096" type="tpee.StatementList" typeId="tpee.1068580123136" id="7314351270975463894" nodeInfo="sn">
                            <node role="statement" roleId="tpee.1068581517665" type="tpee.ReturnStatement" typeId="tpee.1068581242878" id="7314351270975463895" nodeInfo="nn">
                              <node role="expression" roleId="tpee.1068581517676" type="tpee.TernaryOperatorExpression" typeId="tpee.1163668896201" id="7314351270975463896" nodeInfo="nn">
                                <node role="condition" roleId="tpee.1163668914799" type="tpee.EqualsExpression" typeId="tpee.1068580123152" id="7314351270975463897" nodeInfo="nn">
                                  <node role="leftExpression" roleId="tpee.1081773367580" type="tpee.EnumConstantReference" typeId="tpee.1083260308424" id="7314351270975463898" nodeInfo="nn">
                                    <link role="enumClass" roleId="tpee.1144432896254" targetNodeId="7314351270975463228" resolveInfo="DiskMemoryConflictsTest.VersionToChoose" />
                                    <link role="enumConstantDeclaration" roleId="tpee.1083260308426" targetNodeId="7314351270975463238" resolveInfo="MEMORY" />
                                  </node>
                                  <node role="rightExpression" roleId="tpee.1081773367579" type="tpee.VariableReference" typeId="tpee.1068498886296" id="3021153905151599659" nodeInfo="nn">
                                    <link role="variableDeclaration" roleId="tpee.1068581517664" targetNodeId="7314351270975463843" resolveInfo="versionToChoose" />
                                  </node>
                                </node>
                                <node role="ifTrue" roleId="tpee.1163668922816" type="tpee.IntegerConstant" typeId="tpee.1068580320020" id="7314351270975463900" nodeInfo="nn">
                                  <property name="value" nameId="tpee.1068580320021" value="1" />
                                </node>
                                <node role="ifFalse" roleId="tpee.1163668934364" type="tpee.IntegerConstant" typeId="tpee.1068580320020" id="7314351270975463901" nodeInfo="nn">
                                  <property name="value" nameId="tpee.1068580320021" value="0" />
                                </node>
                              </node>
                            </node>
                          </node>
                        </node>
                        <node role="ifTrue" roleId="tpee.1068580123161" type="tpee.StatementList" typeId="tpee.1068580123136" id="7314351270975463902" nodeInfo="sn">
                          <node role="statement" roleId="tpee.1068581517665" type="tpee.ReturnStatement" typeId="tpee.1068581242878" id="7314351270975463903" nodeInfo="nn">
                            <node role="expression" roleId="tpee.1068581517676" type="tpee.TernaryOperatorExpression" typeId="tpee.1163668896201" id="7314351270975463904" nodeInfo="nn">
                              <node role="condition" roleId="tpee.1163668914799" type="tpee.EqualsExpression" typeId="tpee.1068580123152" id="7314351270975463905" nodeInfo="nn">
                                <node role="leftExpression" roleId="tpee.1081773367580" type="tpee.EnumConstantReference" typeId="tpee.1083260308424" id="7314351270975463906" nodeInfo="nn">
                                  <link role="enumClass" roleId="tpee.1144432896254" targetNodeId="7314351270975463228" resolveInfo="DiskMemoryConflictsTest.VersionToChoose" />
                                  <link role="enumConstantDeclaration" roleId="tpee.1083260308426" targetNodeId="7314351270975463238" resolveInfo="MEMORY" />
                                </node>
                                <node role="rightExpression" roleId="tpee.1081773367579" type="tpee.VariableReference" typeId="tpee.1068498886296" id="3021153905151609392" nodeInfo="nn">
                                  <link role="variableDeclaration" roleId="tpee.1068581517664" targetNodeId="7314351270975463843" resolveInfo="versionToChoose" />
                                </node>
                              </node>
                              <node role="ifTrue" roleId="tpee.1163668922816" type="tpee.IntegerConstant" typeId="tpee.1068580320020" id="7314351270975463908" nodeInfo="nn">
                                <property name="value" nameId="tpee.1068580320021" value="0" />
                              </node>
                              <node role="ifFalse" roleId="tpee.1163668934364" type="tpee.IntegerConstant" typeId="tpee.1068580320020" id="7314351270975463909" nodeInfo="nn">
                                <property name="value" nameId="tpee.1068580320021" value="1" />
                              </node>
                            </node>
                          </node>
                        </node>
                      </node>
                    </node>
                    <node role="annotation" roleId="tpee.1188208488637" type="tpee.AnnotationInstance" typeId="tpee.1188207840427" id="7314351270975463910" nodeInfo="nn">
                      <link role="annotation" roleId="tpee.1188208074048" targetNodeId="e2lc.~Override" resolveInfo="Override" />
                    </node>
                  </node>
                </node>
              </node>
            </node>
          </node>
        </node>
        <node role="statement" roleId="tpee.1068581517665" type="tpee.ExpressionStatement" typeId="tpee.1068580123155" id="7600798193341961535" nodeInfo="nn">
          <node role="expression" roleId="tpee.1068580123156" type="tpee.StaticMethodCall" typeId="tpee.1081236700937" id="7600798193341961536" nodeInfo="nn">
            <link role="baseMethodDeclaration" roleId="tpee.1068499141037" targetNodeId="qyr2.7600798193332294762" resolveInfo="setTestDialog" />
            <link role="classConcept" roleId="tpee.1144433194310" targetNodeId="qyr2.7788464498752623152" resolveInfo="ModelStorageProblemsListener" />
            <node role="actualArgument" roleId="tpee.1068499141038" type="tpee.GenericNewExpression" typeId="tpee.1145552977093" id="7600798193341961537" nodeInfo="nn">
              <node role="creator" roleId="tpee.1145553007750" type="tpee.AnonymousClassCreator" typeId="tpee.1182160077978" id="7600798193341961538" nodeInfo="nn">
                <node role="cls" roleId="tpee.1182160096073" type="tpee.AnonymousClass" typeId="tpee.1170345865475" id="7600798193341961539" nodeInfo="ig">
                  <property name="name" nameId="tpck.1169194664001" value="" />
                  <property name="nonStatic" nameId="tpee.521412098689998745" value="true" />
                  <link role="classifier" roleId="tpee.1170346070688" targetNodeId="811.~TestDialog" resolveInfo="TestDialog" />
                  <link role="baseMethodDeclaration" roleId="tpee.1068499141037" targetNodeId="e2lc.~Object%d&lt;init&gt;()" resolveInfo="Object" />
                  <node role="member" roleId="tpee.5375687026011219971" type="tpee.InstanceMethodDeclaration" typeId="tpee.1068580123165" id="7600798193341961540" nodeInfo="igu">
                    <property name="isAbstract" nameId="tpee.1178608670077" value="false" />
                    <property name="name" nameId="tpck.1169194664001" value="show" />
                    <property name="isFinal" nameId="tpee.1181808852946" value="false" />
                    <node role="visibility" roleId="tpee.1178549979242" type="tpee.PublicVisibility" typeId="tpee.1146644602865" id="7600798193341961541" nodeInfo="nn" />
                    <node role="returnType" roleId="tpee.1068580123133" type="tpee.IntegerType" typeId="tpee.1070534370425" id="7600798193341961542" nodeInfo="in" />
                    <node role="parameter" roleId="tpee.1068580123134" type="tpee.ParameterDeclaration" typeId="tpee.1068498886292" id="7600798193341961543" nodeInfo="ir">
                      <property name="name" nameId="tpck.1169194664001" value="message" />
                      <property name="isFinal" nameId="tpee.1176718929932" value="false" />
                      <node role="type" roleId="tpee.5680397130376446158" type="tpee.StringType" typeId="tpee.1225271177708" id="7600798193341961544" nodeInfo="in" />
                    </node>
                    <node role="body" roleId="tpee.1068580123135" type="tpee.StatementList" typeId="tpee.1068580123136" id="7600798193341961545" nodeInfo="sn">
                      <node role="statement" roleId="tpee.1068581517665" type="tpee.ExpressionStatement" typeId="tpee.1068580123155" id="7600798193341961546" nodeInfo="nn">
                        <node role="expression" roleId="tpee.1068580123156" type="tpee.AssignmentExpression" typeId="tpee.1068498886294" id="7600798193341961547" nodeInfo="nn">
                          <node role="lValue" roleId="tpee.1068498886295" type="tpee.ArrayAccessExpression" typeId="tpee.1173175405605" id="7600798193341961548" nodeInfo="nn">
                            <node role="array" roleId="tpee.1173175590490" type="tpee.VariableReference" typeId="tpee.1068498886296" id="4265636116363111042" nodeInfo="nn">
                              <link role="variableDeclaration" roleId="tpee.1068581517664" targetNodeId="7314351270975463864" resolveInfo="dialogWasInvoked" />
                            </node>
                            <node role="index" roleId="tpee.1173175577737" type="tpee.IntegerConstant" typeId="tpee.1068580320020" id="7600798193341961550" nodeInfo="nn">
                              <property name="value" nameId="tpee.1068580320021" value="0" />
                            </node>
                          </node>
                          <node role="rValue" roleId="tpee.1068498886297" type="tpee.BooleanConstant" typeId="tpee.1068580123137" id="7600798193341961551" nodeInfo="nn">
                            <property name="value" nameId="tpee.1068580123138" value="true" />
                          </node>
                        </node>
                      </node>
                      <node role="statement" roleId="tpee.1068581517665" type="tpee.IfStatement" typeId="tpee.1068580123159" id="7600798193341961552" nodeInfo="nn">
                        <node role="condition" roleId="tpee.1068580123160" type="tpee.EqualsExpression" typeId="tpee.1068580123152" id="7600798193341961553" nodeInfo="nn">
                          <node role="leftExpression" roleId="tpee.1081773367580" type="tpee.EnumConstantReference" typeId="tpee.1083260308424" id="7600798193341961554" nodeInfo="nn">
                            <link role="enumClass" roleId="tpee.1144432896254" targetNodeId="7314351270975463227" resolveInfo="DiskMemoryConflictsTest.DiskModification" />
                            <link role="enumConstantDeclaration" roleId="tpee.1083260308426" targetNodeId="7314351270975463246" resolveInfo="DELETE" />
                          </node>
                          <node role="rightExpression" roleId="tpee.1081773367579" type="tpee.VariableReference" typeId="tpee.1068498886296" id="3021153905151500835" nodeInfo="nn">
                            <link role="variableDeclaration" roleId="tpee.1068581517664" targetNodeId="7314351270975463841" resolveInfo="diskModification" />
                          </node>
                        </node>
                        <node role="ifFalseStatement" roleId="tpee.1082485599094" type="tpee.BlockStatement" typeId="tpee.1082485599095" id="7600798193341961556" nodeInfo="nn">
                          <node role="statements" roleId="tpee.1082485599096" type="tpee.StatementList" typeId="tpee.1068580123136" id="7600798193341961557" nodeInfo="sn">
                            <node role="statement" roleId="tpee.1068581517665" type="tpee.ReturnStatement" typeId="tpee.1068581242878" id="7600798193341961558" nodeInfo="nn">
                              <node role="expression" roleId="tpee.1068581517676" type="tpee.TernaryOperatorExpression" typeId="tpee.1163668896201" id="7600798193341961559" nodeInfo="nn">
                                <node role="condition" roleId="tpee.1163668914799" type="tpee.EqualsExpression" typeId="tpee.1068580123152" id="7600798193341961560" nodeInfo="nn">
                                  <node role="leftExpression" roleId="tpee.1081773367580" type="tpee.EnumConstantReference" typeId="tpee.1083260308424" id="7600798193341961561" nodeInfo="nn">
                                    <link role="enumConstantDeclaration" roleId="tpee.1083260308426" targetNodeId="7314351270975463238" resolveInfo="MEMORY" />
                                    <link role="enumClass" roleId="tpee.1144432896254" targetNodeId="7314351270975463228" resolveInfo="DiskMemoryConflictsTest.VersionToChoose" />
                                  </node>
                                  <node role="rightExpression" roleId="tpee.1081773367579" type="tpee.VariableReference" typeId="tpee.1068498886296" id="3021153905150329857" nodeInfo="nn">
                                    <link role="variableDeclaration" roleId="tpee.1068581517664" targetNodeId="7314351270975463843" resolveInfo="versionToChoose" />
                                  </node>
                                </node>
                                <node role="ifTrue" roleId="tpee.1163668922816" type="tpee.IntegerConstant" typeId="tpee.1068580320020" id="7600798193341961563" nodeInfo="nn">
                                  <property name="value" nameId="tpee.1068580320021" value="1" />
                                </node>
                                <node role="ifFalse" roleId="tpee.1163668934364" type="tpee.IntegerConstant" typeId="tpee.1068580320020" id="7600798193341961564" nodeInfo="nn">
                                  <property name="value" nameId="tpee.1068580320021" value="0" />
                                </node>
                              </node>
                            </node>
                          </node>
                        </node>
                        <node role="ifTrue" roleId="tpee.1068580123161" type="tpee.StatementList" typeId="tpee.1068580123136" id="7600798193341961565" nodeInfo="sn">
                          <node role="statement" roleId="tpee.1068581517665" type="tpee.ReturnStatement" typeId="tpee.1068581242878" id="7600798193341961566" nodeInfo="nn">
                            <node role="expression" roleId="tpee.1068581517676" type="tpee.TernaryOperatorExpression" typeId="tpee.1163668896201" id="7600798193341961567" nodeInfo="nn">
                              <node role="condition" roleId="tpee.1163668914799" type="tpee.EqualsExpression" typeId="tpee.1068580123152" id="7600798193341961568" nodeInfo="nn">
                                <node role="leftExpression" roleId="tpee.1081773367580" type="tpee.EnumConstantReference" typeId="tpee.1083260308424" id="7600798193341961569" nodeInfo="nn">
                                  <link role="enumConstantDeclaration" roleId="tpee.1083260308426" targetNodeId="7314351270975463238" resolveInfo="MEMORY" />
                                  <link role="enumClass" roleId="tpee.1144432896254" targetNodeId="7314351270975463228" resolveInfo="DiskMemoryConflictsTest.VersionToChoose" />
                                </node>
                                <node role="rightExpression" roleId="tpee.1081773367579" type="tpee.VariableReference" typeId="tpee.1068498886296" id="3021153905151725009" nodeInfo="nn">
                                  <link role="variableDeclaration" roleId="tpee.1068581517664" targetNodeId="7314351270975463843" resolveInfo="versionToChoose" />
                                </node>
                              </node>
                              <node role="ifTrue" roleId="tpee.1163668922816" type="tpee.IntegerConstant" typeId="tpee.1068580320020" id="7600798193341961571" nodeInfo="nn">
                                <property name="value" nameId="tpee.1068580320021" value="0" />
                              </node>
                              <node role="ifFalse" roleId="tpee.1163668934364" type="tpee.IntegerConstant" typeId="tpee.1068580320020" id="7600798193341961572" nodeInfo="nn">
                                <property name="value" nameId="tpee.1068580320021" value="1" />
                              </node>
                            </node>
                          </node>
                        </node>
                      </node>
                    </node>
                    <node role="annotation" roleId="tpee.1188208488637" type="tpee.AnnotationInstance" typeId="tpee.1188207840427" id="7600798193341961573" nodeInfo="nn">
                      <link role="annotation" roleId="tpee.1188208074048" targetNodeId="e2lc.~Override" resolveInfo="Override" />
                    </node>
                  </node>
                </node>
              </node>
            </node>
          </node>
        </node>
        <node role="statement" roleId="tpee.1068581517665" type="tpee.Statement" typeId="tpee.1068580123157" id="7600798193341934694" nodeInfo="nn" />
        <node role="statement" roleId="tpee.1068581517665" type="tpee.IfStatement" typeId="tpee.1068580123159" id="7314351270975463911" nodeInfo="nn">
          <node role="condition" roleId="tpee.1068580123160" type="tpee.EqualsExpression" typeId="tpee.1068580123152" id="7314351270975463912" nodeInfo="nn">
            <node role="leftExpression" roleId="tpee.1081773367580" type="tpee.EnumConstantReference" typeId="tpee.1083260308424" id="7314351270975463913" nodeInfo="nn">
              <link role="enumClass" roleId="tpee.1144432896254" targetNodeId="7314351270975463226" resolveInfo="DiskMemoryConflictsTest.Action" />
              <link role="enumConstantDeclaration" roleId="tpee.1083260308426" targetNodeId="7314351270975463231" resolveInfo="SAVE" />
            </node>
            <node role="rightExpression" roleId="tpee.1081773367579" type="tpee.VariableReference" typeId="tpee.1068498886296" id="3021153905151358391" nodeInfo="nn">
              <link role="variableDeclaration" roleId="tpee.1068581517664" targetNodeId="7314351270975463839" resolveInfo="action" />
            </node>
          </node>
          <node role="ifFalseStatement" roleId="tpee.1082485599094" type="tpee.BlockStatement" typeId="tpee.1082485599095" id="7314351270975463915" nodeInfo="nn">
            <node role="statements" roleId="tpee.1082485599096" type="tpee.StatementList" typeId="tpee.1068580123136" id="7314351270975463916" nodeInfo="sn">
              <node role="statement" roleId="tpee.1068581517665" type="tpee.SingleLineComment" typeId="tpee.6329021646629104954" id="7314351270975463917" nodeInfo="nn">
                <node role="commentPart" roleId="tpee.6329021646629175155" type="tpee.TextCommentPart" typeId="tpee.6329021646629104957" id="7314351270975463918" nodeInfo="nn">
                  <property name="text" nameId="tpee.6329021646629104958" value=" reload conflict" />
                </node>
              </node>
              <node role="statement" roleId="tpee.1068581517665" type="tpee.ExpressionStatement" typeId="tpee.1068580123155" id="7314351270975463919" nodeInfo="nn">
                <node role="expression" roleId="tpee.1068580123156" type="tpee.DotExpression" typeId="tpee.1197027756228" id="7314351270975463920" nodeInfo="nn">
                  <node role="operand" roleId="tpee.1197027771414" type="tpee.DotExpression" typeId="tpee.1197027756228" id="2575930471426688714" nodeInfo="nn">
                    <node role="operand" roleId="tpee.1197027771414" type="tpee.VariableReference" typeId="tpee.1068498886296" id="2575930471426685544" nodeInfo="nn">
                      <link role="variableDeclaration" roleId="tpee.1068581517664" targetNodeId="7314351270975463280" resolveInfo="myProject" />
                    </node>
                    <node role="operation" roleId="tpee.1197027833540" type="tpee.InstanceMethodCallOperation" typeId="tpee.1202948039474" id="2575930471426689251" nodeInfo="nn">
                      <link role="baseMethodDeclaration" roleId="tpee.1068499141037" targetNodeId="vsqk.~Project%dgetModelAccess()%corg%djetbrains%dmps%dopenapi%dmodule%dModelAccess" resolveInfo="getModelAccess" />
                    </node>
                  </node>
                  <node role="operation" roleId="tpee.1197027833540" type="tpee.InstanceMethodCallOperation" typeId="tpee.1202948039474" id="7314351270975463922" nodeInfo="nn">
                    <link role="baseMethodDeclaration" roleId="tpee.1068499141037" targetNodeId="88zw.~ModelAccess%drunWriteInEDT(java%dlang%dRunnable)%cvoid" resolveInfo="runWriteInEDT" />
                    <node role="actualArgument" roleId="tpee.1068499141038" type="tpee.GenericNewExpression" typeId="tpee.1145552977093" id="7314351270975463923" nodeInfo="nn">
                      <node role="creator" roleId="tpee.1145553007750" type="tpee.AnonymousClassCreator" typeId="tpee.1182160077978" id="7314351270975463924" nodeInfo="nn">
                        <node role="cls" roleId="tpee.1182160096073" type="tpee.AnonymousClass" typeId="tpee.1170345865475" id="7314351270975463925" nodeInfo="ig">
                          <property name="name" nameId="tpck.1169194664001" value="" />
                          <property name="nonStatic" nameId="tpee.521412098689998745" value="true" />
                          <link role="classifier" roleId="tpee.1170346070688" targetNodeId="e2lb.~Runnable" resolveInfo="Runnable" />
                          <link role="baseMethodDeclaration" roleId="tpee.1068499141037" targetNodeId="e2lb.~Object%d&lt;init&gt;()" resolveInfo="Object" />
                          <node role="member" roleId="tpee.5375687026011219971" type="tpee.InstanceMethodDeclaration" typeId="tpee.1068580123165" id="7314351270975463926" nodeInfo="igu">
                            <property name="isAbstract" nameId="tpee.1178608670077" value="false" />
                            <property name="name" nameId="tpck.1169194664001" value="run" />
                            <property name="isFinal" nameId="tpee.1181808852946" value="false" />
                            <node role="visibility" roleId="tpee.1178549979242" type="tpee.PublicVisibility" typeId="tpee.1146644602865" id="7314351270975463927" nodeInfo="nn" />
                            <node role="returnType" roleId="tpee.1068580123133" type="tpee.VoidType" typeId="tpee.1068581517677" id="7314351270975463928" nodeInfo="in" />
                            <node role="body" roleId="tpee.1068580123135" type="tpee.StatementList" typeId="tpee.1068580123136" id="7314351270975463929" nodeInfo="sn">
                              <node role="statement" roleId="tpee.1068581517665" type="tpee.ExpressionStatement" typeId="tpee.1068580123155" id="7314351270975463930" nodeInfo="nn">
                                <node role="expression" roleId="tpee.1068580123156" type="tpee.DotExpression" typeId="tpee.1197027756228" id="7314351270975463931" nodeInfo="nn">
                                  <node role="operand" roleId="tpee.1197027771414" type="tpee.ParenthesizedExpression" typeId="tpee.1079359253375" id="3961052575570742736" nodeInfo="nn">
                                    <node role="expression" roleId="tpee.1079359253376" type="tpee.CastExpression" typeId="tpee.1070534934090" id="3961052575570773895" nodeInfo="nn">
                                      <node role="type" roleId="tpee.1070534934091" type="tpee.ClassifierType" typeId="tpee.1107535904670" id="8155278201233029860" nodeInfo="in">
                                        <link role="classifier" roleId="tpee.1107535924139" targetNodeId="51tf.~ReloadableSModelBase" resolveInfo="ReloadableSModelBase" />
                                      </node>
                                      <node role="expression" roleId="tpee.1070534934092" type="tpee.VariableReference" typeId="tpee.1068498886296" id="3021153905120249228" nodeInfo="nn">
                                        <link role="variableDeclaration" roleId="tpee.1068581517664" targetNodeId="7314351270975463289" resolveInfo="myModel" />
                                      </node>
                                    </node>
                                  </node>
                                  <node role="operation" roleId="tpee.1197027833540" type="tpee.InstanceMethodCallOperation" typeId="tpee.1202948039474" id="7314351270975463933" nodeInfo="nn">
                                    <link role="baseMethodDeclaration" roleId="tpee.1068499141037" targetNodeId="51tf.~ReloadableSModelBase%dreloadFromDiskSafe()%cvoid" resolveInfo="reloadFromDiskSafe" />
                                  </node>
                                </node>
                              </node>
                            </node>
                            <node role="annotation" roleId="tpee.1188208488637" type="tpee.AnnotationInstance" typeId="tpee.1188207840427" id="3998760702359242706" nodeInfo="nn">
                              <link role="annotation" roleId="tpee.1188208074048" targetNodeId="e2lb.~Override" resolveInfo="Override" />
                            </node>
                          </node>
                        </node>
                      </node>
                    </node>
                  </node>
                </node>
              </node>
            </node>
          </node>
          <node role="ifTrue" roleId="tpee.1068580123161" type="tpee.StatementList" typeId="tpee.1068580123136" id="7314351270975463934" nodeInfo="sn">
            <node role="statement" roleId="tpee.1068581517665" type="tpee.SingleLineComment" typeId="tpee.6329021646629104954" id="7314351270975463935" nodeInfo="nn">
              <node role="commentPart" roleId="tpee.6329021646629175155" type="tpee.TextCommentPart" typeId="tpee.6329021646629104957" id="7314351270975463936" nodeInfo="nn">
                <property name="text" nameId="tpee.6329021646629104958" value=" save conflicting model" />
              </node>
            </node>
            <node role="statement" roleId="tpee.1068581517665" type="tpee.ExpressionStatement" typeId="tpee.1068580123155" id="7314351270975463937" nodeInfo="nn">
              <node role="expression" roleId="tpee.1068580123156" type="tpee.DotExpression" typeId="tpee.1197027756228" id="7314351270975463938" nodeInfo="nn">
                <node role="operand" roleId="tpee.1197027771414" type="tpee.DotExpression" typeId="tpee.1197027756228" id="2575930471426664371" nodeInfo="nn">
                  <node role="operand" roleId="tpee.1197027771414" type="tpee.VariableReference" typeId="tpee.1068498886296" id="2575930471426663707" nodeInfo="nn">
                    <link role="variableDeclaration" roleId="tpee.1068581517664" targetNodeId="7314351270975463280" resolveInfo="myProject" />
                  </node>
                  <node role="operation" roleId="tpee.1197027833540" type="tpee.InstanceMethodCallOperation" typeId="tpee.1202948039474" id="2575930471426669779" nodeInfo="nn">
                    <link role="baseMethodDeclaration" roleId="tpee.1068499141037" targetNodeId="vsqk.~Project%dgetModelAccess()%corg%djetbrains%dmps%dopenapi%dmodule%dModelAccess" resolveInfo="getModelAccess" />
                  </node>
                </node>
                <node role="operation" roleId="tpee.1197027833540" type="tpee.InstanceMethodCallOperation" typeId="tpee.1202948039474" id="7314351270975463940" nodeInfo="nn">
                  <link role="baseMethodDeclaration" roleId="tpee.1068499141037" targetNodeId="88zw.~ModelAccess%dexecuteCommandInEDT(java%dlang%dRunnable)%cvoid" resolveInfo="executeCommandInEDT" />
                  <node role="actualArgument" roleId="tpee.1068499141038" type="tpee.GenericNewExpression" typeId="tpee.1145552977093" id="7314351270975463941" nodeInfo="nn">
                    <node role="creator" roleId="tpee.1145553007750" type="tpee.AnonymousClassCreator" typeId="tpee.1182160077978" id="7314351270975463942" nodeInfo="nn">
                      <node role="cls" roleId="tpee.1182160096073" type="tpee.AnonymousClass" typeId="tpee.1170345865475" id="7314351270975463943" nodeInfo="ig">
                        <property name="name" nameId="tpck.1169194664001" value="" />
                        <property name="nonStatic" nameId="tpee.521412098689998745" value="true" />
                        <link role="classifier" roleId="tpee.1170346070688" targetNodeId="e2lb.~Runnable" resolveInfo="Runnable" />
                        <link role="baseMethodDeclaration" roleId="tpee.1068499141037" targetNodeId="e2lb.~Object%d&lt;init&gt;()" resolveInfo="Object" />
                        <node role="member" roleId="tpee.5375687026011219971" type="tpee.InstanceMethodDeclaration" typeId="tpee.1068580123165" id="7314351270975463944" nodeInfo="igu">
                          <property name="isAbstract" nameId="tpee.1178608670077" value="false" />
                          <property name="name" nameId="tpck.1169194664001" value="run" />
                          <property name="isFinal" nameId="tpee.1181808852946" value="false" />
                          <node role="visibility" roleId="tpee.1178549979242" type="tpee.PublicVisibility" typeId="tpee.1146644602865" id="7314351270975463945" nodeInfo="nn" />
                          <node role="returnType" roleId="tpee.1068580123133" type="tpee.VoidType" typeId="tpee.1068581517677" id="7314351270975463946" nodeInfo="in" />
                          <node role="body" roleId="tpee.1068580123135" type="tpee.StatementList" typeId="tpee.1068580123136" id="7314351270975463947" nodeInfo="sn">
                            <node role="statement" roleId="tpee.1068581517665" type="tpee.ExpressionStatement" typeId="tpee.1068580123155" id="7314351270975463948" nodeInfo="nn">
                              <node role="expression" roleId="tpee.1068580123156" type="tpee.DotExpression" typeId="tpee.1197027756228" id="7314351270975463949" nodeInfo="nn">
                                <node role="operand" roleId="tpee.1197027771414" type="tpee.StaticMethodCall" typeId="tpee.1081236700937" id="7314351270975463950" nodeInfo="nn">
                                  <link role="classConcept" roleId="tpee.1144433194310" targetNodeId="cu2c.~SModelRepository" resolveInfo="SModelRepository" />
                                  <link role="baseMethodDeclaration" roleId="tpee.1068499141037" targetNodeId="cu2c.~SModelRepository%dgetInstance()%cjetbrains%dmps%dsmodel%dSModelRepository" resolveInfo="getInstance" />
                                </node>
                                <node role="operation" roleId="tpee.1197027833540" type="tpee.InstanceMethodCallOperation" typeId="tpee.1202948039474" id="7314351270975463951" nodeInfo="nn">
                                  <link role="baseMethodDeclaration" roleId="tpee.1068499141037" targetNodeId="cu2c.~SModelRepository%dsaveAll()%cvoid" resolveInfo="saveAll" />
                                </node>
                              </node>
                            </node>
                          </node>
                          <node role="annotation" roleId="tpee.1188208488637" type="tpee.AnnotationInstance" typeId="tpee.1188207840427" id="7314351270975463952" nodeInfo="nn">
                            <link role="annotation" roleId="tpee.1188208074048" targetNodeId="e2lb.~Override" resolveInfo="Override" />
                          </node>
                        </node>
                      </node>
                    </node>
                  </node>
                </node>
              </node>
            </node>
          </node>
        </node>
        <node role="statement" roleId="tpee.1068581517665" type="tpee.ExpressionStatement" typeId="tpee.1068580123155" id="2575930471426751323" nodeInfo="nn">
          <node role="expression" roleId="tpee.1068580123156" type="tpee.LocalMethodCall" typeId="tpee.7812454656619025412" id="2575930471426751322" nodeInfo="nn">
            <link role="baseMethodDeclaration" roleId="tpee.1068499141037" targetNodeId="7314351270975464237" resolveInfo="waitEDT" />
          </node>
        </node>
        <node role="statement" roleId="tpee.1068581517665" type="tpee.ExpressionStatement" typeId="tpee.1068580123155" id="7314351270975463977" nodeInfo="nn">
          <node role="expression" roleId="tpee.1068580123156" type="tpee.StaticMethodCall" typeId="tpee.1081236700937" id="7314351270975463978" nodeInfo="nn">
            <link role="classConcept" roleId="tpee.1144433194310" targetNodeId="qjxg.~Assert" resolveInfo="Assert" />
            <link role="baseMethodDeclaration" roleId="tpee.1068499141037" targetNodeId="qjxg.~Assert%dassertTrue(boolean)%cvoid" resolveInfo="assertTrue" />
            <node role="actualArgument" roleId="tpee.1068499141038" type="tpee.ArrayAccessExpression" typeId="tpee.1173175405605" id="7314351270975463979" nodeInfo="nn">
              <node role="array" roleId="tpee.1173175590490" type="tpee.VariableReference" typeId="tpee.1068498886296" id="4265636116363108281" nodeInfo="nn">
                <link role="variableDeclaration" roleId="tpee.1068581517664" targetNodeId="7314351270975463864" resolveInfo="dialogWasInvoked" />
              </node>
              <node role="index" roleId="tpee.1173175577737" type="tpee.IntegerConstant" typeId="tpee.1068580320020" id="7314351270975463981" nodeInfo="nn">
                <property name="value" nameId="tpee.1068580320021" value="0" />
              </node>
            </node>
          </node>
        </node>
        <node role="statement" roleId="tpee.1068581517665" type="tpee.LocalVariableDeclarationStatement" typeId="tpee.1068581242864" id="7314351270975463982" nodeInfo="nn">
          <node role="localVariableDeclaration" roleId="tpee.1068581242865" type="tpee.LocalVariableDeclaration" typeId="tpee.1068581242863" id="7314351270975463983" nodeInfo="nr">
            <property name="name" nameId="tpck.1169194664001" value="expectedFieldName" />
            <property name="isFinal" nameId="tpee.1176718929932" value="false" />
            <node role="type" roleId="tpee.5680397130376446158" type="tpee.StringType" typeId="tpee.1225271177708" id="7429375960770842240" nodeInfo="in" />
          </node>
        </node>
        <node role="statement" roleId="tpee.1068581517665" type="tpee.IfStatement" typeId="tpee.1068580123159" id="7314351270975463985" nodeInfo="nn">
          <node role="condition" roleId="tpee.1068580123160" type="tpee.EqualsExpression" typeId="tpee.1068580123152" id="7314351270975463986" nodeInfo="nn">
            <node role="leftExpression" roleId="tpee.1081773367580" type="tpee.EnumConstantReference" typeId="tpee.1083260308424" id="7314351270975463987" nodeInfo="nn">
              <link role="enumClass" roleId="tpee.1144432896254" targetNodeId="7314351270975463228" resolveInfo="DiskMemoryConflictsTest.VersionToChoose" />
              <link role="enumConstantDeclaration" roleId="tpee.1083260308426" targetNodeId="7314351270975463238" resolveInfo="MEMORY" />
            </node>
            <node role="rightExpression" roleId="tpee.1081773367579" type="tpee.VariableReference" typeId="tpee.1068498886296" id="3021153905151477818" nodeInfo="nn">
              <link role="variableDeclaration" roleId="tpee.1068581517664" targetNodeId="7314351270975463843" resolveInfo="versionToChoose" />
            </node>
          </node>
          <node role="ifFalseStatement" roleId="tpee.1082485599094" type="tpee.BlockStatement" typeId="tpee.1082485599095" id="7314351270975463989" nodeInfo="nn">
            <node role="statements" roleId="tpee.1082485599096" type="tpee.StatementList" typeId="tpee.1068580123136" id="7314351270975463990" nodeInfo="sn">
              <node role="statement" roleId="tpee.1068581517665" type="tpee.IfStatement" typeId="tpee.1068580123159" id="7314351270975463991" nodeInfo="nn">
                <node role="condition" roleId="tpee.1068580123160" type="tpee.EqualsExpression" typeId="tpee.1068580123152" id="7314351270975463992" nodeInfo="nn">
                  <node role="leftExpression" roleId="tpee.1081773367580" type="tpee.EnumConstantReference" typeId="tpee.1083260308424" id="7314351270975463993" nodeInfo="nn">
                    <link role="enumClass" roleId="tpee.1144432896254" targetNodeId="7314351270975463227" resolveInfo="DiskMemoryConflictsTest.DiskModification" />
                    <link role="enumConstantDeclaration" roleId="tpee.1083260308426" targetNodeId="7314351270975463245" resolveInfo="MODIFY" />
                  </node>
                  <node role="rightExpression" roleId="tpee.1081773367579" type="tpee.VariableReference" typeId="tpee.1068498886296" id="3021153905151614731" nodeInfo="nn">
                    <link role="variableDeclaration" roleId="tpee.1068581517664" targetNodeId="7314351270975463841" resolveInfo="diskModification" />
                  </node>
                </node>
                <node role="ifFalseStatement" roleId="tpee.1082485599094" type="tpee.BlockStatement" typeId="tpee.1082485599095" id="7314351270975463995" nodeInfo="nn">
                  <node role="statements" roleId="tpee.1082485599096" type="tpee.StatementList" typeId="tpee.1068580123136" id="7314351270975463996" nodeInfo="sn">
                    <node role="statement" roleId="tpee.1068581517665" type="tpee.ExpressionStatement" typeId="tpee.1068580123155" id="7314351270975463997" nodeInfo="nn">
                      <node role="expression" roleId="tpee.1068580123156" type="tpee.AssignmentExpression" typeId="tpee.1068498886294" id="7314351270975463998" nodeInfo="nn">
                        <node role="lValue" roleId="tpee.1068498886295" type="tpee.VariableReference" typeId="tpee.1068498886296" id="4265636116363106663" nodeInfo="nn">
                          <link role="variableDeclaration" roleId="tpee.1068581517664" targetNodeId="7314351270975463983" resolveInfo="expectedFieldName" />
                        </node>
                        <node role="rValue" roleId="tpee.1068498886297" type="tpee.NullLiteral" typeId="tpee.1070534058343" id="7314351270975464000" nodeInfo="nn" />
                      </node>
                    </node>
                  </node>
                </node>
                <node role="ifTrue" roleId="tpee.1068580123161" type="tpee.StatementList" typeId="tpee.1068580123136" id="7314351270975464001" nodeInfo="sn">
                  <node role="statement" roleId="tpee.1068581517665" type="tpee.ExpressionStatement" typeId="tpee.1068580123155" id="7314351270975464002" nodeInfo="nn">
                    <node role="expression" roleId="tpee.1068580123156" type="tpee.AssignmentExpression" typeId="tpee.1068498886294" id="7314351270975464003" nodeInfo="nn">
                      <node role="lValue" roleId="tpee.1068498886295" type="tpee.VariableReference" typeId="tpee.1068498886296" id="4265636116363083782" nodeInfo="nn">
                        <link role="variableDeclaration" roleId="tpee.1068581517664" targetNodeId="7314351270975463983" resolveInfo="expectedFieldName" />
                      </node>
                      <node role="rValue" roleId="tpee.1068498886297" type="tpee.VariableReference" typeId="tpee.1068498886296" id="3021153905118645169" nodeInfo="nn">
                        <link role="variableDeclaration" roleId="tpee.1068581517664" targetNodeId="7314351270975463296" resolveInfo="FIELD_NAME_IN_FILE" />
                      </node>
                    </node>
                  </node>
                </node>
              </node>
            </node>
          </node>
          <node role="ifTrue" roleId="tpee.1068580123161" type="tpee.StatementList" typeId="tpee.1068580123136" id="7314351270975464006" nodeInfo="sn">
            <node role="statement" roleId="tpee.1068581517665" type="tpee.ExpressionStatement" typeId="tpee.1068580123155" id="7314351270975464007" nodeInfo="nn">
              <node role="expression" roleId="tpee.1068580123156" type="tpee.AssignmentExpression" typeId="tpee.1068498886294" id="7314351270975464008" nodeInfo="nn">
                <node role="lValue" roleId="tpee.1068498886295" type="tpee.VariableReference" typeId="tpee.1068498886296" id="4265636116363111731" nodeInfo="nn">
                  <link role="variableDeclaration" roleId="tpee.1068581517664" targetNodeId="7314351270975463983" resolveInfo="expectedFieldName" />
                </node>
                <node role="rValue" roleId="tpee.1068498886297" type="tpee.VariableReference" typeId="tpee.1068498886296" id="3021153905118650952" nodeInfo="nn">
                  <link role="variableDeclaration" roleId="tpee.1068581517664" targetNodeId="7314351270975463300" resolveInfo="FIELD_NAME_IN_MODEL" />
                </node>
              </node>
            </node>
          </node>
        </node>
        <node role="statement" roleId="tpee.1068581517665" type="tpee.ExpressionStatement" typeId="tpee.1068580123155" id="7314351270975464011" nodeInfo="nn">
          <node role="expression" roleId="tpee.1068580123156" type="tpee.LocalMethodCall" typeId="tpee.7812454656619025412" id="4923130412073256392" nodeInfo="nn">
            <link role="baseMethodDeclaration" roleId="tpee.1068499141037" targetNodeId="7314351270975463801" resolveInfo="checkSynchronizedState" />
            <node role="actualArgument" roleId="tpee.1068499141038" type="tpee.VariableReference" typeId="tpee.1068498886296" id="4265636116363114060" nodeInfo="nn">
              <link role="variableDeclaration" roleId="tpee.1068581517664" targetNodeId="7314351270975463983" resolveInfo="expectedFieldName" />
            </node>
          </node>
        </node>
      </node>
    </node>
    <node role="member" roleId="tpee.5375687026011219971" type="tpee.InstanceMethodDeclaration" typeId="tpee.1068580123165" id="7314351270975464014" nodeInfo="igu">
      <property name="isAbstract" nameId="tpee.1178608670077" value="false" />
      <property name="name" nameId="tpck.1169194664001" value="refreshVfs" />
      <property name="isFinal" nameId="tpee.1181808852946" value="false" />
      <node role="visibility" roleId="tpee.1178549979242" type="tpee.PrivateVisibility" typeId="tpee.1146644623116" id="7314351270975464015" nodeInfo="nn" />
      <node role="returnType" roleId="tpee.1068580123133" type="tpee.VoidType" typeId="tpee.1068581517677" id="7314351270975464016" nodeInfo="in" />
      <node role="body" roleId="tpee.1068580123135" type="tpee.StatementList" typeId="tpee.1068580123136" id="7314351270975464017" nodeInfo="sn">
        <node role="statement" roleId="tpee.1068581517665" type="tpee.LocalVariableDeclarationStatement" typeId="tpee.1068581242864" id="7314351270975464018" nodeInfo="nn">
          <node role="localVariableDeclaration" roleId="tpee.1068581242865" type="tpee.LocalVariableDeclaration" typeId="tpee.1068581242863" id="7314351270975464019" nodeInfo="nr">
            <property name="name" nameId="tpck.1169194664001" value="vf" />
            <property name="isFinal" nameId="tpee.1176718929932" value="false" />
            <node role="type" roleId="tpee.5680397130376446158" type="tpee.ClassifierType" typeId="tpee.1107535904670" id="7314351270975464020" nodeInfo="in">
              <link role="classifier" roleId="tpee.1107535924139" targetNodeId="3df8.~VirtualFile" resolveInfo="VirtualFile" />
            </node>
            <node role="initializer" roleId="tpee.1068431790190" type="tpee.DotExpression" typeId="tpee.1197027756228" id="7314351270975464021" nodeInfo="nn">
              <node role="operand" roleId="tpee.1197027771414" type="tpee.StaticMethodCall" typeId="tpee.1081236700937" id="7314351270975464022" nodeInfo="nn">
                <link role="classConcept" roleId="tpee.1144433194310" targetNodeId="3df8.~LocalFileSystem" resolveInfo="LocalFileSystem" />
                <link role="baseMethodDeclaration" roleId="tpee.1068499141037" targetNodeId="3df8.~LocalFileSystem%dgetInstance()%ccom%dintellij%dopenapi%dvfs%dLocalFileSystem" resolveInfo="getInstance" />
              </node>
              <node role="operation" roleId="tpee.1197027833540" type="tpee.InstanceMethodCallOperation" typeId="tpee.1202948039474" id="7314351270975464023" nodeInfo="nn">
                <link role="baseMethodDeclaration" roleId="tpee.1068499141037" targetNodeId="3df8.~LocalFileSystem%dfindFileByIoFile(java%dio%dFile)%ccom%dintellij%dopenapi%dvfs%dVirtualFile" resolveInfo="findFileByIoFile" />
                <node role="actualArgument" roleId="tpee.1068499141038" type="tpee.VariableReference" typeId="tpee.1068498886296" id="3021153905118623994" nodeInfo="nn">
                  <link role="variableDeclaration" roleId="tpee.1068581517664" targetNodeId="7314351270975463273" resolveInfo="MODEL_FILE" />
                </node>
              </node>
            </node>
          </node>
        </node>
        <node role="statement" roleId="tpee.1068581517665" type="tpee.IfStatement" typeId="tpee.1068580123159" id="7314351270975464025" nodeInfo="nn">
          <node role="condition" roleId="tpee.1068580123160" type="tpee.OrExpression" typeId="tpee.1080223426719" id="7314351270975464026" nodeInfo="nn">
            <node role="leftExpression" roleId="tpee.1081773367580" type="tpee.EqualsExpression" typeId="tpee.1068580123152" id="7314351270975464027" nodeInfo="nn">
              <node role="leftExpression" roleId="tpee.1081773367580" type="tpee.VariableReference" typeId="tpee.1068498886296" id="4265636116363076515" nodeInfo="nn">
                <link role="variableDeclaration" roleId="tpee.1068581517664" targetNodeId="7314351270975464019" resolveInfo="vf" />
              </node>
              <node role="rightExpression" roleId="tpee.1081773367579" type="tpee.NullLiteral" typeId="tpee.1070534058343" id="7314351270975464029" nodeInfo="nn" />
            </node>
            <node role="rightExpression" roleId="tpee.1081773367579" type="tpee.NotExpression" typeId="tpee.1081516740877" id="7314351270975464030" nodeInfo="nn">
              <node role="expression" roleId="tpee.1081516765348" type="tpee.DotExpression" typeId="tpee.1197027756228" id="7314351270975464031" nodeInfo="nn">
                <node role="operand" roleId="tpee.1197027771414" type="tpee.VariableReference" typeId="tpee.1068498886296" id="4265636116363105833" nodeInfo="nn">
                  <link role="variableDeclaration" roleId="tpee.1068581517664" targetNodeId="7314351270975464019" resolveInfo="vf" />
                </node>
                <node role="operation" roleId="tpee.1197027833540" type="tpee.InstanceMethodCallOperation" typeId="tpee.1202948039474" id="7314351270975464033" nodeInfo="nn">
                  <link role="baseMethodDeclaration" roleId="tpee.1068499141037" targetNodeId="3df8.~VirtualFile%dexists()%cboolean" resolveInfo="exists" />
                </node>
              </node>
            </node>
          </node>
          <node role="ifTrue" roleId="tpee.1068580123161" type="tpee.StatementList" typeId="tpee.1068580123136" id="7314351270975464034" nodeInfo="sn">
            <node role="statement" roleId="tpee.1068581517665" type="tpee.ExpressionStatement" typeId="tpee.1068580123155" id="7314351270975464035" nodeInfo="nn">
              <node role="expression" roleId="tpee.1068580123156" type="tpee.AssignmentExpression" typeId="tpee.1068498886294" id="7314351270975464036" nodeInfo="nn">
                <node role="lValue" roleId="tpee.1068498886295" type="tpee.VariableReference" typeId="tpee.1068498886296" id="4265636116363076830" nodeInfo="nn">
                  <link role="variableDeclaration" roleId="tpee.1068581517664" targetNodeId="7314351270975464019" resolveInfo="vf" />
                </node>
                <node role="rValue" roleId="tpee.1068498886297" type="tpee.DotExpression" typeId="tpee.1197027756228" id="7314351270975464038" nodeInfo="nn">
                  <node role="operand" roleId="tpee.1197027771414" type="tpee.StaticMethodCall" typeId="tpee.1081236700937" id="7314351270975464039" nodeInfo="nn">
                    <link role="classConcept" roleId="tpee.1144433194310" targetNodeId="3df8.~LocalFileSystem" resolveInfo="LocalFileSystem" />
                    <link role="baseMethodDeclaration" roleId="tpee.1068499141037" targetNodeId="3df8.~LocalFileSystem%dgetInstance()%ccom%dintellij%dopenapi%dvfs%dLocalFileSystem" resolveInfo="getInstance" />
                  </node>
                  <node role="operation" roleId="tpee.1197027833540" type="tpee.InstanceMethodCallOperation" typeId="tpee.1202948039474" id="7314351270975464040" nodeInfo="nn">
                    <link role="baseMethodDeclaration" roleId="tpee.1068499141037" targetNodeId="3df8.~LocalFileSystem%dfindFileByIoFile(java%dio%dFile)%ccom%dintellij%dopenapi%dvfs%dVirtualFile" resolveInfo="findFileByIoFile" />
                    <node role="actualArgument" roleId="tpee.1068499141038" type="tpee.DotExpression" typeId="tpee.1197027756228" id="7314351270975464041" nodeInfo="nn">
                      <node role="operand" roleId="tpee.1197027771414" type="tpee.VariableReference" typeId="tpee.1068498886296" id="3021153905118657344" nodeInfo="nn">
                        <link role="variableDeclaration" roleId="tpee.1068581517664" targetNodeId="7314351270975463273" resolveInfo="MODEL_FILE" />
                      </node>
                      <node role="operation" roleId="tpee.1197027833540" type="tpee.InstanceMethodCallOperation" typeId="tpee.1202948039474" id="7314351270975464043" nodeInfo="nn">
                        <link role="baseMethodDeclaration" roleId="tpee.1068499141037" targetNodeId="fxg7.~File%dgetParentFile()%cjava%dio%dFile" resolveInfo="getParentFile" />
                      </node>
                    </node>
                  </node>
                </node>
              </node>
            </node>
          </node>
        </node>
        <node role="statement" roleId="tpee.1068581517665" type="tpee.LocalVariableDeclarationStatement" typeId="tpee.1068581242864" id="7314351270975464044" nodeInfo="nn">
          <node role="localVariableDeclaration" roleId="tpee.1068581242865" type="tpee.LocalVariableDeclaration" typeId="tpee.1068581242863" id="7314351270975464045" nodeInfo="nr">
            <property name="name" nameId="tpck.1169194664001" value="rs" />
            <property name="isFinal" nameId="tpee.1176718929932" value="false" />
            <node role="type" roleId="tpee.5680397130376446158" type="tpee.ClassifierType" typeId="tpee.1107535904670" id="7314351270975557672" nodeInfo="in">
              <link role="classifier" roleId="tpee.1107535924139" targetNodeId="bs1r.~RefreshSession" resolveInfo="RefreshSession" />
            </node>
            <node role="initializer" roleId="tpee.1068431790190" type="tpee.DotExpression" typeId="tpee.1197027756228" id="7314351270975464047" nodeInfo="nn">
              <node role="operand" roleId="tpee.1197027771414" type="tpee.StaticMethodCall" typeId="tpee.1081236700937" id="7314351270975557673" nodeInfo="nn">
                <link role="baseMethodDeclaration" roleId="tpee.1068499141037" targetNodeId="bs1r.~RefreshQueue%dgetInstance()%ccom%dintellij%dopenapi%dvfs%dnewvfs%dRefreshQueue" resolveInfo="getInstance" />
                <link role="classConcept" roleId="tpee.1144433194310" targetNodeId="bs1r.~RefreshQueue" resolveInfo="RefreshQueue" />
              </node>
              <node role="operation" roleId="tpee.1197027833540" type="tpee.InstanceMethodCallOperation" typeId="tpee.1202948039474" id="7314351270975464049" nodeInfo="nn">
                <link role="baseMethodDeclaration" roleId="tpee.1068499141037" targetNodeId="bs1r.~RefreshQueue%dcreateSession(boolean,boolean,java%dlang%dRunnable)%ccom%dintellij%dopenapi%dvfs%dnewvfs%dRefreshSession" resolveInfo="createSession" />
                <node role="actualArgument" roleId="tpee.1068499141038" type="tpee.BooleanConstant" typeId="tpee.1068580123137" id="7314351270975464050" nodeInfo="nn">
                  <property name="value" nameId="tpee.1068580123138" value="false" />
                </node>
                <node role="actualArgument" roleId="tpee.1068499141038" type="tpee.BooleanConstant" typeId="tpee.1068580123137" id="7314351270975464051" nodeInfo="nn">
                  <property name="value" nameId="tpee.1068580123138" value="true" />
                </node>
                <node role="actualArgument" roleId="tpee.1068499141038" type="tpee.NullLiteral" typeId="tpee.1070534058343" id="7314351270975464052" nodeInfo="nn" />
              </node>
            </node>
          </node>
        </node>
        <node role="statement" roleId="tpee.1068581517665" type="tpee.AssertStatement" typeId="tpee.1160998861373" id="7314351270975464053" nodeInfo="nn">
          <node role="condition" roleId="tpee.1160998896846" type="tpee.NotEqualsExpression" typeId="tpee.1073239437375" id="7314351270975464054" nodeInfo="nn">
            <node role="leftExpression" roleId="tpee.1081773367580" type="tpee.VariableReference" typeId="tpee.1068498886296" id="4265636116363116224" nodeInfo="nn">
              <link role="variableDeclaration" roleId="tpee.1068581517664" targetNodeId="7314351270975464019" resolveInfo="vf" />
            </node>
            <node role="rightExpression" roleId="tpee.1081773367579" type="tpee.NullLiteral" typeId="tpee.1070534058343" id="7314351270975464056" nodeInfo="nn" />
          </node>
        </node>
        <node role="statement" roleId="tpee.1068581517665" type="tpee.ExpressionStatement" typeId="tpee.1068580123155" id="7314351270975464057" nodeInfo="nn">
          <node role="expression" roleId="tpee.1068580123156" type="tpee.DotExpression" typeId="tpee.1197027756228" id="7314351270975464058" nodeInfo="nn">
            <node role="operand" roleId="tpee.1197027771414" type="tpee.VariableReference" typeId="tpee.1068498886296" id="4265636116363088473" nodeInfo="nn">
              <link role="variableDeclaration" roleId="tpee.1068581517664" targetNodeId="7314351270975464045" resolveInfo="rs" />
            </node>
            <node role="operation" roleId="tpee.1197027833540" type="tpee.InstanceMethodCallOperation" typeId="tpee.1202948039474" id="7314351270975464060" nodeInfo="nn">
              <link role="baseMethodDeclaration" roleId="tpee.1068499141037" targetNodeId="bs1r.~RefreshSession%daddFile(com%dintellij%dopenapi%dvfs%dVirtualFile)%cvoid" resolveInfo="addFile" />
              <node role="actualArgument" roleId="tpee.1068499141038" type="tpee.VariableReference" typeId="tpee.1068498886296" id="4265636116363088922" nodeInfo="nn">
                <link role="variableDeclaration" roleId="tpee.1068581517664" targetNodeId="7314351270975464019" resolveInfo="vf" />
              </node>
            </node>
          </node>
        </node>
        <node role="statement" roleId="tpee.1068581517665" type="tpee.ExpressionStatement" typeId="tpee.1068580123155" id="7314351270975464062" nodeInfo="nn">
          <node role="expression" roleId="tpee.1068580123156" type="tpee.DotExpression" typeId="tpee.1197027756228" id="7314351270975464063" nodeInfo="nn">
            <node role="operand" roleId="tpee.1197027771414" type="tpee.VariableReference" typeId="tpee.1068498886296" id="4265636116363089193" nodeInfo="nn">
              <link role="variableDeclaration" roleId="tpee.1068581517664" targetNodeId="7314351270975464045" resolveInfo="rs" />
            </node>
            <node role="operation" roleId="tpee.1197027833540" type="tpee.InstanceMethodCallOperation" typeId="tpee.1202948039474" id="7314351270975464065" nodeInfo="nn">
              <link role="baseMethodDeclaration" roleId="tpee.1068499141037" targetNodeId="bs1r.~RefreshSession%dlaunch()%cvoid" resolveInfo="launch" />
            </node>
          </node>
        </node>
      </node>
    </node>
    <node role="member" roleId="tpee.5375687026011219971" type="tpee.InstanceMethodDeclaration" typeId="tpee.1068580123165" id="7314351270975464066" nodeInfo="igu">
      <property name="isAbstract" nameId="tpee.1178608670077" value="false" />
      <property name="name" nameId="tpck.1169194664001" value="restoreAndCheckOriginalState" />
      <property name="isFinal" nameId="tpee.1181808852946" value="false" />
      <node role="visibility" roleId="tpee.1178549979242" type="tpee.PrivateVisibility" typeId="tpee.1146644623116" id="7314351270975464067" nodeInfo="nn" />
      <node role="returnType" roleId="tpee.1068580123133" type="tpee.VoidType" typeId="tpee.1068581517677" id="7314351270975464068" nodeInfo="in" />
      <node role="body" roleId="tpee.1068580123135" type="tpee.StatementList" typeId="tpee.1068580123136" id="7314351270975464069" nodeInfo="sn">
        <node role="statement" roleId="tpee.1068581517665" type="tpee.IfStatement" typeId="tpee.1068580123159" id="7314351270975464070" nodeInfo="nn">
          <node role="condition" roleId="tpee.1068580123160" type="tpee.DotExpression" typeId="tpee.1197027756228" id="7314351270975464071" nodeInfo="nn">
            <node role="operand" roleId="tpee.1197027771414" type="tpee.VariableReference" typeId="tpee.1068498886296" id="3021153905118645224" nodeInfo="nn">
              <link role="variableDeclaration" roleId="tpee.1068581517664" targetNodeId="7314351270975463273" resolveInfo="MODEL_FILE" />
            </node>
            <node role="operation" roleId="tpee.1197027833540" type="tpee.InstanceMethodCallOperation" typeId="tpee.1202948039474" id="7314351270975464073" nodeInfo="nn">
              <link role="baseMethodDeclaration" roleId="tpee.1068499141037" targetNodeId="fxg7.~File%dexists()%cboolean" resolveInfo="exists" />
            </node>
          </node>
          <node role="ifFalseStatement" roleId="tpee.1082485599094" type="tpee.BlockStatement" typeId="tpee.1082485599095" id="7314351270975464074" nodeInfo="nn">
            <node role="statements" roleId="tpee.1082485599096" type="tpee.StatementList" typeId="tpee.1068580123136" id="7314351270975464075" nodeInfo="sn">
              <node role="statement" roleId="tpee.1068581517665" type="tpee.SingleLineComment" typeId="tpee.6329021646629104954" id="7314351270975464076" nodeInfo="nn">
                <node role="commentPart" roleId="tpee.6329021646629175155" type="tpee.TextCommentPart" typeId="tpee.6329021646629104957" id="7314351270975464077" nodeInfo="nn">
                  <property name="text" nameId="tpee.6329021646629104958" value=" Restore model" />
                </node>
              </node>
              <node role="statement" roleId="tpee.1068581517665" type="tpee.ExpressionStatement" typeId="tpee.1068580123155" id="7314351270975464078" nodeInfo="nn">
                <node role="expression" roleId="tpee.1068580123156" type="tpee.DotExpression" typeId="tpee.1197027756228" id="7314351270975464079" nodeInfo="nn">
                  <node role="operand" roleId="tpee.1197027771414" type="tpee.DotExpression" typeId="tpee.1197027756228" id="2575930471426697260" nodeInfo="nn">
                    <node role="operand" roleId="tpee.1197027771414" type="tpee.VariableReference" typeId="tpee.1068498886296" id="2575930471426695820" nodeInfo="nn">
                      <link role="variableDeclaration" roleId="tpee.1068581517664" targetNodeId="7314351270975463280" resolveInfo="myProject" />
                    </node>
                    <node role="operation" roleId="tpee.1197027833540" type="tpee.InstanceMethodCallOperation" typeId="tpee.1202948039474" id="2575930471426703793" nodeInfo="nn">
                      <link role="baseMethodDeclaration" roleId="tpee.1068499141037" targetNodeId="vsqk.~Project%dgetModelAccess()%corg%djetbrains%dmps%dopenapi%dmodule%dModelAccess" resolveInfo="getModelAccess" />
                    </node>
                  </node>
                  <node role="operation" roleId="tpee.1197027833540" type="tpee.InstanceMethodCallOperation" typeId="tpee.1202948039474" id="7314351270975464081" nodeInfo="nn">
                    <link role="baseMethodDeclaration" roleId="tpee.1068499141037" targetNodeId="88zw.~ModelAccess%dexecuteCommandInEDT(java%dlang%dRunnable)%cvoid" resolveInfo="executeCommandInEDT" />
                    <node role="actualArgument" roleId="tpee.1068499141038" type="tpee.GenericNewExpression" typeId="tpee.1145552977093" id="7314351270975464082" nodeInfo="nn">
                      <node role="creator" roleId="tpee.1145553007750" type="tpee.AnonymousClassCreator" typeId="tpee.1182160077978" id="7314351270975464083" nodeInfo="nn">
                        <node role="cls" roleId="tpee.1182160096073" type="tpee.AnonymousClass" typeId="tpee.1170345865475" id="7314351270975464084" nodeInfo="ig">
                          <property name="name" nameId="tpck.1169194664001" value="" />
                          <property name="nonStatic" nameId="tpee.521412098689998745" value="true" />
                          <link role="classifier" roleId="tpee.1170346070688" targetNodeId="e2lc.~Runnable" resolveInfo="Runnable" />
                          <link role="baseMethodDeclaration" roleId="tpee.1068499141037" targetNodeId="e2lc.~Object%d&lt;init&gt;()" resolveInfo="Object" />
                          <node role="member" roleId="tpee.5375687026011219971" type="tpee.InstanceMethodDeclaration" typeId="tpee.1068580123165" id="7314351270975464085" nodeInfo="igu">
                            <property name="isAbstract" nameId="tpee.1178608670077" value="false" />
                            <property name="name" nameId="tpck.1169194664001" value="run" />
                            <property name="isFinal" nameId="tpee.1181808852946" value="false" />
                            <node role="visibility" roleId="tpee.1178549979242" type="tpee.PublicVisibility" typeId="tpee.1146644602865" id="7314351270975464086" nodeInfo="nn" />
                            <node role="returnType" roleId="tpee.1068580123133" type="tpee.VoidType" typeId="tpee.1068581517677" id="7314351270975464087" nodeInfo="in" />
                            <node role="body" roleId="tpee.1068580123135" type="tpee.StatementList" typeId="tpee.1068580123136" id="7314351270975464088" nodeInfo="sn">
                              <node role="statement" roleId="tpee.1068581517665" type="tpee.ExpressionStatement" typeId="tpee.1068580123155" id="7314351270975464089" nodeInfo="nn">
                                <node role="expression" roleId="tpee.1068580123156" type="tpee.AssignmentExpression" typeId="tpee.1068498886294" id="7314351270975464090" nodeInfo="nn">
                                  <node role="rValue" roleId="tpee.1068498886297" type="tpee.ParenthesizedExpression" typeId="tpee.1079359253375" id="7314351270975464092" nodeInfo="nn">
<<<<<<< HEAD
                                    <node role="expression" roleId="tpee.1079359253376" type="tpee.StaticMethodCall" typeId="tpee.1081236700937" id="8623608763347345230" nodeInfo="nn">
                                      <link role="classConcept" roleId="tpee.1144433194310" targetNodeId="vsqk.~SModuleOperations" resolveInfo="SModuleOperations" />
                                      <link role="baseMethodDeclaration" roleId="tpee.1068499141037" targetNodeId="vsqk.~SModuleOperations%dcreateModelWithAdjustments(java%dlang%dString,org%djetbrains%dmps%dopenapi%dpersistence%dModelRoot)%corg%djetbrains%dmps%dopenapi%dmodel%dEditableSModel" resolveInfo="createModelWithAdjustments" />
                                      <node role="actualArgument" roleId="tpee.1068499141038" type="tpee.DotExpression" typeId="tpee.1197027756228" id="7314351270975464097" nodeInfo="nn">
                                        <node role="operand" roleId="tpee.1197027771414" type="tpee.DotExpression" typeId="tpee.1197027756228" id="1783393805972925573" nodeInfo="nn">
                                          <node role="operation" roleId="tpee.1197027833540" type="tpee.InstanceMethodCallOperation" typeId="tpee.1202948039474" id="1783393805972944550" nodeInfo="nn">
                                            <link role="baseMethodDeclaration" roleId="tpee.1068499141037" targetNodeId="qx6o.~PersistenceFacade%dcreateModelReference(java%dlang%dString)%corg%djetbrains%dmps%dopenapi%dmodel%dSModelReference" resolveInfo="createModelReference" />
                                            <node role="actualArgument" roleId="tpee.1068499141038" type="tpee.StaticFieldReference" typeId="tpee.1070533707846" id="7770198149431387896" nodeInfo="nn">
                                              <link role="classifier" roleId="tpee.1144433057691" targetNodeId="7314351270975463225" resolveInfo="DiskMemoryConflictsTest" />
                                              <link role="variableDeclaration" roleId="tpee.1068581517664" targetNodeId="1783393805972532369" resolveInfo="MODEL_UID" />
=======
                                    <node role="expression" roleId="tpee.1079359253376" type="tpee.CastExpression" typeId="tpee.1070534934090" id="7314351270975464093" nodeInfo="nn">
                                      <node role="type" roleId="tpee.1070534934091" type="tpee.ClassifierType" typeId="tpee.1107535904670" id="3961052575574322855" nodeInfo="in">
                                        <link role="classifier" roleId="tpee.1107535924139" targetNodeId="ec5m.~EditableSModel" resolveInfo="EditableSModel" />
                                      </node>
                                      <node role="expression" roleId="tpee.1070534934092" type="tpee.StaticMethodCall" typeId="tpee.1081236700937" id="8623608763347345230" nodeInfo="nn">
                                        <link role="classConcept" roleId="tpee.1144433194310" targetNodeId="vsqk.~SModuleOperations" resolveInfo="SModuleOperations" />
                                        <link role="baseMethodDeclaration" roleId="tpee.1068499141037" targetNodeId="vsqk.~SModuleOperations%dcreateModelWithAdjustments(java%dlang%dString,org%djetbrains%dmps%dopenapi%dpersistence%dModelRoot)%corg%djetbrains%dmps%dopenapi%dmodel%dEditableSModel" resolveInfo="createModelWithAdjustments" />
                                        <node role="actualArgument" roleId="tpee.1068499141038" type="tpee.DotExpression" typeId="tpee.1197027756228" id="7314351270975464097" nodeInfo="nn">
                                          <node role="operand" roleId="tpee.1197027771414" type="tpee.DotExpression" typeId="tpee.1197027756228" id="1783393805972925573" nodeInfo="nn">
                                            <node role="operation" roleId="tpee.1197027833540" type="tpee.InstanceMethodCallOperation" typeId="tpee.1202948039474" id="1783393805972944550" nodeInfo="nn">
                                              <link role="baseMethodDeclaration" roleId="tpee.1068499141037" targetNodeId="qx6o.~PersistenceFacade%dcreateModelReference(java%dlang%dString)%corg%djetbrains%dmps%dopenapi%dmodel%dSModelReference" resolveInfo="createModelReference" />
                                              <node role="actualArgument" roleId="tpee.1068499141038" type="tpee.StaticFieldReference" typeId="tpee.1070533707846" id="7770198149431387896" nodeInfo="nn">
                                                <link role="classifier" roleId="tpee.1144433057691" targetNodeId="7314351270975463225" resolveInfo="DiskMemoryConflictsTest" />
                                                <link role="variableDeclaration" roleId="tpee.1068581517664" targetNodeId="1783393805972532369" resolveInfo="MODEL_UID" />
                                              </node>
                                            </node>
                                            <node role="operand" roleId="tpee.1197027771414" type="tpee.StaticMethodCall" typeId="tpee.1081236700937" id="1783393805972906798" nodeInfo="nn">
                                              <link role="baseMethodDeclaration" roleId="tpee.1068499141037" targetNodeId="qx6o.~PersistenceFacade%dgetInstance()%corg%djetbrains%dmps%dopenapi%dpersistence%dPersistenceFacade" resolveInfo="getInstance" />
                                              <link role="classConcept" roleId="tpee.1144433194310" targetNodeId="qx6o.~PersistenceFacade" resolveInfo="PersistenceFacade" />
>>>>>>> 0583c357
                                            </node>
                                          </node>
                                          <node role="operand" roleId="tpee.1197027771414" type="tpee.StaticMethodCall" typeId="tpee.1081236700937" id="1783393805972906798" nodeInfo="nn">
                                            <link role="baseMethodDeclaration" roleId="tpee.1068499141037" targetNodeId="qx6o.~PersistenceFacade%dgetInstance()%corg%djetbrains%dmps%dopenapi%dpersistence%dPersistenceFacade" resolveInfo="getInstance" />
                                            <link role="classConcept" roleId="tpee.1144433194310" targetNodeId="qx6o.~PersistenceFacade" resolveInfo="PersistenceFacade" />
                                          </node>
                                        </node>
<<<<<<< HEAD
                                        <node role="operation" roleId="tpee.1197027833540" type="tpee.InstanceMethodCallOperation" typeId="tpee.1202948039474" id="7314351270975464099" nodeInfo="nn">
                                          <link role="baseMethodDeclaration" roleId="tpee.1068499141037" targetNodeId="ec5m.~SModelReference%dgetModelName()%cjava%dlang%dString" resolveInfo="getModelName" />
                                        </node>
                                      </node>
                                      <node role="actualArgument" roleId="tpee.1068499141038" type="tpee.DotExpression" typeId="tpee.1197027756228" id="5013162914354700457" nodeInfo="nn">
                                        <node role="operand" roleId="tpee.1197027771414" type="tpee.DotExpression" typeId="tpee.1197027756228" id="7314351270975464100" nodeInfo="nn">
                                          <node role="operand" roleId="tpee.1197027771414" type="tpee.DotExpression" typeId="tpee.1197027756228" id="7314351270975464101" nodeInfo="nn">
                                            <node role="operand" roleId="tpee.1197027771414" type="tpee.VariableReference" typeId="tpee.1068498886296" id="3021153905120306652" nodeInfo="nn">
                                              <link role="variableDeclaration" roleId="tpee.1068581517664" targetNodeId="7314351270975463283" resolveInfo="myModule" />
                                            </node>
                                            <node role="operation" roleId="tpee.1197027833540" type="tpee.InstanceMethodCallOperation" typeId="tpee.1202948039474" id="7314351270975464103" nodeInfo="nn">
                                              <link role="baseMethodDeclaration" roleId="tpee.1068499141037" targetNodeId="vsqk.~AbstractModule%dgetModelRoots()%cjava%dlang%dIterable" resolveInfo="getModelRoots" />
                                            </node>
                                          </node>
                                          <node role="operation" roleId="tpee.1197027833540" type="tpee.InstanceMethodCallOperation" typeId="tpee.1202948039474" id="5013162914354700454" nodeInfo="nn">
                                            <link role="baseMethodDeclaration" roleId="tpee.1068499141037" targetNodeId="e2lc.~Iterable%diterator()%cjava%dutil%dIterator" resolveInfo="iterator" />
=======
                                        <node role="actualArgument" roleId="tpee.1068499141038" type="tpee.DotExpression" typeId="tpee.1197027756228" id="5013162914354700457" nodeInfo="nn">
                                          <node role="operand" roleId="tpee.1197027771414" type="tpee.DotExpression" typeId="tpee.1197027756228" id="7314351270975464100" nodeInfo="nn">
                                            <node role="operand" roleId="tpee.1197027771414" type="tpee.DotExpression" typeId="tpee.1197027756228" id="7314351270975464101" nodeInfo="nn">
                                              <node role="operand" roleId="tpee.1197027771414" type="tpee.VariableReference" typeId="tpee.1068498886296" id="3021153905120306652" nodeInfo="nn">
                                                <link role="variableDeclaration" roleId="tpee.1068581517664" targetNodeId="7314351270975463283" resolveInfo="myModule" />
                                              </node>
                                              <node role="operation" roleId="tpee.1197027833540" type="tpee.InstanceMethodCallOperation" typeId="tpee.1202948039474" id="7314351270975464103" nodeInfo="nn">
                                                <link role="baseMethodDeclaration" roleId="tpee.1068499141037" targetNodeId="vsqk.~AbstractModule%dgetModelRoots()%cjava%dlang%dIterable" resolveInfo="getModelRoots" />
                                              </node>
                                            </node>
                                            <node role="operation" roleId="tpee.1197027833540" type="tpee.InstanceMethodCallOperation" typeId="tpee.1202948039474" id="5013162914354700454" nodeInfo="nn">
                                              <link role="baseMethodDeclaration" roleId="tpee.1068499141037" targetNodeId="e2lc.~Iterable%diterator()%cjava%dutil%dIterator" resolveInfo="iterator" />
                                            </node>
                                          </node>
                                          <node role="operation" roleId="tpee.1197027833540" type="tpee.InstanceMethodCallOperation" typeId="tpee.1202948039474" id="5013162914354700463" nodeInfo="nn">
                                            <link role="baseMethodDeclaration" roleId="tpee.1068499141037" targetNodeId="k7g4.~Iterator%dnext()%cjava%dlang%dObject" resolveInfo="next" />
>>>>>>> 0583c357
                                          </node>
                                        </node>
                                        <node role="operation" roleId="tpee.1197027833540" type="tpee.InstanceMethodCallOperation" typeId="tpee.1202948039474" id="5013162914354700463" nodeInfo="nn">
                                          <link role="baseMethodDeclaration" roleId="tpee.1068499141037" targetNodeId="k7g4.~Iterator%dnext()%cjava%dlang%dObject" resolveInfo="next" />
                                        </node>
                                      </node>
                                    </node>
                                  </node>
                                  <node role="lValue" roleId="tpee.1068498886295" type="tpee.VariableReference" typeId="tpee.1068498886296" id="3021153905120213492" nodeInfo="nn">
                                    <link role="variableDeclaration" roleId="tpee.1068581517664" targetNodeId="7314351270975463289" resolveInfo="myModel" />
                                  </node>
                                </node>
                              </node>
                              <node role="statement" roleId="tpee.1068581517665" type="tpee.ExpressionStatement" typeId="tpee.1068580123155" id="7314351270975464108" nodeInfo="nn">
                                <node role="expression" roleId="tpee.1068580123156" type="tpee.DotExpression" typeId="tpee.1197027756228" id="2722862962576141118" nodeInfo="nn">
                                  <node role="operand" roleId="tpee.1197027771414" type="tpee.VariableReference" typeId="tpee.1068498886296" id="3021153905120368860" nodeInfo="nn">
                                    <link role="variableDeclaration" roleId="tpee.1068581517664" targetNodeId="7314351270975463289" resolveInfo="myModel" />
                                  </node>
                                  <node role="operation" roleId="tpee.1197027833540" type="tpee.InstanceMethodCallOperation" typeId="tpee.1202948039474" id="2722862962576141119" nodeInfo="nn">
                                    <link role="baseMethodDeclaration" roleId="tpee.1068499141037" targetNodeId="ec5m.~SModel%daddRootNode(org%djetbrains%dmps%dopenapi%dmodel%dSNode)%cvoid" resolveInfo="addRootNode" />
                                    <node role="actualArgument" roleId="tpee.1068499141038" type="tpee.StaticMethodCall" typeId="tpee.1081236700937" id="2722862962576141120" nodeInfo="nn">
                                      <link role="classConcept" roleId="tpee.1144433194310" targetNodeId="cu2d.~CopyUtil" resolveInfo="CopyUtil" />
                                      <link role="baseMethodDeclaration" roleId="tpee.1068499141037" targetNodeId="cu2d.~CopyUtil%dcopyAndPreserveId(org%djetbrains%dmps%dopenapi%dmodel%dSNode)%corg%djetbrains%dmps%dopenapi%dmodel%dSNode" resolveInfo="copyAndPreserveId" />
                                      <node role="actualArgument" roleId="tpee.1068499141038" type="tpee.VariableReference" typeId="tpee.1068498886296" id="3021153905120367793" nodeInfo="nn">
                                        <link role="variableDeclaration" roleId="tpee.1068581517664" targetNodeId="7314351270975463286" resolveInfo="myNodeBackup" />
                                      </node>
                                    </node>
                                  </node>
                                </node>
                              </node>
                              <node role="statement" roleId="tpee.1068581517665" type="tpee.ExpressionStatement" typeId="tpee.1068580123155" id="7314351270975464116" nodeInfo="nn">
                                <node role="expression" roleId="tpee.1068580123156" type="tpee.DotExpression" typeId="tpee.1197027756228" id="7314351270975464117" nodeInfo="nn">
                                  <node role="operand" roleId="tpee.1197027771414" type="tpee.VariableReference" typeId="tpee.1068498886296" id="3021153905120203445" nodeInfo="nn">
                                    <link role="variableDeclaration" roleId="tpee.1068581517664" targetNodeId="7314351270975463289" resolveInfo="myModel" />
                                  </node>
                                  <node role="operation" roleId="tpee.1197027833540" type="tpee.InstanceMethodCallOperation" typeId="tpee.1202948039474" id="7314351270975464119" nodeInfo="nn">
                                    <link role="baseMethodDeclaration" roleId="tpee.1068499141037" targetNodeId="ec5m.~EditableSModel%dsave()%cvoid" resolveInfo="save" />
                                  </node>
                                </node>
                              </node>
                            </node>
                            <node role="annotation" roleId="tpee.1188208488637" type="tpee.AnnotationInstance" typeId="tpee.1188207840427" id="3998760702359262141" nodeInfo="nn">
                              <link role="annotation" roleId="tpee.1188208074048" targetNodeId="e2lc.~Override" resolveInfo="Override" />
                            </node>
                          </node>
                        </node>
                      </node>
                    </node>
                  </node>
                </node>
              </node>
              <node role="statement" roleId="tpee.1068581517665" type="tpee.ExpressionStatement" typeId="tpee.1068580123155" id="7314351270975464121" nodeInfo="nn">
                <node role="expression" roleId="tpee.1068580123156" type="tpee.StaticMethodCall" typeId="tpee.1081236700937" id="7314351270975464122" nodeInfo="nn">
                  <link role="classConcept" roleId="tpee.1144433194310" targetNodeId="7314351270975463225" resolveInfo="DiskMemoryConflictsTest" />
                  <link role="baseMethodDeclaration" roleId="tpee.1068499141037" targetNodeId="7314351270975464237" resolveInfo="waitEDT" />
                </node>
              </node>
            </node>
          </node>
          <node role="ifTrue" roleId="tpee.1068580123161" type="tpee.StatementList" typeId="tpee.1068580123136" id="7314351270975464123" nodeInfo="sn">
            <node role="statement" roleId="tpee.1068581517665" type="tpee.ExpressionStatement" typeId="tpee.1068580123155" id="7314351270975464124" nodeInfo="nn">
              <node role="expression" roleId="tpee.1068580123156" type="tpee.LocalMethodCall" typeId="tpee.7812454656619025412" id="4923130412073260058" nodeInfo="nn">
                <link role="baseMethodDeclaration" roleId="tpee.1068499141037" targetNodeId="7314351270975463785" resolveInfo="setFieldNameInFile" />
                <node role="actualArgument" roleId="tpee.1068499141038" type="tpee.VariableReference" typeId="tpee.1068498886296" id="3021153905118652061" nodeInfo="nn">
                  <link role="variableDeclaration" roleId="tpee.1068581517664" targetNodeId="7314351270975463292" resolveInfo="FIELD_DEFAULT_NAME" />
                </node>
              </node>
            </node>
            <node role="statement" roleId="tpee.1068581517665" type="tpee.ExpressionStatement" typeId="tpee.1068580123155" id="7314351270975464127" nodeInfo="nn">
              <node role="expression" roleId="tpee.1068580123156" type="tpee.LocalMethodCall" typeId="tpee.7812454656619025412" id="4923130412073270673" nodeInfo="nn">
                <link role="baseMethodDeclaration" roleId="tpee.1068499141037" targetNodeId="7314351270975464014" resolveInfo="refreshVfs" />
              </node>
            </node>
            <node role="statement" roleId="tpee.1068581517665" type="tpee.ExpressionStatement" typeId="tpee.1068580123155" id="7314351270975464129" nodeInfo="nn">
              <node role="expression" roleId="tpee.1068580123156" type="tpee.DotExpression" typeId="tpee.1197027756228" id="7314351270975464130" nodeInfo="nn">
                <node role="operand" roleId="tpee.1197027771414" type="tpee.StaticMethodCall" typeId="tpee.1081236700937" id="7314351270975464131" nodeInfo="nn">
                  <link role="classConcept" roleId="tpee.1144433194310" targetNodeId="cu2c.~ModelAccess" resolveInfo="ModelAccess" />
                  <link role="baseMethodDeclaration" roleId="tpee.1068499141037" targetNodeId="cu2c.~ModelAccess%dinstance()%cjetbrains%dmps%dsmodel%dModelAccess" resolveInfo="instance" />
                </node>
                <node role="operation" roleId="tpee.1197027833540" type="tpee.InstanceMethodCallOperation" typeId="tpee.1202948039474" id="7314351270975464132" nodeInfo="nn">
                  <link role="baseMethodDeclaration" roleId="tpee.1068499141037" targetNodeId="cu2d.~ModelCommandExecutor%drunWriteAction(java%dlang%dRunnable)%cvoid" resolveInfo="runWriteAction" />
                  <node role="actualArgument" roleId="tpee.1068499141038" type="tpee.GenericNewExpression" typeId="tpee.1145552977093" id="7314351270975464133" nodeInfo="nn">
                    <node role="creator" roleId="tpee.1145553007750" type="tpee.AnonymousClassCreator" typeId="tpee.1182160077978" id="7314351270975464134" nodeInfo="nn">
                      <node role="cls" roleId="tpee.1182160096073" type="tpee.AnonymousClass" typeId="tpee.1170345865475" id="7314351270975464135" nodeInfo="ig">
                        <property name="name" nameId="tpck.1169194664001" value="" />
                        <property name="nonStatic" nameId="tpee.521412098689998745" value="true" />
                        <link role="classifier" roleId="tpee.1170346070688" targetNodeId="e2lb.~Runnable" resolveInfo="Runnable" />
                        <link role="baseMethodDeclaration" roleId="tpee.1068499141037" targetNodeId="e2lb.~Object%d&lt;init&gt;()" resolveInfo="Object" />
                        <node role="member" roleId="tpee.5375687026011219971" type="tpee.InstanceMethodDeclaration" typeId="tpee.1068580123165" id="7314351270975464136" nodeInfo="igu">
                          <property name="isAbstract" nameId="tpee.1178608670077" value="false" />
                          <property name="name" nameId="tpck.1169194664001" value="run" />
                          <property name="isFinal" nameId="tpee.1181808852946" value="false" />
                          <node role="visibility" roleId="tpee.1178549979242" type="tpee.PublicVisibility" typeId="tpee.1146644602865" id="7314351270975464137" nodeInfo="nn" />
                          <node role="returnType" roleId="tpee.1068580123133" type="tpee.VoidType" typeId="tpee.1068581517677" id="7314351270975464138" nodeInfo="in" />
                          <node role="body" roleId="tpee.1068580123135" type="tpee.StatementList" typeId="tpee.1068580123136" id="7314351270975464139" nodeInfo="sn">
                            <node role="statement" roleId="tpee.1068581517665" type="tpee.ExpressionStatement" typeId="tpee.1068580123155" id="7314351270975464140" nodeInfo="nn">
                              <node role="expression" roleId="tpee.1068580123156" type="tpee.DotExpression" typeId="tpee.1197027756228" id="7314351270975464141" nodeInfo="nn">
                                <node role="operand" roleId="tpee.1197027771414" type="tpee.VariableReference" typeId="tpee.1068498886296" id="3021153905120294373" nodeInfo="nn">
                                  <link role="variableDeclaration" roleId="tpee.1068581517664" targetNodeId="7314351270975463289" resolveInfo="myModel" />
                                </node>
                                <node role="operation" roleId="tpee.1197027833540" type="tpee.InstanceMethodCallOperation" typeId="tpee.1202948039474" id="7314351270975464143" nodeInfo="nn">
                                  <link role="baseMethodDeclaration" roleId="tpee.1068499141037" targetNodeId="ec5m.~EditableSModel%dreloadFromSource()%cvoid" resolveInfo="reloadFromSource" />
                                </node>
                              </node>
                            </node>
                          </node>
                          <node role="annotation" roleId="tpee.1188208488637" type="tpee.AnnotationInstance" typeId="tpee.1188207840427" id="3998760702358636086" nodeInfo="nn">
                            <link role="annotation" roleId="tpee.1188208074048" targetNodeId="e2lb.~Override" resolveInfo="Override" />
                          </node>
                        </node>
                      </node>
                    </node>
                  </node>
                </node>
              </node>
            </node>
          </node>
        </node>
        <node role="statement" roleId="tpee.1068581517665" type="tpee.ExpressionStatement" typeId="tpee.1068580123155" id="7314351270975464144" nodeInfo="nn">
          <node role="expression" roleId="tpee.1068580123156" type="tpee.LocalMethodCall" typeId="tpee.7812454656619025412" id="4923130412073282562" nodeInfo="nn">
            <link role="baseMethodDeclaration" roleId="tpee.1068499141037" targetNodeId="7314351270975463794" resolveInfo="checkInitialState" />
          </node>
        </node>
      </node>
    </node>
    <node role="member" roleId="tpee.5375687026011219971" type="tpee.StaticMethodDeclaration" typeId="tpee.1081236700938" id="1581213309338397147" nodeInfo="igu">
      <property name="name" nameId="tpck.1169194664001" value="getModelFile" />
      <node role="returnType" roleId="tpee.1068580123133" type="tpee.ClassifierType" typeId="tpee.1107535904670" id="1581213309338420542" nodeInfo="in">
        <link role="classifier" roleId="tpee.1107535924139" targetNodeId="fxg7.~File" resolveInfo="File" />
      </node>
      <node role="visibility" roleId="tpee.1178549979242" type="tpee.PrivateVisibility" typeId="tpee.1146644623116" id="1581213309338420490" nodeInfo="nn" />
      <node role="body" roleId="tpee.1068580123135" type="tpee.StatementList" typeId="tpee.1068580123136" id="1581213309338397150" nodeInfo="sn">
        <node role="statement" roleId="tpee.1068581517665" type="tpee.LocalVariableDeclarationStatement" typeId="tpee.1068581242864" id="1581213309338464409" nodeInfo="nn">
          <node role="localVariableDeclaration" roleId="tpee.1068581242865" type="tpee.LocalVariableDeclaration" typeId="tpee.1068581242863" id="1581213309338464410" nodeInfo="nr">
            <property name="name" nameId="tpck.1169194664001" value="modelFile" />
            <node role="type" roleId="tpee.5680397130376446158" type="tpee.ClassifierType" typeId="tpee.1107535904670" id="1581213309338464411" nodeInfo="in">
              <link role="classifier" roleId="tpee.1107535924139" targetNodeId="fxg7.~File" resolveInfo="File" />
            </node>
            <node role="initializer" roleId="tpee.1068431790190" type="tpee.GenericNewExpression" typeId="tpee.1145552977093" id="1581213309338464412" nodeInfo="nn">
              <node role="creator" roleId="tpee.1145553007750" type="tpee.ClassCreator" typeId="tpee.1212685548494" id="1581213309338464413" nodeInfo="nn">
                <link role="baseMethodDeclaration" roleId="tpee.1068499141037" targetNodeId="fxg7.~File%d&lt;init&gt;(java%dio%dFile,java%dlang%dString)" resolveInfo="File" />
                <node role="actualArgument" roleId="tpee.1068499141038" type="tpee.VariableReference" typeId="tpee.1068498886296" id="1581213309338464414" nodeInfo="nn">
                  <link role="variableDeclaration" roleId="tpee.1068581517664" targetNodeId="7314351270975463251" resolveInfo="DESTINATION_PROJECT_DIR" />
                </node>
                <node role="actualArgument" roleId="tpee.1068499141038" type="tpee.StringLiteral" typeId="tpee.1070475926800" id="1581213309338464415" nodeInfo="nn">
                  <property name="value" nameId="tpee.1070475926801" value="solutions/simpleProject/simpleModel.mps" />
                </node>
              </node>
            </node>
          </node>
        </node>
        <node role="statement" roleId="tpee.1068581517665" type="tpee.TryCatchStatement" typeId="tpee.1164879751025" id="1581213309338525668" nodeInfo="nn">
          <node role="body" roleId="tpee.1164879758292" type="tpee.StatementList" typeId="tpee.1068580123136" id="1581213309338525669" nodeInfo="sn">
            <node role="statement" roleId="tpee.1068581517665" type="tpee.ReturnStatement" typeId="tpee.1068581242878" id="1581213309338494791" nodeInfo="nn">
              <node role="expression" roleId="tpee.1068581517676" type="tpee.DotExpression" typeId="tpee.1197027756228" id="1581213309338513474" nodeInfo="nn">
                <node role="operation" roleId="tpee.1197027833540" type="tpee.InstanceMethodCallOperation" typeId="tpee.1202948039474" id="1581213309338519630" nodeInfo="nn">
                  <link role="baseMethodDeclaration" roleId="tpee.1068499141037" targetNodeId="fxg7.~File%dgetCanonicalFile()%cjava%dio%dFile" resolveInfo="getCanonicalFile" />
                </node>
                <node role="operand" roleId="tpee.1197027771414" type="tpee.VariableReference" typeId="tpee.1068498886296" id="1581213309338506703" nodeInfo="nn">
                  <link role="variableDeclaration" roleId="tpee.1068581517664" targetNodeId="1581213309338464410" resolveInfo="modelFile" />
                </node>
              </node>
            </node>
          </node>
          <node role="catchClause" roleId="tpee.1164903496223" type="tpee.CatchClause" typeId="tpee.1164903280175" id="1581213309338525670" nodeInfo="nn">
            <node role="throwable" roleId="tpee.1164903359217" type="tpee.LocalVariableDeclaration" typeId="tpee.1068581242863" id="1581213309338525671" nodeInfo="nr">
              <property name="name" nameId="tpck.1169194664001" value="ex" />
              <node role="type" roleId="tpee.5680397130376446158" type="tpee.ClassifierType" typeId="tpee.1107535904670" id="1581213309338531783" nodeInfo="in">
                <link role="classifier" roleId="tpee.1107535924139" targetNodeId="fxg7.~IOException" resolveInfo="IOException" />
              </node>
            </node>
            <node role="catchBody" roleId="tpee.1164903359218" type="tpee.StatementList" typeId="tpee.1068580123136" id="1581213309338525673" nodeInfo="sn">
              <node role="statement" roleId="tpee.1068581517665" type="tpee.ExpressionStatement" typeId="tpee.1068580123155" id="1581213309338544008" nodeInfo="nn">
                <node role="expression" roleId="tpee.1068580123156" type="tpee.DotExpression" typeId="tpee.1197027756228" id="1581213309338544137" nodeInfo="nn">
                  <node role="operation" roleId="tpee.1197027833540" type="tpee.InstanceMethodCallOperation" typeId="tpee.1202948039474" id="1581213309338550334" nodeInfo="nn">
                    <link role="baseMethodDeclaration" roleId="tpee.1068499141037" targetNodeId="e2lb.~Throwable%dprintStackTrace()%cvoid" resolveInfo="printStackTrace" />
                  </node>
                  <node role="operand" roleId="tpee.1197027771414" type="tpee.VariableReference" typeId="tpee.1068498886296" id="1581213309338544007" nodeInfo="nn">
                    <link role="variableDeclaration" roleId="tpee.1068581517664" targetNodeId="1581213309338525671" resolveInfo="ex" />
                  </node>
                </node>
              </node>
            </node>
          </node>
        </node>
        <node role="statement" roleId="tpee.1068581517665" type="tpee.ReturnStatement" typeId="tpee.1068581242878" id="1581213309338421310" nodeInfo="nn">
          <node role="expression" roleId="tpee.1068581517676" type="tpee.VariableReference" typeId="tpee.1068498886296" id="1581213309338562930" nodeInfo="nn">
            <link role="variableDeclaration" roleId="tpee.1068581517664" targetNodeId="1581213309338464410" resolveInfo="modelFile" />
          </node>
        </node>
      </node>
    </node>
    <node role="member" roleId="tpee.5375687026011219971" type="tpee.StaticMethodDeclaration" typeId="tpee.1081236700938" id="7314351270975464146" nodeInfo="igu">
      <property name="name" nameId="tpck.1169194664001" value="setLastModified" />
      <property name="isFinal" nameId="tpee.1181808852946" value="false" />
      <node role="visibility" roleId="tpee.1178549979242" type="tpee.PrivateVisibility" typeId="tpee.1146644623116" id="7314351270975464147" nodeInfo="nn" />
      <node role="returnType" roleId="tpee.1068580123133" type="tpee.VoidType" typeId="tpee.1068581517677" id="7314351270975464148" nodeInfo="in" />
      <node role="parameter" roleId="tpee.1068580123134" type="tpee.ParameterDeclaration" typeId="tpee.1068498886292" id="7314351270975464149" nodeInfo="ir">
        <property name="name" nameId="tpck.1169194664001" value="timeStamp" />
        <property name="isFinal" nameId="tpee.1176718929932" value="false" />
        <node role="type" roleId="tpee.5680397130376446158" type="tpee.LongType" typeId="tpee.1068581242867" id="7314351270975464150" nodeInfo="in" />
      </node>
      <node role="body" roleId="tpee.1068580123135" type="tpee.StatementList" typeId="tpee.1068580123136" id="7314351270975464151" nodeInfo="sn">
        <node role="statement" roleId="tpee.1068581517665" type="tpee.SingleLineComment" typeId="tpee.6329021646629104954" id="7314351270975464152" nodeInfo="nn">
          <node role="commentPart" roleId="tpee.6329021646629175155" type="tpee.TextCommentPart" typeId="tpee.6329021646629104957" id="7314351270975464153" nodeInfo="nn">
            <property name="text" nameId="tpee.6329021646629104958" value=" this is a workaround of JRE bug #4243868" />
          </node>
        </node>
        <node role="statement" roleId="tpee.1068581517665" type="tpee.SingleLineComment" typeId="tpee.6329021646629104954" id="7314351270975464154" nodeInfo="nn">
          <node role="commentPart" roleId="tpee.6329021646629175155" type="tpee.TextCommentPart" typeId="tpee.6329021646629104957" id="7314351270975464155" nodeInfo="nn">
            <property name="text" nameId="tpee.6329021646629104958" value=" http://bugs.sun.com/bugdatabase/view_bug.do?bug_id=4243868" />
          </node>
        </node>
        <node role="statement" roleId="tpee.1068581517665" type="tpee.LocalVariableDeclarationStatement" typeId="tpee.1068581242864" id="7314351270975464156" nodeInfo="nn">
          <node role="localVariableDeclaration" roleId="tpee.1068581242865" type="tpee.LocalVariableDeclaration" typeId="tpee.1068581242863" id="7314351270975464157" nodeInfo="nr">
            <property name="name" nameId="tpck.1169194664001" value="count" />
            <property name="isFinal" nameId="tpee.1176718929932" value="false" />
            <node role="type" roleId="tpee.5680397130376446158" type="tpee.IntegerType" typeId="tpee.1070534370425" id="7314351270975464158" nodeInfo="in" />
            <node role="initializer" roleId="tpee.1068431790190" type="tpee.IntegerConstant" typeId="tpee.1068580320020" id="7314351270975464159" nodeInfo="nn">
              <property name="value" nameId="tpee.1068580320021" value="0" />
            </node>
          </node>
        </node>
        <node role="statement" roleId="tpee.1068581517665" type="tpee.WhileStatement" typeId="tpee.1076505808687" id="7314351270975464160" nodeInfo="nn">
          <node role="condition" roleId="tpee.1076505808688" type="tpee.AndExpression" typeId="tpee.1080120340718" id="7314351270975464161" nodeInfo="nn">
            <node role="leftExpression" roleId="tpee.1081773367580" type="tpee.NotExpression" typeId="tpee.1081516740877" id="7314351270975464162" nodeInfo="nn">
              <node role="expression" roleId="tpee.1081516765348" type="tpee.DotExpression" typeId="tpee.1197027756228" id="7314351270975464163" nodeInfo="nn">
                <node role="operand" roleId="tpee.1197027771414" type="tpee.VariableReference" typeId="tpee.1068498886296" id="3021153905118625161" nodeInfo="nn">
                  <link role="variableDeclaration" roleId="tpee.1068581517664" targetNodeId="7314351270975463273" resolveInfo="MODEL_FILE" />
                </node>
                <node role="operation" roleId="tpee.1197027833540" type="tpee.InstanceMethodCallOperation" typeId="tpee.1202948039474" id="7314351270975464165" nodeInfo="nn">
                  <link role="baseMethodDeclaration" roleId="tpee.1068499141037" targetNodeId="fxg7.~File%dsetLastModified(long)%cboolean" resolveInfo="setLastModified" />
                  <node role="actualArgument" roleId="tpee.1068499141038" type="tpee.VariableReference" typeId="tpee.1068498886296" id="3021153905150325806" nodeInfo="nn">
                    <link role="variableDeclaration" roleId="tpee.1068581517664" targetNodeId="7314351270975464149" resolveInfo="timeStamp" />
                  </node>
                </node>
              </node>
            </node>
            <node role="rightExpression" roleId="tpee.1081773367579" type="tpee.LessThanExpression" typeId="tpee.1081506773034" id="7314351270975464167" nodeInfo="nn">
              <node role="leftExpression" roleId="tpee.1081773367580" type="tpee.VariableReference" typeId="tpee.1068498886296" id="4265636116363093098" nodeInfo="nn">
                <link role="variableDeclaration" roleId="tpee.1068581517664" targetNodeId="7314351270975464157" resolveInfo="count" />
              </node>
              <node role="rightExpression" roleId="tpee.1081773367579" type="tpee.IntegerConstant" typeId="tpee.1068580320020" id="7314351270975464169" nodeInfo="nn">
                <property name="value" nameId="tpee.1068580320021" value="10" />
              </node>
            </node>
          </node>
          <node role="body" roleId="tpee.1154032183016" type="tpee.StatementList" typeId="tpee.1068580123136" id="7314351270975464170" nodeInfo="sn">
            <node role="statement" roleId="tpee.1068581517665" type="tpee.ExpressionStatement" typeId="tpee.1068580123155" id="7314351270975464171" nodeInfo="nn">
              <node role="expression" roleId="tpee.1068580123156" type="tpee.PostfixIncrementExpression" typeId="tpee.1214918800624" id="7314351270975464172" nodeInfo="nn">
                <node role="expression" roleId="tpee.1239714902950" type="tpee.VariableReference" typeId="tpee.1068498886296" id="4265636116363093460" nodeInfo="nn">
                  <link role="variableDeclaration" roleId="tpee.1068581517664" targetNodeId="7314351270975464157" resolveInfo="count" />
                </node>
              </node>
            </node>
            <node role="statement" roleId="tpee.1068581517665" type="tpee.ExpressionStatement" typeId="tpee.1068580123155" id="7314351270975464174" nodeInfo="nn">
              <node role="expression" roleId="tpee.1068580123156" type="tpee.StaticMethodCall" typeId="tpee.1081236700937" id="7314351270975464175" nodeInfo="nn">
                <link role="classConcept" roleId="tpee.1144433194310" targetNodeId="e2lb.~System" resolveInfo="System" />
                <link role="baseMethodDeclaration" roleId="tpee.1068499141037" targetNodeId="e2lb.~System%dgc()%cvoid" resolveInfo="gc" />
              </node>
            </node>
            <node role="statement" roleId="tpee.1068581517665" type="tpee.TryCatchStatement" typeId="tpee.1164879751025" id="7314351270975464176" nodeInfo="nn">
              <node role="catchClause" roleId="tpee.1164903496223" type="tpee.CatchClause" typeId="tpee.1164903280175" id="7314351270975464177" nodeInfo="nn">
                <node role="catchBody" roleId="tpee.1164903359218" type="tpee.StatementList" typeId="tpee.1068580123136" id="7314351270975464178" nodeInfo="sn">
                  <node role="statement" roleId="tpee.1068581517665" type="tpee.ExpressionStatement" typeId="tpee.1068580123155" id="7314351270975464179" nodeInfo="nn">
                    <node role="expression" roleId="tpee.1068580123156" type="tpee.StaticMethodCall" typeId="tpee.1081236700937" id="7314351270975464180" nodeInfo="nn">
                      <link role="classConcept" roleId="tpee.1144433194310" targetNodeId="qjxg.~Assert" resolveInfo="Assert" />
                      <link role="baseMethodDeclaration" roleId="tpee.1068499141037" targetNodeId="qjxg.~Assert%dfail()%cvoid" resolveInfo="fail" />
                    </node>
                  </node>
                  <node role="statement" roleId="tpee.1068581517665" type="tpee.ReturnStatement" typeId="tpee.1068581242878" id="7314351270975464181" nodeInfo="nn" />
                </node>
                <node role="throwable" roleId="tpee.1164903359217" type="tpee.LocalVariableDeclaration" typeId="tpee.1068581242863" id="7314351270975464182" nodeInfo="nr">
                  <property name="name" nameId="tpck.1169194664001" value="e" />
                  <property name="isFinal" nameId="tpee.1176718929932" value="false" />
                  <node role="type" roleId="tpee.5680397130376446158" type="tpee.ClassifierType" typeId="tpee.1107535904670" id="7314351270975464183" nodeInfo="in">
                    <link role="classifier" roleId="tpee.1107535924139" targetNodeId="e2lb.~InterruptedException" resolveInfo="InterruptedException" />
                  </node>
                </node>
              </node>
              <node role="body" roleId="tpee.1164879758292" type="tpee.StatementList" typeId="tpee.1068580123136" id="7314351270975464184" nodeInfo="sn">
                <node role="statement" roleId="tpee.1068581517665" type="tpee.ExpressionStatement" typeId="tpee.1068580123155" id="7314351270975464185" nodeInfo="nn">
                  <node role="expression" roleId="tpee.1068580123156" type="tpee.StaticMethodCall" typeId="tpee.1081236700937" id="7314351270975464186" nodeInfo="nn">
                    <link role="classConcept" roleId="tpee.1144433194310" targetNodeId="e2lb.~Thread" resolveInfo="Thread" />
                    <link role="baseMethodDeclaration" roleId="tpee.1068499141037" targetNodeId="e2lb.~Thread%dsleep(long)%cvoid" resolveInfo="sleep" />
                    <node role="actualArgument" roleId="tpee.1068499141038" type="tpee.IntegerConstant" typeId="tpee.1068580320020" id="7314351270975464187" nodeInfo="nn">
                      <property name="value" nameId="tpee.1068580320021" value="100" />
                    </node>
                  </node>
                </node>
              </node>
            </node>
          </node>
        </node>
        <node role="statement" roleId="tpee.1068581517665" type="tpee.ExpressionStatement" typeId="tpee.1068580123155" id="7314351270975464188" nodeInfo="nn">
          <node role="expression" roleId="tpee.1068580123156" type="tpee.StaticMethodCall" typeId="tpee.1081236700937" id="7314351270975464189" nodeInfo="nn">
            <link role="classConcept" roleId="tpee.1144433194310" targetNodeId="qjxg.~Assert" resolveInfo="Assert" />
            <link role="baseMethodDeclaration" roleId="tpee.1068499141037" targetNodeId="qjxg.~Assert%dassertTrue(boolean)%cvoid" resolveInfo="assertTrue" />
            <node role="actualArgument" roleId="tpee.1068499141038" type="tpee.LessThanExpression" typeId="tpee.1081506773034" id="7314351270975464190" nodeInfo="nn">
              <node role="leftExpression" roleId="tpee.1081773367580" type="tpee.VariableReference" typeId="tpee.1068498886296" id="4265636116363071474" nodeInfo="nn">
                <link role="variableDeclaration" roleId="tpee.1068581517664" targetNodeId="7314351270975464157" resolveInfo="count" />
              </node>
              <node role="rightExpression" roleId="tpee.1081773367579" type="tpee.IntegerConstant" typeId="tpee.1068580320020" id="7314351270975464192" nodeInfo="nn">
                <property name="value" nameId="tpee.1068580320021" value="10" />
              </node>
            </node>
          </node>
        </node>
      </node>
    </node>
    <node role="member" roleId="tpee.5375687026011219971" type="tpee.StaticMethodDeclaration" typeId="tpee.1081236700938" id="7314351270975464193" nodeInfo="igu">
      <property name="name" nameId="tpck.1169194664001" value="delete" />
      <property name="isFinal" nameId="tpee.1181808852946" value="false" />
      <node role="visibility" roleId="tpee.1178549979242" type="tpee.PrivateVisibility" typeId="tpee.1146644623116" id="7314351270975464194" nodeInfo="nn" />
      <node role="returnType" roleId="tpee.1068580123133" type="tpee.VoidType" typeId="tpee.1068581517677" id="7314351270975464195" nodeInfo="in" />
      <node role="body" roleId="tpee.1068580123135" type="tpee.StatementList" typeId="tpee.1068580123136" id="7314351270975464196" nodeInfo="sn">
        <node role="statement" roleId="tpee.1068581517665" type="tpee.SingleLineComment" typeId="tpee.6329021646629104954" id="7314351270975464197" nodeInfo="nn">
          <node role="commentPart" roleId="tpee.6329021646629175155" type="tpee.TextCommentPart" typeId="tpee.6329021646629104957" id="7314351270975464198" nodeInfo="nn">
            <property name="text" nameId="tpee.6329021646629104958" value=" this is a workaround of JRE bug similar to #4243868" />
          </node>
        </node>
        <node role="statement" roleId="tpee.1068581517665" type="tpee.SingleLineComment" typeId="tpee.6329021646629104954" id="7314351270975464199" nodeInfo="nn">
          <node role="commentPart" roleId="tpee.6329021646629175155" type="tpee.TextCommentPart" typeId="tpee.6329021646629104957" id="7314351270975464200" nodeInfo="nn">
            <property name="text" nameId="tpee.6329021646629104958" value=" http://bugs.sun.com/bugdatabase/view_bug.do?bug_id=4243868" />
          </node>
        </node>
        <node role="statement" roleId="tpee.1068581517665" type="tpee.LocalVariableDeclarationStatement" typeId="tpee.1068581242864" id="7314351270975464201" nodeInfo="nn">
          <node role="localVariableDeclaration" roleId="tpee.1068581242865" type="tpee.LocalVariableDeclaration" typeId="tpee.1068581242863" id="7314351270975464202" nodeInfo="nr">
            <property name="name" nameId="tpck.1169194664001" value="count" />
            <property name="isFinal" nameId="tpee.1176718929932" value="false" />
            <node role="type" roleId="tpee.5680397130376446158" type="tpee.IntegerType" typeId="tpee.1070534370425" id="7314351270975464203" nodeInfo="in" />
            <node role="initializer" roleId="tpee.1068431790190" type="tpee.IntegerConstant" typeId="tpee.1068580320020" id="7314351270975464204" nodeInfo="nn">
              <property name="value" nameId="tpee.1068580320021" value="0" />
            </node>
          </node>
        </node>
        <node role="statement" roleId="tpee.1068581517665" type="tpee.WhileStatement" typeId="tpee.1076505808687" id="7314351270975464205" nodeInfo="nn">
          <node role="condition" roleId="tpee.1076505808688" type="tpee.AndExpression" typeId="tpee.1080120340718" id="7314351270975464206" nodeInfo="nn">
            <node role="leftExpression" roleId="tpee.1081773367580" type="tpee.NotExpression" typeId="tpee.1081516740877" id="7314351270975464207" nodeInfo="nn">
              <node role="expression" roleId="tpee.1081516765348" type="tpee.DotExpression" typeId="tpee.1197027756228" id="7314351270975464208" nodeInfo="nn">
                <node role="operand" roleId="tpee.1197027771414" type="tpee.VariableReference" typeId="tpee.1068498886296" id="3021153905118618471" nodeInfo="nn">
                  <link role="variableDeclaration" roleId="tpee.1068581517664" targetNodeId="7314351270975463273" resolveInfo="MODEL_FILE" />
                </node>
                <node role="operation" roleId="tpee.1197027833540" type="tpee.InstanceMethodCallOperation" typeId="tpee.1202948039474" id="7314351270975464210" nodeInfo="nn">
                  <link role="baseMethodDeclaration" roleId="tpee.1068499141037" targetNodeId="fxg7.~File%ddelete()%cboolean" resolveInfo="delete" />
                </node>
              </node>
            </node>
            <node role="rightExpression" roleId="tpee.1081773367579" type="tpee.LessThanExpression" typeId="tpee.1081506773034" id="7314351270975464211" nodeInfo="nn">
              <node role="leftExpression" roleId="tpee.1081773367580" type="tpee.VariableReference" typeId="tpee.1068498886296" id="4265636116363115306" nodeInfo="nn">
                <link role="variableDeclaration" roleId="tpee.1068581517664" targetNodeId="7314351270975464202" resolveInfo="count" />
              </node>
              <node role="rightExpression" roleId="tpee.1081773367579" type="tpee.IntegerConstant" typeId="tpee.1068580320020" id="7314351270975464213" nodeInfo="nn">
                <property name="value" nameId="tpee.1068580320021" value="10" />
              </node>
            </node>
          </node>
          <node role="body" roleId="tpee.1154032183016" type="tpee.StatementList" typeId="tpee.1068580123136" id="7314351270975464214" nodeInfo="sn">
            <node role="statement" roleId="tpee.1068581517665" type="tpee.ExpressionStatement" typeId="tpee.1068580123155" id="7314351270975464215" nodeInfo="nn">
              <node role="expression" roleId="tpee.1068580123156" type="tpee.PostfixIncrementExpression" typeId="tpee.1214918800624" id="7314351270975464216" nodeInfo="nn">
                <node role="expression" roleId="tpee.1239714902950" type="tpee.VariableReference" typeId="tpee.1068498886296" id="4265636116363063875" nodeInfo="nn">
                  <link role="variableDeclaration" roleId="tpee.1068581517664" targetNodeId="7314351270975464202" resolveInfo="count" />
                </node>
              </node>
            </node>
            <node role="statement" roleId="tpee.1068581517665" type="tpee.ExpressionStatement" typeId="tpee.1068580123155" id="7314351270975464218" nodeInfo="nn">
              <node role="expression" roleId="tpee.1068580123156" type="tpee.StaticMethodCall" typeId="tpee.1081236700937" id="7314351270975464219" nodeInfo="nn">
                <link role="classConcept" roleId="tpee.1144433194310" targetNodeId="e2lb.~System" resolveInfo="System" />
                <link role="baseMethodDeclaration" roleId="tpee.1068499141037" targetNodeId="e2lb.~System%dgc()%cvoid" resolveInfo="gc" />
              </node>
            </node>
            <node role="statement" roleId="tpee.1068581517665" type="tpee.TryCatchStatement" typeId="tpee.1164879751025" id="7314351270975464220" nodeInfo="nn">
              <node role="catchClause" roleId="tpee.1164903496223" type="tpee.CatchClause" typeId="tpee.1164903280175" id="7314351270975464221" nodeInfo="nn">
                <node role="catchBody" roleId="tpee.1164903359218" type="tpee.StatementList" typeId="tpee.1068580123136" id="7314351270975464222" nodeInfo="sn">
                  <node role="statement" roleId="tpee.1068581517665" type="tpee.ExpressionStatement" typeId="tpee.1068580123155" id="7314351270975464223" nodeInfo="nn">
                    <node role="expression" roleId="tpee.1068580123156" type="tpee.StaticMethodCall" typeId="tpee.1081236700937" id="7314351270975464224" nodeInfo="nn">
                      <link role="classConcept" roleId="tpee.1144433194310" targetNodeId="qjxg.~Assert" resolveInfo="Assert" />
                      <link role="baseMethodDeclaration" roleId="tpee.1068499141037" targetNodeId="qjxg.~Assert%dfail()%cvoid" resolveInfo="fail" />
                    </node>
                  </node>
                  <node role="statement" roleId="tpee.1068581517665" type="tpee.ReturnStatement" typeId="tpee.1068581242878" id="7314351270975464225" nodeInfo="nn" />
                </node>
                <node role="throwable" roleId="tpee.1164903359217" type="tpee.LocalVariableDeclaration" typeId="tpee.1068581242863" id="7314351270975464226" nodeInfo="nr">
                  <property name="name" nameId="tpck.1169194664001" value="e" />
                  <property name="isFinal" nameId="tpee.1176718929932" value="false" />
                  <node role="type" roleId="tpee.5680397130376446158" type="tpee.ClassifierType" typeId="tpee.1107535904670" id="7314351270975464227" nodeInfo="in">
                    <link role="classifier" roleId="tpee.1107535924139" targetNodeId="e2lb.~InterruptedException" resolveInfo="InterruptedException" />
                  </node>
                </node>
              </node>
              <node role="body" roleId="tpee.1164879758292" type="tpee.StatementList" typeId="tpee.1068580123136" id="7314351270975464228" nodeInfo="sn">
                <node role="statement" roleId="tpee.1068581517665" type="tpee.ExpressionStatement" typeId="tpee.1068580123155" id="7314351270975464229" nodeInfo="nn">
                  <node role="expression" roleId="tpee.1068580123156" type="tpee.StaticMethodCall" typeId="tpee.1081236700937" id="7314351270975464230" nodeInfo="nn">
                    <link role="classConcept" roleId="tpee.1144433194310" targetNodeId="e2lb.~Thread" resolveInfo="Thread" />
                    <link role="baseMethodDeclaration" roleId="tpee.1068499141037" targetNodeId="e2lb.~Thread%dsleep(long)%cvoid" resolveInfo="sleep" />
                    <node role="actualArgument" roleId="tpee.1068499141038" type="tpee.IntegerConstant" typeId="tpee.1068580320020" id="7314351270975464231" nodeInfo="nn">
                      <property name="value" nameId="tpee.1068580320021" value="100" />
                    </node>
                  </node>
                </node>
              </node>
            </node>
          </node>
        </node>
        <node role="statement" roleId="tpee.1068581517665" type="tpee.ExpressionStatement" typeId="tpee.1068580123155" id="7314351270975464232" nodeInfo="nn">
          <node role="expression" roleId="tpee.1068580123156" type="tpee.StaticMethodCall" typeId="tpee.1081236700937" id="7314351270975464233" nodeInfo="nn">
            <link role="classConcept" roleId="tpee.1144433194310" targetNodeId="qjxg.~Assert" resolveInfo="Assert" />
            <link role="baseMethodDeclaration" roleId="tpee.1068499141037" targetNodeId="qjxg.~Assert%dassertTrue(boolean)%cvoid" resolveInfo="assertTrue" />
            <node role="actualArgument" roleId="tpee.1068499141038" type="tpee.LessThanExpression" typeId="tpee.1081506773034" id="7314351270975464234" nodeInfo="nn">
              <node role="leftExpression" roleId="tpee.1081773367580" type="tpee.VariableReference" typeId="tpee.1068498886296" id="4265636116363092929" nodeInfo="nn">
                <link role="variableDeclaration" roleId="tpee.1068581517664" targetNodeId="7314351270975464202" resolveInfo="count" />
              </node>
              <node role="rightExpression" roleId="tpee.1081773367579" type="tpee.IntegerConstant" typeId="tpee.1068580320020" id="7314351270975464236" nodeInfo="nn">
                <property name="value" nameId="tpee.1068580320021" value="10" />
              </node>
            </node>
          </node>
        </node>
      </node>
    </node>
    <node role="member" roleId="tpee.5375687026011219971" type="tpee.StaticMethodDeclaration" typeId="tpee.1081236700938" id="7314351270975464237" nodeInfo="igu">
      <property name="name" nameId="tpck.1169194664001" value="waitEDT" />
      <property name="isFinal" nameId="tpee.1181808852946" value="false" />
      <node role="visibility" roleId="tpee.1178549979242" type="tpee.PrivateVisibility" typeId="tpee.1146644623116" id="7314351270975464238" nodeInfo="nn" />
      <node role="returnType" roleId="tpee.1068580123133" type="tpee.VoidType" typeId="tpee.1068581517677" id="7314351270975464239" nodeInfo="in" />
      <node role="body" roleId="tpee.1068580123135" type="tpee.StatementList" typeId="tpee.1068580123136" id="7314351270975464240" nodeInfo="sn">
        <node role="statement" roleId="tpee.1068581517665" type="tpee.ExpressionStatement" typeId="tpee.1068580123155" id="7314351270975464241" nodeInfo="nn">
          <node role="expression" roleId="tpee.1068580123156" type="tpee.DotExpression" typeId="tpee.1197027756228" id="7314351270975464242" nodeInfo="nn">
            <node role="operand" roleId="tpee.1197027771414" type="tpee.StaticMethodCall" typeId="tpee.1081236700937" id="7314351270975464243" nodeInfo="nn">
              <link role="classConcept" roleId="tpee.1144433194310" targetNodeId="cu2c.~ModelAccess" resolveInfo="ModelAccess" />
              <link role="baseMethodDeclaration" roleId="tpee.1068499141037" targetNodeId="cu2c.~ModelAccess%dinstance()%cjetbrains%dmps%dsmodel%dModelAccess" resolveInfo="instance" />
            </node>
            <node role="operation" roleId="tpee.1197027833540" type="tpee.InstanceMethodCallOperation" typeId="tpee.1202948039474" id="7314351270975464244" nodeInfo="nn">
              <link role="baseMethodDeclaration" roleId="tpee.1068499141037" targetNodeId="cu2c.~ModelCommandExecutor%dflushEventQueue()%cvoid" resolveInfo="flushEventQueue" />
            </node>
          </node>
        </node>
        <node role="statement" roleId="tpee.1068581517665" type="tpee.ExpressionStatement" typeId="tpee.1068580123155" id="7314351270975464245" nodeInfo="nn">
          <node role="expression" roleId="tpee.1068580123156" type="tpee.StaticMethodCall" typeId="tpee.1081236700937" id="7314351270975464246" nodeInfo="nn">
            <link role="classConcept" roleId="tpee.1144433194310" targetNodeId="86un.~ThreadUtils" resolveInfo="ThreadUtils" />
            <link role="baseMethodDeclaration" roleId="tpee.1068499141037" targetNodeId="86un.~ThreadUtils%drunInUIThreadAndWait(java%dlang%dRunnable)%cboolean" resolveInfo="runInUIThreadAndWait" />
            <node role="actualArgument" roleId="tpee.1068499141038" type="tpee.GenericNewExpression" typeId="tpee.1145552977093" id="7314351270975464247" nodeInfo="nn">
              <node role="creator" roleId="tpee.1145553007750" type="tpee.AnonymousClassCreator" typeId="tpee.1182160077978" id="7314351270975464248" nodeInfo="nn">
                <node role="cls" roleId="tpee.1182160096073" type="tpee.AnonymousClass" typeId="tpee.1170345865475" id="7314351270975464249" nodeInfo="ig">
                  <property name="name" nameId="tpck.1169194664001" value="" />
                  <property name="nonStatic" nameId="tpee.521412098689998745" value="true" />
                  <link role="classifier" roleId="tpee.1170346070688" targetNodeId="e2lb.~Runnable" resolveInfo="Runnable" />
                  <link role="baseMethodDeclaration" roleId="tpee.1068499141037" targetNodeId="e2lb.~Object%d&lt;init&gt;()" resolveInfo="Object" />
                  <node role="member" roleId="tpee.5375687026011219971" type="tpee.InstanceMethodDeclaration" typeId="tpee.1068580123165" id="7314351270975464250" nodeInfo="igu">
                    <property name="isAbstract" nameId="tpee.1178608670077" value="false" />
                    <property name="name" nameId="tpck.1169194664001" value="run" />
                    <property name="isFinal" nameId="tpee.1181808852946" value="false" />
                    <node role="visibility" roleId="tpee.1178549979242" type="tpee.PublicVisibility" typeId="tpee.1146644602865" id="7314351270975464251" nodeInfo="nn" />
                    <node role="returnType" roleId="tpee.1068580123133" type="tpee.VoidType" typeId="tpee.1068581517677" id="7314351270975464252" nodeInfo="in" />
                    <node role="body" roleId="tpee.1068580123135" type="tpee.StatementList" typeId="tpee.1068580123136" id="7314351270975464253" nodeInfo="sn" />
                    <node role="annotation" roleId="tpee.1188208488637" type="tpee.AnnotationInstance" typeId="tpee.1188207840427" id="7314351270975464254" nodeInfo="nn">
                      <link role="annotation" roleId="tpee.1188208074048" targetNodeId="e2lb.~Override" resolveInfo="Override" />
                    </node>
                  </node>
                </node>
              </node>
            </node>
          </node>
        </node>
      </node>
    </node>
    <node role="member" roleId="tpee.5375687026011219971" type="tpee.EnumClass" typeId="tpee.1083245097125" id="7314351270975463226" nodeInfo="igu">
      <property name="name" nameId="tpck.1169194664001" value="Action" />
      <property name="nonStatic" nameId="tpee.521412098689998745" value="false" />
      <node role="visibility" roleId="tpee.1178549979242" type="tpee.PrivateVisibility" typeId="tpee.1146644623116" id="7314351270975463230" nodeInfo="nn" />
      <node role="enumConstant" roleId="tpee.1083245396908" type="tpee.EnumConstantDeclaration" typeId="tpee.1083245299891" id="7314351270975463231" nodeInfo="ig">
        <property name="name" nameId="tpck.1169194664001" value="SAVE" />
        <link role="baseMethodDeclaration" roleId="tpee.1068499141037" targetNodeId="7314351270975463233" resolveInfo="DiskMemoryConflictsTest.Action" />
      </node>
      <node role="enumConstant" roleId="tpee.1083245396908" type="tpee.EnumConstantDeclaration" typeId="tpee.1083245299891" id="7314351270975463232" nodeInfo="ig">
        <property name="name" nameId="tpck.1169194664001" value="RELOAD" />
        <link role="baseMethodDeclaration" roleId="tpee.1068499141037" targetNodeId="7314351270975463233" resolveInfo="DiskMemoryConflictsTest.Action" />
      </node>
      <node role="member" roleId="tpee.5375687026011219971" type="tpee.ConstructorDeclaration" typeId="tpee.1068580123140" id="7314351270975463233" nodeInfo="igu">
        <node role="visibility" roleId="tpee.1178549979242" type="tpee.PrivateVisibility" typeId="tpee.1146644623116" id="7314351270975463234" nodeInfo="nn" />
        <node role="returnType" roleId="tpee.1068580123133" type="tpee.VoidType" typeId="tpee.1068581517677" id="7314351270975463235" nodeInfo="in" />
        <node role="body" roleId="tpee.1068580123135" type="tpee.StatementList" typeId="tpee.1068580123136" id="7314351270975463236" nodeInfo="sn" />
      </node>
    </node>
    <node role="member" roleId="tpee.5375687026011219971" type="tpee.EnumClass" typeId="tpee.1083245097125" id="7314351270975463228" nodeInfo="igu">
      <property name="name" nameId="tpck.1169194664001" value="VersionToChoose" />
      <property name="nonStatic" nameId="tpee.521412098689998745" value="false" />
      <node role="visibility" roleId="tpee.1178549979242" type="tpee.PrivateVisibility" typeId="tpee.1146644623116" id="7314351270975463237" nodeInfo="nn" />
      <node role="enumConstant" roleId="tpee.1083245396908" type="tpee.EnumConstantDeclaration" typeId="tpee.1083245299891" id="7314351270975463238" nodeInfo="ig">
        <property name="name" nameId="tpck.1169194664001" value="MEMORY" />
        <link role="baseMethodDeclaration" roleId="tpee.1068499141037" targetNodeId="7314351270975463240" resolveInfo="DiskMemoryConflictsTest.VersionToChoose" />
      </node>
      <node role="enumConstant" roleId="tpee.1083245396908" type="tpee.EnumConstantDeclaration" typeId="tpee.1083245299891" id="7314351270975463239" nodeInfo="ig">
        <property name="name" nameId="tpck.1169194664001" value="DISK" />
        <link role="baseMethodDeclaration" roleId="tpee.1068499141037" targetNodeId="7314351270975463240" resolveInfo="DiskMemoryConflictsTest.VersionToChoose" />
      </node>
      <node role="member" roleId="tpee.5375687026011219971" type="tpee.ConstructorDeclaration" typeId="tpee.1068580123140" id="7314351270975463240" nodeInfo="igu">
        <node role="visibility" roleId="tpee.1178549979242" type="tpee.PrivateVisibility" typeId="tpee.1146644623116" id="7314351270975463241" nodeInfo="nn" />
        <node role="returnType" roleId="tpee.1068580123133" type="tpee.VoidType" typeId="tpee.1068581517677" id="7314351270975463242" nodeInfo="in" />
        <node role="body" roleId="tpee.1068580123135" type="tpee.StatementList" typeId="tpee.1068580123136" id="7314351270975463243" nodeInfo="sn" />
      </node>
    </node>
    <node role="member" roleId="tpee.5375687026011219971" type="tpee.EnumClass" typeId="tpee.1083245097125" id="7314351270975463227" nodeInfo="igu">
      <property name="name" nameId="tpck.1169194664001" value="DiskModification" />
      <property name="nonStatic" nameId="tpee.521412098689998745" value="false" />
      <node role="visibility" roleId="tpee.1178549979242" type="tpee.PrivateVisibility" typeId="tpee.1146644623116" id="7314351270975463244" nodeInfo="nn" />
      <node role="enumConstant" roleId="tpee.1083245396908" type="tpee.EnumConstantDeclaration" typeId="tpee.1083245299891" id="7314351270975463245" nodeInfo="ig">
        <property name="name" nameId="tpck.1169194664001" value="MODIFY" />
        <link role="baseMethodDeclaration" roleId="tpee.1068499141037" targetNodeId="7314351270975463247" resolveInfo="DiskMemoryConflictsTest.DiskModification" />
      </node>
      <node role="enumConstant" roleId="tpee.1083245396908" type="tpee.EnumConstantDeclaration" typeId="tpee.1083245299891" id="7314351270975463246" nodeInfo="ig">
        <property name="name" nameId="tpck.1169194664001" value="DELETE" />
        <link role="baseMethodDeclaration" roleId="tpee.1068499141037" targetNodeId="7314351270975463247" resolveInfo="DiskMemoryConflictsTest.DiskModification" />
      </node>
      <node role="member" roleId="tpee.5375687026011219971" type="tpee.ConstructorDeclaration" typeId="tpee.1068580123140" id="7314351270975463247" nodeInfo="igu">
        <node role="visibility" roleId="tpee.1178549979242" type="tpee.PrivateVisibility" typeId="tpee.1146644623116" id="7314351270975463248" nodeInfo="nn" />
        <node role="returnType" roleId="tpee.1068580123133" type="tpee.VoidType" typeId="tpee.1068581517677" id="7314351270975463249" nodeInfo="in" />
        <node role="body" roleId="tpee.1068580123135" type="tpee.StatementList" typeId="tpee.1068580123136" id="7314351270975463250" nodeInfo="sn" />
      </node>
    </node>
  </root>
</model>
<|MERGE_RESOLUTION|>--- conflicted
+++ resolved
@@ -41,10 +41,7 @@
   <import index="51tf" modelUID="f:java_stub#6ed54515-acc8-4d1e-a16c-9fd6cfe951ea#jetbrains.mps.extapi.model(MPS.Core/jetbrains.mps.extapi.model@java_stub)" version="-1" implicit="yes" />
   <import index="vsqk" modelUID="f:java_stub#6ed54515-acc8-4d1e-a16c-9fd6cfe951ea#jetbrains.mps.project(MPS.Core/jetbrains.mps.project@java_stub)" version="-1" implicit="yes" />
   <import index="k7g4" modelUID="f:java_stub#6354ebe7-c22a-4a0f-ac54-50b52ab9b065#java.util(JDK/java.util@java_stub)" version="-1" implicit="yes" />
-<<<<<<< HEAD
-=======
   <import index="88zw" modelUID="f:java_stub#8865b7a8-5271-43d3-884c-6fd1d9cfdd34#org.jetbrains.mps.openapi.module(MPS.OpenAPI/org.jetbrains.mps.openapi.module@java_stub)" version="-1" implicit="yes" />
->>>>>>> 0583c357
   <root type="tpee.ClassConcept" typeId="tpee.1068390468198" id="7314351270975463225" nodeInfo="ig">
     <property name="name" nameId="tpck.1169194664001" value="DiskMemoryConflictsTest" />
     <property name="abstractClass" nameId="tpee.1075300953594" value="false" />
@@ -1753,8 +1750,8 @@
         </node>
         <node role="statement" roleId="tpee.1068581517665" type="tpee.ExpressionStatement" typeId="tpee.1068580123155" id="7600798193341961535" nodeInfo="nn">
           <node role="expression" roleId="tpee.1068580123156" type="tpee.StaticMethodCall" typeId="tpee.1081236700937" id="7600798193341961536" nodeInfo="nn">
+            <link role="classConcept" roleId="tpee.1144433194310" targetNodeId="qyr2.7788464498752623152" resolveInfo="ModelStorageProblemsListener" />
             <link role="baseMethodDeclaration" roleId="tpee.1068499141037" targetNodeId="qyr2.7600798193332294762" resolveInfo="setTestDialog" />
-            <link role="classConcept" roleId="tpee.1144433194310" targetNodeId="qyr2.7788464498752623152" resolveInfo="ModelStorageProblemsListener" />
             <node role="actualArgument" roleId="tpee.1068499141038" type="tpee.GenericNewExpression" typeId="tpee.1145552977093" id="7600798193341961537" nodeInfo="nn">
               <node role="creator" roleId="tpee.1145553007750" type="tpee.AnonymousClassCreator" typeId="tpee.1182160077978" id="7600798193341961538" nodeInfo="nn">
                 <node role="cls" roleId="tpee.1182160096073" type="tpee.AnonymousClass" typeId="tpee.1170345865475" id="7600798193341961539" nodeInfo="ig">
@@ -2266,25 +2263,13 @@
                               <node role="statement" roleId="tpee.1068581517665" type="tpee.ExpressionStatement" typeId="tpee.1068580123155" id="7314351270975464089" nodeInfo="nn">
                                 <node role="expression" roleId="tpee.1068580123156" type="tpee.AssignmentExpression" typeId="tpee.1068498886294" id="7314351270975464090" nodeInfo="nn">
                                   <node role="rValue" roleId="tpee.1068498886297" type="tpee.ParenthesizedExpression" typeId="tpee.1079359253375" id="7314351270975464092" nodeInfo="nn">
-<<<<<<< HEAD
-                                    <node role="expression" roleId="tpee.1079359253376" type="tpee.StaticMethodCall" typeId="tpee.1081236700937" id="8623608763347345230" nodeInfo="nn">
-                                      <link role="classConcept" roleId="tpee.1144433194310" targetNodeId="vsqk.~SModuleOperations" resolveInfo="SModuleOperations" />
-                                      <link role="baseMethodDeclaration" roleId="tpee.1068499141037" targetNodeId="vsqk.~SModuleOperations%dcreateModelWithAdjustments(java%dlang%dString,org%djetbrains%dmps%dopenapi%dpersistence%dModelRoot)%corg%djetbrains%dmps%dopenapi%dmodel%dEditableSModel" resolveInfo="createModelWithAdjustments" />
-                                      <node role="actualArgument" roleId="tpee.1068499141038" type="tpee.DotExpression" typeId="tpee.1197027756228" id="7314351270975464097" nodeInfo="nn">
-                                        <node role="operand" roleId="tpee.1197027771414" type="tpee.DotExpression" typeId="tpee.1197027756228" id="1783393805972925573" nodeInfo="nn">
-                                          <node role="operation" roleId="tpee.1197027833540" type="tpee.InstanceMethodCallOperation" typeId="tpee.1202948039474" id="1783393805972944550" nodeInfo="nn">
-                                            <link role="baseMethodDeclaration" roleId="tpee.1068499141037" targetNodeId="qx6o.~PersistenceFacade%dcreateModelReference(java%dlang%dString)%corg%djetbrains%dmps%dopenapi%dmodel%dSModelReference" resolveInfo="createModelReference" />
-                                            <node role="actualArgument" roleId="tpee.1068499141038" type="tpee.StaticFieldReference" typeId="tpee.1070533707846" id="7770198149431387896" nodeInfo="nn">
-                                              <link role="classifier" roleId="tpee.1144433057691" targetNodeId="7314351270975463225" resolveInfo="DiskMemoryConflictsTest" />
-                                              <link role="variableDeclaration" roleId="tpee.1068581517664" targetNodeId="1783393805972532369" resolveInfo="MODEL_UID" />
-=======
                                     <node role="expression" roleId="tpee.1079359253376" type="tpee.CastExpression" typeId="tpee.1070534934090" id="7314351270975464093" nodeInfo="nn">
                                       <node role="type" roleId="tpee.1070534934091" type="tpee.ClassifierType" typeId="tpee.1107535904670" id="3961052575574322855" nodeInfo="in">
                                         <link role="classifier" roleId="tpee.1107535924139" targetNodeId="ec5m.~EditableSModel" resolveInfo="EditableSModel" />
                                       </node>
                                       <node role="expression" roleId="tpee.1070534934092" type="tpee.StaticMethodCall" typeId="tpee.1081236700937" id="8623608763347345230" nodeInfo="nn">
+                                        <link role="baseMethodDeclaration" roleId="tpee.1068499141037" targetNodeId="vsqk.~SModuleOperations%dcreateModelWithAdjustments(java%dlang%dString,org%djetbrains%dmps%dopenapi%dpersistence%dModelRoot)%corg%djetbrains%dmps%dopenapi%dmodel%dEditableSModel" resolveInfo="createModelWithAdjustments" />
                                         <link role="classConcept" roleId="tpee.1144433194310" targetNodeId="vsqk.~SModuleOperations" resolveInfo="SModuleOperations" />
-                                        <link role="baseMethodDeclaration" roleId="tpee.1068499141037" targetNodeId="vsqk.~SModuleOperations%dcreateModelWithAdjustments(java%dlang%dString,org%djetbrains%dmps%dopenapi%dpersistence%dModelRoot)%corg%djetbrains%dmps%dopenapi%dmodel%dEditableSModel" resolveInfo="createModelWithAdjustments" />
                                         <node role="actualArgument" roleId="tpee.1068499141038" type="tpee.DotExpression" typeId="tpee.1197027756228" id="7314351270975464097" nodeInfo="nn">
                                           <node role="operand" roleId="tpee.1197027771414" type="tpee.DotExpression" typeId="tpee.1197027756228" id="1783393805972925573" nodeInfo="nn">
                                             <node role="operation" roleId="tpee.1197027833540" type="tpee.InstanceMethodCallOperation" typeId="tpee.1202948039474" id="1783393805972944550" nodeInfo="nn">
@@ -2297,32 +2282,12 @@
                                             <node role="operand" roleId="tpee.1197027771414" type="tpee.StaticMethodCall" typeId="tpee.1081236700937" id="1783393805972906798" nodeInfo="nn">
                                               <link role="baseMethodDeclaration" roleId="tpee.1068499141037" targetNodeId="qx6o.~PersistenceFacade%dgetInstance()%corg%djetbrains%dmps%dopenapi%dpersistence%dPersistenceFacade" resolveInfo="getInstance" />
                                               <link role="classConcept" roleId="tpee.1144433194310" targetNodeId="qx6o.~PersistenceFacade" resolveInfo="PersistenceFacade" />
->>>>>>> 0583c357
                                             </node>
                                           </node>
-                                          <node role="operand" roleId="tpee.1197027771414" type="tpee.StaticMethodCall" typeId="tpee.1081236700937" id="1783393805972906798" nodeInfo="nn">
-                                            <link role="baseMethodDeclaration" roleId="tpee.1068499141037" targetNodeId="qx6o.~PersistenceFacade%dgetInstance()%corg%djetbrains%dmps%dopenapi%dpersistence%dPersistenceFacade" resolveInfo="getInstance" />
-                                            <link role="classConcept" roleId="tpee.1144433194310" targetNodeId="qx6o.~PersistenceFacade" resolveInfo="PersistenceFacade" />
+                                          <node role="operation" roleId="tpee.1197027833540" type="tpee.InstanceMethodCallOperation" typeId="tpee.1202948039474" id="7314351270975464099" nodeInfo="nn">
+                                            <link role="baseMethodDeclaration" roleId="tpee.1068499141037" targetNodeId="ec5m.~SModelReference%dgetModelName()%cjava%dlang%dString" resolveInfo="getModelName" />
                                           </node>
                                         </node>
-<<<<<<< HEAD
-                                        <node role="operation" roleId="tpee.1197027833540" type="tpee.InstanceMethodCallOperation" typeId="tpee.1202948039474" id="7314351270975464099" nodeInfo="nn">
-                                          <link role="baseMethodDeclaration" roleId="tpee.1068499141037" targetNodeId="ec5m.~SModelReference%dgetModelName()%cjava%dlang%dString" resolveInfo="getModelName" />
-                                        </node>
-                                      </node>
-                                      <node role="actualArgument" roleId="tpee.1068499141038" type="tpee.DotExpression" typeId="tpee.1197027756228" id="5013162914354700457" nodeInfo="nn">
-                                        <node role="operand" roleId="tpee.1197027771414" type="tpee.DotExpression" typeId="tpee.1197027756228" id="7314351270975464100" nodeInfo="nn">
-                                          <node role="operand" roleId="tpee.1197027771414" type="tpee.DotExpression" typeId="tpee.1197027756228" id="7314351270975464101" nodeInfo="nn">
-                                            <node role="operand" roleId="tpee.1197027771414" type="tpee.VariableReference" typeId="tpee.1068498886296" id="3021153905120306652" nodeInfo="nn">
-                                              <link role="variableDeclaration" roleId="tpee.1068581517664" targetNodeId="7314351270975463283" resolveInfo="myModule" />
-                                            </node>
-                                            <node role="operation" roleId="tpee.1197027833540" type="tpee.InstanceMethodCallOperation" typeId="tpee.1202948039474" id="7314351270975464103" nodeInfo="nn">
-                                              <link role="baseMethodDeclaration" roleId="tpee.1068499141037" targetNodeId="vsqk.~AbstractModule%dgetModelRoots()%cjava%dlang%dIterable" resolveInfo="getModelRoots" />
-                                            </node>
-                                          </node>
-                                          <node role="operation" roleId="tpee.1197027833540" type="tpee.InstanceMethodCallOperation" typeId="tpee.1202948039474" id="5013162914354700454" nodeInfo="nn">
-                                            <link role="baseMethodDeclaration" roleId="tpee.1068499141037" targetNodeId="e2lc.~Iterable%diterator()%cjava%dutil%dIterator" resolveInfo="iterator" />
-=======
                                         <node role="actualArgument" roleId="tpee.1068499141038" type="tpee.DotExpression" typeId="tpee.1197027756228" id="5013162914354700457" nodeInfo="nn">
                                           <node role="operand" roleId="tpee.1197027771414" type="tpee.DotExpression" typeId="tpee.1197027756228" id="7314351270975464100" nodeInfo="nn">
                                             <node role="operand" roleId="tpee.1197027771414" type="tpee.DotExpression" typeId="tpee.1197027756228" id="7314351270975464101" nodeInfo="nn">
@@ -2339,11 +2304,7 @@
                                           </node>
                                           <node role="operation" roleId="tpee.1197027833540" type="tpee.InstanceMethodCallOperation" typeId="tpee.1202948039474" id="5013162914354700463" nodeInfo="nn">
                                             <link role="baseMethodDeclaration" roleId="tpee.1068499141037" targetNodeId="k7g4.~Iterator%dnext()%cjava%dlang%dObject" resolveInfo="next" />
->>>>>>> 0583c357
                                           </node>
-                                        </node>
-                                        <node role="operation" roleId="tpee.1197027833540" type="tpee.InstanceMethodCallOperation" typeId="tpee.1202948039474" id="5013162914354700463" nodeInfo="nn">
-                                          <link role="baseMethodDeclaration" roleId="tpee.1068499141037" targetNodeId="k7g4.~Iterator%dnext()%cjava%dlang%dObject" resolveInfo="next" />
                                         </node>
                                       </node>
                                     </node>
@@ -2361,8 +2322,8 @@
                                   <node role="operation" roleId="tpee.1197027833540" type="tpee.InstanceMethodCallOperation" typeId="tpee.1202948039474" id="2722862962576141119" nodeInfo="nn">
                                     <link role="baseMethodDeclaration" roleId="tpee.1068499141037" targetNodeId="ec5m.~SModel%daddRootNode(org%djetbrains%dmps%dopenapi%dmodel%dSNode)%cvoid" resolveInfo="addRootNode" />
                                     <node role="actualArgument" roleId="tpee.1068499141038" type="tpee.StaticMethodCall" typeId="tpee.1081236700937" id="2722862962576141120" nodeInfo="nn">
+                                      <link role="baseMethodDeclaration" roleId="tpee.1068499141037" targetNodeId="cu2d.~CopyUtil%dcopyAndPreserveId(org%djetbrains%dmps%dopenapi%dmodel%dSNode)%corg%djetbrains%dmps%dopenapi%dmodel%dSNode" resolveInfo="copyAndPreserveId" />
                                       <link role="classConcept" roleId="tpee.1144433194310" targetNodeId="cu2d.~CopyUtil" resolveInfo="CopyUtil" />
-                                      <link role="baseMethodDeclaration" roleId="tpee.1068499141037" targetNodeId="cu2d.~CopyUtil%dcopyAndPreserveId(org%djetbrains%dmps%dopenapi%dmodel%dSNode)%corg%djetbrains%dmps%dopenapi%dmodel%dSNode" resolveInfo="copyAndPreserveId" />
                                       <node role="actualArgument" roleId="tpee.1068499141038" type="tpee.VariableReference" typeId="tpee.1068498886296" id="3021153905120367793" nodeInfo="nn">
                                         <link role="variableDeclaration" roleId="tpee.1068581517664" targetNodeId="7314351270975463286" resolveInfo="myNodeBackup" />
                                       </node>
