--- conflicted
+++ resolved
@@ -445,11 +445,7 @@
                                                             <link role="variableDeclaration" roleId="tpee.1068581517664" targetNodeId="7314351270975463289" resolveInfo="myModelDescriptor" />
                                                           </node>
                                                           <node role="operation" roleId="tpee.1197027833540" type="tpee.InstanceMethodCallOperation" typeId="tpee.1202948039474" id="2722862962576141195">
-<<<<<<< HEAD
-                                                            <link role="baseMethodDeclaration" roleId="tpee.1068499141037" targetNodeId="cu2c.~BaseSModelDescriptor%dgetSModel()%cjetbrains%dmps%dsmodel%dSModel" resolveInfo="getSModel" />
-=======
                                                             <link role="baseMethodDeclaration" roleId="tpee.1068499141037" targetNodeId="cu2c.~BaseSModelDescriptor%dgetSModel()%corg%djetbrains%dmps%dopenapi%dmodel%dSModel" resolveInfo="getSModel" />
->>>>>>> 66ae271f
                                                           </node>
                                                         </node>
                                                       </node>
@@ -2260,11 +2256,7 @@
                                       <link role="variableDeclaration" roleId="tpee.1068581517664" targetNodeId="7314351270975463289" resolveInfo="myModelDescriptor" />
                                     </node>
                                     <node role="operation" roleId="tpee.1197027833540" type="tpee.InstanceMethodCallOperation" typeId="tpee.1202948039474" id="2722862962576141124">
-<<<<<<< HEAD
-                                      <link role="baseMethodDeclaration" roleId="tpee.1068499141037" targetNodeId="cu2c.~BaseSModelDescriptor%dgetSModel()%cjetbrains%dmps%dsmodel%dSModel" resolveInfo="getSModel" />
-=======
                                       <link role="baseMethodDeclaration" roleId="tpee.1068499141037" targetNodeId="cu2c.~BaseSModelDescriptor%dgetSModel()%corg%djetbrains%dmps%dopenapi%dmodel%dSModel" resolveInfo="getSModel" />
->>>>>>> 66ae271f
                                     </node>
                                   </node>
                                 </node>
