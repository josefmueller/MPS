--- conflicted
+++ resolved
@@ -87,15 +87,15 @@
     <node type="tpee.ClassConcept" typeId="tpee.1068390468198" id="7088622708994254413">
       <property name="name" nameId="tpck.1169194664001" value="RootDifferenceDialog" />
     </node>
+    <node type="tpee.ClassConcept" typeId="tpee.1068390468198" id="7617953927522682042">
+      <property name="name" nameId="tpck.1169194664001" value="DiffButtonsPainter" />
+    </node>
     <node type="tpee.ClassConcept" typeId="tpee.1068390468198" id="278581607615217307">
       <property name="name" nameId="tpck.1169194664001" value="InvokeRootDifferenceAction" />
     </node>
     <node type="tpee.ClassConcept" typeId="tpee.1068390468198" id="1372936221592700348">
       <property name="name" nameId="tpck.1169194664001" value="RevertRootsAction" />
       <property name="abstractClass" nameId="tpee.1075300953594" value="true" />
-    </node>
-    <node type="tpee.ClassConcept" typeId="tpee.1068390468198" id="7617953927522682042">
-      <property name="name" nameId="tpck.1169194664001" value="DiffButtonsPainter" />
     </node>
   </roots>
   <root id="3724655318819677795">
@@ -587,13 +587,13 @@
     </node>
     <node role="method" roleId="tpee.1107880067339" type="tpee.InstanceMethodDeclaration" typeId="tpee.1068580123165" id="7088622708994435005">
       <property name="name" nameId="tpck.1169194664001" value="invokeRootDifference" />
-      <node role="returnType" roleId="tpee.1068580123133" type="tpee.VoidType" typeId="tpee.1068581517677" id="7088622708994435008" />
       <node role="parameter" roleId="tpee.1068580123134" type="tpee.ParameterDeclaration" typeId="tpee.1068498886292" id="7088622708994435006">
         <property name="name" nameId="tpck.1169194664001" value="rootId" />
         <node role="type" roleId="tpee.5680397130376446158" type="tpee.ClassifierType" typeId="tpee.1107535904670" id="7088622708994435007">
           <link role="classifier" roleId="tpee.1107535924139" targetNodeId="cu2c.~SNodeId" resolveInfo="SNodeId" />
         </node>
       </node>
+      <node role="returnType" roleId="tpee.1068580123133" type="tpee.VoidType" typeId="tpee.1068581517677" id="7088622708994435008" />
       <node role="visibility" roleId="tpee.1178549979242" type="tpee.PublicVisibility" typeId="tpee.1146644602865" id="7088622708994435009" />
       <node role="body" roleId="tpee.1068580123135" type="tpee.StatementList" typeId="tpee.1068580123136" id="7088622708994435010">
         <node role="statement" roleId="tpee.1068581517665" type="tpee.ExpressionStatement" typeId="tpee.1068580123155" id="6498555866783313990">
@@ -1620,10 +1620,10 @@
     </node>
     <node role="field" roleId="tpee.1068390468199" type="tpee.FieldDeclaration" typeId="tpee.1068390468200" id="3724655318819766176">
       <property name="name" nameId="tpck.1169194664001" value="myChangeSet" />
-      <node role="visibility" roleId="tpee.1178549979242" type="tpee.PrivateVisibility" typeId="tpee.1146644623116" id="3724655318819766177" />
       <node role="type" roleId="tpee.5680397130376446158" type="tpee.ClassifierType" typeId="tpee.1107535904670" id="3834754559947698811">
         <link role="classifier" roleId="tpee.1107535924139" targetNodeId="bfxj.3834754559947571411" resolveInfo="ChangeSet" />
       </node>
+      <node role="visibility" roleId="tpee.1178549979242" type="tpee.PrivateVisibility" typeId="tpee.1146644623116" id="3724655318819766177" />
     </node>
     <node role="field" roleId="tpee.1068390468199" type="tpee.FieldDeclaration" typeId="tpee.1068390468200" id="3724655318819766739">
       <property name="name" nameId="tpck.1169194664001" value="myRootToChanges" />
@@ -3664,6 +3664,429 @@
       <node role="type" roleId="tpee.5680397130376446158" type="tpee.BooleanType" typeId="tpee.1070534644030" id="1558573332373559485" />
     </node>
   </root>
+  <root id="7617953927522682042">
+    <node role="staticMethod" roleId="tpee.1070462273904" type="tpee.StaticMethodDeclaration" typeId="tpee.1081236700938" id="7617953927522682043">
+      <property name="name" nameId="tpck.1169194664001" value="addTo" />
+      <node role="returnType" roleId="tpee.1068580123133" type="tpee.ClassifierType" typeId="tpee.1107535904670" id="7617953927522682044">
+        <link role="classifier" roleId="tpee.1107535924139" targetNodeId="7617953927522682042" resolveInfo="DiffButtonsPainter" />
+      </node>
+      <node role="visibility" roleId="tpee.1178549979242" type="tpee.PublicVisibility" typeId="tpee.1146644602865" id="7617953927522682045" />
+      <node role="body" roleId="tpee.1068580123135" type="tpee.StatementList" typeId="tpee.1068580123136" id="7617953927522682046">
+        <node role="statement" roleId="tpee.1068581517665" type="tpee.LocalVariableDeclarationStatement" typeId="tpee.1068581242864" id="7617953927522682047">
+          <node role="localVariableDeclaration" roleId="tpee.1068581242865" type="tpee.LocalVariableDeclaration" typeId="tpee.1068581242863" id="7617953927522682048">
+            <property name="name" nameId="tpck.1169194664001" value="editorComponent" />
+            <node role="type" roleId="tpee.5680397130376446158" type="tpee.ClassifierType" typeId="tpee.1107535904670" id="7617953927522682049">
+              <link role="classifier" roleId="tpee.1107535924139" targetNodeId="9a8.~EditorComponent" resolveInfo="EditorComponent" />
+            </node>
+            <node role="initializer" roleId="tpee.1068431790190" type="tpee.DotExpression" typeId="tpee.1197027756228" id="7617953927522682050">
+              <node role="operand" roleId="tpee.1197027771414" type="tpee.ParameterReference" typeId="tpee.1068581242874" id="7617953927522682051">
+                <link role="variableDeclaration" roleId="tpee.1068581517664" targetNodeId="7617953927522682073" resolveInfo="diffEditor" />
+              </node>
+              <node role="operation" roleId="tpee.1197027833540" type="tpee.InstanceMethodCallOperation" typeId="tpee.1202948039474" id="7617953927522682052">
+                <link role="baseMethodDeclaration" roleId="tpee.1068499141037" targetNodeId="hdhb.4652592318748338572" resolveInfo="getEditorComponent" />
+                <node role="actualArgument" roleId="tpee.1068499141038" type="tpee.ParameterReference" typeId="tpee.1068581242874" id="7617953927522682053">
+                  <link role="variableDeclaration" roleId="tpee.1068581517664" targetNodeId="7617953927522682077" resolveInfo="inspector" />
+                </node>
+              </node>
+            </node>
+          </node>
+        </node>
+        <node role="statement" roleId="tpee.1068581517665" type="tpee.LocalVariableDeclarationStatement" typeId="tpee.1068581242864" id="7617953927522682054">
+          <node role="localVariableDeclaration" roleId="tpee.1068581242865" type="tpee.LocalVariableDeclaration" typeId="tpee.1068581242863" id="7617953927522682055">
+            <property name="name" nameId="tpck.1169194664001" value="painter" />
+            <node role="type" roleId="tpee.5680397130376446158" type="tpee.ClassifierType" typeId="tpee.1107535904670" id="7617953927522682056">
+              <link role="classifier" roleId="tpee.1107535924139" targetNodeId="7617953927522682042" resolveInfo="DiffButtonsPainter" />
+            </node>
+            <node role="initializer" roleId="tpee.1068431790190" type="tpee.GenericNewExpression" typeId="tpee.1145552977093" id="7617953927522682057">
+              <node role="creator" roleId="tpee.1145553007750" type="tpee.ClassCreator" typeId="tpee.1212685548494" id="7617953927522682058">
+                <link role="baseMethodDeclaration" roleId="tpee.1068499141037" targetNodeId="7617953927522682087" resolveInfo="DiffButtonsPainter" />
+                <node role="actualArgument" roleId="tpee.1068499141038" type="tpee.ParameterReference" typeId="tpee.1068581242874" id="7617953927522682059">
+                  <link role="variableDeclaration" roleId="tpee.1068581517664" targetNodeId="7617953927522682071" resolveInfo="dialog" />
+                </node>
+                <node role="actualArgument" roleId="tpee.1068499141038" type="tpee.LocalVariableReference" typeId="tpee.1068581242866" id="7617953927522682060">
+                  <link role="variableDeclaration" roleId="tpee.1068581517664" targetNodeId="7617953927522682048" resolveInfo="editorComponent" />
+                </node>
+                <node role="actualArgument" roleId="tpee.1068499141038" type="tpee.ParameterReference" typeId="tpee.1068581242874" id="7617953927522682061">
+                  <link role="variableDeclaration" roleId="tpee.1068581517664" targetNodeId="7617953927522682075" resolveInfo="changeGroupLayout" />
+                </node>
+              </node>
+            </node>
+          </node>
+        </node>
+        <node role="statement" roleId="tpee.1068581517665" type="tpee.ExpressionStatement" typeId="tpee.1068580123155" id="7617953927522682062">
+          <node role="expression" roleId="tpee.1068580123156" type="tpee.DotExpression" typeId="tpee.1197027756228" id="7617953927522682063">
+            <node role="operand" roleId="tpee.1197027771414" type="tpee.DotExpression" typeId="tpee.1197027756228" id="7617953927522682064">
+              <node role="operand" roleId="tpee.1197027771414" type="tpee.LocalVariableReference" typeId="tpee.1068581242866" id="7617953927522682065">
+                <link role="variableDeclaration" roleId="tpee.1068581517664" targetNodeId="7617953927522682048" resolveInfo="editorComponent" />
+              </node>
+              <node role="operation" roleId="tpee.1197027833540" type="tpee.InstanceMethodCallOperation" typeId="tpee.1202948039474" id="7617953927522682066">
+                <link role="baseMethodDeclaration" roleId="tpee.1068499141037" targetNodeId="9a8.~EditorComponent%dgetLeftEditorHighlighter()%cjetbrains%dmps%dnodeEditor%dleftHighlighter%dLeftEditorHighlighter" resolveInfo="getLeftEditorHighlighter" />
+              </node>
+            </node>
+            <node role="operation" roleId="tpee.1197027833540" type="tpee.InstanceMethodCallOperation" typeId="tpee.1202948039474" id="7617953927522682067">
+              <link role="baseMethodDeclaration" roleId="tpee.1068499141037" targetNodeId="df0.~LeftEditorHighlighter%daddFoldingAreaPainter(jetbrains%dmps%dnodeEditor%dleftHighlighter%dAbstractFoldingAreaPainter)%cvoid" resolveInfo="addFoldingAreaPainter" />
+              <node role="actualArgument" roleId="tpee.1068499141038" type="tpee.LocalVariableReference" typeId="tpee.1068581242866" id="7617953927522682068">
+                <link role="variableDeclaration" roleId="tpee.1068581517664" targetNodeId="7617953927522682055" resolveInfo="painter" />
+              </node>
+            </node>
+          </node>
+        </node>
+        <node role="statement" roleId="tpee.1068581517665" type="tpee.ReturnStatement" typeId="tpee.1068581242878" id="7617953927522682069">
+          <node role="expression" roleId="tpee.1068581517676" type="tpee.LocalVariableReference" typeId="tpee.1068581242866" id="7617953927522682070">
+            <link role="variableDeclaration" roleId="tpee.1068581517664" targetNodeId="7617953927522682055" resolveInfo="painter" />
+          </node>
+        </node>
+      </node>
+      <node role="parameter" roleId="tpee.1068580123134" type="tpee.ParameterDeclaration" typeId="tpee.1068498886292" id="7617953927522682071">
+        <property name="name" nameId="tpck.1169194664001" value="dialog" />
+        <node role="type" roleId="tpee.5680397130376446158" type="tpee.ClassifierType" typeId="tpee.1107535904670" id="7617953927522682305">
+          <link role="classifier" roleId="tpee.1107535924139" targetNodeId="7088622708994254413" resolveInfo="RootDifferenceDialog" />
+        </node>
+      </node>
+      <node role="parameter" roleId="tpee.1068580123134" type="tpee.ParameterDeclaration" typeId="tpee.1068498886292" id="7617953927522682073">
+        <property name="name" nameId="tpck.1169194664001" value="diffEditor" />
+        <node role="type" roleId="tpee.5680397130376446158" type="tpee.ClassifierType" typeId="tpee.1107535904670" id="7617953927522682074">
+          <link role="classifier" roleId="tpee.1107535924139" targetNodeId="hdhb.4652592318748338308" resolveInfo="DiffEditor" />
+        </node>
+      </node>
+      <node role="parameter" roleId="tpee.1068580123134" type="tpee.ParameterDeclaration" typeId="tpee.1068498886292" id="7617953927522682075">
+        <property name="name" nameId="tpck.1169194664001" value="changeGroupLayout" />
+        <node role="type" roleId="tpee.5680397130376446158" type="tpee.ClassifierType" typeId="tpee.1107535904670" id="7617953927522682076">
+          <link role="classifier" roleId="tpee.1107535924139" targetNodeId="hdhb.4652592318748337213" resolveInfo="ChangeGroupLayout" />
+        </node>
+      </node>
+      <node role="parameter" roleId="tpee.1068580123134" type="tpee.ParameterDeclaration" typeId="tpee.1068498886292" id="7617953927522682077">
+        <property name="name" nameId="tpck.1169194664001" value="inspector" />
+        <node role="type" roleId="tpee.5680397130376446158" type="tpee.BooleanType" typeId="tpee.1070534644030" id="7617953927522682078" />
+      </node>
+    </node>
+    <node role="field" roleId="tpee.1068390468199" type="tpee.FieldDeclaration" typeId="tpee.1068390468200" id="7617953927522682082">
+      <property name="name" nameId="tpck.1169194664001" value="myDialog" />
+      <node role="visibility" roleId="tpee.1178549979242" type="tpee.PrivateVisibility" typeId="tpee.1146644623116" id="7617953927522682083" />
+      <node role="type" roleId="tpee.5680397130376446158" type="tpee.ClassifierType" typeId="tpee.1107535904670" id="7617953927522682294">
+        <link role="classifier" roleId="tpee.1107535924139" targetNodeId="7088622708994254413" resolveInfo="RootDifferenceDialog" />
+      </node>
+    </node>
+    <node role="visibility" roleId="tpee.1178549979242" type="tpee.PublicVisibility" typeId="tpee.1146644602865" id="7617953927522682085" />
+    <node role="superclass" roleId="tpee.1165602531693" type="tpee.ClassifierType" typeId="tpee.1107535904670" id="7617953927522682086">
+      <link role="classifier" roleId="tpee.1107535924139" targetNodeId="hdhb.4652592318748335093" resolveInfo="ButtonsPainter" />
+    </node>
+    <node role="constructor" roleId="tpee.1068390468201" type="tpee.ConstructorDeclaration" typeId="tpee.1068580123140" id="7617953927522682087">
+      <node role="returnType" roleId="tpee.1068580123133" type="tpee.VoidType" typeId="tpee.1068581517677" id="7617953927522682088" />
+      <node role="visibility" roleId="tpee.1178549979242" type="tpee.PrivateVisibility" typeId="tpee.1146644623116" id="7617953927522682384" />
+      <node role="body" roleId="tpee.1068580123135" type="tpee.StatementList" typeId="tpee.1068580123136" id="7617953927522682090">
+        <node role="statement" roleId="tpee.1068581517665" type="tpee.SuperConstructorInvocation" typeId="tpee.1070475587102" id="7617953927522682091">
+          <link role="baseMethodDeclaration" roleId="tpee.1068499141037" targetNodeId="hdhb.4652592318748335147" resolveInfo="ButtonsPainter" />
+          <node role="actualArgument" roleId="tpee.1068499141038" type="tpee.IntegerConstant" typeId="tpee.1068580320020" id="7617953927522682092">
+            <property name="value" nameId="tpee.1068580320021" value="1" />
+          </node>
+          <node role="actualArgument" roleId="tpee.1068499141038" type="tpee.ParameterReference" typeId="tpee.1068581242874" id="7617953927522682093">
+            <link role="variableDeclaration" roleId="tpee.1068581517664" targetNodeId="7617953927522682101" resolveInfo="editorComponent" />
+          </node>
+          <node role="actualArgument" roleId="tpee.1068499141038" type="tpee.ParameterReference" typeId="tpee.1068581242874" id="7617953927522682094">
+            <link role="variableDeclaration" roleId="tpee.1068581517664" targetNodeId="7617953927522682103" resolveInfo="changeGroupLayout" />
+          </node>
+        </node>
+        <node role="statement" roleId="tpee.1068581517665" type="tpee.ExpressionStatement" typeId="tpee.1068580123155" id="7617953927522682095">
+          <node role="expression" roleId="tpee.1068580123156" type="tpee.AssignmentExpression" typeId="tpee.1068498886294" id="7617953927522682096">
+            <node role="rValue" roleId="tpee.1068498886297" type="tpee.ParameterReference" typeId="tpee.1068581242874" id="7617953927522682097">
+              <link role="variableDeclaration" roleId="tpee.1068581517664" targetNodeId="7617953927522682099" resolveInfo="dialog" />
+            </node>
+            <node role="lValue" roleId="tpee.1068498886295" type="tpee.LocalInstanceFieldReference" typeId="tpee.7785501532031639928" id="7617953927522682098">
+              <link role="variableDeclaration" roleId="tpee.1068581517664" targetNodeId="7617953927522682082" resolveInfo="myDialog" />
+            </node>
+          </node>
+        </node>
+      </node>
+      <node role="parameter" roleId="tpee.1068580123134" type="tpee.ParameterDeclaration" typeId="tpee.1068498886292" id="7617953927522682099">
+        <property name="name" nameId="tpck.1169194664001" value="dialog" />
+        <node role="type" roleId="tpee.5680397130376446158" type="tpee.ClassifierType" typeId="tpee.1107535904670" id="7617953927522682295">
+          <link role="classifier" roleId="tpee.1107535924139" targetNodeId="7088622708994254413" resolveInfo="RootDifferenceDialog" />
+        </node>
+      </node>
+      <node role="parameter" roleId="tpee.1068580123134" type="tpee.ParameterDeclaration" typeId="tpee.1068498886292" id="7617953927522682101">
+        <property name="name" nameId="tpck.1169194664001" value="editorComponent" />
+        <node role="type" roleId="tpee.5680397130376446158" type="tpee.ClassifierType" typeId="tpee.1107535904670" id="7617953927522682102">
+          <link role="classifier" roleId="tpee.1107535924139" targetNodeId="9a8.~EditorComponent" resolveInfo="EditorComponent" />
+        </node>
+      </node>
+      <node role="parameter" roleId="tpee.1068580123134" type="tpee.ParameterDeclaration" typeId="tpee.1068498886292" id="7617953927522682103">
+        <property name="name" nameId="tpck.1169194664001" value="changeGroupLayout" />
+        <node role="type" roleId="tpee.5680397130376446158" type="tpee.ClassifierType" typeId="tpee.1107535904670" id="7617953927522682104">
+          <link role="classifier" roleId="tpee.1107535924139" targetNodeId="hdhb.4652592318748337213" resolveInfo="ChangeGroupLayout" />
+        </node>
+      </node>
+    </node>
+    <node role="staticInnerClassifiers" roleId="tpee.1178616825527" type="tpee.ClassConcept" typeId="tpee.1068390468198" id="7617953927522682156">
+      <property name="nonStatic" nameId="tpee.521412098689998745" value="true" />
+      <property name="name" nameId="tpck.1169194664001" value="MyButton" />
+      <node role="visibility" roleId="tpee.1178549979242" type="tpee.PrivateVisibility" typeId="tpee.1146644623116" id="7617953927522682164" />
+      <node role="superclass" roleId="tpee.1165602531693" type="tpee.ClassifierType" typeId="tpee.1107535904670" id="7617953927522682165">
+        <link role="classifier" roleId="tpee.1107535924139" targetNodeId="hdhb.4652592318748340259" resolveInfo="FoldingAreaButton" />
+      </node>
+      <node role="method" roleId="tpee.1107880067339" type="tpee.InstanceMethodDeclaration" typeId="tpee.1068580123165" id="7617953927522682166">
+        <property name="name" nameId="tpck.1169194664001" value="performAction" />
+        <property name="isAbstract" nameId="tpee.1178608670077" value="false" />
+        <node role="returnType" roleId="tpee.1068580123133" type="tpee.VoidType" typeId="tpee.1068581517677" id="7617953927522682167" />
+        <node role="visibility" roleId="tpee.1178549979242" type="tpee.PublicVisibility" typeId="tpee.1146644602865" id="7617953927522682168" />
+        <node role="body" roleId="tpee.1068580123135" type="tpee.StatementList" typeId="tpee.1068580123136" id="7617953927522682169">
+          <node role="statement" roleId="tpee.1068581517665" type="tpee.ExpressionStatement" typeId="tpee.1068580123155" id="2638118297328305027">
+            <node role="expression" roleId="tpee.1068580123156" type="tpee.DotExpression" typeId="tpee.1197027756228" id="2638118297328305029">
+              <node role="operand" roleId="tpee.1197027771414" type="tpee.LocalInstanceFieldReference" typeId="tpee.7785501532031639928" id="2638118297328305028">
+                <link role="variableDeclaration" roleId="tpee.1068581517664" targetNodeId="7617953927522682082" resolveInfo="myDialog" />
+              </node>
+              <node role="operation" roleId="tpee.1197027833540" type="tpee.InstanceMethodCallOperation" typeId="tpee.1202948039474" id="2638118297328305033">
+                <link role="baseMethodDeclaration" roleId="tpee.1068499141037" targetNodeId="2638118297328199953" resolveInfo="rollbackChanges" />
+                <node role="actualArgument" roleId="tpee.1068499141038" type="tpee.DotExpression" typeId="tpee.1197027756228" id="2638118297328305369">
+                  <node role="operand" roleId="tpee.1197027771414" type="tpee.LocalInstanceMethodCall" typeId="tpee.3066917033203108594" id="2638118297328305368">
+                    <link role="baseMethodDeclaration" roleId="tpee.1068499141037" targetNodeId="hdhb.4652592318748340310" resolveInfo="getChangeGroup" />
+                  </node>
+                  <node role="operation" roleId="tpee.1197027833540" type="tpee.InstanceMethodCallOperation" typeId="tpee.1202948039474" id="2638118297328305373">
+                    <link role="baseMethodDeclaration" roleId="tpee.1068499141037" targetNodeId="hdhb.4652592318748337200" resolveInfo="getChanges" />
+                  </node>
+                </node>
+              </node>
+            </node>
+          </node>
+        </node>
+      </node>
+      <node role="constructor" roleId="tpee.1068390468201" type="tpee.ConstructorDeclaration" typeId="tpee.1068580123140" id="7617953927522682186">
+        <node role="returnType" roleId="tpee.1068580123133" type="tpee.VoidType" typeId="tpee.1068581517677" id="7617953927522682187" />
+        <node role="visibility" roleId="tpee.1178549979242" type="tpee.PrivateVisibility" typeId="tpee.1146644623116" id="7617953927522682188" />
+        <node role="body" roleId="tpee.1068580123135" type="tpee.StatementList" typeId="tpee.1068580123136" id="7617953927522682189">
+          <node role="statement" roleId="tpee.1068581517665" type="tpee.SuperConstructorInvocation" typeId="tpee.1070475587102" id="7617953927522682190">
+            <link role="baseMethodDeclaration" roleId="tpee.1068499141037" targetNodeId="hdhb.4652592318748340276" resolveInfo="FoldingAreaButton" />
+            <node role="actualArgument" roleId="tpee.1068499141038" type="tpee.ParameterReference" typeId="tpee.1068581242874" id="7617953927522682191">
+              <link role="variableDeclaration" roleId="tpee.1068581517664" targetNodeId="7617953927522682200" resolveInfo="changeGroup" />
+            </node>
+            <node role="actualArgument" roleId="tpee.1068499141038" type="tpee.ParameterReference" typeId="tpee.1068581242874" id="7617953927522682192">
+              <link role="variableDeclaration" roleId="tpee.1068581517664" targetNodeId="7617953927522682202" resolveInfo="x" />
+            </node>
+            <node role="actualArgument" roleId="tpee.1068499141038" type="tpee.ParameterReference" typeId="tpee.1068581242874" id="7617953927522682193">
+              <link role="variableDeclaration" roleId="tpee.1068581517664" targetNodeId="7617953927522682204" resolveInfo="y" />
+            </node>
+            <node role="actualArgument" roleId="tpee.1068499141038" type="tpee.ParameterReference" typeId="tpee.1068581242874" id="7617953927522682194">
+              <link role="variableDeclaration" roleId="tpee.1068581517664" targetNodeId="7617953927522682206" resolveInfo="name" />
+            </node>
+            <node role="actualArgument" roleId="tpee.1068499141038" type="tpee.ParameterReference" typeId="tpee.1068581242874" id="7617953927522682195">
+              <link role="variableDeclaration" roleId="tpee.1068581517664" targetNodeId="7617953927522682208" resolveInfo="icon" />
+            </node>
+          </node>
+        </node>
+        <node role="parameter" roleId="tpee.1068580123134" type="tpee.ParameterDeclaration" typeId="tpee.1068498886292" id="7617953927522682200">
+          <property name="name" nameId="tpck.1169194664001" value="changeGroup" />
+          <node role="type" roleId="tpee.5680397130376446158" type="tpee.ClassifierType" typeId="tpee.1107535904670" id="7617953927522682201">
+            <link role="classifier" roleId="tpee.1107535924139" targetNodeId="hdhb.4652592318748337083" resolveInfo="ChangeGroup" />
+          </node>
+        </node>
+        <node role="parameter" roleId="tpee.1068580123134" type="tpee.ParameterDeclaration" typeId="tpee.1068498886292" id="7617953927522682202">
+          <property name="name" nameId="tpck.1169194664001" value="x" />
+          <node role="type" roleId="tpee.5680397130376446158" type="tpee.IntegerType" typeId="tpee.1070534370425" id="7617953927522682203" />
+        </node>
+        <node role="parameter" roleId="tpee.1068580123134" type="tpee.ParameterDeclaration" typeId="tpee.1068498886292" id="7617953927522682204">
+          <property name="name" nameId="tpck.1169194664001" value="y" />
+          <node role="type" roleId="tpee.5680397130376446158" type="tpee.IntegerType" typeId="tpee.1070534370425" id="7617953927522682205" />
+        </node>
+        <node role="parameter" roleId="tpee.1068580123134" type="tpee.ParameterDeclaration" typeId="tpee.1068498886292" id="7617953927522682206">
+          <property name="name" nameId="tpck.1169194664001" value="name" />
+          <node role="type" roleId="tpee.5680397130376446158" type="tpee.StringType" typeId="tpee.1225271177708" id="7617953927522682207" />
+        </node>
+        <node role="parameter" roleId="tpee.1068580123134" type="tpee.ParameterDeclaration" typeId="tpee.1068498886292" id="7617953927522682208">
+          <property name="name" nameId="tpck.1169194664001" value="icon" />
+          <node role="type" roleId="tpee.5680397130376446158" type="tpee.ClassifierType" typeId="tpee.1107535904670" id="7617953927522682209">
+            <link role="classifier" roleId="tpee.1107535924139" targetNodeId="dbrf.~Icon" resolveInfo="Icon" />
+          </node>
+        </node>
+      </node>
+    </node>
+    <node role="method" roleId="tpee.1107880067339" type="tpee.InstanceMethodDeclaration" typeId="tpee.1068580123165" id="7617953927522682216">
+      <property name="name" nameId="tpck.1169194664001" value="createButtonsForChangeGroup" />
+      <property name="isAbstract" nameId="tpee.1178608670077" value="false" />
+      <node role="returnType" roleId="tpee.1068580123133" type="tp2q.SequenceType" typeId="tp2q.1151689724996" id="7617953927522682217">
+        <node role="elementType" roleId="tp2q.1151689745422" type="tpee.ClassifierType" typeId="tpee.1107535904670" id="7617953927522682218">
+          <link role="classifier" roleId="tpee.1107535924139" targetNodeId="hdhb.4652592318748340259" resolveInfo="FoldingAreaButton" />
+        </node>
+      </node>
+      <node role="visibility" roleId="tpee.1178549979242" type="tpee.ProtectedVisibility" typeId="tpee.1146644641414" id="7617953927522682219" />
+      <node role="parameter" roleId="tpee.1068580123134" type="tpee.ParameterDeclaration" typeId="tpee.1068498886292" id="7617953927522682220">
+        <property name="name" nameId="tpck.1169194664001" value="changeGroup" />
+        <node role="type" roleId="tpee.5680397130376446158" type="tpee.ClassifierType" typeId="tpee.1107535904670" id="7617953927522682221">
+          <link role="classifier" roleId="tpee.1107535924139" targetNodeId="hdhb.4652592318748337083" resolveInfo="ChangeGroup" />
+        </node>
+      </node>
+      <node role="parameter" roleId="tpee.1068580123134" type="tpee.ParameterDeclaration" typeId="tpee.1068498886292" id="7617953927522682222">
+        <property name="name" nameId="tpck.1169194664001" value="y" />
+        <node role="type" roleId="tpee.5680397130376446158" type="tpee.IntegerType" typeId="tpee.1070534370425" id="7617953927522682223" />
+      </node>
+      <node role="body" roleId="tpee.1068580123135" type="tpee.StatementList" typeId="tpee.1068580123136" id="7617953927522682224">
+        <node role="statement" roleId="tpee.1068581517665" type="tpee.LocalVariableDeclarationStatement" typeId="tpee.1068581242864" id="5798896029365751697">
+          <node role="localVariableDeclaration" roleId="tpee.1068581242865" type="tpee.LocalVariableDeclaration" typeId="tpee.1068581242863" id="5798896029365751698">
+            <property name="name" nameId="tpck.1169194664001" value="button" />
+            <node role="type" roleId="tpee.5680397130376446158" type="tpee.ClassifierType" typeId="tpee.1107535904670" id="5798896029365751726">
+              <link role="classifier" roleId="tpee.1107535924139" targetNodeId="hdhb.4652592318748340259" resolveInfo="FoldingAreaButton" />
+            </node>
+            <node role="initializer" roleId="tpee.1068431790190" type="tpee.NullLiteral" typeId="tpee.1070534058343" id="5798896029365751712" />
+          </node>
+        </node>
+        <node role="statement" roleId="tpee.1068581517665" type="tpee.LocalVariableDeclarationStatement" typeId="tpee.1068581242864" id="2501770235185716614">
+          <node role="localVariableDeclaration" roleId="tpee.1068581242865" type="tpee.LocalVariableDeclaration" typeId="tpee.1068581242863" id="2501770235185716615">
+            <property name="name" nameId="tpck.1169194664001" value="allInsert" />
+            <node role="type" roleId="tpee.5680397130376446158" type="tpee.BooleanType" typeId="tpee.1070534644030" id="2501770235185716616" />
+            <node role="initializer" roleId="tpee.1068431790190" type="tpee.DotExpression" typeId="tpee.1197027756228" id="2501770235185716617">
+              <node role="operand" roleId="tpee.1197027771414" type="tpee.DotExpression" typeId="tpee.1197027756228" id="2501770235185716618">
+                <node role="operand" roleId="tpee.1197027771414" type="tpee.ParameterReference" typeId="tpee.1068581242874" id="2501770235185716619">
+                  <link role="variableDeclaration" roleId="tpee.1068581517664" targetNodeId="7617953927522682220" resolveInfo="changeGroup" />
+                </node>
+                <node role="operation" roleId="tpee.1197027833540" type="tpee.InstanceMethodCallOperation" typeId="tpee.1202948039474" id="2501770235185716620">
+                  <link role="baseMethodDeclaration" roleId="tpee.1068499141037" targetNodeId="hdhb.4652592318748337200" resolveInfo="getChanges" />
+                </node>
+              </node>
+              <node role="operation" roleId="tpee.1197027833540" type="tp2q.AllOperation" typeId="tp2q.1235566831861" id="2501770235185716621">
+                <node role="closure" roleId="tp2q.1204796294226" type="tp2c.ClosureLiteral" typeId="tp2c.1199569711397" id="2501770235185716622">
+                  <node role="body" roleId="tp2c.1199569916463" type="tpee.StatementList" typeId="tpee.1068580123136" id="2501770235185716623">
+                    <node role="statement" roleId="tpee.1068581517665" type="tpee.ExpressionStatement" typeId="tpee.1068580123155" id="2501770235185716624">
+                      <node role="expression" roleId="tpee.1068580123156" type="tpee.EqualsExpression" typeId="tpee.1068580123152" id="959738663751475345">
+                        <node role="rightExpression" roleId="tpee.1081773367579" type="tpee.EnumConstantReference" typeId="tpee.1083260308424" id="959738663751475349">
+                          <link role="enumConstantDeclaration" roleId="tpee.1083260308426" targetNodeId="btf5.8401260027345476468" resolveInfo="ADD" />
+                          <link role="enumClass" roleId="tpee.1144432896254" targetNodeId="btf5.8401260027345476466" resolveInfo="ChangeType" />
+                        </node>
+                        <node role="leftExpression" roleId="tpee.1081773367580" type="tpee.DotExpression" typeId="tpee.1197027756228" id="959738663751475340">
+                          <node role="operand" roleId="tpee.1197027771414" type="tpee.ParameterReference" typeId="tpee.1068581242874" id="959738663751475339">
+                            <link role="variableDeclaration" roleId="tpee.1068581517664" targetNodeId="2501770235185716628" resolveInfo="c" />
+                          </node>
+                          <node role="operation" roleId="tpee.1197027833540" type="tpee.InstanceMethodCallOperation" typeId="tpee.1202948039474" id="959738663751475344">
+                            <link role="baseMethodDeclaration" roleId="tpee.1068499141037" targetNodeId="btf5.8401260027345476531" resolveInfo="getType" />
+                          </node>
+                        </node>
+                      </node>
+                    </node>
+                  </node>
+                  <node role="parameter" roleId="tp2c.1199569906740" type="tp2q.SmartClosureParameterDeclaration" typeId="tp2q.1203518072036" id="2501770235185716628">
+                    <property name="name" nameId="tpck.1169194664001" value="c" />
+                    <node role="type" roleId="tpee.5680397130376446158" type="tpee.UndefinedType" typeId="tpee.4836112446988635817" id="2501770235185716629" />
+                  </node>
+                </node>
+              </node>
+            </node>
+          </node>
+        </node>
+        <node role="statement" roleId="tpee.1068581517665" type="tpee.IfStatement" typeId="tpee.1068580123159" id="5798896029365751624">
+          <node role="condition" roleId="tpee.1068580123160" type="tpee.LocalInstanceMethodCall" typeId="tpee.3066917033203108594" id="5798896029365751629">
+            <link role="baseMethodDeclaration" roleId="tpee.1068499141037" targetNodeId="hdhb.4652592318748335129" resolveInfo="isHighlightLeft" />
+          </node>
+          <node role="ifTrue" roleId="tpee.1068580123161" type="tpee.StatementList" typeId="tpee.1068580123136" id="5798896029365751736">
+            <node role="statement" roleId="tpee.1068581517665" type="tpee.IfStatement" typeId="tpee.1068580123159" id="2501770235185716595">
+              <node role="ifTrue" roleId="tpee.1068580123161" type="tpee.StatementList" typeId="tpee.1068580123136" id="2501770235185716596">
+                <node role="statement" roleId="tpee.1068581517665" type="tpee.ExpressionStatement" typeId="tpee.1068580123155" id="5798896029365751740">
+                  <node role="expression" roleId="tpee.1068580123156" type="tpee.AssignmentExpression" typeId="tpee.1068498886294" id="5798896029365751741">
+                    <node role="rValue" roleId="tpee.1068498886297" type="tpee.GenericNewExpression" typeId="tpee.1145552977093" id="5798896029365751742">
+                      <node role="creator" roleId="tpee.1145553007750" type="tpee.ClassCreator" typeId="tpee.1212685548494" id="5798896029365751743">
+                        <link role="baseMethodDeclaration" roleId="tpee.1068499141037" targetNodeId="7617953927522682186" resolveInfo="DiffButtonsPainter.MyButton" />
+                        <node role="actualArgument" roleId="tpee.1068499141038" type="tpee.ParameterReference" typeId="tpee.1068581242874" id="5798896029365751744">
+                          <link role="variableDeclaration" roleId="tpee.1068581517664" targetNodeId="7617953927522682220" resolveInfo="changeGroup" />
+                        </node>
+                        <node role="actualArgument" roleId="tpee.1068499141038" type="tpee.LocalInstanceMethodCall" typeId="tpee.3066917033203108594" id="5019205163935290244">
+                          <link role="baseMethodDeclaration" roleId="tpee.1068499141037" targetNodeId="hdhb.4652592318748335469" resolveInfo="getX" />
+                          <node role="actualArgument" roleId="tpee.1068499141038" type="tpee.IntegerConstant" typeId="tpee.1068580320020" id="5019205163935290245">
+                            <property name="value" nameId="tpee.1068580320021" value="0" />
+                          </node>
+                        </node>
+                        <node role="actualArgument" roleId="tpee.1068499141038" type="tpee.ParameterReference" typeId="tpee.1068581242874" id="5798896029365751747">
+                          <link role="variableDeclaration" roleId="tpee.1068581517664" targetNodeId="7617953927522682222" resolveInfo="y" />
+                        </node>
+                        <node role="actualArgument" roleId="tpee.1068499141038" type="tpee.StringLiteral" typeId="tpee.1070475926800" id="5798896029365751748">
+                          <property name="value" nameId="tpee.1070475926801" value="Replace" />
+                        </node>
+                        <node role="actualArgument" roleId="tpee.1068499141038" type="tpee.LocalStaticFieldReference" typeId="tpee.1172008963197" id="5798896029365751820">
+                          <link role="variableDeclaration" roleId="tpee.1068581517664" targetNodeId="hdhb.4652592318748335106" resolveInfo="MIRRORED_APPLY_ICON" />
+                        </node>
+                      </node>
+                    </node>
+                    <node role="lValue" roleId="tpee.1068498886295" type="tpee.LocalVariableReference" typeId="tpee.1068581242866" id="5798896029365751750">
+                      <link role="variableDeclaration" roleId="tpee.1068581517664" targetNodeId="5798896029365751698" resolveInfo="button" />
+                    </node>
+                  </node>
+                </node>
+              </node>
+              <node role="condition" roleId="tpee.1068580123160" type="tpee.NotExpression" typeId="tpee.1081516740877" id="2501770235185716612">
+                <node role="expression" roleId="tpee.1081516765348" type="tpee.LocalVariableReference" typeId="tpee.1068581242866" id="2501770235185716631">
+                  <link role="variableDeclaration" roleId="tpee.1068581517664" targetNodeId="2501770235185716615" resolveInfo="allInsert" />
+                </node>
+              </node>
+            </node>
+          </node>
+          <node role="ifFalseStatement" roleId="tpee.1082485599094" type="tpee.BlockStatement" typeId="tpee.1082485599095" id="5798896029365751788">
+            <node role="statements" roleId="tpee.1082485599096" type="tpee.StatementList" typeId="tpee.1068580123136" id="5798896029365751789">
+              <node role="statement" roleId="tpee.1068581517665" type="tpee.IfStatement" typeId="tpee.1068580123159" id="5798896029365751790">
+                <node role="ifTrue" roleId="tpee.1068580123161" type="tpee.StatementList" typeId="tpee.1068580123136" id="5798896029365751791">
+                  <node role="statement" roleId="tpee.1068581517665" type="tpee.ExpressionStatement" typeId="tpee.1068580123155" id="5798896029365751792">
+                    <node role="expression" roleId="tpee.1068580123156" type="tpee.AssignmentExpression" typeId="tpee.1068498886294" id="5798896029365751793">
+                      <node role="rValue" roleId="tpee.1068498886297" type="tpee.GenericNewExpression" typeId="tpee.1145552977093" id="5798896029365751794">
+                        <node role="creator" roleId="tpee.1145553007750" type="tpee.ClassCreator" typeId="tpee.1212685548494" id="5798896029365751795">
+                          <link role="baseMethodDeclaration" roleId="tpee.1068499141037" targetNodeId="7617953927522682186" resolveInfo="DiffButtonsPainter.MyButton" />
+                          <node role="actualArgument" roleId="tpee.1068499141038" type="tpee.ParameterReference" typeId="tpee.1068581242874" id="5798896029365751796">
+                            <link role="variableDeclaration" roleId="tpee.1068581517664" targetNodeId="7617953927522682220" resolveInfo="changeGroup" />
+                          </node>
+                          <node role="actualArgument" roleId="tpee.1068499141038" type="tpee.LocalInstanceMethodCall" typeId="tpee.3066917033203108594" id="5019205163935290247">
+                            <link role="baseMethodDeclaration" roleId="tpee.1068499141037" targetNodeId="hdhb.4652592318748335469" resolveInfo="getX" />
+                            <node role="actualArgument" roleId="tpee.1068499141038" type="tpee.IntegerConstant" typeId="tpee.1068580320020" id="5019205163935290248">
+                              <property name="value" nameId="tpee.1068580320021" value="0" />
+                            </node>
+                          </node>
+                          <node role="actualArgument" roleId="tpee.1068499141038" type="tpee.ParameterReference" typeId="tpee.1068581242874" id="5798896029365751799">
+                            <link role="variableDeclaration" roleId="tpee.1068581517664" targetNodeId="7617953927522682222" resolveInfo="y" />
+                          </node>
+                          <node role="actualArgument" roleId="tpee.1068499141038" type="tpee.StringLiteral" typeId="tpee.1070475926800" id="5798896029365751800">
+                            <property name="value" nameId="tpee.1070475926801" value="Remove" />
+                          </node>
+                          <node role="actualArgument" roleId="tpee.1068499141038" type="tpee.StaticFieldReference" typeId="tpee.1070533707846" id="5798896029365751801">
+                            <link role="classifier" roleId="tpee.1144433057691" targetNodeId="gcfa.~Icons" resolveInfo="Icons" />
+                            <link role="variableDeclaration" roleId="tpee.1068581517664" targetNodeId="gcfa.~Icons%dEXCLUDE" resolveInfo="EXCLUDE" />
+                          </node>
+                        </node>
+                      </node>
+                      <node role="lValue" roleId="tpee.1068498886295" type="tpee.LocalVariableReference" typeId="tpee.1068581242866" id="5798896029365751802">
+                        <link role="variableDeclaration" roleId="tpee.1068581517664" targetNodeId="5798896029365751698" resolveInfo="button" />
+                      </node>
+                    </node>
+                  </node>
+                </node>
+                <node role="condition" roleId="tpee.1068580123160" type="tpee.LocalVariableReference" typeId="tpee.1068581242866" id="2501770235185716630">
+                  <link role="variableDeclaration" roleId="tpee.1068581517664" targetNodeId="2501770235185716615" resolveInfo="allInsert" />
+                </node>
+              </node>
+            </node>
+          </node>
+        </node>
+        <node role="statement" roleId="tpee.1068581517665" type="tpee.IfStatement" typeId="tpee.1068580123159" id="5798896029365751715">
+          <node role="ifTrue" roleId="tpee.1068580123161" type="tpee.StatementList" typeId="tpee.1068580123136" id="5798896029365751716">
+            <node role="statement" roleId="tpee.1068581517665" type="tpee.ReturnStatement" typeId="tpee.1068581242878" id="5798896029365751717">
+              <node role="expression" roleId="tpee.1068581517676" type="tpee.StaticMethodCall" typeId="tpee.1081236700937" id="5798896029365751718">
+                <link role="baseMethodDeclaration" roleId="tpee.1068499141037" targetNodeId="k7g3.~Arrays%dasList(java%dlang%dObject%d%d%d)%cjava%dutil%dList" resolveInfo="asList" />
+                <link role="classConcept" roleId="tpee.1144433194310" targetNodeId="k7g3.~Arrays" resolveInfo="Arrays" />
+                <node role="actualArgument" roleId="tpee.1068499141038" type="tpee.LocalVariableReference" typeId="tpee.1068581242866" id="5798896029365751725">
+                  <link role="variableDeclaration" roleId="tpee.1068581517664" targetNodeId="5798896029365751698" resolveInfo="button" />
+                </node>
+              </node>
+            </node>
+          </node>
+          <node role="condition" roleId="tpee.1068580123160" type="tpee.NotEqualsExpression" typeId="tpee.1073239437375" id="5798896029365751721">
+            <node role="rightExpression" roleId="tpee.1081773367579" type="tpee.NullLiteral" typeId="tpee.1070534058343" id="5798896029365751724" />
+            <node role="leftExpression" roleId="tpee.1081773367580" type="tpee.LocalVariableReference" typeId="tpee.1068581242866" id="5798896029365751720">
+              <link role="variableDeclaration" roleId="tpee.1068581517664" targetNodeId="5798896029365751698" resolveInfo="button" />
+            </node>
+          </node>
+          <node role="ifFalseStatement" roleId="tpee.1082485599094" type="tpee.BlockStatement" typeId="tpee.1082485599095" id="5798896029365751727">
+            <node role="statements" roleId="tpee.1082485599096" type="tpee.StatementList" typeId="tpee.1068580123136" id="5798896029365751728">
+              <node role="statement" roleId="tpee.1068581517665" type="tpee.ReturnStatement" typeId="tpee.1068581242878" id="5798896029365751730">
+                <node role="expression" roleId="tpee.1068581517676" type="tpee.NullLiteral" typeId="tpee.1070534058343" id="5798896029365751734" />
+              </node>
+            </node>
+          </node>
+        </node>
+      </node>
+    </node>
+  </root>
   <root id="278581607615217307">
     <node role="field" roleId="tpee.1068390468199" type="tpee.FieldDeclaration" typeId="tpee.1068390468200" id="278581607615217353">
       <property name="name" nameId="tpck.1169194664001" value="myModelDifferenceDialog" />
@@ -3695,32 +4118,8 @@
                 <link role="baseMethodDeclaration" roleId="tpee.1068499141037" targetNodeId="1qcs.~AnAction%dgetTemplatePresentation()%ccom%dintellij%dopenapi%dactionSystem%dPresentation" resolveInfo="getTemplatePresentation" />
               </node>
             </node>
-<<<<<<< HEAD
-          </node>
-        </node>
-        <node role="statement" roleId="tpee.1068581517665" type="tpee.LocalVariableDeclarationStatement" typeId="tpee.1068581242864" id="7617953927522682054">
-          <node role="localVariableDeclaration" roleId="tpee.1068581242865" type="tpee.LocalVariableDeclaration" typeId="tpee.1068581242863" id="7617953927522682055">
-            <property name="name" nameId="tpck.1169194664001" value="painter" />
-            <node role="type" roleId="tpee.5680397130376446158" type="tpee.ClassifierType" typeId="tpee.1107535904670" id="7617953927522682056">
-              <link role="classifier" roleId="tpee.1107535924139" targetNodeId="7617953927522682042" resolveInfo="DiffButtonsPainter" />
-            </node>
-            <node role="initializer" roleId="tpee.1068431790190" type="tpee.GenericNewExpression" typeId="tpee.1145552977093" id="7617953927522682057">
-              <node role="creator" roleId="tpee.1145553007750" type="tpee.ClassCreator" typeId="tpee.1212685548494" id="7617953927522682058">
-                <link role="baseMethodDeclaration" roleId="tpee.1068499141037" targetNodeId="7617953927522682087" resolveInfo="DiffButtonsPainter" />
-                <node role="actualArgument" roleId="tpee.1068499141038" type="tpee.ParameterReference" typeId="tpee.1068581242874" id="7617953927522682059">
-                  <link role="variableDeclaration" roleId="tpee.1068581517664" targetNodeId="7617953927522682071" resolveInfo="dialog" />
-                </node>
-                <node role="actualArgument" roleId="tpee.1068499141038" type="tpee.LocalVariableReference" typeId="tpee.1068581242866" id="7617953927522682060">
-                  <link role="variableDeclaration" roleId="tpee.1068581517664" targetNodeId="7617953927522682048" resolveInfo="editorComponent" />
-                </node>
-                <node role="actualArgument" roleId="tpee.1068499141038" type="tpee.ParameterReference" typeId="tpee.1068581242874" id="7617953927522682061">
-                  <link role="variableDeclaration" roleId="tpee.1068581517664" targetNodeId="7617953927522682075" resolveInfo="changeGroupLayout" />
-                </node>
-              </node>
-=======
             <node role="operation" roleId="tpee.1197027833540" type="tpee.InstanceMethodCallOperation" typeId="tpee.1202948039474" id="1033791555378056474">
               <link role="baseMethodDeclaration" roleId="tpee.1068499141037" targetNodeId="1qcs.~Presentation%dgetIcon()%cjavax%dswing%dIcon" resolveInfo="getIcon" />
->>>>>>> 44834a1d
             </node>
           </node>
         </node>
@@ -3770,12 +4169,6 @@
           </node>
         </node>
       </node>
-<<<<<<< HEAD
-      <node role="parameter" roleId="tpee.1068580123134" type="tpee.ParameterDeclaration" typeId="tpee.1068498886292" id="7617953927522682075">
-        <property name="name" nameId="tpck.1169194664001" value="changeGroupLayout" />
-        <node role="type" roleId="tpee.5680397130376446158" type="tpee.ClassifierType" typeId="tpee.1107535904670" id="7617953927522682076">
-          <link role="classifier" roleId="tpee.1107535924139" targetNodeId="hdhb.4652592318748337213" resolveInfo="ChangeGroupLayout" />
-=======
       <node role="body" roleId="tpee.1068580123135" type="tpee.StatementList" typeId="tpee.1068580123136" id="278581607615217352">
         <node role="statement" roleId="tpee.1068581517665" type="tpee.ExpressionStatement" typeId="tpee.1068580123155" id="6130078980998832089">
           <node role="expression" roleId="tpee.1068580123156" type="tpee.DotExpression" typeId="tpee.1197027756228" id="6130078980998832090">
@@ -3792,7 +4185,6 @@
               </node>
             </node>
           </node>
->>>>>>> 44834a1d
         </node>
       </node>
     </node>
@@ -3816,13 +4208,8 @@
           <node role="parameter" roleId="tpee.1109201940907" type="tpee.ClassifierType" typeId="tpee.1107535904670" id="6130078980998831157">
             <link role="classifier" roleId="tpee.1107535924139" targetNodeId="e2lb.~String" resolveInfo="String" />
           </node>
-<<<<<<< HEAD
-          <node role="actualArgument" roleId="tpee.1068499141038" type="tpee.ParameterReference" typeId="tpee.1068581242874" id="7617953927522682094">
-            <link role="variableDeclaration" roleId="tpee.1068581517664" targetNodeId="7617953927522682103" resolveInfo="changeGroupLayout" />
-=======
           <node role="parameter" roleId="tpee.1109201940907" type="tpee.ClassifierType" typeId="tpee.1107535904670" id="6130078980998831158">
             <link role="classifier" roleId="tpee.1107535924139" targetNodeId="e2lb.~Object" resolveInfo="Object" />
->>>>>>> 44834a1d
           </node>
         </node>
       </node>
@@ -3871,16 +4258,8 @@
           </node>
         </node>
       </node>
-<<<<<<< HEAD
-      <node role="parameter" roleId="tpee.1068580123134" type="tpee.ParameterDeclaration" typeId="tpee.1068498886292" id="7617953927522682103">
-        <property name="name" nameId="tpck.1169194664001" value="changeGroupLayout" />
-        <node role="type" roleId="tpee.5680397130376446158" type="tpee.ClassifierType" typeId="tpee.1107535904670" id="7617953927522682104">
-          <link role="classifier" roleId="tpee.1107535924139" targetNodeId="hdhb.4652592318748337213" resolveInfo="ChangeGroupLayout" />
-        </node>
-=======
       <node role="annotation" roleId="tpee.1188208488637" type="tpee.AnnotationInstance" typeId="tpee.1188207840427" id="6130078980998831160">
         <link role="annotation" roleId="tpee.1188208074048" targetNodeId="e2lb.~Override" resolveInfo="Override" />
->>>>>>> 44834a1d
       </node>
     </node>
     <node role="staticMethod" roleId="tpee.1070462273904" type="tpee.StaticMethodDeclaration" typeId="tpee.1081236700938" id="1033791555378093584">
@@ -4335,427 +4714,4 @@
       <link role="classifier" roleId="tpee.1107535924139" targetNodeId="xwf0.~BaseAction" resolveInfo="BaseAction" />
     </node>
   </root>
-  <root id="7617953927522682042">
-    <node role="staticMethod" roleId="tpee.1070462273904" type="tpee.StaticMethodDeclaration" typeId="tpee.1081236700938" id="7617953927522682043">
-      <property name="name" nameId="tpck.1169194664001" value="addTo" />
-      <node role="returnType" roleId="tpee.1068580123133" type="tpee.ClassifierType" typeId="tpee.1107535904670" id="7617953927522682044">
-        <link role="classifier" roleId="tpee.1107535924139" targetNodeId="7617953927522682042" resolveInfo="DiffButtonsPainter" />
-      </node>
-      <node role="visibility" roleId="tpee.1178549979242" type="tpee.PublicVisibility" typeId="tpee.1146644602865" id="7617953927522682045" />
-      <node role="body" roleId="tpee.1068580123135" type="tpee.StatementList" typeId="tpee.1068580123136" id="7617953927522682046">
-        <node role="statement" roleId="tpee.1068581517665" type="tpee.LocalVariableDeclarationStatement" typeId="tpee.1068581242864" id="7617953927522682047">
-          <node role="localVariableDeclaration" roleId="tpee.1068581242865" type="tpee.LocalVariableDeclaration" typeId="tpee.1068581242863" id="7617953927522682048">
-            <property name="name" nameId="tpck.1169194664001" value="editorComponent" />
-            <node role="type" roleId="tpee.5680397130376446158" type="tpee.ClassifierType" typeId="tpee.1107535904670" id="7617953927522682049">
-              <link role="classifier" roleId="tpee.1107535924139" targetNodeId="9a8.~EditorComponent" resolveInfo="EditorComponent" />
-            </node>
-            <node role="initializer" roleId="tpee.1068431790190" type="tpee.DotExpression" typeId="tpee.1197027756228" id="7617953927522682050">
-              <node role="operand" roleId="tpee.1197027771414" type="tpee.ParameterReference" typeId="tpee.1068581242874" id="7617953927522682051">
-                <link role="variableDeclaration" roleId="tpee.1068581517664" targetNodeId="7617953927522682073" resolveInfo="diffEditor" />
-              </node>
-              <node role="operation" roleId="tpee.1197027833540" type="tpee.InstanceMethodCallOperation" typeId="tpee.1202948039474" id="7617953927522682052">
-                <link role="baseMethodDeclaration" roleId="tpee.1068499141037" targetNodeId="hdhb.4652592318748338572" resolveInfo="getEditorComponent" />
-                <node role="actualArgument" roleId="tpee.1068499141038" type="tpee.ParameterReference" typeId="tpee.1068581242874" id="7617953927522682053">
-                  <link role="variableDeclaration" roleId="tpee.1068581517664" targetNodeId="7617953927522682077" resolveInfo="inspector" />
-                </node>
-              </node>
-            </node>
-          </node>
-        </node>
-        <node role="statement" roleId="tpee.1068581517665" type="tpee.LocalVariableDeclarationStatement" typeId="tpee.1068581242864" id="7617953927522682054">
-          <node role="localVariableDeclaration" roleId="tpee.1068581242865" type="tpee.LocalVariableDeclaration" typeId="tpee.1068581242863" id="7617953927522682055">
-            <property name="name" nameId="tpck.1169194664001" value="painter" />
-            <node role="type" roleId="tpee.5680397130376446158" type="tpee.ClassifierType" typeId="tpee.1107535904670" id="7617953927522682056">
-              <link role="classifier" roleId="tpee.1107535924139" targetNodeId="7617953927522682042" resolveInfo="DiffButtonsPainter" />
-            </node>
-            <node role="initializer" roleId="tpee.1068431790190" type="tpee.GenericNewExpression" typeId="tpee.1145552977093" id="7617953927522682057">
-              <node role="creator" roleId="tpee.1145553007750" type="tpee.ClassCreator" typeId="tpee.1212685548494" id="7617953927522682058">
-                <link role="baseMethodDeclaration" roleId="tpee.1068499141037" targetNodeId="7617953927522682087" resolveInfo="DiffButtonsPainter" />
-                <node role="actualArgument" roleId="tpee.1068499141038" type="tpee.ParameterReference" typeId="tpee.1068581242874" id="7617953927522682059">
-                  <link role="variableDeclaration" roleId="tpee.1068581517664" targetNodeId="7617953927522682071" resolveInfo="dialog" />
-                </node>
-                <node role="actualArgument" roleId="tpee.1068499141038" type="tpee.LocalVariableReference" typeId="tpee.1068581242866" id="7617953927522682060">
-                  <link role="variableDeclaration" roleId="tpee.1068581517664" targetNodeId="7617953927522682048" resolveInfo="editorComponent" />
-                </node>
-                <node role="actualArgument" roleId="tpee.1068499141038" type="tpee.ParameterReference" typeId="tpee.1068581242874" id="7617953927522682061">
-                  <link role="variableDeclaration" roleId="tpee.1068581517664" targetNodeId="7617953927522682075" resolveInfo="changeGroupBuilder" />
-                </node>
-              </node>
-            </node>
-          </node>
-        </node>
-        <node role="statement" roleId="tpee.1068581517665" type="tpee.ExpressionStatement" typeId="tpee.1068580123155" id="7617953927522682062">
-          <node role="expression" roleId="tpee.1068580123156" type="tpee.DotExpression" typeId="tpee.1197027756228" id="7617953927522682063">
-            <node role="operand" roleId="tpee.1197027771414" type="tpee.DotExpression" typeId="tpee.1197027756228" id="7617953927522682064">
-              <node role="operand" roleId="tpee.1197027771414" type="tpee.LocalVariableReference" typeId="tpee.1068581242866" id="7617953927522682065">
-                <link role="variableDeclaration" roleId="tpee.1068581517664" targetNodeId="7617953927522682048" resolveInfo="editorComponent" />
-              </node>
-              <node role="operation" roleId="tpee.1197027833540" type="tpee.InstanceMethodCallOperation" typeId="tpee.1202948039474" id="7617953927522682066">
-                <link role="baseMethodDeclaration" roleId="tpee.1068499141037" targetNodeId="9a8.~EditorComponent%dgetLeftEditorHighlighter()%cjetbrains%dmps%dnodeEditor%dleftHighlighter%dLeftEditorHighlighter" resolveInfo="getLeftEditorHighlighter" />
-              </node>
-            </node>
-            <node role="operation" roleId="tpee.1197027833540" type="tpee.InstanceMethodCallOperation" typeId="tpee.1202948039474" id="7617953927522682067">
-              <link role="baseMethodDeclaration" roleId="tpee.1068499141037" targetNodeId="df0.~LeftEditorHighlighter%daddFoldingAreaPainter(jetbrains%dmps%dnodeEditor%dleftHighlighter%dAbstractFoldingAreaPainter)%cvoid" resolveInfo="addFoldingAreaPainter" />
-              <node role="actualArgument" roleId="tpee.1068499141038" type="tpee.LocalVariableReference" typeId="tpee.1068581242866" id="7617953927522682068">
-                <link role="variableDeclaration" roleId="tpee.1068581517664" targetNodeId="7617953927522682055" resolveInfo="painter" />
-              </node>
-            </node>
-          </node>
-        </node>
-        <node role="statement" roleId="tpee.1068581517665" type="tpee.ReturnStatement" typeId="tpee.1068581242878" id="7617953927522682069">
-          <node role="expression" roleId="tpee.1068581517676" type="tpee.LocalVariableReference" typeId="tpee.1068581242866" id="7617953927522682070">
-            <link role="variableDeclaration" roleId="tpee.1068581517664" targetNodeId="7617953927522682055" resolveInfo="painter" />
-          </node>
-        </node>
-      </node>
-      <node role="parameter" roleId="tpee.1068580123134" type="tpee.ParameterDeclaration" typeId="tpee.1068498886292" id="7617953927522682071">
-        <property name="name" nameId="tpck.1169194664001" value="dialog" />
-        <node role="type" roleId="tpee.5680397130376446158" type="tpee.ClassifierType" typeId="tpee.1107535904670" id="7617953927522682305">
-          <link role="classifier" roleId="tpee.1107535924139" targetNodeId="7088622708994254413" resolveInfo="RootDifferenceDialog" />
-        </node>
-      </node>
-      <node role="parameter" roleId="tpee.1068580123134" type="tpee.ParameterDeclaration" typeId="tpee.1068498886292" id="7617953927522682073">
-        <property name="name" nameId="tpck.1169194664001" value="diffEditor" />
-        <node role="type" roleId="tpee.5680397130376446158" type="tpee.ClassifierType" typeId="tpee.1107535904670" id="7617953927522682074">
-          <link role="classifier" roleId="tpee.1107535924139" targetNodeId="hdhb.4652592318748338308" resolveInfo="DiffEditor" />
-        </node>
-      </node>
-      <node role="parameter" roleId="tpee.1068580123134" type="tpee.ParameterDeclaration" typeId="tpee.1068498886292" id="7617953927522682075">
-        <property name="name" nameId="tpck.1169194664001" value="changeGroupBuilder" />
-        <node role="type" roleId="tpee.5680397130376446158" type="tpee.ClassifierType" typeId="tpee.1107535904670" id="7617953927522682076">
-          <link role="classifier" roleId="tpee.1107535924139" targetNodeId="hdhb.4652592318748337213" resolveInfo="ChangeGroupBuilder" />
-        </node>
-      </node>
-      <node role="parameter" roleId="tpee.1068580123134" type="tpee.ParameterDeclaration" typeId="tpee.1068498886292" id="7617953927522682077">
-        <property name="name" nameId="tpck.1169194664001" value="inspector" />
-        <node role="type" roleId="tpee.5680397130376446158" type="tpee.BooleanType" typeId="tpee.1070534644030" id="7617953927522682078" />
-      </node>
-    </node>
-    <node role="field" roleId="tpee.1068390468199" type="tpee.FieldDeclaration" typeId="tpee.1068390468200" id="7617953927522682082">
-      <property name="name" nameId="tpck.1169194664001" value="myDialog" />
-      <node role="visibility" roleId="tpee.1178549979242" type="tpee.PrivateVisibility" typeId="tpee.1146644623116" id="7617953927522682083" />
-      <node role="type" roleId="tpee.5680397130376446158" type="tpee.ClassifierType" typeId="tpee.1107535904670" id="7617953927522682294">
-        <link role="classifier" roleId="tpee.1107535924139" targetNodeId="7088622708994254413" resolveInfo="RootDifferenceDialog" />
-      </node>
-    </node>
-    <node role="visibility" roleId="tpee.1178549979242" type="tpee.PublicVisibility" typeId="tpee.1146644602865" id="7617953927522682085" />
-    <node role="superclass" roleId="tpee.1165602531693" type="tpee.ClassifierType" typeId="tpee.1107535904670" id="7617953927522682086">
-      <link role="classifier" roleId="tpee.1107535924139" targetNodeId="hdhb.4652592318748335093" resolveInfo="ButtonsPainter" />
-    </node>
-    <node role="constructor" roleId="tpee.1068390468201" type="tpee.ConstructorDeclaration" typeId="tpee.1068580123140" id="7617953927522682087">
-      <node role="returnType" roleId="tpee.1068580123133" type="tpee.VoidType" typeId="tpee.1068581517677" id="7617953927522682088" />
-      <node role="visibility" roleId="tpee.1178549979242" type="tpee.PrivateVisibility" typeId="tpee.1146644623116" id="7617953927522682384" />
-      <node role="body" roleId="tpee.1068580123135" type="tpee.StatementList" typeId="tpee.1068580123136" id="7617953927522682090">
-        <node role="statement" roleId="tpee.1068581517665" type="tpee.SuperConstructorInvocation" typeId="tpee.1070475587102" id="7617953927522682091">
-          <link role="baseMethodDeclaration" roleId="tpee.1068499141037" targetNodeId="hdhb.4652592318748335147" resolveInfo="ButtonsPainter" />
-          <node role="actualArgument" roleId="tpee.1068499141038" type="tpee.IntegerConstant" typeId="tpee.1068580320020" id="7617953927522682092">
-            <property name="value" nameId="tpee.1068580320021" value="1" />
-          </node>
-          <node role="actualArgument" roleId="tpee.1068499141038" type="tpee.ParameterReference" typeId="tpee.1068581242874" id="7617953927522682093">
-            <link role="variableDeclaration" roleId="tpee.1068581517664" targetNodeId="7617953927522682101" resolveInfo="editorComponent" />
-          </node>
-          <node role="actualArgument" roleId="tpee.1068499141038" type="tpee.ParameterReference" typeId="tpee.1068581242874" id="7617953927522682094">
-            <link role="variableDeclaration" roleId="tpee.1068581517664" targetNodeId="7617953927522682103" resolveInfo="changeGroupBuilder" />
-          </node>
-        </node>
-        <node role="statement" roleId="tpee.1068581517665" type="tpee.ExpressionStatement" typeId="tpee.1068580123155" id="7617953927522682095">
-          <node role="expression" roleId="tpee.1068580123156" type="tpee.AssignmentExpression" typeId="tpee.1068498886294" id="7617953927522682096">
-            <node role="rValue" roleId="tpee.1068498886297" type="tpee.ParameterReference" typeId="tpee.1068581242874" id="7617953927522682097">
-              <link role="variableDeclaration" roleId="tpee.1068581517664" targetNodeId="7617953927522682099" resolveInfo="dialog" />
-            </node>
-            <node role="lValue" roleId="tpee.1068498886295" type="tpee.LocalInstanceFieldReference" typeId="tpee.7785501532031639928" id="7617953927522682098">
-              <link role="variableDeclaration" roleId="tpee.1068581517664" targetNodeId="7617953927522682082" resolveInfo="myDialog" />
-            </node>
-          </node>
-        </node>
-      </node>
-      <node role="parameter" roleId="tpee.1068580123134" type="tpee.ParameterDeclaration" typeId="tpee.1068498886292" id="7617953927522682099">
-        <property name="name" nameId="tpck.1169194664001" value="dialog" />
-        <node role="type" roleId="tpee.5680397130376446158" type="tpee.ClassifierType" typeId="tpee.1107535904670" id="7617953927522682295">
-          <link role="classifier" roleId="tpee.1107535924139" targetNodeId="7088622708994254413" resolveInfo="RootDifferenceDialog" />
-        </node>
-      </node>
-      <node role="parameter" roleId="tpee.1068580123134" type="tpee.ParameterDeclaration" typeId="tpee.1068498886292" id="7617953927522682101">
-        <property name="name" nameId="tpck.1169194664001" value="editorComponent" />
-        <node role="type" roleId="tpee.5680397130376446158" type="tpee.ClassifierType" typeId="tpee.1107535904670" id="7617953927522682102">
-          <link role="classifier" roleId="tpee.1107535924139" targetNodeId="9a8.~EditorComponent" resolveInfo="EditorComponent" />
-        </node>
-      </node>
-      <node role="parameter" roleId="tpee.1068580123134" type="tpee.ParameterDeclaration" typeId="tpee.1068498886292" id="7617953927522682103">
-        <property name="name" nameId="tpck.1169194664001" value="changeGroupBuilder" />
-        <node role="type" roleId="tpee.5680397130376446158" type="tpee.ClassifierType" typeId="tpee.1107535904670" id="7617953927522682104">
-          <link role="classifier" roleId="tpee.1107535924139" targetNodeId="hdhb.4652592318748337213" resolveInfo="ChangeGroupBuilder" />
-        </node>
-      </node>
-    </node>
-    <node role="staticInnerClassifiers" roleId="tpee.1178616825527" type="tpee.ClassConcept" typeId="tpee.1068390468198" id="7617953927522682156">
-      <property name="nonStatic" nameId="tpee.521412098689998745" value="true" />
-      <property name="name" nameId="tpck.1169194664001" value="MyButton" />
-      <node role="visibility" roleId="tpee.1178549979242" type="tpee.PrivateVisibility" typeId="tpee.1146644623116" id="7617953927522682164" />
-      <node role="superclass" roleId="tpee.1165602531693" type="tpee.ClassifierType" typeId="tpee.1107535904670" id="7617953927522682165">
-        <link role="classifier" roleId="tpee.1107535924139" targetNodeId="hdhb.4652592318748340259" resolveInfo="FoldingAreaButton" />
-      </node>
-      <node role="method" roleId="tpee.1107880067339" type="tpee.InstanceMethodDeclaration" typeId="tpee.1068580123165" id="7617953927522682166">
-        <property name="name" nameId="tpck.1169194664001" value="performAction" />
-        <property name="isAbstract" nameId="tpee.1178608670077" value="false" />
-        <node role="returnType" roleId="tpee.1068580123133" type="tpee.VoidType" typeId="tpee.1068581517677" id="7617953927522682167" />
-        <node role="visibility" roleId="tpee.1178549979242" type="tpee.PublicVisibility" typeId="tpee.1146644602865" id="7617953927522682168" />
-        <node role="body" roleId="tpee.1068580123135" type="tpee.StatementList" typeId="tpee.1068580123136" id="7617953927522682169">
-          <node role="statement" roleId="tpee.1068581517665" type="tpee.ExpressionStatement" typeId="tpee.1068580123155" id="2638118297328305027">
-            <node role="expression" roleId="tpee.1068580123156" type="tpee.DotExpression" typeId="tpee.1197027756228" id="2638118297328305029">
-              <node role="operand" roleId="tpee.1197027771414" type="tpee.LocalInstanceFieldReference" typeId="tpee.7785501532031639928" id="2638118297328305028">
-                <link role="variableDeclaration" roleId="tpee.1068581517664" targetNodeId="7617953927522682082" resolveInfo="myDialog" />
-              </node>
-              <node role="operation" roleId="tpee.1197027833540" type="tpee.InstanceMethodCallOperation" typeId="tpee.1202948039474" id="2638118297328305033">
-                <link role="baseMethodDeclaration" roleId="tpee.1068499141037" targetNodeId="2638118297328199953" resolveInfo="rollbackChanges" />
-                <node role="actualArgument" roleId="tpee.1068499141038" type="tpee.DotExpression" typeId="tpee.1197027756228" id="2638118297328305369">
-                  <node role="operand" roleId="tpee.1197027771414" type="tpee.LocalInstanceMethodCall" typeId="tpee.3066917033203108594" id="2638118297328305368">
-                    <link role="baseMethodDeclaration" roleId="tpee.1068499141037" targetNodeId="hdhb.4652592318748340310" resolveInfo="getChangeGroup" />
-                  </node>
-                  <node role="operation" roleId="tpee.1197027833540" type="tpee.InstanceMethodCallOperation" typeId="tpee.1202948039474" id="2638118297328305373">
-                    <link role="baseMethodDeclaration" roleId="tpee.1068499141037" targetNodeId="hdhb.4652592318748337200" resolveInfo="getChanges" />
-                  </node>
-                </node>
-              </node>
-            </node>
-          </node>
-        </node>
-      </node>
-      <node role="constructor" roleId="tpee.1068390468201" type="tpee.ConstructorDeclaration" typeId="tpee.1068580123140" id="7617953927522682186">
-        <node role="returnType" roleId="tpee.1068580123133" type="tpee.VoidType" typeId="tpee.1068581517677" id="7617953927522682187" />
-        <node role="visibility" roleId="tpee.1178549979242" type="tpee.PrivateVisibility" typeId="tpee.1146644623116" id="7617953927522682188" />
-        <node role="body" roleId="tpee.1068580123135" type="tpee.StatementList" typeId="tpee.1068580123136" id="7617953927522682189">
-          <node role="statement" roleId="tpee.1068581517665" type="tpee.SuperConstructorInvocation" typeId="tpee.1070475587102" id="7617953927522682190">
-            <link role="baseMethodDeclaration" roleId="tpee.1068499141037" targetNodeId="hdhb.4652592318748340276" resolveInfo="FoldingAreaButton" />
-            <node role="actualArgument" roleId="tpee.1068499141038" type="tpee.ParameterReference" typeId="tpee.1068581242874" id="7617953927522682191">
-              <link role="variableDeclaration" roleId="tpee.1068581517664" targetNodeId="7617953927522682200" resolveInfo="changeGroup" />
-            </node>
-            <node role="actualArgument" roleId="tpee.1068499141038" type="tpee.ParameterReference" typeId="tpee.1068581242874" id="7617953927522682192">
-              <link role="variableDeclaration" roleId="tpee.1068581517664" targetNodeId="7617953927522682202" resolveInfo="x" />
-            </node>
-            <node role="actualArgument" roleId="tpee.1068499141038" type="tpee.ParameterReference" typeId="tpee.1068581242874" id="7617953927522682193">
-              <link role="variableDeclaration" roleId="tpee.1068581517664" targetNodeId="7617953927522682204" resolveInfo="y" />
-            </node>
-            <node role="actualArgument" roleId="tpee.1068499141038" type="tpee.ParameterReference" typeId="tpee.1068581242874" id="7617953927522682194">
-              <link role="variableDeclaration" roleId="tpee.1068581517664" targetNodeId="7617953927522682206" resolveInfo="name" />
-            </node>
-            <node role="actualArgument" roleId="tpee.1068499141038" type="tpee.ParameterReference" typeId="tpee.1068581242874" id="7617953927522682195">
-              <link role="variableDeclaration" roleId="tpee.1068581517664" targetNodeId="7617953927522682208" resolveInfo="icon" />
-            </node>
-          </node>
-        </node>
-        <node role="parameter" roleId="tpee.1068580123134" type="tpee.ParameterDeclaration" typeId="tpee.1068498886292" id="7617953927522682200">
-          <property name="name" nameId="tpck.1169194664001" value="changeGroup" />
-          <node role="type" roleId="tpee.5680397130376446158" type="tpee.ClassifierType" typeId="tpee.1107535904670" id="7617953927522682201">
-            <link role="classifier" roleId="tpee.1107535924139" targetNodeId="hdhb.4652592318748337083" resolveInfo="ChangeGroup" />
-          </node>
-        </node>
-        <node role="parameter" roleId="tpee.1068580123134" type="tpee.ParameterDeclaration" typeId="tpee.1068498886292" id="7617953927522682202">
-          <property name="name" nameId="tpck.1169194664001" value="x" />
-          <node role="type" roleId="tpee.5680397130376446158" type="tpee.IntegerType" typeId="tpee.1070534370425" id="7617953927522682203" />
-        </node>
-        <node role="parameter" roleId="tpee.1068580123134" type="tpee.ParameterDeclaration" typeId="tpee.1068498886292" id="7617953927522682204">
-          <property name="name" nameId="tpck.1169194664001" value="y" />
-          <node role="type" roleId="tpee.5680397130376446158" type="tpee.IntegerType" typeId="tpee.1070534370425" id="7617953927522682205" />
-        </node>
-        <node role="parameter" roleId="tpee.1068580123134" type="tpee.ParameterDeclaration" typeId="tpee.1068498886292" id="7617953927522682206">
-          <property name="name" nameId="tpck.1169194664001" value="name" />
-          <node role="type" roleId="tpee.5680397130376446158" type="tpee.StringType" typeId="tpee.1225271177708" id="7617953927522682207" />
-        </node>
-        <node role="parameter" roleId="tpee.1068580123134" type="tpee.ParameterDeclaration" typeId="tpee.1068498886292" id="7617953927522682208">
-          <property name="name" nameId="tpck.1169194664001" value="icon" />
-          <node role="type" roleId="tpee.5680397130376446158" type="tpee.ClassifierType" typeId="tpee.1107535904670" id="7617953927522682209">
-            <link role="classifier" roleId="tpee.1107535924139" targetNodeId="dbrf.~Icon" resolveInfo="Icon" />
-          </node>
-        </node>
-      </node>
-    </node>
-    <node role="method" roleId="tpee.1107880067339" type="tpee.InstanceMethodDeclaration" typeId="tpee.1068580123165" id="7617953927522682216">
-      <property name="name" nameId="tpck.1169194664001" value="createButtonsForChangeGroup" />
-      <property name="isAbstract" nameId="tpee.1178608670077" value="false" />
-      <node role="returnType" roleId="tpee.1068580123133" type="tp2q.SequenceType" typeId="tp2q.1151689724996" id="7617953927522682217">
-        <node role="elementType" roleId="tp2q.1151689745422" type="tpee.ClassifierType" typeId="tpee.1107535904670" id="7617953927522682218">
-          <link role="classifier" roleId="tpee.1107535924139" targetNodeId="hdhb.4652592318748340259" resolveInfo="FoldingAreaButton" />
-        </node>
-      </node>
-      <node role="visibility" roleId="tpee.1178549979242" type="tpee.ProtectedVisibility" typeId="tpee.1146644641414" id="7617953927522682219" />
-      <node role="parameter" roleId="tpee.1068580123134" type="tpee.ParameterDeclaration" typeId="tpee.1068498886292" id="7617953927522682220">
-        <property name="name" nameId="tpck.1169194664001" value="changeGroup" />
-        <node role="type" roleId="tpee.5680397130376446158" type="tpee.ClassifierType" typeId="tpee.1107535904670" id="7617953927522682221">
-          <link role="classifier" roleId="tpee.1107535924139" targetNodeId="hdhb.4652592318748337083" resolveInfo="ChangeGroup" />
-        </node>
-      </node>
-      <node role="parameter" roleId="tpee.1068580123134" type="tpee.ParameterDeclaration" typeId="tpee.1068498886292" id="7617953927522682222">
-        <property name="name" nameId="tpck.1169194664001" value="y" />
-        <node role="type" roleId="tpee.5680397130376446158" type="tpee.IntegerType" typeId="tpee.1070534370425" id="7617953927522682223" />
-      </node>
-      <node role="body" roleId="tpee.1068580123135" type="tpee.StatementList" typeId="tpee.1068580123136" id="7617953927522682224">
-        <node role="statement" roleId="tpee.1068581517665" type="tpee.LocalVariableDeclarationStatement" typeId="tpee.1068581242864" id="5798896029365751697">
-          <node role="localVariableDeclaration" roleId="tpee.1068581242865" type="tpee.LocalVariableDeclaration" typeId="tpee.1068581242863" id="5798896029365751698">
-            <property name="name" nameId="tpck.1169194664001" value="button" />
-            <node role="type" roleId="tpee.5680397130376446158" type="tpee.ClassifierType" typeId="tpee.1107535904670" id="5798896029365751726">
-              <link role="classifier" roleId="tpee.1107535924139" targetNodeId="hdhb.4652592318748340259" resolveInfo="FoldingAreaButton" />
-            </node>
-            <node role="initializer" roleId="tpee.1068431790190" type="tpee.NullLiteral" typeId="tpee.1070534058343" id="5798896029365751712" />
-          </node>
-        </node>
-        <node role="statement" roleId="tpee.1068581517665" type="tpee.LocalVariableDeclarationStatement" typeId="tpee.1068581242864" id="2501770235185716614">
-          <node role="localVariableDeclaration" roleId="tpee.1068581242865" type="tpee.LocalVariableDeclaration" typeId="tpee.1068581242863" id="2501770235185716615">
-            <property name="name" nameId="tpck.1169194664001" value="allInsert" />
-            <node role="type" roleId="tpee.5680397130376446158" type="tpee.BooleanType" typeId="tpee.1070534644030" id="2501770235185716616" />
-            <node role="initializer" roleId="tpee.1068431790190" type="tpee.DotExpression" typeId="tpee.1197027756228" id="2501770235185716617">
-              <node role="operand" roleId="tpee.1197027771414" type="tpee.DotExpression" typeId="tpee.1197027756228" id="2501770235185716618">
-                <node role="operand" roleId="tpee.1197027771414" type="tpee.ParameterReference" typeId="tpee.1068581242874" id="2501770235185716619">
-                  <link role="variableDeclaration" roleId="tpee.1068581517664" targetNodeId="7617953927522682220" resolveInfo="changeGroup" />
-                </node>
-                <node role="operation" roleId="tpee.1197027833540" type="tpee.InstanceMethodCallOperation" typeId="tpee.1202948039474" id="2501770235185716620">
-                  <link role="baseMethodDeclaration" roleId="tpee.1068499141037" targetNodeId="hdhb.4652592318748337200" resolveInfo="getChanges" />
-                </node>
-              </node>
-              <node role="operation" roleId="tpee.1197027833540" type="tp2q.AllOperation" typeId="tp2q.1235566831861" id="2501770235185716621">
-                <node role="closure" roleId="tp2q.1204796294226" type="tp2c.ClosureLiteral" typeId="tp2c.1199569711397" id="2501770235185716622">
-                  <node role="body" roleId="tp2c.1199569916463" type="tpee.StatementList" typeId="tpee.1068580123136" id="2501770235185716623">
-                    <node role="statement" roleId="tpee.1068581517665" type="tpee.ExpressionStatement" typeId="tpee.1068580123155" id="2501770235185716624">
-                      <node role="expression" roleId="tpee.1068580123156" type="tpee.EqualsExpression" typeId="tpee.1068580123152" id="959738663751475345">
-                        <node role="rightExpression" roleId="tpee.1081773367579" type="tpee.EnumConstantReference" typeId="tpee.1083260308424" id="959738663751475349">
-                          <link role="enumConstantDeclaration" roleId="tpee.1083260308426" targetNodeId="btf5.8401260027345476468" resolveInfo="ADD" />
-                          <link role="enumClass" roleId="tpee.1144432896254" targetNodeId="btf5.8401260027345476466" resolveInfo="ChangeType" />
-                        </node>
-                        <node role="leftExpression" roleId="tpee.1081773367580" type="tpee.DotExpression" typeId="tpee.1197027756228" id="959738663751475340">
-                          <node role="operand" roleId="tpee.1197027771414" type="tpee.ParameterReference" typeId="tpee.1068581242874" id="959738663751475339">
-                            <link role="variableDeclaration" roleId="tpee.1068581517664" targetNodeId="2501770235185716628" resolveInfo="c" />
-                          </node>
-                          <node role="operation" roleId="tpee.1197027833540" type="tpee.InstanceMethodCallOperation" typeId="tpee.1202948039474" id="959738663751475344">
-                            <link role="baseMethodDeclaration" roleId="tpee.1068499141037" targetNodeId="btf5.8401260027345476531" resolveInfo="getType" />
-                          </node>
-                        </node>
-                      </node>
-                    </node>
-                  </node>
-                  <node role="parameter" roleId="tp2c.1199569906740" type="tp2q.SmartClosureParameterDeclaration" typeId="tp2q.1203518072036" id="2501770235185716628">
-                    <property name="name" nameId="tpck.1169194664001" value="c" />
-                    <node role="type" roleId="tpee.5680397130376446158" type="tpee.UndefinedType" typeId="tpee.4836112446988635817" id="2501770235185716629" />
-                  </node>
-                </node>
-              </node>
-            </node>
-          </node>
-        </node>
-        <node role="statement" roleId="tpee.1068581517665" type="tpee.IfStatement" typeId="tpee.1068580123159" id="5798896029365751624">
-          <node role="condition" roleId="tpee.1068580123160" type="tpee.LocalInstanceMethodCall" typeId="tpee.3066917033203108594" id="5798896029365751629">
-            <link role="baseMethodDeclaration" roleId="tpee.1068499141037" targetNodeId="hdhb.4652592318748335129" resolveInfo="isHighlightLeft" />
-          </node>
-          <node role="ifTrue" roleId="tpee.1068580123161" type="tpee.StatementList" typeId="tpee.1068580123136" id="5798896029365751736">
-            <node role="statement" roleId="tpee.1068581517665" type="tpee.IfStatement" typeId="tpee.1068580123159" id="2501770235185716595">
-              <node role="ifTrue" roleId="tpee.1068580123161" type="tpee.StatementList" typeId="tpee.1068580123136" id="2501770235185716596">
-                <node role="statement" roleId="tpee.1068581517665" type="tpee.ExpressionStatement" typeId="tpee.1068580123155" id="5798896029365751740">
-                  <node role="expression" roleId="tpee.1068580123156" type="tpee.AssignmentExpression" typeId="tpee.1068498886294" id="5798896029365751741">
-                    <node role="rValue" roleId="tpee.1068498886297" type="tpee.GenericNewExpression" typeId="tpee.1145552977093" id="5798896029365751742">
-                      <node role="creator" roleId="tpee.1145553007750" type="tpee.ClassCreator" typeId="tpee.1212685548494" id="5798896029365751743">
-                        <link role="baseMethodDeclaration" roleId="tpee.1068499141037" targetNodeId="7617953927522682186" resolveInfo="DiffButtonsPainter.MyButton" />
-                        <node role="actualArgument" roleId="tpee.1068499141038" type="tpee.ParameterReference" typeId="tpee.1068581242874" id="5798896029365751744">
-                          <link role="variableDeclaration" roleId="tpee.1068581517664" targetNodeId="7617953927522682220" resolveInfo="changeGroup" />
-                        </node>
-                        <node role="actualArgument" roleId="tpee.1068499141038" type="tpee.LocalInstanceMethodCall" typeId="tpee.3066917033203108594" id="5019205163935290244">
-                          <link role="baseMethodDeclaration" roleId="tpee.1068499141037" targetNodeId="hdhb.4652592318748335469" resolveInfo="getX" />
-                          <node role="actualArgument" roleId="tpee.1068499141038" type="tpee.IntegerConstant" typeId="tpee.1068580320020" id="5019205163935290245">
-                            <property name="value" nameId="tpee.1068580320021" value="0" />
-                          </node>
-                        </node>
-                        <node role="actualArgument" roleId="tpee.1068499141038" type="tpee.ParameterReference" typeId="tpee.1068581242874" id="5798896029365751747">
-                          <link role="variableDeclaration" roleId="tpee.1068581517664" targetNodeId="7617953927522682222" resolveInfo="y" />
-                        </node>
-                        <node role="actualArgument" roleId="tpee.1068499141038" type="tpee.StringLiteral" typeId="tpee.1070475926800" id="5798896029365751748">
-                          <property name="value" nameId="tpee.1070475926801" value="Replace" />
-                        </node>
-                        <node role="actualArgument" roleId="tpee.1068499141038" type="tpee.LocalStaticFieldReference" typeId="tpee.1172008963197" id="5798896029365751820">
-                          <link role="variableDeclaration" roleId="tpee.1068581517664" targetNodeId="hdhb.4652592318748335106" resolveInfo="MIRRORED_APPLY_ICON" />
-                        </node>
-                      </node>
-                    </node>
-                    <node role="lValue" roleId="tpee.1068498886295" type="tpee.LocalVariableReference" typeId="tpee.1068581242866" id="5798896029365751750">
-                      <link role="variableDeclaration" roleId="tpee.1068581517664" targetNodeId="5798896029365751698" resolveInfo="button" />
-                    </node>
-                  </node>
-                </node>
-              </node>
-              <node role="condition" roleId="tpee.1068580123160" type="tpee.NotExpression" typeId="tpee.1081516740877" id="2501770235185716612">
-                <node role="expression" roleId="tpee.1081516765348" type="tpee.LocalVariableReference" typeId="tpee.1068581242866" id="2501770235185716631">
-                  <link role="variableDeclaration" roleId="tpee.1068581517664" targetNodeId="2501770235185716615" resolveInfo="allInsert" />
-                </node>
-              </node>
-            </node>
-          </node>
-          <node role="ifFalseStatement" roleId="tpee.1082485599094" type="tpee.BlockStatement" typeId="tpee.1082485599095" id="5798896029365751788">
-            <node role="statements" roleId="tpee.1082485599096" type="tpee.StatementList" typeId="tpee.1068580123136" id="5798896029365751789">
-              <node role="statement" roleId="tpee.1068581517665" type="tpee.IfStatement" typeId="tpee.1068580123159" id="5798896029365751790">
-                <node role="ifTrue" roleId="tpee.1068580123161" type="tpee.StatementList" typeId="tpee.1068580123136" id="5798896029365751791">
-                  <node role="statement" roleId="tpee.1068581517665" type="tpee.ExpressionStatement" typeId="tpee.1068580123155" id="5798896029365751792">
-                    <node role="expression" roleId="tpee.1068580123156" type="tpee.AssignmentExpression" typeId="tpee.1068498886294" id="5798896029365751793">
-                      <node role="rValue" roleId="tpee.1068498886297" type="tpee.GenericNewExpression" typeId="tpee.1145552977093" id="5798896029365751794">
-                        <node role="creator" roleId="tpee.1145553007750" type="tpee.ClassCreator" typeId="tpee.1212685548494" id="5798896029365751795">
-                          <link role="baseMethodDeclaration" roleId="tpee.1068499141037" targetNodeId="7617953927522682186" resolveInfo="DiffButtonsPainter.MyButton" />
-                          <node role="actualArgument" roleId="tpee.1068499141038" type="tpee.ParameterReference" typeId="tpee.1068581242874" id="5798896029365751796">
-                            <link role="variableDeclaration" roleId="tpee.1068581517664" targetNodeId="7617953927522682220" resolveInfo="changeGroup" />
-                          </node>
-                          <node role="actualArgument" roleId="tpee.1068499141038" type="tpee.LocalInstanceMethodCall" typeId="tpee.3066917033203108594" id="5019205163935290247">
-                            <link role="baseMethodDeclaration" roleId="tpee.1068499141037" targetNodeId="hdhb.4652592318748335469" resolveInfo="getX" />
-                            <node role="actualArgument" roleId="tpee.1068499141038" type="tpee.IntegerConstant" typeId="tpee.1068580320020" id="5019205163935290248">
-                              <property name="value" nameId="tpee.1068580320021" value="0" />
-                            </node>
-                          </node>
-                          <node role="actualArgument" roleId="tpee.1068499141038" type="tpee.ParameterReference" typeId="tpee.1068581242874" id="5798896029365751799">
-                            <link role="variableDeclaration" roleId="tpee.1068581517664" targetNodeId="7617953927522682222" resolveInfo="y" />
-                          </node>
-                          <node role="actualArgument" roleId="tpee.1068499141038" type="tpee.StringLiteral" typeId="tpee.1070475926800" id="5798896029365751800">
-                            <property name="value" nameId="tpee.1070475926801" value="Remove" />
-                          </node>
-                          <node role="actualArgument" roleId="tpee.1068499141038" type="tpee.StaticFieldReference" typeId="tpee.1070533707846" id="5798896029365751801">
-                            <link role="classifier" roleId="tpee.1144433057691" targetNodeId="gcfa.~Icons" resolveInfo="Icons" />
-                            <link role="variableDeclaration" roleId="tpee.1068581517664" targetNodeId="gcfa.~Icons%dEXCLUDE" resolveInfo="EXCLUDE" />
-                          </node>
-                        </node>
-                      </node>
-                      <node role="lValue" roleId="tpee.1068498886295" type="tpee.LocalVariableReference" typeId="tpee.1068581242866" id="5798896029365751802">
-                        <link role="variableDeclaration" roleId="tpee.1068581517664" targetNodeId="5798896029365751698" resolveInfo="button" />
-                      </node>
-                    </node>
-                  </node>
-                </node>
-                <node role="condition" roleId="tpee.1068580123160" type="tpee.LocalVariableReference" typeId="tpee.1068581242866" id="2501770235185716630">
-                  <link role="variableDeclaration" roleId="tpee.1068581517664" targetNodeId="2501770235185716615" resolveInfo="allInsert" />
-                </node>
-              </node>
-            </node>
-          </node>
-        </node>
-        <node role="statement" roleId="tpee.1068581517665" type="tpee.IfStatement" typeId="tpee.1068580123159" id="5798896029365751715">
-          <node role="ifTrue" roleId="tpee.1068580123161" type="tpee.StatementList" typeId="tpee.1068580123136" id="5798896029365751716">
-            <node role="statement" roleId="tpee.1068581517665" type="tpee.ReturnStatement" typeId="tpee.1068581242878" id="5798896029365751717">
-              <node role="expression" roleId="tpee.1068581517676" type="tpee.StaticMethodCall" typeId="tpee.1081236700937" id="5798896029365751718">
-                <link role="baseMethodDeclaration" roleId="tpee.1068499141037" targetNodeId="k7g3.~Arrays%dasList(java%dlang%dObject%d%d%d)%cjava%dutil%dList" resolveInfo="asList" />
-                <link role="classConcept" roleId="tpee.1144433194310" targetNodeId="k7g3.~Arrays" resolveInfo="Arrays" />
-                <node role="actualArgument" roleId="tpee.1068499141038" type="tpee.LocalVariableReference" typeId="tpee.1068581242866" id="5798896029365751725">
-                  <link role="variableDeclaration" roleId="tpee.1068581517664" targetNodeId="5798896029365751698" resolveInfo="button" />
-                </node>
-              </node>
-            </node>
-          </node>
-          <node role="condition" roleId="tpee.1068580123160" type="tpee.NotEqualsExpression" typeId="tpee.1073239437375" id="5798896029365751721">
-            <node role="rightExpression" roleId="tpee.1081773367579" type="tpee.NullLiteral" typeId="tpee.1070534058343" id="5798896029365751724" />
-            <node role="leftExpression" roleId="tpee.1081773367580" type="tpee.LocalVariableReference" typeId="tpee.1068581242866" id="5798896029365751720">
-              <link role="variableDeclaration" roleId="tpee.1068581517664" targetNodeId="5798896029365751698" resolveInfo="button" />
-            </node>
-          </node>
-          <node role="ifFalseStatement" roleId="tpee.1082485599094" type="tpee.BlockStatement" typeId="tpee.1082485599095" id="5798896029365751727">
-            <node role="statements" roleId="tpee.1082485599096" type="tpee.StatementList" typeId="tpee.1068580123136" id="5798896029365751728">
-              <node role="statement" roleId="tpee.1068581517665" type="tpee.ReturnStatement" typeId="tpee.1068581242878" id="5798896029365751730">
-                <node role="expression" roleId="tpee.1068581517676" type="tpee.NullLiteral" typeId="tpee.1070534058343" id="5798896029365751734" />
-              </node>
-            </node>
-          </node>
-        </node>
-      </node>
-    </node>
-  </root>
 </model>
