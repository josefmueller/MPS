<?xml version="1.0" encoding="UTF-8"?>
<model modelUID="r:5ec7bf64-acd2-448b-8f9b-ce1b8d920038(jetbrains.mps.vcs.plugin)">
  <persistence version="7" />
  <language namespace="28f9e497-3b42-4291-aeba-0a1039153ab1(jetbrains.mps.lang.plugin)" />
  <language namespace="f3061a53-9226-4cc5-a443-f952ceaf5816(jetbrains.mps.baseLanguage)" />
  <language namespace="443f4c36-fcf5-4eb6-9500-8d06ed259e3e(jetbrains.mps.baseLanguage.classifiers)" />
  <language namespace="7866978e-a0f0-4cc7-81bc-4d213d9375e1(jetbrains.mps.lang.smodel)" />
  <language namespace="fd392034-7849-419d-9071-12563d152375(jetbrains.mps.baseLanguage.closures)" />
  <language namespace="83888646-71ce-4f1c-9c53-c54016f6ad4f(jetbrains.mps.baseLanguage.collections)" />
  <language namespace="760a0a8c-eabb-4521-8bfd-65db761a9ba3(jetbrains.mps.baseLanguage.logging)" />
  <language namespace="a247e09e-2435-45ba-b8d2-07e93feba96a(jetbrains.mps.baseLanguage.tuples)" />
  <import index="lcr" modelUID="r:d634c129-ecb4-4acd-bd8c-5f057c144ffa(jetbrains.mps.vcs.changesmanager)" version="-1" />
  <import index="bvbc" modelUID="r:f509a650-cbd9-47e7-b2a0-79f49c562c0b(jetbrains.mps.vcs.annotate)" version="-1" />
  <import index="80f9" modelUID="r:36539f52-7ec3-4937-98bf-1fbc1fbe99fc(jetbrains.mps.vcs.mergedriver)" version="-1" />
  <import index="rtk5" modelUID="r:cd7c9d90-25b3-4a54-a510-a0bcc7072c1d(jetbrains.mps.vcs)" version="-1" />
  <import index="p37l" modelUID="r:df1b052a-af27-4b87-80fc-1492fa2192be(jetbrains.mps.vcs.diff.ui)" version="-1" />
  <import index="fxg7" modelUID="f:java_stub#6354ebe7-c22a-4a0f-ac54-50b52ab9b065#java.io(java.io@java_stub)" version="-1" />
  <import index="e2lb" modelUID="f:java_stub#6354ebe7-c22a-4a0f-ac54-50b52ab9b065#java.lang(java.lang@java_stub)" version="-1" />
  <import index="1t7x" modelUID="f:java_stub#6354ebe7-c22a-4a0f-ac54-50b52ab9b065#java.awt(java.awt@java_stub)" version="-1" />
  <import index="gela" modelUID="r:eec25685-8f1e-47c9-a9de-4a7ef6b504ec(jetbrains.mps.vcs.integration)" version="-1" />
  <import index="hfuk" modelUID="r:b25dd364-bc3f-4a66-97d1-262009610c5e(jetbrains.mps.make)" version="-1" />
  <import index="7pan" modelUID="f:java_stub#86441d7a-e194-42da-81a5-2161ec62a379#com.intellij.openapi.vcs.impl(MPS.Workbench/com.intellij.openapi.vcs.impl@java_stub)" version="-1" />
  <import index="k7g3" modelUID="f:java_stub#6354ebe7-c22a-4a0f-ac54-50b52ab9b065#java.util(JDK/java.util@java_stub)" version="-1" />
  <import index="rhwp" modelUID="f:java_stub#6ed54515-acc8-4d1e-a16c-9fd6cfe951ea#jetbrains.mps.smodel.descriptor(MPS.Core/jetbrains.mps.smodel.descriptor@java_stub)" version="-1" />
  <import index="1qcs" modelUID="f:java_stub#86441d7a-e194-42da-81a5-2161ec62a379#com.intellij.openapi.actionSystem(MPS.Workbench/com.intellij.openapi.actionSystem@java_stub)" version="-1" />
  <import index="4f5g" modelUID="f:java_stub#86441d7a-e194-42da-81a5-2161ec62a379#com.intellij.openapi.vcs.diff(MPS.Workbench/com.intellij.openapi.vcs.diff@java_stub)" version="-1" />
  <import index="vsqj" modelUID="f:java_stub#6ed54515-acc8-4d1e-a16c-9fd6cfe951ea#jetbrains.mps.project(MPS.Core/jetbrains.mps.project@java_stub)" version="-1" />
  <import index="y5px" modelUID="f:java_stub#6ed54515-acc8-4d1e-a16c-9fd6cfe951ea#jetbrains.mps.generator(MPS.Core/jetbrains.mps.generator@java_stub)" version="-1" />
  <import index="68ai" modelUID="f:java_stub#6ed54515-acc8-4d1e-a16c-9fd6cfe951ea#org.jetbrains.annotations(MPS.Core/org.jetbrains.annotations@java_stub)" version="-1" />
  <import index="vulw" modelUID="f:java_stub#86441d7a-e194-42da-81a5-2161ec62a379#com.intellij.openapi.vcs.changes(MPS.Workbench/com.intellij.openapi.vcs.changes@java_stub)" version="-1" />
  <import index="hdhb" modelUID="r:07568eb8-30c0-4bb3-9dcb-50ee4b8de59a(jetbrains.mps.vcs.diff.ui.common)" version="-1" />
  <import index="cu2c" modelUID="f:java_stub#6ed54515-acc8-4d1e-a16c-9fd6cfe951ea#jetbrains.mps.smodel(MPS.Core/jetbrains.mps.smodel@java_stub)" version="-1" />
  <import index="zftr" modelUID="f:java_stub#86441d7a-e194-42da-81a5-2161ec62a379#com.intellij.openapi.vcs(MPS.Workbench/com.intellij.openapi.vcs@java_stub)" version="-1" />
  <import index="11q3" modelUID="f:java_stub#6ed54515-acc8-4d1e-a16c-9fd6cfe951ea#com.intellij.openapi.vcs.changes(MPS.Core/com.intellij.openapi.vcs.changes@java_stub)" version="-1" />
  <import index="zfwc" modelUID="f:java_stub#86441d7a-e194-42da-81a5-2161ec62a379#com.intellij.openapi.vfs(MPS.Workbench/com.intellij.openapi.vfs@java_stub)" version="-1" />
  <import index="t4zp" modelUID="f:java_stub#86441d7a-e194-42da-81a5-2161ec62a379#com.intellij.openapi.vcs.history(MPS.Workbench/com.intellij.openapi.vcs.history@java_stub)" version="-1" />
  <import index="lq3" modelUID="f:java_stub#86441d7a-e194-42da-81a5-2161ec62a379#com.intellij.openapi.ui(MPS.Workbench/com.intellij.openapi.ui@java_stub)" version="-1" />
  <import index="mzqo" modelUID="f:java_stub#86441d7a-e194-42da-81a5-2161ec62a379#jetbrains.mps.ide.dialogs(MPS.Workbench/jetbrains.mps.ide.dialogs@java_stub)" version="-1" />
  <import index="zofw" modelUID="f:java_stub#6ed54515-acc8-4d1e-a16c-9fd6cfe951ea#jetbrains.mps.smodel.persistence.def(MPS.Core/jetbrains.mps.smodel.persistence.def@java_stub)" version="-1" />
  <import index="afa5" modelUID="r:cfccec82-df72-4483-9807-88776b4673ab(jetbrains.mps.ide.make.actions)" version="-1" />
  <import index="kt54" modelUID="f:java_stub#86441d7a-e194-42da-81a5-2161ec62a379#jetbrains.mps.workbench(MPS.Workbench/jetbrains.mps.workbench@java_stub)" version="-1" />
  <import index="vehe" modelUID="f:java_stub#86441d7a-e194-42da-81a5-2161ec62a379#com.intellij.openapi.project(MPS.Workbench/com.intellij.openapi.project@java_stub)" version="-1" />
  <import index="a9qh" modelUID="f:java_stub#86441d7a-e194-42da-81a5-2161ec62a379#com.intellij.openapi.application(MPS.Workbench/com.intellij.openapi.application@java_stub)" version="-1" />
  <import index="59et" modelUID="f:java_stub#6ed54515-acc8-4d1e-a16c-9fd6cfe951ea#jetbrains.mps.vfs(MPS.Core/jetbrains.mps.vfs@java_stub)" version="-1" />
  <import index="mhf0" modelUID="f:java_stub#86441d7a-e194-42da-81a5-2161ec62a379#com.intellij.openapi.diff(MPS.Workbench/com.intellij.openapi.diff@java_stub)" version="-1" />
  <import index="2mtq" modelUID="f:java_stub#86441d7a-e194-42da-81a5-2161ec62a379#com.intellij.openapi.vcs.changes.ui(MPS.Workbench/com.intellij.openapi.vcs.changes.ui@java_stub)" version="-1" />
<<<<<<< HEAD
  <import index="a9qh" modelUID="f:java_stub#86441d7a-e194-42da-81a5-2161ec62a379#com.intellij.openapi.application(MPS.Workbench/com.intellij.openapi.application@java_stub)" version="-1" />
  <import index="hdhb" modelUID="r:07568eb8-30c0-4bb3-9dcb-50ee4b8de59a(jetbrains.mps.vcs.diff.ui.common)" version="-1" />
  <import index="k7g3" modelUID="f:java_stub#6354ebe7-c22a-4a0f-ac54-50b52ab9b065#java.util(JDK/java.util@java_stub)" version="-1" />
  <import index="lsse" modelUID="r:06e50ed3-c893-4772-ba4a-878fc9de01d0(jetbrains.mps.vcs.changesmanager.editor)" version="-1" />
  <import index="9a8" modelUID="f:java_stub#1ed103c3-3aa6-49b7-9c21-6765ee11f224#jetbrains.mps.nodeEditor(MPS.Editor/jetbrains.mps.nodeEditor@java_stub)" version="-1" />
=======
  <import index="1bi5" modelUID="f:java_stub#86441d7a-e194-42da-81a5-2161ec62a379#com.intellij.openapi.components(MPS.Workbench/com.intellij.openapi.components@java_stub)" version="-1" />
  <import index="3hjc" modelUID="f:java_stub#86441d7a-e194-42da-81a5-2161ec62a379#jetbrains.mps.ide.vfs(MPS.Workbench/jetbrains.mps.ide.vfs@java_stub)" version="-1" />
  <import index="hio2" modelUID="f:java_stub#86441d7a-e194-42da-81a5-2161ec62a379#jetbrains.mps.ide.blame.dialog(MPS.Workbench/jetbrains.mps.ide.blame.dialog@java_stub)" version="-1" />
>>>>>>> 44834a1d
  <import index="tp4f" modelUID="r:00000000-0000-4000-0000-011c89590373(jetbrains.mps.baseLanguage.classifiers.structure)" version="0" implicit="yes" />
  <import index="tpee" modelUID="r:00000000-0000-4000-0000-011c895902ca(jetbrains.mps.baseLanguage.structure)" version="3" implicit="yes" />
  <import index="tpck" modelUID="r:00000000-0000-4000-0000-011c89590288(jetbrains.mps.lang.core.structure)" version="0" implicit="yes" />
  <import index="tp4k" modelUID="r:00000000-0000-4000-0000-011c89590368(jetbrains.mps.lang.plugin.structure)" version="23" implicit="yes" />
  <import index="tp2c" modelUID="r:00000000-0000-4000-0000-011c89590338(jetbrains.mps.baseLanguage.closures.structure)" version="3" implicit="yes" />
  <import index="tp25" modelUID="r:00000000-0000-4000-0000-011c89590301(jetbrains.mps.lang.smodel.structure)" version="16" implicit="yes" />
  <import index="tpib" modelUID="r:00000000-0000-4000-0000-011c8959057f(jetbrains.mps.baseLanguage.logging.structure)" version="0" implicit="yes" />
  <import index="tp2q" modelUID="r:00000000-0000-4000-0000-011c8959032e(jetbrains.mps.baseLanguage.collections.structure)" version="7" implicit="yes" />
  <import index="tprs" modelUID="r:00000000-0000-4000-0000-011c895904a4(jetbrains.mps.ide.actions)" version="-1" implicit="yes" />
<<<<<<< HEAD
  <import index="cx9y" modelUID="r:309aeee7-bee8-445c-b31d-35928d1da75f(jetbrains.mps.baseLanguage.tuples.structure)" version="2" implicit="yes" />
=======
  <import index="9it7" modelUID="f:java_stub#86441d7a-e194-42da-81a5-2161ec62a379#com.intellij.openapi.extensions(MPS.Workbench/com.intellij.openapi.extensions@java_stub)" version="-1" implicit="yes" />
  <import index="olyr" modelUID="f:java_stub#86441d7a-e194-42da-81a5-2161ec62a379#com.intellij.ide.plugins(MPS.Workbench/com.intellij.ide.plugins@java_stub)" version="-1" implicit="yes" />
  <import index="vw5k" modelUID="f:java_stub#86441d7a-e194-42da-81a5-2161ec62a379#jetbrains.mps.ide.editor(MPS.Workbench/jetbrains.mps.ide.editor@java_stub)" version="-1" implicit="yes" />
  <import index="on5u" modelUID="f:java_stub#86441d7a-e194-42da-81a5-2161ec62a379#jetbrains.mps.ide.actions(MPS.Workbench/jetbrains.mps.ide.actions@java_stub)" version="-1" implicit="yes" />
>>>>>>> 44834a1d
  <roots>
    <node type="tp4k.ActionGroupDeclaration" typeId="tp4k.1203087890642" id="6763225944573363022">
      <property name="name" nameId="tpck.1169194664001" value="OldChangesStrip" />
      <property name="virtualPackage" nameId="tpck.1193676396447" value="deprecated" />
    </node>
    <node type="tp4k.ActionDeclaration" typeId="tp4k.1203071646776" id="6763225944573363027">
      <property name="name" nameId="tpck.1169194664001" value="OldGoToNextChange" />
      <property name="caption" nameId="tp4k.1205250923097" value="Next Change" />
      <property name="description" nameId="tp4k.1213273179528" value="Go to next change" />
      <property name="outsideCommandExecution" nameId="tp4k.1211298967294" value="true" />
      <property name="virtualPackage" nameId="tpck.1193676396447" value="deprecated" />
    </node>
    <node type="tp4k.ActionDeclaration" typeId="tp4k.1203071646776" id="6763225944573363067">
      <property name="name" nameId="tpck.1169194664001" value="OldGoToPreviousChange" />
      <property name="caption" nameId="tp4k.1205250923097" value="Previous Change" />
      <property name="description" nameId="tp4k.1213273179528" value="Go to previous change" />
      <property name="outsideCommandExecution" nameId="tp4k.1211298967294" value="true" />
      <property name="virtualPackage" nameId="tpck.1193676396447" value="deprecated" />
    </node>
    <node type="tp4k.ActionDeclaration" typeId="tp4k.1203071646776" id="6763225944573363107">
      <property name="name" nameId="tpck.1169194664001" value="OldRollbackChanges" />
      <property name="caption" nameId="tp4k.1205250923097" value="Rollback" />
      <property name="virtualPackage" nameId="tpck.1193676396447" value="deprecated" />
    </node>
    <node type="tp4k.ActionGroupDeclaration" typeId="tp4k.1203087890642" id="6763225944573505210">
      <property name="name" nameId="tpck.1169194664001" value="GoToVCS" />
      <property name="virtualPackage" nameId="tpck.1193676396447" value="Groups" />
    </node>
    <node type="tp4k.ActionDeclaration" typeId="tp4k.1203071646776" id="7545884443035896082">
      <property name="name" nameId="tpck.1169194664001" value="ReRunMergeFromBackup" />
      <property name="caption" nameId="tp4k.1205250923097" value="Rerun Merge from Backup" />
      <property name="outsideCommandExecution" nameId="tp4k.1211298967294" value="true" />
      <property name="virtualPackage" nameId="tpck.1193676396447" value="Actions" />
    </node>
    <node type="tp4k.ActionDeclaration" typeId="tp4k.1203071646776" id="7545884443035896373">
      <property name="name" nameId="tpck.1169194664001" value="ShowDifferencesWithModelOnDisk" />
      <property name="caption" nameId="tp4k.1205250923097" value="Show Differences with Model on Disk" />
      <property name="isAlwaysVisible" nameId="tp4k.1207149998849" value="true" />
      <property name="virtualPackage" nameId="tpck.1193676396447" value="Actions" />
    </node>
    <node type="tp4k.ActionGroupDeclaration" typeId="tp4k.1203087890642" id="7545884443035896622">
      <property name="name" nameId="tpck.1169194664001" value="VCSModelActions" />
      <property name="virtualPackage" nameId="tpck.1193676396447" value="Groups" />
    </node>
    <node type="tpee.ClassConcept" typeId="tpee.1068390468198" id="7545884443035906924">
      <property name="name" nameId="tpck.1169194664001" value="VcsActionsUtil" />
    </node>
    <node type="tp4k.ActionGroupDeclaration" typeId="tp4k.1203087890642" id="7545884443035919872">
      <property name="name" nameId="tpck.1169194664001" value="ShowDiffWithCurrRev" />
      <property name="virtualPackage" nameId="tpck.1193676396447" value="Groups" />
    </node>
    <node type="tp4k.ActionGroupDeclaration" typeId="tp4k.1203087890642" id="7545884443035924707">
      <property name="name" nameId="tpck.1169194664001" value="ModuleVcsActions" />
      <property name="virtualPackage" nameId="tpck.1193676396447" value="Groups" />
    </node>
    <node type="tp4k.ActionDeclaration" typeId="tp4k.1203071646776" id="7545884443035924713">
      <property name="name" nameId="tpck.1169194664001" value="IgnoreModuleInVcs" />
      <property name="caption" nameId="tp4k.1205250923097" value="Ignore Module..." />
      <property name="outsideCommandExecution" nameId="tp4k.1211298967294" value="true" />
      <property name="virtualPackage" nameId="tpck.1193676396447" value="Actions" />
    </node>
    <node type="tp4k.ActionDeclaration" typeId="tp4k.1203071646776" id="7545884443035924748">
      <property name="name" nameId="tpck.1169194664001" value="AddModuleToVcs" />
      <property name="caption" nameId="tp4k.1205250923097" value="Add Module to VCS" />
      <property name="outsideCommandExecution" nameId="tp4k.1211298967294" value="true" />
      <property name="virtualPackage" nameId="tpck.1193676396447" value="Actions" />
    </node>
    <node type="tp4k.ActionDeclaration" typeId="tp4k.1203071646776" id="8807724076671132217">
      <property name="name" nameId="tpck.1169194664001" value="Annotate" />
      <property name="caption" nameId="tp4k.1205250923097" value="Annotate" />
      <property name="isAlwaysVisible" nameId="tp4k.1207149998849" value="true" />
      <property name="virtualPackage" nameId="tpck.1193676396447" value="Actions" />
    </node>
    <node type="tp4k.ActionGroupDeclaration" typeId="tp4k.1203087890642" id="8807724076671140453">
      <property name="name" nameId="tpck.1169194664001" value="AnnotateGroup" />
      <property name="virtualPackage" nameId="tpck.1193676396447" value="Groups" />
    </node>
    <node type="tp4k.ActionDeclaration" typeId="tp4k.1203071646776" id="7545884443035919781">
      <property name="name" nameId="tpck.1169194664001" value="ShowDiffererenceWithCurrentRevision" />
      <property name="caption" nameId="tp4k.1205250923097" value="Compare with the Same Repository Version" />
      <property name="outsideCommandExecution" nameId="tp4k.1211298967294" value="true" />
      <property name="virtualPackage" nameId="tpck.1193676396447" value="Actions" />
    </node>
    <node type="tp4k.ActionDeclaration" typeId="tp4k.1203071646776" id="8076150362379026983">
      <property name="name" nameId="tpck.1169194664001" value="InstalVcsAddons" />
      <property name="caption" nameId="tp4k.1205250923097" value="Install MPS VCS Add-ons..." />
      <property name="virtualPackage" nameId="tpck.1193676396447" value="Actions" />
      <property name="isAlwaysVisible" nameId="tp4k.1207149998849" value="true" />
      <property name="outsideCommandExecution" nameId="tp4k.1211298967294" value="true" />
      <property name="description" nameId="tp4k.1213273179528" value="Install custom merge driver for Git and custom diff3 for Subversion" />
    </node>
    <node type="tp4k.ActionGroupDeclaration" typeId="tp4k.1203087890642" id="994404492881088225">
      <property name="name" nameId="tpck.1169194664001" value="MPSGlobalVcsGroup" />
      <property name="virtualPackage" nameId="tpck.1193676396447" value="Groups" />
    </node>
    <node type="tp4k.InterfaceGroup" typeId="tp4k.1204383956737" id="994404492881108397">
      <property name="name" nameId="tpck.1169194664001" value="IDEAVcsGlobal" />
      <property name="virtualPackage" nameId="tpck.1193676396447" value="Groups" />
    </node>
    <node type="tp4k.IdeaInitializerDescriptor" typeId="tp4k.5023285075122009364" id="3531023421907347091">
      <property name="id" nameId="tp4k.5023285075122009366" value="jetbrains.mps.vcs" />
      <property name="name" nameId="tpck.1169194664001" value="VCS Integration for MPS" />
      <property name="descripttion" nameId="tp4k.5023285075122009368" value="VCS features in MPS" />
      <property name="version" nameId="tp4k.5023285075122009369" value="2.0" />
      <property name="vendor" nameId="tp4k.5023285075122009371" value="JetBrains" />
      <property name="vendorUrl" nameId="tp4k.5023285075122009372" value="http://www.jetbrains.com/mps/" />
      <property name="ideaVersion" nameId="tp4k.5023285075122009373" value="3000" />
    </node>
<<<<<<< HEAD
    <node type="tp4k.ActionDeclaration" typeId="tp4k.1203071646776" id="7239344515229757919">
      <property name="name" nameId="tpck.1169194664001" value="GoToNextChange" />
      <property name="caption" nameId="tp4k.1205250923097" value="Next Change" />
      <property name="description" nameId="tp4k.1213273179528" value="Go to next change" />
      <property name="outsideCommandExecution" nameId="tp4k.1211298967294" value="true" />
      <property name="virtualPackage" nameId="tpck.1193676396447" value="deprecated" />
      <property name="isAlwaysVisible" nameId="tp4k.1207149998849" value="true" />
    </node>
    <node type="tp4k.ActionDeclaration" typeId="tp4k.1203071646776" id="7239344515229757962">
      <property name="name" nameId="tpck.1169194664001" value="GoToPreviousChange" />
      <property name="caption" nameId="tp4k.1205250923097" value="Previous Change" />
      <property name="description" nameId="tp4k.1213273179528" value="Go to previous change" />
      <property name="outsideCommandExecution" nameId="tp4k.1211298967294" value="true" />
      <property name="virtualPackage" nameId="tpck.1193676396447" value="deprecated" />
      <property name="isAlwaysVisible" nameId="tp4k.1207149998849" value="true" />
    </node>
    <node type="tp4k.ActionGroupDeclaration" typeId="tp4k.1203087890642" id="7239344515229760336">
      <property name="name" nameId="tpck.1169194664001" value="ChangesStrip" />
      <property name="virtualPackage" nameId="tpck.1193676396447" value="Groups" />
    </node>
    <node type="tp4k.ActionDeclaration" typeId="tp4k.1203071646776" id="5059587158025290631">
      <property name="name" nameId="tpck.1169194664001" value="RollbackChanges" />
      <property name="caption" nameId="tp4k.1205250923097" value="Rollback" />
      <property name="virtualPackage" nameId="tpck.1193676396447" value="Actions" />
      <property name="isAlwaysVisible" nameId="tp4k.1207149998849" value="true" />
    </node>
    <node type="tp4k.ActionDeclaration" typeId="tp4k.1203071646776" id="6214954779304802836">
      <property name="virtualPackage" nameId="tpck.1193676396447" value="Actions" />
      <property name="name" nameId="tpck.1169194664001" value="ShowDiffFromChanges" />
      <property name="caption" nameId="tp4k.1205250923097" value="Show Difference" />
      <property name="outsideCommandExecution" nameId="tp4k.1211298967294" value="true" />
      <property name="isAlwaysVisible" nameId="tp4k.1207149998849" value="true" />
    </node>
    <node type="tp4k.ActionDeclaration" typeId="tp4k.1203071646776" id="1108966977729618931">
      <property name="virtualPackage" nameId="tpck.1193676396447" value="Actions" />
      <property name="name" nameId="tpck.1169194664001" value="CopyOldNodes" />
      <property name="caption" nameId="tp4k.1205250923097" value="Copy Old Code" />
      <property name="isAlwaysVisible" nameId="tp4k.1207149998849" value="true" />
=======
    <node type="tp4k.InterfaceGroup" typeId="tp4k.1204383956737" id="1156564534683228174">
      <property name="virtualPackage" nameId="tpck.1193676396447" value="Groups" />
      <property name="name" nameId="tpck.1169194664001" value="IDEAChangesViewPopup" />
    </node>
    <node type="tp4k.ActionGroupDeclaration" typeId="tp4k.1203087890642" id="1156564534683228178">
      <property name="virtualPackage" nameId="tpck.1193676396447" value="Groups" />
      <property name="name" nameId="tpck.1169194664001" value="MakeFromChangesView" />
    </node>
    <node type="tp4k.ActionDeclaration" typeId="tp4k.1203071646776" id="1156564534683188476">
      <property name="virtualPackage" nameId="tpck.1193676396447" value="Actions" />
      <property name="name" nameId="tpck.1169194664001" value="MakeOrRebuildModelsFromChangeList" />
      <property name="caption" nameId="tp4k.1205250923097" value="Make Models" />
      <property name="outsideCommandExecution" nameId="tp4k.1211298967294" value="true" />
    </node>
    <node type="tp4k.ActionDeclaration" typeId="tp4k.1203071646776" id="1088330852272719379">
      <property name="virtualPackage" nameId="tpck.1193676396447" value="Actions" />
      <property name="name" nameId="tpck.1169194664001" value="ReportModelMergeProblem" />
      <property name="outsideCommandExecution" nameId="tp4k.1211298967294" value="true" />
      <property name="caption" nameId="tp4k.1205250923097" value="Report Model Merge Problem..." />
>>>>>>> 44834a1d
    </node>
  </roots>
  <root id="6763225944573363022">
    <node role="contents" roleId="tp4k.1207145245948" type="tp4k.ElementListContents" typeId="tp4k.1207145163717" id="6763225944573363023">
      <node role="reference" roleId="tp4k.1207145201301" type="tp4k.ActionInstance" typeId="tp4k.1203088046679" id="6763225944573363024">
        <link role="action" roleId="tp4k.1203088061055" targetNodeId="6763225944573363027" resolveInfo="OldGoToNextChange" />
      </node>
      <node role="reference" roleId="tp4k.1207145201301" type="tp4k.ActionInstance" typeId="tp4k.1203088046679" id="6763225944573363025">
        <link role="action" roleId="tp4k.1203088061055" targetNodeId="6763225944573363067" resolveInfo="OldGoToPreviousChange" />
      </node>
      <node role="reference" roleId="tp4k.1207145201301" type="tp4k.ActionInstance" typeId="tp4k.1203088046679" id="6763225944573363026">
        <link role="action" roleId="tp4k.1203088061055" targetNodeId="6763225944573363107" resolveInfo="OldRollbackChanges" />
      </node>
    </node>
  </root>
  <root id="6763225944573363027">
    <node role="icon" roleId="tp4k.8976425910813834639" type="tp4k.IconResource" typeId="tp4k.2330114057060456691" id="4470409037201091392">
      <property name="path" nameId="tp4k.7855019336153226684" value="${solution_descriptor}/icons/nextOccurence.png" />
    </node>
    <node role="executeFunction" roleId="tp4k.1203083461638" type="tp4k.ExecuteBlock" typeId="tp4k.1203083511112" id="6763225944573363028">
      <node role="body" roleId="tpee.1137022507850" type="tpee.StatementList" typeId="tpee.1068580123136" id="6763225944573363029">
        <node role="statement" roleId="tpee.1068581517665" type="tpee.ExpressionStatement" typeId="tpee.1068580123155" id="6763225944573363030">
          <node role="expression" roleId="tpee.1068580123156" type="tpee.DotExpression" typeId="tpee.1197027756228" id="6763225944573363031">
            <node role="operand" roleId="tpee.1197027771414" type="tpee.StaticMethodCall" typeId="tpee.1081236700937" id="6763225944573363032">
              <link role="classConcept" roleId="tpee.1144433194310" targetNodeId="lcr.3549425352859600642" resolveInfo="OldEditorChangesHighlighter" />
              <link role="baseMethodDeclaration" roleId="tpee.1068499141037" targetNodeId="lcr.5444017747357180216" resolveInfo="getInstance" />
              <node role="actualArgument" roleId="tpee.1068499141038" type="tpee.DotExpression" typeId="tpee.1197027756228" id="6763225944573363033">
                <node role="operand" roleId="tpee.1197027771414" type="tp4f.ThisClassifierExpression" typeId="tp4f.1205752633985" id="6763225944573363034" />
                <node role="operation" roleId="tpee.1197027833540" type="tp4k.ActionDataParameterReferenceOperation" typeId="tp4k.1217252428768" id="6763225944573363035">
                  <link role="member" roleId="tp4f.1205756909548" targetNodeId="6763225944573363042" resolveInfo="project" />
                </node>
              </node>
            </node>
            <node role="operation" roleId="tpee.1197027833540" type="tpee.InstanceMethodCallOperation" typeId="tpee.1202948039474" id="6763225944573363036">
              <link role="baseMethodDeclaration" roleId="tpee.1068499141037" targetNodeId="lcr.5444017747357167295" resolveInfo="goToNextChange" />
              <node role="actualArgument" roleId="tpee.1068499141038" type="tpee.DotExpression" typeId="tpee.1197027756228" id="6763225944573363037">
                <node role="operand" roleId="tpee.1197027771414" type="tp4f.ThisClassifierExpression" typeId="tp4f.1205752633985" id="6763225944573363038" />
                <node role="operation" roleId="tpee.1197027833540" type="tp4k.ActionDataParameterReferenceOperation" typeId="tp4k.1217252428768" id="6763225944573363039">
                  <link role="member" roleId="tp4f.1205756909548" targetNodeId="6763225944573363041" resolveInfo="editorContext" />
                </node>
              </node>
            </node>
          </node>
        </node>
      </node>
    </node>
    <node role="keystroke" roleId="tp4k.1207318392425" type="tp4k.KeyMapKeystroke" typeId="tp4k.1207318242772" id="6763225944573363040">
      <property name="modifiers" nameId="tp4k.1207318242773" value="ctrl+alt+shift" />
      <property name="keycode" nameId="tp4k.1207318242774" value="VK_DOWN" />
    </node>
    <node role="parameter" roleId="tp4k.1217413222820" type="tp4k.ActionDataParameterDeclaration" typeId="tp4k.1217252042208" id="6763225944573363041">
      <property name="name" nameId="tpck.1169194664001" value="editorContext" />
      <link role="key" roleId="tp4k.1217252646389" targetNodeId="vw5k.~MPSEditorDataKeys%dEDITOR_CONTEXT" resolveInfo="EDITOR_CONTEXT" />
      <node role="condition" roleId="tp4k.5538333046911298738" type="tp4k.RequiredCondition" typeId="tp4k.5538333046911348654" id="8898893144448210027" />
    </node>
    <node role="parameter" roleId="tp4k.1217413222820" type="tp4k.ActionDataParameterDeclaration" typeId="tp4k.1217252042208" id="6763225944573363042">
      <property name="name" nameId="tpck.1169194664001" value="project" />
      <link role="key" roleId="tp4k.1217252646389" targetNodeId="1qcs.~PlatformDataKeys%dPROJECT" resolveInfo="PROJECT" />
      <node role="condition" roleId="tp4k.5538333046911298738" type="tp4k.RequiredCondition" typeId="tp4k.5538333046911348654" id="8898893144448209947" />
    </node>
    <node role="updateBlock" roleId="tp4k.1203083196627" type="tp4k.DoUpdateBlock" typeId="tp4k.1203082695294" id="6763225944573363043">
      <node role="body" roleId="tpee.1137022507850" type="tpee.StatementList" typeId="tpee.1068580123136" id="6763225944573363044">
        <node role="statement" roleId="tpee.1068581517665" type="tpee.ExpressionStatement" typeId="tpee.1068580123155" id="6763225944573363045">
          <node role="expression" roleId="tpee.1068580123156" type="tpee.DotExpression" typeId="tpee.1197027756228" id="6763225944573363046">
            <node role="operand" roleId="tpee.1197027771414" type="tpee.DotExpression" typeId="tpee.1197027756228" id="6763225944573363047">
              <node role="operand" roleId="tpee.1197027771414" type="tp4k.ConceptFunctionParameter_AnActionEvent" typeId="tp4k.1203082903663" id="6763225944573363048" />
              <node role="operation" roleId="tpee.1197027833540" type="tpee.InstanceMethodCallOperation" typeId="tpee.1202948039474" id="6763225944573363049">
                <link role="baseMethodDeclaration" roleId="tpee.1068499141037" targetNodeId="1qcs.~AnActionEvent%dgetPresentation()%ccom%dintellij%dopenapi%dactionSystem%dPresentation" resolveInfo="getPresentation" />
              </node>
            </node>
            <node role="operation" roleId="tpee.1197027833540" type="tpee.InstanceMethodCallOperation" typeId="tpee.1202948039474" id="6763225944573363050">
              <link role="baseMethodDeclaration" roleId="tpee.1068499141037" targetNodeId="1qcs.~Presentation%dsetVisible(boolean)%cvoid" resolveInfo="setVisible" />
              <node role="actualArgument" roleId="tpee.1068499141038" type="tpee.BooleanConstant" typeId="tpee.1068580123137" id="6763225944573363051">
                <property name="value" nameId="tpee.1068580123138" value="true" />
              </node>
            </node>
          </node>
        </node>
        <node role="statement" roleId="tpee.1068581517665" type="tpee.ExpressionStatement" typeId="tpee.1068580123155" id="6763225944573363052">
          <node role="expression" roleId="tpee.1068580123156" type="tpee.DotExpression" typeId="tpee.1197027756228" id="6763225944573363053">
            <node role="operand" roleId="tpee.1197027771414" type="tpee.DotExpression" typeId="tpee.1197027756228" id="6763225944573363054">
              <node role="operand" roleId="tpee.1197027771414" type="tp4k.ConceptFunctionParameter_AnActionEvent" typeId="tp4k.1203082903663" id="6763225944573363055" />
              <node role="operation" roleId="tpee.1197027833540" type="tpee.InstanceMethodCallOperation" typeId="tpee.1202948039474" id="6763225944573363056">
                <link role="baseMethodDeclaration" roleId="tpee.1068499141037" targetNodeId="1qcs.~AnActionEvent%dgetPresentation()%ccom%dintellij%dopenapi%dactionSystem%dPresentation" resolveInfo="getPresentation" />
              </node>
            </node>
            <node role="operation" roleId="tpee.1197027833540" type="tpee.InstanceMethodCallOperation" typeId="tpee.1202948039474" id="6763225944573363057">
              <link role="baseMethodDeclaration" roleId="tpee.1068499141037" targetNodeId="1qcs.~Presentation%dsetEnabled(boolean)%cvoid" resolveInfo="setEnabled" />
              <node role="actualArgument" roleId="tpee.1068499141038" type="tpee.DotExpression" typeId="tpee.1197027756228" id="6763225944573363058">
                <node role="operand" roleId="tpee.1197027771414" type="tpee.StaticMethodCall" typeId="tpee.1081236700937" id="6763225944573363059">
                  <link role="classConcept" roleId="tpee.1144433194310" targetNodeId="lcr.3549425352859600642" resolveInfo="OldEditorChangesHighlighter" />
                  <link role="baseMethodDeclaration" roleId="tpee.1068499141037" targetNodeId="lcr.5444017747357180216" resolveInfo="getInstance" />
                  <node role="actualArgument" roleId="tpee.1068499141038" type="tpee.DotExpression" typeId="tpee.1197027756228" id="6763225944573363060">
                    <node role="operand" roleId="tpee.1197027771414" type="tp4f.ThisClassifierExpression" typeId="tp4f.1205752633985" id="6763225944573363061" />
                    <node role="operation" roleId="tpee.1197027833540" type="tp4k.ActionDataParameterReferenceOperation" typeId="tp4k.1217252428768" id="6763225944573363062">
                      <link role="member" roleId="tp4f.1205756909548" targetNodeId="6763225944573363042" resolveInfo="project" />
                    </node>
                  </node>
                </node>
                <node role="operation" roleId="tpee.1197027833540" type="tpee.InstanceMethodCallOperation" typeId="tpee.1202948039474" id="6763225944573363063">
                  <link role="baseMethodDeclaration" roleId="tpee.1068499141037" targetNodeId="lcr.3499023120082625220" resolveInfo="isNextChangeAvailable" />
                  <node role="actualArgument" roleId="tpee.1068499141038" type="tpee.DotExpression" typeId="tpee.1197027756228" id="6763225944573363064">
                    <node role="operand" roleId="tpee.1197027771414" type="tp4f.ThisClassifierExpression" typeId="tp4f.1205752633985" id="6763225944573363065" />
                    <node role="operation" roleId="tpee.1197027833540" type="tp4k.ActionDataParameterReferenceOperation" typeId="tp4k.1217252428768" id="6763225944573363066">
                      <link role="member" roleId="tp4f.1205756909548" targetNodeId="6763225944573363041" resolveInfo="editorContext" />
                    </node>
                  </node>
                </node>
              </node>
            </node>
          </node>
        </node>
      </node>
    </node>
  </root>
  <root id="6763225944573363067">
    <node role="icon" roleId="tp4k.8976425910813834639" type="tp4k.IconResource" typeId="tp4k.2330114057060456691" id="4470409037201091403">
      <property name="path" nameId="tp4k.7855019336153226684" value="${solution_descriptor}/icons/previousOccurence.png" />
    </node>
    <node role="parameter" roleId="tp4k.1217413222820" type="tp4k.ActionDataParameterDeclaration" typeId="tp4k.1217252042208" id="6763225944573363068">
      <property name="name" nameId="tpck.1169194664001" value="editorContext" />
      <link role="key" roleId="tp4k.1217252646389" targetNodeId="vw5k.~MPSEditorDataKeys%dEDITOR_CONTEXT" resolveInfo="EDITOR_CONTEXT" />
      <node role="condition" roleId="tp4k.5538333046911298738" type="tp4k.RequiredCondition" typeId="tp4k.5538333046911348654" id="8898893144448210195" />
    </node>
    <node role="parameter" roleId="tp4k.1217413222820" type="tp4k.ActionDataParameterDeclaration" typeId="tp4k.1217252042208" id="6763225944573363069">
      <property name="name" nameId="tpck.1169194664001" value="project" />
      <link role="key" roleId="tp4k.1217252646389" targetNodeId="1qcs.~PlatformDataKeys%dPROJECT" resolveInfo="PROJECT" />
      <node role="condition" roleId="tp4k.5538333046911298738" type="tp4k.RequiredCondition" typeId="tp4k.5538333046911348654" id="8898893144448210381" />
    </node>
    <node role="executeFunction" roleId="tp4k.1203083461638" type="tp4k.ExecuteBlock" typeId="tp4k.1203083511112" id="6763225944573363070">
      <node role="body" roleId="tpee.1137022507850" type="tpee.StatementList" typeId="tpee.1068580123136" id="6763225944573363071">
        <node role="statement" roleId="tpee.1068581517665" type="tpee.ExpressionStatement" typeId="tpee.1068580123155" id="6763225944573363072">
          <node role="expression" roleId="tpee.1068580123156" type="tpee.DotExpression" typeId="tpee.1197027756228" id="6763225944573363073">
            <node role="operand" roleId="tpee.1197027771414" type="tpee.StaticMethodCall" typeId="tpee.1081236700937" id="6763225944573363074">
              <link role="classConcept" roleId="tpee.1144433194310" targetNodeId="lcr.3549425352859600642" resolveInfo="OldEditorChangesHighlighter" />
              <link role="baseMethodDeclaration" roleId="tpee.1068499141037" targetNodeId="lcr.5444017747357180216" resolveInfo="getInstance" />
              <node role="actualArgument" roleId="tpee.1068499141038" type="tpee.DotExpression" typeId="tpee.1197027756228" id="6763225944573363075">
                <node role="operand" roleId="tpee.1197027771414" type="tp4f.ThisClassifierExpression" typeId="tp4f.1205752633985" id="6763225944573363076" />
                <node role="operation" roleId="tpee.1197027833540" type="tp4k.ActionDataParameterReferenceOperation" typeId="tp4k.1217252428768" id="6763225944573363077">
                  <link role="member" roleId="tp4f.1205756909548" targetNodeId="6763225944573363069" resolveInfo="project" />
                </node>
              </node>
            </node>
            <node role="operation" roleId="tpee.1197027833540" type="tpee.InstanceMethodCallOperation" typeId="tpee.1202948039474" id="6763225944573363078">
              <link role="baseMethodDeclaration" roleId="tpee.1068499141037" targetNodeId="lcr.5444017747357167930" resolveInfo="goToPreviousChange" />
              <node role="actualArgument" roleId="tpee.1068499141038" type="tpee.DotExpression" typeId="tpee.1197027756228" id="6763225944573363079">
                <node role="operand" roleId="tpee.1197027771414" type="tp4f.ThisClassifierExpression" typeId="tp4f.1205752633985" id="6763225944573363080" />
                <node role="operation" roleId="tpee.1197027833540" type="tp4k.ActionDataParameterReferenceOperation" typeId="tp4k.1217252428768" id="6763225944573363081">
                  <link role="member" roleId="tp4f.1205756909548" targetNodeId="6763225944573363068" resolveInfo="editorContext" />
                </node>
              </node>
            </node>
          </node>
        </node>
      </node>
    </node>
    <node role="keystroke" roleId="tp4k.1207318392425" type="tp4k.KeyMapKeystroke" typeId="tp4k.1207318242772" id="6763225944573363082">
      <property name="modifiers" nameId="tp4k.1207318242773" value="ctrl+alt+shift" />
      <property name="keycode" nameId="tp4k.1207318242774" value="VK_UP" />
    </node>
    <node role="updateBlock" roleId="tp4k.1203083196627" type="tp4k.DoUpdateBlock" typeId="tp4k.1203082695294" id="6763225944573363083">
      <node role="body" roleId="tpee.1137022507850" type="tpee.StatementList" typeId="tpee.1068580123136" id="6763225944573363084">
        <node role="statement" roleId="tpee.1068581517665" type="tpee.ExpressionStatement" typeId="tpee.1068580123155" id="6763225944573363085">
          <node role="expression" roleId="tpee.1068580123156" type="tpee.DotExpression" typeId="tpee.1197027756228" id="6763225944573363086">
            <node role="operand" roleId="tpee.1197027771414" type="tpee.DotExpression" typeId="tpee.1197027756228" id="6763225944573363087">
              <node role="operand" roleId="tpee.1197027771414" type="tp4k.ConceptFunctionParameter_AnActionEvent" typeId="tp4k.1203082903663" id="6763225944573363088" />
              <node role="operation" roleId="tpee.1197027833540" type="tpee.InstanceMethodCallOperation" typeId="tpee.1202948039474" id="6763225944573363089">
                <link role="baseMethodDeclaration" roleId="tpee.1068499141037" targetNodeId="1qcs.~AnActionEvent%dgetPresentation()%ccom%dintellij%dopenapi%dactionSystem%dPresentation" resolveInfo="getPresentation" />
              </node>
            </node>
            <node role="operation" roleId="tpee.1197027833540" type="tpee.InstanceMethodCallOperation" typeId="tpee.1202948039474" id="6763225944573363090">
              <link role="baseMethodDeclaration" roleId="tpee.1068499141037" targetNodeId="1qcs.~Presentation%dsetVisible(boolean)%cvoid" resolveInfo="setVisible" />
              <node role="actualArgument" roleId="tpee.1068499141038" type="tpee.BooleanConstant" typeId="tpee.1068580123137" id="6763225944573363091">
                <property name="value" nameId="tpee.1068580123138" value="true" />
              </node>
            </node>
          </node>
        </node>
        <node role="statement" roleId="tpee.1068581517665" type="tpee.ExpressionStatement" typeId="tpee.1068580123155" id="6763225944573363092">
          <node role="expression" roleId="tpee.1068580123156" type="tpee.DotExpression" typeId="tpee.1197027756228" id="6763225944573363093">
            <node role="operand" roleId="tpee.1197027771414" type="tpee.DotExpression" typeId="tpee.1197027756228" id="6763225944573363094">
              <node role="operand" roleId="tpee.1197027771414" type="tp4k.ConceptFunctionParameter_AnActionEvent" typeId="tp4k.1203082903663" id="6763225944573363095" />
              <node role="operation" roleId="tpee.1197027833540" type="tpee.InstanceMethodCallOperation" typeId="tpee.1202948039474" id="6763225944573363096">
                <link role="baseMethodDeclaration" roleId="tpee.1068499141037" targetNodeId="1qcs.~AnActionEvent%dgetPresentation()%ccom%dintellij%dopenapi%dactionSystem%dPresentation" resolveInfo="getPresentation" />
              </node>
            </node>
            <node role="operation" roleId="tpee.1197027833540" type="tpee.InstanceMethodCallOperation" typeId="tpee.1202948039474" id="6763225944573363097">
              <link role="baseMethodDeclaration" roleId="tpee.1068499141037" targetNodeId="1qcs.~Presentation%dsetEnabled(boolean)%cvoid" resolveInfo="setEnabled" />
              <node role="actualArgument" roleId="tpee.1068499141038" type="tpee.DotExpression" typeId="tpee.1197027756228" id="6763225944573363098">
                <node role="operand" roleId="tpee.1197027771414" type="tpee.StaticMethodCall" typeId="tpee.1081236700937" id="6763225944573363099">
                  <link role="baseMethodDeclaration" roleId="tpee.1068499141037" targetNodeId="lcr.5444017747357180216" resolveInfo="getInstance" />
                  <link role="classConcept" roleId="tpee.1144433194310" targetNodeId="lcr.3549425352859600642" resolveInfo="OldEditorChangesHighlighter" />
                  <node role="actualArgument" roleId="tpee.1068499141038" type="tpee.DotExpression" typeId="tpee.1197027756228" id="6763225944573363100">
                    <node role="operand" roleId="tpee.1197027771414" type="tp4f.ThisClassifierExpression" typeId="tp4f.1205752633985" id="6763225944573363101" />
                    <node role="operation" roleId="tpee.1197027833540" type="tp4k.ActionDataParameterReferenceOperation" typeId="tp4k.1217252428768" id="6763225944573363102">
                      <link role="member" roleId="tp4f.1205756909548" targetNodeId="6763225944573363069" resolveInfo="project" />
                    </node>
                  </node>
                </node>
                <node role="operation" roleId="tpee.1197027833540" type="tpee.InstanceMethodCallOperation" typeId="tpee.1202948039474" id="6763225944573363103">
                  <link role="baseMethodDeclaration" roleId="tpee.1068499141037" targetNodeId="lcr.3499023120082625207" resolveInfo="isPreviousChangeAvailable" />
                  <node role="actualArgument" roleId="tpee.1068499141038" type="tpee.DotExpression" typeId="tpee.1197027756228" id="6763225944573363104">
                    <node role="operand" roleId="tpee.1197027771414" type="tp4f.ThisClassifierExpression" typeId="tp4f.1205752633985" id="6763225944573363105" />
                    <node role="operation" roleId="tpee.1197027833540" type="tp4k.ActionDataParameterReferenceOperation" typeId="tp4k.1217252428768" id="6763225944573363106">
                      <link role="member" roleId="tp4f.1205756909548" targetNodeId="6763225944573363068" resolveInfo="editorContext" />
                    </node>
                  </node>
                </node>
              </node>
            </node>
          </node>
        </node>
      </node>
    </node>
  </root>
  <root id="6763225944573363107">
    <node role="icon" roleId="tp4k.8976425910813834639" type="tp4k.IconResource" typeId="tp4k.2330114057060456691" id="4470409037201091387">
      <property name="path" nameId="tp4k.7855019336153226684" value="${solution_descriptor}/icons/reset.png" />
    </node>
    <node role="parameter" roleId="tp4k.1217413222820" type="tp4k.ActionDataParameterDeclaration" typeId="tp4k.1217252042208" id="6763225944573363108">
      <property name="name" nameId="tpck.1169194664001" value="editorContext" />
      <link role="key" roleId="tp4k.1217252646389" targetNodeId="vw5k.~MPSEditorDataKeys%dEDITOR_CONTEXT" resolveInfo="EDITOR_CONTEXT" />
      <node role="condition" roleId="tp4k.5538333046911298738" type="tp4k.RequiredCondition" typeId="tp4k.5538333046911348654" id="8898893144448210518" />
    </node>
    <node role="parameter" roleId="tp4k.1217413222820" type="tp4k.ActionDataParameterDeclaration" typeId="tp4k.1217252042208" id="6763225944573363109">
      <property name="name" nameId="tpck.1169194664001" value="project" />
      <link role="key" roleId="tp4k.1217252646389" targetNodeId="1qcs.~PlatformDataKeys%dPROJECT" resolveInfo="PROJECT" />
      <node role="condition" roleId="tp4k.5538333046911298738" type="tp4k.RequiredCondition" typeId="tp4k.5538333046911348654" id="8898893144448210194" />
    </node>
    <node role="executeFunction" roleId="tp4k.1203083461638" type="tp4k.ExecuteBlock" typeId="tp4k.1203083511112" id="6763225944573363110">
      <node role="body" roleId="tpee.1137022507850" type="tpee.StatementList" typeId="tpee.1068580123136" id="6763225944573363111">
        <node role="statement" roleId="tpee.1068581517665" type="tpee.ExpressionStatement" typeId="tpee.1068580123155" id="6763225944573363112">
          <node role="expression" roleId="tpee.1068580123156" type="tpee.DotExpression" typeId="tpee.1197027756228" id="6763225944573363113">
            <node role="operand" roleId="tpee.1197027771414" type="tpee.StaticMethodCall" typeId="tpee.1081236700937" id="6763225944573363114">
              <link role="baseMethodDeclaration" roleId="tpee.1068499141037" targetNodeId="lcr.5444017747357180216" resolveInfo="getInstance" />
              <link role="classConcept" roleId="tpee.1144433194310" targetNodeId="lcr.3549425352859600642" resolveInfo="OldEditorChangesHighlighter" />
              <node role="actualArgument" roleId="tpee.1068499141038" type="tpee.DotExpression" typeId="tpee.1197027756228" id="6763225944573363115">
                <node role="operand" roleId="tpee.1197027771414" type="tp4f.ThisClassifierExpression" typeId="tp4f.1205752633985" id="6763225944573363116" />
                <node role="operation" roleId="tpee.1197027833540" type="tp4k.ActionDataParameterReferenceOperation" typeId="tp4k.1217252428768" id="6763225944573363117">
                  <link role="member" roleId="tp4f.1205756909548" targetNodeId="6763225944573363109" resolveInfo="project" />
                </node>
              </node>
            </node>
            <node role="operation" roleId="tpee.1197027833540" type="tpee.InstanceMethodCallOperation" typeId="tpee.1202948039474" id="6763225944573363118">
              <link role="baseMethodDeclaration" roleId="tpee.1068499141037" targetNodeId="lcr.6105081101195231754" resolveInfo="rollbackChanges" />
              <node role="actualArgument" roleId="tpee.1068499141038" type="tpee.DotExpression" typeId="tpee.1197027756228" id="6763225944573363119">
                <node role="operand" roleId="tpee.1197027771414" type="tp4f.ThisClassifierExpression" typeId="tp4f.1205752633985" id="6763225944573363120" />
                <node role="operation" roleId="tpee.1197027833540" type="tp4k.ActionDataParameterReferenceOperation" typeId="tp4k.1217252428768" id="6763225944573363121">
                  <link role="member" roleId="tp4f.1205756909548" targetNodeId="6763225944573363108" resolveInfo="editorContext" />
                </node>
              </node>
            </node>
          </node>
        </node>
      </node>
    </node>
    <node role="updateBlock" roleId="tp4k.1203083196627" type="tp4k.DoUpdateBlock" typeId="tp4k.1203082695294" id="434116226312812720">
      <node role="body" roleId="tpee.1137022507850" type="tpee.StatementList" typeId="tpee.1068580123136" id="434116226312812721">
        <node role="statement" roleId="tpee.1068581517665" type="tpee.ExpressionStatement" typeId="tpee.1068580123155" id="7076648626338595222">
          <node role="expression" roleId="tpee.1068580123156" type="tpee.DotExpression" typeId="tpee.1197027756228" id="7076648626338595223">
            <node role="operand" roleId="tpee.1197027771414" type="tpee.DotExpression" typeId="tpee.1197027756228" id="7076648626338595224">
              <node role="operand" roleId="tpee.1197027771414" type="tp4k.ConceptFunctionParameter_AnActionEvent" typeId="tp4k.1203082903663" id="7076648626338595225" />
              <node role="operation" roleId="tpee.1197027833540" type="tpee.InstanceMethodCallOperation" typeId="tpee.1202948039474" id="7076648626338595226">
                <link role="baseMethodDeclaration" roleId="tpee.1068499141037" targetNodeId="1qcs.~AnActionEvent%dgetPresentation()%ccom%dintellij%dopenapi%dactionSystem%dPresentation" resolveInfo="getPresentation" />
              </node>
            </node>
            <node role="operation" roleId="tpee.1197027833540" type="tpee.InstanceMethodCallOperation" typeId="tpee.1202948039474" id="7076648626338595227">
              <link role="baseMethodDeclaration" roleId="tpee.1068499141037" targetNodeId="1qcs.~Presentation%dsetVisible(boolean)%cvoid" resolveInfo="setVisible" />
              <node role="actualArgument" roleId="tpee.1068499141038" type="tpee.BooleanConstant" typeId="tpee.1068580123137" id="7076648626338595228">
                <property name="value" nameId="tpee.1068580123138" value="true" />
              </node>
            </node>
          </node>
        </node>
        <node role="statement" roleId="tpee.1068581517665" type="tpee.ExpressionStatement" typeId="tpee.1068580123155" id="7076648626338595229">
          <node role="expression" roleId="tpee.1068580123156" type="tpee.DotExpression" typeId="tpee.1197027756228" id="7076648626338595230">
            <node role="operand" roleId="tpee.1197027771414" type="tpee.DotExpression" typeId="tpee.1197027756228" id="7076648626338595231">
              <node role="operand" roleId="tpee.1197027771414" type="tp4k.ConceptFunctionParameter_AnActionEvent" typeId="tp4k.1203082903663" id="7076648626338595232" />
              <node role="operation" roleId="tpee.1197027833540" type="tpee.InstanceMethodCallOperation" typeId="tpee.1202948039474" id="7076648626338595233">
                <link role="baseMethodDeclaration" roleId="tpee.1068499141037" targetNodeId="1qcs.~AnActionEvent%dgetPresentation()%ccom%dintellij%dopenapi%dactionSystem%dPresentation" resolveInfo="getPresentation" />
              </node>
            </node>
            <node role="operation" roleId="tpee.1197027833540" type="tpee.InstanceMethodCallOperation" typeId="tpee.1202948039474" id="7076648626338595234">
              <link role="baseMethodDeclaration" roleId="tpee.1068499141037" targetNodeId="1qcs.~Presentation%dsetEnabled(boolean)%cvoid" resolveInfo="setEnabled" />
              <node role="actualArgument" roleId="tpee.1068499141038" type="tpee.BooleanConstant" typeId="tpee.1068580123137" id="7076648626338595245">
                <property name="value" nameId="tpee.1068580123138" value="true" />
              </node>
            </node>
          </node>
        </node>
        <node role="statement" roleId="tpee.1068581517665" type="tpee.Statement" typeId="tpee.1068580123157" id="7076648626338595221" />
      </node>
    </node>
  </root>
  <root id="6763225944573505210">
    <node role="contents" roleId="tp4k.1207145245948" type="tp4k.ElementListContents" typeId="tp4k.1207145163717" id="6763225944573505212">
      <node role="reference" roleId="tp4k.1207145201301" type="tp4k.ActionInstance" typeId="tp4k.1203088046679" id="231774447597960023">
        <link role="action" roleId="tp4k.1203088061055" targetNodeId="7239344515229757919" resolveInfo="GoToNextChange" />
      </node>
      <node role="reference" roleId="tp4k.1207145201301" type="tp4k.ActionInstance" typeId="tp4k.1203088046679" id="231774447597960024">
        <link role="action" roleId="tp4k.1203088061055" targetNodeId="7239344515229757962" resolveInfo="GoToPreviousChange" />
      </node>
    </node>
    <node role="modifier" roleId="tp4k.1204991552650" type="tp4k.ModificationStatement" typeId="tp4k.1203092361741" id="6763225944573505216">
      <link role="modifiedGroup" roleId="tp4k.1203092736097" targetNodeId="tprs.1204991237264" resolveInfo="Goto" />
      <link role="point" roleId="tp4k.1204992316090" targetNodeId="tprs.6763225944573427888" resolveInfo="gotoVCS" />
    </node>
  </root>
  <root id="7545884443035896082">
    <node role="methodDeclaration" roleId="tp4k.1205851242421" type="tp4f.DefaultClassifierMethodDeclaration" typeId="tp4f.1205769003971" id="8670515752676810863">
      <property name="name" nameId="tpck.1169194664001" value="getBackupFiles" />
      <node role="returnType" roleId="tpee.1068580123133" type="tp2q.SequenceType" typeId="tp2q.1151689724996" id="8670515752676815433">
        <node role="elementType" roleId="tp2q.1151689745422" type="tpee.ClassifierType" typeId="tpee.1107535904670" id="8670515752676815435">
          <link role="classifier" roleId="tpee.1107535924139" targetNodeId="fxg7.~File" resolveInfo="File" />
        </node>
      </node>
      <node role="body" roleId="tpee.1068580123135" type="tpee.StatementList" typeId="tpee.1068580123136" id="8670515752676810865">
        <node role="statement" roleId="tpee.1068581517665" type="tpee.ExpressionStatement" typeId="tpee.1068580123155" id="8670515752676815436">
          <node role="expression" roleId="tpee.1068580123156" type="tpee.StaticMethodCall" typeId="tpee.1081236700937" id="2445003365367283780">
            <link role="baseMethodDeclaration" roleId="tpee.1068499141037" targetNodeId="rtk5.2445003365367283733" resolveInfo="findZipFilesForModelFile" />
            <link role="classConcept" roleId="tpee.1144433194310" targetNodeId="rtk5.7184641355071650417" resolveInfo="MergeBackupUtil" />
            <node role="actualArgument" roleId="tpee.1068499141038" type="tpee.DotExpression" typeId="tpee.1197027756228" id="8670515752676815491">
              <node role="operand" roleId="tpee.1197027771414" type="tpee.DotExpression" typeId="tpee.1197027756228" id="8670515752676815439">
                <node role="operand" roleId="tpee.1197027771414" type="tp4f.ThisClassifierExpression" typeId="tp4f.1205752633985" id="8670515752676815440" />
                <node role="operation" roleId="tpee.1197027833540" type="tp4f.DefaultClassifierMethodCallOperation" typeId="tp4f.1205769149993" id="8670515752676815441">
                  <link role="member" roleId="tp4f.1205756909548" targetNodeId="7545884443035896200" resolveInfo="getModelFile" />
                </node>
              </node>
              <node role="operation" roleId="tpee.1197027833540" type="tpee.InstanceMethodCallOperation" typeId="tpee.1202948039474" id="8670515752676815495">
                <link role="baseMethodDeclaration" roleId="tpee.1068499141037" targetNodeId="59et.~IFile%dgetName()%cjava%dlang%dString" resolveInfo="getName" />
              </node>
            </node>
          </node>
        </node>
      </node>
      <node role="visibility" roleId="tpee.1178549979242" type="tpee.PrivateVisibility" typeId="tpee.1146644623116" id="8670515752676810866" />
    </node>
    <node role="updateBlock" roleId="tp4k.1203083196627" type="tp4k.IsApplicableBlock" typeId="tp4k.1205681243813" id="7545884443035896083">
      <node role="body" roleId="tpee.1137022507850" type="tpee.StatementList" typeId="tpee.1068580123136" id="7545884443035896084">
        <node role="statement" roleId="tpee.1068581517665" type="tpee.LocalVariableDeclarationStatement" typeId="tpee.1068581242864" id="7545884443035896085">
          <node role="localVariableDeclaration" roleId="tpee.1068581242865" type="tpee.LocalVariableDeclaration" typeId="tpee.1068581242863" id="7545884443035896086">
            <property name="name" nameId="tpck.1169194664001" value="manager" />
            <node role="type" roleId="tpee.5680397130376446158" type="tpee.ClassifierType" typeId="tpee.1107535904670" id="7545884443035896087">
              <link role="classifier" roleId="tpee.1107535924139" targetNodeId="zftr.~ProjectLevelVcsManager" resolveInfo="ProjectLevelVcsManager" />
            </node>
            <node role="initializer" roleId="tpee.1068431790190" type="tpee.StaticMethodCall" typeId="tpee.1081236700937" id="7545884443035896088">
              <link role="baseMethodDeclaration" roleId="tpee.1068499141037" targetNodeId="zftr.~ProjectLevelVcsManager%dgetInstance(com%dintellij%dopenapi%dproject%dProject)%ccom%dintellij%dopenapi%dvcs%dProjectLevelVcsManager" resolveInfo="getInstance" />
              <link role="classConcept" roleId="tpee.1144433194310" targetNodeId="zftr.~ProjectLevelVcsManager" resolveInfo="ProjectLevelVcsManager" />
              <node role="actualArgument" roleId="tpee.1068499141038" type="tpee.DotExpression" typeId="tpee.1197027756228" id="7545884443035896089">
                <node role="operand" roleId="tpee.1197027771414" type="tp4f.ThisClassifierExpression" typeId="tp4f.1205752633985" id="7545884443035896090" />
                <node role="operation" roleId="tpee.1197027833540" type="tp4k.ActionDataParameterReferenceOperation" typeId="tp4k.1217252428768" id="7545884443035896091">
                  <link role="member" roleId="tp4f.1205756909548" targetNodeId="7545884443035896372" resolveInfo="project" />
                </node>
              </node>
            </node>
          </node>
        </node>
        <node role="statement" roleId="tpee.1068581517665" type="tpee.IfStatement" typeId="tpee.1068580123159" id="7545884443035896092">
          <node role="ifTrue" roleId="tpee.1068580123161" type="tpee.StatementList" typeId="tpee.1068580123136" id="7545884443035896093">
            <node role="statement" roleId="tpee.1068581517665" type="tpee.ReturnStatement" typeId="tpee.1068581242878" id="7545884443035896094">
              <node role="expression" roleId="tpee.1068581517676" type="tpee.BooleanConstant" typeId="tpee.1068580123137" id="7545884443035896095">
                <property name="value" nameId="tpee.1068580123138" value="false" />
              </node>
            </node>
          </node>
          <node role="condition" roleId="tpee.1068580123160" type="tpee.EqualsExpression" typeId="tpee.1068580123152" id="7545884443035896096">
            <node role="leftExpression" roleId="tpee.1081773367580" type="tpee.DotExpression" typeId="tpee.1197027756228" id="7545884443035896097">
              <node role="operand" roleId="tpee.1197027771414" type="tpee.DotExpression" typeId="tpee.1197027756228" id="7545884443035896098">
                <node role="operand" roleId="tpee.1197027771414" type="tpee.LocalVariableReference" typeId="tpee.1068581242866" id="7545884443035896099">
                  <link role="variableDeclaration" roleId="tpee.1068581517664" targetNodeId="7545884443035896086" resolveInfo="manager" />
                </node>
                <node role="operation" roleId="tpee.1197027833540" type="tpee.InstanceMethodCallOperation" typeId="tpee.1202948039474" id="7545884443035896100">
                  <link role="baseMethodDeclaration" roleId="tpee.1068499141037" targetNodeId="zftr.~ProjectLevelVcsManager%dgetAllVersionedRoots()%ccom%dintellij%dopenapi%dvfs%dVirtualFile[]" resolveInfo="getAllVersionedRoots" />
                </node>
              </node>
              <node role="operation" roleId="tpee.1197027833540" type="tpee.ArrayLengthOperation" typeId="tpee.1208890769693" id="7545884443035896101" />
            </node>
            <node role="rightExpression" roleId="tpee.1081773367579" type="tpee.IntegerConstant" typeId="tpee.1068580320020" id="7545884443035896102">
              <property name="value" nameId="tpee.1068580320021" value="0" />
            </node>
          </node>
        </node>
        <node role="statement" roleId="tpee.1068581517665" type="tpee.IfStatement" typeId="tpee.1068580123159" id="7545884443035896103">
          <node role="ifTrue" roleId="tpee.1068580123161" type="tpee.StatementList" typeId="tpee.1068580123136" id="7545884443035896104">
            <node role="statement" roleId="tpee.1068581517665" type="tpee.ReturnStatement" typeId="tpee.1068581242878" id="7545884443035896105">
              <node role="expression" roleId="tpee.1068581517676" type="tpee.BooleanConstant" typeId="tpee.1068580123137" id="7545884443035896106">
                <property name="value" nameId="tpee.1068580123138" value="false" />
              </node>
            </node>
          </node>
          <node role="condition" roleId="tpee.1068580123160" type="tpee.NotExpression" typeId="tpee.1081516740877" id="7545884443035896107">
            <node role="expression" roleId="tpee.1081516765348" type="tpee.InstanceOfExpression" typeId="tpee.1081256982272" id="7545884443035896108">
              <node role="classType" roleId="tpee.1081256993305" type="tpee.ClassifierType" typeId="tpee.1107535904670" id="7545884443035896109">
                <link role="classifier" roleId="tpee.1107535924139" targetNodeId="rhwp.~EditableSModelDescriptor" resolveInfo="EditableSModelDescriptor" />
              </node>
              <node role="leftExpression" roleId="tpee.1081256993304" type="tpee.DotExpression" typeId="tpee.1197027756228" id="7545884443035896110">
                <node role="operand" roleId="tpee.1197027771414" type="tp4f.ThisClassifierExpression" typeId="tp4f.1205752633985" id="7545884443035896111" />
                <node role="operation" roleId="tpee.1197027833540" type="tp4k.ActionDataParameterReferenceOperation" typeId="tp4k.1217252428768" id="7545884443035896112">
                  <link role="member" roleId="tp4f.1205756909548" targetNodeId="7545884443035896371" resolveInfo="model" />
                </node>
              </node>
            </node>
          </node>
        </node>
        <node role="statement" roleId="tpee.1068581517665" type="tpee.LocalVariableDeclarationStatement" typeId="tpee.1068581242864" id="7545884443035896113">
          <node role="localVariableDeclaration" roleId="tpee.1068581242865" type="tpee.LocalVariableDeclaration" typeId="tpee.1068581242863" id="7545884443035896114">
            <property name="name" nameId="tpck.1169194664001" value="file" />
            <node role="type" roleId="tpee.5680397130376446158" type="tpee.ClassifierType" typeId="tpee.1107535904670" id="7545884443035896115">
              <link role="classifier" roleId="tpee.1107535924139" targetNodeId="zfwc.~VirtualFile" resolveInfo="VirtualFile" />
            </node>
            <node role="initializer" roleId="tpee.1068431790190" type="tpee.StaticMethodCall" typeId="tpee.1081236700937" id="4354975180528398216">
              <link role="baseMethodDeclaration" roleId="tpee.1068499141037" targetNodeId="3hjc.~VirtualFileUtils%dgetVirtualFile(jetbrains%dmps%dvfs%dIFile)%ccom%dintellij%dopenapi%dvfs%dVirtualFile" resolveInfo="getVirtualFile" />
              <link role="classConcept" roleId="tpee.1144433194310" targetNodeId="3hjc.~VirtualFileUtils" resolveInfo="VirtualFileUtils" />
              <node role="actualArgument" roleId="tpee.1068499141038" type="tpee.DotExpression" typeId="tpee.1197027756228" id="4354975180528398217">
                <node role="operand" roleId="tpee.1197027771414" type="tp4f.ThisClassifierExpression" typeId="tp4f.1205752633985" id="4354975180528398218" />
                <node role="operation" roleId="tpee.1197027833540" type="tp4f.DefaultClassifierMethodCallOperation" typeId="tp4f.1205769149993" id="4354975180528398219">
                  <link role="member" roleId="tp4f.1205756909548" targetNodeId="7545884443035896200" resolveInfo="getModelFile" />
                </node>
              </node>
            </node>
          </node>
        </node>
        <node role="statement" roleId="tpee.1068581517665" type="tpee.IfStatement" typeId="tpee.1068580123159" id="7545884443035896120">
          <node role="ifTrue" roleId="tpee.1068580123161" type="tpee.StatementList" typeId="tpee.1068580123136" id="7545884443035896121">
            <node role="statement" roleId="tpee.1068581517665" type="tpee.ReturnStatement" typeId="tpee.1068581242878" id="7545884443035896122">
              <node role="expression" roleId="tpee.1068581517676" type="tpee.BooleanConstant" typeId="tpee.1068580123137" id="7545884443035896123">
                <property name="value" nameId="tpee.1068580123138" value="false" />
              </node>
            </node>
          </node>
          <node role="condition" roleId="tpee.1068580123160" type="tpee.EqualsExpression" typeId="tpee.1068580123152" id="7545884443035896124">
            <node role="rightExpression" roleId="tpee.1081773367579" type="tpee.NullLiteral" typeId="tpee.1070534058343" id="7545884443035896125" />
            <node role="leftExpression" roleId="tpee.1081773367580" type="tpee.LocalVariableReference" typeId="tpee.1068581242866" id="7545884443035896126">
              <link role="variableDeclaration" roleId="tpee.1068581517664" targetNodeId="7545884443035896114" resolveInfo="file" />
            </node>
          </node>
        </node>
        <node role="statement" roleId="tpee.1068581517665" type="tpee.ReturnStatement" typeId="tpee.1068581242878" id="7545884443035896127">
          <node role="expression" roleId="tpee.1068581517676" type="tpee.AndExpression" typeId="tpee.1080120340718" id="8670515752676815496">
            <node role="rightExpression" roleId="tpee.1081773367579" type="tpee.DotExpression" typeId="tpee.1197027756228" id="8670515752676815502">
              <node role="operand" roleId="tpee.1197027771414" type="tpee.DotExpression" typeId="tpee.1197027756228" id="8670515752676815499">
                <node role="operand" roleId="tpee.1197027771414" type="tp4f.ThisClassifierExpression" typeId="tp4f.1205752633985" id="8670515752676815500" />
                <node role="operation" roleId="tpee.1197027833540" type="tp4f.DefaultClassifierMethodCallOperation" typeId="tp4f.1205769149993" id="8670515752676815501">
                  <link role="member" roleId="tp4f.1205756909548" targetNodeId="8670515752676810863" resolveInfo="getBackupFiles" />
                </node>
              </node>
              <node role="operation" roleId="tpee.1197027833540" type="tp2q.IsNotEmptyOperation" typeId="tp2q.1176501494711" id="8670515752676815506" />
            </node>
            <node role="leftExpression" roleId="tpee.1081773367580" type="tpee.NotEqualsExpression" typeId="tpee.1073239437375" id="7545884443035896128">
              <node role="leftExpression" roleId="tpee.1081773367580" type="tpee.DotExpression" typeId="tpee.1197027756228" id="7545884443035896130">
                <node role="operand" roleId="tpee.1197027771414" type="tpee.LocalVariableReference" typeId="tpee.1068581242866" id="7545884443035896131">
                  <link role="variableDeclaration" roleId="tpee.1068581517664" targetNodeId="7545884443035896086" resolveInfo="manager" />
                </node>
                <node role="operation" roleId="tpee.1197027833540" type="tpee.InstanceMethodCallOperation" typeId="tpee.1202948039474" id="7545884443035896132">
                  <link role="baseMethodDeclaration" roleId="tpee.1068499141037" targetNodeId="zftr.~ProjectLevelVcsManager%dgetVcsFor(com%dintellij%dopenapi%dvfs%dVirtualFile)%ccom%dintellij%dopenapi%dvcs%dAbstractVcs" resolveInfo="getVcsFor" />
                  <node role="actualArgument" roleId="tpee.1068499141038" type="tpee.LocalVariableReference" typeId="tpee.1068581242866" id="7545884443035896133">
                    <link role="variableDeclaration" roleId="tpee.1068581517664" targetNodeId="7545884443035896114" resolveInfo="file" />
                  </node>
                </node>
              </node>
              <node role="rightExpression" roleId="tpee.1081773367579" type="tpee.NullLiteral" typeId="tpee.1070534058343" id="7545884443035896129" />
            </node>
          </node>
        </node>
      </node>
    </node>
    <node role="methodDeclaration" roleId="tp4k.1205851242421" type="tp4f.DefaultClassifierMethodDeclaration" typeId="tp4f.1205769003971" id="7545884443035896200">
      <property name="name" nameId="tpck.1169194664001" value="getModelFile" />
      <node role="body" roleId="tpee.1068580123135" type="tpee.StatementList" typeId="tpee.1068580123136" id="7545884443035896201">
        <node role="statement" roleId="tpee.1068581517665" type="tpee.ExpressionStatement" typeId="tpee.1068580123155" id="7545884443035896202">
          <node role="expression" roleId="tpee.1068580123156" type="tpee.DotExpression" typeId="tpee.1197027756228" id="7545884443035896203">
            <node role="operand" roleId="tpee.1197027771414" type="tpee.ParenthesizedExpression" typeId="tpee.1079359253375" id="7545884443035896204">
              <node role="expression" roleId="tpee.1079359253376" type="tpee.CastExpression" typeId="tpee.1070534934090" id="7545884443035896205">
                <node role="expression" roleId="tpee.1070534934092" type="tpee.DotExpression" typeId="tpee.1197027756228" id="7545884443035896206">
                  <node role="operand" roleId="tpee.1197027771414" type="tp4f.ThisClassifierExpression" typeId="tp4f.1205752633985" id="7545884443035896207" />
                  <node role="operation" roleId="tpee.1197027833540" type="tp4k.ActionDataParameterReferenceOperation" typeId="tp4k.1217252428768" id="7545884443035896208">
                    <link role="member" roleId="tp4f.1205756909548" targetNodeId="7545884443035896371" resolveInfo="model" />
                  </node>
                </node>
                <node role="type" roleId="tpee.1070534934091" type="tpee.ClassifierType" typeId="tpee.1107535904670" id="7545884443035896209">
                  <link role="classifier" roleId="tpee.1107535924139" targetNodeId="rhwp.~EditableSModelDescriptor" resolveInfo="EditableSModelDescriptor" />
                </node>
              </node>
            </node>
            <node role="operation" roleId="tpee.1197027833540" type="tpee.InstanceMethodCallOperation" typeId="tpee.1202948039474" id="7545884443035896210">
              <link role="baseMethodDeclaration" roleId="tpee.1068499141037" targetNodeId="rhwp.~EditableSModelDescriptor%dgetModelFile()%cjetbrains%dmps%dvfs%dIFile" resolveInfo="getModelFile" />
            </node>
          </node>
        </node>
      </node>
      <node role="visibility" roleId="tpee.1178549979242" type="tpee.PrivateVisibility" typeId="tpee.1146644623116" id="7545884443035896211" />
      <node role="returnType" roleId="tpee.1068580123133" type="tpee.ClassifierType" typeId="tpee.1107535904670" id="7545884443035896212">
        <link role="classifier" roleId="tpee.1107535924139" targetNodeId="59et.~IFile" resolveInfo="IFile" />
      </node>
    </node>
    <node role="methodDeclaration" roleId="tp4k.1205851242421" type="tp4f.DefaultClassifierMethodDeclaration" typeId="tp4f.1205769003971" id="7545884443035896213">
      <property name="name" nameId="tpck.1169194664001" value="selectMineModel" />
      <node role="returnType" roleId="tpee.1068580123133" type="tpee.StringType" typeId="tpee.1225271177708" id="1619763311840986362" />
      <node role="parameter" roleId="tpee.1068580123134" type="tpee.ParameterDeclaration" typeId="tpee.1068498886292" id="7545884443035896215">
        <property name="name" nameId="tpck.1169194664001" value="currentModel" />
        <node role="type" roleId="tpee.5680397130376446158" type="tpee.StringType" typeId="tpee.1225271177708" id="1619763311840986289" />
      </node>
      <node role="parameter" roleId="tpee.1068580123134" type="tpee.ParameterDeclaration" typeId="tpee.1068498886292" id="7545884443035896217">
        <property name="name" nameId="tpck.1169194664001" value="backUpModel" />
        <node role="type" roleId="tpee.5680397130376446158" type="tpee.StringType" typeId="tpee.1225271177708" id="1619763311840986290" />
      </node>
      <node role="body" roleId="tpee.1068580123135" type="tpee.StatementList" typeId="tpee.1068580123136" id="7545884443035896219">
        <node role="statement" roleId="tpee.1068581517665" type="tpee.IfStatement" typeId="tpee.1068580123159" id="1619763311840986297">
          <node role="ifTrue" roleId="tpee.1068580123161" type="tpee.StatementList" typeId="tpee.1068580123136" id="1619763311840986298">
            <node role="statement" roleId="tpee.1068581517665" type="tpee.ReturnStatement" typeId="tpee.1068581242878" id="1619763311840986360">
              <node role="expression" roleId="tpee.1068581517676" type="tpee.ParameterReference" typeId="tpee.1068581242874" id="1619763311840986364">
                <link role="variableDeclaration" roleId="tpee.1068581517664" targetNodeId="7545884443035896217" resolveInfo="backUpModel" />
              </node>
            </node>
          </node>
          <node role="condition" roleId="tpee.1068580123160" type="tpee.DotExpression" typeId="tpee.1197027756228" id="1619763311840986301">
            <node role="operand" roleId="tpee.1197027771414" type="tpee.StaticMethodCall" typeId="tpee.1081236700937" id="1619763311840986302">
              <link role="classConcept" roleId="tpee.1144433194310" targetNodeId="y5px.~ModelDigestUtil" resolveInfo="ModelDigestUtil" />
              <link role="baseMethodDeclaration" roleId="tpee.1068499141037" targetNodeId="y5px.~ModelDigestUtil%dhash(java%dlang%dString)%cjava%dlang%dString" resolveInfo="hash" />
              <node role="actualArgument" roleId="tpee.1068499141038" type="tpee.ParameterReference" typeId="tpee.1068581242874" id="1619763311840986303">
                <link role="variableDeclaration" roleId="tpee.1068581517664" targetNodeId="7545884443035896215" resolveInfo="currentModel" />
              </node>
            </node>
            <node role="operation" roleId="tpee.1197027833540" type="tpee.InstanceMethodCallOperation" typeId="tpee.1202948039474" id="1619763311840986304">
              <link role="baseMethodDeclaration" roleId="tpee.1068499141037" targetNodeId="e2lb.~String%dequals(java%dlang%dObject)%cboolean" resolveInfo="equals" />
              <node role="actualArgument" roleId="tpee.1068499141038" type="tpee.StaticMethodCall" typeId="tpee.1081236700937" id="1619763311840986358">
                <link role="classConcept" roleId="tpee.1144433194310" targetNodeId="y5px.~ModelDigestUtil" resolveInfo="ModelDigestUtil" />
                <link role="baseMethodDeclaration" roleId="tpee.1068499141037" targetNodeId="y5px.~ModelDigestUtil%dhash(java%dlang%dString)%cjava%dlang%dString" resolveInfo="hash" />
                <node role="actualArgument" roleId="tpee.1068499141038" type="tpee.ParameterReference" typeId="tpee.1068581242874" id="1619763311840986359">
                  <link role="variableDeclaration" roleId="tpee.1068581517664" targetNodeId="7545884443035896217" resolveInfo="backUpModel" />
                </node>
              </node>
            </node>
          </node>
          <node role="ifFalseStatement" roleId="tpee.1082485599094" type="tpee.BlockStatement" typeId="tpee.1082485599095" id="1619763311840986309">
            <node role="statements" roleId="tpee.1082485599096" type="tpee.StatementList" typeId="tpee.1068580123136" id="1619763311840986310">
              <node role="statement" roleId="tpee.1068581517665" type="tpee.LocalVariableDeclarationStatement" typeId="tpee.1068581242864" id="1619763311840986311">
                <node role="localVariableDeclaration" roleId="tpee.1068581242865" type="tpee.LocalVariableDeclaration" typeId="tpee.1068581242863" id="1619763311840986312">
                  <property name="name" nameId="tpck.1169194664001" value="current" />
                  <node role="type" roleId="tpee.5680397130376446158" type="tpee.StringType" typeId="tpee.1225271177708" id="1619763311840986313" />
                  <node role="initializer" roleId="tpee.1068431790190" type="tpee.StringLiteral" typeId="tpee.1070475926800" id="1619763311840986314">
                    <property name="value" nameId="tpee.1070475926801" value="Currently Loaded Model" />
                  </node>
                </node>
              </node>
              <node role="statement" roleId="tpee.1068581517665" type="tpee.LocalVariableDeclarationStatement" typeId="tpee.1068581242864" id="1619763311840986315">
                <node role="localVariableDeclaration" roleId="tpee.1068581242865" type="tpee.LocalVariableDeclaration" typeId="tpee.1068581242863" id="1619763311840986316">
                  <property name="name" nameId="tpck.1169194664001" value="backup" />
                  <node role="type" roleId="tpee.5680397130376446158" type="tpee.StringType" typeId="tpee.1225271177708" id="1619763311840986317" />
                  <node role="initializer" roleId="tpee.1068431790190" type="tpee.StringLiteral" typeId="tpee.1070475926800" id="1619763311840986318">
                    <property name="value" nameId="tpee.1070475926801" value="Backed Up Model" />
                  </node>
                </node>
              </node>
              <node role="statement" roleId="tpee.1068581517665" type="tpee.LocalVariableDeclarationStatement" typeId="tpee.1068581242864" id="1619763311840986319">
                <node role="localVariableDeclaration" roleId="tpee.1068581242865" type="tpee.LocalVariableDeclaration" typeId="tpee.1068581242863" id="1619763311840986320">
                  <property name="name" nameId="tpck.1169194664001" value="options" />
                  <node role="type" roleId="tpee.5680397130376446158" type="tpee.ArrayType" typeId="tpee.1070534760951" id="1619763311840986321">
                    <node role="componentType" roleId="tpee.1070534760952" type="tpee.StringType" typeId="tpee.1225271177708" id="1619763311840986322" />
                  </node>
                  <node role="initializer" roleId="tpee.1068431790190" type="tpee.ArrayLiteral" typeId="tpee.1188220165133" id="1619763311840986323">
                    <node role="item" roleId="tpee.1188220173759" type="tpee.LocalVariableReference" typeId="tpee.1068581242866" id="1619763311840986324">
                      <link role="variableDeclaration" roleId="tpee.1068581517664" targetNodeId="1619763311840986312" resolveInfo="current" />
                    </node>
                    <node role="item" roleId="tpee.1188220173759" type="tpee.LocalVariableReference" typeId="tpee.1068581242866" id="1619763311840986325">
                      <link role="variableDeclaration" roleId="tpee.1068581517664" targetNodeId="1619763311840986316" resolveInfo="backup" />
                    </node>
                  </node>
                </node>
              </node>
              <node role="statement" roleId="tpee.1068581517665" type="tpee.LocalVariableDeclarationStatement" typeId="tpee.1068581242864" id="1619763311840986326">
                <node role="localVariableDeclaration" roleId="tpee.1068581242865" type="tpee.LocalVariableDeclaration" typeId="tpee.1068581242863" id="1619763311840986327">
                  <property name="name" nameId="tpck.1169194664001" value="result" />
                  <node role="type" roleId="tpee.5680397130376446158" type="tpee.IntegerType" typeId="tpee.1070534370425" id="1619763311840986328" />
                  <node role="initializer" roleId="tpee.1068431790190" type="tpee.StaticMethodCall" typeId="tpee.1081236700937" id="1619763311840986329">
                    <link role="classConcept" roleId="tpee.1144433194310" targetNodeId="lq3.~Messages" resolveInfo="Messages" />
                    <link role="baseMethodDeclaration" roleId="tpee.1068499141037" targetNodeId="lq3.~Messages%dshowDialog(java%dlang%dString,java%dlang%dString,java%dlang%dString[],int,javax%dswing%dIcon)%cint" resolveInfo="showDialog" />
                    <node role="actualArgument" roleId="tpee.1068499141038" type="tpee.StringLiteral" typeId="tpee.1070475926800" id="1619763311840986330">
                      <property name="value" nameId="tpee.1070475926801" value="Backed up \&quot;mine\&quot; model is different from current model.\n Which version would you like to use?" />
                    </node>
                    <node role="actualArgument" roleId="tpee.1068499141038" type="tpee.StringLiteral" typeId="tpee.1070475926800" id="1619763311840986331">
                      <property name="value" nameId="tpee.1070475926801" value="Current model differs from backup." />
                    </node>
                    <node role="actualArgument" roleId="tpee.1068499141038" type="tpee.LocalVariableReference" typeId="tpee.1068581242866" id="1619763311840986332">
                      <link role="variableDeclaration" roleId="tpee.1068581517664" targetNodeId="1619763311840986320" resolveInfo="options" />
                    </node>
                    <node role="actualArgument" roleId="tpee.1068499141038" type="tpee.IntegerConstant" typeId="tpee.1068580320020" id="1619763311840986333">
                      <property name="value" nameId="tpee.1068580320021" value="0" />
                    </node>
                    <node role="actualArgument" roleId="tpee.1068499141038" type="tpee.StaticMethodCall" typeId="tpee.1081236700937" id="1619763311840986334">
                      <link role="classConcept" roleId="tpee.1144433194310" targetNodeId="lq3.~Messages" resolveInfo="Messages" />
                      <link role="baseMethodDeclaration" roleId="tpee.1068499141037" targetNodeId="lq3.~Messages%dgetQuestionIcon()%cjavax%dswing%dIcon" resolveInfo="getQuestionIcon" />
                    </node>
                  </node>
                </node>
              </node>
              <node role="statement" roleId="tpee.1068581517665" type="tpee.IfStatement" typeId="tpee.1068580123159" id="1619763311840986335">
                <node role="ifTrue" roleId="tpee.1068580123161" type="tpee.StatementList" typeId="tpee.1068580123136" id="1619763311840986336">
                  <node role="statement" roleId="tpee.1068581517665" type="tpee.ReturnStatement" typeId="tpee.1068581242878" id="1619763311840986337">
                    <node role="expression" roleId="tpee.1068581517676" type="tpee.NullLiteral" typeId="tpee.1070534058343" id="1619763311840986338" />
                  </node>
                </node>
                <node role="condition" roleId="tpee.1068580123160" type="tpee.EqualsExpression" typeId="tpee.1068580123152" id="1619763311840986339">
                  <node role="rightExpression" roleId="tpee.1081773367579" type="tpee.IntegerConstant" typeId="tpee.1068580320020" id="1619763311840986340">
                    <property name="value" nameId="tpee.1068580320021" value="-1" />
                  </node>
                  <node role="leftExpression" roleId="tpee.1081773367580" type="tpee.LocalVariableReference" typeId="tpee.1068581242866" id="1619763311840986341">
                    <link role="variableDeclaration" roleId="tpee.1068581517664" targetNodeId="1619763311840986327" resolveInfo="result" />
                  </node>
                </node>
                <node role="elsifClauses" roleId="tpee.1206060520071" type="tpee.ElsifClause" typeId="tpee.1206060495898" id="1619763311840986342">
                  <node role="statementList" roleId="tpee.1206060644605" type="tpee.StatementList" typeId="tpee.1068580123136" id="1619763311840986343">
                    <node role="statement" roleId="tpee.1068581517665" type="tpee.ReturnStatement" typeId="tpee.1068581242878" id="1619763311840986344">
                      <node role="expression" roleId="tpee.1068581517676" type="tpee.ParameterReference" typeId="tpee.1068581242874" id="1619763311840986345">
                        <link role="variableDeclaration" roleId="tpee.1068581517664" targetNodeId="7545884443035896215" resolveInfo="currentModel" />
                      </node>
                    </node>
                  </node>
                  <node role="condition" roleId="tpee.1206060619838" type="tpee.DotExpression" typeId="tpee.1197027756228" id="1619763311840986346">
                    <node role="operand" roleId="tpee.1197027771414" type="tpee.ArrayAccessExpression" typeId="tpee.1173175405605" id="1619763311840986347">
                      <node role="index" roleId="tpee.1173175577737" type="tpee.LocalVariableReference" typeId="tpee.1068581242866" id="1619763311840986348">
                        <link role="variableDeclaration" roleId="tpee.1068581517664" targetNodeId="1619763311840986327" resolveInfo="result" />
                      </node>
                      <node role="array" roleId="tpee.1173175590490" type="tpee.LocalVariableReference" typeId="tpee.1068581242866" id="1619763311840986349">
                        <link role="variableDeclaration" roleId="tpee.1068581517664" targetNodeId="1619763311840986320" resolveInfo="options" />
                      </node>
                    </node>
                    <node role="operation" roleId="tpee.1197027833540" type="tpee.InstanceMethodCallOperation" typeId="tpee.1202948039474" id="1619763311840986350">
                      <link role="baseMethodDeclaration" roleId="tpee.1068499141037" targetNodeId="e2lb.~String%dequals(java%dlang%dObject)%cboolean" resolveInfo="equals" />
                      <node role="actualArgument" roleId="tpee.1068499141038" type="tpee.LocalVariableReference" typeId="tpee.1068581242866" id="1619763311840986351">
                        <link role="variableDeclaration" roleId="tpee.1068581517664" targetNodeId="1619763311840986312" resolveInfo="current" />
                      </node>
                    </node>
                  </node>
                </node>
                <node role="ifFalseStatement" roleId="tpee.1082485599094" type="tpee.BlockStatement" typeId="tpee.1082485599095" id="1619763311840986352">
                  <node role="statements" roleId="tpee.1082485599096" type="tpee.StatementList" typeId="tpee.1068580123136" id="1619763311840986353">
                    <node role="statement" roleId="tpee.1068581517665" type="tpee.ReturnStatement" typeId="tpee.1068581242878" id="1619763311840986354">
                      <node role="expression" roleId="tpee.1068581517676" type="tpee.ParameterReference" typeId="tpee.1068581242874" id="1619763311840986355">
                        <link role="variableDeclaration" roleId="tpee.1068581517664" targetNodeId="7545884443035896217" resolveInfo="backUpModel" />
                      </node>
                    </node>
                  </node>
                </node>
              </node>
            </node>
          </node>
        </node>
      </node>
      <node role="visibility" roleId="tpee.1178549979242" type="tpee.PrivateVisibility" typeId="tpee.1146644623116" id="7545884443035896281" />
    </node>
    <node role="executeFunction" roleId="tp4k.1203083461638" type="tp4k.ExecuteBlock" typeId="tp4k.1203083511112" id="7545884443035896282">
      <node role="body" roleId="tpee.1137022507850" type="tpee.StatementList" typeId="tpee.1068580123136" id="7545884443035896283">
        <node role="statement" roleId="tpee.1068581517665" type="tp2q.ForEachStatement" typeId="tp2q.1153943597977" id="7545884443035896304">
          <node role="inputSequence" roleId="tp2q.1153944424730" type="tpee.DotExpression" typeId="tpee.1197027756228" id="8670515752676815507">
            <node role="operand" roleId="tpee.1197027771414" type="tp4f.ThisClassifierExpression" typeId="tp4f.1205752633985" id="8670515752676815508" />
            <node role="operation" roleId="tpee.1197027833540" type="tp4f.DefaultClassifierMethodCallOperation" typeId="tp4f.1205769149993" id="8670515752676815509">
              <link role="member" roleId="tp4f.1205756909548" targetNodeId="8670515752676810863" resolveInfo="getBackupFiles" />
            </node>
          </node>
          <node role="variable" roleId="tp2q.1153944400369" type="tp2q.ForEachVariable" typeId="tp2q.1153944193378" id="7545884443035896305">
            <property name="name" nameId="tpck.1169194664001" value="backupFile" />
          </node>
          <node role="body" roleId="tpee.1154032183016" type="tpee.StatementList" typeId="tpee.1068580123136" id="7545884443035896307">
            <node role="statement" roleId="tpee.1068581517665" type="tpee.TryCatchStatement" typeId="tpee.1164879751025" id="7545884443035896308">
              <node role="body" roleId="tpee.1164879758292" type="tpee.StatementList" typeId="tpee.1068580123136" id="7545884443035896309">
                <node role="statement" roleId="tpee.1068581517665" type="tpee.LocalVariableDeclarationStatement" typeId="tpee.1068581242864" id="7545884443035896310">
                  <node role="localVariableDeclaration" roleId="tpee.1068581242865" type="tpee.LocalVariableDeclaration" typeId="tpee.1068581242863" id="7545884443035896311">
                    <property name="name" nameId="tpck.1169194664001" value="modelsAsText" />
                    <node role="initializer" roleId="tpee.1068431790190" type="tpee.StaticMethodCall" typeId="tpee.1081236700937" id="2445003365367283589">
                      <link role="baseMethodDeclaration" roleId="tpee.1068499141037" targetNodeId="rtk5.2445003365367283446" resolveInfo="loadZippedModelsAsText" />
                      <link role="classConcept" roleId="tpee.1144433194310" targetNodeId="rtk5.7184641355071650417" resolveInfo="MergeBackupUtil" />
                      <node role="actualArgument" roleId="tpee.1068499141038" type="tp2q.ForEachVariableReference" typeId="tp2q.1153944233411" id="4340499048742626626">
                        <link role="variable" roleId="tp2q.1153944258490" targetNodeId="7545884443035896305" resolveInfo="backupFile" />
                      </node>
                      <node role="actualArgument" roleId="tpee.1068499141038" type="tpee.EnumValuesExpression" typeId="tpee.1224573963862" id="4340499048742627869">
                        <link role="enumClass" roleId="tpee.1224573974191" targetNodeId="rtk5.4340499048742530936" resolveInfo="MergeVersion" />
                      </node>
                    </node>
                    <node role="type" roleId="tpee.5680397130376446158" type="tpee.ArrayType" typeId="tpee.1070534760951" id="7545884443035896312">
                      <node role="componentType" roleId="tpee.1070534760952" type="tpee.StringType" typeId="tpee.1225271177708" id="1619763311840978719" />
                    </node>
                  </node>
                </node>
                <node role="statement" roleId="tpee.1068581517665" type="tpee.LocalVariableDeclarationStatement" typeId="tpee.1068581242864" id="1619763311840987618">
                  <node role="localVariableDeclaration" roleId="tpee.1068581242865" type="tpee.LocalVariableDeclaration" typeId="tpee.1068581242863" id="1619763311840987619">
                    <property name="name" nameId="tpck.1169194664001" value="mine" />
                    <node role="type" roleId="tpee.5680397130376446158" type="tpee.StringType" typeId="tpee.1225271177708" id="1619763311840987620" />
                    <node role="initializer" roleId="tpee.1068431790190" type="tpee.ArrayAccessExpression" typeId="tpee.1173175405605" id="1619763311840987622">
                      <node role="index" roleId="tpee.1173175577737" type="tpee.DotExpression" typeId="tpee.1197027756228" id="1619763311840987623">
                        <node role="operand" roleId="tpee.1197027771414" type="tpee.EnumConstantReference" typeId="tpee.1083260308424" id="1619763311840987624">
                          <link role="enumClass" roleId="tpee.1144432896254" targetNodeId="rtk5.4340499048742530936" resolveInfo="MergeVersion" />
                          <link role="enumConstantDeclaration" roleId="tpee.1083260308426" targetNodeId="rtk5.4340499048742530939" resolveInfo="MINE" />
                        </node>
                        <node role="operation" roleId="tpee.1197027833540" type="tpee.InstanceMethodCallOperation" typeId="tpee.1202948039474" id="1619763311840987625">
                          <link role="baseMethodDeclaration" roleId="tpee.1068499141037" targetNodeId="e2lb.~Enum%dordinal()%cint" resolveInfo="ordinal" />
                        </node>
                      </node>
                      <node role="array" roleId="tpee.1173175590490" type="tpee.LocalVariableReference" typeId="tpee.1068581242866" id="1619763311840987626">
                        <link role="variableDeclaration" roleId="tpee.1068581517664" targetNodeId="7545884443035896311" resolveInfo="modelsAsText" />
                      </node>
                    </node>
                  </node>
                </node>
                <node role="statement" roleId="tpee.1068581517665" type="tpee.LocalVariableDeclarationStatement" typeId="tpee.1068581242864" id="1619763311840987627">
                  <node role="localVariableDeclaration" roleId="tpee.1068581242865" type="tpee.LocalVariableDeclaration" typeId="tpee.1068581242863" id="1619763311840987628">
                    <property name="name" nameId="tpck.1169194664001" value="base" />
                    <node role="type" roleId="tpee.5680397130376446158" type="tpee.StringType" typeId="tpee.1225271177708" id="1619763311840987629" />
                    <node role="initializer" roleId="tpee.1068431790190" type="tpee.ArrayAccessExpression" typeId="tpee.1173175405605" id="1619763311840987630">
                      <node role="index" roleId="tpee.1173175577737" type="tpee.DotExpression" typeId="tpee.1197027756228" id="1619763311840987631">
                        <node role="operand" roleId="tpee.1197027771414" type="tpee.EnumConstantReference" typeId="tpee.1083260308424" id="1619763311840987635">
                          <link role="enumConstantDeclaration" roleId="tpee.1083260308426" targetNodeId="rtk5.4340499048742530943" resolveInfo="BASE" />
                          <link role="enumClass" roleId="tpee.1144432896254" targetNodeId="rtk5.4340499048742530936" resolveInfo="MergeVersion" />
                        </node>
                        <node role="operation" roleId="tpee.1197027833540" type="tpee.InstanceMethodCallOperation" typeId="tpee.1202948039474" id="1619763311840987633">
                          <link role="baseMethodDeclaration" roleId="tpee.1068499141037" targetNodeId="e2lb.~Enum%dordinal()%cint" resolveInfo="ordinal" />
                        </node>
                      </node>
                      <node role="array" roleId="tpee.1173175590490" type="tpee.LocalVariableReference" typeId="tpee.1068581242866" id="1619763311840987634">
                        <link role="variableDeclaration" roleId="tpee.1068581517664" targetNodeId="7545884443035896311" resolveInfo="modelsAsText" />
                      </node>
                    </node>
                  </node>
                </node>
                <node role="statement" roleId="tpee.1068581517665" type="tpee.LocalVariableDeclarationStatement" typeId="tpee.1068581242864" id="1619763311840987636">
                  <node role="localVariableDeclaration" roleId="tpee.1068581242865" type="tpee.LocalVariableDeclaration" typeId="tpee.1068581242863" id="1619763311840987637">
                    <property name="name" nameId="tpck.1169194664001" value="repository" />
                    <node role="type" roleId="tpee.5680397130376446158" type="tpee.StringType" typeId="tpee.1225271177708" id="1619763311840987638" />
                    <node role="initializer" roleId="tpee.1068431790190" type="tpee.ArrayAccessExpression" typeId="tpee.1173175405605" id="1619763311840987639">
                      <node role="index" roleId="tpee.1173175577737" type="tpee.DotExpression" typeId="tpee.1197027756228" id="1619763311840987640">
                        <node role="operand" roleId="tpee.1197027771414" type="tpee.EnumConstantReference" typeId="tpee.1083260308424" id="1619763311840987644">
                          <link role="enumConstantDeclaration" roleId="tpee.1083260308426" targetNodeId="rtk5.4340499048742530941" resolveInfo="REPOSITORY" />
                          <link role="enumClass" roleId="tpee.1144432896254" targetNodeId="rtk5.4340499048742530936" resolveInfo="MergeVersion" />
                        </node>
                        <node role="operation" roleId="tpee.1197027833540" type="tpee.InstanceMethodCallOperation" typeId="tpee.1202948039474" id="1619763311840987642">
                          <link role="baseMethodDeclaration" roleId="tpee.1068499141037" targetNodeId="e2lb.~Enum%dordinal()%cint" resolveInfo="ordinal" />
                        </node>
                      </node>
                      <node role="array" roleId="tpee.1173175590490" type="tpee.LocalVariableReference" typeId="tpee.1068581242866" id="1619763311840987643">
                        <link role="variableDeclaration" roleId="tpee.1068581517664" targetNodeId="7545884443035896311" resolveInfo="modelsAsText" />
                      </node>
                    </node>
                  </node>
                </node>
                <node role="statement" roleId="tpee.1068581517665" type="tpee.ExpressionStatement" typeId="tpee.1068580123155" id="1619763311840986366">
                  <node role="expression" roleId="tpee.1068580123156" type="tpee.AssignmentExpression" typeId="tpee.1068498886294" id="1619763311840986378">
                    <node role="lValue" roleId="tpee.1068498886295" type="tpee.LocalVariableReference" typeId="tpee.1068581242866" id="1619763311840987646">
                      <link role="variableDeclaration" roleId="tpee.1068581517664" targetNodeId="1619763311840987619" resolveInfo="mine" />
                    </node>
                    <node role="rValue" roleId="tpee.1068498886297" type="tpee.DotExpression" typeId="tpee.1197027756228" id="1619763311840986381">
                      <node role="operand" roleId="tpee.1197027771414" type="tp4f.ThisClassifierExpression" typeId="tp4f.1205752633985" id="1619763311840986382" />
                      <node role="operation" roleId="tpee.1197027833540" type="tp4f.DefaultClassifierMethodCallOperation" typeId="tp4f.1205769149993" id="1619763311840986383">
                        <link role="member" roleId="tp4f.1205756909548" targetNodeId="7545884443035896213" resolveInfo="selectMineModel" />
                        <node role="actualArgument" roleId="tp4f.1205770614681" type="tpee.StaticMethodCall" typeId="tpee.1081236700937" id="1487682804699727637">
                          <link role="baseMethodDeclaration" roleId="tpee.1068499141037" targetNodeId="zofw.~ModelPersistence%dmodelToString(jetbrains%dmps%dsmodel%dSModel)%cjava%dlang%dString" resolveInfo="modelToString" />
                          <link role="classConcept" roleId="tpee.1144433194310" targetNodeId="zofw.~ModelPersistence" resolveInfo="ModelPersistence" />
                          <node role="actualArgument" roleId="tpee.1068499141038" type="tpee.DotExpression" typeId="tpee.1197027756228" id="1487682804699727638">
                            <node role="operand" roleId="tpee.1197027771414" type="tpee.DotExpression" typeId="tpee.1197027756228" id="1487682804699727639">
                              <node role="operand" roleId="tpee.1197027771414" type="tp4f.ThisClassifierExpression" typeId="tp4f.1205752633985" id="1487682804699727640" />
                              <node role="operation" roleId="tpee.1197027833540" type="tp4k.ActionDataParameterReferenceOperation" typeId="tp4k.1217252428768" id="1487682804699727641">
                                <link role="member" roleId="tp4f.1205756909548" targetNodeId="7545884443035896371" resolveInfo="model" />
                              </node>
                            </node>
                            <node role="operation" roleId="tpee.1197027833540" type="tpee.InstanceMethodCallOperation" typeId="tpee.1202948039474" id="1487682804699727642">
                              <link role="baseMethodDeclaration" roleId="tpee.1068499141037" targetNodeId="cu2c.~SModelDescriptor%dgetSModel()%cjetbrains%dmps%dsmodel%dSModel" resolveInfo="getSModel" />
                            </node>
                          </node>
                        </node>
                        <node role="actualArgument" roleId="tp4f.1205770614681" type="tpee.LocalVariableReference" typeId="tpee.1068581242866" id="1619763311840987648">
                          <link role="variableDeclaration" roleId="tpee.1068581517664" targetNodeId="1619763311840987619" resolveInfo="mine" />
                        </node>
                      </node>
                    </node>
                  </node>
                </node>
                <node role="statement" roleId="tpee.1068581517665" type="tpee.IfStatement" typeId="tpee.1068580123159" id="1619763311840986402">
                  <node role="ifTrue" roleId="tpee.1068580123161" type="tpee.StatementList" typeId="tpee.1068580123136" id="1619763311840986403">
                    <node role="statement" roleId="tpee.1068581517665" type="tpee.ReturnStatement" typeId="tpee.1068581242878" id="1619763311840986415" />
                  </node>
                  <node role="condition" roleId="tpee.1068580123160" type="tpee.EqualsExpression" typeId="tpee.1068580123152" id="1619763311840986411">
                    <node role="rightExpression" roleId="tpee.1081773367579" type="tpee.NullLiteral" typeId="tpee.1070534058343" id="1619763311840986414" />
                    <node role="leftExpression" roleId="tpee.1081773367580" type="tpee.LocalVariableReference" typeId="tpee.1068581242866" id="1619763311840987650">
                      <link role="variableDeclaration" roleId="tpee.1068581517664" targetNodeId="1619763311840987619" resolveInfo="mine" />
                    </node>
                  </node>
                </node>
                <node role="statement" roleId="tpee.1068581517665" type="tpee.LocalVariableDeclarationStatement" typeId="tpee.1068581242864" id="1619763311840988027">
                  <node role="localVariableDeclaration" roleId="tpee.1068581242865" type="tpee.LocalVariableDeclaration" typeId="tpee.1068581242863" id="1619763311840988028">
                    <property name="name" nameId="tpck.1169194664001" value="mergeRequest" />
                    <node role="type" roleId="tpee.5680397130376446158" type="tpee.ClassifierType" typeId="tpee.1107535904670" id="1619763311840988029">
                      <link role="classifier" roleId="tpee.1107535924139" targetNodeId="mhf0.~MergeRequest" resolveInfo="MergeRequest" />
                    </node>
                    <node role="initializer" roleId="tpee.1068431790190" type="tpee.DotExpression" typeId="tpee.1197027756228" id="1619763311840988030">
                      <node role="operand" roleId="tpee.1197027771414" type="tpee.StaticMethodCall" typeId="tpee.1081236700937" id="1619763311840988031">
                        <link role="baseMethodDeclaration" roleId="tpee.1068499141037" targetNodeId="mhf0.~DiffRequestFactory%dgetInstance()%ccom%dintellij%dopenapi%ddiff%dDiffRequestFactory" resolveInfo="getInstance" />
                        <link role="classConcept" roleId="tpee.1144433194310" targetNodeId="mhf0.~DiffRequestFactory" resolveInfo="DiffRequestFactory" />
                      </node>
                      <node role="operation" roleId="tpee.1197027833540" type="tpee.InstanceMethodCallOperation" typeId="tpee.1202948039474" id="1619763311840988032">
                        <link role="baseMethodDeclaration" roleId="tpee.1068499141037" targetNodeId="mhf0.~DiffRequestFactory%dcreateMergeRequest(java%dlang%dString,java%dlang%dString,java%dlang%dString,com%dintellij%dopenapi%dvfs%dVirtualFile,com%dintellij%dopenapi%dproject%dProject,com%dintellij%dopenapi%ddiff%dActionButtonPresentation,com%dintellij%dopenapi%ddiff%dActionButtonPresentation)%ccom%dintellij%dopenapi%ddiff%dMergeRequest" resolveInfo="createMergeRequest" />
                        <node role="actualArgument" roleId="tpee.1068499141038" type="tpee.LocalVariableReference" typeId="tpee.1068581242866" id="1619763311840988033">
                          <link role="variableDeclaration" roleId="tpee.1068581517664" targetNodeId="1619763311840987619" resolveInfo="mine" />
                        </node>
                        <node role="actualArgument" roleId="tpee.1068499141038" type="tpee.LocalVariableReference" typeId="tpee.1068581242866" id="1619763311840988034">
                          <link role="variableDeclaration" roleId="tpee.1068581517664" targetNodeId="1619763311840987637" resolveInfo="repository" />
                        </node>
                        <node role="actualArgument" roleId="tpee.1068499141038" type="tpee.LocalVariableReference" typeId="tpee.1068581242866" id="1619763311840988035">
                          <link role="variableDeclaration" roleId="tpee.1068581517664" targetNodeId="1619763311840987628" resolveInfo="base" />
                        </node>
                        <node role="actualArgument" roleId="tpee.1068499141038" type="tpee.StaticMethodCall" typeId="tpee.1081236700937" id="1619763311840988036">
                          <link role="baseMethodDeclaration" roleId="tpee.1068499141037" targetNodeId="3hjc.~VirtualFileUtils%dgetVirtualFile(jetbrains%dmps%dvfs%dIFile)%ccom%dintellij%dopenapi%dvfs%dVirtualFile" resolveInfo="getVirtualFile" />
                          <link role="classConcept" roleId="tpee.1144433194310" targetNodeId="3hjc.~VirtualFileUtils" resolveInfo="VirtualFileUtils" />
                          <node role="actualArgument" roleId="tpee.1068499141038" type="tpee.DotExpression" typeId="tpee.1197027756228" id="1619763311840988037">
                            <node role="operand" roleId="tpee.1197027771414" type="tp4f.ThisClassifierExpression" typeId="tp4f.1205752633985" id="1619763311840988038" />
                            <node role="operation" roleId="tpee.1197027833540" type="tp4f.DefaultClassifierMethodCallOperation" typeId="tp4f.1205769149993" id="1619763311840988039">
                              <link role="member" roleId="tp4f.1205756909548" targetNodeId="7545884443035896200" resolveInfo="getModelFile" />
                            </node>
                          </node>
                        </node>
                        <node role="actualArgument" roleId="tpee.1068499141038" type="tpee.DotExpression" typeId="tpee.1197027756228" id="1619763311840988040">
                          <node role="operand" roleId="tpee.1197027771414" type="tp4f.ThisClassifierExpression" typeId="tp4f.1205752633985" id="1619763311840988041" />
                          <node role="operation" roleId="tpee.1197027833540" type="tp4k.ActionDataParameterReferenceOperation" typeId="tp4k.1217252428768" id="1619763311840988042">
                            <link role="member" roleId="tp4f.1205756909548" targetNodeId="7545884443035896372" resolveInfo="project" />
                          </node>
                        </node>
                        <node role="actualArgument" roleId="tpee.1068499141038" type="tpee.NullLiteral" typeId="tpee.1070534058343" id="1619763311840988043" />
                        <node role="actualArgument" roleId="tpee.1068499141038" type="tpee.NullLiteral" typeId="tpee.1070534058343" id="2297953089496973286" />
                      </node>
                    </node>
                  </node>
                </node>
                <node role="statement" roleId="tpee.1068581517665" type="tpee.ExpressionStatement" typeId="tpee.1068580123155" id="7678461102453305567">
                  <node role="expression" roleId="tpee.1068580123156" type="tpee.DotExpression" typeId="tpee.1197027756228" id="7678461102453305569">
                    <node role="operand" roleId="tpee.1197027771414" type="tpee.LocalVariableReference" typeId="tpee.1068581242866" id="7678461102453305568">
                      <link role="variableDeclaration" roleId="tpee.1068581517664" targetNodeId="1619763311840988028" resolveInfo="mergeRequest" />
                    </node>
                    <node role="operation" roleId="tpee.1197027833540" type="tpee.InstanceMethodCallOperation" typeId="tpee.1202948039474" id="7678461102453305573">
                      <link role="baseMethodDeclaration" roleId="tpee.1068499141037" targetNodeId="mhf0.~MergeRequest%dsetVersionTitles(java%dlang%dString[])%cvoid" resolveInfo="setVersionTitles" />
                      <node role="actualArgument" roleId="tpee.1068499141038" type="tpee.GenericNewExpression" typeId="tpee.1145552977093" id="7678461102453328471">
                        <node role="creator" roleId="tpee.1145553007750" type="tpee.ArrayCreatorWithInitializer" typeId="tpee.1154542696413" id="7678461102453328477">
                          <node role="componentType" roleId="tpee.1154542793668" type="tpee.StringType" typeId="tpee.1225271177708" id="7678461102453328476" />
                          <node role="initValue" roleId="tpee.1154542803372" type="tpee.StringLiteral" typeId="tpee.1070475926800" id="7678461102453328479">
                            <property name="value" nameId="tpee.1070475926801" value="Mine" />
                          </node>
                          <node role="initValue" roleId="tpee.1154542803372" type="tpee.StringLiteral" typeId="tpee.1070475926800" id="7678461102453328480">
                            <property name="value" nameId="tpee.1070475926801" value="Base version" />
                          </node>
                          <node role="initValue" roleId="tpee.1154542803372" type="tpee.StringLiteral" typeId="tpee.1070475926800" id="7678461102453328481">
                            <property name="value" nameId="tpee.1070475926801" value="Repository" />
                          </node>
                        </node>
                      </node>
                    </node>
                  </node>
                </node>
                <node role="statement" roleId="tpee.1068581517665" type="tpee.ExpressionStatement" typeId="tpee.1068580123155" id="1619763311840988046">
                  <node role="expression" roleId="tpee.1068580123156" type="tpee.DotExpression" typeId="tpee.1197027756228" id="1619763311840988725">
                    <node role="operand" roleId="tpee.1197027771414" type="tpee.DotExpression" typeId="tpee.1197027756228" id="1619763311840988049">
                      <node role="operand" roleId="tpee.1197027771414" type="tpee.StaticMethodCall" typeId="tpee.1081236700937" id="1619763311840988048">
                        <link role="baseMethodDeclaration" roleId="tpee.1068499141037" targetNodeId="mhf0.~DiffManager%dgetInstance()%ccom%dintellij%dopenapi%ddiff%dDiffManager" resolveInfo="getInstance" />
                        <link role="classConcept" roleId="tpee.1144433194310" targetNodeId="mhf0.~DiffManager" resolveInfo="DiffManager" />
                      </node>
                      <node role="operation" roleId="tpee.1197027833540" type="tpee.InstanceMethodCallOperation" typeId="tpee.1202948039474" id="1619763311840988724">
                        <link role="baseMethodDeclaration" roleId="tpee.1068499141037" targetNodeId="mhf0.~DiffManager%dgetDiffTool()%ccom%dintellij%dopenapi%ddiff%dDiffTool" resolveInfo="getDiffTool" />
                      </node>
                    </node>
                    <node role="operation" roleId="tpee.1197027833540" type="tpee.InstanceMethodCallOperation" typeId="tpee.1202948039474" id="1619763311840988729">
                      <link role="baseMethodDeclaration" roleId="tpee.1068499141037" targetNodeId="mhf0.~DiffTool%dshow(com%dintellij%dopenapi%ddiff%dDiffRequest)%cvoid" resolveInfo="show" />
                      <node role="actualArgument" roleId="tpee.1068499141038" type="tpee.LocalVariableReference" typeId="tpee.1068581242866" id="1619763311840988730">
                        <link role="variableDeclaration" roleId="tpee.1068581517664" targetNodeId="1619763311840988028" resolveInfo="mergeRequest" />
                      </node>
                    </node>
                  </node>
                </node>
                <node role="statement" roleId="tpee.1068581517665" type="tpee.ReturnStatement" typeId="tpee.1068581242878" id="7545884443035896336" />
              </node>
              <node role="catchClause" roleId="tpee.1164903496223" type="tpee.CatchClause" typeId="tpee.1164903280175" id="7545884443035896337">
                <node role="throwable" roleId="tpee.1164903359217" type="tpee.LocalVariableDeclaration" typeId="tpee.1068581242863" id="7545884443035896338">
                  <property name="name" nameId="tpck.1169194664001" value="e" />
                  <node role="type" roleId="tpee.5680397130376446158" type="tpee.ClassifierType" typeId="tpee.1107535904670" id="7545884443035896339">
                    <link role="classifier" roleId="tpee.1107535924139" targetNodeId="fxg7.~IOException" resolveInfo="IOException" />
                  </node>
                </node>
                <node role="catchBody" roleId="tpee.1164903359218" type="tpee.StatementList" typeId="tpee.1068580123136" id="7545884443035896340">
                  <node role="statement" roleId="tpee.1068581517665" type="tpib.LogStatement" typeId="tpib.1167227138527" id="7545884443035896341">
                    <property name="severity" nameId="tpib.1167245565795" value="warn" />
                    <property name="hasException" nameId="tpib.1167228628751" value="true" />
                    <node role="logExpression" roleId="tpib.1167227463056" type="tpee.StringLiteral" typeId="tpee.1070475926800" id="7545884443035896342" />
                    <node role="exception" roleId="tpib.1167227561449" type="tpee.LocalVariableReference" typeId="tpee.1068581242866" id="7545884443035896343">
                      <link role="variableDeclaration" roleId="tpee.1068581517664" targetNodeId="7545884443035896338" resolveInfo="e" />
                    </node>
                  </node>
                  <node role="statement" roleId="tpee.1068581517665" type="tpee.SingleLineComment" typeId="tpee.6329021646629104954" id="7545884443035896344">
                    <node role="commentPart" roleId="tpee.6329021646629175155" type="tpee.TextCommentPart" typeId="tpee.6329021646629104957" id="7545884443035896345">
                      <property name="text" nameId="tpee.6329021646629104958" value="Skip this backup" />
                    </node>
                  </node>
                  <node role="statement" roleId="tpee.1068581517665" type="tpee.ContinueStatement" typeId="tpee.1082113931046" id="7545884443035896346" />
                </node>
              </node>
            </node>
          </node>
        </node>
        <node role="statement" roleId="tpee.1068581517665" type="tpee.ExpressionStatement" typeId="tpee.1068580123155" id="7545884443035896357">
          <node role="expression" roleId="tpee.1068580123156" type="tpee.StaticMethodCall" typeId="tpee.1081236700937" id="7545884443035896358">
            <link role="baseMethodDeclaration" roleId="tpee.1068499141037" targetNodeId="lq3.~Messages%dshowInfoMessage(java%dlang%dString,java%dlang%dString)%cvoid" resolveInfo="showInfoMessage" />
            <link role="classConcept" roleId="tpee.1144433194310" targetNodeId="lq3.~Messages" resolveInfo="Messages" />
            <node role="actualArgument" roleId="tpee.1068499141038" type="tpee.PlusExpression" typeId="tpee.1068581242875" id="7545884443035896359">
              <node role="rightExpression" roleId="tpee.1081773367579" type="tpee.StringLiteral" typeId="tpee.1070475926800" id="7545884443035896360">
                <property name="value" nameId="tpee.1070475926801" value="was not found." />
              </node>
              <node role="leftExpression" roleId="tpee.1081773367580" type="tpee.PlusExpression" typeId="tpee.1068581242875" id="7545884443035896361">
                <node role="leftExpression" roleId="tpee.1081773367580" type="tpee.StringLiteral" typeId="tpee.1070475926800" id="7545884443035896362">
                  <property name="value" nameId="tpee.1070475926801" value="No suitable backup files for " />
                </node>
                <node role="rightExpression" roleId="tpee.1081773367579" type="tpee.DotExpression" typeId="tpee.1197027756228" id="7545884443035896363">
                  <node role="operand" roleId="tpee.1197027771414" type="tpee.DotExpression" typeId="tpee.1197027756228" id="7545884443035896364">
                    <node role="operand" roleId="tpee.1197027771414" type="tpee.DotExpression" typeId="tpee.1197027756228" id="7545884443035896365">
                      <node role="operand" roleId="tpee.1197027771414" type="tp4f.ThisClassifierExpression" typeId="tp4f.1205752633985" id="7545884443035896366" />
                      <node role="operation" roleId="tpee.1197027833540" type="tp4k.ActionDataParameterReferenceOperation" typeId="tp4k.1217252428768" id="7545884443035896367">
                        <link role="member" roleId="tp4f.1205756909548" targetNodeId="7545884443035896371" resolveInfo="model" />
                      </node>
                    </node>
                    <node role="operation" roleId="tpee.1197027833540" type="tpee.InstanceMethodCallOperation" typeId="tpee.1202948039474" id="7545884443035896368">
                      <link role="baseMethodDeclaration" roleId="tpee.1068499141037" targetNodeId="cu2c.~SModelDescriptor%dgetSModelReference()%cjetbrains%dmps%dsmodel%dSModelReference" resolveInfo="getSModelReference" />
                    </node>
                  </node>
                  <node role="operation" roleId="tpee.1197027833540" type="tpee.InstanceMethodCallOperation" typeId="tpee.1202948039474" id="7545884443035896369">
                    <link role="baseMethodDeclaration" roleId="tpee.1068499141037" targetNodeId="cu2c.~SModelReference%dgetSModelFqName()%cjetbrains%dmps%dsmodel%dSModelFqName" resolveInfo="getSModelFqName" />
                  </node>
                </node>
              </node>
            </node>
            <node role="actualArgument" roleId="tpee.1068499141038" type="tpee.StringLiteral" typeId="tpee.1070475926800" id="7545884443035896370">
              <property name="value" nameId="tpee.1070475926801" value="No Backup Files Found" />
            </node>
          </node>
        </node>
      </node>
    </node>
    <node role="parameter" roleId="tp4k.1217413222820" type="tp4k.ActionDataParameterDeclaration" typeId="tp4k.1217252042208" id="7545884443035896371">
      <property name="name" nameId="tpck.1169194664001" value="model" />
      <link role="key" roleId="tp4k.1217252646389" targetNodeId="on5u.~MPSCommonDataKeys%dMODEL" resolveInfo="MODEL" />
      <node role="condition" roleId="tp4k.5538333046911298738" type="tp4k.RequiredCondition" typeId="tp4k.5538333046911348654" id="8898893144448210148" />
    </node>
    <node role="parameter" roleId="tp4k.1217413222820" type="tp4k.ActionDataParameterDeclaration" typeId="tp4k.1217252042208" id="7545884443035896372">
      <property name="name" nameId="tpck.1169194664001" value="project" />
      <link role="key" roleId="tp4k.1217252646389" targetNodeId="1qcs.~PlatformDataKeys%dPROJECT" resolveInfo="PROJECT" />
      <node role="condition" roleId="tp4k.5538333046911298738" type="tp4k.RequiredCondition" typeId="tp4k.5538333046911348654" id="8898893144448210441" />
    </node>
  </root>
  <root id="7545884443035896373">
    <node role="executeFunction" roleId="tp4k.1203083461638" type="tp4k.ExecuteBlock" typeId="tp4k.1203083511112" id="7545884443035896374">
      <node role="body" roleId="tpee.1137022507850" type="tpee.StatementList" typeId="tpee.1068580123136" id="7545884443035896375">
        <node role="statement" roleId="tpee.1068581517665" type="tpee.LocalVariableDeclarationStatement" typeId="tpee.1068581242864" id="7545884443035896376">
          <node role="localVariableDeclaration" roleId="tpee.1068581242865" type="tpee.LocalVariableDeclaration" typeId="tpee.1068581242863" id="7545884443035896377">
            <property name="name" nameId="tpck.1169194664001" value="memory" />
            <property name="isFinal" nameId="tpee.1176718929932" value="true" />
            <node role="initializer" roleId="tpee.1068431790190" type="tpee.DotExpression" typeId="tpee.1197027756228" id="7545884443035896378">
              <node role="operand" roleId="tpee.1197027771414" type="tpee.DotExpression" typeId="tpee.1197027756228" id="7545884443035896379">
                <node role="operand" roleId="tpee.1197027771414" type="tp4f.ThisClassifierExpression" typeId="tp4f.1205752633985" id="7545884443035896380" />
                <node role="operation" roleId="tpee.1197027833540" type="tp4k.ActionDataParameterReferenceOperation" typeId="tp4k.1217252428768" id="7545884443035896381">
                  <link role="member" roleId="tp4f.1205756909548" targetNodeId="7545884443035896435" resolveInfo="modelDescriptor" />
                </node>
              </node>
              <node role="operation" roleId="tpee.1197027833540" type="tpee.InstanceMethodCallOperation" typeId="tpee.1202948039474" id="7545884443035896382">
                <link role="baseMethodDeclaration" roleId="tpee.1068499141037" targetNodeId="cu2c.~SModelDescriptor%dgetSModel()%cjetbrains%dmps%dsmodel%dSModel" resolveInfo="getSModel" />
              </node>
            </node>
            <node role="type" roleId="tpee.5680397130376446158" type="tp25.SModelType" typeId="tp25.1143226024141" id="7545884443035896383" />
          </node>
        </node>
        <node role="statement" roleId="tpee.1068581517665" type="tpee.LocalVariableDeclarationStatement" typeId="tpee.1068581242864" id="7545884443035896384">
          <node role="localVariableDeclaration" roleId="tpee.1068581242865" type="tpee.LocalVariableDeclaration" typeId="tpee.1068581242863" id="7545884443035896385">
            <property name="name" nameId="tpck.1169194664001" value="disk" />
            <property name="isFinal" nameId="tpee.1176718929932" value="true" />
            <node role="initializer" roleId="tpee.1068431790190" type="tpee.StaticMethodCall" typeId="tpee.1081236700937" id="7545884443035896386">
              <link role="baseMethodDeclaration" roleId="tpee.1068499141037" targetNodeId="zofw.~ModelPersistence%dreadModel(jetbrains%dmps%dvfs%dIFile,boolean)%cjetbrains%dmps%dsmodel%dSModel" resolveInfo="readModel" />
              <link role="classConcept" roleId="tpee.1144433194310" targetNodeId="zofw.~ModelPersistence" resolveInfo="ModelPersistence" />
              <node role="actualArgument" roleId="tpee.1068499141038" type="tpee.DotExpression" typeId="tpee.1197027756228" id="7545884443035896387">
                <node role="operand" roleId="tpee.1197027771414" type="tpee.ParenthesizedExpression" typeId="tpee.1079359253375" id="7545884443035896388">
                  <node role="expression" roleId="tpee.1079359253376" type="tpee.CastExpression" typeId="tpee.1070534934090" id="7545884443035896389">
                    <node role="expression" roleId="tpee.1070534934092" type="tpee.DotExpression" typeId="tpee.1197027756228" id="7545884443035896390">
                      <node role="operand" roleId="tpee.1197027771414" type="tp4f.ThisClassifierExpression" typeId="tp4f.1205752633985" id="7545884443035896391" />
                      <node role="operation" roleId="tpee.1197027833540" type="tp4k.ActionDataParameterReferenceOperation" typeId="tp4k.1217252428768" id="7545884443035896392">
                        <link role="member" roleId="tp4f.1205756909548" targetNodeId="7545884443035896435" resolveInfo="modelDescriptor" />
                      </node>
                    </node>
                    <node role="type" roleId="tpee.1070534934091" type="tpee.ClassifierType" typeId="tpee.1107535904670" id="7545884443035896393">
                      <link role="classifier" roleId="tpee.1107535924139" targetNodeId="rhwp.~EditableSModelDescriptor" resolveInfo="EditableSModelDescriptor" />
                    </node>
                  </node>
                </node>
                <node role="operation" roleId="tpee.1197027833540" type="tpee.InstanceMethodCallOperation" typeId="tpee.1202948039474" id="7545884443035896394">
                  <link role="baseMethodDeclaration" roleId="tpee.1068499141037" targetNodeId="rhwp.~EditableSModelDescriptor%dgetModelFile()%cjetbrains%dmps%dvfs%dIFile" resolveInfo="getModelFile" />
                </node>
              </node>
              <node role="actualArgument" roleId="tpee.1068499141038" type="tpee.BooleanConstant" typeId="tpee.1068580123137" id="7339348589297632201">
                <property name="value" nameId="tpee.1068580123138" value="false" />
              </node>
            </node>
            <node role="type" roleId="tpee.5680397130376446158" type="tp25.SModelType" typeId="tp25.1143226024141" id="7545884443035896395" />
          </node>
        </node>
        <node role="statement" roleId="tpee.1068581517665" type="tpee.ExpressionStatement" typeId="tpee.1068580123155" id="2090008153514912140">
          <node role="expression" roleId="tpee.1068580123156" type="tpee.DotExpression" typeId="tpee.1197027756228" id="2090008153514912143">
            <node role="operand" roleId="tpee.1197027771414" type="tpee.StaticMethodCall" typeId="tpee.1081236700937" id="2090008153514912142">
              <link role="baseMethodDeclaration" roleId="tpee.1068499141037" targetNodeId="a9qh.~ApplicationManager%dgetApplication()%ccom%dintellij%dopenapi%dapplication%dApplication" resolveInfo="getApplication" />
              <link role="classConcept" roleId="tpee.1144433194310" targetNodeId="a9qh.~ApplicationManager" resolveInfo="ApplicationManager" />
            </node>
            <node role="operation" roleId="tpee.1197027833540" type="tpee.InstanceMethodCallOperation" typeId="tpee.1202948039474" id="2090008153514912147">
              <link role="baseMethodDeclaration" roleId="tpee.1068499141037" targetNodeId="a9qh.~Application%dinvokeLater(java%dlang%dRunnable)%cvoid" resolveInfo="invokeLater" />
              <node role="actualArgument" roleId="tpee.1068499141038" type="tp2c.ClosureLiteral" typeId="tp2c.1199569711397" id="2090008153514912148">
                <node role="body" roleId="tp2c.1199569916463" type="tpee.StatementList" typeId="tpee.1068580123136" id="2090008153514912149">
                  <node role="statement" roleId="tpee.1068581517665" type="tpee.ExpressionStatement" typeId="tpee.1068580123155" id="2090008153514921062">
                    <node role="expression" roleId="tpee.1068580123156" type="tpee.DotExpression" typeId="tpee.1197027756228" id="2090008153514921063">
                      <node role="operand" roleId="tpee.1197027771414" type="tpee.GenericNewExpression" typeId="tpee.1145552977093" id="2090008153514921064">
                        <node role="creator" roleId="tpee.1145553007750" type="tpee.ClassCreator" typeId="tpee.1212685548494" id="2090008153514921065">
                          <link role="baseMethodDeclaration" roleId="tpee.1068499141037" targetNodeId="p37l.3724655318819767367" resolveInfo="ModelDifferenceDialog" />
                          <node role="actualArgument" roleId="tpee.1068499141038" type="tpee.LocalVariableReference" typeId="tpee.1068581242866" id="2090008153514921072">
                            <link role="variableDeclaration" roleId="tpee.1068581517664" targetNodeId="7545884443035896385" resolveInfo="disk" />
                          </node>
                          <node role="actualArgument" roleId="tpee.1068499141038" type="tpee.LocalVariableReference" typeId="tpee.1068581242866" id="2090008153514921073">
                            <link role="variableDeclaration" roleId="tpee.1068581517664" targetNodeId="7545884443035896377" resolveInfo="memory" />
                          </node>
                          <node role="actualArgument" roleId="tpee.1068499141038" type="tpee.GenericNewExpression" typeId="tpee.1145552977093" id="2090008153514921074">
                            <node role="creator" roleId="tpee.1145553007750" type="tpee.ClassCreator" typeId="tpee.1212685548494" id="2090008153514921075">
                              <link role="baseMethodDeclaration" roleId="tpee.1068499141037" targetNodeId="hdhb.4652592318748341193" resolveInfo="SimpleDiffRequest" />
                              <node role="actualArgument" roleId="tpee.1068499141038" type="tpee.DotExpression" typeId="tpee.1197027756228" id="2090008153514921076">
                                <node role="operand" roleId="tpee.1197027771414" type="tp4f.ThisClassifierExpression" typeId="tp4f.1205752633985" id="2090008153514921077" />
                                <node role="operation" roleId="tpee.1197027833540" type="tp4k.ActionDataParameterReferenceOperation" typeId="tp4k.1217252428768" id="2090008153514921078">
                                  <link role="member" roleId="tp4f.1205756909548" targetNodeId="2090008153514919835" resolveInfo="project" />
                                </node>
                              </node>
                              <node role="actualArgument" roleId="tpee.1068499141038" type="tpee.StringLiteral" typeId="tpee.1070475926800" id="2090008153514921079">
                                <property name="value" nameId="tpee.1070475926801" value="Disk" />
                              </node>
                              <node role="actualArgument" roleId="tpee.1068499141038" type="tpee.StringLiteral" typeId="tpee.1070475926800" id="2090008153514921080">
                                <property name="value" nameId="tpee.1070475926801" value="Memory" />
                              </node>
                            </node>
                          </node>
                        </node>
                      </node>
                      <node role="operation" roleId="tpee.1197027833540" type="tpee.InstanceMethodCallOperation" typeId="tpee.1202948039474" id="2090008153514921081">
                        <link role="baseMethodDeclaration" roleId="tpee.1068499141037" targetNodeId="mzqo.~BaseDialog%dshowDialog()%cvoid" resolveInfo="showDialog" />
                      </node>
                    </node>
                  </node>
                </node>
              </node>
            </node>
          </node>
        </node>
      </node>
    </node>
    <node role="parameter" roleId="tp4k.1217413222820" type="tp4k.ActionDataParameterDeclaration" typeId="tp4k.1217252042208" id="7545884443035896435">
      <property name="name" nameId="tpck.1169194664001" value="modelDescriptor" />
      <link role="key" roleId="tp4k.1217252646389" targetNodeId="on5u.~MPSCommonDataKeys%dMODEL" resolveInfo="MODEL" />
      <node role="condition" roleId="tp4k.5538333046911298738" type="tp4k.RequiredCondition" typeId="tp4k.5538333046911348654" id="8898893144448210240" />
    </node>
    <node role="parameter" roleId="tp4k.1217413222820" type="tp4k.ActionDataParameterDeclaration" typeId="tp4k.1217252042208" id="2090008153514919835">
      <property name="name" nameId="tpck.1169194664001" value="project" />
      <link role="key" roleId="tp4k.1217252646389" targetNodeId="1qcs.~PlatformDataKeys%dPROJECT" resolveInfo="PROJECT" />
      <node role="condition" roleId="tp4k.5538333046911298738" type="tp4k.RequiredCondition" typeId="tp4k.5538333046911348654" id="8898893144448210108" />
    </node>
    <node role="updateBlock" roleId="tp4k.1203083196627" type="tp4k.IsApplicableBlock" typeId="tp4k.1205681243813" id="7545884443035896437">
      <node role="body" roleId="tpee.1137022507850" type="tpee.StatementList" typeId="tpee.1068580123136" id="7545884443035896438">
        <node role="statement" roleId="tpee.1068581517665" type="tpee.ExpressionStatement" typeId="tpee.1068580123155" id="7545884443035896439">
          <node role="expression" roleId="tpee.1068580123156" type="tpee.InstanceOfExpression" typeId="tpee.1081256982272" id="7545884443035896440">
            <node role="classType" roleId="tpee.1081256993305" type="tpee.ClassifierType" typeId="tpee.1107535904670" id="7545884443035896441">
              <link role="classifier" roleId="tpee.1107535924139" targetNodeId="rhwp.~EditableSModelDescriptor" resolveInfo="EditableSModelDescriptor" />
            </node>
            <node role="leftExpression" roleId="tpee.1081256993304" type="tpee.DotExpression" typeId="tpee.1197027756228" id="7545884443035896442">
              <node role="operand" roleId="tpee.1197027771414" type="tp4f.ThisClassifierExpression" typeId="tp4f.1205752633985" id="7545884443035896443" />
              <node role="operation" roleId="tpee.1197027833540" type="tp4k.ActionDataParameterReferenceOperation" typeId="tp4k.1217252428768" id="7545884443035896444">
                <link role="member" roleId="tp4f.1205756909548" targetNodeId="7545884443035896435" resolveInfo="modelDescriptor" />
              </node>
            </node>
          </node>
        </node>
      </node>
    </node>
  </root>
  <root id="7545884443035896622">
    <node role="modifier" roleId="tp4k.1204991552650" type="tp4k.ModificationStatement" typeId="tp4k.1203092361741" id="7545884443035896624">
      <link role="modifiedGroup" roleId="tp4k.1203092736097" targetNodeId="tprs.1204991218714" resolveInfo="ModelActions" />
      <link role="point" roleId="tp4k.1204992316090" targetNodeId="tprs.7545884443035896628" resolveInfo="mpsvcs" />
    </node>
    <node role="contents" roleId="tp4k.1207145245948" type="tp4k.ElementListContents" typeId="tp4k.1207145163717" id="7545884443035896625">
      <node role="reference" roleId="tp4k.1207145201301" type="tp4k.ActionInstance" typeId="tp4k.1203088046679" id="7545884443035896626">
        <link role="action" roleId="tp4k.1203088061055" targetNodeId="7545884443035896373" resolveInfo="ShowDifferencesWithModelOnDisk" />
      </node>
      <node role="reference" roleId="tp4k.1207145201301" type="tp4k.ActionInstance" typeId="tp4k.1203088046679" id="7545884443035896627">
        <link role="action" roleId="tp4k.1203088061055" targetNodeId="7545884443035896082" resolveInfo="ReRunMergeFromBackup" />
      </node>
    </node>
  </root>
  <root id="7545884443035906924">
    <node role="staticMethod" roleId="tpee.1070462273904" type="tpee.StaticMethodDeclaration" typeId="tpee.1081236700938" id="7545884443035906925">
      <property name="name" nameId="tpck.1169194664001" value="showRootDifference" />
      <node role="returnType" roleId="tpee.1068580123133" type="tpee.VoidType" typeId="tpee.1068581517677" id="7545884443035906926" />
      <node role="visibility" roleId="tpee.1178549979242" type="tpee.PublicVisibility" typeId="tpee.1146644602865" id="7545884443035906927" />
      <node role="body" roleId="tpee.1068580123135" type="tpee.StatementList" typeId="tpee.1068580123136" id="7545884443035906928">
        <node role="statement" roleId="tpee.1068581517665" type="tpee.TryCatchStatement" typeId="tpee.1164879751025" id="7545884443035906929">
          <node role="body" roleId="tpee.1164879758292" type="tpee.StatementList" typeId="tpee.1068580123136" id="7545884443035906930">
            <node role="statement" roleId="tpee.1068581517665" type="tpee.LocalVariableDeclarationStatement" typeId="tpee.1068581242864" id="7545884443035906931">
              <node role="localVariableDeclaration" roleId="tpee.1068581242865" type="tpee.LocalVariableDeclaration" typeId="tpee.1068581242863" id="7545884443035906932">
                <property name="name" nameId="tpck.1169194664001" value="file" />
                <node role="type" roleId="tpee.5680397130376446158" type="tpee.ClassifierType" typeId="tpee.1107535904670" id="7545884443035906933">
                  <link role="classifier" roleId="tpee.1107535924139" targetNodeId="zfwc.~VirtualFile" resolveInfo="VirtualFile" />
                </node>
                <node role="initializer" roleId="tpee.1068431790190" type="tpee.StaticMethodCall" typeId="tpee.1081236700937" id="4354975180528412884">
                  <link role="baseMethodDeclaration" roleId="tpee.1068499141037" targetNodeId="3hjc.~VirtualFileUtils%dgetVirtualFile(jetbrains%dmps%dvfs%dIFile)%ccom%dintellij%dopenapi%dvfs%dVirtualFile" resolveInfo="getVirtualFile" />
                  <link role="classConcept" roleId="tpee.1144433194310" targetNodeId="3hjc.~VirtualFileUtils" resolveInfo="VirtualFileUtils" />
                  <node role="actualArgument" roleId="tpee.1068499141038" type="tpee.DotExpression" typeId="tpee.1197027756228" id="4354975180528412885">
                    <node role="operation" roleId="tpee.1197027833540" type="tpee.InstanceMethodCallOperation" typeId="tpee.1202948039474" id="4354975180528412886">
                      <link role="baseMethodDeclaration" roleId="tpee.1068499141037" targetNodeId="rhwp.~EditableSModelDescriptor%dgetModelFile()%cjetbrains%dmps%dvfs%dIFile" resolveInfo="getModelFile" />
                    </node>
                    <node role="operand" roleId="tpee.1197027771414" type="tpee.ParenthesizedExpression" typeId="tpee.1079359253375" id="4354975180528412887">
                      <node role="expression" roleId="tpee.1079359253376" type="tpee.ParameterReference" typeId="tpee.1068581242874" id="4354975180528412890">
                        <link role="variableDeclaration" roleId="tpee.1068581517664" targetNodeId="7545884443035907019" resolveInfo="modelDescriptor" />
                      </node>
                    </node>
                  </node>
                </node>
              </node>
            </node>
            <node role="statement" roleId="tpee.1068581517665" type="tpee.LocalVariableDeclarationStatement" typeId="tpee.1068581242864" id="7545884443035906943">
              <node role="localVariableDeclaration" roleId="tpee.1068581242865" type="tpee.LocalVariableDeclaration" typeId="tpee.1068581242863" id="7545884443035906944">
                <property name="name" nameId="tpck.1169194664001" value="vcs" />
                <node role="type" roleId="tpee.5680397130376446158" type="tpee.ClassifierType" typeId="tpee.1107535904670" id="7545884443035906945">
                  <link role="classifier" roleId="tpee.1107535924139" targetNodeId="zftr.~AbstractVcs" resolveInfo="AbstractVcs" />
                </node>
                <node role="initializer" roleId="tpee.1068431790190" type="tpee.DotExpression" typeId="tpee.1197027756228" id="7545884443035906946">
                  <node role="operand" roleId="tpee.1197027771414" type="tpee.StaticMethodCall" typeId="tpee.1081236700937" id="7545884443035906947">
                    <link role="baseMethodDeclaration" roleId="tpee.1068499141037" targetNodeId="zftr.~ProjectLevelVcsManager%dgetInstance(com%dintellij%dopenapi%dproject%dProject)%ccom%dintellij%dopenapi%dvcs%dProjectLevelVcsManager" resolveInfo="getInstance" />
                    <link role="classConcept" roleId="tpee.1144433194310" targetNodeId="zftr.~ProjectLevelVcsManager" resolveInfo="ProjectLevelVcsManager" />
                    <node role="actualArgument" roleId="tpee.1068499141038" type="tpee.ParameterReference" typeId="tpee.1068581242874" id="7545884443035906948">
                      <link role="variableDeclaration" roleId="tpee.1068581517664" targetNodeId="7545884443035907023" resolveInfo="project" />
                    </node>
                  </node>
                  <node role="operation" roleId="tpee.1197027833540" type="tpee.InstanceMethodCallOperation" typeId="tpee.1202948039474" id="7545884443035906949">
                    <link role="baseMethodDeclaration" roleId="tpee.1068499141037" targetNodeId="zftr.~ProjectLevelVcsManager%dgetVcsFor(com%dintellij%dopenapi%dvfs%dVirtualFile)%ccom%dintellij%dopenapi%dvcs%dAbstractVcs" resolveInfo="getVcsFor" />
                    <node role="actualArgument" roleId="tpee.1068499141038" type="tpee.LocalVariableReference" typeId="tpee.1068581242866" id="7545884443035906950">
                      <link role="variableDeclaration" roleId="tpee.1068581517664" targetNodeId="7545884443035906932" resolveInfo="file" />
                    </node>
                  </node>
                </node>
              </node>
            </node>
            <node role="statement" roleId="tpee.1068581517665" type="tpee.LocalVariableDeclarationStatement" typeId="tpee.1068581242864" id="7545884443035906951">
              <node role="localVariableDeclaration" roleId="tpee.1068581242865" type="tpee.LocalVariableDeclaration" typeId="tpee.1068581242863" id="7545884443035906952">
                <property name="name" nameId="tpck.1169194664001" value="revisionNumber" />
                <node role="type" roleId="tpee.5680397130376446158" type="tpee.ClassifierType" typeId="tpee.1107535904670" id="7545884443035906953">
                  <link role="classifier" roleId="tpee.1107535924139" targetNodeId="t4zp.~VcsRevisionNumber" resolveInfo="VcsRevisionNumber" />
                </node>
                <node role="initializer" roleId="tpee.1068431790190" type="tpee.DotExpression" typeId="tpee.1197027756228" id="7545884443035906954">
                  <node role="operand" roleId="tpee.1197027771414" type="tpee.DotExpression" typeId="tpee.1197027756228" id="7545884443035906955">
                    <node role="operand" roleId="tpee.1197027771414" type="tpee.LocalVariableReference" typeId="tpee.1068581242866" id="7545884443035906956">
                      <link role="variableDeclaration" roleId="tpee.1068581517664" targetNodeId="7545884443035906944" resolveInfo="vcs" />
                    </node>
                    <node role="operation" roleId="tpee.1197027833540" type="tpee.InstanceMethodCallOperation" typeId="tpee.1202948039474" id="7545884443035906957">
                      <link role="baseMethodDeclaration" roleId="tpee.1068499141037" targetNodeId="zftr.~AbstractVcs%dgetDiffProvider()%ccom%dintellij%dopenapi%dvcs%ddiff%dDiffProvider" resolveInfo="getDiffProvider" />
                    </node>
                  </node>
                  <node role="operation" roleId="tpee.1197027833540" type="tpee.InstanceMethodCallOperation" typeId="tpee.1202948039474" id="7545884443035906958">
                    <link role="baseMethodDeclaration" roleId="tpee.1068499141037" targetNodeId="4f5g.~DiffProvider%dgetCurrentRevision(com%dintellij%dopenapi%dvfs%dVirtualFile)%ccom%dintellij%dopenapi%dvcs%dhistory%dVcsRevisionNumber" resolveInfo="getCurrentRevision" />
                    <node role="actualArgument" roleId="tpee.1068499141038" type="tpee.LocalVariableReference" typeId="tpee.1068581242866" id="7545884443035906959">
                      <link role="variableDeclaration" roleId="tpee.1068581517664" targetNodeId="7545884443035906932" resolveInfo="file" />
                    </node>
                  </node>
                </node>
              </node>
            </node>
            <node role="statement" roleId="tpee.1068581517665" type="tpee.LocalVariableDeclarationStatement" typeId="tpee.1068581242864" id="7545884443035906960">
              <node role="localVariableDeclaration" roleId="tpee.1068581242865" type="tpee.LocalVariableDeclaration" typeId="tpee.1068581242863" id="7545884443035906961">
                <property name="name" nameId="tpck.1169194664001" value="content" />
                <node role="type" roleId="tpee.5680397130376446158" type="tpee.ClassifierType" typeId="tpee.1107535904670" id="7545884443035906962">
                  <link role="classifier" roleId="tpee.1107535924139" targetNodeId="vulw.~ContentRevision" resolveInfo="ContentRevision" />
                </node>
                <node role="initializer" roleId="tpee.1068431790190" type="tpee.DotExpression" typeId="tpee.1197027756228" id="7545884443035906963">
                  <node role="operand" roleId="tpee.1197027771414" type="tpee.DotExpression" typeId="tpee.1197027756228" id="7545884443035906964">
                    <node role="operand" roleId="tpee.1197027771414" type="tpee.LocalVariableReference" typeId="tpee.1068581242866" id="7545884443035906965">
                      <link role="variableDeclaration" roleId="tpee.1068581517664" targetNodeId="7545884443035906944" resolveInfo="vcs" />
                    </node>
                    <node role="operation" roleId="tpee.1197027833540" type="tpee.InstanceMethodCallOperation" typeId="tpee.1202948039474" id="7545884443035906966">
                      <link role="baseMethodDeclaration" roleId="tpee.1068499141037" targetNodeId="zftr.~AbstractVcs%dgetDiffProvider()%ccom%dintellij%dopenapi%dvcs%ddiff%dDiffProvider" resolveInfo="getDiffProvider" />
                    </node>
                  </node>
                  <node role="operation" roleId="tpee.1197027833540" type="tpee.InstanceMethodCallOperation" typeId="tpee.1202948039474" id="7545884443035906967">
                    <link role="baseMethodDeclaration" roleId="tpee.1068499141037" targetNodeId="4f5g.~DiffProvider%dcreateFileContent(com%dintellij%dopenapi%dvcs%dhistory%dVcsRevisionNumber,com%dintellij%dopenapi%dvfs%dVirtualFile)%ccom%dintellij%dopenapi%dvcs%dchanges%dContentRevision" resolveInfo="createFileContent" />
                    <node role="actualArgument" roleId="tpee.1068499141038" type="tpee.LocalVariableReference" typeId="tpee.1068581242866" id="7545884443035906968">
                      <link role="variableDeclaration" roleId="tpee.1068581517664" targetNodeId="7545884443035906952" resolveInfo="revisionNumber" />
                    </node>
                    <node role="actualArgument" roleId="tpee.1068499141038" type="tpee.LocalVariableReference" typeId="tpee.1068581242866" id="7545884443035906969">
                      <link role="variableDeclaration" roleId="tpee.1068581517664" targetNodeId="7545884443035906932" resolveInfo="file" />
                    </node>
                  </node>
                </node>
              </node>
            </node>
            <node role="statement" roleId="tpee.1068581517665" type="tpee.LocalVariableDeclarationStatement" typeId="tpee.1068581242864" id="7545884443035906970">
              <node role="localVariableDeclaration" roleId="tpee.1068581242865" type="tpee.LocalVariableDeclaration" typeId="tpee.1068581242863" id="7545884443035906971">
                <property name="name" nameId="tpck.1169194664001" value="oldModel" />
                <node role="initializer" roleId="tpee.1068431790190" type="tpee.StaticMethodCall" typeId="tpee.1081236700937" id="6803801018698369735">
                  <link role="baseMethodDeclaration" roleId="tpee.1068499141037" targetNodeId="zofw.~ModelPersistence%dreadModel(java%dlang%dString,boolean)%cjetbrains%dmps%dsmodel%dSModel" resolveInfo="readModel" />
                  <link role="classConcept" roleId="tpee.1144433194310" targetNodeId="zofw.~ModelPersistence" resolveInfo="ModelPersistence" />
                  <node role="actualArgument" roleId="tpee.1068499141038" type="tpee.DotExpression" typeId="tpee.1197027756228" id="7545884443035906974">
                    <node role="operand" roleId="tpee.1197027771414" type="tpee.LocalVariableReference" typeId="tpee.1068581242866" id="7545884443035906975">
                      <link role="variableDeclaration" roleId="tpee.1068581517664" targetNodeId="7545884443035906961" resolveInfo="content" />
                    </node>
                    <node role="operation" roleId="tpee.1197027833540" type="tpee.InstanceMethodCallOperation" typeId="tpee.1202948039474" id="7545884443035906976">
                      <link role="baseMethodDeclaration" roleId="tpee.1068499141037" targetNodeId="vulw.~ContentRevision%dgetContent()%cjava%dlang%dString" resolveInfo="getContent" />
                    </node>
                  </node>
                  <node role="actualArgument" roleId="tpee.1068499141038" type="tpee.BooleanConstant" typeId="tpee.1068580123137" id="6803801018698370506">
                    <property name="value" nameId="tpee.1068580123138" value="false" />
                  </node>
                </node>
                <node role="type" roleId="tpee.5680397130376446158" type="tpee.ClassifierType" typeId="tpee.1107535904670" id="7545884443035906972">
                  <link role="classifier" roleId="tpee.1107535924139" targetNodeId="cu2c.~SModel" resolveInfo="SModel" />
                </node>
              </node>
            </node>
            <node role="statement" roleId="tpee.1068581517665" type="tpee.LocalVariableDeclarationStatement" typeId="tpee.1068581242864" id="2090008153514954446">
              <node role="localVariableDeclaration" roleId="tpee.1068581242865" type="tpee.LocalVariableDeclaration" typeId="tpee.1068581242863" id="2090008153514954447">
                <property name="name" nameId="tpck.1169194664001" value="modelDialog" />
                <node role="type" roleId="tpee.5680397130376446158" type="tpee.ClassifierType" typeId="tpee.1107535904670" id="2090008153514954448">
                  <link role="classifier" roleId="tpee.1107535924139" targetNodeId="p37l.3724655318819677795" resolveInfo="ModelDifferenceDialog" />
                </node>
              </node>
            </node>
            <node role="statement" roleId="tpee.1068581517665" type="tpee.LocalVariableDeclarationStatement" typeId="tpee.1068581242864" id="2090008153514961911">
              <node role="localVariableDeclaration" roleId="tpee.1068581242865" type="tpee.LocalVariableDeclaration" typeId="tpee.1068581242863" id="2090008153514961912">
                <property name="name" nameId="tpck.1169194664001" value="id" />
                <node role="type" roleId="tpee.5680397130376446158" type="tpee.ClassifierType" typeId="tpee.1107535904670" id="2090008153514961913">
                  <link role="classifier" roleId="tpee.1107535924139" targetNodeId="cu2c.~SNodeId" resolveInfo="SNodeId" />
                </node>
              </node>
            </node>
            <node role="statement" roleId="tpee.1068581517665" type="tp4k.ExecuteLightweightCommandStatement" typeId="tp4k.1225441341971" id="2090008153514954414">
              <node role="commandClosureLiteral" roleId="tp4k.1225441160167" type="tp4k.CommandClosureLiteral" typeId="tp4k.1225441216717" id="2090008153514954415">
                <node role="body" roleId="tp2c.1199569916463" type="tpee.StatementList" typeId="tpee.1068580123136" id="2090008153514954416">
                  <node role="statement" roleId="tpee.1068581517665" type="tpee.ExpressionStatement" typeId="tpee.1068580123155" id="2090008153514961908">
                    <node role="expression" roleId="tpee.1068580123156" type="tpee.AssignmentExpression" typeId="tpee.1068498886294" id="2090008153514961909">
                      <node role="rValue" roleId="tpee.1068498886297" type="tpee.GenericNewExpression" typeId="tpee.1145552977093" id="2090008153514954449">
                        <node role="creator" roleId="tpee.1145553007750" type="tpee.ClassCreator" typeId="tpee.1212685548494" id="2090008153514954450">
                          <link role="baseMethodDeclaration" roleId="tpee.1068499141037" targetNodeId="p37l.3724655318819767367" resolveInfo="ModelDifferenceDialog" />
                          <node role="actualArgument" roleId="tpee.1068499141038" type="tpee.LocalVariableReference" typeId="tpee.1068581242866" id="2090008153514954453">
                            <link role="variableDeclaration" roleId="tpee.1068581517664" targetNodeId="7545884443035906971" resolveInfo="oldModel" />
                          </node>
                          <node role="actualArgument" roleId="tpee.1068499141038" type="tpee.DotExpression" typeId="tpee.1197027756228" id="1860403170218146701">
                            <node role="operand" roleId="tpee.1197027771414" type="tpee.ParameterReference" typeId="tpee.1068581242874" id="1860403170218146700">
                              <link role="variableDeclaration" roleId="tpee.1068581517664" targetNodeId="7545884443035907021" resolveInfo="node" />
                            </node>
                            <node role="operation" roleId="tpee.1197027833540" type="tpee.InstanceMethodCallOperation" typeId="tpee.1202948039474" id="1860403170218146705">
                              <link role="baseMethodDeclaration" roleId="tpee.1068499141037" targetNodeId="cu2c.~SNode%dgetModel()%cjetbrains%dmps%dsmodel%dSModel" resolveInfo="getModel" />
                            </node>
                          </node>
                          <node role="actualArgument" roleId="tpee.1068499141038" type="tpee.GenericNewExpression" typeId="tpee.1145552977093" id="2090008153514954455">
                            <node role="creator" roleId="tpee.1145553007750" type="tpee.ClassCreator" typeId="tpee.1212685548494" id="2090008153514954456">
                              <link role="baseMethodDeclaration" roleId="tpee.1068499141037" targetNodeId="hdhb.4652592318748341193" resolveInfo="SimpleDiffRequest" />
                              <node role="actualArgument" roleId="tpee.1068499141038" type="tpee.ParameterReference" typeId="tpee.1068581242874" id="2090008153514954457">
                                <link role="variableDeclaration" roleId="tpee.1068581517664" targetNodeId="7545884443035907023" resolveInfo="project" />
                              </node>
                              <node role="actualArgument" roleId="tpee.1068499141038" type="tpee.PlusExpression" typeId="tpee.1068581242875" id="2090008153514967333">
                                <node role="rightExpression" roleId="tpee.1081773367579" type="tpee.StringLiteral" typeId="tpee.1070475926800" id="2090008153514967336">
                                  <property name="value" nameId="tpee.1070475926801" value=" (Read-Only)" />
                                </node>
                                <node role="leftExpression" roleId="tpee.1081773367580" type="tpee.DotExpression" typeId="tpee.1197027756228" id="2090008153514954458">
                                  <node role="operand" roleId="tpee.1197027771414" type="tpee.LocalVariableReference" typeId="tpee.1068581242866" id="2090008153514954459">
                                    <link role="variableDeclaration" roleId="tpee.1068581517664" targetNodeId="7545884443035906952" resolveInfo="revisionNumber" />
                                  </node>
                                  <node role="operation" roleId="tpee.1197027833540" type="tpee.InstanceMethodCallOperation" typeId="tpee.1202948039474" id="2090008153514954460">
                                    <link role="baseMethodDeclaration" roleId="tpee.1068499141037" targetNodeId="t4zp.~VcsRevisionNumber%dasString()%cjava%dlang%dString" resolveInfo="asString" />
                                  </node>
                                </node>
                              </node>
                              <node role="actualArgument" roleId="tpee.1068499141038" type="tpee.StringLiteral" typeId="tpee.1070475926800" id="2090008153514954461">
                                <property name="value" nameId="tpee.1070475926801" value="Your Version" />
                              </node>
                            </node>
                          </node>
                        </node>
                      </node>
                      <node role="lValue" roleId="tpee.1068498886295" type="tpee.LocalVariableReference" typeId="tpee.1068581242866" id="2090008153514961910">
                        <link role="variableDeclaration" roleId="tpee.1068581517664" targetNodeId="2090008153514954447" resolveInfo="modelDialog" />
                      </node>
                    </node>
                  </node>
                  <node role="statement" roleId="tpee.1068581517665" type="tpee.ExpressionStatement" typeId="tpee.1068580123155" id="2090008153514961918">
                    <node role="expression" roleId="tpee.1068580123156" type="tpee.AssignmentExpression" typeId="tpee.1068498886294" id="2090008153514961919">
                      <node role="rValue" roleId="tpee.1068498886297" type="tpee.DotExpression" typeId="tpee.1197027756228" id="2090008153514961914">
                        <node role="operand" roleId="tpee.1197027771414" type="tpee.ParameterReference" typeId="tpee.1068581242874" id="2090008153514961915">
                          <link role="variableDeclaration" roleId="tpee.1068581517664" targetNodeId="7545884443035907021" resolveInfo="node" />
                        </node>
                        <node role="operation" roleId="tpee.1197027833540" type="tpee.InstanceMethodCallOperation" typeId="tpee.1202948039474" id="2090008153514961916">
                          <link role="baseMethodDeclaration" roleId="tpee.1068499141037" targetNodeId="cu2c.~SNode%dgetSNodeId()%cjetbrains%dmps%dsmodel%dSNodeId" resolveInfo="getSNodeId" />
                        </node>
                      </node>
                      <node role="lValue" roleId="tpee.1068498886295" type="tpee.LocalVariableReference" typeId="tpee.1068581242866" id="2090008153514961920">
                        <link role="variableDeclaration" roleId="tpee.1068581517664" targetNodeId="2090008153514961912" resolveInfo="id" />
                      </node>
                    </node>
                  </node>
                </node>
              </node>
            </node>
            <node role="statement" roleId="tpee.1068581517665" type="tpee.ExpressionStatement" typeId="tpee.1068580123155" id="2090008153514954463">
              <node role="expression" roleId="tpee.1068580123156" type="tpee.DotExpression" typeId="tpee.1197027756228" id="2090008153514954465">
                <node role="operand" roleId="tpee.1197027771414" type="tpee.LocalVariableReference" typeId="tpee.1068581242866" id="2090008153514954464">
                  <link role="variableDeclaration" roleId="tpee.1068581517664" targetNodeId="2090008153514954447" resolveInfo="modelDialog" />
                </node>
                <node role="operation" roleId="tpee.1197027833540" type="tpee.InstanceMethodCallOperation" typeId="tpee.1202948039474" id="2090008153514954469">
                  <link role="baseMethodDeclaration" roleId="tpee.1068499141037" targetNodeId="p37l.6498555866783313884" resolveInfo="invokeRootDifference" />
                  <node role="actualArgument" roleId="tpee.1068499141038" type="tpee.LocalVariableReference" typeId="tpee.1068581242866" id="2090008153514961917">
                    <link role="variableDeclaration" roleId="tpee.1068581517664" targetNodeId="2090008153514961912" resolveInfo="id" />
                  </node>
                  <node role="actualArgument" roleId="tpee.1068499141038" type="tpee.ParameterReference" typeId="tpee.1068581242874" id="1473166943060688612">
                    <link role="variableDeclaration" roleId="tpee.1068581517664" targetNodeId="6214954779304831061" resolveInfo="bounds" />
                  </node>
                </node>
              </node>
            </node>
          </node>
          <node role="catchClause" roleId="tpee.1164903496223" type="tpee.CatchClause" typeId="tpee.1164903280175" id="7545884443035907007">
            <node role="throwable" roleId="tpee.1164903359217" type="tpee.LocalVariableDeclaration" typeId="tpee.1068581242863" id="7545884443035907008">
              <property name="name" nameId="tpck.1169194664001" value="e" />
              <node role="type" roleId="tpee.5680397130376446158" type="tpee.ClassifierType" typeId="tpee.1107535904670" id="7545884443035907009">
                <link role="classifier" roleId="tpee.1107535924139" targetNodeId="zftr.~VcsException" resolveInfo="VcsException" />
              </node>
            </node>
            <node role="catchBody" roleId="tpee.1164903359218" type="tpee.StatementList" typeId="tpee.1068580123136" id="7545884443035907010">
              <node role="statement" roleId="tpee.1068581517665" type="tpib.LogStatement" typeId="tpib.1167227138527" id="6803801018698377232">
                <property name="severity" nameId="tpib.1167245565795" value="warn" />
                <property name="hasException" nameId="tpib.1167228628751" value="true" />
                <node role="logExpression" roleId="tpib.1167227463056" type="tpee.StringLiteral" typeId="tpee.1070475926800" id="6803801018698377233" />
                <node role="exception" roleId="tpib.1167227561449" type="tpee.LocalVariableReference" typeId="tpee.1068581242866" id="6803801018698377234">
                  <link role="variableDeclaration" roleId="tpee.1068581517664" targetNodeId="7545884443035907008" resolveInfo="e" />
                </node>
              </node>
              <node role="statement" roleId="tpee.1068581517665" type="tpee.ExpressionStatement" typeId="tpee.1068580123155" id="6803801018698370517">
                <node role="expression" roleId="tpee.1068580123156" type="tpee.StaticMethodCall" typeId="tpee.1081236700937" id="6803801018698377221">
                  <link role="baseMethodDeclaration" roleId="tpee.1068499141037" targetNodeId="lq3.~Messages%dshowErrorDialog(com%dintellij%dopenapi%dproject%dProject,java%dlang%dString,java%dlang%dString)%cvoid" resolveInfo="showErrorDialog" />
                  <link role="classConcept" roleId="tpee.1144433194310" targetNodeId="lq3.~Messages" resolveInfo="Messages" />
                  <node role="actualArgument" roleId="tpee.1068499141038" type="tpee.ParameterReference" typeId="tpee.1068581242874" id="6803801018698377222">
                    <link role="variableDeclaration" roleId="tpee.1068581517664" targetNodeId="7545884443035907023" resolveInfo="project" />
                  </node>
                  <node role="actualArgument" roleId="tpee.1068499141038" type="tpee.PlusExpression" typeId="tpee.1068581242875" id="6803801018698377223">
                    <node role="leftExpression" roleId="tpee.1081773367580" type="tpee.StringLiteral" typeId="tpee.1070475926800" id="6803801018698377224">
                      <property name="value" nameId="tpee.1070475926801" value="Can't show difference due to the following error: " />
                    </node>
                    <node role="rightExpression" roleId="tpee.1081773367579" type="tpee.DotExpression" typeId="tpee.1197027756228" id="6803801018698377225">
                      <node role="operand" roleId="tpee.1197027771414" type="tpee.LocalVariableReference" typeId="tpee.1068581242866" id="6803801018698377226">
                        <link role="variableDeclaration" roleId="tpee.1068581517664" targetNodeId="7545884443035907008" resolveInfo="e" />
                      </node>
                      <node role="operation" roleId="tpee.1197027833540" type="tpee.InstanceMethodCallOperation" typeId="tpee.1202948039474" id="6803801018698377227">
                        <link role="baseMethodDeclaration" roleId="tpee.1068499141037" targetNodeId="e2lb.~Throwable%dgetMessage()%cjava%dlang%dString" resolveInfo="getMessage" />
                      </node>
                    </node>
                  </node>
                  <node role="actualArgument" roleId="tpee.1068499141038" type="tpee.StringLiteral" typeId="tpee.1070475926800" id="6803801018698377229">
                    <property name="value" nameId="tpee.1070475926801" value="Error" />
                  </node>
                </node>
              </node>
            </node>
          </node>
          <node role="catchClause" roleId="tpee.1164903496223" type="tpee.CatchClause" typeId="tpee.1164903280175" id="6803801018698377236">
            <node role="throwable" roleId="tpee.1164903359217" type="tpee.LocalVariableDeclaration" typeId="tpee.1068581242863" id="6803801018698377237">
              <property name="name" nameId="tpck.1169194664001" value="e" />
              <node role="type" roleId="tpee.5680397130376446158" type="tpee.ClassifierType" typeId="tpee.1107535904670" id="6803801018698377240">
                <link role="classifier" roleId="tpee.1107535924139" targetNodeId="zofw.~ModelReadException" resolveInfo="ModelReadException" />
              </node>
            </node>
            <node role="catchBody" roleId="tpee.1164903359218" type="tpee.StatementList" typeId="tpee.1068580123136" id="6803801018698377239">
              <node role="statement" roleId="tpee.1068581517665" type="tpee.ExpressionStatement" typeId="tpee.1068580123155" id="6803801018698377241">
                <node role="expression" roleId="tpee.1068580123156" type="tpee.StaticMethodCall" typeId="tpee.1081236700937" id="6803801018698377242">
                  <link role="baseMethodDeclaration" roleId="tpee.1068499141037" targetNodeId="lq3.~Messages%dshowErrorDialog(com%dintellij%dopenapi%dproject%dProject,java%dlang%dString,java%dlang%dString)%cvoid" resolveInfo="showErrorDialog" />
                  <link role="classConcept" roleId="tpee.1144433194310" targetNodeId="lq3.~Messages" resolveInfo="Messages" />
                  <node role="actualArgument" roleId="tpee.1068499141038" type="tpee.ParameterReference" typeId="tpee.1068581242874" id="6803801018698377243">
                    <link role="variableDeclaration" roleId="tpee.1068581517664" targetNodeId="7545884443035907023" resolveInfo="project" />
                  </node>
                  <node role="actualArgument" roleId="tpee.1068499141038" type="tpee.PlusExpression" typeId="tpee.1068581242875" id="6803801018698377244">
                    <node role="leftExpression" roleId="tpee.1081773367580" type="tpee.StringLiteral" typeId="tpee.1070475926800" id="6803801018698377245">
                      <property name="value" nameId="tpee.1070475926801" value="Can't load previous version: " />
                    </node>
                    <node role="rightExpression" roleId="tpee.1081773367579" type="tpee.DotExpression" typeId="tpee.1197027756228" id="6803801018698377246">
                      <node role="operand" roleId="tpee.1197027771414" type="tpee.LocalVariableReference" typeId="tpee.1068581242866" id="6803801018698377247">
                        <link role="variableDeclaration" roleId="tpee.1068581517664" targetNodeId="6803801018698377237" resolveInfo="e" />
                      </node>
                      <node role="operation" roleId="tpee.1197027833540" type="tpee.InstanceMethodCallOperation" typeId="tpee.1202948039474" id="6803801018698377248">
                        <link role="baseMethodDeclaration" roleId="tpee.1068499141037" targetNodeId="e2lb.~Throwable%dgetMessage()%cjava%dlang%dString" resolveInfo="getMessage" />
                      </node>
                    </node>
                  </node>
                  <node role="actualArgument" roleId="tpee.1068499141038" type="tpee.StringLiteral" typeId="tpee.1070475926800" id="6803801018698377249">
                    <property name="value" nameId="tpee.1070475926801" value="Error" />
                  </node>
                </node>
              </node>
            </node>
          </node>
        </node>
      </node>
      <node role="parameter" roleId="tpee.1068580123134" type="tpee.ParameterDeclaration" typeId="tpee.1068498886292" id="7545884443035907019">
        <property name="name" nameId="tpck.1169194664001" value="modelDescriptor" />
        <node role="type" roleId="tpee.5680397130376446158" type="tpee.ClassifierType" typeId="tpee.1107535904670" id="1860403170218146709">
          <link role="classifier" roleId="tpee.1107535924139" targetNodeId="rhwp.~EditableSModelDescriptor" resolveInfo="EditableSModelDescriptor" />
        </node>
      </node>
      <node role="parameter" roleId="tpee.1068580123134" type="tpee.ParameterDeclaration" typeId="tpee.1068498886292" id="7545884443035907021">
        <property name="name" nameId="tpck.1169194664001" value="node" />
        <node role="type" roleId="tpee.5680397130376446158" type="tpee.ClassifierType" typeId="tpee.1107535904670" id="7545884443035907022">
          <link role="classifier" roleId="tpee.1107535924139" targetNodeId="cu2c.~SNode" resolveInfo="SNode" />
        </node>
      </node>
      <node role="parameter" roleId="tpee.1068580123134" type="tpee.ParameterDeclaration" typeId="tpee.1068498886292" id="7545884443035907023">
        <property name="name" nameId="tpck.1169194664001" value="project" />
        <node role="type" roleId="tpee.5680397130376446158" type="tpee.ClassifierType" typeId="tpee.1107535904670" id="7545884443035907024">
          <link role="classifier" roleId="tpee.1107535924139" targetNodeId="vehe.~Project" resolveInfo="Project" />
        </node>
      </node>
      <node role="parameter" roleId="tpee.1068580123134" type="tpee.ParameterDeclaration" typeId="tpee.1068498886292" id="6214954779304831061">
        <property name="name" nameId="tpck.1169194664001" value="bounds" />
        <node role="type" roleId="tpee.5680397130376446158" type="cx9y.NamedTupleType" typeId="cx9y.1239531918181" id="6214954779304831063">
          <link role="classifier" roleId="tpee.1107535924139" targetNodeId="hdhb.4652592318748334972" resolveInfo="Bounds" />
        </node>
        <node role="annotation" roleId="tpee.1188208488637" type="tpee.AnnotationInstance" typeId="tpee.1188207840427" id="6214954779304831064">
          <link role="annotation" roleId="tpee.1188208074048" targetNodeId="68ai.~Nullable" resolveInfo="Nullable" />
        </node>
      </node>
    </node>
    <node role="staticMethod" roleId="tpee.1070462273904" type="tpee.StaticMethodDeclaration" typeId="tpee.1081236700938" id="7545884443035907071">
      <property name="name" nameId="tpck.1169194664001" value="collectUnversionedFiles" />
      <node role="returnType" roleId="tpee.1068580123133" type="tp2q.SequenceType" typeId="tp2q.1151689724996" id="7545884443035907072">
        <node role="elementType" roleId="tp2q.1151689745422" type="tpee.ClassifierType" typeId="tpee.1107535904670" id="7545884443035907073">
          <link role="classifier" roleId="tpee.1107535924139" targetNodeId="zfwc.~VirtualFile" resolveInfo="VirtualFile" />
        </node>
      </node>
      <node role="visibility" roleId="tpee.1178549979242" type="tpee.PrivateVisibility" typeId="tpee.1146644623116" id="7545884443035907074" />
      <node role="body" roleId="tpee.1068580123135" type="tpee.StatementList" typeId="tpee.1068580123136" id="7545884443035907075">
        <node role="statement" roleId="tpee.1068581517665" type="tpee.ReturnStatement" typeId="tpee.1068581242878" id="7545884443035907076">
          <node role="expression" roleId="tpee.1068581517676" type="tpee.DotExpression" typeId="tpee.1197027756228" id="7545884443035907077">
            <node role="operand" roleId="tpee.1197027771414" type="tp2c.ClosureLiteral" typeId="tp2c.1199569711397" id="7545884443035907078">
              <node role="body" roleId="tp2c.1199569916463" type="tpee.StatementList" typeId="tpee.1068580123136" id="7545884443035907079">
                <node role="statement" roleId="tpee.1068581517665" type="tpee.IfStatement" typeId="tpee.1068580123159" id="7545884443035907080">
                  <node role="ifTrue" roleId="tpee.1068580123161" type="tpee.StatementList" typeId="tpee.1068580123136" id="7545884443035907081">
                    <node role="statement" roleId="tpee.1068581517665" type="tp2c.YieldStatement" typeId="tp2c.1200830824066" id="7545884443035907082">
                      <node role="expression" roleId="tp2c.1200830928149" type="tpee.ParameterReference" typeId="tpee.1068581242874" id="7545884443035907083">
                        <link role="variableDeclaration" roleId="tpee.1068581517664" targetNodeId="7545884443035907105" resolveInfo="dir" />
                      </node>
                    </node>
                  </node>
                  <node role="condition" roleId="tpee.1068580123160" type="tpee.EqualsExpression" typeId="tpee.1068580123152" id="7545884443035907084">
                    <node role="rightExpression" roleId="tpee.1081773367579" type="tpee.StaticFieldReference" typeId="tpee.1070533707846" id="7545884443035907085">
                      <link role="variableDeclaration" roleId="tpee.1068581517664" targetNodeId="zftr.~FileStatus%dUNKNOWN" resolveInfo="UNKNOWN" />
                      <link role="classifier" roleId="tpee.1144433057691" targetNodeId="zftr.~FileStatus" resolveInfo="FileStatus" />
                    </node>
                    <node role="leftExpression" roleId="tpee.1081773367580" type="tpee.DotExpression" typeId="tpee.1197027756228" id="7545884443035907086">
                      <node role="operand" roleId="tpee.1197027771414" type="tpee.ParameterReference" typeId="tpee.1068581242874" id="7545884443035907087">
                        <link role="variableDeclaration" roleId="tpee.1068581517664" targetNodeId="7545884443035907103" resolveInfo="fileStatusProvider" />
                      </node>
                      <node role="operation" roleId="tpee.1197027833540" type="tpee.InstanceMethodCallOperation" typeId="tpee.1202948039474" id="7545884443035907088">
                        <link role="baseMethodDeclaration" roleId="tpee.1068499141037" targetNodeId="7pan.~VcsFileStatusProvider%dgetFileStatus(com%dintellij%dopenapi%dvfs%dVirtualFile)%ccom%dintellij%dopenapi%dvcs%dFileStatus" resolveInfo="getFileStatus" />
                        <node role="actualArgument" roleId="tpee.1068499141038" type="tpee.ParameterReference" typeId="tpee.1068581242874" id="7545884443035907089">
                          <link role="variableDeclaration" roleId="tpee.1068581517664" targetNodeId="7545884443035907105" resolveInfo="dir" />
                        </node>
                      </node>
                    </node>
                  </node>
                </node>
                <node role="statement" roleId="tpee.1068581517665" type="tp2q.ForEachStatement" typeId="tp2q.1153943597977" id="7545884443035907090">
                  <node role="variable" roleId="tp2q.1153944400369" type="tp2q.ForEachVariable" typeId="tp2q.1153944193378" id="7545884443035907091">
                    <property name="name" nameId="tpck.1169194664001" value="child" />
                  </node>
                  <node role="inputSequence" roleId="tp2q.1153944424730" type="tpee.DotExpression" typeId="tpee.1197027756228" id="7545884443035907092">
                    <node role="operand" roleId="tpee.1197027771414" type="tpee.DotExpression" typeId="tpee.1197027756228" id="7545884443035907093">
                      <node role="operand" roleId="tpee.1197027771414" type="tpee.ParameterReference" typeId="tpee.1068581242874" id="7545884443035907094">
                        <link role="variableDeclaration" roleId="tpee.1068581517664" targetNodeId="7545884443035907105" resolveInfo="dir" />
                      </node>
                      <node role="operation" roleId="tpee.1197027833540" type="tpee.InstanceMethodCallOperation" typeId="tpee.1202948039474" id="7545884443035907095">
                        <link role="baseMethodDeclaration" roleId="tpee.1068499141037" targetNodeId="zfwc.~VirtualFile%dgetChildren()%ccom%dintellij%dopenapi%dvfs%dVirtualFile[]" resolveInfo="getChildren" />
                      </node>
                    </node>
                    <node role="operation" roleId="tpee.1197027833540" type="tp2q.AsSequenceOperation" typeId="tp2q.1240325842691" id="7545884443035907096" />
                  </node>
                  <node role="body" roleId="tpee.1154032183016" type="tpee.StatementList" typeId="tpee.1068580123136" id="7545884443035907097">
                    <node role="statement" roleId="tpee.1068581517665" type="tp2c.YieldAllStatement" typeId="tp2c.1228997946467" id="7545884443035907098">
                      <node role="expression" roleId="tp2c.1228997959377" type="tpee.LocalStaticMethodCall" typeId="tpee.1172058436953" id="7545884443035907099">
                        <link role="baseMethodDeclaration" roleId="tpee.1068499141037" targetNodeId="7545884443035907071" resolveInfo="collectUnversionedFiles" />
                        <node role="actualArgument" roleId="tpee.1068499141038" type="tpee.ParameterReference" typeId="tpee.1068581242874" id="7545884443035907100">
                          <link role="variableDeclaration" roleId="tpee.1068581517664" targetNodeId="7545884443035907103" resolveInfo="fileStatusProvider" />
                        </node>
                        <node role="actualArgument" roleId="tpee.1068499141038" type="tp2q.ForEachVariableReference" typeId="tp2q.1153944233411" id="7545884443035907101">
                          <link role="variable" roleId="tp2q.1153944258490" targetNodeId="7545884443035907091" resolveInfo="child" />
                        </node>
                      </node>
                    </node>
                  </node>
                </node>
              </node>
            </node>
            <node role="operation" roleId="tpee.1197027833540" type="tp2c.InvokeFunctionOperation" typeId="tp2c.1225797177491" id="7545884443035907102" />
          </node>
        </node>
      </node>
      <node role="parameter" roleId="tpee.1068580123134" type="tpee.ParameterDeclaration" typeId="tpee.1068498886292" id="7545884443035907103">
        <property name="name" nameId="tpck.1169194664001" value="fileStatusProvider" />
        <node role="type" roleId="tpee.5680397130376446158" type="tpee.ClassifierType" typeId="tpee.1107535904670" id="7545884443035907104">
          <link role="classifier" roleId="tpee.1107535924139" targetNodeId="7pan.~VcsFileStatusProvider" resolveInfo="VcsFileStatusProvider" />
        </node>
      </node>
      <node role="parameter" roleId="tpee.1068580123134" type="tpee.ParameterDeclaration" typeId="tpee.1068498886292" id="7545884443035907105">
        <property name="name" nameId="tpck.1169194664001" value="dir" />
        <node role="type" roleId="tpee.5680397130376446158" type="tpee.ClassifierType" typeId="tpee.1107535904670" id="7545884443035907106">
          <link role="classifier" roleId="tpee.1107535924139" targetNodeId="zfwc.~VirtualFile" resolveInfo="VirtualFile" />
        </node>
      </node>
    </node>
    <node role="staticMethod" roleId="tpee.1070462273904" type="tpee.StaticMethodDeclaration" typeId="tpee.1081236700938" id="7545884443035907107">
      <property name="name" nameId="tpck.1169194664001" value="getUnversionedFilesForModule" />
      <node role="returnType" roleId="tpee.1068580123133" type="tp2q.SequenceType" typeId="tp2q.1151689724996" id="7545884443035907108">
        <node role="elementType" roleId="tp2q.1151689745422" type="tpee.ClassifierType" typeId="tpee.1107535904670" id="7545884443035907109">
          <link role="classifier" roleId="tpee.1107535924139" targetNodeId="zfwc.~VirtualFile" resolveInfo="VirtualFile" />
        </node>
      </node>
      <node role="visibility" roleId="tpee.1178549979242" type="tpee.PublicVisibility" typeId="tpee.1146644602865" id="7545884443035907110" />
      <node role="body" roleId="tpee.1068580123135" type="tpee.StatementList" typeId="tpee.1068580123136" id="7545884443035907111">
        <node role="statement" roleId="tpee.1068581517665" type="tpee.LocalVariableDeclarationStatement" typeId="tpee.1068581242864" id="7373702339210791661">
          <node role="localVariableDeclaration" roleId="tpee.1068581242865" type="tpee.LocalVariableDeclaration" typeId="tpee.1068581242863" id="7373702339210791662">
            <property name="name" nameId="tpck.1169194664001" value="descriptorFile" />
            <node role="type" roleId="tpee.5680397130376446158" type="tpee.ClassifierType" typeId="tpee.1107535904670" id="7373702339210791663">
              <link role="classifier" roleId="tpee.1107535924139" targetNodeId="59et.~IFile" resolveInfo="IFile" />
            </node>
            <node role="initializer" roleId="tpee.1068431790190" type="tpee.DotExpression" typeId="tpee.1197027756228" id="7373702339210791664">
              <node role="operand" roleId="tpee.1197027771414" type="tpee.ParameterReference" typeId="tpee.1068581242874" id="7373702339210791665">
                <link role="variableDeclaration" roleId="tpee.1068581517664" targetNodeId="7545884443035907135" resolveInfo="module" />
              </node>
              <node role="operation" roleId="tpee.1197027833540" type="tpee.InstanceMethodCallOperation" typeId="tpee.1202948039474" id="7373702339210791666">
                <link role="baseMethodDeclaration" roleId="tpee.1068499141037" targetNodeId="vsqj.~IModule%dgetDescriptorFile()%cjetbrains%dmps%dvfs%dIFile" resolveInfo="getDescriptorFile" />
              </node>
            </node>
          </node>
        </node>
        <node role="statement" roleId="tpee.1068581517665" type="tpee.IfStatement" typeId="tpee.1068580123159" id="7373702339210791669">
          <node role="ifTrue" roleId="tpee.1068580123161" type="tpee.StatementList" typeId="tpee.1068580123136" id="7373702339210791670">
            <node role="statement" roleId="tpee.1068581517665" type="tpee.ReturnStatement" typeId="tpee.1068581242878" id="7373702339210791678">
              <node role="expression" roleId="tpee.1068581517676" type="tpee.GenericNewExpression" typeId="tpee.1145552977093" id="7373702339210791680">
                <node role="creator" roleId="tpee.1145553007750" type="tp2q.SequenceCreator" typeId="tp2q.1224414427926" id="7373702339210791681">
                  <node role="elementType" roleId="tp2q.1224414456414" type="tpee.ClassifierType" typeId="tpee.1107535904670" id="7373702339210791682">
                    <link role="classifier" roleId="tpee.1107535924139" targetNodeId="zfwc.~VirtualFile" resolveInfo="VirtualFile" />
                  </node>
                </node>
              </node>
            </node>
          </node>
          <node role="condition" roleId="tpee.1068580123160" type="tpee.EqualsExpression" typeId="tpee.1068580123152" id="7373702339210791674">
            <node role="rightExpression" roleId="tpee.1081773367579" type="tpee.NullLiteral" typeId="tpee.1070534058343" id="7373702339210791677" />
            <node role="leftExpression" roleId="tpee.1081773367580" type="tpee.LocalVariableReference" typeId="tpee.1068581242866" id="7373702339210791673">
              <link role="variableDeclaration" roleId="tpee.1068581517664" targetNodeId="7373702339210791662" resolveInfo="descriptorFile" />
            </node>
          </node>
        </node>
        <node role="statement" roleId="tpee.1068581517665" type="tpee.LocalVariableDeclarationStatement" typeId="tpee.1068581242864" id="7545884443035907112">
          <node role="localVariableDeclaration" roleId="tpee.1068581242865" type="tpee.LocalVariableDeclaration" typeId="tpee.1068581242863" id="7545884443035907113">
            <property name="name" nameId="tpck.1169194664001" value="moduleDir" />
            <node role="type" roleId="tpee.5680397130376446158" type="tpee.ClassifierType" typeId="tpee.1107535904670" id="7545884443035907114">
              <link role="classifier" roleId="tpee.1107535924139" targetNodeId="59et.~IFile" resolveInfo="IFile" />
            </node>
            <node role="initializer" roleId="tpee.1068431790190" type="tpee.DotExpression" typeId="tpee.1197027756228" id="7545884443035907115">
              <node role="operand" roleId="tpee.1197027771414" type="tpee.LocalVariableReference" typeId="tpee.1068581242866" id="7373702339210791667">
                <link role="variableDeclaration" roleId="tpee.1068581517664" targetNodeId="7373702339210791662" resolveInfo="descriptorFile" />
              </node>
              <node role="operation" roleId="tpee.1197027833540" type="tpee.InstanceMethodCallOperation" typeId="tpee.1202948039474" id="7545884443035907119">
                <link role="baseMethodDeclaration" roleId="tpee.1068499141037" targetNodeId="59et.~IFile%dgetParent()%cjetbrains%dmps%dvfs%dIFile" resolveInfo="getParent" />
              </node>
            </node>
          </node>
        </node>
        <node role="statement" roleId="tpee.1068581517665" type="tpee.LocalVariableDeclarationStatement" typeId="tpee.1068581242864" id="7545884443035907120">
          <node role="localVariableDeclaration" roleId="tpee.1068581242865" type="tpee.LocalVariableDeclaration" typeId="tpee.1068581242863" id="7545884443035907121">
            <property name="name" nameId="tpck.1169194664001" value="statusProvider" />
            <node role="type" roleId="tpee.5680397130376446158" type="tpee.ClassifierType" typeId="tpee.1107535904670" id="7545884443035907122">
              <link role="classifier" roleId="tpee.1107535924139" targetNodeId="7pan.~VcsFileStatusProvider" resolveInfo="VcsFileStatusProvider" />
            </node>
            <node role="initializer" roleId="tpee.1068431790190" type="tpee.DotExpression" typeId="tpee.1197027756228" id="7545884443035907123">
              <node role="operand" roleId="tpee.1197027771414" type="tpee.ParameterReference" typeId="tpee.1068581242874" id="7545884443035907124">
                <link role="variableDeclaration" roleId="tpee.1068581517664" targetNodeId="7545884443035907133" resolveInfo="project" />
              </node>
              <node role="operation" roleId="tpee.1197027833540" type="tpee.InstanceMethodCallOperation" typeId="tpee.1202948039474" id="7545884443035907125">
                <link role="baseMethodDeclaration" roleId="tpee.1068499141037" targetNodeId="1bi5.~ComponentManager%dgetComponent(java%dlang%dClass)%cjava%dlang%dObject" resolveInfo="getComponent" />
                <node role="actualArgument" roleId="tpee.1068499141038" type="tpee.ClassifierClassExpression" typeId="tpee.1116615150612" id="7545884443035907126">
                  <link role="classifier" roleId="tpee.1116615189566" targetNodeId="7pan.~VcsFileStatusProvider" resolveInfo="VcsFileStatusProvider" />
                </node>
              </node>
            </node>
          </node>
        </node>
        <node role="statement" roleId="tpee.1068581517665" type="tpee.ReturnStatement" typeId="tpee.1068581242878" id="7545884443035907127">
          <node role="expression" roleId="tpee.1068581517676" type="tpee.LocalStaticMethodCall" typeId="tpee.1172058436953" id="7545884443035907128">
            <link role="baseMethodDeclaration" roleId="tpee.1068499141037" targetNodeId="7545884443035907071" resolveInfo="collectUnversionedFiles" />
            <node role="actualArgument" roleId="tpee.1068499141038" type="tpee.LocalVariableReference" typeId="tpee.1068581242866" id="7545884443035907129">
              <link role="variableDeclaration" roleId="tpee.1068581517664" targetNodeId="7545884443035907121" resolveInfo="statusProvider" />
            </node>
            <node role="actualArgument" roleId="tpee.1068499141038" type="tpee.StaticMethodCall" typeId="tpee.1081236700937" id="4354975180528448782">
              <link role="baseMethodDeclaration" roleId="tpee.1068499141037" targetNodeId="3hjc.~VirtualFileUtils%dgetVirtualFile(jetbrains%dmps%dvfs%dIFile)%ccom%dintellij%dopenapi%dvfs%dVirtualFile" resolveInfo="getVirtualFile" />
              <link role="classConcept" roleId="tpee.1144433194310" targetNodeId="3hjc.~VirtualFileUtils" resolveInfo="VirtualFileUtils" />
              <node role="actualArgument" roleId="tpee.1068499141038" type="tpee.LocalVariableReference" typeId="tpee.1068581242866" id="4354975180528448783">
                <link role="variableDeclaration" roleId="tpee.1068581517664" targetNodeId="7545884443035907113" resolveInfo="moduleDir" />
              </node>
            </node>
          </node>
        </node>
      </node>
      <node role="parameter" roleId="tpee.1068580123134" type="tpee.ParameterDeclaration" typeId="tpee.1068498886292" id="7545884443035907133">
        <property name="name" nameId="tpck.1169194664001" value="project" />
        <node role="type" roleId="tpee.5680397130376446158" type="tpee.ClassifierType" typeId="tpee.1107535904670" id="7545884443035907134">
          <link role="classifier" roleId="tpee.1107535924139" targetNodeId="vehe.~Project" resolveInfo="Project" />
        </node>
        <node role="annotation" roleId="tpee.1188208488637" type="tpee.AnnotationInstance" typeId="tpee.1188207840427" id="7373702339210789889">
          <link role="annotation" roleId="tpee.1188208074048" targetNodeId="68ai.~NotNull" resolveInfo="NotNull" />
        </node>
      </node>
      <node role="parameter" roleId="tpee.1068580123134" type="tpee.ParameterDeclaration" typeId="tpee.1068498886292" id="7545884443035907135">
        <property name="name" nameId="tpck.1169194664001" value="module" />
        <node role="type" roleId="tpee.5680397130376446158" type="tpee.ClassifierType" typeId="tpee.1107535904670" id="7545884443035907136">
          <link role="classifier" roleId="tpee.1107535924139" targetNodeId="vsqj.~IModule" resolveInfo="IModule" />
        </node>
        <node role="annotation" roleId="tpee.1188208488637" type="tpee.AnnotationInstance" typeId="tpee.1188207840427" id="7373702339210787995">
          <link role="annotation" roleId="tpee.1188208074048" targetNodeId="68ai.~NotNull" resolveInfo="NotNull" />
        </node>
      </node>
    </node>
    <node role="staticMethod" roleId="tpee.1070462273904" type="tpee.StaticMethodDeclaration" typeId="tpee.1081236700938" id="7545884443035907137">
      <property name="name" nameId="tpck.1169194664001" value="getUnversionedFilesForModules" />
      <node role="returnType" roleId="tpee.1068580123133" type="tp2q.ListType" typeId="tp2q.1151688443754" id="7545884443035907138">
        <node role="elementType" roleId="tp2q.1151688676805" type="tpee.ClassifierType" typeId="tpee.1107535904670" id="7545884443035907139">
          <link role="classifier" roleId="tpee.1107535924139" targetNodeId="zfwc.~VirtualFile" resolveInfo="VirtualFile" />
        </node>
      </node>
      <node role="visibility" roleId="tpee.1178549979242" type="tpee.PublicVisibility" typeId="tpee.1146644602865" id="7545884443035907140" />
      <node role="body" roleId="tpee.1068580123135" type="tpee.StatementList" typeId="tpee.1068580123136" id="7545884443035907141">
        <node role="statement" roleId="tpee.1068581517665" type="tpee.ReturnStatement" typeId="tpee.1068581242878" id="7545884443035907142">
          <node role="expression" roleId="tpee.1068581517676" type="tpee.DotExpression" typeId="tpee.1197027756228" id="7545884443035907143">
            <node role="operation" roleId="tpee.1197027833540" type="tp2q.ToListOperation" typeId="tp2q.1151702311717" id="7545884443035907144" />
            <node role="operand" roleId="tpee.1197027771414" type="tpee.DotExpression" typeId="tpee.1197027756228" id="7545884443035907145">
              <node role="operand" roleId="tpee.1197027771414" type="tpee.ParameterReference" typeId="tpee.1068581242874" id="7545884443035907146">
                <link role="variableDeclaration" roleId="tpee.1068581517664" targetNodeId="7545884443035907158" resolveInfo="module" />
              </node>
              <node role="operation" roleId="tpee.1197027833540" type="tp2q.TranslateOperation" typeId="tp2q.1201792049884" id="7545884443035907147">
                <node role="closure" roleId="tp2q.1204796294226" type="tp2c.ClosureLiteral" typeId="tp2c.1199569711397" id="7545884443035907148">
                  <node role="body" roleId="tp2c.1199569916463" type="tpee.StatementList" typeId="tpee.1068580123136" id="7545884443035907149">
                    <node role="statement" roleId="tpee.1068581517665" type="tpee.ExpressionStatement" typeId="tpee.1068580123155" id="7545884443035907150">
                      <node role="expression" roleId="tpee.1068580123156" type="tpee.LocalStaticMethodCall" typeId="tpee.1172058436953" id="7545884443035907151">
                        <link role="baseMethodDeclaration" roleId="tpee.1068499141037" targetNodeId="7545884443035907107" resolveInfo="getUnversionedFilesForModule" />
                        <node role="actualArgument" roleId="tpee.1068499141038" type="tpee.ParameterReference" typeId="tpee.1068581242874" id="7545884443035907152">
                          <link role="variableDeclaration" roleId="tpee.1068581517664" targetNodeId="7545884443035907156" resolveInfo="project" />
                        </node>
                        <node role="actualArgument" roleId="tpee.1068499141038" type="tpee.ParameterReference" typeId="tpee.1068581242874" id="7545884443035907153">
                          <link role="variableDeclaration" roleId="tpee.1068581517664" targetNodeId="7545884443035907154" resolveInfo="m" />
                        </node>
                      </node>
                    </node>
                  </node>
                  <node role="parameter" roleId="tp2c.1199569906740" type="tp2q.SmartClosureParameterDeclaration" typeId="tp2q.1203518072036" id="7545884443035907154">
                    <property name="name" nameId="tpck.1169194664001" value="m" />
                    <node role="type" roleId="tpee.5680397130376446158" type="tpee.UndefinedType" typeId="tpee.4836112446988635817" id="6473905640924080273" />
                  </node>
                </node>
              </node>
            </node>
          </node>
        </node>
      </node>
      <node role="parameter" roleId="tpee.1068580123134" type="tpee.ParameterDeclaration" typeId="tpee.1068498886292" id="7545884443035907156">
        <property name="name" nameId="tpck.1169194664001" value="project" />
        <node role="type" roleId="tpee.5680397130376446158" type="tpee.ClassifierType" typeId="tpee.1107535904670" id="7545884443035907157">
          <link role="classifier" roleId="tpee.1107535924139" targetNodeId="vehe.~Project" resolveInfo="Project" />
        </node>
        <node role="annotation" roleId="tpee.1188208488637" type="tpee.AnnotationInstance" typeId="tpee.1188207840427" id="7373702339210789890">
          <link role="annotation" roleId="tpee.1188208074048" targetNodeId="68ai.~NotNull" resolveInfo="NotNull" />
        </node>
      </node>
      <node role="parameter" roleId="tpee.1068580123134" type="tpee.ParameterDeclaration" typeId="tpee.1068498886292" id="7545884443035907158">
        <property name="name" nameId="tpck.1169194664001" value="module" />
        <node role="type" roleId="tpee.5680397130376446158" type="tp2q.ListType" typeId="tp2q.1151688443754" id="7545884443035907159">
          <node role="elementType" roleId="tp2q.1151688676805" type="tpee.ClassifierType" typeId="tpee.1107535904670" id="7545884443035907160">
            <link role="classifier" roleId="tpee.1107535924139" targetNodeId="vsqj.~IModule" resolveInfo="IModule" />
          </node>
        </node>
      </node>
    </node>
    <node role="staticMethod" roleId="tpee.1070462273904" type="tpee.StaticMethodDeclaration" typeId="tpee.1081236700938" id="1156564534683188957">
      <property name="name" nameId="tpck.1169194664001" value="getModels" />
      <node role="returnType" roleId="tpee.1068580123133" type="tp2q.ListType" typeId="tp2q.1151688443754" id="1156564534683188966">
        <node role="elementType" roleId="tp2q.1151688676805" type="tpee.ClassifierType" typeId="tpee.1107535904670" id="1156564534683188968">
          <link role="classifier" roleId="tpee.1107535924139" targetNodeId="cu2c.~SModelDescriptor" resolveInfo="SModelDescriptor" />
        </node>
      </node>
      <node role="visibility" roleId="tpee.1178549979242" type="tpee.PublicVisibility" typeId="tpee.1146644602865" id="1156564534683188959" />
      <node role="body" roleId="tpee.1068580123135" type="tpee.StatementList" typeId="tpee.1068580123136" id="1156564534683188960">
        <node role="statement" roleId="tpee.1068581517665" type="tpee.IfStatement" typeId="tpee.1068580123159" id="1156564534683188976">
          <node role="condition" roleId="tpee.1068580123160" type="tpee.NotEqualsExpression" typeId="tpee.1073239437375" id="1156564534683188980">
            <node role="rightExpression" roleId="tpee.1081773367579" type="tpee.NullLiteral" typeId="tpee.1070534058343" id="1156564534683188983" />
            <node role="leftExpression" roleId="tpee.1081773367580" type="tpee.ParameterReference" typeId="tpee.1068581242874" id="1156564534683188979">
              <link role="variableDeclaration" roleId="tpee.1068581517664" targetNodeId="1156564534683188962" resolveInfo="virtualFiles" />
            </node>
          </node>
          <node role="ifTrue" roleId="tpee.1068580123161" type="tpee.StatementList" typeId="tpee.1068580123136" id="1156564534683188978">
            <node role="statement" roleId="tpee.1068581517665" type="tpee.ReturnStatement" typeId="tpee.1068581242878" id="1156564534683188991">
              <node role="expression" roleId="tpee.1068581517676" type="tpee.DotExpression" typeId="tpee.1197027756228" id="1156564534683189114">
                <node role="operand" roleId="tpee.1197027771414" type="tpee.DotExpression" typeId="tpee.1197027756228" id="1156564534683189096">
                  <node role="operand" roleId="tpee.1197027771414" type="tpee.DotExpression" typeId="tpee.1197027756228" id="1156564534683189020">
                    <node role="operand" roleId="tpee.1197027771414" type="tpee.DotExpression" typeId="tpee.1197027756228" id="1156564534683189003">
                      <node role="operand" roleId="tpee.1197027771414" type="tpee.DotExpression" typeId="tpee.1197027756228" id="1156564534683188994">
                        <node role="operand" roleId="tpee.1197027771414" type="tpee.ParameterReference" typeId="tpee.1068581242874" id="1156564534683188993">
                          <link role="variableDeclaration" roleId="tpee.1068581517664" targetNodeId="1156564534683188962" resolveInfo="virtualFiles" />
                        </node>
                        <node role="operation" roleId="tpee.1197027833540" type="tp2q.AsSequenceOperation" typeId="tp2q.1240325842691" id="1156564534683188998" />
                      </node>
                      <node role="operation" roleId="tpee.1197027833540" type="tp2q.WhereOperation" typeId="tp2q.1202120902084" id="1156564534683189007">
                        <node role="closure" roleId="tp2q.1204796294226" type="tp2c.ClosureLiteral" typeId="tp2c.1199569711397" id="1156564534683189008">
                          <node role="body" roleId="tp2c.1199569916463" type="tpee.StatementList" typeId="tpee.1068580123136" id="1156564534683189009">
                            <node role="statement" roleId="tpee.1068581517665" type="tpee.ExpressionStatement" typeId="tpee.1068580123155" id="1156564534683189012">
                              <node role="expression" roleId="tpee.1068580123156" type="tpee.AndExpression" typeId="tpee.1080120340718" id="1156564534683189033">
                                <node role="rightExpression" roleId="tpee.1081773367579" type="tpee.NotExpression" typeId="tpee.1081516740877" id="1156564534683189082">
                                  <node role="expression" roleId="tpee.1081516765348" type="tpee.DotExpression" typeId="tpee.1197027756228" id="1156564534683189083">
                                    <node role="operand" roleId="tpee.1197027771414" type="tpee.ParameterReference" typeId="tpee.1068581242874" id="1156564534683189084">
                                      <link role="variableDeclaration" roleId="tpee.1068581517664" targetNodeId="1156564534683189010" resolveInfo="vf" />
                                    </node>
                                    <node role="operation" roleId="tpee.1197027833540" type="tpee.InstanceMethodCallOperation" typeId="tpee.1202948039474" id="1156564534683189085">
                                      <link role="baseMethodDeclaration" roleId="tpee.1068499141037" targetNodeId="zfwc.~VirtualFile%disDirectory()%cboolean" resolveInfo="isDirectory" />
                                    </node>
                                  </node>
                                </node>
                                <node role="leftExpression" roleId="tpee.1081773367580" type="tpee.AndExpression" typeId="tpee.1080120340718" id="1156564534683189024">
                                  <node role="leftExpression" roleId="tpee.1081773367580" type="tpee.DotExpression" typeId="tpee.1197027756228" id="1156564534683189014">
                                    <node role="operand" roleId="tpee.1197027771414" type="tpee.ParameterReference" typeId="tpee.1068581242874" id="1156564534683189013">
                                      <link role="variableDeclaration" roleId="tpee.1068581517664" targetNodeId="1156564534683189010" resolveInfo="vf" />
                                    </node>
                                    <node role="operation" roleId="tpee.1197027833540" type="tpee.InstanceMethodCallOperation" typeId="tpee.1202948039474" id="1156564534683189018">
                                      <link role="baseMethodDeclaration" roleId="tpee.1068499141037" targetNodeId="zfwc.~VirtualFile%disInLocalFileSystem()%cboolean" resolveInfo="isInLocalFileSystem" />
                                    </node>
                                  </node>
                                  <node role="rightExpression" roleId="tpee.1081773367579" type="tpee.DotExpression" typeId="tpee.1197027756228" id="1156564534683189028">
                                    <node role="operand" roleId="tpee.1197027771414" type="tpee.ParameterReference" typeId="tpee.1068581242874" id="1156564534683189027">
                                      <link role="variableDeclaration" roleId="tpee.1068581517664" targetNodeId="1156564534683189010" resolveInfo="vf" />
                                    </node>
                                    <node role="operation" roleId="tpee.1197027833540" type="tpee.InstanceMethodCallOperation" typeId="tpee.1202948039474" id="1156564534683189032">
                                      <link role="baseMethodDeclaration" roleId="tpee.1068499141037" targetNodeId="zfwc.~VirtualFile%dexists()%cboolean" resolveInfo="exists" />
                                    </node>
                                  </node>
                                </node>
                              </node>
                            </node>
                          </node>
                          <node role="parameter" roleId="tp2c.1199569906740" type="tp2q.SmartClosureParameterDeclaration" typeId="tp2q.1203518072036" id="1156564534683189010">
                            <property name="name" nameId="tpck.1169194664001" value="vf" />
                            <node role="type" roleId="tpee.5680397130376446158" type="tpee.UndefinedType" typeId="tpee.4836112446988635817" id="1156564534683189011" />
                          </node>
                        </node>
                      </node>
                    </node>
                    <node role="operation" roleId="tpee.1197027833540" type="tp2q.SelectOperation" typeId="tp2q.1202128969694" id="1156564534683189086">
                      <node role="closure" roleId="tp2q.1204796294226" type="tp2c.ClosureLiteral" typeId="tp2c.1199569711397" id="1156564534683189087">
                        <node role="body" roleId="tp2c.1199569916463" type="tpee.StatementList" typeId="tpee.1068580123136" id="1156564534683189088">
                          <node role="statement" roleId="tpee.1068581517665" type="tpee.ExpressionStatement" typeId="tpee.1068580123155" id="1156564534683189091">
                            <node role="expression" roleId="tpee.1068580123156" type="tpee.ParenthesizedExpression" typeId="tpee.1079359253375" id="1156564534683232481">
                              <node role="expression" roleId="tpee.1079359253376" type="tpee.CastExpression" typeId="tpee.1070534934090" id="1156564534683232482">
                                <node role="expression" roleId="tpee.1070534934092" type="tpee.DotExpression" typeId="tpee.1197027756228" id="1156564534683232483">
                                  <node role="operand" roleId="tpee.1197027771414" type="tpee.StaticMethodCall" typeId="tpee.1081236700937" id="1156564534683232484">
                                    <link role="classConcept" roleId="tpee.1144433194310" targetNodeId="cu2c.~SModelRepository" resolveInfo="SModelRepository" />
                                    <link role="baseMethodDeclaration" roleId="tpee.1068499141037" targetNodeId="cu2c.~SModelRepository%dgetInstance()%cjetbrains%dmps%dsmodel%dSModelRepository" resolveInfo="getInstance" />
                                  </node>
                                  <node role="operation" roleId="tpee.1197027833540" type="tpee.InstanceMethodCallOperation" typeId="tpee.1202948039474" id="1156564534683232485">
                                    <link role="baseMethodDeclaration" roleId="tpee.1068499141037" targetNodeId="cu2c.~SModelRepository%dfindModel(jetbrains%dmps%dvfs%dIFile)%cjetbrains%dmps%dsmodel%ddescriptor%dEditableSModelDescriptor" resolveInfo="findModel" />
                                    <node role="actualArgument" roleId="tpee.1068499141038" type="tpee.StaticMethodCall" typeId="tpee.1081236700937" id="1156564534683232486">
                                      <link role="classConcept" roleId="tpee.1144433194310" targetNodeId="3hjc.~VirtualFileUtils" resolveInfo="VirtualFileUtils" />
                                      <link role="baseMethodDeclaration" roleId="tpee.1068499141037" targetNodeId="3hjc.~VirtualFileUtils%dtoIFile(com%dintellij%dopenapi%dvfs%dVirtualFile)%cjetbrains%dmps%dvfs%dIFile" resolveInfo="toIFile" />
                                      <node role="actualArgument" roleId="tpee.1068499141038" type="tpee.ParameterReference" typeId="tpee.1068581242874" id="1156564534683232487">
                                        <link role="variableDeclaration" roleId="tpee.1068581517664" targetNodeId="1156564534683189089" resolveInfo="vf" />
                                      </node>
                                    </node>
                                  </node>
                                </node>
                                <node role="type" roleId="tpee.1070534934091" type="tpee.ClassifierType" typeId="tpee.1107535904670" id="1156564534683232488">
                                  <link role="classifier" roleId="tpee.1107535924139" targetNodeId="cu2c.~SModelDescriptor" resolveInfo="SModelDescriptor" />
                                </node>
                              </node>
                            </node>
                          </node>
                        </node>
                        <node role="parameter" roleId="tp2c.1199569906740" type="tp2q.SmartClosureParameterDeclaration" typeId="tp2q.1203518072036" id="1156564534683189089">
                          <property name="name" nameId="tpck.1169194664001" value="vf" />
                          <node role="type" roleId="tpee.5680397130376446158" type="tpee.UndefinedType" typeId="tpee.4836112446988635817" id="1156564534683189090" />
                        </node>
                      </node>
                    </node>
                  </node>
                  <node role="operation" roleId="tpee.1197027833540" type="tp2q.WhereOperation" typeId="tp2q.1202120902084" id="1156564534683189100">
                    <node role="closure" roleId="tp2q.1204796294226" type="tp2c.ClosureLiteral" typeId="tp2c.1199569711397" id="1156564534683189101">
                      <node role="body" roleId="tp2c.1199569916463" type="tpee.StatementList" typeId="tpee.1068580123136" id="1156564534683189102">
                        <node role="statement" roleId="tpee.1068581517665" type="tpee.ExpressionStatement" typeId="tpee.1068580123155" id="1156564534683189105">
                          <node role="expression" roleId="tpee.1068580123156" type="tpee.NotEqualsExpression" typeId="tpee.1073239437375" id="1156564534683189107">
                            <node role="rightExpression" roleId="tpee.1081773367579" type="tpee.NullLiteral" typeId="tpee.1070534058343" id="1156564534683189110" />
                            <node role="leftExpression" roleId="tpee.1081773367580" type="tpee.ParameterReference" typeId="tpee.1068581242874" id="1156564534683189106">
                              <link role="variableDeclaration" roleId="tpee.1068581517664" targetNodeId="1156564534683189103" resolveInfo="m" />
                            </node>
                          </node>
                        </node>
                      </node>
                      <node role="parameter" roleId="tp2c.1199569906740" type="tp2q.SmartClosureParameterDeclaration" typeId="tp2q.1203518072036" id="1156564534683189103">
                        <property name="name" nameId="tpck.1169194664001" value="m" />
                        <node role="type" roleId="tpee.5680397130376446158" type="tpee.UndefinedType" typeId="tpee.4836112446988635817" id="1156564534683189104" />
                      </node>
                    </node>
                  </node>
                </node>
                <node role="operation" roleId="tpee.1197027833540" type="tp2q.ToListOperation" typeId="tp2q.1151702311717" id="1156564534683189118" />
              </node>
            </node>
          </node>
          <node role="ifFalseStatement" roleId="tpee.1082485599094" type="tpee.BlockStatement" typeId="tpee.1082485599095" id="1156564534683189119">
            <node role="statements" roleId="tpee.1082485599096" type="tpee.StatementList" typeId="tpee.1068580123136" id="1156564534683189120">
              <node role="statement" roleId="tpee.1068581517665" type="tpee.ReturnStatement" typeId="tpee.1068581242878" id="1156564534683227671">
                <node role="expression" roleId="tpee.1068581517676" type="tpee.GenericNewExpression" typeId="tpee.1145552977093" id="1156564534683227666">
                  <node role="creator" roleId="tpee.1145553007750" type="tp2q.ListCreatorWithInit" typeId="tp2q.1160600644654" id="1156564534683227668">
                    <node role="elementType" roleId="tp2q.1237721435807" type="tpee.ClassifierType" typeId="tpee.1107535904670" id="1156564534683227670">
                      <link role="classifier" roleId="tpee.1107535924139" targetNodeId="cu2c.~SModelDescriptor" resolveInfo="SModelDescriptor" />
                    </node>
                  </node>
                </node>
              </node>
            </node>
          </node>
        </node>
      </node>
      <node role="parameter" roleId="tpee.1068580123134" type="tpee.ParameterDeclaration" typeId="tpee.1068498886292" id="1156564534683188962">
        <property name="name" nameId="tpck.1169194664001" value="virtualFiles" />
        <node role="type" roleId="tpee.5680397130376446158" type="tpee.ArrayType" typeId="tpee.1070534760951" id="1156564534683188964">
          <node role="componentType" roleId="tpee.1070534760952" type="tpee.ClassifierType" typeId="tpee.1107535904670" id="1156564534683188963">
            <link role="classifier" roleId="tpee.1107535924139" targetNodeId="zfwc.~VirtualFile" resolveInfo="VirtualFile" />
          </node>
        </node>
        <node role="annotation" roleId="tpee.1188208488637" type="tpee.AnnotationInstance" typeId="tpee.1188207840427" id="1156564534683188984">
          <link role="annotation" roleId="tpee.1188208074048" targetNodeId="68ai.~Nullable" resolveInfo="Nullable" />
        </node>
      </node>
    </node>
    <node role="staticMethod" roleId="tpee.1070462273904" type="tpee.StaticMethodDeclaration" typeId="tpee.1081236700938" id="1156564534683228157">
      <property name="name" nameId="tpck.1169194664001" value="isMakePluginInstalled" />
      <node role="returnType" roleId="tpee.1068580123133" type="tpee.BooleanType" typeId="tpee.1070534644030" id="1156564534683228161" />
      <node role="visibility" roleId="tpee.1178549979242" type="tpee.PublicVisibility" typeId="tpee.1146644602865" id="1156564534683228159" />
      <node role="body" roleId="tpee.1068580123135" type="tpee.StatementList" typeId="tpee.1068580123136" id="1156564534683228160">
        <node role="statement" roleId="tpee.1068581517665" type="tpee.LocalVariableDeclarationStatement" typeId="tpee.1068581242864" id="7486222757620534060">
          <node role="localVariableDeclaration" roleId="tpee.1068581242865" type="tpee.LocalVariableDeclaration" typeId="tpee.1068581242863" id="7486222757620534061">
            <property name="name" nameId="tpck.1169194664001" value="p" />
            <node role="type" roleId="tpee.5680397130376446158" type="tpee.ClassifierType" typeId="tpee.1107535904670" id="7486222757620534062">
              <link role="classifier" roleId="tpee.1107535924139" targetNodeId="olyr.~IdeaPluginDescriptor" resolveInfo="IdeaPluginDescriptor" />
            </node>
            <node role="initializer" roleId="tpee.1068431790190" type="tpee.StaticMethodCall" typeId="tpee.1081236700937" id="7486222757620534063">
              <link role="baseMethodDeclaration" roleId="tpee.1068499141037" targetNodeId="olyr.~PluginManager%dgetPlugin(com%dintellij%dopenapi%dextensions%dPluginId)%ccom%dintellij%dide%dplugins%dIdeaPluginDescriptor" resolveInfo="getPlugin" />
              <link role="classConcept" roleId="tpee.1144433194310" targetNodeId="olyr.~PluginManager" resolveInfo="PluginManager" />
              <node role="actualArgument" roleId="tpee.1068499141038" type="tpee.StaticMethodCall" typeId="tpee.1081236700937" id="7486222757620534064">
                <link role="classConcept" roleId="tpee.1144433194310" targetNodeId="9it7.~PluginId" resolveInfo="PluginId" />
                <link role="baseMethodDeclaration" roleId="tpee.1068499141037" targetNodeId="9it7.~PluginId%dgetId(java%dlang%dString)%ccom%dintellij%dopenapi%dextensions%dPluginId" resolveInfo="getId" />
                <node role="actualArgument" roleId="tpee.1068499141038" type="tpee.StringLiteral" typeId="tpee.1070475926800" id="1156564534683228162">
                  <property name="value" nameId="tpee.1070475926801" value="jetbrains.mps.ide.make" />
                </node>
              </node>
            </node>
          </node>
        </node>
        <node role="statement" roleId="tpee.1068581517665" type="tpee.ExpressionStatement" typeId="tpee.1068580123155" id="7486222757620534042">
          <node role="expression" roleId="tpee.1068580123156" type="tpee.AndExpression" typeId="tpee.1080120340718" id="7486222757620534085">
            <node role="rightExpression" roleId="tpee.1081773367579" type="tpee.DotExpression" typeId="tpee.1197027756228" id="7486222757620534087">
              <node role="operand" roleId="tpee.1197027771414" type="tpee.ParenthesizedExpression" typeId="tpee.1079359253375" id="7486222757620534088">
                <node role="expression" roleId="tpee.1079359253376" type="tpee.CastExpression" typeId="tpee.1070534934090" id="7486222757620534089">
                  <node role="expression" roleId="tpee.1070534934092" type="tpee.LocalVariableReference" typeId="tpee.1068581242866" id="7486222757620534090">
                    <link role="variableDeclaration" roleId="tpee.1068581517664" targetNodeId="7486222757620534061" resolveInfo="p" />
                  </node>
                  <node role="type" roleId="tpee.1070534934091" type="tpee.ClassifierType" typeId="tpee.1107535904670" id="7486222757620534091">
                    <link role="classifier" roleId="tpee.1107535924139" targetNodeId="olyr.~IdeaPluginDescriptorImpl" resolveInfo="IdeaPluginDescriptorImpl" />
                  </node>
                </node>
              </node>
              <node role="operation" roleId="tpee.1197027833540" type="tpee.InstanceMethodCallOperation" typeId="tpee.1202948039474" id="7486222757620534092">
                <link role="baseMethodDeclaration" roleId="tpee.1068499141037" targetNodeId="olyr.~IdeaPluginDescriptorImpl%disEnabled()%cboolean" resolveInfo="isEnabled" />
              </node>
            </node>
            <node role="leftExpression" roleId="tpee.1081773367580" type="tpee.InstanceOfExpression" typeId="tpee.1081256982272" id="7486222757620534093">
              <node role="classType" roleId="tpee.1081256993305" type="tpee.ClassifierType" typeId="tpee.1107535904670" id="7486222757620534094">
                <link role="classifier" roleId="tpee.1107535924139" targetNodeId="olyr.~IdeaPluginDescriptorImpl" resolveInfo="IdeaPluginDescriptorImpl" />
              </node>
              <node role="leftExpression" roleId="tpee.1081256993304" type="tpee.LocalVariableReference" typeId="tpee.1068581242866" id="7486222757620534095">
                <link role="variableDeclaration" roleId="tpee.1068581517664" targetNodeId="7486222757620534061" resolveInfo="p" />
              </node>
            </node>
          </node>
        </node>
      </node>
    </node>
    <node role="visibility" roleId="tpee.1178549979242" type="tpee.PublicVisibility" typeId="tpee.1146644602865" id="7545884443035907161" />
    <node role="constructor" roleId="tpee.1068390468201" type="tpee.ConstructorDeclaration" typeId="tpee.1068580123140" id="7545884443035907162">
      <node role="visibility" roleId="tpee.1178549979242" type="tpee.PrivateVisibility" typeId="tpee.1146644623116" id="1156564534683227672" />
      <node role="returnType" roleId="tpee.1068580123133" type="tpee.VoidType" typeId="tpee.1068581517677" id="7545884443035907163" />
      <node role="body" roleId="tpee.1068580123135" type="tpee.StatementList" typeId="tpee.1068580123136" id="7545884443035907165" />
    </node>
  </root>
  <root id="7545884443035919872">
    <node role="contents" roleId="tp4k.1207145245948" type="tp4k.ElementListContents" typeId="tp4k.1207145163717" id="7545884443035919874">
      <node role="reference" roleId="tp4k.1207145201301" type="tp4k.ActionInstance" typeId="tp4k.1203088046679" id="7545884443035919875">
        <link role="action" roleId="tp4k.1203088061055" targetNodeId="7545884443035919781" resolveInfo="ShowDiffererenceWithCurrentRevision" />
      </node>
    </node>
    <node role="modifier" roleId="tp4k.1204991552650" type="tp4k.ModificationStatement" typeId="tp4k.1203092361741" id="7545884443035919876">
      <link role="modifiedGroup" roleId="tp4k.1203092736097" targetNodeId="tprs.2921528350547793592" resolveInfo="EditorTabActions" />
      <link role="point" roleId="tp4k.1204992316090" targetNodeId="tprs.7545884443035919879" resolveInfo="diff" />
    </node>
    <node role="modifier" roleId="tp4k.1204991552650" type="tp4k.ModificationStatement" typeId="tp4k.1203092361741" id="7545884443035919877">
      <link role="modifiedGroup" roleId="tp4k.1203092736097" targetNodeId="tprs.1204991215587" resolveInfo="NodeActions" />
      <link role="point" roleId="tp4k.1204992316090" targetNodeId="tprs.7545884443035919881" resolveInfo="diff" />
    </node>
  </root>
  <root id="7545884443035924707">
    <node role="contents" roleId="tp4k.1207145245948" type="tp4k.ElementListContents" typeId="tp4k.1207145163717" id="7545884443035924708">
      <node role="reference" roleId="tp4k.1207145201301" type="tp4k.ActionInstance" typeId="tp4k.1203088046679" id="7545884443035924709">
        <link role="action" roleId="tp4k.1203088061055" targetNodeId="7545884443035924748" resolveInfo="AddModuleToVcs" />
      </node>
      <node role="reference" roleId="tp4k.1207145201301" type="tp4k.ActionInstance" typeId="tp4k.1203088046679" id="7545884443035924710">
        <link role="action" roleId="tp4k.1203088061055" targetNodeId="7545884443035924713" resolveInfo="IgnoreModuleInVcs" />
      </node>
    </node>
    <node role="modifier" roleId="tp4k.1204991552650" type="tp4k.ModificationStatement" typeId="tp4k.1203092361741" id="7545884443035924711">
      <link role="modifiedGroup" roleId="tp4k.1203092736097" targetNodeId="tprs.401659284115173011" resolveInfo="CommonModuleActions" />
      <link role="point" roleId="tp4k.1204992316090" targetNodeId="tprs.401659284115231193" resolveInfo="ideavcs" />
    </node>
  </root>
  <root id="7545884443035924713">
    <node role="executeFunction" roleId="tp4k.1203083461638" type="tp4k.ExecuteBlock" typeId="tp4k.1203083511112" id="7545884443035924714">
      <node role="body" roleId="tpee.1137022507850" type="tpee.StatementList" typeId="tpee.1068580123136" id="7545884443035924715">
        <node role="statement" roleId="tpee.1068581517665" type="tpee.LocalVariableDeclarationStatement" typeId="tpee.1068581242864" id="7545884443035924716">
          <node role="localVariableDeclaration" roleId="tpee.1068581242865" type="tpee.LocalVariableDeclaration" typeId="tpee.1068581242863" id="7545884443035924717">
            <property name="name" nameId="tpck.1169194664001" value="unversionedFiles" />
            <node role="type" roleId="tpee.5680397130376446158" type="tp2q.ListType" typeId="tp2q.1151688443754" id="7545884443035924718">
              <node role="elementType" roleId="tp2q.1151688676805" type="tpee.ClassifierType" typeId="tpee.1107535904670" id="7545884443035924719">
                <link role="classifier" roleId="tpee.1107535924139" targetNodeId="zfwc.~VirtualFile" resolveInfo="VirtualFile" />
              </node>
            </node>
            <node role="initializer" roleId="tpee.1068431790190" type="tpee.StaticMethodCall" typeId="tpee.1081236700937" id="7545884443035924720">
              <link role="baseMethodDeclaration" roleId="tpee.1068499141037" targetNodeId="7545884443035907137" resolveInfo="getUnversionedFilesForModules" />
              <link role="classConcept" roleId="tpee.1144433194310" targetNodeId="7545884443035906924" resolveInfo="VcsActionsUtil" />
              <node role="actualArgument" roleId="tpee.1068499141038" type="tpee.DotExpression" typeId="tpee.1197027756228" id="7545884443035924721">
                <node role="operand" roleId="tpee.1197027771414" type="tp4f.ThisClassifierExpression" typeId="tp4f.1205752633985" id="7545884443035924722" />
                <node role="operation" roleId="tpee.1197027833540" type="tp4k.ActionDataParameterReferenceOperation" typeId="tp4k.1217252428768" id="7545884443035924723">
                  <link role="member" roleId="tp4f.1205756909548" targetNodeId="7545884443035924747" resolveInfo="project" />
                </node>
              </node>
              <node role="actualArgument" roleId="tpee.1068499141038" type="tpee.DotExpression" typeId="tpee.1197027756228" id="7545884443035924724">
                <node role="operand" roleId="tpee.1197027771414" type="tp4f.ThisClassifierExpression" typeId="tp4f.1205752633985" id="7545884443035924725" />
                <node role="operation" roleId="tpee.1197027833540" type="tp4k.ActionDataParameterReferenceOperation" typeId="tp4k.1217252428768" id="7545884443035924726">
                  <link role="member" roleId="tp4f.1205756909548" targetNodeId="7545884443035924746" resolveInfo="modules" />
                </node>
              </node>
            </node>
          </node>
        </node>
        <node role="statement" roleId="tpee.1068581517665" type="tpee.ExpressionStatement" typeId="tpee.1068580123155" id="7545884443035924740">
          <node role="expression" roleId="tpee.1068580123156" type="tpee.StaticMethodCall" typeId="tpee.1081236700937" id="7545884443035924741">
            <link role="baseMethodDeclaration" roleId="tpee.1068499141037" targetNodeId="2mtq.~IgnoreUnversionedDialog%dignoreSelectedFiles(com%dintellij%dopenapi%dproject%dProject,java%dutil%dList)%cvoid" resolveInfo="ignoreSelectedFiles" />
            <link role="classConcept" roleId="tpee.1144433194310" targetNodeId="2mtq.~IgnoreUnversionedDialog" resolveInfo="IgnoreUnversionedDialog" />
            <node role="actualArgument" roleId="tpee.1068499141038" type="tpee.DotExpression" typeId="tpee.1197027756228" id="7545884443035924742">
              <node role="operand" roleId="tpee.1197027771414" type="tp4f.ThisClassifierExpression" typeId="tp4f.1205752633985" id="7545884443035924743" />
              <node role="operation" roleId="tpee.1197027833540" type="tp4k.ActionDataParameterReferenceOperation" typeId="tp4k.1217252428768" id="7545884443035924744">
                <link role="member" roleId="tp4f.1205756909548" targetNodeId="7545884443035924747" resolveInfo="project" />
              </node>
            </node>
            <node role="actualArgument" roleId="tpee.1068499141038" type="tpee.LocalVariableReference" typeId="tpee.1068581242866" id="7545884443035924745">
              <link role="variableDeclaration" roleId="tpee.1068581517664" targetNodeId="7545884443035924717" resolveInfo="unversionedFiles" />
            </node>
          </node>
        </node>
      </node>
    </node>
    <node role="parameter" roleId="tp4k.1217413222820" type="tp4k.ActionDataParameterDeclaration" typeId="tp4k.1217252042208" id="7545884443035924746">
      <property name="name" nameId="tpck.1169194664001" value="modules" />
      <link role="key" roleId="tp4k.1217252646389" targetNodeId="kt54.~MPSDataKeys%dMODULES" resolveInfo="MODULES" />
      <node role="condition" roleId="tp4k.5538333046911298738" type="tp4k.RequiredCondition" typeId="tp4k.5538333046911348654" id="8898893144448210016" />
    </node>
    <node role="parameter" roleId="tp4k.1217413222820" type="tp4k.ActionDataParameterDeclaration" typeId="tp4k.1217252042208" id="7545884443035924747">
      <property name="name" nameId="tpck.1169194664001" value="project" />
      <link role="key" roleId="tp4k.1217252646389" targetNodeId="1qcs.~PlatformDataKeys%dPROJECT" resolveInfo="PROJECT" />
      <node role="condition" roleId="tp4k.5538333046911298738" type="tp4k.RequiredCondition" typeId="tp4k.5538333046911348654" id="8898893144448210061" />
    </node>
    <node role="updateBlock" roleId="tp4k.1203083196627" type="tp4k.DoUpdateBlock" typeId="tp4k.1203082695294" id="4113928910955574042">
      <node role="body" roleId="tpee.1137022507850" type="tpee.StatementList" typeId="tpee.1068580123136" id="4113928910955574043">
        <node role="statement" roleId="tpee.1068581517665" type="tpee.LocalVariableDeclarationStatement" typeId="tpee.1068581242864" id="1980552323536815477">
          <node role="localVariableDeclaration" roleId="tpee.1068581242865" type="tpee.LocalVariableDeclaration" typeId="tpee.1068581242863" id="1980552323536815478">
            <property name="name" nameId="tpck.1169194664001" value="presentation" />
            <node role="type" roleId="tpee.5680397130376446158" type="tpee.ClassifierType" typeId="tpee.1107535904670" id="1980552323536815479">
              <link role="classifier" roleId="tpee.1107535924139" targetNodeId="1qcs.~Presentation" resolveInfo="Presentation" />
            </node>
            <node role="initializer" roleId="tpee.1068431790190" type="tpee.DotExpression" typeId="tpee.1197027756228" id="1980552323536815480">
              <node role="operand" roleId="tpee.1197027771414" type="tp4k.ConceptFunctionParameter_AnActionEvent" typeId="tp4k.1203082903663" id="1980552323536815481" />
              <node role="operation" roleId="tpee.1197027833540" type="tpee.InstanceMethodCallOperation" typeId="tpee.1202948039474" id="1980552323536815482">
                <link role="baseMethodDeclaration" roleId="tpee.1068499141037" targetNodeId="1qcs.~AnActionEvent%dgetPresentation()%ccom%dintellij%dopenapi%dactionSystem%dPresentation" resolveInfo="getPresentation" />
              </node>
            </node>
          </node>
        </node>
        <node role="statement" roleId="tpee.1068581517665" type="tpee.ExpressionStatement" typeId="tpee.1068580123155" id="4113928910955574044">
          <node role="expression" roleId="tpee.1068580123156" type="tpee.DotExpression" typeId="tpee.1197027756228" id="4113928910955574045">
            <node role="operand" roleId="tpee.1197027771414" type="tpee.LocalVariableReference" typeId="tpee.1068581242866" id="1980552323536815483">
              <link role="variableDeclaration" roleId="tpee.1068581517664" targetNodeId="1980552323536815478" resolveInfo="presentation" />
            </node>
            <node role="operation" roleId="tpee.1197027833540" type="tpee.InstanceMethodCallOperation" typeId="tpee.1202948039474" id="4113928910955574049">
              <link role="baseMethodDeclaration" roleId="tpee.1068499141037" targetNodeId="1qcs.~Presentation%dsetText(java%dlang%dString)%cvoid" resolveInfo="setText" />
              <node role="actualArgument" roleId="tpee.1068499141038" type="tpee.StaticMethodCall" typeId="tpee.1081236700937" id="4113928910955574050">
                <link role="classConcept" roleId="tpee.1144433194310" targetNodeId="e2lb.~String" resolveInfo="String" />
                <link role="baseMethodDeclaration" roleId="tpee.1068499141037" targetNodeId="e2lb.~String%dformat(java%dlang%dString,java%dlang%dObject%d%d%d)%cjava%dlang%dString" resolveInfo="format" />
                <node role="actualArgument" roleId="tpee.1068499141038" type="tpee.StringLiteral" typeId="tpee.1070475926800" id="4113928910955574051">
                  <property name="value" nameId="tpee.1070475926801" value="Ignore %s..." />
                </node>
                <node role="actualArgument" roleId="tpee.1068499141038" type="tpee.TernaryOperatorExpression" typeId="tpee.1163668896201" id="1872263289411155916">
                  <node role="ifTrue" roleId="tpee.1163668922816" type="tpee.StringLiteral" typeId="tpee.1070475926800" id="1872263289411172690">
                    <property name="value" nameId="tpee.1070475926801" value="Module" />
                  </node>
                  <node role="ifFalse" roleId="tpee.1163668934364" type="tpee.StringLiteral" typeId="tpee.1070475926800" id="1872263289411172691">
                    <property name="value" nameId="tpee.1070475926801" value="Modules" />
                  </node>
                  <node role="condition" roleId="tpee.1163668914799" type="tpee.EqualsExpression" typeId="tpee.1068580123152" id="1872263289411172686">
                    <node role="rightExpression" roleId="tpee.1081773367579" type="tpee.IntegerConstant" typeId="tpee.1068580320020" id="1872263289411172689">
                      <property name="value" nameId="tpee.1068580320021" value="1" />
                    </node>
                    <node role="leftExpression" roleId="tpee.1081773367580" type="tpee.DotExpression" typeId="tpee.1197027756228" id="7250349811261877556">
                      <node role="operand" roleId="tpee.1197027771414" type="tpee.DotExpression" typeId="tpee.1197027756228" id="7250349811261877557">
                        <node role="operand" roleId="tpee.1197027771414" type="tp4f.ThisClassifierExpression" typeId="tp4f.1205752633985" id="7250349811261877558" />
                        <node role="operation" roleId="tpee.1197027833540" type="tp4k.ActionDataParameterReferenceOperation" typeId="tp4k.1217252428768" id="7250349811261877559">
                          <link role="member" roleId="tp4f.1205756909548" targetNodeId="7545884443035924746" resolveInfo="modules" />
                        </node>
                      </node>
                      <node role="operation" roleId="tpee.1197027833540" type="tpee.InstanceMethodCallOperation" typeId="tpee.1202948039474" id="7250349811261877560">
                        <link role="baseMethodDeclaration" roleId="tpee.1068499141037" targetNodeId="k7g3.~List%dsize()%cint" resolveInfo="size" />
                      </node>
                    </node>
                  </node>
                </node>
              </node>
            </node>
          </node>
        </node>
        <node role="statement" roleId="tpee.1068581517665" type="tpee.LocalVariableDeclarationStatement" typeId="tpee.1068581242864" id="1980552323536815457">
          <node role="localVariableDeclaration" roleId="tpee.1068581242865" type="tpee.LocalVariableDeclaration" typeId="tpee.1068581242863" id="1980552323536815458">
            <property name="name" nameId="tpck.1169194664001" value="enabled" />
            <node role="type" roleId="tpee.5680397130376446158" type="tpee.BooleanType" typeId="tpee.1070534644030" id="1980552323536815459" />
            <node role="initializer" roleId="tpee.1068431790190" type="tpee.DotExpression" typeId="tpee.1197027756228" id="1980552323536815460">
              <node role="operand" roleId="tpee.1197027771414" type="tpee.StaticMethodCall" typeId="tpee.1081236700937" id="1980552323536815461">
                <link role="baseMethodDeclaration" roleId="tpee.1068499141037" targetNodeId="7545884443035907137" resolveInfo="getUnversionedFilesForModules" />
                <link role="classConcept" roleId="tpee.1144433194310" targetNodeId="7545884443035906924" resolveInfo="VcsActionsUtil" />
                <node role="actualArgument" roleId="tpee.1068499141038" type="tpee.DotExpression" typeId="tpee.1197027756228" id="1980552323536815462">
                  <node role="operand" roleId="tpee.1197027771414" type="tp4f.ThisClassifierExpression" typeId="tp4f.1205752633985" id="1980552323536815463" />
                  <node role="operation" roleId="tpee.1197027833540" type="tp4k.ActionDataParameterReferenceOperation" typeId="tp4k.1217252428768" id="1980552323536815464">
                    <link role="member" roleId="tp4f.1205756909548" targetNodeId="7545884443035924747" resolveInfo="project" />
                  </node>
                </node>
                <node role="actualArgument" roleId="tpee.1068499141038" type="tpee.DotExpression" typeId="tpee.1197027756228" id="1980552323536815465">
                  <node role="operand" roleId="tpee.1197027771414" type="tp4f.ThisClassifierExpression" typeId="tp4f.1205752633985" id="1980552323536815466" />
                  <node role="operation" roleId="tpee.1197027833540" type="tp4k.ActionDataParameterReferenceOperation" typeId="tp4k.1217252428768" id="1980552323536815467">
                    <link role="member" roleId="tp4f.1205756909548" targetNodeId="7545884443035924746" resolveInfo="modules" />
                  </node>
                </node>
              </node>
              <node role="operation" roleId="tpee.1197027833540" type="tp2q.IsNotEmptyOperation" typeId="tp2q.1176501494711" id="1980552323536815468" />
            </node>
          </node>
        </node>
        <node role="statement" roleId="tpee.1068581517665" type="tpee.ExpressionStatement" typeId="tpee.1068580123155" id="4113928910955574054">
          <node role="expression" roleId="tpee.1068580123156" type="tpee.DotExpression" typeId="tpee.1197027756228" id="4113928910955574055">
            <node role="operand" roleId="tpee.1197027771414" type="tpee.LocalVariableReference" typeId="tpee.1068581242866" id="1980552323536815484">
              <link role="variableDeclaration" roleId="tpee.1068581517664" targetNodeId="1980552323536815478" resolveInfo="presentation" />
            </node>
            <node role="operation" roleId="tpee.1197027833540" type="tpee.InstanceMethodCallOperation" typeId="tpee.1202948039474" id="4113928910955574059">
              <link role="baseMethodDeclaration" roleId="tpee.1068499141037" targetNodeId="1qcs.~Presentation%dsetEnabled(boolean)%cvoid" resolveInfo="setEnabled" />
              <node role="actualArgument" roleId="tpee.1068499141038" type="tpee.LocalVariableReference" typeId="tpee.1068581242866" id="1980552323536815469">
                <link role="variableDeclaration" roleId="tpee.1068581517664" targetNodeId="1980552323536815458" resolveInfo="enabled" />
              </node>
            </node>
          </node>
        </node>
        <node role="statement" roleId="tpee.1068581517665" type="tpee.ExpressionStatement" typeId="tpee.1068580123155" id="1980552323536815470">
          <node role="expression" roleId="tpee.1068580123156" type="tpee.DotExpression" typeId="tpee.1197027756228" id="1980552323536815471">
            <node role="operand" roleId="tpee.1197027771414" type="tpee.LocalVariableReference" typeId="tpee.1068581242866" id="1980552323536815485">
              <link role="variableDeclaration" roleId="tpee.1068581517664" targetNodeId="1980552323536815478" resolveInfo="presentation" />
            </node>
            <node role="operation" roleId="tpee.1197027833540" type="tpee.InstanceMethodCallOperation" typeId="tpee.1202948039474" id="1980552323536815475">
              <link role="baseMethodDeclaration" roleId="tpee.1068499141037" targetNodeId="1qcs.~Presentation%dsetVisible(boolean)%cvoid" resolveInfo="setVisible" />
              <node role="actualArgument" roleId="tpee.1068499141038" type="tpee.LocalVariableReference" typeId="tpee.1068581242866" id="1980552323536815476">
                <link role="variableDeclaration" roleId="tpee.1068581517664" targetNodeId="1980552323536815458" resolveInfo="enabled" />
              </node>
            </node>
          </node>
        </node>
      </node>
    </node>
  </root>
  <root id="7545884443035924748">
    <node role="parameter" roleId="tp4k.1217413222820" type="tp4k.ActionDataParameterDeclaration" typeId="tp4k.1217252042208" id="7545884443035924749">
      <property name="name" nameId="tpck.1169194664001" value="project" />
      <link role="key" roleId="tp4k.1217252646389" targetNodeId="1qcs.~PlatformDataKeys%dPROJECT" resolveInfo="PROJECT" />
      <node role="condition" roleId="tp4k.5538333046911298738" type="tp4k.RequiredCondition" typeId="tp4k.5538333046911348654" id="8898893144448210208" />
    </node>
    <node role="parameter" roleId="tp4k.1217413222820" type="tp4k.ActionDataParameterDeclaration" typeId="tp4k.1217252042208" id="7545884443035924750">
      <property name="name" nameId="tpck.1169194664001" value="modules" />
      <link role="key" roleId="tp4k.1217252646389" targetNodeId="kt54.~MPSDataKeys%dMODULES" resolveInfo="MODULES" />
      <node role="condition" roleId="tp4k.5538333046911298738" type="tp4k.RequiredCondition" typeId="tp4k.5538333046911348654" id="8898893144448209942" />
    </node>
    <node role="executeFunction" roleId="tp4k.1203083461638" type="tp4k.ExecuteBlock" typeId="tp4k.1203083511112" id="7545884443035924751">
      <node role="body" roleId="tpee.1137022507850" type="tpee.StatementList" typeId="tpee.1068580123136" id="7545884443035924752">
        <node role="statement" roleId="tpee.1068581517665" type="tpee.LocalVariableDeclarationStatement" typeId="tpee.1068581242864" id="7545884443035924753">
          <node role="localVariableDeclaration" roleId="tpee.1068581242865" type="tpee.LocalVariableDeclaration" typeId="tpee.1068581242863" id="7545884443035924754">
            <property name="name" nameId="tpck.1169194664001" value="unversionedFiles" />
            <node role="type" roleId="tpee.5680397130376446158" type="tp2q.ListType" typeId="tp2q.1151688443754" id="7545884443035924755">
              <node role="elementType" roleId="tp2q.1151688676805" type="tpee.ClassifierType" typeId="tpee.1107535904670" id="7545884443035924756">
                <link role="classifier" roleId="tpee.1107535924139" targetNodeId="zfwc.~VirtualFile" resolveInfo="VirtualFile" />
              </node>
            </node>
            <node role="initializer" roleId="tpee.1068431790190" type="tpee.StaticMethodCall" typeId="tpee.1081236700937" id="7545884443035924757">
              <link role="baseMethodDeclaration" roleId="tpee.1068499141037" targetNodeId="7545884443035907137" resolveInfo="getUnversionedFilesForModules" />
              <link role="classConcept" roleId="tpee.1144433194310" targetNodeId="7545884443035906924" resolveInfo="VcsActionsUtil" />
              <node role="actualArgument" roleId="tpee.1068499141038" type="tpee.DotExpression" typeId="tpee.1197027756228" id="7545884443035924758">
                <node role="operand" roleId="tpee.1197027771414" type="tp4f.ThisClassifierExpression" typeId="tp4f.1205752633985" id="7545884443035924759" />
                <node role="operation" roleId="tpee.1197027833540" type="tp4k.ActionDataParameterReferenceOperation" typeId="tp4k.1217252428768" id="7545884443035924760">
                  <link role="member" roleId="tp4f.1205756909548" targetNodeId="7545884443035924749" resolveInfo="project" />
                </node>
              </node>
              <node role="actualArgument" roleId="tpee.1068499141038" type="tpee.DotExpression" typeId="tpee.1197027756228" id="7545884443035924761">
                <node role="operand" roleId="tpee.1197027771414" type="tp4f.ThisClassifierExpression" typeId="tp4f.1205752633985" id="7545884443035924762" />
                <node role="operation" roleId="tpee.1197027833540" type="tp4k.ActionDataParameterReferenceOperation" typeId="tp4k.1217252428768" id="7545884443035924763">
                  <link role="member" roleId="tp4f.1205756909548" targetNodeId="7545884443035924750" resolveInfo="modules" />
                </node>
              </node>
            </node>
          </node>
        </node>
        <node role="statement" roleId="tpee.1068581517665" type="tpee.LocalVariableDeclarationStatement" typeId="tpee.1068581242864" id="7545884443035924777">
          <node role="localVariableDeclaration" roleId="tpee.1068581242865" type="tpee.LocalVariableDeclaration" typeId="tpee.1068581242863" id="7545884443035924778">
            <property name="name" nameId="tpck.1169194664001" value="changeListManager" />
            <node role="type" roleId="tpee.5680397130376446158" type="tpee.ClassifierType" typeId="tpee.1107535904670" id="7545884443035924779">
              <link role="classifier" roleId="tpee.1107535924139" targetNodeId="11q3.~ChangeListManagerImpl" resolveInfo="ChangeListManagerImpl" />
            </node>
            <node role="initializer" roleId="tpee.1068431790190" type="tpee.StaticMethodCall" typeId="tpee.1081236700937" id="7545884443035924780">
              <link role="baseMethodDeclaration" roleId="tpee.1068499141037" targetNodeId="11q3.~ChangeListManagerImpl%dgetInstanceImpl(com%dintellij%dopenapi%dproject%dProject)%ccom%dintellij%dopenapi%dvcs%dchanges%dChangeListManagerImpl" resolveInfo="getInstanceImpl" />
              <link role="classConcept" roleId="tpee.1144433194310" targetNodeId="11q3.~ChangeListManagerImpl" resolveInfo="ChangeListManagerImpl" />
              <node role="actualArgument" roleId="tpee.1068499141038" type="tpee.DotExpression" typeId="tpee.1197027756228" id="7545884443035924781">
                <node role="operand" roleId="tpee.1197027771414" type="tp4f.ThisClassifierExpression" typeId="tp4f.1205752633985" id="7545884443035924782" />
                <node role="operation" roleId="tpee.1197027833540" type="tp4k.ActionDataParameterReferenceOperation" typeId="tp4k.1217252428768" id="7545884443035924783">
                  <link role="member" roleId="tp4f.1205756909548" targetNodeId="7545884443035924749" resolveInfo="project" />
                </node>
              </node>
            </node>
          </node>
        </node>
        <node role="statement" roleId="tpee.1068581517665" type="tpee.ExpressionStatement" typeId="tpee.1068580123155" id="7545884443035924784">
          <node role="expression" roleId="tpee.1068580123156" type="tpee.DotExpression" typeId="tpee.1197027756228" id="7545884443035924785">
            <node role="operand" roleId="tpee.1197027771414" type="tpee.LocalVariableReference" typeId="tpee.1068581242866" id="7545884443035924786">
              <link role="variableDeclaration" roleId="tpee.1068581517664" targetNodeId="7545884443035924778" resolveInfo="changeListManager" />
            </node>
            <node role="operation" roleId="tpee.1197027833540" type="tpee.InstanceMethodCallOperation" typeId="tpee.1202948039474" id="7545884443035924787">
              <link role="baseMethodDeclaration" roleId="tpee.1068499141037" targetNodeId="11q3.~ChangeListManagerImpl%daddUnversionedFiles(com%dintellij%dopenapi%dvcs%dchanges%dLocalChangeList,java%dutil%dList)%cvoid" resolveInfo="addUnversionedFiles" />
              <node role="actualArgument" roleId="tpee.1068499141038" type="tpee.DotExpression" typeId="tpee.1197027756228" id="7545884443035924788">
                <node role="operand" roleId="tpee.1197027771414" type="tpee.LocalVariableReference" typeId="tpee.1068581242866" id="7545884443035924789">
                  <link role="variableDeclaration" roleId="tpee.1068581517664" targetNodeId="7545884443035924778" resolveInfo="changeListManager" />
                </node>
                <node role="operation" roleId="tpee.1197027833540" type="tpee.InstanceMethodCallOperation" typeId="tpee.1202948039474" id="7545884443035924790">
                  <link role="baseMethodDeclaration" roleId="tpee.1068499141037" targetNodeId="11q3.~ChangeListManagerImpl%dgetDefaultChangeList()%ccom%dintellij%dopenapi%dvcs%dchanges%dLocalChangeList" resolveInfo="getDefaultChangeList" />
                </node>
              </node>
              <node role="actualArgument" roleId="tpee.1068499141038" type="tpee.LocalVariableReference" typeId="tpee.1068581242866" id="7545884443035924791">
                <link role="variableDeclaration" roleId="tpee.1068581517664" targetNodeId="7545884443035924754" resolveInfo="unversionedFiles" />
              </node>
            </node>
          </node>
        </node>
      </node>
    </node>
    <node role="updateBlock" roleId="tp4k.1203083196627" type="tp4k.DoUpdateBlock" typeId="tp4k.1203082695294" id="4113928910955523824">
      <node role="body" roleId="tpee.1137022507850" type="tpee.StatementList" typeId="tpee.1068580123136" id="4113928910955523825">
        <node role="statement" roleId="tpee.1068581517665" type="tpee.LocalVariableDeclarationStatement" typeId="tpee.1068581242864" id="1980552323536815486">
          <node role="localVariableDeclaration" roleId="tpee.1068581242865" type="tpee.LocalVariableDeclaration" typeId="tpee.1068581242863" id="1980552323536815487">
            <property name="name" nameId="tpck.1169194664001" value="presentation" />
            <node role="type" roleId="tpee.5680397130376446158" type="tpee.ClassifierType" typeId="tpee.1107535904670" id="1980552323536815488">
              <link role="classifier" roleId="tpee.1107535924139" targetNodeId="1qcs.~Presentation" resolveInfo="Presentation" />
            </node>
            <node role="initializer" roleId="tpee.1068431790190" type="tpee.DotExpression" typeId="tpee.1197027756228" id="1980552323536815489">
              <node role="operand" roleId="tpee.1197027771414" type="tp4k.ConceptFunctionParameter_AnActionEvent" typeId="tp4k.1203082903663" id="1980552323536815490" />
              <node role="operation" roleId="tpee.1197027833540" type="tpee.InstanceMethodCallOperation" typeId="tpee.1202948039474" id="1980552323536815491">
                <link role="baseMethodDeclaration" roleId="tpee.1068499141037" targetNodeId="1qcs.~AnActionEvent%dgetPresentation()%ccom%dintellij%dopenapi%dactionSystem%dPresentation" resolveInfo="getPresentation" />
              </node>
            </node>
          </node>
        </node>
        <node role="statement" roleId="tpee.1068581517665" type="tpee.ExpressionStatement" typeId="tpee.1068580123155" id="4113928910955523826">
          <node role="expression" roleId="tpee.1068580123156" type="tpee.DotExpression" typeId="tpee.1197027756228" id="4113928910955523833">
            <node role="operand" roleId="tpee.1197027771414" type="tpee.LocalVariableReference" typeId="tpee.1068581242866" id="1980552323536815492">
              <link role="variableDeclaration" roleId="tpee.1068581517664" targetNodeId="1980552323536815487" resolveInfo="presentation" />
            </node>
            <node role="operation" roleId="tpee.1197027833540" type="tpee.InstanceMethodCallOperation" typeId="tpee.1202948039474" id="4113928910955523837">
              <link role="baseMethodDeclaration" roleId="tpee.1068499141037" targetNodeId="1qcs.~Presentation%dsetText(java%dlang%dString)%cvoid" resolveInfo="setText" />
              <node role="actualArgument" roleId="tpee.1068499141038" type="tpee.StaticMethodCall" typeId="tpee.1081236700937" id="4113928910955523840">
                <link role="classConcept" roleId="tpee.1144433194310" targetNodeId="e2lb.~String" resolveInfo="String" />
                <link role="baseMethodDeclaration" roleId="tpee.1068499141037" targetNodeId="e2lb.~String%dformat(java%dlang%dString,java%dlang%dObject%d%d%d)%cjava%dlang%dString" resolveInfo="format" />
                <node role="actualArgument" roleId="tpee.1068499141038" type="tpee.StringLiteral" typeId="tpee.1070475926800" id="4113928910955523838">
                  <property name="value" nameId="tpee.1070475926801" value="Add %s to VCS" />
                </node>
                <node role="actualArgument" roleId="tpee.1068499141038" type="tpee.TernaryOperatorExpression" typeId="tpee.1163668896201" id="1872263289411172815">
                  <node role="ifTrue" roleId="tpee.1163668922816" type="tpee.StringLiteral" typeId="tpee.1070475926800" id="1872263289411172816">
                    <property name="value" nameId="tpee.1070475926801" value="Module" />
                  </node>
                  <node role="ifFalse" roleId="tpee.1163668934364" type="tpee.StringLiteral" typeId="tpee.1070475926800" id="1872263289411172817">
                    <property name="value" nameId="tpee.1070475926801" value="Modules" />
                  </node>
                  <node role="condition" roleId="tpee.1163668914799" type="tpee.EqualsExpression" typeId="tpee.1068580123152" id="1872263289411172818">
                    <node role="rightExpression" roleId="tpee.1081773367579" type="tpee.IntegerConstant" typeId="tpee.1068580320020" id="1872263289411172819">
                      <property name="value" nameId="tpee.1068580320021" value="1" />
                    </node>
                    <node role="leftExpression" roleId="tpee.1081773367580" type="tpee.DotExpression" typeId="tpee.1197027756228" id="1872263289411172820">
                      <node role="operand" roleId="tpee.1197027771414" type="tpee.DotExpression" typeId="tpee.1197027756228" id="1872263289411172821">
                        <node role="operand" roleId="tpee.1197027771414" type="tp4f.ThisClassifierExpression" typeId="tp4f.1205752633985" id="1872263289411172822" />
                        <node role="operation" roleId="tpee.1197027833540" type="tp4k.ActionDataParameterReferenceOperation" typeId="tp4k.1217252428768" id="1872263289411172823">
                          <link role="member" roleId="tp4f.1205756909548" targetNodeId="7545884443035924750" resolveInfo="modules" />
                        </node>
                      </node>
                      <node role="operation" roleId="tpee.1197027833540" type="tpee.InstanceMethodCallOperation" typeId="tpee.1202948039474" id="1872263289411172824">
                        <link role="baseMethodDeclaration" roleId="tpee.1068499141037" targetNodeId="k7g3.~List%dsize()%cint" resolveInfo="size" />
                      </node>
                    </node>
                  </node>
                </node>
              </node>
            </node>
          </node>
        </node>
        <node role="statement" roleId="tpee.1068581517665" type="tpee.LocalVariableDeclarationStatement" typeId="tpee.1068581242864" id="1980552323536815494">
          <node role="localVariableDeclaration" roleId="tpee.1068581242865" type="tpee.LocalVariableDeclaration" typeId="tpee.1068581242863" id="1980552323536815495">
            <property name="name" nameId="tpck.1169194664001" value="enabled" />
            <node role="type" roleId="tpee.5680397130376446158" type="tpee.BooleanType" typeId="tpee.1070534644030" id="1980552323536815496" />
            <node role="initializer" roleId="tpee.1068431790190" type="tpee.DotExpression" typeId="tpee.1197027756228" id="1980552323536815497">
              <node role="operand" roleId="tpee.1197027771414" type="tpee.StaticMethodCall" typeId="tpee.1081236700937" id="1980552323536815498">
                <link role="baseMethodDeclaration" roleId="tpee.1068499141037" targetNodeId="7545884443035907137" resolveInfo="getUnversionedFilesForModules" />
                <link role="classConcept" roleId="tpee.1144433194310" targetNodeId="7545884443035906924" resolveInfo="VcsActionsUtil" />
                <node role="actualArgument" roleId="tpee.1068499141038" type="tpee.DotExpression" typeId="tpee.1197027756228" id="1980552323536815499">
                  <node role="operand" roleId="tpee.1197027771414" type="tp4f.ThisClassifierExpression" typeId="tp4f.1205752633985" id="1980552323536815500" />
                  <node role="operation" roleId="tpee.1197027833540" type="tp4k.ActionDataParameterReferenceOperation" typeId="tp4k.1217252428768" id="1980552323536815501">
                    <link role="member" roleId="tp4f.1205756909548" targetNodeId="7545884443035924749" resolveInfo="project" />
                  </node>
                </node>
                <node role="actualArgument" roleId="tpee.1068499141038" type="tpee.DotExpression" typeId="tpee.1197027756228" id="1980552323536815502">
                  <node role="operand" roleId="tpee.1197027771414" type="tp4f.ThisClassifierExpression" typeId="tp4f.1205752633985" id="1980552323536815503" />
                  <node role="operation" roleId="tpee.1197027833540" type="tp4k.ActionDataParameterReferenceOperation" typeId="tp4k.1217252428768" id="1980552323536815504">
                    <link role="member" roleId="tp4f.1205756909548" targetNodeId="7545884443035924750" resolveInfo="modules" />
                  </node>
                </node>
              </node>
              <node role="operation" roleId="tpee.1197027833540" type="tp2q.IsNotEmptyOperation" typeId="tp2q.1176501494711" id="1980552323536815505" />
            </node>
          </node>
        </node>
        <node role="statement" roleId="tpee.1068581517665" type="tpee.ExpressionStatement" typeId="tpee.1068580123155" id="4113928910955574015">
          <node role="expression" roleId="tpee.1068580123156" type="tpee.DotExpression" typeId="tpee.1197027756228" id="4113928910955574022">
            <node role="operand" roleId="tpee.1197027771414" type="tpee.LocalVariableReference" typeId="tpee.1068581242866" id="1980552323536815493">
              <link role="variableDeclaration" roleId="tpee.1068581517664" targetNodeId="1980552323536815487" resolveInfo="presentation" />
            </node>
            <node role="operation" roleId="tpee.1197027833540" type="tpee.InstanceMethodCallOperation" typeId="tpee.1202948039474" id="4113928910955574026">
              <link role="baseMethodDeclaration" roleId="tpee.1068499141037" targetNodeId="1qcs.~Presentation%dsetEnabled(boolean)%cvoid" resolveInfo="setEnabled" />
              <node role="actualArgument" roleId="tpee.1068499141038" type="tpee.LocalVariableReference" typeId="tpee.1068581242866" id="1980552323536815506">
                <link role="variableDeclaration" roleId="tpee.1068581517664" targetNodeId="1980552323536815495" resolveInfo="enabled" />
              </node>
            </node>
          </node>
        </node>
        <node role="statement" roleId="tpee.1068581517665" type="tpee.ExpressionStatement" typeId="tpee.1068580123155" id="1980552323536815507">
          <node role="expression" roleId="tpee.1068580123156" type="tpee.DotExpression" typeId="tpee.1197027756228" id="1980552323536815508">
            <node role="operand" roleId="tpee.1197027771414" type="tpee.LocalVariableReference" typeId="tpee.1068581242866" id="1980552323536815509">
              <link role="variableDeclaration" roleId="tpee.1068581517664" targetNodeId="1980552323536815487" resolveInfo="presentation" />
            </node>
            <node role="operation" roleId="tpee.1197027833540" type="tpee.InstanceMethodCallOperation" typeId="tpee.1202948039474" id="1980552323536815510">
              <link role="baseMethodDeclaration" roleId="tpee.1068499141037" targetNodeId="1qcs.~Presentation%dsetVisible(boolean)%cvoid" resolveInfo="setVisible" />
              <node role="actualArgument" roleId="tpee.1068499141038" type="tpee.LocalVariableReference" typeId="tpee.1068581242866" id="1980552323536815511">
                <link role="variableDeclaration" roleId="tpee.1068581517664" targetNodeId="1980552323536815495" resolveInfo="enabled" />
              </node>
            </node>
          </node>
        </node>
      </node>
    </node>
    <node role="icon" roleId="tp4k.8976425910813834639" type="tp4k.IconResource" typeId="tp4k.2330114057060456691" id="4113928910955590358">
      <property name="path" nameId="tp4k.7855019336153226684" value="${solution_descriptor}/icons/addToVcs.png" />
    </node>
  </root>
  <root id="8807724076671132217">
    <node role="executeFunction" roleId="tp4k.1203083461638" type="tp4k.ExecuteBlock" typeId="tp4k.1203083511112" id="8807724076671132218">
      <node role="body" roleId="tpee.1137022507850" type="tpee.StatementList" typeId="tpee.1068580123136" id="8807724076671132219">
        <node role="statement" roleId="tpee.1068581517665" type="tpee.ExpressionStatement" typeId="tpee.1068580123155" id="8955628568092691966">
          <node role="expression" roleId="tpee.1068580123156" type="tpee.StaticMethodCall" typeId="tpee.1081236700937" id="700892246829420091">
            <link role="baseMethodDeclaration" roleId="tpee.1068499141037" targetNodeId="bvbc.700892246829418250" resolveInfo="annotate" />
            <link role="classConcept" roleId="tpee.1144433194310" targetNodeId="bvbc.8955628568092674522" resolveInfo="AnnotationHelper" />
            <node role="actualArgument" roleId="tpee.1068499141038" type="tpee.DotExpression" typeId="tpee.1197027756228" id="700892246829420092">
              <node role="operand" roleId="tpee.1197027771414" type="tp4f.ThisClassifierExpression" typeId="tp4f.1205752633985" id="700892246829420093" />
              <node role="operation" roleId="tpee.1197027833540" type="tp4k.ActionDataParameterReferenceOperation" typeId="tp4k.1217252428768" id="700892246829420095">
                <link role="member" roleId="tp4f.1205756909548" targetNodeId="8807724076671132220" resolveInfo="editor" />
              </node>
            </node>
          </node>
        </node>
      </node>
    </node>
    <node role="parameter" roleId="tp4k.1217413222820" type="tp4k.ActionDataParameterDeclaration" typeId="tp4k.1217252042208" id="8807724076671132220">
      <property name="name" nameId="tpck.1169194664001" value="editor" />
      <link role="key" roleId="tp4k.1217252646389" targetNodeId="vw5k.~MPSEditorDataKeys%dEDITOR_COMPONENT" resolveInfo="EDITOR_COMPONENT" />
      <node role="condition" roleId="tp4k.5538333046911298738" type="tp4k.RequiredCondition" typeId="tp4k.5538333046911348654" id="8898893144448210120" />
    </node>
    <node role="updateBlock" roleId="tp4k.1203083196627" type="tp4k.IsApplicableBlock" typeId="tp4k.1205681243813" id="8911222837206491198">
      <node role="body" roleId="tpee.1137022507850" type="tpee.StatementList" typeId="tpee.1068580123136" id="8911222837206491199">
        <node role="statement" roleId="tpee.1068581517665" type="tpee.ReturnStatement" typeId="tpee.1068581242878" id="8955628568092691936">
          <node role="expression" roleId="tpee.1068581517676" type="tpee.StaticMethodCall" typeId="tpee.1081236700937" id="700892246829420032">
            <link role="baseMethodDeclaration" roleId="tpee.1068499141037" targetNodeId="bvbc.700892246829418265" resolveInfo="isAnnotateable" />
            <link role="classConcept" roleId="tpee.1144433194310" targetNodeId="bvbc.8955628568092674522" resolveInfo="AnnotationHelper" />
            <node role="actualArgument" roleId="tpee.1068499141038" type="tpee.DotExpression" typeId="tpee.1197027756228" id="700892246829420033">
              <node role="operand" roleId="tpee.1197027771414" type="tp4f.ThisClassifierExpression" typeId="tp4f.1205752633985" id="700892246829420034" />
              <node role="operation" roleId="tpee.1197027833540" type="tp4k.ActionDataParameterReferenceOperation" typeId="tp4k.1217252428768" id="700892246829420035">
                <link role="member" roleId="tp4f.1205756909548" targetNodeId="8807724076671132220" resolveInfo="editor" />
              </node>
            </node>
          </node>
        </node>
      </node>
    </node>
  </root>
  <root id="8807724076671140453">
    <node role="contents" roleId="tp4k.1207145245948" type="tp4k.ElementListContents" typeId="tp4k.1207145163717" id="8807724076671140458">
      <node role="reference" roleId="tp4k.1207145201301" type="tp4k.ActionInstance" typeId="tp4k.1203088046679" id="8807724076671140459">
        <link role="action" roleId="tp4k.1203088061055" targetNodeId="8807724076671132217" resolveInfo="Annotate" />
      </node>
    </node>
    <node role="modifier" roleId="tp4k.1204991552650" type="tp4k.ModificationStatement" typeId="tp4k.1203092361741" id="8807724076671140460">
      <link role="modifiedGroup" roleId="tp4k.1203092736097" targetNodeId="tprs.8911222837206211872" resolveInfo="EditorLeftPanelMenu" />
    </node>
  </root>
  <root id="7545884443035919781">
    <node role="icon" roleId="tp4k.8976425910813834639" type="tp4k.IconResource" typeId="tp4k.2330114057060456691" id="4470409037201091390">
      <property name="path" nameId="tp4k.7855019336153226684" value="${solution_descriptor}/icons/diff.png" />
    </node>
<<<<<<< HEAD
=======
    <node role="parameter" roleId="tp4k.1217413222820" type="tp4k.ActionDataParameterDeclaration" typeId="tp4k.1217252042208" id="7545884443035919782">
      <property name="name" nameId="tpck.1169194664001" value="frame" />
      <link role="key" roleId="tp4k.1217252646389" targetNodeId="on5u.~MPSCommonDataKeys%dFRAME" resolveInfo="FRAME" />
      <node role="condition" roleId="tp4k.5538333046911298738" type="tp4k.RequiredCondition" typeId="tp4k.5538333046911348654" id="8898893144448209937" />
    </node>
>>>>>>> 44834a1d
    <node role="parameter" roleId="tp4k.1217413222820" type="tp4k.ActionDataParameterDeclaration" typeId="tp4k.1217252042208" id="7545884443035919783">
      <property name="name" nameId="tpck.1169194664001" value="node" />
      <link role="key" roleId="tp4k.1217252646389" targetNodeId="on5u.~MPSCommonDataKeys%dNODE" resolveInfo="NODE" />
      <node role="condition" roleId="tp4k.5538333046911298738" type="tp4k.RequiredCondition" typeId="tp4k.5538333046911348654" id="8898893144448210484" />
    </node>
    <node role="parameter" roleId="tp4k.1217413222820" type="tp4k.ActionDataParameterDeclaration" typeId="tp4k.1217252042208" id="7545884443035919784">
      <property name="name" nameId="tpck.1169194664001" value="project" />
      <link role="key" roleId="tp4k.1217252646389" targetNodeId="1qcs.~PlatformDataKeys%dPROJECT" resolveInfo="PROJECT" />
      <node role="condition" roleId="tp4k.5538333046911298738" type="tp4k.RequiredCondition" typeId="tp4k.5538333046911348654" id="8898893144448210443" />
    </node>
<<<<<<< HEAD
=======
    <node role="parameter" roleId="tp4k.1217413222820" type="tp4k.ActionDataParameterDeclaration" typeId="tp4k.1217252042208" id="7545884443035919785">
      <property name="name" nameId="tpck.1169194664001" value="context" />
      <link role="key" roleId="tp4k.1217252646389" targetNodeId="on5u.~MPSCommonDataKeys%dOPERATION_CONTEXT" resolveInfo="OPERATION_CONTEXT" />
      <node role="condition" roleId="tp4k.5538333046911298738" type="tp4k.RequiredCondition" typeId="tp4k.5538333046911348654" id="8898893144448210175" />
    </node>
>>>>>>> 44834a1d
    <node role="parameter" roleId="tp4k.1217413222820" type="tp4k.ActionDataParameterDeclaration" typeId="tp4k.1217252042208" id="7545884443035919786">
      <property name="name" nameId="tpck.1169194664001" value="model" />
      <link role="key" roleId="tp4k.1217252646389" targetNodeId="on5u.~MPSCommonDataKeys%dCONTEXT_MODEL" resolveInfo="CONTEXT_MODEL" />
      <node role="condition" roleId="tp4k.5538333046911298738" type="tp4k.RequiredCondition" typeId="tp4k.5538333046911348654" id="8898893144448210270" />
    </node>
    <node role="executeFunction" roleId="tp4k.1203083461638" type="tp4k.ExecuteBlock" typeId="tp4k.1203083511112" id="7545884443035919787">
      <node role="body" roleId="tpee.1137022507850" type="tpee.StatementList" typeId="tpee.1068580123136" id="7545884443035919788">
        <node role="statement" roleId="tpee.1068581517665" type="tpee.ExpressionStatement" typeId="tpee.1068580123155" id="7545884443035919789">
          <node role="expression" roleId="tpee.1068580123156" type="tpee.StaticMethodCall" typeId="tpee.1081236700937" id="7545884443035919790">
            <link role="baseMethodDeclaration" roleId="tpee.1068499141037" targetNodeId="7545884443035906925" resolveInfo="showRootDifference" />
<<<<<<< HEAD
            <node role="actualArgument" roleId="tpee.1068499141038" type="tpee.CastExpression" typeId="tpee.1070534934090" id="1860403170218146711">
              <node role="expression" roleId="tpee.1070534934092" type="tpee.DotExpression" typeId="tpee.1197027756228" id="1860403170218146712">
                <node role="operand" roleId="tpee.1197027771414" type="tp4f.ThisClassifierExpression" typeId="tp4f.1205752633985" id="1860403170218146713" />
                <node role="operation" roleId="tpee.1197027833540" type="tp4k.ActionDataParameterReferenceOperation" typeId="tp4k.1217252428768" id="1860403170218146714">
=======
            <link role="classConcept" roleId="tpee.1144433194310" targetNodeId="7545884443035906924" resolveInfo="VcsActionsUtil" />
            <node role="actualArgument" roleId="tpee.1068499141038" type="tpee.DotExpression" typeId="tpee.1197027756228" id="7545884443035919791">
              <node role="operand" roleId="tpee.1197027771414" type="tp4f.ThisClassifierExpression" typeId="tp4f.1205752633985" id="7545884443035919792" />
              <node role="operation" roleId="tpee.1197027833540" type="tp4k.ActionDataParameterReferenceOperation" typeId="tp4k.1217252428768" id="7545884443035919793">
                <link role="member" roleId="tp4f.1205756909548" targetNodeId="7545884443035919782" resolveInfo="frame" />
              </node>
            </node>
            <node role="actualArgument" roleId="tpee.1068499141038" type="tpee.DotExpression" typeId="tpee.1197027756228" id="7545884443035919794">
              <node role="operand" roleId="tpee.1197027771414" type="tp4f.ThisClassifierExpression" typeId="tp4f.1205752633985" id="7545884443035919795" />
              <node role="operation" roleId="tpee.1197027833540" type="tp4k.ActionDataParameterReferenceOperation" typeId="tp4k.1217252428768" id="7545884443035919796">
                <link role="member" roleId="tp4f.1205756909548" targetNodeId="7545884443035919785" resolveInfo="context" />
              </node>
            </node>
            <node role="actualArgument" roleId="tpee.1068499141038" type="tpee.DotExpression" typeId="tpee.1197027756228" id="7545884443035919797">
              <node role="operand" roleId="tpee.1197027771414" type="tpee.DotExpression" typeId="tpee.1197027756228" id="7545884443035919798">
                <node role="operand" roleId="tpee.1197027771414" type="tp4f.ThisClassifierExpression" typeId="tp4f.1205752633985" id="7545884443035919799" />
                <node role="operation" roleId="tpee.1197027833540" type="tp4k.ActionDataParameterReferenceOperation" typeId="tp4k.1217252428768" id="7545884443035919800">
>>>>>>> 44834a1d
                  <link role="member" roleId="tp4f.1205756909548" targetNodeId="7545884443035919786" resolveInfo="model" />
                </node>
              </node>
              <node role="type" roleId="tpee.1070534934091" type="tpee.ClassifierType" typeId="tpee.1107535904670" id="1860403170218146715">
                <link role="classifier" roleId="tpee.1107535924139" targetNodeId="rhwp.~EditableSModelDescriptor" resolveInfo="EditableSModelDescriptor" />
              </node>
            </node>
            <node role="actualArgument" roleId="tpee.1068499141038" type="tpee.DotExpression" typeId="tpee.1197027756228" id="7545884443035919802">
              <node role="operand" roleId="tpee.1197027771414" type="tp4f.ThisClassifierExpression" typeId="tp4f.1205752633985" id="7545884443035919803" />
              <node role="operation" roleId="tpee.1197027833540" type="tp4k.ActionDataParameterReferenceOperation" typeId="tp4k.1217252428768" id="7545884443035919804">
                <link role="member" roleId="tp4f.1205756909548" targetNodeId="7545884443035919783" resolveInfo="node" />
              </node>
            </node>
            <node role="actualArgument" roleId="tpee.1068499141038" type="tpee.DotExpression" typeId="tpee.1197027756228" id="7545884443035919805">
              <node role="operand" roleId="tpee.1197027771414" type="tp4f.ThisClassifierExpression" typeId="tp4f.1205752633985" id="7545884443035919806" />
              <node role="operation" roleId="tpee.1197027833540" type="tp4k.ActionDataParameterReferenceOperation" typeId="tp4k.1217252428768" id="7545884443035919807">
                <link role="member" roleId="tp4f.1205756909548" targetNodeId="7545884443035919784" resolveInfo="project" />
              </node>
            </node>
            <node role="actualArgument" roleId="tpee.1068499141038" type="tpee.NullLiteral" typeId="tpee.1070534058343" id="6214954779304831068" />
          </node>
        </node>
      </node>
    </node>
    <node role="updateBlock" roleId="tp4k.1203083196627" type="tp4k.IsApplicableBlock" typeId="tp4k.1205681243813" id="7545884443035919808">
      <node role="body" roleId="tpee.1137022507850" type="tpee.StatementList" typeId="tpee.1068580123136" id="7545884443035919809">
        <node role="statement" roleId="tpee.1068581517665" type="tpee.IfStatement" typeId="tpee.1068580123159" id="7545884443035919810">
          <node role="ifTrue" roleId="tpee.1068580123161" type="tpee.StatementList" typeId="tpee.1068580123136" id="7545884443035919811">
            <node role="statement" roleId="tpee.1068581517665" type="tpee.ReturnStatement" typeId="tpee.1068581242878" id="7545884443035919812">
              <node role="expression" roleId="tpee.1068581517676" type="tpee.BooleanConstant" typeId="tpee.1068580123137" id="7545884443035919813">
                <property name="value" nameId="tpee.1068580123138" value="false" />
              </node>
            </node>
          </node>
          <node role="condition" roleId="tpee.1068580123160" type="tpee.NotExpression" typeId="tpee.1081516740877" id="7545884443035919814">
            <node role="expression" roleId="tpee.1081516765348" type="tpee.InstanceOfExpression" typeId="tpee.1081256982272" id="7545884443035919815">
              <node role="classType" roleId="tpee.1081256993305" type="tpee.ClassifierType" typeId="tpee.1107535904670" id="7545884443035919816">
                <link role="classifier" roleId="tpee.1107535924139" targetNodeId="rhwp.~EditableSModelDescriptor" resolveInfo="EditableSModelDescriptor" />
              </node>
              <node role="leftExpression" roleId="tpee.1081256993304" type="tpee.DotExpression" typeId="tpee.1197027756228" id="7545884443035919817">
                <node role="operand" roleId="tpee.1197027771414" type="tp4f.ThisClassifierExpression" typeId="tp4f.1205752633985" id="7545884443035919818" />
                <node role="operation" roleId="tpee.1197027833540" type="tp4k.ActionDataParameterReferenceOperation" typeId="tp4k.1217252428768" id="7545884443035919819">
                  <link role="member" roleId="tp4f.1205756909548" targetNodeId="7545884443035919786" resolveInfo="model" />
                </node>
              </node>
            </node>
          </node>
        </node>
        <node role="statement" roleId="tpee.1068581517665" type="tpee.LocalVariableDeclarationStatement" typeId="tpee.1068581242864" id="7545884443035919820">
          <node role="localVariableDeclaration" roleId="tpee.1068581242865" type="tpee.LocalVariableDeclaration" typeId="tpee.1068581242863" id="7545884443035919821">
            <property name="name" nameId="tpck.1169194664001" value="virtualFile" />
            <node role="type" roleId="tpee.5680397130376446158" type="tpee.ClassifierType" typeId="tpee.1107535904670" id="7545884443035919822">
              <link role="classifier" roleId="tpee.1107535924139" targetNodeId="zfwc.~VirtualFile" resolveInfo="VirtualFile" />
            </node>
            <node role="initializer" roleId="tpee.1068431790190" type="tpee.StaticMethodCall" typeId="tpee.1081236700937" id="4354975180528398277">
              <link role="baseMethodDeclaration" roleId="tpee.1068499141037" targetNodeId="3hjc.~VirtualFileUtils%dgetVirtualFile(jetbrains%dmps%dvfs%dIFile)%ccom%dintellij%dopenapi%dvfs%dVirtualFile" resolveInfo="getVirtualFile" />
              <link role="classConcept" roleId="tpee.1144433194310" targetNodeId="3hjc.~VirtualFileUtils" resolveInfo="VirtualFileUtils" />
              <node role="actualArgument" roleId="tpee.1068499141038" type="tpee.DotExpression" typeId="tpee.1197027756228" id="4354975180528398278">
                <node role="operand" roleId="tpee.1197027771414" type="tpee.ParenthesizedExpression" typeId="tpee.1079359253375" id="4354975180528398279">
                  <node role="expression" roleId="tpee.1079359253376" type="tpee.CastExpression" typeId="tpee.1070534934090" id="4354975180528398280">
                    <node role="expression" roleId="tpee.1070534934092" type="tpee.DotExpression" typeId="tpee.1197027756228" id="4354975180528398281">
                      <node role="operand" roleId="tpee.1197027771414" type="tp4f.ThisClassifierExpression" typeId="tp4f.1205752633985" id="4354975180528398282" />
                      <node role="operation" roleId="tpee.1197027833540" type="tp4k.ActionDataParameterReferenceOperation" typeId="tp4k.1217252428768" id="4354975180528398283">
                        <link role="member" roleId="tp4f.1205756909548" targetNodeId="7545884443035919786" resolveInfo="model" />
                      </node>
                    </node>
                    <node role="type" roleId="tpee.1070534934091" type="tpee.ClassifierType" typeId="tpee.1107535904670" id="4354975180528398284">
                      <link role="classifier" roleId="tpee.1107535924139" targetNodeId="rhwp.~EditableSModelDescriptor" resolveInfo="EditableSModelDescriptor" />
                    </node>
                  </node>
                </node>
                <node role="operation" roleId="tpee.1197027833540" type="tpee.InstanceMethodCallOperation" typeId="tpee.1202948039474" id="4354975180528398285">
                  <link role="baseMethodDeclaration" roleId="tpee.1068499141037" targetNodeId="rhwp.~EditableSModelDescriptor%dgetModelFile()%cjetbrains%dmps%dvfs%dIFile" resolveInfo="getModelFile" />
                </node>
              </node>
            </node>
          </node>
        </node>
        <node role="statement" roleId="tpee.1068581517665" type="tpee.IfStatement" typeId="tpee.1068580123159" id="7545884443035919833">
          <node role="ifTrue" roleId="tpee.1068580123161" type="tpee.StatementList" typeId="tpee.1068580123136" id="7545884443035919834">
            <node role="statement" roleId="tpee.1068581517665" type="tpee.LocalVariableDeclarationStatement" typeId="tpee.1068581242864" id="7545884443035919835">
              <node role="localVariableDeclaration" roleId="tpee.1068581242865" type="tpee.LocalVariableDeclaration" typeId="tpee.1068581242863" id="7545884443035919836">
                <property name="name" nameId="tpck.1169194664001" value="fileStatus" />
                <node role="type" roleId="tpee.5680397130376446158" type="tpee.ClassifierType" typeId="tpee.1107535904670" id="7545884443035919837">
                  <link role="classifier" roleId="tpee.1107535924139" targetNodeId="zftr.~FileStatus" resolveInfo="FileStatus" />
                </node>
                <node role="initializer" roleId="tpee.1068431790190" type="tpee.DotExpression" typeId="tpee.1197027756228" id="7545884443035919838">
                  <node role="operand" roleId="tpee.1197027771414" type="tpee.DotExpression" typeId="tpee.1197027756228" id="7545884443035919839">
                    <node role="operand" roleId="tpee.1197027771414" type="tpee.DotExpression" typeId="tpee.1197027756228" id="7545884443035919840">
                      <node role="operand" roleId="tpee.1197027771414" type="tp4f.ThisClassifierExpression" typeId="tp4f.1205752633985" id="7545884443035919841" />
                      <node role="operation" roleId="tpee.1197027833540" type="tp4k.ActionDataParameterReferenceOperation" typeId="tp4k.1217252428768" id="7545884443035919842">
                        <link role="member" roleId="tp4f.1205756909548" targetNodeId="7545884443035919784" resolveInfo="project" />
                      </node>
                    </node>
                    <node role="operation" roleId="tpee.1197027833540" type="tpee.InstanceMethodCallOperation" typeId="tpee.1202948039474" id="7545884443035919843">
                      <link role="baseMethodDeclaration" roleId="tpee.1068499141037" targetNodeId="1bi5.~ComponentManager%dgetComponent(java%dlang%dClass)%cjava%dlang%dObject" resolveInfo="getComponent" />
                      <node role="actualArgument" roleId="tpee.1068499141038" type="tpee.ClassifierClassExpression" typeId="tpee.1116615150612" id="7545884443035919844">
                        <link role="classifier" roleId="tpee.1116615189566" targetNodeId="7pan.~VcsFileStatusProvider" resolveInfo="VcsFileStatusProvider" />
                      </node>
                    </node>
                  </node>
                  <node role="operation" roleId="tpee.1197027833540" type="tpee.InstanceMethodCallOperation" typeId="tpee.1202948039474" id="7545884443035919845">
                    <link role="baseMethodDeclaration" roleId="tpee.1068499141037" targetNodeId="7pan.~VcsFileStatusProvider%dgetFileStatus(com%dintellij%dopenapi%dvfs%dVirtualFile)%ccom%dintellij%dopenapi%dvcs%dFileStatus" resolveInfo="getFileStatus" />
                    <node role="actualArgument" roleId="tpee.1068499141038" type="tpee.LocalVariableReference" typeId="tpee.1068581242866" id="7545884443035919846">
                      <link role="variableDeclaration" roleId="tpee.1068581517664" targetNodeId="7545884443035919821" resolveInfo="virtualFile" />
                    </node>
                  </node>
                </node>
              </node>
            </node>
            <node role="statement" roleId="tpee.1068581517665" type="tpee.ReturnStatement" typeId="tpee.1068581242878" id="7545884443035919847">
              <node role="expression" roleId="tpee.1068581517676" type="tpee.AndExpression" typeId="tpee.1080120340718" id="7545884443035919848">
                <node role="rightExpression" roleId="tpee.1081773367579" type="tpee.NotEqualsExpression" typeId="tpee.1073239437375" id="7545884443035919849">
                  <node role="rightExpression" roleId="tpee.1081773367579" type="tpee.LocalVariableReference" typeId="tpee.1068581242866" id="7545884443035919850">
                    <link role="variableDeclaration" roleId="tpee.1068581517664" targetNodeId="7545884443035919836" resolveInfo="fileStatus" />
                  </node>
                  <node role="leftExpression" roleId="tpee.1081773367580" type="tpee.StaticFieldReference" typeId="tpee.1070533707846" id="7545884443035919851">
                    <link role="variableDeclaration" roleId="tpee.1068581517664" targetNodeId="zftr.~FileStatus%dUNKNOWN" resolveInfo="UNKNOWN" />
                    <link role="classifier" roleId="tpee.1144433057691" targetNodeId="zftr.~FileStatus" resolveInfo="FileStatus" />
                  </node>
                </node>
                <node role="leftExpression" roleId="tpee.1081773367580" type="tpee.NotEqualsExpression" typeId="tpee.1073239437375" id="7545884443035919852">
                  <node role="leftExpression" roleId="tpee.1081773367580" type="tpee.StaticFieldReference" typeId="tpee.1070533707846" id="7545884443035919853">
                    <link role="variableDeclaration" roleId="tpee.1068581517664" targetNodeId="zftr.~FileStatus%dADDED" resolveInfo="ADDED" />
                    <link role="classifier" roleId="tpee.1144433057691" targetNodeId="zftr.~FileStatus" resolveInfo="FileStatus" />
                  </node>
                  <node role="rightExpression" roleId="tpee.1081773367579" type="tpee.LocalVariableReference" typeId="tpee.1068581242866" id="7545884443035919854">
                    <link role="variableDeclaration" roleId="tpee.1068581517664" targetNodeId="7545884443035919836" resolveInfo="fileStatus" />
                  </node>
                </node>
              </node>
            </node>
          </node>
          <node role="condition" roleId="tpee.1068580123160" type="tpee.AndExpression" typeId="tpee.1080120340718" id="7545884443035919855">
            <node role="leftExpression" roleId="tpee.1081773367580" type="tpee.DotExpression" typeId="tpee.1197027756228" id="7545884443035919856">
              <node role="operand" roleId="tpee.1197027771414" type="tpee.DotExpression" typeId="tpee.1197027756228" id="7545884443035919857">
                <node role="operand" roleId="tpee.1197027771414" type="tp4f.ThisClassifierExpression" typeId="tp4f.1205752633985" id="7545884443035919858" />
                <node role="operation" roleId="tpee.1197027833540" type="tp4k.ActionDataParameterReferenceOperation" typeId="tp4k.1217252428768" id="7545884443035919859">
                  <link role="member" roleId="tp4f.1205756909548" targetNodeId="7545884443035919783" resolveInfo="node" />
                </node>
              </node>
              <node role="operation" roleId="tpee.1197027833540" type="tpee.InstanceMethodCallOperation" typeId="tpee.1202948039474" id="7545884443035919860">
                <link role="baseMethodDeclaration" roleId="tpee.1068499141037" targetNodeId="cu2c.~SNode%disRoot()%cboolean" resolveInfo="isRoot" />
              </node>
            </node>
            <node role="rightExpression" roleId="tpee.1081773367579" type="tpee.NotEqualsExpression" typeId="tpee.1073239437375" id="7545884443035919861">
              <node role="rightExpression" roleId="tpee.1081773367579" type="tpee.NullLiteral" typeId="tpee.1070534058343" id="7545884443035919862" />
              <node role="leftExpression" roleId="tpee.1081773367580" type="tpee.DotExpression" typeId="tpee.1197027756228" id="7545884443035919863">
                <node role="operand" roleId="tpee.1197027771414" type="tpee.StaticMethodCall" typeId="tpee.1081236700937" id="7545884443035919864">
                  <link role="baseMethodDeclaration" roleId="tpee.1068499141037" targetNodeId="zftr.~ProjectLevelVcsManager%dgetInstance(com%dintellij%dopenapi%dproject%dProject)%ccom%dintellij%dopenapi%dvcs%dProjectLevelVcsManager" resolveInfo="getInstance" />
                  <link role="classConcept" roleId="tpee.1144433194310" targetNodeId="zftr.~ProjectLevelVcsManager" resolveInfo="ProjectLevelVcsManager" />
                  <node role="actualArgument" roleId="tpee.1068499141038" type="tpee.DotExpression" typeId="tpee.1197027756228" id="7545884443035919865">
                    <node role="operand" roleId="tpee.1197027771414" type="tp4f.ThisClassifierExpression" typeId="tp4f.1205752633985" id="7545884443035919866" />
                    <node role="operation" roleId="tpee.1197027833540" type="tp4k.ActionDataParameterReferenceOperation" typeId="tp4k.1217252428768" id="7545884443035919867">
                      <link role="member" roleId="tp4f.1205756909548" targetNodeId="7545884443035919784" resolveInfo="project" />
                    </node>
                  </node>
                </node>
                <node role="operation" roleId="tpee.1197027833540" type="tpee.InstanceMethodCallOperation" typeId="tpee.1202948039474" id="7545884443035919868">
                  <link role="baseMethodDeclaration" roleId="tpee.1068499141037" targetNodeId="zftr.~ProjectLevelVcsManager%dgetVcsFor(com%dintellij%dopenapi%dvfs%dVirtualFile)%ccom%dintellij%dopenapi%dvcs%dAbstractVcs" resolveInfo="getVcsFor" />
                  <node role="actualArgument" roleId="tpee.1068499141038" type="tpee.LocalVariableReference" typeId="tpee.1068581242866" id="7545884443035919869">
                    <link role="variableDeclaration" roleId="tpee.1068581517664" targetNodeId="7545884443035919821" resolveInfo="virtualFile" />
                  </node>
                </node>
              </node>
            </node>
          </node>
        </node>
        <node role="statement" roleId="tpee.1068581517665" type="tpee.ReturnStatement" typeId="tpee.1068581242878" id="7545884443035919870">
          <node role="expression" roleId="tpee.1068581517676" type="tpee.BooleanConstant" typeId="tpee.1068580123137" id="7545884443035919871">
            <property name="value" nameId="tpee.1068580123138" value="false" />
          </node>
        </node>
      </node>
    </node>
  </root>
  <root id="8076150362379026983">
    <node role="executeFunction" roleId="tp4k.1203083461638" type="tp4k.ExecuteBlock" typeId="tp4k.1203083511112" id="8076150362379026984">
      <node role="body" roleId="tpee.1137022507850" type="tpee.StatementList" typeId="tpee.1068580123136" id="8076150362379026985">
        <node role="statement" roleId="tpee.1068581517665" type="tpee.ExpressionStatement" typeId="tpee.1068580123155" id="4405032066816089749">
          <node role="expression" roleId="tpee.1068580123156" type="tpee.StaticMethodCall" typeId="tpee.1081236700937" id="4405032066816089751">
            <link role="baseMethodDeclaration" roleId="tpee.1068499141037" targetNodeId="80f9.4405032066816089414" resolveInfo="installWhereNeeded" />
            <link role="classConcept" roleId="tpee.1144433194310" targetNodeId="80f9.4405032066816070190" resolveInfo="MergeDriverInstaller" />
            <node role="actualArgument" roleId="tpee.1068499141038" type="tpee.DotExpression" typeId="tpee.1197027756228" id="4405032066816089752">
              <node role="operand" roleId="tpee.1197027771414" type="tp4f.ThisClassifierExpression" typeId="tp4f.1205752633985" id="4405032066816089753" />
              <node role="operation" roleId="tpee.1197027833540" type="tp4k.ActionDataParameterReferenceOperation" typeId="tp4k.1217252428768" id="4405032066816089754">
                <link role="member" roleId="tp4f.1205756909548" targetNodeId="8076150362379038976" resolveInfo="project" />
              </node>
            </node>
          </node>
        </node>
      </node>
    </node>
    <node role="parameter" roleId="tp4k.1217413222820" type="tp4k.ActionDataParameterDeclaration" typeId="tp4k.1217252042208" id="8076150362379038976">
      <property name="name" nameId="tpck.1169194664001" value="project" />
      <link role="key" roleId="tp4k.1217252646389" targetNodeId="1qcs.~PlatformDataKeys%dPROJECT" resolveInfo="PROJECT" />
      <node role="condition" roleId="tp4k.5538333046911298738" type="tp4k.RequiredCondition" typeId="tp4k.5538333046911348654" id="8898893144448210294" />
    </node>
    <node role="updateBlock" roleId="tp4k.1203083196627" type="tp4k.IsApplicableBlock" typeId="tp4k.1205681243813" id="8076150362379146001">
      <node role="body" roleId="tpee.1137022507850" type="tpee.StatementList" typeId="tpee.1068580123136" id="8076150362379146002">
        <node role="statement" roleId="tpee.1068581517665" type="tpee.ExpressionStatement" typeId="tpee.1068580123155" id="4405032066816088813">
          <node role="expression" roleId="tpee.1068580123156" type="tpee.StaticMethodCall" typeId="tpee.1081236700937" id="4405032066816088815">
            <link role="baseMethodDeclaration" roleId="tpee.1068499141037" targetNodeId="80f9.4405032066816070196" resolveInfo="isApplicable" />
            <link role="classConcept" roleId="tpee.1144433194310" targetNodeId="80f9.4405032066816070190" resolveInfo="MergeDriverInstaller" />
            <node role="actualArgument" roleId="tpee.1068499141038" type="tpee.DotExpression" typeId="tpee.1197027756228" id="4405032066816088816">
              <node role="operand" roleId="tpee.1197027771414" type="tp4f.ThisClassifierExpression" typeId="tp4f.1205752633985" id="4405032066816088817" />
              <node role="operation" roleId="tpee.1197027833540" type="tp4k.ActionDataParameterReferenceOperation" typeId="tp4k.1217252428768" id="4405032066816088818">
                <link role="member" roleId="tp4f.1205756909548" targetNodeId="8076150362379038976" resolveInfo="project" />
              </node>
            </node>
          </node>
        </node>
      </node>
    </node>
  </root>
  <root id="994404492881088225">
    <node role="contents" roleId="tp4k.1207145245948" type="tp4k.ElementListContents" typeId="tp4k.1207145163717" id="994404492881108785">
      <node role="reference" roleId="tp4k.1207145201301" type="tp4k.Separator" typeId="tp4k.1204908117386" id="994404492881108790" />
      <node role="reference" roleId="tp4k.1207145201301" type="tp4k.ActionInstance" typeId="tp4k.1203088046679" id="994404492881108786">
        <link role="action" roleId="tp4k.1203088061055" targetNodeId="8076150362379026983" resolveInfo="InstalVcsAddons" />
      </node>
      <node role="reference" roleId="tp4k.1207145201301" type="tp4k.ActionInstance" typeId="tp4k.1203088046679" id="1675755703435576192">
        <link role="action" roleId="tp4k.1203088061055" targetNodeId="1088330852272719379" resolveInfo="ReportModelMergeProblem" />
      </node>
    </node>
    <node role="modifier" roleId="tp4k.1204991552650" type="tp4k.ModificationStatement" typeId="tp4k.1203092361741" id="994404492881088227">
      <link role="modifiedGroup" roleId="tp4k.1203092736097" targetNodeId="994404492881108397" resolveInfo="IDEAVcsGlobal" />
    </node>
  </root>
  <root id="994404492881108397">
    <node role="groupID" roleId="tp4k.1206193920040" type="tpee.StringLiteral" typeId="tpee.1070475926800" id="994404492881108784">
      <property name="value" nameId="tpee.1070475926801" value="VcsGlobalGroup" />
    </node>
    <node role="contents" roleId="tp4k.1207148993063" type="tp4k.ElementListContents" typeId="tp4k.1207145163717" id="994404492881108399" />
  </root>
  <root id="3531023421907347091" />
<<<<<<< HEAD
  <root id="7239344515229757919">
    <node role="icon" roleId="tp4k.8976425910813834639" type="tp4k.IconResource" typeId="tp4k.2330114057060456691" id="7239344515229757920">
      <property name="path" nameId="tp4k.7855019336153226684" value="${solution_descriptor}/icons/nextOccurence.png" />
    </node>
    <node role="executeFunction" roleId="tp4k.1203083461638" type="tp4k.ExecuteBlock" typeId="tp4k.1203083511112" id="7239344515229757921">
      <node role="body" roleId="tpee.1137022507850" type="tpee.StatementList" typeId="tpee.1068580123136" id="7239344515229757922">
        <node role="statement" roleId="tpee.1068581517665" type="tpee.ExpressionStatement" typeId="tpee.1068580123155" id="7239344515229774400">
          <node role="expression" roleId="tpee.1068580123156" type="tpee.StaticMethodCall" typeId="tpee.1081236700937" id="7239344515229774401">
            <link role="classConcept" roleId="tpee.1144433194310" targetNodeId="lsse.2052504288806109972" resolveInfo="ChangesStripActionsHelper" />
            <link role="baseMethodDeclaration" roleId="tpee.1068499141037" targetNodeId="lsse.2052504288806114027" resolveInfo="goToNeighbourGroup" />
            <node role="actualArgument" roleId="tpee.1068499141038" type="tpee.DotExpression" typeId="tpee.1197027756228" id="7239344515229774402">
              <node role="operand" roleId="tpee.1197027771414" type="tp4f.ThisClassifierExpression" typeId="tp4f.1205752633985" id="7239344515229774403" />
              <node role="operation" roleId="tpee.1197027833540" type="tp4k.ActionDataParameterReferenceOperation" typeId="tp4k.1217252428768" id="7239344515229774404">
                <link role="member" roleId="tp4f.1205756909548" targetNodeId="7239344515229757934" resolveInfo="editorContext" />
              </node>
            </node>
            <node role="actualArgument" roleId="tpee.1068499141038" type="tpee.BooleanConstant" typeId="tpee.1068580123137" id="7239344515229774405">
              <property name="value" nameId="tpee.1068580123138" value="true" />
            </node>
          </node>
        </node>
      </node>
    </node>
    <node role="keystroke" roleId="tp4k.1207318392425" type="tp4k.KeyMapKeystroke" typeId="tp4k.1207318242772" id="7239344515229757933">
      <property name="modifiers" nameId="tp4k.1207318242773" value="ctrl+alt+shift" />
      <property name="keycode" nameId="tp4k.1207318242774" value="VK_DOWN" />
    </node>
    <node role="parameter" roleId="tp4k.1217413222820" type="tp4k.ActionDataParameterDeclaration" typeId="tp4k.1217252042208" id="7239344515229757934">
      <property name="name" nameId="tpck.1169194664001" value="editorContext" />
      <link role="key" roleId="tp4k.1217252646389" targetNodeId="kt54.~MPSDataKeys%dEDITOR_CONTEXT" resolveInfo="EDITOR_CONTEXT" />
      <node role="condition" roleId="tp4k.5538333046911298738" type="tp4k.RequiredCondition" typeId="tp4k.5538333046911348654" id="7239344515229757935" />
    </node>
    <node role="parameter" roleId="tp4k.1217413222820" type="tp4k.ActionDataParameterDeclaration" typeId="tp4k.1217252042208" id="7239344515229757936">
      <property name="name" nameId="tpck.1169194664001" value="project" />
      <link role="key" roleId="tp4k.1217252646389" targetNodeId="1qcs.~PlatformDataKeys%dPROJECT" resolveInfo="PROJECT" />
      <node role="condition" roleId="tp4k.5538333046911298738" type="tp4k.RequiredCondition" typeId="tp4k.5538333046911348654" id="7239344515229757937" />
    </node>
    <node role="updateBlock" roleId="tp4k.1203083196627" type="tp4k.DoUpdateBlock" typeId="tp4k.1203082695294" id="7239344515229774387">
      <node role="body" roleId="tpee.1137022507850" type="tpee.StatementList" typeId="tpee.1068580123136" id="7239344515229774388">
        <node role="statement" roleId="tpee.1068581517665" type="tpee.ExpressionStatement" typeId="tpee.1068580123155" id="7239344515229774389">
          <node role="expression" roleId="tpee.1068580123156" type="tpee.DotExpression" typeId="tpee.1197027756228" id="7239344515229774390">
            <node role="operand" roleId="tpee.1197027771414" type="tpee.DotExpression" typeId="tpee.1197027756228" id="7239344515229774391">
              <node role="operand" roleId="tpee.1197027771414" type="tp4k.ConceptFunctionParameter_AnActionEvent" typeId="tp4k.1203082903663" id="7239344515229774392" />
              <node role="operation" roleId="tpee.1197027833540" type="tpee.InstanceMethodCallOperation" typeId="tpee.1202948039474" id="7239344515229774393">
                <link role="baseMethodDeclaration" roleId="tpee.1068499141037" targetNodeId="1qcs.~AnActionEvent%dgetPresentation()%ccom%dintellij%dopenapi%dactionSystem%dPresentation" resolveInfo="getPresentation" />
              </node>
            </node>
            <node role="operation" roleId="tpee.1197027833540" type="tpee.InstanceMethodCallOperation" typeId="tpee.1202948039474" id="7239344515229774394">
              <link role="baseMethodDeclaration" roleId="tpee.1068499141037" targetNodeId="1qcs.~Presentation%dsetEnabled(boolean)%cvoid" resolveInfo="setEnabled" />
              <node role="actualArgument" roleId="tpee.1068499141038" type="tpee.StaticMethodCall" typeId="tpee.1081236700937" id="7239344515229774395">
                <link role="classConcept" roleId="tpee.1144433194310" targetNodeId="lsse.2052504288806109972" resolveInfo="ChangesStripActionsHelper" />
                <link role="baseMethodDeclaration" roleId="tpee.1068499141037" targetNodeId="lsse.2052504288806114023" resolveInfo="isNeighbourGroupAvailable" />
                <node role="actualArgument" roleId="tpee.1068499141038" type="tpee.DotExpression" typeId="tpee.1197027756228" id="7239344515229774396">
                  <node role="operand" roleId="tpee.1197027771414" type="tp4f.ThisClassifierExpression" typeId="tp4f.1205752633985" id="7239344515229774397" />
                  <node role="operation" roleId="tpee.1197027833540" type="tp4k.ActionDataParameterReferenceOperation" typeId="tp4k.1217252428768" id="7239344515229774398">
                    <link role="member" roleId="tp4f.1205756909548" targetNodeId="7239344515229757934" resolveInfo="editorContext" />
                  </node>
                </node>
                <node role="actualArgument" roleId="tpee.1068499141038" type="tpee.BooleanConstant" typeId="tpee.1068580123137" id="7239344515229774399">
                  <property name="value" nameId="tpee.1068580123138" value="true" />
                </node>
              </node>
            </node>
=======
  <root id="1156564534683228174">
    <node role="groupID" roleId="tp4k.1206193920040" type="tpee.StringLiteral" typeId="tpee.1070475926800" id="1156564534683228177">
      <property name="value" nameId="tpee.1070475926801" value="ChangesViewPopupMenu" />
    </node>
    <node role="contents" roleId="tp4k.1207148993063" type="tp4k.ElementListContents" typeId="tp4k.1207145163717" id="1156564534683228176" />
  </root>
  <root id="1156564534683228178">
    <node role="contents" roleId="tp4k.1207145245948" type="tp4k.ElementListContents" typeId="tp4k.1207145163717" id="1156564534683228180">
      <node role="reference" roleId="tp4k.1207145201301" type="tp4k.Separator" typeId="tp4k.1204908117386" id="5964066876626835162" />
      <node role="reference" roleId="tp4k.1207145201301" type="tp4k.ActionInstance" typeId="tp4k.1203088046679" id="1156564534683228183">
        <link role="action" roleId="tp4k.1203088061055" targetNodeId="1156564534683188476" resolveInfo="MakeOrRebuildModelsFromChangeList" />
        <node role="actualParameter" roleId="tp4k.1227011543811" type="tpee.BooleanConstant" typeId="tpee.1068580123137" id="3903119074522679154">
          <property name="value" nameId="tpee.1068580123138" value="false" />
        </node>
      </node>
      <node role="reference" roleId="tp4k.1207145201301" type="tp4k.ActionInstance" typeId="tp4k.1203088046679" id="3903119074522679156">
        <link role="action" roleId="tp4k.1203088061055" targetNodeId="1156564534683188476" resolveInfo="MakeOrRebuildModelsFromChangeList" />
        <node role="actualParameter" roleId="tp4k.1227011543811" type="tpee.BooleanConstant" typeId="tpee.1068580123137" id="3903119074522679157">
          <property name="value" nameId="tpee.1068580123138" value="true" />
        </node>
      </node>
    </node>
    <node role="modifier" roleId="tp4k.1204991552650" type="tp4k.ModificationStatement" typeId="tp4k.1203092361741" id="1156564534683228184">
      <link role="modifiedGroup" roleId="tp4k.1203092736097" targetNodeId="1156564534683228174" resolveInfo="IDEAChangesViewPopup" />
    </node>
  </root>
  <root id="1156564534683188476">
    <node role="constructionParameter" roleId="tp4k.1227008813498" type="tp4k.ActionConstructionParameterDeclaration" typeId="tp4k.1227008846812" id="3903119074522538562">
      <property name="name" nameId="tpck.1169194664001" value="rebuild" />
      <node role="visibility" roleId="tpee.1178549979242" type="tpee.PrivateVisibility" typeId="tpee.1146644623116" id="3903119074522538563" />
      <node role="type" roleId="tpee.5680397130376446158" type="tpee.BooleanType" typeId="tpee.1070534644030" id="3903119074522540532" />
    </node>
    <node role="parameter" roleId="tp4k.1217413222820" type="tp4k.ActionDataParameterDeclaration" typeId="tp4k.1217252042208" id="8610665572788514619">
      <property name="name" nameId="tpck.1169194664001" value="context" />
      <link role="key" roleId="tp4k.1217252646389" targetNodeId="on5u.~MPSCommonDataKeys%dOPERATION_CONTEXT" resolveInfo="OPERATION_CONTEXT" />
      <node role="condition" roleId="tp4k.5538333046911298738" type="tp4k.RequiredCondition" typeId="tp4k.5538333046911348654" id="8898893144448210397" />
    </node>
    <node role="parameter" roleId="tp4k.1217413222820" type="tp4k.ActionDataParameterDeclaration" typeId="tp4k.1217252042208" id="1156564534683188485">
      <property name="name" nameId="tpck.1169194664001" value="virtualFiles" />
      <link role="key" roleId="tp4k.1217252646389" targetNodeId="1qcs.~PlatformDataKeys%dVIRTUAL_FILE_ARRAY" resolveInfo="VIRTUAL_FILE_ARRAY" />
      <node role="condition" roleId="tp4k.5538333046911298738" type="tp4k.RequiredCondition" typeId="tp4k.5538333046911348654" id="3903119074522540533" />
    </node>
    <node role="executeFunction" roleId="tp4k.1203083461638" type="tp4k.ExecuteBlock" typeId="tp4k.1203083511112" id="1156564534683188477">
      <node role="body" roleId="tpee.1137022507850" type="tpee.StatementList" typeId="tpee.1068580123136" id="1156564534683188478">
        <node role="statement" roleId="tpee.1068581517665" type="tpee.LocalVariableDeclarationStatement" typeId="tpee.1068581242864" id="1156564534683228135">
          <node role="localVariableDeclaration" roleId="tpee.1068581242865" type="tpee.LocalVariableDeclaration" typeId="tpee.1068581242863" id="1156564534683228136">
            <property name="name" nameId="tpck.1169194664001" value="models" />
            <node role="type" roleId="tpee.5680397130376446158" type="tp2q.ListType" typeId="tp2q.1151688443754" id="1156564534683228137">
              <node role="elementType" roleId="tp2q.1151688676805" type="tpee.ClassifierType" typeId="tpee.1107535904670" id="1156564534683228138">
                <link role="classifier" roleId="tpee.1107535924139" targetNodeId="cu2c.~SModelDescriptor" resolveInfo="SModelDescriptor" />
              </node>
            </node>
            <node role="initializer" roleId="tpee.1068431790190" type="tpee.StaticMethodCall" typeId="tpee.1081236700937" id="1156564534683228139">
              <link role="baseMethodDeclaration" roleId="tpee.1068499141037" targetNodeId="1156564534683188957" resolveInfo="getModels" />
              <link role="classConcept" roleId="tpee.1144433194310" targetNodeId="7545884443035906924" resolveInfo="VcsActionsUtil" />
              <node role="actualArgument" roleId="tpee.1068499141038" type="tpee.DotExpression" typeId="tpee.1197027756228" id="1156564534683228140">
                <node role="operand" roleId="tpee.1197027771414" type="tp4f.ThisClassifierExpression" typeId="tp4f.1205752633985" id="1156564534683228141" />
                <node role="operation" roleId="tpee.1197027833540" type="tp4k.ActionDataParameterReferenceOperation" typeId="tp4k.1217252428768" id="1156564534683228142">
                  <link role="member" roleId="tp4f.1205756909548" targetNodeId="1156564534683188485" resolveInfo="virtualFiles" />
                </node>
              </node>
            </node>
          </node>
        </node>
        <node role="statement" roleId="tpee.1068581517665" type="tpee.ExpressionStatement" typeId="tpee.1068580123155" id="8610665572788514624">
          <node role="expression" roleId="tpee.1068580123156" type="tpee.DotExpression" typeId="tpee.1197027756228" id="8610665572788514625">
            <node role="operand" roleId="tpee.1197027771414" type="tpee.GenericNewExpression" typeId="tpee.1145552977093" id="8610665572788514626">
              <node role="creator" roleId="tpee.1145553007750" type="tpee.ClassCreator" typeId="tpee.1212685548494" id="8610665572788514627">
                <link role="baseMethodDeclaration" roleId="tpee.1068499141037" targetNodeId="afa5.8610665572788515325" resolveInfo="MakeActionImpl" />
                <node role="actualArgument" roleId="tpee.1068499141038" type="tpee.DotExpression" typeId="tpee.1197027756228" id="8610665572788514628">
                  <node role="operand" roleId="tpee.1197027771414" type="tp4f.ThisClassifierExpression" typeId="tp4f.1205752633985" id="8610665572788514629" />
                  <node role="operation" roleId="tpee.1197027833540" type="tp4k.ActionDataParameterReferenceOperation" typeId="tp4k.1217252428768" id="8610665572788514630">
                    <link role="member" roleId="tp4f.1205756909548" targetNodeId="8610665572788514619" resolveInfo="context" />
                  </node>
                </node>
                <node role="actualArgument" roleId="tpee.1068499141038" type="tpee.GenericNewExpression" typeId="tpee.1145552977093" id="8610665572788514631">
                  <node role="creator" roleId="tpee.1145553007750" type="tpee.ClassCreator" typeId="tpee.1212685548494" id="8610665572788514632">
                    <link role="baseMethodDeclaration" roleId="tpee.1068499141037" targetNodeId="afa5.8610665572788515120" resolveInfo="MakeActionParameters" />
                    <node role="actualArgument" roleId="tpee.1068499141038" type="tpee.DotExpression" typeId="tpee.1197027756228" id="8610665572788514633">
                      <node role="operand" roleId="tpee.1197027771414" type="tp4f.ThisClassifierExpression" typeId="tp4f.1205752633985" id="8610665572788514634" />
                      <node role="operation" roleId="tpee.1197027833540" type="tp4k.ActionDataParameterReferenceOperation" typeId="tp4k.1217252428768" id="8610665572788514635">
                        <link role="member" roleId="tp4f.1205756909548" targetNodeId="8610665572788514619" resolveInfo="context" />
                      </node>
                    </node>
                    <node role="actualArgument" roleId="tpee.1068499141038" type="tpee.LocalVariableReference" typeId="tpee.1068581242866" id="1156564534683228144">
                      <link role="variableDeclaration" roleId="tpee.1068581517664" targetNodeId="1156564534683228136" resolveInfo="models" />
                    </node>
                    <node role="actualArgument" roleId="tpee.1068499141038" type="tpee.DotExpression" typeId="tpee.1197027756228" id="1156564534683228147">
                      <node role="operand" roleId="tpee.1197027771414" type="tpee.LocalVariableReference" typeId="tpee.1068581242866" id="1156564534683228146">
                        <link role="variableDeclaration" roleId="tpee.1068581517664" targetNodeId="1156564534683228136" resolveInfo="models" />
                      </node>
                      <node role="operation" roleId="tpee.1197027833540" type="tp2q.GetFirstOperation" typeId="tp2q.1165525191778" id="1156564534683228151" />
                    </node>
                    <node role="actualArgument" roleId="tpee.1068499141038" type="tpee.NullLiteral" typeId="tpee.1070534058343" id="8610665572788514642" />
                    <node role="actualArgument" roleId="tpee.1068499141038" type="tpee.NullLiteral" typeId="tpee.1070534058343" id="8610665572788514643" />
                  </node>
                </node>
                <node role="actualArgument" roleId="tpee.1068499141038" type="tpee.DotExpression" typeId="tpee.1197027756228" id="3903119074522540538">
                  <node role="operand" roleId="tpee.1197027771414" type="tp4f.ThisClassifierExpression" typeId="tp4f.1205752633985" id="3903119074522540539" />
                  <node role="operation" roleId="tpee.1197027833540" type="tp4f.DefaultClassifierFieldAccessOperation" typeId="tp4f.1213999117680" id="3903119074522540540">
                    <link role="member" roleId="tp4f.1205756909548" targetNodeId="3903119074522538562" resolveInfo="rebuild" />
                  </node>
                </node>
              </node>
            </node>
            <node role="operation" roleId="tpee.1197027833540" type="tpee.InstanceMethodCallOperation" typeId="tpee.1202948039474" id="8610665572788514645">
              <link role="baseMethodDeclaration" roleId="tpee.1068499141037" targetNodeId="afa5.8610665572788515238" resolveInfo="executeAction" />
            </node>
>>>>>>> 44834a1d
          </node>
        </node>
      </node>
    </node>
<<<<<<< HEAD
  </root>
  <root id="7239344515229757962">
    <node role="icon" roleId="tp4k.8976425910813834639" type="tp4k.IconResource" typeId="tp4k.2330114057060456691" id="7239344515229757963">
      <property name="path" nameId="tp4k.7855019336153226684" value="${solution_descriptor}/icons/previousOccurence.png" />
    </node>
    <node role="parameter" roleId="tp4k.1217413222820" type="tp4k.ActionDataParameterDeclaration" typeId="tp4k.1217252042208" id="7239344515229757964">
      <property name="name" nameId="tpck.1169194664001" value="editorContext" />
      <link role="key" roleId="tp4k.1217252646389" targetNodeId="kt54.~MPSDataKeys%dEDITOR_CONTEXT" resolveInfo="EDITOR_CONTEXT" />
      <node role="condition" roleId="tp4k.5538333046911298738" type="tp4k.RequiredCondition" typeId="tp4k.5538333046911348654" id="7239344515229757965" />
    </node>
    <node role="executeFunction" roleId="tp4k.1203083461638" type="tp4k.ExecuteBlock" typeId="tp4k.1203083511112" id="7239344515229757968">
      <node role="body" roleId="tpee.1137022507850" type="tpee.StatementList" typeId="tpee.1068580123136" id="7239344515229757969">
        <node role="statement" roleId="tpee.1068581517665" type="tpee.ExpressionStatement" typeId="tpee.1068580123155" id="7239344515229774375">
          <node role="expression" roleId="tpee.1068580123156" type="tpee.StaticMethodCall" typeId="tpee.1081236700937" id="7239344515229774382">
            <link role="baseMethodDeclaration" roleId="tpee.1068499141037" targetNodeId="lsse.2052504288806114027" resolveInfo="goToNeighbourGroup" />
            <link role="classConcept" roleId="tpee.1144433194310" targetNodeId="lsse.2052504288806109972" resolveInfo="ChangesStripActionsHelper" />
            <node role="actualArgument" roleId="tpee.1068499141038" type="tpee.DotExpression" typeId="tpee.1197027756228" id="7239344515229774383">
              <node role="operand" roleId="tpee.1197027771414" type="tp4f.ThisClassifierExpression" typeId="tp4f.1205752633985" id="7239344515229774384" />
              <node role="operation" roleId="tpee.1197027833540" type="tp4k.ActionDataParameterReferenceOperation" typeId="tp4k.1217252428768" id="7239344515229774385">
                <link role="member" roleId="tp4f.1205756909548" targetNodeId="7239344515229757964" resolveInfo="editorContext" />
              </node>
            </node>
            <node role="actualArgument" roleId="tpee.1068499141038" type="tpee.BooleanConstant" typeId="tpee.1068580123137" id="7239344515229774386">
              <property name="value" nameId="tpee.1068580123138" value="false" />
            </node>
          </node>
        </node>
      </node>
    </node>
    <node role="keystroke" roleId="tp4k.1207318392425" type="tp4k.KeyMapKeystroke" typeId="tp4k.1207318242772" id="7239344515229757980">
      <property name="modifiers" nameId="tp4k.1207318242773" value="ctrl+alt+shift" />
      <property name="keycode" nameId="tp4k.1207318242774" value="VK_UP" />
    </node>
    <node role="updateBlock" roleId="tp4k.1203083196627" type="tp4k.DoUpdateBlock" typeId="tp4k.1203082695294" id="7239344515229757981">
      <node role="body" roleId="tpee.1137022507850" type="tpee.StatementList" typeId="tpee.1068580123136" id="7239344515229757982">
        <node role="statement" roleId="tpee.1068581517665" type="tpee.ExpressionStatement" typeId="tpee.1068580123155" id="7239344515229757990">
          <node role="expression" roleId="tpee.1068580123156" type="tpee.DotExpression" typeId="tpee.1197027756228" id="7239344515229757991">
            <node role="operand" roleId="tpee.1197027771414" type="tpee.DotExpression" typeId="tpee.1197027756228" id="7239344515229757992">
              <node role="operand" roleId="tpee.1197027771414" type="tp4k.ConceptFunctionParameter_AnActionEvent" typeId="tp4k.1203082903663" id="7239344515229757993" />
              <node role="operation" roleId="tpee.1197027833540" type="tpee.InstanceMethodCallOperation" typeId="tpee.1202948039474" id="7239344515229757994">
                <link role="baseMethodDeclaration" roleId="tpee.1068499141037" targetNodeId="1qcs.~AnActionEvent%dgetPresentation()%ccom%dintellij%dopenapi%dactionSystem%dPresentation" resolveInfo="getPresentation" />
              </node>
            </node>
            <node role="operation" roleId="tpee.1197027833540" type="tpee.InstanceMethodCallOperation" typeId="tpee.1202948039474" id="7239344515229757995">
              <link role="baseMethodDeclaration" roleId="tpee.1068499141037" targetNodeId="1qcs.~Presentation%dsetEnabled(boolean)%cvoid" resolveInfo="setEnabled" />
              <node role="actualArgument" roleId="tpee.1068499141038" type="tpee.StaticMethodCall" typeId="tpee.1081236700937" id="7239344515229768960">
                <link role="baseMethodDeclaration" roleId="tpee.1068499141037" targetNodeId="lsse.2052504288806114023" resolveInfo="isNeighbourGroupAvailable" />
                <link role="classConcept" roleId="tpee.1144433194310" targetNodeId="lsse.2052504288806109972" resolveInfo="ChangesStripActionsHelper" />
                <node role="actualArgument" roleId="tpee.1068499141038" type="tpee.DotExpression" typeId="tpee.1197027756228" id="7239344515229774370">
                  <node role="operand" roleId="tpee.1197027771414" type="tp4f.ThisClassifierExpression" typeId="tp4f.1205752633985" id="7239344515229774371" />
                  <node role="operation" roleId="tpee.1197027833540" type="tp4k.ActionDataParameterReferenceOperation" typeId="tp4k.1217252428768" id="7239344515229774372">
                    <link role="member" roleId="tp4f.1205756909548" targetNodeId="7239344515229757964" resolveInfo="editorContext" />
                  </node>
                </node>
                <node role="actualArgument" roleId="tpee.1068499141038" type="tpee.BooleanConstant" typeId="tpee.1068580123137" id="7239344515229774374">
                  <property name="value" nameId="tpee.1068580123138" value="false" />
=======
    <node role="updateBlock" roleId="tp4k.1203083196627" type="tp4k.IsApplicableBlock" typeId="tp4k.1205681243813" id="1156564534683188479">
      <node role="body" roleId="tpee.1137022507850" type="tpee.StatementList" typeId="tpee.1068580123136" id="1156564534683188480">
        <node role="statement" roleId="tpee.1068581517665" type="tpee.LocalVariableDeclarationStatement" typeId="tpee.1068581242864" id="1156564534683228095">
          <node role="localVariableDeclaration" roleId="tpee.1068581242865" type="tpee.LocalVariableDeclaration" typeId="tpee.1068581242863" id="1156564534683228096">
            <property name="name" nameId="tpck.1169194664001" value="models" />
            <node role="type" roleId="tpee.5680397130376446158" type="tp2q.ListType" typeId="tp2q.1151688443754" id="1156564534683228097">
              <node role="elementType" roleId="tp2q.1151688676805" type="tpee.ClassifierType" typeId="tpee.1107535904670" id="1156564534683228098">
                <link role="classifier" roleId="tpee.1107535924139" targetNodeId="cu2c.~SModelDescriptor" resolveInfo="SModelDescriptor" />
              </node>
            </node>
            <node role="initializer" roleId="tpee.1068431790190" type="tpee.StaticMethodCall" typeId="tpee.1081236700937" id="1156564534683228099">
              <link role="baseMethodDeclaration" roleId="tpee.1068499141037" targetNodeId="1156564534683188957" resolveInfo="getModels" />
              <link role="classConcept" roleId="tpee.1144433194310" targetNodeId="7545884443035906924" resolveInfo="VcsActionsUtil" />
              <node role="actualArgument" roleId="tpee.1068499141038" type="tpee.DotExpression" typeId="tpee.1197027756228" id="1156564534683228100">
                <node role="operand" roleId="tpee.1197027771414" type="tp4f.ThisClassifierExpression" typeId="tp4f.1205752633985" id="1156564534683228101" />
                <node role="operation" roleId="tpee.1197027833540" type="tp4k.ActionDataParameterReferenceOperation" typeId="tp4k.1217252428768" id="1156564534683228102">
                  <link role="member" roleId="tp4f.1205756909548" targetNodeId="1156564534683188485" resolveInfo="virtualFiles" />
                </node>
              </node>
            </node>
          </node>
        </node>
        <node role="statement" roleId="tpee.1068581517665" type="tpee.IfStatement" typeId="tpee.1068580123159" id="9010458443787639165">
          <node role="ifTrue" roleId="tpee.1068580123161" type="tpee.StatementList" typeId="tpee.1068580123136" id="9010458443787639166">
            <node role="statement" roleId="tpee.1068581517665" type="tpee.ReturnStatement" typeId="tpee.1068581242878" id="9010458443787639167">
              <node role="expression" roleId="tpee.1068581517676" type="tpee.BooleanConstant" typeId="tpee.1068580123137" id="9010458443787639168">
                <property name="value" nameId="tpee.1068580123138" value="false" />
              </node>
            </node>
          </node>
          <node role="condition" roleId="tpee.1068580123160" type="tpee.OrExpression" typeId="tpee.1080223426719" id="1156564534683228121">
            <node role="leftExpression" roleId="tpee.1081773367580" type="tpee.OrExpression" typeId="tpee.1080223426719" id="1156564534683228165">
              <node role="leftExpression" roleId="tpee.1081773367580" type="tpee.NotExpression" typeId="tpee.1081516740877" id="1156564534683228168">
                <node role="expression" roleId="tpee.1081516765348" type="tpee.StaticMethodCall" typeId="tpee.1081236700937" id="1156564534683228171">
                  <link role="baseMethodDeclaration" roleId="tpee.1068499141037" targetNodeId="1156564534683228157" resolveInfo="isMakePluginInstalled" />
                  <link role="classConcept" roleId="tpee.1144433194310" targetNodeId="7545884443035906924" resolveInfo="VcsActionsUtil" />
                </node>
              </node>
              <node role="rightExpression" roleId="tpee.1081773367579" type="tpee.DotExpression" typeId="tpee.1197027756228" id="9010458443787639169">
                <node role="operand" roleId="tpee.1197027771414" type="tpee.StaticMethodCall" typeId="tpee.1081236700937" id="9010458443787639170">
                  <link role="classConcept" roleId="tpee.1144433194310" targetNodeId="hfuk.8695426379435177650" resolveInfo="IMakeService.INSTANCE" />
                  <link role="baseMethodDeclaration" roleId="tpee.1068499141037" targetNodeId="hfuk.8695426379435177666" resolveInfo="get" />
                </node>
                <node role="operation" roleId="tpee.1197027833540" type="tpee.InstanceMethodCallOperation" typeId="tpee.1202948039474" id="9010458443787639171">
                  <link role="baseMethodDeclaration" roleId="tpee.1068499141037" targetNodeId="hfuk.8695426379435237656" resolveInfo="isSessionActive" />
                </node>
              </node>
            </node>
            <node role="rightExpression" roleId="tpee.1081773367579" type="tpee.DotExpression" typeId="tpee.1197027756228" id="1156564534683228124">
              <node role="operand" roleId="tpee.1197027771414" type="tpee.LocalVariableReference" typeId="tpee.1068581242866" id="1156564534683228125">
                <link role="variableDeclaration" roleId="tpee.1068581517664" targetNodeId="1156564534683228096" resolveInfo="models" />
              </node>
              <node role="operation" roleId="tpee.1197027833540" type="tp2q.IsEmptyOperation" typeId="tp2q.1165530316231" id="1156564534683228126" />
            </node>
          </node>
        </node>
        <node role="statement" roleId="tpee.1068581517665" type="tpee.LocalVariableDeclarationStatement" typeId="tpee.1068581242864" id="8610665572788514648">
          <node role="localVariableDeclaration" roleId="tpee.1068581242865" type="tpee.LocalVariableDeclaration" typeId="tpee.1068581242863" id="8610665572788514649">
            <property name="name" nameId="tpck.1169194664001" value="text" />
            <node role="type" roleId="tpee.5680397130376446158" type="tpee.StringType" typeId="tpee.1225271177708" id="8610665572788514650" />
            <node role="initializer" roleId="tpee.1068431790190" type="tpee.DotExpression" typeId="tpee.1197027756228" id="8610665572788514651">
              <node role="operand" roleId="tpee.1197027771414" type="tpee.GenericNewExpression" typeId="tpee.1145552977093" id="8610665572788514652">
                <node role="creator" roleId="tpee.1145553007750" type="tpee.ClassCreator" typeId="tpee.1212685548494" id="8610665572788514653">
                  <link role="baseMethodDeclaration" roleId="tpee.1068499141037" targetNodeId="afa5.8610665572788515120" resolveInfo="MakeActionParameters" />
                  <node role="actualArgument" roleId="tpee.1068499141038" type="tpee.DotExpression" typeId="tpee.1197027756228" id="8610665572788514654">
                    <node role="operand" roleId="tpee.1197027771414" type="tp4f.ThisClassifierExpression" typeId="tp4f.1205752633985" id="8610665572788514655" />
                    <node role="operation" roleId="tpee.1197027833540" type="tp4k.ActionDataParameterReferenceOperation" typeId="tp4k.1217252428768" id="8610665572788514656">
                      <link role="member" roleId="tp4f.1205756909548" targetNodeId="8610665572788514619" resolveInfo="context" />
                    </node>
                  </node>
                  <node role="actualArgument" roleId="tpee.1068499141038" type="tpee.LocalVariableReference" typeId="tpee.1068581242866" id="1156564534683228103">
                    <link role="variableDeclaration" roleId="tpee.1068581517664" targetNodeId="1156564534683228096" resolveInfo="models" />
                  </node>
                  <node role="actualArgument" roleId="tpee.1068499141038" type="tpee.DotExpression" typeId="tpee.1197027756228" id="1156564534683228129">
                    <node role="operand" roleId="tpee.1197027771414" type="tpee.LocalVariableReference" typeId="tpee.1068581242866" id="1156564534683228128">
                      <link role="variableDeclaration" roleId="tpee.1068581517664" targetNodeId="1156564534683228096" resolveInfo="models" />
                    </node>
                    <node role="operation" roleId="tpee.1197027833540" type="tp2q.GetFirstOperation" typeId="tp2q.1165525191778" id="1156564534683228133" />
                  </node>
                  <node role="actualArgument" roleId="tpee.1068499141038" type="tpee.NullLiteral" typeId="tpee.1070534058343" id="8610665572788514663" />
                  <node role="actualArgument" roleId="tpee.1068499141038" type="tpee.NullLiteral" typeId="tpee.1070534058343" id="8610665572788514664" />
                </node>
              </node>
              <node role="operation" roleId="tpee.1197027833540" type="tpee.InstanceMethodCallOperation" typeId="tpee.1202948039474" id="8610665572788514665">
                <link role="baseMethodDeclaration" roleId="tpee.1068499141037" targetNodeId="afa5.8610665572788514684" resolveInfo="actionText" />
                <node role="actualArgument" roleId="tpee.1068499141038" type="tpee.DotExpression" typeId="tpee.1197027756228" id="3903119074522540534">
                  <node role="operand" roleId="tpee.1197027771414" type="tp4f.ThisClassifierExpression" typeId="tp4f.1205752633985" id="3903119074522540535" />
                  <node role="operation" roleId="tpee.1197027833540" type="tp4f.DefaultClassifierFieldAccessOperation" typeId="tp4f.1213999117680" id="3903119074522540536">
                    <link role="member" roleId="tp4f.1205756909548" targetNodeId="3903119074522538562" resolveInfo="rebuild" />
                  </node>
>>>>>>> 44834a1d
                </node>
              </node>
            </node>
          </node>
        </node>
<<<<<<< HEAD
      </node>
    </node>
  </root>
  <root id="7239344515229760336">
    <node role="contents" roleId="tp4k.1207145245948" type="tp4k.ElementListContents" typeId="tp4k.1207145163717" id="7239344515229760337">
      <node role="reference" roleId="tp4k.1207145201301" type="tp4k.ActionInstance" typeId="tp4k.1203088046679" id="7239344515229766992">
        <link role="action" roleId="tp4k.1203088061055" targetNodeId="7239344515229757919" resolveInfo="GoToNextChange" />
      </node>
      <node role="reference" roleId="tp4k.1207145201301" type="tp4k.ActionInstance" typeId="tp4k.1203088046679" id="7239344515229766991">
        <link role="action" roleId="tp4k.1203088061055" targetNodeId="7239344515229757962" resolveInfo="GoToPreviousChange" />
      </node>
      <node role="reference" roleId="tp4k.1207145201301" type="tp4k.ActionInstance" typeId="tp4k.1203088046679" id="5059587158025318436">
        <link role="action" roleId="tp4k.1203088061055" targetNodeId="5059587158025290631" resolveInfo="RollbackChanges" />
      </node>
      <node role="reference" roleId="tp4k.1207145201301" type="tp4k.ActionInstance" typeId="tp4k.1203088046679" id="5128886932763344172">
        <link role="action" roleId="tp4k.1203088061055" targetNodeId="6214954779304802836" resolveInfo="ShowDiffFromChanges" />
      </node>
      <node role="reference" roleId="tp4k.1207145201301" type="tp4k.ActionInstance" typeId="tp4k.1203088046679" id="4869914698124846898">
        <link role="action" roleId="tp4k.1203088061055" targetNodeId="1108966977729618931" resolveInfo="CopyOldNodes" />
      </node>
    </node>
  </root>
  <root id="5059587158025290631">
    <node role="icon" roleId="tp4k.8976425910813834639" type="tp4k.IconResource" typeId="tp4k.2330114057060456691" id="5059587158025290632">
      <property name="path" nameId="tp4k.7855019336153226684" value="${solution_descriptor}/icons/reset.png" />
    </node>
    <node role="parameter" roleId="tp4k.1217413222820" type="tp4k.ActionDataParameterDeclaration" typeId="tp4k.1217252042208" id="5059587158025290633">
      <property name="name" nameId="tpck.1169194664001" value="editorContext" />
      <link role="key" roleId="tp4k.1217252646389" targetNodeId="kt54.~MPSDataKeys%dEDITOR_CONTEXT" resolveInfo="EDITOR_CONTEXT" />
      <node role="condition" roleId="tp4k.5538333046911298738" type="tp4k.RequiredCondition" typeId="tp4k.5538333046911348654" id="5059587158025290634" />
    </node>
    <node role="executeFunction" roleId="tp4k.1203083461638" type="tp4k.ExecuteBlock" typeId="tp4k.1203083511112" id="5059587158025290637">
      <node role="body" roleId="tpee.1137022507850" type="tpee.StatementList" typeId="tpee.1068580123136" id="5059587158025290638">
        <node role="statement" roleId="tpee.1068581517665" type="tpee.ExpressionStatement" typeId="tpee.1068580123155" id="5059587158025321334">
          <node role="expression" roleId="tpee.1068580123156" type="tpee.StaticMethodCall" typeId="tpee.1081236700937" id="5059587158025321336">
            <link role="baseMethodDeclaration" roleId="tpee.1068499141037" targetNodeId="lsse.5059587158025319358" resolveInfo="rollbackChanges" />
            <link role="classConcept" roleId="tpee.1144433194310" targetNodeId="lsse.2052504288806109972" resolveInfo="ChangesStripActionsHelper" />
            <node role="actualArgument" roleId="tpee.1068499141038" type="tpee.DotExpression" typeId="tpee.1197027756228" id="5059587158025321337">
              <node role="operand" roleId="tpee.1197027771414" type="tp4f.ThisClassifierExpression" typeId="tp4f.1205752633985" id="5059587158025321338" />
              <node role="operation" roleId="tpee.1197027833540" type="tp4k.ActionDataParameterReferenceOperation" typeId="tp4k.1217252428768" id="5059587158025321339">
                <link role="member" roleId="tp4f.1205756909548" targetNodeId="5059587158025290633" resolveInfo="editorContext" />
              </node>
            </node>
          </node>
=======
        <node role="statement" roleId="tpee.1068581517665" type="tpee.IfStatement" typeId="tpee.1068580123159" id="8610665572788514667">
          <node role="ifTrue" roleId="tpee.1068580123161" type="tpee.StatementList" typeId="tpee.1068580123136" id="8610665572788514668">
            <node role="statement" roleId="tpee.1068581517665" type="tpee.ExpressionStatement" typeId="tpee.1068580123155" id="8610665572788514669">
              <node role="expression" roleId="tpee.1068580123156" type="tpee.DotExpression" typeId="tpee.1197027756228" id="8610665572788514670">
                <node role="operand" roleId="tpee.1197027771414" type="tpee.DotExpression" typeId="tpee.1197027756228" id="8610665572788514671">
                  <node role="operand" roleId="tpee.1197027771414" type="tp4k.ConceptFunctionParameter_AnActionEvent" typeId="tp4k.1203082903663" id="8610665572788514672" />
                  <node role="operation" roleId="tpee.1197027833540" type="tpee.InstanceMethodCallOperation" typeId="tpee.1202948039474" id="8610665572788514673">
                    <link role="baseMethodDeclaration" roleId="tpee.1068499141037" targetNodeId="1qcs.~AnActionEvent%dgetPresentation()%ccom%dintellij%dopenapi%dactionSystem%dPresentation" resolveInfo="getPresentation" />
                  </node>
                </node>
                <node role="operation" roleId="tpee.1197027833540" type="tpee.InstanceMethodCallOperation" typeId="tpee.1202948039474" id="8610665572788514674">
                  <link role="baseMethodDeclaration" roleId="tpee.1068499141037" targetNodeId="1qcs.~Presentation%dsetText(java%dlang%dString)%cvoid" resolveInfo="setText" />
                  <node role="actualArgument" roleId="tpee.1068499141038" type="tpee.LocalVariableReference" typeId="tpee.1068581242866" id="8610665572788514675">
                    <link role="variableDeclaration" roleId="tpee.1068581517664" targetNodeId="8610665572788514649" resolveInfo="text" />
                  </node>
                </node>
              </node>
            </node>
            <node role="statement" roleId="tpee.1068581517665" type="tpee.ReturnStatement" typeId="tpee.1068581242878" id="8610665572788514676">
              <node role="expression" roleId="tpee.1068581517676" type="tpee.BooleanConstant" typeId="tpee.1068580123137" id="8610665572788514677">
                <property name="value" nameId="tpee.1068580123138" value="true" />
              </node>
            </node>
          </node>
          <node role="condition" roleId="tpee.1068580123160" type="tpee.NotEqualsExpression" typeId="tpee.1073239437375" id="8610665572788514678">
            <node role="rightExpression" roleId="tpee.1081773367579" type="tpee.NullLiteral" typeId="tpee.1070534058343" id="8610665572788514679" />
            <node role="leftExpression" roleId="tpee.1081773367580" type="tpee.LocalVariableReference" typeId="tpee.1068581242866" id="8610665572788514680">
              <link role="variableDeclaration" roleId="tpee.1068581517664" targetNodeId="8610665572788514649" resolveInfo="text" />
            </node>
          </node>
        </node>
        <node role="statement" roleId="tpee.1068581517665" type="tpee.ExpressionStatement" typeId="tpee.1068580123155" id="8610665572788514681">
          <node role="expression" roleId="tpee.1068580123156" type="tpee.BooleanConstant" typeId="tpee.1068580123137" id="8610665572788514682">
            <property name="value" nameId="tpee.1068580123138" value="false" />
          </node>
>>>>>>> 44834a1d
        </node>
      </node>
    </node>
  </root>
<<<<<<< HEAD
  <root id="6214954779304802836">
    <node role="parameter" roleId="tp4k.1217413222820" type="tp4k.ActionDataParameterDeclaration" typeId="tp4k.1217252042208" id="6214954779304826206">
      <property name="name" nameId="tpck.1169194664001" value="editorContext" />
      <link role="key" roleId="tp4k.1217252646389" targetNodeId="kt54.~MPSDataKeys%dEDITOR_CONTEXT" resolveInfo="EDITOR_CONTEXT" />
      <node role="condition" roleId="tp4k.5538333046911298738" type="tp4k.RequiredCondition" typeId="tp4k.5538333046911348654" id="6214954779304826207" />
    </node>
    <node role="parameter" roleId="tp4k.1217413222820" type="tp4k.ActionDataParameterDeclaration" typeId="tp4k.1217252042208" id="6214954779304831058">
      <property name="name" nameId="tpck.1169194664001" value="project" />
      <link role="key" roleId="tp4k.1217252646389" targetNodeId="1qcs.~PlatformDataKeys%dPROJECT" resolveInfo="PROJECT" />
      <node role="condition" roleId="tp4k.5538333046911298738" type="tp4k.RequiredCondition" typeId="tp4k.5538333046911348654" id="6214954779304831059" />
    </node>
    <node role="executeFunction" roleId="tp4k.1203083461638" type="tp4k.ExecuteBlock" typeId="tp4k.1203083511112" id="6214954779304802837">
      <node role="body" roleId="tpee.1137022507850" type="tpee.StatementList" typeId="tpee.1068580123136" id="6214954779304802838">
        <node role="statement" roleId="tpee.1068581517665" type="tpee.LocalVariableDeclarationStatement" typeId="tpee.1068581242864" id="6214954779304826211">
          <node role="localVariableDeclaration" roleId="tpee.1068581242865" type="tpee.LocalVariableDeclaration" typeId="tpee.1068581242863" id="6214954779304826212">
            <property name="name" nameId="tpck.1169194664001" value="bounds" />
            <node role="type" roleId="tpee.5680397130376446158" type="cx9y.NamedTupleType" typeId="cx9y.1239531918181" id="6214954779304826213">
              <link role="classifier" roleId="tpee.1107535924139" targetNodeId="hdhb.4652592318748334972" resolveInfo="Bounds" />
            </node>
            <node role="initializer" roleId="tpee.1068431790190" type="tpee.StaticMethodCall" typeId="tpee.1081236700937" id="6214954779304826214">
              <link role="baseMethodDeclaration" roleId="tpee.1068499141037" targetNodeId="lsse.6214954779304808148" resolveInfo="getCurrentChangeGroupPositionAndHidePopup" />
              <link role="classConcept" roleId="tpee.1144433194310" targetNodeId="lsse.2052504288806109972" resolveInfo="ChangesStripActionsHelper" />
              <node role="actualArgument" roleId="tpee.1068499141038" type="tpee.DotExpression" typeId="tpee.1197027756228" id="6214954779304826215">
                <node role="operand" roleId="tpee.1197027771414" type="tp4f.ThisClassifierExpression" typeId="tp4f.1205752633985" id="6214954779304826216" />
                <node role="operation" roleId="tpee.1197027833540" type="tp4k.ActionDataParameterReferenceOperation" typeId="tp4k.1217252428768" id="6214954779304826217">
                  <link role="member" roleId="tp4f.1205756909548" targetNodeId="6214954779304826206" resolveInfo="editorContext" />
=======
  <root id="1088330852272719379">
    <node role="parameter" roleId="tp4k.1217413222820" type="tp4k.ActionDataParameterDeclaration" typeId="tp4k.1217252042208" id="1088330852272721409">
      <property name="name" nameId="tpck.1169194664001" value="project" />
      <link role="key" roleId="tp4k.1217252646389" targetNodeId="1qcs.~PlatformDataKeys%dPROJECT" resolveInfo="PROJECT" />
    </node>
    <node role="parameter" roleId="tp4k.1217413222820" type="tp4k.ActionDataParameterDeclaration" typeId="tp4k.1217252042208" id="1088330852272813908">
      <property name="name" nameId="tpck.1169194664001" value="frame" />
      <link role="key" roleId="tp4k.1217252646389" targetNodeId="on5u.~MPSCommonDataKeys%dFRAME" resolveInfo="FRAME" />
    </node>
    <node role="executeFunction" roleId="tp4k.1203083461638" type="tp4k.ExecuteBlock" typeId="tp4k.1203083511112" id="1088330852272719380">
      <node role="body" roleId="tpee.1137022507850" type="tpee.StatementList" typeId="tpee.1068580123136" id="1088330852272719381">
        <node role="statement" roleId="tpee.1068581517665" type="tpee.LocalVariableDeclarationStatement" typeId="tpee.1068581242864" id="1088330852272813913">
          <node role="localVariableDeclaration" roleId="tpee.1068581242865" type="tpee.LocalVariableDeclaration" typeId="tpee.1068581242863" id="1088330852272813914">
            <property name="name" nameId="tpck.1169194664001" value="blameDialog" />
            <node role="type" roleId="tpee.5680397130376446158" type="tpee.ClassifierType" typeId="tpee.1107535904670" id="43467109180492110">
              <link role="classifier" roleId="tpee.1107535924139" targetNodeId="hio2.~BlameDialog" resolveInfo="BlameDialog" />
            </node>
            <node role="initializer" roleId="tpee.1068431790190" type="tpee.DotExpression" typeId="tpee.1197027756228" id="1088330852272813916">
              <node role="operand" roleId="tpee.1197027771414" type="tpee.StaticMethodCall" typeId="tpee.1081236700937" id="43467109180492111">
                <link role="baseMethodDeclaration" roleId="tpee.1068499141037" targetNodeId="hio2.~BlameDialogComponent%dgetInstance()%cjetbrains%dmps%dide%dblame%ddialog%dBlameDialogComponent" resolveInfo="getInstance" />
                <link role="classConcept" roleId="tpee.1144433194310" targetNodeId="hio2.~BlameDialogComponent" resolveInfo="BlameDialogComponent" />
              </node>
              <node role="operation" roleId="tpee.1197027833540" type="tpee.InstanceMethodCallOperation" typeId="tpee.1202948039474" id="1088330852272813918">
                <link role="baseMethodDeclaration" roleId="tpee.1068499141037" targetNodeId="hio2.~BlameDialogComponent%dcreateDialog(com%dintellij%dopenapi%dproject%dProject,java%dawt%dComponent)%cjetbrains%dmps%dide%dblame%ddialog%dBlameDialog" resolveInfo="createDialog" />
                <node role="actualArgument" roleId="tpee.1068499141038" type="tpee.DotExpression" typeId="tpee.1197027756228" id="1088330852272813919">
                  <node role="operand" roleId="tpee.1197027771414" type="tp4f.ThisClassifierExpression" typeId="tp4f.1205752633985" id="1088330852272813920" />
                  <node role="operation" roleId="tpee.1197027833540" type="tp4k.ActionDataParameterReferenceOperation" typeId="tp4k.1217252428768" id="1088330852272813921">
                    <link role="member" roleId="tp4f.1205756909548" targetNodeId="1088330852272721409" resolveInfo="project" />
                  </node>
                </node>
                <node role="actualArgument" roleId="tpee.1068499141038" type="tpee.DotExpression" typeId="tpee.1197027756228" id="1088330852272813922">
                  <node role="operand" roleId="tpee.1197027771414" type="tp4f.ThisClassifierExpression" typeId="tp4f.1205752633985" id="1088330852272813923" />
                  <node role="operation" roleId="tpee.1197027833540" type="tp4k.ActionDataParameterReferenceOperation" typeId="tp4k.1217252428768" id="1088330852272813924">
                    <link role="member" roleId="tp4f.1205756909548" targetNodeId="1088330852272813908" resolveInfo="frame" />
                  </node>
>>>>>>> 44834a1d
                </node>
              </node>
            </node>
          </node>
        </node>
<<<<<<< HEAD
        <node role="statement" roleId="tpee.1068581517665" type="tpee.LocalVariableDeclarationStatement" typeId="tpee.1068581242864" id="4663823474809414664">
          <node role="localVariableDeclaration" roleId="tpee.1068581242865" type="tpee.LocalVariableDeclaration" typeId="tpee.1068581242863" id="4663823474809414665">
            <property name="name" nameId="tpck.1169194664001" value="editedNode" />
            <node role="type" roleId="tpee.5680397130376446158" type="tpee.ClassifierType" typeId="tpee.1107535904670" id="4663823474809414666">
              <link role="classifier" roleId="tpee.1107535924139" targetNodeId="cu2c.~SNode" resolveInfo="SNode" />
            </node>
            <node role="initializer" roleId="tpee.1068431790190" type="tpee.DotExpression" typeId="tpee.1197027756228" id="4663823474809414667">
              <node role="operand" roleId="tpee.1197027771414" type="tpee.DotExpression" typeId="tpee.1197027756228" id="4663823474809414668">
                <node role="operand" roleId="tpee.1197027771414" type="tpee.DotExpression" typeId="tpee.1197027756228" id="4663823474809414669">
                  <node role="operand" roleId="tpee.1197027771414" type="tp4f.ThisClassifierExpression" typeId="tp4f.1205752633985" id="4663823474809414670" />
                  <node role="operation" roleId="tpee.1197027833540" type="tp4k.ActionDataParameterReferenceOperation" typeId="tp4k.1217252428768" id="4663823474809414671">
                    <link role="member" roleId="tp4f.1205756909548" targetNodeId="6214954779304826206" resolveInfo="editorContext" />
                  </node>
                </node>
                <node role="operation" roleId="tpee.1197027833540" type="tpee.InstanceMethodCallOperation" typeId="tpee.1202948039474" id="4663823474809414672">
                  <link role="baseMethodDeclaration" roleId="tpee.1068499141037" targetNodeId="9a8.~EditorContext%dgetNodeEditorComponent()%cjetbrains%dmps%dnodeEditor%dEditorComponent" resolveInfo="getNodeEditorComponent" />
                </node>
              </node>
              <node role="operation" roleId="tpee.1197027833540" type="tpee.InstanceMethodCallOperation" typeId="tpee.1202948039474" id="4663823474809414673">
                <link role="baseMethodDeclaration" roleId="tpee.1068499141037" targetNodeId="9a8.~EditorComponent%dgetEditedNode()%cjetbrains%dmps%dsmodel%dSNode" resolveInfo="getEditedNode" />
=======
        <node role="statement" roleId="tpee.1068581517665" type="tpee.ExpressionStatement" typeId="tpee.1068580123155" id="1088330852272813927">
          <node role="expression" roleId="tpee.1068580123156" type="tpee.DotExpression" typeId="tpee.1197027756228" id="1088330852272813929">
            <node role="operand" roleId="tpee.1197027771414" type="tpee.LocalVariableReference" typeId="tpee.1068581242866" id="1088330852272813928">
              <link role="variableDeclaration" roleId="tpee.1068581517664" targetNodeId="1088330852272813914" resolveInfo="blameDialog" />
            </node>
            <node role="operation" roleId="tpee.1197027833540" type="tpee.InstanceMethodCallOperation" typeId="tpee.1202948039474" id="1088330852272815353">
              <link role="baseMethodDeclaration" roleId="tpee.1068499141037" targetNodeId="hio2.~BlameDialog%dsetIssueHidden(boolean)%cvoid" resolveInfo="setIssueHidden" />
              <node role="actualArgument" roleId="tpee.1068499141038" type="tpee.BooleanConstant" typeId="tpee.1068580123137" id="1088330852272815354">
                <property name="value" nameId="tpee.1068580123138" value="true" />
              </node>
            </node>
          </node>
        </node>
        <node role="statement" roleId="tpee.1068581517665" type="tpee.ExpressionStatement" typeId="tpee.1068580123155" id="1088330852272815356">
          <node role="expression" roleId="tpee.1068580123156" type="tpee.DotExpression" typeId="tpee.1197027756228" id="1088330852272815358">
            <node role="operand" roleId="tpee.1197027771414" type="tpee.LocalVariableReference" typeId="tpee.1068581242866" id="1088330852272815357">
              <link role="variableDeclaration" roleId="tpee.1068581517664" targetNodeId="1088330852272813914" resolveInfo="blameDialog" />
            </node>
            <node role="operation" roleId="tpee.1197027833540" type="tpee.InstanceMethodCallOperation" typeId="tpee.1202948039474" id="1088330852272815362">
              <link role="baseMethodDeclaration" roleId="tpee.1068499141037" targetNodeId="hio2.~BlameDialog%dsetSubsystem(java%dlang%dString)%cvoid" resolveInfo="setSubsystem" />
              <node role="actualArgument" roleId="tpee.1068499141038" type="tpee.StringLiteral" typeId="tpee.1070475926800" id="1088330852272815363">
                <property name="value" nameId="tpee.1070475926801" value="Version Control" />
              </node>
            </node>
          </node>
        </node>
        <node role="statement" roleId="tpee.1068581517665" type="tpee.ExpressionStatement" typeId="tpee.1068580123155" id="1088330852272815365">
          <node role="expression" roleId="tpee.1068580123156" type="tpee.DotExpression" typeId="tpee.1197027756228" id="1088330852272815367">
            <node role="operand" roleId="tpee.1197027771414" type="tpee.LocalVariableReference" typeId="tpee.1068581242866" id="1088330852272815366">
              <link role="variableDeclaration" roleId="tpee.1068581517664" targetNodeId="1088330852272813914" resolveInfo="blameDialog" />
            </node>
            <node role="operation" roleId="tpee.1197027833540" type="tpee.InstanceMethodCallOperation" typeId="tpee.1202948039474" id="1088330852272815371">
              <link role="baseMethodDeclaration" roleId="tpee.1068499141037" targetNodeId="hio2.~BlameDialog%dsetIssueTitle(java%dlang%dString)%cvoid" resolveInfo="setIssueTitle" />
              <node role="actualArgument" roleId="tpee.1068499141038" type="tpee.StringLiteral" typeId="tpee.1070475926800" id="1088330852272815372">
                <property name="value" nameId="tpee.1070475926801" value="Model merge problem" />
              </node>
            </node>
          </node>
        </node>
        <node role="statement" roleId="tpee.1068581517665" type="tpee.LocalVariableDeclarationStatement" typeId="tpee.1068581242864" id="1088330852272823668">
          <node role="localVariableDeclaration" roleId="tpee.1068581242865" type="tpee.LocalVariableDeclaration" typeId="tpee.1068581242863" id="1088330852272823669">
            <property name="name" nameId="tpck.1169194664001" value="filesToAttach" />
            <node role="type" roleId="tpee.5680397130376446158" type="tp2q.ListType" typeId="tp2q.1151688443754" id="1088330852272823670">
              <node role="elementType" roleId="tp2q.1151688676805" type="tpee.ClassifierType" typeId="tpee.1107535904670" id="1088330852272823672">
                <link role="classifier" roleId="tpee.1107535924139" targetNodeId="fxg7.~File" resolveInfo="File" />
              </node>
            </node>
            <node role="initializer" roleId="tpee.1068431790190" type="tpee.GenericNewExpression" typeId="tpee.1145552977093" id="1088330852272823674">
              <node role="creator" roleId="tpee.1145553007750" type="tp2q.ListCreatorWithInit" typeId="tp2q.1160600644654" id="1088330852272823675">
                <node role="elementType" roleId="tp2q.1237721435807" type="tpee.ClassifierType" typeId="tpee.1107535904670" id="1088330852272823676">
                  <link role="classifier" roleId="tpee.1107535924139" targetNodeId="fxg7.~File" resolveInfo="File" />
                </node>
              </node>
            </node>
          </node>
        </node>
        <node role="statement" roleId="tpee.1068581517665" type="tpee.ExpressionStatement" typeId="tpee.1068580123155" id="1088330852272823687">
          <node role="expression" roleId="tpee.1068580123156" type="tpee.DotExpression" typeId="tpee.1197027756228" id="1088330852272823689">
            <node role="operand" roleId="tpee.1197027771414" type="tpee.LocalVariableReference" typeId="tpee.1068581242866" id="1088330852272823688">
              <link role="variableDeclaration" roleId="tpee.1068581517664" targetNodeId="1088330852272823669" resolveInfo="filesToAttach" />
            </node>
            <node role="operation" roleId="tpee.1197027833540" type="tp2q.AddElementOperation" typeId="tp2q.1160612413312" id="1088330852272823693">
              <node role="argument" roleId="tp2q.1160612519549" type="tpee.GenericNewExpression" typeId="tpee.1145552977093" id="1088330852272823702">
                <node role="creator" roleId="tpee.1145553007750" type="tpee.ClassCreator" typeId="tpee.1212685548494" id="1088330852272823703">
                  <link role="baseMethodDeclaration" roleId="tpee.1068499141037" targetNodeId="fxg7.~File%d&lt;init&gt;(java%dlang%dString)" resolveInfo="File" />
                  <node role="actualArgument" roleId="tpee.1068499141038" type="tpee.PlusExpression" typeId="tpee.1068581242875" id="1088330852272823704">
                    <node role="rightExpression" roleId="tpee.1081773367579" type="tpee.StringLiteral" typeId="tpee.1070475926800" id="1088330852272823705">
                      <property name="value" nameId="tpee.1070475926801" value=".gitconfig" />
                    </node>
                    <node role="leftExpression" roleId="tpee.1081773367580" type="tpee.PlusExpression" typeId="tpee.1068581242875" id="1088330852272823706">
                      <node role="leftExpression" roleId="tpee.1081773367580" type="tpee.StaticMethodCall" typeId="tpee.1081236700937" id="43467109180492112">
                        <link role="baseMethodDeclaration" roleId="tpee.1068499141037" targetNodeId="kt54.~WorkbenchPathManager%dgetUserHome()%cjava%dlang%dString" resolveInfo="getUserHome" />
                        <link role="classConcept" roleId="tpee.1144433194310" targetNodeId="kt54.~WorkbenchPathManager" resolveInfo="WorkbenchPathManager" />
                      </node>
                      <node role="rightExpression" roleId="tpee.1081773367579" type="tpee.StaticFieldReference" typeId="tpee.1070533707846" id="1088330852272823708">
                        <link role="classifier" roleId="tpee.1144433057691" targetNodeId="fxg7.~File" resolveInfo="File" />
                        <link role="variableDeclaration" roleId="tpee.1068581517664" targetNodeId="fxg7.~File%dseparator" resolveInfo="separator" />
                      </node>
                    </node>
                  </node>
                </node>
              </node>
            </node>
          </node>
        </node>
        <node role="statement" roleId="tpee.1068581517665" type="tpee.ExpressionStatement" typeId="tpee.1068580123155" id="1088330852272823696">
          <node role="expression" roleId="tpee.1068580123156" type="tpee.DotExpression" typeId="tpee.1197027756228" id="1088330852272823697">
            <node role="operand" roleId="tpee.1197027771414" type="tpee.LocalVariableReference" typeId="tpee.1068581242866" id="1088330852272823698">
              <link role="variableDeclaration" roleId="tpee.1068581517664" targetNodeId="1088330852272823669" resolveInfo="filesToAttach" />
            </node>
            <node role="operation" roleId="tpee.1197027833540" type="tp2q.AddElementOperation" typeId="tp2q.1160612413312" id="1088330852272823699">
              <node role="argument" roleId="tp2q.1160612519549" type="tpee.GenericNewExpression" typeId="tpee.1145552977093" id="1088330852272823710">
                <node role="creator" roleId="tpee.1145553007750" type="tpee.ClassCreator" typeId="tpee.1212685548494" id="1088330852272823711">
                  <link role="baseMethodDeclaration" roleId="tpee.1068499141037" targetNodeId="fxg7.~File%d&lt;init&gt;(java%dlang%dString)" resolveInfo="File" />
                  <node role="actualArgument" roleId="tpee.1068499141038" type="tpee.PlusExpression" typeId="tpee.1068581242875" id="1088330852272823712">
                    <node role="leftExpression" roleId="tpee.1081773367580" type="tpee.PlusExpression" typeId="tpee.1068581242875" id="1088330852272823713">
                      <node role="leftExpression" roleId="tpee.1081773367580" type="tpee.StaticMethodCall" typeId="tpee.1081236700937" id="43467109180492113">
                        <link role="baseMethodDeclaration" roleId="tpee.1068499141037" targetNodeId="a9qh.~PathManager%dgetConfigPath()%cjava%dlang%dString" resolveInfo="getConfigPath" />
                        <link role="classConcept" roleId="tpee.1144433194310" targetNodeId="a9qh.~PathManager" resolveInfo="PathManager" />
                      </node>
                      <node role="rightExpression" roleId="tpee.1081773367579" type="tpee.StaticFieldReference" typeId="tpee.1070533707846" id="1088330852272823715">
                        <link role="variableDeclaration" roleId="tpee.1068581517664" targetNodeId="fxg7.~File%dseparator" resolveInfo="separator" />
                        <link role="classifier" roleId="tpee.1144433057691" targetNodeId="fxg7.~File" resolveInfo="File" />
                      </node>
                    </node>
                    <node role="rightExpression" roleId="tpee.1081773367579" type="tpee.StringLiteral" typeId="tpee.1070475926800" id="1088330852272823716">
                      <property name="value" nameId="tpee.1070475926801" value="mps-merger.sh" />
                    </node>
                  </node>
                </node>
>>>>>>> 44834a1d
              </node>
            </node>
          </node>
        </node>
<<<<<<< HEAD
        <node role="statement" roleId="tpee.1068581517665" type="tpee.ExpressionStatement" typeId="tpee.1068580123155" id="1860403170218146677">
          <node role="expression" roleId="tpee.1068580123156" type="tpee.DotExpression" typeId="tpee.1197027756228" id="1860403170218146680">
            <node role="operand" roleId="tpee.1197027771414" type="tpee.StaticMethodCall" typeId="tpee.1081236700937" id="1860403170218146679">
              <link role="baseMethodDeclaration" roleId="tpee.1068499141037" targetNodeId="cu2c.~ModelAccess%dinstance()%cjetbrains%dmps%dsmodel%dModelAccess" resolveInfo="instance" />
              <link role="classConcept" roleId="tpee.1144433194310" targetNodeId="cu2c.~ModelAccess" resolveInfo="ModelAccess" />
            </node>
            <node role="operation" roleId="tpee.1197027833540" type="tpee.InstanceMethodCallOperation" typeId="tpee.1202948039474" id="1860403170218146684">
              <link role="baseMethodDeclaration" roleId="tpee.1068499141037" targetNodeId="cu2c.~ModelCommandExecutor%drunReadInEDT(java%dlang%dRunnable)%cvoid" resolveInfo="runReadInEDT" />
              <node role="actualArgument" roleId="tpee.1068499141038" type="tp2c.ClosureLiteral" typeId="tp2c.1199569711397" id="1860403170218146685">
                <node role="body" roleId="tp2c.1199569916463" type="tpee.StatementList" typeId="tpee.1068580123136" id="1860403170218146686">
                  <node role="statement" roleId="tpee.1068581517665" type="tpee.LocalVariableDeclarationStatement" typeId="tpee.1068581242864" id="1860403170218147676">
                    <node role="localVariableDeclaration" roleId="tpee.1068581242865" type="tpee.LocalVariableDeclaration" typeId="tpee.1068581242863" id="1860403170218147677">
                      <property name="name" nameId="tpck.1169194664001" value="model" />
                      <node role="type" roleId="tpee.5680397130376446158" type="tpee.ClassifierType" typeId="tpee.1107535904670" id="1860403170218147678">
                        <link role="classifier" roleId="tpee.1107535924139" targetNodeId="cu2c.~SModel" resolveInfo="SModel" />
                      </node>
                      <node role="initializer" roleId="tpee.1068431790190" type="tpee.DotExpression" typeId="tpee.1197027756228" id="1860403170218147679">
                        <node role="operand" roleId="tpee.1197027771414" type="tpee.LocalVariableReference" typeId="tpee.1068581242866" id="1860403170218147680">
                          <link role="variableDeclaration" roleId="tpee.1068581517664" targetNodeId="4663823474809414665" resolveInfo="editedNode" />
                        </node>
                        <node role="operation" roleId="tpee.1197027833540" type="tpee.InstanceMethodCallOperation" typeId="tpee.1202948039474" id="1860403170218147681">
                          <link role="baseMethodDeclaration" roleId="tpee.1068499141037" targetNodeId="cu2c.~SNode%dgetModel()%cjetbrains%dmps%dsmodel%dSModel" resolveInfo="getModel" />
=======
        <node role="statement" roleId="tpee.1068581517665" type="tpee.ExpressionStatement" typeId="tpee.1068580123155" id="1088330852272823718">
          <node role="expression" roleId="tpee.1068580123156" type="tpee.DotExpression" typeId="tpee.1197027756228" id="1088330852272823720">
            <node role="operand" roleId="tpee.1197027771414" type="tpee.LocalVariableReference" typeId="tpee.1068581242866" id="1088330852272823719">
              <link role="variableDeclaration" roleId="tpee.1068581517664" targetNodeId="1088330852272823669" resolveInfo="filesToAttach" />
            </node>
            <node role="operation" roleId="tpee.1197027833540" type="tp2q.AddAllElementsOperation" typeId="tp2q.1160666733551" id="1088330852272823755">
              <node role="argument" roleId="tp2q.1160666822012" type="tpee.DotExpression" typeId="tpee.1197027756228" id="1088330852272823773">
                <node role="operand" roleId="tpee.1197027771414" type="tpee.DotExpression" typeId="tpee.1197027756228" id="1088330852272823756">
                  <node role="operand" roleId="tpee.1197027771414" type="tpee.GenericNewExpression" typeId="tpee.1145552977093" id="1088330852272823757">
                    <node role="creator" roleId="tpee.1145553007750" type="tpee.ClassCreator" typeId="tpee.1212685548494" id="1088330852272823758">
                      <link role="baseMethodDeclaration" roleId="tpee.1068499141037" targetNodeId="fxg7.~File%d&lt;init&gt;(java%dlang%dString)" resolveInfo="File" />
                      <node role="actualArgument" roleId="tpee.1068499141038" type="tpee.StaticMethodCall" typeId="tpee.1081236700937" id="43467109180492114">
                        <link role="baseMethodDeclaration" roleId="tpee.1068499141037" targetNodeId="a9qh.~PathManager%dgetLogPath()%cjava%dlang%dString" resolveInfo="getLogPath" />
                        <link role="classConcept" roleId="tpee.1144433194310" targetNodeId="a9qh.~PathManager" resolveInfo="PathManager" />
                      </node>
                    </node>
                  </node>
                  <node role="operation" roleId="tpee.1197027833540" type="tpee.InstanceMethodCallOperation" typeId="tpee.1202948039474" id="1088330852272823760">
                    <link role="baseMethodDeclaration" roleId="tpee.1068499141037" targetNodeId="fxg7.~File%dlistFiles(java%dio%dFilenameFilter)%cjava%dio%dFile[]" resolveInfo="listFiles" />
                    <node role="actualArgument" roleId="tpee.1068499141038" type="tp2c.ClosureLiteral" typeId="tp2c.1199569711397" id="1088330852272823761">
                      <node role="parameter" roleId="tp2c.1199569906740" type="tpee.ParameterDeclaration" typeId="tpee.1068498886292" id="1088330852272823762">
                        <property name="name" nameId="tpck.1169194664001" value="dir" />
                        <node role="type" roleId="tpee.5680397130376446158" type="tpee.ClassifierType" typeId="tpee.1107535904670" id="1088330852272823763">
                          <link role="classifier" roleId="tpee.1107535924139" targetNodeId="fxg7.~File" resolveInfo="File" />
                        </node>
                      </node>
                      <node role="parameter" roleId="tp2c.1199569906740" type="tpee.ParameterDeclaration" typeId="tpee.1068498886292" id="1088330852272823764">
                        <property name="name" nameId="tpck.1169194664001" value="name" />
                        <node role="type" roleId="tpee.5680397130376446158" type="tpee.StringType" typeId="tpee.1225271177708" id="1088330852272823765" />
                      </node>
                      <node role="body" roleId="tp2c.1199569916463" type="tpee.StatementList" typeId="tpee.1068580123136" id="1088330852272823766">
                        <node role="statement" roleId="tpee.1068581517665" type="tpee.ExpressionStatement" typeId="tpee.1068580123155" id="1088330852272823767">
                          <node role="expression" roleId="tpee.1068580123156" type="tpee.DotExpression" typeId="tpee.1197027756228" id="1088330852272823768">
                            <node role="operand" roleId="tpee.1197027771414" type="tpee.ParameterReference" typeId="tpee.1068581242874" id="1088330852272823769">
                              <link role="variableDeclaration" roleId="tpee.1068581517664" targetNodeId="1088330852272823764" resolveInfo="name" />
                            </node>
                            <node role="operation" roleId="tpee.1197027833540" type="tpee.InstanceMethodCallOperation" typeId="tpee.1202948039474" id="1088330852272823770">
                              <link role="baseMethodDeclaration" roleId="tpee.1068499141037" targetNodeId="e2lb.~String%dstartsWith(java%dlang%dString)%cboolean" resolveInfo="startsWith" />
                              <node role="actualArgument" roleId="tpee.1068499141038" type="tpee.StringLiteral" typeId="tpee.1070475926800" id="1088330852272823771">
                                <property name="value" nameId="tpee.1070475926801" value="mergedriver.log" />
                              </node>
                            </node>
                          </node>
                        </node>
                      </node>
                    </node>
                  </node>
                </node>
                <node role="operation" roleId="tpee.1197027833540" type="tp2q.AsSequenceOperation" typeId="tp2q.1240325842691" id="1088330852272823777" />
              </node>
            </node>
          </node>
        </node>
        <node role="statement" roleId="tpee.1068581517665" type="tpee.ExpressionStatement" typeId="tpee.1068580123155" id="2976879426653082477">
          <node role="expression" roleId="tpee.1068580123156" type="tpee.DotExpression" typeId="tpee.1197027756228" id="2976879426653082479">
            <node role="operand" roleId="tpee.1197027771414" type="tpee.LocalVariableReference" typeId="tpee.1068581242866" id="2976879426653082478">
              <link role="variableDeclaration" roleId="tpee.1068581517664" targetNodeId="1088330852272823669" resolveInfo="filesToAttach" />
            </node>
            <node role="operation" roleId="tpee.1197027833540" type="tp2q.VisitAllOperation" typeId="tp2q.1204980550705" id="2976879426653082483">
              <node role="closure" roleId="tp2q.1204796294226" type="tp2c.ClosureLiteral" typeId="tp2c.1199569711397" id="2976879426653082484">
                <node role="body" roleId="tp2c.1199569916463" type="tpee.StatementList" typeId="tpee.1068580123136" id="2976879426653082485">
                  <node role="statement" roleId="tpee.1068581517665" type="tpee.ExpressionStatement" typeId="tpee.1068580123155" id="2976879426653082488">
                    <node role="expression" roleId="tpee.1068580123156" type="tpee.DotExpression" typeId="tpee.1197027756228" id="2976879426653082490">
                      <node role="operand" roleId="tpee.1197027771414" type="tpee.LocalVariableReference" typeId="tpee.1068581242866" id="2976879426653082489">
                        <link role="variableDeclaration" roleId="tpee.1068581517664" targetNodeId="1088330852272813914" resolveInfo="blameDialog" />
                      </node>
                      <node role="operation" roleId="tpee.1197027833540" type="tpee.InstanceMethodCallOperation" typeId="tpee.1202948039474" id="2976879426653083914">
                        <link role="baseMethodDeclaration" roleId="tpee.1068499141037" targetNodeId="hio2.~BlameDialog%daddFile(java%dio%dFile)%cvoid" resolveInfo="addFile" />
                        <node role="actualArgument" roleId="tpee.1068499141038" type="tpee.ParameterReference" typeId="tpee.1068581242874" id="2976879426653083915">
                          <link role="variableDeclaration" roleId="tpee.1068581517664" targetNodeId="2976879426653082486" resolveInfo="f" />
>>>>>>> 44834a1d
                        </node>
                      </node>
                    </node>
                  </node>
<<<<<<< HEAD
                  <node role="statement" roleId="tpee.1068581517665" type="tpee.ExpressionStatement" typeId="tpee.1068580123155" id="6498555866783193434">
                    <node role="expression" roleId="tpee.1068580123156" type="tpee.DotExpression" typeId="tpee.1197027756228" id="6498555866783193437">
                      <node role="operand" roleId="tpee.1197027771414" type="tpee.StaticMethodCall" typeId="tpee.1081236700937" id="6498555866783193436">
                        <link role="baseMethodDeclaration" roleId="tpee.1068499141037" targetNodeId="a9qh.~ApplicationManager%dgetApplication()%ccom%dintellij%dopenapi%dapplication%dApplication" resolveInfo="getApplication" />
                        <link role="classConcept" roleId="tpee.1144433194310" targetNodeId="a9qh.~ApplicationManager" resolveInfo="ApplicationManager" />
                      </node>
                      <node role="operation" roleId="tpee.1197027833540" type="tpee.InstanceMethodCallOperation" typeId="tpee.1202948039474" id="6498555866783204191">
                        <link role="baseMethodDeclaration" roleId="tpee.1068499141037" targetNodeId="a9qh.~Application%dinvokeLater(java%dlang%dRunnable)%cvoid" resolveInfo="invokeLater" />
                        <node role="actualArgument" roleId="tpee.1068499141038" type="tp2c.ClosureLiteral" typeId="tp2c.1199569711397" id="6498555866783204192">
                          <node role="body" roleId="tp2c.1199569916463" type="tpee.StatementList" typeId="tpee.1068580123136" id="6498555866783204193">
                            <node role="statement" roleId="tpee.1068581517665" type="tpee.ExpressionStatement" typeId="tpee.1068580123155" id="6214954779304826232">
                              <node role="expression" roleId="tpee.1068580123156" type="tpee.StaticMethodCall" typeId="tpee.1081236700937" id="6214954779304826233">
                                <link role="baseMethodDeclaration" roleId="tpee.1068499141037" targetNodeId="7545884443035906925" resolveInfo="showRootDifference" />
                                <link role="classConcept" roleId="tpee.1144433194310" targetNodeId="7545884443035906924" resolveInfo="VcsActionsHelper" />
                                <node role="actualArgument" roleId="tpee.1068499141038" type="tpee.CastExpression" typeId="tpee.1070534934090" id="1860403170218149089">
                                  <node role="expression" roleId="tpee.1070534934092" type="tpee.DotExpression" typeId="tpee.1197027756228" id="1860403170218149090">
                                    <node role="operand" roleId="tpee.1197027771414" type="tpee.LocalVariableReference" typeId="tpee.1068581242866" id="1860403170218149091">
                                      <link role="variableDeclaration" roleId="tpee.1068581517664" targetNodeId="1860403170218147677" resolveInfo="model" />
                                    </node>
                                    <node role="operation" roleId="tpee.1197027833540" type="tpee.InstanceMethodCallOperation" typeId="tpee.1202948039474" id="1860403170218149092">
                                      <link role="baseMethodDeclaration" roleId="tpee.1068499141037" targetNodeId="cu2c.~SModel%dgetModelDescriptor()%cjetbrains%dmps%dsmodel%dSModelDescriptor" resolveInfo="getModelDescriptor" />
                                    </node>
                                  </node>
                                  <node role="type" roleId="tpee.1070534934091" type="tpee.ClassifierType" typeId="tpee.1107535904670" id="1860403170218149093">
                                    <link role="classifier" roleId="tpee.1107535924139" targetNodeId="rhwp.~EditableSModelDescriptor" resolveInfo="EditableSModelDescriptor" />
                                  </node>
                                </node>
                                <node role="actualArgument" roleId="tpee.1068499141038" type="tpee.LocalVariableReference" typeId="tpee.1068581242866" id="4663823474809414675">
                                  <link role="variableDeclaration" roleId="tpee.1068581517664" targetNodeId="4663823474809414665" resolveInfo="editedNode" />
                                </node>
                                <node role="actualArgument" roleId="tpee.1068499141038" type="tpee.DotExpression" typeId="tpee.1197027756228" id="6214954779304826242">
                                  <node role="operand" roleId="tpee.1197027771414" type="tp4f.ThisClassifierExpression" typeId="tp4f.1205752633985" id="6214954779304826243" />
                                  <node role="operation" roleId="tpee.1197027833540" type="tp4k.ActionDataParameterReferenceOperation" typeId="tp4k.1217252428768" id="6214954779304831060">
                                    <link role="member" roleId="tp4f.1205756909548" targetNodeId="6214954779304831058" resolveInfo="project" />
                                  </node>
                                </node>
                                <node role="actualArgument" roleId="tpee.1068499141038" type="tpee.LocalVariableReference" typeId="tpee.1068581242866" id="6214954779304831066">
                                  <link role="variableDeclaration" roleId="tpee.1068581517664" targetNodeId="6214954779304826212" resolveInfo="bounds" />
                                </node>
                              </node>
=======
                </node>
                <node role="parameter" roleId="tp2c.1199569906740" type="tp2q.SmartClosureParameterDeclaration" typeId="tp2q.1203518072036" id="2976879426653082486">
                  <property name="name" nameId="tpck.1169194664001" value="f" />
                  <node role="type" roleId="tpee.5680397130376446158" type="tpee.UndefinedType" typeId="tpee.4836112446988635817" id="2976879426653082487" />
                </node>
              </node>
            </node>
          </node>
        </node>
        <node role="statement" roleId="tpee.1068581517665" type="tpee.Statement" typeId="tpee.1068580123157" id="2976879426652996404" />
        <node role="statement" roleId="tpee.1068581517665" type="tpee.SingleLineComment" typeId="tpee.6329021646629104954" id="2976879426653083918">
          <node role="commentPart" roleId="tpee.6329021646629175155" type="tpee.TextCommentPart" typeId="tpee.6329021646629104957" id="2976879426653083919">
            <property name="text" nameId="tpee.6329021646629104958" value="Select merge-backup to attach" />
          </node>
        </node>
        <node role="statement" roleId="tpee.1068581517665" type="tpee.LocalVariableDeclarationStatement" typeId="tpee.1068581242864" id="1088330852272812506">
          <node role="localVariableDeclaration" roleId="tpee.1068581242865" type="tpee.LocalVariableDeclaration" typeId="tpee.1068581242863" id="1088330852272812507">
            <property name="name" nameId="tpck.1169194664001" value="backupDir" />
            <node role="type" roleId="tpee.5680397130376446158" type="tpee.ClassifierType" typeId="tpee.1107535904670" id="1088330852272812508">
              <link role="classifier" roleId="tpee.1107535924139" targetNodeId="fxg7.~File" resolveInfo="File" />
            </node>
            <node role="initializer" roleId="tpee.1068431790190" type="tpee.GenericNewExpression" typeId="tpee.1145552977093" id="1088330852272812509">
              <node role="creator" roleId="tpee.1145553007750" type="tpee.ClassCreator" typeId="tpee.1212685548494" id="1088330852272812510">
                <link role="baseMethodDeclaration" roleId="tpee.1068499141037" targetNodeId="fxg7.~File%d&lt;init&gt;(java%dlang%dString)" resolveInfo="File" />
                <node role="actualArgument" roleId="tpee.1068499141038" type="tpee.StaticMethodCall" typeId="tpee.1081236700937" id="43467109180492115">
                  <link role="baseMethodDeclaration" roleId="tpee.1068499141037" targetNodeId="rtk5.7184641355071650742" resolveInfo="getMergeBackupDirPath" />
                  <link role="classConcept" roleId="tpee.1144433194310" targetNodeId="rtk5.7184641355071650417" resolveInfo="MergeBackupUtil" />
                </node>
              </node>
            </node>
          </node>
        </node>
        <node role="statement" roleId="tpee.1068581517665" type="tpee.LocalVariableDeclarationStatement" typeId="tpee.1068581242864" id="1088330852272807397">
          <node role="localVariableDeclaration" roleId="tpee.1068581242865" type="tpee.LocalVariableDeclaration" typeId="tpee.1068581242863" id="1088330852272807398">
            <property name="name" nameId="tpck.1169194664001" value="zipFiles" />
            <node role="type" roleId="tpee.5680397130376446158" type="tp2q.ListType" typeId="tp2q.1151688443754" id="1088330852272807409">
              <node role="elementType" roleId="tp2q.1151688676805" type="tpee.ClassifierType" typeId="tpee.1107535904670" id="1088330852272807410">
                <link role="classifier" roleId="tpee.1107535924139" targetNodeId="fxg7.~File" resolveInfo="File" />
              </node>
            </node>
            <node role="initializer" roleId="tpee.1068431790190" type="tpee.StaticMethodCall" typeId="tpee.1081236700937" id="1088330852272807401">
              <link role="baseMethodDeclaration" roleId="tpee.1068499141037" targetNodeId="k7g3.~Arrays%dasList(java%dlang%dObject%d%d%d)%cjava%dutil%dList" resolveInfo="asList" />
              <link role="classConcept" roleId="tpee.1144433194310" targetNodeId="k7g3.~Arrays" resolveInfo="Arrays" />
              <node role="actualArgument" roleId="tpee.1068499141038" type="tpee.DotExpression" typeId="tpee.1197027756228" id="1088330852272807402">
                <node role="operand" roleId="tpee.1197027771414" type="tpee.LocalVariableReference" typeId="tpee.1068581242866" id="1088330852272812512">
                  <link role="variableDeclaration" roleId="tpee.1068581517664" targetNodeId="1088330852272812507" resolveInfo="backupDir" />
                </node>
                <node role="operation" roleId="tpee.1197027833540" type="tpee.InstanceMethodCallOperation" typeId="tpee.1202948039474" id="1088330852272807406">
                  <link role="baseMethodDeclaration" roleId="tpee.1068499141037" targetNodeId="fxg7.~File%dlistFiles(java%dio%dFilenameFilter)%cjava%dio%dFile[]" resolveInfo="listFiles" />
                  <node role="actualArgument" roleId="tpee.1068499141038" type="tp2c.ClosureLiteral" typeId="tp2c.1199569711397" id="1088330852272812449">
                    <node role="parameter" roleId="tp2c.1199569906740" type="tpee.ParameterDeclaration" typeId="tpee.1068498886292" id="1088330852272812451">
                      <property name="name" nameId="tpck.1169194664001" value="dir" />
                      <node role="type" roleId="tpee.5680397130376446158" type="tpee.ClassifierType" typeId="tpee.1107535904670" id="1088330852272812455">
                        <link role="classifier" roleId="tpee.1107535924139" targetNodeId="fxg7.~File" resolveInfo="File" />
                      </node>
                    </node>
                    <node role="parameter" roleId="tp2c.1199569906740" type="tpee.ParameterDeclaration" typeId="tpee.1068498886292" id="1088330852272812453">
                      <property name="name" nameId="tpck.1169194664001" value="name" />
                      <node role="type" roleId="tpee.5680397130376446158" type="tpee.StringType" typeId="tpee.1225271177708" id="1088330852272812456" />
                    </node>
                    <node role="body" roleId="tp2c.1199569916463" type="tpee.StatementList" typeId="tpee.1068580123136" id="1088330852272812450">
                      <node role="statement" roleId="tpee.1068581517665" type="tpee.ExpressionStatement" typeId="tpee.1068580123155" id="1088330852272812460">
                        <node role="expression" roleId="tpee.1068580123156" type="tpee.DotExpression" typeId="tpee.1197027756228" id="1088330852272812462">
                          <node role="operand" roleId="tpee.1197027771414" type="tpee.ParameterReference" typeId="tpee.1068581242874" id="1088330852272812461">
                            <link role="variableDeclaration" roleId="tpee.1068581517664" targetNodeId="1088330852272812453" resolveInfo="name" />
                          </node>
                          <node role="operation" roleId="tpee.1197027833540" type="tpee.InstanceMethodCallOperation" typeId="tpee.1202948039474" id="1088330852272812466">
                            <link role="baseMethodDeclaration" roleId="tpee.1068499141037" targetNodeId="e2lb.~String%dendsWith(java%dlang%dString)%cboolean" resolveInfo="endsWith" />
                            <node role="actualArgument" roleId="tpee.1068499141038" type="tpee.StringLiteral" typeId="tpee.1070475926800" id="1088330852272812467">
                              <property name="value" nameId="tpee.1070475926801" value=".zip" />
>>>>>>> 44834a1d
                            </node>
                          </node>
                        </node>
                      </node>
                    </node>
                  </node>
                </node>
              </node>
            </node>
          </node>
        </node>
<<<<<<< HEAD
      </node>
    </node>
    <node role="icon" roleId="tp4k.8976425910813834639" type="tp4k.IconResource" typeId="tp4k.2330114057060456691" id="6214954779304826201">
      <property name="path" nameId="tp4k.7855019336153226684" value="${solution_descriptor}/icons/diff.png" />
    </node>
  </root>
  <root id="1108966977729618931">
    <node role="executeFunction" roleId="tp4k.1203083461638" type="tp4k.ExecuteBlock" typeId="tp4k.1203083511112" id="1108966977729618932">
      <node role="body" roleId="tpee.1137022507850" type="tpee.StatementList" typeId="tpee.1068580123136" id="1108966977729618933">
        <node role="statement" roleId="tpee.1068581517665" type="tpee.ExpressionStatement" typeId="tpee.1068580123155" id="1108966977729618939">
          <node role="expression" roleId="tpee.1068580123156" type="tpee.StaticMethodCall" typeId="tpee.1081236700937" id="1108966977729618941">
            <link role="baseMethodDeclaration" roleId="tpee.1068499141037" targetNodeId="lsse.1108966977729575745" resolveInfo="copyOldNodes" />
            <link role="classConcept" roleId="tpee.1144433194310" targetNodeId="lsse.2052504288806109972" resolveInfo="ChangesStripActionsHelper" />
            <node role="actualArgument" roleId="tpee.1068499141038" type="tpee.DotExpression" typeId="tpee.1197027756228" id="1108966977729618942">
              <node role="operand" roleId="tpee.1197027771414" type="tp4f.ThisClassifierExpression" typeId="tp4f.1205752633985" id="1108966977729618943" />
              <node role="operation" roleId="tpee.1197027833540" type="tp4k.ActionDataParameterReferenceOperation" typeId="tp4k.1217252428768" id="1108966977729618944">
                <link role="member" roleId="tp4f.1205756909548" targetNodeId="1108966977729618937" resolveInfo="editorContext" />
              </node>
=======
        <node role="statement" roleId="tpee.1068581517665" type="tpee.LocalVariableDeclarationStatement" typeId="tpee.1068581242864" id="1088330852272812573">
          <node role="localVariableDeclaration" roleId="tpee.1068581242865" type="tpee.LocalVariableDeclaration" typeId="tpee.1068581242863" id="1088330852272812574">
            <property name="name" nameId="tpck.1169194664001" value="zipNames" />
            <node role="type" roleId="tpee.5680397130376446158" type="tpee.ArrayType" typeId="tpee.1070534760951" id="1088330852272812575">
              <node role="componentType" roleId="tpee.1070534760952" type="tpee.StringType" typeId="tpee.1225271177708" id="1088330852272812602" />
            </node>
            <node role="initializer" roleId="tpee.1068431790190" type="tpee.DotExpression" typeId="tpee.1197027756228" id="1088330852272812577">
              <node role="operand" roleId="tpee.1197027771414" type="tpee.DotExpression" typeId="tpee.1197027756228" id="1088330852272812578">
                <node role="operand" roleId="tpee.1197027771414" type="tpee.DotExpression" typeId="tpee.1197027756228" id="1088330852272812579">
                  <node role="operand" roleId="tpee.1197027771414" type="tpee.LocalVariableReference" typeId="tpee.1068581242866" id="1088330852272812580">
                    <link role="variableDeclaration" roleId="tpee.1068581517664" targetNodeId="1088330852272807398" resolveInfo="zipFiles" />
                  </node>
                  <node role="operation" roleId="tpee.1197027833540" type="tp2q.SortOperation" typeId="tp2q.1205679737078" id="1088330852272812581">
                    <node role="closure" roleId="tp2q.1204796294226" type="tp2c.ClosureLiteral" typeId="tp2c.1199569711397" id="1088330852272812582">
                      <node role="body" roleId="tp2c.1199569916463" type="tpee.StatementList" typeId="tpee.1068580123136" id="1088330852272812583">
                        <node role="statement" roleId="tpee.1068581517665" type="tpee.ExpressionStatement" typeId="tpee.1068580123155" id="1088330852272812584">
                          <node role="expression" roleId="tpee.1068580123156" type="tpee.DotExpression" typeId="tpee.1197027756228" id="1088330852272812585">
                            <node role="operand" roleId="tpee.1197027771414" type="tpee.ParameterReference" typeId="tpee.1068581242874" id="1088330852272812586">
                              <link role="variableDeclaration" roleId="tpee.1068581517664" targetNodeId="1088330852272812588" resolveInfo="f" />
                            </node>
                            <node role="operation" roleId="tpee.1197027833540" type="tpee.InstanceMethodCallOperation" typeId="tpee.1202948039474" id="1088330852272812587">
                              <link role="baseMethodDeclaration" roleId="tpee.1068499141037" targetNodeId="fxg7.~File%dlastModified()%clong" resolveInfo="lastModified" />
                            </node>
                          </node>
                        </node>
                      </node>
                      <node role="parameter" roleId="tp2c.1199569906740" type="tp2q.SmartClosureParameterDeclaration" typeId="tp2q.1203518072036" id="1088330852272812588">
                        <property name="name" nameId="tpck.1169194664001" value="f" />
                        <node role="type" roleId="tpee.5680397130376446158" type="tpee.UndefinedType" typeId="tpee.4836112446988635817" id="1088330852272812589" />
                      </node>
                    </node>
                    <node role="ascending" roleId="tp2q.1205679832066" type="tp2q.SortDirection" typeId="tp2q.1178286324487" id="1088330852272812590">
                      <property name="value" nameId="tpee.1068580123138" value="false" />
                    </node>
                  </node>
                </node>
                <node role="operation" roleId="tpee.1197027833540" type="tp2q.SelectOperation" typeId="tp2q.1202128969694" id="1088330852272812591">
                  <node role="closure" roleId="tp2q.1204796294226" type="tp2c.ClosureLiteral" typeId="tp2c.1199569711397" id="1088330852272812592">
                    <node role="body" roleId="tp2c.1199569916463" type="tpee.StatementList" typeId="tpee.1068580123136" id="1088330852272812593">
                      <node role="statement" roleId="tpee.1068581517665" type="tpee.ExpressionStatement" typeId="tpee.1068580123155" id="1088330852272812594">
                        <node role="expression" roleId="tpee.1068580123156" type="tpee.DotExpression" typeId="tpee.1197027756228" id="1088330852272812595">
                          <node role="operand" roleId="tpee.1197027771414" type="tpee.ParameterReference" typeId="tpee.1068581242874" id="1088330852272812596">
                            <link role="variableDeclaration" roleId="tpee.1068581517664" targetNodeId="1088330852272812598" resolveInfo="f" />
                          </node>
                          <node role="operation" roleId="tpee.1197027833540" type="tpee.InstanceMethodCallOperation" typeId="tpee.1202948039474" id="1088330852272812597">
                            <link role="baseMethodDeclaration" roleId="tpee.1068499141037" targetNodeId="fxg7.~File%dgetName()%cjava%dlang%dString" resolveInfo="getName" />
                          </node>
                        </node>
                      </node>
                    </node>
                    <node role="parameter" roleId="tp2c.1199569906740" type="tp2q.SmartClosureParameterDeclaration" typeId="tp2q.1203518072036" id="1088330852272812598">
                      <property name="name" nameId="tpck.1169194664001" value="f" />
                      <node role="type" roleId="tpee.5680397130376446158" type="tpee.UndefinedType" typeId="tpee.4836112446988635817" id="1088330852272812599" />
                    </node>
                  </node>
                </node>
              </node>
              <node role="operation" roleId="tpee.1197027833540" type="tp2q.ToArrayOperation" typeId="tp2q.1184963466173" id="1088330852272812600" />
            </node>
          </node>
        </node>
        <node role="statement" roleId="tpee.1068581517665" type="tpee.IfStatement" typeId="tpee.1068580123159" id="1088330852272812695">
          <node role="ifTrue" roleId="tpee.1068580123161" type="tpee.StatementList" typeId="tpee.1068580123136" id="1088330852272812696">
            <node role="statement" roleId="tpee.1068581517665" type="tpee.ExpressionStatement" typeId="tpee.1068580123155" id="1088330852272812717">
              <node role="expression" roleId="tpee.1068580123156" type="tpee.StaticMethodCall" typeId="tpee.1081236700937" id="1088330852272812719">
                <link role="classConcept" roleId="tpee.1144433194310" targetNodeId="lq3.~Messages" resolveInfo="Messages" />
                <link role="baseMethodDeclaration" roleId="tpee.1068499141037" targetNodeId="lq3.~Messages%dshowInfoMessage(com%dintellij%dopenapi%dproject%dProject,java%dlang%dString,java%dlang%dString)%cvoid" resolveInfo="showInfoMessage" />
                <node role="actualArgument" roleId="tpee.1068499141038" type="tpee.DotExpression" typeId="tpee.1197027756228" id="1088330852272812720">
                  <node role="operand" roleId="tpee.1197027771414" type="tp4f.ThisClassifierExpression" typeId="tp4f.1205752633985" id="1088330852272812721" />
                  <node role="operation" roleId="tpee.1197027833540" type="tp4k.ActionDataParameterReferenceOperation" typeId="tp4k.1217252428768" id="1088330852272812722">
                    <link role="member" roleId="tp4f.1205756909548" targetNodeId="1088330852272721409" resolveInfo="project" />
                  </node>
                </node>
                <node role="actualArgument" roleId="tpee.1068499141038" type="tpee.StringLiteral" typeId="tpee.1070475926800" id="1088330852272813097">
                  <property name="value" nameId="tpee.1070475926801" value="No merge backups available, that is MPS merge was not invoked." />
                </node>
                <node role="actualArgument" roleId="tpee.1068499141038" type="tpee.StringLiteral" typeId="tpee.1070475926800" id="1088330852272813099">
                  <property name="value" nameId="tpee.1070475926801" value="Model Merge Problem" />
                </node>
              </node>
            </node>
          </node>
          <node role="condition" roleId="tpee.1068580123160" type="tpee.EqualsExpression" typeId="tpee.1068580123152" id="1088330852272812713">
            <node role="rightExpression" roleId="tpee.1081773367579" type="tpee.IntegerConstant" typeId="tpee.1068580320020" id="1088330852272812716">
              <property name="value" nameId="tpee.1068580320021" value="0" />
            </node>
            <node role="leftExpression" roleId="tpee.1081773367580" type="tpee.DotExpression" typeId="tpee.1197027756228" id="1088330852272812708">
              <node role="operand" roleId="tpee.1197027771414" type="tpee.LocalVariableReference" typeId="tpee.1068581242866" id="1088330852272812700">
                <link role="variableDeclaration" roleId="tpee.1068581517664" targetNodeId="1088330852272812574" resolveInfo="zipNames" />
              </node>
              <node role="operation" roleId="tpee.1197027833540" type="tpee.ArrayLengthOperation" typeId="tpee.1208890769693" id="1088330852272812712" />
            </node>
          </node>
          <node role="ifFalseStatement" roleId="tpee.1082485599094" type="tpee.BlockStatement" typeId="tpee.1082485599095" id="2976879426652996401">
            <node role="statements" roleId="tpee.1082485599096" type="tpee.StatementList" typeId="tpee.1068580123136" id="2976879426652996402">
              <node role="statement" roleId="tpee.1068581517665" type="tpee.LocalVariableDeclarationStatement" typeId="tpee.1068581242864" id="1088330852272813101">
                <node role="localVariableDeclaration" roleId="tpee.1068581242865" type="tpee.LocalVariableDeclaration" typeId="tpee.1068581242863" id="1088330852272813102">
                  <property name="name" nameId="tpck.1169194664001" value="selectedIndex" />
                  <node role="type" roleId="tpee.5680397130376446158" type="tpee.IntegerType" typeId="tpee.1070534370425" id="1088330852272813103" />
                  <node role="initializer" roleId="tpee.1068431790190" type="tpee.StaticMethodCall" typeId="tpee.1081236700937" id="1088330852272813104">
                    <link role="classConcept" roleId="tpee.1144433194310" targetNodeId="lq3.~Messages" resolveInfo="Messages" />
                    <link role="baseMethodDeclaration" roleId="tpee.1068499141037" targetNodeId="lq3.~Messages%dshowChooseDialog(com%dintellij%dopenapi%dproject%dProject,java%dlang%dString,java%dlang%dString,javax%dswing%dIcon,java%dlang%dString[],java%dlang%dString)%cint" resolveInfo="showChooseDialog" />
                    <node role="actualArgument" roleId="tpee.1068499141038" type="tpee.DotExpression" typeId="tpee.1197027756228" id="1088330852272813105">
                      <node role="operand" roleId="tpee.1197027771414" type="tp4f.ThisClassifierExpression" typeId="tp4f.1205752633985" id="1088330852272813106" />
                      <node role="operation" roleId="tpee.1197027833540" type="tp4k.ActionDataParameterReferenceOperation" typeId="tp4k.1217252428768" id="1088330852272813107">
                        <link role="member" roleId="tp4f.1205756909548" targetNodeId="1088330852272721409" resolveInfo="project" />
                      </node>
                    </node>
                    <node role="actualArgument" roleId="tpee.1068499141038" type="tpee.StringLiteral" typeId="tpee.1070475926800" id="1088330852272813108">
                      <property name="value" nameId="tpee.1070475926801" value="Choose merge backup file to attach" />
                    </node>
                    <node role="actualArgument" roleId="tpee.1068499141038" type="tpee.StringLiteral" typeId="tpee.1070475926800" id="1088330852272813109">
                      <property name="value" nameId="tpee.1070475926801" value="Model Merge Problem" />
                    </node>
                    <node role="actualArgument" roleId="tpee.1068499141038" type="tpee.StaticMethodCall" typeId="tpee.1081236700937" id="43467109180492116">
                      <link role="baseMethodDeclaration" roleId="tpee.1068499141037" targetNodeId="lq3.~Messages%dgetQuestionIcon()%cjavax%dswing%dIcon" resolveInfo="getQuestionIcon" />
                      <link role="classConcept" roleId="tpee.1144433194310" targetNodeId="lq3.~Messages" resolveInfo="Messages" />
                    </node>
                    <node role="actualArgument" roleId="tpee.1068499141038" type="tpee.LocalVariableReference" typeId="tpee.1068581242866" id="1088330852272813111">
                      <link role="variableDeclaration" roleId="tpee.1068581517664" targetNodeId="1088330852272812574" resolveInfo="zipNames" />
                    </node>
                    <node role="actualArgument" roleId="tpee.1068499141038" type="tpee.ArrayAccessExpression" typeId="tpee.1173175405605" id="1088330852272813112">
                      <node role="index" roleId="tpee.1173175577737" type="tpee.IntegerConstant" typeId="tpee.1068580320020" id="1088330852272813113">
                        <property name="value" nameId="tpee.1068580320021" value="0" />
                      </node>
                      <node role="array" roleId="tpee.1173175590490" type="tpee.LocalVariableReference" typeId="tpee.1068581242866" id="1088330852272813114">
                        <link role="variableDeclaration" roleId="tpee.1068581517664" targetNodeId="1088330852272812574" resolveInfo="zipNames" />
                      </node>
                    </node>
                  </node>
                </node>
              </node>
              <node role="statement" roleId="tpee.1068581517665" type="tpee.ExpressionStatement" typeId="tpee.1068580123155" id="2976879426652996406">
                <node role="expression" roleId="tpee.1068580123156" type="tpee.DotExpression" typeId="tpee.1197027756228" id="2976879426652996408">
                  <node role="operand" roleId="tpee.1197027771414" type="tpee.LocalVariableReference" typeId="tpee.1068581242866" id="2976879426652996407">
                    <link role="variableDeclaration" roleId="tpee.1068581517664" targetNodeId="1088330852272813914" resolveInfo="blameDialog" />
                  </node>
                  <node role="operation" roleId="tpee.1197027833540" type="tpee.InstanceMethodCallOperation" typeId="tpee.1202948039474" id="2976879426652996412">
                    <link role="baseMethodDeclaration" roleId="tpee.1068499141037" targetNodeId="hio2.~BlameDialog%daddFile(java%dio%dFile)%cvoid" resolveInfo="addFile" />
                    <node role="actualArgument" roleId="tpee.1068499141038" type="tpee.GenericNewExpression" typeId="tpee.1145552977093" id="2976879426652996413">
                      <node role="creator" roleId="tpee.1145553007750" type="tpee.ClassCreator" typeId="tpee.1212685548494" id="2976879426653082468">
                        <link role="baseMethodDeclaration" roleId="tpee.1068499141037" targetNodeId="fxg7.~File%d&lt;init&gt;(java%dio%dFile,java%dlang%dString)" resolveInfo="File" />
                        <node role="actualArgument" roleId="tpee.1068499141038" type="tpee.LocalVariableReference" typeId="tpee.1068581242866" id="2976879426653082469">
                          <link role="variableDeclaration" roleId="tpee.1068581517664" targetNodeId="1088330852272812507" resolveInfo="backupDir" />
                        </node>
                        <node role="actualArgument" roleId="tpee.1068499141038" type="tpee.ArrayAccessExpression" typeId="tpee.1173175405605" id="2976879426653082472">
                          <node role="index" roleId="tpee.1173175577737" type="tpee.LocalVariableReference" typeId="tpee.1068581242866" id="2976879426653082475">
                            <link role="variableDeclaration" roleId="tpee.1068581517664" targetNodeId="1088330852272813102" resolveInfo="selectedIndex" />
                          </node>
                          <node role="array" roleId="tpee.1173175590490" type="tpee.LocalVariableReference" typeId="tpee.1068581242866" id="2976879426653082471">
                            <link role="variableDeclaration" roleId="tpee.1068581517664" targetNodeId="1088330852272812574" resolveInfo="zipNames" />
                          </node>
                        </node>
                      </node>
                    </node>
                  </node>
                </node>
              </node>
            </node>
          </node>
        </node>
        <node role="statement" roleId="tpee.1068581517665" type="tpee.Statement" typeId="tpee.1068580123157" id="2976879426653083916" />
        <node role="statement" roleId="tpee.1068581517665" type="tpee.ExpressionStatement" typeId="tpee.1068580123155" id="7687433227042371947">
          <node role="expression" roleId="tpee.1068580123156" type="tpee.DotExpression" typeId="tpee.1197027756228" id="7687433227042371949">
            <node role="operand" roleId="tpee.1197027771414" type="tpee.LocalVariableReference" typeId="tpee.1068581242866" id="7687433227042371948">
              <link role="variableDeclaration" roleId="tpee.1068581517664" targetNodeId="1088330852272813914" resolveInfo="blameDialog" />
            </node>
            <node role="operation" roleId="tpee.1197027833540" type="tpee.InstanceMethodCallOperation" typeId="tpee.1202948039474" id="7687433227042371953">
              <link role="baseMethodDeclaration" roleId="tpee.1068499141037" targetNodeId="mzqo.~BaseDialog%dshowDialog()%cvoid" resolveInfo="showDialog" />
>>>>>>> 44834a1d
            </node>
          </node>
        </node>
      </node>
    </node>
<<<<<<< HEAD
    <node role="icon" roleId="tp4k.8976425910813834639" type="tp4k.IconResource" typeId="tp4k.2330114057060456691" id="1108966977729618934">
      <property name="path" nameId="tp4k.7855019336153226684" value="${mps_home}/workbench/ideSolution/icons/menu-copy.png" />
    </node>
    <node role="parameter" roleId="tp4k.1217413222820" type="tp4k.ActionDataParameterDeclaration" typeId="tp4k.1217252042208" id="1108966977729618937">
      <property name="name" nameId="tpck.1169194664001" value="editorContext" />
      <link role="key" roleId="tp4k.1217252646389" targetNodeId="kt54.~MPSDataKeys%dEDITOR_CONTEXT" resolveInfo="EDITOR_CONTEXT" />
      <node role="condition" roleId="tp4k.5538333046911298738" type="tp4k.RequiredCondition" typeId="tp4k.5538333046911348654" id="1108966977729618938" />
    </node>
    <node role="updateBlock" roleId="tp4k.1203083196627" type="tp4k.IsApplicableBlock" typeId="tp4k.1205681243813" id="1108966977729618945">
      <node role="body" roleId="tpee.1137022507850" type="tpee.StatementList" typeId="tpee.1068580123136" id="1108966977729618946">
        <node role="statement" roleId="tpee.1068581517665" type="tpee.ExpressionStatement" typeId="tpee.1068580123155" id="1108966977729618947">
          <node role="expression" roleId="tpee.1068580123156" type="tpee.StaticMethodCall" typeId="tpee.1081236700937" id="1108966977729618957">
            <link role="baseMethodDeclaration" roleId="tpee.1068499141037" targetNodeId="lsse.1108966977729618949" resolveInfo="areOldNodesAvailable" />
            <link role="classConcept" roleId="tpee.1144433194310" targetNodeId="lsse.2052504288806109972" resolveInfo="ChangesStripActionsHelper" />
            <node role="actualArgument" roleId="tpee.1068499141038" type="tpee.DotExpression" typeId="tpee.1197027756228" id="1108966977729618958">
              <node role="operand" roleId="tpee.1197027771414" type="tp4f.ThisClassifierExpression" typeId="tp4f.1205752633985" id="1108966977729618959" />
              <node role="operation" roleId="tpee.1197027833540" type="tp4k.ActionDataParameterReferenceOperation" typeId="tp4k.1217252428768" id="1108966977729618960">
                <link role="member" roleId="tp4f.1205756909548" targetNodeId="1108966977729618937" resolveInfo="editorContext" />
=======
    <node role="updateBlock" roleId="tp4k.1203083196627" type="tp4k.IsApplicableBlock" typeId="tp4k.1205681243813" id="1088330852272719382">
      <node role="body" roleId="tpee.1137022507850" type="tpee.StatementList" typeId="tpee.1068580123136" id="1088330852272719383">
        <node role="statement" roleId="tpee.1068581517665" type="tpee.LocalVariableDeclarationStatement" typeId="tpee.1068581242864" id="4355241322422981849">
          <node role="localVariableDeclaration" roleId="tpee.1068581242865" type="tpee.LocalVariableDeclaration" typeId="tpee.1068581242863" id="4355241322422981850">
            <property name="name" nameId="tpck.1169194664001" value="mappings" />
            <node role="type" roleId="tpee.5680397130376446158" type="tp2q.ListType" typeId="tp2q.1151688443754" id="4355241322422981851">
              <node role="elementType" roleId="tp2q.1151688676805" type="tpee.ClassifierType" typeId="tpee.1107535904670" id="43467109180491864">
                <link role="classifier" roleId="tpee.1107535924139" targetNodeId="zftr.~VcsDirectoryMapping" resolveInfo="VcsDirectoryMapping" />
              </node>
            </node>
            <node role="initializer" roleId="tpee.1068431790190" type="tpee.DotExpression" typeId="tpee.1197027756228" id="4355241322422981853">
              <node role="operand" roleId="tpee.1197027771414" type="tpee.StaticMethodCall" typeId="tpee.1081236700937" id="4355241322422981854">
                <link role="classConcept" roleId="tpee.1144433194310" targetNodeId="zftr.~ProjectLevelVcsManager" resolveInfo="ProjectLevelVcsManager" />
                <link role="baseMethodDeclaration" roleId="tpee.1068499141037" targetNodeId="zftr.~ProjectLevelVcsManager%dgetInstance(com%dintellij%dopenapi%dproject%dProject)%ccom%dintellij%dopenapi%dvcs%dProjectLevelVcsManager" resolveInfo="getInstance" />
                <node role="actualArgument" roleId="tpee.1068499141038" type="tpee.DotExpression" typeId="tpee.1197027756228" id="1088330852272721410">
                  <node role="operand" roleId="tpee.1197027771414" type="tp4f.ThisClassifierExpression" typeId="tp4f.1205752633985" id="1088330852272721411" />
                  <node role="operation" roleId="tpee.1197027833540" type="tp4k.ActionDataParameterReferenceOperation" typeId="tp4k.1217252428768" id="1088330852272721412">
                    <link role="member" roleId="tp4f.1205756909548" targetNodeId="1088330852272721409" resolveInfo="project" />
                  </node>
                </node>
              </node>
              <node role="operation" roleId="tpee.1197027833540" type="tpee.InstanceMethodCallOperation" typeId="tpee.1202948039474" id="4355241322422981856">
                <link role="baseMethodDeclaration" roleId="tpee.1068499141037" targetNodeId="zftr.~ProjectLevelVcsManager%dgetDirectoryMappings()%cjava%dutil%dList" resolveInfo="getDirectoryMappings" />
              </node>
            </node>
          </node>
        </node>
        <node role="statement" roleId="tpee.1068581517665" type="tpee.ExpressionStatement" typeId="tpee.1068580123155" id="1088330852272721418">
          <node role="expression" roleId="tpee.1068580123156" type="tpee.DotExpression" typeId="tpee.1197027756228" id="1088330852272721420">
            <node role="operand" roleId="tpee.1197027771414" type="tpee.LocalVariableReference" typeId="tpee.1068581242866" id="1088330852272721419">
              <link role="variableDeclaration" roleId="tpee.1068581517664" targetNodeId="4355241322422981850" resolveInfo="mappings" />
            </node>
            <node role="operation" roleId="tpee.1197027833540" type="tp2q.AnyOperation" typeId="tp2q.1235566554328" id="1088330852272721424">
              <node role="closure" roleId="tp2q.1204796294226" type="tp2c.ClosureLiteral" typeId="tp2c.1199569711397" id="1088330852272721425">
                <node role="body" roleId="tp2c.1199569916463" type="tpee.StatementList" typeId="tpee.1068580123136" id="1088330852272721426">
                  <node role="statement" roleId="tpee.1068581517665" type="tpee.ExpressionStatement" typeId="tpee.1068580123155" id="1088330852272721429">
                    <node role="expression" roleId="tpee.1068580123156" type="tpee.DotExpression" typeId="tpee.1197027756228" id="1088330852272721449">
                      <node role="operand" roleId="tpee.1197027771414" type="tpee.DotExpression" typeId="tpee.1197027756228" id="1088330852272721440">
                        <node role="operand" roleId="tpee.1197027771414" type="tpee.ParameterReference" typeId="tpee.1068581242874" id="1088330852272721439">
                          <link role="variableDeclaration" roleId="tpee.1068581517664" targetNodeId="1088330852272721427" resolveInfo="m" />
                        </node>
                        <node role="operation" roleId="tpee.1197027833540" type="tpee.InstanceMethodCallOperation" typeId="tpee.1202948039474" id="1088330852272721444">
                          <link role="baseMethodDeclaration" roleId="tpee.1068499141037" targetNodeId="zftr.~VcsDirectoryMapping%dgetVcs()%cjava%dlang%dString" resolveInfo="getVcs" />
                        </node>
                      </node>
                      <node role="operation" roleId="tpee.1197027833540" type="tpee.IsNotEmptyOperation" typeId="tpee.1225271408483" id="1088330852272722144" />
                    </node>
                  </node>
                </node>
                <node role="parameter" roleId="tp2c.1199569906740" type="tp2q.SmartClosureParameterDeclaration" typeId="tp2q.1203518072036" id="1088330852272721427">
                  <property name="name" nameId="tpck.1169194664001" value="m" />
                  <node role="type" roleId="tpee.5680397130376446158" type="tpee.UndefinedType" typeId="tpee.4836112446988635817" id="1088330852272721428" />
                </node>
>>>>>>> 44834a1d
              </node>
            </node>
          </node>
        </node>
      </node>
    </node>
  </root>
</model>
<|MERGE_RESOLUTION|>--- conflicted
+++ resolved
@@ -18,43 +18,37 @@
   <import index="e2lb" modelUID="f:java_stub#6354ebe7-c22a-4a0f-ac54-50b52ab9b065#java.lang(java.lang@java_stub)" version="-1" />
   <import index="1t7x" modelUID="f:java_stub#6354ebe7-c22a-4a0f-ac54-50b52ab9b065#java.awt(java.awt@java_stub)" version="-1" />
   <import index="gela" modelUID="r:eec25685-8f1e-47c9-a9de-4a7ef6b504ec(jetbrains.mps.vcs.integration)" version="-1" />
-  <import index="hfuk" modelUID="r:b25dd364-bc3f-4a66-97d1-262009610c5e(jetbrains.mps.make)" version="-1" />
+  <import index="zftr" modelUID="f:java_stub#86441d7a-e194-42da-81a5-2161ec62a379#com.intellij.openapi.vcs(MPS.Workbench/com.intellij.openapi.vcs@java_stub)" version="-1" />
+  <import index="1qcs" modelUID="f:java_stub#86441d7a-e194-42da-81a5-2161ec62a379#com.intellij.openapi.actionSystem(MPS.Workbench/com.intellij.openapi.actionSystem@java_stub)" version="-1" />
+  <import index="3hjc" modelUID="f:java_stub#86441d7a-e194-42da-81a5-2161ec62a379#jetbrains.mps.ide.vfs(MPS.Workbench/jetbrains.mps.ide.vfs@java_stub)" version="-1" />
+  <import index="cu2c" modelUID="f:java_stub#6ed54515-acc8-4d1e-a16c-9fd6cfe951ea#jetbrains.mps.smodel(MPS.Core/jetbrains.mps.smodel@java_stub)" version="-1" />
+  <import index="mhf0" modelUID="f:java_stub#86441d7a-e194-42da-81a5-2161ec62a379#com.intellij.openapi.diff(MPS.Workbench/com.intellij.openapi.diff@java_stub)" version="-1" />
+  <import index="kt54" modelUID="f:java_stub#86441d7a-e194-42da-81a5-2161ec62a379#jetbrains.mps.workbench(MPS.Workbench/jetbrains.mps.workbench@java_stub)" version="-1" />
+  <import index="vulw" modelUID="f:java_stub#86441d7a-e194-42da-81a5-2161ec62a379#com.intellij.openapi.vcs.changes(MPS.Workbench/com.intellij.openapi.vcs.changes@java_stub)" version="-1" />
+  <import index="rhwp" modelUID="f:java_stub#6ed54515-acc8-4d1e-a16c-9fd6cfe951ea#jetbrains.mps.smodel.descriptor(MPS.Core/jetbrains.mps.smodel.descriptor@java_stub)" version="-1" />
+  <import index="y5px" modelUID="f:java_stub#6ed54515-acc8-4d1e-a16c-9fd6cfe951ea#jetbrains.mps.generator(MPS.Core/jetbrains.mps.generator@java_stub)" version="-1" />
+  <import index="lq3" modelUID="f:java_stub#86441d7a-e194-42da-81a5-2161ec62a379#com.intellij.openapi.ui(MPS.Workbench/com.intellij.openapi.ui@java_stub)" version="-1" />
+  <import index="68ai" modelUID="f:java_stub#6ed54515-acc8-4d1e-a16c-9fd6cfe951ea#org.jetbrains.annotations(MPS.Core/org.jetbrains.annotations@java_stub)" version="-1" />
+  <import index="4f5g" modelUID="f:java_stub#86441d7a-e194-42da-81a5-2161ec62a379#com.intellij.openapi.vcs.diff(MPS.Workbench/com.intellij.openapi.vcs.diff@java_stub)" version="-1" />
+  <import index="zofw" modelUID="f:java_stub#6ed54515-acc8-4d1e-a16c-9fd6cfe951ea#jetbrains.mps.smodel.persistence.def(MPS.Core/jetbrains.mps.smodel.persistence.def@java_stub)" version="-1" />
+  <import index="vsqj" modelUID="f:java_stub#6ed54515-acc8-4d1e-a16c-9fd6cfe951ea#jetbrains.mps.project(MPS.Core/jetbrains.mps.project@java_stub)" version="-1" />
+  <import index="t4zp" modelUID="f:java_stub#86441d7a-e194-42da-81a5-2161ec62a379#com.intellij.openapi.vcs.history(MPS.Workbench/com.intellij.openapi.vcs.history@java_stub)" version="-1" />
+  <import index="vehe" modelUID="f:java_stub#86441d7a-e194-42da-81a5-2161ec62a379#com.intellij.openapi.project(MPS.Workbench/com.intellij.openapi.project@java_stub)" version="-1" />
+  <import index="59et" modelUID="f:java_stub#6ed54515-acc8-4d1e-a16c-9fd6cfe951ea#jetbrains.mps.vfs(MPS.Core/jetbrains.mps.vfs@java_stub)" version="-1" />
   <import index="7pan" modelUID="f:java_stub#86441d7a-e194-42da-81a5-2161ec62a379#com.intellij.openapi.vcs.impl(MPS.Workbench/com.intellij.openapi.vcs.impl@java_stub)" version="-1" />
-  <import index="k7g3" modelUID="f:java_stub#6354ebe7-c22a-4a0f-ac54-50b52ab9b065#java.util(JDK/java.util@java_stub)" version="-1" />
-  <import index="rhwp" modelUID="f:java_stub#6ed54515-acc8-4d1e-a16c-9fd6cfe951ea#jetbrains.mps.smodel.descriptor(MPS.Core/jetbrains.mps.smodel.descriptor@java_stub)" version="-1" />
-  <import index="1qcs" modelUID="f:java_stub#86441d7a-e194-42da-81a5-2161ec62a379#com.intellij.openapi.actionSystem(MPS.Workbench/com.intellij.openapi.actionSystem@java_stub)" version="-1" />
-  <import index="4f5g" modelUID="f:java_stub#86441d7a-e194-42da-81a5-2161ec62a379#com.intellij.openapi.vcs.diff(MPS.Workbench/com.intellij.openapi.vcs.diff@java_stub)" version="-1" />
-  <import index="vsqj" modelUID="f:java_stub#6ed54515-acc8-4d1e-a16c-9fd6cfe951ea#jetbrains.mps.project(MPS.Core/jetbrains.mps.project@java_stub)" version="-1" />
-  <import index="y5px" modelUID="f:java_stub#6ed54515-acc8-4d1e-a16c-9fd6cfe951ea#jetbrains.mps.generator(MPS.Core/jetbrains.mps.generator@java_stub)" version="-1" />
-  <import index="68ai" modelUID="f:java_stub#6ed54515-acc8-4d1e-a16c-9fd6cfe951ea#org.jetbrains.annotations(MPS.Core/org.jetbrains.annotations@java_stub)" version="-1" />
-  <import index="vulw" modelUID="f:java_stub#86441d7a-e194-42da-81a5-2161ec62a379#com.intellij.openapi.vcs.changes(MPS.Workbench/com.intellij.openapi.vcs.changes@java_stub)" version="-1" />
-  <import index="hdhb" modelUID="r:07568eb8-30c0-4bb3-9dcb-50ee4b8de59a(jetbrains.mps.vcs.diff.ui.common)" version="-1" />
-  <import index="cu2c" modelUID="f:java_stub#6ed54515-acc8-4d1e-a16c-9fd6cfe951ea#jetbrains.mps.smodel(MPS.Core/jetbrains.mps.smodel@java_stub)" version="-1" />
-  <import index="zftr" modelUID="f:java_stub#86441d7a-e194-42da-81a5-2161ec62a379#com.intellij.openapi.vcs(MPS.Workbench/com.intellij.openapi.vcs@java_stub)" version="-1" />
+  <import index="zfwc" modelUID="f:java_stub#86441d7a-e194-42da-81a5-2161ec62a379#com.intellij.openapi.vfs(MPS.Workbench/com.intellij.openapi.vfs@java_stub)" version="-1" />
+  <import index="1bi5" modelUID="f:java_stub#86441d7a-e194-42da-81a5-2161ec62a379#com.intellij.openapi.components(MPS.Workbench/com.intellij.openapi.components@java_stub)" version="-1" />
   <import index="11q3" modelUID="f:java_stub#6ed54515-acc8-4d1e-a16c-9fd6cfe951ea#com.intellij.openapi.vcs.changes(MPS.Core/com.intellij.openapi.vcs.changes@java_stub)" version="-1" />
-  <import index="zfwc" modelUID="f:java_stub#86441d7a-e194-42da-81a5-2161ec62a379#com.intellij.openapi.vfs(MPS.Workbench/com.intellij.openapi.vfs@java_stub)" version="-1" />
-  <import index="t4zp" modelUID="f:java_stub#86441d7a-e194-42da-81a5-2161ec62a379#com.intellij.openapi.vcs.history(MPS.Workbench/com.intellij.openapi.vcs.history@java_stub)" version="-1" />
-  <import index="lq3" modelUID="f:java_stub#86441d7a-e194-42da-81a5-2161ec62a379#com.intellij.openapi.ui(MPS.Workbench/com.intellij.openapi.ui@java_stub)" version="-1" />
   <import index="mzqo" modelUID="f:java_stub#86441d7a-e194-42da-81a5-2161ec62a379#jetbrains.mps.ide.dialogs(MPS.Workbench/jetbrains.mps.ide.dialogs@java_stub)" version="-1" />
-  <import index="zofw" modelUID="f:java_stub#6ed54515-acc8-4d1e-a16c-9fd6cfe951ea#jetbrains.mps.smodel.persistence.def(MPS.Core/jetbrains.mps.smodel.persistence.def@java_stub)" version="-1" />
-  <import index="afa5" modelUID="r:cfccec82-df72-4483-9807-88776b4673ab(jetbrains.mps.ide.make.actions)" version="-1" />
-  <import index="kt54" modelUID="f:java_stub#86441d7a-e194-42da-81a5-2161ec62a379#jetbrains.mps.workbench(MPS.Workbench/jetbrains.mps.workbench@java_stub)" version="-1" />
-  <import index="vehe" modelUID="f:java_stub#86441d7a-e194-42da-81a5-2161ec62a379#com.intellij.openapi.project(MPS.Workbench/com.intellij.openapi.project@java_stub)" version="-1" />
-  <import index="a9qh" modelUID="f:java_stub#86441d7a-e194-42da-81a5-2161ec62a379#com.intellij.openapi.application(MPS.Workbench/com.intellij.openapi.application@java_stub)" version="-1" />
-  <import index="59et" modelUID="f:java_stub#6ed54515-acc8-4d1e-a16c-9fd6cfe951ea#jetbrains.mps.vfs(MPS.Core/jetbrains.mps.vfs@java_stub)" version="-1" />
-  <import index="mhf0" modelUID="f:java_stub#86441d7a-e194-42da-81a5-2161ec62a379#com.intellij.openapi.diff(MPS.Workbench/com.intellij.openapi.diff@java_stub)" version="-1" />
   <import index="2mtq" modelUID="f:java_stub#86441d7a-e194-42da-81a5-2161ec62a379#com.intellij.openapi.vcs.changes.ui(MPS.Workbench/com.intellij.openapi.vcs.changes.ui@java_stub)" version="-1" />
-<<<<<<< HEAD
   <import index="a9qh" modelUID="f:java_stub#86441d7a-e194-42da-81a5-2161ec62a379#com.intellij.openapi.application(MPS.Workbench/com.intellij.openapi.application@java_stub)" version="-1" />
   <import index="hdhb" modelUID="r:07568eb8-30c0-4bb3-9dcb-50ee4b8de59a(jetbrains.mps.vcs.diff.ui.common)" version="-1" />
   <import index="k7g3" modelUID="f:java_stub#6354ebe7-c22a-4a0f-ac54-50b52ab9b065#java.util(JDK/java.util@java_stub)" version="-1" />
+  <import index="9a8" modelUID="f:java_stub#1ed103c3-3aa6-49b7-9c21-6765ee11f224#jetbrains.mps.nodeEditor(MPS.Editor/jetbrains.mps.nodeEditor@java_stub)" version="-1" />
   <import index="lsse" modelUID="r:06e50ed3-c893-4772-ba4a-878fc9de01d0(jetbrains.mps.vcs.changesmanager.editor)" version="-1" />
-  <import index="9a8" modelUID="f:java_stub#1ed103c3-3aa6-49b7-9c21-6765ee11f224#jetbrains.mps.nodeEditor(MPS.Editor/jetbrains.mps.nodeEditor@java_stub)" version="-1" />
-=======
-  <import index="1bi5" modelUID="f:java_stub#86441d7a-e194-42da-81a5-2161ec62a379#com.intellij.openapi.components(MPS.Workbench/com.intellij.openapi.components@java_stub)" version="-1" />
-  <import index="3hjc" modelUID="f:java_stub#86441d7a-e194-42da-81a5-2161ec62a379#jetbrains.mps.ide.vfs(MPS.Workbench/jetbrains.mps.ide.vfs@java_stub)" version="-1" />
+  <import index="hfuk" modelUID="r:b25dd364-bc3f-4a66-97d1-262009610c5e(jetbrains.mps.make)" version="-1" />
   <import index="hio2" modelUID="f:java_stub#86441d7a-e194-42da-81a5-2161ec62a379#jetbrains.mps.ide.blame.dialog(MPS.Workbench/jetbrains.mps.ide.blame.dialog@java_stub)" version="-1" />
->>>>>>> 44834a1d
+  <import index="afa5" modelUID="r:cfccec82-df72-4483-9807-88776b4673ab(jetbrains.mps.ide.make.actions)" version="-1" />
   <import index="tp4f" modelUID="r:00000000-0000-4000-0000-011c89590373(jetbrains.mps.baseLanguage.classifiers.structure)" version="0" implicit="yes" />
   <import index="tpee" modelUID="r:00000000-0000-4000-0000-011c895902ca(jetbrains.mps.baseLanguage.structure)" version="3" implicit="yes" />
   <import index="tpck" modelUID="r:00000000-0000-4000-0000-011c89590288(jetbrains.mps.lang.core.structure)" version="0" implicit="yes" />
@@ -64,14 +58,11 @@
   <import index="tpib" modelUID="r:00000000-0000-4000-0000-011c8959057f(jetbrains.mps.baseLanguage.logging.structure)" version="0" implicit="yes" />
   <import index="tp2q" modelUID="r:00000000-0000-4000-0000-011c8959032e(jetbrains.mps.baseLanguage.collections.structure)" version="7" implicit="yes" />
   <import index="tprs" modelUID="r:00000000-0000-4000-0000-011c895904a4(jetbrains.mps.ide.actions)" version="-1" implicit="yes" />
-<<<<<<< HEAD
-  <import index="cx9y" modelUID="r:309aeee7-bee8-445c-b31d-35928d1da75f(jetbrains.mps.baseLanguage.tuples.structure)" version="2" implicit="yes" />
-=======
   <import index="9it7" modelUID="f:java_stub#86441d7a-e194-42da-81a5-2161ec62a379#com.intellij.openapi.extensions(MPS.Workbench/com.intellij.openapi.extensions@java_stub)" version="-1" implicit="yes" />
   <import index="olyr" modelUID="f:java_stub#86441d7a-e194-42da-81a5-2161ec62a379#com.intellij.ide.plugins(MPS.Workbench/com.intellij.ide.plugins@java_stub)" version="-1" implicit="yes" />
   <import index="vw5k" modelUID="f:java_stub#86441d7a-e194-42da-81a5-2161ec62a379#jetbrains.mps.ide.editor(MPS.Workbench/jetbrains.mps.ide.editor@java_stub)" version="-1" implicit="yes" />
   <import index="on5u" modelUID="f:java_stub#86441d7a-e194-42da-81a5-2161ec62a379#jetbrains.mps.ide.actions(MPS.Workbench/jetbrains.mps.ide.actions@java_stub)" version="-1" implicit="yes" />
->>>>>>> 44834a1d
+  <import index="cx9y" modelUID="r:309aeee7-bee8-445c-b31d-35928d1da75f(jetbrains.mps.baseLanguage.tuples.structure)" version="2" implicit="yes" />
   <roots>
     <node type="tp4k.ActionGroupDeclaration" typeId="tp4k.1203087890642" id="6763225944573363022">
       <property name="name" nameId="tpck.1169194664001" value="OldChangesStrip" />
@@ -180,7 +171,6 @@
       <property name="vendorUrl" nameId="tp4k.5023285075122009372" value="http://www.jetbrains.com/mps/" />
       <property name="ideaVersion" nameId="tp4k.5023285075122009373" value="3000" />
     </node>
-<<<<<<< HEAD
     <node type="tp4k.ActionDeclaration" typeId="tp4k.1203071646776" id="7239344515229757919">
       <property name="name" nameId="tpck.1169194664001" value="GoToNextChange" />
       <property name="caption" nameId="tp4k.1205250923097" value="Next Change" />
@@ -189,6 +179,17 @@
       <property name="virtualPackage" nameId="tpck.1193676396447" value="deprecated" />
       <property name="isAlwaysVisible" nameId="tp4k.1207149998849" value="true" />
     </node>
+    <node type="tp4k.ActionDeclaration" typeId="tp4k.1203071646776" id="6214954779304802836">
+      <property name="virtualPackage" nameId="tpck.1193676396447" value="Actions" />
+      <property name="name" nameId="tpck.1169194664001" value="ShowDiffFromChanges" />
+      <property name="caption" nameId="tp4k.1205250923097" value="Show Difference" />
+      <property name="outsideCommandExecution" nameId="tp4k.1211298967294" value="true" />
+      <property name="isAlwaysVisible" nameId="tp4k.1207149998849" value="true" />
+    </node>
+    <node type="tp4k.InterfaceGroup" typeId="tp4k.1204383956737" id="1156564534683228174">
+      <property name="virtualPackage" nameId="tpck.1193676396447" value="Groups" />
+      <property name="name" nameId="tpck.1169194664001" value="IDEAChangesViewPopup" />
+    </node>
     <node type="tp4k.ActionDeclaration" typeId="tp4k.1203071646776" id="7239344515229757962">
       <property name="name" nameId="tpck.1169194664001" value="GoToPreviousChange" />
       <property name="caption" nameId="tp4k.1205250923097" value="Previous Change" />
@@ -197,36 +198,25 @@
       <property name="virtualPackage" nameId="tpck.1193676396447" value="deprecated" />
       <property name="isAlwaysVisible" nameId="tp4k.1207149998849" value="true" />
     </node>
-    <node type="tp4k.ActionGroupDeclaration" typeId="tp4k.1203087890642" id="7239344515229760336">
-      <property name="name" nameId="tpck.1169194664001" value="ChangesStrip" />
-      <property name="virtualPackage" nameId="tpck.1193676396447" value="Groups" />
-    </node>
     <node type="tp4k.ActionDeclaration" typeId="tp4k.1203071646776" id="5059587158025290631">
       <property name="name" nameId="tpck.1169194664001" value="RollbackChanges" />
       <property name="caption" nameId="tp4k.1205250923097" value="Rollback" />
       <property name="virtualPackage" nameId="tpck.1193676396447" value="Actions" />
       <property name="isAlwaysVisible" nameId="tp4k.1207149998849" value="true" />
     </node>
-    <node type="tp4k.ActionDeclaration" typeId="tp4k.1203071646776" id="6214954779304802836">
-      <property name="virtualPackage" nameId="tpck.1193676396447" value="Actions" />
-      <property name="name" nameId="tpck.1169194664001" value="ShowDiffFromChanges" />
-      <property name="caption" nameId="tp4k.1205250923097" value="Show Difference" />
-      <property name="outsideCommandExecution" nameId="tp4k.1211298967294" value="true" />
-      <property name="isAlwaysVisible" nameId="tp4k.1207149998849" value="true" />
+    <node type="tp4k.ActionGroupDeclaration" typeId="tp4k.1203087890642" id="1156564534683228178">
+      <property name="virtualPackage" nameId="tpck.1193676396447" value="Groups" />
+      <property name="name" nameId="tpck.1169194664001" value="MakeFromChangesView" />
+    </node>
+    <node type="tp4k.ActionGroupDeclaration" typeId="tp4k.1203087890642" id="7239344515229760336">
+      <property name="name" nameId="tpck.1169194664001" value="ChangesStrip" />
+      <property name="virtualPackage" nameId="tpck.1193676396447" value="Groups" />
     </node>
     <node type="tp4k.ActionDeclaration" typeId="tp4k.1203071646776" id="1108966977729618931">
       <property name="virtualPackage" nameId="tpck.1193676396447" value="Actions" />
       <property name="name" nameId="tpck.1169194664001" value="CopyOldNodes" />
       <property name="caption" nameId="tp4k.1205250923097" value="Copy Old Code" />
       <property name="isAlwaysVisible" nameId="tp4k.1207149998849" value="true" />
-=======
-    <node type="tp4k.InterfaceGroup" typeId="tp4k.1204383956737" id="1156564534683228174">
-      <property name="virtualPackage" nameId="tpck.1193676396447" value="Groups" />
-      <property name="name" nameId="tpck.1169194664001" value="IDEAChangesViewPopup" />
-    </node>
-    <node type="tp4k.ActionGroupDeclaration" typeId="tp4k.1203087890642" id="1156564534683228178">
-      <property name="virtualPackage" nameId="tpck.1193676396447" value="Groups" />
-      <property name="name" nameId="tpck.1169194664001" value="MakeFromChangesView" />
     </node>
     <node type="tp4k.ActionDeclaration" typeId="tp4k.1203071646776" id="1156564534683188476">
       <property name="virtualPackage" nameId="tpck.1193676396447" value="Actions" />
@@ -239,7 +229,6 @@
       <property name="name" nameId="tpck.1169194664001" value="ReportModelMergeProblem" />
       <property name="outsideCommandExecution" nameId="tp4k.1211298967294" value="true" />
       <property name="caption" nameId="tp4k.1205250923097" value="Report Model Merge Problem..." />
->>>>>>> 44834a1d
     </node>
   </roots>
   <root id="6763225944573363022">
@@ -264,8 +253,8 @@
         <node role="statement" roleId="tpee.1068581517665" type="tpee.ExpressionStatement" typeId="tpee.1068580123155" id="6763225944573363030">
           <node role="expression" roleId="tpee.1068580123156" type="tpee.DotExpression" typeId="tpee.1197027756228" id="6763225944573363031">
             <node role="operand" roleId="tpee.1197027771414" type="tpee.StaticMethodCall" typeId="tpee.1081236700937" id="6763225944573363032">
+              <link role="baseMethodDeclaration" roleId="tpee.1068499141037" targetNodeId="lcr.5444017747357180216" resolveInfo="getInstance" />
               <link role="classConcept" roleId="tpee.1144433194310" targetNodeId="lcr.3549425352859600642" resolveInfo="OldEditorChangesHighlighter" />
-              <link role="baseMethodDeclaration" roleId="tpee.1068499141037" targetNodeId="lcr.5444017747357180216" resolveInfo="getInstance" />
               <node role="actualArgument" roleId="tpee.1068499141038" type="tpee.DotExpression" typeId="tpee.1197027756228" id="6763225944573363033">
                 <node role="operand" roleId="tpee.1197027771414" type="tp4f.ThisClassifierExpression" typeId="tp4f.1205752633985" id="6763225944573363034" />
                 <node role="operation" roleId="tpee.1197027833540" type="tp4k.ActionDataParameterReferenceOperation" typeId="tp4k.1217252428768" id="6763225944573363035">
@@ -330,8 +319,8 @@
               <link role="baseMethodDeclaration" roleId="tpee.1068499141037" targetNodeId="1qcs.~Presentation%dsetEnabled(boolean)%cvoid" resolveInfo="setEnabled" />
               <node role="actualArgument" roleId="tpee.1068499141038" type="tpee.DotExpression" typeId="tpee.1197027756228" id="6763225944573363058">
                 <node role="operand" roleId="tpee.1197027771414" type="tpee.StaticMethodCall" typeId="tpee.1081236700937" id="6763225944573363059">
+                  <link role="baseMethodDeclaration" roleId="tpee.1068499141037" targetNodeId="lcr.5444017747357180216" resolveInfo="getInstance" />
                   <link role="classConcept" roleId="tpee.1144433194310" targetNodeId="lcr.3549425352859600642" resolveInfo="OldEditorChangesHighlighter" />
-                  <link role="baseMethodDeclaration" roleId="tpee.1068499141037" targetNodeId="lcr.5444017747357180216" resolveInfo="getInstance" />
                   <node role="actualArgument" roleId="tpee.1068499141038" type="tpee.DotExpression" typeId="tpee.1197027756228" id="6763225944573363060">
                     <node role="operand" roleId="tpee.1197027771414" type="tp4f.ThisClassifierExpression" typeId="tp4f.1205752633985" id="6763225944573363061" />
                     <node role="operation" roleId="tpee.1197027833540" type="tp4k.ActionDataParameterReferenceOperation" typeId="tp4k.1217252428768" id="6763225944573363062">
@@ -374,8 +363,8 @@
         <node role="statement" roleId="tpee.1068581517665" type="tpee.ExpressionStatement" typeId="tpee.1068580123155" id="6763225944573363072">
           <node role="expression" roleId="tpee.1068580123156" type="tpee.DotExpression" typeId="tpee.1197027756228" id="6763225944573363073">
             <node role="operand" roleId="tpee.1197027771414" type="tpee.StaticMethodCall" typeId="tpee.1081236700937" id="6763225944573363074">
+              <link role="baseMethodDeclaration" roleId="tpee.1068499141037" targetNodeId="lcr.5444017747357180216" resolveInfo="getInstance" />
               <link role="classConcept" roleId="tpee.1144433194310" targetNodeId="lcr.3549425352859600642" resolveInfo="OldEditorChangesHighlighter" />
-              <link role="baseMethodDeclaration" roleId="tpee.1068499141037" targetNodeId="lcr.5444017747357180216" resolveInfo="getInstance" />
               <node role="actualArgument" roleId="tpee.1068499141038" type="tpee.DotExpression" typeId="tpee.1197027756228" id="6763225944573363075">
                 <node role="operand" roleId="tpee.1197027771414" type="tp4f.ThisClassifierExpression" typeId="tp4f.1205752633985" id="6763225944573363076" />
                 <node role="operation" roleId="tpee.1197027833540" type="tp4k.ActionDataParameterReferenceOperation" typeId="tp4k.1217252428768" id="6763225944573363077">
@@ -586,8 +575,8 @@
               <link role="classifier" roleId="tpee.1107535924139" targetNodeId="zftr.~ProjectLevelVcsManager" resolveInfo="ProjectLevelVcsManager" />
             </node>
             <node role="initializer" roleId="tpee.1068431790190" type="tpee.StaticMethodCall" typeId="tpee.1081236700937" id="7545884443035896088">
+              <link role="classConcept" roleId="tpee.1144433194310" targetNodeId="zftr.~ProjectLevelVcsManager" resolveInfo="ProjectLevelVcsManager" />
               <link role="baseMethodDeclaration" roleId="tpee.1068499141037" targetNodeId="zftr.~ProjectLevelVcsManager%dgetInstance(com%dintellij%dopenapi%dproject%dProject)%ccom%dintellij%dopenapi%dvcs%dProjectLevelVcsManager" resolveInfo="getInstance" />
-              <link role="classConcept" roleId="tpee.1144433194310" targetNodeId="zftr.~ProjectLevelVcsManager" resolveInfo="ProjectLevelVcsManager" />
               <node role="actualArgument" roleId="tpee.1068499141038" type="tpee.DotExpression" typeId="tpee.1197027756228" id="7545884443035896089">
                 <node role="operand" roleId="tpee.1197027771414" type="tp4f.ThisClassifierExpression" typeId="tp4f.1205752633985" id="7545884443035896090" />
                 <node role="operation" roleId="tpee.1197027833540" type="tp4k.ActionDataParameterReferenceOperation" typeId="tp4k.1217252428768" id="7545884443035896091">
@@ -651,8 +640,8 @@
               <link role="classifier" roleId="tpee.1107535924139" targetNodeId="zfwc.~VirtualFile" resolveInfo="VirtualFile" />
             </node>
             <node role="initializer" roleId="tpee.1068431790190" type="tpee.StaticMethodCall" typeId="tpee.1081236700937" id="4354975180528398216">
+              <link role="classConcept" roleId="tpee.1144433194310" targetNodeId="3hjc.~VirtualFileUtils" resolveInfo="VirtualFileUtils" />
               <link role="baseMethodDeclaration" roleId="tpee.1068499141037" targetNodeId="3hjc.~VirtualFileUtils%dgetVirtualFile(jetbrains%dmps%dvfs%dIFile)%ccom%dintellij%dopenapi%dvfs%dVirtualFile" resolveInfo="getVirtualFile" />
-              <link role="classConcept" roleId="tpee.1144433194310" targetNodeId="3hjc.~VirtualFileUtils" resolveInfo="VirtualFileUtils" />
               <node role="actualArgument" roleId="tpee.1068499141038" type="tpee.DotExpression" typeId="tpee.1197027756228" id="4354975180528398217">
                 <node role="operand" roleId="tpee.1197027771414" type="tp4f.ThisClassifierExpression" typeId="tp4f.1205752633985" id="4354975180528398218" />
                 <node role="operation" roleId="tpee.1197027833540" type="tp4f.DefaultClassifierMethodCallOperation" typeId="tp4f.1205769149993" id="4354975180528398219">
@@ -909,6 +898,9 @@
                 <node role="statement" roleId="tpee.1068581517665" type="tpee.LocalVariableDeclarationStatement" typeId="tpee.1068581242864" id="7545884443035896310">
                   <node role="localVariableDeclaration" roleId="tpee.1068581242865" type="tpee.LocalVariableDeclaration" typeId="tpee.1068581242863" id="7545884443035896311">
                     <property name="name" nameId="tpck.1169194664001" value="modelsAsText" />
+                    <node role="type" roleId="tpee.5680397130376446158" type="tpee.ArrayType" typeId="tpee.1070534760951" id="7545884443035896312">
+                      <node role="componentType" roleId="tpee.1070534760952" type="tpee.StringType" typeId="tpee.1225271177708" id="1619763311840978719" />
+                    </node>
                     <node role="initializer" roleId="tpee.1068431790190" type="tpee.StaticMethodCall" typeId="tpee.1081236700937" id="2445003365367283589">
                       <link role="baseMethodDeclaration" roleId="tpee.1068499141037" targetNodeId="rtk5.2445003365367283446" resolveInfo="loadZippedModelsAsText" />
                       <link role="classConcept" roleId="tpee.1144433194310" targetNodeId="rtk5.7184641355071650417" resolveInfo="MergeBackupUtil" />
@@ -918,9 +910,6 @@
                       <node role="actualArgument" roleId="tpee.1068499141038" type="tpee.EnumValuesExpression" typeId="tpee.1224573963862" id="4340499048742627869">
                         <link role="enumClass" roleId="tpee.1224573974191" targetNodeId="rtk5.4340499048742530936" resolveInfo="MergeVersion" />
                       </node>
-                    </node>
-                    <node role="type" roleId="tpee.5680397130376446158" type="tpee.ArrayType" typeId="tpee.1070534760951" id="7545884443035896312">
-                      <node role="componentType" roleId="tpee.1070534760952" type="tpee.StringType" typeId="tpee.1225271177708" id="1619763311840978719" />
                     </node>
                   </node>
                 </node>
@@ -1144,8 +1133,8 @@
         </node>
         <node role="statement" roleId="tpee.1068581517665" type="tpee.ExpressionStatement" typeId="tpee.1068580123155" id="7545884443035896357">
           <node role="expression" roleId="tpee.1068580123156" type="tpee.StaticMethodCall" typeId="tpee.1081236700937" id="7545884443035896358">
+            <link role="classConcept" roleId="tpee.1144433194310" targetNodeId="lq3.~Messages" resolveInfo="Messages" />
             <link role="baseMethodDeclaration" roleId="tpee.1068499141037" targetNodeId="lq3.~Messages%dshowInfoMessage(java%dlang%dString,java%dlang%dString)%cvoid" resolveInfo="showInfoMessage" />
-            <link role="classConcept" roleId="tpee.1144433194310" targetNodeId="lq3.~Messages" resolveInfo="Messages" />
             <node role="actualArgument" roleId="tpee.1068499141038" type="tpee.PlusExpression" typeId="tpee.1068581242875" id="7545884443035896359">
               <node role="rightExpression" roleId="tpee.1081773367579" type="tpee.StringLiteral" typeId="tpee.1070475926800" id="7545884443035896360">
                 <property name="value" nameId="tpee.1070475926801" value="was not found." />
@@ -1216,8 +1205,8 @@
             <property name="name" nameId="tpck.1169194664001" value="disk" />
             <property name="isFinal" nameId="tpee.1176718929932" value="true" />
             <node role="initializer" roleId="tpee.1068431790190" type="tpee.StaticMethodCall" typeId="tpee.1081236700937" id="7545884443035896386">
+              <link role="classConcept" roleId="tpee.1144433194310" targetNodeId="zofw.~ModelPersistence" resolveInfo="ModelPersistence" />
               <link role="baseMethodDeclaration" roleId="tpee.1068499141037" targetNodeId="zofw.~ModelPersistence%dreadModel(jetbrains%dmps%dvfs%dIFile,boolean)%cjetbrains%dmps%dsmodel%dSModel" resolveInfo="readModel" />
-              <link role="classConcept" roleId="tpee.1144433194310" targetNodeId="zofw.~ModelPersistence" resolveInfo="ModelPersistence" />
               <node role="actualArgument" roleId="tpee.1068499141038" type="tpee.DotExpression" typeId="tpee.1197027756228" id="7545884443035896387">
                 <node role="operand" roleId="tpee.1197027771414" type="tpee.ParenthesizedExpression" typeId="tpee.1079359253375" id="7545884443035896388">
                   <node role="expression" roleId="tpee.1079359253376" type="tpee.CastExpression" typeId="tpee.1070534934090" id="7545884443035896389">
@@ -1696,8 +1685,8 @@
                   </node>
                   <node role="condition" roleId="tpee.1068580123160" type="tpee.EqualsExpression" typeId="tpee.1068580123152" id="7545884443035907084">
                     <node role="rightExpression" roleId="tpee.1081773367579" type="tpee.StaticFieldReference" typeId="tpee.1070533707846" id="7545884443035907085">
+                      <link role="classifier" roleId="tpee.1144433057691" targetNodeId="zftr.~FileStatus" resolveInfo="FileStatus" />
                       <link role="variableDeclaration" roleId="tpee.1068581517664" targetNodeId="zftr.~FileStatus%dUNKNOWN" resolveInfo="UNKNOWN" />
-                      <link role="classifier" roleId="tpee.1144433057691" targetNodeId="zftr.~FileStatus" resolveInfo="FileStatus" />
                     </node>
                     <node role="leftExpression" roleId="tpee.1081773367580" type="tpee.DotExpression" typeId="tpee.1197027756228" id="7545884443035907086">
                       <node role="operand" roleId="tpee.1197027771414" type="tpee.ParameterReference" typeId="tpee.1068581242874" id="7545884443035907087">
@@ -2392,8 +2381,8 @@
               <link role="classifier" roleId="tpee.1107535924139" targetNodeId="11q3.~ChangeListManagerImpl" resolveInfo="ChangeListManagerImpl" />
             </node>
             <node role="initializer" roleId="tpee.1068431790190" type="tpee.StaticMethodCall" typeId="tpee.1081236700937" id="7545884443035924780">
+              <link role="classConcept" roleId="tpee.1144433194310" targetNodeId="11q3.~ChangeListManagerImpl" resolveInfo="ChangeListManagerImpl" />
               <link role="baseMethodDeclaration" roleId="tpee.1068499141037" targetNodeId="11q3.~ChangeListManagerImpl%dgetInstanceImpl(com%dintellij%dopenapi%dproject%dProject)%ccom%dintellij%dopenapi%dvcs%dchanges%dChangeListManagerImpl" resolveInfo="getInstanceImpl" />
-              <link role="classConcept" roleId="tpee.1144433194310" targetNodeId="11q3.~ChangeListManagerImpl" resolveInfo="ChangeListManagerImpl" />
               <node role="actualArgument" roleId="tpee.1068499141038" type="tpee.DotExpression" typeId="tpee.1197027756228" id="7545884443035924781">
                 <node role="operand" roleId="tpee.1197027771414" type="tp4f.ThisClassifierExpression" typeId="tp4f.1205752633985" id="7545884443035924782" />
                 <node role="operation" roleId="tpee.1197027833540" type="tp4k.ActionDataParameterReferenceOperation" typeId="tp4k.1217252428768" id="7545884443035924783">
@@ -2593,14 +2582,6 @@
     <node role="icon" roleId="tp4k.8976425910813834639" type="tp4k.IconResource" typeId="tp4k.2330114057060456691" id="4470409037201091390">
       <property name="path" nameId="tp4k.7855019336153226684" value="${solution_descriptor}/icons/diff.png" />
     </node>
-<<<<<<< HEAD
-=======
-    <node role="parameter" roleId="tp4k.1217413222820" type="tp4k.ActionDataParameterDeclaration" typeId="tp4k.1217252042208" id="7545884443035919782">
-      <property name="name" nameId="tpck.1169194664001" value="frame" />
-      <link role="key" roleId="tp4k.1217252646389" targetNodeId="on5u.~MPSCommonDataKeys%dFRAME" resolveInfo="FRAME" />
-      <node role="condition" roleId="tp4k.5538333046911298738" type="tp4k.RequiredCondition" typeId="tp4k.5538333046911348654" id="8898893144448209937" />
-    </node>
->>>>>>> 44834a1d
     <node role="parameter" roleId="tp4k.1217413222820" type="tp4k.ActionDataParameterDeclaration" typeId="tp4k.1217252042208" id="7545884443035919783">
       <property name="name" nameId="tpck.1169194664001" value="node" />
       <link role="key" roleId="tp4k.1217252646389" targetNodeId="on5u.~MPSCommonDataKeys%dNODE" resolveInfo="NODE" />
@@ -2611,14 +2592,6 @@
       <link role="key" roleId="tp4k.1217252646389" targetNodeId="1qcs.~PlatformDataKeys%dPROJECT" resolveInfo="PROJECT" />
       <node role="condition" roleId="tp4k.5538333046911298738" type="tp4k.RequiredCondition" typeId="tp4k.5538333046911348654" id="8898893144448210443" />
     </node>
-<<<<<<< HEAD
-=======
-    <node role="parameter" roleId="tp4k.1217413222820" type="tp4k.ActionDataParameterDeclaration" typeId="tp4k.1217252042208" id="7545884443035919785">
-      <property name="name" nameId="tpck.1169194664001" value="context" />
-      <link role="key" roleId="tp4k.1217252646389" targetNodeId="on5u.~MPSCommonDataKeys%dOPERATION_CONTEXT" resolveInfo="OPERATION_CONTEXT" />
-      <node role="condition" roleId="tp4k.5538333046911298738" type="tp4k.RequiredCondition" typeId="tp4k.5538333046911348654" id="8898893144448210175" />
-    </node>
->>>>>>> 44834a1d
     <node role="parameter" roleId="tp4k.1217413222820" type="tp4k.ActionDataParameterDeclaration" typeId="tp4k.1217252042208" id="7545884443035919786">
       <property name="name" nameId="tpck.1169194664001" value="model" />
       <link role="key" roleId="tp4k.1217252646389" targetNodeId="on5u.~MPSCommonDataKeys%dCONTEXT_MODEL" resolveInfo="CONTEXT_MODEL" />
@@ -2629,30 +2602,11 @@
         <node role="statement" roleId="tpee.1068581517665" type="tpee.ExpressionStatement" typeId="tpee.1068580123155" id="7545884443035919789">
           <node role="expression" roleId="tpee.1068580123156" type="tpee.StaticMethodCall" typeId="tpee.1081236700937" id="7545884443035919790">
             <link role="baseMethodDeclaration" roleId="tpee.1068499141037" targetNodeId="7545884443035906925" resolveInfo="showRootDifference" />
-<<<<<<< HEAD
+            <link role="classConcept" roleId="tpee.1144433194310" targetNodeId="7545884443035906924" resolveInfo="VcsActionsUtil" />
             <node role="actualArgument" roleId="tpee.1068499141038" type="tpee.CastExpression" typeId="tpee.1070534934090" id="1860403170218146711">
               <node role="expression" roleId="tpee.1070534934092" type="tpee.DotExpression" typeId="tpee.1197027756228" id="1860403170218146712">
                 <node role="operand" roleId="tpee.1197027771414" type="tp4f.ThisClassifierExpression" typeId="tp4f.1205752633985" id="1860403170218146713" />
                 <node role="operation" roleId="tpee.1197027833540" type="tp4k.ActionDataParameterReferenceOperation" typeId="tp4k.1217252428768" id="1860403170218146714">
-=======
-            <link role="classConcept" roleId="tpee.1144433194310" targetNodeId="7545884443035906924" resolveInfo="VcsActionsUtil" />
-            <node role="actualArgument" roleId="tpee.1068499141038" type="tpee.DotExpression" typeId="tpee.1197027756228" id="7545884443035919791">
-              <node role="operand" roleId="tpee.1197027771414" type="tp4f.ThisClassifierExpression" typeId="tp4f.1205752633985" id="7545884443035919792" />
-              <node role="operation" roleId="tpee.1197027833540" type="tp4k.ActionDataParameterReferenceOperation" typeId="tp4k.1217252428768" id="7545884443035919793">
-                <link role="member" roleId="tp4f.1205756909548" targetNodeId="7545884443035919782" resolveInfo="frame" />
-              </node>
-            </node>
-            <node role="actualArgument" roleId="tpee.1068499141038" type="tpee.DotExpression" typeId="tpee.1197027756228" id="7545884443035919794">
-              <node role="operand" roleId="tpee.1197027771414" type="tp4f.ThisClassifierExpression" typeId="tp4f.1205752633985" id="7545884443035919795" />
-              <node role="operation" roleId="tpee.1197027833540" type="tp4k.ActionDataParameterReferenceOperation" typeId="tp4k.1217252428768" id="7545884443035919796">
-                <link role="member" roleId="tp4f.1205756909548" targetNodeId="7545884443035919785" resolveInfo="context" />
-              </node>
-            </node>
-            <node role="actualArgument" roleId="tpee.1068499141038" type="tpee.DotExpression" typeId="tpee.1197027756228" id="7545884443035919797">
-              <node role="operand" roleId="tpee.1197027771414" type="tpee.DotExpression" typeId="tpee.1197027756228" id="7545884443035919798">
-                <node role="operand" roleId="tpee.1197027771414" type="tp4f.ThisClassifierExpression" typeId="tp4f.1205752633985" id="7545884443035919799" />
-                <node role="operation" roleId="tpee.1197027833540" type="tp4k.ActionDataParameterReferenceOperation" typeId="tp4k.1217252428768" id="7545884443035919800">
->>>>>>> 44834a1d
                   <link role="member" roleId="tp4f.1205756909548" targetNodeId="7545884443035919786" resolveInfo="model" />
                 </node>
               </node>
@@ -2770,14 +2724,14 @@
                     <link role="variableDeclaration" roleId="tpee.1068581517664" targetNodeId="7545884443035919836" resolveInfo="fileStatus" />
                   </node>
                   <node role="leftExpression" roleId="tpee.1081773367580" type="tpee.StaticFieldReference" typeId="tpee.1070533707846" id="7545884443035919851">
+                    <link role="classifier" roleId="tpee.1144433057691" targetNodeId="zftr.~FileStatus" resolveInfo="FileStatus" />
                     <link role="variableDeclaration" roleId="tpee.1068581517664" targetNodeId="zftr.~FileStatus%dUNKNOWN" resolveInfo="UNKNOWN" />
-                    <link role="classifier" roleId="tpee.1144433057691" targetNodeId="zftr.~FileStatus" resolveInfo="FileStatus" />
                   </node>
                 </node>
                 <node role="leftExpression" roleId="tpee.1081773367580" type="tpee.NotEqualsExpression" typeId="tpee.1073239437375" id="7545884443035919852">
                   <node role="leftExpression" roleId="tpee.1081773367580" type="tpee.StaticFieldReference" typeId="tpee.1070533707846" id="7545884443035919853">
+                    <link role="classifier" roleId="tpee.1144433057691" targetNodeId="zftr.~FileStatus" resolveInfo="FileStatus" />
                     <link role="variableDeclaration" roleId="tpee.1068581517664" targetNodeId="zftr.~FileStatus%dADDED" resolveInfo="ADDED" />
-                    <link role="classifier" roleId="tpee.1144433057691" targetNodeId="zftr.~FileStatus" resolveInfo="FileStatus" />
                   </node>
                   <node role="rightExpression" roleId="tpee.1081773367579" type="tpee.LocalVariableReference" typeId="tpee.1068581242866" id="7545884443035919854">
                     <link role="variableDeclaration" roleId="tpee.1068581517664" targetNodeId="7545884443035919836" resolveInfo="fileStatus" />
@@ -2802,8 +2756,8 @@
               <node role="rightExpression" roleId="tpee.1081773367579" type="tpee.NullLiteral" typeId="tpee.1070534058343" id="7545884443035919862" />
               <node role="leftExpression" roleId="tpee.1081773367580" type="tpee.DotExpression" typeId="tpee.1197027756228" id="7545884443035919863">
                 <node role="operand" roleId="tpee.1197027771414" type="tpee.StaticMethodCall" typeId="tpee.1081236700937" id="7545884443035919864">
+                  <link role="classConcept" roleId="tpee.1144433194310" targetNodeId="zftr.~ProjectLevelVcsManager" resolveInfo="ProjectLevelVcsManager" />
                   <link role="baseMethodDeclaration" roleId="tpee.1068499141037" targetNodeId="zftr.~ProjectLevelVcsManager%dgetInstance(com%dintellij%dopenapi%dproject%dProject)%ccom%dintellij%dopenapi%dvcs%dProjectLevelVcsManager" resolveInfo="getInstance" />
-                  <link role="classConcept" roleId="tpee.1144433194310" targetNodeId="zftr.~ProjectLevelVcsManager" resolveInfo="ProjectLevelVcsManager" />
                   <node role="actualArgument" roleId="tpee.1068499141038" type="tpee.DotExpression" typeId="tpee.1197027756228" id="7545884443035919865">
                     <node role="operand" roleId="tpee.1197027771414" type="tp4f.ThisClassifierExpression" typeId="tp4f.1205752633985" id="7545884443035919866" />
                     <node role="operation" roleId="tpee.1197027833540" type="tp4k.ActionDataParameterReferenceOperation" typeId="tp4k.1217252428768" id="7545884443035919867">
@@ -2889,7 +2843,6 @@
     <node role="contents" roleId="tp4k.1207148993063" type="tp4k.ElementListContents" typeId="tp4k.1207145163717" id="994404492881108399" />
   </root>
   <root id="3531023421907347091" />
-<<<<<<< HEAD
   <root id="7239344515229757919">
     <node role="icon" roleId="tp4k.8976425910813834639" type="tp4k.IconResource" typeId="tp4k.2330114057060456691" id="7239344515229757920">
       <property name="path" nameId="tp4k.7855019336153226684" value="${solution_descriptor}/icons/nextOccurence.png" />
@@ -2919,7 +2872,7 @@
     </node>
     <node role="parameter" roleId="tp4k.1217413222820" type="tp4k.ActionDataParameterDeclaration" typeId="tp4k.1217252042208" id="7239344515229757934">
       <property name="name" nameId="tpck.1169194664001" value="editorContext" />
-      <link role="key" roleId="tp4k.1217252646389" targetNodeId="kt54.~MPSDataKeys%dEDITOR_CONTEXT" resolveInfo="EDITOR_CONTEXT" />
+      <link role="key" roleId="tp4k.1217252646389" targetNodeId="vw5k.~MPSEditorDataKeys%dEDITOR_CONTEXT" resolveInfo="EDITOR_CONTEXT" />
       <node role="condition" roleId="tp4k.5538333046911298738" type="tp4k.RequiredCondition" typeId="tp4k.5538333046911348654" id="7239344515229757935" />
     </node>
     <node role="parameter" roleId="tp4k.1217413222820" type="tp4k.ActionDataParameterDeclaration" typeId="tp4k.1217252042208" id="7239344515229757936">
@@ -2953,365 +2906,15 @@
                 </node>
               </node>
             </node>
-=======
-  <root id="1156564534683228174">
-    <node role="groupID" roleId="tp4k.1206193920040" type="tpee.StringLiteral" typeId="tpee.1070475926800" id="1156564534683228177">
-      <property name="value" nameId="tpee.1070475926801" value="ChangesViewPopupMenu" />
-    </node>
-    <node role="contents" roleId="tp4k.1207148993063" type="tp4k.ElementListContents" typeId="tp4k.1207145163717" id="1156564534683228176" />
+          </node>
+        </node>
+      </node>
+    </node>
   </root>
-  <root id="1156564534683228178">
-    <node role="contents" roleId="tp4k.1207145245948" type="tp4k.ElementListContents" typeId="tp4k.1207145163717" id="1156564534683228180">
-      <node role="reference" roleId="tp4k.1207145201301" type="tp4k.Separator" typeId="tp4k.1204908117386" id="5964066876626835162" />
-      <node role="reference" roleId="tp4k.1207145201301" type="tp4k.ActionInstance" typeId="tp4k.1203088046679" id="1156564534683228183">
-        <link role="action" roleId="tp4k.1203088061055" targetNodeId="1156564534683188476" resolveInfo="MakeOrRebuildModelsFromChangeList" />
-        <node role="actualParameter" roleId="tp4k.1227011543811" type="tpee.BooleanConstant" typeId="tpee.1068580123137" id="3903119074522679154">
-          <property name="value" nameId="tpee.1068580123138" value="false" />
-        </node>
-      </node>
-      <node role="reference" roleId="tp4k.1207145201301" type="tp4k.ActionInstance" typeId="tp4k.1203088046679" id="3903119074522679156">
-        <link role="action" roleId="tp4k.1203088061055" targetNodeId="1156564534683188476" resolveInfo="MakeOrRebuildModelsFromChangeList" />
-        <node role="actualParameter" roleId="tp4k.1227011543811" type="tpee.BooleanConstant" typeId="tpee.1068580123137" id="3903119074522679157">
-          <property name="value" nameId="tpee.1068580123138" value="true" />
-        </node>
-      </node>
-    </node>
-    <node role="modifier" roleId="tp4k.1204991552650" type="tp4k.ModificationStatement" typeId="tp4k.1203092361741" id="1156564534683228184">
-      <link role="modifiedGroup" roleId="tp4k.1203092736097" targetNodeId="1156564534683228174" resolveInfo="IDEAChangesViewPopup" />
-    </node>
-  </root>
-  <root id="1156564534683188476">
-    <node role="constructionParameter" roleId="tp4k.1227008813498" type="tp4k.ActionConstructionParameterDeclaration" typeId="tp4k.1227008846812" id="3903119074522538562">
-      <property name="name" nameId="tpck.1169194664001" value="rebuild" />
-      <node role="visibility" roleId="tpee.1178549979242" type="tpee.PrivateVisibility" typeId="tpee.1146644623116" id="3903119074522538563" />
-      <node role="type" roleId="tpee.5680397130376446158" type="tpee.BooleanType" typeId="tpee.1070534644030" id="3903119074522540532" />
-    </node>
-    <node role="parameter" roleId="tp4k.1217413222820" type="tp4k.ActionDataParameterDeclaration" typeId="tp4k.1217252042208" id="8610665572788514619">
-      <property name="name" nameId="tpck.1169194664001" value="context" />
-      <link role="key" roleId="tp4k.1217252646389" targetNodeId="on5u.~MPSCommonDataKeys%dOPERATION_CONTEXT" resolveInfo="OPERATION_CONTEXT" />
-      <node role="condition" roleId="tp4k.5538333046911298738" type="tp4k.RequiredCondition" typeId="tp4k.5538333046911348654" id="8898893144448210397" />
-    </node>
-    <node role="parameter" roleId="tp4k.1217413222820" type="tp4k.ActionDataParameterDeclaration" typeId="tp4k.1217252042208" id="1156564534683188485">
-      <property name="name" nameId="tpck.1169194664001" value="virtualFiles" />
-      <link role="key" roleId="tp4k.1217252646389" targetNodeId="1qcs.~PlatformDataKeys%dVIRTUAL_FILE_ARRAY" resolveInfo="VIRTUAL_FILE_ARRAY" />
-      <node role="condition" roleId="tp4k.5538333046911298738" type="tp4k.RequiredCondition" typeId="tp4k.5538333046911348654" id="3903119074522540533" />
-    </node>
-    <node role="executeFunction" roleId="tp4k.1203083461638" type="tp4k.ExecuteBlock" typeId="tp4k.1203083511112" id="1156564534683188477">
-      <node role="body" roleId="tpee.1137022507850" type="tpee.StatementList" typeId="tpee.1068580123136" id="1156564534683188478">
-        <node role="statement" roleId="tpee.1068581517665" type="tpee.LocalVariableDeclarationStatement" typeId="tpee.1068581242864" id="1156564534683228135">
-          <node role="localVariableDeclaration" roleId="tpee.1068581242865" type="tpee.LocalVariableDeclaration" typeId="tpee.1068581242863" id="1156564534683228136">
-            <property name="name" nameId="tpck.1169194664001" value="models" />
-            <node role="type" roleId="tpee.5680397130376446158" type="tp2q.ListType" typeId="tp2q.1151688443754" id="1156564534683228137">
-              <node role="elementType" roleId="tp2q.1151688676805" type="tpee.ClassifierType" typeId="tpee.1107535904670" id="1156564534683228138">
-                <link role="classifier" roleId="tpee.1107535924139" targetNodeId="cu2c.~SModelDescriptor" resolveInfo="SModelDescriptor" />
-              </node>
-            </node>
-            <node role="initializer" roleId="tpee.1068431790190" type="tpee.StaticMethodCall" typeId="tpee.1081236700937" id="1156564534683228139">
-              <link role="baseMethodDeclaration" roleId="tpee.1068499141037" targetNodeId="1156564534683188957" resolveInfo="getModels" />
-              <link role="classConcept" roleId="tpee.1144433194310" targetNodeId="7545884443035906924" resolveInfo="VcsActionsUtil" />
-              <node role="actualArgument" roleId="tpee.1068499141038" type="tpee.DotExpression" typeId="tpee.1197027756228" id="1156564534683228140">
-                <node role="operand" roleId="tpee.1197027771414" type="tp4f.ThisClassifierExpression" typeId="tp4f.1205752633985" id="1156564534683228141" />
-                <node role="operation" roleId="tpee.1197027833540" type="tp4k.ActionDataParameterReferenceOperation" typeId="tp4k.1217252428768" id="1156564534683228142">
-                  <link role="member" roleId="tp4f.1205756909548" targetNodeId="1156564534683188485" resolveInfo="virtualFiles" />
-                </node>
-              </node>
-            </node>
-          </node>
-        </node>
-        <node role="statement" roleId="tpee.1068581517665" type="tpee.ExpressionStatement" typeId="tpee.1068580123155" id="8610665572788514624">
-          <node role="expression" roleId="tpee.1068580123156" type="tpee.DotExpression" typeId="tpee.1197027756228" id="8610665572788514625">
-            <node role="operand" roleId="tpee.1197027771414" type="tpee.GenericNewExpression" typeId="tpee.1145552977093" id="8610665572788514626">
-              <node role="creator" roleId="tpee.1145553007750" type="tpee.ClassCreator" typeId="tpee.1212685548494" id="8610665572788514627">
-                <link role="baseMethodDeclaration" roleId="tpee.1068499141037" targetNodeId="afa5.8610665572788515325" resolveInfo="MakeActionImpl" />
-                <node role="actualArgument" roleId="tpee.1068499141038" type="tpee.DotExpression" typeId="tpee.1197027756228" id="8610665572788514628">
-                  <node role="operand" roleId="tpee.1197027771414" type="tp4f.ThisClassifierExpression" typeId="tp4f.1205752633985" id="8610665572788514629" />
-                  <node role="operation" roleId="tpee.1197027833540" type="tp4k.ActionDataParameterReferenceOperation" typeId="tp4k.1217252428768" id="8610665572788514630">
-                    <link role="member" roleId="tp4f.1205756909548" targetNodeId="8610665572788514619" resolveInfo="context" />
-                  </node>
-                </node>
-                <node role="actualArgument" roleId="tpee.1068499141038" type="tpee.GenericNewExpression" typeId="tpee.1145552977093" id="8610665572788514631">
-                  <node role="creator" roleId="tpee.1145553007750" type="tpee.ClassCreator" typeId="tpee.1212685548494" id="8610665572788514632">
-                    <link role="baseMethodDeclaration" roleId="tpee.1068499141037" targetNodeId="afa5.8610665572788515120" resolveInfo="MakeActionParameters" />
-                    <node role="actualArgument" roleId="tpee.1068499141038" type="tpee.DotExpression" typeId="tpee.1197027756228" id="8610665572788514633">
-                      <node role="operand" roleId="tpee.1197027771414" type="tp4f.ThisClassifierExpression" typeId="tp4f.1205752633985" id="8610665572788514634" />
-                      <node role="operation" roleId="tpee.1197027833540" type="tp4k.ActionDataParameterReferenceOperation" typeId="tp4k.1217252428768" id="8610665572788514635">
-                        <link role="member" roleId="tp4f.1205756909548" targetNodeId="8610665572788514619" resolveInfo="context" />
-                      </node>
-                    </node>
-                    <node role="actualArgument" roleId="tpee.1068499141038" type="tpee.LocalVariableReference" typeId="tpee.1068581242866" id="1156564534683228144">
-                      <link role="variableDeclaration" roleId="tpee.1068581517664" targetNodeId="1156564534683228136" resolveInfo="models" />
-                    </node>
-                    <node role="actualArgument" roleId="tpee.1068499141038" type="tpee.DotExpression" typeId="tpee.1197027756228" id="1156564534683228147">
-                      <node role="operand" roleId="tpee.1197027771414" type="tpee.LocalVariableReference" typeId="tpee.1068581242866" id="1156564534683228146">
-                        <link role="variableDeclaration" roleId="tpee.1068581517664" targetNodeId="1156564534683228136" resolveInfo="models" />
-                      </node>
-                      <node role="operation" roleId="tpee.1197027833540" type="tp2q.GetFirstOperation" typeId="tp2q.1165525191778" id="1156564534683228151" />
-                    </node>
-                    <node role="actualArgument" roleId="tpee.1068499141038" type="tpee.NullLiteral" typeId="tpee.1070534058343" id="8610665572788514642" />
-                    <node role="actualArgument" roleId="tpee.1068499141038" type="tpee.NullLiteral" typeId="tpee.1070534058343" id="8610665572788514643" />
-                  </node>
-                </node>
-                <node role="actualArgument" roleId="tpee.1068499141038" type="tpee.DotExpression" typeId="tpee.1197027756228" id="3903119074522540538">
-                  <node role="operand" roleId="tpee.1197027771414" type="tp4f.ThisClassifierExpression" typeId="tp4f.1205752633985" id="3903119074522540539" />
-                  <node role="operation" roleId="tpee.1197027833540" type="tp4f.DefaultClassifierFieldAccessOperation" typeId="tp4f.1213999117680" id="3903119074522540540">
-                    <link role="member" roleId="tp4f.1205756909548" targetNodeId="3903119074522538562" resolveInfo="rebuild" />
-                  </node>
-                </node>
-              </node>
-            </node>
-            <node role="operation" roleId="tpee.1197027833540" type="tpee.InstanceMethodCallOperation" typeId="tpee.1202948039474" id="8610665572788514645">
-              <link role="baseMethodDeclaration" roleId="tpee.1068499141037" targetNodeId="afa5.8610665572788515238" resolveInfo="executeAction" />
-            </node>
->>>>>>> 44834a1d
-          </node>
-        </node>
-      </node>
-    </node>
-<<<<<<< HEAD
-  </root>
-  <root id="7239344515229757962">
-    <node role="icon" roleId="tp4k.8976425910813834639" type="tp4k.IconResource" typeId="tp4k.2330114057060456691" id="7239344515229757963">
-      <property name="path" nameId="tp4k.7855019336153226684" value="${solution_descriptor}/icons/previousOccurence.png" />
-    </node>
-    <node role="parameter" roleId="tp4k.1217413222820" type="tp4k.ActionDataParameterDeclaration" typeId="tp4k.1217252042208" id="7239344515229757964">
-      <property name="name" nameId="tpck.1169194664001" value="editorContext" />
-      <link role="key" roleId="tp4k.1217252646389" targetNodeId="kt54.~MPSDataKeys%dEDITOR_CONTEXT" resolveInfo="EDITOR_CONTEXT" />
-      <node role="condition" roleId="tp4k.5538333046911298738" type="tp4k.RequiredCondition" typeId="tp4k.5538333046911348654" id="7239344515229757965" />
-    </node>
-    <node role="executeFunction" roleId="tp4k.1203083461638" type="tp4k.ExecuteBlock" typeId="tp4k.1203083511112" id="7239344515229757968">
-      <node role="body" roleId="tpee.1137022507850" type="tpee.StatementList" typeId="tpee.1068580123136" id="7239344515229757969">
-        <node role="statement" roleId="tpee.1068581517665" type="tpee.ExpressionStatement" typeId="tpee.1068580123155" id="7239344515229774375">
-          <node role="expression" roleId="tpee.1068580123156" type="tpee.StaticMethodCall" typeId="tpee.1081236700937" id="7239344515229774382">
-            <link role="baseMethodDeclaration" roleId="tpee.1068499141037" targetNodeId="lsse.2052504288806114027" resolveInfo="goToNeighbourGroup" />
-            <link role="classConcept" roleId="tpee.1144433194310" targetNodeId="lsse.2052504288806109972" resolveInfo="ChangesStripActionsHelper" />
-            <node role="actualArgument" roleId="tpee.1068499141038" type="tpee.DotExpression" typeId="tpee.1197027756228" id="7239344515229774383">
-              <node role="operand" roleId="tpee.1197027771414" type="tp4f.ThisClassifierExpression" typeId="tp4f.1205752633985" id="7239344515229774384" />
-              <node role="operation" roleId="tpee.1197027833540" type="tp4k.ActionDataParameterReferenceOperation" typeId="tp4k.1217252428768" id="7239344515229774385">
-                <link role="member" roleId="tp4f.1205756909548" targetNodeId="7239344515229757964" resolveInfo="editorContext" />
-              </node>
-            </node>
-            <node role="actualArgument" roleId="tpee.1068499141038" type="tpee.BooleanConstant" typeId="tpee.1068580123137" id="7239344515229774386">
-              <property name="value" nameId="tpee.1068580123138" value="false" />
-            </node>
-          </node>
-        </node>
-      </node>
-    </node>
-    <node role="keystroke" roleId="tp4k.1207318392425" type="tp4k.KeyMapKeystroke" typeId="tp4k.1207318242772" id="7239344515229757980">
-      <property name="modifiers" nameId="tp4k.1207318242773" value="ctrl+alt+shift" />
-      <property name="keycode" nameId="tp4k.1207318242774" value="VK_UP" />
-    </node>
-    <node role="updateBlock" roleId="tp4k.1203083196627" type="tp4k.DoUpdateBlock" typeId="tp4k.1203082695294" id="7239344515229757981">
-      <node role="body" roleId="tpee.1137022507850" type="tpee.StatementList" typeId="tpee.1068580123136" id="7239344515229757982">
-        <node role="statement" roleId="tpee.1068581517665" type="tpee.ExpressionStatement" typeId="tpee.1068580123155" id="7239344515229757990">
-          <node role="expression" roleId="tpee.1068580123156" type="tpee.DotExpression" typeId="tpee.1197027756228" id="7239344515229757991">
-            <node role="operand" roleId="tpee.1197027771414" type="tpee.DotExpression" typeId="tpee.1197027756228" id="7239344515229757992">
-              <node role="operand" roleId="tpee.1197027771414" type="tp4k.ConceptFunctionParameter_AnActionEvent" typeId="tp4k.1203082903663" id="7239344515229757993" />
-              <node role="operation" roleId="tpee.1197027833540" type="tpee.InstanceMethodCallOperation" typeId="tpee.1202948039474" id="7239344515229757994">
-                <link role="baseMethodDeclaration" roleId="tpee.1068499141037" targetNodeId="1qcs.~AnActionEvent%dgetPresentation()%ccom%dintellij%dopenapi%dactionSystem%dPresentation" resolveInfo="getPresentation" />
-              </node>
-            </node>
-            <node role="operation" roleId="tpee.1197027833540" type="tpee.InstanceMethodCallOperation" typeId="tpee.1202948039474" id="7239344515229757995">
-              <link role="baseMethodDeclaration" roleId="tpee.1068499141037" targetNodeId="1qcs.~Presentation%dsetEnabled(boolean)%cvoid" resolveInfo="setEnabled" />
-              <node role="actualArgument" roleId="tpee.1068499141038" type="tpee.StaticMethodCall" typeId="tpee.1081236700937" id="7239344515229768960">
-                <link role="baseMethodDeclaration" roleId="tpee.1068499141037" targetNodeId="lsse.2052504288806114023" resolveInfo="isNeighbourGroupAvailable" />
-                <link role="classConcept" roleId="tpee.1144433194310" targetNodeId="lsse.2052504288806109972" resolveInfo="ChangesStripActionsHelper" />
-                <node role="actualArgument" roleId="tpee.1068499141038" type="tpee.DotExpression" typeId="tpee.1197027756228" id="7239344515229774370">
-                  <node role="operand" roleId="tpee.1197027771414" type="tp4f.ThisClassifierExpression" typeId="tp4f.1205752633985" id="7239344515229774371" />
-                  <node role="operation" roleId="tpee.1197027833540" type="tp4k.ActionDataParameterReferenceOperation" typeId="tp4k.1217252428768" id="7239344515229774372">
-                    <link role="member" roleId="tp4f.1205756909548" targetNodeId="7239344515229757964" resolveInfo="editorContext" />
-                  </node>
-                </node>
-                <node role="actualArgument" roleId="tpee.1068499141038" type="tpee.BooleanConstant" typeId="tpee.1068580123137" id="7239344515229774374">
-                  <property name="value" nameId="tpee.1068580123138" value="false" />
-=======
-    <node role="updateBlock" roleId="tp4k.1203083196627" type="tp4k.IsApplicableBlock" typeId="tp4k.1205681243813" id="1156564534683188479">
-      <node role="body" roleId="tpee.1137022507850" type="tpee.StatementList" typeId="tpee.1068580123136" id="1156564534683188480">
-        <node role="statement" roleId="tpee.1068581517665" type="tpee.LocalVariableDeclarationStatement" typeId="tpee.1068581242864" id="1156564534683228095">
-          <node role="localVariableDeclaration" roleId="tpee.1068581242865" type="tpee.LocalVariableDeclaration" typeId="tpee.1068581242863" id="1156564534683228096">
-            <property name="name" nameId="tpck.1169194664001" value="models" />
-            <node role="type" roleId="tpee.5680397130376446158" type="tp2q.ListType" typeId="tp2q.1151688443754" id="1156564534683228097">
-              <node role="elementType" roleId="tp2q.1151688676805" type="tpee.ClassifierType" typeId="tpee.1107535904670" id="1156564534683228098">
-                <link role="classifier" roleId="tpee.1107535924139" targetNodeId="cu2c.~SModelDescriptor" resolveInfo="SModelDescriptor" />
-              </node>
-            </node>
-            <node role="initializer" roleId="tpee.1068431790190" type="tpee.StaticMethodCall" typeId="tpee.1081236700937" id="1156564534683228099">
-              <link role="baseMethodDeclaration" roleId="tpee.1068499141037" targetNodeId="1156564534683188957" resolveInfo="getModels" />
-              <link role="classConcept" roleId="tpee.1144433194310" targetNodeId="7545884443035906924" resolveInfo="VcsActionsUtil" />
-              <node role="actualArgument" roleId="tpee.1068499141038" type="tpee.DotExpression" typeId="tpee.1197027756228" id="1156564534683228100">
-                <node role="operand" roleId="tpee.1197027771414" type="tp4f.ThisClassifierExpression" typeId="tp4f.1205752633985" id="1156564534683228101" />
-                <node role="operation" roleId="tpee.1197027833540" type="tp4k.ActionDataParameterReferenceOperation" typeId="tp4k.1217252428768" id="1156564534683228102">
-                  <link role="member" roleId="tp4f.1205756909548" targetNodeId="1156564534683188485" resolveInfo="virtualFiles" />
-                </node>
-              </node>
-            </node>
-          </node>
-        </node>
-        <node role="statement" roleId="tpee.1068581517665" type="tpee.IfStatement" typeId="tpee.1068580123159" id="9010458443787639165">
-          <node role="ifTrue" roleId="tpee.1068580123161" type="tpee.StatementList" typeId="tpee.1068580123136" id="9010458443787639166">
-            <node role="statement" roleId="tpee.1068581517665" type="tpee.ReturnStatement" typeId="tpee.1068581242878" id="9010458443787639167">
-              <node role="expression" roleId="tpee.1068581517676" type="tpee.BooleanConstant" typeId="tpee.1068580123137" id="9010458443787639168">
-                <property name="value" nameId="tpee.1068580123138" value="false" />
-              </node>
-            </node>
-          </node>
-          <node role="condition" roleId="tpee.1068580123160" type="tpee.OrExpression" typeId="tpee.1080223426719" id="1156564534683228121">
-            <node role="leftExpression" roleId="tpee.1081773367580" type="tpee.OrExpression" typeId="tpee.1080223426719" id="1156564534683228165">
-              <node role="leftExpression" roleId="tpee.1081773367580" type="tpee.NotExpression" typeId="tpee.1081516740877" id="1156564534683228168">
-                <node role="expression" roleId="tpee.1081516765348" type="tpee.StaticMethodCall" typeId="tpee.1081236700937" id="1156564534683228171">
-                  <link role="baseMethodDeclaration" roleId="tpee.1068499141037" targetNodeId="1156564534683228157" resolveInfo="isMakePluginInstalled" />
-                  <link role="classConcept" roleId="tpee.1144433194310" targetNodeId="7545884443035906924" resolveInfo="VcsActionsUtil" />
-                </node>
-              </node>
-              <node role="rightExpression" roleId="tpee.1081773367579" type="tpee.DotExpression" typeId="tpee.1197027756228" id="9010458443787639169">
-                <node role="operand" roleId="tpee.1197027771414" type="tpee.StaticMethodCall" typeId="tpee.1081236700937" id="9010458443787639170">
-                  <link role="classConcept" roleId="tpee.1144433194310" targetNodeId="hfuk.8695426379435177650" resolveInfo="IMakeService.INSTANCE" />
-                  <link role="baseMethodDeclaration" roleId="tpee.1068499141037" targetNodeId="hfuk.8695426379435177666" resolveInfo="get" />
-                </node>
-                <node role="operation" roleId="tpee.1197027833540" type="tpee.InstanceMethodCallOperation" typeId="tpee.1202948039474" id="9010458443787639171">
-                  <link role="baseMethodDeclaration" roleId="tpee.1068499141037" targetNodeId="hfuk.8695426379435237656" resolveInfo="isSessionActive" />
-                </node>
-              </node>
-            </node>
-            <node role="rightExpression" roleId="tpee.1081773367579" type="tpee.DotExpression" typeId="tpee.1197027756228" id="1156564534683228124">
-              <node role="operand" roleId="tpee.1197027771414" type="tpee.LocalVariableReference" typeId="tpee.1068581242866" id="1156564534683228125">
-                <link role="variableDeclaration" roleId="tpee.1068581517664" targetNodeId="1156564534683228096" resolveInfo="models" />
-              </node>
-              <node role="operation" roleId="tpee.1197027833540" type="tp2q.IsEmptyOperation" typeId="tp2q.1165530316231" id="1156564534683228126" />
-            </node>
-          </node>
-        </node>
-        <node role="statement" roleId="tpee.1068581517665" type="tpee.LocalVariableDeclarationStatement" typeId="tpee.1068581242864" id="8610665572788514648">
-          <node role="localVariableDeclaration" roleId="tpee.1068581242865" type="tpee.LocalVariableDeclaration" typeId="tpee.1068581242863" id="8610665572788514649">
-            <property name="name" nameId="tpck.1169194664001" value="text" />
-            <node role="type" roleId="tpee.5680397130376446158" type="tpee.StringType" typeId="tpee.1225271177708" id="8610665572788514650" />
-            <node role="initializer" roleId="tpee.1068431790190" type="tpee.DotExpression" typeId="tpee.1197027756228" id="8610665572788514651">
-              <node role="operand" roleId="tpee.1197027771414" type="tpee.GenericNewExpression" typeId="tpee.1145552977093" id="8610665572788514652">
-                <node role="creator" roleId="tpee.1145553007750" type="tpee.ClassCreator" typeId="tpee.1212685548494" id="8610665572788514653">
-                  <link role="baseMethodDeclaration" roleId="tpee.1068499141037" targetNodeId="afa5.8610665572788515120" resolveInfo="MakeActionParameters" />
-                  <node role="actualArgument" roleId="tpee.1068499141038" type="tpee.DotExpression" typeId="tpee.1197027756228" id="8610665572788514654">
-                    <node role="operand" roleId="tpee.1197027771414" type="tp4f.ThisClassifierExpression" typeId="tp4f.1205752633985" id="8610665572788514655" />
-                    <node role="operation" roleId="tpee.1197027833540" type="tp4k.ActionDataParameterReferenceOperation" typeId="tp4k.1217252428768" id="8610665572788514656">
-                      <link role="member" roleId="tp4f.1205756909548" targetNodeId="8610665572788514619" resolveInfo="context" />
-                    </node>
-                  </node>
-                  <node role="actualArgument" roleId="tpee.1068499141038" type="tpee.LocalVariableReference" typeId="tpee.1068581242866" id="1156564534683228103">
-                    <link role="variableDeclaration" roleId="tpee.1068581517664" targetNodeId="1156564534683228096" resolveInfo="models" />
-                  </node>
-                  <node role="actualArgument" roleId="tpee.1068499141038" type="tpee.DotExpression" typeId="tpee.1197027756228" id="1156564534683228129">
-                    <node role="operand" roleId="tpee.1197027771414" type="tpee.LocalVariableReference" typeId="tpee.1068581242866" id="1156564534683228128">
-                      <link role="variableDeclaration" roleId="tpee.1068581517664" targetNodeId="1156564534683228096" resolveInfo="models" />
-                    </node>
-                    <node role="operation" roleId="tpee.1197027833540" type="tp2q.GetFirstOperation" typeId="tp2q.1165525191778" id="1156564534683228133" />
-                  </node>
-                  <node role="actualArgument" roleId="tpee.1068499141038" type="tpee.NullLiteral" typeId="tpee.1070534058343" id="8610665572788514663" />
-                  <node role="actualArgument" roleId="tpee.1068499141038" type="tpee.NullLiteral" typeId="tpee.1070534058343" id="8610665572788514664" />
-                </node>
-              </node>
-              <node role="operation" roleId="tpee.1197027833540" type="tpee.InstanceMethodCallOperation" typeId="tpee.1202948039474" id="8610665572788514665">
-                <link role="baseMethodDeclaration" roleId="tpee.1068499141037" targetNodeId="afa5.8610665572788514684" resolveInfo="actionText" />
-                <node role="actualArgument" roleId="tpee.1068499141038" type="tpee.DotExpression" typeId="tpee.1197027756228" id="3903119074522540534">
-                  <node role="operand" roleId="tpee.1197027771414" type="tp4f.ThisClassifierExpression" typeId="tp4f.1205752633985" id="3903119074522540535" />
-                  <node role="operation" roleId="tpee.1197027833540" type="tp4f.DefaultClassifierFieldAccessOperation" typeId="tp4f.1213999117680" id="3903119074522540536">
-                    <link role="member" roleId="tp4f.1205756909548" targetNodeId="3903119074522538562" resolveInfo="rebuild" />
-                  </node>
->>>>>>> 44834a1d
-                </node>
-              </node>
-            </node>
-          </node>
-        </node>
-<<<<<<< HEAD
-      </node>
-    </node>
-  </root>
-  <root id="7239344515229760336">
-    <node role="contents" roleId="tp4k.1207145245948" type="tp4k.ElementListContents" typeId="tp4k.1207145163717" id="7239344515229760337">
-      <node role="reference" roleId="tp4k.1207145201301" type="tp4k.ActionInstance" typeId="tp4k.1203088046679" id="7239344515229766992">
-        <link role="action" roleId="tp4k.1203088061055" targetNodeId="7239344515229757919" resolveInfo="GoToNextChange" />
-      </node>
-      <node role="reference" roleId="tp4k.1207145201301" type="tp4k.ActionInstance" typeId="tp4k.1203088046679" id="7239344515229766991">
-        <link role="action" roleId="tp4k.1203088061055" targetNodeId="7239344515229757962" resolveInfo="GoToPreviousChange" />
-      </node>
-      <node role="reference" roleId="tp4k.1207145201301" type="tp4k.ActionInstance" typeId="tp4k.1203088046679" id="5059587158025318436">
-        <link role="action" roleId="tp4k.1203088061055" targetNodeId="5059587158025290631" resolveInfo="RollbackChanges" />
-      </node>
-      <node role="reference" roleId="tp4k.1207145201301" type="tp4k.ActionInstance" typeId="tp4k.1203088046679" id="5128886932763344172">
-        <link role="action" roleId="tp4k.1203088061055" targetNodeId="6214954779304802836" resolveInfo="ShowDiffFromChanges" />
-      </node>
-      <node role="reference" roleId="tp4k.1207145201301" type="tp4k.ActionInstance" typeId="tp4k.1203088046679" id="4869914698124846898">
-        <link role="action" roleId="tp4k.1203088061055" targetNodeId="1108966977729618931" resolveInfo="CopyOldNodes" />
-      </node>
-    </node>
-  </root>
-  <root id="5059587158025290631">
-    <node role="icon" roleId="tp4k.8976425910813834639" type="tp4k.IconResource" typeId="tp4k.2330114057060456691" id="5059587158025290632">
-      <property name="path" nameId="tp4k.7855019336153226684" value="${solution_descriptor}/icons/reset.png" />
-    </node>
-    <node role="parameter" roleId="tp4k.1217413222820" type="tp4k.ActionDataParameterDeclaration" typeId="tp4k.1217252042208" id="5059587158025290633">
-      <property name="name" nameId="tpck.1169194664001" value="editorContext" />
-      <link role="key" roleId="tp4k.1217252646389" targetNodeId="kt54.~MPSDataKeys%dEDITOR_CONTEXT" resolveInfo="EDITOR_CONTEXT" />
-      <node role="condition" roleId="tp4k.5538333046911298738" type="tp4k.RequiredCondition" typeId="tp4k.5538333046911348654" id="5059587158025290634" />
-    </node>
-    <node role="executeFunction" roleId="tp4k.1203083461638" type="tp4k.ExecuteBlock" typeId="tp4k.1203083511112" id="5059587158025290637">
-      <node role="body" roleId="tpee.1137022507850" type="tpee.StatementList" typeId="tpee.1068580123136" id="5059587158025290638">
-        <node role="statement" roleId="tpee.1068581517665" type="tpee.ExpressionStatement" typeId="tpee.1068580123155" id="5059587158025321334">
-          <node role="expression" roleId="tpee.1068580123156" type="tpee.StaticMethodCall" typeId="tpee.1081236700937" id="5059587158025321336">
-            <link role="baseMethodDeclaration" roleId="tpee.1068499141037" targetNodeId="lsse.5059587158025319358" resolveInfo="rollbackChanges" />
-            <link role="classConcept" roleId="tpee.1144433194310" targetNodeId="lsse.2052504288806109972" resolveInfo="ChangesStripActionsHelper" />
-            <node role="actualArgument" roleId="tpee.1068499141038" type="tpee.DotExpression" typeId="tpee.1197027756228" id="5059587158025321337">
-              <node role="operand" roleId="tpee.1197027771414" type="tp4f.ThisClassifierExpression" typeId="tp4f.1205752633985" id="5059587158025321338" />
-              <node role="operation" roleId="tpee.1197027833540" type="tp4k.ActionDataParameterReferenceOperation" typeId="tp4k.1217252428768" id="5059587158025321339">
-                <link role="member" roleId="tp4f.1205756909548" targetNodeId="5059587158025290633" resolveInfo="editorContext" />
-              </node>
-            </node>
-          </node>
-=======
-        <node role="statement" roleId="tpee.1068581517665" type="tpee.IfStatement" typeId="tpee.1068580123159" id="8610665572788514667">
-          <node role="ifTrue" roleId="tpee.1068580123161" type="tpee.StatementList" typeId="tpee.1068580123136" id="8610665572788514668">
-            <node role="statement" roleId="tpee.1068581517665" type="tpee.ExpressionStatement" typeId="tpee.1068580123155" id="8610665572788514669">
-              <node role="expression" roleId="tpee.1068580123156" type="tpee.DotExpression" typeId="tpee.1197027756228" id="8610665572788514670">
-                <node role="operand" roleId="tpee.1197027771414" type="tpee.DotExpression" typeId="tpee.1197027756228" id="8610665572788514671">
-                  <node role="operand" roleId="tpee.1197027771414" type="tp4k.ConceptFunctionParameter_AnActionEvent" typeId="tp4k.1203082903663" id="8610665572788514672" />
-                  <node role="operation" roleId="tpee.1197027833540" type="tpee.InstanceMethodCallOperation" typeId="tpee.1202948039474" id="8610665572788514673">
-                    <link role="baseMethodDeclaration" roleId="tpee.1068499141037" targetNodeId="1qcs.~AnActionEvent%dgetPresentation()%ccom%dintellij%dopenapi%dactionSystem%dPresentation" resolveInfo="getPresentation" />
-                  </node>
-                </node>
-                <node role="operation" roleId="tpee.1197027833540" type="tpee.InstanceMethodCallOperation" typeId="tpee.1202948039474" id="8610665572788514674">
-                  <link role="baseMethodDeclaration" roleId="tpee.1068499141037" targetNodeId="1qcs.~Presentation%dsetText(java%dlang%dString)%cvoid" resolveInfo="setText" />
-                  <node role="actualArgument" roleId="tpee.1068499141038" type="tpee.LocalVariableReference" typeId="tpee.1068581242866" id="8610665572788514675">
-                    <link role="variableDeclaration" roleId="tpee.1068581517664" targetNodeId="8610665572788514649" resolveInfo="text" />
-                  </node>
-                </node>
-              </node>
-            </node>
-            <node role="statement" roleId="tpee.1068581517665" type="tpee.ReturnStatement" typeId="tpee.1068581242878" id="8610665572788514676">
-              <node role="expression" roleId="tpee.1068581517676" type="tpee.BooleanConstant" typeId="tpee.1068580123137" id="8610665572788514677">
-                <property name="value" nameId="tpee.1068580123138" value="true" />
-              </node>
-            </node>
-          </node>
-          <node role="condition" roleId="tpee.1068580123160" type="tpee.NotEqualsExpression" typeId="tpee.1073239437375" id="8610665572788514678">
-            <node role="rightExpression" roleId="tpee.1081773367579" type="tpee.NullLiteral" typeId="tpee.1070534058343" id="8610665572788514679" />
-            <node role="leftExpression" roleId="tpee.1081773367580" type="tpee.LocalVariableReference" typeId="tpee.1068581242866" id="8610665572788514680">
-              <link role="variableDeclaration" roleId="tpee.1068581517664" targetNodeId="8610665572788514649" resolveInfo="text" />
-            </node>
-          </node>
-        </node>
-        <node role="statement" roleId="tpee.1068581517665" type="tpee.ExpressionStatement" typeId="tpee.1068580123155" id="8610665572788514681">
-          <node role="expression" roleId="tpee.1068580123156" type="tpee.BooleanConstant" typeId="tpee.1068580123137" id="8610665572788514682">
-            <property name="value" nameId="tpee.1068580123138" value="false" />
-          </node>
->>>>>>> 44834a1d
-        </node>
-      </node>
-    </node>
-  </root>
-<<<<<<< HEAD
   <root id="6214954779304802836">
     <node role="parameter" roleId="tp4k.1217413222820" type="tp4k.ActionDataParameterDeclaration" typeId="tp4k.1217252042208" id="6214954779304826206">
       <property name="name" nameId="tpck.1169194664001" value="editorContext" />
-      <link role="key" roleId="tp4k.1217252646389" targetNodeId="kt54.~MPSDataKeys%dEDITOR_CONTEXT" resolveInfo="EDITOR_CONTEXT" />
+      <link role="key" roleId="tp4k.1217252646389" targetNodeId="vw5k.~MPSEditorDataKeys%dEDITOR_CONTEXT" resolveInfo="EDITOR_CONTEXT" />
       <node role="condition" roleId="tp4k.5538333046911298738" type="tp4k.RequiredCondition" typeId="tp4k.5538333046911348654" id="6214954779304826207" />
     </node>
     <node role="parameter" roleId="tp4k.1217413222820" type="tp4k.ActionDataParameterDeclaration" typeId="tp4k.1217252042208" id="6214954779304831058">
@@ -3334,49 +2937,11 @@
                 <node role="operand" roleId="tpee.1197027771414" type="tp4f.ThisClassifierExpression" typeId="tp4f.1205752633985" id="6214954779304826216" />
                 <node role="operation" roleId="tpee.1197027833540" type="tp4k.ActionDataParameterReferenceOperation" typeId="tp4k.1217252428768" id="6214954779304826217">
                   <link role="member" roleId="tp4f.1205756909548" targetNodeId="6214954779304826206" resolveInfo="editorContext" />
-=======
-  <root id="1088330852272719379">
-    <node role="parameter" roleId="tp4k.1217413222820" type="tp4k.ActionDataParameterDeclaration" typeId="tp4k.1217252042208" id="1088330852272721409">
-      <property name="name" nameId="tpck.1169194664001" value="project" />
-      <link role="key" roleId="tp4k.1217252646389" targetNodeId="1qcs.~PlatformDataKeys%dPROJECT" resolveInfo="PROJECT" />
-    </node>
-    <node role="parameter" roleId="tp4k.1217413222820" type="tp4k.ActionDataParameterDeclaration" typeId="tp4k.1217252042208" id="1088330852272813908">
-      <property name="name" nameId="tpck.1169194664001" value="frame" />
-      <link role="key" roleId="tp4k.1217252646389" targetNodeId="on5u.~MPSCommonDataKeys%dFRAME" resolveInfo="FRAME" />
-    </node>
-    <node role="executeFunction" roleId="tp4k.1203083461638" type="tp4k.ExecuteBlock" typeId="tp4k.1203083511112" id="1088330852272719380">
-      <node role="body" roleId="tpee.1137022507850" type="tpee.StatementList" typeId="tpee.1068580123136" id="1088330852272719381">
-        <node role="statement" roleId="tpee.1068581517665" type="tpee.LocalVariableDeclarationStatement" typeId="tpee.1068581242864" id="1088330852272813913">
-          <node role="localVariableDeclaration" roleId="tpee.1068581242865" type="tpee.LocalVariableDeclaration" typeId="tpee.1068581242863" id="1088330852272813914">
-            <property name="name" nameId="tpck.1169194664001" value="blameDialog" />
-            <node role="type" roleId="tpee.5680397130376446158" type="tpee.ClassifierType" typeId="tpee.1107535904670" id="43467109180492110">
-              <link role="classifier" roleId="tpee.1107535924139" targetNodeId="hio2.~BlameDialog" resolveInfo="BlameDialog" />
-            </node>
-            <node role="initializer" roleId="tpee.1068431790190" type="tpee.DotExpression" typeId="tpee.1197027756228" id="1088330852272813916">
-              <node role="operand" roleId="tpee.1197027771414" type="tpee.StaticMethodCall" typeId="tpee.1081236700937" id="43467109180492111">
-                <link role="baseMethodDeclaration" roleId="tpee.1068499141037" targetNodeId="hio2.~BlameDialogComponent%dgetInstance()%cjetbrains%dmps%dide%dblame%ddialog%dBlameDialogComponent" resolveInfo="getInstance" />
-                <link role="classConcept" roleId="tpee.1144433194310" targetNodeId="hio2.~BlameDialogComponent" resolveInfo="BlameDialogComponent" />
-              </node>
-              <node role="operation" roleId="tpee.1197027833540" type="tpee.InstanceMethodCallOperation" typeId="tpee.1202948039474" id="1088330852272813918">
-                <link role="baseMethodDeclaration" roleId="tpee.1068499141037" targetNodeId="hio2.~BlameDialogComponent%dcreateDialog(com%dintellij%dopenapi%dproject%dProject,java%dawt%dComponent)%cjetbrains%dmps%dide%dblame%ddialog%dBlameDialog" resolveInfo="createDialog" />
-                <node role="actualArgument" roleId="tpee.1068499141038" type="tpee.DotExpression" typeId="tpee.1197027756228" id="1088330852272813919">
-                  <node role="operand" roleId="tpee.1197027771414" type="tp4f.ThisClassifierExpression" typeId="tp4f.1205752633985" id="1088330852272813920" />
-                  <node role="operation" roleId="tpee.1197027833540" type="tp4k.ActionDataParameterReferenceOperation" typeId="tp4k.1217252428768" id="1088330852272813921">
-                    <link role="member" roleId="tp4f.1205756909548" targetNodeId="1088330852272721409" resolveInfo="project" />
-                  </node>
-                </node>
-                <node role="actualArgument" roleId="tpee.1068499141038" type="tpee.DotExpression" typeId="tpee.1197027756228" id="1088330852272813922">
-                  <node role="operand" roleId="tpee.1197027771414" type="tp4f.ThisClassifierExpression" typeId="tp4f.1205752633985" id="1088330852272813923" />
-                  <node role="operation" roleId="tpee.1197027833540" type="tp4k.ActionDataParameterReferenceOperation" typeId="tp4k.1217252428768" id="1088330852272813924">
-                    <link role="member" roleId="tp4f.1205756909548" targetNodeId="1088330852272813908" resolveInfo="frame" />
-                  </node>
->>>>>>> 44834a1d
-                </node>
-              </node>
-            </node>
-          </node>
-        </node>
-<<<<<<< HEAD
+                </node>
+              </node>
+            </node>
+          </node>
+        </node>
         <node role="statement" roleId="tpee.1068581517665" type="tpee.LocalVariableDeclarationStatement" typeId="tpee.1068581242864" id="4663823474809414664">
           <node role="localVariableDeclaration" roleId="tpee.1068581242865" type="tpee.LocalVariableDeclaration" typeId="tpee.1068581242863" id="4663823474809414665">
             <property name="name" nameId="tpck.1169194664001" value="editedNode" />
@@ -3397,123 +2962,10 @@
               </node>
               <node role="operation" roleId="tpee.1197027833540" type="tpee.InstanceMethodCallOperation" typeId="tpee.1202948039474" id="4663823474809414673">
                 <link role="baseMethodDeclaration" roleId="tpee.1068499141037" targetNodeId="9a8.~EditorComponent%dgetEditedNode()%cjetbrains%dmps%dsmodel%dSNode" resolveInfo="getEditedNode" />
-=======
-        <node role="statement" roleId="tpee.1068581517665" type="tpee.ExpressionStatement" typeId="tpee.1068580123155" id="1088330852272813927">
-          <node role="expression" roleId="tpee.1068580123156" type="tpee.DotExpression" typeId="tpee.1197027756228" id="1088330852272813929">
-            <node role="operand" roleId="tpee.1197027771414" type="tpee.LocalVariableReference" typeId="tpee.1068581242866" id="1088330852272813928">
-              <link role="variableDeclaration" roleId="tpee.1068581517664" targetNodeId="1088330852272813914" resolveInfo="blameDialog" />
-            </node>
-            <node role="operation" roleId="tpee.1197027833540" type="tpee.InstanceMethodCallOperation" typeId="tpee.1202948039474" id="1088330852272815353">
-              <link role="baseMethodDeclaration" roleId="tpee.1068499141037" targetNodeId="hio2.~BlameDialog%dsetIssueHidden(boolean)%cvoid" resolveInfo="setIssueHidden" />
-              <node role="actualArgument" roleId="tpee.1068499141038" type="tpee.BooleanConstant" typeId="tpee.1068580123137" id="1088330852272815354">
-                <property name="value" nameId="tpee.1068580123138" value="true" />
-              </node>
-            </node>
-          </node>
-        </node>
-        <node role="statement" roleId="tpee.1068581517665" type="tpee.ExpressionStatement" typeId="tpee.1068580123155" id="1088330852272815356">
-          <node role="expression" roleId="tpee.1068580123156" type="tpee.DotExpression" typeId="tpee.1197027756228" id="1088330852272815358">
-            <node role="operand" roleId="tpee.1197027771414" type="tpee.LocalVariableReference" typeId="tpee.1068581242866" id="1088330852272815357">
-              <link role="variableDeclaration" roleId="tpee.1068581517664" targetNodeId="1088330852272813914" resolveInfo="blameDialog" />
-            </node>
-            <node role="operation" roleId="tpee.1197027833540" type="tpee.InstanceMethodCallOperation" typeId="tpee.1202948039474" id="1088330852272815362">
-              <link role="baseMethodDeclaration" roleId="tpee.1068499141037" targetNodeId="hio2.~BlameDialog%dsetSubsystem(java%dlang%dString)%cvoid" resolveInfo="setSubsystem" />
-              <node role="actualArgument" roleId="tpee.1068499141038" type="tpee.StringLiteral" typeId="tpee.1070475926800" id="1088330852272815363">
-                <property name="value" nameId="tpee.1070475926801" value="Version Control" />
-              </node>
-            </node>
-          </node>
-        </node>
-        <node role="statement" roleId="tpee.1068581517665" type="tpee.ExpressionStatement" typeId="tpee.1068580123155" id="1088330852272815365">
-          <node role="expression" roleId="tpee.1068580123156" type="tpee.DotExpression" typeId="tpee.1197027756228" id="1088330852272815367">
-            <node role="operand" roleId="tpee.1197027771414" type="tpee.LocalVariableReference" typeId="tpee.1068581242866" id="1088330852272815366">
-              <link role="variableDeclaration" roleId="tpee.1068581517664" targetNodeId="1088330852272813914" resolveInfo="blameDialog" />
-            </node>
-            <node role="operation" roleId="tpee.1197027833540" type="tpee.InstanceMethodCallOperation" typeId="tpee.1202948039474" id="1088330852272815371">
-              <link role="baseMethodDeclaration" roleId="tpee.1068499141037" targetNodeId="hio2.~BlameDialog%dsetIssueTitle(java%dlang%dString)%cvoid" resolveInfo="setIssueTitle" />
-              <node role="actualArgument" roleId="tpee.1068499141038" type="tpee.StringLiteral" typeId="tpee.1070475926800" id="1088330852272815372">
-                <property name="value" nameId="tpee.1070475926801" value="Model merge problem" />
-              </node>
-            </node>
-          </node>
-        </node>
-        <node role="statement" roleId="tpee.1068581517665" type="tpee.LocalVariableDeclarationStatement" typeId="tpee.1068581242864" id="1088330852272823668">
-          <node role="localVariableDeclaration" roleId="tpee.1068581242865" type="tpee.LocalVariableDeclaration" typeId="tpee.1068581242863" id="1088330852272823669">
-            <property name="name" nameId="tpck.1169194664001" value="filesToAttach" />
-            <node role="type" roleId="tpee.5680397130376446158" type="tp2q.ListType" typeId="tp2q.1151688443754" id="1088330852272823670">
-              <node role="elementType" roleId="tp2q.1151688676805" type="tpee.ClassifierType" typeId="tpee.1107535904670" id="1088330852272823672">
-                <link role="classifier" roleId="tpee.1107535924139" targetNodeId="fxg7.~File" resolveInfo="File" />
-              </node>
-            </node>
-            <node role="initializer" roleId="tpee.1068431790190" type="tpee.GenericNewExpression" typeId="tpee.1145552977093" id="1088330852272823674">
-              <node role="creator" roleId="tpee.1145553007750" type="tp2q.ListCreatorWithInit" typeId="tp2q.1160600644654" id="1088330852272823675">
-                <node role="elementType" roleId="tp2q.1237721435807" type="tpee.ClassifierType" typeId="tpee.1107535904670" id="1088330852272823676">
-                  <link role="classifier" roleId="tpee.1107535924139" targetNodeId="fxg7.~File" resolveInfo="File" />
-                </node>
-              </node>
-            </node>
-          </node>
-        </node>
-        <node role="statement" roleId="tpee.1068581517665" type="tpee.ExpressionStatement" typeId="tpee.1068580123155" id="1088330852272823687">
-          <node role="expression" roleId="tpee.1068580123156" type="tpee.DotExpression" typeId="tpee.1197027756228" id="1088330852272823689">
-            <node role="operand" roleId="tpee.1197027771414" type="tpee.LocalVariableReference" typeId="tpee.1068581242866" id="1088330852272823688">
-              <link role="variableDeclaration" roleId="tpee.1068581517664" targetNodeId="1088330852272823669" resolveInfo="filesToAttach" />
-            </node>
-            <node role="operation" roleId="tpee.1197027833540" type="tp2q.AddElementOperation" typeId="tp2q.1160612413312" id="1088330852272823693">
-              <node role="argument" roleId="tp2q.1160612519549" type="tpee.GenericNewExpression" typeId="tpee.1145552977093" id="1088330852272823702">
-                <node role="creator" roleId="tpee.1145553007750" type="tpee.ClassCreator" typeId="tpee.1212685548494" id="1088330852272823703">
-                  <link role="baseMethodDeclaration" roleId="tpee.1068499141037" targetNodeId="fxg7.~File%d&lt;init&gt;(java%dlang%dString)" resolveInfo="File" />
-                  <node role="actualArgument" roleId="tpee.1068499141038" type="tpee.PlusExpression" typeId="tpee.1068581242875" id="1088330852272823704">
-                    <node role="rightExpression" roleId="tpee.1081773367579" type="tpee.StringLiteral" typeId="tpee.1070475926800" id="1088330852272823705">
-                      <property name="value" nameId="tpee.1070475926801" value=".gitconfig" />
-                    </node>
-                    <node role="leftExpression" roleId="tpee.1081773367580" type="tpee.PlusExpression" typeId="tpee.1068581242875" id="1088330852272823706">
-                      <node role="leftExpression" roleId="tpee.1081773367580" type="tpee.StaticMethodCall" typeId="tpee.1081236700937" id="43467109180492112">
-                        <link role="baseMethodDeclaration" roleId="tpee.1068499141037" targetNodeId="kt54.~WorkbenchPathManager%dgetUserHome()%cjava%dlang%dString" resolveInfo="getUserHome" />
-                        <link role="classConcept" roleId="tpee.1144433194310" targetNodeId="kt54.~WorkbenchPathManager" resolveInfo="WorkbenchPathManager" />
-                      </node>
-                      <node role="rightExpression" roleId="tpee.1081773367579" type="tpee.StaticFieldReference" typeId="tpee.1070533707846" id="1088330852272823708">
-                        <link role="classifier" roleId="tpee.1144433057691" targetNodeId="fxg7.~File" resolveInfo="File" />
-                        <link role="variableDeclaration" roleId="tpee.1068581517664" targetNodeId="fxg7.~File%dseparator" resolveInfo="separator" />
-                      </node>
-                    </node>
-                  </node>
-                </node>
-              </node>
-            </node>
-          </node>
-        </node>
-        <node role="statement" roleId="tpee.1068581517665" type="tpee.ExpressionStatement" typeId="tpee.1068580123155" id="1088330852272823696">
-          <node role="expression" roleId="tpee.1068580123156" type="tpee.DotExpression" typeId="tpee.1197027756228" id="1088330852272823697">
-            <node role="operand" roleId="tpee.1197027771414" type="tpee.LocalVariableReference" typeId="tpee.1068581242866" id="1088330852272823698">
-              <link role="variableDeclaration" roleId="tpee.1068581517664" targetNodeId="1088330852272823669" resolveInfo="filesToAttach" />
-            </node>
-            <node role="operation" roleId="tpee.1197027833540" type="tp2q.AddElementOperation" typeId="tp2q.1160612413312" id="1088330852272823699">
-              <node role="argument" roleId="tp2q.1160612519549" type="tpee.GenericNewExpression" typeId="tpee.1145552977093" id="1088330852272823710">
-                <node role="creator" roleId="tpee.1145553007750" type="tpee.ClassCreator" typeId="tpee.1212685548494" id="1088330852272823711">
-                  <link role="baseMethodDeclaration" roleId="tpee.1068499141037" targetNodeId="fxg7.~File%d&lt;init&gt;(java%dlang%dString)" resolveInfo="File" />
-                  <node role="actualArgument" roleId="tpee.1068499141038" type="tpee.PlusExpression" typeId="tpee.1068581242875" id="1088330852272823712">
-                    <node role="leftExpression" roleId="tpee.1081773367580" type="tpee.PlusExpression" typeId="tpee.1068581242875" id="1088330852272823713">
-                      <node role="leftExpression" roleId="tpee.1081773367580" type="tpee.StaticMethodCall" typeId="tpee.1081236700937" id="43467109180492113">
-                        <link role="baseMethodDeclaration" roleId="tpee.1068499141037" targetNodeId="a9qh.~PathManager%dgetConfigPath()%cjava%dlang%dString" resolveInfo="getConfigPath" />
-                        <link role="classConcept" roleId="tpee.1144433194310" targetNodeId="a9qh.~PathManager" resolveInfo="PathManager" />
-                      </node>
-                      <node role="rightExpression" roleId="tpee.1081773367579" type="tpee.StaticFieldReference" typeId="tpee.1070533707846" id="1088330852272823715">
-                        <link role="variableDeclaration" roleId="tpee.1068581517664" targetNodeId="fxg7.~File%dseparator" resolveInfo="separator" />
-                        <link role="classifier" roleId="tpee.1144433057691" targetNodeId="fxg7.~File" resolveInfo="File" />
-                      </node>
-                    </node>
-                    <node role="rightExpression" roleId="tpee.1081773367579" type="tpee.StringLiteral" typeId="tpee.1070475926800" id="1088330852272823716">
-                      <property name="value" nameId="tpee.1070475926801" value="mps-merger.sh" />
-                    </node>
-                  </node>
-                </node>
->>>>>>> 44834a1d
-              </node>
-            </node>
-          </node>
-        </node>
-<<<<<<< HEAD
+              </node>
+            </node>
+          </node>
+        </node>
         <node role="statement" roleId="tpee.1068581517665" type="tpee.ExpressionStatement" typeId="tpee.1068580123155" id="1860403170218146677">
           <node role="expression" roleId="tpee.1068580123156" type="tpee.DotExpression" typeId="tpee.1197027756228" id="1860403170218146680">
             <node role="operand" roleId="tpee.1197027771414" type="tpee.StaticMethodCall" typeId="tpee.1081236700937" id="1860403170218146679">
@@ -3536,83 +2988,10 @@
                         </node>
                         <node role="operation" roleId="tpee.1197027833540" type="tpee.InstanceMethodCallOperation" typeId="tpee.1202948039474" id="1860403170218147681">
                           <link role="baseMethodDeclaration" roleId="tpee.1068499141037" targetNodeId="cu2c.~SNode%dgetModel()%cjetbrains%dmps%dsmodel%dSModel" resolveInfo="getModel" />
-=======
-        <node role="statement" roleId="tpee.1068581517665" type="tpee.ExpressionStatement" typeId="tpee.1068580123155" id="1088330852272823718">
-          <node role="expression" roleId="tpee.1068580123156" type="tpee.DotExpression" typeId="tpee.1197027756228" id="1088330852272823720">
-            <node role="operand" roleId="tpee.1197027771414" type="tpee.LocalVariableReference" typeId="tpee.1068581242866" id="1088330852272823719">
-              <link role="variableDeclaration" roleId="tpee.1068581517664" targetNodeId="1088330852272823669" resolveInfo="filesToAttach" />
-            </node>
-            <node role="operation" roleId="tpee.1197027833540" type="tp2q.AddAllElementsOperation" typeId="tp2q.1160666733551" id="1088330852272823755">
-              <node role="argument" roleId="tp2q.1160666822012" type="tpee.DotExpression" typeId="tpee.1197027756228" id="1088330852272823773">
-                <node role="operand" roleId="tpee.1197027771414" type="tpee.DotExpression" typeId="tpee.1197027756228" id="1088330852272823756">
-                  <node role="operand" roleId="tpee.1197027771414" type="tpee.GenericNewExpression" typeId="tpee.1145552977093" id="1088330852272823757">
-                    <node role="creator" roleId="tpee.1145553007750" type="tpee.ClassCreator" typeId="tpee.1212685548494" id="1088330852272823758">
-                      <link role="baseMethodDeclaration" roleId="tpee.1068499141037" targetNodeId="fxg7.~File%d&lt;init&gt;(java%dlang%dString)" resolveInfo="File" />
-                      <node role="actualArgument" roleId="tpee.1068499141038" type="tpee.StaticMethodCall" typeId="tpee.1081236700937" id="43467109180492114">
-                        <link role="baseMethodDeclaration" roleId="tpee.1068499141037" targetNodeId="a9qh.~PathManager%dgetLogPath()%cjava%dlang%dString" resolveInfo="getLogPath" />
-                        <link role="classConcept" roleId="tpee.1144433194310" targetNodeId="a9qh.~PathManager" resolveInfo="PathManager" />
-                      </node>
-                    </node>
-                  </node>
-                  <node role="operation" roleId="tpee.1197027833540" type="tpee.InstanceMethodCallOperation" typeId="tpee.1202948039474" id="1088330852272823760">
-                    <link role="baseMethodDeclaration" roleId="tpee.1068499141037" targetNodeId="fxg7.~File%dlistFiles(java%dio%dFilenameFilter)%cjava%dio%dFile[]" resolveInfo="listFiles" />
-                    <node role="actualArgument" roleId="tpee.1068499141038" type="tp2c.ClosureLiteral" typeId="tp2c.1199569711397" id="1088330852272823761">
-                      <node role="parameter" roleId="tp2c.1199569906740" type="tpee.ParameterDeclaration" typeId="tpee.1068498886292" id="1088330852272823762">
-                        <property name="name" nameId="tpck.1169194664001" value="dir" />
-                        <node role="type" roleId="tpee.5680397130376446158" type="tpee.ClassifierType" typeId="tpee.1107535904670" id="1088330852272823763">
-                          <link role="classifier" roleId="tpee.1107535924139" targetNodeId="fxg7.~File" resolveInfo="File" />
-                        </node>
-                      </node>
-                      <node role="parameter" roleId="tp2c.1199569906740" type="tpee.ParameterDeclaration" typeId="tpee.1068498886292" id="1088330852272823764">
-                        <property name="name" nameId="tpck.1169194664001" value="name" />
-                        <node role="type" roleId="tpee.5680397130376446158" type="tpee.StringType" typeId="tpee.1225271177708" id="1088330852272823765" />
-                      </node>
-                      <node role="body" roleId="tp2c.1199569916463" type="tpee.StatementList" typeId="tpee.1068580123136" id="1088330852272823766">
-                        <node role="statement" roleId="tpee.1068581517665" type="tpee.ExpressionStatement" typeId="tpee.1068580123155" id="1088330852272823767">
-                          <node role="expression" roleId="tpee.1068580123156" type="tpee.DotExpression" typeId="tpee.1197027756228" id="1088330852272823768">
-                            <node role="operand" roleId="tpee.1197027771414" type="tpee.ParameterReference" typeId="tpee.1068581242874" id="1088330852272823769">
-                              <link role="variableDeclaration" roleId="tpee.1068581517664" targetNodeId="1088330852272823764" resolveInfo="name" />
-                            </node>
-                            <node role="operation" roleId="tpee.1197027833540" type="tpee.InstanceMethodCallOperation" typeId="tpee.1202948039474" id="1088330852272823770">
-                              <link role="baseMethodDeclaration" roleId="tpee.1068499141037" targetNodeId="e2lb.~String%dstartsWith(java%dlang%dString)%cboolean" resolveInfo="startsWith" />
-                              <node role="actualArgument" roleId="tpee.1068499141038" type="tpee.StringLiteral" typeId="tpee.1070475926800" id="1088330852272823771">
-                                <property name="value" nameId="tpee.1070475926801" value="mergedriver.log" />
-                              </node>
-                            </node>
-                          </node>
-                        </node>
-                      </node>
-                    </node>
-                  </node>
-                </node>
-                <node role="operation" roleId="tpee.1197027833540" type="tp2q.AsSequenceOperation" typeId="tp2q.1240325842691" id="1088330852272823777" />
-              </node>
-            </node>
-          </node>
-        </node>
-        <node role="statement" roleId="tpee.1068581517665" type="tpee.ExpressionStatement" typeId="tpee.1068580123155" id="2976879426653082477">
-          <node role="expression" roleId="tpee.1068580123156" type="tpee.DotExpression" typeId="tpee.1197027756228" id="2976879426653082479">
-            <node role="operand" roleId="tpee.1197027771414" type="tpee.LocalVariableReference" typeId="tpee.1068581242866" id="2976879426653082478">
-              <link role="variableDeclaration" roleId="tpee.1068581517664" targetNodeId="1088330852272823669" resolveInfo="filesToAttach" />
-            </node>
-            <node role="operation" roleId="tpee.1197027833540" type="tp2q.VisitAllOperation" typeId="tp2q.1204980550705" id="2976879426653082483">
-              <node role="closure" roleId="tp2q.1204796294226" type="tp2c.ClosureLiteral" typeId="tp2c.1199569711397" id="2976879426653082484">
-                <node role="body" roleId="tp2c.1199569916463" type="tpee.StatementList" typeId="tpee.1068580123136" id="2976879426653082485">
-                  <node role="statement" roleId="tpee.1068581517665" type="tpee.ExpressionStatement" typeId="tpee.1068580123155" id="2976879426653082488">
-                    <node role="expression" roleId="tpee.1068580123156" type="tpee.DotExpression" typeId="tpee.1197027756228" id="2976879426653082490">
-                      <node role="operand" roleId="tpee.1197027771414" type="tpee.LocalVariableReference" typeId="tpee.1068581242866" id="2976879426653082489">
-                        <link role="variableDeclaration" roleId="tpee.1068581517664" targetNodeId="1088330852272813914" resolveInfo="blameDialog" />
-                      </node>
-                      <node role="operation" roleId="tpee.1197027833540" type="tpee.InstanceMethodCallOperation" typeId="tpee.1202948039474" id="2976879426653083914">
-                        <link role="baseMethodDeclaration" roleId="tpee.1068499141037" targetNodeId="hio2.~BlameDialog%daddFile(java%dio%dFile)%cvoid" resolveInfo="addFile" />
-                        <node role="actualArgument" roleId="tpee.1068499141038" type="tpee.ParameterReference" typeId="tpee.1068581242874" id="2976879426653083915">
-                          <link role="variableDeclaration" roleId="tpee.1068581517664" targetNodeId="2976879426653082486" resolveInfo="f" />
->>>>>>> 44834a1d
-                        </node>
-                      </node>
-                    </node>
-                  </node>
-<<<<<<< HEAD
+                        </node>
+                      </node>
+                    </node>
+                  </node>
                   <node role="statement" roleId="tpee.1068581517665" type="tpee.ExpressionStatement" typeId="tpee.1068580123155" id="6498555866783193434">
                     <node role="expression" roleId="tpee.1068580123156" type="tpee.DotExpression" typeId="tpee.1197027756228" id="6498555866783193437">
                       <node role="operand" roleId="tpee.1197027771414" type="tpee.StaticMethodCall" typeId="tpee.1081236700937" id="6498555866783193436">
@@ -3626,7 +3005,7 @@
                             <node role="statement" roleId="tpee.1068581517665" type="tpee.ExpressionStatement" typeId="tpee.1068580123155" id="6214954779304826232">
                               <node role="expression" roleId="tpee.1068580123156" type="tpee.StaticMethodCall" typeId="tpee.1081236700937" id="6214954779304826233">
                                 <link role="baseMethodDeclaration" roleId="tpee.1068499141037" targetNodeId="7545884443035906925" resolveInfo="showRootDifference" />
-                                <link role="classConcept" roleId="tpee.1144433194310" targetNodeId="7545884443035906924" resolveInfo="VcsActionsHelper" />
+                                <link role="classConcept" roleId="tpee.1144433194310" targetNodeId="7545884443035906924" resolveInfo="VcsActionsUtil" />
                                 <node role="actualArgument" roleId="tpee.1068499141038" type="tpee.CastExpression" typeId="tpee.1070534934090" id="1860403170218149089">
                                   <node role="expression" roleId="tpee.1070534934092" type="tpee.DotExpression" typeId="tpee.1197027756228" id="1860403170218149090">
                                     <node role="operand" roleId="tpee.1197027771414" type="tpee.LocalVariableReference" typeId="tpee.1068581242866" id="1860403170218149091">
@@ -3653,78 +3032,6 @@
                                   <link role="variableDeclaration" roleId="tpee.1068581517664" targetNodeId="6214954779304826212" resolveInfo="bounds" />
                                 </node>
                               </node>
-=======
-                </node>
-                <node role="parameter" roleId="tp2c.1199569906740" type="tp2q.SmartClosureParameterDeclaration" typeId="tp2q.1203518072036" id="2976879426653082486">
-                  <property name="name" nameId="tpck.1169194664001" value="f" />
-                  <node role="type" roleId="tpee.5680397130376446158" type="tpee.UndefinedType" typeId="tpee.4836112446988635817" id="2976879426653082487" />
-                </node>
-              </node>
-            </node>
-          </node>
-        </node>
-        <node role="statement" roleId="tpee.1068581517665" type="tpee.Statement" typeId="tpee.1068580123157" id="2976879426652996404" />
-        <node role="statement" roleId="tpee.1068581517665" type="tpee.SingleLineComment" typeId="tpee.6329021646629104954" id="2976879426653083918">
-          <node role="commentPart" roleId="tpee.6329021646629175155" type="tpee.TextCommentPart" typeId="tpee.6329021646629104957" id="2976879426653083919">
-            <property name="text" nameId="tpee.6329021646629104958" value="Select merge-backup to attach" />
-          </node>
-        </node>
-        <node role="statement" roleId="tpee.1068581517665" type="tpee.LocalVariableDeclarationStatement" typeId="tpee.1068581242864" id="1088330852272812506">
-          <node role="localVariableDeclaration" roleId="tpee.1068581242865" type="tpee.LocalVariableDeclaration" typeId="tpee.1068581242863" id="1088330852272812507">
-            <property name="name" nameId="tpck.1169194664001" value="backupDir" />
-            <node role="type" roleId="tpee.5680397130376446158" type="tpee.ClassifierType" typeId="tpee.1107535904670" id="1088330852272812508">
-              <link role="classifier" roleId="tpee.1107535924139" targetNodeId="fxg7.~File" resolveInfo="File" />
-            </node>
-            <node role="initializer" roleId="tpee.1068431790190" type="tpee.GenericNewExpression" typeId="tpee.1145552977093" id="1088330852272812509">
-              <node role="creator" roleId="tpee.1145553007750" type="tpee.ClassCreator" typeId="tpee.1212685548494" id="1088330852272812510">
-                <link role="baseMethodDeclaration" roleId="tpee.1068499141037" targetNodeId="fxg7.~File%d&lt;init&gt;(java%dlang%dString)" resolveInfo="File" />
-                <node role="actualArgument" roleId="tpee.1068499141038" type="tpee.StaticMethodCall" typeId="tpee.1081236700937" id="43467109180492115">
-                  <link role="baseMethodDeclaration" roleId="tpee.1068499141037" targetNodeId="rtk5.7184641355071650742" resolveInfo="getMergeBackupDirPath" />
-                  <link role="classConcept" roleId="tpee.1144433194310" targetNodeId="rtk5.7184641355071650417" resolveInfo="MergeBackupUtil" />
-                </node>
-              </node>
-            </node>
-          </node>
-        </node>
-        <node role="statement" roleId="tpee.1068581517665" type="tpee.LocalVariableDeclarationStatement" typeId="tpee.1068581242864" id="1088330852272807397">
-          <node role="localVariableDeclaration" roleId="tpee.1068581242865" type="tpee.LocalVariableDeclaration" typeId="tpee.1068581242863" id="1088330852272807398">
-            <property name="name" nameId="tpck.1169194664001" value="zipFiles" />
-            <node role="type" roleId="tpee.5680397130376446158" type="tp2q.ListType" typeId="tp2q.1151688443754" id="1088330852272807409">
-              <node role="elementType" roleId="tp2q.1151688676805" type="tpee.ClassifierType" typeId="tpee.1107535904670" id="1088330852272807410">
-                <link role="classifier" roleId="tpee.1107535924139" targetNodeId="fxg7.~File" resolveInfo="File" />
-              </node>
-            </node>
-            <node role="initializer" roleId="tpee.1068431790190" type="tpee.StaticMethodCall" typeId="tpee.1081236700937" id="1088330852272807401">
-              <link role="baseMethodDeclaration" roleId="tpee.1068499141037" targetNodeId="k7g3.~Arrays%dasList(java%dlang%dObject%d%d%d)%cjava%dutil%dList" resolveInfo="asList" />
-              <link role="classConcept" roleId="tpee.1144433194310" targetNodeId="k7g3.~Arrays" resolveInfo="Arrays" />
-              <node role="actualArgument" roleId="tpee.1068499141038" type="tpee.DotExpression" typeId="tpee.1197027756228" id="1088330852272807402">
-                <node role="operand" roleId="tpee.1197027771414" type="tpee.LocalVariableReference" typeId="tpee.1068581242866" id="1088330852272812512">
-                  <link role="variableDeclaration" roleId="tpee.1068581517664" targetNodeId="1088330852272812507" resolveInfo="backupDir" />
-                </node>
-                <node role="operation" roleId="tpee.1197027833540" type="tpee.InstanceMethodCallOperation" typeId="tpee.1202948039474" id="1088330852272807406">
-                  <link role="baseMethodDeclaration" roleId="tpee.1068499141037" targetNodeId="fxg7.~File%dlistFiles(java%dio%dFilenameFilter)%cjava%dio%dFile[]" resolveInfo="listFiles" />
-                  <node role="actualArgument" roleId="tpee.1068499141038" type="tp2c.ClosureLiteral" typeId="tp2c.1199569711397" id="1088330852272812449">
-                    <node role="parameter" roleId="tp2c.1199569906740" type="tpee.ParameterDeclaration" typeId="tpee.1068498886292" id="1088330852272812451">
-                      <property name="name" nameId="tpck.1169194664001" value="dir" />
-                      <node role="type" roleId="tpee.5680397130376446158" type="tpee.ClassifierType" typeId="tpee.1107535904670" id="1088330852272812455">
-                        <link role="classifier" roleId="tpee.1107535924139" targetNodeId="fxg7.~File" resolveInfo="File" />
-                      </node>
-                    </node>
-                    <node role="parameter" roleId="tp2c.1199569906740" type="tpee.ParameterDeclaration" typeId="tpee.1068498886292" id="1088330852272812453">
-                      <property name="name" nameId="tpck.1169194664001" value="name" />
-                      <node role="type" roleId="tpee.5680397130376446158" type="tpee.StringType" typeId="tpee.1225271177708" id="1088330852272812456" />
-                    </node>
-                    <node role="body" roleId="tp2c.1199569916463" type="tpee.StatementList" typeId="tpee.1068580123136" id="1088330852272812450">
-                      <node role="statement" roleId="tpee.1068581517665" type="tpee.ExpressionStatement" typeId="tpee.1068580123155" id="1088330852272812460">
-                        <node role="expression" roleId="tpee.1068580123156" type="tpee.DotExpression" typeId="tpee.1197027756228" id="1088330852272812462">
-                          <node role="operand" roleId="tpee.1197027771414" type="tpee.ParameterReference" typeId="tpee.1068581242874" id="1088330852272812461">
-                            <link role="variableDeclaration" roleId="tpee.1068581517664" targetNodeId="1088330852272812453" resolveInfo="name" />
-                          </node>
-                          <node role="operation" roleId="tpee.1197027833540" type="tpee.InstanceMethodCallOperation" typeId="tpee.1202948039474" id="1088330852272812466">
-                            <link role="baseMethodDeclaration" roleId="tpee.1068499141037" targetNodeId="e2lb.~String%dendsWith(java%dlang%dString)%cboolean" resolveInfo="endsWith" />
-                            <node role="actualArgument" roleId="tpee.1068499141038" type="tpee.StringLiteral" typeId="tpee.1070475926800" id="1088330852272812467">
-                              <property name="value" nameId="tpee.1070475926801" value=".zip" />
->>>>>>> 44834a1d
                             </node>
                           </node>
                         </node>
@@ -3736,11 +3043,144 @@
             </node>
           </node>
         </node>
-<<<<<<< HEAD
       </node>
     </node>
     <node role="icon" roleId="tp4k.8976425910813834639" type="tp4k.IconResource" typeId="tp4k.2330114057060456691" id="6214954779304826201">
       <property name="path" nameId="tp4k.7855019336153226684" value="${solution_descriptor}/icons/diff.png" />
+    </node>
+  </root>
+  <root id="1156564534683228174">
+    <node role="groupID" roleId="tp4k.1206193920040" type="tpee.StringLiteral" typeId="tpee.1070475926800" id="1156564534683228177">
+      <property name="value" nameId="tpee.1070475926801" value="ChangesViewPopupMenu" />
+    </node>
+    <node role="contents" roleId="tp4k.1207148993063" type="tp4k.ElementListContents" typeId="tp4k.1207145163717" id="1156564534683228176" />
+  </root>
+  <root id="7239344515229757962">
+    <node role="icon" roleId="tp4k.8976425910813834639" type="tp4k.IconResource" typeId="tp4k.2330114057060456691" id="7239344515229757963">
+      <property name="path" nameId="tp4k.7855019336153226684" value="${solution_descriptor}/icons/previousOccurence.png" />
+    </node>
+    <node role="parameter" roleId="tp4k.1217413222820" type="tp4k.ActionDataParameterDeclaration" typeId="tp4k.1217252042208" id="7239344515229757964">
+      <property name="name" nameId="tpck.1169194664001" value="editorContext" />
+      <link role="key" roleId="tp4k.1217252646389" targetNodeId="vw5k.~MPSEditorDataKeys%dEDITOR_CONTEXT" resolveInfo="EDITOR_CONTEXT" />
+      <node role="condition" roleId="tp4k.5538333046911298738" type="tp4k.RequiredCondition" typeId="tp4k.5538333046911348654" id="7239344515229757965" />
+    </node>
+    <node role="executeFunction" roleId="tp4k.1203083461638" type="tp4k.ExecuteBlock" typeId="tp4k.1203083511112" id="7239344515229757968">
+      <node role="body" roleId="tpee.1137022507850" type="tpee.StatementList" typeId="tpee.1068580123136" id="7239344515229757969">
+        <node role="statement" roleId="tpee.1068581517665" type="tpee.ExpressionStatement" typeId="tpee.1068580123155" id="7239344515229774375">
+          <node role="expression" roleId="tpee.1068580123156" type="tpee.StaticMethodCall" typeId="tpee.1081236700937" id="7239344515229774382">
+            <link role="baseMethodDeclaration" roleId="tpee.1068499141037" targetNodeId="lsse.2052504288806114027" resolveInfo="goToNeighbourGroup" />
+            <link role="classConcept" roleId="tpee.1144433194310" targetNodeId="lsse.2052504288806109972" resolveInfo="ChangesStripActionsHelper" />
+            <node role="actualArgument" roleId="tpee.1068499141038" type="tpee.DotExpression" typeId="tpee.1197027756228" id="7239344515229774383">
+              <node role="operand" roleId="tpee.1197027771414" type="tp4f.ThisClassifierExpression" typeId="tp4f.1205752633985" id="7239344515229774384" />
+              <node role="operation" roleId="tpee.1197027833540" type="tp4k.ActionDataParameterReferenceOperation" typeId="tp4k.1217252428768" id="7239344515229774385">
+                <link role="member" roleId="tp4f.1205756909548" targetNodeId="7239344515229757964" resolveInfo="editorContext" />
+              </node>
+            </node>
+            <node role="actualArgument" roleId="tpee.1068499141038" type="tpee.BooleanConstant" typeId="tpee.1068580123137" id="7239344515229774386">
+              <property name="value" nameId="tpee.1068580123138" value="false" />
+            </node>
+          </node>
+        </node>
+      </node>
+    </node>
+    <node role="keystroke" roleId="tp4k.1207318392425" type="tp4k.KeyMapKeystroke" typeId="tp4k.1207318242772" id="7239344515229757980">
+      <property name="modifiers" nameId="tp4k.1207318242773" value="ctrl+alt+shift" />
+      <property name="keycode" nameId="tp4k.1207318242774" value="VK_UP" />
+    </node>
+    <node role="updateBlock" roleId="tp4k.1203083196627" type="tp4k.DoUpdateBlock" typeId="tp4k.1203082695294" id="7239344515229757981">
+      <node role="body" roleId="tpee.1137022507850" type="tpee.StatementList" typeId="tpee.1068580123136" id="7239344515229757982">
+        <node role="statement" roleId="tpee.1068581517665" type="tpee.ExpressionStatement" typeId="tpee.1068580123155" id="7239344515229757990">
+          <node role="expression" roleId="tpee.1068580123156" type="tpee.DotExpression" typeId="tpee.1197027756228" id="7239344515229757991">
+            <node role="operand" roleId="tpee.1197027771414" type="tpee.DotExpression" typeId="tpee.1197027756228" id="7239344515229757992">
+              <node role="operand" roleId="tpee.1197027771414" type="tp4k.ConceptFunctionParameter_AnActionEvent" typeId="tp4k.1203082903663" id="7239344515229757993" />
+              <node role="operation" roleId="tpee.1197027833540" type="tpee.InstanceMethodCallOperation" typeId="tpee.1202948039474" id="7239344515229757994">
+                <link role="baseMethodDeclaration" roleId="tpee.1068499141037" targetNodeId="1qcs.~AnActionEvent%dgetPresentation()%ccom%dintellij%dopenapi%dactionSystem%dPresentation" resolveInfo="getPresentation" />
+              </node>
+            </node>
+            <node role="operation" roleId="tpee.1197027833540" type="tpee.InstanceMethodCallOperation" typeId="tpee.1202948039474" id="7239344515229757995">
+              <link role="baseMethodDeclaration" roleId="tpee.1068499141037" targetNodeId="1qcs.~Presentation%dsetEnabled(boolean)%cvoid" resolveInfo="setEnabled" />
+              <node role="actualArgument" roleId="tpee.1068499141038" type="tpee.StaticMethodCall" typeId="tpee.1081236700937" id="7239344515229768960">
+                <link role="baseMethodDeclaration" roleId="tpee.1068499141037" targetNodeId="lsse.2052504288806114023" resolveInfo="isNeighbourGroupAvailable" />
+                <link role="classConcept" roleId="tpee.1144433194310" targetNodeId="lsse.2052504288806109972" resolveInfo="ChangesStripActionsHelper" />
+                <node role="actualArgument" roleId="tpee.1068499141038" type="tpee.DotExpression" typeId="tpee.1197027756228" id="7239344515229774370">
+                  <node role="operand" roleId="tpee.1197027771414" type="tp4f.ThisClassifierExpression" typeId="tp4f.1205752633985" id="7239344515229774371" />
+                  <node role="operation" roleId="tpee.1197027833540" type="tp4k.ActionDataParameterReferenceOperation" typeId="tp4k.1217252428768" id="7239344515229774372">
+                    <link role="member" roleId="tp4f.1205756909548" targetNodeId="7239344515229757964" resolveInfo="editorContext" />
+                  </node>
+                </node>
+                <node role="actualArgument" roleId="tpee.1068499141038" type="tpee.BooleanConstant" typeId="tpee.1068580123137" id="7239344515229774374">
+                  <property name="value" nameId="tpee.1068580123138" value="false" />
+                </node>
+              </node>
+            </node>
+          </node>
+        </node>
+      </node>
+    </node>
+  </root>
+  <root id="5059587158025290631">
+    <node role="icon" roleId="tp4k.8976425910813834639" type="tp4k.IconResource" typeId="tp4k.2330114057060456691" id="5059587158025290632">
+      <property name="path" nameId="tp4k.7855019336153226684" value="${solution_descriptor}/icons/reset.png" />
+    </node>
+    <node role="parameter" roleId="tp4k.1217413222820" type="tp4k.ActionDataParameterDeclaration" typeId="tp4k.1217252042208" id="5059587158025290633">
+      <property name="name" nameId="tpck.1169194664001" value="editorContext" />
+      <link role="key" roleId="tp4k.1217252646389" targetNodeId="vw5k.~MPSEditorDataKeys%dEDITOR_CONTEXT" resolveInfo="EDITOR_CONTEXT" />
+      <node role="condition" roleId="tp4k.5538333046911298738" type="tp4k.RequiredCondition" typeId="tp4k.5538333046911348654" id="5059587158025290634" />
+    </node>
+    <node role="executeFunction" roleId="tp4k.1203083461638" type="tp4k.ExecuteBlock" typeId="tp4k.1203083511112" id="5059587158025290637">
+      <node role="body" roleId="tpee.1137022507850" type="tpee.StatementList" typeId="tpee.1068580123136" id="5059587158025290638">
+        <node role="statement" roleId="tpee.1068581517665" type="tpee.ExpressionStatement" typeId="tpee.1068580123155" id="5059587158025321334">
+          <node role="expression" roleId="tpee.1068580123156" type="tpee.StaticMethodCall" typeId="tpee.1081236700937" id="5059587158025321336">
+            <link role="baseMethodDeclaration" roleId="tpee.1068499141037" targetNodeId="lsse.5059587158025319358" resolveInfo="rollbackChanges" />
+            <link role="classConcept" roleId="tpee.1144433194310" targetNodeId="lsse.2052504288806109972" resolveInfo="ChangesStripActionsHelper" />
+            <node role="actualArgument" roleId="tpee.1068499141038" type="tpee.DotExpression" typeId="tpee.1197027756228" id="5059587158025321337">
+              <node role="operand" roleId="tpee.1197027771414" type="tp4f.ThisClassifierExpression" typeId="tp4f.1205752633985" id="5059587158025321338" />
+              <node role="operation" roleId="tpee.1197027833540" type="tp4k.ActionDataParameterReferenceOperation" typeId="tp4k.1217252428768" id="5059587158025321339">
+                <link role="member" roleId="tp4f.1205756909548" targetNodeId="5059587158025290633" resolveInfo="editorContext" />
+              </node>
+            </node>
+          </node>
+        </node>
+      </node>
+    </node>
+  </root>
+  <root id="1156564534683228178">
+    <node role="contents" roleId="tp4k.1207145245948" type="tp4k.ElementListContents" typeId="tp4k.1207145163717" id="1156564534683228180">
+      <node role="reference" roleId="tp4k.1207145201301" type="tp4k.Separator" typeId="tp4k.1204908117386" id="5964066876626835162" />
+      <node role="reference" roleId="tp4k.1207145201301" type="tp4k.ActionInstance" typeId="tp4k.1203088046679" id="1156564534683228183">
+        <link role="action" roleId="tp4k.1203088061055" targetNodeId="1156564534683188476" resolveInfo="MakeOrRebuildModelsFromChangeList" />
+        <node role="actualParameter" roleId="tp4k.1227011543811" type="tpee.BooleanConstant" typeId="tpee.1068580123137" id="3903119074522679154">
+          <property name="value" nameId="tpee.1068580123138" value="false" />
+        </node>
+      </node>
+      <node role="reference" roleId="tp4k.1207145201301" type="tp4k.ActionInstance" typeId="tp4k.1203088046679" id="3903119074522679156">
+        <link role="action" roleId="tp4k.1203088061055" targetNodeId="1156564534683188476" resolveInfo="MakeOrRebuildModelsFromChangeList" />
+        <node role="actualParameter" roleId="tp4k.1227011543811" type="tpee.BooleanConstant" typeId="tpee.1068580123137" id="3903119074522679157">
+          <property name="value" nameId="tpee.1068580123138" value="true" />
+        </node>
+      </node>
+    </node>
+    <node role="modifier" roleId="tp4k.1204991552650" type="tp4k.ModificationStatement" typeId="tp4k.1203092361741" id="1156564534683228184">
+      <link role="modifiedGroup" roleId="tp4k.1203092736097" targetNodeId="1156564534683228174" resolveInfo="IDEAChangesViewPopup" />
+    </node>
+  </root>
+  <root id="7239344515229760336">
+    <node role="contents" roleId="tp4k.1207145245948" type="tp4k.ElementListContents" typeId="tp4k.1207145163717" id="7239344515229760337">
+      <node role="reference" roleId="tp4k.1207145201301" type="tp4k.ActionInstance" typeId="tp4k.1203088046679" id="7239344515229766992">
+        <link role="action" roleId="tp4k.1203088061055" targetNodeId="7239344515229757919" resolveInfo="GoToNextChange" />
+      </node>
+      <node role="reference" roleId="tp4k.1207145201301" type="tp4k.ActionInstance" typeId="tp4k.1203088046679" id="7239344515229766991">
+        <link role="action" roleId="tp4k.1203088061055" targetNodeId="7239344515229757962" resolveInfo="GoToPreviousChange" />
+      </node>
+      <node role="reference" roleId="tp4k.1207145201301" type="tp4k.ActionInstance" typeId="tp4k.1203088046679" id="5059587158025318436">
+        <link role="action" roleId="tp4k.1203088061055" targetNodeId="5059587158025290631" resolveInfo="RollbackChanges" />
+      </node>
+      <node role="reference" roleId="tp4k.1207145201301" type="tp4k.ActionInstance" typeId="tp4k.1203088046679" id="5128886932763344172">
+        <link role="action" roleId="tp4k.1203088061055" targetNodeId="6214954779304802836" resolveInfo="ShowDiffFromChanges" />
+      </node>
+      <node role="reference" roleId="tp4k.1207145201301" type="tp4k.ActionInstance" typeId="tp4k.1203088046679" id="4869914698124846898">
+        <link role="action" roleId="tp4k.1203088061055" targetNodeId="1108966977729618931" resolveInfo="CopyOldNodes" />
+      </node>
     </node>
   </root>
   <root id="1108966977729618931">
@@ -3755,7 +3195,565 @@
               <node role="operation" roleId="tpee.1197027833540" type="tp4k.ActionDataParameterReferenceOperation" typeId="tp4k.1217252428768" id="1108966977729618944">
                 <link role="member" roleId="tp4f.1205756909548" targetNodeId="1108966977729618937" resolveInfo="editorContext" />
               </node>
-=======
+            </node>
+          </node>
+        </node>
+      </node>
+    </node>
+    <node role="icon" roleId="tp4k.8976425910813834639" type="tp4k.IconResource" typeId="tp4k.2330114057060456691" id="1108966977729618934">
+      <property name="path" nameId="tp4k.7855019336153226684" value="${mps_home}/workbench/ideSolution/icons/menu-copy.png" />
+    </node>
+    <node role="parameter" roleId="tp4k.1217413222820" type="tp4k.ActionDataParameterDeclaration" typeId="tp4k.1217252042208" id="1108966977729618937">
+      <property name="name" nameId="tpck.1169194664001" value="editorContext" />
+      <link role="key" roleId="tp4k.1217252646389" targetNodeId="vw5k.~MPSEditorDataKeys%dEDITOR_CONTEXT" resolveInfo="EDITOR_CONTEXT" />
+      <node role="condition" roleId="tp4k.5538333046911298738" type="tp4k.RequiredCondition" typeId="tp4k.5538333046911348654" id="1108966977729618938" />
+    </node>
+    <node role="updateBlock" roleId="tp4k.1203083196627" type="tp4k.IsApplicableBlock" typeId="tp4k.1205681243813" id="1108966977729618945">
+      <node role="body" roleId="tpee.1137022507850" type="tpee.StatementList" typeId="tpee.1068580123136" id="1108966977729618946">
+        <node role="statement" roleId="tpee.1068581517665" type="tpee.ExpressionStatement" typeId="tpee.1068580123155" id="1108966977729618947">
+          <node role="expression" roleId="tpee.1068580123156" type="tpee.StaticMethodCall" typeId="tpee.1081236700937" id="1108966977729618957">
+            <link role="baseMethodDeclaration" roleId="tpee.1068499141037" targetNodeId="lsse.1108966977729618949" resolveInfo="areOldNodesAvailable" />
+            <link role="classConcept" roleId="tpee.1144433194310" targetNodeId="lsse.2052504288806109972" resolveInfo="ChangesStripActionsHelper" />
+            <node role="actualArgument" roleId="tpee.1068499141038" type="tpee.DotExpression" typeId="tpee.1197027756228" id="1108966977729618958">
+              <node role="operand" roleId="tpee.1197027771414" type="tp4f.ThisClassifierExpression" typeId="tp4f.1205752633985" id="1108966977729618959" />
+              <node role="operation" roleId="tpee.1197027833540" type="tp4k.ActionDataParameterReferenceOperation" typeId="tp4k.1217252428768" id="1108966977729618960">
+                <link role="member" roleId="tp4f.1205756909548" targetNodeId="1108966977729618937" resolveInfo="editorContext" />
+              </node>
+            </node>
+          </node>
+        </node>
+      </node>
+    </node>
+  </root>
+  <root id="1156564534683188476">
+    <node role="constructionParameter" roleId="tp4k.1227008813498" type="tp4k.ActionConstructionParameterDeclaration" typeId="tp4k.1227008846812" id="3903119074522538562">
+      <property name="name" nameId="tpck.1169194664001" value="rebuild" />
+      <node role="visibility" roleId="tpee.1178549979242" type="tpee.PrivateVisibility" typeId="tpee.1146644623116" id="3903119074522538563" />
+      <node role="type" roleId="tpee.5680397130376446158" type="tpee.BooleanType" typeId="tpee.1070534644030" id="3903119074522540532" />
+    </node>
+    <node role="parameter" roleId="tp4k.1217413222820" type="tp4k.ActionDataParameterDeclaration" typeId="tp4k.1217252042208" id="8610665572788514619">
+      <property name="name" nameId="tpck.1169194664001" value="context" />
+      <link role="key" roleId="tp4k.1217252646389" targetNodeId="on5u.~MPSCommonDataKeys%dOPERATION_CONTEXT" resolveInfo="OPERATION_CONTEXT" />
+      <node role="condition" roleId="tp4k.5538333046911298738" type="tp4k.RequiredCondition" typeId="tp4k.5538333046911348654" id="8898893144448210397" />
+    </node>
+    <node role="parameter" roleId="tp4k.1217413222820" type="tp4k.ActionDataParameterDeclaration" typeId="tp4k.1217252042208" id="1156564534683188485">
+      <property name="name" nameId="tpck.1169194664001" value="virtualFiles" />
+      <link role="key" roleId="tp4k.1217252646389" targetNodeId="1qcs.~PlatformDataKeys%dVIRTUAL_FILE_ARRAY" resolveInfo="VIRTUAL_FILE_ARRAY" />
+      <node role="condition" roleId="tp4k.5538333046911298738" type="tp4k.RequiredCondition" typeId="tp4k.5538333046911348654" id="3903119074522540533" />
+    </node>
+    <node role="executeFunction" roleId="tp4k.1203083461638" type="tp4k.ExecuteBlock" typeId="tp4k.1203083511112" id="1156564534683188477">
+      <node role="body" roleId="tpee.1137022507850" type="tpee.StatementList" typeId="tpee.1068580123136" id="1156564534683188478">
+        <node role="statement" roleId="tpee.1068581517665" type="tpee.LocalVariableDeclarationStatement" typeId="tpee.1068581242864" id="1156564534683228135">
+          <node role="localVariableDeclaration" roleId="tpee.1068581242865" type="tpee.LocalVariableDeclaration" typeId="tpee.1068581242863" id="1156564534683228136">
+            <property name="name" nameId="tpck.1169194664001" value="models" />
+            <node role="type" roleId="tpee.5680397130376446158" type="tp2q.ListType" typeId="tp2q.1151688443754" id="1156564534683228137">
+              <node role="elementType" roleId="tp2q.1151688676805" type="tpee.ClassifierType" typeId="tpee.1107535904670" id="1156564534683228138">
+                <link role="classifier" roleId="tpee.1107535924139" targetNodeId="cu2c.~SModelDescriptor" resolveInfo="SModelDescriptor" />
+              </node>
+            </node>
+            <node role="initializer" roleId="tpee.1068431790190" type="tpee.StaticMethodCall" typeId="tpee.1081236700937" id="1156564534683228139">
+              <link role="baseMethodDeclaration" roleId="tpee.1068499141037" targetNodeId="1156564534683188957" resolveInfo="getModels" />
+              <link role="classConcept" roleId="tpee.1144433194310" targetNodeId="7545884443035906924" resolveInfo="VcsActionsUtil" />
+              <node role="actualArgument" roleId="tpee.1068499141038" type="tpee.DotExpression" typeId="tpee.1197027756228" id="1156564534683228140">
+                <node role="operand" roleId="tpee.1197027771414" type="tp4f.ThisClassifierExpression" typeId="tp4f.1205752633985" id="1156564534683228141" />
+                <node role="operation" roleId="tpee.1197027833540" type="tp4k.ActionDataParameterReferenceOperation" typeId="tp4k.1217252428768" id="1156564534683228142">
+                  <link role="member" roleId="tp4f.1205756909548" targetNodeId="1156564534683188485" resolveInfo="virtualFiles" />
+                </node>
+              </node>
+            </node>
+          </node>
+        </node>
+        <node role="statement" roleId="tpee.1068581517665" type="tpee.ExpressionStatement" typeId="tpee.1068580123155" id="8610665572788514624">
+          <node role="expression" roleId="tpee.1068580123156" type="tpee.DotExpression" typeId="tpee.1197027756228" id="8610665572788514625">
+            <node role="operand" roleId="tpee.1197027771414" type="tpee.GenericNewExpression" typeId="tpee.1145552977093" id="8610665572788514626">
+              <node role="creator" roleId="tpee.1145553007750" type="tpee.ClassCreator" typeId="tpee.1212685548494" id="8610665572788514627">
+                <link role="baseMethodDeclaration" roleId="tpee.1068499141037" targetNodeId="afa5.8610665572788515325" resolveInfo="MakeActionImpl" />
+                <node role="actualArgument" roleId="tpee.1068499141038" type="tpee.DotExpression" typeId="tpee.1197027756228" id="8610665572788514628">
+                  <node role="operand" roleId="tpee.1197027771414" type="tp4f.ThisClassifierExpression" typeId="tp4f.1205752633985" id="8610665572788514629" />
+                  <node role="operation" roleId="tpee.1197027833540" type="tp4k.ActionDataParameterReferenceOperation" typeId="tp4k.1217252428768" id="8610665572788514630">
+                    <link role="member" roleId="tp4f.1205756909548" targetNodeId="8610665572788514619" resolveInfo="context" />
+                  </node>
+                </node>
+                <node role="actualArgument" roleId="tpee.1068499141038" type="tpee.GenericNewExpression" typeId="tpee.1145552977093" id="8610665572788514631">
+                  <node role="creator" roleId="tpee.1145553007750" type="tpee.ClassCreator" typeId="tpee.1212685548494" id="8610665572788514632">
+                    <link role="baseMethodDeclaration" roleId="tpee.1068499141037" targetNodeId="afa5.8610665572788515120" resolveInfo="MakeActionParameters" />
+                    <node role="actualArgument" roleId="tpee.1068499141038" type="tpee.DotExpression" typeId="tpee.1197027756228" id="8610665572788514633">
+                      <node role="operand" roleId="tpee.1197027771414" type="tp4f.ThisClassifierExpression" typeId="tp4f.1205752633985" id="8610665572788514634" />
+                      <node role="operation" roleId="tpee.1197027833540" type="tp4k.ActionDataParameterReferenceOperation" typeId="tp4k.1217252428768" id="8610665572788514635">
+                        <link role="member" roleId="tp4f.1205756909548" targetNodeId="8610665572788514619" resolveInfo="context" />
+                      </node>
+                    </node>
+                    <node role="actualArgument" roleId="tpee.1068499141038" type="tpee.LocalVariableReference" typeId="tpee.1068581242866" id="1156564534683228144">
+                      <link role="variableDeclaration" roleId="tpee.1068581517664" targetNodeId="1156564534683228136" resolveInfo="models" />
+                    </node>
+                    <node role="actualArgument" roleId="tpee.1068499141038" type="tpee.DotExpression" typeId="tpee.1197027756228" id="1156564534683228147">
+                      <node role="operand" roleId="tpee.1197027771414" type="tpee.LocalVariableReference" typeId="tpee.1068581242866" id="1156564534683228146">
+                        <link role="variableDeclaration" roleId="tpee.1068581517664" targetNodeId="1156564534683228136" resolveInfo="models" />
+                      </node>
+                      <node role="operation" roleId="tpee.1197027833540" type="tp2q.GetFirstOperation" typeId="tp2q.1165525191778" id="1156564534683228151" />
+                    </node>
+                    <node role="actualArgument" roleId="tpee.1068499141038" type="tpee.NullLiteral" typeId="tpee.1070534058343" id="8610665572788514642" />
+                    <node role="actualArgument" roleId="tpee.1068499141038" type="tpee.NullLiteral" typeId="tpee.1070534058343" id="8610665572788514643" />
+                  </node>
+                </node>
+                <node role="actualArgument" roleId="tpee.1068499141038" type="tpee.DotExpression" typeId="tpee.1197027756228" id="3903119074522540538">
+                  <node role="operand" roleId="tpee.1197027771414" type="tp4f.ThisClassifierExpression" typeId="tp4f.1205752633985" id="3903119074522540539" />
+                  <node role="operation" roleId="tpee.1197027833540" type="tp4f.DefaultClassifierFieldAccessOperation" typeId="tp4f.1213999117680" id="3903119074522540540">
+                    <link role="member" roleId="tp4f.1205756909548" targetNodeId="3903119074522538562" resolveInfo="rebuild" />
+                  </node>
+                </node>
+              </node>
+            </node>
+            <node role="operation" roleId="tpee.1197027833540" type="tpee.InstanceMethodCallOperation" typeId="tpee.1202948039474" id="8610665572788514645">
+              <link role="baseMethodDeclaration" roleId="tpee.1068499141037" targetNodeId="afa5.8610665572788515238" resolveInfo="executeAction" />
+            </node>
+          </node>
+        </node>
+      </node>
+    </node>
+    <node role="updateBlock" roleId="tp4k.1203083196627" type="tp4k.IsApplicableBlock" typeId="tp4k.1205681243813" id="1156564534683188479">
+      <node role="body" roleId="tpee.1137022507850" type="tpee.StatementList" typeId="tpee.1068580123136" id="1156564534683188480">
+        <node role="statement" roleId="tpee.1068581517665" type="tpee.LocalVariableDeclarationStatement" typeId="tpee.1068581242864" id="1156564534683228095">
+          <node role="localVariableDeclaration" roleId="tpee.1068581242865" type="tpee.LocalVariableDeclaration" typeId="tpee.1068581242863" id="1156564534683228096">
+            <property name="name" nameId="tpck.1169194664001" value="models" />
+            <node role="type" roleId="tpee.5680397130376446158" type="tp2q.ListType" typeId="tp2q.1151688443754" id="1156564534683228097">
+              <node role="elementType" roleId="tp2q.1151688676805" type="tpee.ClassifierType" typeId="tpee.1107535904670" id="1156564534683228098">
+                <link role="classifier" roleId="tpee.1107535924139" targetNodeId="cu2c.~SModelDescriptor" resolveInfo="SModelDescriptor" />
+              </node>
+            </node>
+            <node role="initializer" roleId="tpee.1068431790190" type="tpee.StaticMethodCall" typeId="tpee.1081236700937" id="1156564534683228099">
+              <link role="baseMethodDeclaration" roleId="tpee.1068499141037" targetNodeId="1156564534683188957" resolveInfo="getModels" />
+              <link role="classConcept" roleId="tpee.1144433194310" targetNodeId="7545884443035906924" resolveInfo="VcsActionsUtil" />
+              <node role="actualArgument" roleId="tpee.1068499141038" type="tpee.DotExpression" typeId="tpee.1197027756228" id="1156564534683228100">
+                <node role="operand" roleId="tpee.1197027771414" type="tp4f.ThisClassifierExpression" typeId="tp4f.1205752633985" id="1156564534683228101" />
+                <node role="operation" roleId="tpee.1197027833540" type="tp4k.ActionDataParameterReferenceOperation" typeId="tp4k.1217252428768" id="1156564534683228102">
+                  <link role="member" roleId="tp4f.1205756909548" targetNodeId="1156564534683188485" resolveInfo="virtualFiles" />
+                </node>
+              </node>
+            </node>
+          </node>
+        </node>
+        <node role="statement" roleId="tpee.1068581517665" type="tpee.IfStatement" typeId="tpee.1068580123159" id="9010458443787639165">
+          <node role="ifTrue" roleId="tpee.1068580123161" type="tpee.StatementList" typeId="tpee.1068580123136" id="9010458443787639166">
+            <node role="statement" roleId="tpee.1068581517665" type="tpee.ReturnStatement" typeId="tpee.1068581242878" id="9010458443787639167">
+              <node role="expression" roleId="tpee.1068581517676" type="tpee.BooleanConstant" typeId="tpee.1068580123137" id="9010458443787639168">
+                <property name="value" nameId="tpee.1068580123138" value="false" />
+              </node>
+            </node>
+          </node>
+          <node role="condition" roleId="tpee.1068580123160" type="tpee.OrExpression" typeId="tpee.1080223426719" id="1156564534683228121">
+            <node role="leftExpression" roleId="tpee.1081773367580" type="tpee.OrExpression" typeId="tpee.1080223426719" id="1156564534683228165">
+              <node role="leftExpression" roleId="tpee.1081773367580" type="tpee.NotExpression" typeId="tpee.1081516740877" id="1156564534683228168">
+                <node role="expression" roleId="tpee.1081516765348" type="tpee.StaticMethodCall" typeId="tpee.1081236700937" id="1156564534683228171">
+                  <link role="baseMethodDeclaration" roleId="tpee.1068499141037" targetNodeId="1156564534683228157" resolveInfo="isMakePluginInstalled" />
+                  <link role="classConcept" roleId="tpee.1144433194310" targetNodeId="7545884443035906924" resolveInfo="VcsActionsUtil" />
+                </node>
+              </node>
+              <node role="rightExpression" roleId="tpee.1081773367579" type="tpee.DotExpression" typeId="tpee.1197027756228" id="9010458443787639169">
+                <node role="operand" roleId="tpee.1197027771414" type="tpee.StaticMethodCall" typeId="tpee.1081236700937" id="9010458443787639170">
+                  <link role="classConcept" roleId="tpee.1144433194310" targetNodeId="hfuk.8695426379435177650" resolveInfo="IMakeService.INSTANCE" />
+                  <link role="baseMethodDeclaration" roleId="tpee.1068499141037" targetNodeId="hfuk.8695426379435177666" resolveInfo="get" />
+                </node>
+                <node role="operation" roleId="tpee.1197027833540" type="tpee.InstanceMethodCallOperation" typeId="tpee.1202948039474" id="9010458443787639171">
+                  <link role="baseMethodDeclaration" roleId="tpee.1068499141037" targetNodeId="hfuk.8695426379435237656" resolveInfo="isSessionActive" />
+                </node>
+              </node>
+            </node>
+            <node role="rightExpression" roleId="tpee.1081773367579" type="tpee.DotExpression" typeId="tpee.1197027756228" id="1156564534683228124">
+              <node role="operand" roleId="tpee.1197027771414" type="tpee.LocalVariableReference" typeId="tpee.1068581242866" id="1156564534683228125">
+                <link role="variableDeclaration" roleId="tpee.1068581517664" targetNodeId="1156564534683228096" resolveInfo="models" />
+              </node>
+              <node role="operation" roleId="tpee.1197027833540" type="tp2q.IsEmptyOperation" typeId="tp2q.1165530316231" id="1156564534683228126" />
+            </node>
+          </node>
+        </node>
+        <node role="statement" roleId="tpee.1068581517665" type="tpee.LocalVariableDeclarationStatement" typeId="tpee.1068581242864" id="8610665572788514648">
+          <node role="localVariableDeclaration" roleId="tpee.1068581242865" type="tpee.LocalVariableDeclaration" typeId="tpee.1068581242863" id="8610665572788514649">
+            <property name="name" nameId="tpck.1169194664001" value="text" />
+            <node role="type" roleId="tpee.5680397130376446158" type="tpee.StringType" typeId="tpee.1225271177708" id="8610665572788514650" />
+            <node role="initializer" roleId="tpee.1068431790190" type="tpee.DotExpression" typeId="tpee.1197027756228" id="8610665572788514651">
+              <node role="operand" roleId="tpee.1197027771414" type="tpee.GenericNewExpression" typeId="tpee.1145552977093" id="8610665572788514652">
+                <node role="creator" roleId="tpee.1145553007750" type="tpee.ClassCreator" typeId="tpee.1212685548494" id="8610665572788514653">
+                  <link role="baseMethodDeclaration" roleId="tpee.1068499141037" targetNodeId="afa5.8610665572788515120" resolveInfo="MakeActionParameters" />
+                  <node role="actualArgument" roleId="tpee.1068499141038" type="tpee.DotExpression" typeId="tpee.1197027756228" id="8610665572788514654">
+                    <node role="operand" roleId="tpee.1197027771414" type="tp4f.ThisClassifierExpression" typeId="tp4f.1205752633985" id="8610665572788514655" />
+                    <node role="operation" roleId="tpee.1197027833540" type="tp4k.ActionDataParameterReferenceOperation" typeId="tp4k.1217252428768" id="8610665572788514656">
+                      <link role="member" roleId="tp4f.1205756909548" targetNodeId="8610665572788514619" resolveInfo="context" />
+                    </node>
+                  </node>
+                  <node role="actualArgument" roleId="tpee.1068499141038" type="tpee.LocalVariableReference" typeId="tpee.1068581242866" id="1156564534683228103">
+                    <link role="variableDeclaration" roleId="tpee.1068581517664" targetNodeId="1156564534683228096" resolveInfo="models" />
+                  </node>
+                  <node role="actualArgument" roleId="tpee.1068499141038" type="tpee.DotExpression" typeId="tpee.1197027756228" id="1156564534683228129">
+                    <node role="operand" roleId="tpee.1197027771414" type="tpee.LocalVariableReference" typeId="tpee.1068581242866" id="1156564534683228128">
+                      <link role="variableDeclaration" roleId="tpee.1068581517664" targetNodeId="1156564534683228096" resolveInfo="models" />
+                    </node>
+                    <node role="operation" roleId="tpee.1197027833540" type="tp2q.GetFirstOperation" typeId="tp2q.1165525191778" id="1156564534683228133" />
+                  </node>
+                  <node role="actualArgument" roleId="tpee.1068499141038" type="tpee.NullLiteral" typeId="tpee.1070534058343" id="8610665572788514663" />
+                  <node role="actualArgument" roleId="tpee.1068499141038" type="tpee.NullLiteral" typeId="tpee.1070534058343" id="8610665572788514664" />
+                </node>
+              </node>
+              <node role="operation" roleId="tpee.1197027833540" type="tpee.InstanceMethodCallOperation" typeId="tpee.1202948039474" id="8610665572788514665">
+                <link role="baseMethodDeclaration" roleId="tpee.1068499141037" targetNodeId="afa5.8610665572788514684" resolveInfo="actionText" />
+                <node role="actualArgument" roleId="tpee.1068499141038" type="tpee.DotExpression" typeId="tpee.1197027756228" id="3903119074522540534">
+                  <node role="operand" roleId="tpee.1197027771414" type="tp4f.ThisClassifierExpression" typeId="tp4f.1205752633985" id="3903119074522540535" />
+                  <node role="operation" roleId="tpee.1197027833540" type="tp4f.DefaultClassifierFieldAccessOperation" typeId="tp4f.1213999117680" id="3903119074522540536">
+                    <link role="member" roleId="tp4f.1205756909548" targetNodeId="3903119074522538562" resolveInfo="rebuild" />
+                  </node>
+                </node>
+              </node>
+            </node>
+          </node>
+        </node>
+        <node role="statement" roleId="tpee.1068581517665" type="tpee.IfStatement" typeId="tpee.1068580123159" id="8610665572788514667">
+          <node role="ifTrue" roleId="tpee.1068580123161" type="tpee.StatementList" typeId="tpee.1068580123136" id="8610665572788514668">
+            <node role="statement" roleId="tpee.1068581517665" type="tpee.ExpressionStatement" typeId="tpee.1068580123155" id="8610665572788514669">
+              <node role="expression" roleId="tpee.1068580123156" type="tpee.DotExpression" typeId="tpee.1197027756228" id="8610665572788514670">
+                <node role="operand" roleId="tpee.1197027771414" type="tpee.DotExpression" typeId="tpee.1197027756228" id="8610665572788514671">
+                  <node role="operand" roleId="tpee.1197027771414" type="tp4k.ConceptFunctionParameter_AnActionEvent" typeId="tp4k.1203082903663" id="8610665572788514672" />
+                  <node role="operation" roleId="tpee.1197027833540" type="tpee.InstanceMethodCallOperation" typeId="tpee.1202948039474" id="8610665572788514673">
+                    <link role="baseMethodDeclaration" roleId="tpee.1068499141037" targetNodeId="1qcs.~AnActionEvent%dgetPresentation()%ccom%dintellij%dopenapi%dactionSystem%dPresentation" resolveInfo="getPresentation" />
+                  </node>
+                </node>
+                <node role="operation" roleId="tpee.1197027833540" type="tpee.InstanceMethodCallOperation" typeId="tpee.1202948039474" id="8610665572788514674">
+                  <link role="baseMethodDeclaration" roleId="tpee.1068499141037" targetNodeId="1qcs.~Presentation%dsetText(java%dlang%dString)%cvoid" resolveInfo="setText" />
+                  <node role="actualArgument" roleId="tpee.1068499141038" type="tpee.LocalVariableReference" typeId="tpee.1068581242866" id="8610665572788514675">
+                    <link role="variableDeclaration" roleId="tpee.1068581517664" targetNodeId="8610665572788514649" resolveInfo="text" />
+                  </node>
+                </node>
+              </node>
+            </node>
+            <node role="statement" roleId="tpee.1068581517665" type="tpee.ReturnStatement" typeId="tpee.1068581242878" id="8610665572788514676">
+              <node role="expression" roleId="tpee.1068581517676" type="tpee.BooleanConstant" typeId="tpee.1068580123137" id="8610665572788514677">
+                <property name="value" nameId="tpee.1068580123138" value="true" />
+              </node>
+            </node>
+          </node>
+          <node role="condition" roleId="tpee.1068580123160" type="tpee.NotEqualsExpression" typeId="tpee.1073239437375" id="8610665572788514678">
+            <node role="rightExpression" roleId="tpee.1081773367579" type="tpee.NullLiteral" typeId="tpee.1070534058343" id="8610665572788514679" />
+            <node role="leftExpression" roleId="tpee.1081773367580" type="tpee.LocalVariableReference" typeId="tpee.1068581242866" id="8610665572788514680">
+              <link role="variableDeclaration" roleId="tpee.1068581517664" targetNodeId="8610665572788514649" resolveInfo="text" />
+            </node>
+          </node>
+        </node>
+        <node role="statement" roleId="tpee.1068581517665" type="tpee.ExpressionStatement" typeId="tpee.1068580123155" id="8610665572788514681">
+          <node role="expression" roleId="tpee.1068580123156" type="tpee.BooleanConstant" typeId="tpee.1068580123137" id="8610665572788514682">
+            <property name="value" nameId="tpee.1068580123138" value="false" />
+          </node>
+        </node>
+      </node>
+    </node>
+  </root>
+  <root id="1088330852272719379">
+    <node role="parameter" roleId="tp4k.1217413222820" type="tp4k.ActionDataParameterDeclaration" typeId="tp4k.1217252042208" id="1088330852272721409">
+      <property name="name" nameId="tpck.1169194664001" value="project" />
+      <link role="key" roleId="tp4k.1217252646389" targetNodeId="1qcs.~PlatformDataKeys%dPROJECT" resolveInfo="PROJECT" />
+    </node>
+    <node role="parameter" roleId="tp4k.1217413222820" type="tp4k.ActionDataParameterDeclaration" typeId="tp4k.1217252042208" id="1088330852272813908">
+      <property name="name" nameId="tpck.1169194664001" value="frame" />
+      <link role="key" roleId="tp4k.1217252646389" targetNodeId="on5u.~MPSCommonDataKeys%dFRAME" resolveInfo="FRAME" />
+    </node>
+    <node role="executeFunction" roleId="tp4k.1203083461638" type="tp4k.ExecuteBlock" typeId="tp4k.1203083511112" id="1088330852272719380">
+      <node role="body" roleId="tpee.1137022507850" type="tpee.StatementList" typeId="tpee.1068580123136" id="1088330852272719381">
+        <node role="statement" roleId="tpee.1068581517665" type="tpee.LocalVariableDeclarationStatement" typeId="tpee.1068581242864" id="1088330852272813913">
+          <node role="localVariableDeclaration" roleId="tpee.1068581242865" type="tpee.LocalVariableDeclaration" typeId="tpee.1068581242863" id="1088330852272813914">
+            <property name="name" nameId="tpck.1169194664001" value="blameDialog" />
+            <node role="type" roleId="tpee.5680397130376446158" type="tpee.ClassifierType" typeId="tpee.1107535904670" id="43467109180492110">
+              <link role="classifier" roleId="tpee.1107535924139" targetNodeId="hio2.~BlameDialog" resolveInfo="BlameDialog" />
+            </node>
+            <node role="initializer" roleId="tpee.1068431790190" type="tpee.DotExpression" typeId="tpee.1197027756228" id="1088330852272813916">
+              <node role="operand" roleId="tpee.1197027771414" type="tpee.StaticMethodCall" typeId="tpee.1081236700937" id="43467109180492111">
+                <link role="baseMethodDeclaration" roleId="tpee.1068499141037" targetNodeId="hio2.~BlameDialogComponent%dgetInstance()%cjetbrains%dmps%dide%dblame%ddialog%dBlameDialogComponent" resolveInfo="getInstance" />
+                <link role="classConcept" roleId="tpee.1144433194310" targetNodeId="hio2.~BlameDialogComponent" resolveInfo="BlameDialogComponent" />
+              </node>
+              <node role="operation" roleId="tpee.1197027833540" type="tpee.InstanceMethodCallOperation" typeId="tpee.1202948039474" id="1088330852272813918">
+                <link role="baseMethodDeclaration" roleId="tpee.1068499141037" targetNodeId="hio2.~BlameDialogComponent%dcreateDialog(com%dintellij%dopenapi%dproject%dProject,java%dawt%dComponent)%cjetbrains%dmps%dide%dblame%ddialog%dBlameDialog" resolveInfo="createDialog" />
+                <node role="actualArgument" roleId="tpee.1068499141038" type="tpee.DotExpression" typeId="tpee.1197027756228" id="1088330852272813919">
+                  <node role="operand" roleId="tpee.1197027771414" type="tp4f.ThisClassifierExpression" typeId="tp4f.1205752633985" id="1088330852272813920" />
+                  <node role="operation" roleId="tpee.1197027833540" type="tp4k.ActionDataParameterReferenceOperation" typeId="tp4k.1217252428768" id="1088330852272813921">
+                    <link role="member" roleId="tp4f.1205756909548" targetNodeId="1088330852272721409" resolveInfo="project" />
+                  </node>
+                </node>
+                <node role="actualArgument" roleId="tpee.1068499141038" type="tpee.DotExpression" typeId="tpee.1197027756228" id="1088330852272813922">
+                  <node role="operand" roleId="tpee.1197027771414" type="tp4f.ThisClassifierExpression" typeId="tp4f.1205752633985" id="1088330852272813923" />
+                  <node role="operation" roleId="tpee.1197027833540" type="tp4k.ActionDataParameterReferenceOperation" typeId="tp4k.1217252428768" id="1088330852272813924">
+                    <link role="member" roleId="tp4f.1205756909548" targetNodeId="1088330852272813908" resolveInfo="frame" />
+                  </node>
+                </node>
+              </node>
+            </node>
+          </node>
+        </node>
+        <node role="statement" roleId="tpee.1068581517665" type="tpee.ExpressionStatement" typeId="tpee.1068580123155" id="1088330852272813927">
+          <node role="expression" roleId="tpee.1068580123156" type="tpee.DotExpression" typeId="tpee.1197027756228" id="1088330852272813929">
+            <node role="operand" roleId="tpee.1197027771414" type="tpee.LocalVariableReference" typeId="tpee.1068581242866" id="1088330852272813928">
+              <link role="variableDeclaration" roleId="tpee.1068581517664" targetNodeId="1088330852272813914" resolveInfo="blameDialog" />
+            </node>
+            <node role="operation" roleId="tpee.1197027833540" type="tpee.InstanceMethodCallOperation" typeId="tpee.1202948039474" id="1088330852272815353">
+              <link role="baseMethodDeclaration" roleId="tpee.1068499141037" targetNodeId="hio2.~BlameDialog%dsetIssueHidden(boolean)%cvoid" resolveInfo="setIssueHidden" />
+              <node role="actualArgument" roleId="tpee.1068499141038" type="tpee.BooleanConstant" typeId="tpee.1068580123137" id="1088330852272815354">
+                <property name="value" nameId="tpee.1068580123138" value="true" />
+              </node>
+            </node>
+          </node>
+        </node>
+        <node role="statement" roleId="tpee.1068581517665" type="tpee.ExpressionStatement" typeId="tpee.1068580123155" id="1088330852272815356">
+          <node role="expression" roleId="tpee.1068580123156" type="tpee.DotExpression" typeId="tpee.1197027756228" id="1088330852272815358">
+            <node role="operand" roleId="tpee.1197027771414" type="tpee.LocalVariableReference" typeId="tpee.1068581242866" id="1088330852272815357">
+              <link role="variableDeclaration" roleId="tpee.1068581517664" targetNodeId="1088330852272813914" resolveInfo="blameDialog" />
+            </node>
+            <node role="operation" roleId="tpee.1197027833540" type="tpee.InstanceMethodCallOperation" typeId="tpee.1202948039474" id="1088330852272815362">
+              <link role="baseMethodDeclaration" roleId="tpee.1068499141037" targetNodeId="hio2.~BlameDialog%dsetSubsystem(java%dlang%dString)%cvoid" resolveInfo="setSubsystem" />
+              <node role="actualArgument" roleId="tpee.1068499141038" type="tpee.StringLiteral" typeId="tpee.1070475926800" id="1088330852272815363">
+                <property name="value" nameId="tpee.1070475926801" value="Version Control" />
+              </node>
+            </node>
+          </node>
+        </node>
+        <node role="statement" roleId="tpee.1068581517665" type="tpee.ExpressionStatement" typeId="tpee.1068580123155" id="1088330852272815365">
+          <node role="expression" roleId="tpee.1068580123156" type="tpee.DotExpression" typeId="tpee.1197027756228" id="1088330852272815367">
+            <node role="operand" roleId="tpee.1197027771414" type="tpee.LocalVariableReference" typeId="tpee.1068581242866" id="1088330852272815366">
+              <link role="variableDeclaration" roleId="tpee.1068581517664" targetNodeId="1088330852272813914" resolveInfo="blameDialog" />
+            </node>
+            <node role="operation" roleId="tpee.1197027833540" type="tpee.InstanceMethodCallOperation" typeId="tpee.1202948039474" id="1088330852272815371">
+              <link role="baseMethodDeclaration" roleId="tpee.1068499141037" targetNodeId="hio2.~BlameDialog%dsetIssueTitle(java%dlang%dString)%cvoid" resolveInfo="setIssueTitle" />
+              <node role="actualArgument" roleId="tpee.1068499141038" type="tpee.StringLiteral" typeId="tpee.1070475926800" id="1088330852272815372">
+                <property name="value" nameId="tpee.1070475926801" value="Model merge problem" />
+              </node>
+            </node>
+          </node>
+        </node>
+        <node role="statement" roleId="tpee.1068581517665" type="tpee.LocalVariableDeclarationStatement" typeId="tpee.1068581242864" id="1088330852272823668">
+          <node role="localVariableDeclaration" roleId="tpee.1068581242865" type="tpee.LocalVariableDeclaration" typeId="tpee.1068581242863" id="1088330852272823669">
+            <property name="name" nameId="tpck.1169194664001" value="filesToAttach" />
+            <node role="type" roleId="tpee.5680397130376446158" type="tp2q.ListType" typeId="tp2q.1151688443754" id="1088330852272823670">
+              <node role="elementType" roleId="tp2q.1151688676805" type="tpee.ClassifierType" typeId="tpee.1107535904670" id="1088330852272823672">
+                <link role="classifier" roleId="tpee.1107535924139" targetNodeId="fxg7.~File" resolveInfo="File" />
+              </node>
+            </node>
+            <node role="initializer" roleId="tpee.1068431790190" type="tpee.GenericNewExpression" typeId="tpee.1145552977093" id="1088330852272823674">
+              <node role="creator" roleId="tpee.1145553007750" type="tp2q.ListCreatorWithInit" typeId="tp2q.1160600644654" id="1088330852272823675">
+                <node role="elementType" roleId="tp2q.1237721435807" type="tpee.ClassifierType" typeId="tpee.1107535904670" id="1088330852272823676">
+                  <link role="classifier" roleId="tpee.1107535924139" targetNodeId="fxg7.~File" resolveInfo="File" />
+                </node>
+              </node>
+            </node>
+          </node>
+        </node>
+        <node role="statement" roleId="tpee.1068581517665" type="tpee.ExpressionStatement" typeId="tpee.1068580123155" id="1088330852272823687">
+          <node role="expression" roleId="tpee.1068580123156" type="tpee.DotExpression" typeId="tpee.1197027756228" id="1088330852272823689">
+            <node role="operand" roleId="tpee.1197027771414" type="tpee.LocalVariableReference" typeId="tpee.1068581242866" id="1088330852272823688">
+              <link role="variableDeclaration" roleId="tpee.1068581517664" targetNodeId="1088330852272823669" resolveInfo="filesToAttach" />
+            </node>
+            <node role="operation" roleId="tpee.1197027833540" type="tp2q.AddElementOperation" typeId="tp2q.1160612413312" id="1088330852272823693">
+              <node role="argument" roleId="tp2q.1160612519549" type="tpee.GenericNewExpression" typeId="tpee.1145552977093" id="1088330852272823702">
+                <node role="creator" roleId="tpee.1145553007750" type="tpee.ClassCreator" typeId="tpee.1212685548494" id="1088330852272823703">
+                  <link role="baseMethodDeclaration" roleId="tpee.1068499141037" targetNodeId="fxg7.~File%d&lt;init&gt;(java%dlang%dString)" resolveInfo="File" />
+                  <node role="actualArgument" roleId="tpee.1068499141038" type="tpee.PlusExpression" typeId="tpee.1068581242875" id="1088330852272823704">
+                    <node role="rightExpression" roleId="tpee.1081773367579" type="tpee.StringLiteral" typeId="tpee.1070475926800" id="1088330852272823705">
+                      <property name="value" nameId="tpee.1070475926801" value=".gitconfig" />
+                    </node>
+                    <node role="leftExpression" roleId="tpee.1081773367580" type="tpee.PlusExpression" typeId="tpee.1068581242875" id="1088330852272823706">
+                      <node role="leftExpression" roleId="tpee.1081773367580" type="tpee.StaticMethodCall" typeId="tpee.1081236700937" id="43467109180492112">
+                        <link role="baseMethodDeclaration" roleId="tpee.1068499141037" targetNodeId="kt54.~WorkbenchPathManager%dgetUserHome()%cjava%dlang%dString" resolveInfo="getUserHome" />
+                        <link role="classConcept" roleId="tpee.1144433194310" targetNodeId="kt54.~WorkbenchPathManager" resolveInfo="WorkbenchPathManager" />
+                      </node>
+                      <node role="rightExpression" roleId="tpee.1081773367579" type="tpee.StaticFieldReference" typeId="tpee.1070533707846" id="1088330852272823708">
+                        <link role="classifier" roleId="tpee.1144433057691" targetNodeId="fxg7.~File" resolveInfo="File" />
+                        <link role="variableDeclaration" roleId="tpee.1068581517664" targetNodeId="fxg7.~File%dseparator" resolveInfo="separator" />
+                      </node>
+                    </node>
+                  </node>
+                </node>
+              </node>
+            </node>
+          </node>
+        </node>
+        <node role="statement" roleId="tpee.1068581517665" type="tpee.ExpressionStatement" typeId="tpee.1068580123155" id="1088330852272823696">
+          <node role="expression" roleId="tpee.1068580123156" type="tpee.DotExpression" typeId="tpee.1197027756228" id="1088330852272823697">
+            <node role="operand" roleId="tpee.1197027771414" type="tpee.LocalVariableReference" typeId="tpee.1068581242866" id="1088330852272823698">
+              <link role="variableDeclaration" roleId="tpee.1068581517664" targetNodeId="1088330852272823669" resolveInfo="filesToAttach" />
+            </node>
+            <node role="operation" roleId="tpee.1197027833540" type="tp2q.AddElementOperation" typeId="tp2q.1160612413312" id="1088330852272823699">
+              <node role="argument" roleId="tp2q.1160612519549" type="tpee.GenericNewExpression" typeId="tpee.1145552977093" id="1088330852272823710">
+                <node role="creator" roleId="tpee.1145553007750" type="tpee.ClassCreator" typeId="tpee.1212685548494" id="1088330852272823711">
+                  <link role="baseMethodDeclaration" roleId="tpee.1068499141037" targetNodeId="fxg7.~File%d&lt;init&gt;(java%dlang%dString)" resolveInfo="File" />
+                  <node role="actualArgument" roleId="tpee.1068499141038" type="tpee.PlusExpression" typeId="tpee.1068581242875" id="1088330852272823712">
+                    <node role="leftExpression" roleId="tpee.1081773367580" type="tpee.PlusExpression" typeId="tpee.1068581242875" id="1088330852272823713">
+                      <node role="leftExpression" roleId="tpee.1081773367580" type="tpee.StaticMethodCall" typeId="tpee.1081236700937" id="43467109180492113">
+                        <link role="baseMethodDeclaration" roleId="tpee.1068499141037" targetNodeId="a9qh.~PathManager%dgetConfigPath()%cjava%dlang%dString" resolveInfo="getConfigPath" />
+                        <link role="classConcept" roleId="tpee.1144433194310" targetNodeId="a9qh.~PathManager" resolveInfo="PathManager" />
+                      </node>
+                      <node role="rightExpression" roleId="tpee.1081773367579" type="tpee.StaticFieldReference" typeId="tpee.1070533707846" id="1088330852272823715">
+                        <link role="variableDeclaration" roleId="tpee.1068581517664" targetNodeId="fxg7.~File%dseparator" resolveInfo="separator" />
+                        <link role="classifier" roleId="tpee.1144433057691" targetNodeId="fxg7.~File" resolveInfo="File" />
+                      </node>
+                    </node>
+                    <node role="rightExpression" roleId="tpee.1081773367579" type="tpee.StringLiteral" typeId="tpee.1070475926800" id="1088330852272823716">
+                      <property name="value" nameId="tpee.1070475926801" value="mps-merger.sh" />
+                    </node>
+                  </node>
+                </node>
+              </node>
+            </node>
+          </node>
+        </node>
+        <node role="statement" roleId="tpee.1068581517665" type="tpee.ExpressionStatement" typeId="tpee.1068580123155" id="1088330852272823718">
+          <node role="expression" roleId="tpee.1068580123156" type="tpee.DotExpression" typeId="tpee.1197027756228" id="1088330852272823720">
+            <node role="operand" roleId="tpee.1197027771414" type="tpee.LocalVariableReference" typeId="tpee.1068581242866" id="1088330852272823719">
+              <link role="variableDeclaration" roleId="tpee.1068581517664" targetNodeId="1088330852272823669" resolveInfo="filesToAttach" />
+            </node>
+            <node role="operation" roleId="tpee.1197027833540" type="tp2q.AddAllElementsOperation" typeId="tp2q.1160666733551" id="1088330852272823755">
+              <node role="argument" roleId="tp2q.1160666822012" type="tpee.DotExpression" typeId="tpee.1197027756228" id="1088330852272823773">
+                <node role="operand" roleId="tpee.1197027771414" type="tpee.DotExpression" typeId="tpee.1197027756228" id="1088330852272823756">
+                  <node role="operand" roleId="tpee.1197027771414" type="tpee.GenericNewExpression" typeId="tpee.1145552977093" id="1088330852272823757">
+                    <node role="creator" roleId="tpee.1145553007750" type="tpee.ClassCreator" typeId="tpee.1212685548494" id="1088330852272823758">
+                      <link role="baseMethodDeclaration" roleId="tpee.1068499141037" targetNodeId="fxg7.~File%d&lt;init&gt;(java%dlang%dString)" resolveInfo="File" />
+                      <node role="actualArgument" roleId="tpee.1068499141038" type="tpee.StaticMethodCall" typeId="tpee.1081236700937" id="43467109180492114">
+                        <link role="baseMethodDeclaration" roleId="tpee.1068499141037" targetNodeId="a9qh.~PathManager%dgetLogPath()%cjava%dlang%dString" resolveInfo="getLogPath" />
+                        <link role="classConcept" roleId="tpee.1144433194310" targetNodeId="a9qh.~PathManager" resolveInfo="PathManager" />
+                      </node>
+                    </node>
+                  </node>
+                  <node role="operation" roleId="tpee.1197027833540" type="tpee.InstanceMethodCallOperation" typeId="tpee.1202948039474" id="1088330852272823760">
+                    <link role="baseMethodDeclaration" roleId="tpee.1068499141037" targetNodeId="fxg7.~File%dlistFiles(java%dio%dFilenameFilter)%cjava%dio%dFile[]" resolveInfo="listFiles" />
+                    <node role="actualArgument" roleId="tpee.1068499141038" type="tp2c.ClosureLiteral" typeId="tp2c.1199569711397" id="1088330852272823761">
+                      <node role="parameter" roleId="tp2c.1199569906740" type="tpee.ParameterDeclaration" typeId="tpee.1068498886292" id="1088330852272823762">
+                        <property name="name" nameId="tpck.1169194664001" value="dir" />
+                        <node role="type" roleId="tpee.5680397130376446158" type="tpee.ClassifierType" typeId="tpee.1107535904670" id="1088330852272823763">
+                          <link role="classifier" roleId="tpee.1107535924139" targetNodeId="fxg7.~File" resolveInfo="File" />
+                        </node>
+                      </node>
+                      <node role="parameter" roleId="tp2c.1199569906740" type="tpee.ParameterDeclaration" typeId="tpee.1068498886292" id="1088330852272823764">
+                        <property name="name" nameId="tpck.1169194664001" value="name" />
+                        <node role="type" roleId="tpee.5680397130376446158" type="tpee.StringType" typeId="tpee.1225271177708" id="1088330852272823765" />
+                      </node>
+                      <node role="body" roleId="tp2c.1199569916463" type="tpee.StatementList" typeId="tpee.1068580123136" id="1088330852272823766">
+                        <node role="statement" roleId="tpee.1068581517665" type="tpee.ExpressionStatement" typeId="tpee.1068580123155" id="1088330852272823767">
+                          <node role="expression" roleId="tpee.1068580123156" type="tpee.DotExpression" typeId="tpee.1197027756228" id="1088330852272823768">
+                            <node role="operand" roleId="tpee.1197027771414" type="tpee.ParameterReference" typeId="tpee.1068581242874" id="1088330852272823769">
+                              <link role="variableDeclaration" roleId="tpee.1068581517664" targetNodeId="1088330852272823764" resolveInfo="name" />
+                            </node>
+                            <node role="operation" roleId="tpee.1197027833540" type="tpee.InstanceMethodCallOperation" typeId="tpee.1202948039474" id="1088330852272823770">
+                              <link role="baseMethodDeclaration" roleId="tpee.1068499141037" targetNodeId="e2lb.~String%dstartsWith(java%dlang%dString)%cboolean" resolveInfo="startsWith" />
+                              <node role="actualArgument" roleId="tpee.1068499141038" type="tpee.StringLiteral" typeId="tpee.1070475926800" id="1088330852272823771">
+                                <property name="value" nameId="tpee.1070475926801" value="mergedriver.log" />
+                              </node>
+                            </node>
+                          </node>
+                        </node>
+                      </node>
+                    </node>
+                  </node>
+                </node>
+                <node role="operation" roleId="tpee.1197027833540" type="tp2q.AsSequenceOperation" typeId="tp2q.1240325842691" id="1088330852272823777" />
+              </node>
+            </node>
+          </node>
+        </node>
+        <node role="statement" roleId="tpee.1068581517665" type="tpee.ExpressionStatement" typeId="tpee.1068580123155" id="2976879426653082477">
+          <node role="expression" roleId="tpee.1068580123156" type="tpee.DotExpression" typeId="tpee.1197027756228" id="2976879426653082479">
+            <node role="operand" roleId="tpee.1197027771414" type="tpee.LocalVariableReference" typeId="tpee.1068581242866" id="2976879426653082478">
+              <link role="variableDeclaration" roleId="tpee.1068581517664" targetNodeId="1088330852272823669" resolveInfo="filesToAttach" />
+            </node>
+            <node role="operation" roleId="tpee.1197027833540" type="tp2q.VisitAllOperation" typeId="tp2q.1204980550705" id="2976879426653082483">
+              <node role="closure" roleId="tp2q.1204796294226" type="tp2c.ClosureLiteral" typeId="tp2c.1199569711397" id="2976879426653082484">
+                <node role="body" roleId="tp2c.1199569916463" type="tpee.StatementList" typeId="tpee.1068580123136" id="2976879426653082485">
+                  <node role="statement" roleId="tpee.1068581517665" type="tpee.ExpressionStatement" typeId="tpee.1068580123155" id="2976879426653082488">
+                    <node role="expression" roleId="tpee.1068580123156" type="tpee.DotExpression" typeId="tpee.1197027756228" id="2976879426653082490">
+                      <node role="operand" roleId="tpee.1197027771414" type="tpee.LocalVariableReference" typeId="tpee.1068581242866" id="2976879426653082489">
+                        <link role="variableDeclaration" roleId="tpee.1068581517664" targetNodeId="1088330852272813914" resolveInfo="blameDialog" />
+                      </node>
+                      <node role="operation" roleId="tpee.1197027833540" type="tpee.InstanceMethodCallOperation" typeId="tpee.1202948039474" id="2976879426653083914">
+                        <link role="baseMethodDeclaration" roleId="tpee.1068499141037" targetNodeId="hio2.~BlameDialog%daddFile(java%dio%dFile)%cvoid" resolveInfo="addFile" />
+                        <node role="actualArgument" roleId="tpee.1068499141038" type="tpee.ParameterReference" typeId="tpee.1068581242874" id="2976879426653083915">
+                          <link role="variableDeclaration" roleId="tpee.1068581517664" targetNodeId="2976879426653082486" resolveInfo="f" />
+                        </node>
+                      </node>
+                    </node>
+                  </node>
+                </node>
+                <node role="parameter" roleId="tp2c.1199569906740" type="tp2q.SmartClosureParameterDeclaration" typeId="tp2q.1203518072036" id="2976879426653082486">
+                  <property name="name" nameId="tpck.1169194664001" value="f" />
+                  <node role="type" roleId="tpee.5680397130376446158" type="tpee.UndefinedType" typeId="tpee.4836112446988635817" id="2976879426653082487" />
+                </node>
+              </node>
+            </node>
+          </node>
+        </node>
+        <node role="statement" roleId="tpee.1068581517665" type="tpee.Statement" typeId="tpee.1068580123157" id="2976879426652996404" />
+        <node role="statement" roleId="tpee.1068581517665" type="tpee.SingleLineComment" typeId="tpee.6329021646629104954" id="2976879426653083918">
+          <node role="commentPart" roleId="tpee.6329021646629175155" type="tpee.TextCommentPart" typeId="tpee.6329021646629104957" id="2976879426653083919">
+            <property name="text" nameId="tpee.6329021646629104958" value="Select merge-backup to attach" />
+          </node>
+        </node>
+        <node role="statement" roleId="tpee.1068581517665" type="tpee.LocalVariableDeclarationStatement" typeId="tpee.1068581242864" id="1088330852272812506">
+          <node role="localVariableDeclaration" roleId="tpee.1068581242865" type="tpee.LocalVariableDeclaration" typeId="tpee.1068581242863" id="1088330852272812507">
+            <property name="name" nameId="tpck.1169194664001" value="backupDir" />
+            <node role="type" roleId="tpee.5680397130376446158" type="tpee.ClassifierType" typeId="tpee.1107535904670" id="1088330852272812508">
+              <link role="classifier" roleId="tpee.1107535924139" targetNodeId="fxg7.~File" resolveInfo="File" />
+            </node>
+            <node role="initializer" roleId="tpee.1068431790190" type="tpee.GenericNewExpression" typeId="tpee.1145552977093" id="1088330852272812509">
+              <node role="creator" roleId="tpee.1145553007750" type="tpee.ClassCreator" typeId="tpee.1212685548494" id="1088330852272812510">
+                <link role="baseMethodDeclaration" roleId="tpee.1068499141037" targetNodeId="fxg7.~File%d&lt;init&gt;(java%dlang%dString)" resolveInfo="File" />
+                <node role="actualArgument" roleId="tpee.1068499141038" type="tpee.StaticMethodCall" typeId="tpee.1081236700937" id="43467109180492115">
+                  <link role="baseMethodDeclaration" roleId="tpee.1068499141037" targetNodeId="rtk5.7184641355071650742" resolveInfo="getMergeBackupDirPath" />
+                  <link role="classConcept" roleId="tpee.1144433194310" targetNodeId="rtk5.7184641355071650417" resolveInfo="MergeBackupUtil" />
+                </node>
+              </node>
+            </node>
+          </node>
+        </node>
+        <node role="statement" roleId="tpee.1068581517665" type="tpee.LocalVariableDeclarationStatement" typeId="tpee.1068581242864" id="1088330852272807397">
+          <node role="localVariableDeclaration" roleId="tpee.1068581242865" type="tpee.LocalVariableDeclaration" typeId="tpee.1068581242863" id="1088330852272807398">
+            <property name="name" nameId="tpck.1169194664001" value="zipFiles" />
+            <node role="type" roleId="tpee.5680397130376446158" type="tp2q.ListType" typeId="tp2q.1151688443754" id="1088330852272807409">
+              <node role="elementType" roleId="tp2q.1151688676805" type="tpee.ClassifierType" typeId="tpee.1107535904670" id="1088330852272807410">
+                <link role="classifier" roleId="tpee.1107535924139" targetNodeId="fxg7.~File" resolveInfo="File" />
+              </node>
+            </node>
+            <node role="initializer" roleId="tpee.1068431790190" type="tpee.StaticMethodCall" typeId="tpee.1081236700937" id="1088330852272807401">
+              <link role="baseMethodDeclaration" roleId="tpee.1068499141037" targetNodeId="k7g3.~Arrays%dasList(java%dlang%dObject%d%d%d)%cjava%dutil%dList" resolveInfo="asList" />
+              <link role="classConcept" roleId="tpee.1144433194310" targetNodeId="k7g3.~Arrays" resolveInfo="Arrays" />
+              <node role="actualArgument" roleId="tpee.1068499141038" type="tpee.DotExpression" typeId="tpee.1197027756228" id="1088330852272807402">
+                <node role="operand" roleId="tpee.1197027771414" type="tpee.LocalVariableReference" typeId="tpee.1068581242866" id="1088330852272812512">
+                  <link role="variableDeclaration" roleId="tpee.1068581517664" targetNodeId="1088330852272812507" resolveInfo="backupDir" />
+                </node>
+                <node role="operation" roleId="tpee.1197027833540" type="tpee.InstanceMethodCallOperation" typeId="tpee.1202948039474" id="1088330852272807406">
+                  <link role="baseMethodDeclaration" roleId="tpee.1068499141037" targetNodeId="fxg7.~File%dlistFiles(java%dio%dFilenameFilter)%cjava%dio%dFile[]" resolveInfo="listFiles" />
+                  <node role="actualArgument" roleId="tpee.1068499141038" type="tp2c.ClosureLiteral" typeId="tp2c.1199569711397" id="1088330852272812449">
+                    <node role="parameter" roleId="tp2c.1199569906740" type="tpee.ParameterDeclaration" typeId="tpee.1068498886292" id="1088330852272812451">
+                      <property name="name" nameId="tpck.1169194664001" value="dir" />
+                      <node role="type" roleId="tpee.5680397130376446158" type="tpee.ClassifierType" typeId="tpee.1107535904670" id="1088330852272812455">
+                        <link role="classifier" roleId="tpee.1107535924139" targetNodeId="fxg7.~File" resolveInfo="File" />
+                      </node>
+                    </node>
+                    <node role="parameter" roleId="tp2c.1199569906740" type="tpee.ParameterDeclaration" typeId="tpee.1068498886292" id="1088330852272812453">
+                      <property name="name" nameId="tpck.1169194664001" value="name" />
+                      <node role="type" roleId="tpee.5680397130376446158" type="tpee.StringType" typeId="tpee.1225271177708" id="1088330852272812456" />
+                    </node>
+                    <node role="body" roleId="tp2c.1199569916463" type="tpee.StatementList" typeId="tpee.1068580123136" id="1088330852272812450">
+                      <node role="statement" roleId="tpee.1068581517665" type="tpee.ExpressionStatement" typeId="tpee.1068580123155" id="1088330852272812460">
+                        <node role="expression" roleId="tpee.1068580123156" type="tpee.DotExpression" typeId="tpee.1197027756228" id="1088330852272812462">
+                          <node role="operand" roleId="tpee.1197027771414" type="tpee.ParameterReference" typeId="tpee.1068581242874" id="1088330852272812461">
+                            <link role="variableDeclaration" roleId="tpee.1068581517664" targetNodeId="1088330852272812453" resolveInfo="name" />
+                          </node>
+                          <node role="operation" roleId="tpee.1197027833540" type="tpee.InstanceMethodCallOperation" typeId="tpee.1202948039474" id="1088330852272812466">
+                            <link role="baseMethodDeclaration" roleId="tpee.1068499141037" targetNodeId="e2lb.~String%dendsWith(java%dlang%dString)%cboolean" resolveInfo="endsWith" />
+                            <node role="actualArgument" roleId="tpee.1068499141038" type="tpee.StringLiteral" typeId="tpee.1070475926800" id="1088330852272812467">
+                              <property name="value" nameId="tpee.1070475926801" value=".zip" />
+                            </node>
+                          </node>
+                        </node>
+                      </node>
+                    </node>
+                  </node>
+                </node>
+              </node>
+            </node>
+          </node>
+        </node>
         <node role="statement" roleId="tpee.1068581517665" type="tpee.LocalVariableDeclarationStatement" typeId="tpee.1068581242864" id="1088330852272812573">
           <node role="localVariableDeclaration" roleId="tpee.1068581242865" type="tpee.LocalVariableDeclaration" typeId="tpee.1068581242863" id="1088330852272812574">
             <property name="name" nameId="tpck.1169194664001" value="zipNames" />
@@ -3925,32 +3923,11 @@
             </node>
             <node role="operation" roleId="tpee.1197027833540" type="tpee.InstanceMethodCallOperation" typeId="tpee.1202948039474" id="7687433227042371953">
               <link role="baseMethodDeclaration" roleId="tpee.1068499141037" targetNodeId="mzqo.~BaseDialog%dshowDialog()%cvoid" resolveInfo="showDialog" />
->>>>>>> 44834a1d
-            </node>
-          </node>
-        </node>
-      </node>
-    </node>
-<<<<<<< HEAD
-    <node role="icon" roleId="tp4k.8976425910813834639" type="tp4k.IconResource" typeId="tp4k.2330114057060456691" id="1108966977729618934">
-      <property name="path" nameId="tp4k.7855019336153226684" value="${mps_home}/workbench/ideSolution/icons/menu-copy.png" />
-    </node>
-    <node role="parameter" roleId="tp4k.1217413222820" type="tp4k.ActionDataParameterDeclaration" typeId="tp4k.1217252042208" id="1108966977729618937">
-      <property name="name" nameId="tpck.1169194664001" value="editorContext" />
-      <link role="key" roleId="tp4k.1217252646389" targetNodeId="kt54.~MPSDataKeys%dEDITOR_CONTEXT" resolveInfo="EDITOR_CONTEXT" />
-      <node role="condition" roleId="tp4k.5538333046911298738" type="tp4k.RequiredCondition" typeId="tp4k.5538333046911348654" id="1108966977729618938" />
-    </node>
-    <node role="updateBlock" roleId="tp4k.1203083196627" type="tp4k.IsApplicableBlock" typeId="tp4k.1205681243813" id="1108966977729618945">
-      <node role="body" roleId="tpee.1137022507850" type="tpee.StatementList" typeId="tpee.1068580123136" id="1108966977729618946">
-        <node role="statement" roleId="tpee.1068581517665" type="tpee.ExpressionStatement" typeId="tpee.1068580123155" id="1108966977729618947">
-          <node role="expression" roleId="tpee.1068580123156" type="tpee.StaticMethodCall" typeId="tpee.1081236700937" id="1108966977729618957">
-            <link role="baseMethodDeclaration" roleId="tpee.1068499141037" targetNodeId="lsse.1108966977729618949" resolveInfo="areOldNodesAvailable" />
-            <link role="classConcept" roleId="tpee.1144433194310" targetNodeId="lsse.2052504288806109972" resolveInfo="ChangesStripActionsHelper" />
-            <node role="actualArgument" roleId="tpee.1068499141038" type="tpee.DotExpression" typeId="tpee.1197027756228" id="1108966977729618958">
-              <node role="operand" roleId="tpee.1197027771414" type="tp4f.ThisClassifierExpression" typeId="tp4f.1205752633985" id="1108966977729618959" />
-              <node role="operation" roleId="tpee.1197027833540" type="tp4k.ActionDataParameterReferenceOperation" typeId="tp4k.1217252428768" id="1108966977729618960">
-                <link role="member" roleId="tp4f.1205756909548" targetNodeId="1108966977729618937" resolveInfo="editorContext" />
-=======
+            </node>
+          </node>
+        </node>
+      </node>
+    </node>
     <node role="updateBlock" roleId="tp4k.1203083196627" type="tp4k.IsApplicableBlock" typeId="tp4k.1205681243813" id="1088330852272719382">
       <node role="body" roleId="tpee.1137022507850" type="tpee.StatementList" typeId="tpee.1068580123136" id="1088330852272719383">
         <node role="statement" roleId="tpee.1068581517665" type="tpee.LocalVariableDeclarationStatement" typeId="tpee.1068581242864" id="4355241322422981849">
@@ -4004,7 +3981,6 @@
                   <property name="name" nameId="tpck.1169194664001" value="m" />
                   <node role="type" roleId="tpee.5680397130376446158" type="tpee.UndefinedType" typeId="tpee.4836112446988635817" id="1088330852272721428" />
                 </node>
->>>>>>> 44834a1d
               </node>
             </node>
           </node>
