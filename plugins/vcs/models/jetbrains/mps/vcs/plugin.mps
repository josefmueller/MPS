--- conflicted
+++ resolved
@@ -108,13 +108,8 @@
       <property name="vendor" nameId="tp4k.5023285075122009371" value="JetBrains" />
       <property name="vendorLogo" nameId="tp4k.4167053799973858143" value="/MPS_16.png" />
       <property name="name" nameId="tpck.1169194664001" value="VCS Integration for MPS" />
-<<<<<<< HEAD
       <property name="ideaVersion" nameId="tp4k.5023285075122009373" value="122.746" />
       <property name="version" nameId="tp4k.5023285075122009369" value="3.0" />
-=======
-      <property name="ideaVersion" nameId="tp4k.5023285075122009373" value="117.105" />
-      <property name="version" nameId="tp4k.5023285075122009369" value="2.5.1" />
->>>>>>> 64837ed3
     </node>
     <node type="tp4k.InterfaceGroup" typeId="tp4k.1204383956737" id="1156564534683228174">
       <property name="name" nameId="tpck.1169194664001" value="IDEAChangesViewPopup" />
