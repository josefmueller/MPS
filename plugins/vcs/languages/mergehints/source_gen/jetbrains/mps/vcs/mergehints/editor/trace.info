<?xml version="1.0" encoding="UTF-8"?>
<debug-info version="2">
  <concept fqn="c:f3061a53-9226-4cc5-a443-f952ceaf5816/1068580123140:jetbrains.mps.baseLanguage.structure.ConstructorDeclaration" />
  <concept fqn="c:f3061a53-9226-4cc5-a443-f952ceaf5816/1068580123155:jetbrains.mps.baseLanguage.structure.ExpressionStatement" />
  <concept fqn="c:f3061a53-9226-4cc5-a443-f952ceaf5816/1068390468200:jetbrains.mps.baseLanguage.structure.FieldDeclaration" />
  <concept fqn="c:f3061a53-9226-4cc5-a443-f952ceaf5816/1068580123159:jetbrains.mps.baseLanguage.structure.IfStatement" />
  <concept fqn="c:f3061a53-9226-4cc5-a443-f952ceaf5816/1068580123165:jetbrains.mps.baseLanguage.structure.InstanceMethodDeclaration" />
  <concept fqn="c:f3061a53-9226-4cc5-a443-f952ceaf5816/1068581242864:jetbrains.mps.baseLanguage.structure.LocalVariableDeclarationStatement" />
  <concept fqn="c:f3061a53-9226-4cc5-a443-f952ceaf5816/1068581242878:jetbrains.mps.baseLanguage.structure.ReturnStatement" />
  <concept fqn="c:f3061a53-9226-4cc5-a443-f952ceaf5816/1070475587102:jetbrains.mps.baseLanguage.structure.SuperConstructorInvocation" />
  <root>
    <file name="EditorAspectDescriptorImpl.java">
      <unit at="15,0,31,0" name="jetbrains.mps.vcs.mergehints.editor.EditorAspectDescriptorImpl" />
    </file>
  </root>
  <root nodeRef="r:7fc84d08-cd05-44dc-a93d-fc7d46adeba1(jetbrains.mps.vcs.mergehints.editor)/7583059143814109971">
    <file name="MergeHint_Editor.java">
<<<<<<< HEAD
      <node id="7583059143814109971" at="11,79,12,75" concept="6" />
      <node id="7583059143814109971" at="11,0,14,0" concept="4" trace="createEditorCell#(Ljetbrains/mps/openapi/editor/EditorContext;Lorg/jetbrains/mps/openapi/model/SNode;)Ljetbrains/mps/openapi/editor/cells/EditorCell;" />
      <scope id="7583059143814109971" at="11,79,12,75" />
      <scope id="7583059143814109971" at="11,0,14,0">
        <var name="editorContext" id="7583059143814109971" />
        <var name="node" id="7583059143814109971" />
      </scope>
      <unit id="7583059143814109971" at="10,0,15,0" name="jetbrains.mps.vcs.mergehints.editor.MergeHint_Editor" />
    </file>
    <file name="MergeHint_EditorBuilder_a.java">
      <node id="7583059143814109971" at="26,89,27,19" concept="7" />
      <node id="7583059143814109971" at="27,19,28,18" concept="1" />
      <node id="7583059143814109971" at="33,26,34,18" concept="6" />
      <node id="7583059143814109971" at="37,39,38,39" concept="6" />
      <node id="7583059143814109971" at="41,50,42,104" concept="5" />
      <node id="7583059143814109971" at="42,104,43,48" concept="1" />
      <node id="7583059143814109971" at="43,48,44,28" concept="1" />
      <node id="7583059143814109971" at="44,28,45,65" concept="1" />
      <node id="7583059143814109971" at="45,65,46,59" concept="1" />
      <node id="7583059143814109971" at="46,59,47,67" concept="1" />
      <node id="7583059143814109971" at="47,67,48,22" concept="6" />
      <node id="7583059143814109971" at="50,51,51,103" concept="5" />
      <node id="7583059143814109971" at="51,103,52,49" concept="1" />
      <node id="7583059143814109971" at="52,49,53,58" concept="1" />
      <node id="7583059143814109971" at="53,58,54,58" concept="1" />
      <node id="7583059143814109971" at="54,58,55,22" concept="6" />
      <node id="7583059143814244601" at="57,50,58,104" concept="5" />
      <node id="7583059143814244601" at="58,104,59,48" concept="1" />
      <node id="7583059143814244601" at="59,48,60,34" concept="5" />
      <node id="7583059143814244601" at="60,34,61,102" concept="1" />
      <node id="7583059143814244601" at="61,102,62,40" concept="1" />
      <node id="7583059143814244601" at="62,40,63,34" concept="1" />
      <node id="7583059143814244601" at="63,34,64,22" concept="6" />
      <node id="8485200647808751661" at="66,50,67,89" concept="5" />
      <node id="8485200647808751661" at="67,89,68,29" concept="1" />
      <node id="8485200647808751661" at="68,29,69,42" concept="1" />
      <node id="8485200647808751661" at="69,42,70,26" concept="5" />
      <node id="8485200647808751661" at="70,26,71,63" concept="1" />
      <node id="8485200647808751661" at="71,63,72,42" concept="1" />
      <node id="8485200647808751661" at="72,42,73,34" concept="5" />
      <node id="8485200647808751661" at="73,34,74,102" concept="1" />
      <node id="8485200647808751661" at="74,102,75,40" concept="1" />
      <node id="8485200647808751661" at="75,40,76,73" concept="1" />
      <node id="8485200647808751661" at="76,73,77,57" concept="5" />
      <node id="8485200647808751661" at="77,57,78,59" concept="5" />
      <node id="8485200647808751661" at="79,35,80,87" concept="5" />
      <node id="8485200647808751661" at="80,87,81,94" concept="6" />
      <node id="8485200647808751661" at="82,10,83,22" concept="6" />
      <node id="7583059143814244607" at="85,59,86,85" concept="5" />
      <node id="7583059143814244607" at="86,85,87,103" concept="5" />
      <node id="7583059143814244607" at="87,103,88,22" concept="6" />
      <node id="7583059143814109971" at="23,0,25,0" concept="2" trace="myNode" />
      <node id="7583059143814109971" at="37,0,40,0" concept="4" trace="createCell#()Ljetbrains/mps/openapi/editor/cells/EditorCell;" />
      <node id="7583059143814109971" at="26,0,30,0" concept="0" trace="MergeHint_EditorBuilder_a#(Ljetbrains/mps/openapi/editor/EditorContext;Lorg/jetbrains/mps/openapi/model/SNode;)V" />
      <node id="7583059143814109971" at="31,0,36,0" concept="4" trace="getNode#()Lorg/jetbrains/mps/openapi/model/SNode;" />
      <node id="8485200647808751661" at="78,59,83,22" concept="3" />
      <node id="7583059143814244607" at="85,0,90,0" concept="4" trace="createAttributedNodeCell_txmqo6_b0#()Ljetbrains/mps/openapi/editor/cells/EditorCell;" />
      <node id="7583059143814109971" at="50,0,57,0" concept="4" trace="createCollection_txmqo6_a0#()Ljetbrains/mps/openapi/editor/cells/EditorCell;" />
      <node id="7583059143814109971" at="41,0,50,0" concept="4" trace="createCollection_txmqo6_a#()Ljetbrains/mps/openapi/editor/cells/EditorCell;" />
      <node id="7583059143814244601" at="57,0,66,0" concept="4" trace="createConstant_txmqo6_a0a#()Ljetbrains/mps/openapi/editor/cells/EditorCell;" />
      <node id="8485200647808751661" at="66,0,85,0" concept="4" trace="createProperty_txmqo6_b0a#()Ljetbrains/mps/openapi/editor/cells/EditorCell;" />
      <scope id="7583059143814109971" at="33,26,34,18" />
      <scope id="7583059143814109971" at="37,39,38,39" />
      <scope id="7583059143814109971" at="26,89,28,18" />
      <scope id="8485200647808751661" at="79,35,81,94">
        <var name="manager" id="8485200647808751661" />
      </scope>
      <scope id="7583059143814109971" at="37,0,40,0" />
      <scope id="7583059143814244607" at="85,59,88,22">
        <var name="editorCell" id="7583059143814244607" />
        <var name="manager" id="7583059143814244607" />
      </scope>
      <scope id="7583059143814109971" at="26,0,30,0">
        <var name="context" id="7583059143814109971" />
        <var name="node" id="7583059143814109971" />
=======
      <node id="7583059143814109971" at="22,79,23,63" concept="4" />
      <node id="7583059143814109971" at="25,89,26,97" concept="3" />
      <node id="7583059143814109971" at="26,97,27,48" concept="0" />
      <node id="7583059143814109971" at="27,48,28,28" concept="0" />
      <node id="7583059143814109971" at="28,28,29,83" concept="0" />
      <node id="7583059143814109971" at="29,83,30,91" concept="0" />
      <node id="7583059143814109971" at="30,91,31,22" concept="4" />
      <node id="7583059143814109971" at="33,90,34,96" concept="3" />
      <node id="7583059143814109971" at="34,96,35,49" concept="0" />
      <node id="7583059143814109971" at="35,49,36,82" concept="0" />
      <node id="7583059143814109971" at="36,82,37,82" concept="0" />
      <node id="7583059143814109971" at="37,82,38,22" concept="4" />
      <node id="7583059143814244601" at="40,89,41,97" concept="3" />
      <node id="7583059143814244601" at="41,97,42,48" concept="0" />
      <node id="7583059143814244601" at="42,48,43,34" concept="3" />
      <node id="7583059143814244601" at="43,34,44,105" concept="0" />
      <node id="7583059143814244601" at="44,105,45,40" concept="0" />
      <node id="7583059143814244601" at="45,40,46,34" concept="0" />
      <node id="7583059143814244601" at="46,34,47,22" concept="4" />
      <node id="8485200647808751661" at="49,89,50,82" concept="3" />
      <node id="8485200647808751661" at="50,82,51,29" concept="0" />
      <node id="8485200647808751661" at="51,29,52,42" concept="0" />
      <node id="8485200647808751661" at="52,42,53,26" concept="3" />
      <node id="8485200647808751661" at="53,26,54,58" concept="0" />
      <node id="8485200647808751661" at="54,58,55,42" concept="0" />
      <node id="8485200647808751661" at="55,42,56,34" concept="3" />
      <node id="8485200647808751661" at="56,34,57,105" concept="0" />
      <node id="8485200647808751661" at="57,105,58,40" concept="0" />
      <node id="8485200647808751661" at="58,40,59,73" concept="0" />
      <node id="8485200647808751661" at="59,73,60,57" concept="3" />
      <node id="8485200647808751661" at="61,35,62,82" concept="3" />
      <node id="8485200647808751661" at="62,82,63,112" concept="4" />
      <node id="8485200647808751661" at="64,10,65,22" concept="4" />
      <node id="7583059143814244607" at="67,98,68,80" concept="3" />
      <node id="7583059143814244607" at="68,80,69,146" concept="3" />
      <node id="7583059143814244607" at="69,146,70,22" concept="4" />
      <node id="7583059143814109971" at="22,0,25,0" concept="2" trace="createEditorCell#(Ljetbrains/mps/openapi/editor/EditorContext;Lorg/jetbrains/mps/openapi/model/SNode;)Ljetbrains/mps/openapi/editor/cells/EditorCell;" />
      <node id="8485200647808751661" at="60,57,65,22" concept="1" />
      <node id="7583059143814244607" at="67,0,72,0" concept="2" trace="createAttributedNodeCell_txmqo6_b0#(Ljetbrains/mps/openapi/editor/EditorContext;Lorg/jetbrains/mps/openapi/model/SNode;)Ljetbrains/mps/openapi/editor/cells/EditorCell;" />
      <node id="7583059143814109971" at="33,0,40,0" concept="2" trace="createCollection_txmqo6_a0#(Ljetbrains/mps/openapi/editor/EditorContext;Lorg/jetbrains/mps/openapi/model/SNode;)Ljetbrains/mps/openapi/editor/cells/EditorCell;" />
      <node id="7583059143814109971" at="25,0,33,0" concept="2" trace="createCollection_txmqo6_a#(Ljetbrains/mps/openapi/editor/EditorContext;Lorg/jetbrains/mps/openapi/model/SNode;)Ljetbrains/mps/openapi/editor/cells/EditorCell;" />
      <node id="7583059143814244601" at="40,0,49,0" concept="2" trace="createConstant_txmqo6_a0a#(Ljetbrains/mps/openapi/editor/EditorContext;Lorg/jetbrains/mps/openapi/model/SNode;)Ljetbrains/mps/openapi/editor/cells/EditorCell;" />
      <node id="8485200647808751661" at="49,0,67,0" concept="2" trace="createProperty_txmqo6_b0a#(Ljetbrains/mps/openapi/editor/EditorContext;Lorg/jetbrains/mps/openapi/model/SNode;)Ljetbrains/mps/openapi/editor/cells/EditorCell;" />
      <scope id="7583059143814109971" at="22,79,23,63" />
      <scope id="8485200647808751661" at="61,35,63,112">
        <var name="manager" id="8485200647808751661" />
      </scope>
      <scope id="7583059143814109971" at="22,0,25,0">
        <var name="editorContext" id="7583059143814109971" />
        <var name="node" id="7583059143814109971" />
      </scope>
      <scope id="7583059143814244607" at="67,98,70,22">
        <var name="editorCell" id="7583059143814244607" />
        <var name="manager" id="7583059143814244607" />
      </scope>
      <scope id="7583059143814109971" at="33,90,38,22">
        <var name="editorCell" id="7583059143814109971" />
      </scope>
      <scope id="7583059143814244607" at="67,0,72,0">
        <var name="editorContext" id="7583059143814244607" />
        <var name="node" id="7583059143814244607" />
>>>>>>> bd830ede
      </scope>
      <scope id="7583059143814109971" at="31,0,36,0" />
      <scope id="7583059143814109971" at="50,51,55,22">
        <var name="editorCell" id="7583059143814109971" />
      </scope>
      <scope id="7583059143814244607" at="85,0,90,0" />
      <scope id="7583059143814109971" at="41,50,48,22">
        <var name="editorCell" id="7583059143814109971" />
      </scope>
      <scope id="7583059143814109971" at="50,0,57,0" />
      <scope id="7583059143814244601" at="57,50,64,22">
        <var name="editorCell" id="7583059143814244601" />
        <var name="style" id="7583059143814244601" />
      </scope>
<<<<<<< HEAD
      <scope id="7583059143814109971" at="41,0,50,0" />
      <scope id="7583059143814244601" at="57,0,66,0" />
      <scope id="8485200647808751661" at="66,50,83,22">
=======
      <scope id="7583059143814109971" at="25,0,33,0">
        <var name="editorContext" id="7583059143814109971" />
        <var name="node" id="7583059143814109971" />
      </scope>
      <scope id="7583059143814244601" at="40,0,49,0">
        <var name="editorContext" id="7583059143814244601" />
        <var name="node" id="7583059143814244601" />
      </scope>
      <scope id="8485200647808751661" at="49,89,65,22">
>>>>>>> bd830ede
        <var name="attributeConcept" id="8485200647808751661" />
        <var name="editorCell" id="8485200647808751661" />
        <var name="provider" id="8485200647808751661" />
        <var name="style" id="8485200647808751661" />
      </scope>
<<<<<<< HEAD
      <scope id="8485200647808751661" at="66,0,85,0" />
      <unit id="7583059143814109971" at="22,0,91,0" name="jetbrains.mps.vcs.mergehints.editor.MergeHint_EditorBuilder_a" />
=======
      <scope id="8485200647808751661" at="49,0,67,0">
        <var name="editorContext" id="8485200647808751661" />
        <var name="node" id="8485200647808751661" />
      </scope>
      <unit id="7583059143814109971" at="21,0,73,0" name="jetbrains.mps.vcs.mergehints.editor.MergeHint_Editor" />
>>>>>>> bd830ede
    </file>
  </root>
</debug-info>
<|MERGE_RESOLUTION|>--- conflicted
+++ resolved
@@ -15,7 +15,6 @@
   </root>
   <root nodeRef="r:7fc84d08-cd05-44dc-a93d-fc7d46adeba1(jetbrains.mps.vcs.mergehints.editor)/7583059143814109971">
     <file name="MergeHint_Editor.java">
-<<<<<<< HEAD
       <node id="7583059143814109971" at="11,79,12,75" concept="6" />
       <node id="7583059143814109971" at="11,0,14,0" concept="4" trace="createEditorCell#(Ljetbrains/mps/openapi/editor/EditorContext;Lorg/jetbrains/mps/openapi/model/SNode;)Ljetbrains/mps/openapi/editor/cells/EditorCell;" />
       <scope id="7583059143814109971" at="11,79,12,75" />
@@ -60,106 +59,42 @@
       <node id="8485200647808751661" at="74,102,75,40" concept="1" />
       <node id="8485200647808751661" at="75,40,76,73" concept="1" />
       <node id="8485200647808751661" at="76,73,77,57" concept="5" />
-      <node id="8485200647808751661" at="77,57,78,59" concept="5" />
-      <node id="8485200647808751661" at="79,35,80,87" concept="5" />
-      <node id="8485200647808751661" at="80,87,81,94" concept="6" />
-      <node id="8485200647808751661" at="82,10,83,22" concept="6" />
-      <node id="7583059143814244607" at="85,59,86,85" concept="5" />
-      <node id="7583059143814244607" at="86,85,87,103" concept="5" />
-      <node id="7583059143814244607" at="87,103,88,22" concept="6" />
+      <node id="8485200647808751661" at="78,35,79,87" concept="5" />
+      <node id="8485200647808751661" at="79,87,80,112" concept="6" />
+      <node id="8485200647808751661" at="81,10,82,22" concept="6" />
+      <node id="7583059143814244607" at="84,59,85,85" concept="5" />
+      <node id="7583059143814244607" at="85,85,86,93" concept="5" />
+      <node id="7583059143814244607" at="86,93,87,22" concept="6" />
       <node id="7583059143814109971" at="23,0,25,0" concept="2" trace="myNode" />
       <node id="7583059143814109971" at="37,0,40,0" concept="4" trace="createCell#()Ljetbrains/mps/openapi/editor/cells/EditorCell;" />
       <node id="7583059143814109971" at="26,0,30,0" concept="0" trace="MergeHint_EditorBuilder_a#(Ljetbrains/mps/openapi/editor/EditorContext;Lorg/jetbrains/mps/openapi/model/SNode;)V" />
       <node id="7583059143814109971" at="31,0,36,0" concept="4" trace="getNode#()Lorg/jetbrains/mps/openapi/model/SNode;" />
-      <node id="8485200647808751661" at="78,59,83,22" concept="3" />
-      <node id="7583059143814244607" at="85,0,90,0" concept="4" trace="createAttributedNodeCell_txmqo6_b0#()Ljetbrains/mps/openapi/editor/cells/EditorCell;" />
+      <node id="8485200647808751661" at="77,57,82,22" concept="3" />
+      <node id="7583059143814244607" at="84,0,89,0" concept="4" trace="createAttributedNodeCell_txmqo6_b0#()Ljetbrains/mps/openapi/editor/cells/EditorCell;" />
       <node id="7583059143814109971" at="50,0,57,0" concept="4" trace="createCollection_txmqo6_a0#()Ljetbrains/mps/openapi/editor/cells/EditorCell;" />
       <node id="7583059143814109971" at="41,0,50,0" concept="4" trace="createCollection_txmqo6_a#()Ljetbrains/mps/openapi/editor/cells/EditorCell;" />
       <node id="7583059143814244601" at="57,0,66,0" concept="4" trace="createConstant_txmqo6_a0a#()Ljetbrains/mps/openapi/editor/cells/EditorCell;" />
-      <node id="8485200647808751661" at="66,0,85,0" concept="4" trace="createProperty_txmqo6_b0a#()Ljetbrains/mps/openapi/editor/cells/EditorCell;" />
+      <node id="8485200647808751661" at="66,0,84,0" concept="4" trace="createProperty_txmqo6_b0a#()Ljetbrains/mps/openapi/editor/cells/EditorCell;" />
       <scope id="7583059143814109971" at="33,26,34,18" />
       <scope id="7583059143814109971" at="37,39,38,39" />
       <scope id="7583059143814109971" at="26,89,28,18" />
-      <scope id="8485200647808751661" at="79,35,81,94">
+      <scope id="8485200647808751661" at="78,35,80,112">
         <var name="manager" id="8485200647808751661" />
       </scope>
       <scope id="7583059143814109971" at="37,0,40,0" />
-      <scope id="7583059143814244607" at="85,59,88,22">
+      <scope id="7583059143814244607" at="84,59,87,22">
         <var name="editorCell" id="7583059143814244607" />
         <var name="manager" id="7583059143814244607" />
       </scope>
       <scope id="7583059143814109971" at="26,0,30,0">
         <var name="context" id="7583059143814109971" />
         <var name="node" id="7583059143814109971" />
-=======
-      <node id="7583059143814109971" at="22,79,23,63" concept="4" />
-      <node id="7583059143814109971" at="25,89,26,97" concept="3" />
-      <node id="7583059143814109971" at="26,97,27,48" concept="0" />
-      <node id="7583059143814109971" at="27,48,28,28" concept="0" />
-      <node id="7583059143814109971" at="28,28,29,83" concept="0" />
-      <node id="7583059143814109971" at="29,83,30,91" concept="0" />
-      <node id="7583059143814109971" at="30,91,31,22" concept="4" />
-      <node id="7583059143814109971" at="33,90,34,96" concept="3" />
-      <node id="7583059143814109971" at="34,96,35,49" concept="0" />
-      <node id="7583059143814109971" at="35,49,36,82" concept="0" />
-      <node id="7583059143814109971" at="36,82,37,82" concept="0" />
-      <node id="7583059143814109971" at="37,82,38,22" concept="4" />
-      <node id="7583059143814244601" at="40,89,41,97" concept="3" />
-      <node id="7583059143814244601" at="41,97,42,48" concept="0" />
-      <node id="7583059143814244601" at="42,48,43,34" concept="3" />
-      <node id="7583059143814244601" at="43,34,44,105" concept="0" />
-      <node id="7583059143814244601" at="44,105,45,40" concept="0" />
-      <node id="7583059143814244601" at="45,40,46,34" concept="0" />
-      <node id="7583059143814244601" at="46,34,47,22" concept="4" />
-      <node id="8485200647808751661" at="49,89,50,82" concept="3" />
-      <node id="8485200647808751661" at="50,82,51,29" concept="0" />
-      <node id="8485200647808751661" at="51,29,52,42" concept="0" />
-      <node id="8485200647808751661" at="52,42,53,26" concept="3" />
-      <node id="8485200647808751661" at="53,26,54,58" concept="0" />
-      <node id="8485200647808751661" at="54,58,55,42" concept="0" />
-      <node id="8485200647808751661" at="55,42,56,34" concept="3" />
-      <node id="8485200647808751661" at="56,34,57,105" concept="0" />
-      <node id="8485200647808751661" at="57,105,58,40" concept="0" />
-      <node id="8485200647808751661" at="58,40,59,73" concept="0" />
-      <node id="8485200647808751661" at="59,73,60,57" concept="3" />
-      <node id="8485200647808751661" at="61,35,62,82" concept="3" />
-      <node id="8485200647808751661" at="62,82,63,112" concept="4" />
-      <node id="8485200647808751661" at="64,10,65,22" concept="4" />
-      <node id="7583059143814244607" at="67,98,68,80" concept="3" />
-      <node id="7583059143814244607" at="68,80,69,146" concept="3" />
-      <node id="7583059143814244607" at="69,146,70,22" concept="4" />
-      <node id="7583059143814109971" at="22,0,25,0" concept="2" trace="createEditorCell#(Ljetbrains/mps/openapi/editor/EditorContext;Lorg/jetbrains/mps/openapi/model/SNode;)Ljetbrains/mps/openapi/editor/cells/EditorCell;" />
-      <node id="8485200647808751661" at="60,57,65,22" concept="1" />
-      <node id="7583059143814244607" at="67,0,72,0" concept="2" trace="createAttributedNodeCell_txmqo6_b0#(Ljetbrains/mps/openapi/editor/EditorContext;Lorg/jetbrains/mps/openapi/model/SNode;)Ljetbrains/mps/openapi/editor/cells/EditorCell;" />
-      <node id="7583059143814109971" at="33,0,40,0" concept="2" trace="createCollection_txmqo6_a0#(Ljetbrains/mps/openapi/editor/EditorContext;Lorg/jetbrains/mps/openapi/model/SNode;)Ljetbrains/mps/openapi/editor/cells/EditorCell;" />
-      <node id="7583059143814109971" at="25,0,33,0" concept="2" trace="createCollection_txmqo6_a#(Ljetbrains/mps/openapi/editor/EditorContext;Lorg/jetbrains/mps/openapi/model/SNode;)Ljetbrains/mps/openapi/editor/cells/EditorCell;" />
-      <node id="7583059143814244601" at="40,0,49,0" concept="2" trace="createConstant_txmqo6_a0a#(Ljetbrains/mps/openapi/editor/EditorContext;Lorg/jetbrains/mps/openapi/model/SNode;)Ljetbrains/mps/openapi/editor/cells/EditorCell;" />
-      <node id="8485200647808751661" at="49,0,67,0" concept="2" trace="createProperty_txmqo6_b0a#(Ljetbrains/mps/openapi/editor/EditorContext;Lorg/jetbrains/mps/openapi/model/SNode;)Ljetbrains/mps/openapi/editor/cells/EditorCell;" />
-      <scope id="7583059143814109971" at="22,79,23,63" />
-      <scope id="8485200647808751661" at="61,35,63,112">
-        <var name="manager" id="8485200647808751661" />
-      </scope>
-      <scope id="7583059143814109971" at="22,0,25,0">
-        <var name="editorContext" id="7583059143814109971" />
-        <var name="node" id="7583059143814109971" />
-      </scope>
-      <scope id="7583059143814244607" at="67,98,70,22">
-        <var name="editorCell" id="7583059143814244607" />
-        <var name="manager" id="7583059143814244607" />
-      </scope>
-      <scope id="7583059143814109971" at="33,90,38,22">
-        <var name="editorCell" id="7583059143814109971" />
-      </scope>
-      <scope id="7583059143814244607" at="67,0,72,0">
-        <var name="editorContext" id="7583059143814244607" />
-        <var name="node" id="7583059143814244607" />
->>>>>>> bd830ede
       </scope>
       <scope id="7583059143814109971" at="31,0,36,0" />
       <scope id="7583059143814109971" at="50,51,55,22">
         <var name="editorCell" id="7583059143814109971" />
       </scope>
-      <scope id="7583059143814244607" at="85,0,90,0" />
+      <scope id="7583059143814244607" at="84,0,89,0" />
       <scope id="7583059143814109971" at="41,50,48,22">
         <var name="editorCell" id="7583059143814109971" />
       </scope>
@@ -168,36 +103,16 @@
         <var name="editorCell" id="7583059143814244601" />
         <var name="style" id="7583059143814244601" />
       </scope>
-<<<<<<< HEAD
       <scope id="7583059143814109971" at="41,0,50,0" />
       <scope id="7583059143814244601" at="57,0,66,0" />
-      <scope id="8485200647808751661" at="66,50,83,22">
-=======
-      <scope id="7583059143814109971" at="25,0,33,0">
-        <var name="editorContext" id="7583059143814109971" />
-        <var name="node" id="7583059143814109971" />
-      </scope>
-      <scope id="7583059143814244601" at="40,0,49,0">
-        <var name="editorContext" id="7583059143814244601" />
-        <var name="node" id="7583059143814244601" />
-      </scope>
-      <scope id="8485200647808751661" at="49,89,65,22">
->>>>>>> bd830ede
+      <scope id="8485200647808751661" at="66,50,82,22">
         <var name="attributeConcept" id="8485200647808751661" />
         <var name="editorCell" id="8485200647808751661" />
         <var name="provider" id="8485200647808751661" />
         <var name="style" id="8485200647808751661" />
       </scope>
-<<<<<<< HEAD
-      <scope id="8485200647808751661" at="66,0,85,0" />
-      <unit id="7583059143814109971" at="22,0,91,0" name="jetbrains.mps.vcs.mergehints.editor.MergeHint_EditorBuilder_a" />
-=======
-      <scope id="8485200647808751661" at="49,0,67,0">
-        <var name="editorContext" id="8485200647808751661" />
-        <var name="node" id="8485200647808751661" />
-      </scope>
-      <unit id="7583059143814109971" at="21,0,73,0" name="jetbrains.mps.vcs.mergehints.editor.MergeHint_Editor" />
->>>>>>> bd830ede
+      <scope id="8485200647808751661" at="66,0,84,0" />
+      <unit id="7583059143814109971" at="22,0,90,0" name="jetbrains.mps.vcs.mergehints.editor.MergeHint_EditorBuilder_a" />
     </file>
   </root>
 </debug-info>
