--- conflicted
+++ resolved
@@ -1556,7 +1556,6 @@
   </root>
   <root nodeRef="r:07568eb8-30c0-4bb3-9dcb-50ee4b8de59a(jetbrains.mps.vcs.diff.ui.common)/4652592318748338308">
     <file name="DiffEditor.java">
-<<<<<<< HEAD
       <node id="4652592318748338357" at="38,0,39,0" concept="7" trace="myMainEditorComponent" />
       <node id="4652592318748338360" at="39,0,40,0" concept="7" trace="myTopComponent" />
       <node id="4652592318748338363" at="40,0,41,0" concept="7" trace="myInspector" />
@@ -1578,84 +1577,88 @@
       <node id="5277200897193755573" at="66,32,67,43" concept="13" />
       <node id="4124845871897267935" at="69,99,70,65" concept="12" />
       <node id="4124845871897267947" at="71,50,72,37" concept="6" />
-      <node id="4652592318748338521" at="75,35,76,31" concept="6" />
-      <node id="4652592318748338529" at="76,31,77,72" concept="6" />
-      <node id="4652592318748338558" at="79,39,80,26" concept="13" />
-      <node id="4652592318748338564" at="82,57,83,33" concept="13" />
-      <node id="4652592318748338570" at="85,50,86,23" concept="13" />
-      <node id="4652592318748338576" at="88,64,89,61" concept="13" />
-      <node id="4652592318748338587" at="91,118,92,127" concept="12" />
-      <node id="4652592318748338598" at="93,52,94,13" concept="13" />
-      <node id="4652592318748338602" at="95,5,96,66" concept="6" />
-      <node id="4652592318748338620" at="100,52,101,45" concept="6" />
-      <node id="4652592318748338647" at="109,45,110,67" concept="6" />
-      <node id="4652592318748338660" at="114,77,115,63" concept="13" />
-      <node id="4652592318748338676" at="119,45,120,64" concept="6" />
-      <node id="4652592318748338685" at="122,7,123,52" concept="6" />
-      <node id="4652592318748338693" at="125,25,126,36" concept="6" />
-      <node id="4652592318748338697" at="126,36,127,33" concept="6" />
-      <node id="4652592318748338701" at="127,33,128,26" concept="6" />
-      <node id="4652592318748338705" at="128,26,129,23" concept="6" />
-      <node id="4652592318748338714" at="131,59,132,89" concept="13" />
-      <node id="747161126334169036" at="135,0,136,0" concept="7" trace="myDiffFileEditor" />
-      <node id="7168952380157210480" at="136,97,137,49" concept="18" />
-      <node id="7168952380157195679" at="137,49,138,50" concept="6" />
-      <node id="2095681145636662481" at="138,50,139,400" concept="6" />
-      <node id="7168952380157195709" at="142,77,143,43" concept="21" />
-      <node id="4652592318748338330" at="147,41,148,78" concept="13" />
-      <node id="4578905056600821102" at="153,66,154,32" concept="13" />
-      <node id="4578905056600669993" at="155,7,156,35" concept="13" />
+      <node id="420247541587420201" at="75,98,76,39" concept="12" />
+      <node id="420247541587448490" at="76,39,77,24" concept="0" />
+      <node id="420247541587420221" at="77,24,78,35" concept="6" />
+      <node id="4652592318748338521" at="80,35,81,31" concept="6" />
+      <node id="4652592318748338529" at="81,31,82,72" concept="6" />
+      <node id="4652592318748338558" at="84,39,85,26" concept="13" />
+      <node id="4652592318748338564" at="87,57,88,33" concept="13" />
+      <node id="4652592318748338570" at="90,50,91,23" concept="13" />
+      <node id="4652592318748338576" at="93,64,94,61" concept="13" />
+      <node id="4652592318748338587" at="96,139,97,140" concept="12" />
+      <node id="4652592318748338598" at="98,52,99,13" concept="13" />
+      <node id="4652592318748338602" at="100,5,101,66" concept="6" />
+      <node id="4652592318748338620" at="105,52,106,45" concept="6" />
+      <node id="4652592318748338647" at="114,45,115,67" concept="6" />
+      <node id="4652592318748338660" at="119,77,120,63" concept="13" />
+      <node id="4652592318748338676" at="124,45,125,64" concept="6" />
+      <node id="4652592318748338685" at="127,7,128,52" concept="6" />
+      <node id="4652592318748338693" at="130,25,131,36" concept="6" />
+      <node id="4652592318748338697" at="131,36,132,33" concept="6" />
+      <node id="4652592318748338701" at="132,33,133,26" concept="6" />
+      <node id="4652592318748338705" at="133,26,134,23" concept="6" />
+      <node id="4652592318748338714" at="136,59,137,89" concept="13" />
+      <node id="747161126334169036" at="140,0,141,0" concept="7" trace="myDiffFileEditor" />
+      <node id="7168952380157210480" at="141,97,142,49" concept="18" />
+      <node id="7168952380157195679" at="142,49,143,50" concept="6" />
+      <node id="2095681145636662481" at="143,50,144,400" concept="6" />
+      <node id="7168952380157195709" at="147,77,148,43" concept="21" />
+      <node id="4652592318748338330" at="152,41,153,78" concept="13" />
+      <node id="4578905056600821102" at="158,66,159,32" concept="13" />
+      <node id="4578905056600669993" at="160,7,161,35" concept="13" />
       <node id="4652592318748338406" at="46,0,49,0" concept="11" trace="visit#(Ljetbrains/mps/nodeEditor/EditorComponent;)V" />
       <node id="4652592318748338460" at="54,0,57,0" concept="11" trace="visit#(Ljetbrains/mps/nodeEditor/EditorComponent;)V" />
       <node id="5277200897193755569" at="66,0,69,0" concept="11" trace="getEditedNode#()Lorg/jetbrains/mps/openapi/model/SNode;" />
       <node id="4124845871897267945" at="70,65,73,5" concept="10" />
-      <node id="4652592318748338554" at="79,0,82,0" concept="11" trace="getTopComponent#()Ljavax/swing/JComponent;" />
-      <node id="4652592318748338560" at="82,0,85,0" concept="11" trace="getMainEditor#()Ljetbrains/mps/vcs/diff/ui/common/DiffEditor/MainEditorComponent;" />
-      <node id="4652592318748338566" at="85,0,88,0" concept="11" trace="getInspector#()Ljetbrains/mps/nodeEditor/inspector/InspectorEditorComponent;" />
-      <node id="4652592318748338572" at="88,0,91,0" concept="11" trace="getEditorComponent#(Z)Ljetbrains/mps/nodeEditor/EditorComponent;" />
-      <node id="4652592318748338596" at="92,127,95,5" concept="10" />
-      <node id="4652592318748338618" at="100,0,103,0" concept="11" trace="visit#(Ljetbrains/mps/vcs/diff/ui/common/ChangeEditorMessage;)V" />
-      <node id="4652592318748338645" at="109,0,112,0" concept="11" trace="visit#(Ljetbrains/mps/nodeEditor/EditorComponent;)V" />
-      <node id="4652592318748338655" at="114,0,117,0" concept="11" trace="getMessagesForChange#(Ljetbrains/mps/vcs/diff/changes/ModelChange;)Ljava/util/List;" />
-      <node id="4652592318748338674" at="119,0,122,0" concept="11" trace="visit#(Ljetbrains/mps/nodeEditor/EditorComponent;)V" />
-      <node id="4652592318748338709" at="131,0,134,0" concept="11" trace="getEditorComponents#()Ljava/lang/Iterable;" />
-      <node id="4578905056600821094" at="152,50,155,7" concept="10" />
-      <node id="4652592318748338515" at="75,0,79,0" concept="11" trace="inspect#(Lorg/jetbrains/mps/openapi/model/SNode;)V" />
-      <node id="7168952380157195689" at="141,0,145,0" concept="3" trace="MainEditorComponent#(Lorg/jetbrains/mps/openapi/module/SRepository;Z)V" />
-      <node id="4008989919132916544" at="146,0,150,0" concept="11" trace="createEmptyCell#()Ljetbrains/mps/openapi/editor/cells/EditorCell;" />
+      <node id="4652592318748338554" at="84,0,87,0" concept="11" trace="getTopComponent#()Ljavax/swing/JComponent;" />
+      <node id="4652592318748338560" at="87,0,90,0" concept="11" trace="getMainEditor#()Ljetbrains/mps/vcs/diff/ui/common/DiffEditor/MainEditorComponent;" />
+      <node id="4652592318748338566" at="90,0,93,0" concept="11" trace="getInspector#()Ljetbrains/mps/nodeEditor/inspector/InspectorEditorComponent;" />
+      <node id="4652592318748338572" at="93,0,96,0" concept="11" trace="getEditorComponent#(Z)Ljetbrains/mps/nodeEditor/EditorComponent;" />
+      <node id="4652592318748338596" at="97,140,100,5" concept="10" />
+      <node id="4652592318748338618" at="105,0,108,0" concept="11" trace="visit#(Ljetbrains/mps/vcs/diff/ui/common/ChangeEditorMessage;)V" />
+      <node id="4652592318748338645" at="114,0,117,0" concept="11" trace="visit#(Ljetbrains/mps/nodeEditor/EditorComponent;)V" />
+      <node id="4652592318748338655" at="119,0,122,0" concept="11" trace="getMessagesForChange#(Ljetbrains/mps/vcs/diff/changes/ModelChange;)Ljava/util/List;" />
+      <node id="4652592318748338674" at="124,0,127,0" concept="11" trace="visit#(Ljetbrains/mps/nodeEditor/EditorComponent;)V" />
+      <node id="4652592318748338709" at="136,0,139,0" concept="11" trace="getEditorComponents#()Ljava/lang/Iterable;" />
+      <node id="4578905056600821094" at="157,50,160,7" concept="10" />
+      <node id="4652592318748338515" at="80,0,84,0" concept="11" trace="inspect#(Lorg/jetbrains/mps/openapi/model/SNode;)V" />
+      <node id="7168952380157195689" at="146,0,150,0" concept="3" trace="MainEditorComponent#(Lorg/jetbrains/mps/openapi/module/SRepository;Z)V" />
+      <node id="4008989919132916544" at="151,0,155,0" concept="11" trace="createEmptyCell#()Ljetbrains/mps/openapi/editor/cells/EditorCell;" />
       <node id="4652592318748338402" at="44,73,49,7" concept="6" />
       <node id="4652592318748338456" at="52,73,57,7" concept="6" />
-      <node id="4652592318748338614" at="98,51,103,11" concept="6" />
-      <node id="4652592318748338641" at="107,49,112,7" concept="6" />
-      <node id="4652592318748338670" at="117,39,122,7" concept="6" />
-      <node id="7168952380157195670" at="136,0,141,0" concept="3" trace="MainEditorComponent#(Lorg/jetbrains/mps/openapi/module/SRepository;ZZ)V" />
+      <node id="420247541587420197" at="75,0,80,0" concept="11" trace="editNode#(Lcom/intellij/openapi/project/Project;Lorg/jetbrains/mps/openapi/model/SNodeId;Lorg/jetbrains/mps/openapi/model/SModel;)V" />
+      <node id="4652592318748338614" at="103,51,108,11" concept="6" />
+      <node id="4652592318748338641" at="112,49,117,7" concept="6" />
+      <node id="4652592318748338670" at="122,39,127,7" concept="6" />
+      <node id="7168952380157195670" at="141,0,146,0" concept="3" trace="MainEditorComponent#(Lorg/jetbrains/mps/openapi/module/SRepository;ZZ)V" />
       <node id="5277200897193743037" at="69,0,75,0" concept="11" trace="editRoot#(Lcom/intellij/openapi/project/Project;Lorg/jetbrains/mps/openapi/model/SNodeId;Lorg/jetbrains/mps/openapi/model/SModel;)V" />
-      <node id="4652592318748338689" at="125,0,131,0" concept="11" trace="dispose#()V" />
-      <node id="4652592318748338612" at="98,0,105,0" concept="11" trace="visit#(Ljetbrains/mps/nodeEditor/EditorComponent;)V" />
-      <node id="4652592318748338637" at="107,0,114,0" concept="11" trace="repaintAndRebuildEditorMessages#()V" />
-      <node id="4578905056600669983" at="151,0,158,0" concept="11" trace="getData#(Ljava/lang/String;)Ljava/lang/Object;" />
-      <node id="4652592318748338666" at="117,0,125,0" concept="11" trace="unhighlightAllChanges#()V" />
-      <node id="4652592318748338608" at="96,66,105,7" concept="6" />
-      <node id="4652592318748338583" at="91,0,107,0" concept="11" trace="highlightChange#(Lorg/jetbrains/mps/openapi/model/SModel;Ljetbrains/mps/vcs/diff/changes/ModelChange;Ljetbrains/mps/vcs/diff/ui/common/ChangeEditorMessage/ConflictChecker;)V" />
+      <node id="4652592318748338689" at="130,0,136,0" concept="11" trace="dispose#()V" />
+      <node id="4652592318748338612" at="103,0,110,0" concept="11" trace="visit#(Ljetbrains/mps/nodeEditor/EditorComponent;)V" />
+      <node id="4652592318748338637" at="112,0,119,0" concept="11" trace="repaintAndRebuildEditorMessages#()V" />
+      <node id="4578905056600669983" at="156,0,163,0" concept="11" trace="getData#(Ljava/lang/String;)Ljava/lang/Object;" />
+      <node id="4652592318748338666" at="122,0,130,0" concept="11" trace="unhighlightAllChanges#()V" />
+      <node id="4652592318748338608" at="101,66,110,7" concept="6" />
+      <node id="4652592318748338583" at="96,0,112,0" concept="11" trace="highlightChange#(Lorg/jetbrains/mps/openapi/model/SModel;Ljetbrains/mps/vcs/diff/changes/ModelChange;ZLjetbrains/mps/vcs/diff/ui/common/ChangeEditorMessage/ConflictChecker;)V" />
       <node id="4652592318748338377" at="42,0,66,0" concept="3" trace="DiffEditor#(Lorg/jetbrains/mps/openapi/module/SRepository;Lorg/jetbrains/mps/openapi/model/SNode;Ljava/lang/String;Z)V" />
       <scope id="4652592318748338407" at="46,45,47,34" />
       <scope id="4652592318748338461" at="54,45,55,82" />
       <scope id="5277200897193755572" at="66,32,67,43" />
       <scope id="4124845871897267946" at="71,50,72,37" />
-      <scope id="4652592318748338557" at="79,39,80,26" />
-      <scope id="4652592318748338563" at="82,57,83,33" />
-      <scope id="4652592318748338569" at="85,50,86,23" />
-      <scope id="4652592318748338575" at="88,64,89,61" />
-      <scope id="4652592318748338597" at="93,52,94,13" />
-      <scope id="4652592318748338619" at="100,52,101,45" />
-      <scope id="4652592318748338646" at="109,45,110,67" />
-      <scope id="4652592318748338659" at="114,77,115,63" />
-      <scope id="4652592318748338675" at="119,45,120,64" />
-      <scope id="4652592318748338713" at="131,59,132,89" />
-      <scope id="7168952380157195696" at="142,77,143,43" />
-      <scope id="4008989919132916548" at="147,41,148,78" />
-      <scope id="4578905056600821101" at="153,66,154,32" />
-      <scope id="4652592318748338520" at="75,35,77,72" />
+      <scope id="4652592318748338557" at="84,39,85,26" />
+      <scope id="4652592318748338563" at="87,57,88,33" />
+      <scope id="4652592318748338569" at="90,50,91,23" />
+      <scope id="4652592318748338575" at="93,64,94,61" />
+      <scope id="4652592318748338597" at="98,52,99,13" />
+      <scope id="4652592318748338619" at="105,52,106,45" />
+      <scope id="4652592318748338646" at="114,45,115,67" />
+      <scope id="4652592318748338659" at="119,77,120,63" />
+      <scope id="4652592318748338675" at="124,45,125,64" />
+      <scope id="4652592318748338713" at="136,59,137,89" />
+      <scope id="7168952380157195696" at="147,77,148,43" />
+      <scope id="4008989919132916548" at="152,41,153,78" />
+      <scope id="4578905056600821101" at="158,66,159,32" />
+      <scope id="4652592318748338520" at="80,35,82,72" />
       <scope id="4652592318748338406" at="46,0,49,0">
         <var name="ec" id="4652592318748338406" />
       </scope>
@@ -1663,242 +1666,73 @@
         <var name="ec" id="4652592318748338460" />
       </scope>
       <scope id="5277200897193755569" at="66,0,69,0" />
-      <scope id="4652592318748338554" at="79,0,82,0" />
-      <scope id="4652592318748338560" at="82,0,85,0" />
-      <scope id="4652592318748338566" at="85,0,88,0" />
-      <scope id="4652592318748338572" at="88,0,91,0">
+      <scope id="420247541587420200" at="75,98,78,35">
+        <var name="node" id="420247541587420202" />
+      </scope>
+      <scope id="4652592318748338554" at="84,0,87,0" />
+      <scope id="4652592318748338560" at="87,0,90,0" />
+      <scope id="4652592318748338566" at="90,0,93,0" />
+      <scope id="4652592318748338572" at="93,0,96,0">
         <var name="inspector" id="4652592318748338581" />
       </scope>
-      <scope id="4652592318748338618" at="100,0,103,0">
+      <scope id="4652592318748338618" at="105,0,108,0">
         <var name="m" id="4652592318748338618" />
       </scope>
-      <scope id="4652592318748338645" at="109,0,112,0">
+      <scope id="4652592318748338645" at="114,0,117,0">
         <var name="ec" id="4652592318748338645" />
       </scope>
-      <scope id="4652592318748338655" at="114,0,117,0">
+      <scope id="4652592318748338655" at="119,0,122,0">
         <var name="change" id="4652592318748338664" />
       </scope>
-      <scope id="4652592318748338674" at="119,0,122,0">
+      <scope id="4652592318748338674" at="124,0,127,0">
         <var name="ec" id="4652592318748338674" />
       </scope>
-      <scope id="4652592318748338709" at="131,0,134,0" />
-      <scope id="7168952380157195678" at="136,97,139,400" />
+      <scope id="4652592318748338709" at="136,0,139,0" />
+      <scope id="7168952380157195678" at="141,97,144,400" />
       <scope id="5277200897193743040" at="69,99,73,5">
         <var name="root" id="4124845871897267936" />
       </scope>
-      <scope id="4652592318748338515" at="75,0,79,0">
+      <scope id="4652592318748338515" at="80,0,84,0">
         <var name="node" id="4652592318748338518" />
       </scope>
-      <scope id="4652592318748338692" at="125,25,129,23" />
-      <scope id="7168952380157195689" at="141,0,145,0">
+      <scope id="4652592318748338692" at="130,25,134,23" />
+      <scope id="7168952380157195689" at="146,0,150,0">
         <var name="repository" id="7168952380157195692" />
         <var name="rightToLeft" id="7168952380157195694" />
       </scope>
-      <scope id="4008989919132916544" at="146,0,150,0" />
-      <scope id="4578905056600669989" at="152,50,156,35" />
-      <scope id="4652592318748338613" at="98,51,103,11" />
-      <scope id="4652592318748338640" at="107,49,112,7" />
-      <scope id="7168952380157195670" at="136,0,141,0">
-=======
-      <node id="4652592318748338357" at="35,0,36,0" concept="7" trace="myMainEditorComponent" />
-      <node id="4652592318748338360" at="36,0,37,0" concept="7" trace="myTopComponent" />
-      <node id="4652592318748338363" at="37,0,38,0" concept="7" trace="myInspector" />
-      <node id="4652592318748338366" at="38,0,39,0" concept="7" trace="myChangeToMessages" />
-      <node id="4652592318748338389" at="39,100,40,95" concept="6" />
-      <node id="4652592318748338396" at="40,95,41,73" concept="6" />
-      <node id="4652592318748338408" at="43,45,44,34" concept="6" />
-      <node id="4652592318748338415" at="46,7,47,0" concept="15" />
-      <node id="4652592318748338440" at="47,0,48,41" concept="6" />
-      <node id="4652592318748338448" at="48,41,49,73" concept="6" />
-      <node id="4652592318748338462" at="51,45,52,82" concept="6" />
-      <node id="4652592318748338469" at="52,82,53,38" concept="6" />
-      <node id="4652592318748338476" at="55,7,56,0" concept="15" />
-      <node id="4652592318748338477" at="56,0,57,52" concept="6" />
-      <node id="4652592318748338484" at="57,52,58,44" concept="12" />
-      <node id="4652592318748338490" at="58,44,59,39" concept="6" />
-      <node id="4652592318748338495" at="59,39,60,50" concept="6" />
-      <node id="4652592318748338501" at="60,50,61,90" concept="6" />
-      <node id="4652592318748338509" at="61,90,62,53" concept="6" />
-      <node id="5277200897193755573" at="64,32,65,43" concept="13" />
-      <node id="4124845871897267935" at="67,99,68,65" concept="12" />
-      <node id="4124845871897267947" at="69,50,70,37" concept="6" />
-      <node id="420247541587420201" at="73,98,74,39" concept="12" />
-      <node id="420247541587448490" at="74,39,75,24" concept="0" />
-      <node id="420247541587420221" at="75,24,76,35" concept="6" />
-      <node id="4652592318748338521" at="78,35,79,31" concept="6" />
-      <node id="4652592318748338529" at="79,31,80,72" concept="6" />
-      <node id="4652592318748338558" at="82,39,83,26" concept="13" />
-      <node id="4652592318748338564" at="85,57,86,33" concept="13" />
-      <node id="4652592318748338570" at="88,50,89,23" concept="13" />
-      <node id="4652592318748338576" at="91,64,92,61" concept="13" />
-      <node id="4652592318748338587" at="94,139,95,140" concept="12" />
-      <node id="4652592318748338598" at="96,52,97,13" concept="13" />
-      <node id="4652592318748338602" at="98,5,99,66" concept="6" />
-      <node id="4652592318748338620" at="103,52,104,45" concept="6" />
-      <node id="4652592318748338647" at="112,45,113,67" concept="6" />
-      <node id="4652592318748338660" at="117,77,118,63" concept="13" />
-      <node id="4652592318748338676" at="122,45,123,64" concept="6" />
-      <node id="4652592318748338685" at="125,7,126,52" concept="6" />
-      <node id="4652592318748338693" at="128,25,129,36" concept="6" />
-      <node id="4652592318748338697" at="129,36,130,33" concept="6" />
-      <node id="4652592318748338701" at="130,33,131,26" concept="6" />
-      <node id="4652592318748338705" at="131,26,132,23" concept="6" />
-      <node id="4652592318748338714" at="134,59,135,89" concept="13" />
-      <node id="747161126334169036" at="138,0,139,0" concept="7" trace="myDiffFileEditor" />
-      <node id="7168952380157210480" at="139,97,140,49" concept="18" />
-      <node id="7168952380157195679" at="140,49,141,50" concept="6" />
-      <node id="7168952380157195709" at="144,77,145,43" concept="21" />
-      <node id="4652592318748338330" at="149,41,150,78" concept="13" />
-      <node id="4578905056600821102" at="155,66,156,32" concept="13" />
-      <node id="4578905056600669993" at="157,7,158,35" concept="13" />
-      <node id="4652592318748338406" at="43,0,46,0" concept="11" trace="visit#(Ljetbrains/mps/nodeEditor/EditorComponent;)V" />
-      <node id="5277200897193755569" at="64,0,67,0" concept="11" trace="getEditedNode#()Lorg/jetbrains/mps/openapi/model/SNode;" />
-      <node id="4124845871897267945" at="68,65,71,5" concept="10" />
-      <node id="4652592318748338554" at="82,0,85,0" concept="11" trace="getTopComponent#()Ljavax/swing/JComponent;" />
-      <node id="4652592318748338560" at="85,0,88,0" concept="11" trace="getMainEditor#()Ljetbrains/mps/vcs/diff/ui/common/DiffEditor/MainEditorComponent;" />
-      <node id="4652592318748338566" at="88,0,91,0" concept="11" trace="getInspector#()Ljetbrains/mps/nodeEditor/inspector/InspectorEditorComponent;" />
-      <node id="4652592318748338572" at="91,0,94,0" concept="11" trace="getEditorComponent#(Z)Ljetbrains/mps/nodeEditor/EditorComponent;" />
-      <node id="4652592318748338596" at="95,140,98,5" concept="10" />
-      <node id="4652592318748338618" at="103,0,106,0" concept="11" trace="visit#(Ljetbrains/mps/vcs/diff/ui/common/ChangeEditorMessage;)V" />
-      <node id="4652592318748338645" at="112,0,115,0" concept="11" trace="visit#(Ljetbrains/mps/nodeEditor/EditorComponent;)V" />
-      <node id="4652592318748338655" at="117,0,120,0" concept="11" trace="getMessagesForChange#(Ljetbrains/mps/vcs/diff/changes/ModelChange;)Ljava/util/List;" />
-      <node id="4652592318748338674" at="122,0,125,0" concept="11" trace="visit#(Ljetbrains/mps/nodeEditor/EditorComponent;)V" />
-      <node id="4652592318748338709" at="134,0,137,0" concept="11" trace="getEditorComponents#()Ljava/lang/Iterable;" />
-      <node id="4578905056600821094" at="154,50,157,7" concept="10" />
-      <node id="4652592318748338460" at="51,0,55,0" concept="11" trace="visit#(Ljetbrains/mps/nodeEditor/EditorComponent;)V" />
-      <node id="4652592318748338515" at="78,0,82,0" concept="11" trace="inspect#(Lorg/jetbrains/mps/openapi/model/SNode;)V" />
-      <node id="7168952380157195670" at="139,0,143,0" concept="3" trace="MainEditorComponent#(Lorg/jetbrains/mps/openapi/module/SRepository;ZZ)V" />
-      <node id="7168952380157195689" at="143,0,147,0" concept="3" trace="MainEditorComponent#(Lorg/jetbrains/mps/openapi/module/SRepository;Z)V" />
-      <node id="4008989919132916544" at="148,0,152,0" concept="11" trace="createEmptyCell#()Ljetbrains/mps/openapi/editor/cells/EditorCell;" />
-      <node id="4652592318748338402" at="41,73,46,7" concept="6" />
-      <node id="420247541587420197" at="73,0,78,0" concept="11" trace="editNode#(Lcom/intellij/openapi/project/Project;Lorg/jetbrains/mps/openapi/model/SNodeId;Lorg/jetbrains/mps/openapi/model/SModel;)V" />
-      <node id="4652592318748338614" at="101,51,106,11" concept="6" />
-      <node id="4652592318748338641" at="110,49,115,7" concept="6" />
-      <node id="4652592318748338670" at="120,39,125,7" concept="6" />
-      <node id="4652592318748338456" at="49,73,55,7" concept="6" />
-      <node id="5277200897193743037" at="67,0,73,0" concept="11" trace="editRoot#(Lcom/intellij/openapi/project/Project;Lorg/jetbrains/mps/openapi/model/SNodeId;Lorg/jetbrains/mps/openapi/model/SModel;)V" />
-      <node id="4652592318748338689" at="128,0,134,0" concept="11" trace="dispose#()V" />
-      <node id="4652592318748338612" at="101,0,108,0" concept="11" trace="visit#(Ljetbrains/mps/nodeEditor/EditorComponent;)V" />
-      <node id="4652592318748338637" at="110,0,117,0" concept="11" trace="repaintAndRebuildEditorMessages#()V" />
-      <node id="4578905056600669983" at="153,0,160,0" concept="11" trace="getData#(Ljava/lang/String;)Ljava/lang/Object;" />
-      <node id="4652592318748338666" at="120,0,128,0" concept="11" trace="unhighlightAllChanges#()V" />
-      <node id="4652592318748338608" at="99,66,108,7" concept="6" />
-      <node id="4652592318748338583" at="94,0,110,0" concept="11" trace="highlightChange#(Lorg/jetbrains/mps/openapi/model/SModel;Ljetbrains/mps/vcs/diff/changes/ModelChange;ZLjetbrains/mps/vcs/diff/ui/common/ChangeEditorMessage/ConflictChecker;)V" />
-      <node id="4652592318748338377" at="39,0,64,0" concept="3" trace="DiffEditor#(Lorg/jetbrains/mps/openapi/module/SRepository;Lorg/jetbrains/mps/openapi/model/SNode;Ljava/lang/String;Z)V" />
-      <scope id="4652592318748338407" at="43,45,44,34" />
-      <scope id="5277200897193755572" at="64,32,65,43" />
-      <scope id="4124845871897267946" at="69,50,70,37" />
-      <scope id="4652592318748338557" at="82,39,83,26" />
-      <scope id="4652592318748338563" at="85,57,86,33" />
-      <scope id="4652592318748338569" at="88,50,89,23" />
-      <scope id="4652592318748338575" at="91,64,92,61" />
-      <scope id="4652592318748338597" at="96,52,97,13" />
-      <scope id="4652592318748338619" at="103,52,104,45" />
-      <scope id="4652592318748338646" at="112,45,113,67" />
-      <scope id="4652592318748338659" at="117,77,118,63" />
-      <scope id="4652592318748338675" at="122,45,123,64" />
-      <scope id="4652592318748338713" at="134,59,135,89" />
-      <scope id="7168952380157195696" at="144,77,145,43" />
-      <scope id="4008989919132916548" at="149,41,150,78" />
-      <scope id="4578905056600821101" at="155,66,156,32" />
-      <scope id="4652592318748338461" at="51,45,53,38" />
-      <scope id="4652592318748338520" at="78,35,80,72" />
-      <scope id="7168952380157195678" at="139,97,141,50" />
-      <scope id="4652592318748338406" at="43,0,46,0">
-        <var name="ec" id="4652592318748338406" />
-      </scope>
-      <scope id="5277200897193755569" at="64,0,67,0" />
-      <scope id="420247541587420200" at="73,98,76,35">
-        <var name="node" id="420247541587420202" />
-      </scope>
-      <scope id="4652592318748338554" at="82,0,85,0" />
-      <scope id="4652592318748338560" at="85,0,88,0" />
-      <scope id="4652592318748338566" at="88,0,91,0" />
-      <scope id="4652592318748338572" at="91,0,94,0">
-        <var name="inspector" id="4652592318748338581" />
-      </scope>
-      <scope id="4652592318748338618" at="103,0,106,0">
-        <var name="m" id="4652592318748338618" />
-      </scope>
-      <scope id="4652592318748338645" at="112,0,115,0">
-        <var name="ec" id="4652592318748338645" />
-      </scope>
-      <scope id="4652592318748338655" at="117,0,120,0">
-        <var name="change" id="4652592318748338664" />
-      </scope>
-      <scope id="4652592318748338674" at="122,0,125,0">
-        <var name="ec" id="4652592318748338674" />
-      </scope>
-      <scope id="4652592318748338709" at="134,0,137,0" />
-      <scope id="4652592318748338460" at="51,0,55,0">
-        <var name="ec" id="4652592318748338460" />
-      </scope>
-      <scope id="5277200897193743040" at="67,99,71,5">
-        <var name="root" id="4124845871897267936" />
-      </scope>
-      <scope id="4652592318748338515" at="78,0,82,0">
-        <var name="node" id="4652592318748338518" />
-      </scope>
-      <scope id="4652592318748338692" at="128,25,132,23" />
-      <scope id="7168952380157195670" at="139,0,143,0">
->>>>>>> b55e0e97
+      <scope id="4008989919132916544" at="151,0,155,0" />
+      <scope id="4578905056600669989" at="157,50,161,35" />
+      <scope id="420247541587420197" at="75,0,80,0">
+        <var name="model" id="420247541587420232" />
+        <var name="nodeId" id="420247541587420229" />
+        <var name="project" id="420247541587420226" />
+      </scope>
+      <scope id="4652592318748338613" at="103,51,108,11" />
+      <scope id="4652592318748338640" at="112,49,117,7" />
+      <scope id="7168952380157195670" at="141,0,146,0">
         <var name="repository" id="7168952380157195672" />
         <var name="rightToLeft" id="7168952380157195676" />
         <var name="showGutter" id="7168952380157195674" />
       </scope>
-<<<<<<< HEAD
       <scope id="5277200897193743037" at="69,0,75,0">
-=======
-      <scope id="7168952380157195689" at="143,0,147,0">
-        <var name="repository" id="7168952380157195692" />
-        <var name="rightToLeft" id="7168952380157195694" />
-      </scope>
-      <scope id="4008989919132916544" at="148,0,152,0" />
-      <scope id="4578905056600669989" at="154,50,158,35" />
-      <scope id="420247541587420197" at="73,0,78,0">
-        <var name="model" id="420247541587420232" />
-        <var name="nodeId" id="420247541587420229" />
-        <var name="project" id="420247541587420226" />
-      </scope>
-      <scope id="4652592318748338613" at="101,51,106,11" />
-      <scope id="4652592318748338640" at="110,49,115,7" />
-      <scope id="5277200897193743037" at="67,0,73,0">
->>>>>>> b55e0e97
         <var name="model" id="5277200897193745696" />
         <var name="project" id="5277200897193745706" />
         <var name="rootId" id="5277200897193743041" />
       </scope>
-<<<<<<< HEAD
-      <scope id="4652592318748338669" at="117,39,123,52" />
-      <scope id="4652592318748338689" at="125,0,131,0" />
-      <scope id="4652592318748338612" at="98,0,105,0">
+      <scope id="4652592318748338669" at="122,39,128,52" />
+      <scope id="4652592318748338689" at="130,0,136,0" />
+      <scope id="4652592318748338612" at="103,0,110,0">
         <var name="ec" id="4652592318748338612" />
       </scope>
-      <scope id="4652592318748338637" at="107,0,114,0" />
-      <scope id="4578905056600669983" at="151,0,158,0">
+      <scope id="4652592318748338637" at="112,0,119,0" />
+      <scope id="4578905056600669983" at="156,0,163,0">
         <var name="dataId" id="4578905056600669987" />
       </scope>
-      <scope id="4652592318748338666" at="117,0,125,0" />
-      <scope id="4652592318748338586" at="91,118,105,7">
+      <scope id="4652592318748338666" at="122,0,130,0" />
+      <scope id="4652592318748338586" at="96,139,110,7">
         <var name="messages" id="4652592318748338588" />
       </scope>
-      <scope id="4652592318748338583" at="91,0,107,0">
-=======
-      <scope id="4652592318748338669" at="120,39,126,52" />
-      <scope id="4652592318748338689" at="128,0,134,0" />
-      <scope id="4652592318748338612" at="101,0,108,0">
-        <var name="ec" id="4652592318748338612" />
-      </scope>
-      <scope id="4652592318748338637" at="110,0,117,0" />
-      <scope id="4578905056600669983" at="153,0,160,0">
-        <var name="dataId" id="4578905056600669987" />
-      </scope>
-      <scope id="4652592318748338666" at="120,0,128,0" />
-      <scope id="4652592318748338586" at="94,139,108,7">
-        <var name="messages" id="4652592318748338588" />
-      </scope>
-      <scope id="4652592318748338583" at="94,0,110,0">
->>>>>>> b55e0e97
+      <scope id="4652592318748338583" at="96,0,112,0">
         <var name="change" id="4652592318748338633" />
         <var name="conflictChecker" id="4652592318748338635" />
         <var name="isOldEditor" id="6018209681138969452" />
@@ -1913,25 +1747,14 @@
         <var name="node" id="4652592318748338382" />
         <var name="repository" id="4652592318748338380" />
       </scope>
-<<<<<<< HEAD
       <unit id="4652592318748338406" at="45,62,49,5" name="jetbrains.mps.vcs.diff.ui.common.DiffEditor$1" />
       <unit id="4652592318748338460" at="53,62,57,5" name="jetbrains.mps.vcs.diff.ui.common.DiffEditor$2" />
-      <unit id="4652592318748338618" at="99,53,103,9" name="jetbrains.mps.vcs.diff.ui.common.DiffEditor$4" />
-      <unit id="4652592318748338645" at="108,62,112,5" name="jetbrains.mps.vcs.diff.ui.common.DiffEditor$4" />
-      <unit id="4652592318748338674" at="118,62,122,5" name="jetbrains.mps.vcs.diff.ui.common.DiffEditor$5" />
-      <unit id="4652592318748338612" at="97,62,105,5" name="jetbrains.mps.vcs.diff.ui.common.DiffEditor$3" />
-      <unit id="4652592318748338309" at="134,0,159,0" name="jetbrains.mps.vcs.diff.ui.common.DiffEditor$MainEditorComponent" />
-      <unit id="4652592318748338308" at="37,0,160,0" name="jetbrains.mps.vcs.diff.ui.common.DiffEditor" />
-=======
-      <unit id="4652592318748338406" at="42,62,46,5" name="jetbrains.mps.vcs.diff.ui.common.DiffEditor$1" />
-      <unit id="4652592318748338618" at="102,53,106,9" name="jetbrains.mps.vcs.diff.ui.common.DiffEditor$4" />
-      <unit id="4652592318748338645" at="111,62,115,5" name="jetbrains.mps.vcs.diff.ui.common.DiffEditor$4" />
-      <unit id="4652592318748338674" at="121,62,125,5" name="jetbrains.mps.vcs.diff.ui.common.DiffEditor$5" />
-      <unit id="4652592318748338460" at="50,62,55,5" name="jetbrains.mps.vcs.diff.ui.common.DiffEditor$2" />
-      <unit id="4652592318748338612" at="100,62,108,5" name="jetbrains.mps.vcs.diff.ui.common.DiffEditor$3" />
-      <unit id="4652592318748338309" at="137,0,161,0" name="jetbrains.mps.vcs.diff.ui.common.DiffEditor$MainEditorComponent" />
-      <unit id="4652592318748338308" at="34,0,162,0" name="jetbrains.mps.vcs.diff.ui.common.DiffEditor" />
->>>>>>> b55e0e97
+      <unit id="4652592318748338618" at="104,53,108,9" name="jetbrains.mps.vcs.diff.ui.common.DiffEditor$4" />
+      <unit id="4652592318748338645" at="113,62,117,5" name="jetbrains.mps.vcs.diff.ui.common.DiffEditor$4" />
+      <unit id="4652592318748338674" at="123,62,127,5" name="jetbrains.mps.vcs.diff.ui.common.DiffEditor$5" />
+      <unit id="4652592318748338612" at="102,62,110,5" name="jetbrains.mps.vcs.diff.ui.common.DiffEditor$3" />
+      <unit id="4652592318748338309" at="139,0,164,0" name="jetbrains.mps.vcs.diff.ui.common.DiffEditor$MainEditorComponent" />
+      <unit id="4652592318748338308" at="37,0,165,0" name="jetbrains.mps.vcs.diff.ui.common.DiffEditor" />
     </file>
   </root>
   <root nodeRef="r:07568eb8-30c0-4bb3-9dcb-50ee4b8de59a(jetbrains.mps.vcs.diff.ui.common)/4652592318748338723">
