<?xml version="1.0" encoding="UTF-8"?>
<debug-info>
  <concept fqn="jetbrains.mps.baseLanguage.structure.AssertStatement" />
  <concept fqn="jetbrains.mps.baseLanguage.structure.BlockStatement" />
  <concept fqn="jetbrains.mps.baseLanguage.structure.BreakStatement" />
  <concept fqn="jetbrains.mps.baseLanguage.structure.ConstructorDeclaration" />
  <concept fqn="jetbrains.mps.baseLanguage.structure.ContinueStatement" />
  <concept fqn="jetbrains.mps.baseLanguage.structure.DoWhileStatement" />
  <concept fqn="jetbrains.mps.baseLanguage.structure.ExpressionStatement" />
  <concept fqn="jetbrains.mps.baseLanguage.structure.FieldDeclaration" />
  <concept fqn="jetbrains.mps.baseLanguage.structure.ForStatement" />
  <concept fqn="jetbrains.mps.baseLanguage.structure.ForeachStatement" />
  <concept fqn="jetbrains.mps.baseLanguage.structure.IfStatement" />
  <concept fqn="jetbrains.mps.baseLanguage.structure.InstanceMethodDeclaration" />
  <concept fqn="jetbrains.mps.baseLanguage.structure.LocalVariableDeclarationStatement" />
  <concept fqn="jetbrains.mps.baseLanguage.structure.ReturnStatement" />
  <concept fqn="jetbrains.mps.baseLanguage.structure.SingleLineComment" />
  <concept fqn="jetbrains.mps.baseLanguage.structure.Statement" />
  <concept fqn="jetbrains.mps.baseLanguage.structure.StaticFieldDeclaration" />
  <concept fqn="jetbrains.mps.baseLanguage.structure.StaticMethodDeclaration" />
  <concept fqn="jetbrains.mps.baseLanguage.structure.SuperConstructorInvocation" />
  <concept fqn="jetbrains.mps.baseLanguage.structure.SwitchStatement" />
  <concept fqn="jetbrains.mps.baseLanguage.structure.TryCatchStatement" />
  <root>
    <file name="_Adapters.java">
      <unit at="8,0,17,0" name="jetbrains.mps.vcs.annotate._Adapters$_return_P0_E0_to_Runnable_adapter" />
      <unit at="7,0,18,0" name="jetbrains.mps.vcs.annotate._Adapters" />
    </file>
  </root>
  <root nodeRef="r:f509a650-cbd9-47e7-b2a0-79f49c562c0b(jetbrains.mps.vcs.annotate)/2610202811736147129">
    <file name="ShowAdditionalInfoAction.java">
      <node id="2610202811736147130" at="10,0,11,0" concept="7" trace="myAnnotationColumn" />
      <node id="2610202811736147138" at="11,70,12,42" concept="6" />
      <node id="2610202811736147165" at="15,77,16,122" concept="6" />
      <node id="1567533269522942299" at="19,74,20,91" concept="6" />
      <node id="2610202811736147134" at="11,0,14,0" concept="3" trace="ShowAdditionalInfoAction#(Ljetbrains/mps/vcs/annotate/AnnotationColumn;)V" />
      <node id="2610202811736147159" at="14,0,18,0" concept="11" trace="doUpdate#(Lcom/intellij/openapi/actionSystem/AnActionEvent;Ljava/util/Map;)V" />
      <node id="1567533269522940401" at="18,0,22,0" concept="11" trace="doExecute#(Lcom/intellij/openapi/actionSystem/AnActionEvent;Ljava/util/Map;)V" />
      <scope id="2610202811736147137" at="11,70,12,42" />
      <scope id="2610202811736147164" at="15,77,16,122" />
      <scope id="1567533269522940410" at="19,74,20,91" />
      <scope id="2610202811736147134" at="11,0,14,0">
        <var name="annotationColumn" id="2610202811736147142" />
      </scope>
      <scope id="2610202811736147159" at="14,0,18,0">
        <var name="_params" id="2010440180771196974" />
        <var name="event" id="2610202811736147162" />
      </scope>
      <scope id="1567533269522940401" at="18,0,22,0">
        <var name="event" id="1567533269522940404" />
        <var name="map" id="1567533269522940406" />
      </scope>
      <unit id="2610202811736147129" at="9,0,23,0" name="jetbrains.mps.vcs.annotate.ShowAdditionalInfoAction" />
    </file>
  </root>
  <root nodeRef="r:f509a650-cbd9-47e7-b2a0-79f49c562c0b(jetbrains.mps.vcs.annotate)/2735498088651740382">
    <file name="HighlightRevisionSubcolumn.java">
      <node id="2735498088651833552" at="7,0,8,0" concept="7" trace="myRevisionRange" />
      <node id="2735498088651749758" at="8,104,9,34" concept="18" />
      <node id="2735498088651833560" at="9,34,10,36" concept="6" />
      <node id="2735498088651749770" at="13,25,14,31" concept="13" />
      <node id="2735498088651833566" at="17,50,18,72" concept="13" />
      <node id="2735498088651740384" at="8,0,12,0" concept="3" trace="HighlightRevisionSubcolumn#(Ljetbrains/mps/vcs/annotate/AnnotationColumn;Ljetbrains/mps/vcs/annotate/VcsRevisionRange;)V" />
      <node id="2735498088651749762" at="12,0,16,0" concept="11" trace="getId#()Ljava/lang/String;" />
      <node id="2735498088651749774" at="16,0,20,0" concept="11" trace="getTextForFileLine#(I)Ljava/lang/String;" />
      <scope id="2735498088651749765" at="13,25,14,31" />
      <scope id="2735498088651749779" at="17,50,18,72" />
      <scope id="2735498088651740387" at="8,104,10,36" />
      <scope id="2735498088651740384" at="8,0,12,0">
        <var name="annotationColumn" id="2735498088651749756" />
        <var name="revisionRange" id="2735498088651833556" />
      </scope>
      <scope id="2735498088651749762" at="12,0,16,0" />
      <scope id="2735498088651749774" at="16,0,20,0">
        <var name="fileLine" id="2735498088651749777" />
      </scope>
      <unit id="2735498088651740382" at="6,0,21,0" name="jetbrains.mps.vcs.annotate.HighlightRevisionSubcolumn" />
    </file>
  </root>
  <root nodeRef="r:f509a650-cbd9-47e7-b2a0-79f49c562c0b(jetbrains.mps.vcs.annotate)/309173295241373953">
    <file name="AnnotationColumn.java">
      <node id="8595271971828756900" at="390,27,390,27" concept="1" />
      <node id="8595271971828756903" at="393,27,393,27" concept="1" />
      <node id="984655430730269535" at="117,0,118,0" concept="16" trace="ANNOTATION_COLOR" />
      <node id="4207419944012115539" at="118,0,119,0" concept="7" trace="myFont" />
      <node id="391337651435638531" at="119,0,120,0" concept="7" trace="myAspectSubcolumns" />
      <node id="3044230244124377004" at="120,0,121,0" concept="7" trace="myPseudoLinesY" />
      <node id="4207419944012115579" at="121,0,122,0" concept="7" trace="myPseudoLinesToFileLines" />
      <node id="7976595009021423883" at="122,0,123,0" concept="7" trace="mySubcolumnInterval" />
      <node id="3494966540336845856" at="123,0,124,0" concept="7" trace="myAuthorsToColors" />
      <node id="4207419944012141781" at="124,0,125,0" concept="7" trace="myFileAnnotation" />
      <node id="1030782871083932637" at="125,0,126,0" concept="7" trace="myRevisionNumberToRevision" />
      <node id="3473830552709770529" at="126,0,127,0" concept="7" trace="myAuthorAnnotationAspect" />
      <node id="5841940560826277331" at="127,0,128,0" concept="7" trace="myVcs" />
      <node id="5841940560826281092" at="128,0,129,0" concept="7" trace="myVirtualFile" />
      <node id="7590932940322163669" at="129,0,130,0" concept="7" trace="myModel" />
      <node id="7590932940322168524" at="130,0,131,0" concept="7" trace="myFileLineToContent" />
      <node id="2561579887388930528" at="131,0,132,0" concept="7" trace="myChangesToLineContents" />
      <node id="8595271971828690980" at="132,0,133,0" concept="7" trace="myCurrentPseudoLines" />
      <node id="7744421503924771788" at="133,0,134,0" concept="7" trace="myRevisionRange" />
      <node id="4433480198085384893" at="134,0,135,0" concept="7" trace="myViewActionGroup" />
      <node id="8595271971828756444" at="135,0,136,0" concept="7" trace="myDifferenceListener" />
      <node id="8821895807217420882" at="136,0,137,0" concept="7" trace="myShowAdditionalInfo" />
      <node id="775786118952884824" at="137,0,138,0" concept="7" trace="myMessageBusConnection" />
      <node id="7784514961473589160" at="138,163,139,33" concept="18" />
      <node id="653763136285346349" at="141,38,142,29" concept="13" />
      <node id="653763136285358443" at="144,8,145,50" concept="12" />
      <node id="1485564104001064050" at="145,50,146,38" concept="6" />
      <node id="5838713064222200822" at="147,86,148,88" concept="6" />
      <node id="8095616227190806554" at="149,5,150,90" concept="12" />
      <node id="7933049429684784015" at="151,9,152,105" concept="6" />
      <node id="8095616227190806559" at="153,36,154,20" concept="6" />
      <node id="1514237814543587126" at="158,27,159,50" concept="12" />
      <node id="1514237814543589108" at="160,66,161,60" concept="6" />
      <node id="648305146536441678" at="162,11,163,141" concept="6" />
      <node id="8095616227190811328" at="163,141,164,18" concept="6" />
      <node id="8095616227190806566" at="166,9,167,13" concept="13" />
      <node id="3473830552709780114" at="170,53,171,61" concept="13" />
      <node id="7933049429684858367" at="173,7,174,98" concept="12" />
      <node id="653763136285357773" at="175,91,176,24" concept="12" />
      <node id="653763136285359363" at="176,24,177,100" concept="12" />
      <node id="653763136285357813" at="178,74,179,33" concept="6" />
      <node id="653763136285358461" at="181,25,182,17" concept="4" />
      <node id="1485564104001064056" at="184,66,185,135" concept="6" />
      <node id="4207419944012115597" at="186,14,187,60" concept="6" />
      <node id="9101534317544078094" at="191,71,192,71" concept="13" />
      <node id="6566909625909090462" at="194,8,195,108" concept="6" />
      <node id="3494966540336933426" at="196,93,197,43" concept="12" />
      <node id="6763101181905971989" at="198,74,199,133" concept="12" />
      <node id="6763101181908569975" at="200,56,201,46" concept="6" />
      <node id="3494966540336933450" at="202,9,203,66" concept="6" />
      <node id="4433480198085384898" at="205,5,206,70" concept="6" />
      <node id="7744421503924783635" at="206,70,207,67" concept="6" />
      <node id="2735498088651833773" at="207,67,208,112" concept="6" />
      <node id="5841940560826281101" at="208,112,209,32" concept="6" />
      <node id="7590932940322163674" at="209,32,210,37" concept="6" />
      <node id="8109277724594929530" at="210,37,211,16" concept="6" />
      <node id="8595271971828691752" at="211,16,212,99" concept="12" />
      <node id="8595271971828756379" at="214,25,215,91" concept="12" />
      <node id="2034046503361561201" at="219,49,220,31" concept="6" />
      <node id="8595271971828756388" at="224,11,225,70" concept="6" />
      <node id="775786118952884827" at="227,7,228,68" concept="6" />
      <node id="775786118952884843" at="228,68,229,150" concept="6" />
      <node id="2561579887388930554" at="232,42,233,53" concept="12" />
      <node id="8595271971828756489" at="233,53,234,151" concept="6" />
      <node id="2561579887388930575" at="235,50,236,55" concept="12" />
      <node id="2561579887388930581" at="236,55,237,144" concept="6" />
      <node id="2561579887389010420" at="238,47,239,49" concept="12" />
      <node id="5786223774279747249" at="239,49,240,129" concept="12" />
      <node id="2561579887389010751" at="242,48,243,52" concept="13" />
      <node id="8595271971828762218" at="250,25,251,75" concept="6" />
      <node id="8595271971828762246" at="253,47,254,119" concept="6" />
      <node id="6443510961568829323" at="256,9,257,45" concept="6" />
      <node id="309173295241374373" at="262,27,263,25" concept="13" />
      <node id="4207419944012110582" at="266,40,267,29" concept="6" />
      <node id="1396967583415207681" at="267,29,268,68" concept="6" />
      <node id="391337651435690220" at="268,68,269,130" concept="12" />
      <node id="391337651435690239" at="269,130,270,23" concept="12" />
      <node id="391337651435690245" at="271,91,272,58" concept="6" />
      <node id="391337651435690256" at="273,58,274,56" concept="6" />
      <node id="7306828316422020697" at="278,75,279,17" concept="4" />
      <node id="7306828316422020853" at="280,7,281,0" concept="15" />
      <node id="8595271971828762265" at="281,0,282,92" concept="12" />
      <node id="7306828316422020715" at="282,92,283,297" concept="12" />
      <node id="7306828316422020701" at="284,84,285,68" concept="12" />
      <node id="7306828316422020708" at="285,68,286,78" concept="6" />
      <node id="7306828316422020742" at="286,78,287,116" concept="6" />
      <node id="7306828316422020758" at="288,7,289,0" concept="15" />
      <node id="7306828316422020759" at="289,0,290,42" concept="6" />
      <node id="7306828316422020767" at="291,60,292,55" concept="6" />
      <node id="7306828316422020781" at="293,14,294,33" concept="6" />
      <node id="7306828316422020805" at="295,7,296,54" concept="12" />
      <node id="7306828316422020887" at="297,41,298,17" concept="4" />
      <node id="7306828316422020864" at="301,60,302,55" concept="13" />
      <node id="7306828316422020792" at="304,11,305,61" concept="12" />
      <node id="7306828316422020799" at="305,61,306,69" concept="12" />
      <node id="7306828316422020821" at="307,41,308,68" concept="6" />
      <node id="7306828316422020835" at="309,9,310,125" concept="6" />
      <node id="391337651435690176" at="317,58,318,74" concept="13" />
      <node id="391337651435534032" at="321,52,322,43" concept="13" />
      <node id="8595271971828756783" at="328,26,329,18" concept="13" />
      <node id="7784514961473589166" at="330,5,331,50" concept="12" />
      <node id="8595271971828762146" at="331,50,332,46" concept="12" />
      <node id="8595271971828756724" at="332,46,333,68" concept="12" />
      <node id="8595271971828756786" at="334,120,335,18" concept="13" />
      <node id="8595271971828756747" at="336,5,337,0" concept="15" />
      <node id="8595271971828762165" at="338,45,339,49" concept="13" />
      <node id="8595271971828762175" at="340,56,341,100" concept="13" />
      <node id="8595271971828762187" at="342,57,343,102" concept="13" />
      <node id="8595271971828762202" at="344,12,345,18" concept="13" />
      <node id="8595271971828762159" at="346,5,347,0" concept="15" />
      <node id="8595271971828756868" at="349,85,350,50" concept="12" />
      <node id="8595271971828756887" at="351,23,352,69" concept="13" />
      <node id="8595271971828756813" at="353,5,354,93" concept="12" />
      <node id="8595271971828756821" at="354,93,355,139" concept="12" />
      <node id="8595271971828756835" at="356,34,357,53" concept="6" />
      <node id="8595271971828756899" at="364,0,365,0" concept="7" trace="__CP__" />
      <node id="8595271971828756899" at="370,28,371,54" concept="0" />
      <node id="8595271971828756899" at="371,54,372,35" concept="13" />
      <node id="8595271971828756901" at="373,27,374,59" concept="6" />
      <node id="8595271971828756901" at="376,67,377,40" concept="6" />
      <node id="8595271971828756901" at="377,40,378,30" concept="2" />
      <node id="8595271971828756901" at="379,23,380,38" concept="6" />
      <node id="8595271971828756901" at="380,38,381,28" concept="2" />
      <node id="8595271971828756901" at="382,27,383,38" concept="6" />
      <node id="8595271971828756901" at="383,38,384,38" concept="6" />
      <node id="8595271971828756901" at="384,38,385,28" concept="2" />
      <node id="8595271971828756915" at="386,27,387,38" concept="6" />
      <node id="8595271971828756915" at="387,38,388,48" concept="6" />
      <node id="8595271971828756915" at="388,48,389,34" concept="13" />
      <node id="8595271971828756900" at="390,27,391,38" concept="6" />
      <node id="8595271971828756900" at="391,38,392,28" concept="2" />
      <node id="8595271971828756903" at="393,27,394,38" concept="6" />
      <node id="8595271971828756903" at="394,38,395,28" concept="2" />
      <node id="8595271971828756899" at="396,28,397,37" concept="2" />
      <node id="8595271971828756899" at="399,31,400,29" concept="13" />
      <node id="8595271971828756902" at="402,0,403,0" concept="7" trace="_2_pseudoLine" />
      <node id="7784514961473589184" at="410,26,411,50" concept="12" />
      <node id="1649801340440155481" at="412,80,413,13" concept="13" />
      <node id="7105003223552657061" at="416,46,417,55" concept="13" />
      <node id="7105003223552657043" at="421,46,422,27" concept="13" />
      <node id="3044230244124378620" at="426,40,427,17" concept="13" />
      <node id="4207419944012139667" at="429,30,430,79" concept="6" />
      <node id="4207419944012141832" at="432,36,433,71" concept="6" />
      <node id="2034046503361581958" at="439,124,440,105" concept="12" />
      <node id="2034046503361581964" at="440,105,441,138" concept="6" />
      <node id="7976595009021423888" at="445,7,446,70" concept="12" />
      <node id="391337651435690193" at="447,97,448,70" concept="6" />
      <node id="7976595009021423900" at="449,5,450,51" concept="6" />
      <node id="6443510961568849247" at="450,51,451,39" concept="6" />
      <node id="7105003223552574906" at="454,50,455,49" concept="12" />
      <node id="1017050162851025701" at="456,25,457,18" concept="13" />
      <node id="6964398208146163531" at="458,12,459,51" concept="13" />
      <node id="1017050162851025674" at="464,45,465,89" concept="13" />
      <node id="6964398208146163430" at="469,96,470,22" concept="6" />
      <node id="6964398208146163615" at="470,22,471,51" concept="12" />
      <node id="6964398208146165082" at="471,51,472,90" concept="6" />
      <node id="6964398208146163408" at="473,12,474,32" concept="6" />
      <node id="775786118952886444" at="478,25,479,40" concept="6" />
      <node id="5475827956326259658" at="479,40,480,31" concept="6" />
      <node id="8054337884878034869" at="480,31,481,99" concept="12" />
      <node id="5475827956326259662" at="483,25,484,94" concept="6" />
      <node id="4277709331644247117" at="488,23,489,54" concept="6" />
      <node id="4277709331644247126" at="489,54,490,14" concept="6" />
      <node id="6964398208146163457" at="492,40,493,72" concept="12" />
      <node id="6964398208146163465" at="494,25,495,35" concept="6" />
      <node id="6964398208146163505" at="497,98,498,16" concept="13" />
      <node id="6964398208146163501" at="499,5,500,22" concept="13" />
      <node id="6964398208146163561" at="502,38,503,42" concept="12" />
      <node id="1017050162851028102" at="504,27,505,16" concept="13" />
      <node id="1017050162851028144" at="507,75,508,18" concept="13" />
      <node id="6964398208146163570" at="509,7,510,84" concept="13" />
      <node id="1396967583415229198" at="514,52,515,78" concept="12" />
      <node id="5841940560826277260" at="515,78,516,55" concept="12" />
      <node id="700892246829335449" at="519,78,520,16" concept="6" />
      <node id="8411107316628833659" at="522,7,523,71" concept="6" />
      <node id="4433480198085384911" at="523,71,524,65" concept="6" />
      <node id="1396967583415229211" at="525,25,526,109" concept="6" />
      <node id="1396967583415229243" at="529,79,530,88" concept="12" />
      <node id="1396967583415229252" at="530,88,531,95" concept="6" />
      <node id="2610202811736143842" at="534,5,535,71" concept="6" />
      <node id="1814329055513132599" at="535,71,536,63" concept="6" />
      <node id="2610202811736147115" at="536,63,537,82" concept="6" />
      <node id="2610202811736147117" at="537,82,538,0" concept="15" />
      <node id="1396967583415229273" at="538,0,539,129" concept="12" />
      <node id="5841940560826265326" at="539,129,540,111" concept="13" />
      <node id="1485564104001064085" at="543,18,544,15" concept="13" />
      <node id="1485564104001064095" at="546,18,547,15" concept="13" />
      <node id="1485564104001064097" at="548,5,549,76" concept="12" />
      <node id="1485564104001064104" at="549,76,550,76" concept="12" />
      <node id="1485564104001064113" at="551,28,552,15" concept="13" />
      <node id="1485564104001064120" at="554,28,555,15" concept="13" />
      <node id="1485564104001064125" at="556,5,557,43" concept="12" />
      <node id="5838713064222200889" at="558,155,559,183" concept="6" />
      <node id="1485564104001064134" at="561,16,562,15" concept="13" />
      <node id="1485564104001064139" at="563,5,564,13" concept="13" />
      <node id="4527744427438205550" at="568,25,569,51" concept="6" />
      <node id="8821895807217429761" at="573,41,574,32" concept="13" />
      <node id="8821895807217429770" at="576,65,577,46" concept="6" />
      <node id="8821895807217429777" at="577,46,578,23" concept="6" />
      <node id="7744421503924676670" at="580,47,581,43" concept="13" />
      <node id="7744421503924676734" at="583,31,584,30" concept="13" />
      <node id="6443510961568849249" at="590,40,591,41" concept="6" />
      <node id="8595271971828756578" at="594,60,595,69" concept="6" />
      <node id="8595271971828756575" at="598,58,599,25" concept="6" />
      <node id="5841940560826277309" at="603,0,604,0" concept="7" trace="myFileLine" />
      <node id="1396967583415229180" at="604,55,605,25" concept="18" />
      <node id="5841940560826277316" at="605,25,606,28" concept="6" />
      <node id="5841940560826277348" at="609,54,610,98" concept="12" />
      <node id="7590932940322168442" at="611,35,612,45" concept="12" />
      <node id="5841940560826277376" at="615,58,616,128" concept="12" />
      <node id="7392461296859311753" at="616,128,617,0" concept="15" />
      <node id="3087146731607605344" at="618,17,619,62" concept="12" />
      <node id="7392461296859311771" at="620,37,621,74" concept="6" />
      <node id="7392461296859492461" at="622,15,623,161" concept="12" />
      <node id="3087146731607851327" at="623,161,624,77" concept="12" />
      <node id="3087146731607851343" at="625,31,626,127" concept="6" />
      <node id="3087146731607851358" at="626,127,627,23" concept="13" />
      <node id="7392461296859311838" at="630,48,631,76" concept="13" />
      <node id="7590932940322108553" at="633,40,634,57" concept="12" />
      <node id="7590932940322108567" at="636,49,637,115" concept="13" />
      <node id="7590932940322108588" at="640,35,641,53" concept="12" />
      <node id="7590932940322108601" at="643,51,644,113" concept="13" />
      <node id="7590932940322168486" at="646,19,647,0" concept="15" />
      <node id="7590932940322168472" at="647,0,648,68" concept="12" />
      <node id="7590932940322168479" at="648,68,649,66" concept="12" />
      <node id="7392461296859492511" at="649,66,650,0" concept="15" />
      <node id="7392461296859492529" at="651,38,652,25" concept="13" />
      <node id="7392461296859492552" at="653,17,654,57" concept="6" />
      <node id="7891515095372340678" at="654,57,655,0" concept="15" />
      <node id="4432591796922450376" at="655,0,656,37" concept="0" />
      <node id="177697436904687837" at="656,37,657,129" concept="12" />
      <node id="7891515095372785985" at="657,129,658,165" concept="12" />
      <node id="7891515095371835184" at="658,165,659,0" concept="15" />
      <node id="7590932940322164235" at="659,0,660,160" concept="12" />
      <node id="7590932940322168487" at="660,160,661,0" concept="15" />
      <node id="7392461296859492524" at="662,38,663,25" concept="13" />
      <node id="7392461296859492543" at="664,17,665,58" concept="6" />
      <node id="7392461296859492512" at="665,58,666,0" concept="15" />
      <node id="7590932940322164225" at="666,0,667,82" concept="12" />
      <node id="3232057114993248942" at="668,37,669,92" concept="6" />
      <node id="3232057114993246739" at="670,24,671,157" concept="6" />
      <node id="3232057114993246742" at="672,17,673,0" concept="15" />
      <node id="2218548640163475867" at="673,0,674,79" concept="12" />
      <node id="2034046503361561708" at="676,43,677,144" concept="12" />
      <node id="2034046503361561716" at="677,144,678,60" concept="12" />
      <node id="2034046503361561728" at="679,41,680,63" concept="6" />
      <node id="2034046503361561735" at="681,21,682,123" concept="13" />
      <node id="2218548640163845165" at="684,20,685,0" concept="15" />
      <node id="226179684900033080" at="685,0,686,155" concept="12" />
      <node id="7548688593818473843" at="686,155,687,194" concept="12" />
      <node id="7548688593816702546" at="687,194,688,101" concept="12" />
      <node id="2218548640163839325" at="688,101,689,0" concept="15" />
      <node id="8719791527478783252" at="692,60,693,158" concept="6" />
      <node id="2218548640163673442" at="694,28,695,130" concept="6" />
      <node id="7392461296859492447" at="702,35,703,132" concept="6" />
      <node id="775786118952885780" at="720,39,721,16" concept="6" />
      <node id="2857048201749358797" at="726,36,727,43" concept="13" />
      <node id="2857048201749358797" at="728,5,729,16" concept="13" />
      <node id="2034046503361561204" at="732,36,733,49" concept="13" />
      <node id="2034046503361561204" at="734,5,735,16" concept="13" />
      <node id="4432591796922450383" at="738,36,739,43" concept="13" />
      <node id="4432591796922450383" at="740,5,741,16" concept="13" />
      <node id="7392461296859492474" at="744,36,745,43" concept="13" />
      <node id="7392461296859492474" at="746,5,747,16" concept="13" />
      <node id="7392461296859297718" at="750,36,751,42" concept="13" />
      <node id="7392461296859297718" at="752,5,753,16" concept="13" />
      <node id="2034046503361561710" at="756,36,757,43" concept="13" />
      <node id="2034046503361561710" at="758,5,759,16" concept="13" />
      <node id="2034046503361561738" at="762,36,763,43" concept="13" />
      <node id="2034046503361561738" at="764,5,765,16" concept="13" />
      <node id="5797832288566398016" at="186,12,188,7" concept="1" />
      <node id="7306828316422020779" at="293,12,295,7" concept="1" />
      <node id="8595271971828762200" at="344,10,346,5" concept="1" />
      <node id="1017050162851028162" at="458,10,460,5" concept="1" />
      <node id="6964398208146163427" at="473,10,475,5" concept="1" />
      <node id="8595271971828756399" at="587,0,589,0" concept="3" trace="MyDifferenceListener#()V" />
      <node id="3232057114993246767" at="670,22,672,17" concept="1" />
      <node id="177697436907151953" at="694,26,696,21" concept="1" />
      <node id="775786118952886433" at="713,0,715,0" concept="3" trace="MyEditorComponentCreateListener#()V" />
      <node id="653763136285346347" at="141,0,144,0" concept="11" trace="select#(Lorg/jetbrains/mps/openapi/model/SNode;)Lorg/jetbrains/mps/openapi/model/SNodeId;" />
      <node id="5838713064222200838" at="146,38,149,5" concept="9" />
      <node id="1514237814543589099" at="159,50,162,11" concept="10" />
      <node id="3473830552709780110" at="170,0,173,0" concept="11" trace="accept#(Lcom/intellij/openapi/vcs/annotate/LineAnnotationAspect;)Z" />
      <node id="653763136285357800" at="177,100,180,7" concept="10" />
      <node id="653763136285358452" at="180,7,183,7" concept="10" />
      <node id="9101534317544078090" at="191,0,194,0" concept="11" trace="select#(Lcom/intellij/openapi/vcs/annotate/LineAnnotationAspect;)Ljetbrains/mps/vcs/annotate/AnnotationAspectSubcolumn;" />
      <node id="6763101181907889978" at="199,133,202,9" concept="10" />
      <node id="2034046503361561197" at="219,0,222,0" concept="11" trace="visit#(Ljetbrains/mps/vcs/diff/changes/ModelChange;)V" />
      <node id="5786223774279751821" at="242,0,245,0" concept="11" trace="select#(Lorg/jetbrains/mps/openapi/model/SNode;)Ljetbrains/mps/smodel/persistence/lines/NodeLineContent;" />
      <node id="2561579887389010780" at="252,98,255,11" concept="9" />
      <node id="186350863690106522" at="272,58,275,7" concept="10" />
      <node id="8595271971828762274" at="277,104,280,7" concept="10" />
      <node id="7306828316422020878" at="296,54,299,7" concept="10" />
      <node id="7306828316422020860" at="301,0,304,0" concept="11" trace="accept#(Ljetbrains/mps/vcs/annotate/AnnotationAspectSubcolumn;)Z" />
      <node id="7306828316422020819" at="306,69,309,9" concept="10" />
      <node id="391337651435690172" at="317,0,320,0" concept="11" trace="select#(Ljetbrains/mps/vcs/annotate/AnnotationAspectSubcolumn;)Ljava/lang/Integer;" />
      <node id="391337651435534026" at="321,0,324,0" concept="11" trace="combine#(Ljava/lang/Integer;Ljava/lang/Integer;)Ljava/lang/Integer;" />
      <node id="8595271971828756718" at="327,72,330,5" concept="10" />
      <node id="8595271971828756733" at="333,68,336,5" concept="10" />
      <node id="8595271971828756878" at="350,50,353,5" concept="10" />
      <node id="8595271971828756833" at="355,139,358,5" concept="10" />
      <node id="1649801340440155458" at="411,50,414,5" concept="10" />
      <node id="7105003223552657059" at="416,0,419,0" concept="11" trace="accept#(Ljetbrains/mps/openapi/editor/cells/EditorCell;)Z" />
      <node id="7105003223552657041" at="421,0,424,0" concept="11" trace="select#(Ljetbrains/mps/openapi/editor/cells/EditorCell;)Ljava/lang/Integer;" />
      <node id="3044230244124378615" at="426,0,429,0" concept="11" trace="select#(Ljava/lang/Integer;)Ljava/lang/Integer;" />
      <node id="4207419944012141828" at="432,0,435,0" concept="11" trace="visit#(Ljava/lang/Integer;)V" />
      <node id="391337651435690188" at="446,70,449,5" concept="9" />
      <node id="8054337884878055984" at="483,0,486,0" concept="11" trace="run#()V" />
      <node id="6964398208146163463" at="493,72,496,5" concept="10" />
      <node id="6964398208146163475" at="496,5,499,5" concept="10" />
      <node id="1017050162851028127" at="506,12,509,7" concept="10" />
      <node id="1485564104001064083" at="542,56,545,5" concept="10" />
      <node id="1485564104001064090" at="545,5,548,5" concept="10" />
      <node id="1485564104001064111" at="550,76,553,5" concept="10" />
      <node id="1485564104001064118" at="553,5,556,5" concept="10" />
      <node id="5838713064222200865" at="557,43,560,5" concept="10" />
      <node id="1485564104001064132" at="560,5,563,5" concept="10" />
      <node id="4527744427438192197" at="568,0,571,0" concept="11" trace="run#()V" />
      <node id="8821895807217429756" at="573,0,576,0" concept="11" trace="isShowAdditionalInfo#()Z" />
      <node id="7744421503924676666" at="580,0,583,0" concept="11" trace="getRevisions#()Ljava/util/List;" />
      <node id="7744421503924676729" at="583,0,586,0" concept="11" trace="getProject#()Lcom/intellij/openapi/project/Project;" />
      <node id="7392461296859311761" at="619,62,622,15" concept="10" />
      <node id="7392461296859311836" at="630,0,633,0" concept="11" trace="select#(Lcom/intellij/openapi/vcs/changes/Change;)Ljava/lang/String;" />
      <node id="7590932940322108565" at="636,0,639,0" concept="11" trace="accept#(Lcom/intellij/openapi/vcs/changes/Change;)Z" />
      <node id="7590932940322108599" at="643,0,646,0" concept="11" trace="accept#(Lcom/intellij/openapi/vcs/changes/Change;)Z" />
      <node id="7392461296859492527" at="650,0,653,17" concept="10" />
      <node id="7392461296859492514" at="661,0,664,17" concept="10" />
      <node id="2034046503361561723" at="678,60,681,21" concept="10" />
      <node id="7392461296859492441" at="702,0,705,0" concept="11" trace="run#()V" />
      <node id="775786118952885766" at="715,0,718,0" concept="11" trace="editorComponentCreated#(Ljetbrains/mps/nodeEditor/EditorComponent;)V" />
      <node id="8655110686424977074" at="719,70,722,7" concept="10" />
      <node id="2857048201749358797" at="725,77,728,5" concept="10" />
      <node id="2034046503361561204" at="731,93,734,5" concept="10" />
      <node id="4432591796922450383" at="737,115,740,5" concept="10" />
      <node id="7392461296859492474" at="743,116,746,5" concept="10" />
      <node id="7392461296859297718" at="749,125,752,5" concept="10" />
      <node id="2034046503361561710" at="755,97,758,5" concept="10" />
      <node id="2034046503361561738" at="761,91,764,5" concept="10" />
      <node id="309173295241374366" at="261,0,265,0" concept="11" trace="getName#()Ljava/lang/String;" />
      <node id="8595271971828756901" at="375,27,379,23" concept="10" />
      <node id="2034046503361581955" at="438,107,442,11" concept="9" />
      <node id="4277709331644247113" at="488,0,492,0" concept="11" trace="close#()V" />
      <node id="8411107316628745600" at="518,0,522,0" concept="11" trace="doExecute#(Lcom/intellij/openapi/actionSystem/AnActionEvent;Ljava/util/Map;)V" />
      <node id="8821895807217429764" at="576,0,580,0" concept="11" trace="setShowAdditionalInfo#(Z)V" />
      <node id="8595271971828756406" at="589,0,593,0" concept="11" trace="changeUpdateFinished#()V" />
      <node id="8595271971828756424" at="593,0,597,0" concept="11" trace="changeRemoved#(Ljetbrains/mps/vcs/diff/changes/ModelChange;)V" />
      <node id="8595271971828756434" at="597,0,601,0" concept="11" trace="changeAdded#(Ljetbrains/mps/vcs/diff/changes/ModelChange;)V" />
      <node id="5841940560826277243" at="604,0,608,0" concept="3" trace="ShowDiffFromAnnotationAction#(I)V" />
      <node id="3087146731607851334" at="624,77,628,15" concept="10" />
      <node id="653763136285346335" at="139,33,144,8" concept="12" />
      <node id="6803801018698223210" at="150,90,155,5" concept="20" />
      <node id="3473830552709780068" at="168,5,173,7" concept="6" />
      <node id="4398590855392768294" at="183,7,188,7" concept="10" />
      <node id="9101534317544078072" at="189,5,194,8" concept="6" />
      <node id="2034046503361561194" at="217,29,222,15" concept="6" />
      <node id="8595271971828756533" at="240,129,245,48" concept="6" />
      <node id="8595271971828762227" at="251,75,256,9" concept="9" />
      <node id="7306828316422020699" at="283,297,288,7" concept="10" />
      <node id="7306828316422020765" at="290,42,295,7" concept="10" />
      <node id="7105003223552657049" at="414,5,419,7" concept="12" />
      <node id="3044230244124371917" at="419,7,424,8" concept="12" />
      <node id="3044230244124376983" at="424,8,429,30" concept="6" />
      <node id="4207419944012141821" at="430,79,435,7" concept="6" />
      <node id="7105003223552574923" at="455,49,460,5" concept="10" />
      <node id="5833019287081248503" at="462,0,467,0" concept="11" trace="getCursor#(Ljava/awt/event/MouseEvent;)Ljava/awt/Cursor;" />
      <node id="8054337884878053825" at="481,99,486,7" concept="6" />
      <node id="1017050162851028106" at="506,10,511,5" concept="1" />
      <node id="1396967583415229237" at="528,0,533,0" concept="11" trace="doExecute#(Lcom/intellij/openapi/actionSystem/AnActionEvent;Ljava/util/Map;)V" />
      <node id="4527744427438192194" at="566,34,571,7" concept="6" />
      <node id="7392461296859311822" at="628,15,633,40" concept="12" />
      <node id="7590932940322108559" at="634,57,639,17" concept="12" />
      <node id="7590932940322108594" at="641,53,646,19" concept="6" />
      <node id="3232057114993246743" at="667,82,672,17" concept="10" />
      <node id="2218548640163697275" at="691,37,696,21" concept="10" />
      <node id="7392461296859492437" at="700,45,705,17" concept="6" />
      <node id="391337651435690233" at="270,23,276,5" concept="9" />
      <node id="2034046503361581953" at="437,25,443,9" concept="8" />
      <node id="8411107316628743204" at="516,55,522,7" concept="6" />
      <node id="775786118952885773" at="718,0,724,0" concept="11" trace="editorComponentDisposed#(Ljetbrains/mps/nodeEditor/EditorComponent;)V" />
      <node id="2857048201749358797" at="725,0,731,0" concept="17" trace="check_5mnya_a0b0k0v#(Ljetbrains/mps/smodel/persistence/lines/LineContent;)Lorg/jetbrains/mps/openapi/model/SNodeId;" />
      <node id="2034046503361561204" at="731,0,737,0" concept="17" trace="check_5mnya_a0a0a0a1a0a0v0v#(Ljetbrains/mps/vcs/diff/ChangeSet;)Ljava/util/List;" />
      <node id="4432591796922450383" at="737,0,743,0" concept="17" trace="check_5mnya_a0a2a2a0a0a0a1a1a2tb#(Lcom/intellij/openapi/util/Pair;)Lcom/intellij/openapi/vcs/FilePath;" />
      <node id="7392461296859492474" at="743,0,749,0" concept="17" trace="check_5mnya_a0a0c0c0a0a0a0b0b0c54#(Lcom/intellij/openapi/util/Pair;)Lcom/intellij/openapi/vcs/FilePath;" />
      <node id="7392461296859297718" at="749,0,755,0" concept="17" trace="check_5mnya_a0d0c0a0a0a0b0b0c54#(Lcom/intellij/openapi/util/Pair;)Lcom/intellij/openapi/vcs/versionBrowser/CommittedChangeList;" />
      <node id="2034046503361561710" at="755,0,761,0" concept="17" trace="check_5mnya_a0a0a0a22a8a2a0a0a0a1a1a2tb#(Ljetbrains/mps/smodel/persistence/lines/LineContent;)Lorg/jetbrains/mps/openapi/model/SNodeId;" />
      <node id="2034046503361561738" at="761,0,767,0" concept="17" trace="check_5mnya_a0d0a0a22a8a2a0a0a0a1a1a2tb#(Lorg/jetbrains/mps/openapi/model/SNode;)Lorg/jetbrains/mps/openapi/model/SNodeId;" />
      <node id="3494966540336933436" at="197,43,204,7" concept="10" />
      <node id="2034046503361561192" at="217,0,224,0" concept="11" trace="run#()V" />
      <node id="6964398208146163413" at="468,46,475,5" concept="10" />
      <node id="1396967583415229223" at="526,109,533,9" concept="6" />
      <node id="4527744427438183808" at="566,0,573,0" concept="11" trace="invalidateLayout#()V" />
      <node id="2218548640163673440" at="691,0,698,0" concept="11" trace="run#()V" />
      <node id="8095616227190806544" at="158,0,166,0" concept="11" trace="run#()V" />
      <node id="2034046503361581951" at="437,0,445,0" concept="11" trace="run#()V" />
      <node id="6964398208146163568" at="503,42,511,5" concept="10" />
      <node id="2034046503361561706" at="676,0,684,0" concept="11" trace="invoke#()Lorg/jetbrains/mps/openapi/model/SNodeId;" />
      <node id="2034046503361561188" at="215,91,224,11" concept="6" />
      <node id="6443510961568829313" at="250,0,259,0" concept="11" trace="run#()V" />
      <node id="8095616227190806525" at="315,25,324,38" concept="13" />
      <node id="8595271971828762160" at="337,0,346,5" concept="10" />
      <node id="4207419944012142760" at="453,0,462,0" concept="11" trace="getTooltipText#(Ljava/awt/event/MouseEvent;)Ljava/lang/String;" />
      <node id="2218548640163673435" at="689,0,698,19" concept="6" />
      <node id="8095616227190806541" at="156,38,166,9" concept="6" />
      <node id="3494966540336933409" at="195,108,205,5" concept="9" />
      <node id="2034046503361581947" at="435,7,445,7" concept="6" />
      <node id="6964398208146163399" at="467,0,477,0" concept="11" trace="mousePressed#(Ljava/awt/event/MouseEvent;)V" />
      <node id="6964398208146163437" at="492,0,502,0" concept="11" trace="findPseudoLineByY#(I)I" />
      <node id="1017050162851028149" at="524,65,534,5" concept="10" />
      <node id="2034046503361561702" at="674,79,684,20" concept="6" />
      <node id="6443510961568829305" at="248,51,259,7" concept="6" />
      <node id="5475827956326259654" at="477,0,488,0" concept="11" trace="dispose#()V" />
      <node id="6964398208146163552" at="502,0,513,0" concept="11" trace="findFileLineByY#(I)I" />
      <node id="7306828316422020786" at="299,7,311,7" concept="9" />
      <node id="3044230244124358162" at="314,0,326,0" concept="11" trace="getWidth#()I" />
      <node id="7933049429684784003" at="155,5,168,5" concept="10" />
      <node id="8595271971828691750" at="214,0,227,0" concept="11" trace="run#()V" />
      <node id="8595271971828756603" at="248,0,261,0" concept="11" trace="calculateCurrentPseudoLinesLater#()V" />
      <node id="653763136285355928" at="174,98,189,5" concept="8" />
      <node id="8595271971828691731" at="212,99,227,7" concept="6" />
      <node id="8595271971828756484" at="231,43,246,5" concept="10" />
      <node id="8595271971828756479" at="231,0,248,0" concept="11" trace="saveChange#(Ljetbrains/mps/vcs/diff/changes/ModelChange;)V" />
      <node id="8595271971828756706" at="326,0,349,0" concept="11" trace="findCellForContent#(Ljetbrains/mps/smodel/persistence/lines/LineContent;)Ljetbrains/mps/openapi/editor/cells/EditorCell;" />
      <node id="1485564104001064079" at="542,0,566,0" concept="11" trace="getFileLineWithMaxRevision#(II)I" />
      <node id="5168660551725528644" at="513,0,542,0" concept="11" trace="getPopupMenu#(Ljava/awt/event/MouseEvent;)Ljavax/swing/JPopupMenu;" />
      <node id="8595271971828756899" at="367,20,398,19" concept="19" />
      <node id="8595271971828756899" at="365,46,399,31" concept="5" />
      <node id="3044230244124395693" at="276,5,312,5" concept="8" />
      <node id="8595271971828756899" at="365,0,402,0" concept="11" trace="moveToNext#()Z" />
      <node id="8595271971828756899" at="362,47,403,14" concept="13" />
      <node id="8595271971828756899" at="362,0,405,0" concept="11" trace="iterator#()Ljava/util/Iterator;" />
      <node id="3044230244124358156" at="409,0,453,0" concept="11" trace="relayout#()V" />
      <node id="8595271971828756899" at="360,41,405,10" concept="13" />
      <node id="8595271971828756899" at="360,0,407,0" concept="11" trace="invoke#()Ljava/lang/Iterable;" />
      <node id="3044230244124358166" at="265,0,314,0" concept="11" trace="paint#(Ljava/awt/Graphics;)V" />
      <node id="8595271971828756898" at="358,5,407,15" concept="13" />
      <node id="8595271971828756808" at="349,0,409,0" concept="11" trace="getPseudoLinesForContent#(Ljetbrains/mps/smodel/persistence/lines/LineContent;)Ljava/lang/Iterable;" />
      <node id="7590932940322108586" at="639,17,699,15" concept="10" />
      <node id="5841940560826277385" at="617,0,706,13" concept="20" />
      <node id="309173295241373955" at="138,0,231,0" concept="3" trace="AnnotationColumn#(Ljetbrains/mps/nodeEditor/leftHighlighter/LeftEditorHighlighter;Lorg/jetbrains/mps/openapi/model/SNode;Lcom/intellij/openapi/vcs/annotate/FileAnnotation;Lcom/intellij/openapi/vcs/AbstractVcs;Lcom/intellij/openapi/vfs/VirtualFile;)V" />
      <node id="5841940560826287359" at="614,0,708,0" concept="11" trace="run#(Lcom/intellij/openapi/progress/ProgressIndicator;)V" />
      <node id="5841940560826287346" at="612,45,708,11" concept="6" />
      <node id="5841940560826277356" at="610,98,709,7" concept="10" />
      <node id="5841940560826267452" at="608,0,711,0" concept="11" trace="actionPerformed#(Lcom/intellij/openapi/actionSystem/AnActionEvent;)V" />
      <scope id="8595271971828756900" at="390,27,390,27" />
      <scope id="8595271971828756903" at="393,27,393,27" />
      <scope id="8595271971828756402" at="587,35,587,35" />
      <scope id="775786118952886434" at="713,46,713,46" />
      <scope id="775786118952885772" at="716,69,716,69" />
      <scope id="653763136285346348" at="141,38,142,29" />
      <scope id="5838713064222200841" at="147,86,148,88" />
      <scope id="6803801018698223211" at="151,9,152,105" />
      <scope id="6803801018698223212" at="153,0,154,20">
        <var name="e" id="6803801018698223213" />
      </scope>
      <scope id="6803801018698223215" at="153,36,154,20" />
      <scope id="1514237814543589100" at="160,66,161,60" />
      <scope id="3473830552709780111" at="170,53,171,61" />
      <scope id="653763136285357801" at="178,74,179,33" />
      <scope id="653763136285358453" at="181,25,182,17" />
      <scope id="4398590855392768295" at="184,66,185,135" />
      <scope id="5797832288566398017" at="186,14,187,60" />
      <scope id="9101534317544078091" at="191,71,192,71" />
      <scope id="6763101181907889981" at="200,56,201,46" />
      <scope id="2034046503361561200" at="219,49,220,31" />
      <scope id="5786223774279751822" at="242,48,243,52" />
      <scope id="2561579887389010783" at="253,47,254,119" />
      <scope id="309173295241374369" at="262,27,263,25" />
      <scope id="186350863690106523" at="273,58,274,56" />
      <scope id="7306828316422020689" at="278,75,279,17" />
      <scope id="7306828316422020766" at="291,60,292,55" />
      <scope id="7306828316422020780" at="293,14,294,33" />
      <scope id="7306828316422020879" at="297,41,298,17" />
      <scope id="7306828316422020861" at="301,60,302,55" />
      <scope id="7306828316422020820" at="307,41,308,68" />
      <scope id="391337651435690173" at="317,58,318,74" />
      <scope id="391337651435534027" at="321,52,322,43" />
      <scope id="8595271971828756719" at="328,26,329,18" />
      <scope id="8595271971828756734" at="334,120,335,18" />
      <scope id="8595271971828762164" at="338,45,339,49" />
      <scope id="8595271971828762174" at="340,56,341,100" />
      <scope id="8595271971828762186" at="342,57,343,102" />
      <scope id="8595271971828762201" at="344,12,345,18" />
      <scope id="8595271971828756879" at="351,23,352,69" />
      <scope id="8595271971828756834" at="356,34,357,53" />
      <scope id="8595271971828756901" at="373,27,374,59" />
      <scope id="8595271971828756899" at="396,28,397,37" />
      <scope id="1649801340440155459" at="412,80,413,13" />
      <scope id="7105003223552657060" at="416,46,417,55" />
      <scope id="7105003223552657042" at="421,46,422,27" />
      <scope id="3044230244124378616" at="426,40,427,17" />
      <scope id="4207419944012141829" at="432,36,433,71" />
      <scope id="391337651435690191" at="447,97,448,70" />
      <scope id="1017050162851025694" at="456,25,457,18" />
      <scope id="7105003223552574924" at="458,12,459,51" />
      <scope id="5833019287081248511" at="464,45,465,89" />
      <scope id="6964398208146163428" at="473,12,474,32" />
      <scope id="8054337884878055985" at="483,25,484,94" />
      <scope id="6964398208146163464" at="494,25,495,35" />
      <scope id="6964398208146163476" at="497,98,498,16" />
      <scope id="1017050162851028101" at="504,27,505,16" />
      <scope id="1017050162851028128" at="507,75,508,18" />
      <scope id="8411107316628745605" at="519,78,520,16" />
      <scope id="1485564104001064084" at="543,18,544,15" />
      <scope id="1485564104001064094" at="546,18,547,15" />
      <scope id="1485564104001064112" at="551,28,552,15" />
      <scope id="1485564104001064119" at="554,28,555,15" />
      <scope id="5838713064222200866" at="558,155,559,183" />
      <scope id="1485564104001064133" at="561,16,562,15" />
      <scope id="4527744427438192198" at="568,25,569,51" />
      <scope id="8821895807217429759" at="573,41,574,32" />
      <scope id="7744421503924676669" at="580,47,581,43" />
      <scope id="7744421503924676732" at="583,31,584,30" />
      <scope id="8595271971828756409" at="590,40,591,41" />
      <scope id="8595271971828756433" at="594,60,595,69" />
      <scope id="8595271971828756443" at="598,58,599,25" />
      <scope id="7392461296859311762" at="620,37,621,74" />
      <scope id="7392461296859311837" at="630,48,631,76" />
      <scope id="7590932940322108566" at="636,49,637,115" />
      <scope id="7590932940322108600" at="643,51,644,113" />
      <scope id="7392461296859492528" at="651,38,652,25" />
      <scope id="7392461296859492515" at="662,38,663,25" />
      <scope id="3232057114993246744" at="668,37,669,92" />
      <scope id="3232057114993246768" at="670,24,671,157" />
      <scope id="2034046503361561727" at="679,41,680,63" />
      <scope id="2218548640163729200" at="692,60,693,158" />
      <scope id="2218548640163697277" at="694,28,695,130" />
      <scope id="7392461296859492442" at="702,35,703,132" />
      <scope id="8655110686424977075" at="720,39,721,16" />
      <scope id="2857048201749358797" at="726,36,727,43" />
      <scope id="2034046503361561204" at="732,36,733,49" />
      <scope id="4432591796922450383" at="738,36,739,43" />
      <scope id="7392461296859492474" at="744,36,745,43" />
      <scope id="7392461296859297718" at="750,36,751,42" />
      <scope id="2034046503361561710" at="756,36,757,43" />
      <scope id="2034046503361561738" at="762,36,763,43" />
      <scope id="8595271971828756488" at="232,42,234,151">
        <var name="spc" id="2561579887388930555" />
      </scope>
      <scope id="8595271971828756509" at="235,50,237,144">
        <var name="src" id="2561579887388930576" />
      </scope>
      <scope id="8595271971828756899" at="370,28,372,35" />
      <scope id="8595271971828756901" at="376,67,378,30" />
      <scope id="8595271971828756900" at="390,27,392,28" />
      <scope id="8595271971828756903" at="393,27,395,28" />
      <scope id="2034046503361581957" at="439,124,441,138">
        <var name="currentFileLine" id="2034046503361581959" />
      </scope>
      <scope id="4277709331644247116" at="488,23,490,14" />
      <scope id="1396967583415229242" at="529,79,531,95">
        <var name="asString" id="1396967583415229244" />
      </scope>
      <scope id="8821895807217429767" at="576,65,578,23" />
      <scope id="8595271971828756399" at="587,0,589,0" />
      <scope id="5841940560826277246" at="604,55,606,28" />
      <scope id="3087146731607851335" at="625,31,627,23" />
      <scope id="775786118952886433" at="713,0,715,0" />
      <scope id="653763136285346347" at="141,0,144,0">
        <var name="n" id="653763136285346347" />
      </scope>
      <scope id="5838713064222200838" at="146,38,149,5">
        <var name="rev" id="5838713064222200839" />
      </scope>
      <scope id="3473830552709780110" at="170,0,173,0">
        <var name="a" id="3473830552709780110" />
      </scope>
      <scope id="9101534317544078090" at="191,0,194,0">
        <var name="a" id="9101534317544078090" />
      </scope>
      <scope id="2034046503361561197" at="219,0,222,0">
        <var name="ch" id="2034046503361561197" />
      </scope>
      <scope id="5786223774279751821" at="242,0,245,0">
        <var name="n" id="5786223774279751821" />
      </scope>
      <scope id="2561579887389010780" at="252,98,255,11">
        <var name="lc" id="2561579887389010781" />
      </scope>
      <scope id="8595271971828762230" at="252,98,255,11" />
      <scope id="7306828316422020700" at="284,84,287,116">
        <var name="author" id="7306828316422020702" />
      </scope>
      <scope id="7306828316422020860" at="301,0,304,0">
        <var name="s" id="7306828316422020860" />
      </scope>
      <scope id="391337651435690172" at="317,0,320,0">
        <var name="s" id="391337651435690172" />
      </scope>
      <scope id="391337651435534026" at="321,0,324,0">
        <var name="a" id="391337651435534026" />
        <var name="b" id="391337651435534026" />
      </scope>
      <scope id="8595271971828756901" at="382,27,385,28" />
      <scope id="8595271971828756915" at="386,27,389,34" />
      <scope id="7105003223552657059" at="416,0,419,0">
        <var name="cell" id="7105003223552657059" />
      </scope>
      <scope id="7105003223552657041" at="421,0,424,0">
        <var name="cell" id="7105003223552657041" />
      </scope>
      <scope id="3044230244124378615" at="426,0,429,0">
        <var name="y" id="3044230244124378615" />
      </scope>
      <scope id="4207419944012141828" at="432,0,435,0">
        <var name="t" id="4207419944012141828" />
      </scope>
      <scope id="391337651435690188" at="446,70,449,5">
        <var name="aspectSubcolumn" id="391337651435690189" />
      </scope>
      <scope id="6964398208146163414" at="469,96,472,90">
        <var name="fileLine" id="6964398208146163616" />
      </scope>
      <scope id="8054337884878055984" at="483,0,486,0" />
      <scope id="4527744427438192197" at="568,0,571,0" />
      <scope id="8821895807217429756" at="573,0,576,0" />
      <scope id="7744421503924676666" at="580,0,583,0" />
      <scope id="7744421503924676729" at="583,0,586,0" />
      <scope id="7392461296859311836" at="630,0,633,0">
        <var name="c" id="7392461296859311836" />
      </scope>
      <scope id="7590932940322108565" at="636,0,639,0">
        <var name="c" id="7590932940322108565" />
      </scope>
      <scope id="7590932940322108599" at="643,0,646,0">
        <var name="c" id="7590932940322108599" />
      </scope>
      <scope id="7392461296859492441" at="702,0,705,0" />
      <scope id="775786118952885766" at="715,0,718,0">
        <var name="ec" id="775786118952885769" />
      </scope>
      <scope id="775786118952885779" at="719,70,722,7" />
      <scope id="309173295241374366" at="261,0,265,0" />
      <scope id="391337651435690236" at="271,91,275,7" />
      <scope id="2034046503361581954" at="438,107,442,11" />
      <scope id="2034046503361581955" at="438,107,442,11">
        <var name="pseudoLine" id="2034046503361581956" />
      </scope>
      <scope id="4277709331644247113" at="488,0,492,0" />
      <scope id="6964398208146163569" at="506,12,510,84" />
      <scope id="8411107316628745600" at="518,0,522,0">
        <var name="_params" id="2010440180771205941" />
        <var name="e" id="8411107316628745603" />
      </scope>
      <scope id="8821895807217429764" at="576,0,580,0">
        <var name="showAdditionalInfo" id="8821895807217429768" />
      </scope>
      <scope id="8595271971828756406" at="589,0,593,0" />
      <scope id="8595271971828756424" at="593,0,597,0">
        <var name="change" id="8595271971828756427" />
      </scope>
      <scope id="8595271971828756434" at="597,0,601,0">
        <var name="change" id="2561579887389010810" />
      </scope>
      <scope id="5841940560826277243" at="604,0,608,0">
        <var name="fileLine" id="5841940560826277313" />
      </scope>
      <scope id="2857048201749358797" at="725,77,729,16" />
      <scope id="2034046503361561204" at="731,93,735,16" />
      <scope id="4432591796922450383" at="737,115,741,16" />
      <scope id="7392461296859492474" at="743,116,747,16" />
      <scope id="7392461296859297718" at="749,125,753,16" />
      <scope id="2034046503361561710" at="755,97,759,16" />
      <scope id="2034046503361561738" at="761,91,765,16" />
      <scope id="3494966540336933437" at="198,74,203,66">
        <var name="color" id="6763101181905971990" />
      </scope>
      <scope id="2034046503361561193" at="217,29,222,15" />
      <scope id="8595271971828762227" at="251,75,256,9">
        <var name="lineContents" id="8595271971828762228" />
      </scope>
      <scope id="5833019287081248503" at="462,0,467,0">
        <var name="event" id="5833019287081248506" />
      </scope>
      <scope id="1396967583415229237" at="528,0,533,0">
        <var name="e" id="1396967583415229240" />
        <var name="params" id="2010440180771205948" />
      </scope>
      <scope id="4527744427438183811" at="566,34,571,7" />
      <scope id="2218548640163673441" at="691,37,696,21" />
      <scope id="5841940560826277388" at="700,0,705,17">
        <var name="ve" id="5841940560826277389" />
      </scope>
      <scope id="5841940560826277391" at="700,45,705,17" />
      <scope id="8095616227190806545" at="158,27,164,18">
        <var name="msg" id="1514237814543587127" />
      </scope>
      <scope id="391337651435690233" at="270,23,276,5">
        <var name="subcolumn" id="391337651435690234" />
      </scope>
      <scope id="7306828316422020789" at="304,11,310,125">
        <var name="text" id="7306828316422020793" />
        <var name="textX" id="7306828316422020800" />
      </scope>
      <scope id="8595271971828756901" at="375,27,381,28" />
      <scope id="2034046503361581952" at="437,25,443,9" />
      <scope id="2034046503361581953" at="437,25,443,9">
        <var name="fileLine" id="2034046503361581976" />
      </scope>
      <scope id="4207419944012142765" at="454,50,460,5">
        <var name="fileLine" id="7105003223552574896" />
      </scope>
      <scope id="2034046503361561707" at="676,43,682,123">
        <var name="node" id="2034046503361561717" />
        <var name="nodeId" id="2034046503361561709" />
      </scope>
      <scope id="775786118952885773" at="718,0,724,0">
        <var name="ec" id="775786118952885776" />
      </scope>
      <scope id="2857048201749358797" at="725,0,731,0">
        <var name="checkedDotOperand" id="2857048201749358797" />
      </scope>
      <scope id="2034046503361561204" at="731,0,737,0">
        <var name="checkedDotOperand" id="2034046503361561204" />
      </scope>
      <scope id="4432591796922450383" at="737,0,743,0">
        <var name="checkedDotOperand" id="4432591796922450383" />
      </scope>
      <scope id="7392461296859492474" at="743,0,749,0">
        <var name="checkedDotOperand" id="7392461296859492474" />
      </scope>
      <scope id="7392461296859297718" at="749,0,755,0">
        <var name="checkedDotOperand" id="7392461296859297718" />
      </scope>
      <scope id="2034046503361561710" at="755,0,761,0">
        <var name="checkedDotOperand" id="2034046503361561710" />
      </scope>
      <scope id="2034046503361561738" at="761,0,767,0">
        <var name="checkedDotOperand" id="2034046503361561738" />
      </scope>
      <scope id="2034046503361561192" at="217,0,224,0" />
      <scope id="8595271971828756532" at="238,47,245,48">
        <var name="newChildren" id="5786223774279747250" />
        <var name="ngc" id="2561579887389010421" />
      </scope>
      <scope id="6443510961568829314" at="250,25,257,45" />
      <scope id="6964398208146163406" at="468,46,475,5" />
      <scope id="4527744427438183808" at="566,0,573,0" />
      <scope id="2218548640163673440" at="691,0,698,0" />
      <scope id="8095616227190806544" at="158,0,166,0" />
      <scope id="3494966540336933412" at="196,93,204,7">
        <var name="author" id="3494966540336933427" />
      </scope>
      <scope id="2034046503361581951" at="437,0,445,0" />
      <scope id="5475827956326259657" at="478,25,486,7">
        <var name="registry" id="8054337884878034870" />
      </scope>
      <scope id="6964398208146163440" at="492,40,500,22">
        <var name="pseudoLine" id="6964398208146163458" />
      </scope>
      <scope id="1017050162851028150" at="525,25,533,9" />
      <scope id="2034046503361561706" at="676,0,684,0" />
      <scope id="6443510961568829313" at="250,0,259,0" />
      <scope id="3044230244124358165" at="315,25,324,38" />
      <scope id="4207419944012142760" at="453,0,462,0">
        <var name="event" id="4207419944012142763" />
      </scope>
      <scope id="6964398208146163555" at="502,38,511,5">
        <var name="pseudoLine" id="6964398208146163562" />
      </scope>
      <scope id="3494966540336933409" at="195,108,205,5">
        <var name="revision" id="3494966540336933410" />
      </scope>
      <scope id="6964398208146163399" at="467,0,477,0">
        <var name="event" id="6964398208146163402" />
      </scope>
      <scope id="6964398208146163437" at="492,0,502,0">
        <var name="y" id="6964398208146163446" />
      </scope>
      <scope id="7933049429684784004" at="156,38,167,13" />
      <scope id="8595271971828691751" at="214,25,225,70">
        <var name="currentDifference" id="8595271971828756380" />
      </scope>
      <scope id="8595271971828756606" at="248,51,259,7" />
      <scope id="5475827956326259654" at="477,0,488,0" />
      <scope id="6964398208146163552" at="502,0,513,0">
        <var name="y" id="6964398208146163558" />
      </scope>
      <scope id="7306828316422020786" at="299,7,311,7">
        <var name="subcolumn" id="7306828316422020787" />
      </scope>
      <scope id="3044230244124358162" at="314,0,326,0" />
      <scope id="653763136285355929" at="175,91,188,7">
        <var name="id" id="653763136285359364" />
        <var name="node" id="653763136285357774" />
      </scope>
      <scope id="8595271971828691750" at="214,0,227,0" />
      <scope id="8595271971828756603" at="248,0,261,0" />
      <scope id="653763136285355928" at="174,98,189,5">
        <var name="line" id="653763136285355931" />
      </scope>
      <scope id="8595271971828756482" at="231,43,246,5" />
      <scope id="8595271971828756479" at="231,0,248,0">
        <var name="ch" id="8595271971828756543" />
      </scope>
      <scope id="8595271971828756709" at="327,72,347,0">
        <var name="editedNode" id="8595271971828762147" />
        <var name="editor" id="7784514961473589167" />
        <var name="node" id="8595271971828756725" />
      </scope>
      <scope id="1485564104001064082" at="542,56,564,13">
        <var name="aRevision" id="1485564104001064098" />
        <var name="bRevision" id="1485564104001064105" />
        <var name="c" id="1485564104001064126" />
      </scope>
      <scope id="8595271971828756706" at="326,0,349,0">
        <var name="content" id="8595271971828756755" />
      </scope>
      <scope id="1485564104001064079" at="542,0,566,0">
        <var name="a" id="1485564104001064141" />
        <var name="b" id="1485564104001064143" />
      </scope>
      <scope id="5168660551725528649" at="514,52,540,111">
        <var name="actionGroup" id="1396967583415229274" />
        <var name="actions" id="1396967583415229199" />
        <var name="fileLine" id="5841940560826277261" />
      </scope>
      <scope id="5168660551725528644" at="513,0,542,0">
        <var name="event" id="5168660551725528647" />
      </scope>
      <scope id="8595271971828756899" at="367,20,398,19" />
      <scope id="3044230244124395694" at="277,104,311,7">
        <var name="fileLine" id="8595271971828762266" />
        <var name="height" id="7306828316422020716" />
        <var name="metrics" id="7306828316422020806" />
      </scope>
      <scope id="8595271971828756899" at="365,46,400,29" />
      <scope id="3044230244124395693" at="276,5,312,5">
        <var name="pseudoLine" id="3044230244124395696" />
      </scope>
      <scope id="8595271971828756899" at="365,0,402,0" />
      <scope id="8595271971828756899" at="362,47,403,14" />
      <scope id="3044230244124358161" at="410,26,451,39">
        <var name="editor" id="7784514961473589185" />
        <var name="metrics" id="7976595009021423889" />
        <var name="nonTrivialCells" id="7105003223552657050" />
        <var name="yCoordinatesSet" id="3044230244124371918" />
      </scope>
      <scope id="8595271971828756899" at="362,0,405,0" />
      <scope id="3044230244124358156" at="409,0,453,0" />
      <scope id="8595271971828756899" at="360,41,405,10" />
      <scope id="3044230244124358173" at="266,40,312,5">
        <var name="subcolumnToX" id="391337651435690221" />
        <var name="x" id="391337651435690240" />
      </scope>
      <scope id="8595271971828756899" at="360,0,407,0" />
      <scope id="3044230244124358166" at="265,0,314,0">
        <var name="graphics" id="3044230244124358169" />
      </scope>
      <scope id="8595271971828756811" at="349,85,407,15">
        <var name="cell" id="8595271971828756869" />
        <var name="endPseudoLine" id="8595271971828756822" />
        <var name="startPseudoLine" id="8595271971828756814" />
      </scope>
      <scope id="7590932940322108587" at="640,35,698,19">
        <var name="after" id="7590932940322168480" />
        <var name="afterModel" id="7590932940322164236" />
        <var name="before" id="7590932940322168473" />
        <var name="beforeModel" id="7590932940322164226" />
        <var name="diffContents" id="7548688593818473844" />
        <var name="diffRequest" id="7548688593816702547" />
        <var name="filetypes" id="177697436904687838" />
        <var name="isPerRoot" id="7891515095372785988" />
        <var name="name" id="7590932940322108589" />
        <var name="rootId" id="2218548640163475868" />
        <var name="titles" id="226179684900033083" />
      </scope>
      <scope id="8595271971828756808" at="349,0,409,0">
        <var name="content" id="8595271971828756854" />
      </scope>
      <scope id="5841940560826277386" at="618,17,699,15">
        <var name="change" id="7590932940322108560" />
        <var name="changes" id="7392461296859311823" />
        <var name="cl" id="3087146731607851328" />
        <var name="ioFile" id="7590932940322108554" />
        <var name="pair" id="3087146731607605345" />
        <var name="targetPath" id="7392461296859492462" />
      </scope>
      <scope id="309173295241373958" at="138,163,229,150">
        <var name="descendantIds" id="653763136285346336" />
        <var name="model" id="653763136285358444" />
        <var name="mre" id="8095616227190806555" />
        <var name="nodeIdToFileLine" id="7933049429684858368" />
        <var name="registry" id="8595271971828691753" />
      </scope>
      <scope id="5841940560826287365" at="615,58,706,13">
        <var name="provider" id="5841940560826277377" />
      </scope>
      <scope id="309173295241373955" at="138,0,231,0">
        <var name="fileAnnotation" id="653763136285346236" />
        <var name="leftEditorHighlighter" id="4527744427438192204" />
        <var name="root" id="309173295241373959" />
        <var name="vcs" id="5841940560826277335" />
        <var name="virtualFile" id="5841940560826281096" />
      </scope>
      <scope id="5841940560826287359" at="614,0,708,0">
        <var name="pi" id="5841940560826287362" />
      </scope>
      <scope id="5841940560826277357" at="611,35,708,11">
        <var name="project" id="7590932940322168443" />
      </scope>
      <scope id="5841940560826267457" at="609,54,709,7">
        <var name="revisionNumber" id="5841940560826277349" />
      </scope>
      <scope id="5841940560826267452" at="608,0,711,0">
        <var name="event" id="5841940560826267455" />
      </scope>
      <unit id="653763136285346347" at="140,186,144,5" name="jetbrains.mps.vcs.annotate.AnnotationColumn$1" />
      <unit id="3473830552709780110" at="169,118,173,5" name="jetbrains.mps.vcs.annotate.AnnotationColumn$3" />
      <unit id="9101534317544078090" at="190,140,194,5" name="jetbrains.mps.vcs.annotate.AnnotationColumn$4" />
      <unit id="2034046503361561197" at="218,110,222,13" name="jetbrains.mps.vcs.annotate.AnnotationColumn$7" />
      <unit id="5786223774279751821" at="241,152,245,7" name="jetbrains.mps.vcs.annotate.AnnotationColumn$6" />
      <unit id="7306828316422020860" at="300,101,304,7" name="jetbrains.mps.vcs.annotate.AnnotationColumn$8" />
      <unit id="391337651435690172" at="316,123,320,5" name="jetbrains.mps.vcs.annotate.AnnotationColumn$9" />
      <unit id="391337651435534026" at="320,22,324,5" name="jetbrains.mps.vcs.annotate.AnnotationColumn$10" />
      <unit id="7105003223552657059" at="415,129,419,5" name="jetbrains.mps.vcs.annotate.AnnotationColumn$12" />
      <unit id="7105003223552657041" at="420,139,424,5" name="jetbrains.mps.vcs.annotate.AnnotationColumn$13" />
      <unit id="3044230244124378615" at="425,67,429,5" name="jetbrains.mps.vcs.annotate.AnnotationColumn$14" />
      <unit id="4207419944012141828" at="431,55,435,5" name="jetbrains.mps.vcs.annotate.AnnotationColumn$15" />
      <unit id="8054337884878055984" at="482,43,486,5" name="jetbrains.mps.vcs.annotate.AnnotationColumn$17" />
      <unit id="4527744427438192197" at="567,35,571,5" name="jetbrains.mps.vcs.annotate.AnnotationColumn$20" />
      <unit id="7392461296859311836" at="629,106,633,15" name="jetbrains.mps.vcs.annotate.AnnotationColumn$2" />
      <unit id="7590932940322108565" at="635,75,639,15" name="jetbrains.mps.vcs.annotate.AnnotationColumn$2" />
      <unit id="7590932940322108599" at="642,70,646,17" name="jetbrains.mps.vcs.annotate.AnnotationColumn$2" />
      <unit id="7392461296859492441" at="701,66,705,15" name="jetbrains.mps.vcs.annotate.AnnotationColumn$2" />
      <unit id="8411107316628745598" at="517,50,522,5" name="jetbrains.mps.vcs.annotate.AnnotationColumn$18" />
      <unit id="1396967583415229234" at="527,52,533,7" name="jetbrains.mps.vcs.annotate.AnnotationColumn$19" />
      <unit id="2034046503361561192" at="216,49,224,9" name="jetbrains.mps.vcs.annotate.AnnotationColumn$6" />
      <unit id="2218548640163673440" at="690,68,698,17" name="jetbrains.mps.vcs.annotate.AnnotationColumn$2" />
      <unit id="8095616227190806544" at="157,37,166,7" name="jetbrains.mps.vcs.annotate.AnnotationColumn$2" />
      <unit id="2034046503361581951" at="436,45,445,5" name="jetbrains.mps.vcs.annotate.AnnotationColumn$16" />
      <unit id="2034046503361561706" at="675,105,684,17" name="jetbrains.mps.vcs.annotate.AnnotationColumn$2" />
      <unit id="6443510961568829313" at="249,44,259,5" name="jetbrains.mps.vcs.annotate.AnnotationColumn$7" />
      <unit id="775786118952886429" at="712,0,725,0" name="jetbrains.mps.vcs.annotate.AnnotationColumn$MyEditorComponentCreateListener" />
      <unit id="8595271971828691750" at="213,43,227,5" name="jetbrains.mps.vcs.annotate.AnnotationColumn$5" />
      <unit id="8595271971828756397" at="586,0,602,0" name="jetbrains.mps.vcs.annotate.AnnotationColumn$MyDifferenceListener" />
      <unit id="8595271971828756899" at="363,23,403,13" name="jetbrains.mps.vcs.annotate.AnnotationColumn$13" />
      <unit id="8595271971828756899" at="361,19,405,9" name="jetbrains.mps.vcs.annotate.AnnotationColumn$12" />
      <unit id="8595271971828756899" at="359,15,407,5" name="jetbrains.mps.vcs.annotate.AnnotationColumn$11" />
      <unit id="5841940560826287357" at="613,46,708,9" name="jetbrains.mps.vcs.annotate.AnnotationColumn$1" />
      <unit id="5841940560826277241" at="602,0,712,0" name="jetbrains.mps.vcs.annotate.AnnotationColumn$ShowDiffFromAnnotationAction" />
      <unit id="309173295241373953" at="116,0,768,0" name="jetbrains.mps.vcs.annotate.AnnotationColumn" />
    </file>
  </root>
  <root nodeRef="r:f509a650-cbd9-47e7-b2a0-79f49c562c0b(jetbrains.mps.vcs.annotate)/391337651435524407">
    <file name="AnnotationAspectSubcolumn.java">
      <node id="4527744427438226013" at="12,0,13,0" concept="7" trace="myAnnotationColumn" />
      <node id="391337651435533964" at="13,0,14,0" concept="7" trace="myAnnotationAspect" />
      <node id="391337651435638604" at="14,0,15,0" concept="7" trace="myWidth" />
      <node id="4433480198085380391" at="15,0,16,0" concept="7" trace="myEnabled" />
      <node id="4527744427438226018" at="16,110,17,42" concept="6" />
      <node id="391337651435533989" at="17,42,18,42" concept="6" />
      <node id="4433480198085380911" at="18,42,19,60" concept="6" />
      <node id="736151805632552370" at="21,50,22,57" concept="12" />
      <node id="736151805632552367" at="23,114,24,32" concept="13" />
      <node id="736151805632552381" at="25,12,26,19" concept="13" />
      <node id="391337651435638628" at="29,25,30,19" concept="13" />
      <node id="391337651435638686" at="34,53,35,76" concept="13" />
      <node id="4433480198085381902" at="39,25,40,76" concept="13" />
      <node id="4433480198085380395" at="42,30,43,21" concept="13" />
      <node id="2735498088651838557" at="45,35,46,17" concept="13" />
      <node id="4433480198085381947" at="48,43,49,52" concept="6" />
      <node id="4433480198085381940" at="49,52,50,24" concept="6" />
      <node id="4527744427438226025" at="50,24,51,42" concept="6" />
      <node id="736151805632552097" at="54,27,55,45" concept="12" />
      <node id="736151805632552121" at="56,31,57,46" concept="14" />
      <node id="736151805632552124" at="57,46,58,116" concept="13" />
      <node id="736151805632552211" at="60,35,61,38" concept="6" />
      <node id="736151805632552228" at="61,38,62,29" concept="14" />
      <node id="736151805632552250" at="63,33,64,47" concept="14" />
      <node id="736151805632552252" at="64,47,65,119" concept="13" />
      <node id="736151805632552297" at="68,5,69,20" concept="13" />
      <node id="736151805632552379" at="25,10,27,5" concept="1" />
      <node id="391337651435638624" at="29,0,32,0" concept="11" trace="getWidth#()I" />
      <node id="391337651435638674" at="34,0,37,0" concept="11" trace="combine#(Ljava/lang/Integer;Ljava/lang/Integer;)Ljava/lang/Integer;" />
      <node id="4433480198085381897" at="39,0,42,0" concept="11" trace="getId#()Ljava/lang/String;" />
      <node id="4433480198085380386" at="42,0,45,0" concept="11" trace="isEnabled#()Z" />
      <node id="2735498088651838552" at="45,0,48,0" concept="11" trace="isRightAligned#()Z" />
      <node id="736151805632552107" at="55,45,59,7" concept="10" />
      <node id="736151805632552282" at="62,29,66,9" concept="10" />
      <node id="391337651435533969" at="16,0,21,0" concept="3" trace="AnnotationAspectSubcolumn#(Ljetbrains/mps/vcs/annotate/AnnotationColumn;Lcom/intellij/openapi/vcs/annotate/LineAnnotationAspect;)V" />
      <node id="736151805632552347" at="22,57,27,5" concept="10" />
      <node id="391337651435638649" at="32,88,37,7" concept="6" />
      <node id="4433480198085381934" at="48,0,53,0" concept="11" trace="setEnabled#(Z)V" />
      <node id="391337651435638630" at="32,0,39,0" concept="11" trace="computeWidth#(Ljava/awt/FontMetrics;Ljava/lang/Iterable;)V" />
      <node id="391337651435534003" at="21,0,29,0" concept="11" trace="getTextForFileLine#(I)Ljava/lang/String;" />
      <node id="736151805632552200" at="59,7,67,7" concept="10" />
      <node id="736151805632552075" at="53,54,68,5" concept="10" />
      <node id="736151805632552064" at="53,0,71,0" concept="17" trace="shortenName#(Ljava/lang/String;)Ljava/lang/String;" />
      <scope id="736151805632552348" at="23,114,24,32" />
      <scope id="736151805632552380" at="25,12,26,19" />
      <scope id="391337651435638627" at="29,25,30,19" />
      <scope id="391337651435638675" at="34,53,35,76" />
      <scope id="4433480198085381899" at="39,25,40,76" />
      <scope id="4433480198085380388" at="42,30,43,21" />
      <scope id="2735498088651838554" at="45,35,46,17" />
      <scope id="736151805632552108" at="56,31,58,116" />
      <scope id="736151805632552283" at="63,33,65,119" />
      <scope id="391337651435533973" at="16,110,19,60" />
      <scope id="391337651435638624" at="29,0,32,0" />
      <scope id="391337651435638674" at="34,0,37,0">
        <var name="fl" id="391337651435638674" />
        <var name="s" id="391337651435638674" />
      </scope>
      <scope id="4433480198085381897" at="39,0,42,0" />
      <scope id="4433480198085380386" at="42,0,45,0" />
      <scope id="2735498088651838552" at="45,0,48,0" />
      <scope id="4433480198085381936" at="48,43,51,42" />
      <scope id="391337651435533969" at="16,0,21,0">
        <var name="annotationAspect" id="391337651435533987" />
        <var name="annotationColumn" id="4527744427438226010" />
      </scope>
      <scope id="391337651435638633" at="32,88,37,7" />
      <scope id="4433480198085381934" at="48,0,53,0">
        <var name="enabled" id="4433480198085381938" />
      </scope>
      <scope id="391337651435534006" at="21,50,27,5">
        <var name="value" id="736151805632552371" />
      </scope>
      <scope id="736151805632552201" at="60,35,66,9" />
      <scope id="391337651435638630" at="32,0,39,0">
        <var name="fileLines" id="391337651435638641" />
        <var name="fontMetrics" id="391337651435638638" />
      </scope>
      <scope id="391337651435534003" at="21,0,29,0">
        <var name="fileLine" id="391337651435638465" />
      </scope>
      <scope id="736151805632552077" at="54,27,67,7">
        <var name="strings" id="736151805632552098" />
      </scope>
      <scope id="736151805632552066" at="53,54,69,20" />
      <scope id="736151805632552064" at="53,0,71,0">
        <var name="longName" id="736151805632552069" />
      </scope>
      <unit id="391337651435638674" at="33,63,37,5" name="jetbrains.mps.vcs.annotate.AnnotationAspectSubcolumn$1" />
      <unit id="391337651435524407" at="11,0,72,0" name="jetbrains.mps.vcs.annotate.AnnotationAspectSubcolumn" />
    </file>
  </root>
  <root nodeRef="r:f509a650-cbd9-47e7-b2a0-79f49c562c0b(jetbrains.mps.vcs.annotate)/4433480198085290549">
    <file name="ViewActionGroup.java">
      <node id="4433480198085380310" at="11,109,12,18" concept="18" />
      <node id="4433480198085380313" at="12,18,13,19" concept="6" />
      <node id="4433480198085381985" at="14,83,15,66" concept="6" />
      <node id="736151805632551838" at="16,5,17,19" concept="6" />
      <node id="736151805632552033" at="17,19,18,68" concept="6" />
      <node id="736151805632552051" at="18,68,19,61" concept="6" />
      <node id="4433480198085380374" at="22,0,23,0" concept="7" trace="mySubcolumn" />
      <node id="4433480198085381995" at="23,73,24,31" concept="18" />
      <node id="4433480198085380378" at="24,31,25,30" concept="6" />
      <node id="4433480198085380384" at="28,68,29,39" concept="6" />
      <node id="4433480198085381959" at="32,52,33,37" concept="13" />
      <node id="4433480198085381974" at="13,19,16,5" concept="9" />
      <node id="4433480198085380349" at="23,0,27,0" concept="3" trace="ShowHideSubcolumnAction#(Ljetbrains/mps/vcs/annotate/AnnotationAspectSubcolumn;)V" />
      <node id="4433480198085380355" at="27,0,31,0" concept="11" trace="setSelected#(Lcom/intellij/openapi/actionSystem/AnActionEvent;Z)V" />
      <node id="4433480198085380363" at="31,0,35,0" concept="11" trace="isSelected#(Lcom/intellij/openapi/actionSystem/AnActionEvent;)Z" />
      <node id="4433480198085290551" at="11,0,21,0" concept="3" trace="ViewActionGroup#(Ljetbrains/mps/vcs/annotate/AnnotationColumn;Ljava/lang/Iterable;)V" />
      <scope id="4433480198085381977" at="14,83,15,66" />
      <scope id="4433480198085380362" at="28,68,29,39" />
      <scope id="4433480198085380368" at="32,52,33,37" />
      <scope id="4433480198085380352" at="23,73,25,30" />
      <scope id="4433480198085381974" at="13,19,16,5">
        <var name="subcolumn" id="4433480198085381975" />
      </scope>
      <scope id="4433480198085380349" at="23,0,27,0">
        <var name="subcolumn" id="4433480198085380372" />
      </scope>
      <scope id="4433480198085380355" at="27,0,31,0">
        <var name="event" id="4433480198085380358" />
        <var name="selected" id="4433480198085380360" />
      </scope>
      <scope id="4433480198085380363" at="31,0,35,0">
        <var name="event" id="4433480198085380366" />
      </scope>
      <scope id="4433480198085290554" at="11,109,19,61" />
      <scope id="4433480198085290551" at="11,0,21,0">
        <var name="annotationColumn" id="4433480198085380321" />
        <var name="subcolumns" id="4433480198085381968" />
      </scope>
      <unit id="4433480198085380347" at="21,0,36,0" name="jetbrains.mps.vcs.annotate.ViewActionGroup$ShowHideSubcolumnAction" />
      <unit id="4433480198085290549" at="10,0,37,0" name="jetbrains.mps.vcs.annotate.ViewActionGroup" />
    </file>
  </root>
  <root nodeRef="r:f509a650-cbd9-47e7-b2a0-79f49c562c0b(jetbrains.mps.vcs.annotate)/6566909625908996008">
    <file name="CommitNumberSubcolumn.java">
      <node id="6566909625909004533" at="21,0,22,0" concept="7" trace="myFileAnnotation" />
      <node id="6566909625909004491" at="22,0,23,0" concept="7" trace="myRevisionsToNumbers" />
      <node id="6566909625909004479" at="23,98,24,34" concept="18" />
      <node id="3091700418994743648" at="24,34,25,38" concept="6" />
      <node id="6566909625909090441" at="28,50,29,112" concept="13" />
      <node id="6566909625909004547" at="31,60,32,90" concept="6" />
      <node id="5838713064222208609" at="32,90,33,148" concept="12" />
      <node id="5838713064222208593" at="34,88,35,86" concept="6" />
      <node id="5838713064222208589" at="36,5,37,0" concept="15" />
      <node id="6566909625909004597" at="39,51,40,58" concept="13" />
      <node id="5838713064222208559" at="43,48,44,87" concept="13" />
      <node id="5838713064222208530" at="48,48,49,95" concept="13" />
      <node id="6566909625909090418" at="52,78,53,113" concept="6" />
      <node id="6566909625909090503" at="57,82,58,30" concept="6" />
      <node id="6566909625909090497" at="58,30,59,47" concept="6" />
      <node id="4433480198085381928" at="62,25,63,27" concept="13" />
      <node id="7976595009021423879" at="66,35,67,16" concept="13" />
      <node id="5838713064222208582" at="70,36,71,49" concept="13" />
      <node id="5838713064222208582" at="72,5,73,16" concept="13" />
      <node id="5838713064222208590" at="33,148,36,5" concept="9" />
      <node id="6566909625909004591" at="39,0,42,0" concept="11" trace="select#(Ljava/lang/Integer;)Lcom/intellij/openapi/vcs/history/VcsRevisionNumber;" />
      <node id="5838713064222208552" at="43,0,46,0" concept="11" trace="select#(Lcom/intellij/openapi/vcs/history/VcsRevisionNumber;)Ljava/util/Date;" />
      <node id="5838713064222208528" at="48,0,51,0" concept="11" trace="select#(Lcom/intellij/openapi/vcs/history/VcsRevisionNumber;)Ljava/util/Date;" />
      <node id="6566909625909004646" at="51,30,54,5" concept="8" />
      <node id="5838713064222208582" at="69,83,72,5" concept="10" />
      <node id="6566909625908996010" at="23,0,27,0" concept="3" trace="CommitNumberSubcolumn#(Ljetbrains/mps/vcs/annotate/AnnotationColumn;Lcom/intellij/openapi/vcs/annotate/FileAnnotation;)V" />
      <node id="6566909625909004481" at="27,0,31,0" concept="11" trace="getTextForFileLine#(I)Ljava/lang/String;" />
      <node id="4433480198085381920" at="61,0,65,0" concept="11" trace="getId#()Ljava/lang/String;" />
      <node id="7976595009021423871" at="65,0,69,0" concept="11" trace="isRightAligned#()Z" />
      <node id="5838713064222208520" at="46,30,51,30" concept="6" />
      <node id="6566909625909090487" at="56,0,61,0" concept="11" trace="computeWidth#(Ljava/awt/FontMetrics;Ljava/lang/Iterable;)V" />
      <node id="5838713064222208582" at="69,0,75,0" concept="17" trace="check_efout7_a0a0a0a0f0e#(Lcom/intellij/openapi/vcs/history/VcsFileRevision;)Ljava/util/Date;" />
      <node id="6566909625909004561" at="37,0,46,30" concept="12" />
      <node id="6566909625909004539" at="31,0,56,0" concept="11" trace="computeNumbers#(Ljava/lang/Iterable;)V" />
      <scope id="6566909625909004486" at="28,50,29,112" />
      <scope id="5838713064222208592" at="34,88,35,86" />
      <scope id="6566909625909004592" at="39,51,40,58" />
      <scope id="5838713064222208553" at="43,48,44,87" />
      <scope id="5838713064222208529" at="48,48,49,95" />
      <scope id="6566909625909004647" at="52,78,53,113" />
      <scope id="4433480198085381923" at="62,25,63,27" />
      <scope id="7976595009021423874" at="66,35,67,16" />
      <scope id="5838713064222208582" at="70,36,71,49" />
      <scope id="6566909625908996013" at="23,98,25,38" />
      <scope id="6566909625909090495" at="57,82,59,47" />
      <scope id="5838713064222208590" at="33,148,36,5">
        <var name="rev" id="5838713064222208591" />
      </scope>
      <scope id="6566909625909004591" at="39,0,42,0">
        <var name="fl" id="6566909625909004591" />
      </scope>
      <scope id="5838713064222208552" at="43,0,46,0">
        <var name="rn" id="5838713064222208552" />
      </scope>
      <scope id="5838713064222208528" at="48,0,51,0">
        <var name="rn" id="5838713064222208528" />
      </scope>
      <scope id="6566909625909004646" at="51,30,54,5">
        <var name="i" id="6566909625909004649" />
      </scope>
      <scope id="6566909625908996010" at="23,0,27,0">
        <var name="annotationColumn" id="4527744427438228148" />
        <var name="fileAnnotation" id="6566909625909004498" />
      </scope>
      <scope id="6566909625909004481" at="27,0,31,0">
        <var name="fileLine" id="6566909625909004484" />
      </scope>
      <scope id="4433480198085381920" at="61,0,65,0" />
      <scope id="7976595009021423871" at="65,0,69,0" />
      <scope id="5838713064222208582" at="69,83,73,16" />
      <scope id="6566909625909090487" at="56,0,61,0">
        <var name="fileLines" id="6566909625909090491" />
        <var name="fontMetrics" id="6566909625909090489" />
      </scope>
      <scope id="5838713064222208582" at="69,0,75,0">
        <var name="checkedDotOperand" id="5838713064222208582" />
      </scope>
      <scope id="6566909625909004542" at="31,60,54,5">
        <var name="revisionNumberToRevision" id="5838713064222208610" />
        <var name="revisionNumbers" id="6566909625909004562" />
      </scope>
      <scope id="6566909625909004539" at="31,0,56,0">
        <var name="fileLines" id="6566909625909004543" />
      </scope>
      <unit id="6566909625909004591" at="38,174,42,5" name="jetbrains.mps.vcs.annotate.CommitNumberSubcolumn$1" />
      <unit id="5838713064222208552" at="42,18,46,5" name="jetbrains.mps.vcs.annotate.CommitNumberSubcolumn$2" />
      <unit id="5838713064222208528" at="47,70,51,5" name="jetbrains.mps.vcs.annotate.CommitNumberSubcolumn$3" />
      <unit id="6566909625908996008" at="20,0,76,0" name="jetbrains.mps.vcs.annotate.CommitNumberSubcolumn" />
    </file>
  </root>
  <root nodeRef="r:f509a650-cbd9-47e7-b2a0-79f49c562c0b(jetbrains.mps.vcs.annotate)/736151805632466469">
    <file name="ViewAction.java">
      <node id="736151805632466483" at="15,0,16,0" concept="16" trace="SHORTEN_NAMES" />
      <node id="736151805632466530" at="16,0,17,0" concept="16" trace="COLORS" />
      <node id="736151805632466587" at="17,0,18,0" concept="16" trace="KEYS_TO_TITLES" />
      <node id="736151805632466480" at="18,0,19,0" concept="7" trace="myColumn" />
      <node id="736151805632466542" at="19,0,20,0" concept="7" trace="myKey" />
      <node id="736151805632466491" at="20,58,21,56" concept="18" />
      <node id="736151805632466547" at="21,56,22,16" concept="6" />
      <node id="736151805632466493" at="22,16,23,22" concept="6" />
      <node id="736151805632466506" at="26,50,27,24" concept="13" />
      <node id="736151805632466516" at="30,66,31,80" concept="6" />
      <node id="736151805632466523" at="31,80,32,32" concept="6" />
      <node id="736151805632466473" at="34,43,35,67" concept="13" />
      <node id="736151805632466470" at="34,0,37,0" concept="17" trace="isSet#(Ljava/lang/String;)Z" />
      <node id="736151805632466500" at="25,0,29,0" concept="11" trace="isSelected#(Lcom/intellij/openapi/actionSystem/AnActionEvent;)Z" />
      <node id="736151805632466487" at="20,0,25,0" concept="3" trace="ViewAction#(Ljetbrains/mps/vcs/annotate/AnnotationColumn;Ljava/lang/String;)V" />
      <node id="736151805632466508" at="29,0,34,0" concept="11" trace="setSelected#(Lcom/intellij/openapi/actionSystem/AnActionEvent;Z)V" />
      <scope id="736151805632466505" at="26,50,27,24" />
      <scope id="736151805632466472" at="34,43,35,67" />
      <scope id="736151805632466515" at="30,66,32,32" />
      <scope id="736151805632466490" at="20,58,23,22" />
      <scope id="736151805632466470" at="34,0,37,0">
        <var name="key" id="736151805632466527" />
      </scope>
      <scope id="736151805632466500" at="25,0,29,0">
        <var name="event" id="736151805632466503" />
      </scope>
      <scope id="736151805632466487" at="20,0,25,0">
        <var name="column" id="736151805632466497" />
        <var name="key" id="736151805632466534" />
      </scope>
      <scope id="736151805632466508" at="29,0,34,0">
        <var name="event" id="736151805632466511" />
        <var name="selected" id="736151805632466513" />
      </scope>
      <unit id="736151805632466469" at="14,0,38,0" name="jetbrains.mps.vcs.annotate.ViewAction" />
    </file>
  </root>
  <root nodeRef="r:f509a650-cbd9-47e7-b2a0-79f49c562c0b(jetbrains.mps.vcs.annotate)/7744421503924576834">
    <file name="VcsRevisionRange.java">
      <node id="7744421503924577133" at="20,0,21,0" concept="7" trace="myColumn" />
      <node id="7744421503924771287" at="21,0,22,0" concept="7" trace="myFileAnnotation" />
      <node id="7744421503924676822" at="22,0,23,0" concept="7" trace="myBeforeAction" />
      <node id="7744421503924676829" at="23,0,24,0" concept="7" trace="myAfterAction" />
      <node id="7744421503924771376" at="24,0,25,0" concept="7" trace="myRevisionNumberToRevision" />
      <node id="7744421503924771774" at="25,83,26,28" concept="18" />
      <node id="7744421503924585228" at="26,28,27,22" concept="6" />
      <node id="7744421503924771309" at="27,22,28,38" concept="6" />
      <node id="7744421503924676833" at="28,38,29,63" concept="6" />
      <node id="7744421503924771222" at="29,63,30,63" concept="6" />
      <node id="7744421503924771402" at="30,63,31,104" concept="6" />
      <node id="7744421503924771365" at="32,88,33,88" concept="6" />
      <node id="7744421503924771777" at="34,5,35,20" concept="6" />
      <node id="7744421503924771781" at="35,20,36,24" concept="6" />
      <node id="7744421503924771785" at="36,24,37,23" concept="6" />
      <node id="7744421503924805781" at="40,78,41,41" concept="6" />
      <node id="7744421503924805792" at="41,41,42,40" concept="6" />
      <node id="7744421503924805824" at="42,40,43,36" concept="6" />
      <node id="7744421503924771424" at="47,54,48,133" concept="12" />
      <node id="7744421503924771522" at="49,80,50,91" concept="13" />
      <node id="7744421503924771725" at="51,12,52,19" concept="13" />
      <node id="7744421503924675034" at="55,68,56,60" concept="12" />
      <node id="7744421503924676543" at="57,51,58,63" concept="13" />
      <node id="7744421503924676557" at="59,12,60,31" concept="13" />
      <node id="7744421503924585256" at="64,0,65,0" concept="7" trace="myRevision" />
      <node id="7744421503924585262" at="65,0,66,0" concept="7" trace="myBefore" />
      <node id="7744421503924585268" at="66,43,67,24" concept="6" />
      <node id="7744421503924771277" at="68,22,69,76" concept="6" />
      <node id="7744421503924676780" at="73,75,74,68" concept="12" />
      <node id="7744421503924676806" at="74,68,75,143" concept="12" />
      <node id="7744421503924676590" at="75,143,76,130" concept="6" />
      <node id="7744421503924676615" at="76,130,77,58" concept="6" />
      <node id="7744421503924676647" at="77,58,78,102" concept="6" />
      <node id="7744421503924676752" at="84,55,85,32" concept="6" />
      <node id="7744421503924676762" at="85,32,86,38" concept="6" />
      <node id="7744421503924771652" at="91,31,92,20" concept="13" />
      <node id="8703200563941381208" at="93,36,94,21" concept="13" />
      <node id="7744421503924771670" at="95,14,96,95" concept="12" />
      <node id="7744421503924771682" at="96,95,97,68" concept="13" />
      <node id="7744421503924771720" at="51,10,53,5" concept="1" />
      <node id="7744421503924676555" at="59,10,61,5" concept="1" />
      <node id="7744421503924771362" at="31,104,34,5" concept="9" />
      <node id="7744421503924771230" at="67,24,70,7" concept="10" />
      <node id="7744421503924771655" at="95,12,98,7" concept="1" />
      <node id="7744421503924771477" at="48,133,53,5" concept="10" />
      <node id="7744421503924676532" at="56,60,61,5" concept="10" />
      <node id="7744421503924676707" at="83,0,88,0" concept="11" trace="consume#(Lcom/intellij/openapi/vcs/history/VcsFileRevision;)V" />
      <node id="1567533269522942320" at="39,0,45,0" concept="11" trace="doExecute#(Lcom/intellij/openapi/actionSystem/AnActionEvent;Ljava/util/Map;)V" />
      <node id="7744421503924585249" at="66,0,72,0" concept="3" trace="HiglightAction#(Z)V" />
      <node id="7744421503924676695" at="81,80,88,15" concept="6" />
      <node id="7744421503924805767" at="37,23,45,7" concept="6" />
      <node id="7744421503924771315" at="47,0,55,0" concept="11" trace="isFileLineHighlighted#(I)Z" />
      <node id="7744421503924675013" at="55,0,63,0" concept="17" trace="revisionToString#(Lcom/intellij/openapi/vcs/history/VcsFileRevision;)Ljava/lang/String;" />
      <node id="1567533269522942308" at="72,0,80,0" concept="11" trace="doUpdate#(Lcom/intellij/openapi/actionSystem/AnActionEvent;Ljava/util/Map;)V" />
      <node id="7744421503924771643" at="90,59,98,7" concept="10" />
      <node id="8703200563941381179" at="80,0,90,0" concept="11" trace="doExecute#(Lcom/intellij/openapi/actionSystem/AnActionEvent;Ljava/util/Map;)V" />
      <node id="7744421503924771581" at="90,0,100,0" concept="11" trace="isHiglighted#(Lcom/intellij/openapi/vcs/history/VcsFileRevision;)Z" />
      <node id="7744421503924585221" at="25,0,47,0" concept="3" trace="VcsRevisionRange#(Ljetbrains/mps/vcs/annotate/AnnotationColumn;Lcom/intellij/openapi/vcs/annotate/FileAnnotation;)V" />
      <scope id="7744421503924771364" at="32,88,33,88" />
      <scope id="7744421503924771478" at="49,80,50,91" />
      <scope id="7744421503924771721" at="51,12,52,19" />
      <scope id="7744421503924676533" at="57,51,58,63" />
      <scope id="7744421503924676556" at="59,12,60,31" />
      <scope id="7744421503924771231" at="68,22,69,76" />
      <scope id="7744421503924771644" at="91,31,92,20" />
      <scope id="8703200563941381201" at="93,36,94,21" />
      <scope id="7744421503924676712" at="84,55,86,38" />
      <scope id="7744421503924771656" at="95,14,97,68">
        <var name="compareResult" id="7744421503924771671" />
      </scope>
      <scope id="7744421503924771362" at="31,104,34,5">
        <var name="rev" id="7744421503924771363" />
      </scope>
      <scope id="1567533269522942329" at="40,78,43,36" />
      <scope id="7744421503924585252" at="66,43,70,7" />
      <scope id="1567533269522942317" at="73,75,78,102">
        <var name="description" id="7744421503924676807" />
        <var name="text" id="7744421503924676781" />
      </scope>
      <scope id="7744421503924676707" at="83,0,88,0">
        <var name="revision" id="7744421503924676710" />
      </scope>
      <scope id="1567533269522942320" at="39,0,45,0">
        <var name="event" id="1567533269522942323" />
        <var name="map" id="1567533269522942325" />
      </scope>
      <scope id="7744421503924771318" at="47,54,53,5">
        <var name="revision" id="7744421503924771425" />
      </scope>
      <scope id="7744421503924675016" at="55,68,61,5">
        <var name="number" id="7744421503924675035" />
      </scope>
      <scope id="7744421503924585249" at="66,0,72,0">
        <var name="before" id="7744421503924585266" />
      </scope>
      <scope id="8703200563941381188" at="81,80,88,15" />
      <scope id="7744421503924771315" at="47,0,55,0">
        <var name="fileLine" id="7744421503924771320" />
      </scope>
      <scope id="7744421503924675013" at="55,0,63,0">
        <var name="revision" id="7744421503924675018" />
      </scope>
      <scope id="1567533269522942308" at="72,0,80,0">
        <var name="event" id="1567533269522942311" />
        <var name="map" id="1567533269522942313" />
      </scope>
      <scope id="7744421503924771583" at="90,59,98,7" />
      <scope id="8703200563941381179" at="80,0,90,0">
        <var name="_params" id="8703200563941381192" />
        <var name="event" id="8703200563941381190" />
      </scope>
      <scope id="7744421503924771581" at="90,0,100,0">
        <var name="revision" id="7744421503924771585" />
      </scope>
      <scope id="7744421503924585225" at="25,83,45,7" />
      <scope id="7744421503924585221" at="25,0,47,0">
        <var name="column" id="7744421503924585226" />
        <var name="fileAnnotation" id="7744421503924771305" />
      </scope>
      <unit id="7744421503924676705" at="82,106,88,7" name="jetbrains.mps.vcs.annotate.VcsRevisionRange$1" />
      <unit id="7744421503924805772" at="38,12,45,5" name="jetbrains.mps.vcs.annotate.VcsRevisionRange$1" />
      <unit id="7744421503924585247" at="63,0,101,0" name="jetbrains.mps.vcs.annotate.VcsRevisionRange$HiglightAction" />
      <unit id="7744421503924576834" at="19,0,102,0" name="jetbrains.mps.vcs.annotate.VcsRevisionRange" />
    </file>
  </root>
  <root nodeRef="r:f509a650-cbd9-47e7-b2a0-79f49c562c0b(jetbrains.mps.vcs.annotate)/8955628568092674522">
    <file name="AnnotationHelper.java">
<<<<<<< HEAD
      <node id="700892246829337629" at="42,47,43,43" concept="13" />
      <node id="700892246829337633" at="45,5,46,16" concept="13" />
      <node id="700892246829417980" at="48,99,49,99" concept="12" />
      <node id="700892246829417992" at="51,22,52,86" concept="6" />
      <node id="700892246829417998" at="53,7,54,18" concept="13" />
      <node id="700892246829418004" at="55,5,56,55" concept="12" />
      <node id="700892246829418010" at="56,55,57,44" concept="12" />
      <node id="7429375960775555282" at="57,44,58,0" concept="15" />
      <node id="7429375960775491581" at="58,0,59,42" concept="12" />
      <node id="5600491251796771683" at="59,42,60,16" concept="12" />
      <node id="5600491251796783049" at="61,43,62,50" concept="6" />
      <node id="5600491251796826316" at="62,50,63,16" concept="14" />
      <node id="5600491251796789504" at="64,57,65,116" concept="6" />
      <node id="5600491251796700767" at="66,12,67,19" concept="13" />
      <node id="700892246829418047" at="68,5,69,68" concept="12" />
      <node id="4424432533913329" at="69,68,70,79" concept="12" />
      <node id="700892246829418052" at="70,79,71,98" concept="12" />
      <node id="700892246829418060" at="71,98,72,92" concept="12" />
      <node id="700892246829418073" at="73,41,74,19" concept="13" />
      <node id="700892246829418075" at="75,5,76,0" concept="15" />
      <node id="700892246829418085" at="78,44,79,94" concept="13" />
      <node id="700892246829418099" at="82,93,83,19" concept="13" />
      <node id="700892246829418119" at="84,5,85,0" concept="15" />
      <node id="700892246829418120" at="85,0,86,78" concept="12" />
      <node id="700892246829418131" at="87,37,88,19" concept="13" />
      <node id="700892246829418133" at="89,5,90,0" concept="15" />
      <node id="700892246829418136" at="91,17,92,18" concept="13" />
      <node id="700892246829418223" at="95,0,96,0" concept="7" trace="myFileAnnotation" />
      <node id="700892246829418226" at="96,0,97,0" concept="7" trace="myException" />
      <node id="700892246829418155" at="99,13,100,63" concept="6" />
      <node id="700892246829418166" at="101,34,102,26" concept="6" />
      <node id="700892246829418174" at="106,30,107,20" concept="6" />
      <node id="700892246829418183" at="111,34,112,130" concept="6" />
      <node id="700892246829418194" at="113,9,114,0" concept="15" />
      <node id="700892246829418200" at="117,31,118,129" concept="12" />
      <node id="700892246829418210" at="118,129,119,68" concept="6" />
      <node id="700892246829418229" at="124,6,125,52" concept="6" />
      <node id="700892246829418234" at="125,52,126,16" concept="13" />
      <node id="700892246829418260" at="128,64,129,37" concept="6" />
      <node id="700892246829418273" at="131,73,132,43" concept="13" />
      <node id="700892246829418013" at="135,36,136,42" concept="13" />
      <node id="700892246829418013" at="137,5,138,16" concept="13" />
      <node id="700892246829420097" at="37,0,39,0" concept="3" trace="AnnotationHelper#()V" />
      <node id="5600491251796695187" at="66,10,68,5" concept="1" />
      <node id="700892246829337617" at="41,122,44,7" concept="10" />
      <node id="700892246829417988" at="50,56,53,7" concept="10" />
      <node id="700892246829418068" at="72,92,75,5" concept="10" />
      <node id="700892246829418081" at="78,0,81,0" concept="11" trace="invoke#(Lcom/intellij/openapi/vcs/FileStatus;)Ljava/lang/Boolean;" />
      <node id="700892246829418097" at="81,6,84,5" concept="10" />
      <node id="700892246829418126" at="86,78,89,5" concept="10" />
      <node id="700892246829418134" at="90,0,93,5" concept="10" />
      <node id="700892246829418181" at="110,31,113,9" concept="10" />
      <node id="700892246829418250" at="128,0,131,0" concept="17" trace="annotate#(Ljetbrains/mps/nodeEditor/EditorComponent;)V" />
      <node id="700892246829418265" at="131,0,134,0" concept="17" trace="isAnnotateable#(Ljetbrains/mps/nodeEditor/EditorComponent;)Z" />
      <node id="700892246829418013" at="134,69,137,5" concept="10" />
      <node id="700892246829418170" at="105,0,109,0" concept="11" trace="onCancel#()V" />
      <node id="4424432533981484" at="117,0,121,0" concept="11" trace="run#()V" />
      <node id="700892246829337613" at="40,98,45,5" concept="9" />
      <node id="700892246829418076" at="76,0,81,6" concept="12" />
      <node id="700892246829418153" at="98,61,103,9" concept="20" />
      <node id="700892246829417986" at="49,99,55,5" concept="10" />
      <node id="4424432533965153" at="115,39,121,13" concept="6" />
      <node id="700892246829418013" at="134,0,140,0" concept="17" trace="check_19hp0u_a0d0c#(Lorg/jetbrains/mps/openapi/model/SNode;)Lorg/jetbrains/mps/openapi/model/SModel;" />
      <node id="5600491251796645116" at="60,16,68,5" concept="10" />
      <node id="700892246829418146" at="97,0,105,0" concept="11" trace="run#(Lcom/intellij/openapi/progress/ProgressIndicator;)V" />
      <node id="700892246829418195" at="114,0,122,9" concept="10" />
      <node id="700892246829309758" at="39,0,48,0" concept="17" trace="findAnnotationColumn#(Ljetbrains/mps/nodeEditor/EditorComponent;)Ljetbrains/mps/vcs/annotate/AnnotationColumn;" />
      <node id="700892246829418177" at="109,0,124,0" concept="11" trace="onSuccess#()V" />
      <node id="700892246829418139" at="93,5,124,6" concept="12" />
      <node id="700892246829417953" at="48,0,128,0" concept="17" trace="annotate#(Ljetbrains/mps/nodeEditor/EditorComponent;Z)Z" />
      <scope id="700892246829420100" at="37,30,37,30" />
      <scope id="700892246829337619" at="42,47,43,43" />
      <scope id="700892246829417991" at="51,22,52,86" />
      <scope id="5600491251796674619" at="64,57,65,116" />
      <scope id="5600491251796695188" at="66,12,67,19" />
      <scope id="700892246829418072" at="73,41,74,19" />
      <scope id="700892246829418084" at="78,44,79,94" />
      <scope id="700892246829418098" at="82,93,83,19" />
      <scope id="700892246829418130" at="87,37,88,19" />
      <scope id="700892246829418135" at="91,17,92,18" />
      <scope id="700892246829418154" at="99,13,100,63" />
      <scope id="700892246829418162" at="101,0,102,26">
        <var name="e" id="700892246829418163" />
      </scope>
      <scope id="700892246829418165" at="101,34,102,26" />
      <scope id="700892246829418173" at="106,30,107,20" />
      <scope id="700892246829418182" at="111,34,112,130" />
      <scope id="700892246829418253" at="128,64,129,37" />
      <scope id="700892246829418268" at="131,73,132,43" />
      <scope id="700892246829418013" at="135,36,136,42" />
      <scope id="700892246829420097" at="37,0,39,0" />
      <scope id="5600491251796645119" at="61,43,63,16" />
      <scope id="4424432533981485" at="117,31,119,68">
        <var name="annotationColumn" id="700892246829418201" />
      </scope>
      <scope id="700892246829337616" at="41,122,44,7" />
      <scope id="700892246829418081" at="78,0,81,0">
        <var name="fs" id="700892246829418081" />
      </scope>
      <scope id="700892246829418250" at="128,0,131,0">
        <var name="editorComponent" id="700892246829418255" />
      </scope>
      <scope id="700892246829418265" at="131,0,134,0">
        <var name="editorComponent" id="700892246829418270" />
      </scope>
      <scope id="700892246829417987" at="50,56,54,18" />
      <scope id="700892246829418170" at="105,0,109,0" />
      <scope id="4424432533981484" at="117,0,121,0" />
      <scope id="700892246829418013" at="134,69,138,16" />
      <scope id="700892246829337613" at="40,98,45,5">
        <var name="column" id="700892246829337614" />
      </scope>
      <scope id="700892246829418152" at="98,61,103,9" />
      <scope id="700892246829309761" at="40,98,46,16" />
      <scope id="700892246829418196" at="115,39,121,13" />
      <scope id="700892246829418013" at="134,0,140,0">
        <var name="checkedDotOperand" id="700892246829418013" />
      </scope>
      <scope id="700892246829418146" at="97,0,105,0">
        <var name="indicator" id="700892246829418149" />
      </scope>
      <scope id="700892246829309758" at="39,0,48,0">
        <var name="editorComponent" id="700892246829335446" />
      </scope>
      <scope id="700892246829418180" at="110,31,122,9" />
      <scope id="700892246829418177" at="109,0,124,0" />
      <scope id="700892246829417956" at="48,99,126,16">
=======
      <node id="135957280817173847" at="40,0,41,0" concept="16" trace="ourProgress" />
      <node id="700892246829337629" at="48,47,49,43" concept="13" />
      <node id="700892246829337633" at="51,5,52,16" concept="13" />
      <node id="135957280817804170" at="55,99,56,73" concept="14" />
      <node id="135957280817793510" at="57,69,58,19" concept="13" />
      <node id="9193185521109268839" at="59,5,60,0" concept="15" />
      <node id="700892246829417980" at="60,0,61,99" concept="12" />
      <node id="9193185521109777310" at="61,99,62,78" concept="12" />
      <node id="700892246829417992" at="64,22,65,33" concept="6" />
      <node id="700892246829417998" at="66,7,67,18" concept="13" />
      <node id="700892246829418004" at="68,5,69,55" concept="12" />
      <node id="700892246829418010" at="69,55,70,44" concept="12" />
      <node id="7429375960775555282" at="70,44,71,0" concept="15" />
      <node id="7429375960775491581" at="71,0,72,42" concept="12" />
      <node id="5600491251796771683" at="72,42,73,16" concept="12" />
      <node id="5600491251796783049" at="74,43,75,50" concept="6" />
      <node id="5600491251796826316" at="75,50,76,16" concept="14" />
      <node id="5600491251796789504" at="77,57,78,116" concept="6" />
      <node id="5600491251796700767" at="79,12,80,19" concept="13" />
      <node id="700892246829418047" at="81,5,82,68" concept="12" />
      <node id="4424432533913329" at="82,68,83,79" concept="12" />
      <node id="700892246829418052" at="83,79,84,98" concept="12" />
      <node id="700892246829418060" at="84,98,85,92" concept="12" />
      <node id="700892246829418073" at="86,41,87,19" concept="13" />
      <node id="700892246829418075" at="88,5,89,0" concept="15" />
      <node id="700892246829418085" at="91,44,92,94" concept="13" />
      <node id="700892246829418099" at="95,93,96,19" concept="13" />
      <node id="700892246829418119" at="97,5,98,0" concept="15" />
      <node id="700892246829418120" at="98,0,99,78" concept="12" />
      <node id="700892246829418131" at="100,37,101,19" concept="13" />
      <node id="700892246829418133" at="102,5,103,0" concept="15" />
      <node id="700892246829418136" at="104,17,105,18" concept="13" />
      <node id="700892246829418223" at="108,0,109,0" concept="7" trace="myFileAnnotation" />
      <node id="700892246829418226" at="109,0,110,0" concept="7" trace="myException" />
      <node id="700892246829418155" at="113,13,114,63" concept="6" />
      <node id="700892246829418166" at="115,34,116,26" concept="6" />
      <node id="700892246829418174" at="121,30,122,20" concept="6" />
      <node id="8971843164420847882" at="126,31,127,26" concept="14" />
      <node id="135957280817573119" at="127,26,128,72" concept="6" />
      <node id="8971843164420988417" at="128,72,129,0" concept="15" />
      <node id="700892246829418183" at="130,34,131,130" concept="6" />
      <node id="700892246829418194" at="132,9,133,0" concept="15" />
      <node id="700892246829418200" at="136,31,137,129" concept="12" />
      <node id="700892246829418210" at="137,129,138,68" concept="6" />
      <node id="135957280817851130" at="143,6,144,65" concept="6" />
      <node id="700892246829418229" at="145,9,146,54" concept="6" />
      <node id="8971843164420942459" at="147,27,148,70" concept="6" />
      <node id="700892246829418234" at="149,5,150,16" concept="13" />
      <node id="700892246829418260" at="153,64,154,37" concept="6" />
      <node id="700892246829418273" at="157,73,158,43" concept="13" />
      <node id="700892246829418013" at="162,36,163,42" concept="13" />
      <node id="700892246829418013" at="164,5,165,16" concept="13" />
      <node id="700892246829420097" at="42,0,44,0" concept="3" trace="AnnotationHelper#()V" />
      <node id="5600491251796695187" at="79,10,81,5" concept="1" />
      <node id="700892246829337617" at="47,122,50,7" concept="10" />
      <node id="135957280817777607" at="56,73,59,5" concept="10" />
      <node id="700892246829417988" at="63,35,66,7" concept="10" />
      <node id="700892246829418068" at="85,92,88,5" concept="10" />
      <node id="700892246829418081" at="91,0,94,0" concept="11" trace="invoke#(Lcom/intellij/openapi/vcs/FileStatus;)Ljava/lang/Boolean;" />
      <node id="700892246829418097" at="94,6,97,5" concept="10" />
      <node id="700892246829418126" at="99,78,102,5" concept="10" />
      <node id="700892246829418134" at="103,0,106,5" concept="10" />
      <node id="700892246829418181" at="129,0,132,9" concept="10" />
      <node id="700892246829418250" at="153,0,156,0" concept="17" trace="annotate#(Ljetbrains/mps/nodeEditor/EditorComponent;)V" />
      <node id="700892246829418265" at="157,0,160,0" concept="17" trace="isAnnotateable#(Ljetbrains/mps/nodeEditor/EditorComponent;)Z" />
      <node id="700892246829418013" at="161,69,164,5" concept="10" />
      <node id="700892246829418170" at="120,0,124,0" concept="11" trace="onCancel#()V" />
      <node id="4424432533981484" at="136,0,140,0" concept="11" trace="run#()V" />
      <node id="700892246829337613" at="46,98,51,5" concept="9" />
      <node id="700892246829418076" at="89,0,94,6" concept="12" />
      <node id="700892246829418153" at="112,61,117,9" concept="20" />
      <node id="8971843164420920947" at="144,65,149,5" concept="20" />
      <node id="700892246829417986" at="62,78,68,5" concept="10" />
      <node id="4424432533965153" at="134,39,140,13" concept="6" />
      <node id="700892246829418013" at="161,0,167,0" concept="17" trace="check_19hp0u_a0h0d#(Lorg/jetbrains/mps/openapi/model/SNode;)Lorg/jetbrains/mps/openapi/model/SModel;" />
      <node id="5600491251796645116" at="73,16,81,5" concept="10" />
      <node id="700892246829418146" at="111,0,119,0" concept="11" trace="run#(Lcom/intellij/openapi/progress/ProgressIndicator;)V" />
      <node id="700892246829418195" at="133,0,141,9" concept="10" />
      <node id="700892246829309758" at="45,0,54,0" concept="17" trace="findAnnotationColumn#(Ljetbrains/mps/nodeEditor/EditorComponent;)Ljetbrains/mps/vcs/annotate/AnnotationColumn;" />
      <node id="700892246829418177" at="125,0,143,0" concept="11" trace="onSuccess#()V" />
      <node id="700892246829418139" at="106,5,143,6" concept="12" />
      <node id="700892246829417953" at="55,0,152,0" concept="17" trace="annotate#(Ljetbrains/mps/nodeEditor/EditorComponent;Z)Z" />
      <scope id="700892246829420100" at="42,30,42,30" />
      <scope id="700892246829337619" at="48,47,49,43" />
      <scope id="135957280817777610" at="57,69,58,19" />
      <scope id="700892246829417991" at="64,22,65,33" />
      <scope id="5600491251796674619" at="77,57,78,116" />
      <scope id="5600491251796695188" at="79,12,80,19" />
      <scope id="700892246829418072" at="86,41,87,19" />
      <scope id="700892246829418084" at="91,44,92,94" />
      <scope id="700892246829418098" at="95,93,96,19" />
      <scope id="700892246829418130" at="100,37,101,19" />
      <scope id="700892246829418135" at="104,17,105,18" />
      <scope id="700892246829418154" at="113,13,114,63" />
      <scope id="700892246829418162" at="115,0,116,26">
        <var name="e" id="700892246829418163" />
      </scope>
      <scope id="700892246829418165" at="115,34,116,26" />
      <scope id="700892246829418173" at="121,30,122,20" />
      <scope id="700892246829418182" at="130,34,131,130" />
      <scope id="8971843164420920949" at="145,9,146,54" />
      <scope id="8971843164420920950" at="147,0,148,70">
        <var name="t" id="8971843164420920952" />
      </scope>
      <scope id="8971843164420920956" at="147,27,148,70" />
      <scope id="700892246829418253" at="153,64,154,37" />
      <scope id="700892246829418268" at="157,73,158,43" />
      <scope id="700892246829418013" at="162,36,163,42" />
      <scope id="700892246829420097" at="42,0,44,0" />
      <scope id="5600491251796645119" at="74,43,76,16" />
      <scope id="4424432533981485" at="136,31,138,68">
        <var name="annotationColumn" id="700892246829418201" />
      </scope>
      <scope id="700892246829337616" at="47,122,50,7" />
      <scope id="700892246829418081" at="91,0,94,0">
        <var name="fs" id="700892246829418081" />
      </scope>
      <scope id="700892246829418250" at="153,0,156,0">
        <var name="editorComponent" id="700892246829418255" />
      </scope>
      <scope id="700892246829418265" at="157,0,160,0">
        <var name="editorComponent" id="700892246829418270" />
      </scope>
      <scope id="700892246829417987" at="63,35,67,18" />
      <scope id="700892246829418170" at="120,0,124,0" />
      <scope id="4424432533981484" at="136,0,140,0" />
      <scope id="700892246829418013" at="161,69,165,16" />
      <scope id="700892246829337613" at="46,98,51,5">
        <var name="column" id="700892246829337614" />
      </scope>
      <scope id="700892246829418152" at="112,61,117,9" />
      <scope id="700892246829309761" at="46,98,52,16" />
      <scope id="700892246829418196" at="134,39,140,13" />
      <scope id="700892246829418013" at="161,0,167,0">
        <var name="checkedDotOperand" id="700892246829418013" />
      </scope>
      <scope id="700892246829418146" at="111,0,119,0">
        <var name="indicator" id="700892246829418149" />
      </scope>
      <scope id="700892246829309758" at="45,0,54,0">
        <var name="editorComponent" id="700892246829335446" />
      </scope>
      <scope id="700892246829418180" at="126,31,141,9" />
      <scope id="700892246829418177" at="125,0,143,0" />
      <scope id="700892246829417956" at="55,99,150,16">
>>>>>>> bf3a2c62
        <var name="annotateTask" id="700892246829418140" />
        <var name="annotationColumn" id="9193185521109777311" />
        <var name="annotationProvider" id="700892246829418121" />
        <var name="checkFileStatus" id="700892246829418077" />
        <var name="file" id="700892246829418048" />
        <var name="iFile" id="5600491251796771684" />
        <var name="ideaProject" id="700892246829418053" />
        <var name="leftEditorHighlighter" id="700892246829417981" />
        <var name="model" id="700892246829418011" />
        <var name="project" id="4424432533913330" />
        <var name="root" id="700892246829418005" />
        <var name="source" id="7429375960775491582" />
        <var name="vcs" id="700892246829418061" />
      </scope>
<<<<<<< HEAD
      <scope id="700892246829417953" at="48,0,128,0">
        <var name="dryRun" id="700892246829417961" />
        <var name="editorComponent" id="700892246829417959" />
      </scope>
      <unit id="700892246829418081" at="77,94,81,5" name="jetbrains.mps.vcs.annotate.AnnotationHelper$1" />
      <unit id="4424432533981484" at="116,69,121,11" name="jetbrains.mps.vcs.annotate.AnnotationHelper$3" />
      <unit id="700892246829418144" at="94,43,124,5" name="jetbrains.mps.vcs.annotate.AnnotationHelper$2" />
      <unit id="8955628568092674522" at="36,0,141,0" name="jetbrains.mps.vcs.annotate.AnnotationHelper" />
=======
      <scope id="700892246829417953" at="55,0,152,0">
        <var name="dryRun" id="700892246829417961" />
        <var name="editorComponent" id="700892246829417959" />
      </scope>
      <unit id="700892246829418081" at="90,94,94,5" name="jetbrains.mps.vcs.annotate.AnnotationHelper$1" />
      <unit id="4424432533981484" at="135,69,140,11" name="jetbrains.mps.vcs.annotate.AnnotationHelper$3" />
      <unit id="700892246829418144" at="107,43,143,5" name="jetbrains.mps.vcs.annotate.AnnotationHelper$2" />
      <unit id="8955628568092674522" at="39,0,168,0" name="jetbrains.mps.vcs.annotate.AnnotationHelper" />
>>>>>>> bf3a2c62
    </file>
  </root>
  <root nodeRef="r:f509a650-cbd9-47e7-b2a0-79f49c562c0b(jetbrains.mps.vcs.annotate)/8955628568092675853">
    <file name="EditorUtils.java">
      <node id="8955628568092676103" at="65,27,65,27" concept="1" />
      <node id="8955628568092676107" at="68,27,68,27" concept="1" />
      <node id="8955628568092676100" at="75,28,75,28" concept="1" />
      <node id="8955628568092676100" at="21,0,22,0" concept="7" trace="__CP__" />
      <node id="8955628568092676100" at="27,28,28,54" concept="0" />
      <node id="8955628568092676100" at="28,54,29,35" concept="13" />
      <node id="8955628568092676108" at="30,27,31,105" concept="6" />
      <node id="8955628568092676108" at="33,62,34,40" concept="6" />
      <node id="8955628568092676108" at="34,40,35,30" concept="2" />
      <node id="8955628568092676108" at="36,23,37,70" concept="6" />
      <node id="8955628568092676108" at="37,70,38,38" concept="6" />
      <node id="8955628568092676108" at="38,38,39,28" concept="2" />
      <node id="8955628568092676117" at="40,28,41,105" concept="6" />
      <node id="8955628568092676117" at="43,79,44,40" concept="6" />
      <node id="8955628568092676117" at="44,40,45,30" concept="2" />
      <node id="8955628568092676117" at="46,23,47,104" concept="6" />
      <node id="8955628568092676117" at="47,104,48,39" concept="6" />
      <node id="8955628568092676117" at="48,39,49,28" concept="2" />
      <node id="8955628568092676106" at="51,63,52,40" concept="6" />
      <node id="8955628568092676106" at="52,40,53,30" concept="2" />
      <node id="8955628568092676106" at="54,23,55,38" concept="6" />
      <node id="8955628568092676106" at="55,38,56,28" concept="2" />
      <node id="8955628568092676104" at="57,27,58,38" concept="6" />
      <node id="8955628568092676104" at="58,38,59,36" concept="6" />
      <node id="8955628568092676104" at="59,36,60,34" concept="13" />
      <node id="8955628568092676100" at="61,28,62,39" concept="6" />
      <node id="8955628568092676100" at="62,39,63,64" concept="6" />
      <node id="8955628568092676100" at="63,64,64,34" concept="13" />
      <node id="8955628568092676103" at="65,27,66,38" concept="6" />
      <node id="8955628568092676103" at="66,38,67,28" concept="2" />
      <node id="8955628568092676107" at="68,27,69,38" concept="6" />
      <node id="8955628568092676107" at="69,38,70,28" concept="2" />
      <node id="8955628568092676110" at="71,27,72,59" concept="1" />
      <node id="8955628568092676111" at="71,27,72,59" concept="6" />
      <node id="8955628568092676110" at="72,59,73,39" concept="6" />
      <node id="8955628568092676110" at="73,39,74,28" concept="2" />
      <node id="8955628568092676100" at="75,28,76,39" concept="6" />
      <node id="8955628568092676100" at="76,39,77,28" concept="2" />
      <node id="8955628568092676100" at="78,28,79,37" concept="2" />
      <node id="8955628568092676100" at="81,31,82,29" concept="13" />
      <node id="8955628568092676109" at="84,0,85,0" concept="7" trace="_5_childCell" />
      <node id="8955628568092676109" at="85,0,86,0" concept="7" trace="_5_childCell_it" />
      <node id="8955628568092676112" at="86,0,87,0" concept="7" trace="_9_cells" />
      <node id="8955628568092676100" at="87,0,88,0" concept="7" trace="_10__yield_5i6nbm_b0a0b0a0a0a" />
      <node id="8955628568092676100" at="88,0,89,0" concept="7" trace="_10__yield_5i6nbm_b0a0b0a0a0a_it" />
      <node id="8955628568092675853" at="13,0,15,0" concept="3" trace="EditorUtils#()V" />
      <node id="8955628568092676108" at="32,27,36,23" concept="10" />
      <node id="8955628568092676117" at="42,28,46,23" concept="10" />
      <node id="8955628568092676106" at="50,27,54,23" concept="10" />
      <node id="8955628568092676100" at="24,20,80,19" concept="19" />
      <node id="8955628568092676100" at="22,46,81,31" concept="5" />
      <node id="8955628568092676100" at="22,0,84,0" concept="11" trace="moveToNext#()Z" />
      <node id="8955628568092676100" at="19,50,89,14" concept="13" />
      <node id="8955628568092676100" at="19,0,91,0" concept="11" trace="iterator#()Ljava/util/Iterator;" />
      <node id="8955628568092676100" at="17,62,91,10" concept="13" />
      <node id="8955628568092676100" at="17,0,93,0" concept="11" trace="invoke#(Ljetbrains/mps/openapi/editor/cells/EditorCell;)Ljava/lang/Iterable;" />
      <node id="8955628568092676098" at="15,81,93,20" concept="13" />
      <node id="8955628568092675853" at="15,0,95,0" concept="17" trace="getCellDescendants#(Ljetbrains/mps/openapi/editor/cells/EditorCell;)Ljava/lang/Iterable;" />
      <scope id="8955628568092675853" at="13,24,13,24" />
      <scope id="8955628568092676103" at="65,27,65,27" />
      <scope id="8955628568092676107" at="68,27,68,27" />
      <scope id="8955628568092676100" at="75,28,75,28" />
      <scope id="8955628568092676108" at="30,27,31,105" />
      <scope id="8955628568092676117" at="40,28,41,105" />
      <scope id="8955628568092676110" at="71,27,72,59" />
      <scope id="8955628568092676100" at="78,28,79,37" />
      <scope id="8955628568092675853" at="13,0,15,0" />
      <scope id="8955628568092676100" at="27,28,29,35" />
      <scope id="8955628568092676108" at="33,62,35,30" />
      <scope id="8955628568092676117" at="43,79,45,30" />
      <scope id="8955628568092676106" at="51,63,53,30" />
      <scope id="8955628568092676103" at="65,27,67,28" />
      <scope id="8955628568092676107" at="68,27,70,28" />
      <scope id="8955628568092676100" at="75,28,77,28" />
      <scope id="8955628568092676104" at="57,27,60,34" />
      <scope id="8955628568092676100" at="61,28,64,34" />
      <scope id="8955628568092676110" at="71,27,74,28" />
      <scope id="8955628568092676106" at="50,27,56,28" />
      <scope id="8955628568092676108" at="32,27,39,28" />
      <scope id="8955628568092676117" at="42,28,49,28" />
      <scope id="8955628568092676100" at="24,20,80,19" />
      <scope id="8955628568092676100" at="22,46,82,29" />
      <scope id="8955628568092676100" at="22,0,84,0" />
      <scope id="8955628568092676100" at="19,50,89,14" />
      <scope id="8955628568092676100" at="19,0,91,0" />
      <scope id="8955628568092676100" at="17,62,91,10" />
      <scope id="8955628568092676100" at="17,0,93,0">
        <var name="c" id="8955628568092676100" />
      </scope>
      <scope id="8955628568092676090" at="15,81,93,20" />
      <scope id="8955628568092675853" at="15,0,95,0">
        <var name="_this" id="8955628568092675853" />
      </scope>
      <unit id="8955628568092676100" at="20,23,89,13" name="jetbrains.mps.vcs.annotate.EditorUtils$3" />
      <unit id="8955628568092676100" at="18,19,91,9" name="jetbrains.mps.vcs.annotate.EditorUtils$2" />
      <unit id="8955628568092676100" at="16,15,93,5" name="jetbrains.mps.vcs.annotate.EditorUtils$1" />
      <unit id="8955628568092675853" at="12,0,96,0" name="jetbrains.mps.vcs.annotate.EditorUtils" />
    </file>
  </root>
</debug-info>
<|MERGE_RESOLUTION|>--- conflicted
+++ resolved
@@ -1420,281 +1420,151 @@
   </root>
   <root nodeRef="r:f509a650-cbd9-47e7-b2a0-79f49c562c0b(jetbrains.mps.vcs.annotate)/8955628568092674522">
     <file name="AnnotationHelper.java">
-<<<<<<< HEAD
-      <node id="700892246829337629" at="42,47,43,43" concept="13" />
-      <node id="700892246829337633" at="45,5,46,16" concept="13" />
-      <node id="700892246829417980" at="48,99,49,99" concept="12" />
-      <node id="700892246829417992" at="51,22,52,86" concept="6" />
-      <node id="700892246829417998" at="53,7,54,18" concept="13" />
-      <node id="700892246829418004" at="55,5,56,55" concept="12" />
-      <node id="700892246829418010" at="56,55,57,44" concept="12" />
-      <node id="7429375960775555282" at="57,44,58,0" concept="15" />
-      <node id="7429375960775491581" at="58,0,59,42" concept="12" />
-      <node id="5600491251796771683" at="59,42,60,16" concept="12" />
-      <node id="5600491251796783049" at="61,43,62,50" concept="6" />
-      <node id="5600491251796826316" at="62,50,63,16" concept="14" />
-      <node id="5600491251796789504" at="64,57,65,116" concept="6" />
-      <node id="5600491251796700767" at="66,12,67,19" concept="13" />
-      <node id="700892246829418047" at="68,5,69,68" concept="12" />
-      <node id="4424432533913329" at="69,68,70,79" concept="12" />
-      <node id="700892246829418052" at="70,79,71,98" concept="12" />
-      <node id="700892246829418060" at="71,98,72,92" concept="12" />
-      <node id="700892246829418073" at="73,41,74,19" concept="13" />
-      <node id="700892246829418075" at="75,5,76,0" concept="15" />
-      <node id="700892246829418085" at="78,44,79,94" concept="13" />
-      <node id="700892246829418099" at="82,93,83,19" concept="13" />
-      <node id="700892246829418119" at="84,5,85,0" concept="15" />
-      <node id="700892246829418120" at="85,0,86,78" concept="12" />
-      <node id="700892246829418131" at="87,37,88,19" concept="13" />
-      <node id="700892246829418133" at="89,5,90,0" concept="15" />
-      <node id="700892246829418136" at="91,17,92,18" concept="13" />
-      <node id="700892246829418223" at="95,0,96,0" concept="7" trace="myFileAnnotation" />
-      <node id="700892246829418226" at="96,0,97,0" concept="7" trace="myException" />
-      <node id="700892246829418155" at="99,13,100,63" concept="6" />
-      <node id="700892246829418166" at="101,34,102,26" concept="6" />
-      <node id="700892246829418174" at="106,30,107,20" concept="6" />
-      <node id="700892246829418183" at="111,34,112,130" concept="6" />
-      <node id="700892246829418194" at="113,9,114,0" concept="15" />
-      <node id="700892246829418200" at="117,31,118,129" concept="12" />
-      <node id="700892246829418210" at="118,129,119,68" concept="6" />
-      <node id="700892246829418229" at="124,6,125,52" concept="6" />
-      <node id="700892246829418234" at="125,52,126,16" concept="13" />
-      <node id="700892246829418260" at="128,64,129,37" concept="6" />
-      <node id="700892246829418273" at="131,73,132,43" concept="13" />
-      <node id="700892246829418013" at="135,36,136,42" concept="13" />
-      <node id="700892246829418013" at="137,5,138,16" concept="13" />
-      <node id="700892246829420097" at="37,0,39,0" concept="3" trace="AnnotationHelper#()V" />
-      <node id="5600491251796695187" at="66,10,68,5" concept="1" />
-      <node id="700892246829337617" at="41,122,44,7" concept="10" />
-      <node id="700892246829417988" at="50,56,53,7" concept="10" />
-      <node id="700892246829418068" at="72,92,75,5" concept="10" />
-      <node id="700892246829418081" at="78,0,81,0" concept="11" trace="invoke#(Lcom/intellij/openapi/vcs/FileStatus;)Ljava/lang/Boolean;" />
-      <node id="700892246829418097" at="81,6,84,5" concept="10" />
-      <node id="700892246829418126" at="86,78,89,5" concept="10" />
-      <node id="700892246829418134" at="90,0,93,5" concept="10" />
-      <node id="700892246829418181" at="110,31,113,9" concept="10" />
-      <node id="700892246829418250" at="128,0,131,0" concept="17" trace="annotate#(Ljetbrains/mps/nodeEditor/EditorComponent;)V" />
-      <node id="700892246829418265" at="131,0,134,0" concept="17" trace="isAnnotateable#(Ljetbrains/mps/nodeEditor/EditorComponent;)Z" />
-      <node id="700892246829418013" at="134,69,137,5" concept="10" />
-      <node id="700892246829418170" at="105,0,109,0" concept="11" trace="onCancel#()V" />
-      <node id="4424432533981484" at="117,0,121,0" concept="11" trace="run#()V" />
-      <node id="700892246829337613" at="40,98,45,5" concept="9" />
-      <node id="700892246829418076" at="76,0,81,6" concept="12" />
-      <node id="700892246829418153" at="98,61,103,9" concept="20" />
-      <node id="700892246829417986" at="49,99,55,5" concept="10" />
-      <node id="4424432533965153" at="115,39,121,13" concept="6" />
-      <node id="700892246829418013" at="134,0,140,0" concept="17" trace="check_19hp0u_a0d0c#(Lorg/jetbrains/mps/openapi/model/SNode;)Lorg/jetbrains/mps/openapi/model/SModel;" />
-      <node id="5600491251796645116" at="60,16,68,5" concept="10" />
-      <node id="700892246829418146" at="97,0,105,0" concept="11" trace="run#(Lcom/intellij/openapi/progress/ProgressIndicator;)V" />
-      <node id="700892246829418195" at="114,0,122,9" concept="10" />
-      <node id="700892246829309758" at="39,0,48,0" concept="17" trace="findAnnotationColumn#(Ljetbrains/mps/nodeEditor/EditorComponent;)Ljetbrains/mps/vcs/annotate/AnnotationColumn;" />
-      <node id="700892246829418177" at="109,0,124,0" concept="11" trace="onSuccess#()V" />
-      <node id="700892246829418139" at="93,5,124,6" concept="12" />
-      <node id="700892246829417953" at="48,0,128,0" concept="17" trace="annotate#(Ljetbrains/mps/nodeEditor/EditorComponent;Z)Z" />
-      <scope id="700892246829420100" at="37,30,37,30" />
-      <scope id="700892246829337619" at="42,47,43,43" />
-      <scope id="700892246829417991" at="51,22,52,86" />
-      <scope id="5600491251796674619" at="64,57,65,116" />
-      <scope id="5600491251796695188" at="66,12,67,19" />
-      <scope id="700892246829418072" at="73,41,74,19" />
-      <scope id="700892246829418084" at="78,44,79,94" />
-      <scope id="700892246829418098" at="82,93,83,19" />
-      <scope id="700892246829418130" at="87,37,88,19" />
-      <scope id="700892246829418135" at="91,17,92,18" />
-      <scope id="700892246829418154" at="99,13,100,63" />
-      <scope id="700892246829418162" at="101,0,102,26">
+      <node id="135957280817173847" at="40,0,41,0" concept="16" trace="ourProgress" />
+      <node id="700892246829337629" at="46,47,47,43" concept="13" />
+      <node id="700892246829337633" at="49,5,50,16" concept="13" />
+      <node id="135957280817804170" at="52,99,53,73" concept="14" />
+      <node id="135957280817793510" at="54,69,55,19" concept="13" />
+      <node id="9193185521109268839" at="56,5,57,0" concept="15" />
+      <node id="700892246829417980" at="57,0,58,99" concept="12" />
+      <node id="9193185521109777310" at="58,99,59,78" concept="12" />
+      <node id="700892246829417992" at="61,22,62,33" concept="6" />
+      <node id="700892246829417998" at="63,7,64,18" concept="13" />
+      <node id="700892246829418004" at="65,5,66,55" concept="12" />
+      <node id="700892246829418010" at="66,55,67,44" concept="12" />
+      <node id="7429375960775555282" at="67,44,68,0" concept="15" />
+      <node id="7429375960775491581" at="68,0,69,42" concept="12" />
+      <node id="5600491251796771683" at="69,42,70,16" concept="12" />
+      <node id="5600491251796783049" at="71,43,72,50" concept="6" />
+      <node id="5600491251796826316" at="72,50,73,16" concept="14" />
+      <node id="5600491251796789504" at="74,57,75,116" concept="6" />
+      <node id="5600491251796700767" at="76,12,77,19" concept="13" />
+      <node id="700892246829418047" at="78,5,79,68" concept="12" />
+      <node id="4424432533913329" at="79,68,80,79" concept="12" />
+      <node id="700892246829418052" at="80,79,81,98" concept="12" />
+      <node id="700892246829418060" at="81,98,82,92" concept="12" />
+      <node id="700892246829418073" at="83,41,84,19" concept="13" />
+      <node id="700892246829418075" at="85,5,86,0" concept="15" />
+      <node id="700892246829418085" at="88,44,89,94" concept="13" />
+      <node id="700892246829418099" at="92,93,93,19" concept="13" />
+      <node id="700892246829418119" at="94,5,95,0" concept="15" />
+      <node id="700892246829418120" at="95,0,96,78" concept="12" />
+      <node id="700892246829418131" at="97,37,98,19" concept="13" />
+      <node id="700892246829418133" at="99,5,100,0" concept="15" />
+      <node id="700892246829418136" at="101,17,102,18" concept="13" />
+      <node id="700892246829418223" at="105,0,106,0" concept="7" trace="myFileAnnotation" />
+      <node id="700892246829418226" at="106,0,107,0" concept="7" trace="myException" />
+      <node id="700892246829418155" at="109,13,110,63" concept="6" />
+      <node id="700892246829418166" at="111,34,112,26" concept="6" />
+      <node id="700892246829418174" at="116,30,117,20" concept="6" />
+      <node id="8971843164420847882" at="120,31,121,26" concept="14" />
+      <node id="135957280817573119" at="121,26,122,72" concept="6" />
+      <node id="8971843164420988417" at="122,72,123,0" concept="15" />
+      <node id="700892246829418183" at="124,34,125,130" concept="6" />
+      <node id="700892246829418194" at="126,9,127,0" concept="15" />
+      <node id="700892246829418200" at="130,31,131,129" concept="12" />
+      <node id="700892246829418210" at="131,129,132,68" concept="6" />
+      <node id="135957280817851130" at="137,6,138,65" concept="6" />
+      <node id="700892246829418229" at="139,9,140,54" concept="6" />
+      <node id="8971843164420942459" at="141,27,142,70" concept="6" />
+      <node id="700892246829418234" at="143,5,144,16" concept="13" />
+      <node id="700892246829418260" at="146,64,147,37" concept="6" />
+      <node id="700892246829418273" at="149,73,150,43" concept="13" />
+      <node id="700892246829418013" at="153,36,154,42" concept="13" />
+      <node id="700892246829418013" at="155,5,156,16" concept="13" />
+      <node id="700892246829420097" at="41,0,43,0" concept="3" trace="AnnotationHelper#()V" />
+      <node id="5600491251796695187" at="76,10,78,5" concept="1" />
+      <node id="700892246829337617" at="45,122,48,7" concept="10" />
+      <node id="135957280817777607" at="53,73,56,5" concept="10" />
+      <node id="700892246829417988" at="60,35,63,7" concept="10" />
+      <node id="700892246829418068" at="82,92,85,5" concept="10" />
+      <node id="700892246829418081" at="88,0,91,0" concept="11" trace="invoke#(Lcom/intellij/openapi/vcs/FileStatus;)Ljava/lang/Boolean;" />
+      <node id="700892246829418097" at="91,6,94,5" concept="10" />
+      <node id="700892246829418126" at="96,78,99,5" concept="10" />
+      <node id="700892246829418134" at="100,0,103,5" concept="10" />
+      <node id="700892246829418181" at="123,0,126,9" concept="10" />
+      <node id="700892246829418250" at="146,0,149,0" concept="17" trace="annotate#(Ljetbrains/mps/nodeEditor/EditorComponent;)V" />
+      <node id="700892246829418265" at="149,0,152,0" concept="17" trace="isAnnotateable#(Ljetbrains/mps/nodeEditor/EditorComponent;)Z" />
+      <node id="700892246829418013" at="152,69,155,5" concept="10" />
+      <node id="700892246829418170" at="115,0,119,0" concept="11" trace="onCancel#()V" />
+      <node id="4424432533981484" at="130,0,134,0" concept="11" trace="run#()V" />
+      <node id="700892246829337613" at="44,98,49,5" concept="9" />
+      <node id="700892246829418076" at="86,0,91,6" concept="12" />
+      <node id="700892246829418153" at="108,61,113,9" concept="20" />
+      <node id="8971843164420920947" at="138,65,143,5" concept="20" />
+      <node id="700892246829417986" at="59,78,65,5" concept="10" />
+      <node id="4424432533965153" at="128,39,134,13" concept="6" />
+      <node id="700892246829418013" at="152,0,158,0" concept="17" trace="check_19hp0u_a0h0d#(Lorg/jetbrains/mps/openapi/model/SNode;)Lorg/jetbrains/mps/openapi/model/SModel;" />
+      <node id="5600491251796645116" at="70,16,78,5" concept="10" />
+      <node id="700892246829418146" at="107,0,115,0" concept="11" trace="run#(Lcom/intellij/openapi/progress/ProgressIndicator;)V" />
+      <node id="700892246829418195" at="127,0,135,9" concept="10" />
+      <node id="700892246829309758" at="43,0,52,0" concept="17" trace="findAnnotationColumn#(Ljetbrains/mps/nodeEditor/EditorComponent;)Ljetbrains/mps/vcs/annotate/AnnotationColumn;" />
+      <node id="700892246829418177" at="119,0,137,0" concept="11" trace="onSuccess#()V" />
+      <node id="700892246829418139" at="103,5,137,6" concept="12" />
+      <node id="700892246829417953" at="52,0,146,0" concept="17" trace="annotate#(Ljetbrains/mps/nodeEditor/EditorComponent;Z)Z" />
+      <scope id="700892246829420100" at="41,30,41,30" />
+      <scope id="700892246829337619" at="46,47,47,43" />
+      <scope id="135957280817777610" at="54,69,55,19" />
+      <scope id="700892246829417991" at="61,22,62,33" />
+      <scope id="5600491251796674619" at="74,57,75,116" />
+      <scope id="5600491251796695188" at="76,12,77,19" />
+      <scope id="700892246829418072" at="83,41,84,19" />
+      <scope id="700892246829418084" at="88,44,89,94" />
+      <scope id="700892246829418098" at="92,93,93,19" />
+      <scope id="700892246829418130" at="97,37,98,19" />
+      <scope id="700892246829418135" at="101,17,102,18" />
+      <scope id="700892246829418154" at="109,13,110,63" />
+      <scope id="700892246829418162" at="111,0,112,26">
         <var name="e" id="700892246829418163" />
       </scope>
-      <scope id="700892246829418165" at="101,34,102,26" />
-      <scope id="700892246829418173" at="106,30,107,20" />
-      <scope id="700892246829418182" at="111,34,112,130" />
-      <scope id="700892246829418253" at="128,64,129,37" />
-      <scope id="700892246829418268" at="131,73,132,43" />
-      <scope id="700892246829418013" at="135,36,136,42" />
-      <scope id="700892246829420097" at="37,0,39,0" />
-      <scope id="5600491251796645119" at="61,43,63,16" />
-      <scope id="4424432533981485" at="117,31,119,68">
+      <scope id="700892246829418165" at="111,34,112,26" />
+      <scope id="700892246829418173" at="116,30,117,20" />
+      <scope id="700892246829418182" at="124,34,125,130" />
+      <scope id="8971843164420920949" at="139,9,140,54" />
+      <scope id="8971843164420920950" at="141,0,142,70">
+        <var name="t" id="8971843164420920952" />
+      </scope>
+      <scope id="8971843164420920956" at="141,27,142,70" />
+      <scope id="700892246829418253" at="146,64,147,37" />
+      <scope id="700892246829418268" at="149,73,150,43" />
+      <scope id="700892246829418013" at="153,36,154,42" />
+      <scope id="700892246829420097" at="41,0,43,0" />
+      <scope id="5600491251796645119" at="71,43,73,16" />
+      <scope id="4424432533981485" at="130,31,132,68">
         <var name="annotationColumn" id="700892246829418201" />
       </scope>
-      <scope id="700892246829337616" at="41,122,44,7" />
-      <scope id="700892246829418081" at="78,0,81,0">
+      <scope id="700892246829337616" at="45,122,48,7" />
+      <scope id="700892246829418081" at="88,0,91,0">
         <var name="fs" id="700892246829418081" />
       </scope>
-      <scope id="700892246829418250" at="128,0,131,0">
+      <scope id="700892246829418250" at="146,0,149,0">
         <var name="editorComponent" id="700892246829418255" />
       </scope>
-      <scope id="700892246829418265" at="131,0,134,0">
+      <scope id="700892246829418265" at="149,0,152,0">
         <var name="editorComponent" id="700892246829418270" />
       </scope>
-      <scope id="700892246829417987" at="50,56,54,18" />
-      <scope id="700892246829418170" at="105,0,109,0" />
-      <scope id="4424432533981484" at="117,0,121,0" />
-      <scope id="700892246829418013" at="134,69,138,16" />
-      <scope id="700892246829337613" at="40,98,45,5">
+      <scope id="700892246829417987" at="60,35,64,18" />
+      <scope id="700892246829418170" at="115,0,119,0" />
+      <scope id="4424432533981484" at="130,0,134,0" />
+      <scope id="700892246829418013" at="152,69,156,16" />
+      <scope id="700892246829337613" at="44,98,49,5">
         <var name="column" id="700892246829337614" />
       </scope>
-      <scope id="700892246829418152" at="98,61,103,9" />
-      <scope id="700892246829309761" at="40,98,46,16" />
-      <scope id="700892246829418196" at="115,39,121,13" />
-      <scope id="700892246829418013" at="134,0,140,0">
+      <scope id="700892246829418152" at="108,61,113,9" />
+      <scope id="700892246829309761" at="44,98,50,16" />
+      <scope id="700892246829418196" at="128,39,134,13" />
+      <scope id="700892246829418013" at="152,0,158,0">
         <var name="checkedDotOperand" id="700892246829418013" />
       </scope>
-      <scope id="700892246829418146" at="97,0,105,0">
+      <scope id="700892246829418146" at="107,0,115,0">
         <var name="indicator" id="700892246829418149" />
       </scope>
-      <scope id="700892246829309758" at="39,0,48,0">
+      <scope id="700892246829309758" at="43,0,52,0">
         <var name="editorComponent" id="700892246829335446" />
       </scope>
-      <scope id="700892246829418180" at="110,31,122,9" />
-      <scope id="700892246829418177" at="109,0,124,0" />
-      <scope id="700892246829417956" at="48,99,126,16">
-=======
-      <node id="135957280817173847" at="40,0,41,0" concept="16" trace="ourProgress" />
-      <node id="700892246829337629" at="48,47,49,43" concept="13" />
-      <node id="700892246829337633" at="51,5,52,16" concept="13" />
-      <node id="135957280817804170" at="55,99,56,73" concept="14" />
-      <node id="135957280817793510" at="57,69,58,19" concept="13" />
-      <node id="9193185521109268839" at="59,5,60,0" concept="15" />
-      <node id="700892246829417980" at="60,0,61,99" concept="12" />
-      <node id="9193185521109777310" at="61,99,62,78" concept="12" />
-      <node id="700892246829417992" at="64,22,65,33" concept="6" />
-      <node id="700892246829417998" at="66,7,67,18" concept="13" />
-      <node id="700892246829418004" at="68,5,69,55" concept="12" />
-      <node id="700892246829418010" at="69,55,70,44" concept="12" />
-      <node id="7429375960775555282" at="70,44,71,0" concept="15" />
-      <node id="7429375960775491581" at="71,0,72,42" concept="12" />
-      <node id="5600491251796771683" at="72,42,73,16" concept="12" />
-      <node id="5600491251796783049" at="74,43,75,50" concept="6" />
-      <node id="5600491251796826316" at="75,50,76,16" concept="14" />
-      <node id="5600491251796789504" at="77,57,78,116" concept="6" />
-      <node id="5600491251796700767" at="79,12,80,19" concept="13" />
-      <node id="700892246829418047" at="81,5,82,68" concept="12" />
-      <node id="4424432533913329" at="82,68,83,79" concept="12" />
-      <node id="700892246829418052" at="83,79,84,98" concept="12" />
-      <node id="700892246829418060" at="84,98,85,92" concept="12" />
-      <node id="700892246829418073" at="86,41,87,19" concept="13" />
-      <node id="700892246829418075" at="88,5,89,0" concept="15" />
-      <node id="700892246829418085" at="91,44,92,94" concept="13" />
-      <node id="700892246829418099" at="95,93,96,19" concept="13" />
-      <node id="700892246829418119" at="97,5,98,0" concept="15" />
-      <node id="700892246829418120" at="98,0,99,78" concept="12" />
-      <node id="700892246829418131" at="100,37,101,19" concept="13" />
-      <node id="700892246829418133" at="102,5,103,0" concept="15" />
-      <node id="700892246829418136" at="104,17,105,18" concept="13" />
-      <node id="700892246829418223" at="108,0,109,0" concept="7" trace="myFileAnnotation" />
-      <node id="700892246829418226" at="109,0,110,0" concept="7" trace="myException" />
-      <node id="700892246829418155" at="113,13,114,63" concept="6" />
-      <node id="700892246829418166" at="115,34,116,26" concept="6" />
-      <node id="700892246829418174" at="121,30,122,20" concept="6" />
-      <node id="8971843164420847882" at="126,31,127,26" concept="14" />
-      <node id="135957280817573119" at="127,26,128,72" concept="6" />
-      <node id="8971843164420988417" at="128,72,129,0" concept="15" />
-      <node id="700892246829418183" at="130,34,131,130" concept="6" />
-      <node id="700892246829418194" at="132,9,133,0" concept="15" />
-      <node id="700892246829418200" at="136,31,137,129" concept="12" />
-      <node id="700892246829418210" at="137,129,138,68" concept="6" />
-      <node id="135957280817851130" at="143,6,144,65" concept="6" />
-      <node id="700892246829418229" at="145,9,146,54" concept="6" />
-      <node id="8971843164420942459" at="147,27,148,70" concept="6" />
-      <node id="700892246829418234" at="149,5,150,16" concept="13" />
-      <node id="700892246829418260" at="153,64,154,37" concept="6" />
-      <node id="700892246829418273" at="157,73,158,43" concept="13" />
-      <node id="700892246829418013" at="162,36,163,42" concept="13" />
-      <node id="700892246829418013" at="164,5,165,16" concept="13" />
-      <node id="700892246829420097" at="42,0,44,0" concept="3" trace="AnnotationHelper#()V" />
-      <node id="5600491251796695187" at="79,10,81,5" concept="1" />
-      <node id="700892246829337617" at="47,122,50,7" concept="10" />
-      <node id="135957280817777607" at="56,73,59,5" concept="10" />
-      <node id="700892246829417988" at="63,35,66,7" concept="10" />
-      <node id="700892246829418068" at="85,92,88,5" concept="10" />
-      <node id="700892246829418081" at="91,0,94,0" concept="11" trace="invoke#(Lcom/intellij/openapi/vcs/FileStatus;)Ljava/lang/Boolean;" />
-      <node id="700892246829418097" at="94,6,97,5" concept="10" />
-      <node id="700892246829418126" at="99,78,102,5" concept="10" />
-      <node id="700892246829418134" at="103,0,106,5" concept="10" />
-      <node id="700892246829418181" at="129,0,132,9" concept="10" />
-      <node id="700892246829418250" at="153,0,156,0" concept="17" trace="annotate#(Ljetbrains/mps/nodeEditor/EditorComponent;)V" />
-      <node id="700892246829418265" at="157,0,160,0" concept="17" trace="isAnnotateable#(Ljetbrains/mps/nodeEditor/EditorComponent;)Z" />
-      <node id="700892246829418013" at="161,69,164,5" concept="10" />
-      <node id="700892246829418170" at="120,0,124,0" concept="11" trace="onCancel#()V" />
-      <node id="4424432533981484" at="136,0,140,0" concept="11" trace="run#()V" />
-      <node id="700892246829337613" at="46,98,51,5" concept="9" />
-      <node id="700892246829418076" at="89,0,94,6" concept="12" />
-      <node id="700892246829418153" at="112,61,117,9" concept="20" />
-      <node id="8971843164420920947" at="144,65,149,5" concept="20" />
-      <node id="700892246829417986" at="62,78,68,5" concept="10" />
-      <node id="4424432533965153" at="134,39,140,13" concept="6" />
-      <node id="700892246829418013" at="161,0,167,0" concept="17" trace="check_19hp0u_a0h0d#(Lorg/jetbrains/mps/openapi/model/SNode;)Lorg/jetbrains/mps/openapi/model/SModel;" />
-      <node id="5600491251796645116" at="73,16,81,5" concept="10" />
-      <node id="700892246829418146" at="111,0,119,0" concept="11" trace="run#(Lcom/intellij/openapi/progress/ProgressIndicator;)V" />
-      <node id="700892246829418195" at="133,0,141,9" concept="10" />
-      <node id="700892246829309758" at="45,0,54,0" concept="17" trace="findAnnotationColumn#(Ljetbrains/mps/nodeEditor/EditorComponent;)Ljetbrains/mps/vcs/annotate/AnnotationColumn;" />
-      <node id="700892246829418177" at="125,0,143,0" concept="11" trace="onSuccess#()V" />
-      <node id="700892246829418139" at="106,5,143,6" concept="12" />
-      <node id="700892246829417953" at="55,0,152,0" concept="17" trace="annotate#(Ljetbrains/mps/nodeEditor/EditorComponent;Z)Z" />
-      <scope id="700892246829420100" at="42,30,42,30" />
-      <scope id="700892246829337619" at="48,47,49,43" />
-      <scope id="135957280817777610" at="57,69,58,19" />
-      <scope id="700892246829417991" at="64,22,65,33" />
-      <scope id="5600491251796674619" at="77,57,78,116" />
-      <scope id="5600491251796695188" at="79,12,80,19" />
-      <scope id="700892246829418072" at="86,41,87,19" />
-      <scope id="700892246829418084" at="91,44,92,94" />
-      <scope id="700892246829418098" at="95,93,96,19" />
-      <scope id="700892246829418130" at="100,37,101,19" />
-      <scope id="700892246829418135" at="104,17,105,18" />
-      <scope id="700892246829418154" at="113,13,114,63" />
-      <scope id="700892246829418162" at="115,0,116,26">
-        <var name="e" id="700892246829418163" />
-      </scope>
-      <scope id="700892246829418165" at="115,34,116,26" />
-      <scope id="700892246829418173" at="121,30,122,20" />
-      <scope id="700892246829418182" at="130,34,131,130" />
-      <scope id="8971843164420920949" at="145,9,146,54" />
-      <scope id="8971843164420920950" at="147,0,148,70">
-        <var name="t" id="8971843164420920952" />
-      </scope>
-      <scope id="8971843164420920956" at="147,27,148,70" />
-      <scope id="700892246829418253" at="153,64,154,37" />
-      <scope id="700892246829418268" at="157,73,158,43" />
-      <scope id="700892246829418013" at="162,36,163,42" />
-      <scope id="700892246829420097" at="42,0,44,0" />
-      <scope id="5600491251796645119" at="74,43,76,16" />
-      <scope id="4424432533981485" at="136,31,138,68">
-        <var name="annotationColumn" id="700892246829418201" />
-      </scope>
-      <scope id="700892246829337616" at="47,122,50,7" />
-      <scope id="700892246829418081" at="91,0,94,0">
-        <var name="fs" id="700892246829418081" />
-      </scope>
-      <scope id="700892246829418250" at="153,0,156,0">
-        <var name="editorComponent" id="700892246829418255" />
-      </scope>
-      <scope id="700892246829418265" at="157,0,160,0">
-        <var name="editorComponent" id="700892246829418270" />
-      </scope>
-      <scope id="700892246829417987" at="63,35,67,18" />
-      <scope id="700892246829418170" at="120,0,124,0" />
-      <scope id="4424432533981484" at="136,0,140,0" />
-      <scope id="700892246829418013" at="161,69,165,16" />
-      <scope id="700892246829337613" at="46,98,51,5">
-        <var name="column" id="700892246829337614" />
-      </scope>
-      <scope id="700892246829418152" at="112,61,117,9" />
-      <scope id="700892246829309761" at="46,98,52,16" />
-      <scope id="700892246829418196" at="134,39,140,13" />
-      <scope id="700892246829418013" at="161,0,167,0">
-        <var name="checkedDotOperand" id="700892246829418013" />
-      </scope>
-      <scope id="700892246829418146" at="111,0,119,0">
-        <var name="indicator" id="700892246829418149" />
-      </scope>
-      <scope id="700892246829309758" at="45,0,54,0">
-        <var name="editorComponent" id="700892246829335446" />
-      </scope>
-      <scope id="700892246829418180" at="126,31,141,9" />
-      <scope id="700892246829418177" at="125,0,143,0" />
-      <scope id="700892246829417956" at="55,99,150,16">
->>>>>>> bf3a2c62
+      <scope id="700892246829418180" at="120,31,135,9" />
+      <scope id="700892246829418177" at="119,0,137,0" />
+      <scope id="700892246829417956" at="52,99,144,16">
         <var name="annotateTask" id="700892246829418140" />
         <var name="annotationColumn" id="9193185521109777311" />
         <var name="annotationProvider" id="700892246829418121" />
@@ -1709,25 +1579,14 @@
         <var name="source" id="7429375960775491582" />
         <var name="vcs" id="700892246829418061" />
       </scope>
-<<<<<<< HEAD
-      <scope id="700892246829417953" at="48,0,128,0">
+      <scope id="700892246829417953" at="52,0,146,0">
         <var name="dryRun" id="700892246829417961" />
         <var name="editorComponent" id="700892246829417959" />
       </scope>
-      <unit id="700892246829418081" at="77,94,81,5" name="jetbrains.mps.vcs.annotate.AnnotationHelper$1" />
-      <unit id="4424432533981484" at="116,69,121,11" name="jetbrains.mps.vcs.annotate.AnnotationHelper$3" />
-      <unit id="700892246829418144" at="94,43,124,5" name="jetbrains.mps.vcs.annotate.AnnotationHelper$2" />
-      <unit id="8955628568092674522" at="36,0,141,0" name="jetbrains.mps.vcs.annotate.AnnotationHelper" />
-=======
-      <scope id="700892246829417953" at="55,0,152,0">
-        <var name="dryRun" id="700892246829417961" />
-        <var name="editorComponent" id="700892246829417959" />
-      </scope>
-      <unit id="700892246829418081" at="90,94,94,5" name="jetbrains.mps.vcs.annotate.AnnotationHelper$1" />
-      <unit id="4424432533981484" at="135,69,140,11" name="jetbrains.mps.vcs.annotate.AnnotationHelper$3" />
-      <unit id="700892246829418144" at="107,43,143,5" name="jetbrains.mps.vcs.annotate.AnnotationHelper$2" />
-      <unit id="8955628568092674522" at="39,0,168,0" name="jetbrains.mps.vcs.annotate.AnnotationHelper" />
->>>>>>> bf3a2c62
+      <unit id="700892246829418081" at="87,94,91,5" name="jetbrains.mps.vcs.annotate.AnnotationHelper$1" />
+      <unit id="4424432533981484" at="129,69,134,11" name="jetbrains.mps.vcs.annotate.AnnotationHelper$3" />
+      <unit id="700892246829418144" at="104,43,137,5" name="jetbrains.mps.vcs.annotate.AnnotationHelper$2" />
+      <unit id="8955628568092674522" at="39,0,159,0" name="jetbrains.mps.vcs.annotate.AnnotationHelper" />
     </file>
   </root>
   <root nodeRef="r:f509a650-cbd9-47e7-b2a0-79f49c562c0b(jetbrains.mps.vcs.annotate)/8955628568092675853">
