--- conflicted
+++ resolved
@@ -912,7 +912,6 @@
   </root>
   <root nodeRef="r:d634c129-ecb4-4acd-bd8c-5f057c144ffa(jetbrains.mps.vcs.changesmanager)/3161776655522682154">
     <file name="ChangesTracking.java">
-<<<<<<< HEAD
       <node id="3161776655522682154" at="90,0,91,0" concept="13" trace="LOG" />
       <node id="7631075443316029841" at="91,0,92,0" concept="13" trace="LOCK" />
       <node id="3161776655522682367" at="92,0,93,0" concept="5" trace="myProject" />
@@ -1052,8 +1051,8 @@
       <node id="2011549882740717245" at="428,49,429,95" concept="4" />
       <node id="2011549882740505148" at="430,63,431,70" concept="9" />
       <node id="2011549882740537184" at="431,70,432,126" concept="9" />
-      <node id="2011549882740570795" at="433,65,434,47" concept="9" />
-      <node id="2011549882740722100" at="435,29,436,105" concept="4" />
+      <node id="2011549882740570795" at="433,65,434,78" concept="9" />
+      <node id="2011549882740722100" at="435,66,436,95" concept="4" />
       <node id="5865715696178357225" at="438,9,439,43" concept="11" />
       <node id="3837616802515000375" at="439,43,440,101" concept="4" />
       <node id="1324229481406289554" at="441,7,442,91" concept="9" />
@@ -1127,7 +1126,9 @@
       <node id="1945623170508929163" at="666,5,667,16" concept="10" />
       <node id="2722862962576140792" at="670,36,671,45" concept="10" />
       <node id="2722862962576140792" at="672,5,673,16" concept="10" />
-      <node id="2274405438583657679" at="675,65,676,51" concept="10" />
+      <node id="6062488108962523585" at="676,36,677,43" concept="10" />
+      <node id="6062488108962523585" at="678,5,679,16" concept="10" />
+      <node id="2274405438583657679" at="681,65,682,51" concept="10" />
       <node id="6372684221198399696" at="133,10,135,5" concept="1" />
       <node id="6372684221198399754" at="285,10,287,5" concept="1" />
       <node id="2274405438583657988" at="396,10,398,5" concept="1" />
@@ -1158,7 +1159,7 @@
       <node id="2034046503361617810" at="372,39,375,21" concept="7" />
       <node id="646252522846973801" at="392,0,395,0" concept="8" trace="select#(Lorg/jetbrains/mps/openapi/model/SNode;)Lorg/jetbrains/mps/openapi/model/SNodeId;" />
       <node id="3285276019551683386" at="419,76,422,7" concept="6" />
-      <node id="2011549882740572135" at="434,47,437,11" concept="7" />
+      <node id="2011549882740572135" at="434,78,437,11" concept="7" />
       <node id="2009818569862508650" at="446,83,449,11" concept="7" />
       <node id="3285276019551792162" at="456,41,459,7" concept="7" />
       <node id="3285276019551792105" at="469,0,472,0" concept="8" trace="invoke#(Ljetbrains/mps/vcs/diff/changes/SetPropertyChange;)Ljava/lang/Boolean;" />
@@ -1182,7 +1183,8 @@
       <node id="5586130217025528069" at="653,0,656,0" concept="8" trace="invoke#(Ljetbrains/mps/vcs/diff/changes/ImportedModelChange;)Ljava/lang/Boolean;" />
       <node id="1945623170508929163" at="663,81,666,5" concept="7" />
       <node id="2722862962576140792" at="669,75,672,5" concept="7" />
-      <node id="2274405438583657679" at="675,0,678,0" concept="14" trace="neq_5iuzi5_a0a1a05#(Ljava/lang/Object;Ljava/lang/Object;)Z" />
+      <node id="6062488108962523585" at="675,77,678,5" concept="7" />
+      <node id="2274405438583657679" at="681,0,684,0" concept="14" trace="neq_5iuzi5_a0a1a05#(Ljava/lang/Object;Ljava/lang/Object;)Z" />
       <node id="6221381139489312135" at="277,0,281,0" concept="8" trace="addChange#(Ljetbrains/mps/vcs/diff/changes/ModelChange;)V" />
       <node id="3557624462335397362" at="343,0,347,0" concept="8" trace="getOldNode#(Lorg/jetbrains/mps/openapi/model/SNodeId;)Lorg/jetbrains/mps/openapi/model/SNode;" />
       <node id="3285276019551792699" at="516,77,520,7" concept="7" />
@@ -1220,6 +1222,7 @@
       <node id="3285276019551792485" at="549,0,555,0" concept="8" trace="invoke#(Ljetbrains/mps/vcs/diff/ChangeSetBuilder;)V" />
       <node id="1945623170508929163" at="663,0,669,0" concept="14" trace="check_5iuzi5_a0a54#(Lorg/jetbrains/mps/openapi/model/SModel;Lorg/jetbrains/mps/openapi/model/SNodeId;)Lorg/jetbrains/mps/openapi/model/SNode;" />
       <node id="2722862962576140792" at="669,0,675,0" concept="14" trace="check_5iuzi5_a0a0a54#(Ljetbrains/mps/vcs/diff/ChangeSet;)Lorg/jetbrains/mps/openapi/model/SModel;" />
+      <node id="6062488108962523585" at="675,0,681,0" concept="14" trace="check_5iuzi5_a0a0c0a7a2bc#(Lorg/jetbrains/mps/openapi/model/SNode;)Lorg/jetbrains/mps/openapi/model/SNodeId;" />
       <node id="8473562513973655155" at="135,5,142,5" concept="7" />
       <node id="3161776655522682317" at="155,0,162,0" concept="8" trace="scheduleFullUpdate#(Z)V" />
       <node id="3193265634051652124" at="266,38,273,5" concept="7" />
@@ -1336,7 +1339,7 @@
       <scope id="6221381139489260723" at="408,51,409,58" />
       <scope id="3285276019551683389" at="420,63,421,27" />
       <scope id="5614745839887524810" at="428,49,429,95" />
-      <scope id="2011549882740572137" at="435,29,436,105" />
+      <scope id="2011549882740572137" at="435,66,436,95" />
       <scope id="2009818569862508652" at="447,53,448,68" />
       <scope id="3285276019551792163" at="457,36,458,15" />
       <scope id="3285276019551792106" at="469,57,470,42" />
@@ -1366,470 +1369,9 @@
       <scope id="5586130217025528053" at="656,20,657,106" />
       <scope id="1945623170508929163" at="664,36,665,43" />
       <scope id="2722862962576140792" at="670,36,671,45" />
-      <scope id="2274405438583657679" at="675,65,676,51" />
+      <scope id="6062488108962523585" at="676,36,677,43" />
+      <scope id="2274405438583657679" at="681,65,682,51" />
       <scope id="3193265634051652127" at="267,39,269,70">
-=======
-      <node id="3161776655522682154" at="91,0,92,0" concept="13" trace="LOG" />
-      <node id="7631075443316029841" at="92,0,93,0" concept="13" trace="LOCK" />
-      <node id="3161776655522682367" at="93,0,94,0" concept="5" trace="myProject" />
-      <node id="3161776655522682160" at="94,0,95,0" concept="5" trace="myDifference" />
-      <node id="3161776655522682325" at="95,0,96,0" concept="5" trace="myQueue" />
-      <node id="3161776655522682178" at="96,0,97,0" concept="5" trace="myModelDescriptor" />
-      <node id="7224301866898165643" at="97,0,98,0" concept="5" trace="myRegistry" />
-      <node id="7224301866898941208" at="98,0,99,0" concept="5" trace="myEventCollector" />
-      <node id="3161776655522682259" at="99,0,100,0" concept="5" trace="myDisposed" />
-      <node id="1507966984859844803" at="100,0,101,0" concept="5" trace="myNodesToChanges" />
-      <node id="6372684221198399574" at="101,0,102,0" concept="5" trace="myMetadataChanges" />
-      <node id="8473562513973646087" at="102,0,103,0" concept="5" trace="myAddedNodesToChanges" />
-      <node id="646252522846971140" at="103,0,104,0" concept="5" trace="myLastParentAndNewChildrenIds" />
-      <node id="6293182674526127806" at="104,0,105,0" concept="5" trace="myStatusOnLastUpdate" />
-      <node id="6389979038222940419" at="105,0,106,0" concept="5" trace="myEventConsumingMapping" />
-      <node id="3161776655522682171" at="107,110,108,30" concept="4" />
-      <node id="3161776655522682431" at="108,30,109,38" concept="4" />
-      <node id="3161776655522682183" at="109,38,110,58" concept="4" />
-      <node id="3161776655522682381" at="110,58,111,41" concept="4" />
-      <node id="7224301866898189951" at="111,41,112,26" concept="4" />
-      <node id="3285276019551683240" at="112,26,113,68" concept="4" />
-      <node id="3161776655522682277" at="118,26,119,26" concept="4" />
-      <node id="7224301866898972712" at="119,26,120,77" concept="4" />
-      <node id="3619977242337237510" at="122,29,123,43" concept="4" />
-      <node id="8473562513973655139" at="130,66,131,44" concept="9" />
-      <node id="8473562513973655146" at="132,21,133,39" concept="4" />
-      <node id="6372684221198399698" at="134,12,135,81" concept="4" />
-      <node id="8473562513973655157" at="137,42,138,81" concept="4" />
-      <node id="8473562513973655176" at="140,139,141,71" concept="4" />
-      <node id="6221381139489260302" at="146,30,147,29" concept="4" />
-      <node id="6372684221198399712" at="147,29,148,51" concept="4" />
-      <node id="8473562513973654592" at="148,51,149,34" concept="4" />
-      <node id="646252522846973476" at="149,34,150,41" concept="4" />
-      <node id="8473562513973655194" at="151,97,152,31" concept="4" />
-      <node id="3161776655522687289" at="158,25,159,22" concept="4" />
-      <node id="3161776655522687031" at="164,38,165,42" concept="4" />
-      <node id="6402272430681907661" at="166,38,167,13" concept="10" />
-      <node id="3193265634054142387" at="169,43,170,13" concept="10" />
-      <node id="3161776655522687039" at="171,5,172,0" concept="12" />
-      <node id="3193265634055370474" at="172,0,173,96" concept="9" />
-      <node id="3161776655522687104" at="173,96,174,103" concept="9" />
-      <node id="6402272430681912661" at="174,103,175,0" concept="12" />
-      <node id="8573417970398477074" at="175,0,176,78" concept="11" />
-      <node id="6293182674526136329" at="177,71,178,13" concept="10" />
-      <node id="4679758213773686279" at="179,5,180,0" concept="12" />
-      <node id="4679758213773688373" at="180,0,181,80" concept="9" />
-      <node id="6402272430681907663" at="183,25,184,39" concept="4" />
-      <node id="4679758213773676892" at="186,7,187,0" concept="12" />
-      <node id="6293182674526136295" at="187,0,188,34" concept="4" />
-      <node id="4227770624049376581" at="189,55,190,13" concept="10" />
-      <node id="3193265634055189110" at="191,5,192,0" concept="12" />
-      <node id="6402272430681907736" at="192,0,193,79" concept="9" />
-      <node id="6402272430681910424" at="194,51,195,95" concept="4" />
-      <node id="3193265634055548286" at="196,12,197,97" concept="4" />
-      <node id="537188054566586782" at="198,43,199,15" concept="10" />
-      <node id="537188054566332581" at="200,7,201,0" concept="12" />
-      <node id="537188054564908205" at="203,50,204,30" concept="10" />
-      <node id="537188054565025025" at="206,11,207,47" concept="9" />
-      <node id="537188054565410474" at="208,121,209,91" concept="4" />
-      <node id="3818729150937318689" at="211,43,212,34" concept="4" />
-      <node id="6402272430681912665" at="213,9,214,15" concept="10" />
-      <node id="5980139872313599447" at="220,30,221,76" concept="4" />
-      <node id="1191738686175028200" at="221,76,222,115" concept="9" />
-      <node id="6402272430681910394" at="222,115,223,65" concept="4" />
-      <node id="6221381139489260869" at="223,65,224,26" concept="4" />
-      <node id="3193265634053444152" at="231,53,232,38" concept="9" />
-      <node id="3193265634052754117" at="232,38,233,22" concept="9" />
-      <node id="3193265634052866381" at="234,39,235,45" concept="4" />
-      <node id="3193265634053294134" at="236,53,237,85" concept="4" />
-      <node id="7400034424451542136" at="239,23,240,19" concept="10" />
-      <node id="3818729150937318699" at="243,41,244,84" concept="4" />
-      <node id="1252764808811513216" at="245,7,246,19" concept="10" />
-      <node id="3193265634052260687" at="247,5,248,59" concept="9" />
-      <node id="3193265634051938261" at="248,59,249,99" concept="10" />
-      <node id="3193265634054808399" at="252,41,253,38" concept="9" />
-      <node id="3193265634054808406" at="253,38,254,22" concept="9" />
-      <node id="3193265634054808412" at="255,39,256,45" concept="4" />
-      <node id="3193265634054808429" at="257,53,258,85" concept="4" />
-      <node id="7453863587730521339" at="259,5,260,69" concept="9" />
-      <node id="7453863587730630839" at="260,69,261,25" concept="0" />
-      <node id="3193265634054884755" at="261,25,262,82" concept="9" />
-      <node id="3193265634054808545" at="262,82,263,53" concept="10" />
-      <node id="3193265634053852205" at="266,46,267,38" concept="9" />
-      <node id="3193265634051936813" at="268,39,269,97" concept="9" />
-      <node id="3193265634054547622" at="269,97,270,70" concept="10" />
-      <node id="8573417970398411168" at="271,53,272,41" concept="11" />
-      <node id="3193265634054478002" at="272,41,273,18" concept="10" />
-      <node id="3193265634051357025" at="274,5,275,30" concept="10" />
-      <node id="8473562513973655198" at="278,55,279,33" concept="4" />
-      <node id="6221381139489312167" at="279,33,280,35" concept="4" />
-      <node id="6372684221198399720" at="284,43,285,84" concept="4" />
-      <node id="8473562513973655242" at="286,12,287,43" concept="4" />
-      <node id="8473562513973655233" at="288,5,289,46" concept="4" />
-      <node id="6221381139489312248" at="289,46,290,38" concept="4" />
-      <node id="3557624462335346583" at="293,173,294,105" concept="9" />
-      <node id="3557624462335358447" at="296,45,297,70" concept="10" />
-      <node id="3557624462335358472" at="301,41,302,25" concept="4" />
-      <node id="5832637535615761119" at="304,7,305,51" concept="10" />
-      <node id="5832637535615760875" at="308,81,309,41" concept="9" />
-      <node id="4679758213774126493" at="310,26,311,13" concept="10" />
-      <node id="5832637535615760883" at="312,5,313,84" concept="9" />
-      <node id="5832637535615761031" at="315,34,316,47" concept="4" />
-      <node id="5832637535615760936" at="321,56,322,39" concept="9" />
-      <node id="5832637535615760941" at="322,39,323,27" concept="0" />
-      <node id="5832637535615760978" at="326,47,327,22" concept="10" />
-      <node id="3557624462335397293" at="333,101,334,47" concept="9" />
-      <node id="3557624462335397299" at="334,47,335,66" concept="9" />
-      <node id="3557624462335397342" at="335,66,336,32" concept="4" />
-      <node id="3557624462335397327" at="338,41,339,22" concept="4" />
-      <node id="3557624462335397372" at="345,49,346,85" concept="10" />
-      <node id="6389979038222940430" at="349,113,350,44" concept="4" />
-      <node id="2260496836771376967" at="352,38,353,29" concept="10" />
-      <node id="756246431460599636" at="358,50,359,23" concept="4" />
-      <node id="8473562513973655262" at="362,46,363,58" concept="10" />
-      <node id="2260496836771377075" at="365,15,366,22" concept="11" />
-      <node id="2260496836771376218" at="368,61,369,66" concept="4" />
-      <node id="7631075443316017265" at="369,66,370,79" concept="9" />
-      <node id="2034046503361617815" at="374,40,375,36" concept="4" />
-      <node id="2260496836771376235" at="379,17,380,67" concept="4" />
-      <node id="2274405438583657979" at="388,168,389,30" concept="9" />
-      <node id="8473562513973654902" at="390,125,391,151" concept="9" />
-      <node id="646252522846973805" at="393,40,394,31" concept="10" />
-      <node id="2274405438583657990" at="397,12,398,53" concept="4" />
-      <node id="8473562513973654922" at="399,5,400,93" concept="10" />
-      <node id="6221381139489260641" at="405,39,406,55" concept="10" />
-      <node id="6221381139489260695" at="407,87,408,32" concept="10" />
-      <node id="8473562513973654967" at="409,51,410,58" concept="10" />
-      <node id="6221381139489260838" at="411,5,412,16" concept="10" />
-      <node id="5693910824432564696" at="416,0,417,0" concept="5" trace="childChanged" />
-      <node id="5693910824432533812" at="419,67,420,76" concept="4" />
-      <node id="5693910824432669929" at="421,63,422,27" concept="4" />
-      <node id="5693910824432598833" at="423,7,424,26" concept="4" />
-      <node id="5865715696178103524" at="424,26,425,0" concept="12" />
-      <node id="2011549882740450974" at="425,0,426,34" concept="11" />
-      <node id="2011549882740598485" at="426,34,427,75" concept="9" />
-      <node id="5614745839887522203" at="427,75,428,60" concept="9" />
-      <node id="2011549882740717245" at="429,49,430,95" concept="4" />
-      <node id="2011549882740505148" at="431,63,432,70" concept="9" />
-      <node id="2011549882740537184" at="432,70,433,126" concept="9" />
-      <node id="2011549882740570795" at="434,65,435,78" concept="9" />
-      <node id="2011549882740722100" at="436,66,437,95" concept="4" />
-      <node id="5865715696178357225" at="439,9,440,43" concept="11" />
-      <node id="3837616802515000375" at="440,43,441,101" concept="4" />
-      <node id="1324229481406289554" at="442,7,443,91" concept="9" />
-      <node id="2009818569862500729" at="444,62,445,67" concept="9" />
-      <node id="2009818569862508091" at="446,28,447,83" concept="9" />
-      <node id="1324229481406265913" at="448,53,449,68" concept="4" />
-      <node id="3285276019551792154" at="456,63,457,41" concept="9" />
-      <node id="3285276019551792196" at="458,36,459,15" concept="10" />
-      <node id="3285276019551792086" at="460,7,461,46" concept="9" />
-      <node id="6609023227338336728" at="461,46,462,53" concept="9" />
-      <node id="1945623170511224920" at="462,53,463,0" concept="12" />
-      <node id="1945623170511221863" at="463,0,464,37" concept="11" />
-      <node id="1945623170509081176" at="464,37,465,117" concept="0" />
-      <node id="1945623170511226679" at="465,117,466,0" concept="12" />
-      <node id="3285276019551792107" at="470,57,471,42" concept="10" />
-      <node id="3285276019551792122" at="475,52,476,69" concept="4" />
-      <node id="3285276019551792276" at="484,65,485,44" concept="9" />
-      <node id="3285276019551792344" at="485,44,486,51" concept="9" />
-      <node id="3285276019551792387" at="487,42,488,15" concept="10" />
-      <node id="3285276019551792282" at="489,7,490,52" concept="9" />
-      <node id="3285276019551792290" at="490,52,491,48" concept="9" />
-      <node id="3285276019551792305" at="495,58,496,38" concept="10" />
-      <node id="3285276019551792318" at="500,52,501,72" concept="4" />
-      <node id="3285276019551792508" at="509,57,510,39" concept="9" />
-      <node id="3285276019551792601" at="511,38,512,15" concept="10" />
-      <node id="3285276019551792526" at="513,7,514,50" concept="9" />
-      <node id="3285276019551792883" at="514,50,515,0" concept="12" />
-      <node id="3285276019551792887" at="515,0,516,77" concept="11" />
-      <node id="3285276019551792688" at="516,77,517,77" concept="9" />
-      <node id="3285276019551792731" at="518,31,519,64" concept="4" />
-      <node id="3285276019551792763" at="519,64,520,66" concept="4" />
-      <node id="3285276019551792847" at="522,68,523,15" concept="10" />
-      <node id="3285276019551792850" at="524,14,525,66" concept="4" />
-      <node id="3285276019551792431" at="526,7,527,50" concept="9" />
-      <node id="5919091324068174708" at="527,50,528,68" concept="9" />
-      <node id="3285276019551792618" at="528,68,529,0" concept="12" />
-      <node id="3285276019551792399" at="529,0,530,164" concept="9" />
-      <node id="3285276019551792419" at="532,38,533,54" concept="10" />
-      <node id="3285276019551792454" at="539,55,540,43" concept="10" />
-      <node id="3285276019551792461" at="542,13,543,55" concept="4" />
-      <node id="3285276019551792476" at="545,44,546,35" concept="10" />
-      <node id="7631075443316245083" at="550,52,551,57" concept="9" />
-      <node id="3285276019551792489" at="552,42,553,146" concept="4" />
-      <node id="3285276019551792987" at="562,61,563,35" concept="9" />
-      <node id="3285276019551793123" at="563,35,564,44" concept="9" />
-      <node id="6960730376073630261" at="566,38,567,17" concept="10" />
-      <node id="6960730376073635741" at="569,14,570,113" concept="11" />
-      <node id="6960730376073636166" at="570,113,571,77" concept="11" />
-      <node id="6960730376073636593" at="571,77,572,34" concept="11" />
-      <node id="6960730376073635368" at="573,53,574,17" concept="10" />
-      <node id="3285276019551793114" at="576,7,577,46" concept="9" />
-      <node id="3285276019551793242" at="582,58,583,28" concept="10" />
-      <node id="3285276019551793250" at="587,54,588,68" concept="4" />
-      <node id="3285276019551793289" at="593,55,594,28" concept="10" />
-      <node id="3285276019551793263" at="596,22,597,36" concept="11" />
-      <node id="3285276019551793265" at="597,36,598,46" concept="4" />
-      <node id="3285276019551793274" at="600,56,601,59" concept="4" />
-      <node id="5653442531631995074" at="611,63,612,59" concept="9" />
-      <node id="5653442531632060471" at="612,59,613,49" concept="9" />
-      <node id="5653442531632000177" at="615,30,616,122" concept="11" />
-      <node id="5653442531632025554" at="616,122,617,67" concept="11" />
-      <node id="5653442531631971984" at="619,59,620,57" concept="10" />
-      <node id="5653442531631971964" at="622,20,623,95" concept="4" />
-      <node id="8459818816228365443" at="630,59,631,131" concept="4" />
-      <node id="3285276019551793327" at="638,63,639,99" concept="10" />
-      <node id="3285276019551793307" at="641,20,642,106" concept="4" />
-      <node id="5586130217025528042" at="649,65,650,59" concept="9" />
-      <node id="5586130217025528073" at="654,60,655,62" concept="10" />
-      <node id="5586130217025528054" at="657,20,658,106" concept="4" />
-      <node id="1945623170508929163" at="665,36,666,43" concept="10" />
-      <node id="1945623170508929163" at="667,5,668,16" concept="10" />
-      <node id="2722862962576140792" at="671,36,672,45" concept="10" />
-      <node id="2722862962576140792" at="673,5,674,16" concept="10" />
-      <node id="6062488108962523585" at="677,36,678,43" concept="10" />
-      <node id="6062488108962523585" at="679,5,680,16" concept="10" />
-      <node id="2274405438583657679" at="682,65,683,51" concept="10" />
-      <node id="6372684221198399696" at="134,10,136,5" concept="1" />
-      <node id="6372684221198399754" at="286,10,288,5" concept="1" />
-      <node id="2274405438583657988" at="397,10,399,5" concept="1" />
-      <node id="3285276019551792848" at="524,12,526,7" concept="1" />
-      <node id="3619977242337237508" at="122,0,125,0" concept="8" trace="run#()V" />
-      <node id="8473562513973655173" at="139,51,142,7" concept="6" />
-      <node id="6221381139489260601" at="150,41,153,5" concept="6" />
-      <node id="3161776655522682358" at="158,0,161,0" concept="8" trace="run#()V" />
-      <node id="3161776655522687293" at="165,42,168,5" concept="7" />
-      <node id="3193265634054091169" at="168,5,171,5" concept="7" />
-      <node id="6293182674526136312" at="176,78,179,5" concept="7" />
-      <node id="4679758213773678684" at="183,0,186,0" concept="8" trace="run#()V" />
-      <node id="3161776655522687122" at="188,34,191,5" concept="7" />
-      <node id="537188054566349016" at="197,97,200,7" concept="7" />
-      <node id="537188054564893243" at="203,0,206,0" concept="8" trace="accept#(Lorg/jetbrains/mps/openapi/model/SModel/Problem;)Z" />
-      <node id="537188054565346146" at="207,47,210,9" concept="6" />
-      <node id="3818729150937318689" at="210,9,213,9" concept="7" />
-      <node id="7400034424451508073" at="238,5,241,5" concept="7" />
-      <node id="3818729150937318699" at="242,38,245,7" concept="7" />
-      <node id="3557624462335358445" at="296,0,299,0" concept="8" trace="accept#(Ljetbrains/mps/vcs/diff/changes/ModelChange;)Z" />
-      <node id="3557624462335358468" at="301,0,304,0" concept="8" trace="visit#(Ljetbrains/mps/vcs/diff/changes/ModelChange;)V" />
-      <node id="4679758213774124476" at="309,41,312,5" concept="7" />
-      <node id="5832637535615761029" at="315,0,318,0" concept="8" trace="visit#(Lorg/jetbrains/mps/openapi/model/SNode;)V" />
-      <node id="5832637535615760974" at="326,0,329,0" concept="8" trace="invoke#(Ljetbrains/mps/vcs/diff/changes/ModelChange;)Ljava/lang/Boolean;" />
-      <node id="3557624462335397325" at="338,0,341,0" concept="8" trace="visit#(Ljetbrains/mps/vcs/diff/changes/ModelChange;)V" />
-      <node id="2260496836771376965" at="352,0,355,0" concept="8" trace="select#(Lorg/jetbrains/mps/openapi/model/SNode;)Lorg/jetbrains/mps/openapi/model/SNodeId;" />
-      <node id="8473562513973655260" at="362,0,365,0" concept="8" trace="accept#(Lorg/jetbrains/mps/openapi/model/SNodeId;)Z" />
-      <node id="2034046503361617810" at="373,39,376,21" concept="7" />
-      <node id="646252522846973801" at="393,0,396,0" concept="8" trace="select#(Lorg/jetbrains/mps/openapi/model/SNode;)Lorg/jetbrains/mps/openapi/model/SNodeId;" />
-      <node id="3285276019551683386" at="420,76,423,7" concept="6" />
-      <node id="2011549882740572135" at="435,78,438,11" concept="7" />
-      <node id="2009818569862508650" at="447,83,450,11" concept="7" />
-      <node id="3285276019551792162" at="457,41,460,7" concept="7" />
-      <node id="3285276019551792105" at="470,0,473,0" concept="8" trace="invoke#(Ljetbrains/mps/vcs/diff/changes/SetPropertyChange;)Ljava/lang/Boolean;" />
-      <node id="3285276019551792118" at="475,0,478,0" concept="8" trace="invoke#(Ljetbrains/mps/vcs/diff/ChangeSetBuilder;)V" />
-      <node id="3285276019551792353" at="486,51,489,7" concept="7" />
-      <node id="3285276019551792301" at="495,0,498,0" concept="8" trace="invoke#(Ljetbrains/mps/vcs/diff/changes/SetReferenceChange;)Ljava/lang/Boolean;" />
-      <node id="3285276019551792314" at="500,0,503,0" concept="8" trace="invoke#(Ljetbrains/mps/vcs/diff/ChangeSetBuilder;)V" />
-      <node id="3285276019551792544" at="510,39,513,7" concept="7" />
-      <node id="3285276019551792417" at="532,0,535,0" concept="8" trace="select#(Lorg/jetbrains/mps/openapi/model/SNode;)Lorg/jetbrains/mps/openapi/model/SNode;" />
-      <node id="3285276019551792450" at="539,0,542,0" concept="8" trace="invoke#(Ljetbrains/mps/vcs/diff/changes/NodeGroupChange;)Ljava/lang/Boolean;" />
-      <node id="3285276019551792474" at="545,0,548,0" concept="8" trace="select#(Lorg/jetbrains/mps/openapi/model/SNode;)Lorg/jetbrains/mps/openapi/model/SNodeId;" />
-      <node id="7631075443316247466" at="551,57,554,15" concept="7" />
-      <node id="6960730376073628809" at="565,18,568,9" concept="7" />
-      <node id="6960730376073633128" at="572,34,575,9" concept="7" />
-      <node id="3285276019551793238" at="582,0,585,0" concept="8" trace="invoke#(Ljetbrains/mps/vcs/diff/changes/DeleteRootChange;)Ljava/lang/Boolean;" />
-      <node id="3285276019551793246" at="587,0,590,0" concept="8" trace="invoke#(Ljetbrains/mps/vcs/diff/ChangeSetBuilder;)V" />
-      <node id="3285276019551793285" at="593,0,596,0" concept="8" trace="invoke#(Ljetbrains/mps/vcs/diff/changes/AddRootChange;)Ljava/lang/Boolean;" />
-      <node id="3285276019551793270" at="600,0,603,0" concept="8" trace="invoke#(Ljetbrains/mps/vcs/diff/ChangeSetBuilder;)V" />
-      <node id="5653442531631971980" at="619,0,622,0" concept="8" trace="invoke#(Ljetbrains/mps/vcs/diff/changes/UsedLanguageChange;)Ljava/lang/Boolean;" />
-      <node id="3285276019551793323" at="638,0,641,0" concept="8" trace="invoke#(Ljetbrains/mps/vcs/diff/changes/ModuleDependencyChange;)Ljava/lang/Boolean;" />
-      <node id="5586130217025528069" at="654,0,657,0" concept="8" trace="invoke#(Ljetbrains/mps/vcs/diff/changes/ImportedModelChange;)Ljava/lang/Boolean;" />
-      <node id="1945623170508929163" at="664,81,667,5" concept="7" />
-      <node id="2722862962576140792" at="670,75,673,5" concept="7" />
-      <node id="6062488108962523585" at="676,77,679,5" concept="7" />
-      <node id="2274405438583657679" at="682,0,685,0" concept="14" trace="neq_5iuzi5_a0a1a05#(Ljava/lang/Object;Ljava/lang/Object;)Z" />
-      <node id="6221381139489312135" at="278,0,282,0" concept="8" trace="addChange#(Ljetbrains/mps/vcs/diff/changes/ModelChange;)V" />
-      <node id="3557624462335397362" at="344,0,348,0" concept="8" trace="getOldNode#(Lorg/jetbrains/mps/openapi/model/SNodeId;)Lorg/jetbrains/mps/openapi/model/SNode;" />
-      <node id="3285276019551792699" at="517,77,521,7" concept="7" />
-      <node id="3285276019551683576" at="629,0,633,0" concept="8" trace="visitDevKitEvent#(Ljetbrains/mps/smodel/event/SModelDevKitEvent;)V" />
-      <node id="3619977242337237501" at="120,77,125,11" concept="4" />
-      <node id="8473562513973655144" at="131,44,136,5" concept="7" />
-      <node id="3161776655522682351" at="156,60,161,7" concept="4" />
-      <node id="4679758213773678683" at="181,80,186,7" concept="4" />
-      <node id="3193265634051890754" at="233,22,238,5" concept="7" />
-      <node id="3193265634054808410" at="254,22,259,5" concept="7" />
-      <node id="6372684221198399745" at="283,58,288,5" concept="7" />
-      <node id="3557624462335358437" at="294,105,299,24" concept="9" />
-      <node id="3557624462335358461" at="299,24,304,7" concept="4" />
-      <node id="5832637535615761003" at="313,84,318,7" concept="4" />
-      <node id="5832637535615760967" at="324,126,329,9" concept="4" />
-      <node id="3557624462335397319" at="336,32,341,7" concept="4" />
-      <node id="2260496836771376954" at="350,44,355,24" concept="9" />
-      <node id="2034046503361617807" at="372,35,377,19" concept="16" />
-      <node id="646252522846973789" at="391,151,396,26" concept="4" />
-      <node id="3285276019551792101" at="468,30,473,13" concept="4" />
-      <node id="3285276019551792116" at="473,13,478,13" concept="4" />
-      <node id="3285276019551792297" at="493,30,498,13" concept="4" />
-      <node id="3285276019551792312" at="498,13,503,13" concept="4" />
-      <node id="3285276019551792810" at="521,7,526,7" concept="7" />
-      <node id="3285276019551792411" at="530,164,535,26" concept="4" />
-      <node id="3285276019551792446" at="537,30,542,13" concept="4" />
-      <node id="3285276019551792465" at="543,55,548,31" concept="4" />
-      <node id="3285276019551793234" at="580,22,585,15" concept="4" />
-      <node id="3285276019551793244" at="585,15,590,15" concept="4" />
-      <node id="3285276019551793268" at="598,46,603,17" concept="4" />
-      <node id="9208608870626866295" at="219,29,225,11" concept="7" />
-      <node id="1252764808811464252" at="241,5,247,5" concept="7" />
-      <node id="2011549882740565506" at="433,126,439,9" concept="6" />
-      <node id="2009818569862500315" at="445,67,451,9" concept="7" />
-      <node id="3285276019551792485" at="550,0,556,0" concept="8" trace="invoke#(Ljetbrains/mps/vcs/diff/ChangeSetBuilder;)V" />
-      <node id="1945623170508929163" at="664,0,670,0" concept="14" trace="check_5iuzi5_a0a54#(Lorg/jetbrains/mps/openapi/model/SModel;Lorg/jetbrains/mps/openapi/model/SNodeId;)Lorg/jetbrains/mps/openapi/model/SNode;" />
-      <node id="2722862962576140792" at="670,0,676,0" concept="14" trace="check_5iuzi5_a0a0a54#(Ljetbrains/mps/vcs/diff/ChangeSet;)Lorg/jetbrains/mps/openapi/model/SModel;" />
-      <node id="6062488108962523585" at="676,0,682,0" concept="14" trace="check_5iuzi5_a0a0c0a7a2bc#(Lorg/jetbrains/mps/openapi/model/SNode;)Lorg/jetbrains/mps/openapi/model/SNodeId;" />
-      <node id="8473562513973655155" at="136,5,143,5" concept="7" />
-      <node id="3161776655522682317" at="156,0,163,0" concept="8" trace="scheduleFullUpdate#(Z)V" />
-      <node id="3193265634051652124" at="267,38,274,5" concept="7" />
-      <node id="5832637535615760952" at="323,27,330,5" concept="6" />
-      <node id="2034046503361617804" at="372,0,379,0" concept="8" trace="run#()V" />
-      <node id="6221381139489260633" at="404,74,411,5" concept="7" />
-      <node id="6960730376073632151" at="569,12,576,7" concept="1" />
-      <node id="5653442531631971962" at="617,67,624,11" concept="7" />
-      <node id="3285276019551793305" at="636,30,643,11" concept="7" />
-      <node id="5586130217025528052" at="652,30,659,11" concept="7" />
-      <node id="3161776655522682164" at="107,0,115,0" concept="2" trace="ChangesTracking#(Ljetbrains/mps/vcs/changesmanager/CurrentDifferenceRegistry;Ljetbrains/mps/vcs/changesmanager/CurrentDifference;)V" />
-      <node id="9208608870626866290" at="218,25,226,9" concept="16" />
-      <node id="3285276019551792483" at="548,31,556,13" concept="4" />
-      <node id="3161776655522682264" at="117,25,126,7" concept="7" />
-      <node id="6221381139489251813" at="146,0,155,0" concept="8" trace="buildCaches#()V" />
-      <node id="6221381139489312233" at="283,0,292,0" concept="8" trace="removeChange#(Ljetbrains/mps/vcs/diff/changes/ModelChange;)V" />
-      <node id="2034046503361617799" at="370,79,379,17" concept="4" />
-      <node id="2011549882740733834" at="443,91,452,7" concept="6" />
-      <node id="3285276019551793303" at="636,0,645,0" concept="8" trace="invoke#()V" />
-      <node id="5586130217025528050" at="652,0,661,0" concept="8" trace="invoke#()V" />
-      <node id="3161776655522687189" at="218,0,228,0" concept="8" trace="run#()V" />
-      <node id="3557624462335397288" at="333,0,343,0" concept="8" trace="buildAndAddChanges#(Ljetbrains/mps/baseLanguage/closures/runtime/_FunctionTypes/_void_P1_E0;)V" />
-      <node id="646252522846973779" at="389,30,399,5" concept="7" />
-      <node id="3161776655522682272" at="116,25,127,5" concept="16" />
-      <node id="3193265634051285495" at="266,0,277,0" concept="8" trace="getStatus#(Lorg/jetbrains/mps/openapi/model/SModel;)Lcom/intellij/openapi/vcs/FileStatus;" />
-      <node id="5832637535615760932" at="321,0,332,0" concept="8" trace="removeDescendantChanges#(Lorg/jetbrains/mps/openapi/model/SNodeId;)V" />
-      <node id="6221381139489260849" at="403,0,414,0" concept="14" trace="getNodeIdForChange#(Ljetbrains/mps/vcs/diff/changes/ModelChange;)Lorg/jetbrains/mps/openapi/model/SNodeId;" />
-      <node id="5653442531631971960" at="615,0,626,0" concept="8" trace="invoke#()V" />
-      <node id="3285276019551793301" at="634,164,645,22" concept="4" />
-      <node id="5586130217025528048" at="650,59,661,22" concept="4" />
-      <node id="3161776655522687188" at="216,5,228,7" concept="4" />
-      <node id="5832637535615760865" at="308,0,320,0" concept="8" trace="removeDescendantChanges#(Lorg/jetbrains/mps/openapi/model/SNodeId;Lorg/jetbrains/mps/openapi/language/SContainmentLink;)V" />
-      <node id="3285276019551792084" at="468,0,480,0" concept="8" trace="invoke#()V" />
-      <node id="3285276019551792274" at="493,0,505,0" concept="8" trace="invoke#()V" />
-      <node id="6960730376073626734" at="564,44,576,7" concept="7" />
-      <node id="3161776655522682241" at="116,0,129,0" concept="8" trace="dispose#()V" />
-      <node id="3193265634054737350" at="252,0,265,0" concept="8" trace="isAdded#(Lorg/jetbrains/mps/openapi/model/SModel;)Z" />
-      <node id="3285276019551793261" at="591,18,604,13" concept="7" />
-      <node id="5653442531631971958" at="613,49,626,22" concept="4" />
-      <node id="3285276019551793297" at="634,0,647,0" concept="8" trace="moduleDependencyEvent#(Ljetbrains/mps/smodel/event/SModelEvent;Lorg/jetbrains/mps/openapi/module/SModuleReference;Ljetbrains/mps/vcs/diff/changes/ModuleDependencyChange/DependencyType;Z)V" />
-      <node id="537188054564703227" at="201,0,215,7" concept="7" />
-      <node id="3557624462335338077" at="293,0,307,0" concept="8" trace="removeChanges#(Lorg/jetbrains/mps/openapi/model/SNodeId;Ljava/lang/Class;Ljetbrains/mps/baseLanguage/closures/runtime/_FunctionTypes/_return_P1_E0;)I" />
-      <node id="6389979038222940457" at="367,18,381,13" concept="7" />
-      <node id="8473562513973654890" at="388,0,402,0" concept="14" trace="getNodeIdsForNodeGroupChange#(Ljetbrains/mps/vcs/diff/changes/NodeGroupChange;Ljetbrains/mps/baseLanguage/tuples/runtime/Tuples/_2;)Ljava/lang/Iterable;" />
-      <node id="5614745839887524808" at="428,60,442,7" concept="7" />
-      <node id="3285276019551792082" at="466,0,480,22" concept="4" />
-      <node id="3285276019551792272" at="491,48,505,54" concept="4" />
-      <node id="3285276019551793232" at="591,16,605,11" concept="1" />
-      <node id="8473562513973655126" at="130,0,145,0" concept="8" trace="updateCacheForChange#(Ljetbrains/mps/vcs/diff/changes/ModelChange;)V" />
-      <node id="2260496836771377077" at="367,16,382,11" concept="1" />
-      <node id="8459818816228365512" at="648,0,663,0" concept="8" trace="visitImportEvent#(Ljetbrains/mps/smodel/event/SModelImportEvent;)V" />
-      <node id="3285276019551683570" at="610,0,628,0" concept="8" trace="visitLanguageEvent#(Ljetbrains/mps/smodel/event/SModelLanguageEvent;)V" />
-      <node id="6402272430681912666" at="196,10,216,5" concept="1" />
-      <node id="3193265634051817645" at="231,0,251,0" concept="8" trace="isUnderVcs#(Lorg/jetbrains/mps/openapi/model/SModel;)Z" />
-      <node id="3285276019551792429" at="537,0,558,0" concept="8" trace="invoke#()V" />
-      <node id="2260496836771376996" at="360,16,382,11" concept="7" />
-      <node id="3161776655522687131" at="193,79,216,5" concept="7" />
-      <node id="756246431460599639" at="360,14,383,9" concept="1" />
-      <node id="3285276019551792427" at="535,26,558,24" concept="4" />
-      <node id="3285276019551683552" at="483,0,507,0" concept="8" trace="visitReferenceEvent#(Ljetbrains/mps/smodel/event/SModelReferenceEvent;)V" />
-      <node id="3651008122297162231" at="357,25,383,9" concept="7" />
-      <node id="3285276019551793228" at="579,30,605,11" concept="7" />
-      <node id="3285276019551683531" at="455,0,482,0" concept="8" trace="visitPropertyEvent#(Ljetbrains/mps/smodel/event/SModelPropertyEvent;)V" />
-      <node id="2260496836771376203" at="357,0,385,0" concept="8" trace="run#()V" />
-      <node id="3285276019551793222" at="579,0,607,0" concept="8" trace="invoke#()V" />
-      <node id="2260496836771376196" at="355,24,385,7" concept="4" />
-      <node id="3285276019551793220" at="577,46,607,22" concept="4" />
-      <node id="3285276019551683368" at="418,0,454,0" concept="8" trace="eventsHappenedInCommand#(Ljava/util/List;)V" />
-      <node id="2260496836771376187" at="349,0,387,0" concept="8" trace="runUpdateTask#(Ljetbrains/mps/baseLanguage/closures/runtime/_FunctionTypes/_void_P0_E0;Lorg/jetbrains/mps/openapi/model/SNode;Ljetbrains/mps/smodel/event/SModelEvent;)V" />
-      <node id="3285276019551683564" at="561,0,609,0" concept="8" trace="visitRootEvent#(Ljetbrains/mps/smodel/event/SModelRootEvent;)V" />
-      <node id="3285276019551683558" at="508,0,560,0" concept="8" trace="visitChildEvent#(Ljetbrains/mps/smodel/event/SModelChildEvent;)V" />
-      <node id="3161776655522687026" at="164,0,230,0" concept="8" trace="update#(Z)V" />
-      <scope id="3619977242337237509" at="122,29,123,43" />
-      <scope id="8473562513973655145" at="132,21,133,39" />
-      <scope id="6372684221198399697" at="134,12,135,81" />
-      <scope id="8473562513973655156" at="137,42,138,81" />
-      <scope id="8473562513973655175" at="140,139,141,71" />
-      <scope id="6221381139489260604" at="151,97,152,31" />
-      <scope id="3161776655522682359" at="158,25,159,22" />
-      <scope id="3161776655522687294" at="166,38,167,13" />
-      <scope id="3193265634054091172" at="169,43,170,13" />
-      <scope id="6293182674526136313" at="177,71,178,13" />
-      <scope id="4679758213773678685" at="183,25,184,39" />
-      <scope id="3161776655522687123" at="189,55,190,13" />
-      <scope id="3161776655522687132" at="194,51,195,95" />
-      <scope id="537188054566349018" at="198,43,199,15" />
-      <scope id="537188054564893244" at="203,50,204,30" />
-      <scope id="537188054565346152" at="208,121,209,91" />
-      <scope id="3818729150937318689" at="211,43,212,34" />
-      <scope id="3193265634051890755" at="234,39,235,45" />
-      <scope id="3193265634051890778" at="236,53,237,85" />
-      <scope id="7400034424451508075" at="239,23,240,19" />
-      <scope id="3818729150937318699" at="243,41,244,84" />
-      <scope id="3193265634054808411" at="255,39,256,45" />
-      <scope id="3193265634054808428" at="257,53,258,85" />
-      <scope id="6372684221198399746" at="284,43,285,84" />
-      <scope id="6372684221198399755" at="286,12,287,43" />
-      <scope id="3557624462335358446" at="296,45,297,70" />
-      <scope id="3557624462335358469" at="301,41,302,25" />
-      <scope id="4679758213774124478" at="310,26,311,13" />
-      <scope id="5832637535615761030" at="315,34,316,47" />
-      <scope id="5832637535615760977" at="326,47,327,22" />
-      <scope id="3557624462335397326" at="338,41,339,22" />
-      <scope id="3557624462335397365" at="345,49,346,85" />
-      <scope id="2260496836771376966" at="352,38,353,29" />
-      <scope id="3651008122297162232" at="358,50,359,23" />
-      <scope id="8473562513973655261" at="362,46,363,58" />
-      <scope id="2260496836771376997" at="365,15,366,22" />
-      <scope id="2034046503361617814" at="374,40,375,36" />
-      <scope id="646252522846973802" at="393,40,394,31" />
-      <scope id="2274405438583657989" at="397,12,398,53" />
-      <scope id="6221381139489260635" at="405,39,406,55" />
-      <scope id="6221381139489260681" at="407,87,408,32" />
-      <scope id="6221381139489260723" at="409,51,410,58" />
-      <scope id="3285276019551683389" at="421,63,422,27" />
-      <scope id="5614745839887524810" at="429,49,430,95" />
-      <scope id="2011549882740572137" at="436,66,437,95" />
-      <scope id="2009818569862508652" at="448,53,449,68" />
-      <scope id="3285276019551792163" at="458,36,459,15" />
-      <scope id="3285276019551792106" at="470,57,471,42" />
-      <scope id="3285276019551792121" at="475,52,476,69" />
-      <scope id="3285276019551792354" at="487,42,488,15" />
-      <scope id="3285276019551792304" at="495,58,496,38" />
-      <scope id="3285276019551792317" at="500,52,501,72" />
-      <scope id="3285276019551792545" at="511,38,512,15" />
-      <scope id="3285276019551792811" at="522,68,523,15" />
-      <scope id="3285276019551792849" at="524,14,525,66" />
-      <scope id="3285276019551792418" at="532,38,533,54" />
-      <scope id="3285276019551792453" at="539,55,540,43" />
-      <scope id="3285276019551792475" at="545,44,546,35" />
-      <scope id="7631075443316247468" at="552,42,553,146" />
-      <scope id="6960730376073628811" at="566,38,567,17" />
-      <scope id="6960730376073633129" at="573,53,574,17" />
-      <scope id="3285276019551793241" at="582,58,583,28" />
-      <scope id="3285276019551793249" at="587,54,588,68" />
-      <scope id="3285276019551793288" at="593,55,594,28" />
-      <scope id="3285276019551793273" at="600,56,601,59" />
-      <scope id="5653442531631971983" at="619,59,620,57" />
-      <scope id="5653442531631971963" at="622,20,623,95" />
-      <scope id="3285276019551683579" at="630,59,631,131" />
-      <scope id="3285276019551793326" at="638,63,639,99" />
-      <scope id="3285276019551793306" at="641,20,642,106" />
-      <scope id="5586130217025528072" at="654,60,655,62" />
-      <scope id="5586130217025528053" at="657,20,658,106" />
-      <scope id="1945623170508929163" at="665,36,666,43" />
-      <scope id="2722862962576140792" at="671,36,672,45" />
-      <scope id="6062488108962523585" at="677,36,678,43" />
-      <scope id="2274405438583657679" at="682,65,683,51" />
-      <scope id="3193265634051652127" at="268,39,270,70">
->>>>>>> cd309be2
         <var name="file" id="3193265634051936814" />
       </scope>
       <scope id="3193265634051687302" at="270,53,272,18" />
@@ -1922,11 +1464,7 @@
       <scope id="5586130217025528069" at="653,0,656,0">
         <var name="imc" id="5586130217025528069" />
       </scope>
-<<<<<<< HEAD
-      <scope id="2274405438583657679" at="675,0,678,0">
-=======
-      <scope id="2274405438583657679" at="682,0,685,0">
->>>>>>> cd309be2
+      <scope id="2274405438583657679" at="681,0,684,0">
         <var name="a" id="2274405438583657679" />
         <var name="b" id="2274405438583657679" />
       </scope>
@@ -1940,13 +1478,8 @@
       <scope id="3557624462335397362" at="343,0,347,0">
         <var name="id" id="3557624462335397370" />
       </scope>
-<<<<<<< HEAD
       <scope id="2011549882740565510" at="433,65,437,11">
-        <var name="root" id="2011549882740570798" />
-=======
-      <scope id="2011549882740565510" at="434,65,438,11">
         <var name="rootId" id="2011549882740570798" />
->>>>>>> cd309be2
       </scope>
       <scope id="2009818569862500317" at="445,28,449,11">
         <var name="document" id="2009818569862508092" />
@@ -1957,26 +1490,15 @@
       <scope id="3285276019551683576" at="628,0,632,0">
         <var name="event" id="3285276019551683580" />
       </scope>
-<<<<<<< HEAD
       <scope id="1945623170508929163" at="663,81,667,16" />
       <scope id="2722862962576140792" at="669,75,673,16" />
+      <scope id="6062488108962523585" at="675,77,679,16" />
       <scope id="3161776655522682320" at="155,60,160,7" />
       <scope id="5832637535615760966" at="323,126,328,9" />
       <scope id="2034046503361617805" at="371,35,376,19" />
       <scope id="3161776655522682168" at="106,110,112,68" />
       <scope id="9208608870626866292" at="218,29,224,11" />
       <scope id="646252522846973780" at="389,125,395,26">
-=======
-      <scope id="1945623170508929163" at="664,81,668,16" />
-      <scope id="2722862962576140792" at="670,75,674,16" />
-      <scope id="6062488108962523585" at="676,77,680,16" />
-      <scope id="3161776655522682320" at="156,60,161,7" />
-      <scope id="5832637535615760966" at="324,126,329,9" />
-      <scope id="2034046503361617805" at="372,35,377,19" />
-      <scope id="3161776655522682168" at="107,110,113,68" />
-      <scope id="9208608870626866292" at="219,29,225,11" />
-      <scope id="646252522846973780" at="390,125,396,26">
->>>>>>> cd309be2
         <var name="children" id="8473562513973654903" />
       </scope>
       <scope id="2011549882740565506" at="432,126,438,9">
@@ -1993,18 +1515,12 @@
       <scope id="2722862962576140792" at="669,0,675,0">
         <var name="checkedDotOperand" id="2722862962576140792" />
       </scope>
-<<<<<<< HEAD
+      <scope id="6062488108962523585" at="675,0,681,0">
+        <var name="checkedDotOperand" id="6062488108962523585" />
+      </scope>
       <scope id="3161776655522682265" at="117,26,124,11" />
       <scope id="6221381139489251816" at="145,30,152,5" />
       <scope id="3161776655522682317" at="155,0,162,0">
-=======
-      <scope id="6062488108962523585" at="676,0,682,0">
-        <var name="checkedDotOperand" id="6062488108962523585" />
-      </scope>
-      <scope id="3161776655522682265" at="118,26,125,11" />
-      <scope id="6221381139489251816" at="146,30,153,5" />
-      <scope id="3161776655522682317" at="156,0,163,0">
->>>>>>> cd309be2
         <var name="force" id="5339997938415853535" />
       </scope>
       <scope id="6221381139489312236" at="282,58,289,38" />
@@ -2214,7 +1730,6 @@
       <scope id="3161776655522687026" at="163,0,229,0">
         <var name="force" id="4043676313147810216" />
       </scope>
-<<<<<<< HEAD
       <unit id="3619977242337237508" at="120,28,124,9" name="jetbrains.mps.vcs.changesmanager.ChangesTracking$1" />
       <unit id="3161776655522682358" at="156,24,160,5" name="jetbrains.mps.vcs.changesmanager.ChangesTracking$2" />
       <unit id="4679758213773678684" at="181,44,185,5" name="jetbrains.mps.vcs.changesmanager.ChangesTracking$3" />
@@ -2253,48 +1768,7 @@
       <unit id="2260496836771376203" at="355,24,384,5" name="jetbrains.mps.vcs.changesmanager.ChangesTracking$12" />
       <unit id="3285276019551793222" at="577,24,606,7" name="jetbrains.mps.vcs.changesmanager.ChangesTracking$MyEventsCollector$5" />
       <unit id="3285276019551683346" at="414,0,663,0" name="jetbrains.mps.vcs.changesmanager.ChangesTracking$MyEventsCollector" />
-      <unit id="3161776655522682154" at="89,0,679,0" name="jetbrains.mps.vcs.changesmanager.ChangesTracking" />
-=======
-      <unit id="3619977242337237508" at="121,28,125,9" name="jetbrains.mps.vcs.changesmanager.ChangesTracking$1" />
-      <unit id="3161776655522682358" at="157,24,161,5" name="jetbrains.mps.vcs.changesmanager.ChangesTracking$2" />
-      <unit id="4679758213773678684" at="182,44,186,5" name="jetbrains.mps.vcs.changesmanager.ChangesTracking$3" />
-      <unit id="537188054564893243" at="202,107,206,7" name="jetbrains.mps.vcs.changesmanager.ChangesTracking$4" />
-      <unit id="3557624462335358445" at="295,72,299,5" name="jetbrains.mps.vcs.changesmanager.ChangesTracking$6" />
-      <unit id="3557624462335358468" at="300,49,304,5" name="jetbrains.mps.vcs.changesmanager.ChangesTracking$7" />
-      <unit id="5832637535615761029" at="314,49,318,5" name="jetbrains.mps.vcs.changesmanager.ChangesTracking$8" />
-      <unit id="5832637535615760974" at="325,58,329,7" name="jetbrains.mps.vcs.changesmanager.ChangesTracking$9" />
-      <unit id="3557624462335397325" at="337,64,341,5" name="jetbrains.mps.vcs.changesmanager.ChangesTracking$10" />
-      <unit id="2260496836771376965" at="351,128,355,5" name="jetbrains.mps.vcs.changesmanager.ChangesTracking$11" />
-      <unit id="8473562513973655260" at="361,55,365,11" name="jetbrains.mps.vcs.changesmanager.ChangesTracking$12$1" />
-      <unit id="646252522846973801" at="392,63,396,7" name="jetbrains.mps.vcs.changesmanager.ChangesTracking$13" />
-      <unit id="3285276019551792105" at="469,61,473,11" name="jetbrains.mps.vcs.changesmanager.ChangesTracking$MyEventsCollector$1$1" />
-      <unit id="3285276019551792118" at="474,33,478,11" name="jetbrains.mps.vcs.changesmanager.ChangesTracking$MyEventsCollector$1$2" />
-      <unit id="3285276019551792301" at="494,62,498,11" name="jetbrains.mps.vcs.changesmanager.ChangesTracking$MyEventsCollector$2$1" />
-      <unit id="3285276019551792314" at="499,33,503,11" name="jetbrains.mps.vcs.changesmanager.ChangesTracking$MyEventsCollector$2$2" />
-      <unit id="3285276019551792417" at="531,102,535,7" name="jetbrains.mps.vcs.changesmanager.ChangesTracking$MyEventsCollector$3" />
-      <unit id="3285276019551792450" at="538,61,542,11" name="jetbrains.mps.vcs.changesmanager.ChangesTracking$MyEventsCollector$4$1" />
-      <unit id="3285276019551792474" at="544,155,548,11" name="jetbrains.mps.vcs.changesmanager.ChangesTracking$MyEventsCollector$4$2" />
-      <unit id="3285276019551793238" at="581,62,585,13" name="jetbrains.mps.vcs.changesmanager.ChangesTracking$MyEventsCollector$5$1" />
-      <unit id="3285276019551793246" at="586,35,590,13" name="jetbrains.mps.vcs.changesmanager.ChangesTracking$MyEventsCollector$5$2" />
-      <unit id="3285276019551793285" at="592,63,596,13" name="jetbrains.mps.vcs.changesmanager.ChangesTracking$MyEventsCollector$5$4" />
-      <unit id="3285276019551793270" at="599,37,603,15" name="jetbrains.mps.vcs.changesmanager.ChangesTracking$MyEventsCollector$5$3" />
-      <unit id="5653442531631971980" at="618,64,622,11" name="jetbrains.mps.vcs.changesmanager.ChangesTracking$MyEventsCollector$6$1" />
-      <unit id="3285276019551793323" at="637,68,641,11" name="jetbrains.mps.vcs.changesmanager.ChangesTracking$MyEventsCollector$7$1" />
-      <unit id="5586130217025528069" at="653,65,657,11" name="jetbrains.mps.vcs.changesmanager.ChangesTracking$MyEventsCollector$8$1" />
-      <unit id="3285276019551792485" at="549,33,556,11" name="jetbrains.mps.vcs.changesmanager.ChangesTracking$MyEventsCollector$4$3" />
-      <unit id="2034046503361617804" at="371,60,379,15" name="jetbrains.mps.vcs.changesmanager.ChangesTracking$12$2" />
-      <unit id="3285276019551793303" at="635,24,645,7" name="jetbrains.mps.vcs.changesmanager.ChangesTracking$MyEventsCollector$7" />
-      <unit id="5586130217025528050" at="651,24,661,7" name="jetbrains.mps.vcs.changesmanager.ChangesTracking$MyEventsCollector$8" />
-      <unit id="3161776655522687189" at="217,44,228,5" name="jetbrains.mps.vcs.changesmanager.ChangesTracking$5" />
-      <unit id="5653442531631971960" at="614,24,626,7" name="jetbrains.mps.vcs.changesmanager.ChangesTracking$MyEventsCollector$6" />
-      <unit id="3285276019551792084" at="467,24,480,7" name="jetbrains.mps.vcs.changesmanager.ChangesTracking$MyEventsCollector$1" />
-      <unit id="3285276019551792274" at="492,24,505,7" name="jetbrains.mps.vcs.changesmanager.ChangesTracking$MyEventsCollector$2" />
-      <unit id="3285276019551792429" at="536,24,558,7" name="jetbrains.mps.vcs.changesmanager.ChangesTracking$MyEventsCollector$4" />
-      <unit id="2260496836771376203" at="356,24,385,5" name="jetbrains.mps.vcs.changesmanager.ChangesTracking$12" />
-      <unit id="3285276019551793222" at="578,24,607,7" name="jetbrains.mps.vcs.changesmanager.ChangesTracking$MyEventsCollector$5" />
-      <unit id="3285276019551683346" at="415,0,664,0" name="jetbrains.mps.vcs.changesmanager.ChangesTracking$MyEventsCollector" />
-      <unit id="3161776655522682154" at="90,0,686,0" name="jetbrains.mps.vcs.changesmanager.ChangesTracking" />
->>>>>>> cd309be2
+      <unit id="3161776655522682154" at="89,0,685,0" name="jetbrains.mps.vcs.changesmanager.ChangesTracking" />
     </file>
   </root>
   <root nodeRef="r:d634c129-ecb4-4acd-bd8c-5f057c144ffa(jetbrains.mps.vcs.changesmanager)/3722815385094205361">
