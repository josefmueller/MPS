package jetbrains.mps.vcs.changesmanager;

/*Generated by MPS */

import com.intellij.openapi.project.Project;
import org.jetbrains.mps.openapi.model.EditableSModel;
import jetbrains.mps.smodel.event.SModelCommandListener;
import com.intellij.util.containers.BidirectionalMultiMap;
import org.jetbrains.mps.openapi.model.SNodeId;
import jetbrains.mps.vcs.diff.changes.ModelChange;
import java.util.Set;
import jetbrains.mps.internal.collections.runtime.SetSequence;
import java.util.HashSet;
import com.intellij.util.containers.BidirectionalMap;
import jetbrains.mps.baseLanguage.tuples.runtime.Tuples;
import java.util.List;
import com.intellij.openapi.vcs.FileStatus;
import org.jetbrains.annotations.NotNull;
import jetbrains.mps.vcs.diff.changes.MetadataChange;
import jetbrains.mps.vcs.diff.changes.AddRootChange;
import jetbrains.mps.internal.collections.runtime.MapSequence;
import jetbrains.mps.vcs.diff.changes.NodeGroupChange;
import jetbrains.mps.internal.collections.runtime.Sequence;
import jetbrains.mps.internal.collections.runtime.ListSequence;
import jetbrains.mps.vcs.platform.util.ConflictsUtil;
import jetbrains.mps.baseLanguage.closures.runtime.Wrappers;
import org.jetbrains.mps.openapi.model.SModel;
import jetbrains.mps.vcs.diff.merge.MergeTemporaryModel;
import jetbrains.mps.internal.collections.runtime.IWhereFilter;
import org.apache.log4j.Level;
import jetbrains.mps.smodel.ModelAccess;
import jetbrains.mps.vcs.diff.ui.common.DiffModelUtil;
import jetbrains.mps.vcs.diff.ChangeSet;
import jetbrains.mps.vcs.diff.ChangeSetBuilder;
import jetbrains.mps.vcs.diff.ChangeSetImpl;
import org.jetbrains.mps.openapi.persistence.DataSource;
import jetbrains.mps.vfs.IFile;
import jetbrains.mps.extapi.persistence.FileDataSource;
import jetbrains.mps.persistence.FilePerRootDataSource;
import com.intellij.openapi.vfs.VirtualFile;
import jetbrains.mps.ide.vfs.VirtualFileUtils;
import com.intellij.openapi.vcs.ProjectLevelVcsManager;
import com.intellij.openapi.vcs.FileStatusManager;
import jetbrains.mps.baseLanguage.closures.runtime._FunctionTypes;
import jetbrains.mps.internal.collections.runtime.IVisitor;
import org.jetbrains.mps.openapi.model.SNode;
import jetbrains.mps.util.IterableUtil;
import jetbrains.mps.lang.smodel.generator.smodelAdapter.SNodeOperations;
import org.jetbrains.annotations.Nullable;
import jetbrains.mps.smodel.event.SModelEvent;
import jetbrains.mps.internal.collections.runtime.ISelector;
import jetbrains.mps.vcs.diff.changes.NodeChange;
import jetbrains.mps.vcs.diff.changes.DeleteRootChange;
import jetbrains.mps.smodel.event.SModelEventVisitorAdapter;
import java.util.Map;
import java.util.HashMap;
import jetbrains.mps.smodel.event.SModelPropertyEvent;
import jetbrains.mps.vcs.diff.changes.SetPropertyChange;
import jetbrains.mps.smodel.event.SModelReferenceEvent;
import org.jetbrains.mps.openapi.model.SReference;
import jetbrains.mps.vcs.diff.changes.SetReferenceChange;
import jetbrains.mps.smodel.event.SModelChildEvent;
import jetbrains.mps.smodel.CopyUtil;
import jetbrains.mps.baseLanguage.tuples.runtime.MultiTuple;
import jetbrains.mps.smodel.event.SModelRootEvent;
import jetbrains.mps.smodel.event.SModelLanguageEvent;
import jetbrains.mps.vcs.diff.changes.ModuleDependencyChange;
import jetbrains.mps.smodel.event.SModelDevKitEvent;
import org.jetbrains.mps.openapi.module.SModuleReference;
import jetbrains.mps.smodel.event.SModelImportEvent;
import org.jetbrains.mps.openapi.model.SModelReference;
import jetbrains.mps.vcs.diff.changes.ImportedModelChange;
import org.apache.log4j.Logger;
import org.apache.log4j.LogManager;

public class ChangesTracking {
  private final Project myProject;
  private final CurrentDifference myDifference;
  private final SimpleCommandQueue myQueue;
  private final EditableSModel myModelDescriptor;
  private final CurrentDifferenceRegistry myRegistry;
  private final SModelCommandListener myEventCollector = new ChangesTracking.MyEventsCollector();
  private boolean myDisposed = false;
  private BidirectionalMultiMap<SNodeId, ModelChange> myNodesToChanges = new BidirectionalMultiMap<SNodeId, ModelChange>();
  private Set<ModelChange> myMetadataChanges = SetSequence.fromSet(new HashSet<ModelChange>());
  private BidirectionalMap<SNodeId, ModelChange> myAddedNodesToChanges = new BidirectionalMap<SNodeId, ModelChange>();
  private Tuples._2<SNodeId, List<SNodeId>> myLastParentAndNewChildrenIds;
  private FileStatus myStatusOnLastUpdate;
  private EventConsumingMapping myEventConsumingMapping = new EventConsumingMapping();
  public ChangesTracking(@NotNull CurrentDifferenceRegistry registry, @NotNull CurrentDifference difference) {
    myDifference = difference;
    myProject = registry.getProject();
    myModelDescriptor = myDifference.getModelDescriptor();
    myQueue = registry.getCommandQueue();
    myRegistry = registry;
    registry.addEventCollector(myModelDescriptor, myEventCollector);
  }
  public void dispose() {
    synchronized (this) {
      if (!(myDisposed)) {
        myDisposed = true;
        myRegistry.removeEventCollector(myModelDescriptor, myEventCollector);
        myQueue.runTask(new Runnable() {
          public void run() {
            myDifference.removeChangeSet();
          }
        });
      }
    }
  }
  private void updateCacheForChange(@NotNull ModelChange change) {
    SNodeId id = getNodeIdForChange(change);
    if (id != null) {
      myNodesToChanges.put(id, change);
    } else {
      SetSequence.fromSet(myMetadataChanges).addElement((MetadataChange) change);
    }
    if (change instanceof AddRootChange) {
      MapSequence.fromMap(myAddedNodesToChanges).put(change.getRootId(), change);
    } else if (change instanceof NodeGroupChange) {
      for (SNodeId i : Sequence.fromIterable(getNodeIdsForNodeGroupChange((NodeGroupChange) change, myLastParentAndNewChildrenIds))) {
        MapSequence.fromMap(myAddedNodesToChanges).put(i, change);
      }
    }
  }
  private void buildCaches() {
    myNodesToChanges.clear();
    SetSequence.fromSet(myMetadataChanges).clear();
    myAddedNodesToChanges.clear();
    myLastParentAndNewChildrenIds = null;
    for (ModelChange ch : ListSequence.fromList(myDifference.getChangeSet().getModelChanges())) {
      updateCacheForChange(ch);
    }
  }
  /*package*/ void scheduleFullUpdate() {
    myQueue.addTask(new Runnable() {
      public void run() {
        update(false);
      }
    });
  }
  private void update(boolean force) {
    myQueue.assertSoftlyIsCommandThread();
    if (!(myDifference.isEnabled())) {
      return;
    }
    if (!(isUnderVcs(myModelDescriptor))) {
      return;
    }

    boolean isConflict = ConflictsUtil.isModelOrModuleConflicting(myModelDescriptor, myProject);
    FileStatus status = (isConflict ? FileStatus.MERGED_WITH_CONFLICTS : getStatus(myModelDescriptor));

    // todo: make !force working for per-root persistence (here status==null) 
    if (status != null && myStatusOnLastUpdate == status && !(force)) {
      return;
    }
    myDifference.removeChangeSet();
    myStatusOnLastUpdate = status;
    if (FileStatus.NOT_CHANGED == status && !(force)) {
      return;
    }

    final Wrappers._T<SModel> baseVersionModel = new Wrappers._T<SModel>(null);
    if (isAdded(myModelDescriptor) || isConflict) {
      baseVersionModel.value = new MergeTemporaryModel(myModelDescriptor.getReference(), true);
    } else {
      baseVersionModel.value = BaseVersionUtil.getBaseVersionModel(myModelDescriptor, myProject);
      if (baseVersionModel.value == null) {
        return;
      }

      if (Sequence.fromIterable(((Iterable<SModel.Problem>) baseVersionModel.value.getProblems())).any(new IWhereFilter<SModel.Problem>() {
        public boolean accept(SModel.Problem it) {
          return it.isError();
        }
      })) {
        StringBuilder sb = new StringBuilder();
        for (SModel.Problem p : Sequence.fromIterable((Iterable<SModel.Problem>) baseVersionModel.value.getProblems())) {
          sb.append((p.isError() ? "error: " : "warn: ")).append(p.getText()).append("\n");
        }
        if (LOG.isEnabledFor(Level.WARN)) {
          LOG.warn(sb.toString());
        }
        return;
      }
    }
    ModelAccess.instance().runReadAction(new Runnable() {
      public void run() {
        synchronized (ChangesTracking.this) {
          if (!(myDisposed)) {
            DiffModelUtil.renameModel(baseVersionModel.value, "repository");
            ChangeSet changeSet = ChangeSetBuilder.buildChangeSet(baseVersionModel.value, myModelDescriptor, true);
            myDifference.setChangeSet((ChangeSetImpl) changeSet);
            buildCaches();
          }
        }
      }
    });
  }
  private boolean isUnderVcs(SModel model) {
    DataSource ds = model.getSource();
    IFile file = null;
    if (ds instanceof FileDataSource) {
      file = ((FileDataSource) ds).getFile();
    } else if (ds instanceof FilePerRootDataSource) {
      file = ((FilePerRootDataSource) ds).getFile(FilePerRootDataSource.HEADER_FILE);
    }
    VirtualFile vFile = VirtualFileUtils.getVirtualFile(file);
    return vFile != null && ProjectLevelVcsManager.getInstance(myProject).getVcsFor(vFile) != null;
  }
  private boolean isAdded(SModel model) {
    DataSource ds = model.getSource();
    IFile file = null;
    if (ds instanceof FileDataSource) {
      file = ((FileDataSource) ds).getFile();
    } else if (ds instanceof FilePerRootDataSource) {
      file = ((FilePerRootDataSource) ds).getFile(FilePerRootDataSource.HEADER_FILE);
    }
    FileStatus status = FileStatusManager.getInstance(myProject).getStatus(VirtualFileUtils.getVirtualFile(file));
    return BaseVersionUtil.isAddedFileStatus(status);
  }
  private FileStatus getStatus(SModel model) {
    DataSource ds = model.getSource();
    if (ds instanceof FileDataSource) {
      VirtualFile file = VirtualFileUtils.getVirtualFile(((FileDataSource) ds).getFile());
      return FileStatusManager.getInstance(myProject).getStatus(file);
    } else if (ds instanceof FilePerRootDataSource) {
      // todo: do we need status at all? 
      return null;
    }
    return FileStatus.UNKNOWN;
  }

  private void addChange(@NotNull ModelChange change) {
    updateCacheForChange(change);
    myDifference.addChange(change);
  }
  private void removeChange(@NotNull ModelChange change) {
    if (change instanceof MetadataChange) {
      SetSequence.fromSet(myMetadataChanges).removeElement((MetadataChange) change);
    } else {
      myNodesToChanges.removeValue(change);
    }
    myAddedNodesToChanges.removeValue(change);
    myDifference.removeChange(change);
  }
  private <C extends ModelChange> int removeChanges(SNodeId nodeId, final Class<C> changeClass, final _FunctionTypes._return_P1_E0<? extends Boolean, ? super C> condition) {
    Set<ModelChange> changes = (nodeId == null ? myMetadataChanges : myNodesToChanges.getValues(nodeId));
    List<ModelChange> toRemove = SetSequence.fromSet(changes).where(new IWhereFilter<ModelChange>() {
      public boolean accept(ModelChange ch) {
        return changeClass.isInstance(ch) && condition.invoke((C) ch);
      }
    }).toListSequence();
    ListSequence.fromList(toRemove).visitAll(new IVisitor<ModelChange>() {
      public void visit(ModelChange it) {
        removeChange(it);
      }
    });
    return ListSequence.fromList(toRemove).count();
  }
  private void removeDescendantChanges(SNodeId parentId, String role) {
    SNode oldNode = getOldNode(parentId);
    assert oldNode != null;
    List<? extends SNode> children = IterableUtil.asList(oldNode.getChildren(role));
    ListSequence.fromList(children).visitAll(new IVisitor<SNode>() {
      public void visit(SNode c) {
        removeDescendantChanges(c.getNodeId());
      }
    });
  }
  private void removeDescendantChanges(SNodeId nodeId) {
    SNode oldNode = getOldNode(nodeId);
    assert oldNode != null;
    for (SNode d : ListSequence.fromList(SNodeOperations.getDescendants(oldNode, null, true, new String[]{}))) {
      removeChanges(d.getNodeId(), ModelChange.class, new _FunctionTypes._return_P1_E0<Boolean, ModelChange>() {
        public Boolean invoke(ModelChange ch) {
          return true;
        }
      });
    }
  }
  private void buildAndAddChanges(_FunctionTypes._void_P1_E0<? super ChangeSetBuilder> buildAction) {
    ChangeSet cs = myDifference.getChangeSet();
    ChangeSetBuilder builder = ChangeSetBuilder.createBuilder(cs);
    buildAction.invoke(builder);
    ListSequence.fromList(builder.getNewChanges()).visitAll(new IVisitor<ModelChange>() {
      public void visit(ModelChange ch) {
        addChange(ch);
      }
    });
  }
  @Nullable
  private SNode getOldNode(@NotNull SNodeId id) {
    return check_5iuzi5_a0a92(check_5iuzi5_a0a0a92(myDifference.getChangeSet()), id);
  }
  private void runUpdateTask(final _FunctionTypes._void_P0_E0 task, SNode currentNode, final SModelEvent event) {
    myEventConsumingMapping.addEvent(event);
    final List<SNodeId> ancestors = ListSequence.fromList(SNodeOperations.getAncestors(currentNode, null, true)).select(new ISelector<SNode, SNodeId>() {
      public SNodeId select(SNode a) {
        return a.getNodeId();
      }
    }).toListSequence();
    myQueue.runTask(new Runnable() {
      public void run() {
        if (myDifference.getChangeSet() == null) {
          update(true);
        } else {
          if (ListSequence.fromList(ancestors).any(new IWhereFilter<SNodeId>() {
            public boolean accept(SNodeId a) {
              return myAddedNodesToChanges.containsKey(a);
            }
          })) {
            // ignore 
          } else {
            if (myEventConsumingMapping.removeEvent(event)) {
              myDifference.getBroadcaster().changeUpdateStarted();
              ModelAccess.instance().runReadAction(new Runnable() {
                public void run() {
                  synchronized (ChangesTracking.this) {
                    if (!(myDisposed)) {
                      task.invoke();
                    }
                  }
                }
              });
              myDifference.getBroadcaster().changeUpdateFinished();
            }
          }
        }
      }
    });
  }
  private static Iterable<SNodeId> getNodeIdsForNodeGroupChange(@NotNull NodeGroupChange ngc, @Nullable Tuples._2<SNodeId, List<SNodeId>> lastParentAndNewChildrenIds) {
    List<SNodeId> childrenIds;
    if (lastParentAndNewChildrenIds == null || neq_5iuzi5_a0a1a13(lastParentAndNewChildrenIds._0(), ngc.getParentNodeId())) {
      List<? extends SNode> children = IterableUtil.asList(ngc.getChangeSet().getNewModel().getNode(ngc.getParentNodeId()).getChildren(ngc.getRole()));
      childrenIds = ListSequence.fromList(children).select(new ISelector<SNode, SNodeId>() {
        public SNodeId select(SNode n) {
          return n.getNodeId();
        }
      }).toListSequence();
    } else {
      childrenIds = lastParentAndNewChildrenIds._1();
    }
    return ListSequence.fromList(childrenIds).page(ngc.getResultBegin(), ngc.getResultEnd());
  }
  @Nullable
  private static SNodeId getNodeIdForChange(@NotNull ModelChange change) {
    if (change instanceof NodeChange) {
      return ((NodeChange) change).getAffectedNodeId();
    } else if (change instanceof AddRootChange || change instanceof DeleteRootChange) {
      return change.getRootId();
    } else if (change instanceof NodeGroupChange) {
      return ((NodeGroupChange) change).getParentNodeId();
    }
    return null;
  }
  public class MyEventsCollector extends SModelEventVisitorAdapter implements SModelCommandListener {
    private Map<SNode, Set<String>> childChanged;

    @Override
    public void eventsHappenedInCommand(List<SModelEvent> events) {
      childChanged = MapSequence.fromMap(new HashMap<SNode, Set<String>>());
      for (SModelEvent event : ListSequence.fromList(events)) {
        event.accept(this);
      }
      childChanged = null;
    }
    @Override
    public void visitPropertyEvent(SModelPropertyEvent event) {
      final SNode node = event.getNode();
      if (node.getModel() == null) {
        return;
      }
      final SNodeId nodeId = node.getNodeId();
      final String propertyName = event.getPropertyName();

      // get more info for debugging 
      assert node.getModel().getNode(nodeId) != null : "cannot find node " + nodeId + " in model " + node.getModel();

      runUpdateTask(new _FunctionTypes._void_P0_E0() {
        public void invoke() {
          removeChanges(nodeId, SetPropertyChange.class, new _FunctionTypes._return_P1_E0<Boolean, SetPropertyChange>() {
            public Boolean invoke(SetPropertyChange ch) {
              return propertyName.equals(ch.getPropertyName());
            }
          });
          buildAndAddChanges(new _FunctionTypes._void_P1_E0<ChangeSetBuilder>() {
            public void invoke(ChangeSetBuilder b) {
              b.buildForProperty(getOldNode(nodeId), node, propertyName);
            }
          });
        }
      }, node, event);
    }
    @Override
    public void visitReferenceEvent(SModelReferenceEvent event) {
      SReference ref = event.getReference();
      final SNode sourceNode = ref.getSourceNode();
      if (sourceNode.getModel() == null) {
        return;
      }
      final SNodeId nodeId = sourceNode.getNodeId();
      final String role = ref.getRole();
      runUpdateTask(new _FunctionTypes._void_P0_E0() {
        public void invoke() {
          removeChanges(nodeId, SetReferenceChange.class, new _FunctionTypes._return_P1_E0<Boolean, SetReferenceChange>() {
            public Boolean invoke(SetReferenceChange ch) {
              return role.equals(ch.getRole());
            }
          });
          buildAndAddChanges(new _FunctionTypes._void_P1_E0<ChangeSetBuilder>() {
            public void invoke(ChangeSetBuilder b) {
              b.buildForReference(getOldNode(nodeId), sourceNode, role);
            }
          });
        }
      }, event.getReference().getSourceNode(), event);
    }
    @Override
    public void visitChildEvent(SModelChildEvent event) {
      SNode parent = event.getParent();
      if (parent.getModel() == null) {
        return;
      }
      final String childRole = event.getChildRole();

      // tyring to avoid update task execution for the same child role twice 
      Set<String> childRoles = MapSequence.fromMap(childChanged).get(parent);
      if (childRoles == null) {
        childRoles = SetSequence.fromSet(new HashSet<String>());
        MapSequence.fromMap(childChanged).put(parent, childRoles);
      }
      if (SetSequence.fromSet(childRoles).contains(childRole)) {
        return;
      } else {
        SetSequence.fromSet(childRoles).addElement(childRole);
      }
      final SNodeId parentId = parent.getNodeId();

      final Wrappers._T<List<? extends SNode>> childrenRightAfterEvent = new Wrappers._T<List<? extends SNode>>(IterableUtil.asList(parent.getChildren(childRole)));
      childrenRightAfterEvent.value = ListSequence.fromList(childrenRightAfterEvent.value).select(new ISelector<SNode, SNode>() {
        public SNode select(SNode n) {
          return CopyUtil.copyAndPreserveId(n, false);
        }
      }).toListSequence();
      runUpdateTask(new _FunctionTypes._void_P0_E0() {
        public void invoke() {

          removeChanges(parentId, NodeGroupChange.class, new _FunctionTypes._return_P1_E0<Boolean, NodeGroupChange>() {
            public Boolean invoke(NodeGroupChange ch) {
              return childRole.equals(ch.getRole());
            }
          });
          removeDescendantChanges(parentId, childRole);
          myLastParentAndNewChildrenIds = MultiTuple.<SNodeId,List<SNodeId>>from(parentId, ListSequence.fromList(childrenRightAfterEvent.value).select(new ISelector<SNode, SNodeId>() {
            public SNodeId select(SNode n) {
              return n.getNodeId();
            }
          }).toListSequence());
          buildAndAddChanges(new _FunctionTypes._void_P1_E0<ChangeSetBuilder>() {
            public void invoke(ChangeSetBuilder b) {
              b.buildForNodeRole(IterableUtil.asList(getOldNode(parentId).getChildren(childRole)), childrenRightAfterEvent.value, parentId, childRole);
            }
          });
        }
      }, parent, event);
    }
    @Override
    public void visitRootEvent(final SModelRootEvent event) {
      SNode root = event.getRoot();
      final boolean added = event.isAdded();
      if ((added ? root.getModel() == null : root.getModel() != null)) {
        return;
      }
      final SNodeId rootId = root.getNodeId();
      runUpdateTask(new _FunctionTypes._void_P0_E0() {
        public void invoke() {
          if (added) {
            removeChanges(rootId, DeleteRootChange.class, new _FunctionTypes._return_P1_E0<Boolean, DeleteRootChange>() {
              public Boolean invoke(DeleteRootChange ch) {
                return true;
              }
            });
            buildAndAddChanges(new _FunctionTypes._void_P1_E0<ChangeSetBuilder>() {
              public void invoke(ChangeSetBuilder b) {
                b.buildForNode(getOldNode(rootId), event.getRoot());
              }
            });
          } else {
            if (removeChanges(rootId, AddRootChange.class, new _FunctionTypes._return_P1_E0<Boolean, AddRootChange>() {
              public Boolean invoke(AddRootChange ch) {
                return true;
              }
            }) == 0) {
              // root was not added 
              removeDescendantChanges(rootId);
              buildAndAddChanges(new _FunctionTypes._void_P1_E0<ChangeSetBuilder>() {
                public void invoke(ChangeSetBuilder b) {
                  b.buildForNode(getOldNode(rootId), null);
                }
              });
            }
          }
        }
      }, null, event);
    }
    @Override
    public void visitLanguageEvent(SModelLanguageEvent event) {
      moduleDependencyEvent(event, event.getLanguageNamespace(), ModuleDependencyChange.DependencyType.USED_LANG, event.isAdded());
    }
    @Override
    public void visitDevKitEvent(SModelDevKitEvent event) {
      moduleDependencyEvent(event, event.getDevkitNamespace(), ModuleDependencyChange.DependencyType.USED_DEVKIT, event.isAdded());
    }
    private void moduleDependencyEvent(SModelEvent event, final SModuleReference moduleRef, final ModuleDependencyChange.DependencyType type, final boolean added) {
      runUpdateTask(new _FunctionTypes._void_P0_E0() {
        public void invoke() {
          if (removeChanges(null, ModuleDependencyChange.class, new _FunctionTypes._return_P1_E0<Boolean, ModuleDependencyChange>() {
            public Boolean invoke(ModuleDependencyChange mdc) {
              return type == mdc.getDependencyType() && moduleRef.equals(mdc.getModuleReference());
            }
          }) == 0) {
            addChange(new ModuleDependencyChange(myDifference.getChangeSet(), moduleRef, type, !(added)));
          }
        }
      }, null, event);
    }
    @Override
    public void visitImportEvent(final SModelImportEvent event) {
      final SModelReference modelRef = event.getModelUID();
      runUpdateTask(new _FunctionTypes._void_P0_E0() {
        public void invoke() {
          if (removeChanges(null, ImportedModelChange.class, new _FunctionTypes._return_P1_E0<Boolean, ImportedModelChange>() {
            public Boolean invoke(ImportedModelChange imc) {
              return modelRef.equals(imc.getModelReference());
            }
          }) == 0) {
            addChange(new ImportedModelChange(myDifference.getChangeSet(), modelRef, !(event.isAdded())));
          }
        }
      }, null, event);
    }
  }
  protected static Logger LOG = LogManager.getLogger(ChangesTracking.class);
<<<<<<< HEAD
=======

  private static SNode check_5iuzi5_a0a92(SModel checkedDotOperand, SNodeId id) {
    if (null != checkedDotOperand) {
      return checkedDotOperand.getNode(id);
    }
    return null;
  }

>>>>>>> bf3a2c62
  private static SModel check_5iuzi5_a0a0a92(ChangeSet checkedDotOperand) {
    if (null != checkedDotOperand) {
      return checkedDotOperand.getOldModel();
    }
    return null;
  }
  private static boolean neq_5iuzi5_a0a1a13(Object a, Object b) {
    return !((a != null ? a.equals(b) : a == b));
  }
}<|MERGE_RESOLUTION|>--- conflicted
+++ resolved
@@ -544,17 +544,12 @@
     }
   }
   protected static Logger LOG = LogManager.getLogger(ChangesTracking.class);
-<<<<<<< HEAD
-=======
-
   private static SNode check_5iuzi5_a0a92(SModel checkedDotOperand, SNodeId id) {
     if (null != checkedDotOperand) {
       return checkedDotOperand.getNode(id);
     }
     return null;
   }
-
->>>>>>> bf3a2c62
   private static SModel check_5iuzi5_a0a0a92(ChangeSet checkedDotOperand) {
     if (null != checkedDotOperand) {
       return checkedDotOperand.getOldModel();
