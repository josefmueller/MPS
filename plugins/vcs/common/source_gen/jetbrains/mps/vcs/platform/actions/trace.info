--- conflicted
+++ resolved
@@ -288,7 +288,6 @@
   <root nodeRef="r:c29f530b-f74d-4627-9da2-61138cfa6722(jetbrains.mps.vcs.platform.actions)/4551090891612013049">
     <file name="Annotate_Action.java">
       <node id="4551090891612013049" at="19,0,20,0" concept="13" trace="ICON" />
-<<<<<<< HEAD
       <node id="4551090891612013049" at="20,28,21,32" concept="15" />
       <node id="4551090891612013049" at="21,32,22,34" concept="5" />
       <node id="4551090891612013049" at="22,34,23,41" concept="5" />
@@ -299,83 +298,41 @@
       <node id="4551090891612013049" at="39,42,40,83" concept="5" />
       <node id="4551090891612013049" at="41,7,42,44" concept="5" />
       <node id="4551090891612013049" at="46,53,47,19" concept="10" />
-      <node id="4551090891612013049" at="48,5,49,98" concept="5" />
-      <node id="4551090891612013049" at="50,61,51,19" concept="10" />
-      <node id="4551090891612013049" at="52,5,53,16" concept="10" />
-      <node id="4551090891612013052" at="56,9,57,96" concept="5" />
-      <node id="4551090891612013049" at="59,42,60,82" concept="5" />
-      <node id="4551090891612013049" at="64,0,65,0" concept="13" trace="LOG" />
+      <node id="4551090891612013049" at="49,5,50,90" concept="9" />
+      <node id="4551090891612013049" at="51,67,52,31" concept="5" />
+      <node id="4551090891612013049" at="53,7,54,66" concept="5" />
+      <node id="4551090891612013049" at="56,61,57,19" concept="10" />
+      <node id="4551090891612013049" at="58,5,59,16" concept="10" />
+      <node id="4551090891612013052" at="62,9,63,96" concept="5" />
+      <node id="4551090891612013049" at="65,42,66,82" concept="5" />
+      <node id="4551090891612013049" at="70,0,71,0" concept="13" trace="LOG" />
       <node id="4551090891612013049" at="29,0,32,0" concept="8" trace="isApplicable#(Lcom/intellij/openapi/actionSystem/AnActionEvent;Ljava/util/Map;)Z" />
       <node id="4551090891612013049" at="38,27,41,7" concept="1" />
       <node id="4551090891612013049" at="38,27,41,7" concept="7" />
       <node id="4551090891612013049" at="45,95,48,5" concept="7" />
-      <node id="4551090891612013049" at="49,98,52,5" concept="7" />
-      <node id="4551090891612013049" at="58,27,61,7" concept="1" />
-      <node id="4551090891612013049" at="58,27,61,7" concept="7" />
+      <node id="4551090891612013049" at="50,90,53,7" concept="7" />
+      <node id="4551090891612013049" at="55,5,58,5" concept="7" />
+      <node id="4551090891612013049" at="64,27,67,7" concept="1" />
+      <node id="4551090891612013049" at="64,27,67,7" concept="7" />
       <node id="4551090891612013049" at="25,0,29,0" concept="8" trace="isDumbAware#()Z" />
       <node id="4551090891612013049" at="33,9,37,7" concept="1" />
-      <node id="4551090891612013049" at="48,5,52,5" concept="1" />
       <node id="4551090891612013049" at="20,0,25,0" concept="3" trace="Annotate_Action#()V" />
-      <node id="4551090891612013049" at="55,96,62,5" concept="17" />
-      <node id="4551090891612013049" at="55,0,64,0" concept="8" trace="doExecute#(Lcom/intellij/openapi/actionSystem/AnActionEvent;Ljava/util/Map;)V" />
-      <node id="4551090891612013049" at="45,0,55,0" concept="8" trace="collectActionData#(Lcom/intellij/openapi/actionSystem/AnActionEvent;Ljava/util/Map;)Z" />
+      <node id="4551090891612013049" at="48,5,55,5" concept="1" />
+      <node id="4551090891612013049" at="61,96,68,5" concept="17" />
+      <node id="4551090891612013049" at="61,0,70,0" concept="8" trace="doExecute#(Lcom/intellij/openapi/actionSystem/AnActionEvent;Ljava/util/Map;)V" />
+      <node id="4551090891612013049" at="48,5,58,5" concept="1" />
       <node id="4551090891612013049" at="32,89,43,5" concept="17" />
       <node id="4551090891612013049" at="32,0,45,0" concept="8" trace="doUpdate#(Lcom/intellij/openapi/actionSystem/AnActionEvent;Ljava/util/Map;)V" />
+      <node id="4551090891612013049" at="45,0,61,0" concept="8" trace="collectActionData#(Lcom/intellij/openapi/actionSystem/AnActionEvent;Ljava/util/Map;)Z" />
       <scope id="4551090891612013049" at="26,32,27,16" />
       <scope id="4551090891612013060" at="29,87,30,107" />
       <scope id="4551090891612013049" at="39,42,40,83" />
       <scope id="4551090891612013049" at="46,53,47,19" />
-      <scope id="4551090891612013049" at="50,61,51,19" />
-      <scope id="4551090891612013049" at="56,9,57,96" />
-      <scope id="4551090891612013049" at="59,42,60,82" />
+      <scope id="4551090891612013049" at="51,67,52,31" />
+      <scope id="4551090891612013049" at="56,61,57,19" />
+      <scope id="4551090891612013049" at="62,9,63,96" />
+      <scope id="4551090891612013049" at="65,42,66,82" />
       <scope id="4551090891612013049" at="34,7,36,63">
-=======
-      <node id="4551090891612013049" at="21,28,22,32" concept="15" />
-      <node id="4551090891612013049" at="22,32,23,34" concept="5" />
-      <node id="4551090891612013049" at="23,34,24,41" concept="5" />
-      <node id="4551090891612013049" at="28,32,29,16" concept="10" />
-      <node id="4551090891612013061" at="32,87,33,107" concept="10" />
-      <node id="4551090891612013049" at="38,7,39,60" concept="9" />
-      <node id="4551090891612013049" at="39,60,40,63" concept="5" />
-      <node id="4551090891612013049" at="43,42,44,83" concept="5" />
-      <node id="4551090891612013049" at="45,7,46,44" concept="5" />
-      <node id="4551090891612013049" at="51,53,52,19" concept="10" />
-      <node id="4551090891612013049" at="54,5,55,90" concept="9" />
-      <node id="4551090891612013049" at="56,67,57,31" concept="5" />
-      <node id="4551090891612013049" at="58,7,59,66" concept="5" />
-      <node id="4551090891612013049" at="61,61,62,19" concept="10" />
-      <node id="4551090891612013049" at="63,5,64,16" concept="10" />
-      <node id="4551090891612013052" at="68,9,69,96" concept="5" />
-      <node id="4551090891612013049" at="71,42,72,82" concept="5" />
-      <node id="4551090891612013049" at="77,0,78,0" concept="13" trace="LOG" />
-      <node id="4551090891612013049" at="32,0,35,0" concept="8" trace="isApplicable#(Lcom/intellij/openapi/actionSystem/AnActionEvent;Ljava/util/Map;)Z" />
-      <node id="4551090891612013049" at="42,27,45,7" concept="1" />
-      <node id="4551090891612013049" at="42,27,45,7" concept="7" />
-      <node id="4551090891612013049" at="50,95,53,5" concept="7" />
-      <node id="4551090891612013049" at="55,90,58,7" concept="7" />
-      <node id="4551090891612013049" at="60,5,63,5" concept="7" />
-      <node id="4551090891612013049" at="70,27,73,7" concept="1" />
-      <node id="4551090891612013049" at="70,27,73,7" concept="7" />
-      <node id="4551090891612013049" at="27,0,31,0" concept="8" trace="isDumbAware#()Z" />
-      <node id="4551090891612013049" at="37,9,41,7" concept="1" />
-      <node id="4551090891612013049" at="21,0,26,0" concept="3" trace="Annotate_Action#()V" />
-      <node id="4551090891612013049" at="53,5,60,5" concept="1" />
-      <node id="4551090891612013049" at="67,96,74,5" concept="17" />
-      <node id="4551090891612013049" at="67,0,76,0" concept="8" trace="doExecute#(Lcom/intellij/openapi/actionSystem/AnActionEvent;Ljava/util/Map;)V" />
-      <node id="4551090891612013049" at="53,5,63,5" concept="1" />
-      <node id="4551090891612013049" at="36,89,47,5" concept="17" />
-      <node id="4551090891612013049" at="36,0,49,0" concept="8" trace="doUpdate#(Lcom/intellij/openapi/actionSystem/AnActionEvent;Ljava/util/Map;)V" />
-      <node id="4551090891612013049" at="50,0,66,0" concept="8" trace="collectActionData#(Lcom/intellij/openapi/actionSystem/AnActionEvent;Ljava/util/Map;)Z" />
-      <scope id="4551090891612013049" at="28,32,29,16" />
-      <scope id="4551090891612013060" at="32,87,33,107" />
-      <scope id="4551090891612013049" at="43,42,44,83" />
-      <scope id="4551090891612013049" at="51,53,52,19" />
-      <scope id="4551090891612013049" at="56,67,57,31" />
-      <scope id="4551090891612013049" at="61,61,62,19" />
-      <scope id="4551090891612013049" at="68,9,69,96" />
-      <scope id="4551090891612013049" at="71,42,72,82" />
-      <scope id="4551090891612013049" at="38,7,40,63">
->>>>>>> bf3a2c62
         <var name="enabled" id="4551090891612013049" />
       </scope>
       <scope id="4551090891612013049" at="20,28,23,41" />
@@ -383,70 +340,38 @@
         <var name="_params" id="4551090891612013049" />
         <var name="event" id="4551090891612013049" />
       </scope>
-<<<<<<< HEAD
       <scope id="4551090891612013049" at="38,27,41,7" />
-      <scope id="4551090891612013049" at="58,0,61,7">
+      <scope id="4551090891612013049" at="64,0,67,7">
         <var name="t" id="4551090891612013049" />
       </scope>
-      <scope id="4551090891612013049" at="58,27,61,7" />
+      <scope id="4551090891612013049" at="64,27,67,7" />
       <scope id="4551090891612013049" at="25,0,29,0" />
       <scope id="4551090891612013049" at="33,9,37,7" />
       <scope id="4551090891612013049" at="38,0,42,44">
         <var name="t" id="4551090891612013049" />
       </scope>
       <scope id="4551090891612013049" at="38,27,42,44" />
-      <scope id="4551090891612013049" at="48,5,52,5" />
       <scope id="4551090891612013049" at="20,0,25,0" />
-      <scope id="4551090891612013049" at="55,96,62,5" />
-      <scope id="4551090891612013049" at="45,95,53,16" />
-      <scope id="4551090891612013049" at="55,0,64,0">
+      <scope id="4551090891612013049" at="49,5,54,66">
+        <var name="editorComponent" id="4551090891612013049" />
+      </scope>
+      <scope id="4551090891612013049" at="61,96,68,5" />
+      <scope id="4551090891612013049" at="61,0,70,0">
         <var name="_params" id="4551090891612013049" />
         <var name="event" id="4551090891612013049" />
       </scope>
-      <scope id="4551090891612013049" at="45,0,55,0">
-        <var name="_params" id="4551090891612013049" />
-        <var name="event" id="4551090891612013049" />
-      </scope>
+      <scope id="4551090891612013049" at="48,5,58,5" />
       <scope id="4551090891612013049" at="32,89,43,5" />
       <scope id="4551090891612013049" at="32,0,45,0">
         <var name="_params" id="4551090891612013049" />
         <var name="event" id="4551090891612013049" />
       </scope>
-      <unit id="4551090891612013049" at="18,0,66,0" name="jetbrains.mps.vcs.platform.actions.Annotate_Action" />
-=======
-      <scope id="4551090891612013049" at="42,27,45,7" />
-      <scope id="4551090891612013049" at="70,0,73,7">
-        <var name="t" id="4551090891612013049" />
-      </scope>
-      <scope id="4551090891612013049" at="70,27,73,7" />
-      <scope id="4551090891612013049" at="27,0,31,0" />
-      <scope id="4551090891612013049" at="37,9,41,7" />
-      <scope id="4551090891612013049" at="42,0,46,44">
-        <var name="t" id="4551090891612013049" />
-      </scope>
-      <scope id="4551090891612013049" at="42,27,46,44" />
-      <scope id="4551090891612013049" at="21,0,26,0" />
-      <scope id="4551090891612013049" at="54,5,59,66">
-        <var name="editorComponent" id="4551090891612013049" />
-      </scope>
-      <scope id="4551090891612013049" at="67,96,74,5" />
-      <scope id="4551090891612013049" at="67,0,76,0">
+      <scope id="4551090891612013049" at="45,95,59,16" />
+      <scope id="4551090891612013049" at="45,0,61,0">
         <var name="_params" id="4551090891612013049" />
         <var name="event" id="4551090891612013049" />
       </scope>
-      <scope id="4551090891612013049" at="53,5,63,5" />
-      <scope id="4551090891612013049" at="36,89,47,5" />
-      <scope id="4551090891612013049" at="36,0,49,0">
-        <var name="_params" id="4551090891612013049" />
-        <var name="event" id="4551090891612013049" />
-      </scope>
-      <scope id="4551090891612013049" at="50,95,64,16" />
-      <scope id="4551090891612013049" at="50,0,66,0">
-        <var name="_params" id="4551090891612013049" />
-        <var name="event" id="4551090891612013049" />
-      </scope>
-      <unit id="4551090891612013049" at="18,0,79,0" name="jetbrains.mps.vcs.platform.actions.Annotate_Action" />
->>>>>>> bf3a2c62
+      <unit id="4551090891612013049" at="18,0,72,0" name="jetbrains.mps.vcs.platform.actions.Annotate_Action" />
     </file>
   </root>
   <root nodeRef="r:c29f530b-f74d-4627-9da2-61138cfa6722(jetbrains.mps.vcs.platform.actions)/8230098746512808941">
