--- conflicted
+++ resolved
@@ -140,9 +140,6 @@
     final Wrappers._T<String> diffUtilsPath = new Wrappers._T<String>(PathManager.getLibPath());
     File diffUtils = new File(diffUtilsPath.value + File.separator + "diffutils-1.2.1.jar");
     if (!(diffUtils.exists())) {
-<<<<<<< HEAD
-      diffUtilsPath.value = getMPSCorePluginPath();
-=======
       IdeaPluginDescriptor mpsCorePlugin = PluginManager.getPlugin(PluginId.getId("jetbrains.mps.core"));
       if (mpsCorePlugin == null) {
         if (log.isErrorEnabled()) {
@@ -151,7 +148,6 @@
       } else {
         diffUtilsPath.value = mpsCorePlugin.getPath() + File.separator + "lib";
       }
->>>>>>> 78487c7c
     }
     SetSequence.fromSet(classpathItems).addSequence(Sequence.fromIterable(mpsAddJars).select(new ISelector<String, String>() {
       public String select(String it) {
