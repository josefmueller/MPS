--- conflicted
+++ resolved
@@ -132,7 +132,6 @@
   </root>
   <root nodeRef="r:f7252e75-44f2-46f6-9600-c9b291e7dd5f(jetbrains.mps.vcs.platform.integration)/6030177200825199020">
     <file name="ModelDiffTool.java">
-<<<<<<< HEAD
       <node id="7659054645206098234" at="39,0,40,0" concept="15" trace="DIFF_SUPPORTED_TYPES" />
       <node id="6030177200825199033" at="43,47,44,51" concept="11" />
       <node id="9220150477220493409" at="44,51,45,49" concept="11" />
@@ -222,7 +221,7 @@
       <node id="6030177200825199085" at="121,0,132,0" concept="16" trace="getModel#(Lcom/intellij/openapi/diff/DiffContent;)Lorg/jetbrains/mps/openapi/model/SModel;" />
       <node id="6030177200825199160" at="79,0,93,0" concept="10" trace="canShow#(Lcom/intellij/openapi/diff/DiffRequest;)Z" />
       <node id="2668616065833481079" at="59,36,75,5" concept="9" />
-      <node id="2668616065832159581" at="100,56,118,5" concept="19" />
+      <node id="2668616065832159581" at="100,56,118,5" concept="20" />
       <node id="2668616065831880709" at="133,0,151,0" concept="16" trace="getModelAndRoot#(Lcom/intellij/openapi/diff/DiffContent;)Ljetbrains/mps/baseLanguage/tuples/runtime/Tuples/_2;" />
       <node id="2668616065830580521" at="151,0,170,0" concept="16" trace="findModelAndRoot#(Ljetbrains/mps/vfs/IFile;)Ljetbrains/mps/baseLanguage/tuples/runtime/Tuples/_2;" />
       <node id="2668616065832141652" at="99,0,121,0" concept="16" trace="readModel#(Lcom/intellij/openapi/diff/DiffContent;)Lorg/jetbrains/mps/openapi/model/SModel;" />
@@ -243,118 +242,6 @@
       <scope id="2668616065833481044" at="52,82,54,16" />
       <scope id="2501322324641456309" at="71,49,73,15" />
       <scope id="2668616065833763128" at="63,49,66,15">
-=======
-      <node id="7659054645206098234" at="40,0,41,0" concept="15" trace="DIFF_SUPPORTED_TYPES" />
-      <node id="6030177200825199033" at="44,47,45,51" concept="11" />
-      <node id="9220150477220493409" at="45,51,46,49" concept="11" />
-      <node id="2501322324640984602" at="46,49,47,84" concept="11" />
-      <node id="2501322324640997616" at="47,84,48,61" concept="11" />
-      <node id="2668616065831001804" at="48,61,49,0" concept="14" />
-      <node id="2668616065833481039" at="49,0,50,39" concept="13" />
-      <node id="2668616065833481045" at="53,82,54,53" concept="5" />
-      <node id="2668616065833481055" at="54,53,55,16" concept="2" />
-      <node id="2668616065833593922" at="58,5,59,0" concept="14" />
-      <node id="2668616065834530293" at="59,0,60,36" concept="13" />
-      <node id="2668616065833675841" at="61,117,62,73" concept="11" />
-      <node id="2668616065833729470" at="62,73,63,73" concept="11" />
-      <node id="2668616065834337224" at="64,49,65,81" concept="11" />
-      <node id="2668616065834442888" at="65,81,66,146" concept="5" />
-      <node id="2668616065834448792" at="66,146,67,15" concept="12" />
-      <node id="6030177200825199040" at="69,12,70,46" concept="11" />
-      <node id="6030177200825199043" at="70,46,71,46" concept="11" />
-      <node id="6030177200825199077" at="72,49,73,114" concept="5" />
-      <node id="2668616065835040593" at="73,114,74,15" concept="12" />
-      <node id="2668616065835013518" at="76,5,77,0" concept="14" />
-      <node id="2501322324641484974" at="77,0,78,62" concept="5" />
-      <node id="6030177200825199166" at="81,47,82,51" concept="11" />
-      <node id="7659054645205722438" at="83,31,84,19" concept="12" />
-      <node id="7659054645205774033" at="85,5,86,84" concept="11" />
-      <node id="4930092206960011826" at="88,103,89,20" concept="12" />
-      <node id="7659054645206452929" at="91,5,92,17" concept="12" />
-      <node id="6976105926957848554" at="96,111,97,16" concept="12" />
-      <node id="2668616065832159583" at="102,9,103,40" concept="11" />
-      <node id="2668616065832159596" at="103,40,104,69" concept="13" />
-      <node id="2668616065832159605" at="105,30,106,116" concept="12" />
-      <node id="2668616065832159590" at="107,7,108,54" concept="11" />
-      <node id="2668616065832159615" at="108,54,109,39" concept="11" />
-      <node id="2668616065832159626" at="109,39,110,92" concept="13" />
-      <node id="3486940411390314006" at="111,161,112,42" concept="5" />
-      <node id="2668616065832159628" at="113,7,114,89" concept="12" />
-      <node id="2668616065832782592" at="116,42,117,69" concept="5" />
-      <node id="2668616065832814670" at="119,5,120,16" concept="12" />
-      <node id="5764012356796929072" at="124,110,125,63" concept="11" />
-      <node id="6030177200825199105" at="125,63,126,69" concept="11" />
-      <node id="8626355517233076619" at="127,26,128,21" concept="12" />
-      <node id="2668616065832366735" at="130,5,131,30" concept="12" />
-      <node id="2668616065832078113" at="136,110,137,63" concept="11" />
-      <node id="2668616065834042082" at="137,63,138,65" concept="11" />
-      <node id="2668616065834081324" at="139,27,140,22" concept="12" />
-      <node id="2668616065832627338" at="142,5,143,38" concept="11" />
-      <node id="2668616065833321252" at="144,24,145,18" concept="12" />
-      <node id="2668616065834753469" at="146,5,147,82" concept="11" />
-      <node id="2668616065832531372" at="147,82,148,21" concept="0" />
-      <node id="2668616065832464022" at="148,21,149,167" concept="12" />
-      <node id="2668616065835276055" at="149,167,150,0" concept="14" />
-      <node id="2668616065830756838" at="153,74,154,64" concept="0" />
-      <node id="2668616065830601167" at="154,64,155,79" concept="11" />
-      <node id="2668616065833274391" at="156,24,157,18" concept="12" />
-      <node id="7279975427908481944" at="158,5,159,28" concept="13" />
-      <node id="7279975427908183271" at="159,28,160,76" concept="11" />
-      <node id="8935860650181121803" at="162,42,163,62" concept="5" />
-      <node id="8935860650181109472" at="164,7,165,18" concept="12" />
-      <node id="7279975427908419378" at="166,5,167,86" concept="11" />
-      <node id="7279975427908200107" at="167,86,168,21" concept="0" />
-      <node id="7279975427908307283" at="168,21,169,171" concept="12" />
-      <node id="6030177200825199020" at="171,0,172,0" concept="15" trace="LOG" />
-      <node id="6030177200825199023" at="41,0,43,0" concept="3" trace="ModelDiffTool#()V" />
-      <node id="7659054645205687583" at="82,51,85,5" concept="9" />
-      <node id="4930092206959936099" at="87,48,90,7" concept="9" />
-      <node id="2668616065832159598" at="104,69,107,7" concept="9" />
-      <node id="3486940411390075969" at="110,92,113,7" concept="9" />
-      <node id="2668616065832782592" at="115,31,118,7" concept="1" />
-      <node id="2668616065832782592" at="115,31,118,7" concept="9" />
-      <node id="6030177200825199115" at="126,69,129,7" concept="9" />
-      <node id="2668616065834067205" at="138,65,141,7" concept="9" />
-      <node id="2668616065833305183" at="143,38,146,5" concept="9" />
-      <node id="2668616065833243697" at="155,79,158,5" concept="9" />
-      <node id="8935860650181121803" at="161,28,164,7" concept="1" />
-      <node id="8935860650181121803" at="161,28,164,7" concept="9" />
-      <node id="2668616065833481043" at="52,49,56,9" concept="9" />
-      <node id="2501322324641456306" at="71,46,75,7" concept="9" />
-      <node id="2668616065833763125" at="63,73,68,7" concept="9" />
-      <node id="7659054645206375413" at="86,84,91,5" concept="8" />
-      <node id="6976105926957848541" at="94,0,99,0" concept="10" trace="createComponent#(Ljava/lang/String;Lcom/intellij/openapi/diff/DiffRequest;Ljava/awt/Window;Lcom/intellij/openapi/Disposable;)Lcom/intellij/openapi/diff/DiffViewer;" />
-      <node id="2668616065833481041" at="51,23,57,7" concept="7" />
-      <node id="8935860650181096432" at="160,76,166,5" concept="9" />
-      <node id="2668616065835132795" at="69,10,76,5" concept="1" />
-      <node id="6030177200825199092" at="123,55,130,5" concept="9" />
-      <node id="2668616065832078111" at="135,82,142,5" concept="9" />
-      <node id="2668616065833481032" at="50,39,58,5" concept="9" />
-      <node id="6030177200825199085" at="122,0,133,0" concept="16" trace="getModel#(Lcom/intellij/openapi/diff/DiffContent;)Lorg/jetbrains/mps/openapi/model/SModel;" />
-      <node id="6030177200825199160" at="80,0,94,0" concept="10" trace="canShow#(Lcom/intellij/openapi/diff/DiffRequest;)Z" />
-      <node id="2668616065833481079" at="60,36,76,5" concept="9" />
-      <node id="2668616065832159581" at="101,56,119,5" concept="20" />
-      <node id="2668616065831880709" at="134,0,152,0" concept="16" trace="getModelAndRoot#(Lcom/intellij/openapi/diff/DiffContent;)Ljetbrains/mps/baseLanguage/tuples/runtime/Tuples/_2;" />
-      <node id="2668616065830580521" at="152,0,171,0" concept="16" trace="findModelAndRoot#(Ljetbrains/mps/vfs/IFile;)Ljetbrains/mps/baseLanguage/tuples/runtime/Tuples/_2;" />
-      <node id="2668616065832141652" at="100,0,122,0" concept="16" trace="readModel#(Lcom/intellij/openapi/diff/DiffContent;)Lorg/jetbrains/mps/openapi/model/SModel;" />
-      <node id="6030177200825199027" at="43,0,80,0" concept="10" trace="show#(Lcom/intellij/openapi/diff/DiffRequest;)V" />
-      <scope id="6030177200825199026" at="41,26,41,26" />
-      <scope id="7659054645205687586" at="83,31,84,19" />
-      <scope id="4930092206959936102" at="88,103,89,20" />
-      <scope id="6976105926957848553" at="96,111,97,16" />
-      <scope id="2668616065832159604" at="105,30,106,116" />
-      <scope id="3486940411390075972" at="111,161,112,42" />
-      <scope id="2668616065832782592" at="116,42,117,69" />
-      <scope id="6030177200825199119" at="127,26,128,21" />
-      <scope id="2668616065834067208" at="139,27,140,22" />
-      <scope id="2668616065833305186" at="144,24,145,18" />
-      <scope id="2668616065833243700" at="156,24,157,18" />
-      <scope id="8935860650181121803" at="162,42,163,62" />
-      <scope id="6030177200825199023" at="41,0,43,0" />
-      <scope id="2668616065833481044" at="53,82,55,16" />
-      <scope id="2501322324641456309" at="72,49,74,15" />
-      <scope id="2668616065833763128" at="64,49,67,15">
->>>>>>> 0a2ebf39
         <var name="rootId" id="2668616065834337225" />
       </scope>
       <scope id="7659054645206375416" at="86,48,89,7" />
