<?xml version="1.0" encoding="UTF-8"?>
<debug-info>
  <concept fqn="jetbrains.mps.baseLanguage.structure.AssertStatement" />
  <concept fqn="jetbrains.mps.baseLanguage.structure.BlockStatement" />
  <concept fqn="jetbrains.mps.baseLanguage.structure.BreakStatement" />
  <concept fqn="jetbrains.mps.baseLanguage.structure.ConstructorDeclaration" />
  <concept fqn="jetbrains.mps.baseLanguage.structure.ContinueStatement" />
  <concept fqn="jetbrains.mps.baseLanguage.structure.ExpressionStatement" />
  <concept fqn="jetbrains.mps.baseLanguage.structure.FieldDeclaration" />
  <concept fqn="jetbrains.mps.baseLanguage.structure.ForStatement" />
  <concept fqn="jetbrains.mps.baseLanguage.structure.ForeachStatement" />
  <concept fqn="jetbrains.mps.baseLanguage.structure.IfStatement" />
  <concept fqn="jetbrains.mps.baseLanguage.structure.InstanceMethodDeclaration" />
  <concept fqn="jetbrains.mps.baseLanguage.structure.LocalVariableDeclarationStatement" />
  <concept fqn="jetbrains.mps.baseLanguage.structure.ReturnStatement" />
  <concept fqn="jetbrains.mps.baseLanguage.structure.SingleLineComment" />
  <concept fqn="jetbrains.mps.baseLanguage.structure.Statement" />
  <concept fqn="jetbrains.mps.baseLanguage.structure.StaticFieldDeclaration" />
  <concept fqn="jetbrains.mps.baseLanguage.structure.StaticMethodDeclaration" />
  <concept fqn="jetbrains.mps.baseLanguage.structure.SuperConstructorInvocation" />
  <concept fqn="jetbrains.mps.baseLanguage.structure.SwitchStatement" />
  <concept fqn="jetbrains.mps.baseLanguage.structure.ThrowStatement" />
  <concept fqn="jetbrains.mps.baseLanguage.structure.TryCatchStatement" />
  <concept fqn="jetbrains.mps.baseLanguage.structure.TryStatement" />
  <concept fqn="jetbrains.mps.baseLanguage.structure.WhileStatement" />
  <root nodeRef="r:f7252e75-44f2-46f6-9600-c9b291e7dd5f(jetbrains.mps.vcs.platform.integration)/2146316116462340798">
    <file name="ModelDiffTool.java">
      <node id="140624660214511069" at="14,0,15,0" concept="15" trace="DIFF_SUPPORTED_TYPES" />
      <node id="2146316116462343870" at="17,27,18,30" concept="12" />
      <node id="6410246949270276102" at="20,86,21,53" concept="12" />
      <node id="8037090690431734538" at="24,111,25,70" concept="12" />
      <node id="2146316116462343332" at="20,0,23,0" concept="10" trace="canShow#(Lcom/intellij/diff/DiffContext;Lcom/intellij/diff/requests/DiffRequest;)Z" />
      <node id="2146316116462343324" at="16,0,20,0" concept="10" trace="getName#()Ljava/lang/String;" />
      <node id="2146316116462343606" at="23,0,27,0" concept="10" trace="createComponent#(Lcom/intellij/diff/DiffContext;Lcom/intellij/diff/requests/DiffRequest;)Lcom/intellij/diff/FrameDiffTool/DiffViewer;" />
      <scope id="2146316116462343329" at="17,27,18,30" />
      <scope id="2146316116462343342" at="20,86,21,53" />
      <scope id="2146316116462343617" at="24,111,25,70" />
      <scope id="2146316116462343332" at="20,0,23,0">
        <var name="context" id="2146316116462343336" />
        <var name="request" id="2146316116462343339" />
      </scope>
      <scope id="2146316116462343324" at="16,0,20,0" />
      <scope id="2146316116462343606" at="23,0,27,0">
        <var name="context" id="2146316116462343610" />
        <var name="request" id="2146316116462343613" />
      </scope>
      <unit id="2146316116462340798" at="13,0,28,0" name="jetbrains.mps.vcs.platform.integration.ModelDiffTool" />
    </file>
  </root>
  <root nodeRef="r:f7252e75-44f2-46f6-9600-c9b291e7dd5f(jetbrains.mps.vcs.platform.integration)/2146316116462344446">
    <file name="ModelDiffViewer.java">
      <node id="6410246949270129988" at="41,0,42,0" concept="6" trace="myViewer" />
      <node id="6410246949270143172" at="43,0,44,0" concept="6" trace="myProject" />
      <node id="6410246949270235515" at="45,93,46,37" concept="5" />
      <node id="6410246949270680449" at="46,37,47,0" concept="14" />
      <node id="6410246949270255581" at="47,0,48,55" concept="11" />
      <node id="6410246949270428163" at="48,55,49,133" concept="11" />
      <node id="6410246949270682615" at="49,133,50,0" concept="14" />
      <node id="1036756382032527750" at="51,117,52,83" concept="11" />
      <node id="1036756382032528363" at="52,83,53,83" concept="11" />
      <node id="1036756382032555499" at="53,83,54,79" concept="11" />
      <node id="1036756382032539219" at="54,79,55,99" concept="5" />
      <node id="6410246949270344298" at="56,12,57,72" concept="11" />
      <node id="6410246949270344305" at="57,72,58,72" concept="11" />
      <node id="6410246949270135942" at="58,72,59,86" concept="5" />
      <node id="6410246949270663535" at="60,5,61,53" concept="11" />
      <node id="6410246949270665414" at="61,53,62,60" concept="5" />
      <node id="6410246949270371282" at="66,53,67,19" concept="12" />
      <node id="6410246949270371286" at="68,5,69,78" concept="11" />
      <node id="6410246949270371299" at="70,31,71,19" concept="12" />
      <node id="6410246949270371312" at="73,82,74,19" concept="12" />
      <node id="6410246949270371325" at="76,93,77,19" concept="12" />
      <node id="6410246949270371350" at="80,96,81,20" concept="12" />
      <node id="6410246949270371357" at="83,5,84,17" concept="12" />
      <node id="6410246949270401873" at="87,71,88,115" concept="12" />
      <node id="6410246949270366747" at="91,53,92,19" concept="12" />
      <node id="6410246949270366758" at="94,53,95,19" concept="12" />
      <node id="6410246949270366769" at="97,41,98,19" concept="12" />
      <node id="6410246949270366772" at="99,5,100,16" concept="12" />
      <node id="2146316116462344710" at="105,36,106,35" concept="12" />
      <node id="2146316116462344493" at="109,52,110,51" concept="12" />
      <node id="2146316116462363890" at="113,49,114,49" concept="12" />
      <node id="3886270286613115497" at="117,27,118,17" concept="13" />
      <node id="3886270286612978844" at="118,17,119,25" concept="5" />
      <node id="6410246949270412682" at="125,42,126,114" concept="12" />
      <node id="6410246949270589735" at="127,5,128,0" concept="14" />
      <node id="6410246949270412692" at="129,41,130,79" concept="11" />
      <node id="6410246949270599390" at="130,79,131,48" concept="12" />
      <node id="6410246949270412732" at="133,45,134,72" concept="11" />
      <node id="6410246949270607547" at="134,72,135,87" concept="12" />
      <node id="6410246949270412746" at="136,5,137,16" concept="12" />
      <node id="6410246949270496480" at="140,71,141,29" concept="11" />
      <node id="6410246949270497468" at="142,133,143,68" concept="5" />
      <node id="6410246949270531836" at="144,5,145,26" concept="13" />
      <node id="6410246949270490004" at="146,58,147,48" concept="5" />
      <node id="6410246949270505399" at="148,5,149,68" concept="12" />
      <node id="6410246949270528962" at="152,79,153,45" concept="13" />
      <node id="6410246949270517617" at="153,45,154,43" concept="11" />
      <node id="6410246949270357021" at="155,23,156,69" concept="11" />
      <node id="6410246949270357030" at="157,26,158,21" concept="12" />
      <node id="6410246949270528135" at="160,5,161,31" concept="13" />
      <node id="6410246949270357049" at="161,31,162,36" concept="12" />
      <node id="6410246949270617605" at="166,97,167,68" concept="11" />
      <node id="6410246949270614960" at="167,68,168,45" concept="13" />
      <node id="6410246949270614962" at="168,45,169,43" concept="11" />
      <node id="6410246949270619415" at="170,23,171,80" concept="5" />
      <node id="6410246949270629481" at="173,30,174,45" concept="5" />
      <node id="6410246949270634151" at="176,30,177,18" concept="12" />
      <node id="6410246949270636549" at="178,5,179,0" concept="14" />
      <node id="698342725332047941" at="179,0,180,26" concept="11" />
      <node id="698342725332039573" at="182,32,183,88" concept="12" />
      <node id="1450753236108856442" at="185,7,186,117" concept="13" />
      <node id="698342725332059773" at="189,34,190,108" concept="12" />
      <node id="6410246949270357119" at="193,5,194,64" concept="12" />
      <node id="6410246949270500094" at="197,36,198,41" concept="12" />
      <node id="6410246949270500094" at="199,5,200,16" concept="12" />
      <node id="6410246949270371276" at="65,93,68,5" concept="9" />
      <node id="6410246949270371295" at="69,78,72,5" concept="9" />
      <node id="6410246949270371302" at="72,5,75,5" concept="9" />
      <node id="6410246949270371315" at="75,5,78,5" concept="9" />
      <node id="6410246949270371345" at="79,62,82,7" concept="9" />
      <node id="6410246949270366698" at="87,0,90,0" concept="16" trace="canShowContent#(Lcom/intellij/diff/contents/DiffContent;)Z" />
      <node id="6410246949270366739" at="90,116,93,5" concept="9" />
      <node id="6410246949270366750" at="93,5,96,5" concept="9" />
      <node id="6410246949270366761" at="96,5,99,5" concept="9" />
      <node id="6410246949270412678" at="124,71,127,5" concept="9" />
      <node id="6410246949270494274" at="141,29,144,5" concept="9" />
      <node id="6410246949270488306" at="145,26,148,5" concept="9" />
      <node id="6410246949270357028" at="156,69,159,7" concept="9" />
      <node id="6410246949270614967" at="169,43,172,5" concept="9" />
      <node id="6410246949270626962" at="172,5,175,5" concept="9" />
      <node id="6410246949270631530" at="175,5,178,5" concept="9" />
      <node id="698342725332039571" at="182,0,185,0" concept="10" trace="compute#()Ljava/lang/Integer;" />
      <node id="698342725332059771" at="189,0,192,0" concept="10" trace="compute#()Lorg/jetbrains/mps/openapi/model/SNodeId;" />
      <node id="6410246949270500094" at="196,89,199,5" concept="9" />
      <node id="1036756382032546359" at="56,10,60,5" concept="1" />
      <node id="2146316116462344478" at="104,0,108,0" concept="10" trace="getComponent#()Ljavax/swing/JComponent;" />
      <node id="2146316116462344486" at="108,0,112,0" concept="10" trace="getPreferredFocusedComponent#()Ljavax/swing/JComponent;" />
      <node id="2146316116462344494" at="112,0,116,0" concept="10" trace="init#()Lcom/intellij/diff/FrameDiffTool/ToolbarComponents;" />
      <node id="3886270286612978245" at="116,25,120,5" concept="9" />
      <node id="6410246949270412685" at="128,0,132,5" concept="9" />
      <node id="6410246949270412725" at="132,5,136,5" concept="9" />
      <node id="6410246949270371342" at="78,5,83,5" concept="8" />
      <node id="6410246949270357107" at="180,26,185,7" concept="11" />
      <node id="698342725332059348" at="187,20,192,9" concept="5" />
      <node id="2146316116462344502" at="116,0,122,0" concept="10" trace="dispose#()V" />
      <node id="6410246949270525593" at="154,43,160,5" concept="9" />
      <node id="6410246949270500094" at="196,0,202,0" concept="16" trace="check_qg7y9c_a0a0b0s#(Lcom/intellij/openapi/fileEditor/OpenFileDescriptor;)Lcom/intellij/openapi/vfs/VirtualFile;" />
      <node id="698342725332054850" at="186,117,193,5" concept="9" />
      <node id="1036756382032517915" at="50,0,60,5" concept="9" />
      <node id="6410246949270366728" at="90,0,102,0" concept="16" trace="sameTypes#(Lcom/intellij/openapi/fileTypes/FileType;Lcom/intellij/openapi/fileTypes/FileType;Lcom/intellij/openapi/fileTypes/FileType;)Z" />
      <node id="6410246949270467993" at="139,0,151,0" concept="16" trace="getFileByContent#(Lcom/intellij/diff/contents/DiffContent;)Ljetbrains/mps/vfs/IFile;" />
      <node id="6410246949270357008" at="151,0,164,0" concept="16" trace="getModel#(Lcom/intellij/diff/contents/DiffContent;Lcom/intellij/openapi/fileTypes/FileType;)Lorg/jetbrains/mps/openapi/model/SModel;" />
      <node id="6410246949270412671" at="123,0,139,0" concept="16" trace="readModel#(Lcom/intellij/diff/contents/DiffContent;Lcom/intellij/openapi/fileTypes/FileType;)Lorg/jetbrains/mps/openapi/model/SModel;" />
      <node id="6410246949270135753" at="45,0,64,0" concept="3" trace="ModelDiffViewer#(Lcom/intellij/diff/DiffContext;Lcom/intellij/diff/requests/ContentDiffRequest;)V" />
      <node id="6410246949270273034" at="65,0,86,0" concept="16" trace="canShow#(Lcom/intellij/diff/DiffContext;Lcom/intellij/diff/requests/DiffRequest;)Z" />
      <node id="6410246949270357056" at="165,0,196,0" concept="16" trace="getModelAndRoot#(Lcom/intellij/diff/contents/DiffContent;Lcom/intellij/openapi/fileTypes/FileType;)Ljetbrains/mps/baseLanguage/tuples/runtime/Tuples/_2;" />
      <scope id="6410246949270371284" at="66,53,67,19" />
      <scope id="6410246949270371301" at="70,31,71,19" />
      <scope id="6410246949270371314" at="73,82,74,19" />
      <scope id="6410246949270371327" at="76,93,77,19" />
      <scope id="6410246949270371352" at="80,96,81,20" />
      <scope id="6410246949270366702" at="87,71,88,115" />
      <scope id="6410246949270366749" at="91,53,92,19" />
      <scope id="6410246949270366760" at="94,53,95,19" />
      <scope id="6410246949270366771" at="97,41,98,19" />
      <scope id="2146316116462344483" at="105,36,106,35" />
      <scope id="2146316116462344491" at="109,52,110,51" />
      <scope id="2146316116462344499" at="113,49,114,49" />
      <scope id="6410246949270412684" at="125,42,126,114" />
      <scope id="6410246949270494275" at="142,133,143,68" />
      <scope id="6410246949270488308" at="146,58,147,48" />
      <scope id="6410246949270357029" at="157,26,158,21" />
      <scope id="6410246949270614968" at="170,23,171,80" />
      <scope id="6410246949270626964" at="173,30,174,45" />
      <scope id="6410246949270631532" at="176,30,177,18" />
      <scope id="698342725332039572" at="182,32,183,88" />
      <scope id="698342725332059772" at="189,34,190,108" />
      <scope id="6410246949270500094" at="197,36,198,41" />
      <scope id="3886270286612978246" at="117,27,119,25" />
      <scope id="6410246949270412690" at="129,41,131,48">
        <var name="file" id="6410246949270412691" />
      </scope>
      <scope id="6410246949270412730" at="133,45,135,87">
        <var name="text" id="6410246949270412731" />
      </scope>
      <scope id="1036756382032546360" at="56,12,59,86">
        <var name="newModel" id="6410246949270344306" />
        <var name="oldModel" id="6410246949270344299" />
      </scope>
      <scope id="6410246949270371344" at="79,62,82,7" />
      <scope id="6410246949270366698" at="87,0,90,0">
        <var name="content" id="6410246949270366699" />
      </scope>
      <scope id="698342725332039571" at="182,0,185,0" />
      <scope id="698342725332059771" at="189,0,192,0" />
      <scope id="1036756382032517917" at="51,117,55,99">
        <var name="newModel" id="1036756382032528364" />
        <var name="oldModel" id="1036756382032527751" />
        <var name="rootId" id="1036756382032555500" />
      </scope>
      <scope id="2146316116462344478" at="104,0,108,0" />
      <scope id="2146316116462344486" at="108,0,112,0" />
      <scope id="2146316116462344494" at="112,0,116,0" />
      <scope id="2146316116462344507" at="116,25,120,5" />
      <scope id="6410246949270525595" at="155,23,159,7">
        <var name="model" id="6410246949270357022" />
      </scope>
      <scope id="6410246949270500094" at="196,89,200,16" />
      <scope id="6410246949270371342" at="78,5,83,5">
        <var name="type" id="6410246949270371353" />
      </scope>
      <scope id="698342725332054852" at="187,20,192,9" />
      <scope id="2146316116462344502" at="116,0,122,0" />
      <scope id="6410246949270500094" at="196,0,202,0">
        <var name="checkedDotOperand" id="6410246949270500094" />
      </scope>
      <scope id="6410246949270467996" at="140,71,149,68">
        <var name="vfile" id="6410246949270496481" />
      </scope>
      <scope id="6410246949270366738" at="90,116,100,16" />
      <scope id="6410246949270357011" at="152,79,162,36">
        <var name="file" id="6410246949270517618" />
      </scope>
      <scope id="6410246949270366728" at="90,0,102,0">
        <var name="baseType" id="6410246949270366729" />
        <var name="type1" id="6410246949270366732" />
        <var name="type2" id="6410246949270366735" />
      </scope>
      <scope id="6410246949270467993" at="139,0,151,0">
        <var name="content" id="6410246949270470941" />
      </scope>
      <scope id="6410246949270412677" at="124,71,137,16" />
      <scope id="6410246949270357008" at="151,0,164,0">
        <var name="content" id="6410246949270357052" />
        <var name="type" id="6410246949270548260" />
      </scope>
      <scope id="6410246949270412671" at="123,0,139,0">
        <var name="content" id="6410246949270412673" />
        <var name="type" id="6410246949270412675" />
      </scope>
      <scope id="6410246949270135757" at="45,93,62,60">
        <var name="contents" id="6410246949270255582" />
        <var name="titles" id="6410246949270663536" />
        <var name="type" id="6410246949270428164" />
      </scope>
      <scope id="6410246949270135753" at="45,0,64,0">
        <var name="context" id="6410246949270231009" />
        <var name="request" id="6410246949270231169" />
      </scope>
      <scope id="6410246949270273042" at="65,93,84,17">
        <var name="contents" id="6410246949270371285" />
      </scope>
      <scope id="6410246949270273034" at="65,0,86,0">
        <var name="context" id="6410246949270273036" />
        <var name="request" id="6410246949270273039" />
      </scope>
      <scope id="6410246949270357057" at="166,97,194,64">
        <var name="file" id="6410246949270614963" />
        <var name="model" id="6410246949270617608" />
        <var name="nodeId" id="698342725332047942" />
        <var name="size" id="6410246949270357108" />
      </scope>
      <scope id="6410246949270357056" at="165,0,196,0">
        <var name="content" id="6410246949270357143" />
        <var name="type" id="6410246949270612574" />
      </scope>
      <unit id="698342725332039571" at="181,56,185,5" name="jetbrains.mps.vcs.platform.integration.ModelDiffViewer$1" />
      <unit id="698342725332059771" at="188,56,192,7" name="jetbrains.mps.vcs.platform.integration.ModelDiffViewer$2" />
      <unit id="2146316116462344446" at="40,0,203,0" name="jetbrains.mps.vcs.platform.integration.ModelDiffViewer" />
    </file>
  </root>
  <root nodeRef="r:f7252e75-44f2-46f6-9600-c9b291e7dd5f(jetbrains.mps.vcs.platform.integration)/3906168775482822123">
    <file name="MPSVcsHelper.java">
      <node id="3906168775483305494" at="22,40,23,19" concept="17" />
      <node id="9126930968321401183" at="28,136,29,0" concept="14" />
      <node id="6567381210914802570" at="31,44,32,93" concept="12" />
      <node id="9126930968321482568" at="34,10,35,0" concept="14" />
      <node id="9126930968321627228" at="35,0,36,243" concept="11" />
      <node id="9126930968321956346" at="37,38,38,52" concept="12" />
      <node id="8695149241389369747" at="40,35,41,131" concept="11" />
      <node id="4062951586954850803" at="41,131,42,168" concept="11" />
      <node id="7075964554777830516" at="42,168,43,69" concept="5" />
      <node id="9126930968322043356" at="43,69,44,32" concept="13" />
      <node id="3179764911871405736" at="44,32,45,91" concept="11" />
      <node id="2474081500119270298" at="45,91,46,91" concept="11" />
      <node id="2474081500119593292" at="47,66,48,93" concept="11" />
      <node id="2474081500119593299" at="49,75,50,51" concept="5" />
      <node id="3707298695201813361" at="51,11,52,307" concept="5" />
      <node id="2474081500119499051" at="52,307,53,113" concept="11" />
      <node id="2474081500119557527" at="54,35,55,37" concept="12" />
      <node id="3179764911871502683" at="57,9,58,157" concept="11" />
      <node id="3179764911871432432" at="58,157,59,97" concept="11" />
      <node id="3179764911871369839" at="59,97,60,106" concept="12" />
      <node id="9126930968321401799" at="62,5,63,0" concept="14" />
      <node id="9126930968321499966" at="63,0,64,62" concept="12" />
      <node id="3906168775483287313" at="22,0,25,0" concept="3" trace="MPSVcsHelper#(Lcom/intellij/openapi/project/Project;)V" />
      <node id="6567381210914802568" at="31,0,34,0" concept="10" trace="accept#(Lcom/intellij/openapi/vfs/VirtualFile;)Z" />
      <node id="9126930968321948484" at="36,243,39,7" concept="9" />
      <node id="2474081500119593296" at="48,93,51,11" concept="8" />
      <node id="2474081500119519175" at="53,113,56,11" concept="9" />
      <node id="2474081500119432237" at="46,91,57,9" concept="9" />
      <node id="9126930968321964506" at="39,7,61,7" concept="9" />
      <node id="9126930968321468737" at="29,0,62,5" concept="9" />
      <node id="3906168775483308729" at="26,0,66,0" concept="10" trace="showMergeDialog#(Ljava/util/List;Lcom/intellij/openapi/vcs/merge/MergeProvider;Lcom/intellij/openapi/vcs/merge/MergeDialogCustomizer;)Ljava/util/List;" />
      <scope id="3906168775483287317" at="22,40,23,19" />
      <scope id="6567381210914802569" at="31,44,32,93" />
      <scope id="9126930968321948487" at="37,38,38,52" />
      <scope id="2474081500119593298" at="49,75,50,51" />
      <scope id="2474081500119519178" at="54,35,55,37" />
      <scope id="3906168775483287313" at="22,0,25,0">
        <var name="project" id="3906168775483287514" />
      </scope>
      <scope id="6567381210914802568" at="31,0,34,0">
        <var name="f" id="6567381210914802568" />
      </scope>
      <scope id="2474081500119593296" at="48,93,51,11">
        <var name="file" id="2474081500119593297" />
      </scope>
      <scope id="2474081500119432240" at="47,66,56,11">
        <var name="ans" id="2474081500119499052" />
        <var name="message" id="2474081500119593293" />
      </scope>
      <scope id="9126930968321964509" at="40,35,60,106">
        <var name="autoResolvedFiles" id="3179764911871405737" />
        <var name="modelConflictResolverTask" id="4062951586954850804" />
        <var name="resolvedFiles" id="3179764911871432433" />
        <var name="session" id="8695149241389369748" />
        <var name="toResolve" id="3179764911871502686" />
        <var name="unresolvedFiles" id="2474081500119270301" />
      </scope>
      <scope id="9126930968321468740" at="34,10,61,7">
        <var name="answer" id="9126930968321627231" />
      </scope>
      <scope id="3906168775483308740" at="28,136,64,62" />
      <scope id="3906168775483308729" at="26,0,66,0">
        <var name="customizer" id="3906168775483308737" />
        <var name="files" id="3906168775483308732" />
        <var name="provider" id="3906168775483308735" />
      </scope>
      <unit id="6567381210914802568" at="30,135,34,5" name="jetbrains.mps.vcs.platform.integration.MPSVcsHelper$1" />
      <unit id="3906168775482822123" at="21,0,67,0" name="jetbrains.mps.vcs.platform.integration.MPSVcsHelper" />
    </file>
  </root>
  <root nodeRef="r:f7252e75-44f2-46f6-9600-c9b291e7dd5f(jetbrains.mps.vcs.platform.integration)/5337823064584388635">
    <file name="OptimizeImportsCheckinHandler.java">
      <node id="5337823064584388661" at="32,0,33,0" concept="15" trace="LOG" />
      <node id="5337823064584388666" at="33,0,34,0" concept="6" trace="myProject" />
      <node id="5337823064584388669" at="34,0,35,0" concept="6" trace="myPanel" />
      <node id="5337823064584388680" at="35,84,36,29" concept="5" />
      <node id="5337823064584388686" at="36,29,37,25" concept="5" />
      <node id="5337823064584388696" at="39,44,40,51" concept="12" />
      <node id="5337823064584388703" at="43,70,44,86" concept="11" />
      <node id="5337823064584388717" at="47,40,48,56" concept="11" />
      <node id="5337823064584388726" at="48,56,49,43" concept="5" />
      <node id="5337823064584388731" at="49,43,50,21" concept="12" />
      <node id="5337823064584388737" at="53,34,54,98" concept="5" />
      <node id="5337823064584388748" at="57,31,58,100" concept="5" />
      <node id="5337823064584388770" at="67,63,68,58" concept="11" />
      <node id="5337823064584388777" at="68,58,69,66" concept="11" />
      <node id="5337823064584388793" at="70,39,71,129" concept="11" />
      <node id="5337823064584388810" at="72,28,73,19" concept="4" />
      <node id="5337823064584388811" at="74,9,75,34" concept="5" />
      <node id="5337823064584388816" at="76,7,77,90" concept="11" />
      <node id="5337823064584388823" at="77,90,78,30" concept="5" />
      <node id="5337823064584388859" at="82,31,83,80" concept="5" />
      <node id="5337823064584388871" at="84,59,85,56" concept="5" />
      <node id="5337823064584388828" at="90,29,91,64" concept="5" />
      <node id="5337823064584388879" at="93,5,94,46" concept="12" />
      <node id="5337823064584388654" at="101,91,102,74" concept="12" />
      <node id="5337823064584388641" at="97,0,99,0" concept="3" trace="OptimizeImportsCheckinHandlerFactory#()V" />
      <node id="5337823064584388692" at="39,0,42,0" concept="10" trace="getSettings#()Lcom/intellij/openapi/vcs/VcsConfiguration;" />
      <node id="5337823064584388756" at="60,0,63,0" concept="10" trace="refresh#()V" />
      <node id="5337823064584388805" at="71,129,74,9" concept="9" />
      <node id="5337823064584388866" at="83,80,86,15" concept="8" />
      <node id="5337823064584388672" at="35,0,39,0" concept="3" trace="OptimizeImportsCheckinHandler#(Lcom/intellij/openapi/project/Project;Lcom/intellij/openapi/vcs/CheckinProjectPanel;)V" />
      <node id="5337823064584388733" at="52,0,56,0" concept="10" trace="restoreState#()V" />
      <node id="5337823064584388744" at="56,0,60,0" concept="10" trace="saveState#()V" />
      <node id="5337823064584388645" at="99,0,104,0" concept="10" trace="createHandler#(Lcom/intellij/openapi/vcs/CheckinProjectPanel;Lcom/intellij/openapi/vcs/changes/CommitContext;)Lcom/intellij/openapi/vcs/checkin/CheckinHandler;" />
      <node id="5337823064584388713" at="46,0,52,0" concept="10" trace="getComponent#()Ljavax/swing/JComponent;" />
      <node id="6352952732700888509" at="82,0,88,0" concept="10" trace="run#()V" />
      <node id="5337823064584388788" at="69,66,76,7" concept="8" />
      <node id="6352952732700865546" at="80,30,88,13" concept="5" />
      <node id="5337823064584388843" at="79,11,89,9" concept="9" />
      <node id="5337823064584388825" at="78,30,92,7" concept="20" />
      <node id="5337823064584388709" at="44,86,63,6" concept="12" />
      <node id="5337823064584388699" at="42,0,65,0" concept="10" trace="getBeforeCheckinConfigurationPanel#()Lcom/intellij/openapi/vcs/ui/RefreshableOnComponent;" />
      <node id="5337823064584388765" at="66,54,93,5" concept="9" />
      <node id="5337823064584388761" at="65,0,96,0" concept="10" trace="beforeCheckin#()Lcom/intellij/openapi/vcs/checkin/CheckinHandler/ReturnResult;" />
      <scope id="5337823064584388759" at="61,29,61,29" />
      <scope id="5337823064584388644" at="97,51,97,51" />
      <scope id="5337823064584388695" at="39,44,40,51" />
      <scope id="5337823064584388736" at="53,34,54,98" />
      <scope id="5337823064584388747" at="57,31,58,100" />
      <scope id="5337823064584388809" at="72,28,73,19" />
      <scope id="5337823064584388870" at="84,59,85,56" />
      <scope id="5337823064584388826" at="90,0,91,64">
        <var name="e" id="5337823064584388834" />
      </scope>
      <scope id="5337823064584388827" at="90,29,91,64" />
      <scope id="5337823064584388653" at="101,91,102,74" />
      <scope id="5337823064584388679" at="35,84,37,25" />
      <scope id="5337823064584388641" at="97,0,99,0" />
      <scope id="5337823064584388692" at="39,0,42,0" />
      <scope id="5337823064584388716" at="47,40,50,21">
        <var name="panel" id="5337823064584388718" />
      </scope>
      <scope id="5337823064584388756" at="60,0,63,0" />
      <scope id="5337823064584388866" at="83,80,86,15">
        <var name="affectedModel" id="5337823064584388868" />
      </scope>
      <scope id="5337823064584388672" at="35,0,39,0">
        <var name="panel" id="5337823064584388677" />
        <var name="project" id="5337823064584388675" />
      </scope>
      <scope id="5337823064584388733" at="52,0,56,0" />
      <scope id="5337823064584388744" at="56,0,60,0" />
      <scope id="6352952732700888510" at="82,31,86,15" />
      <scope id="5337823064584388792" at="70,39,75,34">
        <var name="model" id="5337823064584388794" />
      </scope>
      <scope id="5337823064584388645" at="99,0,104,0">
        <var name="context" id="5337823064584388650" />
        <var name="panel" id="5337823064584388648" />
      </scope>
      <scope id="5337823064584388713" at="46,0,52,0" />
      <scope id="6352952732700888509" at="82,0,88,0" />
      <scope id="5337823064584388788" at="69,66,76,7">
        <var name="file" id="5337823064584388790" />
      </scope>
      <scope id="5337823064584388847" at="80,30,88,13" />
      <scope id="5337823064584388836" at="79,11,89,9" />
      <scope id="5337823064584388702" at="43,70,63,6">
        <var name="optimizeImportsCheckBox" id="5337823064584388704" />
      </scope>
      <scope id="5337823064584388699" at="42,0,65,0" />
      <scope id="5337823064584388769" at="67,63,92,7">
        <var name="affectedFiles" id="5337823064584388771" />
        <var name="affectedModels" id="5337823064584388778" />
        <var name="project" id="5337823064584388817" />
      </scope>
      <scope id="5337823064584388764" at="66,54,94,46" />
      <scope id="5337823064584388761" at="65,0,96,0" />
      <unit id="6352952732700888509" at="81,75,88,11" name="jetbrains.mps.vcs.platform.integration.OptimizeImportsCheckinHandler$2" />
      <unit id="5337823064584388638" at="96,0,105,0" name="jetbrains.mps.vcs.platform.integration.OptimizeImportsCheckinHandler$OptimizeImportsCheckinHandlerFactory" />
      <unit id="5337823064584388712" at="45,15,63,5" name="jetbrains.mps.vcs.platform.integration.OptimizeImportsCheckinHandler$1" />
      <unit id="5337823064584388635" at="31,0,106,0" name="jetbrains.mps.vcs.platform.integration.OptimizeImportsCheckinHandler" />
    </file>
  </root>
  <root nodeRef="r:f7252e75-44f2-46f6-9600-c9b291e7dd5f(jetbrains.mps.vcs.platform.integration)/6030177200825199020">
    <file name="ModelDiffToolOld.java">
      <node id="7659054645206098234" at="42,0,43,0" concept="15" trace="DIFF_SUPPORTED_TYPES" />
      <node id="6030177200825199033" at="47,47,48,51" concept="11" />
      <node id="9220150477220493409" at="48,51,49,49" concept="11" />
      <node id="2501322324640984602" at="49,49,50,84" concept="11" />
      <node id="2501322324640997616" at="50,84,51,61" concept="11" />
      <node id="2668616065831001804" at="51,61,52,0" concept="14" />
      <node id="2668616065833481039" at="52,0,53,39" concept="13" />
      <node id="2668616065833481045" at="56,82,57,53" concept="5" />
      <node id="2668616065833481055" at="57,53,58,16" concept="2" />
      <node id="2886540258574946041" at="61,5,62,0" concept="14" />
      <node id="2668616065834530293" at="62,0,63,36" concept="13" />
      <node id="2668616065833675841" at="64,117,65,73" concept="11" />
      <node id="2668616065833729470" at="65,73,66,73" concept="11" />
      <node id="2668616065834337224" at="67,49,68,81" concept="11" />
      <node id="2668616065834442888" at="68,81,69,146" concept="5" />
      <node id="2668616065834448792" at="69,146,70,15" concept="12" />
      <node id="6030177200825199040" at="72,12,73,46" concept="11" />
      <node id="6030177200825199043" at="73,46,74,46" concept="11" />
      <node id="6030177200825199077" at="75,49,76,114" concept="5" />
      <node id="2668616065835040593" at="76,114,77,15" concept="12" />
      <node id="2668616065835013518" at="79,5,80,0" concept="14" />
      <node id="2501322324641484974" at="80,0,81,62" concept="5" />
      <node id="2886540258574424309" at="83,60,84,51" concept="11" />
      <node id="2886540258574424314" at="84,51,85,49" concept="11" />
      <node id="2886540258574424319" at="85,49,86,84" concept="11" />
      <node id="2886540258574424334" at="86,84,87,63" concept="11" />
      <node id="2886540258574424522" at="87,63,88,39" concept="13" />
      <node id="2886540258574424384" at="91,82,92,53" concept="5" />
      <node id="2886540258574424394" at="92,53,93,16" concept="2" />
      <node id="2886540258574424524" at="96,5,97,36" concept="13" />
      <node id="2886540258574497244" at="98,117,99,73" concept="11" />
      <node id="2886540258574497253" at="99,73,100,73" concept="11" />
      <node id="2886540258574505666" at="101,49,102,81" concept="11" />
      <node id="2886540258574669843" at="102,81,103,146" concept="5" />
      <node id="2886540258574424456" at="103,146,104,154" concept="11" />
      <node id="2886540258574424469" at="104,154,105,38" concept="5" />
      <node id="2886540258574424472" at="105,38,106,40" concept="12" />
      <node id="2886540258574714916" at="108,12,109,46" concept="11" />
      <node id="2886540258574714923" at="109,46,110,46" concept="11" />
      <node id="2886540258574424501" at="111,49,112,153" concept="11" />
      <node id="2886540258574424514" at="112,153,113,55" concept="12" />
      <node id="2886540258574424516" at="115,5,116,49" concept="12" />
      <node id="6030177200825199166" at="120,47,121,51" concept="11" />
      <node id="7659054645205722438" at="122,31,123,19" concept="12" />
      <node id="7659054645205774033" at="124,5,125,84" concept="11" />
      <node id="4930092206960011826" at="127,103,128,20" concept="12" />
      <node id="7659054645206452929" at="130,5,131,17" concept="12" />
      <node id="6976105926957848554" at="135,111,136,16" concept="12" />
      <node id="2668616065832159583" at="141,9,142,40" concept="11" />
      <node id="2668616065832159596" at="142,40,143,69" concept="13" />
      <node id="2668616065832159605" at="144,30,145,116" concept="12" />
      <node id="2668616065832159590" at="146,7,147,54" concept="11" />
      <node id="2668616065832159615" at="147,54,148,39" concept="11" />
      <node id="2668616065832159626" at="148,39,149,92" concept="13" />
      <node id="3486940411390314006" at="150,161,151,42" concept="5" />
      <node id="2668616065832159628" at="152,7,153,54" concept="12" />
      <node id="2668616065832782592" at="155,42,156,69" concept="5" />
      <node id="2668616065832814670" at="158,5,159,16" concept="12" />
      <node id="5764012356796929072" at="163,110,164,63" concept="11" />
      <node id="6030177200825199105" at="164,63,165,69" concept="11" />
      <node id="8626355517233076619" at="166,26,167,21" concept="12" />
      <node id="2668616065832366735" at="169,5,170,30" concept="12" />
      <node id="2668616065832078113" at="175,110,176,63" concept="11" />
      <node id="2668616065834042082" at="176,63,177,65" concept="11" />
      <node id="2668616065834081324" at="178,27,179,22" concept="12" />
      <node id="2668616065832627338" at="181,5,182,38" concept="11" />
      <node id="2668616065833321252" at="183,24,184,18" concept="12" />
      <node id="2668616065834753469" at="185,5,186,82" concept="11" />
      <node id="2668616065832531372" at="186,82,187,21" concept="0" />
      <node id="2668616065832464022" at="187,21,188,167" concept="12" />
      <node id="2668616065835276055" at="188,167,189,0" concept="14" />
      <node id="2668616065830756838" at="192,74,193,64" concept="0" />
      <node id="2668616065830601167" at="193,64,194,79" concept="11" />
      <node id="2668616065833274391" at="195,24,196,18" concept="12" />
      <node id="7279975427908481944" at="197,5,198,28" concept="13" />
      <node id="7279975427908183271" at="198,28,199,58" concept="11" />
      <node id="8935860650181121803" at="201,42,202,62" concept="5" />
      <node id="8935860650181109472" at="203,7,204,18" concept="12" />
      <node id="7279975427908419378" at="205,5,206,86" concept="11" />
      <node id="7279975427908200107" at="206,86,207,21" concept="0" />
      <node id="7279975427908307283" at="207,21,208,171" concept="12" />
      <node id="6030177200825199020" at="210,0,211,0" concept="15" trace="LOG" />
      <node id="6030177200825199023" at="43,0,46,0" concept="3" trace="ModelDiffToolOld#()V" />
      <node id="7659054645205687583" at="121,51,124,5" concept="9" />
      <node id="4930092206959936099" at="126,48,129,7" concept="9" />
      <node id="2668616065832159598" at="143,69,146,7" concept="9" />
      <node id="3486940411390075969" at="149,92,152,7" concept="9" />
      <node id="2668616065832782592" at="154,31,157,7" concept="1" />
      <node id="2668616065832782592" at="154,31,157,7" concept="9" />
      <node id="6030177200825199115" at="165,69,168,7" concept="9" />
      <node id="2668616065834067205" at="177,65,180,7" concept="9" />
      <node id="2668616065833305183" at="182,38,185,5" concept="9" />
      <node id="2668616065833243697" at="194,79,197,5" concept="9" />
      <node id="8935860650181121803" at="200,28,203,7" concept="1" />
      <node id="8935860650181121803" at="200,28,203,7" concept="9" />
      <node id="2668616065833481043" at="55,49,59,9" concept="9" />
      <node id="2501322324641456306" at="74,46,78,7" concept="9" />
      <node id="2886540258574424368" at="90,49,94,9" concept="9" />
      <node id="2886540258574424490" at="110,46,114,7" concept="9" />
      <node id="2668616065833763125" at="66,73,71,7" concept="9" />
      <node id="7659054645206375413" at="125,84,130,5" concept="8" />
      <node id="6976105926957848541" at="133,0,138,0" concept="10" trace="createComponent#(Ljava/lang/String;Lcom/intellij/openapi/diff/DiffRequest;Ljava/awt/Window;Lcom/intellij/openapi/Disposable;)Lcom/intellij/openapi/diff/DiffViewer;" />
      <node id="2668616065833481041" at="54,23,60,7" concept="7" />
      <node id="2886540258574424355" at="89,23,95,7" concept="7" />
      <node id="8935860650181096432" at="199,58,205,5" concept="9" />
      <node id="2668616065835132795" at="72,10,79,5" concept="1" />
      <node id="2886540258574424421" at="100,73,107,7" concept="9" />
      <node id="2886540258574424474" at="108,10,115,5" concept="1" />
      <node id="6030177200825199092" at="162,55,169,5" concept="9" />
      <node id="2668616065832078111" at="174,82,181,5" concept="9" />
      <node id="2668616065833481032" at="53,39,61,5" concept="9" />
      <node id="2886540258574424349" at="88,39,96,5" concept="9" />
      <node id="6030177200825199085" at="161,0,172,0" concept="16" trace="getModel#(Lcom/intellij/openapi/diff/DiffContent;)Lorg/jetbrains/mps/openapi/model/SModel;" />
      <node id="6030177200825199160" at="119,0,133,0" concept="10" trace="canShow#(Lcom/intellij/openapi/diff/DiffRequest;)Z" />
      <node id="2668616065833481079" at="63,36,79,5" concept="9" />
      <node id="2886540258574424395" at="97,36,115,5" concept="9" />
      <node id="2668616065832159581" at="140,56,158,5" concept="20" />
      <node id="2668616065831880709" at="173,0,191,0" concept="16" trace="getModelAndRoot#(Lcom/intellij/openapi/diff/DiffContent;)Ljetbrains/mps/baseLanguage/tuples/runtime/Tuples/_2;" />
      <node id="2668616065830580521" at="191,0,210,0" concept="16" trace="findModelAndRoot#(Ljetbrains/mps/vfs/IFile;)Ljetbrains/mps/baseLanguage/tuples/runtime/Tuples/_2;" />
      <node id="2668616065832141652" at="139,0,161,0" concept="16" trace="readModel#(Lcom/intellij/openapi/diff/DiffContent;)Lorg/jetbrains/mps/openapi/model/SModel;" />
      <node id="2886540258574424304" at="83,0,118,0" concept="10" trace="getDiffView#(Lcom/intellij/openapi/diff/DiffRequest;)Ljavax/swing/JComponent;" />
      <node id="6030177200825199027" at="46,0,83,0" concept="10" trace="show#(Lcom/intellij/openapi/diff/DiffRequest;)V" />
      <scope id="6030177200825199026" at="44,29,44,29" />
      <scope id="7659054645205687586" at="122,31,123,19" />
      <scope id="4930092206959936102" at="127,103,128,20" />
      <scope id="6976105926957848553" at="135,111,136,16" />
      <scope id="2668616065832159604" at="144,30,145,116" />
      <scope id="3486940411390075972" at="150,161,151,42" />
      <scope id="2668616065832782592" at="155,42,156,69" />
      <scope id="6030177200825199119" at="166,26,167,21" />
      <scope id="2668616065834067208" at="178,27,179,22" />
      <scope id="2668616065833305186" at="183,24,184,18" />
      <scope id="2668616065833243700" at="195,24,196,18" />
      <scope id="8935860650181121803" at="201,42,202,62" />
      <scope id="2668616065833481044" at="56,82,58,16" />
      <scope id="2501322324641456309" at="75,49,77,15" />
      <scope id="2886540258574424383" at="91,82,93,16" />
      <scope id="2886540258574424499" at="111,49,113,55">
        <var name="modelDifferenceDialog" id="2886540258574424500" />
      </scope>
      <scope id="6030177200825199023" at="43,0,46,0" />
      <scope id="2668616065833763128" at="67,49,70,15">
        <var name="rootId" id="2668616065834337225" />
      </scope>
      <scope id="7659054645206375416" at="126,48,129,7" />
      <scope id="2668616065832159635" at="154,0,157,7">
        <var name="ioe" id="2668616065832159636" />
      </scope>
      <scope id="2668616065832159638" at="154,31,157,7" />
      <scope id="2668616065832782592" at="154,31,157,7" />
      <scope id="8935860650181121803" at="200,28,203,7" />
      <scope id="2668616065833481042" at="55,49,59,9" />
      <scope id="2886540258574424367" at="90,49,94,9" />
      <scope id="8935860650181096435" at="200,28,204,18" />
      <scope id="2886540258574424430" at="101,49,106,40">
        <var name="dialog" id="2886540258574424455" />
        <var name="rootId" id="2886540258574505667" />
      </scope>
      <scope id="7659054645206375413" at="125,84,130,5">
        <var name="type" id="7659054645206375419" />
      </scope>
      <scope id="6976105926957848541" at="133,0,138,0">
        <var name="disposable" id="6976105926957848550" />
        <var name="request" id="6976105926957848546" />
        <var name="string" id="6976105926957848544" />
        <var name="window" id="6976105926957848548" />
      </scope>
      <scope id="6030177200825199100" at="163,110,168,7">
        <var name="file" id="5764012356796929073" />
        <var name="model" id="6030177200825199106" />
      </scope>
      <scope id="2668616065832078112" at="175,110,180,7">
        <var name="file" id="2668616065832078114" />
        <var name="result" id="2668616065834042085" />
      </scope>
      <scope id="2668616065833481038" at="54,23,60,7" />
      <scope id="2668616065833481041" at="54,23,60,7">
        <var name="i" id="2668616065833481069" />
      </scope>
      <scope id="2668616065835132796" at="72,12,78,7">
        <var name="newModel" id="6030177200825199044" />
        <var name="oldModel" id="6030177200825199041" />
      </scope>
      <scope id="2886540258574424354" at="89,23,95,7" />
      <scope id="2886540258574424355" at="89,23,95,7">
        <var name="i" id="2886540258574424356" />
      </scope>
      <scope id="2886540258574424475" at="108,12,114,7">
        <var name="newModel" id="2886540258574714924" />
        <var name="oldModel" id="2886540258574714917" />
      </scope>
      <scope id="2668616065833481080" at="64,117,71,7">
        <var name="newModel" id="2668616065833729471" />
        <var name="oldModel" id="2668616065833675844" />
      </scope>
      <scope id="6030177200825199091" at="162,55,170,30" />
      <scope id="2886540258574424402" at="98,117,107,7">
        <var name="newModel" id="2886540258574497254" />
        <var name="oldModel" id="2886540258574497245" />
      </scope>
      <scope id="6030177200825199165" at="120,47,131,17">
        <var name="contents" id="6030177200825199167" />
        <var name="types" id="7659054645205774034" />
      </scope>
      <scope id="6030177200825199085" at="161,0,172,0">
        <var name="content" id="6030177200825199089" />
      </scope>
      <scope id="2668616065832159582" at="141,9,153,54">
        <var name="bytes" id="2668616065832159584" />
        <var name="contentType" id="2668616065832159591" />
        <var name="ext" id="2668616065832159616" />
      </scope>
      <scope id="6030177200825199160" at="119,0,133,0">
        <var name="request" id="6030177200825199163" />
      </scope>
      <scope id="2668616065831880712" at="174,82,189,0">
        <var name="model" id="2668616065832627341" />
        <var name="size" id="2668616065834753472" />
      </scope>
      <scope id="2668616065830580524" at="192,74,208,171">
        <var name="diskModel" id="7279975427908183274" />
        <var name="model" id="2668616065830601166" />
        <var name="size" id="7279975427908419379" />
      </scope>
      <scope id="2668616065831880709" at="173,0,191,0">
        <var name="content" id="2668616065831893091" />
      </scope>
      <scope id="2668616065832141655" at="140,56,159,16" />
      <scope id="2668616065830580521" at="191,0,210,0">
        <var name="file" id="2668616065830593080" />
      </scope>
      <scope id="2668616065832141652" at="139,0,161,0">
        <var name="content" id="2668616065832154791" />
      </scope>
      <scope id="2886540258574424307" at="83,60,116,49">
        <var name="contents" id="2886540258574424308" />
        <var name="titles" id="2886540258574424313" />
        <var name="type" id="2886540258574424333" />
        <var name="types" id="2886540258574424318" />
      </scope>
      <scope id="6030177200825199032" at="47,47,81,62">
        <var name="contents" id="6030177200825199034" />
        <var name="titles" id="9220150477220493410" />
        <var name="type" id="2501322324640997617" />
        <var name="types" id="2501322324640984603" />
      </scope>
      <scope id="2886540258574424304" at="83,0,118,0">
        <var name="request" id="2886540258574424305" />
      </scope>
      <scope id="6030177200825199027" at="46,0,83,0">
        <var name="request" id="6030177200825199030" />
      </scope>
      <unit id="6030177200825199020" at="40,0,212,0" name="jetbrains.mps.vcs.platform.integration.ModelDiffToolOld" />
    </file>
  </root>
  <root nodeRef="r:f7252e75-44f2-46f6-9600-c9b291e7dd5f(jetbrains.mps.vcs.platform.integration)/6030177200825199214">
    <file name="ModelMergeTool.java">
      <node id="6030177200825199333" at="42,0,43,0" concept="15" trace="LOG" />
      <node id="4866652239855435167" at="43,0,44,0" concept="15" trace="SUPPORTED_TYPES" />
      <node id="6030177200825199348" at="47,47,48,65" concept="11" />
      <node id="6030177200825199365" at="49,9,50,123" concept="11" />
      <node id="6030177200825199372" at="52,54,53,41" concept="5" />
      <node id="6030177200825199374" at="54,9,55,71" concept="5" />
      <node id="3022075688545673004" at="56,7,57,87" concept="11" />
      <node id="6304699360822125245" at="57,87,58,0" concept="14" />
      <node id="6030177200825199384" at="58,0,59,90" concept="11" />
      <node id="6030177200825199392" at="59,90,60,54" concept="11" />
      <node id="4922820837622223560" at="60,54,61,89" concept="11" />
      <node id="6304699360822309882" at="62,66,63,40" concept="5" />
      <node id="6030177200825199399" at="64,7,65,165" concept="11" />
      <node id="6030177200825199402" at="65,165,66,91" concept="11" />
      <node id="6030177200825199405" at="66,91,67,96" concept="11" />
      <node id="6030177200825199452" at="69,53,70,73" concept="5" />
      <node id="6030177200825199455" at="71,9,72,28" concept="5" />
      <node id="6030177200825199458" at="72,28,73,15" concept="12" />
      <node id="6030177200825199459" at="74,7,75,0" concept="14" />
      <node id="6030177200825199460" at="75,0,76,103" concept="11" />
      <node id="6030177200825199473" at="78,27,79,27" concept="5" />
      <node id="6422529625565853412" at="81,9,82,0" concept="14" />
      <node id="8964527901285475398" at="84,81,85,76" concept="11" />
      <node id="8964527901285475402" at="85,76,86,82" concept="11" />
      <node id="8964527901285475405" at="86,82,87,0" concept="14" />
      <node id="8964527901285475414" at="90,19,91,106" concept="5" />
      <node id="8964527901285475424" at="92,41,93,116" concept="13" />
      <node id="3707298695202441379" at="94,259,95,491" concept="11" />
      <node id="8964527901285475428" at="95,491,96,247" concept="11" />
      <node id="8964527901285475456" at="98,38,99,87" concept="5" />
      <node id="8964527901285475464" at="99,87,100,112" concept="5" />
      <node id="8964527901285475472" at="100,112,101,28" concept="2" />
      <node id="8964527901285475476" at="102,37,103,49" concept="5" />
      <node id="8964527901285475480" at="103,49,104,28" concept="2" />
      <node id="8964527901285475447" at="105,28,106,48" concept="5" />
      <node id="8964527901285475451" at="106,48,107,28" concept="2" />
      <node id="8964527901285475508" at="110,64,111,130" concept="5" />
      <node id="8964527901285931997" at="114,15,115,0" concept="14" />
      <node id="8964527901285475546" at="116,48,117,59" concept="5" />
      <node id="8964527901285475550" at="117,59,118,103" concept="5" />
      <node id="8964527901285475543" at="121,13,122,0" concept="14" />
      <node id="8964527901285475560" at="122,0,123,35" concept="12" />
      <node id="8964527901281199506" at="125,8,126,0" concept="14" />
      <node id="6422529625565115072" at="126,0,127,29" concept="5" />
      <node id="6030177200825199477" at="127,29,128,20" concept="5" />
      <node id="8964527901283930546" at="128,20,129,0" concept="14" />
      <node id="6030177200825199357" at="130,29,131,25" concept="5" />
      <node id="8453179388509337539" at="136,28,137,18" concept="12" />
      <node id="8453179388509337557" at="138,5,139,52" concept="12" />
      <node id="4866652239854539423" at="143,36,144,19" concept="12" />
      <node id="4866652239854623672" at="145,5,146,51" concept="11" />
      <node id="4866652239854461136" at="147,31,148,19" concept="12" />
      <node id="4866652239854461143" at="149,5,150,114" concept="11" />
      <node id="4866652239855801846" at="151,91,152,19" concept="12" />
      <node id="4866652239856331975" at="154,235,155,19" concept="12" />
      <node id="4866652239854461195" at="156,5,157,16" concept="12" />
      <node id="6030177200825199220" at="159,78,160,46" concept="5" />
      <node id="6030177200825199225" at="160,46,161,76" concept="11" />
      <node id="6030177200825199238" at="164,13,165,80" concept="5" />
      <node id="6030177200825199250" at="167,56,168,91" concept="5" />
      <node id="6422529625565325123" at="175,64,176,115" concept="12" />
      <node id="6422529625565328361" at="177,12,178,57" concept="12" />
      <node id="6030177200825199214" at="181,0,182,0" concept="15" trace="LOG_705910402" />
      <node id="8695149241389534059" at="183,36,184,41" concept="12" />
      <node id="8695149241389534059" at="185,5,186,16" concept="12" />
      <node id="8695149241389513362" at="189,36,190,41" concept="12" />
      <node id="8695149241389513362" at="191,5,192,16" concept="12" />
      <node id="6030177200825199338" at="44,0,46,0" concept="3" trace="ModelMergeTool#()V" />
      <node id="6422529625563701755" at="177,10,179,5" concept="1" />
      <node id="6030177200825199372" at="51,31,54,9" concept="1" />
      <node id="6030177200825199372" at="51,31,54,9" concept="9" />
      <node id="6304699360822170710" at="61,89,64,7" concept="9" />
      <node id="6030177200825199452" at="68,71,71,9" concept="1" />
      <node id="6030177200825199452" at="68,71,71,9" concept="9" />
      <node id="6030177200825199471" at="78,0,81,0" concept="10" trace="run#()V" />
      <node id="8964527901285475508" at="109,24,112,19" concept="1" />
      <node id="8964527901285475508" at="109,24,112,19" concept="9" />
      <node id="8453179388509337537" at="135,61,138,5" concept="9" />
      <node id="4866652239854506315" at="142,47,145,5" concept="9" />
      <node id="4866652239854461134" at="146,51,149,5" concept="9" />
      <node id="4866652239854922553" at="150,114,153,5" concept="9" />
      <node id="4866652239855934180" at="153,5,156,5" concept="9" />
      <node id="6030177200825199250" at="166,33,169,11" concept="1" />
      <node id="6030177200825199250" at="166,33,169,11" concept="9" />
      <node id="8695149241389534059" at="182,81,185,5" concept="9" />
      <node id="8695149241389513362" at="188,79,191,5" concept="9" />
      <node id="8964527901285475506" at="109,22,113,17" concept="1" />
      <node id="8964527901285475544" at="115,0,119,15" concept="9" />
      <node id="6030177200825199469" at="76,103,81,9" concept="5" />
      <node id="6422529625563701740" at="174,98,179,5" concept="9" />
      <node id="6030177200825199370" at="50,123,56,7" concept="9" />
      <node id="8695149241389534059" at="182,0,188,0" concept="16" trace="check_7qvsj_a0a0b0d#(Lcom/intellij/openapi/diff/DiffContent;)Lcom/intellij/openapi/vfs/VirtualFile;" />
      <node id="8695149241389513362" at="188,0,194,0" concept="16" trace="check_7qvsj_a0b0g#(Lcom/intellij/openapi/diff/DiffContent;)Lcom/intellij/openapi/vfs/VirtualFile;" />
      <node id="4922820837620801541" at="67,96,74,7" concept="9" />
      <node id="8453179388509337535" at="134,0,141,0" concept="16" trace="loadModel#([BLjava/lang/String;)Lorg/jetbrains/mps/openapi/model/SModel;" />
      <node id="6030177200825199236" at="163,25,170,9" concept="20" />
      <node id="6422529625563703460" at="174,0,181,0" concept="16" trace="saveModel#(Lorg/jetbrains/mps/openapi/model/SModel;Ljetbrains/mps/vfs/IFile;Lcom/intellij/openapi/vfs/VirtualFile;Ljava/lang/String;)Ljava/lang/String;" />
      <node id="6030177200825199234" at="163,0,172,0" concept="10" trace="run#()V" />
      <node id="6030177200825199230" at="161,76,172,7" concept="5" />
      <node id="8964527901285475445" at="96,247,108,19" concept="18" />
      <node id="6030177200825199216" at="159,0,174,0" concept="16" trace="setResolved#(Lcom/intellij/openapi/diff/impl/mergeTool/MergeRequestImpl;Ljava/lang/String;)V" />
      <node id="6030177200825199506" at="141,0,159,0" concept="10" trace="canShow#(Lcom/intellij/openapi/diff/DiffRequest;)Z" />
      <node id="8964527901285475426" at="93,116,113,17" concept="9" />
      <node id="8964527901285475412" at="89,31,114,15" concept="20" />
      <node id="8964527901285475410" at="89,0,121,0" concept="10" trace="run#()V" />
      <node id="8964527901285475406" at="87,0,121,13" concept="5" />
      <node id="8964527901285469890" at="84,0,125,0" concept="10" trace="save#(Ljetbrains/mps/vcs/diff/ui/merge/MergeModelsDialog;Lorg/jetbrains/mps/openapi/model/SModel;)Z" />
      <node id="8964527901281335396" at="82,0,125,8" concept="11" />
      <node id="6030177200825199354" at="48,65,132,5" concept="20" />
      <node id="6030177200825199342" at="46,0,134,0" concept="10" trace="show#(Lcom/intellij/openapi/diff/DiffRequest;)V" />
      <scope id="6030177200825199341" at="44,27,44,27" />
      <scope id="6030177200825199372" at="52,54,53,41" />
      <scope id="6304699360822170713" at="62,66,63,40" />
      <scope id="6030177200825199452" at="69,53,70,73" />
      <scope id="6030177200825199472" at="78,27,79,27" />
      <scope id="8964527901285475413" at="90,19,91,106" />
      <scope id="8964527901285475508" at="110,64,111,130" />
      <scope id="6030177200825199355" at="130,0,131,25">
        <var name="e" id="6030177200825199362" />
      </scope>
      <scope id="6030177200825199356" at="130,29,131,25" />
      <scope id="8453179388509337538" at="136,28,137,18" />
      <scope id="4866652239854506318" at="143,36,144,19" />
      <scope id="4866652239854461135" at="147,31,148,19" />
      <scope id="4866652239854922556" at="151,91,152,19" />
      <scope id="4866652239855934183" at="154,235,155,19" />
      <scope id="6030177200825199237" at="164,13,165,80" />
      <scope id="6030177200825199250" at="167,56,168,91" />
      <scope id="6422529625563701741" at="175,64,176,115" />
      <scope id="6422529625563701756" at="177,12,178,57" />
      <scope id="8695149241389534059" at="183,36,184,41" />
      <scope id="8695149241389513362" at="189,36,190,41" />
      <scope id="6030177200825199338" at="44,0,46,0" />
      <scope id="8964527901285475475" at="102,37,104,28" />
      <scope id="8964527901285475446" at="105,28,107,28" />
      <scope id="8964527901285475545" at="116,48,118,103" />
      <scope id="6030177200825199372" at="51,31,54,9" />
      <scope id="6030177200825199452" at="68,71,71,9" />
      <scope id="6030177200825199471" at="78,0,81,0" />
      <scope id="8964527901285475455" at="98,38,101,28" />
      <scope id="8964527901285475507" at="109,24,112,19" />
      <scope id="8964527901285475508" at="109,24,112,19" />
      <scope id="6030177200825199246" at="166,0,169,11">
        <var name="e" id="6030177200825199247" />
      </scope>
      <scope id="6030177200825199249" at="166,33,169,11" />
      <scope id="6030177200825199250" at="166,33,169,11" />
      <scope id="6030177200825199371" at="51,31,55,71" />
      <scope id="8453179388509337536" at="135,61,139,52" />
      <scope id="8695149241389534059" at="182,81,186,16" />
      <scope id="8695149241389513362" at="188,79,192,16" />
      <scope id="4922820837620801544" at="68,71,73,15" />
      <scope id="6422529625563701739" at="174,98,179,5" />
      <scope id="8695149241389534059" at="182,0,188,0">
        <var name="checkedDotOperand" id="8695149241389534059" />
      </scope>
      <scope id="8695149241389513362" at="188,0,194,0">
        <var name="checkedDotOperand" id="8695149241389513362" />
      </scope>
      <scope id="8453179388509337535" at="134,0,141,0">
        <var name="bytes" id="8453179388509337563" />
        <var name="ext" id="8453179388509337566" />
      </scope>
      <scope id="6030177200825199235" at="163,25,170,9" />
      <scope id="6422529625563703460" at="174,0,181,0">
        <var name="ext" id="6422529625563701767" />
        <var name="file" id="6422529625563701763" />
        <var name="iFile" id="6422529625563701769" />
        <var name="resultModel" id="6422529625563701765" />
      </scope>
      <scope id="6030177200825199234" at="163,0,172,0" />
      <scope id="6030177200825199219" at="159,78,172,7">
        <var name="modelFile" id="6030177200825199226" />
      </scope>
      <scope id="8964527901285475427" at="94,259,108,19">
        <var name="message" id="3707298695202441382" />
        <var name="result" id="8964527901285475429" />
      </scope>
      <scope id="6030177200825199511" at="142,47,157,16">
        <var name="contents" id="4866652239854623673" />
        <var name="types" id="4866652239854461144" />
      </scope>
      <scope id="6030177200825199216" at="159,0,174,0">
        <var name="req" id="6030177200825199253" />
        <var name="result" id="6030177200825199255" />
      </scope>
      <scope id="6030177200825199506" at="141,0,159,0">
        <var name="request" id="6030177200825199509" />
      </scope>
      <scope id="8964527901285475422" at="92,0,113,17">
        <var name="error" id="8964527901285475515" />
      </scope>
      <scope id="8964527901285475423" at="92,41,113,17" />
      <scope id="8964527901285475411" at="89,31,119,15" />
      <scope id="8964527901285475410" at="89,0,121,0" />
      <scope id="8964527901285469900" at="84,81,123,35">
        <var name="closeDialog" id="8964527901285475399" />
        <var name="resultContent" id="8964527901285475403" />
      </scope>
      <scope id="8964527901285469890" at="84,0,125,0">
        <var name="parent" id="8964527901285469894" />
        <var name="resultModel" id="8964527901285469896" />
      </scope>
      <scope id="6030177200825199364" at="49,9,129,0">
        <var name="backupFile" id="6030177200825199385" />
        <var name="baseModel" id="6030177200825199400" />
        <var name="contents" id="6030177200825199393" />
        <var name="dialog" id="6030177200825199461" />
        <var name="ext" id="4922820837622223563" />
        <var name="file" id="6030177200825199366" />
        <var name="iFile" id="3022075688545673005" />
        <var name="mineModel" id="6030177200825199403" />
        <var name="newModel" id="6030177200825199406" />
        <var name="saver" id="8964527901281335397" />
      </scope>
      <scope id="6030177200825199347" at="47,47,132,5">
        <var name="mrequest" id="6030177200825199349" />
      </scope>
      <scope id="6030177200825199342" at="46,0,134,0">
        <var name="request" id="6030177200825199345" />
      </scope>
      <unit id="6030177200825199471" at="77,37,81,7" name="jetbrains.mps.vcs.platform.integration.ModelMergeTool$1" />
      <unit id="6030177200825199234" at="162,45,172,5" name="jetbrains.mps.vcs.platform.integration.ModelMergeTool$3" />
      <unit id="8964527901285475410" at="88,51,121,11" name="jetbrains.mps.vcs.platform.integration.ModelMergeTool$3" />
      <unit id="8964527901285469888" at="83,35,125,7" name="jetbrains.mps.vcs.platform.integration.ModelMergeTool$2" />
      <unit id="6030177200825199214" at="41,0,195,0" name="jetbrains.mps.vcs.platform.integration.ModelMergeTool" />
    </file>
  </root>
  <root nodeRef="r:f7252e75-44f2-46f6-9600-c9b291e7dd5f(jetbrains.mps.vcs.platform.integration)/6030177200825199525">
    <file name="ToolsApplicationComponent.java">
      <node id="6030177200825199528" at="10,0,11,0" concept="6" trace="myModelDiffTool" />
      <node id="6030177200825199533" at="11,0,12,0" concept="6" trace="myModelMergeTool" />
      <node id="6030177200825199538" at="12,0,13,0" concept="6" trace="myDiffManager" />
      <node id="6030177200825199547" at="13,61,14,32" concept="5" />
      <node id="6030177200825199555" at="18,36,19,59" concept="12" />
      <node id="6030177200825199564" at="22,31,23,52" concept="5" />
      <node id="6030177200825199569" at="23,52,24,53" concept="5" />
      <node id="6030177200825199578" at="27,34,28,54" concept="5" />
      <node id="6030177200825199583" at="28,54,29,55" concept="5" />
      <node id="6030177200825199541" at="13,0,16,0" concept="3" trace="ToolsApplicationComponent#(Lcom/intellij/openapi/diff/DiffManager;)V" />
      <node id="6030177200825199551" at="16,0,21,0" concept="10" trace="getComponentName#()Ljava/lang/String;" />
      <node id="6030177200825199560" at="21,0,26,0" concept="10" trace="initComponent#()V" />
      <node id="6030177200825199574" at="26,0,31,0" concept="10" trace="disposeComponent#()V" />
      <scope id="6030177200825199546" at="13,61,14,32" />
      <scope id="6030177200825199554" at="18,36,19,59" />
      <scope id="6030177200825199563" at="22,31,24,53" />
      <scope id="6030177200825199577" at="27,34,29,55" />
      <scope id="6030177200825199541" at="13,0,16,0">
        <var name="diffManager" id="6030177200825199544" />
      </scope>
      <scope id="6030177200825199551" at="16,0,21,0" />
      <scope id="6030177200825199560" at="21,0,26,0" />
      <scope id="6030177200825199574" at="26,0,31,0" />
      <unit id="6030177200825199525" at="9,0,32,0" name="jetbrains.mps.vcs.platform.integration.ToolsApplicationComponent" />
    </file>
  </root>
  <root nodeRef="r:f7252e75-44f2-46f6-9600-c9b291e7dd5f(jetbrains.mps.vcs.platform.integration)/6477249786997134461">
    <file name="PluginVCSManager.java">
      <node id="219318228847871758" at="14,0,15,0" concept="6" trace="myModelAccess" />
      <node id="7770198149431677188" at="15,0,16,0" concept="6" trace="myResolver" />
      <node id="1203134101231508888" at="17,61,18,85" concept="11" />
      <node id="219318228847874338" at="18,85,19,54" concept="5" />
      <node id="219318228847907497" at="19,54,20,52" concept="5" />
      <node id="7770198149431668959" at="26,25,27,72" concept="5" />
      <node id="7770198149431810382" at="35,25,36,75" concept="5" />
      <node id="6477249786997137827" at="44,36,45,25" concept="12" />
      <node id="2319752596230500511" at="26,0,29,0" concept="10" trace="run#()V" />
      <node id="2319752596230562830" at="35,0,38,0" concept="10" trace="run#()V" />
      <node id="6477249786997134463" at="17,0,22,0" concept="3" trace="PluginVCSManager#(Ljetbrains/mps/ide/MPSCoreComponents;)V" />
      <node id="2319752596230494461" at="24,31,29,7" concept="5" />
      <node id="2319752596230556795" at="33,34,38,7" concept="5" />
      <node id="6477249786997137821" at="41,0,47,0" concept="10" trace="getComponentName#()Ljava/lang/String;" />
      <node id="6477249786997137813" at="23,0,31,0" concept="10" trace="initComponent#()V" />
      <node id="6477249786997137817" at="32,0,40,0" concept="10" trace="disposeComponent#()V" />
      <scope id="2319752596230500512" at="26,25,27,72" />
      <scope id="2319752596230562831" at="35,25,36,75" />
      <scope id="6477249786997137826" at="44,36,45,25" />
      <scope id="6477249786997134466" at="17,61,20,52">
        <var name="moduleRepository" id="1203134101231508889" />
      </scope>
      <scope id="2319752596230500511" at="26,0,29,0" />
      <scope id="2319752596230562830" at="35,0,38,0" />
      <scope id="6477249786997134463" at="17,0,22,0">
        <var name="coreComponents" id="219318228847869447" />
      </scope>
      <scope id="6477249786997137816" at="24,31,29,7" />
      <scope id="6477249786997137820" at="33,34,38,7" />
      <scope id="6477249786997137821" at="41,0,47,0" />
      <scope id="6477249786997137813" at="23,0,31,0" />
      <scope id="6477249786997137817" at="32,0,40,0" />
      <unit id="2319752596230500511" at="25,36,29,5" name="jetbrains.mps.vcs.platform.integration.PluginVCSManager$1" />
      <unit id="2319752596230562830" at="34,36,38,5" name="jetbrains.mps.vcs.platform.integration.PluginVCSManager$2" />
      <unit id="6477249786997134461" at="13,0,48,0" name="jetbrains.mps.vcs.platform.integration.PluginVCSManager" />
    </file>
  </root>
  <root nodeRef="r:f7252e75-44f2-46f6-9600-c9b291e7dd5f(jetbrains.mps.vcs.platform.integration)/7075964554776710007">
    <file name="ConflictingModelsUtil.java">
      <node id="7075964554776736467" at="56,56,57,70" concept="12" />
      <node id="7075964554776736481" at="61,71,62,60" concept="11" />
      <node id="7075964554776736487" at="62,60,63,58" concept="11" />
      <node id="7075964554776736495" at="64,29,65,63" concept="11" />
      <node id="7075964554776736505" at="66,29,67,66" concept="5" />
      <node id="7075964554776736518" at="70,28,71,62" concept="11" />
      <node id="7075964554776736528" at="72,29,73,66" concept="5" />
      <node id="7075964554776736555" at="79,44,80,93" concept="12" />
      <node id="8695149241390625363" at="86,69,87,58" concept="11" />
      <node id="8695149241390625362" at="87,58,88,0" concept="14" />
      <node id="8695149241390625339" at="88,0,89,75" concept="11" />
      <node id="8695149241390625348" at="89,75,90,39" concept="11" />
      <node id="8695149241390625356" at="91,66,92,34" concept="5" />
      <node id="8695149241390625370" at="93,7,94,66" concept="11" />
      <node id="8695149241390625378" at="94,66,95,65" concept="11" />
      <node id="8695149241390625386" at="95,65,96,62" concept="11" />
      <node id="6567381210914838867" at="98,43,99,60" concept="5" />
      <node id="6567381210914876346" at="100,9,101,17" concept="4" />
      <node id="8695149241390625394" at="102,7,103,22" concept="13" />
      <node id="8695149241390625396" at="103,22,104,85" concept="11" />
      <node id="9149550512572798928" at="106,27,107,96" concept="5" />
      <node id="8695149241390625414" at="111,46,112,93" concept="12" />
      <node id="8695149241390651070" at="115,41,116,20" concept="12" />
      <node id="8695149241390600334" at="118,5,119,0" concept="14" />
      <node id="7075964554778154524" at="119,0,120,17" concept="12" />
      <node id="7075964554777929209" at="123,219,124,104" concept="12" />
      <node id="7075964554776878024" at="128,0,129,0" concept="6" trace="myProject" />
      <node id="7075964554776857305" at="129,0,130,0" concept="6" trace="myProvider" />
      <node id="7075964554776857997" at="130,0,131,0" concept="6" trace="mySession" />
      <node id="7075964554776909034" at="131,0,132,0" concept="6" trace="myConflictedModelFiles" />
      <node id="4062951586954632769" at="132,0,133,0" concept="6" trace="myResolvedModelFiles" />
      <node id="2474081500119098694" at="133,0,134,0" concept="6" trace="myUnresolvedModelFiles" />
      <node id="7075964554776987862" at="135,163,136,60" concept="17" />
      <node id="7075964554776859634" at="136,60,137,28" concept="5" />
      <node id="7075964554776860616" at="137,28,138,26" concept="5" />
      <node id="7075964554776878819" at="138,26,139,26" concept="5" />
      <node id="7075964554776974537" at="139,26,140,47" concept="5" />
      <node id="4062951586954708916" at="143,49,144,34" concept="12" />
      <node id="2474081500119248979" at="146,51,147,81" concept="13" />
      <node id="2474081500119247063" at="147,81,148,36" concept="12" />
      <node id="4023783813282524040" at="151,59,152,76" concept="11" />
      <node id="7075964554777323180" at="152,76,153,91" concept="5" />
      <node id="1696385799665004583" at="153,91,154,69" concept="11" />
      <node id="7075964554777544891" at="156,86,157,48" concept="5" />
      <node id="7075964554777563677" at="157,48,158,0" concept="14" />
      <node id="8695149241389704321" at="158,0,159,85" concept="11" />
      <node id="8695149241389717577" at="159,85,160,87" concept="11" />
      <node id="8695149241389733927" at="161,70,162,44" concept="5" />
      <node id="6703953409381690216" at="163,11,164,78" concept="11" />
      <node id="6703953409381690226" at="164,78,165,78" concept="11" />
      <node id="6703953409381690236" at="165,78,166,78" concept="11" />
      <node id="8695149241389741643" at="167,83,168,66" concept="11" />
      <node id="3890121934206773565" at="169,36,170,73" concept="5" />
      <node id="3890121934206793894" at="170,73,171,72" concept="5" />
      <node id="3890121934206796984" at="171,72,172,69" concept="5" />
      <node id="3890121934206773266" at="175,94,176,31" concept="5" />
      <node id="3890121934206773273" at="177,39,178,21" concept="12" />
      <node id="3930195715002826378" at="179,13,180,21" concept="4" />
      <node id="9149550512572491101" at="181,11,182,0" concept="14" />
      <node id="9149550512572503844" at="182,0,183,93" concept="11" />
      <node id="8695149241389777496" at="183,93,184,26" concept="13" />
      <node id="9149550512572560738" at="186,31,187,118" concept="5" />
      <node id="8695149241389794633" at="191,50,192,97" concept="12" />
      <node id="8695149241389837356" at="196,38,197,114" concept="5" />
      <node id="5122488110154708493" at="198,13,199,31" concept="5" />
      <node id="5122488110154708500" at="200,39,201,21" concept="12" />
      <node id="8695149241389839666" at="202,13,203,21" concept="4" />
      <node id="8695149241389842724" at="205,36,206,100" concept="5" />
      <node id="7661871079999049893" at="207,11,208,82" concept="11" />
      <node id="8695149241389850957" at="210,31,211,82" concept="5" />
      <node id="7661871079999079606" at="211,82,212,71" concept="11" />
      <node id="7661871079999271247" at="215,42,216,147" concept="5" />
      <node id="7661871079999314684" at="220,78,221,144" concept="5" />
      <node id="7661871079999314699" at="222,26,223,92" concept="5" />
      <node id="7661871079999733540" at="225,43,226,118" concept="13" />
      <node id="2474081500119191387" at="227,273,228,83" concept="5" />
      <node id="2474081500119154694" at="230,56,231,122" concept="5" />
      <node id="2474081500119114058" at="233,19,234,0" concept="14" />
      <node id="1696385799664986051" at="238,13,239,0" concept="14" />
      <node id="7075964554776910215" at="245,25,246,100" concept="5" />
      <node id="8695149241390120361" at="246,100,247,75" concept="5" />
      <node id="8695149241390134223" at="247,75,248,82" concept="5" />
      <node id="4062951586954714555" at="248,82,249,83" concept="5" />
      <node id="7075964554776910209" at="251,58,252,88" concept="5" />
      <node id="1696385799665118267" at="256,19,257,0" concept="14" />
      <node id="9149550512572098083" at="260,11,261,0" concept="14" />
      <node id="7075964554777594627" at="261,0,262,29" concept="5" />
      <node id="7075964554777618335" at="263,37,264,19" concept="12" />
      <node id="7075964554777618610" at="267,17,268,23" concept="5" />
      <node id="8695149241390475278" at="272,38,273,119" concept="5" />
      <node id="8695149241390475278" at="274,7,275,0" concept="14" />
      <node id="8453179388509078242" at="281,28,282,18" concept="12" />
      <node id="8453179388509040351" at="283,5,284,52" concept="12" />
      <node id="3360601499477960195" at="287,95,288,78" concept="11" />
      <node id="3360601499477960205" at="291,13,292,57" concept="5" />
      <node id="3360601499477960214" at="294,46,295,61" concept="5" />
      <node id="3360601499477960219" at="299,7,300,27" concept="12" />
      <node id="7075964554776710007" at="302,0,303,0" concept="15" trace="LOG" />
      <node id="7661871079999314697" at="222,24,224,19" concept="1" />
      <node id="7075964554776736461" at="56,0,59,0" concept="10" trace="compare#(Lcom/intellij/openapi/vfs/VirtualFile;Lcom/intellij/openapi/vfs/VirtualFile;)I" />
      <node id="7075964554776736503" at="65,63,68,11" concept="9" />
      <node id="7075964554776736526" at="71,62,74,11" concept="9" />
      <node id="7075964554776736553" at="79,0,82,0" concept="10" trace="accept#(Lcom/intellij/openapi/vfs/VirtualFile;)Z" />
      <node id="8695149241390625354" at="90,39,93,7" concept="9" />
      <node id="6567381210914838867" at="97,72,100,9" concept="1" />
      <node id="6567381210914838867" at="97,72,100,9" concept="9" />
      <node id="9149550512572794235" at="106,0,109,0" concept="10" trace="run#()V" />
      <node id="8695149241390625412" at="111,0,114,0" concept="10" trace="accept#(Ljetbrains/mps/vcs/diff/changes/ModelChange;)Z" />
      <node id="8695149241390625424" at="114,17,117,7" concept="9" />
      <node id="7075964554777921943" at="123,0,126,0" concept="16" trace="getModelConflictResolverTask#(Lcom/intellij/openapi/project/Project;Lcom/intellij/openapi/vcs/merge/MergeProvider;Lcom/intellij/openapi/vcs/merge/MergeSession;Ljava/util/List;)Ljetbrains/mps/vcs/platform/integration/ConflictingModelsUtil/ModelConflictResolver;" />
      <node id="4062951586954694116" at="143,0,146,0" concept="10" trace="getResolvedFiles#()Ljava/util/List;" />
      <node id="8695149241389731997" at="160,87,163,11" concept="9" />
      <node id="3890121934206773271" at="176,31,179,13" concept="9" />
      <node id="9149550512572038925" at="186,0,189,0" concept="10" trace="run#()V" />
      <node id="8695149241389792345" at="191,0,194,0" concept="10" trace="accept#(Ljetbrains/mps/vcs/diff/changes/ModelChange;)Z" />
      <node id="8695149241389837356" at="195,45,198,13" concept="1" />
      <node id="8695149241389837356" at="195,45,198,13" concept="9" />
      <node id="5122488110154708498" at="199,31,202,13" concept="9" />
      <node id="8695149241389842724" at="204,11,207,11" concept="1" />
      <node id="8695149241389842724" at="204,11,207,11" concept="9" />
      <node id="7661871079999271247" at="214,64,217,17" concept="1" />
      <node id="7661871079999271247" at="214,64,217,17" concept="9" />
      <node id="2474081500119154694" at="229,26,232,21" concept="1" />
      <node id="2474081500119154694" at="229,26,232,21" concept="9" />
      <node id="7075964554776910209" at="250,45,253,23" concept="1" />
      <node id="7075964554776910209" at="250,45,253,23" concept="9" />
      <node id="7075964554777613086" at="262,29,265,11" concept="9" />
      <node id="8695149241390475278" at="271,142,274,7" concept="9" />
      <node id="8453179388508987899" at="280,61,283,5" concept="9" />
      <node id="3360601499477960214" at="293,34,296,11" concept="1" />
      <node id="3360601499477960214" at="293,34,296,11" concept="9" />
      <node id="2474081500119237601" at="146,0,150,0" concept="10" trace="getUnresolvedFiles#()Ljava/util/List;" />
      <node id="2474081500119154692" at="229,24,233,19" concept="1" />
      <node id="7075964554776736454" at="54,74,59,8" concept="11" />
      <node id="7075964554776736548" at="77,5,82,24" concept="12" />
      <node id="9149550512572790025" at="104,85,109,9" concept="5" />
      <node id="8695149241390625403" at="109,9,114,17" concept="11" />
      <node id="3890121934206882643" at="168,66,173,13" concept="9" />
      <node id="9149550512572038920" at="184,26,189,13" concept="5" />
      <node id="8695149241389782377" at="189,13,194,21" concept="11" />
      <node id="7661871079999314682" at="219,21,224,19" concept="9" />
      <node id="7075964554776736493" at="63,58,69,9" concept="9" />
      <node id="7075964554776736516" at="69,9,75,9" concept="9" />
      <node id="6567381210914838865" at="96,62,102,7" concept="9" />
      <node id="8695149241390475278" at="271,0,277,0" concept="16" trace="check_2bxr1q_a1a0a0a0a0a0a0u0a0d0m6#(Lcom/intellij/openapi/vcs/merge/MergeSession;Lcom/intellij/openapi/vfs/VirtualFile;)V" />
      <node id="7075964554776858655" at="135,0,142,0" concept="3" trace="ModelConflictResolver#(Lcom/intellij/openapi/project/Project;Lcom/intellij/openapi/vcs/merge/MergeProvider;Lcom/intellij/openapi/vcs/merge/MergeSession;Ljava/util/List;)V" />
      <node id="3930195715002813075" at="174,11,181,11" concept="9" />
      <node id="2474081500119154612" at="226,118,233,19" concept="9" />
      <node id="8453179388508975435" at="279,0,286,0" concept="16" trace="loadModel#([BLjava/lang/String;)Lorg/jetbrains/mps/openapi/model/SModel;" />
      <node id="3360601499477960203" at="290,25,297,9" concept="20" />
      <node id="2076945889653644176" at="166,78,174,11" concept="9" />
      <node id="3360601499477960201" at="290,0,299,0" concept="10" trace="run#()V" />
      <node id="8695149241389823678" at="194,21,204,11" concept="9" />
      <node id="7075964554776910206" at="244,37,254,21" concept="20" />
      <node id="3360601499477960199" at="288,78,299,7" concept="5" />
      <node id="7075964554776910204" at="244,0,256,0" concept="10" trace="run#()V" />
      <node id="7075964554776910201" at="242,33,256,19" concept="5" />
      <node id="7075964554776736479" at="60,114,76,7" concept="9" />
      <node id="3360601499477960192" at="286,0,302,0" concept="16" trace="loadRevisions#(Lcom/intellij/openapi/vcs/merge/MergeProvider;Lcom/intellij/openapi/vfs/VirtualFile;)Lcom/intellij/openapi/vcs/merge/MergeData;" />
      <node id="7661871079999314680" at="218,22,235,17" concept="20" />
      <node id="1696385799665095058" at="242,0,259,0" concept="10" trace="run#()V" />
      <node id="7075964554776736476" at="59,8,77,5" concept="8" />
      <node id="7661871079999601764" at="218,20,236,15" concept="1" />
      <node id="1696385799665085160" at="240,44,259,15" concept="5" />
      <node id="7661871079999489352" at="239,0,260,11" concept="9" />
      <node id="7661871079999572068" at="212,71,236,15" concept="9" />
      <node id="1696385799664976057" at="210,0,238,0" concept="10" trace="run#()V" />
      <node id="7075964554776736451" at="54,0,84,0" concept="16" trace="getConflictingModelFiles#(Lcom/intellij/openapi/project/Project;)Ljava/util/List;" />
      <node id="1696385799664964631" at="208,82,238,13" concept="5" />
      <node id="8695149241390606371" at="85,128,118,5" concept="8" />
      <node id="7075964554778094350" at="85,0,122,0" concept="16" trace="hasResolvableConflicts#(Lcom/intellij/openapi/project/Project;Lcom/intellij/openapi/vcs/merge/MergeProvider;Ljava/lang/Iterable;)Z" />
      <node id="8695149241389405005" at="155,11,266,9" concept="8" />
      <node id="7075964554777098378" at="154,69,269,7" concept="21" />
      <node id="7075964554776830672" at="151,0,271,0" concept="10" trace="run#(Lcom/intellij/openapi/progress/ProgressIndicator;)V" />
      <scope id="7661871079999572071" at="213,40,213,40" />
      <scope id="7075964554776736466" at="56,56,57,70" />
      <scope id="7075964554776736504" at="66,29,67,66" />
      <scope id="7075964554776736527" at="72,29,73,66" />
      <scope id="7075964554776736554" at="79,44,80,93" />
      <scope id="8695149241390625355" at="91,66,92,34" />
      <scope id="6567381210914838867" at="98,43,99,60" />
      <scope id="9149550512572794236" at="106,27,107,96" />
      <scope id="8695149241390625413" at="111,46,112,93" />
      <scope id="8695149241390625425" at="115,41,116,20" />
      <scope id="7075964554777921946" at="123,219,124,104" />
      <scope id="4062951586954694119" at="143,49,144,34" />
      <scope id="8695149241389732000" at="161,70,162,44" />
      <scope id="3890121934206773272" at="177,39,178,21" />
      <scope id="9149550512572038926" at="186,31,187,118" />
      <scope id="8695149241389792346" at="191,50,192,97" />
      <scope id="8695149241389837356" at="196,38,197,114" />
      <scope id="5122488110154708499" at="200,39,201,21" />
      <scope id="8695149241389842724" at="205,36,206,100" />
      <scope id="7661871079999271247" at="215,42,216,147" />
      <scope id="7661871079999314683" at="220,78,221,144" />
      <scope id="7661871079999314698" at="222,26,223,92" />
      <scope id="2474081500119154613" at="227,273,228,83" />
      <scope id="2474081500119154694" at="230,56,231,122" />
      <scope id="7075964554776910209" at="251,58,252,88" />
      <scope id="7075964554777613089" at="263,37,264,19" />
      <scope id="7075964554777098381" at="267,17,268,23" />
      <scope id="8695149241390475278" at="272,38,273,119" />
      <scope id="8453179388508987900" at="281,28,282,18" />
      <scope id="3360601499477960204" at="291,13,292,57" />
      <scope id="3360601499477960214" at="294,46,295,61" />
      <scope id="2474081500119237604" at="146,51,148,36" />
      <scope id="7075964554776736461" at="56,0,59,0">
        <var name="a" id="7075964554776736461" />
        <var name="b" id="7075964554776736461" />
      </scope>
      <scope id="7075964554776736553" at="79,0,82,0">
        <var name="f" id="7075964554776736553" />
      </scope>
      <scope id="6567381210914838867" at="97,72,100,9" />
      <scope id="9149550512572794235" at="106,0,109,0" />
      <scope id="8695149241390625412" at="111,0,114,0">
        <var name="c" id="8695149241390625412" />
      </scope>
      <scope id="7075964554777921943" at="123,0,126,0">
        <var name="conflictedFiles" id="7075964554777929052" />
        <var name="project" id="7075964554777928647" />
        <var name="provider" id="7075964554777928914" />
        <var name="session" id="7075964554777928979" />
      </scope>
      <scope id="4062951586954694116" at="143,0,146,0" />
      <scope id="3890121934206882645" at="169,36,172,69" />
      <scope id="9149550512572038925" at="186,0,189,0" />
      <scope id="8695149241389792345" at="191,0,194,0">
        <var name="c" id="8695149241389792345" />
      </scope>
      <scope id="8695149241389837356" at="195,45,198,13" />
      <scope id="8695149241389842724" at="204,11,207,11" />
      <scope id="7661871079999271247" at="214,64,217,17" />
      <scope id="7661871079999580382" at="214,64,217,17" />
      <scope id="2474081500119154693" at="229,26,232,21" />
      <scope id="2474081500119154694" at="229,26,232,21" />
      <scope id="7075964554776910207" at="250,0,253,23">
        <var name="e" id="7075964554776910212" />
      </scope>
      <scope id="7075964554776910208" at="250,45,253,23" />
      <scope id="7075964554776910209" at="250,45,253,23" />
      <scope id="3360601499477960212" at="293,0,296,11">
        <var name="e" id="3360601499477960217" />
      </scope>
      <scope id="3360601499477960213" at="293,34,296,11" />
      <scope id="3360601499477960214" at="293,34,296,11" />
      <scope id="7075964554776736494" at="64,29,68,11">
        <var name="file" id="7075964554776736496" />
      </scope>
      <scope id="7075964554776736517" at="70,28,74,11">
        <var name="file" id="7075964554776736519" />
      </scope>
      <scope id="6567381210914838866" at="97,72,101,17" />
      <scope id="2474081500119237601" at="146,0,150,0" />
      <scope id="7075964554776910214" at="245,25,249,83" />
      <scope id="8695149241390475278" at="271,142,275,0" />
      <scope id="8453179388508975438" at="280,61,284,52" />
      <scope id="7075964554776858658" at="135,163,140,47" />
      <scope id="3930195715002813078" at="175,94,180,21" />
      <scope id="7661871079999314681" at="219,21,224,19" />
      <scope id="2076945889653644182" at="167,83,173,13">
        <var name="mergeData" id="8695149241389741644" />
      </scope>
      <scope id="8695149241390475278" at="271,0,277,0">
        <var name="checkedDotOperand" id="8695149241390475278" />
        <var name="file" id="8695149241390475278" />
      </scope>
      <scope id="7075964554776858655" at="135,0,142,0">
        <var name="conflictedFiles" id="7075964554776972426" />
        <var name="project" id="7075964554776878354" />
        <var name="provider" id="7075964554776858828" />
        <var name="session" id="7075964554776858955" />
      </scope>
      <scope id="8453179388508975435" at="279,0,286,0">
        <var name="bytes" id="8453179388508984633" />
        <var name="ext" id="8453179388508985274" />
      </scope>
      <scope id="3360601499477960202" at="290,25,297,9" />
      <scope id="8695149241389823681" at="195,45,203,21" />
      <scope id="7661871079999314705" at="225,0,234,0">
        <var name="error" id="7661871079999314715" />
      </scope>
      <scope id="7661871079999314706" at="225,43,234,0" />
      <scope id="3360601499477960201" at="290,0,299,0" />
      <scope id="7075964554776910205" at="244,37,254,21" />
      <scope id="7075964554776910204" at="244,0,256,0" />
      <scope id="3360601499477960194" at="287,95,300,27">
        <var name="mergeData" id="3360601499477960196" />
      </scope>
      <scope id="7075964554776736480" at="61,71,75,9">
        <var name="after" id="7075964554776736488" />
        <var name="before" id="7075964554776736482" />
      </scope>
      <scope id="1696385799665095059" at="242,33,257,0" />
      <scope id="7075964554776736478" at="60,114,76,7" />
      <scope id="3360601499477960192" at="286,0,302,0">
        <var name="file" id="3360601499477960225" />
        <var name="provider" id="3360601499477960223" />
      </scope>
      <scope id="7661871079999601765" at="218,22,235,17" />
      <scope id="1696385799665095058" at="242,0,259,0" />
      <scope id="7075964554776736476" at="59,8,77,5">
        <var name="change" id="7075964554776736477" />
      </scope>
      <scope id="7661871079999489355" at="240,44,259,15" />
      <scope id="1696385799664976058" at="210,31,236,15">
        <var name="resultModel" id="7661871079999079609" />
      </scope>
      <scope id="7075964554776736453" at="54,74,82,24">
        <var name="conflictedFiles" id="7075964554776736455" />
      </scope>
      <scope id="1696385799664976057" at="210,0,238,0" />
      <scope id="7075964554776736451" at="54,0,84,0">
        <var name="proj" id="7075964554776736567" />
      </scope>
      <scope id="8695149241390606375" at="86,69,117,7">
        <var name="baseModel" id="8695149241390625371" />
        <var name="conflictingChangesCount" id="8695149241390625404" />
        <var name="ext" id="8695149241390625349" />
        <var name="iFile" id="8695149241390625340" />
        <var name="mergeData" id="8695149241390625364" />
        <var name="mergeSession" id="8695149241390625397" />
        <var name="mineModel" id="8695149241390625379" />
        <var name="repoModel" id="8695149241390625387" />
      </scope>
      <scope id="8695149241390606371" at="85,128,118,5">
        <var name="file" id="8695149241390606373" />
      </scope>
      <scope id="7075964554778094353" at="85,128,120,17" />
      <scope id="7075964554778094350" at="85,0,122,0">
        <var name="conflictedFiles" id="7075964554778111739" />
        <var name="project" id="7075964554778100677" />
        <var name="provider" id="7075964554778101248" />
      </scope>
      <scope id="8695149241389405009" at="156,86,265,11">
        <var name="baseModel" id="6703953409381690217" />
        <var name="conflictingChangesCount" id="8695149241389782380" />
        <var name="ext" id="8695149241389717580" />
        <var name="iFile" id="8695149241389704322" />
        <var name="mergeSession" id="9149550512572503845" />
        <var name="mineModel" id="6703953409381690227" />
        <var name="repoModel" id="6703953409381690237" />
        <var name="resultContent" id="7661871079999049891" />
      </scope>
      <scope id="7075964554777098380" at="155,11,266,9" />
      <scope id="8695149241389405005" at="155,11,266,9">
        <var name="file" id="8695149241389405007" />
      </scope>
      <scope id="7075964554776830683" at="151,59,269,7">
        <var name="ma" id="1696385799665004584" />
        <var name="monitor" id="4023783813282524041" />
      </scope>
      <scope id="7075964554776830672" at="151,0,271,0">
        <var name="indicator" id="7075964554776830676" />
      </scope>
      <unit id="7075964554776736461" at="55,88,59,5" name="jetbrains.mps.vcs.platform.integration.ConflictingModelsUtil$1" />
      <unit id="7075964554776736553" at="78,58,82,5" name="jetbrains.mps.vcs.platform.integration.ConflictingModelsUtil$2" />
      <unit id="9149550512572794235" at="105,62,109,7" name="jetbrains.mps.vcs.platform.integration.ConflictingModelsUtil$3" />
      <unit id="8695149241390625412" at="110,104,114,7" name="jetbrains.mps.vcs.platform.integration.ConflictingModelsUtil$4" />
      <unit id="9149550512572038925" at="185,31,189,11" name="jetbrains.mps.vcs.platform.integration.ConflictingModelsUtil$1" />
      <unit id="8695149241389792345" at="190,108,194,11" name="jetbrains.mps.vcs.platform.integration.ConflictingModelsUtil$2" />
      <unit id="3360601499477960201" at="289,41,299,5" name="jetbrains.mps.vcs.platform.integration.ConflictingModelsUtil$5" />
      <unit id="7075964554776910204" at="243,38,256,17" name="jetbrains.mps.vcs.platform.integration.ConflictingModelsUtil$5" />
      <unit id="1696385799665095058" at="241,49,259,13" name="jetbrains.mps.vcs.platform.integration.ConflictingModelsUtil$4" />
      <unit id="1696385799664976057" at="209,31,238,11" name="jetbrains.mps.vcs.platform.integration.ConflictingModelsUtil$3" />
      <unit id="7075964554776830358" at="127,0,278,0" name="jetbrains.mps.vcs.platform.integration.ConflictingModelsUtil$ModelConflictResolver" />
      <unit id="7075964554776710007" at="53,0,304,0" name="jetbrains.mps.vcs.platform.integration.ConflictingModelsUtil" />
    </file>
  </root>
  <root nodeRef="r:f7252e75-44f2-46f6-9600-c9b291e7dd5f(jetbrains.mps.vcs.platform.integration)/7788464498752623152">
    <file name="ModelStorageProblemsListener.java">
<<<<<<< HEAD
      <node id="899038469128508000" at="58,0,59,0" concept="6" trace="myLastNotification" />
      <node id="899038469128873147" at="59,0,60,0" concept="6" trace="myLastModel" />
      <node id="7770198149431239092" at="62,47,63,33" concept="5" />
      <node id="7770198149431241427" at="67,46,68,36" concept="5" />
      <node id="899038469128921698" at="72,40,73,44" concept="11" />
      <node id="899038469128982804" at="77,65,78,40" concept="5" />
      <node id="899038469128986589" at="78,40,79,38" concept="5" />
      <node id="899038469128989112" at="79,38,80,31" concept="5" />
      <node id="7770198149431268400" at="88,46,89,46" concept="11" />
      <node id="7770198149431279942" at="89,46,90,47" concept="0" />
      <node id="7770198149431280784" at="90,47,91,0" concept="14" />
      <node id="7770198149431281297" at="91,0,92,33" concept="5" />
      <node id="3408442363875234935" at="96,81,97,43" concept="11" />
      <node id="6444884150137876002" at="97,43,98,51" concept="11" />
      <node id="6444884150137918296" at="98,51,99,57" concept="11" />
      <node id="6444884150137983813" at="99,57,100,0" concept="14" />
      <node id="3408442363875251040" at="102,48,103,28" concept="12" />
      <node id="3408442363877892247" at="107,50,108,74" concept="12" />
      <node id="6444884150137197853" at="110,9,111,87" concept="11" />
      <node id="6444884150137235929" at="111,87,112,55" concept="11" />
      <node id="3408442363877631266" at="114,50,115,30" concept="12" />
      <node id="6444884150136810727" at="118,49,119,27" concept="11" />
      <node id="6444884150137806792" at="120,56,121,70" concept="5" />
      <node id="6444884150137304250" at="121,70,122,85" concept="5" />
      <node id="3408442363877678584" at="123,11,124,49" concept="12" />
      <node id="3408442363877912055" at="126,27,127,143" concept="11" />
      <node id="899038469128905894" at="127,143,128,55" concept="11" />
      <node id="899038469128820953" at="131,43,132,40" concept="5" />
      <node id="3950500378509769953" at="136,75,137,23" concept="12" />
      <node id="6444884150137496569" at="138,15,139,0" concept="14" />
      <node id="6444884150137504322" at="139,0,140,72" concept="11" />
      <node id="6444884150137524242" at="140,72,141,33" concept="0" />
      <node id="6444884150137525741" at="141,33,142,0" concept="14" />
      <node id="6444884150137641368" at="144,35,145,72" concept="11" />
      <node id="6444884150137690256" at="146,41,147,27" concept="12" />
      <node id="6444884150137665759" at="148,19,149,0" concept="14" />
      <node id="6444884150137625617" at="149,0,150,90" concept="5" />
      <node id="899038469128886326" at="154,13,155,28" concept="5" />
      <node id="6475006189497861301" at="155,28,156,55" concept="5" />
      <node id="8119336008937341579" at="162,60,163,59" concept="11" />
      <node id="8119336008937341586" at="164,26,165,101" concept="13" />
      <node id="8119336008937341588" at="165,101,166,78" concept="11" />
      <node id="8119336008937341597" at="167,61,168,34" concept="5" />
      <node id="8119336008937341615" at="170,5,171,19" concept="12" />
      <node id="758819840111701914" at="174,70,175,70" concept="11" />
      <node id="7788464498752623190" at="175,70,176,50" concept="11" />
      <node id="7101751311172703895" at="178,25,179,103" concept="13" />
      <node id="7101751311172704200" at="180,68,181,30" concept="5" />
      <node id="7101751311172703892" at="181,30,182,17" concept="12" />
      <node id="7101751311172703893" at="183,9,184,0" concept="14" />
      <node id="2730693718688346019" at="184,0,185,54" concept="11" />
      <node id="7788464498752623207" at="188,34,189,69" concept="12" />
      <node id="7788464498752623202" at="190,20,191,68" concept="12" />
      <node id="2034046503373005228" at="197,31,198,38" concept="5" />
      <node id="2034046503373005232" at="198,38,199,27" concept="5" />
      <node id="2034046503373003215" at="205,36,206,41" concept="5" />
      <node id="2730693718688364572" at="207,22,208,86" concept="5" />
      <node id="7600798193335856039" at="218,46,219,49" concept="12" />
      <node id="4620756789292633384" at="220,5,221,346" concept="11" />
      <node id="7788464498752623297" at="221,346,222,23" concept="12" />
      <node id="7788464498752623311" at="225,100,226,211" concept="11" />
      <node id="7788464498752623329" at="226,211,227,45" concept="11" />
      <node id="7788464498752623345" at="227,45,228,94" concept="11" />
      <node id="7600798193339635334" at="230,48,231,51" concept="12" />
      <node id="1427916163082608787" at="232,7,233,177" concept="11" />
      <node id="4222852855542982181" at="235,15,236,26" concept="13" />
      <node id="4222852855542982184" at="236,26,237,23" concept="12" />
      <node id="4222852855542982187" at="238,15,239,28" concept="13" />
      <node id="4222852855542982196" at="239,28,240,22" concept="12" />
      <node id="4222852855542982200" at="242,16,243,35" concept="13" />
      <node id="4222852855542982169" at="243,35,244,46" concept="5" />
      <node id="7788464498752623408" at="249,9,250,41" concept="11" />
      <node id="5317173964876798205" at="250,41,251,86" concept="13" />
      <node id="7788464498752623412" at="251,86,252,261" concept="5" />
      <node id="7788464498752623428" at="253,31,254,223" concept="5" />
      <node id="7788464498752623449" at="255,7,256,74" concept="11" />
      <node id="7788464498752623454" at="256,74,257,39" concept="5" />
      <node id="7788464498752623460" at="257,39,258,33" concept="5" />
      <node id="7788464498752623464" at="258,33,259,27" concept="5" />
      <node id="7788464498752623467" at="259,27,260,21" concept="12" />
      <node id="108123521074039899" at="262,42,263,133" concept="5" />
      <node id="108123521074039906" at="264,7,265,36" concept="19" />
      <node id="7788464498752623478" at="269,72,270,60" concept="11" />
      <node id="7788464498752623501" at="270,60,271,130" concept="11" />
      <node id="7788464498752623509" at="271,130,272,152" concept="11" />
      <node id="7788464498752623527" at="274,25,275,25" concept="5" />
      <node id="7788464498752623519" at="277,7,278,18" concept="5" />
      <node id="7788464498752623247" at="285,0,286,0" concept="6" trace="mySuffix" />
      <node id="7788464498752623256" at="286,46,287,24" concept="5" />
      <node id="7788464498752623264" at="290,31,291,22" concept="12" />
      <node id="7600798193330633559" at="295,0,296,0" concept="15" trace="ourTestImplementation" />
      <node id="7600798193332294767" at="297,63,298,66" concept="11" />
      <node id="7600798193332807236" at="299,30,300,86" concept="0" />
      <node id="7600798193332294784" at="301,5,302,48" concept="11" />
      <node id="7600798193332294787" at="302,48,303,37" concept="5" />
      <node id="7600798193332294791" at="303,37,304,20" concept="12" />
      <node id="7600798193336885862" at="307,62,308,72" concept="11" />
      <node id="7600798193336885866" at="308,72,309,104" concept="12" />
      <node id="7788464498752623152" at="311,0,312,0" concept="15" trace="LOG" />
      <node id="7788464498752623200" at="190,18,192,13" concept="1" />
      <node id="2730693718688361394" at="207,20,209,15" concept="1" />
      <node id="3408442363875250775" at="102,0,105,0" concept="10" trace="accept#(Lorg/jetbrains/mps/openapi/model/SModel/Problem;)Z" />
      <node id="3408442363877889724" at="107,0,110,0" concept="10" trace="accept#(Lorg/jetbrains/mps/openapi/model/SModel/Problem;)Z" />
      <node id="3408442363877631264" at="114,0,117,0" concept="10" trace="accept#(Lorg/jetbrains/mps/openapi/model/SModel/Problem;)Z" />
      <node id="899038469128818972" at="130,27,133,11" concept="9" />
      <node id="3950500378509661215" at="135,94,138,15" concept="9" />
      <node id="6444884150137687506" at="145,72,148,19" concept="9" />
      <node id="8119336008937341595" at="166,78,169,7" concept="9" />
      <node id="7600798193335856035" at="217,88,220,5" concept="9" />
      <node id="7600798193339635331" at="229,18,232,7" concept="9" />
      <node id="7788464498752623423" at="252,261,255,7" concept="9" />
      <node id="108123521074039899" at="261,29,264,7" concept="1" />
      <node id="108123521074039899" at="261,29,264,7" concept="9" />
      <node id="7788464498752623525" at="274,0,277,0" concept="10" trace="run#()V" />
      <node id="7788464498752623250" at="286,0,289,0" concept="3" trace="DiskMemoryConflictVersion#(Ljava/lang/String;)V" />
      <node id="7600798193332294771" at="298,66,301,5" concept="9" />
      <node id="7770198149431208783" at="61,0,65,0" concept="10" trace="startListening#(Lorg/jetbrains/mps/openapi/model/SModel;)V" />
      <node id="7770198149431208794" at="66,0,70,0" concept="10" trace="stopListening#(Lorg/jetbrains/mps/openapi/model/SModel;)V" />
      <node id="6444884150137272839" at="119,27,123,11" concept="9" />
      <node id="7101751311172703847" at="179,103,183,9" concept="9" />
      <node id="2034046503373005225" at="197,0,201,0" concept="10" trace="run#()V" />
      <node id="7788464498752623260" at="289,0,293,0" concept="10" trace="getSuffix#()Ljava/lang/String;" />
      <node id="7600798193336885859" at="307,0,311,0" concept="16" trace="isApplicationInUnitTestOrHeadless#()Z" />
      <node id="899038469128969106" at="76,27,81,11" concept="9" />
      <node id="3408442363877865114" at="105,9,110,9" concept="11" />
      <node id="7788464498752623196" at="187,36,192,13" concept="9" />
      <node id="2730693718688343482" at="204,31,209,15" concept="9" />
      <node id="7788464498752623523" at="272,152,277,7" concept="5" />
      <node id="2034046503373005221" at="195,23,201,13" concept="5" />
      <node id="899038469128966842" at="76,0,83,0" concept="10" trace="run#()V" />
      <node id="7770198149431255532" at="87,0,94,0" concept="10" trace="conflictDetected#(Lorg/jetbrains/mps/openapi/model/SModel;)V" />
      <node id="8119336008937341584" at="163,59,170,5" concept="9" />
      <node id="7788464498752623175" at="187,0,194,0" concept="10" trace="compute#()Ljava/lang/Boolean;" />
      <node id="5567467659001798892" at="204,0,211,0" concept="10" trace="run#()V" />
      <node id="7788464498752623270" at="217,0,224,0" concept="16" trace="showDeletedFromDiskQuestion#(Lorg/jetbrains/mps/openapi/model/SModel;Ljava/io/File;)Z" />
      <node id="3408442363877675434" at="118,0,126,0" concept="10" trace="select#(Lorg/jetbrains/mps/openapi/model/SModel/Problem;)Ljava/lang/String;" />
      <node id="6444884150137534538" at="144,0,152,0" concept="10" trace="run#()V" />
      <node id="899038469128966622" at="74,58,83,9" concept="5" />
      <node id="7788464498752623169" at="185,54,194,11" concept="11" />
      <node id="5567467659001789322" at="202,16,211,13" concept="5" />
      <node id="7600798193332294762" at="297,0,306,0" concept="16" trace="setTestDialog#(Lcom/intellij/openapi/ui/TestDialog;)Lcom/intellij/openapi/ui/TestDialog;" />
      <node id="6444884150137528796" at="142,0,152,17" concept="5" />
      <node id="7788464498752623229" at="202,14,212,9" concept="1" />
      <node id="899038469128958668" at="73,44,84,5" concept="9" />
      <node id="8119336008937341622" at="162,0,173,0" concept="10" trace="getProjectFromUI#(Lorg/jetbrains/mps/openapi/module/SRepository;)Ljetbrains/mps/project/Project;" />
      <node id="7788464498752623470" at="269,0,280,0" concept="16" trace="openDiffDialog#(Ljetbrains/mps/vfs/IFile;Lorg/jetbrains/mps/openapi/model/SModel;)V" />
      <node id="4222852855542982165" at="233,177,245,7" concept="18" />
      <node id="6989360587248026904" at="112,55,126,27" concept="11" />
      <node id="899038469128798048" at="71,0,86,0" concept="10" trace="modelSaved#(Lorg/jetbrains/mps/openapi/model/SModel;)V" />
      <node id="7788464498752623212" at="194,11,212,9" concept="9" />
      <node id="4222852855542982160" at="228,94,246,5" concept="22" />
      <node id="108123521074039873" at="248,66,266,5" concept="20" />
      <node id="6444884150137186283" at="135,0,154,0" concept="10" trace="hyperlinkUpdate#(Lcom/intellij/notification/Notification;Ljavax/swing/event/HyperlinkEvent;)V" />
      <node id="7788464498752623400" at="248,0,268,0" concept="16" trace="doBackup#(Ljetbrains/mps/vfs/IFile;Lorg/jetbrains/mps/openapi/model/SModel;)Ljava/io/File;" />
      <node id="899038469128826677" at="133,11,154,13" concept="5" />
      <node id="7788464498752623301" at="225,0,248,0" concept="16" trace="showDiskMemoryQuestion#(Ljetbrains/mps/vfs/IFile;Lorg/jetbrains/mps/openapi/model/SModel;Ljava/io/File;)Z" />
      <node id="899038469128756686" at="130,0,158,0" concept="10" trace="run#()V" />
      <node id="899038469128693182" at="128,55,158,9" concept="5" />
      <node id="7788464498752623167" at="178,0,214,0" concept="10" trace="run#()V" />
      <node id="7788464498752623163" at="176,50,214,7" concept="5" />
      <node id="7788464498752623153" at="174,0,216,0" concept="10" trace="resolveDiskMemoryConflict#(Lorg/jetbrains/mps/openapi/model/EditableSModel;)V" />
      <node id="3408442363875236522" at="100,0,159,5" concept="9" />
      <node id="3408442363875165177" at="95,0,161,0" concept="10" trace="problemsDetected#(Lorg/jetbrains/mps/openapi/model/SModel;Ljava/lang/Iterable;)V" />
      <scope id="4222852855542982204" at="241,15,241,15" />
      <scope id="7770198149431208789" at="62,47,63,33" />
      <scope id="7770198149431208800" at="67,46,68,36" />
      <scope id="3408442363875250776" at="102,48,103,28" />
      <scope id="3408442363877889725" at="107,50,108,74" />
      <scope id="3408442363877631265" at="114,50,115,30" />
      <scope id="899038469128818975" at="131,43,132,40" />
      <scope id="3950500378509661216" at="136,75,137,23" />
      <scope id="6444884150137687509" at="146,41,147,27" />
      <scope id="8119336008937341596" at="167,61,168,34" />
      <scope id="7788464498752623206" at="188,34,189,69" />
      <scope id="7788464498752623201" at="190,20,191,68" />
      <scope id="2730693718688343484" at="205,36,206,41" />
      <scope id="2730693718688361395" at="207,22,208,86" />
      <scope id="7600798193335856038" at="218,46,219,49" />
      <scope id="7600798193339635333" at="230,48,231,51" />
      <scope id="7788464498752623427" at="253,31,254,223" />
      <scope id="108123521074039899" at="262,42,263,133" />
      <scope id="7788464498752623526" at="274,25,275,25" />
      <scope id="7788464498752623255" at="286,46,287,24" />
      <scope id="7788464498752623263" at="290,31,291,22" />
      <scope id="7600798193332294776" at="299,30,300,86" />
      <scope id="6444884150137272842" at="120,56,122,85" />
      <scope id="7101751311172703848" at="180,68,182,17" />
      <scope id="2034046503373005226" at="197,31,199,27" />
      <scope id="4222852855542982175" at="235,15,237,23" />
      <scope id="4222852855542982179" at="238,15,240,22" />
      <scope id="4222852855542982167" at="242,16,244,46" />
      <scope id="7600798193336885860" at="307,62,309,104">
        <var name="application" id="7600798193336885861" />
      </scope>
      <scope id="899038469128969107" at="77,65,80,31" />
      <scope id="3408442363875250775" at="102,0,105,0">
        <var name="it" id="3408442363875250775" />
      </scope>
      <scope id="3408442363877889724" at="107,0,110,0">
        <var name="it" id="3408442363877889724" />
      </scope>
      <scope id="3408442363877631264" at="114,0,117,0">
        <var name="it" id="3408442363877631264" />
      </scope>
      <scope id="108123521074039899" at="261,29,264,7" />
      <scope id="7788464498752623525" at="274,0,277,0" />
      <scope id="7788464498752623250" at="286,0,289,0">
        <var name="suffix" id="7788464498752623253" />
      </scope>
      <scope id="7770198149431208783" at="61,0,65,0">
        <var name="model" id="7770198149431208787" />
      </scope>
      <scope id="7770198149431208794" at="66,0,70,0">
        <var name="model" id="7770198149431208798" />
      </scope>
      <scope id="7770198149431255538" at="88,46,92,33">
        <var name="m" id="7770198149431268401" />
      </scope>
      <scope id="2034046503373005225" at="197,0,201,0" />
      <scope id="108123521074039876" at="261,0,265,36">
        <var name="e" id="108123521074039877" />
      </scope>
      <scope id="108123521074039879" at="261,29,265,36" />
      <scope id="7788464498752623260" at="289,0,293,0" />
      <scope id="7600798193336885859" at="307,0,311,0" />
      <scope id="899038469128966843" at="76,27,81,11" />
      <scope id="8119336008937341585" at="164,26,169,7">
        <var name="openProjects" id="8119336008937341589" />
      </scope>
      <scope id="7788464498752623176" at="187,36,192,13" />
      <scope id="5567467659001798893" at="204,31,209,15" />
      <scope id="7788464498752623277" at="217,88,222,23">
        <var name="result" id="4620756789292633385" />
      </scope>
      <scope id="3408442363877675435" at="118,49,124,49">
        <var name="link" id="6444884150136810730" />
      </scope>
      <scope id="6444884150137534539" at="144,35,150,90">
        <var name="resolved" id="6444884150137641369" />
      </scope>
      <scope id="7788464498752623213" at="195,23,201,13" />
      <scope id="899038469128966842" at="76,0,83,0" />
      <scope id="7770198149431255532" at="87,0,94,0">
        <var name="model" id="7770198149431255536" />
      </scope>
      <scope id="7788464498752623175" at="187,0,194,0" />
      <scope id="5567467659001798892" at="204,0,211,0" />
      <scope id="7788464498752623270" at="217,0,224,0">
        <var name="backupFile" id="7788464498752623275" />
        <var name="inMemory" id="7788464498752623273" />
      </scope>
      <scope id="7600798193332294765" at="297,63,304,20">
        <var name="application" id="7600798193332294766" />
        <var name="oldValue" id="7600798193332294783" />
      </scope>
      <scope id="3408442363877675434" at="118,0,126,0">
        <var name="it" id="3408442363877675434" />
      </scope>
      <scope id="6444884150137534538" at="144,0,152,0" />
      <scope id="899038469128958671" at="74,58,83,9" />
      <scope id="8119336008937341576" at="162,60,171,19">
        <var name="project" id="8119336008937341580" />
      </scope>
      <scope id="7788464498752623230" at="202,16,211,13" />
      <scope id="7788464498752623477" at="269,72,278,18">
=======
      <node id="899038469128508000" at="57,0,58,0" concept="6" trace="myLastNotification" />
      <node id="899038469128873147" at="58,0,59,0" concept="6" trace="myLastModel" />
      <node id="7770198149431239092" at="64,47,65,33" concept="5" />
      <node id="7770198149431241427" at="68,46,69,36" concept="5" />
      <node id="899038469128921698" at="73,40,74,44" concept="11" />
      <node id="899038469128982804" at="78,65,79,40" concept="5" />
      <node id="899038469128986589" at="79,40,80,38" concept="5" />
      <node id="899038469128989112" at="80,38,81,31" concept="5" />
      <node id="7770198149431268400" at="89,46,90,46" concept="11" />
      <node id="7770198149431279942" at="90,46,91,47" concept="0" />
      <node id="7770198149431280784" at="91,47,92,0" concept="14" />
      <node id="7770198149431281297" at="92,0,93,33" concept="5" />
      <node id="3408442363875234935" at="96,81,97,43" concept="11" />
      <node id="6444884150137876002" at="97,43,98,51" concept="11" />
      <node id="6444884150137918296" at="98,51,99,104" concept="11" />
      <node id="6444884150138149312" at="100,32,101,101" concept="13" />
      <node id="6444884150138014323" at="101,101,102,78" concept="11" />
      <node id="6444884150138144970" at="103,61,104,40" concept="5" />
      <node id="6444884150137983813" at="106,5,107,0" concept="14" />
      <node id="3408442363875251040" at="109,48,110,28" concept="12" />
      <node id="3408442363877892247" at="114,50,115,74" concept="12" />
      <node id="6444884150137197853" at="117,9,118,87" concept="11" />
      <node id="6444884150137235929" at="118,87,119,55" concept="11" />
      <node id="3408442363877631266" at="121,50,122,30" concept="12" />
      <node id="6444884150136810727" at="125,49,126,27" concept="11" />
      <node id="6444884150137806792" at="127,62,128,70" concept="5" />
      <node id="6444884150137304250" at="128,70,129,85" concept="5" />
      <node id="3408442363877678584" at="130,11,131,49" concept="12" />
      <node id="3408442363877912055" at="133,27,134,143" concept="11" />
      <node id="899038469128905894" at="134,143,135,55" concept="11" />
      <node id="899038469128820953" at="138,43,139,40" concept="5" />
      <node id="3950500378509769953" at="143,75,144,23" concept="12" />
      <node id="6444884150137496569" at="145,15,146,0" concept="14" />
      <node id="6444884150137504322" at="146,0,147,66" concept="11" />
      <node id="6444884150137524242" at="147,66,148,33" concept="0" />
      <node id="3084972867227230335" at="148,33,149,94" concept="5" />
      <node id="899038469128886326" at="151,13,152,28" concept="5" />
      <node id="6475006189497861301" at="152,28,153,55" concept="5" />
      <node id="758819840111701914" at="159,70,160,70" concept="11" />
      <node id="7788464498752623190" at="160,70,161,50" concept="11" />
      <node id="7101751311172703895" at="163,25,164,87" concept="13" />
      <node id="7101751311172704200" at="165,35,166,30" concept="5" />
      <node id="7101751311172703892" at="166,30,167,17" concept="12" />
      <node id="7101751311172703900" at="168,9,169,63" concept="0" />
      <node id="7101751311172703893" at="169,63,170,0" concept="14" />
      <node id="2730693718688346019" at="170,0,171,54" concept="11" />
      <node id="7788464498752623207" at="174,34,175,69" concept="12" />
      <node id="7788464498752623202" at="176,20,177,68" concept="12" />
      <node id="2034046503373005228" at="183,31,184,38" concept="5" />
      <node id="2034046503373005232" at="184,38,185,27" concept="5" />
      <node id="2034046503373003215" at="191,36,192,41" concept="5" />
      <node id="2730693718688364572" at="193,22,194,86" concept="5" />
      <node id="7600798193338888748" at="202,88,203,0" concept="14" />
      <node id="7600798193335856039" at="204,46,205,49" concept="12" />
      <node id="4620756789292633384" at="206,5,207,346" concept="11" />
      <node id="7788464498752623297" at="207,346,208,23" concept="12" />
      <node id="7788464498752623311" at="210,100,211,211" concept="11" />
      <node id="7788464498752623329" at="211,211,212,45" concept="11" />
      <node id="7788464498752623345" at="212,45,213,94" concept="11" />
      <node id="7600798193339635334" at="215,48,216,51" concept="12" />
      <node id="1427916163082608787" at="217,7,218,177" concept="11" />
      <node id="4222852855542982181" at="220,15,221,26" concept="13" />
      <node id="4222852855542982184" at="221,26,222,23" concept="12" />
      <node id="4222852855542982187" at="223,15,224,28" concept="13" />
      <node id="4222852855542982196" at="224,28,225,22" concept="12" />
      <node id="4222852855542982200" at="227,16,228,35" concept="13" />
      <node id="4222852855542982169" at="228,35,229,46" concept="5" />
      <node id="7788464498752623408" at="234,9,235,41" concept="11" />
      <node id="5317173964876798205" at="235,41,236,86" concept="13" />
      <node id="7788464498752623412" at="236,86,237,261" concept="5" />
      <node id="7788464498752623428" at="238,31,239,223" concept="5" />
      <node id="7788464498752623449" at="240,7,241,74" concept="11" />
      <node id="7788464498752623454" at="241,74,242,39" concept="5" />
      <node id="7788464498752623460" at="242,39,243,33" concept="5" />
      <node id="7788464498752623464" at="243,33,244,27" concept="5" />
      <node id="7788464498752623467" at="244,27,245,21" concept="12" />
      <node id="108123521074039899" at="247,42,248,133" concept="5" />
      <node id="108123521074039906" at="249,7,250,36" concept="19" />
      <node id="7788464498752623478" at="253,72,254,60" concept="11" />
      <node id="7788464498752623501" at="254,60,255,130" concept="11" />
      <node id="7788464498752623509" at="255,130,256,152" concept="11" />
      <node id="7788464498752623527" at="258,25,259,25" concept="5" />
      <node id="7788464498752623519" at="261,7,262,18" concept="5" />
      <node id="7788464498752623247" at="268,0,269,0" concept="6" trace="mySuffix" />
      <node id="7788464498752623256" at="269,46,270,24" concept="5" />
      <node id="7788464498752623264" at="273,31,274,22" concept="12" />
      <node id="7600798193330633559" at="278,0,279,0" concept="15" trace="ourTestImplementation" />
      <node id="7600798193332294767" at="279,63,280,66" concept="11" />
      <node id="7600798193332807236" at="281,30,282,86" concept="0" />
      <node id="7600798193332294784" at="283,5,284,48" concept="11" />
      <node id="7600798193332294787" at="284,48,285,37" concept="5" />
      <node id="7600798193332294791" at="285,37,286,20" concept="12" />
      <node id="7600798193336885862" at="288,62,289,72" concept="11" />
      <node id="7600798193336885866" at="289,72,290,104" concept="12" />
      <node id="7788464498752623152" at="292,0,293,0" concept="15" trace="LOG" />
      <node id="7788464498752623266" at="60,0,62,0" concept="3" trace="ModelStorageProblemsListener#()V" />
      <node id="7788464498752623200" at="176,18,178,13" concept="1" />
      <node id="2730693718688361394" at="193,20,195,15" concept="1" />
      <node id="6444884150138016405" at="102,78,105,7" concept="9" />
      <node id="3408442363875250775" at="109,0,112,0" concept="10" trace="accept#(Lorg/jetbrains/mps/openapi/model/SModel/Problem;)Z" />
      <node id="3408442363877889724" at="114,0,117,0" concept="10" trace="accept#(Lorg/jetbrains/mps/openapi/model/SModel/Problem;)Z" />
      <node id="3408442363877631264" at="121,0,124,0" concept="10" trace="accept#(Lorg/jetbrains/mps/openapi/model/SModel/Problem;)Z" />
      <node id="899038469128818972" at="137,27,140,11" concept="9" />
      <node id="3950500378509661215" at="142,94,145,15" concept="9" />
      <node id="7600798193335856035" at="203,0,206,5" concept="9" />
      <node id="7600798193339635331" at="214,18,217,7" concept="9" />
      <node id="7788464498752623423" at="237,261,240,7" concept="9" />
      <node id="108123521074039899" at="246,29,249,7" concept="1" />
      <node id="108123521074039899" at="246,29,249,7" concept="9" />
      <node id="7788464498752623525" at="258,0,261,0" concept="10" trace="run#()V" />
      <node id="7788464498752623250" at="269,0,272,0" concept="3" trace="DiskMemoryConflictVersion#(Ljava/lang/String;)V" />
      <node id="7600798193332294771" at="280,66,283,5" concept="9" />
      <node id="7770198149431208783" at="63,0,67,0" concept="10" trace="startListening#(Lorg/jetbrains/mps/openapi/model/SModel;)V" />
      <node id="7770198149431208794" at="67,0,71,0" concept="10" trace="stopListening#(Lorg/jetbrains/mps/openapi/model/SModel;)V" />
      <node id="6444884150137272839" at="126,27,130,11" concept="9" />
      <node id="7101751311172703847" at="164,87,168,9" concept="9" />
      <node id="2034046503373005225" at="183,0,187,0" concept="10" trace="run#()V" />
      <node id="7788464498752623260" at="272,0,276,0" concept="10" trace="getSuffix#()Ljava/lang/String;" />
      <node id="7600798193336885859" at="288,0,292,0" concept="16" trace="isApplicationInUnitTestOrHeadless#()Z" />
      <node id="899038469128969106" at="77,27,82,11" concept="9" />
      <node id="3408442363877865114" at="112,9,117,9" concept="11" />
      <node id="7788464498752623196" at="173,36,178,13" concept="9" />
      <node id="2730693718688343482" at="190,31,195,15" concept="9" />
      <node id="7788464498752623523" at="256,152,261,7" concept="5" />
      <node id="2034046503373005221" at="181,23,187,13" concept="5" />
      <node id="899038469128966842" at="77,0,84,0" concept="10" trace="run#()V" />
      <node id="7770198149431255532" at="88,0,95,0" concept="10" trace="conflictDetected#(Lorg/jetbrains/mps/openapi/model/SModel;)V" />
      <node id="6444884150137990687" at="99,104,106,5" concept="9" />
      <node id="7788464498752623175" at="173,0,180,0" concept="10" trace="compute#()Ljava/lang/Boolean;" />
      <node id="5317173964876790545" at="190,0,197,0" concept="10" trace="run#()V" />
      <node id="3408442363877675434" at="125,0,133,0" concept="10" trace="select#(Lorg/jetbrains/mps/openapi/model/SModel/Problem;)Ljava/lang/String;" />
      <node id="7788464498752623270" at="202,0,210,0" concept="16" trace="showDeletedFromDiskQuestion#(Lorg/jetbrains/mps/openapi/model/SModel;Ljava/io/File;)Z" />
      <node id="899038469128966622" at="75,58,84,9" concept="5" />
      <node id="6444884150137186283" at="142,0,151,0" concept="10" trace="hyperlinkUpdate#(Lcom/intellij/notification/Notification;Ljavax/swing/event/HyperlinkEvent;)V" />
      <node id="7788464498752623169" at="171,54,180,11" concept="11" />
      <node id="5317173964876790543" at="188,16,197,13" concept="5" />
      <node id="7600798193332294762" at="279,0,288,0" concept="16" trace="setTestDialog#(Lcom/intellij/openapi/ui/TestDialog;)Lcom/intellij/openapi/ui/TestDialog;" />
      <node id="7788464498752623229" at="188,14,198,9" concept="1" />
      <node id="899038469128958668" at="74,44,85,5" concept="9" />
      <node id="899038469128826677" at="140,11,151,13" concept="5" />
      <node id="7788464498752623470" at="253,0,264,0" concept="16" trace="openDiffDialog#(Ljetbrains/mps/vfs/IFile;Lorg/jetbrains/mps/openapi/model/SModel;)V" />
      <node id="4222852855542982165" at="218,177,230,7" concept="18" />
      <node id="6989360587248026904" at="119,55,133,27" concept="11" />
      <node id="899038469128798048" at="72,0,87,0" concept="10" trace="modelSaved#(Lorg/jetbrains/mps/openapi/model/SModel;)V" />
      <node id="899038469128756686" at="137,0,155,0" concept="10" trace="run#()V" />
      <node id="7788464498752623212" at="180,11,198,9" concept="9" />
      <node id="4222852855542982160" at="213,94,231,5" concept="22" />
      <node id="108123521074039873" at="233,66,251,5" concept="20" />
      <node id="899038469128693182" at="135,55,155,9" concept="5" />
      <node id="7788464498752623400" at="233,0,253,0" concept="16" trace="doBackup#(Ljetbrains/mps/vfs/IFile;Lorg/jetbrains/mps/openapi/model/SModel;)Ljava/io/File;" />
      <node id="7788464498752623301" at="210,0,233,0" concept="16" trace="showDiskMemoryQuestion#(Ljetbrains/mps/vfs/IFile;Lorg/jetbrains/mps/openapi/model/SModel;Ljava/io/File;)Z" />
      <node id="7788464498752623167" at="163,0,200,0" concept="10" trace="run#()V" />
      <node id="7788464498752623163" at="161,50,200,7" concept="5" />
      <node id="7788464498752623153" at="159,0,202,0" concept="10" trace="resolveDiskMemoryConflict#(Lorg/jetbrains/mps/openapi/model/EditableSModel;)V" />
      <node id="3408442363875236522" at="107,0,156,5" concept="9" />
      <node id="3408442363875165177" at="95,0,158,0" concept="10" trace="problemsDetected#(Lorg/jetbrains/mps/openapi/model/SModel;Ljava/lang/Iterable;)V" />
      <scope id="7788464498752623269" at="60,41,60,41" />
      <scope id="4222852855542982204" at="226,15,226,15" />
      <scope id="7770198149431208789" at="64,47,65,33" />
      <scope id="7770198149431208800" at="68,46,69,36" />
      <scope id="6444884150138016408" at="103,61,104,40" />
      <scope id="3408442363875250776" at="109,48,110,28" />
      <scope id="3408442363877889725" at="114,50,115,74" />
      <scope id="3408442363877631265" at="121,50,122,30" />
      <scope id="899038469128818975" at="138,43,139,40" />
      <scope id="3950500378509661216" at="143,75,144,23" />
      <scope id="7788464498752623206" at="174,34,175,69" />
      <scope id="7788464498752623201" at="176,20,177,68" />
      <scope id="2730693718688343484" at="191,36,192,41" />
      <scope id="2730693718688361395" at="193,22,194,86" />
      <scope id="7600798193335856038" at="204,46,205,49" />
      <scope id="7600798193339635333" at="215,48,216,51" />
      <scope id="7788464498752623427" at="238,31,239,223" />
      <scope id="108123521074039899" at="247,42,248,133" />
      <scope id="7788464498752623526" at="258,25,259,25" />
      <scope id="7788464498752623255" at="269,46,270,24" />
      <scope id="7788464498752623263" at="273,31,274,22" />
      <scope id="7600798193332294776" at="281,30,282,86" />
      <scope id="7788464498752623266" at="60,0,62,0" />
      <scope id="6444884150137272842" at="127,62,129,85" />
      <scope id="7101751311172703848" at="165,35,167,17" />
      <scope id="2034046503373005226" at="183,31,185,27" />
      <scope id="4222852855542982175" at="220,15,222,23" />
      <scope id="4222852855542982179" at="223,15,225,22" />
      <scope id="4222852855542982167" at="227,16,229,46" />
      <scope id="7600798193336885860" at="288,62,290,104">
        <var name="application" id="7600798193336885861" />
      </scope>
      <scope id="899038469128969107" at="78,65,81,31" />
      <scope id="3408442363875250775" at="109,0,112,0">
        <var name="it" id="3408442363875250775" />
      </scope>
      <scope id="3408442363877889724" at="114,0,117,0">
        <var name="it" id="3408442363877889724" />
      </scope>
      <scope id="3408442363877631264" at="121,0,124,0">
        <var name="it" id="3408442363877631264" />
      </scope>
      <scope id="108123521074039899" at="246,29,249,7" />
      <scope id="7788464498752623525" at="258,0,261,0" />
      <scope id="7788464498752623250" at="269,0,272,0">
        <var name="suffix" id="7788464498752623253" />
      </scope>
      <scope id="7770198149431208783" at="63,0,67,0">
        <var name="model" id="7770198149431208787" />
      </scope>
      <scope id="7770198149431208794" at="67,0,71,0">
        <var name="model" id="7770198149431208798" />
      </scope>
      <scope id="7770198149431255538" at="89,46,93,33">
        <var name="m" id="7770198149431268401" />
      </scope>
      <scope id="2034046503373005225" at="183,0,187,0" />
      <scope id="108123521074039876" at="246,0,250,36">
        <var name="e" id="108123521074039877" />
      </scope>
      <scope id="108123521074039879" at="246,29,250,36" />
      <scope id="7788464498752623260" at="272,0,276,0" />
      <scope id="7600798193336885859" at="288,0,292,0" />
      <scope id="899038469128966843" at="77,27,82,11" />
      <scope id="6444884150137990690" at="100,32,105,7">
        <var name="openProjects" id="6444884150138014324" />
      </scope>
      <scope id="7788464498752623176" at="173,36,178,13" />
      <scope id="5317173964876790547" at="190,31,195,15" />
      <scope id="3408442363877675435" at="125,49,131,49">
        <var name="link" id="6444884150136810730" />
      </scope>
      <scope id="7788464498752623213" at="181,23,187,13" />
      <scope id="7788464498752623277" at="202,88,208,23">
        <var name="result" id="4620756789292633385" />
      </scope>
      <scope id="899038469128966842" at="77,0,84,0" />
      <scope id="7770198149431255532" at="88,0,95,0">
        <var name="model" id="7770198149431255536" />
      </scope>
      <scope id="6444884150137186293" at="142,94,149,94">
        <var name="ref" id="6444884150137504323" />
      </scope>
      <scope id="7788464498752623175" at="173,0,180,0" />
      <scope id="5317173964876790545" at="190,0,197,0" />
      <scope id="7600798193332294765" at="279,63,286,20">
        <var name="application" id="7600798193332294766" />
        <var name="oldValue" id="7600798193332294783" />
      </scope>
      <scope id="3408442363877675434" at="125,0,133,0">
        <var name="it" id="3408442363877675434" />
      </scope>
      <scope id="7788464498752623270" at="202,0,210,0">
        <var name="backupFile" id="7788464498752623275" />
        <var name="inMemory" id="7788464498752623273" />
      </scope>
      <scope id="899038469128958671" at="75,58,84,9" />
      <scope id="6444884150137186283" at="142,0,151,0">
        <var name="e" id="6444884150137186290" />
        <var name="p0" id="6444884150137186287" />
      </scope>
      <scope id="7788464498752623230" at="188,16,197,13" />
      <scope id="7788464498752623477" at="253,72,262,18">
>>>>>>> ddee6f63
        <var name="dialog" id="7788464498752623510" />
        <var name="onDisk" id="7788464498752623479" />
        <var name="project" id="7788464498752623502" />
      </scope>
<<<<<<< HEAD
      <scope id="7600798193332294762" at="297,0,306,0">
        <var name="newValue" id="7600798193332294763" />
      </scope>
      <scope id="8119336008937341622" at="162,0,173,0">
        <var name="repository" id="8119336008937341617" />
      </scope>
      <scope id="108123521074039874" at="249,9,260,21">
        <var name="tmp" id="7788464498752623409" />
        <var name="zipfile" id="7788464498752623450" />
      </scope>
      <scope id="7788464498752623470" at="269,0,280,0">
        <var name="inMemory" id="7788464498752623475" />
        <var name="modelFile" id="7788464498752623473" />
      </scope>
      <scope id="899038469128798054" at="72,40,84,5">
        <var name="ref" id="899038469128921699" />
      </scope>
      <scope id="899038469128798048" at="71,0,86,0">
        <var name="model" id="899038469128798052" />
      </scope>
      <scope id="4222852855542982162" at="229,18,245,7">
        <var name="result" id="1427916163082608788" />
      </scope>
      <scope id="6444884150137186293" at="135,94,152,17">
        <var name="ref" id="6444884150137504323" />
      </scope>
      <scope id="7788464498752623407" at="248,66,266,5" />
      <scope id="6444884150137186283" at="135,0,154,0">
        <var name="e" id="6444884150137186290" />
        <var name="p0" id="6444884150137186287" />
      </scope>
      <scope id="7788464498752623400" at="248,0,268,0">
        <var name="inMemory" id="7788464498752623405" />
        <var name="modelFile" id="7788464498752623403" />
      </scope>
      <scope id="7788464498752623310" at="225,100,246,5">
=======
      <scope id="7600798193332294762" at="279,0,288,0">
        <var name="newValue" id="7600798193332294763" />
      </scope>
      <scope id="108123521074039874" at="234,9,245,21">
        <var name="tmp" id="7788464498752623409" />
        <var name="zipfile" id="7788464498752623450" />
      </scope>
      <scope id="7788464498752623470" at="253,0,264,0">
        <var name="inMemory" id="7788464498752623475" />
        <var name="modelFile" id="7788464498752623473" />
      </scope>
      <scope id="899038469128798054" at="73,40,85,5">
        <var name="ref" id="899038469128921699" />
      </scope>
      <scope id="899038469128798048" at="72,0,87,0">
        <var name="model" id="899038469128798052" />
      </scope>
      <scope id="899038469128756687" at="137,27,153,55" />
      <scope id="4222852855542982162" at="214,18,230,7">
        <var name="result" id="1427916163082608788" />
      </scope>
      <scope id="899038469128756686" at="137,0,155,0" />
      <scope id="7788464498752623407" at="233,66,251,5" />
      <scope id="7788464498752623400" at="233,0,253,0">
        <var name="inMemory" id="7788464498752623405" />
        <var name="modelFile" id="7788464498752623403" />
      </scope>
      <scope id="7788464498752623310" at="210,100,231,5">
>>>>>>> ddee6f63
        <var name="message" id="7788464498752623312" />
        <var name="options" id="7788464498752623346" />
        <var name="title" id="7788464498752623330" />
      </scope>
<<<<<<< HEAD
      <scope id="7788464498752623301" at="225,0,248,0">
=======
      <scope id="7788464498752623301" at="210,0,233,0">
>>>>>>> ddee6f63
        <var name="backupFile" id="7788464498752623308" />
        <var name="inMemory" id="7788464498752623306" />
        <var name="modelFile" id="7788464498752623304" />
      </scope>
<<<<<<< HEAD
      <scope id="899038469128756687" at="130,27,156,55" />
      <scope id="899038469128756686" at="130,0,158,0" />
      <scope id="7788464498752623168" at="178,25,212,9">
        <var name="contentConflict" id="2730693718688346020" />
        <var name="needSave" id="7788464498752623170" />
      </scope>
      <scope id="7788464498752623167" at="178,0,214,0" />
      <scope id="7788464498752623162" at="174,70,214,7">
        <var name="backupFile" id="7788464498752623191" />
        <var name="file" id="758819840111701915" />
      </scope>
      <scope id="7788464498752623153" at="174,0,216,0">
        <var name="model" id="7788464498752623158" />
      </scope>
      <scope id="3408442363875236525" at="105,9,158,9">
=======
      <scope id="7788464498752623168" at="163,25,198,9">
        <var name="contentConflict" id="2730693718688346020" />
        <var name="needSave" id="7788464498752623170" />
      </scope>
      <scope id="7788464498752623167" at="163,0,200,0" />
      <scope id="7788464498752623162" at="159,70,200,7">
        <var name="backupFile" id="7788464498752623191" />
        <var name="file" id="758819840111701915" />
      </scope>
      <scope id="3408442363875236525" at="112,9,155,9">
>>>>>>> ddee6f63
        <var name="errMap" id="6444884150137197854" />
        <var name="index" id="6444884150137235932" />
        <var name="isSave" id="3408442363877865117" />
        <var name="message" id="3408442363877912058" />
        <var name="problemText" id="6989360587248026905" />
        <var name="ref" id="899038469128905895" />
      </scope>
<<<<<<< HEAD
      <scope id="3408442363875165186" at="96,81,159,5">
=======
      <scope id="7788464498752623153" at="159,0,202,0">
        <var name="model" id="7788464498752623158" />
      </scope>
      <scope id="3408442363875165186" at="96,81,156,5">
>>>>>>> ddee6f63
        <var name="pr" id="3408442363875234938" />
        <var name="project" id="6444884150137918297" />
        <var name="repository" id="6444884150137876003" />
      </scope>
<<<<<<< HEAD
      <scope id="3408442363875165177" at="95,0,161,0">
        <var name="model" id="3408442363875165181" />
        <var name="problems" id="3408442363875165183" />
      </scope>
      <unit id="3408442363875250775" at="101,42,105,5" name="jetbrains.mps.vcs.platform.integration.ModelStorageProblemsListener$6" />
      <unit id="3408442363877889724" at="106,63,110,7" name="jetbrains.mps.vcs.platform.integration.ModelStorageProblemsListener$2" />
      <unit id="3408442363877631264" at="113,82,117,7" name="jetbrains.mps.vcs.platform.integration.ModelStorageProblemsListener$3" />
      <unit id="7788464498752623525" at="273,35,277,5" name="jetbrains.mps.vcs.platform.integration.ModelStorageProblemsListener$8" />
      <unit id="2034046503373005225" at="196,61,201,11" name="jetbrains.mps.vcs.platform.integration.ModelStorageProblemsListener$8" />
      <unit id="899038469128966842" at="75,37,83,7" name="jetbrains.mps.vcs.platform.integration.ModelStorageProblemsListener$1" />
      <unit id="7788464498752623175" at="186,75,194,9" name="jetbrains.mps.vcs.platform.integration.ModelStorageProblemsListener$8" />
      <unit id="5567467659001798892" at="203,68,211,11" name="jetbrains.mps.vcs.platform.integration.ModelStorageProblemsListener$8" />
      <unit id="3408442363877675434" at="117,20,126,7" name="jetbrains.mps.vcs.platform.integration.ModelStorageProblemsListener$4" />
      <unit id="6444884150137534538" at="143,57,152,15" name="jetbrains.mps.vcs.platform.integration.ModelStorageProblemsListener$7" />
      <unit id="7788464498752623240" at="281,0,294,0" name="jetbrains.mps.vcs.platform.integration.ModelStorageProblemsListener$DiskMemoryConflictVersion" />
      <unit id="6444884150137186281" at="134,152,154,11" name="jetbrains.mps.vcs.platform.integration.ModelStorageProblemsListener$6" />
      <unit id="899038469128756686" at="129,37,158,7" name="jetbrains.mps.vcs.platform.integration.ModelStorageProblemsListener$5" />
      <unit id="7788464498752623167" at="177,56,214,5" name="jetbrains.mps.vcs.platform.integration.ModelStorageProblemsListener$7" />
      <unit id="7788464498752623152" at="57,0,313,0" name="jetbrains.mps.vcs.platform.integration.ModelStorageProblemsListener" />
=======
      <scope id="3408442363875165177" at="95,0,158,0">
        <var name="model" id="3408442363875165181" />
        <var name="problems" id="3408442363875165183" />
      </scope>
      <unit id="3408442363875250775" at="108,42,112,5" name="jetbrains.mps.vcs.platform.integration.ModelStorageProblemsListener$6" />
      <unit id="3408442363877889724" at="113,63,117,7" name="jetbrains.mps.vcs.platform.integration.ModelStorageProblemsListener$2" />
      <unit id="3408442363877631264" at="120,82,124,7" name="jetbrains.mps.vcs.platform.integration.ModelStorageProblemsListener$3" />
      <unit id="7788464498752623525" at="257,35,261,5" name="jetbrains.mps.vcs.platform.integration.ModelStorageProblemsListener$8" />
      <unit id="2034046503373005225" at="182,61,187,11" name="jetbrains.mps.vcs.platform.integration.ModelStorageProblemsListener$8" />
      <unit id="899038469128966842" at="76,37,84,7" name="jetbrains.mps.vcs.platform.integration.ModelStorageProblemsListener$1" />
      <unit id="7788464498752623175" at="172,75,180,9" name="jetbrains.mps.vcs.platform.integration.ModelStorageProblemsListener$8" />
      <unit id="5317173964876790545" at="189,52,197,11" name="jetbrains.mps.vcs.platform.integration.ModelStorageProblemsListener$8" />
      <unit id="3408442363877675434" at="124,20,133,7" name="jetbrains.mps.vcs.platform.integration.ModelStorageProblemsListener$4" />
      <unit id="6444884150137186281" at="141,152,151,11" name="jetbrains.mps.vcs.platform.integration.ModelStorageProblemsListener$6" />
      <unit id="7788464498752623240" at="264,0,277,0" name="jetbrains.mps.vcs.platform.integration.ModelStorageProblemsListener$DiskMemoryConflictVersion" />
      <unit id="899038469128756686" at="136,37,155,7" name="jetbrains.mps.vcs.platform.integration.ModelStorageProblemsListener$5" />
      <unit id="7788464498752623167" at="162,56,200,5" name="jetbrains.mps.vcs.platform.integration.ModelStorageProblemsListener$7" />
      <unit id="7788464498752623152" at="56,0,294,0" name="jetbrains.mps.vcs.platform.integration.ModelStorageProblemsListener" />
>>>>>>> ddee6f63
    </file>
  </root>
  <root nodeRef="r:f7252e75-44f2-46f6-9600-c9b291e7dd5f(jetbrains.mps.vcs.platform.integration)/7788464498752650651">
    <file name="ConflictingModelsWarnings.java">
      <node id="7788464498752650700" at="28,92,29,32" concept="11" />
      <node id="7788464498752650708" at="29,32,30,93" concept="11" />
      <node id="7788464498752650714" at="30,93,31,116" concept="11" />
      <node id="7788464498752650724" at="32,58,33,50" concept="11" />
      <node id="7788464498752650731" at="33,50,34,26" concept="0" />
      <node id="7788464498752650737" at="35,59,36,40" concept="13" />
      <node id="3193265634049278274" at="38,29,39,150" concept="5" />
      <node id="7788464498752650765" at="42,14,43,30" concept="13" />
      <node id="3193265634049783199" at="45,29,46,80" concept="5" />
      <node id="7788464498752650791" at="51,59,52,29" concept="13" />
      <node id="3193265634049873391" at="54,29,55,79" concept="5" />
      <node id="7788464498752650812" at="58,14,59,20" concept="12" />
      <node id="7788464498752650661" at="65,37,66,24" concept="12" />
      <node id="7788464498752650671" at="67,44,68,24" concept="12" />
      <node id="7788464498752650678" at="69,45,70,25" concept="12" />
      <node id="7788464498752650680" at="71,5,72,16" concept="12" />
      <node id="7788464498752650717" at="75,36,76,43" concept="12" />
      <node id="7788464498752650717" at="77,5,78,16" concept="12" />
      <node id="7788464498752650684" at="24,0,26,0" concept="3" trace="ConflictingModelsWarnings#()V" />
      <node id="7788464498752650810" at="58,12,60,7" concept="1" />
      <node id="7788464498752650753" at="38,0,41,0" concept="10" trace="run#()V" />
      <node id="7788464498752650778" at="45,0,48,0" concept="10" trace="run#()V" />
      <node id="7788464498752650801" at="54,0,57,0" concept="10" trace="run#()V" />
      <node id="7788464498752650717" at="74,72,77,5" concept="9" />
      <node id="7788464498752650739" at="36,40,41,11" concept="12" />
      <node id="7788464498752650767" at="43,30,48,11" concept="12" />
      <node id="7788464498752650793" at="52,29,57,11" concept="12" />
      <node id="7788464498752650717" at="74,0,80,0" concept="16" trace="check_bmsafs_a0a2a1#(Lorg/jetbrains/mps/openapi/model/SModel;)Lorg/jetbrains/mps/openapi/module/SModule;" />
      <node id="7788464498752650763" at="42,12,49,7" concept="1" />
      <node id="7788464498752650659" at="64,64,71,5" concept="9" />
      <node id="7788464498752650789" at="50,12,60,7" concept="9" />
      <node id="7788464498752650787" at="50,10,61,5" concept="1" />
      <node id="7788464498752650652" at="63,0,74,0" concept="16" trace="getModuleType#(Lorg/jetbrains/mps/openapi/module/SModule;)Ljava/lang/String;" />
      <node id="7788464498752650735" at="34,26,49,7" concept="9" />
      <node id="7788464498752650722" at="31,116,61,5" concept="9" />
      <node id="7788464498752650689" at="26,0,63,0" concept="10" trace="getWarningPanel#(Lorg/jetbrains/mps/openapi/model/SNode;Lcom/intellij/openapi/project/Project;)Ljetbrains/mps/ide/editor/warningPanel/WarningPanel;" />
      <scope id="7788464498752650687" at="24,38,24,38" />
      <scope id="7788464498752650754" at="38,29,39,150" />
      <scope id="7788464498752650779" at="45,29,46,80" />
      <scope id="7788464498752650802" at="54,29,55,79" />
      <scope id="7788464498752650811" at="58,14,59,20" />
      <scope id="7788464498752650660" at="65,37,66,24" />
      <scope id="7788464498752650670" at="67,44,68,24" />
      <scope id="7788464498752650677" at="69,45,70,25" />
      <scope id="7788464498752650717" at="75,36,76,43" />
      <scope id="7788464498752650684" at="24,0,26,0" />
      <scope id="7788464498752650753" at="38,0,41,0" />
      <scope id="7788464498752650778" at="45,0,48,0" />
      <scope id="7788464498752650801" at="54,0,57,0" />
      <scope id="7788464498752650717" at="74,72,78,16" />
      <scope id="7788464498752650736" at="35,59,41,11" />
      <scope id="7788464498752650764" at="42,14,48,11" />
      <scope id="7788464498752650790" at="51,59,57,11" />
      <scope id="7788464498752650717" at="74,0,80,0">
        <var name="checkedDotOperand" id="7788464498752650717" />
      </scope>
      <scope id="7788464498752650658" at="64,64,72,16" />
      <scope id="7788464498752650788" at="50,12,60,7" />
      <scope id="7788464498752650652" at="63,0,74,0">
        <var name="module" id="7788464498752650653" />
      </scope>
      <scope id="7788464498752650723" at="32,58,49,7">
        <var name="type" id="7788464498752650725" />
      </scope>
      <scope id="7788464498752650699" at="28,92,61,5">
        <var name="md" id="7788464498752650701" />
        <var name="modelFiles" id="7788464498752650709" />
        <var name="moduleFiles" id="7788464498752650715" />
      </scope>
      <scope id="7788464498752650689" at="26,0,63,0">
        <var name="node" id="7788464498752650692" />
        <var name="project" id="7788464498752650695" />
      </scope>
      <unit id="7788464498752650753" at="37,290,41,9" name="jetbrains.mps.vcs.platform.integration.ConflictingModelsWarnings$3" />
      <unit id="7788464498752650778" at="44,200,48,9" name="jetbrains.mps.vcs.platform.integration.ConflictingModelsWarnings$2" />
      <unit id="7788464498752650801" at="53,222,57,9" name="jetbrains.mps.vcs.platform.integration.ConflictingModelsWarnings$1" />
      <unit id="7788464498752650651" at="23,0,81,0" name="jetbrains.mps.vcs.platform.integration.ConflictingModelsWarnings" />
    </file>
  </root>
</debug-info>
<|MERGE_RESOLUTION|>--- conflicted
+++ resolved
@@ -340,6 +340,317 @@
       </scope>
       <unit id="6567381210914802568" at="30,135,34,5" name="jetbrains.mps.vcs.platform.integration.MPSVcsHelper$1" />
       <unit id="3906168775482822123" at="21,0,67,0" name="jetbrains.mps.vcs.platform.integration.MPSVcsHelper" />
+    </file>
+  </root>
+  <root nodeRef="r:f7252e75-44f2-46f6-9600-c9b291e7dd5f(jetbrains.mps.vcs.platform.integration)/5085852630254807374">
+    <file name="ModelMergeTool.java">
+      <node id="5085852630254850556" at="19,0,20,0" concept="15" trace="SUPPORTED_TYPES" />
+      <node id="5085852630256787607" at="21,0,22,0" concept="15" trace="INSTANCE" />
+      <node id="5085852630254846466" at="23,88,24,82" concept="13" />
+      <node id="5085852630254846468" at="24,82,25,70" concept="13" />
+      <node id="5085852630254846416" at="26,51,27,19" concept="12" />
+      <node id="5085852630254846420" at="28,5,29,62" concept="11" />
+      <node id="5085852630254846470" at="29,62,30,30" concept="13" />
+      <node id="5085852630254846431" at="31,69,32,19" concept="12" />
+      <node id="5085852630254846435" at="33,5,34,74" concept="11" />
+      <node id="5085852630254846444" at="35,59,36,54" concept="11" />
+      <node id="5085852630254846455" at="37,61,38,21" concept="12" />
+      <node id="5085852630254846462" at="40,5,41,69" concept="12" />
+      <node id="5085852630258122618" at="45,110,46,81" concept="11" />
+      <node id="5085852630258140047" at="47,25,48,20" concept="12" />
+      <node id="5085852630258149254" at="49,66,50,32" concept="13" />
+      <node id="5085852630258149256" at="50,32,51,70" concept="12" />
+      <node id="5085852630258151524" at="52,12,53,61" concept="19" />
+      <node id="5085852630258149858" at="52,10,54,5" concept="1" />
+      <node id="5085852630254846410" at="25,70,28,5" concept="9" />
+      <node id="5085852630254846425" at="30,30,33,5" concept="9" />
+      <node id="5085852630254846447" at="36,54,39,7" concept="9" />
+      <node id="5085852630254846440" at="34,74,40,5" concept="8" />
+      <node id="5085852630258131977" at="46,81,54,5" concept="9" />
+      <node id="5085852630254862781" at="44,0,56,0" concept="10" trace="createComponent#(Lcom/intellij/diff/merge/MergeContext;Lcom/intellij/diff/merge/MergeRequest;)Lcom/intellij/diff/merge/MergeTool/MergeViewer;" />
+      <node id="5085852630254846000" at="23,0,43,0" concept="10" trace="canShow#(Lcom/intellij/diff/merge/MergeContext;Lcom/intellij/diff/merge/MergeRequest;)Z" />
+      <scope id="5085852630254846418" at="26,51,27,19" />
+      <scope id="5085852630254846433" at="31,69,32,19" />
+      <scope id="5085852630254846457" at="37,61,38,21" />
+      <scope id="5085852630258131979" at="47,25,48,20" />
+      <scope id="5085852630258149859" at="52,12,53,61" />
+      <scope id="5085852630258146484" at="49,66,51,70" />
+      <scope id="5085852630254846442" at="35,59,39,7">
+        <var name="contentType" id="5085852630254846443" />
+      </scope>
+      <scope id="5085852630254846440" at="34,74,40,5">
+        <var name="content" id="5085852630254846458" />
+      </scope>
+      <scope id="5085852630254862792" at="45,110,54,5">
+        <var name="viewer" id="5085852630258122619" />
+      </scope>
+      <scope id="5085852630254862781" at="44,0,56,0">
+        <var name="context" id="5085852630254862785" />
+        <var name="request" id="5085852630254862788" />
+      </scope>
+      <scope id="5085852630254846010" at="23,88,41,69">
+        <var name="commonType" id="5085852630254846434" />
+        <var name="textRequest" id="5085852630254846419" />
+      </scope>
+      <scope id="5085852630254846000" at="23,0,43,0">
+        <var name="context" id="5085852630254846004" />
+        <var name="request" id="5085852630254846007" />
+      </scope>
+      <unit id="5085852630254807374" at="18,0,57,0" name="jetbrains.mps.vcs.platform.integration.ModelMergeTool" />
+    </file>
+  </root>
+  <root nodeRef="r:f7252e75-44f2-46f6-9600-c9b291e7dd5f(jetbrains.mps.vcs.platform.integration)/5085852630254873851">
+    <file name="ModelMergeViewer.java">
+      <node id="5085852630258187730" at="51,0,52,0" concept="15" trace="LOG" />
+      <node id="5085852630256729170" at="53,0,54,0" concept="6" trace="myMergeContext" />
+      <node id="5085852630256724336" at="54,0,55,0" concept="6" trace="myMergeRequest" />
+      <node id="5085852630255844037" at="56,0,57,0" concept="6" trace="myPanel" />
+      <node id="5085852630256754276" at="58,114,59,29" concept="5" />
+      <node id="5085852630256758218" at="59,29,60,29" concept="5" />
+      <node id="5085852630256557057" at="60,29,61,84" concept="5" />
+      <node id="5085852630258095461" at="66,9,67,64" concept="11" />
+      <node id="5085852630258095467" at="67,64,68,65" concept="11" />
+      <node id="5085852630258095474" at="68,65,69,223" concept="11" />
+      <node id="5085852630258095491" at="69,223,70,0" concept="14" />
+      <node id="5085852630258095492" at="70,0,71,88" concept="11" />
+      <node id="5085852630258095503" at="71,88,72,0" concept="14" />
+      <node id="5085852630258095504" at="72,0,73,75" concept="11" />
+      <node id="5085852630258095510" at="73,75,74,0" concept="14" />
+      <node id="5085852630258095511" at="74,0,75,83" concept="11" />
+      <node id="5085852630258095519" at="76,115,77,92" concept="13" />
+      <node id="5085852630258095521" at="77,92,78,40" concept="5" />
+      <node id="5085852630258095532" at="79,7,80,110" concept="11" />
+      <node id="5085852630258095540" at="80,110,81,84" concept="11" />
+      <node id="5085852630258095548" at="81,84,82,89" concept="11" />
+      <node id="5085852630258095558" at="83,71,84,115" concept="11" />
+      <node id="5085852630258375487" at="84,115,85,0" concept="14" />
+      <node id="5085852630258410242" at="87,82,88,78" concept="11" />
+      <node id="5085852630258410246" at="88,78,89,84" concept="11" />
+      <node id="5085852630258410250" at="89,84,90,0" concept="14" />
+      <node id="5085852630258410259" at="93,21,94,97" concept="5" />
+      <node id="5085852630258410268" at="95,43,96,118" concept="13" />
+      <node id="5085852630258410272" at="97,261,98,493" concept="11" />
+      <node id="5085852630258410282" at="98,493,99,247" concept="11" />
+      <node id="5085852630258410310" at="101,40,102,89" concept="5" />
+      <node id="5085852630258410318" at="102,89,103,103" concept="5" />
+      <node id="5085852630258410326" at="103,103,104,30" concept="2" />
+      <node id="5085852630258410330" at="105,39,106,51" concept="5" />
+      <node id="5085852630258410334" at="106,51,107,30" concept="2" />
+      <node id="5085852630258410301" at="108,30,109,50" concept="5" />
+      <node id="5085852630258410305" at="109,50,110,30" concept="2" />
+      <node id="5085852630258410362" at="113,66,114,132" concept="5" />
+      <node id="5085852630258410371" at="117,17,118,0" concept="14" />
+      <node id="3803058104706952829" at="122,27,123,102" concept="5" />
+      <node id="3803058104706952819" at="125,70,126,100" concept="5" />
+      <node id="5085852630258410378" at="130,21,131,99" concept="5" />
+      <node id="5085852630258410388" at="134,15,135,0" concept="14" />
+      <node id="5085852630258410389" at="135,0,136,37" concept="12" />
+      <node id="5085852630258528290" at="138,10,139,39" concept="5" />
+      <node id="5085852630258376408" at="139,39,140,0" concept="14" />
+      <node id="5085852630258095568" at="140,0,141,22" concept="12" />
+      <node id="5085852630258095584" at="143,29,144,25" concept="5" />
+      <node id="5085852630258206393" at="145,5,146,16" concept="12" />
+      <node id="5085852630254953035" at="151,36,152,19" concept="12" />
+      <node id="5085852630254953043" at="155,52,156,50" concept="12" />
+      <node id="5085852630255829825" at="159,45,160,79" concept="11" />
+      <node id="5085852630255988923" at="160,79,161,0" concept="14" />
+      <node id="5085852630256541519" at="161,0,162,60" concept="5" />
+      <node id="5085852630255835840" at="164,28,165,29" concept="12" />
+      <node id="5085852630255805949" at="167,6,168,22" concept="12" />
+      <node id="5085852630256718475" at="171,69,172,93" concept="11" />
+      <node id="5085852630256718511" at="177,33,178,19" concept="12" />
+      <node id="5085852630256718512" at="179,11,180,57" concept="5" />
+      <node id="5085852630257580437" at="183,45,184,21" concept="12" />
+      <node id="5085852630256718532" at="186,18,187,36" concept="13" />
+      <node id="5085852630256718536" at="188,11,189,114" concept="13" />
+      <node id="5085852630256718538" at="189,114,190,85" concept="13" />
+      <node id="5085852630256718525" at="190,85,191,59" concept="5" />
+      <node id="5085852630257994947" at="195,34,196,78" concept="12" />
+      <node id="5085852630256737231" at="200,25,201,22" concept="5" />
+      <node id="5085852630256767994" at="204,33,205,253" concept="12" />
+      <node id="5085852630258160102" at="209,71,210,66" concept="11" />
+      <node id="5085852630258160111" at="210,66,211,63" concept="11" />
+      <node id="5085852630258160125" at="212,26,213,57" concept="5" />
+      <node id="5085852630258160129" at="214,5,215,48" concept="12" />
+      <node id="5085852630258160143" at="219,28,220,18" concept="12" />
+      <node id="5085852630258160160" at="221,5,222,52" concept="12" />
+      <node id="5085852630258160182" at="225,85,226,79" concept="13" />
+      <node id="5085852630258160186" at="227,113,228,115" concept="12" />
+      <node id="5085852630258160204" at="229,12,230,57" concept="12" />
+      <node id="5085852630254873851" at="234,0,235,0" concept="15" trace="LOG_276369528" />
+      <node id="5085852630256718523" at="186,16,188,11" concept="1" />
+      <node id="5085852630258160202" at="229,10,231,5" concept="1" />
+      <node id="5085852630258410362" at="112,26,115,21" concept="1" />
+      <node id="5085852630258410362" at="112,26,115,21" concept="9" />
+      <node id="3803058104706952819" at="124,47,127,25" concept="1" />
+      <node id="3803058104706952819" at="124,47,127,25" concept="9" />
+      <node id="5085852630255834543" at="164,0,167,0" concept="10" trace="get#()Z" />
+      <node id="5085852630256718497" at="176,43,179,11" concept="9" />
+      <node id="5085852630257569467" at="182,47,185,13" concept="9" />
+      <node id="5085852630254953062" at="200,0,203,0" concept="10" trace="dispose#()V" />
+      <node id="5085852630256768120" at="204,0,207,0" concept="10" trace="allowCancel#()Z" />
+      <node id="5085852630258160120" at="211,63,214,5" concept="9" />
+      <node id="5085852630258160141" at="218,61,221,5" concept="9" />
+      <node id="5085852630258095517" at="75,83,79,7" concept="9" />
+      <node id="5085852630258410360" at="112,24,116,19" concept="1" />
+      <node id="5085852630254953028" at="150,0,154,0" concept="10" trace="getComponent#()Ljavax/swing/JComponent;" />
+      <node id="5085852630254953036" at="154,0,158,0" concept="10" trace="getPreferredFocusedComponent#()Ljavax/swing/JComponent;" />
+      <node id="5085852630257984808" at="194,0,198,0" concept="10" trace="isEnabled#()Z" />
+      <node id="5085852630256555434" at="58,0,63,0" concept="3" trace="ModelMergeViewer#(Lcom/intellij/diff/merge/MergeContext;Lcom/intellij/diff/merge/TextMergeRequest;Lorg/jetbrains/mps/openapi/model/SModel;Lorg/jetbrains/mps/openapi/model/SModel;Lorg/jetbrains/mps/openapi/model/SModel;)V" />
+      <node id="5085852630255832206" at="162,60,167,6" concept="5" />
+      <node id="5085852630258160184" at="226,79,231,5" concept="9" />
+      <node id="3803058104706952816" at="121,39,128,23" concept="20" />
+      <node id="5085852630256718517" at="181,16,188,11" concept="9" />
+      <node id="5085852630258160139" at="217,0,224,0" concept="16" trace="loadModel#([BLjava/lang/String;)Lorg/jetbrains/mps/openapi/model/SModel;" />
+      <node id="3803058104706952814" at="121,0,130,0" concept="10" trace="run#()V" />
+      <node id="5085852630258160096" at="208,0,217,0" concept="16" trace="getContentBytes#(Lcom/intellij/diff/contents/DiffContent;)[B" />
+      <node id="5085852630258160172" at="224,0,233,0" concept="16" trace="saveModel#(Lorg/jetbrains/mps/openapi/model/SModel;Lcom/intellij/openapi/vfs/VirtualFile;Ljava/lang/String;)Ljava/lang/String;" />
+      <node id="3803058104706976552" at="119,50,130,21" concept="5" />
+      <node id="5085852630254953055" at="159,0,170,0" concept="10" trace="init#()Lcom/intellij/diff/merge/MergeTool/ToolbarComponents;" />
+      <node id="5085852630256718515" at="181,14,192,9" concept="1" />
+      <node id="5085852630258410299" at="99,247,111,21" concept="18" />
+      <node id="5085852630258410372" at="118,0,132,17" concept="9" />
+      <node id="5085852630256718491" at="175,50,192,9" concept="9" />
+      <node id="5085852630258410270" at="96,118,116,19" concept="9" />
+      <node id="5085852630256718486" at="174,0,194,0" concept="10" trace="actionPerformed#(Ljava/awt/event/ActionEvent;)V" />
+      <node id="5085852630258410257" at="92,33,117,17" concept="20" />
+      <node id="5085852630256718481" at="172,93,198,6" concept="12" />
+      <node id="5085852630254953044" at="170,0,200,0" concept="10" trace="getResolveAction#(Lcom/intellij/diff/merge/MergeResult;)Ljavax/swing/Action;" />
+      <node id="5085852630258410255" at="92,0,134,0" concept="10" trace="run#()V" />
+      <node id="5085852630258410251" at="90,0,134,15" concept="5" />
+      <node id="5085852630258410234" at="87,0,138,0" concept="10" trace="save#(Ljetbrains/mps/vcs/diff/ui/merge/MergeModelsPanel;Lorg/jetbrains/mps/openapi/model/SModel;)Z" />
+      <node id="5085852630258410225" at="85,0,138,10" concept="11" />
+      <node id="5085852630258095556" at="82,89,142,7" concept="9" />
+      <node id="5085852630258095459" at="65,112,145,5" concept="20" />
+      <node id="5085852630258095456" at="64,0,148,0" concept="16" trace="createComponent#(Lcom/intellij/diff/merge/MergeContext;Lcom/intellij/diff/merge/MergeRequest;)Ljetbrains/mps/vcs/platform/integration/ModelMergeViewer;" />
+      <scope id="5085852630258410258" at="93,21,94,97" />
+      <scope id="5085852630258410362" at="113,66,114,132" />
+      <scope id="3803058104706952828" at="122,27,123,102" />
+      <scope id="3803058104706952819" at="125,70,126,100" />
+      <scope id="5085852630258095582" at="143,0,144,25">
+        <var name="e" id="5085852630258095589" />
+      </scope>
+      <scope id="5085852630258095583" at="143,29,144,25" />
+      <scope id="5085852630254953033" at="151,36,152,19" />
+      <scope id="5085852630254953041" at="155,52,156,50" />
+      <scope id="5085852630255834545" at="164,28,165,29" />
+      <scope id="5085852630256718510" at="177,33,178,19" />
+      <scope id="5085852630257569469" at="183,45,184,21" />
+      <scope id="5085852630256718524" at="186,18,187,36" />
+      <scope id="5085852630257984813" at="195,34,196,78" />
+      <scope id="5085852630254953066" at="200,25,201,22" />
+      <scope id="5085852630256767880" at="204,33,205,253" />
+      <scope id="5085852630258160124" at="212,26,213,57" />
+      <scope id="5085852630258160142" at="219,28,220,18" />
+      <scope id="5085852630258160185" at="227,113,228,115" />
+      <scope id="5085852630258160203" at="229,12,230,57" />
+      <scope id="5085852630258095518" at="76,115,78,40" />
+      <scope id="5085852630258410329" at="105,39,107,30" />
+      <scope id="5085852630258410300" at="108,30,110,30" />
+      <scope id="5085852630256555438" at="58,114,61,84" />
+      <scope id="5085852630258410309" at="101,40,104,30" />
+      <scope id="5085852630258410361" at="112,26,115,21" />
+      <scope id="5085852630258410362" at="112,26,115,21" />
+      <scope id="3803058104706952817" at="124,0,127,25">
+        <var name="e" id="3803058104706952826" />
+      </scope>
+      <scope id="3803058104706952818" at="124,47,127,25" />
+      <scope id="3803058104706952819" at="124,47,127,25" />
+      <scope id="5085852630255834543" at="164,0,167,0" />
+      <scope id="5085852630256718522" at="182,47,185,13" />
+      <scope id="5085852630254953062" at="200,0,203,0" />
+      <scope id="5085852630256768120" at="204,0,207,0" />
+      <scope id="5085852630254953028" at="150,0,154,0" />
+      <scope id="5085852630254953036" at="154,0,158,0" />
+      <scope id="5085852630256718496" at="176,43,180,57" />
+      <scope id="5085852630257984808" at="194,0,198,0" />
+      <scope id="5085852630258160140" at="218,61,222,52" />
+      <scope id="5085852630256555434" at="58,0,63,0">
+        <var name="base" id="5085852630256560948" />
+        <var name="context" id="5085852630256589784" />
+        <var name="mine" id="5085852630256561125" />
+        <var name="repo" id="5085852630256561612" />
+        <var name="request" id="5085852630256750717" />
+      </scope>
+      <scope id="5085852630258160101" at="209,71,215,48">
+        <var name="charset" id="5085852630258160112" />
+        <var name="document" id="5085852630258160103" />
+      </scope>
+      <scope id="5085852630258160181" at="225,85,231,5" />
+      <scope id="3803058104706952815" at="121,39,128,23" />
+      <scope id="5085852630258160139" at="217,0,224,0">
+        <var name="bytes" id="5085852630258160166" />
+        <var name="ext" id="5085852630258160169" />
+      </scope>
+      <scope id="3803058104706952814" at="121,0,130,0" />
+      <scope id="5085852630254953059" at="159,45,168,22">
+        <var name="components" id="5085852630255829826" />
+      </scope>
+      <scope id="5085852630258160096" at="208,0,217,0">
+        <var name="content" id="5085852630258160098" />
+      </scope>
+      <scope id="5085852630258160172" at="224,0,233,0">
+        <var name="ext" id="5085852630258160179" />
+        <var name="file" id="5085852630258160177" />
+        <var name="resultModel" id="5085852630258160175" />
+      </scope>
+      <scope id="5085852630256718516" at="181,16,191,59" />
+      <scope id="5085852630254953055" at="159,0,170,0" />
+      <scope id="5085852630258410373" at="119,50,131,99" />
+      <scope id="5085852630258410271" at="97,261,111,21">
+        <var name="message" id="5085852630258410273" />
+        <var name="result" id="5085852630258410283" />
+      </scope>
+      <scope id="5085852630256718490" at="175,50,192,9" />
+      <scope id="5085852630256718486" at="174,0,194,0">
+        <var name="e" id="5085852630256718488" />
+      </scope>
+      <scope id="5085852630258410266" at="95,0,116,19">
+        <var name="error" id="5085852630258410369" />
+      </scope>
+      <scope id="5085852630258410267" at="95,43,116,19" />
+      <scope id="5085852630254953052" at="171,69,198,6">
+        <var name="caption" id="5085852630256718474" />
+      </scope>
+      <scope id="5085852630254953044" at="170,0,200,0">
+        <var name="result" id="5085852630254953048" />
+      </scope>
+      <scope id="5085852630258410256" at="92,33,132,17" />
+      <scope id="5085852630258410255" at="92,0,134,0" />
+      <scope id="5085852630258410241" at="87,82,136,37">
+        <var name="closeDialog" id="5085852630258410243" />
+        <var name="resultContent" id="5085852630258410247" />
+      </scope>
+      <scope id="5085852630258410234" at="87,0,138,0">
+        <var name="parent" id="5085852630258410237" />
+        <var name="resultModel" id="5085852630258410239" />
+      </scope>
+      <scope id="5085852630258095557" at="83,71,141,22">
+        <var name="saver" id="5085852630258410228" />
+        <var name="viewer" id="5085852630258095559" />
+      </scope>
+      <scope id="5085852630258095460" at="66,9,142,7">
+        <var name="backupFile" id="5085852630258095505" />
+        <var name="baseModel" id="5085852630258095533" />
+        <var name="byteContents" id="5085852630258095475" />
+        <var name="contents" id="5085852630258095468" />
+        <var name="ext" id="5085852630258095512" />
+        <var name="file" id="5085852630258095493" />
+        <var name="mineModel" id="5085852630258095541" />
+        <var name="newModel" id="5085852630258095549" />
+        <var name="textRequest" id="5085852630258095462" />
+      </scope>
+      <scope id="5085852630258095458" at="65,112,146,16" />
+      <scope id="5085852630258095456" at="64,0,148,0">
+        <var name="context" id="5085852630258095611" />
+        <var name="request" id="5085852630258095614" />
+      </scope>
+      <unit id="5085852630255834543" at="163,34,167,5" name="jetbrains.mps.vcs.platform.integration.ModelMergeViewer$2" />
+      <unit id="3803058104706952814" at="120,59,130,19" name="jetbrains.mps.vcs.platform.integration.ModelMergeViewer$3" />
+      <unit id="5085852630256718484" at="173,15,198,5" name="jetbrains.mps.vcs.platform.integration.ModelMergeViewer$3" />
+      <unit id="5085852630258410255" at="91,53,134,13" name="jetbrains.mps.vcs.platform.integration.ModelMergeViewer$2" />
+      <unit id="5085852630258410232" at="86,37,138,9" name="jetbrains.mps.vcs.platform.integration.ModelMergeViewer$1" />
+      <unit id="5085852630254873851" at="50,0,236,0" name="jetbrains.mps.vcs.platform.integration.ModelMergeViewer" />
     </file>
   </root>
   <root nodeRef="r:f7252e75-44f2-46f6-9600-c9b291e7dd5f(jetbrains.mps.vcs.platform.integration)/5337823064584388635">
@@ -704,262 +1015,29 @@
       <unit id="6030177200825199020" at="40,0,212,0" name="jetbrains.mps.vcs.platform.integration.ModelDiffToolOld" />
     </file>
   </root>
-  <root nodeRef="r:f7252e75-44f2-46f6-9600-c9b291e7dd5f(jetbrains.mps.vcs.platform.integration)/6030177200825199214">
-    <file name="ModelMergeTool.java">
-      <node id="6030177200825199333" at="42,0,43,0" concept="15" trace="LOG" />
-      <node id="4866652239855435167" at="43,0,44,0" concept="15" trace="SUPPORTED_TYPES" />
-      <node id="6030177200825199348" at="47,47,48,65" concept="11" />
-      <node id="6030177200825199365" at="49,9,50,123" concept="11" />
-      <node id="6030177200825199372" at="52,54,53,41" concept="5" />
-      <node id="6030177200825199374" at="54,9,55,71" concept="5" />
-      <node id="3022075688545673004" at="56,7,57,87" concept="11" />
-      <node id="6304699360822125245" at="57,87,58,0" concept="14" />
-      <node id="6030177200825199384" at="58,0,59,90" concept="11" />
-      <node id="6030177200825199392" at="59,90,60,54" concept="11" />
-      <node id="4922820837622223560" at="60,54,61,89" concept="11" />
-      <node id="6304699360822309882" at="62,66,63,40" concept="5" />
-      <node id="6030177200825199399" at="64,7,65,165" concept="11" />
-      <node id="6030177200825199402" at="65,165,66,91" concept="11" />
-      <node id="6030177200825199405" at="66,91,67,96" concept="11" />
-      <node id="6030177200825199452" at="69,53,70,73" concept="5" />
-      <node id="6030177200825199455" at="71,9,72,28" concept="5" />
-      <node id="6030177200825199458" at="72,28,73,15" concept="12" />
-      <node id="6030177200825199459" at="74,7,75,0" concept="14" />
-      <node id="6030177200825199460" at="75,0,76,103" concept="11" />
-      <node id="6030177200825199473" at="78,27,79,27" concept="5" />
-      <node id="6422529625565853412" at="81,9,82,0" concept="14" />
-      <node id="8964527901285475398" at="84,81,85,76" concept="11" />
-      <node id="8964527901285475402" at="85,76,86,82" concept="11" />
-      <node id="8964527901285475405" at="86,82,87,0" concept="14" />
-      <node id="8964527901285475414" at="90,19,91,106" concept="5" />
-      <node id="8964527901285475424" at="92,41,93,116" concept="13" />
-      <node id="3707298695202441379" at="94,259,95,491" concept="11" />
-      <node id="8964527901285475428" at="95,491,96,247" concept="11" />
-      <node id="8964527901285475456" at="98,38,99,87" concept="5" />
-      <node id="8964527901285475464" at="99,87,100,112" concept="5" />
-      <node id="8964527901285475472" at="100,112,101,28" concept="2" />
-      <node id="8964527901285475476" at="102,37,103,49" concept="5" />
-      <node id="8964527901285475480" at="103,49,104,28" concept="2" />
-      <node id="8964527901285475447" at="105,28,106,48" concept="5" />
-      <node id="8964527901285475451" at="106,48,107,28" concept="2" />
-      <node id="8964527901285475508" at="110,64,111,130" concept="5" />
-      <node id="8964527901285931997" at="114,15,115,0" concept="14" />
-      <node id="8964527901285475546" at="116,48,117,59" concept="5" />
-      <node id="8964527901285475550" at="117,59,118,103" concept="5" />
-      <node id="8964527901285475543" at="121,13,122,0" concept="14" />
-      <node id="8964527901285475560" at="122,0,123,35" concept="12" />
-      <node id="8964527901281199506" at="125,8,126,0" concept="14" />
-      <node id="6422529625565115072" at="126,0,127,29" concept="5" />
-      <node id="6030177200825199477" at="127,29,128,20" concept="5" />
-      <node id="8964527901283930546" at="128,20,129,0" concept="14" />
-      <node id="6030177200825199357" at="130,29,131,25" concept="5" />
-      <node id="8453179388509337539" at="136,28,137,18" concept="12" />
-      <node id="8453179388509337557" at="138,5,139,52" concept="12" />
-      <node id="4866652239854539423" at="143,36,144,19" concept="12" />
-      <node id="4866652239854623672" at="145,5,146,51" concept="11" />
-      <node id="4866652239854461136" at="147,31,148,19" concept="12" />
-      <node id="4866652239854461143" at="149,5,150,114" concept="11" />
-      <node id="4866652239855801846" at="151,91,152,19" concept="12" />
-      <node id="4866652239856331975" at="154,235,155,19" concept="12" />
-      <node id="4866652239854461195" at="156,5,157,16" concept="12" />
-      <node id="6030177200825199220" at="159,78,160,46" concept="5" />
-      <node id="6030177200825199225" at="160,46,161,76" concept="11" />
-      <node id="6030177200825199238" at="164,13,165,80" concept="5" />
-      <node id="6030177200825199250" at="167,56,168,91" concept="5" />
-      <node id="6422529625565325123" at="175,64,176,115" concept="12" />
-      <node id="6422529625565328361" at="177,12,178,57" concept="12" />
-      <node id="6030177200825199214" at="181,0,182,0" concept="15" trace="LOG_705910402" />
-      <node id="8695149241389534059" at="183,36,184,41" concept="12" />
-      <node id="8695149241389534059" at="185,5,186,16" concept="12" />
-      <node id="8695149241389513362" at="189,36,190,41" concept="12" />
-      <node id="8695149241389513362" at="191,5,192,16" concept="12" />
-      <node id="6030177200825199338" at="44,0,46,0" concept="3" trace="ModelMergeTool#()V" />
-      <node id="6422529625563701755" at="177,10,179,5" concept="1" />
-      <node id="6030177200825199372" at="51,31,54,9" concept="1" />
-      <node id="6030177200825199372" at="51,31,54,9" concept="9" />
-      <node id="6304699360822170710" at="61,89,64,7" concept="9" />
-      <node id="6030177200825199452" at="68,71,71,9" concept="1" />
-      <node id="6030177200825199452" at="68,71,71,9" concept="9" />
-      <node id="6030177200825199471" at="78,0,81,0" concept="10" trace="run#()V" />
-      <node id="8964527901285475508" at="109,24,112,19" concept="1" />
-      <node id="8964527901285475508" at="109,24,112,19" concept="9" />
-      <node id="8453179388509337537" at="135,61,138,5" concept="9" />
-      <node id="4866652239854506315" at="142,47,145,5" concept="9" />
-      <node id="4866652239854461134" at="146,51,149,5" concept="9" />
-      <node id="4866652239854922553" at="150,114,153,5" concept="9" />
-      <node id="4866652239855934180" at="153,5,156,5" concept="9" />
-      <node id="6030177200825199250" at="166,33,169,11" concept="1" />
-      <node id="6030177200825199250" at="166,33,169,11" concept="9" />
-      <node id="8695149241389534059" at="182,81,185,5" concept="9" />
-      <node id="8695149241389513362" at="188,79,191,5" concept="9" />
-      <node id="8964527901285475506" at="109,22,113,17" concept="1" />
-      <node id="8964527901285475544" at="115,0,119,15" concept="9" />
-      <node id="6030177200825199469" at="76,103,81,9" concept="5" />
-      <node id="6422529625563701740" at="174,98,179,5" concept="9" />
-      <node id="6030177200825199370" at="50,123,56,7" concept="9" />
-      <node id="8695149241389534059" at="182,0,188,0" concept="16" trace="check_7qvsj_a0a0b0d#(Lcom/intellij/openapi/diff/DiffContent;)Lcom/intellij/openapi/vfs/VirtualFile;" />
-      <node id="8695149241389513362" at="188,0,194,0" concept="16" trace="check_7qvsj_a0b0g#(Lcom/intellij/openapi/diff/DiffContent;)Lcom/intellij/openapi/vfs/VirtualFile;" />
-      <node id="4922820837620801541" at="67,96,74,7" concept="9" />
-      <node id="8453179388509337535" at="134,0,141,0" concept="16" trace="loadModel#([BLjava/lang/String;)Lorg/jetbrains/mps/openapi/model/SModel;" />
-      <node id="6030177200825199236" at="163,25,170,9" concept="20" />
-      <node id="6422529625563703460" at="174,0,181,0" concept="16" trace="saveModel#(Lorg/jetbrains/mps/openapi/model/SModel;Ljetbrains/mps/vfs/IFile;Lcom/intellij/openapi/vfs/VirtualFile;Ljava/lang/String;)Ljava/lang/String;" />
-      <node id="6030177200825199234" at="163,0,172,0" concept="10" trace="run#()V" />
-      <node id="6030177200825199230" at="161,76,172,7" concept="5" />
-      <node id="8964527901285475445" at="96,247,108,19" concept="18" />
-      <node id="6030177200825199216" at="159,0,174,0" concept="16" trace="setResolved#(Lcom/intellij/openapi/diff/impl/mergeTool/MergeRequestImpl;Ljava/lang/String;)V" />
-      <node id="6030177200825199506" at="141,0,159,0" concept="10" trace="canShow#(Lcom/intellij/openapi/diff/DiffRequest;)Z" />
-      <node id="8964527901285475426" at="93,116,113,17" concept="9" />
-      <node id="8964527901285475412" at="89,31,114,15" concept="20" />
-      <node id="8964527901285475410" at="89,0,121,0" concept="10" trace="run#()V" />
-      <node id="8964527901285475406" at="87,0,121,13" concept="5" />
-      <node id="8964527901285469890" at="84,0,125,0" concept="10" trace="save#(Ljetbrains/mps/vcs/diff/ui/merge/MergeModelsDialog;Lorg/jetbrains/mps/openapi/model/SModel;)Z" />
-      <node id="8964527901281335396" at="82,0,125,8" concept="11" />
-      <node id="6030177200825199354" at="48,65,132,5" concept="20" />
-      <node id="6030177200825199342" at="46,0,134,0" concept="10" trace="show#(Lcom/intellij/openapi/diff/DiffRequest;)V" />
-      <scope id="6030177200825199341" at="44,27,44,27" />
-      <scope id="6030177200825199372" at="52,54,53,41" />
-      <scope id="6304699360822170713" at="62,66,63,40" />
-      <scope id="6030177200825199452" at="69,53,70,73" />
-      <scope id="6030177200825199472" at="78,27,79,27" />
-      <scope id="8964527901285475413" at="90,19,91,106" />
-      <scope id="8964527901285475508" at="110,64,111,130" />
-      <scope id="6030177200825199355" at="130,0,131,25">
-        <var name="e" id="6030177200825199362" />
-      </scope>
-      <scope id="6030177200825199356" at="130,29,131,25" />
-      <scope id="8453179388509337538" at="136,28,137,18" />
-      <scope id="4866652239854506318" at="143,36,144,19" />
-      <scope id="4866652239854461135" at="147,31,148,19" />
-      <scope id="4866652239854922556" at="151,91,152,19" />
-      <scope id="4866652239855934183" at="154,235,155,19" />
-      <scope id="6030177200825199237" at="164,13,165,80" />
-      <scope id="6030177200825199250" at="167,56,168,91" />
-      <scope id="6422529625563701741" at="175,64,176,115" />
-      <scope id="6422529625563701756" at="177,12,178,57" />
-      <scope id="8695149241389534059" at="183,36,184,41" />
-      <scope id="8695149241389513362" at="189,36,190,41" />
-      <scope id="6030177200825199338" at="44,0,46,0" />
-      <scope id="8964527901285475475" at="102,37,104,28" />
-      <scope id="8964527901285475446" at="105,28,107,28" />
-      <scope id="8964527901285475545" at="116,48,118,103" />
-      <scope id="6030177200825199372" at="51,31,54,9" />
-      <scope id="6030177200825199452" at="68,71,71,9" />
-      <scope id="6030177200825199471" at="78,0,81,0" />
-      <scope id="8964527901285475455" at="98,38,101,28" />
-      <scope id="8964527901285475507" at="109,24,112,19" />
-      <scope id="8964527901285475508" at="109,24,112,19" />
-      <scope id="6030177200825199246" at="166,0,169,11">
-        <var name="e" id="6030177200825199247" />
-      </scope>
-      <scope id="6030177200825199249" at="166,33,169,11" />
-      <scope id="6030177200825199250" at="166,33,169,11" />
-      <scope id="6030177200825199371" at="51,31,55,71" />
-      <scope id="8453179388509337536" at="135,61,139,52" />
-      <scope id="8695149241389534059" at="182,81,186,16" />
-      <scope id="8695149241389513362" at="188,79,192,16" />
-      <scope id="4922820837620801544" at="68,71,73,15" />
-      <scope id="6422529625563701739" at="174,98,179,5" />
-      <scope id="8695149241389534059" at="182,0,188,0">
-        <var name="checkedDotOperand" id="8695149241389534059" />
-      </scope>
-      <scope id="8695149241389513362" at="188,0,194,0">
-        <var name="checkedDotOperand" id="8695149241389513362" />
-      </scope>
-      <scope id="8453179388509337535" at="134,0,141,0">
-        <var name="bytes" id="8453179388509337563" />
-        <var name="ext" id="8453179388509337566" />
-      </scope>
-      <scope id="6030177200825199235" at="163,25,170,9" />
-      <scope id="6422529625563703460" at="174,0,181,0">
-        <var name="ext" id="6422529625563701767" />
-        <var name="file" id="6422529625563701763" />
-        <var name="iFile" id="6422529625563701769" />
-        <var name="resultModel" id="6422529625563701765" />
-      </scope>
-      <scope id="6030177200825199234" at="163,0,172,0" />
-      <scope id="6030177200825199219" at="159,78,172,7">
-        <var name="modelFile" id="6030177200825199226" />
-      </scope>
-      <scope id="8964527901285475427" at="94,259,108,19">
-        <var name="message" id="3707298695202441382" />
-        <var name="result" id="8964527901285475429" />
-      </scope>
-      <scope id="6030177200825199511" at="142,47,157,16">
-        <var name="contents" id="4866652239854623673" />
-        <var name="types" id="4866652239854461144" />
-      </scope>
-      <scope id="6030177200825199216" at="159,0,174,0">
-        <var name="req" id="6030177200825199253" />
-        <var name="result" id="6030177200825199255" />
-      </scope>
-      <scope id="6030177200825199506" at="141,0,159,0">
-        <var name="request" id="6030177200825199509" />
-      </scope>
-      <scope id="8964527901285475422" at="92,0,113,17">
-        <var name="error" id="8964527901285475515" />
-      </scope>
-      <scope id="8964527901285475423" at="92,41,113,17" />
-      <scope id="8964527901285475411" at="89,31,119,15" />
-      <scope id="8964527901285475410" at="89,0,121,0" />
-      <scope id="8964527901285469900" at="84,81,123,35">
-        <var name="closeDialog" id="8964527901285475399" />
-        <var name="resultContent" id="8964527901285475403" />
-      </scope>
-      <scope id="8964527901285469890" at="84,0,125,0">
-        <var name="parent" id="8964527901285469894" />
-        <var name="resultModel" id="8964527901285469896" />
-      </scope>
-      <scope id="6030177200825199364" at="49,9,129,0">
-        <var name="backupFile" id="6030177200825199385" />
-        <var name="baseModel" id="6030177200825199400" />
-        <var name="contents" id="6030177200825199393" />
-        <var name="dialog" id="6030177200825199461" />
-        <var name="ext" id="4922820837622223563" />
-        <var name="file" id="6030177200825199366" />
-        <var name="iFile" id="3022075688545673005" />
-        <var name="mineModel" id="6030177200825199403" />
-        <var name="newModel" id="6030177200825199406" />
-        <var name="saver" id="8964527901281335397" />
-      </scope>
-      <scope id="6030177200825199347" at="47,47,132,5">
-        <var name="mrequest" id="6030177200825199349" />
-      </scope>
-      <scope id="6030177200825199342" at="46,0,134,0">
-        <var name="request" id="6030177200825199345" />
-      </scope>
-      <unit id="6030177200825199471" at="77,37,81,7" name="jetbrains.mps.vcs.platform.integration.ModelMergeTool$1" />
-      <unit id="6030177200825199234" at="162,45,172,5" name="jetbrains.mps.vcs.platform.integration.ModelMergeTool$3" />
-      <unit id="8964527901285475410" at="88,51,121,11" name="jetbrains.mps.vcs.platform.integration.ModelMergeTool$3" />
-      <unit id="8964527901285469888" at="83,35,125,7" name="jetbrains.mps.vcs.platform.integration.ModelMergeTool$2" />
-      <unit id="6030177200825199214" at="41,0,195,0" name="jetbrains.mps.vcs.platform.integration.ModelMergeTool" />
-    </file>
-  </root>
   <root nodeRef="r:f7252e75-44f2-46f6-9600-c9b291e7dd5f(jetbrains.mps.vcs.platform.integration)/6030177200825199525">
     <file name="ToolsApplicationComponent.java">
       <node id="6030177200825199528" at="10,0,11,0" concept="6" trace="myModelDiffTool" />
-      <node id="6030177200825199533" at="11,0,12,0" concept="6" trace="myModelMergeTool" />
-      <node id="6030177200825199538" at="12,0,13,0" concept="6" trace="myDiffManager" />
-      <node id="6030177200825199547" at="13,61,14,32" concept="5" />
-      <node id="6030177200825199555" at="18,36,19,59" concept="12" />
-      <node id="6030177200825199564" at="22,31,23,52" concept="5" />
-      <node id="6030177200825199569" at="23,52,24,53" concept="5" />
-      <node id="6030177200825199578" at="27,34,28,54" concept="5" />
-      <node id="6030177200825199583" at="28,54,29,55" concept="5" />
-      <node id="6030177200825199541" at="13,0,16,0" concept="3" trace="ToolsApplicationComponent#(Lcom/intellij/openapi/diff/DiffManager;)V" />
-      <node id="6030177200825199551" at="16,0,21,0" concept="10" trace="getComponentName#()Ljava/lang/String;" />
-      <node id="6030177200825199560" at="21,0,26,0" concept="10" trace="initComponent#()V" />
-      <node id="6030177200825199574" at="26,0,31,0" concept="10" trace="disposeComponent#()V" />
-      <scope id="6030177200825199546" at="13,61,14,32" />
-      <scope id="6030177200825199554" at="18,36,19,59" />
-      <scope id="6030177200825199563" at="22,31,24,53" />
-      <scope id="6030177200825199577" at="27,34,29,55" />
-      <scope id="6030177200825199541" at="13,0,16,0">
+      <node id="6030177200825199538" at="11,0,12,0" concept="6" trace="myDiffManager" />
+      <node id="6030177200825199547" at="12,61,13,32" concept="5" />
+      <node id="6030177200825199555" at="17,36,18,59" concept="12" />
+      <node id="6030177200825199564" at="21,31,22,52" concept="5" />
+      <node id="6030177200825199578" at="25,34,26,54" concept="5" />
+      <node id="6030177200825199541" at="12,0,15,0" concept="3" trace="ToolsApplicationComponent#(Lcom/intellij/openapi/diff/DiffManager;)V" />
+      <node id="6030177200825199560" at="20,0,24,0" concept="10" trace="initComponent#()V" />
+      <node id="6030177200825199574" at="24,0,28,0" concept="10" trace="disposeComponent#()V" />
+      <node id="6030177200825199551" at="15,0,20,0" concept="10" trace="getComponentName#()Ljava/lang/String;" />
+      <scope id="6030177200825199546" at="12,61,13,32" />
+      <scope id="6030177200825199554" at="17,36,18,59" />
+      <scope id="6030177200825199563" at="21,31,22,52" />
+      <scope id="6030177200825199577" at="25,34,26,54" />
+      <scope id="6030177200825199541" at="12,0,15,0">
         <var name="diffManager" id="6030177200825199544" />
       </scope>
-      <scope id="6030177200825199551" at="16,0,21,0" />
-      <scope id="6030177200825199560" at="21,0,26,0" />
-      <scope id="6030177200825199574" at="26,0,31,0" />
-      <unit id="6030177200825199525" at="9,0,32,0" name="jetbrains.mps.vcs.platform.integration.ToolsApplicationComponent" />
+      <scope id="6030177200825199560" at="20,0,24,0" />
+      <scope id="6030177200825199574" at="24,0,28,0" />
+      <scope id="6030177200825199551" at="15,0,20,0" />
+      <unit id="6030177200825199525" at="9,0,29,0" name="jetbrains.mps.vcs.platform.integration.ToolsApplicationComponent" />
     </file>
   </root>
   <root nodeRef="r:f7252e75-44f2-46f6-9600-c9b291e7dd5f(jetbrains.mps.vcs.platform.integration)/6477249786997134461">
@@ -1374,645 +1452,323 @@
   </root>
   <root nodeRef="r:f7252e75-44f2-46f6-9600-c9b291e7dd5f(jetbrains.mps.vcs.platform.integration)/7788464498752623152">
     <file name="ModelStorageProblemsListener.java">
-<<<<<<< HEAD
-      <node id="899038469128508000" at="58,0,59,0" concept="6" trace="myLastNotification" />
-      <node id="899038469128873147" at="59,0,60,0" concept="6" trace="myLastModel" />
-      <node id="7770198149431239092" at="62,47,63,33" concept="5" />
-      <node id="7770198149431241427" at="67,46,68,36" concept="5" />
-      <node id="899038469128921698" at="72,40,73,44" concept="11" />
-      <node id="899038469128982804" at="77,65,78,40" concept="5" />
-      <node id="899038469128986589" at="78,40,79,38" concept="5" />
-      <node id="899038469128989112" at="79,38,80,31" concept="5" />
-      <node id="7770198149431268400" at="88,46,89,46" concept="11" />
-      <node id="7770198149431279942" at="89,46,90,47" concept="0" />
-      <node id="7770198149431280784" at="90,47,91,0" concept="14" />
-      <node id="7770198149431281297" at="91,0,92,33" concept="5" />
-      <node id="3408442363875234935" at="96,81,97,43" concept="11" />
-      <node id="6444884150137876002" at="97,43,98,51" concept="11" />
-      <node id="6444884150137918296" at="98,51,99,57" concept="11" />
-      <node id="6444884150137983813" at="99,57,100,0" concept="14" />
-      <node id="3408442363875251040" at="102,48,103,28" concept="12" />
-      <node id="3408442363877892247" at="107,50,108,74" concept="12" />
-      <node id="6444884150137197853" at="110,9,111,87" concept="11" />
-      <node id="6444884150137235929" at="111,87,112,55" concept="11" />
-      <node id="3408442363877631266" at="114,50,115,30" concept="12" />
-      <node id="6444884150136810727" at="118,49,119,27" concept="11" />
-      <node id="6444884150137806792" at="120,56,121,70" concept="5" />
-      <node id="6444884150137304250" at="121,70,122,85" concept="5" />
-      <node id="3408442363877678584" at="123,11,124,49" concept="12" />
-      <node id="3408442363877912055" at="126,27,127,143" concept="11" />
-      <node id="899038469128905894" at="127,143,128,55" concept="11" />
-      <node id="899038469128820953" at="131,43,132,40" concept="5" />
-      <node id="3950500378509769953" at="136,75,137,23" concept="12" />
-      <node id="6444884150137496569" at="138,15,139,0" concept="14" />
-      <node id="6444884150137504322" at="139,0,140,72" concept="11" />
-      <node id="6444884150137524242" at="140,72,141,33" concept="0" />
-      <node id="6444884150137525741" at="141,33,142,0" concept="14" />
-      <node id="6444884150137641368" at="144,35,145,72" concept="11" />
-      <node id="6444884150137690256" at="146,41,147,27" concept="12" />
-      <node id="6444884150137665759" at="148,19,149,0" concept="14" />
-      <node id="6444884150137625617" at="149,0,150,90" concept="5" />
-      <node id="899038469128886326" at="154,13,155,28" concept="5" />
-      <node id="6475006189497861301" at="155,28,156,55" concept="5" />
-      <node id="8119336008937341579" at="162,60,163,59" concept="11" />
-      <node id="8119336008937341586" at="164,26,165,101" concept="13" />
-      <node id="8119336008937341588" at="165,101,166,78" concept="11" />
-      <node id="8119336008937341597" at="167,61,168,34" concept="5" />
-      <node id="8119336008937341615" at="170,5,171,19" concept="12" />
-      <node id="758819840111701914" at="174,70,175,70" concept="11" />
-      <node id="7788464498752623190" at="175,70,176,50" concept="11" />
-      <node id="7101751311172703895" at="178,25,179,103" concept="13" />
-      <node id="7101751311172704200" at="180,68,181,30" concept="5" />
-      <node id="7101751311172703892" at="181,30,182,17" concept="12" />
-      <node id="7101751311172703893" at="183,9,184,0" concept="14" />
-      <node id="2730693718688346019" at="184,0,185,54" concept="11" />
-      <node id="7788464498752623207" at="188,34,189,69" concept="12" />
-      <node id="7788464498752623202" at="190,20,191,68" concept="12" />
-      <node id="2034046503373005228" at="197,31,198,38" concept="5" />
-      <node id="2034046503373005232" at="198,38,199,27" concept="5" />
-      <node id="2034046503373003215" at="205,36,206,41" concept="5" />
-      <node id="2730693718688364572" at="207,22,208,86" concept="5" />
-      <node id="7600798193335856039" at="218,46,219,49" concept="12" />
-      <node id="4620756789292633384" at="220,5,221,346" concept="11" />
-      <node id="7788464498752623297" at="221,346,222,23" concept="12" />
-      <node id="7788464498752623311" at="225,100,226,211" concept="11" />
-      <node id="7788464498752623329" at="226,211,227,45" concept="11" />
-      <node id="7788464498752623345" at="227,45,228,94" concept="11" />
-      <node id="7600798193339635334" at="230,48,231,51" concept="12" />
-      <node id="1427916163082608787" at="232,7,233,177" concept="11" />
-      <node id="4222852855542982181" at="235,15,236,26" concept="13" />
-      <node id="4222852855542982184" at="236,26,237,23" concept="12" />
-      <node id="4222852855542982187" at="238,15,239,28" concept="13" />
-      <node id="4222852855542982196" at="239,28,240,22" concept="12" />
-      <node id="4222852855542982200" at="242,16,243,35" concept="13" />
-      <node id="4222852855542982169" at="243,35,244,46" concept="5" />
-      <node id="7788464498752623408" at="249,9,250,41" concept="11" />
-      <node id="5317173964876798205" at="250,41,251,86" concept="13" />
-      <node id="7788464498752623412" at="251,86,252,261" concept="5" />
-      <node id="7788464498752623428" at="253,31,254,223" concept="5" />
-      <node id="7788464498752623449" at="255,7,256,74" concept="11" />
-      <node id="7788464498752623454" at="256,74,257,39" concept="5" />
-      <node id="7788464498752623460" at="257,39,258,33" concept="5" />
-      <node id="7788464498752623464" at="258,33,259,27" concept="5" />
-      <node id="7788464498752623467" at="259,27,260,21" concept="12" />
-      <node id="108123521074039899" at="262,42,263,133" concept="5" />
-      <node id="108123521074039906" at="264,7,265,36" concept="19" />
-      <node id="7788464498752623478" at="269,72,270,60" concept="11" />
-      <node id="7788464498752623501" at="270,60,271,130" concept="11" />
-      <node id="7788464498752623509" at="271,130,272,152" concept="11" />
-      <node id="7788464498752623527" at="274,25,275,25" concept="5" />
-      <node id="7788464498752623519" at="277,7,278,18" concept="5" />
-      <node id="7788464498752623247" at="285,0,286,0" concept="6" trace="mySuffix" />
-      <node id="7788464498752623256" at="286,46,287,24" concept="5" />
-      <node id="7788464498752623264" at="290,31,291,22" concept="12" />
-      <node id="7600798193330633559" at="295,0,296,0" concept="15" trace="ourTestImplementation" />
-      <node id="7600798193332294767" at="297,63,298,66" concept="11" />
-      <node id="7600798193332807236" at="299,30,300,86" concept="0" />
-      <node id="7600798193332294784" at="301,5,302,48" concept="11" />
-      <node id="7600798193332294787" at="302,48,303,37" concept="5" />
-      <node id="7600798193332294791" at="303,37,304,20" concept="12" />
-      <node id="7600798193336885862" at="307,62,308,72" concept="11" />
-      <node id="7600798193336885866" at="308,72,309,104" concept="12" />
-      <node id="7788464498752623152" at="311,0,312,0" concept="15" trace="LOG" />
-      <node id="7788464498752623200" at="190,18,192,13" concept="1" />
-      <node id="2730693718688361394" at="207,20,209,15" concept="1" />
-      <node id="3408442363875250775" at="102,0,105,0" concept="10" trace="accept#(Lorg/jetbrains/mps/openapi/model/SModel/Problem;)Z" />
-      <node id="3408442363877889724" at="107,0,110,0" concept="10" trace="accept#(Lorg/jetbrains/mps/openapi/model/SModel/Problem;)Z" />
-      <node id="3408442363877631264" at="114,0,117,0" concept="10" trace="accept#(Lorg/jetbrains/mps/openapi/model/SModel/Problem;)Z" />
-      <node id="899038469128818972" at="130,27,133,11" concept="9" />
-      <node id="3950500378509661215" at="135,94,138,15" concept="9" />
-      <node id="6444884150137687506" at="145,72,148,19" concept="9" />
-      <node id="8119336008937341595" at="166,78,169,7" concept="9" />
-      <node id="7600798193335856035" at="217,88,220,5" concept="9" />
-      <node id="7600798193339635331" at="229,18,232,7" concept="9" />
-      <node id="7788464498752623423" at="252,261,255,7" concept="9" />
-      <node id="108123521074039899" at="261,29,264,7" concept="1" />
-      <node id="108123521074039899" at="261,29,264,7" concept="9" />
-      <node id="7788464498752623525" at="274,0,277,0" concept="10" trace="run#()V" />
-      <node id="7788464498752623250" at="286,0,289,0" concept="3" trace="DiskMemoryConflictVersion#(Ljava/lang/String;)V" />
-      <node id="7600798193332294771" at="298,66,301,5" concept="9" />
-      <node id="7770198149431208783" at="61,0,65,0" concept="10" trace="startListening#(Lorg/jetbrains/mps/openapi/model/SModel;)V" />
-      <node id="7770198149431208794" at="66,0,70,0" concept="10" trace="stopListening#(Lorg/jetbrains/mps/openapi/model/SModel;)V" />
-      <node id="6444884150137272839" at="119,27,123,11" concept="9" />
-      <node id="7101751311172703847" at="179,103,183,9" concept="9" />
-      <node id="2034046503373005225" at="197,0,201,0" concept="10" trace="run#()V" />
-      <node id="7788464498752623260" at="289,0,293,0" concept="10" trace="getSuffix#()Ljava/lang/String;" />
-      <node id="7600798193336885859" at="307,0,311,0" concept="16" trace="isApplicationInUnitTestOrHeadless#()Z" />
-      <node id="899038469128969106" at="76,27,81,11" concept="9" />
-      <node id="3408442363877865114" at="105,9,110,9" concept="11" />
-      <node id="7788464498752623196" at="187,36,192,13" concept="9" />
-      <node id="2730693718688343482" at="204,31,209,15" concept="9" />
-      <node id="7788464498752623523" at="272,152,277,7" concept="5" />
-      <node id="2034046503373005221" at="195,23,201,13" concept="5" />
-      <node id="899038469128966842" at="76,0,83,0" concept="10" trace="run#()V" />
-      <node id="7770198149431255532" at="87,0,94,0" concept="10" trace="conflictDetected#(Lorg/jetbrains/mps/openapi/model/SModel;)V" />
-      <node id="8119336008937341584" at="163,59,170,5" concept="9" />
-      <node id="7788464498752623175" at="187,0,194,0" concept="10" trace="compute#()Ljava/lang/Boolean;" />
-      <node id="5567467659001798892" at="204,0,211,0" concept="10" trace="run#()V" />
-      <node id="7788464498752623270" at="217,0,224,0" concept="16" trace="showDeletedFromDiskQuestion#(Lorg/jetbrains/mps/openapi/model/SModel;Ljava/io/File;)Z" />
-      <node id="3408442363877675434" at="118,0,126,0" concept="10" trace="select#(Lorg/jetbrains/mps/openapi/model/SModel/Problem;)Ljava/lang/String;" />
-      <node id="6444884150137534538" at="144,0,152,0" concept="10" trace="run#()V" />
-      <node id="899038469128966622" at="74,58,83,9" concept="5" />
-      <node id="7788464498752623169" at="185,54,194,11" concept="11" />
-      <node id="5567467659001789322" at="202,16,211,13" concept="5" />
-      <node id="7600798193332294762" at="297,0,306,0" concept="16" trace="setTestDialog#(Lcom/intellij/openapi/ui/TestDialog;)Lcom/intellij/openapi/ui/TestDialog;" />
-      <node id="6444884150137528796" at="142,0,152,17" concept="5" />
-      <node id="7788464498752623229" at="202,14,212,9" concept="1" />
-      <node id="899038469128958668" at="73,44,84,5" concept="9" />
-      <node id="8119336008937341622" at="162,0,173,0" concept="10" trace="getProjectFromUI#(Lorg/jetbrains/mps/openapi/module/SRepository;)Ljetbrains/mps/project/Project;" />
-      <node id="7788464498752623470" at="269,0,280,0" concept="16" trace="openDiffDialog#(Ljetbrains/mps/vfs/IFile;Lorg/jetbrains/mps/openapi/model/SModel;)V" />
-      <node id="4222852855542982165" at="233,177,245,7" concept="18" />
-      <node id="6989360587248026904" at="112,55,126,27" concept="11" />
-      <node id="899038469128798048" at="71,0,86,0" concept="10" trace="modelSaved#(Lorg/jetbrains/mps/openapi/model/SModel;)V" />
-      <node id="7788464498752623212" at="194,11,212,9" concept="9" />
-      <node id="4222852855542982160" at="228,94,246,5" concept="22" />
-      <node id="108123521074039873" at="248,66,266,5" concept="20" />
-      <node id="6444884150137186283" at="135,0,154,0" concept="10" trace="hyperlinkUpdate#(Lcom/intellij/notification/Notification;Ljavax/swing/event/HyperlinkEvent;)V" />
-      <node id="7788464498752623400" at="248,0,268,0" concept="16" trace="doBackup#(Ljetbrains/mps/vfs/IFile;Lorg/jetbrains/mps/openapi/model/SModel;)Ljava/io/File;" />
-      <node id="899038469128826677" at="133,11,154,13" concept="5" />
-      <node id="7788464498752623301" at="225,0,248,0" concept="16" trace="showDiskMemoryQuestion#(Ljetbrains/mps/vfs/IFile;Lorg/jetbrains/mps/openapi/model/SModel;Ljava/io/File;)Z" />
-      <node id="899038469128756686" at="130,0,158,0" concept="10" trace="run#()V" />
-      <node id="899038469128693182" at="128,55,158,9" concept="5" />
-      <node id="7788464498752623167" at="178,0,214,0" concept="10" trace="run#()V" />
-      <node id="7788464498752623163" at="176,50,214,7" concept="5" />
-      <node id="7788464498752623153" at="174,0,216,0" concept="10" trace="resolveDiskMemoryConflict#(Lorg/jetbrains/mps/openapi/model/EditableSModel;)V" />
-      <node id="3408442363875236522" at="100,0,159,5" concept="9" />
-      <node id="3408442363875165177" at="95,0,161,0" concept="10" trace="problemsDetected#(Lorg/jetbrains/mps/openapi/model/SModel;Ljava/lang/Iterable;)V" />
-      <scope id="4222852855542982204" at="241,15,241,15" />
-      <scope id="7770198149431208789" at="62,47,63,33" />
-      <scope id="7770198149431208800" at="67,46,68,36" />
-      <scope id="3408442363875250776" at="102,48,103,28" />
-      <scope id="3408442363877889725" at="107,50,108,74" />
-      <scope id="3408442363877631265" at="114,50,115,30" />
-      <scope id="899038469128818975" at="131,43,132,40" />
-      <scope id="3950500378509661216" at="136,75,137,23" />
-      <scope id="6444884150137687509" at="146,41,147,27" />
-      <scope id="8119336008937341596" at="167,61,168,34" />
-      <scope id="7788464498752623206" at="188,34,189,69" />
-      <scope id="7788464498752623201" at="190,20,191,68" />
-      <scope id="2730693718688343484" at="205,36,206,41" />
-      <scope id="2730693718688361395" at="207,22,208,86" />
-      <scope id="7600798193335856038" at="218,46,219,49" />
-      <scope id="7600798193339635333" at="230,48,231,51" />
-      <scope id="7788464498752623427" at="253,31,254,223" />
-      <scope id="108123521074039899" at="262,42,263,133" />
-      <scope id="7788464498752623526" at="274,25,275,25" />
-      <scope id="7788464498752623255" at="286,46,287,24" />
-      <scope id="7788464498752623263" at="290,31,291,22" />
-      <scope id="7600798193332294776" at="299,30,300,86" />
-      <scope id="6444884150137272842" at="120,56,122,85" />
-      <scope id="7101751311172703848" at="180,68,182,17" />
-      <scope id="2034046503373005226" at="197,31,199,27" />
-      <scope id="4222852855542982175" at="235,15,237,23" />
-      <scope id="4222852855542982179" at="238,15,240,22" />
-      <scope id="4222852855542982167" at="242,16,244,46" />
-      <scope id="7600798193336885860" at="307,62,309,104">
+      <node id="899038469128508000" at="57,0,58,0" concept="6" trace="myLastNotification" />
+      <node id="899038469128873147" at="58,0,59,0" concept="6" trace="myLastModel" />
+      <node id="7770198149431239092" at="61,47,62,33" concept="5" />
+      <node id="7770198149431241427" at="66,46,67,36" concept="5" />
+      <node id="899038469128921698" at="71,40,72,44" concept="11" />
+      <node id="899038469128982804" at="76,65,77,40" concept="5" />
+      <node id="899038469128986589" at="77,40,78,38" concept="5" />
+      <node id="899038469128989112" at="78,38,79,31" concept="5" />
+      <node id="7770198149431268400" at="87,46,88,46" concept="11" />
+      <node id="7770198149431279942" at="88,46,89,47" concept="0" />
+      <node id="7770198149431280784" at="89,47,90,0" concept="14" />
+      <node id="7770198149431281297" at="90,0,91,33" concept="5" />
+      <node id="3408442363875234935" at="95,81,96,43" concept="11" />
+      <node id="6444884150137876002" at="96,43,97,51" concept="11" />
+      <node id="6444884150137918296" at="97,51,98,57" concept="11" />
+      <node id="6444884150137983813" at="98,57,99,0" concept="14" />
+      <node id="3408442363875251040" at="101,48,102,28" concept="12" />
+      <node id="3408442363877892247" at="106,50,107,74" concept="12" />
+      <node id="6444884150137197853" at="109,9,110,87" concept="11" />
+      <node id="6444884150137235929" at="110,87,111,55" concept="11" />
+      <node id="3408442363877631266" at="113,50,114,30" concept="12" />
+      <node id="6444884150136810727" at="117,49,118,27" concept="11" />
+      <node id="6444884150137806792" at="119,56,120,70" concept="5" />
+      <node id="6444884150137304250" at="120,70,121,85" concept="5" />
+      <node id="3408442363877678584" at="122,11,123,49" concept="12" />
+      <node id="3408442363877912055" at="125,27,126,143" concept="11" />
+      <node id="899038469128905894" at="126,143,127,55" concept="11" />
+      <node id="899038469128820953" at="130,43,131,40" concept="5" />
+      <node id="3950500378509769953" at="135,75,136,23" concept="12" />
+      <node id="6444884150137496569" at="137,15,138,0" concept="14" />
+      <node id="6444884150137504322" at="138,0,139,66" concept="11" />
+      <node id="6444884150137524242" at="139,66,140,33" concept="0" />
+      <node id="3084972867227230335" at="140,33,141,88" concept="5" />
+      <node id="899038469128886326" at="143,13,144,28" concept="5" />
+      <node id="6475006189497861301" at="144,28,145,55" concept="5" />
+      <node id="8119336008937341579" at="151,60,152,59" concept="11" />
+      <node id="8119336008937341586" at="153,26,154,101" concept="13" />
+      <node id="8119336008937341588" at="154,101,155,78" concept="11" />
+      <node id="8119336008937341597" at="156,61,157,34" concept="5" />
+      <node id="8119336008937341615" at="159,5,160,19" concept="12" />
+      <node id="758819840111701914" at="163,70,164,70" concept="11" />
+      <node id="7788464498752623190" at="164,70,165,50" concept="11" />
+      <node id="7101751311172703895" at="167,25,168,103" concept="13" />
+      <node id="7101751311172704200" at="169,68,170,30" concept="5" />
+      <node id="7101751311172703892" at="170,30,171,17" concept="12" />
+      <node id="7101751311172703893" at="172,9,173,0" concept="14" />
+      <node id="2730693718688346019" at="173,0,174,54" concept="11" />
+      <node id="7788464498752623207" at="177,34,178,69" concept="12" />
+      <node id="7788464498752623202" at="179,20,180,68" concept="12" />
+      <node id="2034046503373005228" at="186,31,187,38" concept="5" />
+      <node id="2034046503373005232" at="187,38,188,27" concept="5" />
+      <node id="2034046503373003215" at="194,36,195,41" concept="5" />
+      <node id="2730693718688364572" at="196,22,197,86" concept="5" />
+      <node id="7600798193335856039" at="207,46,208,49" concept="12" />
+      <node id="4620756789292633384" at="209,5,210,346" concept="11" />
+      <node id="7788464498752623297" at="210,346,211,23" concept="12" />
+      <node id="7788464498752623311" at="214,100,215,211" concept="11" />
+      <node id="7788464498752623329" at="215,211,216,45" concept="11" />
+      <node id="7788464498752623345" at="216,45,217,94" concept="11" />
+      <node id="7600798193339635334" at="219,48,220,51" concept="12" />
+      <node id="1427916163082608787" at="221,7,222,177" concept="11" />
+      <node id="4222852855542982181" at="224,15,225,26" concept="13" />
+      <node id="4222852855542982184" at="225,26,226,23" concept="12" />
+      <node id="4222852855542982187" at="227,15,228,28" concept="13" />
+      <node id="4222852855542982196" at="228,28,229,22" concept="12" />
+      <node id="4222852855542982200" at="231,16,232,35" concept="13" />
+      <node id="4222852855542982169" at="232,35,233,46" concept="5" />
+      <node id="7788464498752623408" at="238,9,239,41" concept="11" />
+      <node id="5317173964876798205" at="239,41,240,86" concept="13" />
+      <node id="7788464498752623412" at="240,86,241,261" concept="5" />
+      <node id="7788464498752623428" at="242,31,243,223" concept="5" />
+      <node id="7788464498752623449" at="244,7,245,74" concept="11" />
+      <node id="7788464498752623454" at="245,74,246,39" concept="5" />
+      <node id="7788464498752623460" at="246,39,247,33" concept="5" />
+      <node id="7788464498752623464" at="247,33,248,27" concept="5" />
+      <node id="7788464498752623467" at="248,27,249,21" concept="12" />
+      <node id="108123521074039899" at="251,42,252,133" concept="5" />
+      <node id="108123521074039906" at="253,7,254,36" concept="19" />
+      <node id="7788464498752623478" at="258,72,259,60" concept="11" />
+      <node id="7788464498752623501" at="259,60,260,130" concept="11" />
+      <node id="7788464498752623509" at="260,130,261,152" concept="11" />
+      <node id="7788464498752623527" at="263,25,264,25" concept="5" />
+      <node id="7788464498752623519" at="266,7,267,18" concept="5" />
+      <node id="7788464498752623247" at="274,0,275,0" concept="6" trace="mySuffix" />
+      <node id="7788464498752623256" at="275,46,276,24" concept="5" />
+      <node id="7788464498752623264" at="279,31,280,22" concept="12" />
+      <node id="7600798193330633559" at="284,0,285,0" concept="15" trace="ourTestImplementation" />
+      <node id="7600798193332294767" at="286,63,287,66" concept="11" />
+      <node id="7600798193332807236" at="288,30,289,86" concept="0" />
+      <node id="7600798193332294784" at="290,5,291,48" concept="11" />
+      <node id="7600798193332294787" at="291,48,292,37" concept="5" />
+      <node id="7600798193332294791" at="292,37,293,20" concept="12" />
+      <node id="7600798193336885862" at="296,62,297,72" concept="11" />
+      <node id="7600798193336885866" at="297,72,298,104" concept="12" />
+      <node id="7788464498752623152" at="300,0,301,0" concept="15" trace="LOG" />
+      <node id="7788464498752623200" at="179,18,181,13" concept="1" />
+      <node id="2730693718688361394" at="196,20,198,15" concept="1" />
+      <node id="3408442363875250775" at="101,0,104,0" concept="10" trace="accept#(Lorg/jetbrains/mps/openapi/model/SModel/Problem;)Z" />
+      <node id="3408442363877889724" at="106,0,109,0" concept="10" trace="accept#(Lorg/jetbrains/mps/openapi/model/SModel/Problem;)Z" />
+      <node id="3408442363877631264" at="113,0,116,0" concept="10" trace="accept#(Lorg/jetbrains/mps/openapi/model/SModel/Problem;)Z" />
+      <node id="899038469128818972" at="129,27,132,11" concept="9" />
+      <node id="3950500378509661215" at="134,94,137,15" concept="9" />
+      <node id="8119336008937341595" at="155,78,158,7" concept="9" />
+      <node id="7600798193335856035" at="206,88,209,5" concept="9" />
+      <node id="7600798193339635331" at="218,18,221,7" concept="9" />
+      <node id="7788464498752623423" at="241,261,244,7" concept="9" />
+      <node id="108123521074039899" at="250,29,253,7" concept="1" />
+      <node id="108123521074039899" at="250,29,253,7" concept="9" />
+      <node id="7788464498752623525" at="263,0,266,0" concept="10" trace="run#()V" />
+      <node id="7788464498752623250" at="275,0,278,0" concept="3" trace="DiskMemoryConflictVersion#(Ljava/lang/String;)V" />
+      <node id="7600798193332294771" at="287,66,290,5" concept="9" />
+      <node id="7770198149431208783" at="60,0,64,0" concept="10" trace="startListening#(Lorg/jetbrains/mps/openapi/model/SModel;)V" />
+      <node id="7770198149431208794" at="65,0,69,0" concept="10" trace="stopListening#(Lorg/jetbrains/mps/openapi/model/SModel;)V" />
+      <node id="6444884150137272839" at="118,27,122,11" concept="9" />
+      <node id="7101751311172703847" at="168,103,172,9" concept="9" />
+      <node id="2034046503373005225" at="186,0,190,0" concept="10" trace="run#()V" />
+      <node id="7788464498752623260" at="278,0,282,0" concept="10" trace="getSuffix#()Ljava/lang/String;" />
+      <node id="7600798193336885859" at="296,0,300,0" concept="16" trace="isApplicationInUnitTestOrHeadless#()Z" />
+      <node id="899038469128969106" at="75,27,80,11" concept="9" />
+      <node id="3408442363877865114" at="104,9,109,9" concept="11" />
+      <node id="7788464498752623196" at="176,36,181,13" concept="9" />
+      <node id="2730693718688343482" at="193,31,198,15" concept="9" />
+      <node id="7788464498752623523" at="261,152,266,7" concept="5" />
+      <node id="2034046503373005221" at="184,23,190,13" concept="5" />
+      <node id="899038469128966842" at="75,0,82,0" concept="10" trace="run#()V" />
+      <node id="7770198149431255532" at="86,0,93,0" concept="10" trace="conflictDetected#(Lorg/jetbrains/mps/openapi/model/SModel;)V" />
+      <node id="8119336008937341584" at="152,59,159,5" concept="9" />
+      <node id="7788464498752623175" at="176,0,183,0" concept="10" trace="compute#()Ljava/lang/Boolean;" />
+      <node id="5567467659001798892" at="193,0,200,0" concept="10" trace="run#()V" />
+      <node id="7788464498752623270" at="206,0,213,0" concept="16" trace="showDeletedFromDiskQuestion#(Lorg/jetbrains/mps/openapi/model/SModel;Ljava/io/File;)Z" />
+      <node id="3408442363877675434" at="117,0,125,0" concept="10" trace="select#(Lorg/jetbrains/mps/openapi/model/SModel/Problem;)Ljava/lang/String;" />
+      <node id="899038469128966622" at="73,58,82,9" concept="5" />
+      <node id="6444884150137186283" at="134,0,143,0" concept="10" trace="hyperlinkUpdate#(Lcom/intellij/notification/Notification;Ljavax/swing/event/HyperlinkEvent;)V" />
+      <node id="7788464498752623169" at="174,54,183,11" concept="11" />
+      <node id="5567467659001789322" at="191,16,200,13" concept="5" />
+      <node id="7600798193332294762" at="286,0,295,0" concept="16" trace="setTestDialog#(Lcom/intellij/openapi/ui/TestDialog;)Lcom/intellij/openapi/ui/TestDialog;" />
+      <node id="7788464498752623229" at="191,14,201,9" concept="1" />
+      <node id="899038469128958668" at="72,44,83,5" concept="9" />
+      <node id="899038469128826677" at="132,11,143,13" concept="5" />
+      <node id="8119336008937341622" at="151,0,162,0" concept="10" trace="getProjectFromUI#(Lorg/jetbrains/mps/openapi/module/SRepository;)Ljetbrains/mps/project/Project;" />
+      <node id="7788464498752623470" at="258,0,269,0" concept="16" trace="openDiffDialog#(Ljetbrains/mps/vfs/IFile;Lorg/jetbrains/mps/openapi/model/SModel;)V" />
+      <node id="4222852855542982165" at="222,177,234,7" concept="18" />
+      <node id="6989360587248026904" at="111,55,125,27" concept="11" />
+      <node id="899038469128798048" at="70,0,85,0" concept="10" trace="modelSaved#(Lorg/jetbrains/mps/openapi/model/SModel;)V" />
+      <node id="899038469128756686" at="129,0,147,0" concept="10" trace="run#()V" />
+      <node id="7788464498752623212" at="183,11,201,9" concept="9" />
+      <node id="4222852855542982160" at="217,94,235,5" concept="22" />
+      <node id="108123521074039873" at="237,66,255,5" concept="20" />
+      <node id="899038469128693182" at="127,55,147,9" concept="5" />
+      <node id="7788464498752623400" at="237,0,257,0" concept="16" trace="doBackup#(Ljetbrains/mps/vfs/IFile;Lorg/jetbrains/mps/openapi/model/SModel;)Ljava/io/File;" />
+      <node id="7788464498752623301" at="214,0,237,0" concept="16" trace="showDiskMemoryQuestion#(Ljetbrains/mps/vfs/IFile;Lorg/jetbrains/mps/openapi/model/SModel;Ljava/io/File;)Z" />
+      <node id="7788464498752623167" at="167,0,203,0" concept="10" trace="run#()V" />
+      <node id="7788464498752623163" at="165,50,203,7" concept="5" />
+      <node id="7788464498752623153" at="163,0,205,0" concept="10" trace="resolveDiskMemoryConflict#(Lorg/jetbrains/mps/openapi/model/EditableSModel;)V" />
+      <node id="3408442363875236522" at="99,0,148,5" concept="9" />
+      <node id="3408442363875165177" at="94,0,150,0" concept="10" trace="problemsDetected#(Lorg/jetbrains/mps/openapi/model/SModel;Ljava/lang/Iterable;)V" />
+      <scope id="4222852855542982204" at="230,15,230,15" />
+      <scope id="7770198149431208789" at="61,47,62,33" />
+      <scope id="7770198149431208800" at="66,46,67,36" />
+      <scope id="3408442363875250776" at="101,48,102,28" />
+      <scope id="3408442363877889725" at="106,50,107,74" />
+      <scope id="3408442363877631265" at="113,50,114,30" />
+      <scope id="899038469128818975" at="130,43,131,40" />
+      <scope id="3950500378509661216" at="135,75,136,23" />
+      <scope id="8119336008937341596" at="156,61,157,34" />
+      <scope id="7788464498752623206" at="177,34,178,69" />
+      <scope id="7788464498752623201" at="179,20,180,68" />
+      <scope id="2730693718688343484" at="194,36,195,41" />
+      <scope id="2730693718688361395" at="196,22,197,86" />
+      <scope id="7600798193335856038" at="207,46,208,49" />
+      <scope id="7600798193339635333" at="219,48,220,51" />
+      <scope id="7788464498752623427" at="242,31,243,223" />
+      <scope id="108123521074039899" at="251,42,252,133" />
+      <scope id="7788464498752623526" at="263,25,264,25" />
+      <scope id="7788464498752623255" at="275,46,276,24" />
+      <scope id="7788464498752623263" at="279,31,280,22" />
+      <scope id="7600798193332294776" at="288,30,289,86" />
+      <scope id="6444884150137272842" at="119,56,121,85" />
+      <scope id="7101751311172703848" at="169,68,171,17" />
+      <scope id="2034046503373005226" at="186,31,188,27" />
+      <scope id="4222852855542982175" at="224,15,226,23" />
+      <scope id="4222852855542982179" at="227,15,229,22" />
+      <scope id="4222852855542982167" at="231,16,233,46" />
+      <scope id="7600798193336885860" at="296,62,298,104">
         <var name="application" id="7600798193336885861" />
       </scope>
-      <scope id="899038469128969107" at="77,65,80,31" />
-      <scope id="3408442363875250775" at="102,0,105,0">
+      <scope id="899038469128969107" at="76,65,79,31" />
+      <scope id="3408442363875250775" at="101,0,104,0">
         <var name="it" id="3408442363875250775" />
       </scope>
-      <scope id="3408442363877889724" at="107,0,110,0">
+      <scope id="3408442363877889724" at="106,0,109,0">
         <var name="it" id="3408442363877889724" />
       </scope>
-      <scope id="3408442363877631264" at="114,0,117,0">
+      <scope id="3408442363877631264" at="113,0,116,0">
         <var name="it" id="3408442363877631264" />
       </scope>
-      <scope id="108123521074039899" at="261,29,264,7" />
-      <scope id="7788464498752623525" at="274,0,277,0" />
-      <scope id="7788464498752623250" at="286,0,289,0">
+      <scope id="108123521074039899" at="250,29,253,7" />
+      <scope id="7788464498752623525" at="263,0,266,0" />
+      <scope id="7788464498752623250" at="275,0,278,0">
         <var name="suffix" id="7788464498752623253" />
       </scope>
-      <scope id="7770198149431208783" at="61,0,65,0">
+      <scope id="7770198149431208783" at="60,0,64,0">
         <var name="model" id="7770198149431208787" />
       </scope>
-      <scope id="7770198149431208794" at="66,0,70,0">
+      <scope id="7770198149431208794" at="65,0,69,0">
         <var name="model" id="7770198149431208798" />
       </scope>
-      <scope id="7770198149431255538" at="88,46,92,33">
+      <scope id="7770198149431255538" at="87,46,91,33">
         <var name="m" id="7770198149431268401" />
       </scope>
-      <scope id="2034046503373005225" at="197,0,201,0" />
-      <scope id="108123521074039876" at="261,0,265,36">
+      <scope id="2034046503373005225" at="186,0,190,0" />
+      <scope id="108123521074039876" at="250,0,254,36">
         <var name="e" id="108123521074039877" />
       </scope>
-      <scope id="108123521074039879" at="261,29,265,36" />
-      <scope id="7788464498752623260" at="289,0,293,0" />
-      <scope id="7600798193336885859" at="307,0,311,0" />
-      <scope id="899038469128966843" at="76,27,81,11" />
-      <scope id="8119336008937341585" at="164,26,169,7">
+      <scope id="108123521074039879" at="250,29,254,36" />
+      <scope id="7788464498752623260" at="278,0,282,0" />
+      <scope id="7600798193336885859" at="296,0,300,0" />
+      <scope id="899038469128966843" at="75,27,80,11" />
+      <scope id="8119336008937341585" at="153,26,158,7">
         <var name="openProjects" id="8119336008937341589" />
       </scope>
-      <scope id="7788464498752623176" at="187,36,192,13" />
-      <scope id="5567467659001798893" at="204,31,209,15" />
-      <scope id="7788464498752623277" at="217,88,222,23">
+      <scope id="7788464498752623176" at="176,36,181,13" />
+      <scope id="5567467659001798893" at="193,31,198,15" />
+      <scope id="7788464498752623277" at="206,88,211,23">
         <var name="result" id="4620756789292633385" />
       </scope>
-      <scope id="3408442363877675435" at="118,49,124,49">
+      <scope id="3408442363877675435" at="117,49,123,49">
         <var name="link" id="6444884150136810730" />
       </scope>
-      <scope id="6444884150137534539" at="144,35,150,90">
-        <var name="resolved" id="6444884150137641369" />
-      </scope>
-      <scope id="7788464498752623213" at="195,23,201,13" />
-      <scope id="899038469128966842" at="76,0,83,0" />
-      <scope id="7770198149431255532" at="87,0,94,0">
+      <scope id="7788464498752623213" at="184,23,190,13" />
+      <scope id="899038469128966842" at="75,0,82,0" />
+      <scope id="7770198149431255532" at="86,0,93,0">
         <var name="model" id="7770198149431255536" />
       </scope>
-      <scope id="7788464498752623175" at="187,0,194,0" />
-      <scope id="5567467659001798892" at="204,0,211,0" />
-      <scope id="7788464498752623270" at="217,0,224,0">
+      <scope id="6444884150137186293" at="134,94,141,88">
+        <var name="ref" id="6444884150137504323" />
+      </scope>
+      <scope id="7788464498752623175" at="176,0,183,0" />
+      <scope id="5567467659001798892" at="193,0,200,0" />
+      <scope id="7788464498752623270" at="206,0,213,0">
         <var name="backupFile" id="7788464498752623275" />
         <var name="inMemory" id="7788464498752623273" />
       </scope>
-      <scope id="7600798193332294765" at="297,63,304,20">
+      <scope id="7600798193332294765" at="286,63,293,20">
         <var name="application" id="7600798193332294766" />
         <var name="oldValue" id="7600798193332294783" />
       </scope>
-      <scope id="3408442363877675434" at="118,0,126,0">
+      <scope id="3408442363877675434" at="117,0,125,0">
         <var name="it" id="3408442363877675434" />
       </scope>
-      <scope id="6444884150137534538" at="144,0,152,0" />
-      <scope id="899038469128958671" at="74,58,83,9" />
-      <scope id="8119336008937341576" at="162,60,171,19">
-        <var name="project" id="8119336008937341580" />
-      </scope>
-      <scope id="7788464498752623230" at="202,16,211,13" />
-      <scope id="7788464498752623477" at="269,72,278,18">
-=======
-      <node id="899038469128508000" at="57,0,58,0" concept="6" trace="myLastNotification" />
-      <node id="899038469128873147" at="58,0,59,0" concept="6" trace="myLastModel" />
-      <node id="7770198149431239092" at="64,47,65,33" concept="5" />
-      <node id="7770198149431241427" at="68,46,69,36" concept="5" />
-      <node id="899038469128921698" at="73,40,74,44" concept="11" />
-      <node id="899038469128982804" at="78,65,79,40" concept="5" />
-      <node id="899038469128986589" at="79,40,80,38" concept="5" />
-      <node id="899038469128989112" at="80,38,81,31" concept="5" />
-      <node id="7770198149431268400" at="89,46,90,46" concept="11" />
-      <node id="7770198149431279942" at="90,46,91,47" concept="0" />
-      <node id="7770198149431280784" at="91,47,92,0" concept="14" />
-      <node id="7770198149431281297" at="92,0,93,33" concept="5" />
-      <node id="3408442363875234935" at="96,81,97,43" concept="11" />
-      <node id="6444884150137876002" at="97,43,98,51" concept="11" />
-      <node id="6444884150137918296" at="98,51,99,104" concept="11" />
-      <node id="6444884150138149312" at="100,32,101,101" concept="13" />
-      <node id="6444884150138014323" at="101,101,102,78" concept="11" />
-      <node id="6444884150138144970" at="103,61,104,40" concept="5" />
-      <node id="6444884150137983813" at="106,5,107,0" concept="14" />
-      <node id="3408442363875251040" at="109,48,110,28" concept="12" />
-      <node id="3408442363877892247" at="114,50,115,74" concept="12" />
-      <node id="6444884150137197853" at="117,9,118,87" concept="11" />
-      <node id="6444884150137235929" at="118,87,119,55" concept="11" />
-      <node id="3408442363877631266" at="121,50,122,30" concept="12" />
-      <node id="6444884150136810727" at="125,49,126,27" concept="11" />
-      <node id="6444884150137806792" at="127,62,128,70" concept="5" />
-      <node id="6444884150137304250" at="128,70,129,85" concept="5" />
-      <node id="3408442363877678584" at="130,11,131,49" concept="12" />
-      <node id="3408442363877912055" at="133,27,134,143" concept="11" />
-      <node id="899038469128905894" at="134,143,135,55" concept="11" />
-      <node id="899038469128820953" at="138,43,139,40" concept="5" />
-      <node id="3950500378509769953" at="143,75,144,23" concept="12" />
-      <node id="6444884150137496569" at="145,15,146,0" concept="14" />
-      <node id="6444884150137504322" at="146,0,147,66" concept="11" />
-      <node id="6444884150137524242" at="147,66,148,33" concept="0" />
-      <node id="3084972867227230335" at="148,33,149,94" concept="5" />
-      <node id="899038469128886326" at="151,13,152,28" concept="5" />
-      <node id="6475006189497861301" at="152,28,153,55" concept="5" />
-      <node id="758819840111701914" at="159,70,160,70" concept="11" />
-      <node id="7788464498752623190" at="160,70,161,50" concept="11" />
-      <node id="7101751311172703895" at="163,25,164,87" concept="13" />
-      <node id="7101751311172704200" at="165,35,166,30" concept="5" />
-      <node id="7101751311172703892" at="166,30,167,17" concept="12" />
-      <node id="7101751311172703900" at="168,9,169,63" concept="0" />
-      <node id="7101751311172703893" at="169,63,170,0" concept="14" />
-      <node id="2730693718688346019" at="170,0,171,54" concept="11" />
-      <node id="7788464498752623207" at="174,34,175,69" concept="12" />
-      <node id="7788464498752623202" at="176,20,177,68" concept="12" />
-      <node id="2034046503373005228" at="183,31,184,38" concept="5" />
-      <node id="2034046503373005232" at="184,38,185,27" concept="5" />
-      <node id="2034046503373003215" at="191,36,192,41" concept="5" />
-      <node id="2730693718688364572" at="193,22,194,86" concept="5" />
-      <node id="7600798193338888748" at="202,88,203,0" concept="14" />
-      <node id="7600798193335856039" at="204,46,205,49" concept="12" />
-      <node id="4620756789292633384" at="206,5,207,346" concept="11" />
-      <node id="7788464498752623297" at="207,346,208,23" concept="12" />
-      <node id="7788464498752623311" at="210,100,211,211" concept="11" />
-      <node id="7788464498752623329" at="211,211,212,45" concept="11" />
-      <node id="7788464498752623345" at="212,45,213,94" concept="11" />
-      <node id="7600798193339635334" at="215,48,216,51" concept="12" />
-      <node id="1427916163082608787" at="217,7,218,177" concept="11" />
-      <node id="4222852855542982181" at="220,15,221,26" concept="13" />
-      <node id="4222852855542982184" at="221,26,222,23" concept="12" />
-      <node id="4222852855542982187" at="223,15,224,28" concept="13" />
-      <node id="4222852855542982196" at="224,28,225,22" concept="12" />
-      <node id="4222852855542982200" at="227,16,228,35" concept="13" />
-      <node id="4222852855542982169" at="228,35,229,46" concept="5" />
-      <node id="7788464498752623408" at="234,9,235,41" concept="11" />
-      <node id="5317173964876798205" at="235,41,236,86" concept="13" />
-      <node id="7788464498752623412" at="236,86,237,261" concept="5" />
-      <node id="7788464498752623428" at="238,31,239,223" concept="5" />
-      <node id="7788464498752623449" at="240,7,241,74" concept="11" />
-      <node id="7788464498752623454" at="241,74,242,39" concept="5" />
-      <node id="7788464498752623460" at="242,39,243,33" concept="5" />
-      <node id="7788464498752623464" at="243,33,244,27" concept="5" />
-      <node id="7788464498752623467" at="244,27,245,21" concept="12" />
-      <node id="108123521074039899" at="247,42,248,133" concept="5" />
-      <node id="108123521074039906" at="249,7,250,36" concept="19" />
-      <node id="7788464498752623478" at="253,72,254,60" concept="11" />
-      <node id="7788464498752623501" at="254,60,255,130" concept="11" />
-      <node id="7788464498752623509" at="255,130,256,152" concept="11" />
-      <node id="7788464498752623527" at="258,25,259,25" concept="5" />
-      <node id="7788464498752623519" at="261,7,262,18" concept="5" />
-      <node id="7788464498752623247" at="268,0,269,0" concept="6" trace="mySuffix" />
-      <node id="7788464498752623256" at="269,46,270,24" concept="5" />
-      <node id="7788464498752623264" at="273,31,274,22" concept="12" />
-      <node id="7600798193330633559" at="278,0,279,0" concept="15" trace="ourTestImplementation" />
-      <node id="7600798193332294767" at="279,63,280,66" concept="11" />
-      <node id="7600798193332807236" at="281,30,282,86" concept="0" />
-      <node id="7600798193332294784" at="283,5,284,48" concept="11" />
-      <node id="7600798193332294787" at="284,48,285,37" concept="5" />
-      <node id="7600798193332294791" at="285,37,286,20" concept="12" />
-      <node id="7600798193336885862" at="288,62,289,72" concept="11" />
-      <node id="7600798193336885866" at="289,72,290,104" concept="12" />
-      <node id="7788464498752623152" at="292,0,293,0" concept="15" trace="LOG" />
-      <node id="7788464498752623266" at="60,0,62,0" concept="3" trace="ModelStorageProblemsListener#()V" />
-      <node id="7788464498752623200" at="176,18,178,13" concept="1" />
-      <node id="2730693718688361394" at="193,20,195,15" concept="1" />
-      <node id="6444884150138016405" at="102,78,105,7" concept="9" />
-      <node id="3408442363875250775" at="109,0,112,0" concept="10" trace="accept#(Lorg/jetbrains/mps/openapi/model/SModel/Problem;)Z" />
-      <node id="3408442363877889724" at="114,0,117,0" concept="10" trace="accept#(Lorg/jetbrains/mps/openapi/model/SModel/Problem;)Z" />
-      <node id="3408442363877631264" at="121,0,124,0" concept="10" trace="accept#(Lorg/jetbrains/mps/openapi/model/SModel/Problem;)Z" />
-      <node id="899038469128818972" at="137,27,140,11" concept="9" />
-      <node id="3950500378509661215" at="142,94,145,15" concept="9" />
-      <node id="7600798193335856035" at="203,0,206,5" concept="9" />
-      <node id="7600798193339635331" at="214,18,217,7" concept="9" />
-      <node id="7788464498752623423" at="237,261,240,7" concept="9" />
-      <node id="108123521074039899" at="246,29,249,7" concept="1" />
-      <node id="108123521074039899" at="246,29,249,7" concept="9" />
-      <node id="7788464498752623525" at="258,0,261,0" concept="10" trace="run#()V" />
-      <node id="7788464498752623250" at="269,0,272,0" concept="3" trace="DiskMemoryConflictVersion#(Ljava/lang/String;)V" />
-      <node id="7600798193332294771" at="280,66,283,5" concept="9" />
-      <node id="7770198149431208783" at="63,0,67,0" concept="10" trace="startListening#(Lorg/jetbrains/mps/openapi/model/SModel;)V" />
-      <node id="7770198149431208794" at="67,0,71,0" concept="10" trace="stopListening#(Lorg/jetbrains/mps/openapi/model/SModel;)V" />
-      <node id="6444884150137272839" at="126,27,130,11" concept="9" />
-      <node id="7101751311172703847" at="164,87,168,9" concept="9" />
-      <node id="2034046503373005225" at="183,0,187,0" concept="10" trace="run#()V" />
-      <node id="7788464498752623260" at="272,0,276,0" concept="10" trace="getSuffix#()Ljava/lang/String;" />
-      <node id="7600798193336885859" at="288,0,292,0" concept="16" trace="isApplicationInUnitTestOrHeadless#()Z" />
-      <node id="899038469128969106" at="77,27,82,11" concept="9" />
-      <node id="3408442363877865114" at="112,9,117,9" concept="11" />
-      <node id="7788464498752623196" at="173,36,178,13" concept="9" />
-      <node id="2730693718688343482" at="190,31,195,15" concept="9" />
-      <node id="7788464498752623523" at="256,152,261,7" concept="5" />
-      <node id="2034046503373005221" at="181,23,187,13" concept="5" />
-      <node id="899038469128966842" at="77,0,84,0" concept="10" trace="run#()V" />
-      <node id="7770198149431255532" at="88,0,95,0" concept="10" trace="conflictDetected#(Lorg/jetbrains/mps/openapi/model/SModel;)V" />
-      <node id="6444884150137990687" at="99,104,106,5" concept="9" />
-      <node id="7788464498752623175" at="173,0,180,0" concept="10" trace="compute#()Ljava/lang/Boolean;" />
-      <node id="5317173964876790545" at="190,0,197,0" concept="10" trace="run#()V" />
-      <node id="3408442363877675434" at="125,0,133,0" concept="10" trace="select#(Lorg/jetbrains/mps/openapi/model/SModel/Problem;)Ljava/lang/String;" />
-      <node id="7788464498752623270" at="202,0,210,0" concept="16" trace="showDeletedFromDiskQuestion#(Lorg/jetbrains/mps/openapi/model/SModel;Ljava/io/File;)Z" />
-      <node id="899038469128966622" at="75,58,84,9" concept="5" />
-      <node id="6444884150137186283" at="142,0,151,0" concept="10" trace="hyperlinkUpdate#(Lcom/intellij/notification/Notification;Ljavax/swing/event/HyperlinkEvent;)V" />
-      <node id="7788464498752623169" at="171,54,180,11" concept="11" />
-      <node id="5317173964876790543" at="188,16,197,13" concept="5" />
-      <node id="7600798193332294762" at="279,0,288,0" concept="16" trace="setTestDialog#(Lcom/intellij/openapi/ui/TestDialog;)Lcom/intellij/openapi/ui/TestDialog;" />
-      <node id="7788464498752623229" at="188,14,198,9" concept="1" />
-      <node id="899038469128958668" at="74,44,85,5" concept="9" />
-      <node id="899038469128826677" at="140,11,151,13" concept="5" />
-      <node id="7788464498752623470" at="253,0,264,0" concept="16" trace="openDiffDialog#(Ljetbrains/mps/vfs/IFile;Lorg/jetbrains/mps/openapi/model/SModel;)V" />
-      <node id="4222852855542982165" at="218,177,230,7" concept="18" />
-      <node id="6989360587248026904" at="119,55,133,27" concept="11" />
-      <node id="899038469128798048" at="72,0,87,0" concept="10" trace="modelSaved#(Lorg/jetbrains/mps/openapi/model/SModel;)V" />
-      <node id="899038469128756686" at="137,0,155,0" concept="10" trace="run#()V" />
-      <node id="7788464498752623212" at="180,11,198,9" concept="9" />
-      <node id="4222852855542982160" at="213,94,231,5" concept="22" />
-      <node id="108123521074039873" at="233,66,251,5" concept="20" />
-      <node id="899038469128693182" at="135,55,155,9" concept="5" />
-      <node id="7788464498752623400" at="233,0,253,0" concept="16" trace="doBackup#(Ljetbrains/mps/vfs/IFile;Lorg/jetbrains/mps/openapi/model/SModel;)Ljava/io/File;" />
-      <node id="7788464498752623301" at="210,0,233,0" concept="16" trace="showDiskMemoryQuestion#(Ljetbrains/mps/vfs/IFile;Lorg/jetbrains/mps/openapi/model/SModel;Ljava/io/File;)Z" />
-      <node id="7788464498752623167" at="163,0,200,0" concept="10" trace="run#()V" />
-      <node id="7788464498752623163" at="161,50,200,7" concept="5" />
-      <node id="7788464498752623153" at="159,0,202,0" concept="10" trace="resolveDiskMemoryConflict#(Lorg/jetbrains/mps/openapi/model/EditableSModel;)V" />
-      <node id="3408442363875236522" at="107,0,156,5" concept="9" />
-      <node id="3408442363875165177" at="95,0,158,0" concept="10" trace="problemsDetected#(Lorg/jetbrains/mps/openapi/model/SModel;Ljava/lang/Iterable;)V" />
-      <scope id="7788464498752623269" at="60,41,60,41" />
-      <scope id="4222852855542982204" at="226,15,226,15" />
-      <scope id="7770198149431208789" at="64,47,65,33" />
-      <scope id="7770198149431208800" at="68,46,69,36" />
-      <scope id="6444884150138016408" at="103,61,104,40" />
-      <scope id="3408442363875250776" at="109,48,110,28" />
-      <scope id="3408442363877889725" at="114,50,115,74" />
-      <scope id="3408442363877631265" at="121,50,122,30" />
-      <scope id="899038469128818975" at="138,43,139,40" />
-      <scope id="3950500378509661216" at="143,75,144,23" />
-      <scope id="7788464498752623206" at="174,34,175,69" />
-      <scope id="7788464498752623201" at="176,20,177,68" />
-      <scope id="2730693718688343484" at="191,36,192,41" />
-      <scope id="2730693718688361395" at="193,22,194,86" />
-      <scope id="7600798193335856038" at="204,46,205,49" />
-      <scope id="7600798193339635333" at="215,48,216,51" />
-      <scope id="7788464498752623427" at="238,31,239,223" />
-      <scope id="108123521074039899" at="247,42,248,133" />
-      <scope id="7788464498752623526" at="258,25,259,25" />
-      <scope id="7788464498752623255" at="269,46,270,24" />
-      <scope id="7788464498752623263" at="273,31,274,22" />
-      <scope id="7600798193332294776" at="281,30,282,86" />
-      <scope id="7788464498752623266" at="60,0,62,0" />
-      <scope id="6444884150137272842" at="127,62,129,85" />
-      <scope id="7101751311172703848" at="165,35,167,17" />
-      <scope id="2034046503373005226" at="183,31,185,27" />
-      <scope id="4222852855542982175" at="220,15,222,23" />
-      <scope id="4222852855542982179" at="223,15,225,22" />
-      <scope id="4222852855542982167" at="227,16,229,46" />
-      <scope id="7600798193336885860" at="288,62,290,104">
-        <var name="application" id="7600798193336885861" />
-      </scope>
-      <scope id="899038469128969107" at="78,65,81,31" />
-      <scope id="3408442363875250775" at="109,0,112,0">
-        <var name="it" id="3408442363875250775" />
-      </scope>
-      <scope id="3408442363877889724" at="114,0,117,0">
-        <var name="it" id="3408442363877889724" />
-      </scope>
-      <scope id="3408442363877631264" at="121,0,124,0">
-        <var name="it" id="3408442363877631264" />
-      </scope>
-      <scope id="108123521074039899" at="246,29,249,7" />
-      <scope id="7788464498752623525" at="258,0,261,0" />
-      <scope id="7788464498752623250" at="269,0,272,0">
-        <var name="suffix" id="7788464498752623253" />
-      </scope>
-      <scope id="7770198149431208783" at="63,0,67,0">
-        <var name="model" id="7770198149431208787" />
-      </scope>
-      <scope id="7770198149431208794" at="67,0,71,0">
-        <var name="model" id="7770198149431208798" />
-      </scope>
-      <scope id="7770198149431255538" at="89,46,93,33">
-        <var name="m" id="7770198149431268401" />
-      </scope>
-      <scope id="2034046503373005225" at="183,0,187,0" />
-      <scope id="108123521074039876" at="246,0,250,36">
-        <var name="e" id="108123521074039877" />
-      </scope>
-      <scope id="108123521074039879" at="246,29,250,36" />
-      <scope id="7788464498752623260" at="272,0,276,0" />
-      <scope id="7600798193336885859" at="288,0,292,0" />
-      <scope id="899038469128966843" at="77,27,82,11" />
-      <scope id="6444884150137990690" at="100,32,105,7">
-        <var name="openProjects" id="6444884150138014324" />
-      </scope>
-      <scope id="7788464498752623176" at="173,36,178,13" />
-      <scope id="5317173964876790547" at="190,31,195,15" />
-      <scope id="3408442363877675435" at="125,49,131,49">
-        <var name="link" id="6444884150136810730" />
-      </scope>
-      <scope id="7788464498752623213" at="181,23,187,13" />
-      <scope id="7788464498752623277" at="202,88,208,23">
-        <var name="result" id="4620756789292633385" />
-      </scope>
-      <scope id="899038469128966842" at="77,0,84,0" />
-      <scope id="7770198149431255532" at="88,0,95,0">
-        <var name="model" id="7770198149431255536" />
-      </scope>
-      <scope id="6444884150137186293" at="142,94,149,94">
-        <var name="ref" id="6444884150137504323" />
-      </scope>
-      <scope id="7788464498752623175" at="173,0,180,0" />
-      <scope id="5317173964876790545" at="190,0,197,0" />
-      <scope id="7600798193332294765" at="279,63,286,20">
-        <var name="application" id="7600798193332294766" />
-        <var name="oldValue" id="7600798193332294783" />
-      </scope>
-      <scope id="3408442363877675434" at="125,0,133,0">
-        <var name="it" id="3408442363877675434" />
-      </scope>
-      <scope id="7788464498752623270" at="202,0,210,0">
-        <var name="backupFile" id="7788464498752623275" />
-        <var name="inMemory" id="7788464498752623273" />
-      </scope>
-      <scope id="899038469128958671" at="75,58,84,9" />
-      <scope id="6444884150137186283" at="142,0,151,0">
+      <scope id="899038469128958671" at="73,58,82,9" />
+      <scope id="6444884150137186283" at="134,0,143,0">
         <var name="e" id="6444884150137186290" />
         <var name="p0" id="6444884150137186287" />
       </scope>
-      <scope id="7788464498752623230" at="188,16,197,13" />
-      <scope id="7788464498752623477" at="253,72,262,18">
->>>>>>> ddee6f63
+      <scope id="8119336008937341576" at="151,60,160,19">
+        <var name="project" id="8119336008937341580" />
+      </scope>
+      <scope id="7788464498752623230" at="191,16,200,13" />
+      <scope id="7788464498752623477" at="258,72,267,18">
         <var name="dialog" id="7788464498752623510" />
         <var name="onDisk" id="7788464498752623479" />
         <var name="project" id="7788464498752623502" />
       </scope>
-<<<<<<< HEAD
-      <scope id="7600798193332294762" at="297,0,306,0">
+      <scope id="7600798193332294762" at="286,0,295,0">
         <var name="newValue" id="7600798193332294763" />
       </scope>
-      <scope id="8119336008937341622" at="162,0,173,0">
+      <scope id="8119336008937341622" at="151,0,162,0">
         <var name="repository" id="8119336008937341617" />
       </scope>
-      <scope id="108123521074039874" at="249,9,260,21">
+      <scope id="108123521074039874" at="238,9,249,21">
         <var name="tmp" id="7788464498752623409" />
         <var name="zipfile" id="7788464498752623450" />
       </scope>
-      <scope id="7788464498752623470" at="269,0,280,0">
+      <scope id="7788464498752623470" at="258,0,269,0">
         <var name="inMemory" id="7788464498752623475" />
         <var name="modelFile" id="7788464498752623473" />
       </scope>
-      <scope id="899038469128798054" at="72,40,84,5">
+      <scope id="899038469128798054" at="71,40,83,5">
         <var name="ref" id="899038469128921699" />
       </scope>
-      <scope id="899038469128798048" at="71,0,86,0">
+      <scope id="899038469128798048" at="70,0,85,0">
         <var name="model" id="899038469128798052" />
       </scope>
-      <scope id="4222852855542982162" at="229,18,245,7">
+      <scope id="899038469128756687" at="129,27,145,55" />
+      <scope id="4222852855542982162" at="218,18,234,7">
         <var name="result" id="1427916163082608788" />
       </scope>
-      <scope id="6444884150137186293" at="135,94,152,17">
-        <var name="ref" id="6444884150137504323" />
-      </scope>
-      <scope id="7788464498752623407" at="248,66,266,5" />
-      <scope id="6444884150137186283" at="135,0,154,0">
-        <var name="e" id="6444884150137186290" />
-        <var name="p0" id="6444884150137186287" />
-      </scope>
-      <scope id="7788464498752623400" at="248,0,268,0">
+      <scope id="899038469128756686" at="129,0,147,0" />
+      <scope id="7788464498752623407" at="237,66,255,5" />
+      <scope id="7788464498752623400" at="237,0,257,0">
         <var name="inMemory" id="7788464498752623405" />
         <var name="modelFile" id="7788464498752623403" />
       </scope>
-      <scope id="7788464498752623310" at="225,100,246,5">
-=======
-      <scope id="7600798193332294762" at="279,0,288,0">
-        <var name="newValue" id="7600798193332294763" />
-      </scope>
-      <scope id="108123521074039874" at="234,9,245,21">
-        <var name="tmp" id="7788464498752623409" />
-        <var name="zipfile" id="7788464498752623450" />
-      </scope>
-      <scope id="7788464498752623470" at="253,0,264,0">
-        <var name="inMemory" id="7788464498752623475" />
-        <var name="modelFile" id="7788464498752623473" />
-      </scope>
-      <scope id="899038469128798054" at="73,40,85,5">
-        <var name="ref" id="899038469128921699" />
-      </scope>
-      <scope id="899038469128798048" at="72,0,87,0">
-        <var name="model" id="899038469128798052" />
-      </scope>
-      <scope id="899038469128756687" at="137,27,153,55" />
-      <scope id="4222852855542982162" at="214,18,230,7">
-        <var name="result" id="1427916163082608788" />
-      </scope>
-      <scope id="899038469128756686" at="137,0,155,0" />
-      <scope id="7788464498752623407" at="233,66,251,5" />
-      <scope id="7788464498752623400" at="233,0,253,0">
-        <var name="inMemory" id="7788464498752623405" />
-        <var name="modelFile" id="7788464498752623403" />
-      </scope>
-      <scope id="7788464498752623310" at="210,100,231,5">
->>>>>>> ddee6f63
+      <scope id="7788464498752623310" at="214,100,235,5">
         <var name="message" id="7788464498752623312" />
         <var name="options" id="7788464498752623346" />
         <var name="title" id="7788464498752623330" />
       </scope>
-<<<<<<< HEAD
-      <scope id="7788464498752623301" at="225,0,248,0">
-=======
-      <scope id="7788464498752623301" at="210,0,233,0">
->>>>>>> ddee6f63
+      <scope id="7788464498752623301" at="214,0,237,0">
         <var name="backupFile" id="7788464498752623308" />
         <var name="inMemory" id="7788464498752623306" />
         <var name="modelFile" id="7788464498752623304" />
       </scope>
-<<<<<<< HEAD
-      <scope id="899038469128756687" at="130,27,156,55" />
-      <scope id="899038469128756686" at="130,0,158,0" />
-      <scope id="7788464498752623168" at="178,25,212,9">
+      <scope id="7788464498752623168" at="167,25,201,9">
         <var name="contentConflict" id="2730693718688346020" />
         <var name="needSave" id="7788464498752623170" />
       </scope>
-      <scope id="7788464498752623167" at="178,0,214,0" />
-      <scope id="7788464498752623162" at="174,70,214,7">
+      <scope id="7788464498752623167" at="167,0,203,0" />
+      <scope id="7788464498752623162" at="163,70,203,7">
         <var name="backupFile" id="7788464498752623191" />
         <var name="file" id="758819840111701915" />
       </scope>
-      <scope id="7788464498752623153" at="174,0,216,0">
+      <scope id="7788464498752623153" at="163,0,205,0">
         <var name="model" id="7788464498752623158" />
       </scope>
-      <scope id="3408442363875236525" at="105,9,158,9">
-=======
-      <scope id="7788464498752623168" at="163,25,198,9">
-        <var name="contentConflict" id="2730693718688346020" />
-        <var name="needSave" id="7788464498752623170" />
-      </scope>
-      <scope id="7788464498752623167" at="163,0,200,0" />
-      <scope id="7788464498752623162" at="159,70,200,7">
-        <var name="backupFile" id="7788464498752623191" />
-        <var name="file" id="758819840111701915" />
-      </scope>
-      <scope id="3408442363875236525" at="112,9,155,9">
->>>>>>> ddee6f63
+      <scope id="3408442363875236525" at="104,9,147,9">
         <var name="errMap" id="6444884150137197854" />
         <var name="index" id="6444884150137235932" />
         <var name="isSave" id="3408442363877865117" />
@@ -2020,58 +1776,29 @@
         <var name="problemText" id="6989360587248026905" />
         <var name="ref" id="899038469128905895" />
       </scope>
-<<<<<<< HEAD
-      <scope id="3408442363875165186" at="96,81,159,5">
-=======
-      <scope id="7788464498752623153" at="159,0,202,0">
-        <var name="model" id="7788464498752623158" />
-      </scope>
-      <scope id="3408442363875165186" at="96,81,156,5">
->>>>>>> ddee6f63
+      <scope id="3408442363875165186" at="95,81,148,5">
         <var name="pr" id="3408442363875234938" />
         <var name="project" id="6444884150137918297" />
         <var name="repository" id="6444884150137876003" />
       </scope>
-<<<<<<< HEAD
-      <scope id="3408442363875165177" at="95,0,161,0">
+      <scope id="3408442363875165177" at="94,0,150,0">
         <var name="model" id="3408442363875165181" />
         <var name="problems" id="3408442363875165183" />
       </scope>
-      <unit id="3408442363875250775" at="101,42,105,5" name="jetbrains.mps.vcs.platform.integration.ModelStorageProblemsListener$6" />
-      <unit id="3408442363877889724" at="106,63,110,7" name="jetbrains.mps.vcs.platform.integration.ModelStorageProblemsListener$2" />
-      <unit id="3408442363877631264" at="113,82,117,7" name="jetbrains.mps.vcs.platform.integration.ModelStorageProblemsListener$3" />
-      <unit id="7788464498752623525" at="273,35,277,5" name="jetbrains.mps.vcs.platform.integration.ModelStorageProblemsListener$8" />
-      <unit id="2034046503373005225" at="196,61,201,11" name="jetbrains.mps.vcs.platform.integration.ModelStorageProblemsListener$8" />
-      <unit id="899038469128966842" at="75,37,83,7" name="jetbrains.mps.vcs.platform.integration.ModelStorageProblemsListener$1" />
-      <unit id="7788464498752623175" at="186,75,194,9" name="jetbrains.mps.vcs.platform.integration.ModelStorageProblemsListener$8" />
-      <unit id="5567467659001798892" at="203,68,211,11" name="jetbrains.mps.vcs.platform.integration.ModelStorageProblemsListener$8" />
-      <unit id="3408442363877675434" at="117,20,126,7" name="jetbrains.mps.vcs.platform.integration.ModelStorageProblemsListener$4" />
-      <unit id="6444884150137534538" at="143,57,152,15" name="jetbrains.mps.vcs.platform.integration.ModelStorageProblemsListener$7" />
-      <unit id="7788464498752623240" at="281,0,294,0" name="jetbrains.mps.vcs.platform.integration.ModelStorageProblemsListener$DiskMemoryConflictVersion" />
-      <unit id="6444884150137186281" at="134,152,154,11" name="jetbrains.mps.vcs.platform.integration.ModelStorageProblemsListener$6" />
-      <unit id="899038469128756686" at="129,37,158,7" name="jetbrains.mps.vcs.platform.integration.ModelStorageProblemsListener$5" />
-      <unit id="7788464498752623167" at="177,56,214,5" name="jetbrains.mps.vcs.platform.integration.ModelStorageProblemsListener$7" />
-      <unit id="7788464498752623152" at="57,0,313,0" name="jetbrains.mps.vcs.platform.integration.ModelStorageProblemsListener" />
-=======
-      <scope id="3408442363875165177" at="95,0,158,0">
-        <var name="model" id="3408442363875165181" />
-        <var name="problems" id="3408442363875165183" />
-      </scope>
-      <unit id="3408442363875250775" at="108,42,112,5" name="jetbrains.mps.vcs.platform.integration.ModelStorageProblemsListener$6" />
-      <unit id="3408442363877889724" at="113,63,117,7" name="jetbrains.mps.vcs.platform.integration.ModelStorageProblemsListener$2" />
-      <unit id="3408442363877631264" at="120,82,124,7" name="jetbrains.mps.vcs.platform.integration.ModelStorageProblemsListener$3" />
-      <unit id="7788464498752623525" at="257,35,261,5" name="jetbrains.mps.vcs.platform.integration.ModelStorageProblemsListener$8" />
-      <unit id="2034046503373005225" at="182,61,187,11" name="jetbrains.mps.vcs.platform.integration.ModelStorageProblemsListener$8" />
-      <unit id="899038469128966842" at="76,37,84,7" name="jetbrains.mps.vcs.platform.integration.ModelStorageProblemsListener$1" />
-      <unit id="7788464498752623175" at="172,75,180,9" name="jetbrains.mps.vcs.platform.integration.ModelStorageProblemsListener$8" />
-      <unit id="5317173964876790545" at="189,52,197,11" name="jetbrains.mps.vcs.platform.integration.ModelStorageProblemsListener$8" />
-      <unit id="3408442363877675434" at="124,20,133,7" name="jetbrains.mps.vcs.platform.integration.ModelStorageProblemsListener$4" />
-      <unit id="6444884150137186281" at="141,152,151,11" name="jetbrains.mps.vcs.platform.integration.ModelStorageProblemsListener$6" />
-      <unit id="7788464498752623240" at="264,0,277,0" name="jetbrains.mps.vcs.platform.integration.ModelStorageProblemsListener$DiskMemoryConflictVersion" />
-      <unit id="899038469128756686" at="136,37,155,7" name="jetbrains.mps.vcs.platform.integration.ModelStorageProblemsListener$5" />
-      <unit id="7788464498752623167" at="162,56,200,5" name="jetbrains.mps.vcs.platform.integration.ModelStorageProblemsListener$7" />
-      <unit id="7788464498752623152" at="56,0,294,0" name="jetbrains.mps.vcs.platform.integration.ModelStorageProblemsListener" />
->>>>>>> ddee6f63
+      <unit id="3408442363875250775" at="100,42,104,5" name="jetbrains.mps.vcs.platform.integration.ModelStorageProblemsListener$6" />
+      <unit id="3408442363877889724" at="105,63,109,7" name="jetbrains.mps.vcs.platform.integration.ModelStorageProblemsListener$2" />
+      <unit id="3408442363877631264" at="112,82,116,7" name="jetbrains.mps.vcs.platform.integration.ModelStorageProblemsListener$3" />
+      <unit id="7788464498752623525" at="262,35,266,5" name="jetbrains.mps.vcs.platform.integration.ModelStorageProblemsListener$8" />
+      <unit id="2034046503373005225" at="185,61,190,11" name="jetbrains.mps.vcs.platform.integration.ModelStorageProblemsListener$8" />
+      <unit id="899038469128966842" at="74,37,82,7" name="jetbrains.mps.vcs.platform.integration.ModelStorageProblemsListener$1" />
+      <unit id="7788464498752623175" at="175,75,183,9" name="jetbrains.mps.vcs.platform.integration.ModelStorageProblemsListener$8" />
+      <unit id="5567467659001798892" at="192,68,200,11" name="jetbrains.mps.vcs.platform.integration.ModelStorageProblemsListener$8" />
+      <unit id="3408442363877675434" at="116,20,125,7" name="jetbrains.mps.vcs.platform.integration.ModelStorageProblemsListener$4" />
+      <unit id="6444884150137186281" at="133,152,143,11" name="jetbrains.mps.vcs.platform.integration.ModelStorageProblemsListener$6" />
+      <unit id="7788464498752623240" at="270,0,283,0" name="jetbrains.mps.vcs.platform.integration.ModelStorageProblemsListener$DiskMemoryConflictVersion" />
+      <unit id="899038469128756686" at="128,37,147,7" name="jetbrains.mps.vcs.platform.integration.ModelStorageProblemsListener$5" />
+      <unit id="7788464498752623167" at="166,56,203,5" name="jetbrains.mps.vcs.platform.integration.ModelStorageProblemsListener$7" />
+      <unit id="7788464498752623152" at="56,0,302,0" name="jetbrains.mps.vcs.platform.integration.ModelStorageProblemsListener" />
     </file>
   </root>
   <root nodeRef="r:f7252e75-44f2-46f6-9600-c9b291e7dd5f(jetbrains.mps.vcs.platform.integration)/7788464498752650651">
