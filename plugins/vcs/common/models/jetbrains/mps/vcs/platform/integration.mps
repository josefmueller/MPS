<?xml version="1.0" encoding="UTF-8"?>
<model modelUID="r:f7252e75-44f2-46f6-9600-c9b291e7dd5f(jetbrains.mps.vcs.platform.integration)">
  <persistence version="7" />
  <language namespace="f3061a53-9226-4cc5-a443-f952ceaf5816(jetbrains.mps.baseLanguage)" />
  <language namespace="760a0a8c-eabb-4521-8bfd-65db761a9ba3(jetbrains.mps.baseLanguage.logging)" />
  <language namespace="fd392034-7849-419d-9071-12563d152375(jetbrains.mps.baseLanguage.closures)" />
  <language namespace="774bf8a0-62e5-41e1-af63-f4812e60e48b(jetbrains.mps.baseLanguage.checkedDots)" />
  <language namespace="63650c59-16c8-498a-99c8-005c7ee9515d(jetbrains.mps.lang.access)" />
  <import index="cu2c" modelUID="f:java_stub#6ed54515-acc8-4d1e-a16c-9fd6cfe951ea#jetbrains.mps.smodel(MPS.Core/jetbrains.mps.smodel@java_stub)" version="-1" />
  <import index="zofw" modelUID="f:java_stub#6ed54515-acc8-4d1e-a16c-9fd6cfe951ea#jetbrains.mps.smodel.persistence.def(MPS.Core/jetbrains.mps.smodel.persistence.def@java_stub)" version="-1" />
  <import index="p37l" modelUID="r:df1b052a-af27-4b87-80fc-1492fa2192be(jetbrains.mps.vcs.diff.ui)" version="-1" />
  <import index="e2lb" modelUID="f:java_stub#6354ebe7-c22a-4a0f-ac54-50b52ab9b065#java.lang(JDK/java.lang@java_stub)" version="-1" />
  <import index="msyo" modelUID="f:java_stub#6ed54515-acc8-4d1e-a16c-9fd6cfe951ea#jetbrains.mps.util(MPS.Core/jetbrains.mps.util@java_stub)" version="-1" />
  <import index="fxg7" modelUID="f:java_stub#6354ebe7-c22a-4a0f-ac54-50b52ab9b065#java.io(JDK/java.io@java_stub)" version="-1" />
  <import index="68ai" modelUID="f:java_stub#6ed54515-acc8-4d1e-a16c-9fd6cfe951ea#org.jetbrains.annotations(MPS.Core/org.jetbrains.annotations@java_stub)" version="-1" />
  <import index="xqpa" modelUID="f:java_stub#6354ebe7-c22a-4a0f-ac54-50b52ab9b065#java.lang.reflect(JDK/java.lang.reflect@java_stub)" version="-1" />
  <import index="to5d" modelUID="f:java_stub#6ed54515-acc8-4d1e-a16c-9fd6cfe951ea#jetbrains.mps.logging(MPS.Core/jetbrains.mps.logging@java_stub)" version="-1" />
  <import index="ur19" modelUID="r:d58d9938-2526-431c-a5fe-6bbbfeb64ac2(jetbrains.mps.vcs.util)" version="-1" />
  <import index="wenr" modelUID="r:351fe3d9-2ce5-4ea0-8afc-9b076259a949(jetbrains.mps.vcs.diff.ui.merge)" version="-1" />
  <import index="dbrf" modelUID="f:java_stub#6354ebe7-c22a-4a0f-ac54-50b52ab9b065#javax.swing(JDK/javax.swing@java_stub)" version="-1" />
  <import index="1t7x" modelUID="f:java_stub#6354ebe7-c22a-4a0f-ac54-50b52ab9b065#java.awt(JDK/java.awt@java_stub)" version="-1" />
  <import index="k7g3" modelUID="f:java_stub#6354ebe7-c22a-4a0f-ac54-50b52ab9b065#java.util(JDK/java.util@java_stub)" version="-1" />
  <import index="59et" modelUID="f:java_stub#6ed54515-acc8-4d1e-a16c-9fd6cfe951ea#jetbrains.mps.vfs(MPS.Core/jetbrains.mps.vfs@java_stub)" version="-1" />
  <import index="vsqj" modelUID="f:java_stub#6ed54515-acc8-4d1e-a16c-9fd6cfe951ea#jetbrains.mps.project(MPS.Core/jetbrains.mps.project@java_stub)" version="-1" />
  <import index="rhwp" modelUID="f:java_stub#6ed54515-acc8-4d1e-a16c-9fd6cfe951ea#jetbrains.mps.smodel.descriptor(MPS.Core/jetbrains.mps.smodel.descriptor@java_stub)" version="-1" />
  <import index="4rb9" modelUID="r:e4939376-be00-4167-9510-67715eca6425(jetbrains.mps.vcs.platform.util)" version="-1" />
  <import index="2eq1" modelUID="r:383be79d-d39d-4dc4-9df3-57e57bcac2b5(jetbrains.mps.ide.platform.watching)" version="-1" />
  <import index="7tpj" modelUID="f:java_stub#742f6602-5a2f-4313-aa6e-ae1cd4ffdc61#com.intellij.openapi.diff(MPS.Platform/com.intellij.openapi.diff@java_stub)" version="-1" />
  <import index="f6g1" modelUID="f:java_stub#742f6602-5a2f-4313-aa6e-ae1cd4ffdc61#com.intellij.openapi.vfs(MPS.Platform/com.intellij.openapi.vfs@java_stub)" version="-1" />
  <import index="h12" modelUID="f:java_stub#742f6602-5a2f-4313-aa6e-ae1cd4ffdc61#com.intellij.openapi.ui(MPS.Platform/com.intellij.openapi.ui@java_stub)" version="-1" />
  <import index="7615" modelUID="f:java_stub#742f6602-5a2f-4313-aa6e-ae1cd4ffdc61#com.intellij.openapi.diff.impl.mergeTool(MPS.Platform/com.intellij.openapi.diff.impl.mergeTool@java_stub)" version="-1" />
  <import index="ca4j" modelUID="f:java_stub#742f6602-5a2f-4313-aa6e-ae1cd4ffdc61#com.intellij.openapi.vcs.checkin(MPS.Platform/com.intellij.openapi.vcs.checkin@java_stub)" version="-1" />
  <import index="xcsv" modelUID="f:java_stub#742f6602-5a2f-4313-aa6e-ae1cd4ffdc61#com.intellij.openapi.editor(MPS.Platform/com.intellij.openapi.editor@java_stub)" version="-1" />
  <import index="a8v5" modelUID="f:java_stub#742f6602-5a2f-4313-aa6e-ae1cd4ffdc61#jetbrains.mps.fileTypes(MPS.Platform/jetbrains.mps.fileTypes@java_stub)" version="-1" />
  <import index="c1jt" modelUID="f:java_stub#742f6602-5a2f-4313-aa6e-ae1cd4ffdc61#com.intellij.openapi.vcs.changes(MPS.Platform/com.intellij.openapi.vcs.changes@java_stub)" version="-1" />
  <import index="ph2v" modelUID="f:java_stub#742f6602-5a2f-4313-aa6e-ae1cd4ffdc61#com.intellij.openapi.project(MPS.Platform/com.intellij.openapi.project@java_stub)" version="-1" />
  <import index="mepa" modelUID="f:java_stub#742f6602-5a2f-4313-aa6e-ae1cd4ffdc61#com.intellij.openapi.application(MPS.Platform/com.intellij.openapi.application@java_stub)" version="-1" />
  <import index="f6dg" modelUID="f:java_stub#742f6602-5a2f-4313-aa6e-ae1cd4ffdc61#com.intellij.openapi.vcs(MPS.Platform/com.intellij.openapi.vcs@java_stub)" version="-1" />
  <import index="t7eg" modelUID="f:java_stub#742f6602-5a2f-4313-aa6e-ae1cd4ffdc61#com.intellij.openapi.components(MPS.Platform/com.intellij.openapi.components@java_stub)" version="-1" />
  <import index="p7r7" modelUID="f:java_stub#742f6602-5a2f-4313-aa6e-ae1cd4ffdc61#jetbrains.mps.ide.vfs(MPS.Platform/jetbrains.mps.ide.vfs@java_stub)" version="-1" />
  <import index="a30e" modelUID="f:java_stub#742f6602-5a2f-4313-aa6e-ae1cd4ffdc61#com.intellij.openapi.vcs.ui(MPS.Platform/com.intellij.openapi.vcs.ui@java_stub)" version="-1" />
  <import index="y0l7" modelUID="f:java_stub#742f6602-5a2f-4313-aa6e-ae1cd4ffdc61#com.intellij.openapi.fileTypes(MPS.Platform/com.intellij.openapi.fileTypes@java_stub)" version="-1" />
  <import index="dgs0" modelUID="f:java_stub#742f6602-5a2f-4313-aa6e-ae1cd4ffdc61#com.intellij.openapi.util.io(MPS.Platform/com.intellij.openapi.util.io@java_stub)" version="-1" />
  <import index="86um" modelUID="f:java_stub#742f6602-5a2f-4313-aa6e-ae1cd4ffdc61#jetbrains.mps.ide(MPS.Platform/jetbrains.mps.ide@java_stub)" version="-1" />
  <import index="pt5l" modelUID="f:java_stub#742f6602-5a2f-4313-aa6e-ae1cd4ffdc61#jetbrains.mps.ide.project(MPS.Platform/jetbrains.mps.ide.project@java_stub)" version="-1" />
  <import index="n0gk" modelUID="f:java_stub#1ed103c3-3aa6-49b7-9c21-6765ee11f224#jetbrains.mps.ide.editor.warningPanel(MPS.Editor/jetbrains.mps.ide.editor.warningPanel@java_stub)" version="-1" />
  <import index="hdhb" modelUID="r:07568eb8-30c0-4bb3-9dcb-50ee4b8de59a(jetbrains.mps.vcs.diff.ui.common)" version="-1" />
  <import index="oex8" modelUID="f:java_stub#742f6602-5a2f-4313-aa6e-ae1cd4ffdc61#com.intellij.openapi(MPS.Platform/com.intellij.openapi@java_stub)" version="-1" />
  <import index="tpck" modelUID="r:00000000-0000-4000-0000-011c89590288(jetbrains.mps.lang.core.structure)" version="0" implicit="yes" />
  <import index="tpib" modelUID="r:00000000-0000-4000-0000-011c8959057f(jetbrains.mps.baseLanguage.logging.structure)" version="0" implicit="yes" />
  <import index="tpee" modelUID="r:00000000-0000-4000-0000-011c895902ca(jetbrains.mps.baseLanguage.structure)" version="4" implicit="yes" />
  <import index="tp2c" modelUID="r:00000000-0000-4000-0000-011c89590338(jetbrains.mps.baseLanguage.closures.structure)" version="3" implicit="yes" />
  <import index="pxpg" modelUID="r:5a550369-d6d9-4c89-a89b-1bb748dc20b3(jetbrains.mps.baseLanguage.checkedDots.structure)" version="-1" implicit="yes" />
  <import index="qff7" modelUID="r:2ba2e307-a81d-4a21-9e0b-de3624e2fb83(jetbrains.mps.lang.access.structure)" version="0" implicit="yes" />
  <roots>
    <node type="tpee.ClassConcept" typeId="tpee.1068390468198" id="6030177200825199020">
      <property name="name" nameId="tpck.1169194664001" value="ModelDiffTool" />
      <property name="virtualPackage" nameId="tpck.1193676396447" value="" />
    </node>
    <node type="tpee.ClassConcept" typeId="tpee.1068390468198" id="6030177200825199214">
      <property name="name" nameId="tpck.1169194664001" value="ModelMergeTool" />
      <property name="virtualPackage" nameId="tpck.1193676396447" value="" />
    </node>
    <node type="tpee.ClassConcept" typeId="tpee.1068390468198" id="6030177200825199525">
      <property name="name" nameId="tpck.1169194664001" value="ToolsApplicationComponent" />
    </node>
    <node type="tpee.ClassConcept" typeId="tpee.1068390468198" id="5337823064584388635">
      <property name="name" nameId="tpck.1169194664001" value="OptimizeImportsCheckinHandler" />
    </node>
    <node type="tpee.ClassConcept" typeId="tpee.1068390468198" id="7788464498752623152">
      <property name="name" nameId="tpck.1169194664001" value="DiskMemoryConflictResolverImpl" />
    </node>
    <node type="tpee.ClassConcept" typeId="tpee.1068390468198" id="7788464498752650651">
      <property name="name" nameId="tpck.1169194664001" value="ConflictingModelsWarnings" />
    </node>
    <node type="tpee.ClassConcept" typeId="tpee.1068390468198" id="6477249786997134461">
      <property name="name" nameId="tpck.1169194664001" value="PluginVCSManager" />
    </node>
  </roots>
  <root id="6030177200825199020">
    <node role="visibility" roleId="tpee.1178549979242" type="tpee.PublicVisibility" typeId="tpee.1146644602865" id="6030177200825199021" />
    <node role="implementedInterface" roleId="tpee.1095933932569" type="tpee.ClassifierType" typeId="tpee.1107535904670" id="6030177200825199022">
      <link role="classifier" roleId="tpee.1107535924139" targetNodeId="7tpj.~DiffTool" resolveInfo="DiffTool" />
    </node>
    <node role="constructor" roleId="tpee.1068390468201" type="tpee.ConstructorDeclaration" typeId="tpee.1068580123140" id="6030177200825199023">
      <node role="visibility" roleId="tpee.1178549979242" type="tpee.PublicVisibility" typeId="tpee.1146644602865" id="6030177200825199024" />
      <node role="returnType" roleId="tpee.1068580123133" type="tpee.VoidType" typeId="tpee.1068581517677" id="6030177200825199025" />
      <node role="body" roleId="tpee.1068580123135" type="tpee.StatementList" typeId="tpee.1068580123136" id="6030177200825199026" />
    </node>
    <node role="method" roleId="tpee.1107880067339" type="tpee.InstanceMethodDeclaration" typeId="tpee.1068580123165" id="6030177200825199027">
      <property name="name" nameId="tpck.1169194664001" value="show" />
      <node role="visibility" roleId="tpee.1178549979242" type="tpee.PublicVisibility" typeId="tpee.1146644602865" id="6030177200825199028" />
      <node role="returnType" roleId="tpee.1068580123133" type="tpee.VoidType" typeId="tpee.1068581517677" id="6030177200825199029" />
      <node role="parameter" roleId="tpee.1068580123134" type="tpee.ParameterDeclaration" typeId="tpee.1068498886292" id="6030177200825199030">
        <property name="name" nameId="tpck.1169194664001" value="request" />
        <property name="isFinal" nameId="tpee.1176718929932" value="true" />
        <node role="type" roleId="tpee.5680397130376446158" type="tpee.ClassifierType" typeId="tpee.1107535904670" id="6030177200825199031">
          <link role="classifier" roleId="tpee.1107535924139" targetNodeId="7tpj.~DiffRequest" resolveInfo="DiffRequest" />
        </node>
      </node>
      <node role="body" roleId="tpee.1068580123135" type="tpee.StatementList" typeId="tpee.1068580123136" id="6030177200825199032">
        <node role="statement" roleId="tpee.1068581517665" type="tpee.LocalVariableDeclarationStatement" typeId="tpee.1068581242864" id="6030177200825199033">
          <node role="localVariableDeclaration" roleId="tpee.1068581242865" type="tpee.LocalVariableDeclaration" typeId="tpee.1068581242863" id="6030177200825199034">
            <property name="name" nameId="tpck.1169194664001" value="contents" />
            <node role="type" roleId="tpee.5680397130376446158" type="tpee.ArrayType" typeId="tpee.1070534760951" id="6030177200825199035">
              <node role="componentType" roleId="tpee.1070534760952" type="tpee.ClassifierType" typeId="tpee.1107535904670" id="6030177200825199036">
                <link role="classifier" roleId="tpee.1107535924139" targetNodeId="7tpj.~DiffContent" resolveInfo="DiffContent" />
              </node>
            </node>
            <node role="initializer" roleId="tpee.1068431790190" type="tpee.DotExpression" typeId="tpee.1197027756228" id="6030177200825199037">
              <node role="operand" roleId="tpee.1197027771414" type="tpee.ParameterReference" typeId="tpee.1068581242874" id="6030177200825199038">
                <link role="variableDeclaration" roleId="tpee.1068581517664" targetNodeId="6030177200825199030" resolveInfo="request" />
              </node>
              <node role="operation" roleId="tpee.1197027833540" type="tpee.InstanceMethodCallOperation" typeId="tpee.1202948039474" id="6030177200825199039">
                <link role="baseMethodDeclaration" roleId="tpee.1068499141037" targetNodeId="7tpj.~DiffRequest%dgetContents()%ccom%dintellij%dopenapi%ddiff%dDiffContent[]" resolveInfo="getContents" />
              </node>
            </node>
          </node>
        </node>
        <node role="statement" roleId="tpee.1068581517665" type="tpee.LocalVariableDeclarationStatement" typeId="tpee.1068581242864" id="6030177200825199040">
          <node role="localVariableDeclaration" roleId="tpee.1068581242865" type="tpee.LocalVariableDeclaration" typeId="tpee.1068581242863" id="6030177200825199041">
            <property name="name" nameId="tpck.1169194664001" value="oldModel" />
            <property name="isFinal" nameId="tpee.1176718929932" value="true" />
            <node role="type" roleId="tpee.5680397130376446158" type="tpee.ClassifierType" typeId="tpee.1107535904670" id="6030177200825199042">
              <link role="classifier" roleId="tpee.1107535924139" targetNodeId="cu2c.~SModel" resolveInfo="SModel" />
            </node>
          </node>
        </node>
        <node role="statement" roleId="tpee.1068581517665" type="tpee.LocalVariableDeclarationStatement" typeId="tpee.1068581242864" id="6030177200825199043">
          <node role="localVariableDeclaration" roleId="tpee.1068581242865" type="tpee.LocalVariableDeclaration" typeId="tpee.1068581242863" id="6030177200825199044">
            <property name="name" nameId="tpck.1169194664001" value="newModel" />
            <property name="isFinal" nameId="tpee.1176718929932" value="true" />
            <node role="type" roleId="tpee.5680397130376446158" type="tpee.ClassifierType" typeId="tpee.1107535904670" id="6030177200825199045">
              <link role="classifier" roleId="tpee.1107535924139" targetNodeId="cu2c.~SModel" resolveInfo="SModel" />
            </node>
          </node>
        </node>
        <node role="statement" roleId="tpee.1068581517665" type="tpee.TryCatchStatement" typeId="tpee.1164879751025" id="6030177200825199046">
          <node role="body" roleId="tpee.1164879758292" type="tpee.StatementList" typeId="tpee.1068580123136" id="6030177200825199047">
            <node role="statement" roleId="tpee.1068581517665" type="tpee.ExpressionStatement" typeId="tpee.1068580123155" id="6030177200825199048">
              <node role="expression" roleId="tpee.1068580123156" type="tpee.AssignmentExpression" typeId="tpee.1068498886294" id="6030177200825199049">
                <node role="rValue" roleId="tpee.1068498886297" type="tpee.LocalStaticMethodCall" typeId="tpee.1172058436953" id="6030177200825199050">
                  <link role="baseMethodDeclaration" roleId="tpee.1068499141037" targetNodeId="6030177200825199085" resolveInfo="readModel" />
                  <node role="actualArgument" roleId="tpee.1068499141038" type="tpee.ArrayAccessExpression" typeId="tpee.1173175405605" id="6030177200825199051">
                    <node role="array" roleId="tpee.1173175590490" type="tpee.LocalVariableReference" typeId="tpee.1068581242866" id="6030177200825199052">
                      <link role="variableDeclaration" roleId="tpee.1068581517664" targetNodeId="6030177200825199034" resolveInfo="contents" />
                    </node>
                    <node role="index" roleId="tpee.1173175577737" type="tpee.IntegerConstant" typeId="tpee.1068580320020" id="6030177200825199053">
                      <property name="value" nameId="tpee.1068580320021" value="0" />
                    </node>
                  </node>
                </node>
                <node role="lValue" roleId="tpee.1068498886295" type="tpee.LocalVariableReference" typeId="tpee.1068581242866" id="6030177200825199054">
                  <link role="variableDeclaration" roleId="tpee.1068581517664" targetNodeId="6030177200825199041" resolveInfo="oldModel" />
                </node>
              </node>
            </node>
            <node role="statement" roleId="tpee.1068581517665" type="tpee.ExpressionStatement" typeId="tpee.1068580123155" id="6030177200825199055">
              <node role="expression" roleId="tpee.1068580123156" type="tpee.AssignmentExpression" typeId="tpee.1068498886294" id="6030177200825199056">
                <node role="rValue" roleId="tpee.1068498886297" type="tpee.LocalStaticMethodCall" typeId="tpee.1172058436953" id="6030177200825199057">
                  <link role="baseMethodDeclaration" roleId="tpee.1068499141037" targetNodeId="6030177200825199085" resolveInfo="readModel" />
                  <node role="actualArgument" roleId="tpee.1068499141038" type="tpee.ArrayAccessExpression" typeId="tpee.1173175405605" id="6030177200825199058">
                    <node role="array" roleId="tpee.1173175590490" type="tpee.LocalVariableReference" typeId="tpee.1068581242866" id="6030177200825199059">
                      <link role="variableDeclaration" roleId="tpee.1068581517664" targetNodeId="6030177200825199034" resolveInfo="contents" />
                    </node>
                    <node role="index" roleId="tpee.1173175577737" type="tpee.IntegerConstant" typeId="tpee.1068580320020" id="6030177200825199060">
                      <property name="value" nameId="tpee.1068580320021" value="1" />
                    </node>
                  </node>
                </node>
                <node role="lValue" roleId="tpee.1068498886295" type="tpee.LocalVariableReference" typeId="tpee.1068581242866" id="6030177200825199061">
                  <link role="variableDeclaration" roleId="tpee.1068581517664" targetNodeId="6030177200825199044" resolveInfo="newModel" />
                </node>
              </node>
            </node>
          </node>
          <node role="catchClause" roleId="tpee.1164903496223" type="tpee.CatchClause" typeId="tpee.1164903280175" id="6030177200825199062">
            <node role="throwable" roleId="tpee.1164903359217" type="tpee.LocalVariableDeclaration" typeId="tpee.1068581242863" id="6030177200825199063">
              <property name="name" nameId="tpck.1169194664001" value="e" />
              <node role="type" roleId="tpee.5680397130376446158" type="tpee.ClassifierType" typeId="tpee.1107535904670" id="6030177200825199064">
                <link role="classifier" roleId="tpee.1107535924139" targetNodeId="zofw.~ModelReadException" resolveInfo="ModelReadException" />
              </node>
            </node>
            <node role="catchBody" roleId="tpee.1164903359218" type="tpee.StatementList" typeId="tpee.1068580123136" id="6030177200825199065">
              <node role="statement" roleId="tpee.1068581517665" type="tpib.LogStatement" typeId="tpib.1167227138527" id="6030177200825199066">
                <property name="severity" nameId="tpib.1167245565795" value="error" />
                <property name="hasException" nameId="tpib.1167228628751" value="true" />
                <node role="logExpression" roleId="tpib.1167227463056" type="tpee.StringLiteral" typeId="tpee.1070475926800" id="6030177200825199067">
                  <property name="value" nameId="tpee.1070475926801" value="Can't read models" />
                </node>
                <node role="exception" roleId="tpib.1167227561449" type="tpee.LocalVariableReference" typeId="tpee.1068581242866" id="6030177200825199068">
                  <link role="variableDeclaration" roleId="tpee.1068581517664" targetNodeId="6030177200825199063" resolveInfo="e" />
                </node>
              </node>
              <node role="statement" roleId="tpee.1068581517665" type="tpee.ExpressionStatement" typeId="tpee.1068580123155" id="6030177200825199069">
                <node role="expression" roleId="tpee.1068580123156" type="tpee.DotExpression" typeId="tpee.1197027756228" id="6030177200825199070">
                  <node role="operand" roleId="tpee.1197027771414" type="tpee.DotExpression" typeId="tpee.1197027756228" id="6030177200825199071">
                    <node role="operand" roleId="tpee.1197027771414" type="tpee.StaticMethodCall" typeId="tpee.1081236700937" id="6030177200825199072">
                      <link role="classConcept" roleId="tpee.1144433194310" targetNodeId="7tpj.~DiffManager" resolveInfo="DiffManager" />
                      <link role="baseMethodDeclaration" roleId="tpee.1068499141037" targetNodeId="7tpj.~DiffManager%dgetInstance()%ccom%dintellij%dopenapi%ddiff%dDiffManager" resolveInfo="getInstance" />
                    </node>
                    <node role="operation" roleId="tpee.1197027833540" type="tpee.InstanceMethodCallOperation" typeId="tpee.1202948039474" id="6030177200825199073">
                      <link role="baseMethodDeclaration" roleId="tpee.1068499141037" targetNodeId="7tpj.~DiffManager%dgetIdeaDiffTool()%ccom%dintellij%dopenapi%ddiff%dDiffTool" resolveInfo="getIdeaDiffTool" />
                    </node>
                  </node>
                  <node role="operation" roleId="tpee.1197027833540" type="tpee.InstanceMethodCallOperation" typeId="tpee.1202948039474" id="6030177200825199074">
                    <link role="baseMethodDeclaration" roleId="tpee.1068499141037" targetNodeId="7tpj.~DiffTool%dshow(com%dintellij%dopenapi%ddiff%dDiffRequest)%cvoid" resolveInfo="show" />
                    <node role="actualArgument" roleId="tpee.1068499141038" type="tpee.ParameterReference" typeId="tpee.1068581242874" id="6030177200825199075">
                      <link role="variableDeclaration" roleId="tpee.1068581517664" targetNodeId="6030177200825199030" resolveInfo="request" />
                    </node>
                  </node>
                </node>
              </node>
              <node role="statement" roleId="tpee.1068581517665" type="tpee.ReturnStatement" typeId="tpee.1068581242878" id="6030177200825199076" />
            </node>
          </node>
        </node>
        <node role="statement" roleId="tpee.1068581517665" type="tpee.ExpressionStatement" typeId="tpee.1068580123155" id="6030177200825199077">
          <node role="expression" roleId="tpee.1068580123156" type="tpee.DotExpression" typeId="tpee.1197027756228" id="6030177200825199078">
            <node role="operand" roleId="tpee.1197027771414" type="tpee.GenericNewExpression" typeId="tpee.1145552977093" id="6030177200825199079">
              <node role="creator" roleId="tpee.1145553007750" type="tpee.ClassCreator" typeId="tpee.1212685548494" id="6030177200825199080">
                <link role="baseMethodDeclaration" roleId="tpee.1068499141037" targetNodeId="p37l.8733553229778887413" resolveInfo="ModelDifferenceDialog" />
                <node role="actualArgument" roleId="tpee.1068499141038" type="tpee.LocalVariableReference" typeId="tpee.1068581242866" id="6030177200825199081">
                  <link role="variableDeclaration" roleId="tpee.1068581517664" targetNodeId="6030177200825199041" resolveInfo="oldModel" />
                </node>
                <node role="actualArgument" roleId="tpee.1068499141038" type="tpee.LocalVariableReference" typeId="tpee.1068581242866" id="6030177200825199082">
                  <link role="variableDeclaration" roleId="tpee.1068581517664" targetNodeId="6030177200825199044" resolveInfo="newModel" />
                </node>
                <node role="actualArgument" roleId="tpee.1068499141038" type="tpee.ParameterReference" typeId="tpee.1068581242874" id="6030177200825199083">
                  <link role="variableDeclaration" roleId="tpee.1068581517664" targetNodeId="6030177200825199030" resolveInfo="request" />
                </node>
              </node>
            </node>
            <node role="operation" roleId="tpee.1197027833540" type="tpee.InstanceMethodCallOperation" typeId="tpee.1202948039474" id="6030177200825199084">
              <link role="baseMethodDeclaration" roleId="tpee.1068499141037" targetNodeId="h12.~DialogWrapper%dshow()%cvoid" resolveInfo="show" />
            </node>
          </node>
        </node>
      </node>
    </node>
    <node role="staticMethod" roleId="tpee.1070462273904" type="tpee.StaticMethodDeclaration" typeId="tpee.1081236700938" id="6030177200825199085">
      <property name="name" nameId="tpck.1169194664001" value="readModel" />
      <node role="throwsItem" roleId="tpee.1164879685961" type="tpee.ClassifierType" typeId="tpee.1107535904670" id="6030177200825199086">
        <link role="classifier" roleId="tpee.1107535924139" targetNodeId="zofw.~ModelReadException" resolveInfo="ModelReadException" />
      </node>
      <node role="visibility" roleId="tpee.1178549979242" type="tpee.PrivateVisibility" typeId="tpee.1146644623116" id="6030177200825199087" />
      <node role="returnType" roleId="tpee.1068580123133" type="tpee.ClassifierType" typeId="tpee.1107535904670" id="6030177200825199088">
        <link role="classifier" roleId="tpee.1107535924139" targetNodeId="cu2c.~SModel" resolveInfo="SModel" />
      </node>
      <node role="parameter" roleId="tpee.1068580123134" type="tpee.ParameterDeclaration" typeId="tpee.1068498886292" id="6030177200825199089">
        <property name="name" nameId="tpck.1169194664001" value="content" />
        <node role="type" roleId="tpee.5680397130376446158" type="tpee.ClassifierType" typeId="tpee.1107535904670" id="6030177200825199090">
          <link role="classifier" roleId="tpee.1107535924139" targetNodeId="7tpj.~DiffContent" resolveInfo="DiffContent" />
        </node>
      </node>
      <node role="body" roleId="tpee.1068580123135" type="tpee.StatementList" typeId="tpee.1068580123136" id="6030177200825199091">
        <node role="statement" roleId="tpee.1068581517665" type="tpee.IfStatement" typeId="tpee.1068580123159" id="6030177200825199092">
          <node role="condition" roleId="tpee.1068580123160" type="tpee.AndExpression" typeId="tpee.1080120340718" id="4807003173661661283">
            <node role="leftExpression" roleId="tpee.1081773367580" type="tpee.ParenthesizedExpression" typeId="tpee.1079359253375" id="4807003173661661264">
              <node role="expression" roleId="tpee.1079359253376" type="tpee.OrExpression" typeId="tpee.1080223426719" id="6030177200825199093">
                <node role="leftExpression" roleId="tpee.1081773367580" type="tpee.InstanceOfExpression" typeId="tpee.1081256982272" id="6030177200825199094">
                  <node role="leftExpression" roleId="tpee.1081256993304" type="tpee.ParameterReference" typeId="tpee.1068581242874" id="6030177200825199095">
                    <link role="variableDeclaration" roleId="tpee.1068581517664" targetNodeId="6030177200825199089" resolveInfo="content" />
                  </node>
                  <node role="classType" roleId="tpee.1081256993305" type="tpee.ClassifierType" typeId="tpee.1107535904670" id="6030177200825199096">
                    <link role="classifier" roleId="tpee.1107535924139" targetNodeId="7tpj.~DocumentContent" resolveInfo="DocumentContent" />
                  </node>
                </node>
                <node role="rightExpression" roleId="tpee.1081773367579" type="tpee.InstanceOfExpression" typeId="tpee.1081256982272" id="6030177200825199097">
                  <node role="leftExpression" roleId="tpee.1081256993304" type="tpee.ParameterReference" typeId="tpee.1068581242874" id="6030177200825199098">
                    <link role="variableDeclaration" roleId="tpee.1068581517664" targetNodeId="6030177200825199089" resolveInfo="content" />
                  </node>
                  <node role="classType" roleId="tpee.1081256993305" type="tpee.ClassifierType" typeId="tpee.1107535904670" id="6030177200825199099">
                    <link role="classifier" roleId="tpee.1107535924139" targetNodeId="7tpj.~FileContent" resolveInfo="FileContent" />
                  </node>
                </node>
              </node>
            </node>
            <node role="rightExpression" roleId="tpee.1081773367579" type="tpee.NotEqualsExpression" typeId="tpee.1073239437375" id="4807003173661661307">
              <node role="rightExpression" roleId="tpee.1081773367579" type="tpee.NullLiteral" typeId="tpee.1070534058343" id="4807003173661661310" />
              <node role="leftExpression" roleId="tpee.1081773367580" type="tpee.DotExpression" typeId="tpee.1197027756228" id="4807003173661661286">
                <node role="operand" roleId="tpee.1197027771414" type="tpee.ParameterReference" typeId="tpee.1068581242874" id="4807003173661661287">
                  <link role="variableDeclaration" roleId="tpee.1068581517664" targetNodeId="6030177200825199089" resolveInfo="content" />
                </node>
                <node role="operation" roleId="tpee.1197027833540" type="tpee.InstanceMethodCallOperation" typeId="tpee.1202948039474" id="4807003173661661288">
                  <link role="baseMethodDeclaration" roleId="tpee.1068499141037" targetNodeId="7tpj.~DiffContent%dgetFile()%ccom%dintellij%dopenapi%dvfs%dVirtualFile" resolveInfo="getFile" />
                </node>
              </node>
            </node>
          </node>
          <node role="ifTrue" roleId="tpee.1068580123161" type="tpee.StatementList" typeId="tpee.1068580123136" id="6030177200825199100">
            <node role="statement" roleId="tpee.1068581517665" type="tpee.LocalVariableDeclarationStatement" typeId="tpee.1068581242864" id="6030177200825199105">
              <node role="localVariableDeclaration" roleId="tpee.1068581242865" type="tpee.LocalVariableDeclaration" typeId="tpee.1068581242863" id="6030177200825199106">
                <property name="name" nameId="tpck.1169194664001" value="modelDescriptor" />
                <property name="isFinal" nameId="tpee.1176718929932" value="true" />
<<<<<<< HEAD
                <node role="initializer" roleId="tpee.1068431790190" type="tpee.DotExpression" typeId="tpee.1197027756228" id="2834132315319621402">
                  <node role="operand" roleId="tpee.1197027771414" type="tpee.StaticMethodCall" typeId="tpee.1081236700937" id="2834132315319621375">
                    <link role="classConcept" roleId="tpee.1144433194310" targetNodeId="cu2c.~SModelFileTracker" resolveInfo="SModelFileTracker" />
                    <link role="baseMethodDeclaration" roleId="tpee.1068499141037" targetNodeId="cu2c.~SModelFileTracker%dgetInstance()%cjetbrains%dmps%dsmodel%dSModelFileTracker" resolveInfo="getInstance" />
=======
                <node role="initializer" roleId="tpee.1068431790190" type="tpee.DotExpression" typeId="tpee.1197027756228" id="6030177200825199108">
                  <node role="operand" roleId="tpee.1197027771414" type="tpee.LocalVariableReference" typeId="tpee.1068581242866" id="6030177200825199109">
                    <link role="variableDeclaration" roleId="tpee.1068581517664" targetNodeId="6030177200825199102" resolveInfo="modelRepository" />
>>>>>>> a3c0154f
                  </node>
                  <node role="operation" roleId="tpee.1197027833540" type="tpee.InstanceMethodCallOperation" typeId="tpee.1202948039474" id="2834132315319621407">
                    <link role="baseMethodDeclaration" roleId="tpee.1068499141037" targetNodeId="cu2c.~SModelFileTracker%dfindModel(jetbrains%dmps%dvfs%dIFile)%cjetbrains%dmps%dsmodel%dBaseSModelDescriptorWithSource" resolveInfo="findModel" />
                    <node role="actualArgument" roleId="tpee.1068499141038" type="tpee.StaticMethodCall" typeId="tpee.1081236700937" id="6030177200825199111">
                      <link role="classConcept" roleId="tpee.1144433194310" targetNodeId="p7r7.~VirtualFileUtils" resolveInfo="VirtualFileUtils" />
                      <link role="baseMethodDeclaration" roleId="tpee.1068499141037" targetNodeId="p7r7.~VirtualFileUtils%dtoIFile(com%dintellij%dopenapi%dvfs%dVirtualFile)%cjetbrains%dmps%dvfs%dIFile" resolveInfo="toIFile" />
                      <node role="actualArgument" roleId="tpee.1068499141038" type="tpee.DotExpression" typeId="tpee.1197027756228" id="6030177200825199112">
                        <node role="operand" roleId="tpee.1197027771414" type="tpee.ParameterReference" typeId="tpee.1068581242874" id="6030177200825199113">
                          <link role="variableDeclaration" roleId="tpee.1068581517664" targetNodeId="6030177200825199089" resolveInfo="content" />
                        </node>
                        <node role="operation" roleId="tpee.1197027833540" type="tpee.InstanceMethodCallOperation" typeId="tpee.1202948039474" id="6030177200825199114">
                          <link role="baseMethodDeclaration" roleId="tpee.1068499141037" targetNodeId="7tpj.~DiffContent%dgetFile()%ccom%dintellij%dopenapi%dvfs%dVirtualFile" resolveInfo="getFile" />
                        </node>
                      </node>
                    </node>
                  </node>
                </node>
                <node role="type" roleId="tpee.5680397130376446158" type="tpee.ClassifierType" typeId="tpee.1107535904670" id="6030177200825199107">
                  <link role="classifier" roleId="tpee.1107535924139" targetNodeId="cu2c.~SModelDescriptor" resolveInfo="SModelDescriptor" />
                </node>
              </node>
            </node>
            <node role="statement" roleId="tpee.1068581517665" type="tpee.Statement" typeId="tpee.1068580123157" id="2834132315319621384" />
            <node role="statement" roleId="tpee.1068581517665" type="tpee.IfStatement" typeId="tpee.1068580123159" id="6030177200825199115">
              <node role="condition" roleId="tpee.1068580123160" type="tpee.NotEqualsExpression" typeId="tpee.1073239437375" id="6030177200825199116">
                <node role="leftExpression" roleId="tpee.1081773367580" type="tpee.LocalVariableReference" typeId="tpee.1068581242866" id="6030177200825199117">
                  <link role="variableDeclaration" roleId="tpee.1068581517664" targetNodeId="6030177200825199106" resolveInfo="modelDescriptor" />
                </node>
                <node role="rightExpression" roleId="tpee.1081773367579" type="tpee.NullLiteral" typeId="tpee.1070534058343" id="6030177200825199118" />
              </node>
              <node role="ifTrue" roleId="tpee.1068580123161" type="tpee.StatementList" typeId="tpee.1068580123136" id="6030177200825199119">
                <node role="statement" roleId="tpee.1068581517665" type="tpee.ReturnStatement" typeId="tpee.1068581242878" id="6030177200825199120">
                  <node role="expression" roleId="tpee.1068581517676" type="tpee.DotExpression" typeId="tpee.1197027756228" id="6030177200825199121">
                    <node role="operand" roleId="tpee.1197027771414" type="tpee.StaticMethodCall" typeId="tpee.1081236700937" id="6030177200825199122">
                      <link role="baseMethodDeclaration" roleId="tpee.1068499141037" targetNodeId="cu2c.~ModelAccess%dinstance()%cjetbrains%dmps%dsmodel%dModelAccess" resolveInfo="instance" />
                      <link role="classConcept" roleId="tpee.1144433194310" targetNodeId="cu2c.~ModelAccess" resolveInfo="ModelAccess" />
                    </node>
                    <node role="operation" roleId="tpee.1197027833540" type="tpee.InstanceMethodCallOperation" typeId="tpee.1202948039474" id="6030177200825199123">
                      <link role="baseMethodDeclaration" roleId="tpee.1068499141037" targetNodeId="cu2c.~ModelCommandExecutor%drunReadAction(jetbrains%dmps%dutil%dComputable)%cjava%dlang%dObject" resolveInfo="runReadAction" />
                      <node role="actualArgument" roleId="tpee.1068499141038" type="tpee.GenericNewExpression" typeId="tpee.1145552977093" id="6030177200825199124">
                        <node role="creator" roleId="tpee.1145553007750" type="tpee.AnonymousClassCreator" typeId="tpee.1182160077978" id="6030177200825199125">
                          <node role="cls" roleId="tpee.1182160096073" type="tpee.AnonymousClass" typeId="tpee.1170345865475" id="6030177200825199126">
                            <property name="name" nameId="tpck.1169194664001" value="" />
                            <link role="baseMethodDeclaration" roleId="tpee.1068499141037" targetNodeId="e2lb.~Object%d&lt;init&gt;()" resolveInfo="Object" />
                            <link role="classifier" roleId="tpee.1170346070688" targetNodeId="msyo.~Computable" resolveInfo="Computable" />
                            <node role="typeParameter" roleId="tpee.1201186121363" type="tpee.ClassifierType" typeId="tpee.1107535904670" id="6030177200825199127">
                              <link role="classifier" roleId="tpee.1107535924139" targetNodeId="cu2c.~SModel" resolveInfo="SModel" />
                            </node>
                            <node role="method" roleId="tpee.1107880067339" type="tpee.InstanceMethodDeclaration" typeId="tpee.1068580123165" id="6030177200825199128">
                              <property name="name" nameId="tpck.1169194664001" value="compute" />
                              <node role="visibility" roleId="tpee.1178549979242" type="tpee.PublicVisibility" typeId="tpee.1146644602865" id="6030177200825199129" />
                              <node role="returnType" roleId="tpee.1068580123133" type="tpee.ClassifierType" typeId="tpee.1107535904670" id="6030177200825199130">
                                <link role="classifier" roleId="tpee.1107535924139" targetNodeId="cu2c.~SModel" resolveInfo="SModel" />
                              </node>
                              <node role="body" roleId="tpee.1068580123135" type="tpee.StatementList" typeId="tpee.1068580123136" id="6030177200825199131">
                                <node role="statement" roleId="tpee.1068581517665" type="tpee.ReturnStatement" typeId="tpee.1068581242878" id="6030177200825199132">
                                  <node role="expression" roleId="tpee.1068581517676" type="tpee.DotExpression" typeId="tpee.1197027756228" id="6030177200825199133">
                                    <node role="operand" roleId="tpee.1197027771414" type="tpee.LocalVariableReference" typeId="tpee.1068581242866" id="6030177200825199134">
                                      <link role="variableDeclaration" roleId="tpee.1068581517664" targetNodeId="6030177200825199106" resolveInfo="modelDescriptor" />
                                    </node>
                                    <node role="operation" roleId="tpee.1197027833540" type="tpee.InstanceMethodCallOperation" typeId="tpee.1202948039474" id="6030177200825199135">
                                      <link role="baseMethodDeclaration" roleId="tpee.1068499141037" targetNodeId="cu2c.~SModelDescriptor%dgetSModel()%cjetbrains%dmps%dsmodel%dSModel" resolveInfo="getSModel" />
                                    </node>
                                  </node>
                                </node>
                              </node>
                            </node>
                          </node>
                        </node>
                      </node>
                    </node>
                  </node>
                </node>
              </node>
            </node>
          </node>
        </node>
        <node role="statement" roleId="tpee.1068581517665" type="tpee.TryCatchStatement" typeId="tpee.1164879751025" id="6030177200825199136">
          <node role="body" roleId="tpee.1164879758292" type="tpee.StatementList" typeId="tpee.1068580123136" id="6030177200825199137">
            <node role="statement" roleId="tpee.1068581517665" type="tpee.LocalVariableDeclarationStatement" typeId="tpee.1068581242864" id="4387441155898856124">
              <node role="localVariableDeclaration" roleId="tpee.1068581242865" type="tpee.LocalVariableDeclaration" typeId="tpee.1068581242863" id="4387441155898856127">
                <property name="name" nameId="tpck.1169194664001" value="bytes" />
                <node role="type" roleId="tpee.5680397130376446158" type="tpee.ArrayType" typeId="tpee.1070534760951" id="4387441155898868711">
                  <node role="componentType" roleId="tpee.1070534760952" type="tpee.ByteType" typeId="tpee.1070534604311" id="4387441155898866272" />
                </node>
                <node role="initializer" roleId="tpee.1068431790190" type="tpee.DotExpression" typeId="tpee.1197027756228" id="4387441155898863837">
                  <node role="operation" roleId="tpee.1197027833540" type="tpee.InstanceMethodCallOperation" typeId="tpee.1202948039474" id="4387441155898865046">
                    <link role="baseMethodDeclaration" roleId="tpee.1068499141037" targetNodeId="7tpj.~DiffContent%dgetBytes()%cbyte[]" resolveInfo="getBytes" />
                  </node>
                  <node role="operand" roleId="tpee.1197027771414" type="tpee.ParameterReference" typeId="tpee.1068581242874" id="2245416073737263948">
                    <link role="variableDeclaration" roleId="tpee.1068581517664" targetNodeId="6030177200825199089" resolveInfo="content" />
                  </node>
                </node>
              </node>
            </node>
            <node role="statement" roleId="tpee.1068581517665" type="tpee.SingleLineComment" typeId="tpee.6329021646629104954" id="4387441155898795192">
              <node role="commentPart" roleId="tpee.6329021646629175155" type="tpee.TextCommentPart" typeId="tpee.6329021646629104957" id="4387441155898797057">
                <property name="text" nameId="tpee.6329021646629104958" value="for added/deleted models create empty model to compare with" />
              </node>
            </node>
            <node role="statement" roleId="tpee.1068581517665" type="tpee.IfStatement" typeId="tpee.1068580123159" id="4387441155898888474">
              <node role="condition" roleId="tpee.1068580123160" type="tpee.EqualsExpression" typeId="tpee.1068580123152" id="4387441155898897663">
                <node role="rightExpression" roleId="tpee.1081773367579" type="tpee.IntegerConstant" typeId="tpee.1068580320020" id="4387441155898898963">
                  <property name="value" nameId="tpee.1068580320021" value="0" />
                </node>
                <node role="leftExpression" roleId="tpee.1081773367580" type="tpee.DotExpression" typeId="tpee.1197027756228" id="4387441155898892301">
                  <node role="operation" roleId="tpee.1197027833540" type="tpee.ArrayLengthOperation" typeId="tpee.1208890769693" id="4387441155898893214" />
                  <node role="operand" roleId="tpee.1197027771414" type="tpee.LocalVariableReference" typeId="tpee.1068581242866" id="2245416073737264177">
                    <link role="variableDeclaration" roleId="tpee.1068581517664" targetNodeId="4387441155898856127" resolveInfo="bytes" />
                  </node>
                </node>
              </node>
              <node role="ifTrue" roleId="tpee.1068580123161" type="tpee.StatementList" typeId="tpee.1068580123136" id="4387441155898888476">
                <node role="statement" roleId="tpee.1068581517665" type="tpee.ReturnStatement" typeId="tpee.1068581242878" id="4387441155898902219">
                  <node role="expression" roleId="tpee.1068581517676" type="tpee.GenericNewExpression" typeId="tpee.1145552977093" id="4387441155898904688">
                    <node role="creator" roleId="tpee.1145553007750" type="tpee.ClassCreator" typeId="tpee.1212685548494" id="4387441155898904687">
                      <link role="baseMethodDeclaration" roleId="tpee.1068499141037" targetNodeId="cu2c.~SModel%d&lt;init&gt;(jetbrains%dmps%dsmodel%dSModelReference)" resolveInfo="SModel" />
                      <node role="actualArgument" roleId="tpee.1068499141038" type="tpee.GenericNewExpression" typeId="tpee.1145552977093" id="4387441155898905928">
                        <node role="creator" roleId="tpee.1145553007750" type="tpee.ClassCreator" typeId="tpee.1212685548494" id="4387441155898910749">
                          <link role="baseMethodDeclaration" roleId="tpee.1068499141037" targetNodeId="cu2c.~SModelReference%d&lt;init&gt;(java%dlang%dString,java%dlang%dString)" resolveInfo="SModelReference" />
                          <node role="actualArgument" roleId="tpee.1068499141038" type="tpee.StringLiteral" typeId="tpee.1070475926800" id="4387441155898911997">
                            <property name="value" nameId="tpee.1070475926801" value="" />
                          </node>
                          <node role="actualArgument" roleId="tpee.1068499141038" type="tpee.StringLiteral" typeId="tpee.1070475926800" id="4387441155898916267">
                            <property name="value" nameId="tpee.1070475926801" value="" />
                          </node>
                        </node>
                      </node>
                    </node>
                  </node>
                </node>
              </node>
            </node>
            <node role="statement" roleId="tpee.1068581517665" type="tpee.Statement" typeId="tpee.1068580123157" id="4387441155898977853" />
            <node role="statement" roleId="tpee.1068581517665" type="tpee.ReturnStatement" typeId="tpee.1068581242878" id="6030177200825199138">
              <node role="expression" roleId="tpee.1068581517676" type="tpee.StaticMethodCall" typeId="tpee.1081236700937" id="6030177200825199139">
                <link role="classConcept" roleId="tpee.1144433194310" targetNodeId="zofw.~ModelPersistence" resolveInfo="ModelPersistence" />
                <link role="baseMethodDeclaration" roleId="tpee.1068499141037" targetNodeId="zofw.~ModelPersistence%dreadModel(java%dlang%dString,boolean)%cjetbrains%dmps%dsmodel%dSModel" resolveInfo="readModel" />
                <node role="actualArgument" roleId="tpee.1068499141038" type="tpee.GenericNewExpression" typeId="tpee.1145552977093" id="6030177200825199140">
                  <node role="creator" roleId="tpee.1145553007750" type="tpee.ClassCreator" typeId="tpee.1212685548494" id="6030177200825199141">
                    <link role="baseMethodDeclaration" roleId="tpee.1068499141037" targetNodeId="e2lb.~String%d&lt;init&gt;(byte[],java%dnio%dcharset%dCharset)" resolveInfo="String" />
                    <node role="actualArgument" roleId="tpee.1068499141038" type="tpee.LocalVariableReference" typeId="tpee.1068581242866" id="2245416073737264178">
                      <link role="variableDeclaration" roleId="tpee.1068581517664" targetNodeId="4387441155898856127" resolveInfo="bytes" />
                    </node>
                    <node role="actualArgument" roleId="tpee.1068499141038" type="tpee.StaticFieldReference" typeId="tpee.1070533707846" id="6030177200825199145">
                      <link role="classifier" roleId="tpee.1144433057691" targetNodeId="msyo.~FileUtil" resolveInfo="FileUtil" />
                      <link role="variableDeclaration" roleId="tpee.1068581517664" targetNodeId="msyo.~FileUtil%dDEFAULT_CHARSET" resolveInfo="DEFAULT_CHARSET" />
                    </node>
                  </node>
                </node>
                <node role="actualArgument" roleId="tpee.1068499141038" type="tpee.BooleanConstant" typeId="tpee.1068580123137" id="6030177200825199146">
                  <property name="value" nameId="tpee.1068580123138" value="false" />
                </node>
              </node>
            </node>
          </node>
          <node role="catchClause" roleId="tpee.1164903496223" type="tpee.CatchClause" typeId="tpee.1164903280175" id="6030177200825199147">
            <node role="throwable" roleId="tpee.1164903359217" type="tpee.LocalVariableDeclaration" typeId="tpee.1068581242863" id="6030177200825199148">
              <property name="name" nameId="tpck.1169194664001" value="ioe" />
              <node role="type" roleId="tpee.5680397130376446158" type="tpee.ClassifierType" typeId="tpee.1107535904670" id="6030177200825199149">
                <link role="classifier" roleId="tpee.1107535924139" targetNodeId="fxg7.~IOException" resolveInfo="IOException" />
              </node>
            </node>
            <node role="catchBody" roleId="tpee.1164903359218" type="tpee.StatementList" typeId="tpee.1068580123136" id="6030177200825199150">
              <node role="statement" roleId="tpee.1068581517665" type="tpee.ThrowStatement" typeId="tpee.1164991038168" id="6030177200825199151">
                <node role="throwable" roleId="tpee.1164991057263" type="tpee.GenericNewExpression" typeId="tpee.1145552977093" id="6030177200825199152">
                  <node role="creator" roleId="tpee.1145553007750" type="tpee.ClassCreator" typeId="tpee.1212685548494" id="6030177200825199153">
                    <link role="baseMethodDeclaration" roleId="tpee.1068499141037" targetNodeId="zofw.~ModelReadException%d&lt;init&gt;(java%dlang%dString,java%dlang%dThrowable)" resolveInfo="ModelReadException" />
                    <node role="actualArgument" roleId="tpee.1068499141038" type="tpee.PlusExpression" typeId="tpee.1068581242875" id="6030177200825199154">
                      <node role="rightExpression" roleId="tpee.1081773367579" type="tpee.DotExpression" typeId="tpee.1197027756228" id="6030177200825199155">
                        <node role="operand" roleId="tpee.1197027771414" type="tpee.LocalVariableReference" typeId="tpee.1068581242866" id="6030177200825199156">
                          <link role="variableDeclaration" roleId="tpee.1068581517664" targetNodeId="6030177200825199148" resolveInfo="ioe" />
                        </node>
                        <node role="operation" roleId="tpee.1197027833540" type="tpee.InstanceMethodCallOperation" typeId="tpee.1202948039474" id="6030177200825199157">
                          <link role="baseMethodDeclaration" roleId="tpee.1068499141037" targetNodeId="e2lb.~Throwable%dgetMessage()%cjava%dlang%dString" resolveInfo="getMessage" />
                        </node>
                      </node>
                      <node role="leftExpression" roleId="tpee.1081773367580" type="tpee.StringLiteral" typeId="tpee.1070475926800" id="6030177200825199158">
                        <property name="value" nameId="tpee.1070475926801" value="Couldn't read content: " />
                      </node>
                    </node>
                    <node role="actualArgument" roleId="tpee.1068499141038" type="tpee.LocalVariableReference" typeId="tpee.1068581242866" id="6030177200825199159">
                      <link role="variableDeclaration" roleId="tpee.1068581517664" targetNodeId="6030177200825199148" resolveInfo="ioe" />
                    </node>
                  </node>
                </node>
              </node>
            </node>
          </node>
        </node>
      </node>
    </node>
    <node role="method" roleId="tpee.1107880067339" type="tpee.InstanceMethodDeclaration" typeId="tpee.1068580123165" id="6030177200825199160">
      <property name="name" nameId="tpck.1169194664001" value="canShow" />
      <node role="visibility" roleId="tpee.1178549979242" type="tpee.PublicVisibility" typeId="tpee.1146644602865" id="6030177200825199161" />
      <node role="returnType" roleId="tpee.1068580123133" type="tpee.BooleanType" typeId="tpee.1070534644030" id="6030177200825199162" />
      <node role="parameter" roleId="tpee.1068580123134" type="tpee.ParameterDeclaration" typeId="tpee.1068498886292" id="6030177200825199163">
        <property name="name" nameId="tpck.1169194664001" value="request" />
        <node role="type" roleId="tpee.5680397130376446158" type="tpee.ClassifierType" typeId="tpee.1107535904670" id="6030177200825199164">
          <link role="classifier" roleId="tpee.1107535924139" targetNodeId="7tpj.~DiffRequest" resolveInfo="DiffRequest" />
        </node>
      </node>
      <node role="body" roleId="tpee.1068580123135" type="tpee.StatementList" typeId="tpee.1068580123136" id="6030177200825199165">
        <node role="statement" roleId="tpee.1068581517665" type="tpee.LocalVariableDeclarationStatement" typeId="tpee.1068581242864" id="6030177200825199166">
          <node role="localVariableDeclaration" roleId="tpee.1068581242865" type="tpee.LocalVariableDeclaration" typeId="tpee.1068581242863" id="6030177200825199167">
            <property name="name" nameId="tpck.1169194664001" value="contents" />
            <node role="type" roleId="tpee.5680397130376446158" type="tpee.ArrayType" typeId="tpee.1070534760951" id="6030177200825199168">
              <node role="componentType" roleId="tpee.1070534760952" type="tpee.ClassifierType" typeId="tpee.1107535904670" id="6030177200825199169">
                <link role="classifier" roleId="tpee.1107535924139" targetNodeId="7tpj.~DiffContent" resolveInfo="DiffContent" />
              </node>
            </node>
            <node role="initializer" roleId="tpee.1068431790190" type="tpee.DotExpression" typeId="tpee.1197027756228" id="6030177200825199170">
              <node role="operand" roleId="tpee.1197027771414" type="tpee.ParameterReference" typeId="tpee.1068581242874" id="6030177200825199171">
                <link role="variableDeclaration" roleId="tpee.1068581517664" targetNodeId="6030177200825199163" resolveInfo="request" />
              </node>
              <node role="operation" roleId="tpee.1197027833540" type="tpee.InstanceMethodCallOperation" typeId="tpee.1202948039474" id="6030177200825199172">
                <link role="baseMethodDeclaration" roleId="tpee.1068499141037" targetNodeId="7tpj.~DiffRequest%dgetContents()%ccom%dintellij%dopenapi%ddiff%dDiffContent[]" resolveInfo="getContents" />
              </node>
            </node>
          </node>
        </node>
        <node role="statement" roleId="tpee.1068581517665" type="tpee.ReturnStatement" typeId="tpee.1068581242878" id="6030177200825199173">
          <node role="expression" roleId="tpee.1068581517676" type="tpee.AndExpression" typeId="tpee.1080120340718" id="6030177200825199174">
            <node role="leftExpression" roleId="tpee.1081773367580" type="tpee.AndExpression" typeId="tpee.1080120340718" id="6030177200825199175">
              <node role="leftExpression" roleId="tpee.1081773367580" type="tpee.EqualsExpression" typeId="tpee.1068580123152" id="6030177200825199176">
                <node role="leftExpression" roleId="tpee.1081773367580" type="tpee.DotExpression" typeId="tpee.1197027756228" id="6030177200825199177">
                  <node role="operand" roleId="tpee.1197027771414" type="tpee.LocalVariableReference" typeId="tpee.1068581242866" id="6030177200825199178">
                    <link role="variableDeclaration" roleId="tpee.1068581517664" targetNodeId="6030177200825199167" resolveInfo="contents" />
                  </node>
                  <node role="operation" roleId="tpee.1197027833540" type="tpee.ArrayLengthOperation" typeId="tpee.1208890769693" id="6030177200825199179" />
                </node>
                <node role="rightExpression" roleId="tpee.1081773367579" type="tpee.IntegerConstant" typeId="tpee.1068580320020" id="6030177200825199180">
                  <property name="value" nameId="tpee.1068580320021" value="2" />
                </node>
              </node>
              <node role="rightExpression" roleId="tpee.1081773367579" type="tpee.LocalInstanceMethodCall" typeId="tpee.3066917033203108594" id="6030177200825199181">
                <link role="baseMethodDeclaration" roleId="tpee.1068499141037" targetNodeId="6030177200825199189" resolveInfo="isModelFile" />
                <node role="actualArgument" roleId="tpee.1068499141038" type="tpee.ArrayAccessExpression" typeId="tpee.1173175405605" id="6030177200825199182">
                  <node role="array" roleId="tpee.1173175590490" type="tpee.LocalVariableReference" typeId="tpee.1068581242866" id="6030177200825199183">
                    <link role="variableDeclaration" roleId="tpee.1068581517664" targetNodeId="6030177200825199167" resolveInfo="contents" />
                  </node>
                  <node role="index" roleId="tpee.1173175577737" type="tpee.IntegerConstant" typeId="tpee.1068580320020" id="6030177200825199184">
                    <property name="value" nameId="tpee.1068580320021" value="0" />
                  </node>
                </node>
              </node>
            </node>
            <node role="rightExpression" roleId="tpee.1081773367579" type="tpee.LocalInstanceMethodCall" typeId="tpee.3066917033203108594" id="6030177200825199185">
              <link role="baseMethodDeclaration" roleId="tpee.1068499141037" targetNodeId="6030177200825199189" resolveInfo="isModelFile" />
              <node role="actualArgument" roleId="tpee.1068499141038" type="tpee.ArrayAccessExpression" typeId="tpee.1173175405605" id="6030177200825199186">
                <node role="array" roleId="tpee.1173175590490" type="tpee.LocalVariableReference" typeId="tpee.1068581242866" id="6030177200825199187">
                  <link role="variableDeclaration" roleId="tpee.1068581517664" targetNodeId="6030177200825199167" resolveInfo="contents" />
                </node>
                <node role="index" roleId="tpee.1173175577737" type="tpee.IntegerConstant" typeId="tpee.1068580320020" id="6030177200825199188">
                  <property name="value" nameId="tpee.1068580320021" value="1" />
                </node>
              </node>
            </node>
          </node>
        </node>
      </node>
    </node>
    <node role="method" roleId="tpee.1107880067339" type="tpee.InstanceMethodDeclaration" typeId="tpee.1068580123165" id="6030177200825199189">
      <property name="name" nameId="tpck.1169194664001" value="isModelFile" />
      <node role="visibility" roleId="tpee.1178549979242" type="tpee.PrivateVisibility" typeId="tpee.1146644623116" id="6030177200825199190" />
      <node role="returnType" roleId="tpee.1068580123133" type="tpee.BooleanType" typeId="tpee.1070534644030" id="6030177200825199191" />
      <node role="parameter" roleId="tpee.1068580123134" type="tpee.ParameterDeclaration" typeId="tpee.1068498886292" id="6030177200825199192">
        <property name="name" nameId="tpck.1169194664001" value="contents" />
        <node role="type" roleId="tpee.5680397130376446158" type="tpee.ClassifierType" typeId="tpee.1107535904670" id="6030177200825199193">
          <link role="classifier" roleId="tpee.1107535924139" targetNodeId="7tpj.~DiffContent" resolveInfo="DiffContent" />
        </node>
        <node role="annotation" roleId="tpee.1188208488637" type="tpee.AnnotationInstance" typeId="tpee.1188207840427" id="6030177200825199194">
          <link role="annotation" roleId="tpee.1188208074048" targetNodeId="68ai.~NotNull" resolveInfo="NotNull" />
        </node>
      </node>
      <node role="body" roleId="tpee.1068580123135" type="tpee.StatementList" typeId="tpee.1068580123136" id="6030177200825199195">
        <node role="statement" roleId="tpee.1068581517665" type="tpee.LocalVariableDeclarationStatement" typeId="tpee.1068581242864" id="6030177200825199196">
          <node role="localVariableDeclaration" roleId="tpee.1068581242865" type="tpee.LocalVariableDeclaration" typeId="tpee.1068581242863" id="6030177200825199197">
            <property name="name" nameId="tpck.1169194664001" value="type" />
            <node role="type" roleId="tpee.5680397130376446158" type="tpee.ClassifierType" typeId="tpee.1107535904670" id="6030177200825199198">
              <link role="classifier" roleId="tpee.1107535924139" targetNodeId="y0l7.~FileType" resolveInfo="FileType" />
            </node>
            <node role="initializer" roleId="tpee.1068431790190" type="tpee.DotExpression" typeId="tpee.1197027756228" id="6030177200825199199">
              <node role="operand" roleId="tpee.1197027771414" type="tpee.ParameterReference" typeId="tpee.1068581242874" id="6030177200825199200">
                <link role="variableDeclaration" roleId="tpee.1068581517664" targetNodeId="6030177200825199192" resolveInfo="contents" />
              </node>
              <node role="operation" roleId="tpee.1197027833540" type="tpee.InstanceMethodCallOperation" typeId="tpee.1202948039474" id="6030177200825199201">
                <link role="baseMethodDeclaration" roleId="tpee.1068499141037" targetNodeId="7tpj.~DiffContent%dgetContentType()%ccom%dintellij%dopenapi%dfileTypes%dFileType" resolveInfo="getContentType" />
              </node>
            </node>
          </node>
        </node>
        <node role="statement" roleId="tpee.1068581517665" type="tpee.IfStatement" typeId="tpee.1068580123159" id="6030177200825199202">
          <node role="condition" roleId="tpee.1068580123160" type="tpee.EqualsExpression" typeId="tpee.1068580123152" id="6030177200825199203">
            <node role="leftExpression" roleId="tpee.1081773367580" type="tpee.LocalVariableReference" typeId="tpee.1068581242866" id="6030177200825199204">
              <link role="variableDeclaration" roleId="tpee.1068581517664" targetNodeId="6030177200825199197" resolveInfo="type" />
            </node>
            <node role="rightExpression" roleId="tpee.1081773367579" type="tpee.NullLiteral" typeId="tpee.1070534058343" id="6030177200825199205" />
          </node>
          <node role="ifTrue" roleId="tpee.1068580123161" type="tpee.StatementList" typeId="tpee.1068580123136" id="6030177200825199206">
            <node role="statement" roleId="tpee.1068581517665" type="tpee.ReturnStatement" typeId="tpee.1068581242878" id="6030177200825199207">
              <node role="expression" roleId="tpee.1068581517676" type="tpee.BooleanConstant" typeId="tpee.1068580123137" id="6030177200825199208">
                <property name="value" nameId="tpee.1068580123138" value="true" />
              </node>
            </node>
          </node>
        </node>
        <node role="statement" roleId="tpee.1068581517665" type="tpee.ReturnStatement" typeId="tpee.1068581242878" id="6030177200825199209">
          <node role="expression" roleId="tpee.1068581517676" type="tpee.DotExpression" typeId="tpee.1197027756228" id="6030177200825199210">
            <node role="operand" roleId="tpee.1197027771414" type="tpee.LocalVariableReference" typeId="tpee.1068581242866" id="6030177200825199211">
              <link role="variableDeclaration" roleId="tpee.1068581517664" targetNodeId="6030177200825199197" resolveInfo="type" />
            </node>
            <node role="operation" roleId="tpee.1197027833540" type="tpee.InstanceMethodCallOperation" typeId="tpee.1202948039474" id="6030177200825199212">
              <link role="baseMethodDeclaration" roleId="tpee.1068499141037" targetNodeId="e2lb.~Object%dequals(java%dlang%dObject)%cboolean" resolveInfo="equals" />
              <node role="actualArgument" roleId="tpee.1068499141038" type="tpee.StaticFieldReference" typeId="tpee.1070533707846" id="6030177200825199213">
                <link role="variableDeclaration" roleId="tpee.1068581517664" targetNodeId="a8v5.~MPSFileTypeFactory%dMODEL_FILE_TYPE" resolveInfo="MODEL_FILE_TYPE" />
                <link role="classifier" roleId="tpee.1144433057691" targetNodeId="a8v5.~MPSFileTypeFactory" resolveInfo="MPSFileTypeFactory" />
              </node>
            </node>
          </node>
        </node>
      </node>
    </node>
    <node role="method" roleId="tpee.1107880067339" type="tpee.InstanceMethodDeclaration" typeId="tpee.1068580123165" id="6976105926957848541">
      <property name="isDeprecated" nameId="tpee.1224848525476" value="false" />
      <property name="isAbstract" nameId="tpee.1178608670077" value="false" />
      <property name="name" nameId="tpck.1169194664001" value="createComponent" />
      <property name="isFinal" nameId="tpee.1181808852946" value="false" />
      <node role="visibility" roleId="tpee.1178549979242" type="tpee.PublicVisibility" typeId="tpee.1146644602865" id="6976105926957848542" />
      <node role="returnType" roleId="tpee.1068580123133" type="tpee.ClassifierType" typeId="tpee.1107535904670" id="6976105926957848543">
        <link role="classifier" roleId="tpee.1107535924139" targetNodeId="7tpj.~DiffViewer" resolveInfo="DiffViewer" />
      </node>
      <node role="parameter" roleId="tpee.1068580123134" type="tpee.ParameterDeclaration" typeId="tpee.1068498886292" id="6976105926957848544">
        <property name="name" nameId="tpck.1169194664001" value="string" />
        <node role="type" roleId="tpee.5680397130376446158" type="tpee.StringType" typeId="tpee.1225271177708" id="6976105926957848556" />
      </node>
      <node role="parameter" roleId="tpee.1068580123134" type="tpee.ParameterDeclaration" typeId="tpee.1068498886292" id="6976105926957848546">
        <property name="name" nameId="tpck.1169194664001" value="request" />
        <node role="type" roleId="tpee.5680397130376446158" type="tpee.ClassifierType" typeId="tpee.1107535904670" id="6976105926957848547">
          <link role="classifier" roleId="tpee.1107535924139" targetNodeId="7tpj.~DiffRequest" resolveInfo="DiffRequest" />
        </node>
      </node>
      <node role="parameter" roleId="tpee.1068580123134" type="tpee.ParameterDeclaration" typeId="tpee.1068498886292" id="6976105926957848548">
        <property name="name" nameId="tpck.1169194664001" value="window" />
        <node role="type" roleId="tpee.5680397130376446158" type="tpee.ClassifierType" typeId="tpee.1107535904670" id="6976105926957848549">
          <link role="classifier" roleId="tpee.1107535924139" targetNodeId="1t7x.~Window" resolveInfo="Window" />
        </node>
      </node>
      <node role="parameter" roleId="tpee.1068580123134" type="tpee.ParameterDeclaration" typeId="tpee.1068498886292" id="6976105926957848550">
        <property name="name" nameId="tpck.1169194664001" value="disposable" />
        <node role="type" roleId="tpee.5680397130376446158" type="tpee.ClassifierType" typeId="tpee.1107535904670" id="6976105926957848551">
          <link role="classifier" roleId="tpee.1107535924139" targetNodeId="oex8.~Disposable" resolveInfo="Disposable" />
        </node>
      </node>
      <node role="annotation" roleId="tpee.1188208488637" type="tpee.AnnotationInstance" typeId="tpee.1188207840427" id="6976105926957848552">
        <link role="annotation" roleId="tpee.1188208074048" targetNodeId="68ai.~Nullable" resolveInfo="Nullable" />
      </node>
      <node role="body" roleId="tpee.1068580123135" type="tpee.StatementList" typeId="tpee.1068580123136" id="6976105926957848553">
        <node role="statement" roleId="tpee.1068581517665" type="tpee.ExpressionStatement" typeId="tpee.1068580123155" id="6976105926957848554">
          <node role="expression" roleId="tpee.1068580123156" type="tpee.NullLiteral" typeId="tpee.1070534058343" id="6976105926957848555" />
        </node>
      </node>
    </node>
  </root>
  <root id="6030177200825199214">
    <node role="superclass" roleId="tpee.1165602531693" type="tpee.ClassifierType" typeId="tpee.1107535904670" id="6030177200825199215">
      <link role="classifier" roleId="tpee.1107535924139" targetNodeId="7615.~MergeTool" resolveInfo="MergeTool" />
    </node>
    <node role="staticMethod" roleId="tpee.1070462273904" type="tpee.StaticMethodDeclaration" typeId="tpee.1081236700938" id="6030177200825199216">
      <property name="name" nameId="tpck.1169194664001" value="resolved" />
      <node role="returnType" roleId="tpee.1068580123133" type="tpee.VoidType" typeId="tpee.1068581517677" id="6030177200825199217" />
      <node role="visibility" roleId="tpee.1178549979242" type="tpee.PrivateVisibility" typeId="tpee.1146644623116" id="6030177200825199218" />
      <node role="body" roleId="tpee.1068580123135" type="tpee.StatementList" typeId="tpee.1068580123136" id="6030177200825199219">
        <node role="statement" roleId="tpee.1068581517665" type="tpee.ExpressionStatement" typeId="tpee.1068580123155" id="6030177200825199220">
          <node role="expression" roleId="tpee.1068580123156" type="tpee.DotExpression" typeId="tpee.1197027756228" id="6030177200825199221">
            <node role="operand" roleId="tpee.1197027771414" type="tpee.ParameterReference" typeId="tpee.1068581242874" id="6030177200825199222">
              <link role="variableDeclaration" roleId="tpee.1068581517664" targetNodeId="6030177200825199253" resolveInfo="req" />
            </node>
            <node role="operation" roleId="tpee.1197027833540" type="tpee.InstanceMethodCallOperation" typeId="tpee.1202948039474" id="6030177200825199223">
              <link role="baseMethodDeclaration" roleId="tpee.1068499141037" targetNodeId="7615.~MergeRequestImpl%dsetResult(int)%cvoid" resolveInfo="setResult" />
              <node role="actualArgument" roleId="tpee.1068499141038" type="tpee.StaticFieldReference" typeId="tpee.1070533707846" id="6030177200825199224">
                <link role="classifier" roleId="tpee.1144433057691" targetNodeId="h12.~DialogWrapper" resolveInfo="DialogWrapper" />
                <link role="variableDeclaration" roleId="tpee.1068581517664" targetNodeId="h12.~DialogWrapper%dOK_EXIT_CODE" resolveInfo="OK_EXIT_CODE" />
              </node>
            </node>
          </node>
        </node>
        <node role="statement" roleId="tpee.1068581517665" type="tpee.LocalVariableDeclarationStatement" typeId="tpee.1068581242864" id="6030177200825199225">
          <node role="localVariableDeclaration" roleId="tpee.1068581242865" type="tpee.LocalVariableDeclaration" typeId="tpee.1068581242863" id="6030177200825199226">
            <property name="name" nameId="tpck.1169194664001" value="modelFile" />
            <node role="type" roleId="tpee.5680397130376446158" type="tpee.ClassifierType" typeId="tpee.1107535904670" id="6030177200825199227">
              <link role="classifier" roleId="tpee.1107535924139" targetNodeId="f6g1.~VirtualFile" resolveInfo="VirtualFile" />
            </node>
            <node role="initializer" roleId="tpee.1068431790190" type="tpee.LocalStaticMethodCall" typeId="tpee.1172058436953" id="6030177200825199228">
              <link role="baseMethodDeclaration" roleId="tpee.1068499141037" targetNodeId="6030177200825199257" resolveInfo="getFileFromMergeRequest" />
              <node role="actualArgument" roleId="tpee.1068499141038" type="tpee.ParameterReference" typeId="tpee.1068581242874" id="6030177200825199229">
                <link role="variableDeclaration" roleId="tpee.1068581517664" targetNodeId="6030177200825199253" resolveInfo="req" />
              </node>
            </node>
          </node>
        </node>
        <node role="statement" roleId="tpee.1068581517665" type="tpee.ExpressionStatement" typeId="tpee.1068580123155" id="6030177200825199230">
          <node role="expression" roleId="tpee.1068580123156" type="tpee.DotExpression" typeId="tpee.1197027756228" id="6030177200825199231">
            <node role="operand" roleId="tpee.1197027771414" type="tpee.StaticMethodCall" typeId="tpee.1081236700937" id="6030177200825199232">
              <link role="baseMethodDeclaration" roleId="tpee.1068499141037" targetNodeId="cu2c.~ModelAccess%dinstance()%cjetbrains%dmps%dsmodel%dModelAccess" resolveInfo="instance" />
              <link role="classConcept" roleId="tpee.1144433194310" targetNodeId="cu2c.~ModelAccess" resolveInfo="ModelAccess" />
            </node>
            <node role="operation" roleId="tpee.1197027833540" type="tpee.InstanceMethodCallOperation" typeId="tpee.1202948039474" id="6030177200825199233">
              <link role="baseMethodDeclaration" roleId="tpee.1068499141037" targetNodeId="cu2c.~ModelCommandExecutor%drunWriteInEDT(java%dlang%dRunnable)%cvoid" resolveInfo="runWriteInEDT" />
              <node role="actualArgument" roleId="tpee.1068499141038" type="tp2c.ClosureLiteral" typeId="tp2c.1199569711397" id="6030177200825199234">
                <node role="body" roleId="tp2c.1199569916463" type="tpee.StatementList" typeId="tpee.1068580123136" id="6030177200825199235">
                  <node role="statement" roleId="tpee.1068581517665" type="tpee.TryCatchStatement" typeId="tpee.1164879751025" id="6030177200825199236">
                    <node role="body" roleId="tpee.1164879758292" type="tpee.StatementList" typeId="tpee.1068580123136" id="6030177200825199237">
                      <node role="statement" roleId="tpee.1068581517665" type="tpee.ExpressionStatement" typeId="tpee.1068580123155" id="6030177200825199238">
                        <node role="expression" roleId="tpee.1068580123156" type="tpee.DotExpression" typeId="tpee.1197027756228" id="6030177200825199239">
                          <node role="operand" roleId="tpee.1197027771414" type="tpee.LocalVariableReference" typeId="tpee.1068581242866" id="6030177200825199240">
                            <link role="variableDeclaration" roleId="tpee.1068581517664" targetNodeId="6030177200825199226" resolveInfo="modelFile" />
                          </node>
                          <node role="operation" roleId="tpee.1197027833540" type="tpee.InstanceMethodCallOperation" typeId="tpee.1202948039474" id="6030177200825199241">
                            <link role="baseMethodDeclaration" roleId="tpee.1068499141037" targetNodeId="f6g1.~VirtualFile%dsetBinaryContent(byte[])%cvoid" resolveInfo="setBinaryContent" />
                            <node role="actualArgument" roleId="tpee.1068499141038" type="tpee.DotExpression" typeId="tpee.1197027756228" id="6030177200825199242">
                              <node role="operand" roleId="tpee.1197027771414" type="tpee.ParameterReference" typeId="tpee.1068581242874" id="6030177200825199243">
                                <link role="variableDeclaration" roleId="tpee.1068581517664" targetNodeId="6030177200825199255" resolveInfo="result" />
                              </node>
                              <node role="operation" roleId="tpee.1197027833540" type="tpee.InstanceMethodCallOperation" typeId="tpee.1202948039474" id="6030177200825199244">
                                <link role="baseMethodDeclaration" roleId="tpee.1068499141037" targetNodeId="e2lb.~String%dgetBytes(java%dnio%dcharset%dCharset)%cbyte[]" resolveInfo="getBytes" />
                                <node role="actualArgument" roleId="tpee.1068499141038" type="tpee.StaticFieldReference" typeId="tpee.1070533707846" id="6030177200825199245">
                                  <link role="classifier" roleId="tpee.1144433057691" targetNodeId="msyo.~FileUtil" resolveInfo="FileUtil" />
                                  <link role="variableDeclaration" roleId="tpee.1068581517664" targetNodeId="msyo.~FileUtil%dDEFAULT_CHARSET" resolveInfo="DEFAULT_CHARSET" />
                                </node>
                              </node>
                            </node>
                          </node>
                        </node>
                      </node>
                    </node>
                    <node role="catchClause" roleId="tpee.1164903496223" type="tpee.CatchClause" typeId="tpee.1164903280175" id="6030177200825199246">
                      <node role="throwable" roleId="tpee.1164903359217" type="tpee.LocalVariableDeclaration" typeId="tpee.1068581242863" id="6030177200825199247">
                        <property name="name" nameId="tpck.1169194664001" value="e" />
                        <node role="type" roleId="tpee.5680397130376446158" type="tpee.ClassifierType" typeId="tpee.1107535904670" id="6030177200825199248">
                          <link role="classifier" roleId="tpee.1107535924139" targetNodeId="fxg7.~IOException" resolveInfo="IOException" />
                        </node>
                      </node>
                      <node role="catchBody" roleId="tpee.1164903359218" type="tpee.StatementList" typeId="tpee.1068580123136" id="6030177200825199249">
                        <node role="statement" roleId="tpee.1068581517665" type="tpib.LogStatement" typeId="tpib.1167227138527" id="6030177200825199250">
                          <property name="severity" nameId="tpib.1167245565795" value="error" />
                          <property name="hasException" nameId="tpib.1167228628751" value="true" />
                          <node role="logExpression" roleId="tpib.1167227463056" type="tpee.StringLiteral" typeId="tpee.1070475926800" id="6030177200825199251" />
                          <node role="exception" roleId="tpib.1167227561449" type="tpee.LocalVariableReference" typeId="tpee.1068581242866" id="6030177200825199252">
                            <link role="variableDeclaration" roleId="tpee.1068581517664" targetNodeId="6030177200825199247" resolveInfo="e" />
                          </node>
                        </node>
                      </node>
                    </node>
                  </node>
                </node>
              </node>
            </node>
          </node>
        </node>
      </node>
      <node role="parameter" roleId="tpee.1068580123134" type="tpee.ParameterDeclaration" typeId="tpee.1068498886292" id="6030177200825199253">
        <property name="name" nameId="tpck.1169194664001" value="req" />
        <node role="type" roleId="tpee.5680397130376446158" type="tpee.ClassifierType" typeId="tpee.1107535904670" id="6030177200825199254">
          <link role="classifier" roleId="tpee.1107535924139" targetNodeId="7615.~MergeRequestImpl" resolveInfo="MergeRequestImpl" />
        </node>
      </node>
      <node role="parameter" roleId="tpee.1068580123134" type="tpee.ParameterDeclaration" typeId="tpee.1068498886292" id="6030177200825199255">
        <property name="name" nameId="tpck.1169194664001" value="result" />
        <node role="type" roleId="tpee.5680397130376446158" type="tpee.StringType" typeId="tpee.1225271177708" id="6030177200825199256" />
      </node>
    </node>
    <node role="staticMethod" roleId="tpee.1070462273904" type="tpee.StaticMethodDeclaration" typeId="tpee.1081236700938" id="6030177200825199257">
      <property name="name" nameId="tpck.1169194664001" value="getFileFromMergeRequest" />
      <node role="returnType" roleId="tpee.1068580123133" type="tpee.ClassifierType" typeId="tpee.1107535904670" id="6030177200825199258">
        <link role="classifier" roleId="tpee.1107535924139" targetNodeId="f6g1.~VirtualFile" resolveInfo="VirtualFile" />
      </node>
      <node role="visibility" roleId="tpee.1178549979242" type="tpee.PrivateVisibility" typeId="tpee.1146644623116" id="6030177200825199259" />
      <node role="body" roleId="tpee.1068580123135" type="tpee.StatementList" typeId="tpee.1068580123136" id="6030177200825199260">
        <node role="statement" roleId="tpee.1068581517665" type="tpee.LocalVariableDeclarationStatement" typeId="tpee.1068581242864" id="6030177200825199267">
          <node role="localVariableDeclaration" roleId="tpee.1068581242865" type="tpee.LocalVariableDeclaration" typeId="tpee.1068581242863" id="6030177200825199268">
            <property name="name" nameId="tpck.1169194664001" value="resultContent" />
            <node role="type" roleId="tpee.5680397130376446158" type="tpee.ClassifierType" typeId="tpee.1107535904670" id="6030177200825199269">
              <link role="classifier" roleId="tpee.1107535924139" targetNodeId="7tpj.~DiffContent" resolveInfo="DiffContent" />
            </node>
            <node role="initializer" roleId="tpee.1068431790190" type="tpee.DotExpression" typeId="tpee.1197027756228" id="6030177200825199270">
              <node role="operand" roleId="tpee.1197027771414" type="tpee.ParameterReference" typeId="tpee.1068581242874" id="6030177200825199271">
                <link role="variableDeclaration" roleId="tpee.1068581517664" targetNodeId="6030177200825199328" resolveInfo="mergeRequest" />
              </node>
              <node role="operation" roleId="tpee.1197027833540" type="tpee.InstanceMethodCallOperation" typeId="tpee.1202948039474" id="6030177200825199272">
                <link role="baseMethodDeclaration" roleId="tpee.1068499141037" targetNodeId="7615.~MergeRequestImpl%dgetResultContent()%ccom%dintellij%dopenapi%ddiff%dDiffContent" resolveInfo="getResultContent" />
              </node>
            </node>
          </node>
        </node>
        <node role="statement" roleId="tpee.1068581517665" type="tpee.IfStatement" typeId="tpee.1068580123159" id="6030177200825199281">
          <node role="ifTrue" roleId="tpee.1068580123161" type="tpee.StatementList" typeId="tpee.1068580123136" id="6030177200825199282">
            <node role="statement" roleId="tpee.1068581517665" type="tpee.ReturnStatement" typeId="tpee.1068581242878" id="6030177200825199310">
              <node role="expression" roleId="tpee.1068581517676" type="tpee.DotExpression" typeId="tpee.1197027756228" id="7880777962415029499">
                <node role="operand" roleId="tpee.1197027771414" type="tpee.ParenthesizedExpression" typeId="tpee.1079359253375" id="7880777962415029483">
                  <node role="expression" roleId="tpee.1079359253376" type="tpee.CastExpression" typeId="tpee.1070534934090" id="7880777962415029484">
                    <node role="type" roleId="tpee.1070534934091" type="tpee.ClassifierType" typeId="tpee.1107535904670" id="7880777962415029487">
                      <link role="classifier" roleId="tpee.1107535924139" targetNodeId="7615.~MergeRequestImpl$MergeContent" resolveInfo="MergeRequestImpl.MergeContent" />
                    </node>
                    <node role="expression" roleId="tpee.1070534934092" type="tpee.LocalVariableReference" typeId="tpee.1068581242866" id="7880777962415029488">
                      <link role="variableDeclaration" roleId="tpee.1068581517664" targetNodeId="6030177200825199268" resolveInfo="resultContent" />
                    </node>
                  </node>
                </node>
                <node role="operation" roleId="tpee.1197027833540" type="tpee.InstanceMethodCallOperation" typeId="tpee.1202948039474" id="7880777962415029505">
                  <link role="baseMethodDeclaration" roleId="tpee.1068499141037" targetNodeId="7615.~MergeRequestImpl$MergeContent%dgetFile()%ccom%dintellij%dopenapi%dvfs%dVirtualFile" resolveInfo="getFile" />
                </node>
              </node>
            </node>
          </node>
          <node role="condition" roleId="tpee.1068580123160" type="tpee.InstanceOfExpression" typeId="tpee.1081256982272" id="7880777962415029478">
            <node role="classType" roleId="tpee.1081256993305" type="tpee.ClassifierType" typeId="tpee.1107535904670" id="7880777962415029481">
              <link role="classifier" roleId="tpee.1107535924139" targetNodeId="7615.~MergeRequestImpl$MergeContent" resolveInfo="MergeRequestImpl.MergeContent" />
            </node>
            <node role="leftExpression" roleId="tpee.1081256993304" type="tpee.LocalVariableReference" typeId="tpee.1068581242866" id="7880777962415029477">
              <link role="variableDeclaration" roleId="tpee.1068581517664" targetNodeId="6030177200825199268" resolveInfo="resultContent" />
            </node>
          </node>
        </node>
        <node role="statement" roleId="tpee.1068581517665" type="tpee.ReturnStatement" typeId="tpee.1068581242878" id="6030177200825199326">
          <node role="expression" roleId="tpee.1068581517676" type="tpee.NullLiteral" typeId="tpee.1070534058343" id="6030177200825199327" />
        </node>
      </node>
      <node role="parameter" roleId="tpee.1068580123134" type="tpee.ParameterDeclaration" typeId="tpee.1068498886292" id="6030177200825199328">
        <property name="name" nameId="tpck.1169194664001" value="mergeRequest" />
        <node role="type" roleId="tpee.5680397130376446158" type="tpee.ClassifierType" typeId="tpee.1107535904670" id="6030177200825199329">
          <link role="classifier" roleId="tpee.1107535924139" targetNodeId="7615.~MergeRequestImpl" resolveInfo="MergeRequestImpl" />
        </node>
      </node>
      <node role="annotation" roleId="tpee.1188208488637" type="tpee.AnnotationInstance" typeId="tpee.1188207840427" id="6030177200825199330">
        <link role="annotation" roleId="tpee.1188208074048" targetNodeId="68ai.~Nullable" resolveInfo="Nullable" />
      </node>
    </node>
    <node role="visibility" roleId="tpee.1178549979242" type="tpee.PublicVisibility" typeId="tpee.1146644602865" id="6030177200825199332" />
    <node role="staticField" roleId="tpee.1128555889557" type="tpee.StaticFieldDeclaration" typeId="tpee.1070462154015" id="6030177200825199333">
      <property name="name" nameId="tpck.1169194664001" value="LOG" />
      <property name="isFinal" nameId="tpee.1176718929932" value="true" />
      <node role="type" roleId="tpee.5680397130376446158" type="tpee.ClassifierType" typeId="tpee.1107535904670" id="6030177200825199334">
        <link role="classifier" roleId="tpee.1107535924139" targetNodeId="to5d.~Logger" resolveInfo="Logger" />
      </node>
      <node role="visibility" roleId="tpee.1178549979242" type="tpee.PrivateVisibility" typeId="tpee.1146644623116" id="6030177200825199335" />
      <node role="initializer" roleId="tpee.1068431790190" type="tpee.StaticMethodCall" typeId="tpee.1081236700937" id="6030177200825199336">
        <link role="baseMethodDeclaration" roleId="tpee.1068499141037" targetNodeId="to5d.~Logger%dgetLogger(java%dlang%dClass)%cjetbrains%dmps%dlogging%dLogger" resolveInfo="getLogger" />
        <link role="classConcept" roleId="tpee.1144433194310" targetNodeId="to5d.~Logger" resolveInfo="Logger" />
        <node role="actualArgument" roleId="tpee.1068499141038" type="tpee.ClassifierClassExpression" typeId="tpee.1116615150612" id="6030177200825199337">
          <link role="classifier" roleId="tpee.1116615189566" targetNodeId="6030177200825199214" resolveInfo="ModelMergeTool" />
        </node>
      </node>
    </node>
    <node role="constructor" roleId="tpee.1068390468201" type="tpee.ConstructorDeclaration" typeId="tpee.1068580123140" id="6030177200825199338">
      <node role="visibility" roleId="tpee.1178549979242" type="tpee.PublicVisibility" typeId="tpee.1146644602865" id="6030177200825199339" />
      <node role="returnType" roleId="tpee.1068580123133" type="tpee.VoidType" typeId="tpee.1068581517677" id="6030177200825199340" />
      <node role="body" roleId="tpee.1068580123135" type="tpee.StatementList" typeId="tpee.1068580123136" id="6030177200825199341" />
    </node>
    <node role="method" roleId="tpee.1107880067339" type="tpee.InstanceMethodDeclaration" typeId="tpee.1068580123165" id="6030177200825199342">
      <property name="name" nameId="tpck.1169194664001" value="show" />
      <node role="visibility" roleId="tpee.1178549979242" type="tpee.PublicVisibility" typeId="tpee.1146644602865" id="6030177200825199343" />
      <node role="returnType" roleId="tpee.1068580123133" type="tpee.VoidType" typeId="tpee.1068581517677" id="6030177200825199344" />
      <node role="parameter" roleId="tpee.1068580123134" type="tpee.ParameterDeclaration" typeId="tpee.1068498886292" id="6030177200825199345">
        <property name="name" nameId="tpck.1169194664001" value="request" />
        <property name="isFinal" nameId="tpee.1176718929932" value="true" />
        <node role="type" roleId="tpee.5680397130376446158" type="tpee.ClassifierType" typeId="tpee.1107535904670" id="6030177200825199346">
          <link role="classifier" roleId="tpee.1107535924139" targetNodeId="7tpj.~DiffRequest" resolveInfo="DiffRequest" />
        </node>
      </node>
      <node role="body" roleId="tpee.1068580123135" type="tpee.StatementList" typeId="tpee.1068580123136" id="6030177200825199347">
        <node role="statement" roleId="tpee.1068581517665" type="tpee.LocalVariableDeclarationStatement" typeId="tpee.1068581242864" id="6030177200825199348">
          <node role="localVariableDeclaration" roleId="tpee.1068581242865" type="tpee.LocalVariableDeclaration" typeId="tpee.1068581242863" id="6030177200825199349">
            <property name="name" nameId="tpck.1169194664001" value="mrequest" />
            <node role="type" roleId="tpee.5680397130376446158" type="tpee.ClassifierType" typeId="tpee.1107535904670" id="6030177200825199350">
              <link role="classifier" roleId="tpee.1107535924139" targetNodeId="7615.~MergeRequestImpl" resolveInfo="MergeRequestImpl" />
            </node>
            <node role="initializer" roleId="tpee.1068431790190" type="tpee.CastExpression" typeId="tpee.1070534934090" id="6030177200825199351">
              <node role="type" roleId="tpee.1070534934091" type="tpee.ClassifierType" typeId="tpee.1107535904670" id="6030177200825199352">
                <link role="classifier" roleId="tpee.1107535924139" targetNodeId="7615.~MergeRequestImpl" resolveInfo="MergeRequestImpl" />
              </node>
              <node role="expression" roleId="tpee.1070534934092" type="tpee.ParameterReference" typeId="tpee.1068581242874" id="6030177200825199353">
                <link role="variableDeclaration" roleId="tpee.1068581517664" targetNodeId="6030177200825199345" resolveInfo="request" />
              </node>
            </node>
          </node>
        </node>
        <node role="statement" roleId="tpee.1068581517665" type="tpee.TryCatchStatement" typeId="tpee.1164879751025" id="6030177200825199354">
          <node role="catchClause" roleId="tpee.1164903496223" type="tpee.CatchClause" typeId="tpee.1164903280175" id="6030177200825199355">
            <node role="catchBody" roleId="tpee.1164903359218" type="tpee.StatementList" typeId="tpee.1068580123136" id="6030177200825199356">
              <node role="statement" roleId="tpee.1068581517665" type="tpee.ExpressionStatement" typeId="tpee.1068580123155" id="6030177200825199357">
                <node role="expression" roleId="tpee.1068580123156" type="tpee.DotExpression" typeId="tpee.1197027756228" id="6030177200825199358">
                  <node role="operand" roleId="tpee.1197027771414" type="tpee.LocalStaticFieldReference" typeId="tpee.1172008963197" id="6030177200825199359">
                    <link role="variableDeclaration" roleId="tpee.1068581517664" targetNodeId="6030177200825199333" resolveInfo="LOG" />
                  </node>
                  <node role="operation" roleId="tpee.1197027833540" type="tpee.InstanceMethodCallOperation" typeId="tpee.1202948039474" id="6030177200825199360">
                    <link role="baseMethodDeclaration" roleId="tpee.1068499141037" targetNodeId="to5d.~Logger%derror(java%dlang%dThrowable)%cvoid" resolveInfo="error" />
                    <node role="actualArgument" roleId="tpee.1068499141038" type="tpee.LocalVariableReference" typeId="tpee.1068581242866" id="6030177200825199361">
                      <link role="variableDeclaration" roleId="tpee.1068581517664" targetNodeId="6030177200825199362" resolveInfo="e" />
                    </node>
                  </node>
                </node>
              </node>
            </node>
            <node role="throwable" roleId="tpee.1164903359217" type="tpee.LocalVariableDeclaration" typeId="tpee.1068581242863" id="6030177200825199362">
              <property name="name" nameId="tpck.1169194664001" value="e" />
              <node role="type" roleId="tpee.5680397130376446158" type="tpee.ClassifierType" typeId="tpee.1107535904670" id="6030177200825199363">
                <link role="classifier" roleId="tpee.1107535924139" targetNodeId="fxg7.~IOException" resolveInfo="IOException" />
              </node>
            </node>
          </node>
          <node role="body" roleId="tpee.1164879758292" type="tpee.StatementList" typeId="tpee.1068580123136" id="6030177200825199364">
            <node role="statement" roleId="tpee.1068581517665" type="tpee.LocalVariableDeclarationStatement" typeId="tpee.1068581242864" id="6030177200825199365">
              <node role="localVariableDeclaration" roleId="tpee.1068581242865" type="tpee.LocalVariableDeclaration" typeId="tpee.1068581242863" id="6030177200825199366">
                <property name="name" nameId="tpck.1169194664001" value="file" />
                <node role="type" roleId="tpee.5680397130376446158" type="tpee.ClassifierType" typeId="tpee.1107535904670" id="6030177200825199367">
                  <link role="classifier" roleId="tpee.1107535924139" targetNodeId="f6g1.~VirtualFile" resolveInfo="VirtualFile" />
                </node>
                <node role="initializer" roleId="tpee.1068431790190" type="tpee.LocalStaticMethodCall" typeId="tpee.1172058436953" id="6030177200825199368">
                  <link role="baseMethodDeclaration" roleId="tpee.1068499141037" targetNodeId="6030177200825199257" resolveInfo="getFileFromMergeRequest" />
                  <node role="actualArgument" roleId="tpee.1068499141038" type="tpee.LocalVariableReference" typeId="tpee.1068581242866" id="6030177200825199369">
                    <link role="variableDeclaration" roleId="tpee.1068581517664" targetNodeId="6030177200825199349" resolveInfo="mrequest" />
                  </node>
                </node>
              </node>
            </node>
            <node role="statement" roleId="tpee.1068581517665" type="tpee.IfStatement" typeId="tpee.1068580123159" id="6030177200825199370">
              <node role="ifTrue" roleId="tpee.1068580123161" type="tpee.StatementList" typeId="tpee.1068580123136" id="6030177200825199371">
                <node role="statement" roleId="tpee.1068581517665" type="tpib.LogStatement" typeId="tpib.1167227138527" id="6030177200825199372">
                  <property name="severity" nameId="tpib.1167245565795" value="error" />
                  <node role="logExpression" roleId="tpib.1167227463056" type="tpee.StringLiteral" typeId="tpee.1070475926800" id="6030177200825199373">
                    <property name="value" nameId="tpee.1070475926801" value="No file" />
                  </node>
                </node>
                <node role="statement" roleId="tpee.1068581517665" type="tpee.ExpressionStatement" typeId="tpee.1068580123155" id="6030177200825199374">
                  <node role="expression" roleId="tpee.1068580123156" type="tpee.AssignmentExpression" typeId="tpee.1068498886294" id="6030177200825199375">
                    <node role="rValue" roleId="tpee.1068498886297" type="tpee.DotExpression" typeId="tpee.1197027756228" id="6030177200825199376">
                      <node role="operand" roleId="tpee.1197027771414" type="tpee.StaticMethodCall" typeId="tpee.1081236700937" id="6030177200825199377">
                        <link role="baseMethodDeclaration" roleId="tpee.1068499141037" targetNodeId="f6g1.~LocalFileSystem%dgetInstance()%ccom%dintellij%dopenapi%dvfs%dLocalFileSystem" resolveInfo="getInstance" />
                        <link role="classConcept" roleId="tpee.1144433194310" targetNodeId="f6g1.~LocalFileSystem" resolveInfo="LocalFileSystem" />
                      </node>
                      <node role="operation" roleId="tpee.1197027833540" type="tpee.InstanceMethodCallOperation" typeId="tpee.1202948039474" id="6030177200825199378">
                        <link role="baseMethodDeclaration" roleId="tpee.1068499141037" targetNodeId="f6g1.~VirtualFileSystem%dfindFileByPath(java%dlang%dString)%ccom%dintellij%dopenapi%dvfs%dVirtualFile" resolveInfo="findFileByPath" />
                        <node role="actualArgument" roleId="tpee.1068499141038" type="tpee.StringLiteral" typeId="tpee.1070475926800" id="6030177200825199379">
                          <property name="value" nameId="tpee.1070475926801" value="/" />
                        </node>
                      </node>
                    </node>
                    <node role="lValue" roleId="tpee.1068498886295" type="tpee.LocalVariableReference" typeId="tpee.1068581242866" id="6030177200825199380">
                      <link role="variableDeclaration" roleId="tpee.1068581517664" targetNodeId="6030177200825199366" resolveInfo="file" />
                    </node>
                  </node>
                </node>
              </node>
              <node role="condition" roleId="tpee.1068580123160" type="tpee.EqualsExpression" typeId="tpee.1068580123152" id="6030177200825199381">
                <node role="rightExpression" roleId="tpee.1081773367579" type="tpee.NullLiteral" typeId="tpee.1070534058343" id="6030177200825199382" />
                <node role="leftExpression" roleId="tpee.1081773367580" type="tpee.LocalVariableReference" typeId="tpee.1068581242866" id="6030177200825199383">
                  <link role="variableDeclaration" roleId="tpee.1068581517664" targetNodeId="6030177200825199366" resolveInfo="file" />
                </node>
              </node>
            </node>
            <node role="statement" roleId="tpee.1068581517665" type="tpee.LocalVariableDeclarationStatement" typeId="tpee.1068581242864" id="6030177200825199384">
              <node role="localVariableDeclaration" roleId="tpee.1068581242865" type="tpee.LocalVariableDeclaration" typeId="tpee.1068581242863" id="6030177200825199385">
                <property name="name" nameId="tpck.1169194664001" value="backupFile" />
                <node role="type" roleId="tpee.5680397130376446158" type="tpee.ClassifierType" typeId="tpee.1107535904670" id="6030177200825199386">
                  <link role="classifier" roleId="tpee.1107535924139" targetNodeId="fxg7.~File" resolveInfo="File" />
                </node>
                <node role="initializer" roleId="tpee.1068431790190" type="tpee.StaticMethodCall" typeId="tpee.1081236700937" id="6030177200825199387">
                  <link role="classConcept" roleId="tpee.1144433194310" targetNodeId="4rb9.6933307669479990701" resolveInfo="MergeBackupUtil" />
                  <link role="baseMethodDeclaration" roleId="tpee.1068499141037" targetNodeId="4rb9.3531370237489972169" resolveInfo="zipModel" />
                  <node role="actualArgument" roleId="tpee.1068499141038" type="tpee.DotExpression" typeId="tpee.1197027756228" id="6030177200825199388">
                    <node role="operand" roleId="tpee.1197027771414" type="tpee.ParameterReference" typeId="tpee.1068581242874" id="6030177200825199389">
                      <link role="variableDeclaration" roleId="tpee.1068581517664" targetNodeId="6030177200825199345" resolveInfo="request" />
                    </node>
                    <node role="operation" roleId="tpee.1197027833540" type="tpee.InstanceMethodCallOperation" typeId="tpee.1202948039474" id="6030177200825199390">
                      <link role="baseMethodDeclaration" roleId="tpee.1068499141037" targetNodeId="7tpj.~DiffRequest%dgetContents()%ccom%dintellij%dopenapi%ddiff%dDiffContent[]" resolveInfo="getContents" />
                    </node>
                  </node>
                  <node role="actualArgument" roleId="tpee.1068499141038" type="tpee.LocalVariableReference" typeId="tpee.1068581242866" id="6030177200825199391">
                    <link role="variableDeclaration" roleId="tpee.1068581517664" targetNodeId="6030177200825199366" resolveInfo="file" />
                  </node>
                </node>
              </node>
            </node>
            <node role="statement" roleId="tpee.1068581517665" type="tpee.LocalVariableDeclarationStatement" typeId="tpee.1068581242864" id="6030177200825199392">
              <node role="localVariableDeclaration" roleId="tpee.1068581242865" type="tpee.LocalVariableDeclaration" typeId="tpee.1068581242863" id="6030177200825199393">
                <property name="name" nameId="tpck.1169194664001" value="contents" />
                <node role="type" roleId="tpee.5680397130376446158" type="tpee.ArrayType" typeId="tpee.1070534760951" id="6030177200825199394">
                  <node role="componentType" roleId="tpee.1070534760952" type="tpee.ClassifierType" typeId="tpee.1107535904670" id="6030177200825199395">
                    <link role="classifier" roleId="tpee.1107535924139" targetNodeId="7tpj.~DiffContent" resolveInfo="DiffContent" />
                  </node>
                </node>
                <node role="initializer" roleId="tpee.1068431790190" type="tpee.DotExpression" typeId="tpee.1197027756228" id="6030177200825199396">
                  <node role="operand" roleId="tpee.1197027771414" type="tpee.LocalVariableReference" typeId="tpee.1068581242866" id="6030177200825199397">
                    <link role="variableDeclaration" roleId="tpee.1068581517664" targetNodeId="6030177200825199349" resolveInfo="mrequest" />
                  </node>
                  <node role="operation" roleId="tpee.1197027833540" type="tpee.InstanceMethodCallOperation" typeId="tpee.1202948039474" id="6030177200825199398">
                    <link role="baseMethodDeclaration" roleId="tpee.1068499141037" targetNodeId="7615.~MergeRequestImpl%dgetContents()%ccom%dintellij%dopenapi%ddiff%dDiffContent[]" resolveInfo="getContents" />
                  </node>
                </node>
              </node>
            </node>
            <node role="statement" roleId="tpee.1068581517665" type="tpee.LocalVariableDeclarationStatement" typeId="tpee.1068581242864" id="6030177200825199399">
              <node role="localVariableDeclaration" roleId="tpee.1068581242865" type="tpee.LocalVariableDeclaration" typeId="tpee.1068581242863" id="6030177200825199400">
                <property name="name" nameId="tpck.1169194664001" value="baseModel" />
                <property name="isFinal" nameId="tpee.1176718929932" value="true" />
                <node role="type" roleId="tpee.5680397130376446158" type="tpee.ClassifierType" typeId="tpee.1107535904670" id="6030177200825199401">
                  <link role="classifier" roleId="tpee.1107535924139" targetNodeId="cu2c.~SModel" resolveInfo="SModel" />
                </node>
              </node>
            </node>
            <node role="statement" roleId="tpee.1068581517665" type="tpee.LocalVariableDeclarationStatement" typeId="tpee.1068581242864" id="6030177200825199402">
              <node role="localVariableDeclaration" roleId="tpee.1068581242865" type="tpee.LocalVariableDeclaration" typeId="tpee.1068581242863" id="6030177200825199403">
                <property name="name" nameId="tpck.1169194664001" value="mineModel" />
                <property name="isFinal" nameId="tpee.1176718929932" value="true" />
                <node role="type" roleId="tpee.5680397130376446158" type="tpee.ClassifierType" typeId="tpee.1107535904670" id="6030177200825199404">
                  <link role="classifier" roleId="tpee.1107535924139" targetNodeId="cu2c.~SModel" resolveInfo="SModel" />
                </node>
              </node>
            </node>
            <node role="statement" roleId="tpee.1068581517665" type="tpee.LocalVariableDeclarationStatement" typeId="tpee.1068581242864" id="6030177200825199405">
              <node role="localVariableDeclaration" roleId="tpee.1068581242865" type="tpee.LocalVariableDeclaration" typeId="tpee.1068581242863" id="6030177200825199406">
                <property name="name" nameId="tpck.1169194664001" value="newModel" />
                <property name="isFinal" nameId="tpee.1176718929932" value="true" />
                <node role="type" roleId="tpee.5680397130376446158" type="tpee.ClassifierType" typeId="tpee.1107535904670" id="6030177200825199407">
                  <link role="classifier" roleId="tpee.1107535924139" targetNodeId="cu2c.~SModel" resolveInfo="SModel" />
                </node>
              </node>
            </node>
            <node role="statement" roleId="tpee.1068581517665" type="tpee.TryCatchStatement" typeId="tpee.1164879751025" id="6030177200825199408">
              <node role="body" roleId="tpee.1164879758292" type="tpee.StatementList" typeId="tpee.1068580123136" id="6030177200825199409">
                <node role="statement" roleId="tpee.1068581517665" type="tpee.ExpressionStatement" typeId="tpee.1068580123155" id="6030177200825199410">
                  <node role="expression" roleId="tpee.1068580123156" type="tpee.AssignmentExpression" typeId="tpee.1068498886294" id="6030177200825199411">
                    <node role="rValue" roleId="tpee.1068498886297" type="tpee.StaticMethodCall" typeId="tpee.1081236700937" id="6030177200825199412">
                      <link role="classConcept" roleId="tpee.1144433194310" targetNodeId="zofw.~ModelPersistence" resolveInfo="ModelPersistence" />
                      <link role="baseMethodDeclaration" roleId="tpee.1068499141037" targetNodeId="zofw.~ModelPersistence%dreadModel(java%dlang%dString,boolean)%cjetbrains%dmps%dsmodel%dSModel" resolveInfo="readModel" />
                      <node role="actualArgument" roleId="tpee.1068499141038" type="tpee.DotExpression" typeId="tpee.1197027756228" id="6030177200825199413">
                        <node role="operand" roleId="tpee.1197027771414" type="tpee.DotExpression" typeId="tpee.1197027756228" id="6030177200825199414">
                          <node role="operand" roleId="tpee.1197027771414" type="tpee.ArrayAccessExpression" typeId="tpee.1173175405605" id="6030177200825199415">
                            <node role="index" roleId="tpee.1173175577737" type="tpee.StaticFieldReference" typeId="tpee.1070533707846" id="6030177200825199416">
                              <link role="classifier" roleId="tpee.1144433057691" targetNodeId="ur19.3531370237490043869" resolveInfo="MergeConstants" />
                              <link role="variableDeclaration" roleId="tpee.1068581517664" targetNodeId="ur19.3531370237490043956" resolveInfo="ORIGINAL" />
                            </node>
                            <node role="array" roleId="tpee.1173175590490" type="tpee.LocalVariableReference" typeId="tpee.1068581242866" id="6030177200825199417">
                              <link role="variableDeclaration" roleId="tpee.1068581517664" targetNodeId="6030177200825199393" resolveInfo="contents" />
                            </node>
                          </node>
                          <node role="operation" roleId="tpee.1197027833540" type="tpee.InstanceMethodCallOperation" typeId="tpee.1202948039474" id="6030177200825199418">
                            <link role="baseMethodDeclaration" roleId="tpee.1068499141037" targetNodeId="7tpj.~DiffContent%dgetDocument()%ccom%dintellij%dopenapi%deditor%dDocument" resolveInfo="getDocument" />
                          </node>
                        </node>
                        <node role="operation" roleId="tpee.1197027833540" type="tpee.InstanceMethodCallOperation" typeId="tpee.1202948039474" id="6030177200825199419">
                          <link role="baseMethodDeclaration" roleId="tpee.1068499141037" targetNodeId="xcsv.~Document%dgetText()%cjava%dlang%dString" resolveInfo="getText" />
                        </node>
                      </node>
                      <node role="actualArgument" roleId="tpee.1068499141038" type="tpee.BooleanConstant" typeId="tpee.1068580123137" id="6030177200825199420">
                        <property name="value" nameId="tpee.1068580123138" value="false" />
                      </node>
                    </node>
                    <node role="lValue" roleId="tpee.1068498886295" type="tpee.LocalVariableReference" typeId="tpee.1068581242866" id="6030177200825199421">
                      <link role="variableDeclaration" roleId="tpee.1068581517664" targetNodeId="6030177200825199400" resolveInfo="baseModel" />
                    </node>
                  </node>
                </node>
                <node role="statement" roleId="tpee.1068581517665" type="tpee.ExpressionStatement" typeId="tpee.1068580123155" id="6030177200825199422">
                  <node role="expression" roleId="tpee.1068580123156" type="tpee.AssignmentExpression" typeId="tpee.1068498886294" id="6030177200825199423">
                    <node role="rValue" roleId="tpee.1068498886297" type="tpee.StaticMethodCall" typeId="tpee.1081236700937" id="6030177200825199424">
                      <link role="classConcept" roleId="tpee.1144433194310" targetNodeId="zofw.~ModelPersistence" resolveInfo="ModelPersistence" />
                      <link role="baseMethodDeclaration" roleId="tpee.1068499141037" targetNodeId="zofw.~ModelPersistence%dreadModel(java%dlang%dString,boolean)%cjetbrains%dmps%dsmodel%dSModel" resolveInfo="readModel" />
                      <node role="actualArgument" roleId="tpee.1068499141038" type="tpee.GenericNewExpression" typeId="tpee.1145552977093" id="6030177200825199425">
                        <node role="creator" roleId="tpee.1145553007750" type="tpee.ClassCreator" typeId="tpee.1212685548494" id="6030177200825199426">
                          <link role="baseMethodDeclaration" roleId="tpee.1068499141037" targetNodeId="e2lb.~String%d&lt;init&gt;(byte[],java%dnio%dcharset%dCharset)" resolveInfo="String" />
                          <node role="actualArgument" roleId="tpee.1068499141038" type="tpee.DotExpression" typeId="tpee.1197027756228" id="6030177200825199427">
                            <node role="operand" roleId="tpee.1197027771414" type="tpee.ArrayAccessExpression" typeId="tpee.1173175405605" id="6030177200825199428">
                              <node role="array" roleId="tpee.1173175590490" type="tpee.LocalVariableReference" typeId="tpee.1068581242866" id="6030177200825199429">
                                <link role="variableDeclaration" roleId="tpee.1068581517664" targetNodeId="6030177200825199393" resolveInfo="contents" />
                              </node>
                              <node role="index" roleId="tpee.1173175577737" type="tpee.StaticFieldReference" typeId="tpee.1070533707846" id="6030177200825199430">
                                <link role="classifier" roleId="tpee.1144433057691" targetNodeId="ur19.3531370237490043869" resolveInfo="MergeConstants" />
                                <link role="variableDeclaration" roleId="tpee.1068581517664" targetNodeId="ur19.3531370237490043882" resolveInfo="CURRENT" />
                              </node>
                            </node>
                            <node role="operation" roleId="tpee.1197027833540" type="tpee.InstanceMethodCallOperation" typeId="tpee.1202948039474" id="6030177200825199431">
                              <link role="baseMethodDeclaration" roleId="tpee.1068499141037" targetNodeId="7tpj.~DiffContent%dgetBytes()%cbyte[]" resolveInfo="getBytes" />
                            </node>
                          </node>
                          <node role="actualArgument" roleId="tpee.1068499141038" type="tpee.StaticFieldReference" typeId="tpee.1070533707846" id="6030177200825199432">
                            <link role="classifier" roleId="tpee.1144433057691" targetNodeId="msyo.~FileUtil" resolveInfo="FileUtil" />
                            <link role="variableDeclaration" roleId="tpee.1068581517664" targetNodeId="msyo.~FileUtil%dDEFAULT_CHARSET" resolveInfo="DEFAULT_CHARSET" />
                          </node>
                        </node>
                      </node>
                      <node role="actualArgument" roleId="tpee.1068499141038" type="tpee.BooleanConstant" typeId="tpee.1068580123137" id="6030177200825199433" />
                    </node>
                    <node role="lValue" roleId="tpee.1068498886295" type="tpee.LocalVariableReference" typeId="tpee.1068581242866" id="6030177200825199434">
                      <link role="variableDeclaration" roleId="tpee.1068581517664" targetNodeId="6030177200825199403" resolveInfo="mineModel" />
                    </node>
                  </node>
                </node>
                <node role="statement" roleId="tpee.1068581517665" type="tpee.ExpressionStatement" typeId="tpee.1068580123155" id="6030177200825199435">
                  <node role="expression" roleId="tpee.1068580123156" type="tpee.AssignmentExpression" typeId="tpee.1068498886294" id="6030177200825199436">
                    <node role="rValue" roleId="tpee.1068498886297" type="tpee.StaticMethodCall" typeId="tpee.1081236700937" id="6030177200825199437">
                      <link role="classConcept" roleId="tpee.1144433194310" targetNodeId="zofw.~ModelPersistence" resolveInfo="ModelPersistence" />
                      <link role="baseMethodDeclaration" roleId="tpee.1068499141037" targetNodeId="zofw.~ModelPersistence%dreadModel(java%dlang%dString,boolean)%cjetbrains%dmps%dsmodel%dSModel" resolveInfo="readModel" />
                      <node role="actualArgument" roleId="tpee.1068499141038" type="tpee.GenericNewExpression" typeId="tpee.1145552977093" id="6030177200825199438">
                        <node role="creator" roleId="tpee.1145553007750" type="tpee.ClassCreator" typeId="tpee.1212685548494" id="6030177200825199439">
                          <link role="baseMethodDeclaration" roleId="tpee.1068499141037" targetNodeId="e2lb.~String%d&lt;init&gt;(byte[],java%dnio%dcharset%dCharset)" resolveInfo="String" />
                          <node role="actualArgument" roleId="tpee.1068499141038" type="tpee.DotExpression" typeId="tpee.1197027756228" id="6030177200825199440">
                            <node role="operand" roleId="tpee.1197027771414" type="tpee.ArrayAccessExpression" typeId="tpee.1173175405605" id="6030177200825199441">
                              <node role="array" roleId="tpee.1173175590490" type="tpee.LocalVariableReference" typeId="tpee.1068581242866" id="6030177200825199442">
                                <link role="variableDeclaration" roleId="tpee.1068581517664" targetNodeId="6030177200825199393" resolveInfo="contents" />
                              </node>
                              <node role="index" roleId="tpee.1173175577737" type="tpee.StaticFieldReference" typeId="tpee.1070533707846" id="6030177200825199443">
                                <link role="classifier" roleId="tpee.1144433057691" targetNodeId="ur19.3531370237490043869" resolveInfo="MergeConstants" />
                                <link role="variableDeclaration" roleId="tpee.1068581517664" targetNodeId="ur19.3531370237490043977" resolveInfo="LAST_REVISION" />
                              </node>
                            </node>
                            <node role="operation" roleId="tpee.1197027833540" type="tpee.InstanceMethodCallOperation" typeId="tpee.1202948039474" id="6030177200825199444">
                              <link role="baseMethodDeclaration" roleId="tpee.1068499141037" targetNodeId="7tpj.~DiffContent%dgetBytes()%cbyte[]" resolveInfo="getBytes" />
                            </node>
                          </node>
                          <node role="actualArgument" roleId="tpee.1068499141038" type="tpee.StaticFieldReference" typeId="tpee.1070533707846" id="6030177200825199445">
                            <link role="classifier" roleId="tpee.1144433057691" targetNodeId="msyo.~FileUtil" resolveInfo="FileUtil" />
                            <link role="variableDeclaration" roleId="tpee.1068581517664" targetNodeId="msyo.~FileUtil%dDEFAULT_CHARSET" resolveInfo="DEFAULT_CHARSET" />
                          </node>
                        </node>
                      </node>
                      <node role="actualArgument" roleId="tpee.1068499141038" type="tpee.BooleanConstant" typeId="tpee.1068580123137" id="6030177200825199446" />
                    </node>
                    <node role="lValue" roleId="tpee.1068498886295" type="tpee.LocalVariableReference" typeId="tpee.1068581242866" id="6030177200825199447">
                      <link role="variableDeclaration" roleId="tpee.1068581517664" targetNodeId="6030177200825199406" resolveInfo="newModel" />
                    </node>
                  </node>
                </node>
              </node>
              <node role="catchClause" roleId="tpee.1164903496223" type="tpee.CatchClause" typeId="tpee.1164903280175" id="6030177200825199448">
                <node role="throwable" roleId="tpee.1164903359217" type="tpee.LocalVariableDeclaration" typeId="tpee.1068581242863" id="6030177200825199449">
                  <property name="name" nameId="tpck.1169194664001" value="e" />
                  <node role="type" roleId="tpee.5680397130376446158" type="tpee.ClassifierType" typeId="tpee.1107535904670" id="6030177200825199450">
                    <link role="classifier" roleId="tpee.1107535924139" targetNodeId="zofw.~ModelReadException" resolveInfo="ModelReadException" />
                  </node>
                </node>
                <node role="catchBody" roleId="tpee.1164903359218" type="tpee.StatementList" typeId="tpee.1068580123136" id="6030177200825199451">
                  <node role="statement" roleId="tpee.1068581517665" type="tpib.LogStatement" typeId="tpib.1167227138527" id="6030177200825199452">
                    <property name="severity" nameId="tpib.1167245565795" value="warn" />
                    <property name="hasException" nameId="tpib.1167228628751" value="true" />
                    <node role="logExpression" roleId="tpib.1167227463056" type="tpee.StringLiteral" typeId="tpee.1070475926800" id="6030177200825199453">
                      <property name="value" nameId="tpee.1070475926801" value="Couldn't read model, invoking text merge" />
                    </node>
                    <node role="exception" roleId="tpib.1167227561449" type="tpee.LocalVariableReference" typeId="tpee.1068581242866" id="6030177200825199454">
                      <link role="variableDeclaration" roleId="tpee.1068581517664" targetNodeId="6030177200825199449" resolveInfo="e" />
                    </node>
                  </node>
                  <node role="statement" roleId="tpee.1068581517665" type="tpee.ExpressionStatement" typeId="tpee.1068580123155" id="6030177200825199455">
                    <node role="expression" roleId="tpee.1068580123156" type="tpee.SuperMethodCall" typeId="tpee.1073063089578" id="6030177200825199456">
                      <link role="baseMethodDeclaration" roleId="tpee.1068499141037" targetNodeId="7615.~MergeTool%dshow(com%dintellij%dopenapi%ddiff%dDiffRequest)%cvoid" resolveInfo="show" />
                      <node role="actualArgument" roleId="tpee.1068499141038" type="tpee.ParameterReference" typeId="tpee.1068581242874" id="6030177200825199457">
                        <link role="variableDeclaration" roleId="tpee.1068581517664" targetNodeId="6030177200825199345" resolveInfo="request" />
                      </node>
                    </node>
                  </node>
                  <node role="statement" roleId="tpee.1068581517665" type="tpee.ReturnStatement" typeId="tpee.1068581242878" id="6030177200825199458" />
                </node>
              </node>
            </node>
            <node role="statement" roleId="tpee.1068581517665" type="tpee.Statement" typeId="tpee.1068580123157" id="6030177200825199459" />
            <node role="statement" roleId="tpee.1068581517665" type="tpee.LocalVariableDeclarationStatement" typeId="tpee.1068581242864" id="6030177200825199460">
              <node role="localVariableDeclaration" roleId="tpee.1068581242865" type="tpee.LocalVariableDeclaration" typeId="tpee.1068581242863" id="6030177200825199461">
                <property name="name" nameId="tpck.1169194664001" value="dialog" />
                <node role="type" roleId="tpee.5680397130376446158" type="tpee.ClassifierType" typeId="tpee.1107535904670" id="6030177200825199462">
                  <link role="classifier" roleId="tpee.1107535924139" targetNodeId="wenr.708166622413807476" resolveInfo="MergeModelsDialog" />
                </node>
                <node role="initializer" roleId="tpee.1068431790190" type="tpee.GenericNewExpression" typeId="tpee.1145552977093" id="6030177200825199463">
                  <node role="creator" roleId="tpee.1145553007750" type="tpee.ClassCreator" typeId="tpee.1212685548494" id="6030177200825199464">
                    <link role="baseMethodDeclaration" roleId="tpee.1068499141037" targetNodeId="wenr.708166622413807578" resolveInfo="MergeModelsDialog" />
                    <node role="actualArgument" roleId="tpee.1068499141038" type="tpee.LocalVariableReference" typeId="tpee.1068581242866" id="6030177200825199465">
                      <link role="variableDeclaration" roleId="tpee.1068581517664" targetNodeId="6030177200825199400" resolveInfo="baseModel" />
                    </node>
                    <node role="actualArgument" roleId="tpee.1068499141038" type="tpee.LocalVariableReference" typeId="tpee.1068581242866" id="6030177200825199466">
                      <link role="variableDeclaration" roleId="tpee.1068581517664" targetNodeId="6030177200825199403" resolveInfo="mineModel" />
                    </node>
                    <node role="actualArgument" roleId="tpee.1068499141038" type="tpee.LocalVariableReference" typeId="tpee.1068581242866" id="6030177200825199467">
                      <link role="variableDeclaration" roleId="tpee.1068581517664" targetNodeId="6030177200825199406" resolveInfo="newModel" />
                    </node>
                    <node role="actualArgument" roleId="tpee.1068499141038" type="tpee.LocalVariableReference" typeId="tpee.1068581242866" id="6030177200825199468">
                      <link role="variableDeclaration" roleId="tpee.1068581517664" targetNodeId="6030177200825199349" resolveInfo="mrequest" />
                    </node>
                  </node>
                </node>
              </node>
            </node>
            <node role="statement" roleId="tpee.1068581517665" type="tpee.ExpressionStatement" typeId="tpee.1068580123155" id="6030177200825199469">
              <node role="expression" roleId="tpee.1068580123156" type="tpee.StaticMethodCall" typeId="tpee.1081236700937" id="6030177200825199470">
                <link role="baseMethodDeclaration" roleId="tpee.1068499141037" targetNodeId="dbrf.~SwingUtilities%dinvokeLater(java%dlang%dRunnable)%cvoid" resolveInfo="invokeLater" />
                <link role="classConcept" roleId="tpee.1144433194310" targetNodeId="dbrf.~SwingUtilities" resolveInfo="SwingUtilities" />
                <node role="actualArgument" roleId="tpee.1068499141038" type="tp2c.ClosureLiteral" typeId="tp2c.1199569711397" id="6030177200825199471">
                  <node role="body" roleId="tp2c.1199569916463" type="tpee.StatementList" typeId="tpee.1068580123136" id="6030177200825199472">
                    <node role="statement" roleId="tpee.1068581517665" type="tpee.ExpressionStatement" typeId="tpee.1068580123155" id="6030177200825199473">
                      <node role="expression" roleId="tpee.1068580123156" type="tpee.DotExpression" typeId="tpee.1197027756228" id="6030177200825199474">
                        <node role="operand" roleId="tpee.1197027771414" type="tpee.LocalVariableReference" typeId="tpee.1068581242866" id="6030177200825199475">
                          <link role="variableDeclaration" roleId="tpee.1068581517664" targetNodeId="6030177200825199461" resolveInfo="dialog" />
                        </node>
                        <node role="operation" roleId="tpee.1197027833540" type="tpee.InstanceMethodCallOperation" typeId="tpee.1202948039474" id="6030177200825199476">
                          <link role="baseMethodDeclaration" roleId="tpee.1068499141037" targetNodeId="h12.~DialogWrapper%dtoFront()%cvoid" resolveInfo="toFront" />
                        </node>
                      </node>
                    </node>
                  </node>
                </node>
              </node>
            </node>
            <node role="statement" roleId="tpee.1068581517665" type="tpee.ExpressionStatement" typeId="tpee.1068580123155" id="6030177200825199477">
              <node role="expression" roleId="tpee.1068580123156" type="tpee.DotExpression" typeId="tpee.1197027756228" id="6030177200825199478">
                <node role="operand" roleId="tpee.1197027771414" type="tpee.LocalVariableReference" typeId="tpee.1068581242866" id="6030177200825199479">
                  <link role="variableDeclaration" roleId="tpee.1068581517664" targetNodeId="6030177200825199461" resolveInfo="dialog" />
                </node>
                <node role="operation" roleId="tpee.1197027833540" type="tpee.InstanceMethodCallOperation" typeId="tpee.1202948039474" id="6030177200825199480">
                  <link role="baseMethodDeclaration" roleId="tpee.1068499141037" targetNodeId="h12.~DialogWrapper%dshow()%cvoid" resolveInfo="show" />
                </node>
              </node>
            </node>
            <node role="statement" roleId="tpee.1068581517665" type="tpee.IfStatement" typeId="tpee.1068580123159" id="6030177200825199481">
              <node role="ifTrue" roleId="tpee.1068580123161" type="tpee.StatementList" typeId="tpee.1068580123136" id="6030177200825199482">
                <node role="statement" roleId="tpee.1068581517665" type="tpee.LocalVariableDeclarationStatement" typeId="tpee.1068581242864" id="6030177200825199483">
                  <node role="localVariableDeclaration" roleId="tpee.1068581242865" type="tpee.LocalVariableDeclaration" typeId="tpee.1068581242863" id="6030177200825199484">
                    <property name="name" nameId="tpck.1169194664001" value="asString" />
                    <node role="type" roleId="tpee.5680397130376446158" type="tpee.StringType" typeId="tpee.1225271177708" id="6030177200825199485" />
                    <node role="initializer" roleId="tpee.1068431790190" type="tpee.StaticMethodCall" typeId="tpee.1081236700937" id="6030177200825199486">
                      <link role="classConcept" roleId="tpee.1144433194310" targetNodeId="zofw.~ModelPersistence" resolveInfo="ModelPersistence" />
                      <link role="baseMethodDeclaration" roleId="tpee.1068499141037" targetNodeId="zofw.~ModelPersistence%dmodelToString(jetbrains%dmps%dsmodel%dSModel)%cjava%dlang%dString" resolveInfo="modelToString" />
                      <node role="actualArgument" roleId="tpee.1068499141038" type="tpee.DotExpression" typeId="tpee.1197027756228" id="6030177200825199487">
                        <node role="operand" roleId="tpee.1197027771414" type="tpee.LocalVariableReference" typeId="tpee.1068581242866" id="6030177200825199488">
                          <link role="variableDeclaration" roleId="tpee.1068581517664" targetNodeId="6030177200825199461" resolveInfo="dialog" />
                        </node>
                        <node role="operation" roleId="tpee.1197027833540" type="tpee.InstanceMethodCallOperation" typeId="tpee.1202948039474" id="6030177200825199489">
                          <link role="baseMethodDeclaration" roleId="tpee.1068499141037" targetNodeId="wenr.101314801351942295" resolveInfo="getResultModelWithFixedId" />
                        </node>
                      </node>
                    </node>
                  </node>
                </node>
                <node role="statement" roleId="tpee.1068581517665" type="tpee.ExpressionStatement" typeId="tpee.1068580123155" id="6030177200825199490">
                  <node role="expression" roleId="tpee.1068580123156" type="tpee.LocalStaticMethodCall" typeId="tpee.1172058436953" id="6030177200825199491">
                    <link role="baseMethodDeclaration" roleId="tpee.1068499141037" targetNodeId="6030177200825199216" resolveInfo="resolved" />
                    <node role="actualArgument" roleId="tpee.1068499141038" type="tpee.LocalVariableReference" typeId="tpee.1068581242866" id="6030177200825199492">
                      <link role="variableDeclaration" roleId="tpee.1068581517664" targetNodeId="6030177200825199349" resolveInfo="mrequest" />
                    </node>
                    <node role="actualArgument" roleId="tpee.1068499141038" type="tpee.LocalVariableReference" typeId="tpee.1068581242866" id="6030177200825199493">
                      <link role="variableDeclaration" roleId="tpee.1068581517664" targetNodeId="6030177200825199484" resolveInfo="asString" />
                    </node>
                  </node>
                </node>
                <node role="statement" roleId="tpee.1068581517665" type="tpee.ExpressionStatement" typeId="tpee.1068580123155" id="6030177200825199494">
                  <node role="expression" roleId="tpee.1068580123156" type="tpee.StaticMethodCall" typeId="tpee.1081236700937" id="429607733396172544">
                    <link role="baseMethodDeclaration" roleId="tpee.1068499141037" targetNodeId="4rb9.3531370237489972457" resolveInfo="packMergeResult" />
                    <link role="classConcept" roleId="tpee.1144433194310" targetNodeId="4rb9.6933307669479990701" resolveInfo="MergeBackupUtil" />
                    <node role="actualArgument" roleId="tpee.1068499141038" type="tpee.LocalVariableReference" typeId="tpee.1068581242866" id="429607733396172545">
                      <link role="variableDeclaration" roleId="tpee.1068581517664" targetNodeId="6030177200825199385" resolveInfo="backupFile" />
                    </node>
                    <node role="actualArgument" roleId="tpee.1068499141038" type="tpee.DotExpression" typeId="tpee.1197027756228" id="429607733396172546">
                      <node role="operand" roleId="tpee.1197027771414" type="tpee.LocalVariableReference" typeId="tpee.1068581242866" id="429607733396172547">
                        <link role="variableDeclaration" roleId="tpee.1068581517664" targetNodeId="6030177200825199366" resolveInfo="file" />
                      </node>
                      <node role="operation" roleId="tpee.1197027833540" type="tpee.InstanceMethodCallOperation" typeId="tpee.1202948039474" id="429607733396172548">
                        <link role="baseMethodDeclaration" roleId="tpee.1068499141037" targetNodeId="f6g1.~VirtualFile%dgetName()%cjava%dlang%dString" resolveInfo="getName" />
                      </node>
                    </node>
                    <node role="actualArgument" roleId="tpee.1068499141038" type="tpee.LocalVariableReference" typeId="tpee.1068581242866" id="429607733396172549">
                      <link role="variableDeclaration" roleId="tpee.1068581517664" targetNodeId="6030177200825199484" resolveInfo="asString" />
                    </node>
                  </node>
                </node>
              </node>
              <node role="condition" roleId="tpee.1068580123160" type="tpee.NotEqualsExpression" typeId="tpee.1073239437375" id="6030177200825199501">
                <node role="rightExpression" roleId="tpee.1081773367579" type="tpee.NullLiteral" typeId="tpee.1070534058343" id="6030177200825199502" />
                <node role="leftExpression" roleId="tpee.1081773367580" type="tpee.DotExpression" typeId="tpee.1197027756228" id="6030177200825199503">
                  <node role="operand" roleId="tpee.1197027771414" type="tpee.LocalVariableReference" typeId="tpee.1068581242866" id="6030177200825199504">
                    <link role="variableDeclaration" roleId="tpee.1068581517664" targetNodeId="6030177200825199461" resolveInfo="dialog" />
                  </node>
                  <node role="operation" roleId="tpee.1197027833540" type="tpee.InstanceMethodCallOperation" typeId="tpee.1202948039474" id="6030177200825199505">
                    <link role="baseMethodDeclaration" roleId="tpee.1068499141037" targetNodeId="wenr.708166622413807789" resolveInfo="getResultModel" />
                  </node>
                </node>
              </node>
            </node>
            <node role="statement" roleId="tpee.1068581517665" type="tpee.ExpressionStatement" typeId="tpee.1068580123155" id="1493963027547820669">
              <node role="expression" roleId="tpee.1068580123156" type="tpee.DotExpression" typeId="tpee.1197027756228" id="1493963027547820681">
                <node role="operand" roleId="tpee.1197027771414" type="tpee.LocalVariableReference" typeId="tpee.1068581242866" id="1493963027547820670">
                  <link role="variableDeclaration" roleId="tpee.1068581517664" targetNodeId="6030177200825199461" resolveInfo="dialog" />
                </node>
                <node role="operation" roleId="tpee.1197027833540" type="tpee.InstanceMethodCallOperation" typeId="tpee.1202948039474" id="1493963027547820687">
                  <link role="baseMethodDeclaration" roleId="tpee.1068499141037" targetNodeId="wenr.1493963027547820369" resolveInfo="unregisterResultModel" />
                </node>
              </node>
            </node>
          </node>
        </node>
      </node>
    </node>
    <node role="method" roleId="tpee.1107880067339" type="tpee.InstanceMethodDeclaration" typeId="tpee.1068580123165" id="6030177200825199506">
      <property name="name" nameId="tpck.1169194664001" value="canShow" />
      <node role="visibility" roleId="tpee.1178549979242" type="tpee.PublicVisibility" typeId="tpee.1146644602865" id="6030177200825199507" />
      <node role="returnType" roleId="tpee.1068580123133" type="tpee.BooleanType" typeId="tpee.1070534644030" id="6030177200825199508" />
      <node role="parameter" roleId="tpee.1068580123134" type="tpee.ParameterDeclaration" typeId="tpee.1068498886292" id="6030177200825199509">
        <property name="name" nameId="tpck.1169194664001" value="request" />
        <node role="type" roleId="tpee.5680397130376446158" type="tpee.ClassifierType" typeId="tpee.1107535904670" id="6030177200825199510">
          <link role="classifier" roleId="tpee.1107535924139" targetNodeId="7tpj.~DiffRequest" resolveInfo="DiffRequest" />
        </node>
      </node>
      <node role="body" roleId="tpee.1068580123135" type="tpee.StatementList" typeId="tpee.1068580123136" id="6030177200825199511">
        <node role="statement" roleId="tpee.1068581517665" type="tpee.ExpressionStatement" typeId="tpee.1068580123155" id="6030177200825199512">
          <node role="expression" roleId="tpee.1068580123156" type="tpee.AndExpression" typeId="tpee.1080120340718" id="6030177200825199513">
            <node role="leftExpression" roleId="tpee.1081773367580" type="tpee.SuperMethodCall" typeId="tpee.1073063089578" id="6030177200825199514">
              <link role="baseMethodDeclaration" roleId="tpee.1068499141037" targetNodeId="7615.~MergeTool%dcanShow(com%dintellij%dopenapi%ddiff%dDiffRequest)%cboolean" resolveInfo="canShow" />
              <node role="actualArgument" roleId="tpee.1068499141038" type="tpee.ParameterReference" typeId="tpee.1068581242874" id="6030177200825199515">
                <link role="variableDeclaration" roleId="tpee.1068581517664" targetNodeId="6030177200825199509" resolveInfo="request" />
              </node>
            </node>
            <node role="rightExpression" roleId="tpee.1081773367579" type="tpee.EqualsExpression" typeId="tpee.1068580123152" id="6030177200825199516">
              <node role="rightExpression" roleId="tpee.1081773367579" type="tpee.StaticFieldReference" typeId="tpee.1070533707846" id="6030177200825199517">
                <link role="classifier" roleId="tpee.1144433057691" targetNodeId="a8v5.~MPSFileTypeFactory" resolveInfo="MPSFileTypeFactory" />
                <link role="variableDeclaration" roleId="tpee.1068581517664" targetNodeId="a8v5.~MPSFileTypeFactory%dMODEL_FILE_TYPE" resolveInfo="MODEL_FILE_TYPE" />
              </node>
              <node role="leftExpression" roleId="tpee.1081773367580" type="tpee.DotExpression" typeId="tpee.1197027756228" id="6030177200825199518">
                <node role="operand" roleId="tpee.1197027771414" type="tpee.ArrayAccessExpression" typeId="tpee.1173175405605" id="6030177200825199519">
                  <node role="index" roleId="tpee.1173175577737" type="tpee.StaticFieldReference" typeId="tpee.1070533707846" id="6030177200825199520">
                    <link role="classifier" roleId="tpee.1144433057691" targetNodeId="ur19.3531370237490043869" resolveInfo="MergeConstants" />
                    <link role="variableDeclaration" roleId="tpee.1068581517664" targetNodeId="ur19.3531370237490043956" resolveInfo="ORIGINAL" />
                  </node>
                  <node role="array" roleId="tpee.1173175590490" type="tpee.DotExpression" typeId="tpee.1197027756228" id="6030177200825199521">
                    <node role="operand" roleId="tpee.1197027771414" type="tpee.ParameterReference" typeId="tpee.1068581242874" id="6030177200825199522">
                      <link role="variableDeclaration" roleId="tpee.1068581517664" targetNodeId="6030177200825199509" resolveInfo="request" />
                    </node>
                    <node role="operation" roleId="tpee.1197027833540" type="tpee.InstanceMethodCallOperation" typeId="tpee.1202948039474" id="6030177200825199523">
                      <link role="baseMethodDeclaration" roleId="tpee.1068499141037" targetNodeId="7tpj.~DiffRequest%dgetContents()%ccom%dintellij%dopenapi%ddiff%dDiffContent[]" resolveInfo="getContents" />
                    </node>
                  </node>
                </node>
                <node role="operation" roleId="tpee.1197027833540" type="tpee.InstanceMethodCallOperation" typeId="tpee.1202948039474" id="6030177200825199524">
                  <link role="baseMethodDeclaration" roleId="tpee.1068499141037" targetNodeId="7tpj.~DiffContent%dgetContentType()%ccom%dintellij%dopenapi%dfileTypes%dFileType" resolveInfo="getContentType" />
                </node>
              </node>
            </node>
          </node>
        </node>
      </node>
    </node>
  </root>
  <root id="6030177200825199525">
    <node role="visibility" roleId="tpee.1178549979242" type="tpee.PublicVisibility" typeId="tpee.1146644602865" id="6030177200825199526" />
    <node role="implementedInterface" roleId="tpee.1095933932569" type="tpee.ClassifierType" typeId="tpee.1107535904670" id="6030177200825199527">
      <link role="classifier" roleId="tpee.1107535924139" targetNodeId="t7eg.~ApplicationComponent" resolveInfo="ApplicationComponent" />
    </node>
    <node role="field" roleId="tpee.1068390468199" type="tpee.FieldDeclaration" typeId="tpee.1068390468200" id="6030177200825199528">
      <property name="name" nameId="tpck.1169194664001" value="myModelDiffTool" />
      <property name="isFinal" nameId="tpee.1176718929932" value="true" />
      <node role="type" roleId="tpee.5680397130376446158" type="tpee.ClassifierType" typeId="tpee.1107535904670" id="6030177200825199529">
        <link role="classifier" roleId="tpee.1107535924139" targetNodeId="6030177200825199020" resolveInfo="ModelDiffTool" />
      </node>
      <node role="visibility" roleId="tpee.1178549979242" type="tpee.PrivateVisibility" typeId="tpee.1146644623116" id="6030177200825199530" />
      <node role="initializer" roleId="tpee.1068431790190" type="tpee.GenericNewExpression" typeId="tpee.1145552977093" id="6030177200825199531">
        <node role="creator" roleId="tpee.1145553007750" type="tpee.ClassCreator" typeId="tpee.1212685548494" id="6030177200825199532">
          <link role="baseMethodDeclaration" roleId="tpee.1068499141037" targetNodeId="6030177200825199023" resolveInfo="ModelDiffTool" />
        </node>
      </node>
    </node>
    <node role="field" roleId="tpee.1068390468199" type="tpee.FieldDeclaration" typeId="tpee.1068390468200" id="6030177200825199533">
      <property name="name" nameId="tpck.1169194664001" value="myModelMergeTool" />
      <property name="isFinal" nameId="tpee.1176718929932" value="true" />
      <node role="type" roleId="tpee.5680397130376446158" type="tpee.ClassifierType" typeId="tpee.1107535904670" id="6030177200825199534">
        <link role="classifier" roleId="tpee.1107535924139" targetNodeId="6030177200825199214" resolveInfo="ModelMergeTool" />
      </node>
      <node role="visibility" roleId="tpee.1178549979242" type="tpee.PrivateVisibility" typeId="tpee.1146644623116" id="6030177200825199535" />
      <node role="initializer" roleId="tpee.1068431790190" type="tpee.GenericNewExpression" typeId="tpee.1145552977093" id="6030177200825199536">
        <node role="creator" roleId="tpee.1145553007750" type="tpee.ClassCreator" typeId="tpee.1212685548494" id="6030177200825199537">
          <link role="baseMethodDeclaration" roleId="tpee.1068499141037" targetNodeId="6030177200825199338" resolveInfo="ModelMergeTool" />
        </node>
      </node>
    </node>
    <node role="field" roleId="tpee.1068390468199" type="tpee.FieldDeclaration" typeId="tpee.1068390468200" id="6030177200825199538">
      <property name="name" nameId="tpck.1169194664001" value="myDiffManager" />
      <property name="isFinal" nameId="tpee.1176718929932" value="true" />
      <node role="type" roleId="tpee.5680397130376446158" type="tpee.ClassifierType" typeId="tpee.1107535904670" id="6030177200825199539">
        <link role="classifier" roleId="tpee.1107535924139" targetNodeId="7tpj.~DiffManager" resolveInfo="DiffManager" />
      </node>
      <node role="visibility" roleId="tpee.1178549979242" type="tpee.PrivateVisibility" typeId="tpee.1146644623116" id="6030177200825199540" />
    </node>
    <node role="constructor" roleId="tpee.1068390468201" type="tpee.ConstructorDeclaration" typeId="tpee.1068580123140" id="6030177200825199541">
      <node role="visibility" roleId="tpee.1178549979242" type="tpee.PublicVisibility" typeId="tpee.1146644602865" id="6030177200825199542" />
      <node role="returnType" roleId="tpee.1068580123133" type="tpee.VoidType" typeId="tpee.1068581517677" id="6030177200825199543" />
      <node role="parameter" roleId="tpee.1068580123134" type="tpee.ParameterDeclaration" typeId="tpee.1068498886292" id="6030177200825199544">
        <property name="name" nameId="tpck.1169194664001" value="diffManager" />
        <node role="type" roleId="tpee.5680397130376446158" type="tpee.ClassifierType" typeId="tpee.1107535904670" id="6030177200825199545">
          <link role="classifier" roleId="tpee.1107535924139" targetNodeId="7tpj.~DiffManager" resolveInfo="DiffManager" />
        </node>
      </node>
      <node role="body" roleId="tpee.1068580123135" type="tpee.StatementList" typeId="tpee.1068580123136" id="6030177200825199546">
        <node role="statement" roleId="tpee.1068581517665" type="tpee.ExpressionStatement" typeId="tpee.1068580123155" id="6030177200825199547">
          <node role="expression" roleId="tpee.1068580123156" type="tpee.AssignmentExpression" typeId="tpee.1068498886294" id="6030177200825199548">
            <node role="lValue" roleId="tpee.1068498886295" type="tpee.LocalInstanceFieldReference" typeId="tpee.7785501532031639928" id="6030177200825199549">
              <link role="variableDeclaration" roleId="tpee.1068581517664" targetNodeId="6030177200825199538" resolveInfo="myDiffManager" />
            </node>
            <node role="rValue" roleId="tpee.1068498886297" type="tpee.ParameterReference" typeId="tpee.1068581242874" id="6030177200825199550">
              <link role="variableDeclaration" roleId="tpee.1068581517664" targetNodeId="6030177200825199544" resolveInfo="diffManager" />
            </node>
          </node>
        </node>
      </node>
    </node>
    <node role="method" roleId="tpee.1107880067339" type="tpee.InstanceMethodDeclaration" typeId="tpee.1068580123165" id="6030177200825199551">
      <property name="name" nameId="tpck.1169194664001" value="getComponentName" />
      <node role="visibility" roleId="tpee.1178549979242" type="tpee.PublicVisibility" typeId="tpee.1146644602865" id="6030177200825199552" />
      <node role="returnType" roleId="tpee.1068580123133" type="tpee.ClassifierType" typeId="tpee.1107535904670" id="6030177200825199553">
        <link role="classifier" roleId="tpee.1107535924139" targetNodeId="e2lb.~String" resolveInfo="String" />
      </node>
      <node role="body" roleId="tpee.1068580123135" type="tpee.StatementList" typeId="tpee.1068580123136" id="6030177200825199554">
        <node role="statement" roleId="tpee.1068581517665" type="tpee.ReturnStatement" typeId="tpee.1068581242878" id="6030177200825199555">
          <node role="expression" roleId="tpee.1068581517676" type="tpee.DotExpression" typeId="tpee.1197027756228" id="6030177200825199556">
            <node role="operand" roleId="tpee.1197027771414" type="tpee.ClassifierClassExpression" typeId="tpee.1116615150612" id="6030177200825199557">
              <link role="classifier" roleId="tpee.1116615189566" targetNodeId="6030177200825199525" resolveInfo="ToolsApplicationComponent" />
            </node>
            <node role="operation" roleId="tpee.1197027833540" type="tpee.InstanceMethodCallOperation" typeId="tpee.1202948039474" id="6030177200825199558">
              <link role="baseMethodDeclaration" roleId="tpee.1068499141037" targetNodeId="e2lb.~Class%dgetSimpleName()%cjava%dlang%dString" resolveInfo="getSimpleName" />
            </node>
          </node>
        </node>
      </node>
      <node role="annotation" roleId="tpee.1188208488637" type="tpee.AnnotationInstance" typeId="tpee.1188207840427" id="6030177200825199559">
        <link role="annotation" roleId="tpee.1188208074048" targetNodeId="68ai.~NotNull" resolveInfo="NotNull" />
      </node>
    </node>
    <node role="method" roleId="tpee.1107880067339" type="tpee.InstanceMethodDeclaration" typeId="tpee.1068580123165" id="6030177200825199560">
      <property name="name" nameId="tpck.1169194664001" value="initComponent" />
      <node role="visibility" roleId="tpee.1178549979242" type="tpee.PublicVisibility" typeId="tpee.1146644602865" id="6030177200825199561" />
      <node role="returnType" roleId="tpee.1068580123133" type="tpee.VoidType" typeId="tpee.1068581517677" id="6030177200825199562" />
      <node role="body" roleId="tpee.1068580123135" type="tpee.StatementList" typeId="tpee.1068580123136" id="6030177200825199563">
        <node role="statement" roleId="tpee.1068581517665" type="tpee.ExpressionStatement" typeId="tpee.1068580123155" id="6030177200825199564">
          <node role="expression" roleId="tpee.1068580123156" type="tpee.DotExpression" typeId="tpee.1197027756228" id="6030177200825199565">
            <node role="operand" roleId="tpee.1197027771414" type="tpee.LocalInstanceFieldReference" typeId="tpee.7785501532031639928" id="6030177200825199566">
              <link role="variableDeclaration" roleId="tpee.1068581517664" targetNodeId="6030177200825199538" resolveInfo="myDiffManager" />
            </node>
            <node role="operation" roleId="tpee.1197027833540" type="tpee.InstanceMethodCallOperation" typeId="tpee.1202948039474" id="6030177200825199567">
              <link role="baseMethodDeclaration" roleId="tpee.1068499141037" targetNodeId="7tpj.~DiffManager%dregisterDiffTool(com%dintellij%dopenapi%ddiff%dDiffTool)%cboolean" resolveInfo="registerDiffTool" />
              <node role="actualArgument" roleId="tpee.1068499141038" type="tpee.LocalInstanceFieldReference" typeId="tpee.7785501532031639928" id="6030177200825199568">
                <link role="variableDeclaration" roleId="tpee.1068581517664" targetNodeId="6030177200825199528" resolveInfo="myModelDiffTool" />
              </node>
            </node>
          </node>
        </node>
        <node role="statement" roleId="tpee.1068581517665" type="tpee.ExpressionStatement" typeId="tpee.1068580123155" id="6030177200825199569">
          <node role="expression" roleId="tpee.1068580123156" type="tpee.DotExpression" typeId="tpee.1197027756228" id="6030177200825199570">
            <node role="operand" roleId="tpee.1197027771414" type="tpee.LocalInstanceFieldReference" typeId="tpee.7785501532031639928" id="6030177200825199571">
              <link role="variableDeclaration" roleId="tpee.1068581517664" targetNodeId="6030177200825199538" resolveInfo="myDiffManager" />
            </node>
            <node role="operation" roleId="tpee.1197027833540" type="tpee.InstanceMethodCallOperation" typeId="tpee.1202948039474" id="6030177200825199572">
              <link role="baseMethodDeclaration" roleId="tpee.1068499141037" targetNodeId="7tpj.~DiffManager%dregisterDiffTool(com%dintellij%dopenapi%ddiff%dDiffTool)%cboolean" resolveInfo="registerDiffTool" />
              <node role="actualArgument" roleId="tpee.1068499141038" type="tpee.LocalInstanceFieldReference" typeId="tpee.7785501532031639928" id="6030177200825199573">
                <link role="variableDeclaration" roleId="tpee.1068581517664" targetNodeId="6030177200825199533" resolveInfo="myModelMergeTool" />
              </node>
            </node>
          </node>
        </node>
      </node>
    </node>
    <node role="method" roleId="tpee.1107880067339" type="tpee.InstanceMethodDeclaration" typeId="tpee.1068580123165" id="6030177200825199574">
      <property name="name" nameId="tpck.1169194664001" value="disposeComponent" />
      <node role="visibility" roleId="tpee.1178549979242" type="tpee.PublicVisibility" typeId="tpee.1146644602865" id="6030177200825199575" />
      <node role="returnType" roleId="tpee.1068580123133" type="tpee.VoidType" typeId="tpee.1068581517677" id="6030177200825199576" />
      <node role="body" roleId="tpee.1068580123135" type="tpee.StatementList" typeId="tpee.1068580123136" id="6030177200825199577">
        <node role="statement" roleId="tpee.1068581517665" type="tpee.ExpressionStatement" typeId="tpee.1068580123155" id="6030177200825199578">
          <node role="expression" roleId="tpee.1068580123156" type="tpee.DotExpression" typeId="tpee.1197027756228" id="6030177200825199579">
            <node role="operand" roleId="tpee.1197027771414" type="tpee.LocalInstanceFieldReference" typeId="tpee.7785501532031639928" id="6030177200825199580">
              <link role="variableDeclaration" roleId="tpee.1068581517664" targetNodeId="6030177200825199538" resolveInfo="myDiffManager" />
            </node>
            <node role="operation" roleId="tpee.1197027833540" type="tpee.InstanceMethodCallOperation" typeId="tpee.1202948039474" id="6030177200825199581">
              <link role="baseMethodDeclaration" roleId="tpee.1068499141037" targetNodeId="7tpj.~DiffManager%dunregisterDiffTool(com%dintellij%dopenapi%ddiff%dDiffTool)%cvoid" resolveInfo="unregisterDiffTool" />
              <node role="actualArgument" roleId="tpee.1068499141038" type="tpee.LocalInstanceFieldReference" typeId="tpee.7785501532031639928" id="6030177200825199582">
                <link role="variableDeclaration" roleId="tpee.1068581517664" targetNodeId="6030177200825199528" resolveInfo="myModelDiffTool" />
              </node>
            </node>
          </node>
        </node>
        <node role="statement" roleId="tpee.1068581517665" type="tpee.ExpressionStatement" typeId="tpee.1068580123155" id="6030177200825199583">
          <node role="expression" roleId="tpee.1068580123156" type="tpee.DotExpression" typeId="tpee.1197027756228" id="6030177200825199584">
            <node role="operand" roleId="tpee.1197027771414" type="tpee.LocalInstanceFieldReference" typeId="tpee.7785501532031639928" id="6030177200825199585">
              <link role="variableDeclaration" roleId="tpee.1068581517664" targetNodeId="6030177200825199538" resolveInfo="myDiffManager" />
            </node>
            <node role="operation" roleId="tpee.1197027833540" type="tpee.InstanceMethodCallOperation" typeId="tpee.1202948039474" id="6030177200825199586">
              <link role="baseMethodDeclaration" roleId="tpee.1068499141037" targetNodeId="7tpj.~DiffManager%dunregisterDiffTool(com%dintellij%dopenapi%ddiff%dDiffTool)%cvoid" resolveInfo="unregisterDiffTool" />
              <node role="actualArgument" roleId="tpee.1068499141038" type="tpee.LocalInstanceFieldReference" typeId="tpee.7785501532031639928" id="6030177200825199587">
                <link role="variableDeclaration" roleId="tpee.1068581517664" targetNodeId="6030177200825199533" resolveInfo="myModelMergeTool" />
              </node>
            </node>
          </node>
        </node>
      </node>
    </node>
  </root>
  <root id="5337823064584388635">
    <node role="visibility" roleId="tpee.1178549979242" type="tpee.PublicVisibility" typeId="tpee.1146644602865" id="5337823064584388636" />
    <node role="superclass" roleId="tpee.1165602531693" type="tpee.ClassifierType" typeId="tpee.1107535904670" id="5337823064584388637">
      <link role="classifier" roleId="tpee.1107535924139" targetNodeId="ca4j.~CheckinHandler" resolveInfo="CheckinHandler" />
    </node>
    <node role="staticInnerClassifiers" roleId="tpee.1178616825527" type="tpee.ClassConcept" typeId="tpee.1068390468198" id="5337823064584388638">
      <property name="name" nameId="tpck.1169194664001" value="OptimizeImportsCheckinHandlerFactory" />
      <node role="visibility" roleId="tpee.1178549979242" type="tpee.PublicVisibility" typeId="tpee.1146644602865" id="5337823064584388639" />
      <node role="superclass" roleId="tpee.1165602531693" type="tpee.ClassifierType" typeId="tpee.1107535904670" id="5337823064584388640">
        <link role="classifier" roleId="tpee.1107535924139" targetNodeId="ca4j.~CheckinHandlerFactory" resolveInfo="CheckinHandlerFactory" />
      </node>
      <node role="constructor" roleId="tpee.1068390468201" type="tpee.ConstructorDeclaration" typeId="tpee.1068580123140" id="5337823064584388641">
        <node role="visibility" roleId="tpee.1178549979242" type="tpee.PublicVisibility" typeId="tpee.1146644602865" id="5337823064584388642" />
        <node role="returnType" roleId="tpee.1068580123133" type="tpee.VoidType" typeId="tpee.1068581517677" id="5337823064584388643" />
        <node role="body" roleId="tpee.1068580123135" type="tpee.StatementList" typeId="tpee.1068580123136" id="5337823064584388644" />
      </node>
      <node role="method" roleId="tpee.1107880067339" type="tpee.InstanceMethodDeclaration" typeId="tpee.1068580123165" id="5337823064584388645">
        <property name="isDeprecated" nameId="tpee.1224848525476" value="false" />
        <property name="isAbstract" nameId="tpee.1178608670077" value="false" />
        <property name="name" nameId="tpck.1169194664001" value="createHandler" />
        <property name="isFinal" nameId="tpee.1181808852946" value="false" />
        <node role="visibility" roleId="tpee.1178549979242" type="tpee.PublicVisibility" typeId="tpee.1146644602865" id="5337823064584388646" />
        <node role="returnType" roleId="tpee.1068580123133" type="tpee.ClassifierType" typeId="tpee.1107535904670" id="5337823064584388647">
          <link role="classifier" roleId="tpee.1107535924139" targetNodeId="ca4j.~CheckinHandler" resolveInfo="CheckinHandler" />
        </node>
        <node role="parameter" roleId="tpee.1068580123134" type="tpee.ParameterDeclaration" typeId="tpee.1068498886292" id="5337823064584388648">
          <property name="name" nameId="tpck.1169194664001" value="panel" />
          <node role="type" roleId="tpee.5680397130376446158" type="tpee.ClassifierType" typeId="tpee.1107535904670" id="5337823064584388649">
            <link role="classifier" roleId="tpee.1107535924139" targetNodeId="f6dg.~CheckinProjectPanel" resolveInfo="CheckinProjectPanel" />
          </node>
        </node>
        <node role="parameter" roleId="tpee.1068580123134" type="tpee.ParameterDeclaration" typeId="tpee.1068498886292" id="5337823064584388650">
          <property name="name" nameId="tpck.1169194664001" value="context" />
          <node role="type" roleId="tpee.5680397130376446158" type="tpee.ClassifierType" typeId="tpee.1107535904670" id="5337823064584388651">
            <link role="classifier" roleId="tpee.1107535924139" targetNodeId="c1jt.~CommitContext" resolveInfo="CommitContext" />
          </node>
        </node>
        <node role="annotation" roleId="tpee.1188208488637" type="tpee.AnnotationInstance" typeId="tpee.1188207840427" id="5337823064584388652">
          <link role="annotation" roleId="tpee.1188208074048" targetNodeId="68ai.~NotNull" resolveInfo="NotNull" />
        </node>
        <node role="body" roleId="tpee.1068580123135" type="tpee.StatementList" typeId="tpee.1068580123136" id="5337823064584388653">
          <node role="statement" roleId="tpee.1068581517665" type="tpee.ReturnStatement" typeId="tpee.1068581242878" id="5337823064584388654">
            <node role="expression" roleId="tpee.1068581517676" type="tpee.GenericNewExpression" typeId="tpee.1145552977093" id="5337823064584388655">
              <node role="creator" roleId="tpee.1145553007750" type="tpee.ClassCreator" typeId="tpee.1212685548494" id="5337823064584388656">
                <link role="baseMethodDeclaration" roleId="tpee.1068499141037" targetNodeId="5337823064584388672" resolveInfo="OptimizeImportsCheckinHandler" />
                <node role="actualArgument" roleId="tpee.1068499141038" type="tpee.DotExpression" typeId="tpee.1197027756228" id="5337823064584388657">
                  <node role="operand" roleId="tpee.1197027771414" type="tpee.ParameterReference" typeId="tpee.1068581242874" id="5337823064584388658">
                    <link role="variableDeclaration" roleId="tpee.1068581517664" targetNodeId="5337823064584388648" resolveInfo="panel" />
                  </node>
                  <node role="operation" roleId="tpee.1197027833540" type="tpee.InstanceMethodCallOperation" typeId="tpee.1202948039474" id="5337823064584388659">
                    <link role="baseMethodDeclaration" roleId="tpee.1068499141037" targetNodeId="f6dg.~CheckinProjectPanel%dgetProject()%ccom%dintellij%dopenapi%dproject%dProject" resolveInfo="getProject" />
                  </node>
                </node>
                <node role="actualArgument" roleId="tpee.1068499141038" type="tpee.ParameterReference" typeId="tpee.1068581242874" id="5337823064584388660">
                  <link role="variableDeclaration" roleId="tpee.1068581517664" targetNodeId="5337823064584388648" resolveInfo="panel" />
                </node>
              </node>
            </node>
          </node>
        </node>
      </node>
    </node>
    <node role="staticField" roleId="tpee.1128555889557" type="tpee.StaticFieldDeclaration" typeId="tpee.1070462154015" id="5337823064584388661">
      <property name="name" nameId="tpck.1169194664001" value="LOG" />
      <property name="isFinal" nameId="tpee.1176718929932" value="true" />
      <node role="type" roleId="tpee.5680397130376446158" type="tpee.ClassifierType" typeId="tpee.1107535904670" id="5337823064584388662">
        <link role="classifier" roleId="tpee.1107535924139" targetNodeId="to5d.~Logger" resolveInfo="Logger" />
      </node>
      <node role="visibility" roleId="tpee.1178549979242" type="tpee.PrivateVisibility" typeId="tpee.1146644623116" id="5337823064584388663" />
      <node role="initializer" roleId="tpee.1068431790190" type="tpee.StaticMethodCall" typeId="tpee.1081236700937" id="5337823064584388664">
        <link role="baseMethodDeclaration" roleId="tpee.1068499141037" targetNodeId="to5d.~Logger%dgetLogger(java%dlang%dClass)%cjetbrains%dmps%dlogging%dLogger" resolveInfo="getLogger" />
        <link role="classConcept" roleId="tpee.1144433194310" targetNodeId="to5d.~Logger" resolveInfo="Logger" />
        <node role="actualArgument" roleId="tpee.1068499141038" type="tpee.ClassifierClassExpression" typeId="tpee.1116615150612" id="5337823064584388665">
          <link role="classifier" roleId="tpee.1116615189566" targetNodeId="86um.~ThreadUtils" resolveInfo="ThreadUtils" />
        </node>
      </node>
    </node>
    <node role="field" roleId="tpee.1068390468199" type="tpee.FieldDeclaration" typeId="tpee.1068390468200" id="5337823064584388666">
      <property name="name" nameId="tpck.1169194664001" value="myProject" />
      <node role="type" roleId="tpee.5680397130376446158" type="tpee.ClassifierType" typeId="tpee.1107535904670" id="5337823064584388667">
        <link role="classifier" roleId="tpee.1107535924139" targetNodeId="ph2v.~Project" resolveInfo="Project" />
      </node>
      <node role="visibility" roleId="tpee.1178549979242" type="tpee.PrivateVisibility" typeId="tpee.1146644623116" id="5337823064584388668" />
    </node>
    <node role="field" roleId="tpee.1068390468199" type="tpee.FieldDeclaration" typeId="tpee.1068390468200" id="5337823064584388669">
      <property name="name" nameId="tpck.1169194664001" value="myPanel" />
      <node role="type" roleId="tpee.5680397130376446158" type="tpee.ClassifierType" typeId="tpee.1107535904670" id="5337823064584388670">
        <link role="classifier" roleId="tpee.1107535924139" targetNodeId="f6dg.~CheckinProjectPanel" resolveInfo="CheckinProjectPanel" />
      </node>
      <node role="visibility" roleId="tpee.1178549979242" type="tpee.PrivateVisibility" typeId="tpee.1146644623116" id="5337823064584388671" />
    </node>
    <node role="constructor" roleId="tpee.1068390468201" type="tpee.ConstructorDeclaration" typeId="tpee.1068580123140" id="5337823064584388672">
      <node role="visibility" roleId="tpee.1178549979242" type="tpee.PublicVisibility" typeId="tpee.1146644602865" id="5337823064584388673" />
      <node role="returnType" roleId="tpee.1068580123133" type="tpee.VoidType" typeId="tpee.1068581517677" id="5337823064584388674" />
      <node role="parameter" roleId="tpee.1068580123134" type="tpee.ParameterDeclaration" typeId="tpee.1068498886292" id="5337823064584388675">
        <property name="name" nameId="tpck.1169194664001" value="project" />
        <node role="type" roleId="tpee.5680397130376446158" type="tpee.ClassifierType" typeId="tpee.1107535904670" id="5337823064584388676">
          <link role="classifier" roleId="tpee.1107535924139" targetNodeId="ph2v.~Project" resolveInfo="Project" />
        </node>
      </node>
      <node role="parameter" roleId="tpee.1068580123134" type="tpee.ParameterDeclaration" typeId="tpee.1068498886292" id="5337823064584388677">
        <property name="name" nameId="tpck.1169194664001" value="panel" />
        <node role="type" roleId="tpee.5680397130376446158" type="tpee.ClassifierType" typeId="tpee.1107535904670" id="5337823064584388678">
          <link role="classifier" roleId="tpee.1107535924139" targetNodeId="f6dg.~CheckinProjectPanel" resolveInfo="CheckinProjectPanel" />
        </node>
      </node>
      <node role="body" roleId="tpee.1068580123135" type="tpee.StatementList" typeId="tpee.1068580123136" id="5337823064584388679">
        <node role="statement" roleId="tpee.1068581517665" type="tpee.ExpressionStatement" typeId="tpee.1068580123155" id="5337823064584388680">
          <node role="expression" roleId="tpee.1068580123156" type="tpee.AssignmentExpression" typeId="tpee.1068498886294" id="5337823064584388681">
            <node role="lValue" roleId="tpee.1068498886295" type="tpee.DotExpression" typeId="tpee.1197027756228" id="5337823064584388682">
              <node role="operation" roleId="tpee.1197027833540" type="tpee.FieldReferenceOperation" typeId="tpee.1197029447546" id="5337823064584388683">
                <link role="fieldDeclaration" roleId="tpee.1197029500499" targetNodeId="5337823064584388666" resolveInfo="myProject" />
              </node>
              <node role="operand" roleId="tpee.1197027771414" type="tpee.ThisExpression" typeId="tpee.1070475354124" id="5337823064584388684" />
            </node>
            <node role="rValue" roleId="tpee.1068498886297" type="tpee.ParameterReference" typeId="tpee.1068581242874" id="5337823064584388685">
              <link role="variableDeclaration" roleId="tpee.1068581517664" targetNodeId="5337823064584388675" resolveInfo="project" />
            </node>
          </node>
        </node>
        <node role="statement" roleId="tpee.1068581517665" type="tpee.ExpressionStatement" typeId="tpee.1068580123155" id="5337823064584388686">
          <node role="expression" roleId="tpee.1068580123156" type="tpee.AssignmentExpression" typeId="tpee.1068498886294" id="5337823064584388687">
            <node role="lValue" roleId="tpee.1068498886295" type="tpee.DotExpression" typeId="tpee.1197027756228" id="5337823064584388688">
              <node role="operation" roleId="tpee.1197027833540" type="tpee.FieldReferenceOperation" typeId="tpee.1197029447546" id="5337823064584388689">
                <link role="fieldDeclaration" roleId="tpee.1197029500499" targetNodeId="5337823064584388669" resolveInfo="myPanel" />
              </node>
              <node role="operand" roleId="tpee.1197027771414" type="tpee.ThisExpression" typeId="tpee.1070475354124" id="5337823064584388690" />
            </node>
            <node role="rValue" roleId="tpee.1068498886297" type="tpee.ParameterReference" typeId="tpee.1068581242874" id="5337823064584388691">
              <link role="variableDeclaration" roleId="tpee.1068581517664" targetNodeId="5337823064584388677" resolveInfo="panel" />
            </node>
          </node>
        </node>
      </node>
    </node>
    <node role="method" roleId="tpee.1107880067339" type="tpee.InstanceMethodDeclaration" typeId="tpee.1068580123165" id="5337823064584388692">
      <property name="name" nameId="tpck.1169194664001" value="getSettings" />
      <node role="visibility" roleId="tpee.1178549979242" type="tpee.ProtectedVisibility" typeId="tpee.1146644641414" id="5337823064584388693" />
      <node role="returnType" roleId="tpee.1068580123133" type="tpee.ClassifierType" typeId="tpee.1107535904670" id="5337823064584388694">
        <link role="classifier" roleId="tpee.1107535924139" targetNodeId="f6dg.~VcsConfiguration" resolveInfo="VcsConfiguration" />
      </node>
      <node role="body" roleId="tpee.1068580123135" type="tpee.StatementList" typeId="tpee.1068580123136" id="5337823064584388695">
        <node role="statement" roleId="tpee.1068581517665" type="tpee.ReturnStatement" typeId="tpee.1068581242878" id="5337823064584388696">
          <node role="expression" roleId="tpee.1068581517676" type="tpee.StaticMethodCall" typeId="tpee.1081236700937" id="5337823064584388697">
            <link role="baseMethodDeclaration" roleId="tpee.1068499141037" targetNodeId="f6dg.~VcsConfiguration%dgetInstance(com%dintellij%dopenapi%dproject%dProject)%ccom%dintellij%dopenapi%dvcs%dVcsConfiguration" resolveInfo="getInstance" />
            <link role="classConcept" roleId="tpee.1144433194310" targetNodeId="f6dg.~VcsConfiguration" resolveInfo="VcsConfiguration" />
            <node role="actualArgument" roleId="tpee.1068499141038" type="tpee.LocalInstanceFieldReference" typeId="tpee.7785501532031639928" id="5337823064584388698">
              <link role="variableDeclaration" roleId="tpee.1068581517664" targetNodeId="5337823064584388666" resolveInfo="myProject" />
            </node>
          </node>
        </node>
      </node>
    </node>
    <node role="method" roleId="tpee.1107880067339" type="tpee.InstanceMethodDeclaration" typeId="tpee.1068580123165" id="5337823064584388699">
      <property name="name" nameId="tpck.1169194664001" value="getBeforeCheckinConfigurationPanel" />
      <node role="visibility" roleId="tpee.1178549979242" type="tpee.PublicVisibility" typeId="tpee.1146644602865" id="5337823064584388700" />
      <node role="returnType" roleId="tpee.1068580123133" type="tpee.ClassifierType" typeId="tpee.1107535904670" id="5337823064584388701">
        <link role="classifier" roleId="tpee.1107535924139" targetNodeId="a30e.~RefreshableOnComponent" resolveInfo="RefreshableOnComponent" />
      </node>
      <node role="body" roleId="tpee.1068580123135" type="tpee.StatementList" typeId="tpee.1068580123136" id="5337823064584388702">
        <node role="statement" roleId="tpee.1068581517665" type="tpee.LocalVariableDeclarationStatement" typeId="tpee.1068581242864" id="5337823064584388703">
          <node role="localVariableDeclaration" roleId="tpee.1068581242865" type="tpee.LocalVariableDeclaration" typeId="tpee.1068581242863" id="5337823064584388704">
            <property name="name" nameId="tpck.1169194664001" value="optimizeImportsCheckBox" />
            <property name="isFinal" nameId="tpee.1176718929932" value="true" />
            <node role="type" roleId="tpee.5680397130376446158" type="tpee.ClassifierType" typeId="tpee.1107535904670" id="5337823064584388705">
              <link role="classifier" roleId="tpee.1107535924139" targetNodeId="dbrf.~JCheckBox" resolveInfo="JCheckBox" />
            </node>
            <node role="initializer" roleId="tpee.1068431790190" type="tpee.GenericNewExpression" typeId="tpee.1145552977093" id="5337823064584388706">
              <node role="creator" roleId="tpee.1145553007750" type="tpee.ClassCreator" typeId="tpee.1212685548494" id="5337823064584388707">
                <link role="baseMethodDeclaration" roleId="tpee.1068499141037" targetNodeId="dbrf.~JCheckBox%d&lt;init&gt;(java%dlang%dString)" resolveInfo="JCheckBox" />
                <node role="actualArgument" roleId="tpee.1068499141038" type="tpee.StringLiteral" typeId="tpee.1070475926800" id="5337823064584388708">
                  <property name="value" nameId="tpee.1070475926801" value="Optimize model imports" />
                </node>
              </node>
            </node>
          </node>
        </node>
        <node role="statement" roleId="tpee.1068581517665" type="tpee.ReturnStatement" typeId="tpee.1068581242878" id="5337823064584388709">
          <node role="expression" roleId="tpee.1068581517676" type="tpee.GenericNewExpression" typeId="tpee.1145552977093" id="5337823064584388710">
            <node role="creator" roleId="tpee.1145553007750" type="tpee.AnonymousClassCreator" typeId="tpee.1182160077978" id="5337823064584388711">
              <node role="cls" roleId="tpee.1182160096073" type="tpee.AnonymousClass" typeId="tpee.1170345865475" id="5337823064584388712">
                <property name="name" nameId="tpck.1169194664001" value="" />
                <link role="baseMethodDeclaration" roleId="tpee.1068499141037" targetNodeId="e2lb.~Object%d&lt;init&gt;()" resolveInfo="Object" />
                <link role="classifier" roleId="tpee.1170346070688" targetNodeId="a30e.~RefreshableOnComponent" resolveInfo="RefreshableOnComponent" />
                <node role="method" roleId="tpee.1107880067339" type="tpee.InstanceMethodDeclaration" typeId="tpee.1068580123165" id="5337823064584388713">
                  <property name="name" nameId="tpck.1169194664001" value="getComponent" />
                  <node role="visibility" roleId="tpee.1178549979242" type="tpee.PublicVisibility" typeId="tpee.1146644602865" id="5337823064584388714" />
                  <node role="returnType" roleId="tpee.1068580123133" type="tpee.ClassifierType" typeId="tpee.1107535904670" id="5337823064584388715">
                    <link role="classifier" roleId="tpee.1107535924139" targetNodeId="dbrf.~JComponent" resolveInfo="JComponent" />
                  </node>
                  <node role="body" roleId="tpee.1068580123135" type="tpee.StatementList" typeId="tpee.1068580123136" id="5337823064584388716">
                    <node role="statement" roleId="tpee.1068581517665" type="tpee.LocalVariableDeclarationStatement" typeId="tpee.1068581242864" id="5337823064584388717">
                      <node role="localVariableDeclaration" roleId="tpee.1068581242865" type="tpee.LocalVariableDeclaration" typeId="tpee.1068581242863" id="5337823064584388718">
                        <property name="name" nameId="tpck.1169194664001" value="panel" />
                        <node role="type" roleId="tpee.5680397130376446158" type="tpee.ClassifierType" typeId="tpee.1107535904670" id="5337823064584388719">
                          <link role="classifier" roleId="tpee.1107535924139" targetNodeId="dbrf.~JPanel" resolveInfo="JPanel" />
                        </node>
                        <node role="initializer" roleId="tpee.1068431790190" type="tpee.GenericNewExpression" typeId="tpee.1145552977093" id="5337823064584388720">
                          <node role="creator" roleId="tpee.1145553007750" type="tpee.ClassCreator" typeId="tpee.1212685548494" id="5337823064584388721">
                            <link role="baseMethodDeclaration" roleId="tpee.1068499141037" targetNodeId="dbrf.~JPanel%d&lt;init&gt;(java%dawt%dLayoutManager)" resolveInfo="JPanel" />
                            <node role="actualArgument" roleId="tpee.1068499141038" type="tpee.GenericNewExpression" typeId="tpee.1145552977093" id="5337823064584388722">
                              <node role="creator" roleId="tpee.1145553007750" type="tpee.ClassCreator" typeId="tpee.1212685548494" id="5337823064584388723">
                                <link role="baseMethodDeclaration" roleId="tpee.1068499141037" targetNodeId="1t7x.~GridLayout%d&lt;init&gt;(int,int)" resolveInfo="GridLayout" />
                                <node role="actualArgument" roleId="tpee.1068499141038" type="tpee.IntegerConstant" typeId="tpee.1068580320020" id="5337823064584388724">
                                  <property name="value" nameId="tpee.1068580320021" value="1" />
                                </node>
                                <node role="actualArgument" roleId="tpee.1068499141038" type="tpee.IntegerConstant" typeId="tpee.1068580320020" id="5337823064584388725">
                                  <property name="value" nameId="tpee.1068580320021" value="0" />
                                </node>
                              </node>
                            </node>
                          </node>
                        </node>
                      </node>
                    </node>
                    <node role="statement" roleId="tpee.1068581517665" type="tpee.ExpressionStatement" typeId="tpee.1068580123155" id="5337823064584388726">
                      <node role="expression" roleId="tpee.1068580123156" type="tpee.DotExpression" typeId="tpee.1197027756228" id="5337823064584388727">
                        <node role="operand" roleId="tpee.1197027771414" type="tpee.LocalVariableReference" typeId="tpee.1068581242866" id="5337823064584388728">
                          <link role="variableDeclaration" roleId="tpee.1068581517664" targetNodeId="5337823064584388718" resolveInfo="panel" />
                        </node>
                        <node role="operation" roleId="tpee.1197027833540" type="tpee.InstanceMethodCallOperation" typeId="tpee.1202948039474" id="5337823064584388729">
                          <link role="baseMethodDeclaration" roleId="tpee.1068499141037" targetNodeId="1t7x.~Container%dadd(java%dawt%dComponent)%cjava%dawt%dComponent" resolveInfo="add" />
                          <node role="actualArgument" roleId="tpee.1068499141038" type="tpee.LocalVariableReference" typeId="tpee.1068581242866" id="5337823064584388730">
                            <link role="variableDeclaration" roleId="tpee.1068581517664" targetNodeId="5337823064584388704" resolveInfo="optimizeImportsCheckBox" />
                          </node>
                        </node>
                      </node>
                    </node>
                    <node role="statement" roleId="tpee.1068581517665" type="tpee.ReturnStatement" typeId="tpee.1068581242878" id="5337823064584388731">
                      <node role="expression" roleId="tpee.1068581517676" type="tpee.LocalVariableReference" typeId="tpee.1068581242866" id="5337823064584388732">
                        <link role="variableDeclaration" roleId="tpee.1068581517664" targetNodeId="5337823064584388718" resolveInfo="panel" />
                      </node>
                    </node>
                  </node>
                </node>
                <node role="method" roleId="tpee.1107880067339" type="tpee.InstanceMethodDeclaration" typeId="tpee.1068580123165" id="5337823064584388733">
                  <property name="name" nameId="tpck.1169194664001" value="restoreState" />
                  <node role="visibility" roleId="tpee.1178549979242" type="tpee.PublicVisibility" typeId="tpee.1146644602865" id="5337823064584388734" />
                  <node role="returnType" roleId="tpee.1068580123133" type="tpee.VoidType" typeId="tpee.1068581517677" id="5337823064584388735" />
                  <node role="body" roleId="tpee.1068580123135" type="tpee.StatementList" typeId="tpee.1068580123136" id="5337823064584388736">
                    <node role="statement" roleId="tpee.1068581517665" type="tpee.ExpressionStatement" typeId="tpee.1068580123155" id="5337823064584388737">
                      <node role="expression" roleId="tpee.1068580123156" type="tpee.DotExpression" typeId="tpee.1197027756228" id="5337823064584388738">
                        <node role="operand" roleId="tpee.1197027771414" type="tpee.LocalVariableReference" typeId="tpee.1068581242866" id="5337823064584388739">
                          <link role="variableDeclaration" roleId="tpee.1068581517664" targetNodeId="5337823064584388704" resolveInfo="optimizeImportsCheckBox" />
                        </node>
                        <node role="operation" roleId="tpee.1197027833540" type="tpee.InstanceMethodCallOperation" typeId="tpee.1202948039474" id="5337823064584388740">
                          <link role="baseMethodDeclaration" roleId="tpee.1068499141037" targetNodeId="dbrf.~AbstractButton%dsetSelected(boolean)%cvoid" resolveInfo="setSelected" />
                          <node role="actualArgument" roleId="tpee.1068499141038" type="tpee.DotExpression" typeId="tpee.1197027756228" id="5337823064584388741">
                            <node role="operation" roleId="tpee.1197027833540" type="tpee.FieldReferenceOperation" typeId="tpee.1197029447546" id="5337823064584388742">
                              <link role="fieldDeclaration" roleId="tpee.1197029500499" targetNodeId="f6dg.~VcsConfiguration%dOPTIMIZE_IMPORTS_BEFORE_PROJECT_COMMIT" resolveInfo="OPTIMIZE_IMPORTS_BEFORE_PROJECT_COMMIT" />
                            </node>
                            <node role="operand" roleId="tpee.1197027771414" type="tpee.LocalInstanceMethodCall" typeId="tpee.3066917033203108594" id="5337823064584388743">
                              <link role="baseMethodDeclaration" roleId="tpee.1068499141037" targetNodeId="5337823064584388692" resolveInfo="getSettings" />
                            </node>
                          </node>
                        </node>
                      </node>
                    </node>
                  </node>
                </node>
                <node role="method" roleId="tpee.1107880067339" type="tpee.InstanceMethodDeclaration" typeId="tpee.1068580123165" id="5337823064584388744">
                  <property name="name" nameId="tpck.1169194664001" value="saveState" />
                  <node role="visibility" roleId="tpee.1178549979242" type="tpee.PublicVisibility" typeId="tpee.1146644602865" id="5337823064584388745" />
                  <node role="returnType" roleId="tpee.1068580123133" type="tpee.VoidType" typeId="tpee.1068581517677" id="5337823064584388746" />
                  <node role="body" roleId="tpee.1068580123135" type="tpee.StatementList" typeId="tpee.1068580123136" id="5337823064584388747">
                    <node role="statement" roleId="tpee.1068581517665" type="tpee.ExpressionStatement" typeId="tpee.1068580123155" id="5337823064584388748">
                      <node role="expression" roleId="tpee.1068580123156" type="tpee.AssignmentExpression" typeId="tpee.1068498886294" id="5337823064584388749">
                        <node role="lValue" roleId="tpee.1068498886295" type="tpee.DotExpression" typeId="tpee.1197027756228" id="5337823064584388750">
                          <node role="operation" roleId="tpee.1197027833540" type="tpee.FieldReferenceOperation" typeId="tpee.1197029447546" id="5337823064584388751">
                            <link role="fieldDeclaration" roleId="tpee.1197029500499" targetNodeId="f6dg.~VcsConfiguration%dOPTIMIZE_IMPORTS_BEFORE_PROJECT_COMMIT" resolveInfo="OPTIMIZE_IMPORTS_BEFORE_PROJECT_COMMIT" />
                          </node>
                          <node role="operand" roleId="tpee.1197027771414" type="tpee.LocalInstanceMethodCall" typeId="tpee.3066917033203108594" id="5337823064584388752">
                            <link role="baseMethodDeclaration" roleId="tpee.1068499141037" targetNodeId="5337823064584388692" resolveInfo="getSettings" />
                          </node>
                        </node>
                        <node role="rValue" roleId="tpee.1068498886297" type="tpee.DotExpression" typeId="tpee.1197027756228" id="5337823064584388753">
                          <node role="operand" roleId="tpee.1197027771414" type="tpee.LocalVariableReference" typeId="tpee.1068581242866" id="5337823064584388754">
                            <link role="variableDeclaration" roleId="tpee.1068581517664" targetNodeId="5337823064584388704" resolveInfo="optimizeImportsCheckBox" />
                          </node>
                          <node role="operation" roleId="tpee.1197027833540" type="tpee.InstanceMethodCallOperation" typeId="tpee.1202948039474" id="5337823064584388755">
                            <link role="baseMethodDeclaration" roleId="tpee.1068499141037" targetNodeId="dbrf.~AbstractButton%disSelected()%cboolean" resolveInfo="isSelected" />
                          </node>
                        </node>
                      </node>
                    </node>
                  </node>
                </node>
                <node role="method" roleId="tpee.1107880067339" type="tpee.InstanceMethodDeclaration" typeId="tpee.1068580123165" id="5337823064584388756">
                  <property name="name" nameId="tpck.1169194664001" value="refresh" />
                  <node role="visibility" roleId="tpee.1178549979242" type="tpee.PublicVisibility" typeId="tpee.1146644602865" id="5337823064584388757" />
                  <node role="returnType" roleId="tpee.1068580123133" type="tpee.VoidType" typeId="tpee.1068581517677" id="5337823064584388758" />
                  <node role="body" roleId="tpee.1068580123135" type="tpee.StatementList" typeId="tpee.1068580123136" id="5337823064584388759" />
                </node>
              </node>
            </node>
          </node>
        </node>
      </node>
      <node role="annotation" roleId="tpee.1188208488637" type="tpee.AnnotationInstance" typeId="tpee.1188207840427" id="5337823064584388760">
        <link role="annotation" roleId="tpee.1188208074048" targetNodeId="e2lb.~Override" resolveInfo="Override" />
      </node>
    </node>
    <node role="method" roleId="tpee.1107880067339" type="tpee.InstanceMethodDeclaration" typeId="tpee.1068580123165" id="5337823064584388761">
      <property name="name" nameId="tpck.1169194664001" value="beforeCheckin" />
      <node role="visibility" roleId="tpee.1178549979242" type="tpee.PublicVisibility" typeId="tpee.1146644602865" id="5337823064584388762" />
      <node role="returnType" roleId="tpee.1068580123133" type="tpee.ClassifierType" typeId="tpee.1107535904670" id="5337823064584388763">
        <link role="classifier" roleId="tpee.1107535924139" targetNodeId="ca4j.~CheckinHandler$ReturnResult" resolveInfo="CheckinHandler.ReturnResult" />
      </node>
      <node role="body" roleId="tpee.1068580123135" type="tpee.StatementList" typeId="tpee.1068580123136" id="5337823064584388764">
        <node role="statement" roleId="tpee.1068581517665" type="tpee.IfStatement" typeId="tpee.1068580123159" id="5337823064584388765">
          <node role="condition" roleId="tpee.1068580123160" type="tpee.DotExpression" typeId="tpee.1197027756228" id="5337823064584388766">
            <node role="operation" roleId="tpee.1197027833540" type="tpee.FieldReferenceOperation" typeId="tpee.1197029447546" id="5337823064584388767">
              <link role="fieldDeclaration" roleId="tpee.1197029500499" targetNodeId="f6dg.~VcsConfiguration%dOPTIMIZE_IMPORTS_BEFORE_PROJECT_COMMIT" resolveInfo="OPTIMIZE_IMPORTS_BEFORE_PROJECT_COMMIT" />
            </node>
            <node role="operand" roleId="tpee.1197027771414" type="tpee.LocalInstanceMethodCall" typeId="tpee.3066917033203108594" id="5337823064584388768">
              <link role="baseMethodDeclaration" roleId="tpee.1068499141037" targetNodeId="5337823064584388692" resolveInfo="getSettings" />
            </node>
          </node>
          <node role="ifTrue" roleId="tpee.1068580123161" type="tpee.StatementList" typeId="tpee.1068580123136" id="5337823064584388769">
            <node role="statement" roleId="tpee.1068581517665" type="tpee.LocalVariableDeclarationStatement" typeId="tpee.1068581242864" id="5337823064584388770">
              <node role="localVariableDeclaration" roleId="tpee.1068581242865" type="tpee.LocalVariableDeclaration" typeId="tpee.1068581242863" id="5337823064584388771">
                <property name="name" nameId="tpck.1169194664001" value="affectedFiles" />
                <node role="type" roleId="tpee.5680397130376446158" type="tpee.ClassifierType" typeId="tpee.1107535904670" id="5337823064584388772">
                  <link role="classifier" roleId="tpee.1107535924139" targetNodeId="k7g3.~Collection" resolveInfo="Collection" />
                  <node role="parameter" roleId="tpee.1109201940907" type="tpee.ClassifierType" typeId="tpee.1107535904670" id="5337823064584388773">
                    <link role="classifier" roleId="tpee.1107535924139" targetNodeId="fxg7.~File" resolveInfo="File" />
                  </node>
                </node>
                <node role="initializer" roleId="tpee.1068431790190" type="tpee.DotExpression" typeId="tpee.1197027756228" id="5337823064584388774">
                  <node role="operand" roleId="tpee.1197027771414" type="tpee.LocalInstanceFieldReference" typeId="tpee.7785501532031639928" id="5337823064584388775">
                    <link role="variableDeclaration" roleId="tpee.1068581517664" targetNodeId="5337823064584388669" resolveInfo="myPanel" />
                  </node>
                  <node role="operation" roleId="tpee.1197027833540" type="tpee.InstanceMethodCallOperation" typeId="tpee.1202948039474" id="5337823064584388776">
                    <link role="baseMethodDeclaration" roleId="tpee.1068499141037" targetNodeId="f6dg.~CheckinProjectPanel%dgetFiles()%cjava%dutil%dCollection" resolveInfo="getFiles" />
                  </node>
                </node>
              </node>
            </node>
            <node role="statement" roleId="tpee.1068581517665" type="tpee.LocalVariableDeclarationStatement" typeId="tpee.1068581242864" id="5337823064584388777">
              <node role="localVariableDeclaration" roleId="tpee.1068581242865" type="tpee.LocalVariableDeclaration" typeId="tpee.1068581242863" id="5337823064584388778">
                <property name="name" nameId="tpck.1169194664001" value="affectedModels" />
                <property name="isFinal" nameId="tpee.1176718929932" value="true" />
                <node role="type" roleId="tpee.5680397130376446158" type="tpee.ClassifierType" typeId="tpee.1107535904670" id="5337823064584388779">
                  <link role="classifier" roleId="tpee.1107535924139" targetNodeId="k7g3.~List" resolveInfo="List" />
                  <node role="parameter" roleId="tpee.1109201940907" type="tpee.ClassifierType" typeId="tpee.1107535904670" id="5337823064584388780">
                    <link role="classifier" roleId="tpee.1107535924139" targetNodeId="cu2c.~SModelDescriptor" resolveInfo="SModelDescriptor" />
                  </node>
                </node>
                <node role="initializer" roleId="tpee.1068431790190" type="tpee.GenericNewExpression" typeId="tpee.1145552977093" id="5337823064584388781">
                  <node role="creator" roleId="tpee.1145553007750" type="tpee.ClassCreator" typeId="tpee.1212685548494" id="5337823064584388782">
                    <link role="baseMethodDeclaration" roleId="tpee.1068499141037" targetNodeId="k7g3.~ArrayList%d&lt;init&gt;()" resolveInfo="ArrayList" />
                    <node role="typeParameter" roleId="tpee.1212687122400" type="tpee.ClassifierType" typeId="tpee.1107535904670" id="5337823064584388783">
                      <link role="classifier" roleId="tpee.1107535924139" targetNodeId="cu2c.~SModelDescriptor" resolveInfo="SModelDescriptor" />
                    </node>
                  </node>
                </node>
              </node>
            </node>
            <node role="statement" roleId="tpee.1068581517665" type="tpee.LocalVariableDeclarationStatement" typeId="tpee.1068581242864" id="5337823064584388784">
              <node role="localVariableDeclaration" roleId="tpee.1068581242865" type="tpee.LocalVariableDeclaration" typeId="tpee.1068581242863" id="5337823064584388785">
                <property name="name" nameId="tpck.1169194664001" value="modelRepository" />
                <node role="type" roleId="tpee.5680397130376446158" type="tpee.ClassifierType" typeId="tpee.1107535904670" id="5337823064584388786">
                  <link role="classifier" roleId="tpee.1107535924139" targetNodeId="cu2c.~SModelRepository" resolveInfo="SModelRepository" />
                </node>
                <node role="initializer" roleId="tpee.1068431790190" type="tpee.StaticMethodCall" typeId="tpee.1081236700937" id="5337823064584388787">
                  <link role="baseMethodDeclaration" roleId="tpee.1068499141037" targetNodeId="cu2c.~SModelRepository%dgetInstance()%cjetbrains%dmps%dsmodel%dSModelRepository" resolveInfo="getInstance" />
                  <link role="classConcept" roleId="tpee.1144433194310" targetNodeId="cu2c.~SModelRepository" resolveInfo="SModelRepository" />
                </node>
              </node>
            </node>
            <node role="statement" roleId="tpee.1068581517665" type="tpee.ForeachStatement" typeId="tpee.1144226303539" id="5337823064584388788">
              <node role="iterable" roleId="tpee.1144226360166" type="tpee.LocalVariableReference" typeId="tpee.1068581242866" id="5337823064584388789">
                <link role="variableDeclaration" roleId="tpee.1068581517664" targetNodeId="5337823064584388771" resolveInfo="affectedFiles" />
              </node>
              <node role="variable" roleId="tpee.1144230900587" type="tpee.LocalVariableDeclaration" typeId="tpee.1068581242863" id="5337823064584388790">
                <property name="name" nameId="tpck.1169194664001" value="file" />
                <node role="type" roleId="tpee.5680397130376446158" type="tpee.ClassifierType" typeId="tpee.1107535904670" id="5337823064584388791">
                  <link role="classifier" roleId="tpee.1107535924139" targetNodeId="fxg7.~File" resolveInfo="File" />
                </node>
              </node>
              <node role="body" roleId="tpee.1154032183016" type="tpee.StatementList" typeId="tpee.1068580123136" id="5337823064584388792">
                <node role="statement" roleId="tpee.1068581517665" type="tpee.LocalVariableDeclarationStatement" typeId="tpee.1068581242864" id="5337823064584388793">
                  <node role="localVariableDeclaration" roleId="tpee.1068581242865" type="tpee.LocalVariableDeclaration" typeId="tpee.1068581242863" id="5337823064584388794">
                    <property name="name" nameId="tpck.1169194664001" value="model" />
                    <node role="type" roleId="tpee.5680397130376446158" type="tpee.ClassifierType" typeId="tpee.1107535904670" id="5337823064584388795">
                      <link role="classifier" roleId="tpee.1107535924139" targetNodeId="cu2c.~SModelDescriptor" resolveInfo="SModelDescriptor" />
                    </node>
                    <node role="initializer" roleId="tpee.1068431790190" type="tpee.DotExpression" typeId="tpee.1197027756228" id="5337823064584388796">
                      <node role="operand" roleId="tpee.1197027771414" type="tpee.StaticMethodCall" typeId="tpee.1081236700937" id="2834132315319621602">
                        <link role="baseMethodDeclaration" roleId="tpee.1068499141037" targetNodeId="cu2c.~SModelFileTracker%dgetInstance()%cjetbrains%dmps%dsmodel%dSModelFileTracker" resolveInfo="getInstance" />
                        <link role="classConcept" roleId="tpee.1144433194310" targetNodeId="cu2c.~SModelFileTracker" resolveInfo="SModelFileTracker" />
                      </node>
                      <node role="operation" roleId="tpee.1197027833540" type="tpee.InstanceMethodCallOperation" typeId="tpee.1202948039474" id="5337823064584388798">
                        <link role="baseMethodDeclaration" roleId="tpee.1068499141037" targetNodeId="cu2c.~SModelFileTracker%dfindModel(jetbrains%dmps%dvfs%dIFile)%cjetbrains%dmps%dsmodel%dBaseSModelDescriptorWithSource" resolveInfo="findModel" />
                        <node role="actualArgument" roleId="tpee.1068499141038" type="tpee.DotExpression" typeId="tpee.1197027756228" id="5337823064584388799">
                          <node role="operand" roleId="tpee.1197027771414" type="tpee.StaticMethodCall" typeId="tpee.1081236700937" id="5337823064584388800">
                            <link role="baseMethodDeclaration" roleId="tpee.1068499141037" targetNodeId="59et.~FileSystem%dgetInstance()%cjetbrains%dmps%dvfs%dFileSystem" resolveInfo="getInstance" />
                            <link role="classConcept" roleId="tpee.1144433194310" targetNodeId="59et.~FileSystem" resolveInfo="FileSystem" />
                          </node>
                          <node role="operation" roleId="tpee.1197027833540" type="tpee.InstanceMethodCallOperation" typeId="tpee.1202948039474" id="5337823064584388801">
                            <link role="baseMethodDeclaration" roleId="tpee.1068499141037" targetNodeId="59et.~FileSystem%dgetFileByPath(java%dlang%dString)%cjetbrains%dmps%dvfs%dIFile" resolveInfo="getFileByPath" />
                            <node role="actualArgument" roleId="tpee.1068499141038" type="tpee.DotExpression" typeId="tpee.1197027756228" id="5337823064584388802">
                              <node role="operand" roleId="tpee.1197027771414" type="tpee.LocalVariableReference" typeId="tpee.1068581242866" id="5337823064584388803">
                                <link role="variableDeclaration" roleId="tpee.1068581517664" targetNodeId="5337823064584388790" resolveInfo="file" />
                              </node>
                              <node role="operation" roleId="tpee.1197027833540" type="tpee.InstanceMethodCallOperation" typeId="tpee.1202948039474" id="5337823064584388804">
                                <link role="baseMethodDeclaration" roleId="tpee.1068499141037" targetNodeId="fxg7.~File%dgetAbsolutePath()%cjava%dlang%dString" resolveInfo="getAbsolutePath" />
                              </node>
                            </node>
                          </node>
                        </node>
                      </node>
                    </node>
                  </node>
                </node>
                <node role="statement" roleId="tpee.1068581517665" type="tpee.IfStatement" typeId="tpee.1068580123159" id="5337823064584388805">
                  <node role="condition" roleId="tpee.1068580123160" type="tpee.EqualsExpression" typeId="tpee.1068580123152" id="5337823064584388806">
                    <node role="leftExpression" roleId="tpee.1081773367580" type="tpee.LocalVariableReference" typeId="tpee.1068581242866" id="5337823064584388807">
                      <link role="variableDeclaration" roleId="tpee.1068581517664" targetNodeId="5337823064584388794" resolveInfo="model" />
                    </node>
                    <node role="rightExpression" roleId="tpee.1081773367579" type="tpee.NullLiteral" typeId="tpee.1070534058343" id="5337823064584388808" />
                  </node>
                  <node role="ifTrue" roleId="tpee.1068580123161" type="tpee.StatementList" typeId="tpee.1068580123136" id="5337823064584388809">
                    <node role="statement" roleId="tpee.1068581517665" type="tpee.ContinueStatement" typeId="tpee.1082113931046" id="5337823064584388810" />
                  </node>
                </node>
                <node role="statement" roleId="tpee.1068581517665" type="tpee.ExpressionStatement" typeId="tpee.1068580123155" id="5337823064584388811">
                  <node role="expression" roleId="tpee.1068580123156" type="tpee.DotExpression" typeId="tpee.1197027756228" id="5337823064584388812">
                    <node role="operand" roleId="tpee.1197027771414" type="tpee.LocalVariableReference" typeId="tpee.1068581242866" id="5337823064584388813">
                      <link role="variableDeclaration" roleId="tpee.1068581517664" targetNodeId="5337823064584388778" resolveInfo="affectedModels" />
                    </node>
                    <node role="operation" roleId="tpee.1197027833540" type="tpee.InstanceMethodCallOperation" typeId="tpee.1202948039474" id="5337823064584388814">
                      <link role="baseMethodDeclaration" roleId="tpee.1068499141037" targetNodeId="k7g3.~List%dadd(java%dlang%dObject)%cboolean" resolveInfo="add" />
                      <node role="actualArgument" roleId="tpee.1068499141038" type="tpee.LocalVariableReference" typeId="tpee.1068581242866" id="5337823064584388815">
                        <link role="variableDeclaration" roleId="tpee.1068581517664" targetNodeId="5337823064584388794" resolveInfo="model" />
                      </node>
                    </node>
                  </node>
                </node>
              </node>
            </node>
            <node role="statement" roleId="tpee.1068581517665" type="tpee.LocalVariableDeclarationStatement" typeId="tpee.1068581242864" id="5337823064584388816">
              <node role="localVariableDeclaration" roleId="tpee.1068581242865" type="tpee.LocalVariableDeclaration" typeId="tpee.1068581242863" id="5337823064584388817">
                <property name="name" nameId="tpck.1169194664001" value="operationContext" />
                <property name="isFinal" nameId="tpee.1176718929932" value="true" />
                <node role="initializer" roleId="tpee.1068431790190" type="tpee.GenericNewExpression" typeId="tpee.1145552977093" id="5337823064584388818">
                  <node role="creator" roleId="tpee.1145553007750" type="tpee.ClassCreator" typeId="tpee.1212685548494" id="5337823064584388819">
                    <link role="baseMethodDeclaration" roleId="tpee.1068499141037" targetNodeId="vsqj.~ProjectOperationContext%d&lt;init&gt;(jetbrains%dmps%dproject%dProject)" resolveInfo="ProjectOperationContext" />
                    <node role="actualArgument" roleId="tpee.1068499141038" type="tpee.StaticMethodCall" typeId="tpee.1081236700937" id="5337823064584388820">
                      <link role="baseMethodDeclaration" roleId="tpee.1068499141037" targetNodeId="pt5l.~ProjectHelper%dtoMPSProject(com%dintellij%dopenapi%dproject%dProject)%cjetbrains%dmps%dproject%dProject" resolveInfo="toMPSProject" />
                      <link role="classConcept" roleId="tpee.1144433194310" targetNodeId="pt5l.~ProjectHelper" resolveInfo="ProjectHelper" />
                      <node role="actualArgument" roleId="tpee.1068499141038" type="tpee.LocalInstanceFieldReference" typeId="tpee.7785501532031639928" id="5337823064584388821">
                        <link role="variableDeclaration" roleId="tpee.1068581517664" targetNodeId="5337823064584388666" resolveInfo="myProject" />
                      </node>
                    </node>
                  </node>
                </node>
                <node role="type" roleId="tpee.5680397130376446158" type="tpee.ClassifierType" typeId="tpee.1107535904670" id="5337823064584388822">
                  <link role="classifier" roleId="tpee.1107535924139" targetNodeId="cu2c.~IOperationContext" resolveInfo="IOperationContext" />
                </node>
              </node>
            </node>
            <node role="statement" roleId="tpee.1068581517665" type="tpee.ExpressionStatement" typeId="tpee.1068580123155" id="5337823064584388823">
              <node role="expression" roleId="tpee.1068580123156" type="tpee.StaticMethodCall" typeId="tpee.1081236700937" id="5337823064584388824">
                <link role="baseMethodDeclaration" roleId="tpee.1068499141037" targetNodeId="86um.~ThreadUtils%dassertEDT()%cvoid" resolveInfo="assertEDT" />
                <link role="classConcept" roleId="tpee.1144433194310" targetNodeId="86um.~ThreadUtils" resolveInfo="ThreadUtils" />
              </node>
            </node>
            <node role="statement" roleId="tpee.1068581517665" type="tpee.TryCatchStatement" typeId="tpee.1164879751025" id="5337823064584388825">
              <node role="catchClause" roleId="tpee.1164903496223" type="tpee.CatchClause" typeId="tpee.1164903280175" id="5337823064584388826">
                <node role="catchBody" roleId="tpee.1164903359218" type="tpee.StatementList" typeId="tpee.1068580123136" id="5337823064584388827">
                  <node role="statement" roleId="tpee.1068581517665" type="tpee.ExpressionStatement" typeId="tpee.1068580123155" id="5337823064584388828">
                    <node role="expression" roleId="tpee.1068580123156" type="tpee.DotExpression" typeId="tpee.1197027756228" id="5337823064584388829">
                      <node role="operand" roleId="tpee.1197027771414" type="tpee.LocalStaticFieldReference" typeId="tpee.1172008963197" id="5337823064584388830">
                        <link role="variableDeclaration" roleId="tpee.1068581517664" targetNodeId="5337823064584388661" resolveInfo="LOG" />
                      </node>
                      <node role="operation" roleId="tpee.1197027833540" type="tpee.InstanceMethodCallOperation" typeId="tpee.1202948039474" id="5337823064584388831">
                        <link role="baseMethodDeclaration" roleId="tpee.1068499141037" targetNodeId="to5d.~Logger%derror(java%dlang%dString,java%dlang%dThrowable)%cvoid" resolveInfo="error" />
                        <node role="actualArgument" roleId="tpee.1068499141038" type="tpee.StringLiteral" typeId="tpee.1070475926800" id="5337823064584388832">
                          <property name="value" nameId="tpee.1070475926801" value="Couldn't optimize imports before commit" />
                        </node>
                        <node role="actualArgument" roleId="tpee.1068499141038" type="tpee.LocalVariableReference" typeId="tpee.1068581242866" id="5337823064584388833">
                          <link role="variableDeclaration" roleId="tpee.1068581517664" targetNodeId="5337823064584388834" resolveInfo="e" />
                        </node>
                      </node>
                    </node>
                  </node>
                </node>
                <node role="throwable" roleId="tpee.1164903359217" type="tpee.LocalVariableDeclaration" typeId="tpee.1068581242863" id="5337823064584388834">
                  <property name="name" nameId="tpck.1169194664001" value="e" />
                  <node role="type" roleId="tpee.5680397130376446158" type="tpee.ClassifierType" typeId="tpee.1107535904670" id="5337823064584388835">
                    <link role="classifier" roleId="tpee.1107535924139" targetNodeId="e2lb.~Throwable" resolveInfo="Throwable" />
                  </node>
                </node>
              </node>
              <node role="body" roleId="tpee.1164879758292" type="tpee.StatementList" typeId="tpee.1068580123136" id="5337823064584388836">
                <node role="statement" roleId="tpee.1068581517665" type="tpee.LocalVariableDeclarationStatement" typeId="tpee.1068581242864" id="5337823064584388837">
                  <node role="localVariableDeclaration" roleId="tpee.1068581242865" type="tpee.LocalVariableDeclaration" typeId="tpee.1068581242863" id="5337823064584388838">
                    <property name="name" nameId="tpck.1169194664001" value="project" />
                    <node role="type" roleId="tpee.5680397130376446158" type="tpee.ClassifierType" typeId="tpee.1107535904670" id="5337823064584388839">
                      <link role="classifier" roleId="tpee.1107535924139" targetNodeId="vsqj.~Project" resolveInfo="Project" />
                    </node>
                    <node role="initializer" roleId="tpee.1068431790190" type="tpee.DotExpression" typeId="tpee.1197027756228" id="5337823064584388840">
                      <node role="operand" roleId="tpee.1197027771414" type="tpee.LocalVariableReference" typeId="tpee.1068581242866" id="5337823064584388841">
                        <link role="variableDeclaration" roleId="tpee.1068581517664" targetNodeId="5337823064584388817" resolveInfo="operationContext" />
                      </node>
                      <node role="operation" roleId="tpee.1197027833540" type="tpee.InstanceMethodCallOperation" typeId="tpee.1202948039474" id="5337823064584388842">
                        <link role="baseMethodDeclaration" roleId="tpee.1068499141037" targetNodeId="cu2c.~IOperationContext%dgetProject()%cjetbrains%dmps%dproject%dProject" resolveInfo="getProject" />
                      </node>
                    </node>
                  </node>
                </node>
                <node role="statement" roleId="tpee.1068581517665" type="tpee.IfStatement" typeId="tpee.1068580123159" id="5337823064584388843">
                  <node role="condition" roleId="tpee.1068580123160" type="tpee.NotEqualsExpression" typeId="tpee.1073239437375" id="5337823064584388844">
                    <node role="leftExpression" roleId="tpee.1081773367580" type="tpee.LocalVariableReference" typeId="tpee.1068581242866" id="5337823064584388845">
                      <link role="variableDeclaration" roleId="tpee.1068581517664" targetNodeId="5337823064584388838" resolveInfo="project" />
                    </node>
                    <node role="rightExpression" roleId="tpee.1081773367579" type="tpee.NullLiteral" typeId="tpee.1070534058343" id="5337823064584388846" />
                  </node>
                  <node role="ifTrue" roleId="tpee.1068580123161" type="tpee.StatementList" typeId="tpee.1068580123136" id="5337823064584388847">
                    <node role="statement" roleId="tpee.1068581517665" type="tpee.ExpressionStatement" typeId="tpee.1068580123155" id="5337823064584388848">
                      <node role="expression" roleId="tpee.1068580123156" type="tpee.DotExpression" typeId="tpee.1197027756228" id="5337823064584388849">
                        <node role="operand" roleId="tpee.1197027771414" type="tpee.StaticMethodCall" typeId="tpee.1081236700937" id="5337823064584388850">
                          <link role="baseMethodDeclaration" roleId="tpee.1068499141037" targetNodeId="cu2c.~ModelAccess%dinstance()%cjetbrains%dmps%dsmodel%dModelAccess" resolveInfo="instance" />
                          <link role="classConcept" roleId="tpee.1144433194310" targetNodeId="cu2c.~ModelAccess" resolveInfo="ModelAccess" />
                        </node>
                        <node role="operation" roleId="tpee.1197027833540" type="tpee.InstanceMethodCallOperation" typeId="tpee.1202948039474" id="5337823064584388851">
                          <link role="baseMethodDeclaration" roleId="tpee.1068499141037" targetNodeId="cu2c.~ModelCommandExecutor%drunCommandInEDT(java%dlang%dRunnable,jetbrains%dmps%dproject%dProject)%cvoid" resolveInfo="runCommandInEDT" />
                          <node role="actualArgument" roleId="tpee.1068499141038" type="tpee.GenericNewExpression" typeId="tpee.1145552977093" id="5337823064584388852">
                            <node role="creator" roleId="tpee.1145553007750" type="tpee.AnonymousClassCreator" typeId="tpee.1182160077978" id="5337823064584388853">
                              <node role="cls" roleId="tpee.1182160096073" type="tpee.AnonymousClass" typeId="tpee.1170345865475" id="5337823064584388854">
                                <property name="name" nameId="tpck.1169194664001" value="" />
                                <link role="classifier" roleId="tpee.1170346070688" targetNodeId="e2lb.~Runnable" resolveInfo="Runnable" />
                                <link role="baseMethodDeclaration" roleId="tpee.1068499141037" targetNodeId="e2lb.~Object%d&lt;init&gt;()" resolveInfo="Object" />
                                <node role="method" roleId="tpee.1107880067339" type="tpee.InstanceMethodDeclaration" typeId="tpee.1068580123165" id="5337823064584388855">
                                  <property name="name" nameId="tpck.1169194664001" value="run" />
                                  <node role="visibility" roleId="tpee.1178549979242" type="tpee.PublicVisibility" typeId="tpee.1146644602865" id="5337823064584388856" />
                                  <node role="returnType" roleId="tpee.1068580123133" type="tpee.VoidType" typeId="tpee.1068581517677" id="5337823064584388857" />
                                  <node role="body" roleId="tpee.1068580123135" type="tpee.StatementList" typeId="tpee.1068580123136" id="5337823064584388858">
                                    <node role="statement" roleId="tpee.1068581517665" type="tpee.ExpressionStatement" typeId="tpee.1068580123155" id="5337823064584388859">
                                      <node role="expression" roleId="tpee.1068580123156" type="tpee.DotExpression" typeId="tpee.1197027756228" id="5337823064584388860">
                                        <node role="operand" roleId="tpee.1197027771414" type="tpee.GenericNewExpression" typeId="tpee.1145552977093" id="5337823064584388861">
                                          <node role="creator" roleId="tpee.1145553007750" type="tpee.ClassCreator" typeId="tpee.1212685548494" id="5337823064584388862">
                                            <link role="baseMethodDeclaration" roleId="tpee.1068499141037" targetNodeId="vsqj.~OptimizeImportsHelper%d&lt;init&gt;(jetbrains%dmps%dsmodel%dIOperationContext)" resolveInfo="OptimizeImportsHelper" />
                                            <node role="actualArgument" roleId="tpee.1068499141038" type="tpee.LocalVariableReference" typeId="tpee.1068581242866" id="5337823064584388863">
                                              <link role="variableDeclaration" roleId="tpee.1068581517664" targetNodeId="5337823064584388817" resolveInfo="operationContext" />
                                            </node>
                                          </node>
                                        </node>
                                        <node role="operation" roleId="tpee.1197027833540" type="tpee.InstanceMethodCallOperation" typeId="tpee.1202948039474" id="5337823064584388864">
                                          <link role="baseMethodDeclaration" roleId="tpee.1068499141037" targetNodeId="vsqj.~OptimizeImportsHelper%doptimizeModelsImports(java%dutil%dList)%cjava%dlang%dString" resolveInfo="optimizeModelsImports" />
                                          <node role="actualArgument" roleId="tpee.1068499141038" type="tpee.LocalVariableReference" typeId="tpee.1068581242866" id="5337823064584388865">
                                            <link role="variableDeclaration" roleId="tpee.1068581517664" targetNodeId="5337823064584388778" resolveInfo="affectedModels" />
                                          </node>
                                        </node>
                                      </node>
                                    </node>
                                    <node role="statement" roleId="tpee.1068581517665" type="tpee.ForeachStatement" typeId="tpee.1144226303539" id="5337823064584388866">
                                      <node role="iterable" roleId="tpee.1144226360166" type="tpee.LocalVariableReference" typeId="tpee.1068581242866" id="5337823064584388867">
                                        <link role="variableDeclaration" roleId="tpee.1068581517664" targetNodeId="5337823064584388778" resolveInfo="affectedModels" />
                                      </node>
                                      <node role="variable" roleId="tpee.1144230900587" type="tpee.LocalVariableDeclaration" typeId="tpee.1068581242863" id="5337823064584388868">
                                        <property name="name" nameId="tpck.1169194664001" value="affectedModel" />
                                        <node role="type" roleId="tpee.5680397130376446158" type="tpee.ClassifierType" typeId="tpee.1107535904670" id="5337823064584388869">
                                          <link role="classifier" roleId="tpee.1107535924139" targetNodeId="cu2c.~SModelDescriptor" resolveInfo="SModelDescriptor" />
                                        </node>
                                      </node>
                                      <node role="body" roleId="tpee.1154032183016" type="tpee.StatementList" typeId="tpee.1068580123136" id="5337823064584388870">
                                        <node role="statement" roleId="tpee.1068581517665" type="tpee.ExpressionStatement" typeId="tpee.1068580123155" id="5337823064584388871">
                                          <node role="expression" roleId="tpee.1068580123156" type="tpee.DotExpression" typeId="tpee.1197027756228" id="5337823064584388872">
                                            <node role="operand" roleId="tpee.1197027771414" type="tpee.ParenthesizedExpression" typeId="tpee.1079359253375" id="5337823064584388873">
                                              <node role="expression" roleId="tpee.1079359253376" type="tpee.CastExpression" typeId="tpee.1070534934090" id="5337823064584388874">
                                                <node role="expression" roleId="tpee.1070534934092" type="tpee.LocalVariableReference" typeId="tpee.1068581242866" id="5337823064584388875">
                                                  <link role="variableDeclaration" roleId="tpee.1068581517664" targetNodeId="5337823064584388868" resolveInfo="affectedModel" />
                                                </node>
                                                <node role="type" roleId="tpee.1070534934091" type="tpee.ClassifierType" typeId="tpee.1107535904670" id="5337823064584388876">
                                                  <link role="classifier" roleId="tpee.1107535924139" targetNodeId="rhwp.~EditableSModelDescriptor" resolveInfo="EditableSModelDescriptor" />
                                                </node>
                                              </node>
                                            </node>
                                            <node role="operation" roleId="tpee.1197027833540" type="tpee.InstanceMethodCallOperation" typeId="tpee.1202948039474" id="5337823064584388877">
                                              <link role="baseMethodDeclaration" roleId="tpee.1068499141037" targetNodeId="rhwp.~EditableSModelDescriptor%dsave()%cvoid" resolveInfo="save" />
                                            </node>
                                          </node>
                                        </node>
                                      </node>
                                    </node>
                                  </node>
                                </node>
                              </node>
                            </node>
                          </node>
                          <node role="actualArgument" roleId="tpee.1068499141038" type="tpee.LocalVariableReference" typeId="tpee.1068581242866" id="5337823064584388878">
                            <link role="variableDeclaration" roleId="tpee.1068581517664" targetNodeId="5337823064584388838" resolveInfo="project" />
                          </node>
                        </node>
                      </node>
                    </node>
                  </node>
                </node>
              </node>
            </node>
          </node>
        </node>
        <node role="statement" roleId="tpee.1068581517665" type="tpee.ReturnStatement" typeId="tpee.1068581242878" id="5337823064584388879">
          <node role="expression" roleId="tpee.1068581517676" type="tpee.EnumConstantReference" typeId="tpee.1083260308424" id="5337823064584388880">
            <link role="enumClass" roleId="tpee.1144432896254" targetNodeId="ca4j.~CheckinHandler$ReturnResult" resolveInfo="CheckinHandler.ReturnResult" />
            <link role="enumConstantDeclaration" roleId="tpee.1083260308426" targetNodeId="ca4j.~CheckinHandler$ReturnResult%dCOMMIT" resolveInfo="COMMIT" />
          </node>
        </node>
      </node>
      <node role="annotation" roleId="tpee.1188208488637" type="tpee.AnnotationInstance" typeId="tpee.1188207840427" id="5337823064584388881">
        <link role="annotation" roleId="tpee.1188208074048" targetNodeId="e2lb.~Override" resolveInfo="Override" />
      </node>
    </node>
  </root>
  <root id="7788464498752623152">
    <node role="method" roleId="tpee.1107880067339" type="tpee.InstanceMethodDeclaration" typeId="tpee.1068580123165" id="7788464498752623153">
      <property name="isDeprecated" nameId="tpee.1224848525476" value="false" />
      <property name="isAbstract" nameId="tpee.1178608670077" value="false" />
      <property name="name" nameId="tpck.1169194664001" value="resolveDiskMemoryConflict" />
      <property name="isFinal" nameId="tpee.1181808852946" value="false" />
      <node role="returnType" roleId="tpee.1068580123133" type="tpee.VoidType" typeId="tpee.1068581517677" id="7788464498752623154" />
      <node role="visibility" roleId="tpee.1178549979242" type="tpee.PublicVisibility" typeId="tpee.1146644602865" id="7788464498752623155" />
      <node role="parameter" roleId="tpee.1068580123134" type="tpee.ParameterDeclaration" typeId="tpee.1068498886292" id="7788464498752623156">
        <property name="name" nameId="tpck.1169194664001" value="file" />
        <node role="type" roleId="tpee.5680397130376446158" type="tpee.ClassifierType" typeId="tpee.1107535904670" id="7788464498752623157">
          <link role="classifier" roleId="tpee.1107535924139" targetNodeId="59et.~IFile" resolveInfo="IFile" />
        </node>
      </node>
      <node role="parameter" roleId="tpee.1068580123134" type="tpee.ParameterDeclaration" typeId="tpee.1068498886292" id="7788464498752623158">
        <property name="name" nameId="tpck.1169194664001" value="model" />
        <node role="type" roleId="tpee.5680397130376446158" type="tpee.ClassifierType" typeId="tpee.1107535904670" id="7788464498752623159">
          <link role="classifier" roleId="tpee.1107535924139" targetNodeId="cu2c.~SModel" resolveInfo="SModel" />
        </node>
      </node>
      <node role="parameter" roleId="tpee.1068580123134" type="tpee.ParameterDeclaration" typeId="tpee.1068498886292" id="7788464498752623160">
        <property name="name" nameId="tpck.1169194664001" value="modelDescriptor" />
        <node role="type" roleId="tpee.5680397130376446158" type="tpee.ClassifierType" typeId="tpee.1107535904670" id="7788464498752623161">
          <link role="classifier" roleId="tpee.1107535924139" targetNodeId="cu2c.~DefaultSModelDescriptor" resolveInfo="DefaultSModelDescriptor" />
        </node>
      </node>
      <node role="body" roleId="tpee.1068580123135" type="tpee.StatementList" typeId="tpee.1068580123136" id="7788464498752623162">
        <node role="statement" roleId="tpee.1068581517665" type="tpee.ExpressionStatement" typeId="tpee.1068580123155" id="7788464498752623163">
          <node role="expression" roleId="tpee.1068580123156" type="tpee.DotExpression" typeId="tpee.1197027756228" id="7788464498752623164">
            <node role="operand" roleId="tpee.1197027771414" type="tpee.StaticMethodCall" typeId="tpee.1081236700937" id="7788464498752623165">
              <link role="baseMethodDeclaration" roleId="tpee.1068499141037" targetNodeId="mepa.~ApplicationManager%dgetApplication()%ccom%dintellij%dopenapi%dapplication%dApplication" resolveInfo="getApplication" />
              <link role="classConcept" roleId="tpee.1144433194310" targetNodeId="mepa.~ApplicationManager" resolveInfo="ApplicationManager" />
            </node>
            <node role="operation" roleId="tpee.1197027833540" type="tpee.InstanceMethodCallOperation" typeId="tpee.1202948039474" id="7788464498752623166">
              <link role="baseMethodDeclaration" roleId="tpee.1068499141037" targetNodeId="mepa.~Application%dinvokeLater(java%dlang%dRunnable)%cvoid" resolveInfo="invokeLater" />
              <node role="actualArgument" roleId="tpee.1068499141038" type="tp2c.ClosureLiteral" typeId="tp2c.1199569711397" id="7788464498752623167">
                <node role="body" roleId="tp2c.1199569916463" type="tpee.StatementList" typeId="tpee.1068580123136" id="7788464498752623168">
                  <node role="statement" roleId="tpee.1068581517665" type="tpee.LocalVariableDeclarationStatement" typeId="tpee.1068581242864" id="7788464498752623169">
                    <node role="localVariableDeclaration" roleId="tpee.1068581242865" type="tpee.LocalVariableDeclaration" typeId="tpee.1068581242863" id="7788464498752623170">
                      <property name="name" nameId="tpck.1169194664001" value="needSave" />
                      <node role="type" roleId="tpee.5680397130376446158" type="tpee.BooleanType" typeId="tpee.1070534644030" id="7788464498752623171" />
                      <node role="initializer" roleId="tpee.1068431790190" type="tpee.DotExpression" typeId="tpee.1197027756228" id="7788464498752623172">
                        <node role="operand" roleId="tpee.1197027771414" type="tpee.StaticMethodCall" typeId="tpee.1081236700937" id="7788464498752623173">
                          <link role="baseMethodDeclaration" roleId="tpee.1068499141037" targetNodeId="2eq1.8474613039627891399" resolveInfo="instance" />
                          <link role="classConcept" roleId="tpee.1144433194310" targetNodeId="2eq1.8474613039627890958" resolveInfo="FSChangesWatcher" />
                        </node>
                        <node role="operation" roleId="tpee.1197027833540" type="tpee.InstanceMethodCallOperation" typeId="tpee.1202948039474" id="7788464498752623174">
                          <link role="baseMethodDeclaration" roleId="tpee.1068499141037" targetNodeId="2eq1.8474613039627891770" resolveInfo="executeUnderBlockedReload" />
                          <node role="actualArgument" roleId="tpee.1068499141038" type="tp2c.ClosureLiteral" typeId="tp2c.1199569711397" id="7788464498752623175">
                            <node role="body" roleId="tp2c.1199569916463" type="tpee.StatementList" typeId="tpee.1068580123136" id="7788464498752623176">
                              <node role="statement" roleId="tpee.1068581517665" type="tpee.TryCatchStatement" typeId="tpee.1164879751025" id="7788464498752623177">
                                <node role="catchClause" roleId="tpee.1164903496223" type="tpee.CatchClause" typeId="tpee.1164903280175" id="7788464498752623178">
                                  <node role="catchBody" roleId="tpee.1164903359218" type="tpee.StatementList" typeId="tpee.1068580123136" id="7788464498752623179">
                                    <node role="statement" roleId="tpee.1068581517665" type="tpib.LogStatement" typeId="tpib.1167227138527" id="7788464498752623180">
                                      <property name="severity" nameId="tpib.1167245565795" value="error" />
                                      <property name="hasException" nameId="tpib.1167228628751" value="true" />
                                      <node role="logExpression" roleId="tpib.1167227463056" type="tpee.StringLiteral" typeId="tpee.1070475926800" id="7788464498752623181" />
                                      <node role="exception" roleId="tpib.1167227561449" type="tpee.LocalVariableReference" typeId="tpee.1068581242866" id="7788464498752623182">
                                        <link role="variableDeclaration" roleId="tpee.1068581517664" targetNodeId="7788464498752623187" resolveInfo="e" />
                                      </node>
                                    </node>
                                    <node role="statement" roleId="tpee.1068581517665" type="tpee.ThrowStatement" typeId="tpee.1164991038168" id="7788464498752623183">
                                      <node role="throwable" roleId="tpee.1164991057263" type="tpee.GenericNewExpression" typeId="tpee.1145552977093" id="7788464498752623184">
                                        <node role="creator" roleId="tpee.1145553007750" type="tpee.ClassCreator" typeId="tpee.1212685548494" id="7788464498752623185">
                                          <link role="baseMethodDeclaration" roleId="tpee.1068499141037" targetNodeId="e2lb.~RuntimeException%d&lt;init&gt;(java%dlang%dThrowable)" resolveInfo="RuntimeException" />
                                          <node role="actualArgument" roleId="tpee.1068499141038" type="tpee.LocalVariableReference" typeId="tpee.1068581242866" id="7788464498752623186">
                                            <link role="variableDeclaration" roleId="tpee.1068581517664" targetNodeId="7788464498752623187" resolveInfo="e" />
                                          </node>
                                        </node>
                                      </node>
                                    </node>
                                  </node>
                                  <node role="throwable" roleId="tpee.1164903359217" type="tpee.LocalVariableDeclaration" typeId="tpee.1068581242863" id="7788464498752623187">
                                    <property name="name" nameId="tpck.1169194664001" value="e" />
                                    <node role="type" roleId="tpee.5680397130376446158" type="tpee.ClassifierType" typeId="tpee.1107535904670" id="7788464498752623188">
                                      <link role="classifier" roleId="tpee.1107535924139" targetNodeId="fxg7.~IOException" resolveInfo="IOException" />
                                    </node>
                                  </node>
                                </node>
                                <node role="body" roleId="tpee.1164879758292" type="tpee.StatementList" typeId="tpee.1068580123136" id="7788464498752623189">
                                  <node role="statement" roleId="tpee.1068581517665" type="tpee.LocalVariableDeclarationStatement" typeId="tpee.1068581242864" id="7788464498752623190">
                                    <node role="localVariableDeclaration" roleId="tpee.1068581242865" type="tpee.LocalVariableDeclaration" typeId="tpee.1068581242863" id="7788464498752623191">
                                      <property name="name" nameId="tpck.1169194664001" value="backupFile" />
                                      <node role="type" roleId="tpee.5680397130376446158" type="tpee.ClassifierType" typeId="tpee.1107535904670" id="7788464498752623192">
                                        <link role="classifier" roleId="tpee.1107535924139" targetNodeId="fxg7.~File" resolveInfo="File" />
                                      </node>
                                      <node role="initializer" roleId="tpee.1068431790190" type="tpee.LocalStaticMethodCall" typeId="tpee.1172058436953" id="7788464498752623193">
                                        <link role="baseMethodDeclaration" roleId="tpee.1068499141037" targetNodeId="7788464498752623400" resolveInfo="doBackup" />
                                        <node role="actualArgument" roleId="tpee.1068499141038" type="tpee.ParameterReference" typeId="tpee.1068581242874" id="7788464498752623194">
                                          <link role="variableDeclaration" roleId="tpee.1068581517664" targetNodeId="7788464498752623156" resolveInfo="file" />
                                        </node>
                                        <node role="actualArgument" roleId="tpee.1068499141038" type="tpee.ParameterReference" typeId="tpee.1068581242874" id="7788464498752623195">
                                          <link role="variableDeclaration" roleId="tpee.1068581517664" targetNodeId="7788464498752623158" resolveInfo="model" />
                                        </node>
                                      </node>
                                    </node>
                                  </node>
                                  <node role="statement" roleId="tpee.1068581517665" type="tpee.IfStatement" typeId="tpee.1068580123159" id="7788464498752623196">
                                    <node role="condition" roleId="tpee.1068580123160" type="tpee.DotExpression" typeId="tpee.1197027756228" id="7788464498752623197">
                                      <node role="operand" roleId="tpee.1197027771414" type="tpee.ParameterReference" typeId="tpee.1068581242874" id="7788464498752623198">
                                        <link role="variableDeclaration" roleId="tpee.1068581517664" targetNodeId="7788464498752623156" resolveInfo="file" />
                                      </node>
                                      <node role="operation" roleId="tpee.1197027833540" type="tpee.InstanceMethodCallOperation" typeId="tpee.1202948039474" id="7788464498752623199">
                                        <link role="baseMethodDeclaration" roleId="tpee.1068499141037" targetNodeId="59et.~IFile%dexists()%cboolean" resolveInfo="exists" />
                                      </node>
                                    </node>
                                    <node role="ifFalseStatement" roleId="tpee.1082485599094" type="tpee.BlockStatement" typeId="tpee.1082485599095" id="7788464498752623200">
                                      <node role="statements" roleId="tpee.1082485599096" type="tpee.StatementList" typeId="tpee.1068580123136" id="7788464498752623201">
                                        <node role="statement" roleId="tpee.1068581517665" type="tpee.ReturnStatement" typeId="tpee.1068581242878" id="7788464498752623202">
                                          <node role="expression" roleId="tpee.1068581517676" type="tpee.LocalStaticMethodCall" typeId="tpee.1172058436953" id="7788464498752623203">
                                            <link role="baseMethodDeclaration" roleId="tpee.1068499141037" targetNodeId="7788464498752623270" resolveInfo="showDeletedFromDiskQuestion" />
                                            <node role="actualArgument" roleId="tpee.1068499141038" type="tpee.ParameterReference" typeId="tpee.1068581242874" id="7788464498752623204">
                                              <link role="variableDeclaration" roleId="tpee.1068581517664" targetNodeId="7788464498752623158" resolveInfo="model" />
                                            </node>
                                            <node role="actualArgument" roleId="tpee.1068499141038" type="tpee.LocalVariableReference" typeId="tpee.1068581242866" id="7788464498752623205">
                                              <link role="variableDeclaration" roleId="tpee.1068581517664" targetNodeId="7788464498752623191" resolveInfo="backupFile" />
                                            </node>
                                          </node>
                                        </node>
                                      </node>
                                    </node>
                                    <node role="ifTrue" roleId="tpee.1068580123161" type="tpee.StatementList" typeId="tpee.1068580123136" id="7788464498752623206">
                                      <node role="statement" roleId="tpee.1068581517665" type="tpee.ReturnStatement" typeId="tpee.1068581242878" id="7788464498752623207">
                                        <node role="expression" roleId="tpee.1068581517676" type="tpee.LocalStaticMethodCall" typeId="tpee.1172058436953" id="7788464498752623208">
                                          <link role="baseMethodDeclaration" roleId="tpee.1068499141037" targetNodeId="7788464498752623301" resolveInfo="showDiskMemoryQuestion" />
                                          <node role="actualArgument" roleId="tpee.1068499141038" type="tpee.ParameterReference" typeId="tpee.1068581242874" id="7788464498752623209">
                                            <link role="variableDeclaration" roleId="tpee.1068581517664" targetNodeId="7788464498752623156" resolveInfo="file" />
                                          </node>
                                          <node role="actualArgument" roleId="tpee.1068499141038" type="tpee.ParameterReference" typeId="tpee.1068581242874" id="7788464498752623210">
                                            <link role="variableDeclaration" roleId="tpee.1068581517664" targetNodeId="7788464498752623158" resolveInfo="model" />
                                          </node>
                                          <node role="actualArgument" roleId="tpee.1068499141038" type="tpee.LocalVariableReference" typeId="tpee.1068581242866" id="7788464498752623211">
                                            <link role="variableDeclaration" roleId="tpee.1068581517664" targetNodeId="7788464498752623191" resolveInfo="backupFile" />
                                          </node>
                                        </node>
                                      </node>
                                    </node>
                                  </node>
                                </node>
                              </node>
                            </node>
                          </node>
                        </node>
                      </node>
                    </node>
                  </node>
                  <node role="statement" roleId="tpee.1068581517665" type="tpee.IfStatement" typeId="tpee.1068580123159" id="7788464498752623212">
                    <node role="ifTrue" roleId="tpee.1068580123161" type="tpee.StatementList" typeId="tpee.1068580123136" id="7788464498752623213">
                      <node role="statement" roleId="tpee.1068581517665" type="tpee.ExpressionStatement" typeId="tpee.1068580123155" id="7788464498752623214">
                        <node role="expression" roleId="tpee.1068580123156" type="tpee.DotExpression" typeId="tpee.1197027756228" id="7788464498752623215">
                          <node role="operand" roleId="tpee.1197027771414" type="tpee.StaticMethodCall" typeId="tpee.1081236700937" id="7788464498752623216">
                            <link role="classConcept" roleId="tpee.1144433194310" targetNodeId="cu2c.~ModelAccess" resolveInfo="ModelAccess" />
                            <link role="baseMethodDeclaration" roleId="tpee.1068499141037" targetNodeId="cu2c.~ModelAccess%dinstance()%cjetbrains%dmps%dsmodel%dModelAccess" resolveInfo="instance" />
                          </node>
                          <node role="operation" roleId="tpee.1197027833540" type="tpee.InstanceMethodCallOperation" typeId="tpee.1202948039474" id="7788464498752623217">
                            <link role="baseMethodDeclaration" roleId="tpee.1068499141037" targetNodeId="cu2c.~ModelCommandExecutor%drunWriteActionInCommand(java%dlang%dRunnable)%cvoid" resolveInfo="runWriteActionInCommand" />
                            <node role="actualArgument" roleId="tpee.1068499141038" type="tp2c.ClosureLiteral" typeId="tp2c.1199569711397" id="7788464498752623218">
                              <node role="body" roleId="tp2c.1199569916463" type="tpee.StatementList" typeId="tpee.1068580123136" id="7788464498752623219">
                                <node role="statement" roleId="tpee.1068581517665" type="tpee.ExpressionStatement" typeId="tpee.1068580123155" id="7788464498752623220">
                                  <node role="expression" roleId="tpee.1068580123156" type="tpee.DotExpression" typeId="tpee.1197027756228" id="7788464498752623221">
                                    <node role="operand" roleId="tpee.1197027771414" type="tpee.ParameterReference" typeId="tpee.1068581242874" id="7788464498752623222">
                                      <link role="variableDeclaration" roleId="tpee.1068581517664" targetNodeId="7788464498752623160" resolveInfo="modelDescriptor" />
                                    </node>
                                    <node role="operation" roleId="tpee.1197027833540" type="tpee.InstanceMethodCallOperation" typeId="tpee.1202948039474" id="7788464498752623223">
                                      <link role="baseMethodDeclaration" roleId="tpee.1068499141037" targetNodeId="cu2c.~BaseSModelDescriptorWithSource%dupdateDiskTimestamp()%cvoid" resolveInfo="updateDiskTimestamp" />
                                    </node>
                                  </node>
                                </node>
                                <node role="statement" roleId="tpee.1068581517665" type="tpee.ExpressionStatement" typeId="tpee.1068580123155" id="7788464498752623224">
                                  <node role="expression" roleId="tpee.1068580123156" type="tpee.DotExpression" typeId="tpee.1197027756228" id="7788464498752623225">
                                    <node role="operand" roleId="tpee.1197027771414" type="tpee.ParameterReference" typeId="tpee.1068581242874" id="7788464498752623226">
                                      <link role="variableDeclaration" roleId="tpee.1068581517664" targetNodeId="7788464498752623160" resolveInfo="modelDescriptor" />
                                    </node>
                                    <node role="operation" roleId="tpee.1197027833540" type="tpee.InstanceMethodCallOperation" typeId="tpee.1202948039474" id="7788464498752623227">
                                      <link role="baseMethodDeclaration" roleId="tpee.1068499141037" targetNodeId="cu2c.~DefaultSModelDescriptor%dsave()%cvoid" resolveInfo="save" />
                                    </node>
                                  </node>
                                </node>
                              </node>
                            </node>
                          </node>
                        </node>
                      </node>
                    </node>
                    <node role="condition" roleId="tpee.1068580123160" type="tpee.LocalVariableReference" typeId="tpee.1068581242866" id="7788464498752623228">
                      <link role="variableDeclaration" roleId="tpee.1068581517664" targetNodeId="7788464498752623170" resolveInfo="needSave" />
                    </node>
                    <node role="ifFalseStatement" roleId="tpee.1082485599094" type="tpee.BlockStatement" typeId="tpee.1082485599095" id="7788464498752623229">
                      <node role="statements" roleId="tpee.1082485599096" type="tpee.StatementList" typeId="tpee.1068580123136" id="7788464498752623230">
                        <node role="statement" roleId="tpee.1068581517665" type="qff7.ExecuteWriteActionStatement" typeId="qff7.8974276187400348183" id="7788464498752623231">
                          <node role="commandClosureLiteral" roleId="qff7.8974276187400348171" type="qff7.CommandClosureLiteral" typeId="qff7.8974276187400348173" id="7788464498752623232">
                            <node role="body" roleId="tp2c.1199569916463" type="tpee.StatementList" typeId="tpee.1068580123136" id="7788464498752623233">
                              <node role="statement" roleId="tpee.1068581517665" type="tpee.ExpressionStatement" typeId="tpee.1068580123155" id="7788464498752623234">
                                <node role="expression" roleId="tpee.1068580123156" type="tpee.DotExpression" typeId="tpee.1197027756228" id="7788464498752623235">
                                  <node role="operand" roleId="tpee.1197027771414" type="tpee.ParameterReference" typeId="tpee.1068581242874" id="7788464498752623236">
                                    <link role="variableDeclaration" roleId="tpee.1068581517664" targetNodeId="7788464498752623160" resolveInfo="modelDescriptor" />
                                  </node>
                                  <node role="operation" roleId="tpee.1197027833540" type="tpee.InstanceMethodCallOperation" typeId="tpee.1202948039474" id="7788464498752623237">
                                    <link role="baseMethodDeclaration" roleId="tpee.1068499141037" targetNodeId="cu2c.~DefaultSModelDescriptor%dreloadFromDisk()%cvoid" resolveInfo="reloadFromDisk" />
                                  </node>
                                </node>
                              </node>
                            </node>
                          </node>
                        </node>
                      </node>
                    </node>
                  </node>
                </node>
              </node>
            </node>
          </node>
        </node>
      </node>
    </node>
    <node role="superclass" roleId="tpee.1165602531693" type="tpee.ClassifierType" typeId="tpee.1107535904670" id="7788464498752623238">
      <link role="classifier" roleId="tpee.1107535924139" targetNodeId="cu2c.~DiskMemoryConflictResolver" resolveInfo="DiskMemoryConflictResolver" />
    </node>
    <node role="visibility" roleId="tpee.1178549979242" type="tpee.PublicVisibility" typeId="tpee.1146644602865" id="7788464498752623239" />
    <node role="staticInnerClassifiers" roleId="tpee.1178616825527" type="tpee.EnumClass" typeId="tpee.1083245097125" id="7788464498752623240">
      <property name="name" nameId="tpck.1169194664001" value="DiskMemoryConflictVersion" />
      <node role="implementedInterface" roleId="tpee.1095933932569" type="tpee.ClassifierType" typeId="tpee.1107535904670" id="7788464498752623241">
        <link role="classifier" roleId="tpee.1107535924139" targetNodeId="ur19.3531370237490043817" resolveInfo="ModelVersion" />
      </node>
      <node role="visibility" roleId="tpee.1178549979242" type="tpee.PublicVisibility" typeId="tpee.1146644602865" id="7788464498752623242" />
      <node role="enumConstant" roleId="tpee.1083245396908" type="tpee.EnumConstantDeclaration" typeId="tpee.1083245299891" id="7788464498752623243">
        <property name="name" nameId="tpck.1169194664001" value="FILE_SYSTEM" />
        <link role="baseMethodDeclaration" roleId="tpee.1068499141037" targetNodeId="7788464498752623250" resolveInfo="DiskMemoryConflictResolverImpl.DiskMemoryConflictVersion" />
        <node role="actualArgument" roleId="tpee.1068499141038" type="tpee.StringLiteral" typeId="tpee.1070475926800" id="7788464498752623244">
          <property name="value" nameId="tpee.1070475926801" value="filesystem" />
        </node>
      </node>
      <node role="enumConstant" roleId="tpee.1083245396908" type="tpee.EnumConstantDeclaration" typeId="tpee.1083245299891" id="7788464498752623245">
        <property name="name" nameId="tpck.1169194664001" value="MEMORY" />
        <link role="baseMethodDeclaration" roleId="tpee.1068499141037" targetNodeId="7788464498752623250" resolveInfo="DiskMemoryConflictResolverImpl.DiskMemoryConflictVersion" />
        <node role="actualArgument" roleId="tpee.1068499141038" type="tpee.StringLiteral" typeId="tpee.1070475926800" id="7788464498752623246">
          <property name="value" nameId="tpee.1070475926801" value="memory" />
        </node>
      </node>
      <node role="field" roleId="tpee.1068390468199" type="tpee.FieldDeclaration" typeId="tpee.1068390468200" id="7788464498752623247">
        <property name="name" nameId="tpck.1169194664001" value="mySuffix" />
        <property name="isFinal" nameId="tpee.1176718929932" value="true" />
        <node role="type" roleId="tpee.5680397130376446158" type="tpee.StringType" typeId="tpee.1225271177708" id="7788464498752623248" />
        <node role="visibility" roleId="tpee.1178549979242" type="tpee.PrivateVisibility" typeId="tpee.1146644623116" id="7788464498752623249" />
      </node>
      <node role="constructor" roleId="tpee.1068390468201" type="tpee.ConstructorDeclaration" typeId="tpee.1068580123140" id="7788464498752623250">
        <node role="visibility" roleId="tpee.1178549979242" type="tpee.PrivateVisibility" typeId="tpee.1146644623116" id="7788464498752623251" />
        <node role="returnType" roleId="tpee.1068580123133" type="tpee.VoidType" typeId="tpee.1068581517677" id="7788464498752623252" />
        <node role="parameter" roleId="tpee.1068580123134" type="tpee.ParameterDeclaration" typeId="tpee.1068498886292" id="7788464498752623253">
          <property name="name" nameId="tpck.1169194664001" value="suffix" />
          <node role="type" roleId="tpee.5680397130376446158" type="tpee.StringType" typeId="tpee.1225271177708" id="7788464498752623254" />
        </node>
        <node role="body" roleId="tpee.1068580123135" type="tpee.StatementList" typeId="tpee.1068580123136" id="7788464498752623255">
          <node role="statement" roleId="tpee.1068581517665" type="tpee.ExpressionStatement" typeId="tpee.1068580123155" id="7788464498752623256">
            <node role="expression" roleId="tpee.1068580123156" type="tpee.AssignmentExpression" typeId="tpee.1068498886294" id="7788464498752623257">
              <node role="lValue" roleId="tpee.1068498886295" type="tpee.LocalInstanceFieldReference" typeId="tpee.7785501532031639928" id="7788464498752623258">
                <link role="variableDeclaration" roleId="tpee.1068581517664" targetNodeId="7788464498752623247" resolveInfo="mySuffix" />
              </node>
              <node role="rValue" roleId="tpee.1068498886297" type="tpee.ParameterReference" typeId="tpee.1068581242874" id="7788464498752623259">
                <link role="variableDeclaration" roleId="tpee.1068581517664" targetNodeId="7788464498752623253" resolveInfo="suffix" />
              </node>
            </node>
          </node>
        </node>
      </node>
      <node role="method" roleId="tpee.1107880067339" type="tpee.InstanceMethodDeclaration" typeId="tpee.1068580123165" id="7788464498752623260">
        <property name="name" nameId="tpck.1169194664001" value="getSuffix" />
        <node role="returnType" roleId="tpee.1068580123133" type="tpee.StringType" typeId="tpee.1225271177708" id="7788464498752623261" />
        <node role="visibility" roleId="tpee.1178549979242" type="tpee.PublicVisibility" typeId="tpee.1146644602865" id="7788464498752623262" />
        <node role="body" roleId="tpee.1068580123135" type="tpee.StatementList" typeId="tpee.1068580123136" id="7788464498752623263">
          <node role="statement" roleId="tpee.1068581517665" type="tpee.ReturnStatement" typeId="tpee.1068581242878" id="7788464498752623264">
            <node role="expression" roleId="tpee.1068581517676" type="tpee.LocalInstanceFieldReference" typeId="tpee.7785501532031639928" id="7788464498752623265">
              <link role="variableDeclaration" roleId="tpee.1068581517664" targetNodeId="7788464498752623247" resolveInfo="mySuffix" />
            </node>
          </node>
        </node>
      </node>
    </node>
    <node role="constructor" roleId="tpee.1068390468201" type="tpee.ConstructorDeclaration" typeId="tpee.1068580123140" id="7788464498752623266">
      <node role="visibility" roleId="tpee.1178549979242" type="tpee.PublicVisibility" typeId="tpee.1146644602865" id="7788464498752623267" />
      <node role="returnType" roleId="tpee.1068580123133" type="tpee.VoidType" typeId="tpee.1068581517677" id="7788464498752623268" />
      <node role="body" roleId="tpee.1068580123135" type="tpee.StatementList" typeId="tpee.1068580123136" id="7788464498752623269" />
    </node>
    <node role="staticMethod" roleId="tpee.1070462273904" type="tpee.StaticMethodDeclaration" typeId="tpee.1081236700938" id="7788464498752623270">
      <property name="name" nameId="tpck.1169194664001" value="showDeletedFromDiskQuestion" />
      <node role="visibility" roleId="tpee.1178549979242" type="tpee.PrivateVisibility" typeId="tpee.1146644623116" id="7788464498752623271" />
      <node role="returnType" roleId="tpee.1068580123133" type="tpee.BooleanType" typeId="tpee.1070534644030" id="7788464498752623272" />
      <node role="parameter" roleId="tpee.1068580123134" type="tpee.ParameterDeclaration" typeId="tpee.1068498886292" id="7788464498752623273">
        <property name="name" nameId="tpck.1169194664001" value="inMemory" />
        <node role="type" roleId="tpee.5680397130376446158" type="tpee.ClassifierType" typeId="tpee.1107535904670" id="7788464498752623274">
          <link role="classifier" roleId="tpee.1107535924139" targetNodeId="cu2c.~SModel" resolveInfo="SModel" />
        </node>
      </node>
      <node role="parameter" roleId="tpee.1068580123134" type="tpee.ParameterDeclaration" typeId="tpee.1068498886292" id="7788464498752623275">
        <property name="name" nameId="tpck.1169194664001" value="backupFile" />
        <node role="type" roleId="tpee.5680397130376446158" type="tpee.ClassifierType" typeId="tpee.1107535904670" id="7788464498752623276">
          <link role="classifier" roleId="tpee.1107535924139" targetNodeId="fxg7.~File" resolveInfo="File" />
        </node>
      </node>
      <node role="body" roleId="tpee.1068580123135" type="tpee.StatementList" typeId="tpee.1068580123136" id="7788464498752623277">
        <node role="statement" roleId="tpee.1068581517665" type="tpee.LocalVariableDeclarationStatement" typeId="tpee.1068581242864" id="7788464498752623278">
          <node role="localVariableDeclaration" roleId="tpee.1068581242865" type="tpee.LocalVariableDeclaration" typeId="tpee.1068581242863" id="7788464498752623279">
            <property name="name" nameId="tpck.1169194664001" value="result" />
            <node role="type" roleId="tpee.5680397130376446158" type="tpee.IntegerType" typeId="tpee.1070534370425" id="7788464498752623280" />
            <node role="initializer" roleId="tpee.1068431790190" type="tpee.StaticMethodCall" typeId="tpee.1081236700937" id="7788464498752623281">
              <link role="baseMethodDeclaration" roleId="tpee.1068499141037" targetNodeId="h12.~Messages%dshowYesNoDialog(java%dlang%dString,java%dlang%dString,javax%dswing%dIcon)%cint" resolveInfo="showYesNoDialog" />
              <link role="classConcept" roleId="tpee.1144433194310" targetNodeId="h12.~Messages" resolveInfo="Messages" />
              <node role="actualArgument" roleId="tpee.1068499141038" type="tpee.PlusExpression" typeId="tpee.1068581242875" id="7788464498752623282">
                <node role="leftExpression" roleId="tpee.1081773367580" type="tpee.PlusExpression" typeId="tpee.1068581242875" id="7788464498752623283">
                  <node role="leftExpression" roleId="tpee.1081773367580" type="tpee.PlusExpression" typeId="tpee.1068581242875" id="7788464498752623284">
                    <node role="leftExpression" roleId="tpee.1081773367580" type="tpee.PlusExpression" typeId="tpee.1068581242875" id="7788464498752623285">
                      <node role="leftExpression" roleId="tpee.1081773367580" type="tpee.PlusExpression" typeId="tpee.1068581242875" id="7788464498752623286">
                        <node role="leftExpression" roleId="tpee.1081773367580" type="tpee.StringLiteral" typeId="tpee.1070475926800" id="7788464498752623287">
                          <property name="value" nameId="tpee.1070475926801" value="Model file for model " />
                        </node>
                        <node role="rightExpression" roleId="tpee.1081773367579" type="tpee.ParameterReference" typeId="tpee.1068581242874" id="7788464498752623288">
                          <link role="variableDeclaration" roleId="tpee.1068581517664" targetNodeId="7788464498752623273" resolveInfo="inMemory" />
                        </node>
                      </node>
                      <node role="rightExpression" roleId="tpee.1081773367579" type="tpee.StringLiteral" typeId="tpee.1070475926800" id="7788464498752623289">
                        <property name="value" nameId="tpee.1070475926801" value=" was externally deleted from disk.\n" />
                      </node>
                    </node>
                    <node role="rightExpression" roleId="tpee.1081773367579" type="tpee.StringLiteral" typeId="tpee.1070475926800" id="7788464498752623290">
                      <property name="value" nameId="tpee.1070475926801" value="Backup of it was saved to \&quot;" />
                    </node>
                  </node>
                  <node role="rightExpression" roleId="tpee.1081773367579" type="tpee.DotExpression" typeId="tpee.1197027756228" id="7788464498752623291">
                    <node role="operand" roleId="tpee.1197027771414" type="tpee.ParameterReference" typeId="tpee.1068581242874" id="7788464498752623292">
                      <link role="variableDeclaration" roleId="tpee.1068581517664" targetNodeId="7788464498752623275" resolveInfo="backupFile" />
                    </node>
                    <node role="operation" roleId="tpee.1197027833540" type="tpee.InstanceMethodCallOperation" typeId="tpee.1202948039474" id="7788464498752623293">
                      <link role="baseMethodDeclaration" roleId="tpee.1068499141037" targetNodeId="fxg7.~File%dgetAbsolutePath()%cjava%dlang%dString" resolveInfo="getAbsolutePath" />
                    </node>
                  </node>
                </node>
                <node role="rightExpression" roleId="tpee.1081773367579" type="tpee.StringLiteral" typeId="tpee.1070475926800" id="7788464498752623294">
                  <property name="value" nameId="tpee.1070475926801" value="\&quot;\nDo you wish to restore it?" />
                </node>
              </node>
              <node role="actualArgument" roleId="tpee.1068499141038" type="tpee.StringLiteral" typeId="tpee.1070475926800" id="7788464498752623295">
                <property name="value" nameId="tpee.1070475926801" value="Model Deleted Externally" />
              </node>
              <node role="actualArgument" roleId="tpee.1068499141038" type="tpee.StaticMethodCall" typeId="tpee.1081236700937" id="7788464498752623296">
                <link role="baseMethodDeclaration" roleId="tpee.1068499141037" targetNodeId="h12.~Messages%dgetQuestionIcon()%cjavax%dswing%dIcon" resolveInfo="getQuestionIcon" />
                <link role="classConcept" roleId="tpee.1144433194310" targetNodeId="h12.~Messages" resolveInfo="Messages" />
              </node>
            </node>
          </node>
        </node>
        <node role="statement" roleId="tpee.1068581517665" type="tpee.ReturnStatement" typeId="tpee.1068581242878" id="7788464498752623297">
          <node role="expression" roleId="tpee.1068581517676" type="tpee.EqualsExpression" typeId="tpee.1068580123152" id="7788464498752623298">
            <node role="leftExpression" roleId="tpee.1081773367580" type="tpee.LocalVariableReference" typeId="tpee.1068581242866" id="7788464498752623299">
              <link role="variableDeclaration" roleId="tpee.1068581517664" targetNodeId="7788464498752623279" resolveInfo="result" />
            </node>
            <node role="rightExpression" roleId="tpee.1081773367579" type="tpee.IntegerConstant" typeId="tpee.1068580320020" id="7788464498752623300">
              <property name="value" nameId="tpee.1068580320021" value="0" />
            </node>
          </node>
        </node>
      </node>
    </node>
    <node role="staticMethod" roleId="tpee.1070462273904" type="tpee.StaticMethodDeclaration" typeId="tpee.1081236700938" id="7788464498752623301">
      <property name="name" nameId="tpck.1169194664001" value="showDiskMemoryQuestion" />
      <node role="visibility" roleId="tpee.1178549979242" type="tpee.PrivateVisibility" typeId="tpee.1146644623116" id="7788464498752623302" />
      <node role="returnType" roleId="tpee.1068580123133" type="tpee.BooleanType" typeId="tpee.1070534644030" id="7788464498752623303" />
      <node role="parameter" roleId="tpee.1068580123134" type="tpee.ParameterDeclaration" typeId="tpee.1068498886292" id="7788464498752623304">
        <property name="name" nameId="tpck.1169194664001" value="modelFile" />
        <node role="type" roleId="tpee.5680397130376446158" type="tpee.ClassifierType" typeId="tpee.1107535904670" id="7788464498752623305">
          <link role="classifier" roleId="tpee.1107535924139" targetNodeId="59et.~IFile" resolveInfo="IFile" />
        </node>
      </node>
      <node role="parameter" roleId="tpee.1068580123134" type="tpee.ParameterDeclaration" typeId="tpee.1068498886292" id="7788464498752623306">
        <property name="name" nameId="tpck.1169194664001" value="inMemory" />
        <node role="type" roleId="tpee.5680397130376446158" type="tpee.ClassifierType" typeId="tpee.1107535904670" id="7788464498752623307">
          <link role="classifier" roleId="tpee.1107535924139" targetNodeId="cu2c.~SModel" resolveInfo="SModel" />
        </node>
      </node>
      <node role="parameter" roleId="tpee.1068580123134" type="tpee.ParameterDeclaration" typeId="tpee.1068498886292" id="7788464498752623308">
        <property name="name" nameId="tpck.1169194664001" value="backupFile" />
        <node role="type" roleId="tpee.5680397130376446158" type="tpee.ClassifierType" typeId="tpee.1107535904670" id="7788464498752623309">
          <link role="classifier" roleId="tpee.1107535924139" targetNodeId="fxg7.~File" resolveInfo="File" />
        </node>
      </node>
      <node role="body" roleId="tpee.1068580123135" type="tpee.StatementList" typeId="tpee.1068580123136" id="7788464498752623310">
        <node role="statement" roleId="tpee.1068581517665" type="tpee.LocalVariableDeclarationStatement" typeId="tpee.1068581242864" id="7788464498752623311">
          <node role="localVariableDeclaration" roleId="tpee.1068581242865" type="tpee.LocalVariableDeclaration" typeId="tpee.1068581242863" id="7788464498752623312">
            <property name="name" nameId="tpck.1169194664001" value="message" />
            <node role="type" roleId="tpee.5680397130376446158" type="tpee.StringType" typeId="tpee.1225271177708" id="7788464498752623313" />
            <node role="initializer" roleId="tpee.1068431790190" type="tpee.PlusExpression" typeId="tpee.1068581242875" id="7788464498752623314">
              <node role="leftExpression" roleId="tpee.1081773367580" type="tpee.PlusExpression" typeId="tpee.1068581242875" id="7788464498752623315">
                <node role="leftExpression" roleId="tpee.1081773367580" type="tpee.PlusExpression" typeId="tpee.1068581242875" id="7788464498752623316">
                  <node role="leftExpression" roleId="tpee.1081773367580" type="tpee.PlusExpression" typeId="tpee.1068581242875" id="7788464498752623317">
                    <node role="leftExpression" roleId="tpee.1081773367580" type="tpee.PlusExpression" typeId="tpee.1068581242875" id="7788464498752623318">
                      <node role="leftExpression" roleId="tpee.1081773367580" type="tpee.PlusExpression" typeId="tpee.1068581242875" id="7788464498752623319">
                        <node role="leftExpression" roleId="tpee.1081773367580" type="tpee.StringLiteral" typeId="tpee.1070475926800" id="7788464498752623320">
                          <property name="value" nameId="tpee.1070475926801" value="Changes have been made to " />
                        </node>
                        <node role="rightExpression" roleId="tpee.1081773367579" type="tpee.ParameterReference" typeId="tpee.1068581242874" id="7788464498752623321">
                          <link role="variableDeclaration" roleId="tpee.1068581517664" targetNodeId="7788464498752623306" resolveInfo="inMemory" />
                        </node>
                      </node>
                      <node role="rightExpression" roleId="tpee.1081773367579" type="tpee.StringLiteral" typeId="tpee.1070475926800" id="7788464498752623322">
                        <property name="value" nameId="tpee.1070475926801" value=" model in memory and on disk.\n" />
                      </node>
                    </node>
                    <node role="rightExpression" roleId="tpee.1081773367579" type="tpee.StringLiteral" typeId="tpee.1070475926800" id="7788464498752623323">
                      <property name="value" nameId="tpee.1070475926801" value="Backup of both versions was saved to \&quot;" />
                    </node>
                  </node>
                  <node role="rightExpression" roleId="tpee.1081773367579" type="tpee.DotExpression" typeId="tpee.1197027756228" id="7788464498752623324">
                    <node role="operand" roleId="tpee.1197027771414" type="tpee.ParameterReference" typeId="tpee.1068581242874" id="7788464498752623325">
                      <link role="variableDeclaration" roleId="tpee.1068581517664" targetNodeId="7788464498752623308" resolveInfo="backupFile" />
                    </node>
                    <node role="operation" roleId="tpee.1197027833540" type="tpee.InstanceMethodCallOperation" typeId="tpee.1202948039474" id="7788464498752623326">
                      <link role="baseMethodDeclaration" roleId="tpee.1068499141037" targetNodeId="fxg7.~File%dgetAbsolutePath()%cjava%dlang%dString" resolveInfo="getAbsolutePath" />
                    </node>
                  </node>
                </node>
                <node role="rightExpression" roleId="tpee.1081773367579" type="tpee.StringLiteral" typeId="tpee.1070475926800" id="7788464498752623327">
                  <property name="value" nameId="tpee.1070475926801" value="\&quot;\n" />
                </node>
              </node>
              <node role="rightExpression" roleId="tpee.1081773367579" type="tpee.StringLiteral" typeId="tpee.1070475926800" id="7788464498752623328">
                <property name="value" nameId="tpee.1070475926801" value="Which version to use?" />
              </node>
            </node>
          </node>
        </node>
        <node role="statement" roleId="tpee.1068581517665" type="tpee.LocalVariableDeclarationStatement" typeId="tpee.1068581242864" id="7788464498752623329">
          <node role="localVariableDeclaration" roleId="tpee.1068581242865" type="tpee.LocalVariableDeclaration" typeId="tpee.1068581242863" id="7788464498752623330">
            <property name="name" nameId="tpck.1169194664001" value="title" />
            <node role="type" roleId="tpee.5680397130376446158" type="tpee.StringType" typeId="tpee.1225271177708" id="7788464498752623331" />
            <node role="initializer" roleId="tpee.1068431790190" type="tpee.StringLiteral" typeId="tpee.1070475926800" id="7788464498752623332">
              <property name="value" nameId="tpee.1070475926801" value="Model Versions Conflict" />
            </node>
          </node>
        </node>
        <node role="statement" roleId="tpee.1068581517665" type="tpee.LocalVariableDeclarationStatement" typeId="tpee.1068581242864" id="7788464498752623333">
          <node role="localVariableDeclaration" roleId="tpee.1068581242865" type="tpee.LocalVariableDeclaration" typeId="tpee.1068581242863" id="7788464498752623334">
            <property name="name" nameId="tpck.1169194664001" value="diskVersion" />
            <node role="type" roleId="tpee.5680397130376446158" type="tpee.StringType" typeId="tpee.1225271177708" id="7788464498752623335" />
            <node role="initializer" roleId="tpee.1068431790190" type="tpee.StringLiteral" typeId="tpee.1070475926800" id="7788464498752623336">
              <property name="value" nameId="tpee.1070475926801" value="Load &amp;File System Version" />
            </node>
          </node>
        </node>
        <node role="statement" roleId="tpee.1068581517665" type="tpee.LocalVariableDeclarationStatement" typeId="tpee.1068581242864" id="7788464498752623337">
          <node role="localVariableDeclaration" roleId="tpee.1068581242865" type="tpee.LocalVariableDeclaration" typeId="tpee.1068581242863" id="7788464498752623338">
            <property name="name" nameId="tpck.1169194664001" value="memoryVersion" />
            <node role="type" roleId="tpee.5680397130376446158" type="tpee.StringType" typeId="tpee.1225271177708" id="7788464498752623339" />
            <node role="initializer" roleId="tpee.1068431790190" type="tpee.StringLiteral" typeId="tpee.1070475926800" id="7788464498752623340">
              <property name="value" nameId="tpee.1070475926801" value="Save &amp;Memory Version" />
            </node>
          </node>
        </node>
        <node role="statement" roleId="tpee.1068581517665" type="tpee.LocalVariableDeclarationStatement" typeId="tpee.1068581242864" id="7788464498752623341">
          <node role="localVariableDeclaration" roleId="tpee.1068581242865" type="tpee.LocalVariableDeclaration" typeId="tpee.1068581242863" id="7788464498752623342">
            <property name="name" nameId="tpck.1169194664001" value="showDiffDialog" />
            <node role="type" roleId="tpee.5680397130376446158" type="tpee.StringType" typeId="tpee.1225271177708" id="7788464498752623343" />
            <node role="initializer" roleId="tpee.1068431790190" type="tpee.StringLiteral" typeId="tpee.1070475926800" id="7788464498752623344">
              <property name="value" nameId="tpee.1070475926801" value="Show &amp;Difference" />
            </node>
          </node>
        </node>
        <node role="statement" roleId="tpee.1068581517665" type="tpee.LocalVariableDeclarationStatement" typeId="tpee.1068581242864" id="7788464498752623345">
          <node role="localVariableDeclaration" roleId="tpee.1068581242865" type="tpee.LocalVariableDeclaration" typeId="tpee.1068581242863" id="7788464498752623346">
            <property name="name" nameId="tpck.1169194664001" value="options" />
            <node role="type" roleId="tpee.5680397130376446158" type="tpee.ArrayType" typeId="tpee.1070534760951" id="7788464498752623347">
              <node role="componentType" roleId="tpee.1070534760952" type="tpee.StringType" typeId="tpee.1225271177708" id="7788464498752623348" />
            </node>
            <node role="initializer" roleId="tpee.1068431790190" type="tpee.ArrayLiteral" typeId="tpee.1188220165133" id="7788464498752623349">
              <node role="item" roleId="tpee.1188220173759" type="tpee.LocalVariableReference" typeId="tpee.1068581242866" id="7788464498752623350">
                <link role="variableDeclaration" roleId="tpee.1068581517664" targetNodeId="7788464498752623334" resolveInfo="diskVersion" />
              </node>
              <node role="item" roleId="tpee.1188220173759" type="tpee.LocalVariableReference" typeId="tpee.1068581242866" id="7788464498752623351">
                <link role="variableDeclaration" roleId="tpee.1068581517664" targetNodeId="7788464498752623338" resolveInfo="memoryVersion" />
              </node>
              <node role="item" roleId="tpee.1188220173759" type="tpee.LocalVariableReference" typeId="tpee.1068581242866" id="7788464498752623352">
                <link role="variableDeclaration" roleId="tpee.1068581517664" targetNodeId="7788464498752623342" resolveInfo="showDiffDialog" />
              </node>
            </node>
          </node>
        </node>
        <node role="statement" roleId="tpee.1068581517665" type="tpee.LocalVariableDeclarationStatement" typeId="tpee.1068581242864" id="7788464498752623353">
          <node role="localVariableDeclaration" roleId="tpee.1068581242865" type="tpee.LocalVariableDeclaration" typeId="tpee.1068581242863" id="7788464498752623354">
            <property name="name" nameId="tpck.1169194664001" value="result" />
            <node role="type" roleId="tpee.5680397130376446158" type="tpee.IntegerType" typeId="tpee.1070534370425" id="7788464498752623355" />
            <node role="initializer" roleId="tpee.1068431790190" type="tpee.StaticMethodCall" typeId="tpee.1081236700937" id="7788464498752623356">
              <link role="baseMethodDeclaration" roleId="tpee.1068499141037" targetNodeId="h12.~Messages%dshowDialog(java%dlang%dString,java%dlang%dString,java%dlang%dString[],int,javax%dswing%dIcon)%cint" resolveInfo="showDialog" />
              <link role="classConcept" roleId="tpee.1144433194310" targetNodeId="h12.~Messages" resolveInfo="Messages" />
              <node role="actualArgument" roleId="tpee.1068499141038" type="tpee.LocalVariableReference" typeId="tpee.1068581242866" id="7788464498752623357">
                <link role="variableDeclaration" roleId="tpee.1068581517664" targetNodeId="7788464498752623312" resolveInfo="message" />
              </node>
              <node role="actualArgument" roleId="tpee.1068499141038" type="tpee.LocalVariableReference" typeId="tpee.1068581242866" id="7788464498752623358">
                <link role="variableDeclaration" roleId="tpee.1068581517664" targetNodeId="7788464498752623330" resolveInfo="title" />
              </node>
              <node role="actualArgument" roleId="tpee.1068499141038" type="tpee.LocalVariableReference" typeId="tpee.1068581242866" id="7788464498752623359">
                <link role="variableDeclaration" roleId="tpee.1068581517664" targetNodeId="7788464498752623346" resolveInfo="options" />
              </node>
              <node role="actualArgument" roleId="tpee.1068499141038" type="tpee.IntegerConstant" typeId="tpee.1068580320020" id="7788464498752623360">
                <property name="value" nameId="tpee.1068580320021" value="0" />
              </node>
              <node role="actualArgument" roleId="tpee.1068499141038" type="tpee.StaticMethodCall" typeId="tpee.1081236700937" id="7788464498752623361">
                <link role="baseMethodDeclaration" roleId="tpee.1068499141037" targetNodeId="h12.~Messages%dgetQuestionIcon()%cjavax%dswing%dIcon" resolveInfo="getQuestionIcon" />
                <link role="classConcept" roleId="tpee.1144433194310" targetNodeId="h12.~Messages" resolveInfo="Messages" />
              </node>
            </node>
          </node>
        </node>
        <node role="statement" roleId="tpee.1068581517665" type="tpee.IfStatement" typeId="tpee.1068580123159" id="7788464498752623362">
          <node role="condition" roleId="tpee.1068580123160" type="tpee.EqualsExpression" typeId="tpee.1068580123152" id="7788464498752623363">
            <node role="leftExpression" roleId="tpee.1081773367580" type="tpee.LocalVariableReference" typeId="tpee.1068581242866" id="7788464498752623364">
              <link role="variableDeclaration" roleId="tpee.1068581517664" targetNodeId="7788464498752623354" resolveInfo="result" />
            </node>
            <node role="rightExpression" roleId="tpee.1081773367579" type="tpee.UnaryMinus" typeId="tpee.8064396509828172209" id="7788464498752623365">
              <node role="expression" roleId="tpee.1239714902950" type="tpee.IntegerConstant" typeId="tpee.1068580320020" id="7788464498752623366">
                <property name="value" nameId="tpee.1068580320021" value="1" />
              </node>
            </node>
          </node>
          <node role="ifTrue" roleId="tpee.1068580123161" type="tpee.StatementList" typeId="tpee.1068580123136" id="7788464498752623367">
            <node role="statement" roleId="tpee.1068581517665" type="tpee.ExpressionStatement" typeId="tpee.1068580123155" id="7788464498752623368">
              <node role="expression" roleId="tpee.1068580123156" type="tpee.AssignmentExpression" typeId="tpee.1068498886294" id="7788464498752623369">
                <node role="lValue" roleId="tpee.1068498886295" type="tpee.LocalVariableReference" typeId="tpee.1068581242866" id="7788464498752623370">
                  <link role="variableDeclaration" roleId="tpee.1068581517664" targetNodeId="7788464498752623354" resolveInfo="result" />
                </node>
                <node role="rValue" roleId="tpee.1068498886297" type="tpee.IntegerConstant" typeId="tpee.1068580320020" id="7788464498752623371">
                  <property name="value" nameId="tpee.1068580320021" value="2" />
                </node>
              </node>
            </node>
          </node>
        </node>
        <node role="statement" roleId="tpee.1068581517665" type="tpee.IfStatement" typeId="tpee.1068580123159" id="7788464498752623372">
          <node role="condition" roleId="tpee.1068580123160" type="tpee.DotExpression" typeId="tpee.1197027756228" id="7788464498752623373">
            <node role="operand" roleId="tpee.1197027771414" type="tpee.ArrayAccessExpression" typeId="tpee.1173175405605" id="7788464498752623374">
              <node role="array" roleId="tpee.1173175590490" type="tpee.LocalVariableReference" typeId="tpee.1068581242866" id="7788464498752623375">
                <link role="variableDeclaration" roleId="tpee.1068581517664" targetNodeId="7788464498752623346" resolveInfo="options" />
              </node>
              <node role="index" roleId="tpee.1173175577737" type="tpee.LocalVariableReference" typeId="tpee.1068581242866" id="7788464498752623376">
                <link role="variableDeclaration" roleId="tpee.1068581517664" targetNodeId="7788464498752623354" resolveInfo="result" />
              </node>
            </node>
            <node role="operation" roleId="tpee.1197027833540" type="tpee.InstanceMethodCallOperation" typeId="tpee.1202948039474" id="7788464498752623377">
              <link role="baseMethodDeclaration" roleId="tpee.1068499141037" targetNodeId="e2lb.~String%dequals(java%dlang%dObject)%cboolean" resolveInfo="equals" />
              <node role="actualArgument" roleId="tpee.1068499141038" type="tpee.LocalVariableReference" typeId="tpee.1068581242866" id="7788464498752623378">
                <link role="variableDeclaration" roleId="tpee.1068581517664" targetNodeId="7788464498752623334" resolveInfo="diskVersion" />
              </node>
            </node>
          </node>
          <node role="ifFalseStatement" roleId="tpee.1082485599094" type="tpee.IfStatement" typeId="tpee.1068580123159" id="7788464498752623379">
            <node role="condition" roleId="tpee.1068580123160" type="tpee.DotExpression" typeId="tpee.1197027756228" id="7788464498752623380">
              <node role="operand" roleId="tpee.1197027771414" type="tpee.ArrayAccessExpression" typeId="tpee.1173175405605" id="7788464498752623381">
                <node role="array" roleId="tpee.1173175590490" type="tpee.LocalVariableReference" typeId="tpee.1068581242866" id="7788464498752623382">
                  <link role="variableDeclaration" roleId="tpee.1068581517664" targetNodeId="7788464498752623346" resolveInfo="options" />
                </node>
                <node role="index" roleId="tpee.1173175577737" type="tpee.LocalVariableReference" typeId="tpee.1068581242866" id="7788464498752623383">
                  <link role="variableDeclaration" roleId="tpee.1068581517664" targetNodeId="7788464498752623354" resolveInfo="result" />
                </node>
              </node>
              <node role="operation" roleId="tpee.1197027833540" type="tpee.InstanceMethodCallOperation" typeId="tpee.1202948039474" id="7788464498752623384">
                <link role="baseMethodDeclaration" roleId="tpee.1068499141037" targetNodeId="e2lb.~String%dequals(java%dlang%dObject)%cboolean" resolveInfo="equals" />
                <node role="actualArgument" roleId="tpee.1068499141038" type="tpee.LocalVariableReference" typeId="tpee.1068581242866" id="7788464498752623385">
                  <link role="variableDeclaration" roleId="tpee.1068581517664" targetNodeId="7788464498752623338" resolveInfo="memoryVersion" />
                </node>
              </node>
            </node>
            <node role="ifFalseStatement" roleId="tpee.1082485599094" type="tpee.BlockStatement" typeId="tpee.1082485599095" id="7788464498752623386">
              <node role="statements" roleId="tpee.1082485599096" type="tpee.StatementList" typeId="tpee.1068580123136" id="7788464498752623387">
                <node role="statement" roleId="tpee.1068581517665" type="tpee.ExpressionStatement" typeId="tpee.1068580123155" id="7788464498752623388">
                  <node role="expression" roleId="tpee.1068580123156" type="tpee.LocalStaticMethodCall" typeId="tpee.1172058436953" id="7788464498752623389">
                    <link role="baseMethodDeclaration" roleId="tpee.1068499141037" targetNodeId="7788464498752623470" resolveInfo="openDiffDialog" />
                    <node role="actualArgument" roleId="tpee.1068499141038" type="tpee.ParameterReference" typeId="tpee.1068581242874" id="7788464498752623390">
                      <link role="variableDeclaration" roleId="tpee.1068581517664" targetNodeId="7788464498752623304" resolveInfo="modelFile" />
                    </node>
                    <node role="actualArgument" roleId="tpee.1068499141038" type="tpee.ParameterReference" typeId="tpee.1068581242874" id="7788464498752623391">
                      <link role="variableDeclaration" roleId="tpee.1068581517664" targetNodeId="7788464498752623306" resolveInfo="inMemory" />
                    </node>
                  </node>
                </node>
                <node role="statement" roleId="tpee.1068581517665" type="tpee.ReturnStatement" typeId="tpee.1068581242878" id="7788464498752623392">
                  <node role="expression" roleId="tpee.1068581517676" type="tpee.BooleanConstant" typeId="tpee.1068580123137" id="7788464498752623393">
                    <property name="value" nameId="tpee.1068580123138" value="true" />
                  </node>
                </node>
              </node>
            </node>
            <node role="ifTrue" roleId="tpee.1068580123161" type="tpee.StatementList" typeId="tpee.1068580123136" id="7788464498752623394">
              <node role="statement" roleId="tpee.1068581517665" type="tpee.ReturnStatement" typeId="tpee.1068581242878" id="7788464498752623395">
                <node role="expression" roleId="tpee.1068581517676" type="tpee.BooleanConstant" typeId="tpee.1068580123137" id="7788464498752623396">
                  <property name="value" nameId="tpee.1068580123138" value="true" />
                </node>
              </node>
            </node>
          </node>
          <node role="ifTrue" roleId="tpee.1068580123161" type="tpee.StatementList" typeId="tpee.1068580123136" id="7788464498752623397">
            <node role="statement" roleId="tpee.1068581517665" type="tpee.ReturnStatement" typeId="tpee.1068581242878" id="7788464498752623398">
              <node role="expression" roleId="tpee.1068581517676" type="tpee.BooleanConstant" typeId="tpee.1068580123137" id="7788464498752623399" />
            </node>
          </node>
        </node>
      </node>
    </node>
    <node role="staticMethod" roleId="tpee.1070462273904" type="tpee.StaticMethodDeclaration" typeId="tpee.1081236700938" id="7788464498752623400">
      <property name="name" nameId="tpck.1169194664001" value="doBackup" />
      <node role="visibility" roleId="tpee.1178549979242" type="tpee.PrivateVisibility" typeId="tpee.1146644623116" id="7788464498752623401" />
      <node role="returnType" roleId="tpee.1068580123133" type="tpee.ClassifierType" typeId="tpee.1107535904670" id="7788464498752623402">
        <link role="classifier" roleId="tpee.1107535924139" targetNodeId="fxg7.~File" resolveInfo="File" />
      </node>
      <node role="parameter" roleId="tpee.1068580123134" type="tpee.ParameterDeclaration" typeId="tpee.1068498886292" id="7788464498752623403">
        <property name="name" nameId="tpck.1169194664001" value="modelFile" />
        <node role="type" roleId="tpee.5680397130376446158" type="tpee.ClassifierType" typeId="tpee.1107535904670" id="7788464498752623404">
          <link role="classifier" roleId="tpee.1107535924139" targetNodeId="59et.~IFile" resolveInfo="IFile" />
        </node>
      </node>
      <node role="parameter" roleId="tpee.1068580123134" type="tpee.ParameterDeclaration" typeId="tpee.1068498886292" id="7788464498752623405">
        <property name="name" nameId="tpck.1169194664001" value="inMemory" />
        <node role="type" roleId="tpee.5680397130376446158" type="tpee.ClassifierType" typeId="tpee.1107535904670" id="7788464498752623406">
          <link role="classifier" roleId="tpee.1107535924139" targetNodeId="cu2c.~SModel" resolveInfo="SModel" />
        </node>
      </node>
      <node role="body" roleId="tpee.1068580123135" type="tpee.StatementList" typeId="tpee.1068580123136" id="7788464498752623407">
        <node role="statement" roleId="tpee.1068581517665" type="tpee.LocalVariableDeclarationStatement" typeId="tpee.1068581242864" id="7788464498752623408">
          <node role="localVariableDeclaration" roleId="tpee.1068581242865" type="tpee.LocalVariableDeclaration" typeId="tpee.1068581242863" id="7788464498752623409">
            <property name="name" nameId="tpck.1169194664001" value="tmp" />
            <node role="type" roleId="tpee.5680397130376446158" type="tpee.ClassifierType" typeId="tpee.1107535904670" id="7788464498752623410">
              <link role="classifier" roleId="tpee.1107535924139" targetNodeId="fxg7.~File" resolveInfo="File" />
            </node>
            <node role="initializer" roleId="tpee.1068431790190" type="tpee.StaticMethodCall" typeId="tpee.1081236700937" id="7788464498752623411">
              <link role="baseMethodDeclaration" roleId="tpee.1068499141037" targetNodeId="msyo.~FileUtil%dcreateTmpDir()%cjava%dio%dFile" resolveInfo="createTmpDir" />
              <link role="classConcept" roleId="tpee.1144433194310" targetNodeId="msyo.~FileUtil" resolveInfo="FileUtil" />
            </node>
          </node>
        </node>
        <node role="statement" roleId="tpee.1068581517665" type="tpee.ExpressionStatement" typeId="tpee.1068580123155" id="7788464498752623412">
          <node role="expression" roleId="tpee.1068580123156" type="tpee.StaticMethodCall" typeId="tpee.1081236700937" id="7788464498752623413">
            <link role="classConcept" roleId="tpee.1144433194310" targetNodeId="ur19.3531370237489972135" resolveInfo="MergeDriverBackupUtil" />
            <link role="baseMethodDeclaration" roleId="tpee.1068499141037" targetNodeId="ur19.3531370237489972326" resolveInfo="writeContentsToFile" />
            <node role="actualArgument" roleId="tpee.1068499141038" type="tpee.StaticMethodCall" typeId="tpee.1081236700937" id="7788464498752623414">
              <link role="classConcept" roleId="tpee.1144433194310" targetNodeId="zofw.~ModelPersistence" resolveInfo="ModelPersistence" />
              <link role="baseMethodDeclaration" roleId="tpee.1068499141037" targetNodeId="zofw.~ModelPersistence%dmodelToString(jetbrains%dmps%dsmodel%dSModel)%cjava%dlang%dString" resolveInfo="modelToString" />
              <node role="actualArgument" roleId="tpee.1068499141038" type="tpee.ParameterReference" typeId="tpee.1068581242874" id="7788464498752623415">
                <link role="variableDeclaration" roleId="tpee.1068581517664" targetNodeId="7788464498752623405" resolveInfo="inMemory" />
              </node>
            </node>
            <node role="actualArgument" roleId="tpee.1068499141038" type="tpee.DotExpression" typeId="tpee.1197027756228" id="7788464498752623416">
              <node role="operand" roleId="tpee.1197027771414" type="tpee.ParameterReference" typeId="tpee.1068581242874" id="7788464498752623417">
                <link role="variableDeclaration" roleId="tpee.1068581517664" targetNodeId="7788464498752623403" resolveInfo="modelFile" />
              </node>
              <node role="operation" roleId="tpee.1197027833540" type="tpee.InstanceMethodCallOperation" typeId="tpee.1202948039474" id="7788464498752623418">
                <link role="baseMethodDeclaration" roleId="tpee.1068499141037" targetNodeId="59et.~IFile%dgetName()%cjava%dlang%dString" resolveInfo="getName" />
              </node>
            </node>
            <node role="actualArgument" roleId="tpee.1068499141038" type="tpee.LocalVariableReference" typeId="tpee.1068581242866" id="7788464498752623419">
              <link role="variableDeclaration" roleId="tpee.1068581517664" targetNodeId="7788464498752623409" resolveInfo="tmp" />
            </node>
            <node role="actualArgument" roleId="tpee.1068499141038" type="tpee.DotExpression" typeId="tpee.1197027756228" id="7788464498752623420">
              <node role="operand" roleId="tpee.1197027771414" type="tpee.EnumConstantReference" typeId="tpee.1083260308424" id="7788464498752623421">
                <link role="enumClass" roleId="tpee.1144432896254" targetNodeId="7788464498752623240" resolveInfo="DiskMemoryConflictResolverImpl.DiskMemoryConflictVersion" />
                <link role="enumConstantDeclaration" roleId="tpee.1083260308426" targetNodeId="7788464498752623245" resolveInfo="MEMORY" />
              </node>
              <node role="operation" roleId="tpee.1197027833540" type="tpee.InstanceMethodCallOperation" typeId="tpee.1202948039474" id="7788464498752623422">
                <link role="baseMethodDeclaration" roleId="tpee.1068499141037" targetNodeId="7788464498752623260" resolveInfo="getSuffix" />
              </node>
            </node>
          </node>
        </node>
        <node role="statement" roleId="tpee.1068581517665" type="tpee.IfStatement" typeId="tpee.1068580123159" id="7788464498752623423">
          <node role="condition" roleId="tpee.1068580123160" type="tpee.DotExpression" typeId="tpee.1197027756228" id="7788464498752623424">
            <node role="operand" roleId="tpee.1197027771414" type="tpee.ParameterReference" typeId="tpee.1068581242874" id="7788464498752623425">
              <link role="variableDeclaration" roleId="tpee.1068581517664" targetNodeId="7788464498752623403" resolveInfo="modelFile" />
            </node>
            <node role="operation" roleId="tpee.1197027833540" type="tpee.InstanceMethodCallOperation" typeId="tpee.1202948039474" id="7788464498752623426">
              <link role="baseMethodDeclaration" roleId="tpee.1068499141037" targetNodeId="59et.~IFile%dexists()%cboolean" resolveInfo="exists" />
            </node>
          </node>
          <node role="ifTrue" roleId="tpee.1068580123161" type="tpee.StatementList" typeId="tpee.1068580123136" id="7788464498752623427">
            <node role="statement" roleId="tpee.1068581517665" type="tpee.ExpressionStatement" typeId="tpee.1068580123155" id="7788464498752623428">
              <node role="expression" roleId="tpee.1068580123156" type="tpee.StaticMethodCall" typeId="tpee.1081236700937" id="7788464498752623429">
                <link role="baseMethodDeclaration" roleId="tpee.1068499141037" targetNodeId="dgs0.~FileUtil%dcopy(java%dio%dFile,java%dio%dFile)%cvoid" resolveInfo="copy" />
                <link role="classConcept" roleId="tpee.1144433194310" targetNodeId="dgs0.~FileUtil" resolveInfo="FileUtil" />
                <node role="actualArgument" roleId="tpee.1068499141038" type="tpee.GenericNewExpression" typeId="tpee.1145552977093" id="7788464498752623430">
                  <node role="creator" roleId="tpee.1145553007750" type="tpee.ClassCreator" typeId="tpee.1212685548494" id="7788464498752623431">
                    <link role="baseMethodDeclaration" roleId="tpee.1068499141037" targetNodeId="fxg7.~File%d&lt;init&gt;(java%dlang%dString)" resolveInfo="File" />
                    <node role="actualArgument" roleId="tpee.1068499141038" type="tpee.DotExpression" typeId="tpee.1197027756228" id="7788464498752623432">
                      <node role="operand" roleId="tpee.1197027771414" type="tpee.ParameterReference" typeId="tpee.1068581242874" id="7788464498752623433">
                        <link role="variableDeclaration" roleId="tpee.1068581517664" targetNodeId="7788464498752623403" resolveInfo="modelFile" />
                      </node>
                      <node role="operation" roleId="tpee.1197027833540" type="tpee.InstanceMethodCallOperation" typeId="tpee.1202948039474" id="7788464498752623434">
                        <link role="baseMethodDeclaration" roleId="tpee.1068499141037" targetNodeId="59et.~IFile%dgetPath()%cjava%dlang%dString" resolveInfo="getPath" />
                      </node>
                    </node>
                  </node>
                </node>
                <node role="actualArgument" roleId="tpee.1068499141038" type="tpee.GenericNewExpression" typeId="tpee.1145552977093" id="7788464498752623435">
                  <node role="creator" roleId="tpee.1145553007750" type="tpee.ClassCreator" typeId="tpee.1212685548494" id="7788464498752623436">
                    <link role="baseMethodDeclaration" roleId="tpee.1068499141037" targetNodeId="fxg7.~File%d&lt;init&gt;(java%dlang%dString,java%dlang%dString)" resolveInfo="File" />
                    <node role="actualArgument" roleId="tpee.1068499141038" type="tpee.DotExpression" typeId="tpee.1197027756228" id="7788464498752623437">
                      <node role="operand" roleId="tpee.1197027771414" type="tpee.LocalVariableReference" typeId="tpee.1068581242866" id="7788464498752623438">
                        <link role="variableDeclaration" roleId="tpee.1068581517664" targetNodeId="7788464498752623409" resolveInfo="tmp" />
                      </node>
                      <node role="operation" roleId="tpee.1197027833540" type="tpee.InstanceMethodCallOperation" typeId="tpee.1202948039474" id="7788464498752623439">
                        <link role="baseMethodDeclaration" roleId="tpee.1068499141037" targetNodeId="fxg7.~File%dgetAbsolutePath()%cjava%dlang%dString" resolveInfo="getAbsolutePath" />
                      </node>
                    </node>
                    <node role="actualArgument" roleId="tpee.1068499141038" type="tpee.PlusExpression" typeId="tpee.1068581242875" id="7788464498752623440">
                      <node role="leftExpression" roleId="tpee.1081773367580" type="tpee.PlusExpression" typeId="tpee.1068581242875" id="7788464498752623441">
                        <node role="leftExpression" roleId="tpee.1081773367580" type="tpee.DotExpression" typeId="tpee.1197027756228" id="7788464498752623442">
                          <node role="operand" roleId="tpee.1197027771414" type="tpee.ParameterReference" typeId="tpee.1068581242874" id="7788464498752623443">
                            <link role="variableDeclaration" roleId="tpee.1068581517664" targetNodeId="7788464498752623403" resolveInfo="modelFile" />
                          </node>
                          <node role="operation" roleId="tpee.1197027833540" type="tpee.InstanceMethodCallOperation" typeId="tpee.1202948039474" id="7788464498752623444">
                            <link role="baseMethodDeclaration" roleId="tpee.1068499141037" targetNodeId="59et.~IFile%dgetName()%cjava%dlang%dString" resolveInfo="getName" />
                          </node>
                        </node>
                        <node role="rightExpression" roleId="tpee.1081773367579" type="tpee.StringLiteral" typeId="tpee.1070475926800" id="7788464498752623445">
                          <property name="value" nameId="tpee.1070475926801" value="." />
                        </node>
                      </node>
                      <node role="rightExpression" roleId="tpee.1081773367579" type="tpee.DotExpression" typeId="tpee.1197027756228" id="7788464498752623446">
                        <node role="operand" roleId="tpee.1197027771414" type="tpee.EnumConstantReference" typeId="tpee.1083260308424" id="7788464498752623447">
                          <link role="enumConstantDeclaration" roleId="tpee.1083260308426" targetNodeId="7788464498752623243" resolveInfo="FILE_SYSTEM" />
                          <link role="enumClass" roleId="tpee.1144432896254" targetNodeId="7788464498752623240" resolveInfo="DiskMemoryConflictResolverImpl.DiskMemoryConflictVersion" />
                        </node>
                        <node role="operation" roleId="tpee.1197027833540" type="tpee.InstanceMethodCallOperation" typeId="tpee.1202948039474" id="7788464498752623448">
                          <link role="baseMethodDeclaration" roleId="tpee.1068499141037" targetNodeId="7788464498752623260" resolveInfo="getSuffix" />
                        </node>
                      </node>
                    </node>
                  </node>
                </node>
              </node>
            </node>
          </node>
        </node>
        <node role="statement" roleId="tpee.1068581517665" type="tpee.LocalVariableDeclarationStatement" typeId="tpee.1068581242864" id="7788464498752623449">
          <node role="localVariableDeclaration" roleId="tpee.1068581242865" type="tpee.LocalVariableDeclaration" typeId="tpee.1068581242863" id="7788464498752623450">
            <property name="name" nameId="tpck.1169194664001" value="zipfile" />
            <node role="initializer" roleId="tpee.1068431790190" type="tpee.StaticMethodCall" typeId="tpee.1081236700937" id="7788464498752623451">
              <link role="baseMethodDeclaration" roleId="tpee.1068499141037" targetNodeId="4rb9.429607733396471562" resolveInfo="chooseZipFileForModelFile" />
              <link role="classConcept" roleId="tpee.1144433194310" targetNodeId="4rb9.6933307669479990701" resolveInfo="MergeBackupUtil" />
              <node role="actualArgument" roleId="tpee.1068499141038" type="tpee.ParameterReference" typeId="tpee.1068581242874" id="7788464498752623452">
                <link role="variableDeclaration" roleId="tpee.1068581517664" targetNodeId="7788464498752623403" resolveInfo="modelFile" />
              </node>
            </node>
            <node role="type" roleId="tpee.5680397130376446158" type="tpee.ClassifierType" typeId="tpee.1107535904670" id="7788464498752623453">
              <link role="classifier" roleId="tpee.1107535924139" targetNodeId="fxg7.~File" resolveInfo="File" />
            </node>
          </node>
        </node>
        <node role="statement" roleId="tpee.1068581517665" type="tpee.ExpressionStatement" typeId="tpee.1068580123155" id="7788464498752623454">
          <node role="expression" roleId="tpee.1068580123156" type="tpee.DotExpression" typeId="tpee.1197027756228" id="7788464498752623455">
            <node role="operand" roleId="tpee.1197027771414" type="tpee.DotExpression" typeId="tpee.1197027756228" id="7788464498752623456">
              <node role="operand" roleId="tpee.1197027771414" type="tpee.LocalVariableReference" typeId="tpee.1068581242866" id="7788464498752623457">
                <link role="variableDeclaration" roleId="tpee.1068581517664" targetNodeId="7788464498752623450" resolveInfo="zipfile" />
              </node>
              <node role="operation" roleId="tpee.1197027833540" type="tpee.InstanceMethodCallOperation" typeId="tpee.1202948039474" id="7788464498752623458">
                <link role="baseMethodDeclaration" roleId="tpee.1068499141037" targetNodeId="fxg7.~File%dgetParentFile()%cjava%dio%dFile" resolveInfo="getParentFile" />
              </node>
            </node>
            <node role="operation" roleId="tpee.1197027833540" type="tpee.InstanceMethodCallOperation" typeId="tpee.1202948039474" id="7788464498752623459">
              <link role="baseMethodDeclaration" roleId="tpee.1068499141037" targetNodeId="fxg7.~File%dmkdirs()%cboolean" resolveInfo="mkdirs" />
            </node>
          </node>
        </node>
        <node role="statement" roleId="tpee.1068581517665" type="tpee.ExpressionStatement" typeId="tpee.1068580123155" id="7788464498752623460">
          <node role="expression" roleId="tpee.1068580123156" type="tpee.StaticMethodCall" typeId="tpee.1081236700937" id="7788464498752623461">
            <link role="baseMethodDeclaration" roleId="tpee.1068499141037" targetNodeId="msyo.~FileUtil%dzip(java%dio%dFile,java%dio%dFile)%cvoid" resolveInfo="zip" />
            <link role="classConcept" roleId="tpee.1144433194310" targetNodeId="msyo.~FileUtil" resolveInfo="FileUtil" />
            <node role="actualArgument" roleId="tpee.1068499141038" type="tpee.LocalVariableReference" typeId="tpee.1068581242866" id="7788464498752623462">
              <link role="variableDeclaration" roleId="tpee.1068581517664" targetNodeId="7788464498752623409" resolveInfo="tmp" />
            </node>
            <node role="actualArgument" roleId="tpee.1068499141038" type="tpee.LocalVariableReference" typeId="tpee.1068581242866" id="7788464498752623463">
              <link role="variableDeclaration" roleId="tpee.1068581517664" targetNodeId="7788464498752623450" resolveInfo="zipfile" />
            </node>
          </node>
        </node>
        <node role="statement" roleId="tpee.1068581517665" type="tpee.ExpressionStatement" typeId="tpee.1068580123155" id="7788464498752623464">
          <node role="expression" roleId="tpee.1068580123156" type="tpee.StaticMethodCall" typeId="tpee.1081236700937" id="7788464498752623465">
            <link role="baseMethodDeclaration" roleId="tpee.1068499141037" targetNodeId="msyo.~FileUtil%ddelete(java%dio%dFile)%cboolean" resolveInfo="delete" />
            <link role="classConcept" roleId="tpee.1144433194310" targetNodeId="msyo.~FileUtil" resolveInfo="FileUtil" />
            <node role="actualArgument" roleId="tpee.1068499141038" type="tpee.LocalVariableReference" typeId="tpee.1068581242866" id="7788464498752623466">
              <link role="variableDeclaration" roleId="tpee.1068581517664" targetNodeId="7788464498752623409" resolveInfo="tmp" />
            </node>
          </node>
        </node>
        <node role="statement" roleId="tpee.1068581517665" type="tpee.ReturnStatement" typeId="tpee.1068581242878" id="7788464498752623467">
          <node role="expression" roleId="tpee.1068581517676" type="tpee.LocalVariableReference" typeId="tpee.1068581242866" id="7788464498752623468">
            <link role="variableDeclaration" roleId="tpee.1068581517664" targetNodeId="7788464498752623450" resolveInfo="zipfile" />
          </node>
        </node>
      </node>
      <node role="throwsItem" roleId="tpee.1164879685961" type="tpee.ClassifierType" typeId="tpee.1107535904670" id="7788464498752623469">
        <link role="classifier" roleId="tpee.1107535924139" targetNodeId="fxg7.~IOException" resolveInfo="IOException" />
      </node>
    </node>
    <node role="staticMethod" roleId="tpee.1070462273904" type="tpee.StaticMethodDeclaration" typeId="tpee.1081236700938" id="7788464498752623470">
      <property name="name" nameId="tpck.1169194664001" value="openDiffDialog" />
      <node role="returnType" roleId="tpee.1068580123133" type="tpee.VoidType" typeId="tpee.1068581517677" id="7788464498752623471" />
      <node role="visibility" roleId="tpee.1178549979242" type="tpee.PrivateVisibility" typeId="tpee.1146644623116" id="7788464498752623472" />
      <node role="parameter" roleId="tpee.1068580123134" type="tpee.ParameterDeclaration" typeId="tpee.1068498886292" id="7788464498752623473">
        <property name="name" nameId="tpck.1169194664001" value="modelFile" />
        <node role="type" roleId="tpee.5680397130376446158" type="tpee.ClassifierType" typeId="tpee.1107535904670" id="7788464498752623474">
          <link role="classifier" roleId="tpee.1107535924139" targetNodeId="59et.~IFile" resolveInfo="IFile" />
        </node>
      </node>
      <node role="parameter" roleId="tpee.1068580123134" type="tpee.ParameterDeclaration" typeId="tpee.1068498886292" id="7788464498752623475">
        <property name="name" nameId="tpck.1169194664001" value="inMemory" />
        <property name="isFinal" nameId="tpee.1176718929932" value="false" />
        <node role="type" roleId="tpee.5680397130376446158" type="tpee.ClassifierType" typeId="tpee.1107535904670" id="7788464498752623476">
          <link role="classifier" roleId="tpee.1107535924139" targetNodeId="cu2c.~SModel" resolveInfo="SModel" />
        </node>
      </node>
      <node role="body" roleId="tpee.1068580123135" type="tpee.StatementList" typeId="tpee.1068580123136" id="7788464498752623477">
        <node role="statement" roleId="tpee.1068581517665" type="tpee.LocalVariableDeclarationStatement" typeId="tpee.1068581242864" id="7788464498752623478">
          <node role="localVariableDeclaration" roleId="tpee.1068581242865" type="tpee.LocalVariableDeclaration" typeId="tpee.1068581242863" id="7788464498752623479">
            <property name="name" nameId="tpck.1169194664001" value="onDisk" />
            <property name="isFinal" nameId="tpee.1176718929932" value="false" />
            <node role="type" roleId="tpee.5680397130376446158" type="tpee.ClassifierType" typeId="tpee.1107535904670" id="7788464498752623480">
              <link role="classifier" roleId="tpee.1107535924139" targetNodeId="cu2c.~SModel" resolveInfo="SModel" />
            </node>
            <node role="initializer" roleId="tpee.1068431790190" type="tpee.GenericNewExpression" typeId="tpee.1145552977093" id="7788464498752623481">
              <node role="creator" roleId="tpee.1145553007750" type="tpee.ClassCreator" typeId="tpee.1212685548494" id="7788464498752623482">
                <link role="baseMethodDeclaration" roleId="tpee.1068499141037" targetNodeId="cu2c.~SModel%d&lt;init&gt;(jetbrains%dmps%dsmodel%dSModelReference)" resolveInfo="SModel" />
                <node role="actualArgument" roleId="tpee.1068499141038" type="tpee.DotExpression" typeId="tpee.1197027756228" id="7788464498752623483">
                  <node role="operand" roleId="tpee.1197027771414" type="tpee.ParameterReference" typeId="tpee.1068581242874" id="7788464498752623484">
                    <link role="variableDeclaration" roleId="tpee.1068581517664" targetNodeId="7788464498752623475" resolveInfo="inMemory" />
                  </node>
                  <node role="operation" roleId="tpee.1197027833540" type="tpee.InstanceMethodCallOperation" typeId="tpee.1202948039474" id="7788464498752623485">
                    <link role="baseMethodDeclaration" roleId="tpee.1068499141037" targetNodeId="cu2c.~SModel%dgetSModelReference()%cjetbrains%dmps%dsmodel%dSModelReference" resolveInfo="getSModelReference" />
                  </node>
                </node>
              </node>
            </node>
          </node>
        </node>
        <node role="statement" roleId="tpee.1068581517665" type="tpee.TryCatchStatement" typeId="tpee.1164879751025" id="7788464498752623486">
          <node role="body" roleId="tpee.1164879758292" type="tpee.StatementList" typeId="tpee.1068580123136" id="7788464498752623487">
            <node role="statement" roleId="tpee.1068581517665" type="tpee.ExpressionStatement" typeId="tpee.1068580123155" id="7788464498752623488">
              <node role="expression" roleId="tpee.1068580123156" type="tpee.AssignmentExpression" typeId="tpee.1068498886294" id="7788464498752623489">
                <node role="rValue" roleId="tpee.1068498886297" type="tpee.StaticMethodCall" typeId="tpee.1081236700937" id="7788464498752623490">
                  <link role="classConcept" roleId="tpee.1144433194310" targetNodeId="zofw.~ModelPersistence" resolveInfo="ModelPersistence" />
                  <link role="baseMethodDeclaration" roleId="tpee.1068499141037" targetNodeId="zofw.~ModelPersistence%dreadModel(jetbrains%dmps%dvfs%dIFile,boolean)%cjetbrains%dmps%dsmodel%dSModel" resolveInfo="readModel" />
                  <node role="actualArgument" roleId="tpee.1068499141038" type="tpee.ParameterReference" typeId="tpee.1068581242874" id="7788464498752623491">
                    <link role="variableDeclaration" roleId="tpee.1068581517664" targetNodeId="7788464498752623473" resolveInfo="modelFile" />
                  </node>
                  <node role="actualArgument" roleId="tpee.1068499141038" type="tpee.BooleanConstant" typeId="tpee.1068580123137" id="7788464498752623492" />
                </node>
                <node role="lValue" roleId="tpee.1068498886295" type="tpee.LocalVariableReference" typeId="tpee.1068581242866" id="7788464498752623493">
                  <link role="variableDeclaration" roleId="tpee.1068581517664" targetNodeId="7788464498752623479" resolveInfo="onDisk" />
                </node>
              </node>
            </node>
          </node>
          <node role="catchClause" roleId="tpee.1164903496223" type="tpee.CatchClause" typeId="tpee.1164903280175" id="7788464498752623494">
            <node role="throwable" roleId="tpee.1164903359217" type="tpee.LocalVariableDeclaration" typeId="tpee.1068581242863" id="7788464498752623495">
              <property name="name" nameId="tpck.1169194664001" value="e" />
              <node role="type" roleId="tpee.5680397130376446158" type="tpee.ClassifierType" typeId="tpee.1107535904670" id="7788464498752623496">
                <link role="classifier" roleId="tpee.1107535924139" targetNodeId="zofw.~ModelReadException" resolveInfo="ModelReadException" />
              </node>
            </node>
            <node role="catchBody" roleId="tpee.1164903359218" type="tpee.StatementList" typeId="tpee.1068580123136" id="7788464498752623497">
              <node role="statement" roleId="tpee.1068581517665" type="tpib.LogStatement" typeId="tpib.1167227138527" id="7788464498752623498">
                <property name="severity" nameId="tpib.1167245565795" value="error" />
                <property name="hasException" nameId="tpib.1167228628751" value="true" />
                <node role="logExpression" roleId="tpib.1167227463056" type="tpee.StringLiteral" typeId="tpee.1070475926800" id="7788464498752623499">
                  <property name="value" nameId="tpee.1070475926801" value="Could not read model" />
                </node>
                <node role="exception" roleId="tpib.1167227561449" type="tpee.LocalVariableReference" typeId="tpee.1068581242866" id="7788464498752623500">
                  <link role="variableDeclaration" roleId="tpee.1068581517664" targetNodeId="7788464498752623495" resolveInfo="e" />
                </node>
              </node>
            </node>
          </node>
        </node>
        <node role="statement" roleId="tpee.1068581517665" type="tpee.LocalVariableDeclarationStatement" typeId="tpee.1068581242864" id="7788464498752623501">
          <node role="localVariableDeclaration" roleId="tpee.1068581242865" type="tpee.LocalVariableDeclaration" typeId="tpee.1068581242863" id="7788464498752623502">
            <property name="name" nameId="tpck.1169194664001" value="project" />
            <node role="type" roleId="tpee.5680397130376446158" type="tpee.ClassifierType" typeId="tpee.1107535904670" id="7788464498752623503">
              <link role="classifier" roleId="tpee.1107535924139" targetNodeId="ph2v.~Project" resolveInfo="Project" />
            </node>
            <node role="initializer" roleId="tpee.1068431790190" type="tpee.ArrayAccessExpression" typeId="tpee.1173175405605" id="7788464498752623504">
              <node role="array" roleId="tpee.1173175590490" type="tpee.DotExpression" typeId="tpee.1197027756228" id="7788464498752623505">
                <node role="operand" roleId="tpee.1197027771414" type="tpee.StaticMethodCall" typeId="tpee.1081236700937" id="7788464498752623506">
                  <link role="classConcept" roleId="tpee.1144433194310" targetNodeId="ph2v.~ProjectManager" resolveInfo="ProjectManager" />
                  <link role="baseMethodDeclaration" roleId="tpee.1068499141037" targetNodeId="ph2v.~ProjectManager%dgetInstance()%ccom%dintellij%dopenapi%dproject%dProjectManager" resolveInfo="getInstance" />
                </node>
                <node role="operation" roleId="tpee.1197027833540" type="tpee.InstanceMethodCallOperation" typeId="tpee.1202948039474" id="7788464498752623507">
                  <link role="baseMethodDeclaration" roleId="tpee.1068499141037" targetNodeId="ph2v.~ProjectManager%dgetOpenProjects()%ccom%dintellij%dopenapi%dproject%dProject[]" resolveInfo="getOpenProjects" />
                </node>
              </node>
              <node role="index" roleId="tpee.1173175577737" type="tpee.IntegerConstant" typeId="tpee.1068580320020" id="7788464498752623508">
                <property name="value" nameId="tpee.1068580320021" value="0" />
              </node>
            </node>
          </node>
        </node>
        <node role="statement" roleId="tpee.1068581517665" type="tpee.LocalVariableDeclarationStatement" typeId="tpee.1068581242864" id="7788464498752623509">
          <node role="localVariableDeclaration" roleId="tpee.1068581242865" type="tpee.LocalVariableDeclaration" typeId="tpee.1068581242863" id="7788464498752623510">
            <property name="name" nameId="tpck.1169194664001" value="dialog" />
            <property name="isFinal" nameId="tpee.1176718929932" value="false" />
            <node role="type" roleId="tpee.5680397130376446158" type="tpee.ClassifierType" typeId="tpee.1107535904670" id="7788464498752623511">
              <link role="classifier" roleId="tpee.1107535924139" targetNodeId="p37l.8733553229778887411" resolveInfo="ModelDifferenceDialog" />
            </node>
            <node role="initializer" roleId="tpee.1068431790190" type="tpee.GenericNewExpression" typeId="tpee.1145552977093" id="7788464498752623512">
              <node role="creator" roleId="tpee.1145553007750" type="tpee.ClassCreator" typeId="tpee.1212685548494" id="7788464498752623513">
                <link role="baseMethodDeclaration" roleId="tpee.1068499141037" targetNodeId="p37l.7890429894027161130" resolveInfo="ModelDifferenceDialog" />
                <node role="actualArgument" roleId="tpee.1068499141038" type="tpee.LocalVariableReference" typeId="tpee.1068581242866" id="7788464498752623514">
                  <link role="variableDeclaration" roleId="tpee.1068581517664" targetNodeId="7788464498752623479" resolveInfo="onDisk" />
                </node>
                <node role="actualArgument" roleId="tpee.1068499141038" type="tpee.ParameterReference" typeId="tpee.1068581242874" id="7788464498752623515">
                  <link role="variableDeclaration" roleId="tpee.1068581517664" targetNodeId="7788464498752623475" resolveInfo="inMemory" />
                </node>
                <node role="actualArgument" roleId="tpee.1068499141038" type="tpee.LocalVariableReference" typeId="tpee.1068581242866" id="7788464498752623516">
                  <link role="variableDeclaration" roleId="tpee.1068581517664" targetNodeId="7788464498752623502" resolveInfo="project" />
                </node>
                <node role="actualArgument" roleId="tpee.1068499141038" type="tpee.StringLiteral" typeId="tpee.1070475926800" id="7788464498752623517">
                  <property name="value" nameId="tpee.1070475926801" value="Filesystem version (Read-Only)" />
                </node>
                <node role="actualArgument" roleId="tpee.1068499141038" type="tpee.StringLiteral" typeId="tpee.1070475926800" id="7788464498752623518">
                  <property name="value" nameId="tpee.1070475926801" value="Memory Version" />
                </node>
              </node>
            </node>
          </node>
        </node>
        <node role="statement" roleId="tpee.1068581517665" type="tpee.ExpressionStatement" typeId="tpee.1068580123155" id="7788464498752623519">
          <node role="expression" roleId="tpee.1068580123156" type="tpee.DotExpression" typeId="tpee.1197027756228" id="7788464498752623520">
            <node role="operand" roleId="tpee.1197027771414" type="tpee.LocalVariableReference" typeId="tpee.1068581242866" id="7788464498752623521">
              <link role="variableDeclaration" roleId="tpee.1068581517664" targetNodeId="7788464498752623510" resolveInfo="dialog" />
            </node>
            <node role="operation" roleId="tpee.1197027833540" type="tpee.InstanceMethodCallOperation" typeId="tpee.1202948039474" id="7788464498752623522">
              <link role="baseMethodDeclaration" roleId="tpee.1068499141037" targetNodeId="h12.~DialogWrapper%dshow()%cvoid" resolveInfo="show" />
            </node>
          </node>
        </node>
        <node role="statement" roleId="tpee.1068581517665" type="tpee.ExpressionStatement" typeId="tpee.1068580123155" id="7788464498752623523">
          <node role="expression" roleId="tpee.1068580123156" type="tpee.StaticMethodCall" typeId="tpee.1081236700937" id="7788464498752623524">
            <link role="classConcept" roleId="tpee.1144433194310" targetNodeId="dbrf.~SwingUtilities" resolveInfo="SwingUtilities" />
            <link role="baseMethodDeclaration" roleId="tpee.1068499141037" targetNodeId="dbrf.~SwingUtilities%dinvokeLater(java%dlang%dRunnable)%cvoid" resolveInfo="invokeLater" />
            <node role="actualArgument" roleId="tpee.1068499141038" type="tp2c.ClosureLiteral" typeId="tp2c.1199569711397" id="7788464498752623525">
              <node role="body" roleId="tp2c.1199569916463" type="tpee.StatementList" typeId="tpee.1068580123136" id="7788464498752623526">
                <node role="statement" roleId="tpee.1068581517665" type="tpee.ExpressionStatement" typeId="tpee.1068580123155" id="7788464498752623527">
                  <node role="expression" roleId="tpee.1068580123156" type="tpee.DotExpression" typeId="tpee.1197027756228" id="7788464498752623528">
                    <node role="operand" roleId="tpee.1197027771414" type="tpee.LocalVariableReference" typeId="tpee.1068581242866" id="7788464498752623529">
                      <link role="variableDeclaration" roleId="tpee.1068581517664" targetNodeId="7788464498752623510" resolveInfo="dialog" />
                    </node>
                    <node role="operation" roleId="tpee.1197027833540" type="tpee.InstanceMethodCallOperation" typeId="tpee.1202948039474" id="7788464498752623530">
                      <link role="baseMethodDeclaration" roleId="tpee.1068499141037" targetNodeId="h12.~DialogWrapper%dtoFront()%cvoid" resolveInfo="toFront" />
                    </node>
                  </node>
                </node>
              </node>
            </node>
          </node>
        </node>
      </node>
    </node>
  </root>
  <root id="7788464498752650651">
    <node role="staticMethod" roleId="tpee.1070462273904" type="tpee.StaticMethodDeclaration" typeId="tpee.1081236700938" id="7788464498752650652">
      <property name="name" nameId="tpck.1169194664001" value="getModuleType" />
      <node role="parameter" roleId="tpee.1068580123134" type="tpee.ParameterDeclaration" typeId="tpee.1068498886292" id="7788464498752650653">
        <property name="name" nameId="tpck.1169194664001" value="module" />
        <node role="type" roleId="tpee.5680397130376446158" type="tpee.ClassifierType" typeId="tpee.1107535904670" id="7788464498752650654">
          <link role="classifier" roleId="tpee.1107535924139" targetNodeId="vsqj.~IModule" resolveInfo="IModule" />
        </node>
        <node role="annotation" roleId="tpee.1188208488637" type="tpee.AnnotationInstance" typeId="tpee.1188207840427" id="7788464498752650655">
          <link role="annotation" roleId="tpee.1188208074048" targetNodeId="68ai.~NotNull" resolveInfo="NotNull" />
        </node>
      </node>
      <node role="returnType" roleId="tpee.1068580123133" type="tpee.StringType" typeId="tpee.1225271177708" id="7788464498752650656" />
      <node role="visibility" roleId="tpee.1178549979242" type="tpee.PrivateVisibility" typeId="tpee.1146644623116" id="7788464498752650657" />
      <node role="body" roleId="tpee.1068580123135" type="tpee.StatementList" typeId="tpee.1068580123136" id="7788464498752650658">
        <node role="statement" roleId="tpee.1068581517665" type="tpee.IfStatement" typeId="tpee.1068580123159" id="7788464498752650659">
          <node role="ifTrue" roleId="tpee.1068580123161" type="tpee.StatementList" typeId="tpee.1068580123136" id="7788464498752650660">
            <node role="statement" roleId="tpee.1068581517665" type="tpee.ReturnStatement" typeId="tpee.1068581242878" id="7788464498752650661">
              <node role="expression" roleId="tpee.1068581517676" type="tpee.StringLiteral" typeId="tpee.1070475926800" id="7788464498752650662">
                <property name="value" nameId="tpee.1070475926801" value="language" />
              </node>
            </node>
          </node>
          <node role="condition" roleId="tpee.1068580123160" type="tpee.InstanceOfExpression" typeId="tpee.1081256982272" id="7788464498752650663">
            <node role="classType" roleId="tpee.1081256993305" type="tpee.ClassifierType" typeId="tpee.1107535904670" id="7788464498752650664">
              <link role="classifier" roleId="tpee.1107535924139" targetNodeId="cu2c.~Language" resolveInfo="Language" />
            </node>
            <node role="leftExpression" roleId="tpee.1081256993304" type="tpee.ParameterReference" typeId="tpee.1068581242874" id="7788464498752650665">
              <link role="variableDeclaration" roleId="tpee.1068581517664" targetNodeId="7788464498752650653" resolveInfo="module" />
            </node>
          </node>
          <node role="elsifClauses" roleId="tpee.1206060520071" type="tpee.ElsifClause" typeId="tpee.1206060495898" id="7788464498752650666">
            <node role="condition" roleId="tpee.1206060619838" type="tpee.InstanceOfExpression" typeId="tpee.1081256982272" id="7788464498752650667">
              <node role="classType" roleId="tpee.1081256993305" type="tpee.ClassifierType" typeId="tpee.1107535904670" id="7788464498752650668">
                <link role="classifier" roleId="tpee.1107535924139" targetNodeId="vsqj.~Solution" resolveInfo="Solution" />
              </node>
              <node role="leftExpression" roleId="tpee.1081256993304" type="tpee.ParameterReference" typeId="tpee.1068581242874" id="7788464498752650669">
                <link role="variableDeclaration" roleId="tpee.1068581517664" targetNodeId="7788464498752650653" resolveInfo="module" />
              </node>
            </node>
            <node role="statementList" roleId="tpee.1206060644605" type="tpee.StatementList" typeId="tpee.1068580123136" id="7788464498752650670">
              <node role="statement" roleId="tpee.1068581517665" type="tpee.ReturnStatement" typeId="tpee.1068581242878" id="7788464498752650671">
                <node role="expression" roleId="tpee.1068581517676" type="tpee.StringLiteral" typeId="tpee.1070475926800" id="7788464498752650672">
                  <property name="value" nameId="tpee.1070475926801" value="solution" />
                </node>
              </node>
            </node>
          </node>
          <node role="elsifClauses" roleId="tpee.1206060520071" type="tpee.ElsifClause" typeId="tpee.1206060495898" id="7788464498752650673">
            <node role="condition" roleId="tpee.1206060619838" type="tpee.InstanceOfExpression" typeId="tpee.1081256982272" id="7788464498752650674">
              <node role="classType" roleId="tpee.1081256993305" type="tpee.ClassifierType" typeId="tpee.1107535904670" id="7788464498752650675">
                <link role="classifier" roleId="tpee.1107535924139" targetNodeId="cu2c.~Generator" resolveInfo="Generator" />
              </node>
              <node role="leftExpression" roleId="tpee.1081256993304" type="tpee.ParameterReference" typeId="tpee.1068581242874" id="7788464498752650676">
                <link role="variableDeclaration" roleId="tpee.1068581517664" targetNodeId="7788464498752650653" resolveInfo="module" />
              </node>
            </node>
            <node role="statementList" roleId="tpee.1206060644605" type="tpee.StatementList" typeId="tpee.1068580123136" id="7788464498752650677">
              <node role="statement" roleId="tpee.1068581517665" type="tpee.ReturnStatement" typeId="tpee.1068581242878" id="7788464498752650678">
                <node role="expression" roleId="tpee.1068581517676" type="tpee.StringLiteral" typeId="tpee.1070475926800" id="7788464498752650679">
                  <property name="value" nameId="tpee.1070475926801" value="generator" />
                </node>
              </node>
            </node>
          </node>
        </node>
        <node role="statement" roleId="tpee.1068581517665" type="tpee.ReturnStatement" typeId="tpee.1068581242878" id="7788464498752650680">
          <node role="expression" roleId="tpee.1068581517676" type="tpee.NullLiteral" typeId="tpee.1070534058343" id="7788464498752650681" />
        </node>
      </node>
      <node role="annotation" roleId="tpee.1188208488637" type="tpee.AnnotationInstance" typeId="tpee.1188207840427" id="7788464498752650682">
        <link role="annotation" roleId="tpee.1188208074048" targetNodeId="68ai.~Nullable" resolveInfo="Nullable" />
      </node>
    </node>
    <node role="visibility" roleId="tpee.1178549979242" type="tpee.PublicVisibility" typeId="tpee.1146644602865" id="7788464498752650683" />
    <node role="constructor" roleId="tpee.1068390468201" type="tpee.ConstructorDeclaration" typeId="tpee.1068580123140" id="7788464498752650684">
      <node role="returnType" roleId="tpee.1068580123133" type="tpee.VoidType" typeId="tpee.1068581517677" id="7788464498752650685" />
      <node role="visibility" roleId="tpee.1178549979242" type="tpee.PublicVisibility" typeId="tpee.1146644602865" id="7788464498752650686" />
      <node role="body" roleId="tpee.1068580123135" type="tpee.StatementList" typeId="tpee.1068580123136" id="7788464498752650687" />
    </node>
    <node role="implementedInterface" roleId="tpee.1095933932569" type="tpee.ClassifierType" typeId="tpee.1107535904670" id="7788464498752650688">
      <link role="classifier" roleId="tpee.1107535924139" targetNodeId="n0gk.~EditorWarningsProvider" resolveInfo="EditorWarningsProvider" />
    </node>
    <node role="method" roleId="tpee.1107880067339" type="tpee.InstanceMethodDeclaration" typeId="tpee.1068580123165" id="7788464498752650689">
      <property name="isDeprecated" nameId="tpee.1224848525476" value="false" />
      <property name="isAbstract" nameId="tpee.1178608670077" value="false" />
      <property name="name" nameId="tpck.1169194664001" value="getWarningPanel" />
      <property name="isFinal" nameId="tpee.1181808852946" value="false" />
      <node role="visibility" roleId="tpee.1178549979242" type="tpee.PublicVisibility" typeId="tpee.1146644602865" id="7788464498752650690" />
      <node role="returnType" roleId="tpee.1068580123133" type="tpee.ClassifierType" typeId="tpee.1107535904670" id="7788464498752650691">
        <link role="classifier" roleId="tpee.1107535924139" targetNodeId="n0gk.~WarningPanel" resolveInfo="WarningPanel" />
      </node>
      <node role="parameter" roleId="tpee.1068580123134" type="tpee.ParameterDeclaration" typeId="tpee.1068498886292" id="7788464498752650692">
        <property name="name" nameId="tpck.1169194664001" value="node" />
        <node role="type" roleId="tpee.5680397130376446158" type="tpee.ClassifierType" typeId="tpee.1107535904670" id="7788464498752650693">
          <link role="classifier" roleId="tpee.1107535924139" targetNodeId="cu2c.~SNode" resolveInfo="SNode" />
        </node>
        <node role="annotation" roleId="tpee.1188208488637" type="tpee.AnnotationInstance" typeId="tpee.1188207840427" id="7788464498752650694">
          <link role="annotation" roleId="tpee.1188208074048" targetNodeId="68ai.~NotNull" resolveInfo="NotNull" />
        </node>
      </node>
      <node role="parameter" roleId="tpee.1068580123134" type="tpee.ParameterDeclaration" typeId="tpee.1068498886292" id="7788464498752650695">
        <property name="name" nameId="tpck.1169194664001" value="project" />
        <node role="type" roleId="tpee.5680397130376446158" type="tpee.ClassifierType" typeId="tpee.1107535904670" id="7788464498752650696">
          <link role="classifier" roleId="tpee.1107535924139" targetNodeId="ph2v.~Project" resolveInfo="Project" />
        </node>
        <node role="annotation" roleId="tpee.1188208488637" type="tpee.AnnotationInstance" typeId="tpee.1188207840427" id="7788464498752650697">
          <link role="annotation" roleId="tpee.1188208074048" targetNodeId="68ai.~NotNull" resolveInfo="NotNull" />
        </node>
      </node>
      <node role="annotation" roleId="tpee.1188208488637" type="tpee.AnnotationInstance" typeId="tpee.1188207840427" id="7788464498752650698">
        <link role="annotation" roleId="tpee.1188208074048" targetNodeId="68ai.~Nullable" resolveInfo="Nullable" />
      </node>
      <node role="body" roleId="tpee.1068580123135" type="tpee.StatementList" typeId="tpee.1068580123136" id="7788464498752650699">
        <node role="statement" roleId="tpee.1068581517665" type="tpee.LocalVariableDeclarationStatement" typeId="tpee.1068581242864" id="7788464498752650700">
          <node role="localVariableDeclaration" roleId="tpee.1068581242865" type="tpee.LocalVariableDeclaration" typeId="tpee.1068581242863" id="7788464498752650701">
            <property name="name" nameId="tpck.1169194664001" value="md" />
            <node role="type" roleId="tpee.5680397130376446158" type="tpee.ClassifierType" typeId="tpee.1107535904670" id="7788464498752650702">
              <link role="classifier" roleId="tpee.1107535924139" targetNodeId="cu2c.~SModelDescriptor" resolveInfo="SModelDescriptor" />
            </node>
            <node role="initializer" roleId="tpee.1068431790190" type="pxpg.CheckedDotExpression" typeId="pxpg.4079382982702596667" id="7788464498752650703">
              <node role="operand" roleId="tpee.1197027771414" type="tpee.DotExpression" typeId="tpee.1197027756228" id="7788464498752650704">
                <node role="operand" roleId="tpee.1197027771414" type="tpee.ParameterReference" typeId="tpee.1068581242874" id="7788464498752650705">
                  <link role="variableDeclaration" roleId="tpee.1068581517664" targetNodeId="7788464498752650692" resolveInfo="node" />
                </node>
                <node role="operation" roleId="tpee.1197027833540" type="tpee.InstanceMethodCallOperation" typeId="tpee.1202948039474" id="7788464498752650706">
                  <link role="baseMethodDeclaration" roleId="tpee.1068499141037" targetNodeId="cu2c.~SNode%dgetModel()%cjetbrains%dmps%dsmodel%dSModel" resolveInfo="getModel" />
                </node>
              </node>
              <node role="operation" roleId="tpee.1197027833540" type="tpee.InstanceMethodCallOperation" typeId="tpee.1202948039474" id="7788464498752650707">
                <link role="baseMethodDeclaration" roleId="tpee.1068499141037" targetNodeId="cu2c.~SModel%dgetModelDescriptor()%cjetbrains%dmps%dsmodel%dSModelDescriptor" resolveInfo="getModelDescriptor" />
              </node>
            </node>
          </node>
        </node>
        <node role="statement" roleId="tpee.1068581517665" type="tpee.LocalVariableDeclarationStatement" typeId="tpee.1068581242864" id="7788464498752650708">
          <node role="localVariableDeclaration" roleId="tpee.1068581242865" type="tpee.LocalVariableDeclaration" typeId="tpee.1068581242863" id="7788464498752650709">
            <property name="name" nameId="tpck.1169194664001" value="modelFile" />
            <node role="initializer" roleId="tpee.1068431790190" type="tpee.StaticMethodCall" typeId="tpee.1081236700937" id="7788464498752650710">
              <link role="baseMethodDeclaration" roleId="tpee.1068499141037" targetNodeId="4rb9.6933307669479741796" resolveInfo="getModelFileIfConflicting" />
              <link role="classConcept" roleId="tpee.1144433194310" targetNodeId="4rb9.6933307669479741763" resolveInfo="ConflictsUtil" />
              <node role="actualArgument" roleId="tpee.1068499141038" type="tpee.LocalVariableReference" typeId="tpee.1068581242866" id="7788464498752650711">
                <link role="variableDeclaration" roleId="tpee.1068581517664" targetNodeId="7788464498752650701" resolveInfo="md" />
              </node>
              <node role="actualArgument" roleId="tpee.1068499141038" type="tpee.ParameterReference" typeId="tpee.1068581242874" id="7788464498752650712">
                <link role="variableDeclaration" roleId="tpee.1068581517664" targetNodeId="7788464498752650695" resolveInfo="project" />
              </node>
            </node>
            <node role="type" roleId="tpee.5680397130376446158" type="tpee.ClassifierType" typeId="tpee.1107535904670" id="7788464498752650713">
              <link role="classifier" roleId="tpee.1107535924139" targetNodeId="f6g1.~VirtualFile" resolveInfo="VirtualFile" />
            </node>
          </node>
        </node>
        <node role="statement" roleId="tpee.1068581517665" type="tpee.LocalVariableDeclarationStatement" typeId="tpee.1068581242864" id="7788464498752650714">
          <node role="localVariableDeclaration" roleId="tpee.1068581242865" type="tpee.LocalVariableDeclaration" typeId="tpee.1068581242863" id="7788464498752650715">
            <property name="name" nameId="tpck.1169194664001" value="moduleFile" />
            <node role="initializer" roleId="tpee.1068431790190" type="tpee.StaticMethodCall" typeId="tpee.1081236700937" id="7788464498752650716">
              <link role="baseMethodDeclaration" roleId="tpee.1068499141037" targetNodeId="4rb9.6933307669479741848" resolveInfo="getModuleFileIfConflicting" />
              <link role="classConcept" roleId="tpee.1144433194310" targetNodeId="4rb9.6933307669479741763" resolveInfo="ConflictsUtil" />
              <node role="actualArgument" roleId="tpee.1068499141038" type="pxpg.CheckedDotExpression" typeId="pxpg.4079382982702596667" id="7788464498752650717">
                <node role="operand" roleId="tpee.1197027771414" type="tpee.LocalVariableReference" typeId="tpee.1068581242866" id="7788464498752650718">
                  <link role="variableDeclaration" roleId="tpee.1068581517664" targetNodeId="7788464498752650701" resolveInfo="md" />
                </node>
                <node role="operation" roleId="tpee.1197027833540" type="tpee.InstanceMethodCallOperation" typeId="tpee.1202948039474" id="7788464498752650719">
                  <link role="baseMethodDeclaration" roleId="tpee.1068499141037" targetNodeId="cu2c.~SModelDescriptor%dgetModule()%cjetbrains%dmps%dproject%dIModule" resolveInfo="getModule" />
                </node>
              </node>
              <node role="actualArgument" roleId="tpee.1068499141038" type="tpee.ParameterReference" typeId="tpee.1068581242874" id="7788464498752650720">
                <link role="variableDeclaration" roleId="tpee.1068581517664" targetNodeId="7788464498752650695" resolveInfo="project" />
              </node>
            </node>
            <node role="type" roleId="tpee.5680397130376446158" type="tpee.ClassifierType" typeId="tpee.1107535904670" id="7788464498752650721">
              <link role="classifier" roleId="tpee.1107535924139" targetNodeId="f6g1.~VirtualFile" resolveInfo="VirtualFile" />
            </node>
          </node>
        </node>
        <node role="statement" roleId="tpee.1068581517665" type="tpee.IfStatement" typeId="tpee.1068580123159" id="7788464498752650722">
          <node role="ifTrue" roleId="tpee.1068580123161" type="tpee.StatementList" typeId="tpee.1068580123136" id="7788464498752650723">
            <node role="statement" roleId="tpee.1068581517665" type="tpee.LocalVariableDeclarationStatement" typeId="tpee.1068581242864" id="7788464498752650724">
              <node role="localVariableDeclaration" roleId="tpee.1068581242865" type="tpee.LocalVariableDeclaration" typeId="tpee.1068581242863" id="7788464498752650725">
                <property name="name" nameId="tpck.1169194664001" value="type" />
                <node role="type" roleId="tpee.5680397130376446158" type="tpee.StringType" typeId="tpee.1225271177708" id="7788464498752650726" />
                <node role="initializer" roleId="tpee.1068431790190" type="tpee.LocalStaticMethodCall" typeId="tpee.1172058436953" id="7788464498752650727">
                  <link role="baseMethodDeclaration" roleId="tpee.1068499141037" targetNodeId="7788464498752650652" resolveInfo="getModuleType" />
                  <node role="actualArgument" roleId="tpee.1068499141038" type="tpee.DotExpression" typeId="tpee.1197027756228" id="7788464498752650728">
                    <node role="operand" roleId="tpee.1197027771414" type="tpee.LocalVariableReference" typeId="tpee.1068581242866" id="7788464498752650729">
                      <link role="variableDeclaration" roleId="tpee.1068581517664" targetNodeId="7788464498752650701" resolveInfo="md" />
                    </node>
                    <node role="operation" roleId="tpee.1197027833540" type="tpee.InstanceMethodCallOperation" typeId="tpee.1202948039474" id="7788464498752650730">
                      <link role="baseMethodDeclaration" roleId="tpee.1068499141037" targetNodeId="cu2c.~SModelDescriptor%dgetModule()%cjetbrains%dmps%dproject%dIModule" resolveInfo="getModule" />
                    </node>
                  </node>
                </node>
              </node>
            </node>
            <node role="statement" roleId="tpee.1068581517665" type="tpee.AssertStatement" typeId="tpee.1160998861373" id="7788464498752650731">
              <node role="condition" roleId="tpee.1160998896846" type="tpee.NotEqualsExpression" typeId="tpee.1073239437375" id="7788464498752650732">
                <node role="rightExpression" roleId="tpee.1081773367579" type="tpee.NullLiteral" typeId="tpee.1070534058343" id="7788464498752650733" />
                <node role="leftExpression" roleId="tpee.1081773367580" type="tpee.LocalVariableReference" typeId="tpee.1068581242866" id="7788464498752650734">
                  <link role="variableDeclaration" roleId="tpee.1068581517664" targetNodeId="7788464498752650725" resolveInfo="type" />
                </node>
              </node>
            </node>
            <node role="statement" roleId="tpee.1068581517665" type="tpee.IfStatement" typeId="tpee.1068580123159" id="7788464498752650735">
              <node role="ifTrue" roleId="tpee.1068580123161" type="tpee.StatementList" typeId="tpee.1068580123136" id="7788464498752650736">
                <node role="statement" roleId="tpee.1068581517665" type="tpee.SingleLineComment" typeId="tpee.6329021646629104954" id="7788464498752650737">
                  <node role="commentPart" roleId="tpee.6329021646629175155" type="tpee.TextCommentPart" typeId="tpee.6329021646629104957" id="7788464498752650738">
                    <property name="text" nameId="tpee.6329021646629104958" value="conflicting model and module" />
                  </node>
                </node>
                <node role="statement" roleId="tpee.1068581517665" type="tpee.ReturnStatement" typeId="tpee.1068581242878" id="7788464498752650739">
                  <node role="expression" roleId="tpee.1068581517676" type="tpee.GenericNewExpression" typeId="tpee.1145552977093" id="7788464498752650740">
                    <node role="creator" roleId="tpee.1145553007750" type="tpee.ClassCreator" typeId="tpee.1212685548494" id="7788464498752650741">
                      <link role="baseMethodDeclaration" roleId="tpee.1068499141037" targetNodeId="n0gk.~WarningPanel%d&lt;init&gt;(jetbrains%dmps%dide%deditor%dwarningPanel%dEditorWarningsProvider,java%dlang%dString,java%dlang%dString,java%dlang%dRunnable)" resolveInfo="WarningPanel" />
                      <node role="actualArgument" roleId="tpee.1068499141038" type="tpee.ThisExpression" typeId="tpee.1070475354124" id="7788464498752650742" />
                      <node role="actualArgument" roleId="tpee.1068499141038" type="tpee.StaticMethodCall" typeId="tpee.1081236700937" id="7788464498752650743">
                        <link role="classConcept" roleId="tpee.1144433194310" targetNodeId="e2lb.~String" resolveInfo="String" />
                        <link role="baseMethodDeclaration" roleId="tpee.1068499141037" targetNodeId="e2lb.~String%dformat(java%dlang%dString,java%dlang%dObject%d%d%d)%cjava%dlang%dString" resolveInfo="format" />
                        <node role="actualArgument" roleId="tpee.1068499141038" type="tpee.PlusExpression" typeId="tpee.1068581242875" id="7788464498752650744">
                          <node role="leftExpression" roleId="tpee.1081773367580" type="tpee.StringLiteral" typeId="tpee.1070475926800" id="7788464498752650745">
                            <property name="value" nameId="tpee.1070475926801" value="You are viewing model which is not merged yet. It is owned by %s, which is merged neither." />
                          </node>
                          <node role="rightExpression" roleId="tpee.1081773367579" type="tpee.StringLiteral" typeId="tpee.1070475926800" id="7788464498752650746">
                            <property name="value" nameId="tpee.1070475926801" value=" You need to merge %s and model (this order is important)." />
                          </node>
                        </node>
                        <node role="actualArgument" roleId="tpee.1068499141038" type="tpee.LocalVariableReference" typeId="tpee.1068581242866" id="7788464498752650747">
                          <link role="variableDeclaration" roleId="tpee.1068581517664" targetNodeId="7788464498752650725" resolveInfo="type" />
                        </node>
                        <node role="actualArgument" roleId="tpee.1068499141038" type="tpee.LocalVariableReference" typeId="tpee.1068581242866" id="7788464498752650748">
                          <link role="variableDeclaration" roleId="tpee.1068581517664" targetNodeId="7788464498752650725" resolveInfo="type" />
                        </node>
                      </node>
                      <node role="actualArgument" roleId="tpee.1068499141038" type="tpee.StaticMethodCall" typeId="tpee.1081236700937" id="7788464498752650749">
                        <link role="classConcept" roleId="tpee.1144433194310" targetNodeId="e2lb.~String" resolveInfo="String" />
                        <link role="baseMethodDeclaration" roleId="tpee.1068499141037" targetNodeId="e2lb.~String%dformat(java%dlang%dString,java%dlang%dObject%d%d%d)%cjava%dlang%dString" resolveInfo="format" />
                        <node role="actualArgument" roleId="tpee.1068499141038" type="tpee.StringLiteral" typeId="tpee.1070475926800" id="7788464498752650750">
                          <property name="value" nameId="tpee.1070475926801" value="Merge %s and Model" />
                        </node>
                        <node role="actualArgument" roleId="tpee.1068499141038" type="tpee.StaticMethodCall" typeId="tpee.1081236700937" id="7788464498752650751">
                          <link role="baseMethodDeclaration" roleId="tpee.1068499141037" targetNodeId="msyo.~NameUtil%dcapitalize(java%dlang%dString)%cjava%dlang%dString" resolveInfo="capitalize" />
                          <link role="classConcept" roleId="tpee.1144433194310" targetNodeId="msyo.~NameUtil" resolveInfo="NameUtil" />
                          <node role="actualArgument" roleId="tpee.1068499141038" type="tpee.LocalVariableReference" typeId="tpee.1068581242866" id="7788464498752650752">
                            <link role="variableDeclaration" roleId="tpee.1068581517664" targetNodeId="7788464498752650725" resolveInfo="type" />
                          </node>
                        </node>
                      </node>
                      <node role="actualArgument" roleId="tpee.1068499141038" type="tp2c.ClosureLiteral" typeId="tp2c.1199569711397" id="7788464498752650753">
                        <node role="body" roleId="tp2c.1199569916463" type="tpee.StatementList" typeId="tpee.1068580123136" id="7788464498752650754">
                          <node role="statement" roleId="tpee.1068581517665" type="tpee.ExpressionStatement" typeId="tpee.1068580123155" id="7788464498752650755">
                            <node role="expression" roleId="tpee.1068580123156" type="tpee.LocalInstanceMethodCall" typeId="tpee.3066917033203108594" id="7788464498752650756">
                              <link role="baseMethodDeclaration" roleId="tpee.1068499141037" targetNodeId="7788464498752650814" resolveInfo="invokeMergeDialog" />
                              <node role="actualArgument" roleId="tpee.1068499141038" type="tpee.ParameterReference" typeId="tpee.1068581242874" id="7788464498752650757">
                                <link role="variableDeclaration" roleId="tpee.1068581517664" targetNodeId="7788464498752650695" resolveInfo="project" />
                              </node>
                              <node role="actualArgument" roleId="tpee.1068499141038" type="tpee.LocalVariableReference" typeId="tpee.1068581242866" id="7788464498752650758">
                                <link role="variableDeclaration" roleId="tpee.1068581517664" targetNodeId="7788464498752650715" resolveInfo="moduleFile" />
                              </node>
                              <node role="actualArgument" roleId="tpee.1068499141038" type="tpee.LocalVariableReference" typeId="tpee.1068581242866" id="7788464498752650759">
                                <link role="variableDeclaration" roleId="tpee.1068581517664" targetNodeId="7788464498752650709" resolveInfo="modelFile" />
                              </node>
                            </node>
                          </node>
                        </node>
                      </node>
                    </node>
                  </node>
                </node>
              </node>
              <node role="condition" roleId="tpee.1068580123160" type="tpee.NotEqualsExpression" typeId="tpee.1073239437375" id="7788464498752650760">
                <node role="rightExpression" roleId="tpee.1081773367579" type="tpee.NullLiteral" typeId="tpee.1070534058343" id="7788464498752650761" />
                <node role="leftExpression" roleId="tpee.1081773367580" type="tpee.LocalVariableReference" typeId="tpee.1068581242866" id="7788464498752650762">
                  <link role="variableDeclaration" roleId="tpee.1068581517664" targetNodeId="7788464498752650709" resolveInfo="modelFile" />
                </node>
              </node>
              <node role="ifFalseStatement" roleId="tpee.1082485599094" type="tpee.BlockStatement" typeId="tpee.1082485599095" id="7788464498752650763">
                <node role="statements" roleId="tpee.1082485599096" type="tpee.StatementList" typeId="tpee.1068580123136" id="7788464498752650764">
                  <node role="statement" roleId="tpee.1068581517665" type="tpee.SingleLineComment" typeId="tpee.6329021646629104954" id="7788464498752650765">
                    <node role="commentPart" roleId="tpee.6329021646629175155" type="tpee.TextCommentPart" typeId="tpee.6329021646629104957" id="7788464498752650766">
                      <property name="text" nameId="tpee.6329021646629104958" value="conflicting module" />
                    </node>
                  </node>
                  <node role="statement" roleId="tpee.1068581517665" type="tpee.ReturnStatement" typeId="tpee.1068581242878" id="7788464498752650767">
                    <node role="expression" roleId="tpee.1068581517676" type="tpee.GenericNewExpression" typeId="tpee.1145552977093" id="7788464498752650768">
                      <node role="creator" roleId="tpee.1145553007750" type="tpee.ClassCreator" typeId="tpee.1212685548494" id="7788464498752650769">
                        <link role="baseMethodDeclaration" roleId="tpee.1068499141037" targetNodeId="n0gk.~WarningPanel%d&lt;init&gt;(jetbrains%dmps%dide%deditor%dwarningPanel%dEditorWarningsProvider,java%dlang%dString,java%dlang%dString,java%dlang%dRunnable)" resolveInfo="WarningPanel" />
                        <node role="actualArgument" roleId="tpee.1068499141038" type="tpee.ThisExpression" typeId="tpee.1070475354124" id="7788464498752650770" />
                        <node role="actualArgument" roleId="tpee.1068499141038" type="tpee.StaticMethodCall" typeId="tpee.1081236700937" id="7788464498752650771">
                          <link role="baseMethodDeclaration" roleId="tpee.1068499141037" targetNodeId="e2lb.~String%dformat(java%dlang%dString,java%dlang%dObject%d%d%d)%cjava%dlang%dString" resolveInfo="format" />
                          <link role="classConcept" roleId="tpee.1144433194310" targetNodeId="e2lb.~String" resolveInfo="String" />
                          <node role="actualArgument" roleId="tpee.1068499141038" type="tpee.StringLiteral" typeId="tpee.1070475926800" id="7788464498752650772">
                            <property name="value" nameId="tpee.1070475926801" value="You are viewing model owned by %s which is not merged yet. You need to merge it before editing." />
                          </node>
                          <node role="actualArgument" roleId="tpee.1068499141038" type="tpee.LocalVariableReference" typeId="tpee.1068581242866" id="7788464498752650773">
                            <link role="variableDeclaration" roleId="tpee.1068581517664" targetNodeId="7788464498752650725" resolveInfo="type" />
                          </node>
                        </node>
                        <node role="actualArgument" roleId="tpee.1068499141038" type="tpee.PlusExpression" typeId="tpee.1068581242875" id="7788464498752650774">
                          <node role="rightExpression" roleId="tpee.1081773367579" type="tpee.StaticMethodCall" typeId="tpee.1081236700937" id="7788464498752650775">
                            <link role="baseMethodDeclaration" roleId="tpee.1068499141037" targetNodeId="msyo.~NameUtil%dcapitalize(java%dlang%dString)%cjava%dlang%dString" resolveInfo="capitalize" />
                            <link role="classConcept" roleId="tpee.1144433194310" targetNodeId="msyo.~NameUtil" resolveInfo="NameUtil" />
                            <node role="actualArgument" roleId="tpee.1068499141038" type="tpee.LocalVariableReference" typeId="tpee.1068581242866" id="7788464498752650776">
                              <link role="variableDeclaration" roleId="tpee.1068581517664" targetNodeId="7788464498752650725" resolveInfo="type" />
                            </node>
                          </node>
                          <node role="leftExpression" roleId="tpee.1081773367580" type="tpee.StringLiteral" typeId="tpee.1070475926800" id="7788464498752650777">
                            <property name="value" nameId="tpee.1070475926801" value="Merge " />
                          </node>
                        </node>
                        <node role="actualArgument" roleId="tpee.1068499141038" type="tp2c.ClosureLiteral" typeId="tp2c.1199569711397" id="7788464498752650778">
                          <node role="body" roleId="tp2c.1199569916463" type="tpee.StatementList" typeId="tpee.1068580123136" id="7788464498752650779">
                            <node role="statement" roleId="tpee.1068581517665" type="tpee.ExpressionStatement" typeId="tpee.1068580123155" id="7788464498752650780">
                              <node role="expression" roleId="tpee.1068580123156" type="tpee.LocalInstanceMethodCall" typeId="tpee.3066917033203108594" id="7788464498752650781">
                                <link role="baseMethodDeclaration" roleId="tpee.1068499141037" targetNodeId="7788464498752650814" resolveInfo="invokeMergeDialog" />
                                <node role="actualArgument" roleId="tpee.1068499141038" type="tpee.ParameterReference" typeId="tpee.1068581242874" id="7788464498752650782">
                                  <link role="variableDeclaration" roleId="tpee.1068581517664" targetNodeId="7788464498752650695" resolveInfo="project" />
                                </node>
                                <node role="actualArgument" roleId="tpee.1068499141038" type="tpee.LocalVariableReference" typeId="tpee.1068581242866" id="7788464498752650783">
                                  <link role="variableDeclaration" roleId="tpee.1068581517664" targetNodeId="7788464498752650715" resolveInfo="moduleFile" />
                                </node>
                              </node>
                            </node>
                          </node>
                        </node>
                      </node>
                    </node>
                  </node>
                </node>
              </node>
            </node>
          </node>
          <node role="condition" roleId="tpee.1068580123160" type="tpee.NotEqualsExpression" typeId="tpee.1073239437375" id="7788464498752650784">
            <node role="rightExpression" roleId="tpee.1081773367579" type="tpee.NullLiteral" typeId="tpee.1070534058343" id="7788464498752650785" />
            <node role="leftExpression" roleId="tpee.1081773367580" type="tpee.LocalVariableReference" typeId="tpee.1068581242866" id="7788464498752650786">
              <link role="variableDeclaration" roleId="tpee.1068581517664" targetNodeId="7788464498752650715" resolveInfo="moduleFile" />
            </node>
          </node>
          <node role="ifFalseStatement" roleId="tpee.1082485599094" type="tpee.BlockStatement" typeId="tpee.1082485599095" id="7788464498752650787">
            <node role="statements" roleId="tpee.1082485599096" type="tpee.StatementList" typeId="tpee.1068580123136" id="7788464498752650788">
              <node role="statement" roleId="tpee.1068581517665" type="tpee.IfStatement" typeId="tpee.1068580123159" id="7788464498752650789">
                <node role="ifTrue" roleId="tpee.1068580123161" type="tpee.StatementList" typeId="tpee.1068580123136" id="7788464498752650790">
                  <node role="statement" roleId="tpee.1068581517665" type="tpee.SingleLineComment" typeId="tpee.6329021646629104954" id="7788464498752650791">
                    <node role="commentPart" roleId="tpee.6329021646629175155" type="tpee.TextCommentPart" typeId="tpee.6329021646629104957" id="7788464498752650792">
                      <property name="text" nameId="tpee.6329021646629104958" value="conflicting model" />
                    </node>
                  </node>
                  <node role="statement" roleId="tpee.1068581517665" type="tpee.ReturnStatement" typeId="tpee.1068581242878" id="7788464498752650793">
                    <node role="expression" roleId="tpee.1068581517676" type="tpee.GenericNewExpression" typeId="tpee.1145552977093" id="7788464498752650794">
                      <node role="creator" roleId="tpee.1145553007750" type="tpee.ClassCreator" typeId="tpee.1212685548494" id="7788464498752650795">
                        <link role="baseMethodDeclaration" roleId="tpee.1068499141037" targetNodeId="n0gk.~WarningPanel%d&lt;init&gt;(jetbrains%dmps%dide%deditor%dwarningPanel%dEditorWarningsProvider,java%dlang%dString,java%dlang%dString,java%dlang%dRunnable)" resolveInfo="WarningPanel" />
                        <node role="actualArgument" roleId="tpee.1068499141038" type="tpee.ThisExpression" typeId="tpee.1070475354124" id="7788464498752650796" />
                        <node role="actualArgument" roleId="tpee.1068499141038" type="tpee.PlusExpression" typeId="tpee.1068581242875" id="7788464498752650797">
                          <node role="leftExpression" roleId="tpee.1081773367580" type="tpee.StringLiteral" typeId="tpee.1070475926800" id="7788464498752650798">
                            <property name="value" nameId="tpee.1070475926801" value="You are viewing model which is not merged yet. You may see very old version of it." />
                          </node>
                          <node role="rightExpression" roleId="tpee.1081773367579" type="tpee.StringLiteral" typeId="tpee.1070475926800" id="7788464498752650799">
                            <property name="value" nameId="tpee.1070475926801" value=" You need to merge it before editing, otherwise your changes will be lost." />
                          </node>
                        </node>
                        <node role="actualArgument" roleId="tpee.1068499141038" type="tpee.StringLiteral" typeId="tpee.1070475926800" id="7788464498752650800">
                          <property name="value" nameId="tpee.1070475926801" value="Merge Model" />
                        </node>
                        <node role="actualArgument" roleId="tpee.1068499141038" type="tp2c.ClosureLiteral" typeId="tp2c.1199569711397" id="7788464498752650801">
                          <node role="body" roleId="tp2c.1199569916463" type="tpee.StatementList" typeId="tpee.1068580123136" id="7788464498752650802">
                            <node role="statement" roleId="tpee.1068581517665" type="tpee.ExpressionStatement" typeId="tpee.1068580123155" id="7788464498752650803">
                              <node role="expression" roleId="tpee.1068580123156" type="tpee.LocalInstanceMethodCall" typeId="tpee.3066917033203108594" id="7788464498752650804">
                                <link role="baseMethodDeclaration" roleId="tpee.1068499141037" targetNodeId="7788464498752650814" resolveInfo="invokeMergeDialog" />
                                <node role="actualArgument" roleId="tpee.1068499141038" type="tpee.ParameterReference" typeId="tpee.1068581242874" id="7788464498752650805">
                                  <link role="variableDeclaration" roleId="tpee.1068581517664" targetNodeId="7788464498752650695" resolveInfo="project" />
                                </node>
                                <node role="actualArgument" roleId="tpee.1068499141038" type="tpee.LocalVariableReference" typeId="tpee.1068581242866" id="7788464498752650806">
                                  <link role="variableDeclaration" roleId="tpee.1068581517664" targetNodeId="7788464498752650709" resolveInfo="modelFile" />
                                </node>
                              </node>
                            </node>
                          </node>
                        </node>
                      </node>
                    </node>
                  </node>
                </node>
                <node role="condition" roleId="tpee.1068580123160" type="tpee.NotEqualsExpression" typeId="tpee.1073239437375" id="7788464498752650807">
                  <node role="leftExpression" roleId="tpee.1081773367580" type="tpee.LocalVariableReference" typeId="tpee.1068581242866" id="7788464498752650808">
                    <link role="variableDeclaration" roleId="tpee.1068581517664" targetNodeId="7788464498752650709" resolveInfo="modelFile" />
                  </node>
                  <node role="rightExpression" roleId="tpee.1081773367579" type="tpee.NullLiteral" typeId="tpee.1070534058343" id="7788464498752650809" />
                </node>
                <node role="ifFalseStatement" roleId="tpee.1082485599094" type="tpee.BlockStatement" typeId="tpee.1082485599095" id="7788464498752650810">
                  <node role="statements" roleId="tpee.1082485599096" type="tpee.StatementList" typeId="tpee.1068580123136" id="7788464498752650811">
                    <node role="statement" roleId="tpee.1068581517665" type="tpee.ReturnStatement" typeId="tpee.1068581242878" id="7788464498752650812">
                      <node role="expression" roleId="tpee.1068581517676" type="tpee.NullLiteral" typeId="tpee.1070534058343" id="7788464498752650813" />
                    </node>
                  </node>
                </node>
              </node>
            </node>
          </node>
        </node>
      </node>
    </node>
    <node role="method" roleId="tpee.1107880067339" type="tpee.InstanceMethodDeclaration" typeId="tpee.1068580123165" id="7788464498752650814">
      <property name="name" nameId="tpck.1169194664001" value="invokeMergeDialog" />
      <node role="parameter" roleId="tpee.1068580123134" type="tpee.ParameterDeclaration" typeId="tpee.1068498886292" id="7788464498752650815">
        <property name="name" nameId="tpck.1169194664001" value="project" />
        <node role="type" roleId="tpee.5680397130376446158" type="tpee.ClassifierType" typeId="tpee.1107535904670" id="7788464498752650816">
          <link role="classifier" roleId="tpee.1107535924139" targetNodeId="ph2v.~Project" resolveInfo="Project" />
        </node>
      </node>
      <node role="parameter" roleId="tpee.1068580123134" type="tpee.ParameterDeclaration" typeId="tpee.1068498886292" id="7788464498752650817">
        <property name="name" nameId="tpck.1169194664001" value="interestingFiles" />
        <node role="type" roleId="tpee.5680397130376446158" type="tpee.VariableArityType" typeId="tpee.1219920932475" id="7788464498752650818">
          <node role="componentType" roleId="tpee.1219921048460" type="tpee.ClassifierType" typeId="tpee.1107535904670" id="7788464498752650819">
            <link role="classifier" roleId="tpee.1107535924139" targetNodeId="f6g1.~VirtualFile" resolveInfo="VirtualFile" />
          </node>
        </node>
      </node>
      <node role="returnType" roleId="tpee.1068580123133" type="tpee.VoidType" typeId="tpee.1068581517677" id="7788464498752650820" />
      <node role="visibility" roleId="tpee.1178549979242" type="tpee.PrivateVisibility" typeId="tpee.1146644623116" id="7788464498752650821" />
      <node role="body" roleId="tpee.1068580123135" type="tpee.StatementList" typeId="tpee.1068580123136" id="7788464498752650822">
        <node role="statement" roleId="tpee.1068581517665" type="tpee.ExpressionStatement" typeId="tpee.1068580123155" id="7788464498752650823">
          <node role="expression" roleId="tpee.1068580123156" type="tpee.DotExpression" typeId="tpee.1197027756228" id="7788464498752650824">
            <node role="operand" roleId="tpee.1197027771414" type="tpee.StaticMethodCall" typeId="tpee.1081236700937" id="7788464498752650825">
              <link role="baseMethodDeclaration" roleId="tpee.1068499141037" targetNodeId="f6dg.~AbstractVcsHelper%dgetInstance(com%dintellij%dopenapi%dproject%dProject)%ccom%dintellij%dopenapi%dvcs%dAbstractVcsHelper" resolveInfo="getInstance" />
              <link role="classConcept" roleId="tpee.1144433194310" targetNodeId="f6dg.~AbstractVcsHelper" resolveInfo="AbstractVcsHelper" />
              <node role="actualArgument" roleId="tpee.1068499141038" type="tpee.ParameterReference" typeId="tpee.1068581242874" id="7788464498752650826">
                <link role="variableDeclaration" roleId="tpee.1068581517664" targetNodeId="7788464498752650815" resolveInfo="project" />
              </node>
            </node>
            <node role="operation" roleId="tpee.1197027833540" type="tpee.InstanceMethodCallOperation" typeId="tpee.1202948039474" id="7788464498752650827">
              <link role="baseMethodDeclaration" roleId="tpee.1068499141037" targetNodeId="f6dg.~AbstractVcsHelper%dshowMergeDialog(java%dutil%dList)%cjava%dutil%dList" resolveInfo="showMergeDialog" />
              <node role="actualArgument" roleId="tpee.1068499141038" type="tpee.StaticMethodCall" typeId="tpee.1081236700937" id="7788464498752650828">
                <link role="baseMethodDeclaration" roleId="tpee.1068499141037" targetNodeId="k7g3.~Arrays%dasList(java%dlang%dObject%d%d%d)%cjava%dutil%dList" resolveInfo="asList" />
                <link role="classConcept" roleId="tpee.1144433194310" targetNodeId="k7g3.~Arrays" resolveInfo="Arrays" />
                <node role="actualArgument" roleId="tpee.1068499141038" type="tpee.ParameterReference" typeId="tpee.1068581242874" id="7788464498752650829">
                  <link role="variableDeclaration" roleId="tpee.1068581517664" targetNodeId="7788464498752650817" resolveInfo="interestingFiles" />
                </node>
              </node>
            </node>
          </node>
        </node>
      </node>
    </node>
  </root>
  <root id="6477249786997134461">
    <node role="visibility" roleId="tpee.1178549979242" type="tpee.PublicVisibility" typeId="tpee.1146644602865" id="6477249786997134462" />
    <node role="constructor" roleId="tpee.1068390468201" type="tpee.ConstructorDeclaration" typeId="tpee.1068580123140" id="6477249786997134463">
      <node role="returnType" roleId="tpee.1068580123133" type="tpee.VoidType" typeId="tpee.1068581517677" id="6477249786997134464" />
      <node role="visibility" roleId="tpee.1178549979242" type="tpee.PublicVisibility" typeId="tpee.1146644602865" id="6477249786997134465" />
      <node role="body" roleId="tpee.1068580123135" type="tpee.StatementList" typeId="tpee.1068580123136" id="6477249786997134466" />
    </node>
    <node role="implementedInterface" roleId="tpee.1095933932569" type="tpee.ClassifierType" typeId="tpee.1107535904670" id="6477249786997137812">
      <link role="classifier" roleId="tpee.1107535924139" targetNodeId="t7eg.~ApplicationComponent" resolveInfo="ApplicationComponent" />
    </node>
    <node role="method" roleId="tpee.1107880067339" type="tpee.InstanceMethodDeclaration" typeId="tpee.1068580123165" id="6477249786997137813">
      <property name="isDeprecated" nameId="tpee.1224848525476" value="false" />
      <property name="isAbstract" nameId="tpee.1178608670077" value="false" />
      <property name="name" nameId="tpck.1169194664001" value="initComponent" />
      <property name="isFinal" nameId="tpee.1181808852946" value="false" />
      <node role="visibility" roleId="tpee.1178549979242" type="tpee.PublicVisibility" typeId="tpee.1146644602865" id="6477249786997137814" />
      <node role="returnType" roleId="tpee.1068580123133" type="tpee.VoidType" typeId="tpee.1068581517677" id="6477249786997137815" />
      <node role="body" roleId="tpee.1068580123135" type="tpee.StatementList" typeId="tpee.1068580123136" id="6477249786997137816">
        <node role="statement" roleId="tpee.1068581517665" type="tpee.ExpressionStatement" typeId="tpee.1068580123155" id="5015601397717990845">
          <node role="expression" roleId="tpee.1068580123156" type="tpee.StaticMethodCall" typeId="tpee.1081236700937" id="5015601397717990847">
            <link role="baseMethodDeclaration" roleId="tpee.1068499141037" targetNodeId="cu2c.~DiskMemoryConflictResolver%dsetResolver(jetbrains%dmps%dsmodel%dDiskMemoryConflictResolver)%cvoid" resolveInfo="setResolver" />
            <link role="classConcept" roleId="tpee.1144433194310" targetNodeId="cu2c.~DiskMemoryConflictResolver" resolveInfo="DiskMemoryConflictResolver" />
            <node role="actualArgument" roleId="tpee.1068499141038" type="tpee.GenericNewExpression" typeId="tpee.1145552977093" id="4093906047203347164">
              <node role="creator" roleId="tpee.1145553007750" type="tpee.ClassCreator" typeId="tpee.1212685548494" id="4093906047203347166">
                <link role="baseMethodDeclaration" roleId="tpee.1068499141037" targetNodeId="7788464498752623266" resolveInfo="DiskMemoryConflictResolverImpl" />
              </node>
            </node>
          </node>
        </node>
      </node>
    </node>
    <node role="method" roleId="tpee.1107880067339" type="tpee.InstanceMethodDeclaration" typeId="tpee.1068580123165" id="6477249786997137821">
      <property name="isDeprecated" nameId="tpee.1224848525476" value="false" />
      <property name="isAbstract" nameId="tpee.1178608670077" value="false" />
      <property name="name" nameId="tpck.1169194664001" value="getComponentName" />
      <property name="isFinal" nameId="tpee.1181808852946" value="false" />
      <node role="visibility" roleId="tpee.1178549979242" type="tpee.PublicVisibility" typeId="tpee.1146644602865" id="6477249786997137822" />
      <node role="returnType" roleId="tpee.1068580123133" type="tpee.ClassifierType" typeId="tpee.1107535904670" id="6477249786997137823">
        <link role="classifier" roleId="tpee.1107535924139" targetNodeId="e2lb.~String" resolveInfo="String" />
      </node>
      <node role="annotation" roleId="tpee.1188208488637" type="tpee.AnnotationInstance" typeId="tpee.1188207840427" id="6477249786997137824">
        <link role="annotation" roleId="tpee.1188208074048" targetNodeId="68ai.~NonNls" resolveInfo="NonNls" />
      </node>
      <node role="annotation" roleId="tpee.1188208488637" type="tpee.AnnotationInstance" typeId="tpee.1188207840427" id="6477249786997137825">
        <link role="annotation" roleId="tpee.1188208074048" targetNodeId="68ai.~NotNull" resolveInfo="NotNull" />
      </node>
      <node role="body" roleId="tpee.1068580123135" type="tpee.StatementList" typeId="tpee.1068580123136" id="6477249786997137826">
        <node role="statement" roleId="tpee.1068581517665" type="tpee.ExpressionStatement" typeId="tpee.1068580123155" id="6477249786997137827">
          <node role="expression" roleId="tpee.1068580123156" type="tpee.StringLiteral" typeId="tpee.1070475926800" id="6477249786997137829">
            <property name="value" nameId="tpee.1070475926801" value="VCS manager" />
          </node>
        </node>
      </node>
    </node>
    <node role="method" roleId="tpee.1107880067339" type="tpee.InstanceMethodDeclaration" typeId="tpee.1068580123165" id="6477249786997137817">
      <property name="isDeprecated" nameId="tpee.1224848525476" value="false" />
      <property name="isAbstract" nameId="tpee.1178608670077" value="false" />
      <property name="name" nameId="tpck.1169194664001" value="disposeComponent" />
      <property name="isFinal" nameId="tpee.1181808852946" value="false" />
      <node role="visibility" roleId="tpee.1178549979242" type="tpee.PublicVisibility" typeId="tpee.1146644602865" id="6477249786997137818" />
      <node role="returnType" roleId="tpee.1068580123133" type="tpee.VoidType" typeId="tpee.1068581517677" id="6477249786997137819" />
      <node role="body" roleId="tpee.1068580123135" type="tpee.StatementList" typeId="tpee.1068580123136" id="6477249786997137820" />
    </node>
  </root>
</model>
<|MERGE_RESOLUTION|>--- conflicted
+++ resolved
@@ -293,16 +293,10 @@
               <node role="localVariableDeclaration" roleId="tpee.1068581242865" type="tpee.LocalVariableDeclaration" typeId="tpee.1068581242863" id="6030177200825199106">
                 <property name="name" nameId="tpck.1169194664001" value="modelDescriptor" />
                 <property name="isFinal" nameId="tpee.1176718929932" value="true" />
-<<<<<<< HEAD
                 <node role="initializer" roleId="tpee.1068431790190" type="tpee.DotExpression" typeId="tpee.1197027756228" id="2834132315319621402">
                   <node role="operand" roleId="tpee.1197027771414" type="tpee.StaticMethodCall" typeId="tpee.1081236700937" id="2834132315319621375">
                     <link role="classConcept" roleId="tpee.1144433194310" targetNodeId="cu2c.~SModelFileTracker" resolveInfo="SModelFileTracker" />
                     <link role="baseMethodDeclaration" roleId="tpee.1068499141037" targetNodeId="cu2c.~SModelFileTracker%dgetInstance()%cjetbrains%dmps%dsmodel%dSModelFileTracker" resolveInfo="getInstance" />
-=======
-                <node role="initializer" roleId="tpee.1068431790190" type="tpee.DotExpression" typeId="tpee.1197027756228" id="6030177200825199108">
-                  <node role="operand" roleId="tpee.1197027771414" type="tpee.LocalVariableReference" typeId="tpee.1068581242866" id="6030177200825199109">
-                    <link role="variableDeclaration" roleId="tpee.1068581517664" targetNodeId="6030177200825199102" resolveInfo="modelRepository" />
->>>>>>> a3c0154f
                   </node>
                   <node role="operation" roleId="tpee.1197027833540" type="tpee.InstanceMethodCallOperation" typeId="tpee.1202948039474" id="2834132315319621407">
                     <link role="baseMethodDeclaration" roleId="tpee.1068499141037" targetNodeId="cu2c.~SModelFileTracker%dfindModel(jetbrains%dmps%dvfs%dIFile)%cjetbrains%dmps%dsmodel%dBaseSModelDescriptorWithSource" resolveInfo="findModel" />
