--- conflicted
+++ resolved
@@ -10,11 +10,7 @@
   <import index="4l28" modelUID="r:328ff5ee-9330-4068-906e-6e3bb50e6e1d(jetbrains.mps.execution.settings.editor)" version="-1" />
   <import index="fb9u" modelUID="r:0194e190-08ef-44f6-ab95-d9cffdb7e27b(jetbrains.mps.execution.settings.structure)" version="0" />
   <import index="tpco" modelUID="r:00000000-0000-4000-0000-011c89590284(jetbrains.mps.lang.core.editor)" version="-1" />
-<<<<<<< HEAD
-  <import index="tpee" modelUID="r:00000000-0000-4000-0000-011c895902ca(jetbrains.mps.baseLanguage.structure)" version="4" />
-=======
   <import index="tpee" modelUID="r:00000000-0000-4000-0000-011c895902ca(jetbrains.mps.baseLanguage.structure)" version="5" />
->>>>>>> f41488bc
   <import index="ojho" modelUID="r:36b91d42-5119-45a8-b801-6a4d645ce20b(jetbrains.mps.execution.configurations.behavior)" version="-1" />
   <import index="86gq" modelUID="r:f516737e-c915-4042-896e-de34190042b2(jetbrains.mps.debugger.api.lang.structure)" version="3" />
   <import index="jfm4" modelUID="r:3b11b092-1d35-4fd8-b30e-ef91402b7717(jetbrains.mps.execution.common.editor)" version="-1" />
@@ -30,34 +26,19 @@
         <node role="childCellModel" roleId="tpc2.1073389446424" type="tpc2.CellModel_Component" typeId="tpc2.1078939183254" id="2886182022232400112" nodeInfo="ng">
           <property name="attractsFocus" nameId="tpc2.1130859485024" value="0" />
           <link role="editorComponent" roleId="tpc2.1078939183255" targetNodeId="tpco.2900100530630621651" resolveInfo="alias" />
-<<<<<<< HEAD
-          <link role="parentStyleClass" roleId="tpc2.1186406756722" targetNodeId="tpen.1186415544875" resolveInfo="KeyWord" />
-        </node>
-        <node role="childCellModel" roleId="tpc2.1073389446424" type="tpc2.CellModel_Property" typeId="tpc2.1073389658414" id="223733852661743784" nodeInfo="ng">
-          <link role="parentStyleClass" roleId="tpc2.1186406756722" targetNodeId="tpen.1215189282959" resolveInfo="ClassName" />
-=======
           <link role="parentStyleClass" roleId="tpc2.1381004262292426837" targetNodeId="tpen.1186415544875" resolveInfo="KeyWord" />
         </node>
         <node role="childCellModel" roleId="tpc2.1073389446424" type="tpc2.CellModel_Property" typeId="tpc2.1073389658414" id="223733852661743784" nodeInfo="ng">
           <link role="parentStyleClass" roleId="tpc2.1381004262292426837" targetNodeId="tpen.1215189282959" resolveInfo="ClassName" />
->>>>>>> f41488bc
           <link role="relationDeclaration" roleId="tpc2.1140103550593" targetNodeId="tpck.1169194664001" resolveInfo="name" />
         </node>
         <node role="childCellModel" roleId="tpc2.1073389446424" type="tpc2.CellModel_Constant" typeId="tpc2.1073389577006" id="223733852661743785" nodeInfo="nn">
           <property name="text" nameId="tpc2.1073389577007" value="of kind" />
-<<<<<<< HEAD
-          <link role="parentStyleClass" roleId="tpc2.1186406756722" targetNodeId="tpen.1186415544875" resolveInfo="KeyWord" />
-        </node>
-        <node role="childCellModel" roleId="tpc2.1073389446424" type="tpc2.CellModel_RefCell" typeId="tpc2.1088013125922" id="223733852661743786" nodeInfo="ng">
-          <link role="relationDeclaration" roleId="tpc2.1140103550593" targetNodeId="uhxm.2401501559171353314" />
-          <link role="parentStyleClass" roleId="tpc2.1186406756722" targetNodeId="tpen.1215189282959" resolveInfo="ClassName" />
-=======
           <link role="parentStyleClass" roleId="tpc2.1381004262292426837" targetNodeId="tpen.1186415544875" resolveInfo="KeyWord" />
         </node>
         <node role="childCellModel" roleId="tpc2.1073389446424" type="tpc2.CellModel_RefCell" typeId="tpc2.1088013125922" id="223733852661743786" nodeInfo="ng">
           <link role="relationDeclaration" roleId="tpc2.1140103550593" targetNodeId="uhxm.2401501559171353314" />
           <link role="parentStyleClass" roleId="tpc2.1381004262292426837" targetNodeId="tpen.1215189282959" resolveInfo="ClassName" />
->>>>>>> f41488bc
           <node role="editorComponent" roleId="tpc2.1088186146602" type="tpc2.InlineEditorComponent" typeId="tpc2.1088185857835" id="223733852661743787" nodeInfo="ng">
             <node role="cellModel" roleId="tpc2.1080736633877" type="tpc2.CellModel_Property" typeId="tpc2.1073389658414" id="223733852661743788" nodeInfo="ng">
               <property name="readOnly" nameId="tpc2.1140017977771" value="true" />
@@ -107,11 +88,7 @@
         <node role="childCellModel" roleId="tpc2.1073389446424" type="tpc2.CellModel_Component" typeId="tpc2.1078939183254" id="2886182022232400595" nodeInfo="ng">
           <property name="attractsFocus" nameId="tpc2.1130859485024" value="0" />
           <link role="editorComponent" roleId="tpc2.1078939183255" targetNodeId="tpco.2900100530630621651" resolveInfo="alias" />
-<<<<<<< HEAD
-          <link role="parentStyleClass" roleId="tpc2.1186406756722" targetNodeId="tpen.1186415544875" resolveInfo="KeyWord" />
-=======
-          <link role="parentStyleClass" roleId="tpc2.1381004262292426837" targetNodeId="tpen.1186415544875" resolveInfo="KeyWord" />
->>>>>>> f41488bc
+          <link role="parentStyleClass" roleId="tpc2.1381004262292426837" targetNodeId="tpen.1186415544875" resolveInfo="KeyWord" />
         </node>
         <node role="childCellModel" roleId="tpc2.1073389446424" type="tpc2.CellModel_Property" typeId="tpc2.1073389658414" id="2401501559171392632" nodeInfo="ng">
           <link role="relationDeclaration" roleId="tpc2.1140103550593" targetNodeId="tpck.1169194664001" resolveInfo="name" />
@@ -153,11 +130,7 @@
       </node>
       <node role="childCellModel" roleId="tpc2.1073389446424" type="tpc2.CellModel_Constant" typeId="tpc2.1073389577006" id="2866018809101988590" nodeInfo="nn">
         <property name="text" nameId="tpc2.1073389577007" value="{" />
-<<<<<<< HEAD
-        <link role="parentStyleClass" roleId="tpc2.1186406756722" targetNodeId="tpen.1215091279307" resolveInfo="LeftBrace" />
-=======
         <link role="parentStyleClass" roleId="tpc2.1381004262292426837" targetNodeId="tpen.1215091279307" resolveInfo="LeftBrace" />
->>>>>>> f41488bc
         <node role="styleItem" roleId="tpc2.1219418656006" type="tpc2.IndentLayoutNewLineStyleClassItem" typeId="tpc2.1237308012275" id="2866018809101988591" nodeInfo="nn">
           <property name="flag" nameId="tpc2.1186414551515" value="true" />
         </node>
@@ -173,11 +146,7 @@
       </node>
       <node role="childCellModel" roleId="tpc2.1073389446424" type="tpc2.CellModel_Constant" typeId="tpc2.1073389577006" id="2866018809101988595" nodeInfo="nn">
         <property name="text" nameId="tpc2.1073389577007" value="}" />
-<<<<<<< HEAD
-        <link role="parentStyleClass" roleId="tpc2.1186406756722" targetNodeId="tpen.1215091331565" resolveInfo="RightBrace" />
-=======
         <link role="parentStyleClass" roleId="tpc2.1381004262292426837" targetNodeId="tpen.1215091331565" resolveInfo="RightBrace" />
->>>>>>> f41488bc
         <node role="styleItem" roleId="tpc2.1219418656006" type="tpc2.IndentLayoutNewLineStyleClassItem" typeId="tpc2.1237308012275" id="2866018809101988596" nodeInfo="nn">
           <property name="flag" nameId="tpc2.1186414551515" value="true" />
         </node>
@@ -193,11 +162,7 @@
         <node role="childCellModel" roleId="tpc2.1073389446424" type="tpc2.CellModel_Component" typeId="tpc2.1078939183254" id="2886182022232400389" nodeInfo="ng">
           <property name="attractsFocus" nameId="tpc2.1130859485024" value="0" />
           <link role="editorComponent" roleId="tpc2.1078939183255" targetNodeId="tpco.2900100530630621651" resolveInfo="alias" />
-<<<<<<< HEAD
-          <link role="parentStyleClass" roleId="tpc2.1186406756722" targetNodeId="tpen.1186415544875" resolveInfo="KeyWord" />
-=======
-          <link role="parentStyleClass" roleId="tpc2.1381004262292426837" targetNodeId="tpen.1186415544875" resolveInfo="KeyWord" />
->>>>>>> f41488bc
+          <link role="parentStyleClass" roleId="tpc2.1381004262292426837" targetNodeId="tpen.1186415544875" resolveInfo="KeyWord" />
         </node>
         <node role="cellLayout" roleId="tpc2.1106270802874" type="tpc2.CellLayout_Horizontal" typeId="tpc2.1106270549637" id="7806358006983673437" nodeInfo="nn" />
       </node>
@@ -208,11 +173,7 @@
         <node role="childCellModel" roleId="tpc2.1073389446424" type="tpc2.CellModel_Indent" typeId="tpc2.1198256887712" id="7806358006983709792" nodeInfo="ng" />
         <node role="childCellModel" roleId="tpc2.1073389446424" type="tpc2.CellModel_Constant" typeId="tpc2.1073389577006" id="7806358006983709794" nodeInfo="nn">
           <property name="text" nameId="tpc2.1073389577007" value="for" />
-<<<<<<< HEAD
-          <link role="parentStyleClass" roleId="tpc2.1186406756722" targetNodeId="tpen.1186415544875" resolveInfo="KeyWord" />
-=======
-          <link role="parentStyleClass" roleId="tpc2.1381004262292426837" targetNodeId="tpen.1186415544875" resolveInfo="KeyWord" />
->>>>>>> f41488bc
+          <link role="parentStyleClass" roleId="tpc2.1381004262292426837" targetNodeId="tpen.1186415544875" resolveInfo="KeyWord" />
         </node>
         <node role="childCellModel" roleId="tpc2.1073389446424" type="tpc2.CellModel_RefCell" typeId="tpc2.1088013125922" id="7806358006983709796" nodeInfo="ng">
           <link role="relationDeclaration" roleId="tpc2.1140103550593" targetNodeId="uhxm.1048802521465114237" />
@@ -225,17 +186,10 @@
         </node>
         <node role="childCellModel" roleId="tpc2.1073389446424" type="tpc2.CellModel_Constant" typeId="tpc2.1073389577006" id="7806358006983709800" nodeInfo="nn">
           <property name="text" nameId="tpc2.1073389577007" value="as" />
-<<<<<<< HEAD
-          <link role="parentStyleClass" roleId="tpc2.1186406756722" targetNodeId="tpen.1186415544875" resolveInfo="KeyWord" />
-        </node>
-        <node role="childCellModel" roleId="tpc2.1073389446424" type="tpc2.CellModel_Property" typeId="tpc2.1073389658414" id="7806358006983709804" nodeInfo="ng">
-          <link role="parentStyleClass" roleId="tpc2.1186406756722" targetNodeId="tpen.1198595398954" resolveInfo="Field" />
-=======
           <link role="parentStyleClass" roleId="tpc2.1381004262292426837" targetNodeId="tpen.1186415544875" resolveInfo="KeyWord" />
         </node>
         <node role="childCellModel" roleId="tpc2.1073389446424" type="tpc2.CellModel_Property" typeId="tpc2.1073389658414" id="7806358006983709804" nodeInfo="ng">
           <link role="parentStyleClass" roleId="tpc2.1381004262292426837" targetNodeId="tpen.1198595398954" resolveInfo="Field" />
->>>>>>> f41488bc
           <link role="relationDeclaration" roleId="tpc2.1140103550593" targetNodeId="uhxm.1931462339887551644" resolveInfo="configurationName" />
         </node>
         <node role="cellLayout" roleId="tpc2.1106270802874" type="tpc2.CellLayout_Horizontal" typeId="tpc2.1106270549637" id="7806358006983709791" nodeInfo="nn" />
@@ -308,11 +262,7 @@
       <node role="childCellModel" roleId="tpc2.1073389446424" type="tpc2.CellModel_Indent" typeId="tpc2.1198256887712" id="7806358006983673550" nodeInfo="ng" />
       <node role="childCellModel" roleId="tpc2.1073389446424" type="tpc2.CellModel_Constant" typeId="tpc2.1073389577006" id="7806358006983673551" nodeInfo="nn">
         <property name="text" nameId="tpc2.1073389577007" value="debugger:" />
-<<<<<<< HEAD
-        <link role="parentStyleClass" roleId="tpc2.1186406756722" targetNodeId="tpen.1186415544875" resolveInfo="KeyWord" />
-=======
         <link role="parentStyleClass" roleId="tpc2.1381004262292426837" targetNodeId="tpen.1186415544875" resolveInfo="KeyWord" />
->>>>>>> f41488bc
       </node>
       <node role="childCellModel" roleId="tpc2.1073389446424" type="tpc2.CellModel_RefNode" typeId="tpc2.1073389882823" id="7806358006983673552" nodeInfo="ng">
         <link role="relationDeclaration" roleId="tpc2.1140103550593" targetNodeId="uhxm.6720907903633293832" />
@@ -325,11 +275,7 @@
     <link role="conceptDeclaration" roleId="tpc2.1166049300910" targetNodeId="uhxm.7806358006983738927" resolveInfo="ConfigurationFromExecutorReference" />
     <node role="cellModel" roleId="tpc2.1080736633877" type="tpc2.CellModel_Property" typeId="tpc2.1073389658414" id="7806358006983738948" nodeInfo="ng">
       <link role="relationDeclaration" roleId="tpc2.1140103550593" targetNodeId="tpck.1169194664001" resolveInfo="name" />
-<<<<<<< HEAD
-      <link role="parentStyleClass" roleId="tpc2.1186406756722" targetNodeId="tpen.1198595398954" resolveInfo="Field" />
-=======
       <link role="parentStyleClass" roleId="tpc2.1381004262292426837" targetNodeId="tpen.1198595398954" resolveInfo="Field" />
->>>>>>> f41488bc
       <node role="styleItem" roleId="tpc2.1219418656006" type="tpc2.EditableStyleClassItem" typeId="tpc2.1186414860679" id="7806358006983738952" nodeInfo="nn">
         <property name="flag" nameId="tpc2.1186414551515" value="false" />
       </node>
@@ -341,11 +287,7 @@
     <node role="cellModel" roleId="tpc2.1080736633877" type="tpc2.CellModel_Collection" typeId="tpc2.1073389446423" id="946964771156870357" nodeInfo="nn">
       <node role="childCellModel" roleId="tpc2.1073389446424" type="tpc2.CellModel_Constant" typeId="tpc2.1073389577006" id="946964771156870358" nodeInfo="nn">
         <property name="text" nameId="tpc2.1073389577007" value="start" />
-<<<<<<< HEAD
-        <link role="parentStyleClass" roleId="tpc2.1186406756722" targetNodeId="tpen.1186415544875" resolveInfo="KeyWord" />
-=======
         <link role="parentStyleClass" roleId="tpc2.1381004262292426837" targetNodeId="tpen.1186415544875" resolveInfo="KeyWord" />
->>>>>>> f41488bc
       </node>
       <node role="childCellModel" roleId="tpc2.1073389446424" type="tpc2.CellModel_RefNode" typeId="tpc2.1073389882823" id="946964771156870359" nodeInfo="ng">
         <link role="relationDeclaration" roleId="tpc2.1140103550593" targetNodeId="uhxm.946964771156870354" />
@@ -370,11 +312,7 @@
       </node>
       <node role="childCellModel" roleId="tpc2.1073389446424" type="tpc2.CellModel_Constant" typeId="tpc2.1073389577006" id="946964771156870360" nodeInfo="nn">
         <property name="text" nameId="tpc2.1073389577007" value=";" />
-<<<<<<< HEAD
-        <link role="parentStyleClass" roleId="tpc2.1186406756722" targetNodeId="tpen.1215094139260" resolveInfo="Semicolon" />
-=======
         <link role="parentStyleClass" roleId="tpc2.1381004262292426837" targetNodeId="tpen.1215094139260" resolveInfo="Semicolon" />
->>>>>>> f41488bc
       </node>
       <node role="cellLayout" roleId="tpc2.1106270802874" type="tpc2.CellLayout_Indent" typeId="tpc2.1237303669825" id="946964771156870361" nodeInfo="nn" />
     </node>
@@ -390,22 +328,14 @@
         <node role="childCellModel" roleId="tpc2.1073389446424" type="tpc2.CellModel_Component" typeId="tpc2.1078939183254" id="2886182022232400290" nodeInfo="ng">
           <property name="attractsFocus" nameId="tpc2.1130859485024" value="0" />
           <link role="editorComponent" roleId="tpc2.1078939183255" targetNodeId="tpco.2900100530630621651" resolveInfo="alias" />
-<<<<<<< HEAD
-          <link role="parentStyleClass" roleId="tpc2.1186406756722" targetNodeId="tpen.1186415544875" resolveInfo="KeyWord" />
-=======
-          <link role="parentStyleClass" roleId="tpc2.1381004262292426837" targetNodeId="tpen.1186415544875" resolveInfo="KeyWord" />
->>>>>>> f41488bc
+          <link role="parentStyleClass" roleId="tpc2.1381004262292426837" targetNodeId="tpen.1186415544875" resolveInfo="KeyWord" />
         </node>
         <node role="styleItem" roleId="tpc2.1219418656006" type="tpc2.SelectableStyleSheetItem" typeId="tpc2.1186414928363" id="4366236229294105358" nodeInfo="nn">
           <property name="flag" nameId="tpc2.1186414551515" value="false" />
         </node>
         <node role="childCellModel" roleId="tpc2.1073389446424" type="tpc2.CellModel_Constant" typeId="tpc2.1073389577006" id="4366236229294139633" nodeInfo="nn">
           <property name="text" nameId="tpc2.1073389577007" value="for" />
-<<<<<<< HEAD
-          <link role="parentStyleClass" roleId="tpc2.1186406756722" targetNodeId="tpen.1186415544875" resolveInfo="KeyWord" />
-=======
-          <link role="parentStyleClass" roleId="tpc2.1381004262292426837" targetNodeId="tpen.1186415544875" resolveInfo="KeyWord" />
->>>>>>> f41488bc
+          <link role="parentStyleClass" roleId="tpc2.1381004262292426837" targetNodeId="tpen.1186415544875" resolveInfo="KeyWord" />
         </node>
         <node role="childCellModel" roleId="tpc2.1073389446424" type="tpc2.CellModel_RefNode" typeId="tpc2.1073389882823" id="4366236229294139635" nodeInfo="ng">
           <link role="relationDeclaration" roleId="tpc2.1140103550593" targetNodeId="uhxm.4366236229294139631" />
@@ -439,22 +369,14 @@
         <node role="childCellModel" roleId="tpc2.1073389446424" type="tpc2.CellModel_Component" typeId="tpc2.1078939183254" id="2886182022232400223" nodeInfo="ng">
           <property name="attractsFocus" nameId="tpc2.1130859485024" value="0" />
           <link role="editorComponent" roleId="tpc2.1078939183255" targetNodeId="tpco.2900100530630621651" resolveInfo="alias" />
-<<<<<<< HEAD
-          <link role="parentStyleClass" roleId="tpc2.1186406756722" targetNodeId="tpen.1186415544875" resolveInfo="KeyWord" />
-=======
-          <link role="parentStyleClass" roleId="tpc2.1381004262292426837" targetNodeId="tpen.1186415544875" resolveInfo="KeyWord" />
->>>>>>> f41488bc
+          <link role="parentStyleClass" roleId="tpc2.1381004262292426837" targetNodeId="tpen.1186415544875" resolveInfo="KeyWord" />
         </node>
         <node role="styleItem" roleId="tpc2.1219418656006" type="tpc2.SelectableStyleSheetItem" typeId="tpc2.1186414928363" id="4366236229294149047" nodeInfo="nn">
           <property name="flag" nameId="tpc2.1186414551515" value="false" />
         </node>
         <node role="childCellModel" roleId="tpc2.1073389446424" type="tpc2.CellModel_Constant" typeId="tpc2.1073389577006" id="4366236229294149050" nodeInfo="nn">
           <property name="text" nameId="tpc2.1073389577007" value="from" />
-<<<<<<< HEAD
-          <link role="parentStyleClass" roleId="tpc2.1186406756722" targetNodeId="tpen.1186415544875" resolveInfo="KeyWord" />
-=======
-          <link role="parentStyleClass" roleId="tpc2.1381004262292426837" targetNodeId="tpen.1186415544875" resolveInfo="KeyWord" />
->>>>>>> f41488bc
+          <link role="parentStyleClass" roleId="tpc2.1381004262292426837" targetNodeId="tpen.1186415544875" resolveInfo="KeyWord" />
         </node>
         <node role="childCellModel" roleId="tpc2.1073389446424" type="tpc2.CellModel_RefNode" typeId="tpc2.1073389882823" id="7301162575811126388" nodeInfo="ng">
           <link role="relationDeclaration" roleId="tpc2.1140103550593" targetNodeId="uhxm.7301162575811113551" />
@@ -480,11 +402,7 @@
         <link role="relationDeclaration" roleId="tpc2.1140103550593" targetNodeId="tpee.5680397130376446158" />
       </node>
       <node role="childCellModel" roleId="tpc2.1073389446424" type="tpc2.CellModel_Component" typeId="tpc2.1078939183254" id="6550182048787568276" nodeInfo="ng">
-<<<<<<< HEAD
-        <link role="parentStyleClass" roleId="tpc2.1186406756722" targetNodeId="tpen.1198595398954" resolveInfo="Field" />
-=======
         <link role="parentStyleClass" roleId="tpc2.1381004262292426837" targetNodeId="tpen.1198595398954" resolveInfo="Field" />
->>>>>>> f41488bc
         <link role="editorComponent" roleId="tpc2.1078939183255" targetNodeId="tpen.1181823106174" resolveInfo="VariableDeclaration_NameCellComponent" />
       </node>
       <node role="childCellModel" roleId="tpc2.1073389446424" type="tpc2.CellModel_Collection" typeId="tpc2.1073389446423" id="6550182048787568277" nodeInfo="nn">
@@ -509,11 +427,7 @@
         </node>
         <node role="childCellModel" roleId="tpc2.1073389446424" type="tpc2.CellModel_Constant" typeId="tpc2.1073389577006" id="6550182048787568287" nodeInfo="nn">
           <property name="text" nameId="tpc2.1073389577007" value="=" />
-<<<<<<< HEAD
-          <link role="parentStyleClass" roleId="tpc2.1186406756722" targetNodeId="tpen.1215010940130" resolveInfo="Operator" />
-=======
           <link role="parentStyleClass" roleId="tpc2.1381004262292426837" targetNodeId="tpen.1215010940130" resolveInfo="Operator" />
->>>>>>> f41488bc
         </node>
         <node role="childCellModel" roleId="tpc2.1073389446424" type="tpc2.CellModel_RefNode" typeId="tpc2.1073389882823" id="6550182048787568288" nodeInfo="ng">
           <link role="relationDeclaration" roleId="tpc2.1140103550593" targetNodeId="tpee.1068431790190" />
@@ -529,19 +443,11 @@
       <node role="childCellModel" roleId="tpc2.1073389446424" type="tpc2.CellModel_Component" typeId="tpc2.1078939183254" id="2886182022232400519" nodeInfo="ng">
         <property name="attractsFocus" nameId="tpc2.1130859485024" value="0" />
         <link role="editorComponent" roleId="tpc2.1078939183255" targetNodeId="tpco.2900100530630621651" resolveInfo="alias" />
-<<<<<<< HEAD
-        <link role="parentStyleClass" roleId="tpc2.1186406756722" targetNodeId="tpen.1186415544875" resolveInfo="KeyWord" />
-      </node>
-      <node role="childCellModel" roleId="tpc2.1073389446424" type="tpc2.CellModel_Constant" typeId="tpc2.1073389577006" id="7301162575811126935" nodeInfo="nn">
-        <property name="text" nameId="tpc2.1073389577007" value="&lt;" />
-        <link role="parentStyleClass" roleId="tpc2.1186406756722" targetNodeId="tpen.8171260302110651849" resolveInfo="LeftAngleBracket" />
-=======
         <link role="parentStyleClass" roleId="tpc2.1381004262292426837" targetNodeId="tpen.1186415544875" resolveInfo="KeyWord" />
       </node>
       <node role="childCellModel" roleId="tpc2.1073389446424" type="tpc2.CellModel_Constant" typeId="tpc2.1073389577006" id="7301162575811126935" nodeInfo="nn">
         <property name="text" nameId="tpc2.1073389577007" value="&lt;" />
         <link role="parentStyleClass" roleId="tpc2.1381004262292426837" targetNodeId="tpen.8171260302110651849" resolveInfo="LeftAngleBracket" />
->>>>>>> f41488bc
         <node role="styleItem" roleId="tpc2.1219418656006" type="tpc2.PunctuationRightStyleClassItem" typeId="tpc2.1233759184865" id="2572811016744696043" nodeInfo="nn">
           <property name="flag" nameId="tpc2.1186414551515" value="true" />
         </node>
@@ -560,11 +466,7 @@
       </node>
       <node role="childCellModel" roleId="tpc2.1073389446424" type="tpc2.CellModel_Constant" typeId="tpc2.1073389577006" id="7301162575811126939" nodeInfo="nn">
         <property name="text" nameId="tpc2.1073389577007" value="&gt;" />
-<<<<<<< HEAD
-        <link role="parentStyleClass" roleId="tpc2.1186406756722" targetNodeId="tpen.8171260302110651850" resolveInfo="RightAngleBracket" />
-=======
         <link role="parentStyleClass" roleId="tpc2.1381004262292426837" targetNodeId="tpen.8171260302110651850" resolveInfo="RightAngleBracket" />
->>>>>>> f41488bc
       </node>
       <node role="cellLayout" roleId="tpc2.1106270802874" type="tpc2.CellLayout_Horizontal" typeId="tpc2.1106270549637" id="7301162575811126940" nodeInfo="nn" />
     </node>
@@ -578,11 +480,7 @@
         <node role="childCellModel" roleId="tpc2.1073389446424" type="tpc2.CellModel_Component" typeId="tpc2.1078939183254" id="2886182022232400557" nodeInfo="ng">
           <property name="attractsFocus" nameId="tpc2.1130859485024" value="0" />
           <link role="editorComponent" roleId="tpc2.1078939183255" targetNodeId="tpco.2900100530630621651" resolveInfo="alias" />
-<<<<<<< HEAD
-          <link role="parentStyleClass" roleId="tpc2.1186406756722" targetNodeId="tpen.1186415544875" resolveInfo="KeyWord" />
-=======
-          <link role="parentStyleClass" roleId="tpc2.1381004262292426837" targetNodeId="tpen.1186415544875" resolveInfo="KeyWord" />
->>>>>>> f41488bc
+          <link role="parentStyleClass" roleId="tpc2.1381004262292426837" targetNodeId="tpen.1186415544875" resolveInfo="KeyWord" />
         </node>
         <node role="cellLayout" roleId="tpc2.1106270802874" type="tpc2.CellLayout_Horizontal" typeId="tpc2.1106270549637" id="7037083547576022983" nodeInfo="nn" />
         <node role="styleItem" roleId="tpc2.1219418656006" type="tpc2.SelectableStyleSheetItem" typeId="tpc2.1186414928363" id="7037083547576022984" nodeInfo="nn">
@@ -597,11 +495,7 @@
           </node>
           <node role="childCellModel" roleId="tpc2.1073389446424" type="tpc2.CellModel_Constant" typeId="tpc2.1073389577006" id="259833884788783352" nodeInfo="nn">
             <property name="text" nameId="tpc2.1073389577007" value="as" />
-<<<<<<< HEAD
-            <link role="parentStyleClass" roleId="tpc2.1186406756722" targetNodeId="tpen.1186415544875" resolveInfo="KeyWord" />
-=======
             <link role="parentStyleClass" roleId="tpc2.1381004262292426837" targetNodeId="tpen.1186415544875" resolveInfo="KeyWord" />
->>>>>>> f41488bc
           </node>
           <node role="childCellModel" roleId="tpc2.1073389446424" type="tpc2.CellModel_Property" typeId="tpc2.1073389658414" id="259833884788783354" nodeInfo="ng">
             <link role="relationDeclaration" roleId="tpc2.1140103550593" targetNodeId="tpck.1156235010670" resolveInfo="alias" />
@@ -665,11 +559,7 @@
     <node role="cellModel" roleId="tpc2.1080736633877" type="tpc2.CellModel_Component" typeId="tpc2.1078939183254" id="2886182022232400321" nodeInfo="ng">
       <property name="attractsFocus" nameId="tpc2.1130859485024" value="0" />
       <link role="editorComponent" roleId="tpc2.1078939183255" targetNodeId="tpco.2900100530630621651" resolveInfo="alias" />
-<<<<<<< HEAD
-      <link role="parentStyleClass" roleId="tpc2.1186406756722" targetNodeId="tpen.1186415544875" resolveInfo="KeyWord" />
-=======
       <link role="parentStyleClass" roleId="tpc2.1381004262292426837" targetNodeId="tpen.1186415544875" resolveInfo="KeyWord" />
->>>>>>> f41488bc
     </node>
   </root>
   <root type="tpc2.ConceptEditorDeclaration" typeId="tpc2.1071666914219" id="6550182048787583938" nodeInfo="ng">
@@ -681,11 +571,7 @@
         <node role="cellModel" roleId="tpc2.1080736633877" type="tpc2.CellModel_Property" typeId="tpc2.1073389658414" id="6550182048787583943" nodeInfo="ng">
           <property name="readOnly" nameId="tpc2.1140017977771" value="true" />
           <link role="relationDeclaration" roleId="tpc2.1140103550593" targetNodeId="tpck.1169194664001" resolveInfo="name" />
-<<<<<<< HEAD
-          <link role="parentStyleClass" roleId="tpc2.1186406756722" targetNodeId="tpen.1198595398954" resolveInfo="Field" />
-=======
           <link role="parentStyleClass" roleId="tpc2.1381004262292426837" targetNodeId="tpen.1198595398954" resolveInfo="Field" />
->>>>>>> f41488bc
         </node>
       </node>
     </node>
@@ -697,19 +583,11 @@
       <node role="childCellModel" roleId="tpc2.1073389446424" type="tpc2.CellModel_Component" typeId="tpc2.1078939183254" id="2886182022232400337" nodeInfo="ng">
         <property name="attractsFocus" nameId="tpc2.1130859485024" value="0" />
         <link role="editorComponent" roleId="tpc2.1078939183255" targetNodeId="tpco.2900100530630621651" resolveInfo="alias" />
-<<<<<<< HEAD
-        <link role="parentStyleClass" roleId="tpc2.1186406756722" targetNodeId="tpen.1186415544875" resolveInfo="KeyWord" />
-      </node>
-      <node role="childCellModel" roleId="tpc2.1073389446424" type="tpc2.CellModel_Constant" typeId="tpc2.1073389577006" id="7301162575811126927" nodeInfo="nn">
-        <property name="text" nameId="tpc2.1073389577007" value="&lt;" />
-        <link role="parentStyleClass" roleId="tpc2.1186406756722" targetNodeId="tpen.8171260302110651849" resolveInfo="LeftAngleBracket" />
-=======
         <link role="parentStyleClass" roleId="tpc2.1381004262292426837" targetNodeId="tpen.1186415544875" resolveInfo="KeyWord" />
       </node>
       <node role="childCellModel" roleId="tpc2.1073389446424" type="tpc2.CellModel_Constant" typeId="tpc2.1073389577006" id="7301162575811126927" nodeInfo="nn">
         <property name="text" nameId="tpc2.1073389577007" value="&lt;" />
         <link role="parentStyleClass" roleId="tpc2.1381004262292426837" targetNodeId="tpen.8171260302110651849" resolveInfo="LeftAngleBracket" />
->>>>>>> f41488bc
         <node role="styleItem" roleId="tpc2.1219418656006" type="tpc2.PunctuationRightStyleClassItem" typeId="tpc2.1233759184865" id="2572811016744694945" nodeInfo="nn">
           <property name="flag" nameId="tpc2.1186414551515" value="true" />
         </node>
@@ -728,11 +606,7 @@
       </node>
       <node role="childCellModel" roleId="tpc2.1073389446424" type="tpc2.CellModel_Constant" typeId="tpc2.1073389577006" id="7301162575811126929" nodeInfo="nn">
         <property name="text" nameId="tpc2.1073389577007" value="&gt;" />
-<<<<<<< HEAD
-        <link role="parentStyleClass" roleId="tpc2.1186406756722" targetNodeId="tpen.8171260302110651850" resolveInfo="RightAngleBracket" />
-=======
         <link role="parentStyleClass" roleId="tpc2.1381004262292426837" targetNodeId="tpen.8171260302110651850" resolveInfo="RightAngleBracket" />
->>>>>>> f41488bc
       </node>
       <node role="cellLayout" roleId="tpc2.1106270802874" type="tpc2.CellLayout_Horizontal" typeId="tpc2.1106270549637" id="7301162575811126919" nodeInfo="nn" />
     </node>
@@ -752,11 +626,7 @@
         </node>
         <node role="childCellModel" roleId="tpc2.1073389446424" type="tpc2.CellModel_Constant" typeId="tpc2.1073389577006" id="6550182048787648105" nodeInfo="nn">
           <property name="text" nameId="tpc2.1073389577007" value="before:" />
-<<<<<<< HEAD
-          <link role="parentStyleClass" roleId="tpc2.1186406756722" targetNodeId="tpen.1186415544875" resolveInfo="KeyWord" />
-=======
-          <link role="parentStyleClass" roleId="tpc2.1381004262292426837" targetNodeId="tpen.1186415544875" resolveInfo="KeyWord" />
->>>>>>> f41488bc
+          <link role="parentStyleClass" roleId="tpc2.1381004262292426837" targetNodeId="tpen.1186415544875" resolveInfo="KeyWord" />
         </node>
         <node role="childCellModel" roleId="tpc2.1073389446424" type="tpc2.CellModel_Collection" typeId="tpc2.1073389446423" id="6550182048787648106" nodeInfo="nn">
           <node role="cellLayout" roleId="tpc2.1106270802874" type="tpc2.CellLayout_Horizontal" typeId="tpc2.1106270549637" id="6550182048787648107" nodeInfo="nn" />
@@ -787,11 +657,7 @@
       </node>
       <node role="childCellModel" roleId="tpc2.1073389446424" type="tpc2.CellModel_Constant" typeId="tpc2.1073389577006" id="6550182048787537892" nodeInfo="nn">
         <property name="text" nameId="tpc2.1073389577007" value="(" />
-<<<<<<< HEAD
-        <link role="parentStyleClass" roleId="tpc2.1186406756722" targetNodeId="tpen.1234958090348" resolveInfo="LeftParenAfterName" />
-=======
         <link role="parentStyleClass" roleId="tpc2.1381004262292426837" targetNodeId="tpen.1234958090348" resolveInfo="LeftParenAfterName" />
->>>>>>> f41488bc
       </node>
       <node role="childCellModel" roleId="tpc2.1073389446424" type="tpc2.CellModel_RefNodeList" typeId="tpc2.1073390211982" id="5475888311765521410" nodeInfo="ng">
         <property name="separatorLayoutConstraint" nameId="tpc2.1156252885376" value="punctuation" />
@@ -801,11 +667,7 @@
       </node>
       <node role="childCellModel" roleId="tpc2.1073389446424" type="tpc2.CellModel_Constant" typeId="tpc2.1073389577006" id="6550182048787537894" nodeInfo="nn">
         <property name="text" nameId="tpc2.1073389577007" value=")" />
-<<<<<<< HEAD
-        <link role="parentStyleClass" roleId="tpc2.1186406756722" targetNodeId="tpen.1215088010675" resolveInfo="RightParen" />
-=======
         <link role="parentStyleClass" roleId="tpc2.1381004262292426837" targetNodeId="tpen.1215088010675" resolveInfo="RightParen" />
->>>>>>> f41488bc
       </node>
     </node>
   </root>
@@ -852,11 +714,7 @@
           <node role="cellModel" roleId="tpc2.1080736633877" type="tpc2.CellModel_Property" typeId="tpc2.1073389658414" id="3642991921658122729" nodeInfo="ng">
             <property name="readOnly" nameId="tpc2.1140017977771" value="true" />
             <link role="relationDeclaration" roleId="tpc2.1140103550593" targetNodeId="tpck.1169194664001" resolveInfo="name" />
-<<<<<<< HEAD
-            <link role="parentStyleClass" roleId="tpc2.1186406756722" targetNodeId="4l28.943668161921783088" resolveInfo="persistentConfigurationRef" />
-=======
             <link role="parentStyleClass" roleId="tpc2.1381004262292426837" targetNodeId="4l28.943668161921783088" resolveInfo="persistentConfigurationRef" />
->>>>>>> f41488bc
           </node>
         </node>
       </node>
@@ -866,11 +724,7 @@
           <node role="cellModel" roleId="tpc2.1080736633877" type="tpc2.CellModel_Property" typeId="tpc2.1073389658414" id="943668161921783161" nodeInfo="ng">
             <property name="readOnly" nameId="tpc2.1140017977771" value="true" />
             <link role="relationDeclaration" roleId="tpc2.1140103550593" targetNodeId="tpck.1169194664001" resolveInfo="name" />
-<<<<<<< HEAD
-            <link role="parentStyleClass" roleId="tpc2.1186406756722" targetNodeId="4l28.943668161921783090" resolveInfo="persistentConfigurationRefDeprecated" />
-=======
             <link role="parentStyleClass" roleId="tpc2.1381004262292426837" targetNodeId="4l28.943668161921783090" resolveInfo="persistentConfigurationRefDeprecated" />
->>>>>>> f41488bc
           </node>
         </node>
         <node role="renderingCondition" roleId="tpc2.1142887637401" type="tpc2.QueryFunction_NodeCondition" typeId="tpc2.1142886221719" id="943668161921783345" nodeInfo="nn">
@@ -909,22 +763,14 @@
       </node>
       <node role="childCellModel" roleId="tpc2.1073389446424" type="tpc2.CellModel_Constant" typeId="tpc2.1073389577006" id="3642991921658122731" nodeInfo="nn">
         <property name="text" nameId="tpc2.1073389577007" value="(" />
-<<<<<<< HEAD
-        <link role="parentStyleClass" roleId="tpc2.1186406756722" targetNodeId="tpen.1234958090348" resolveInfo="LeftParenAfterName" />
-=======
         <link role="parentStyleClass" roleId="tpc2.1381004262292426837" targetNodeId="tpen.1234958090348" resolveInfo="LeftParenAfterName" />
->>>>>>> f41488bc
       </node>
       <node role="childCellModel" roleId="tpc2.1073389446424" type="tpc2.CellModel_RefNode" typeId="tpc2.1073389882823" id="529406319400385976" nodeInfo="ng">
         <link role="relationDeclaration" roleId="tpc2.1140103550593" targetNodeId="uhxm.529406319400385974" />
       </node>
       <node role="childCellModel" roleId="tpc2.1073389446424" type="tpc2.CellModel_Constant" typeId="tpc2.1073389577006" id="3642991921658122733" nodeInfo="nn">
         <property name="text" nameId="tpc2.1073389577007" value=")" />
-<<<<<<< HEAD
-        <link role="parentStyleClass" roleId="tpc2.1186406756722" targetNodeId="tpen.1215088010675" resolveInfo="RightParen" />
-=======
         <link role="parentStyleClass" roleId="tpc2.1381004262292426837" targetNodeId="tpen.1215088010675" resolveInfo="RightParen" />
->>>>>>> f41488bc
       </node>
       <node role="cellLayout" roleId="tpc2.1106270802874" type="tpc2.CellLayout_Horizontal" typeId="tpc2.1106270549637" id="3642991921658122725" nodeInfo="nn" />
     </node>
@@ -936,11 +782,7 @@
       <node role="cellLayout" roleId="tpc2.1106270802874" type="tpc2.CellLayout_Horizontal" typeId="tpc2.1106270549637" id="6226796386650281954" nodeInfo="nn" />
       <node role="childCellModel" roleId="tpc2.1073389446424" type="tpc2.CellModel_Constant" typeId="tpc2.1073389577006" id="6226796386650281955" nodeInfo="nn">
         <property name="text" nameId="tpc2.1073389577007" value="can:" />
-<<<<<<< HEAD
-        <link role="parentStyleClass" roleId="tpc2.1186406756722" targetNodeId="tpen.1186415544875" resolveInfo="KeyWord" />
-=======
         <link role="parentStyleClass" roleId="tpc2.1381004262292426837" targetNodeId="tpen.1186415544875" resolveInfo="KeyWord" />
->>>>>>> f41488bc
       </node>
       <node role="childCellModel" roleId="tpc2.1073389446424" type="tpc2.CellModel_Collection" typeId="tpc2.1073389446423" id="6226796386650281956" nodeInfo="nn">
         <node role="styleItem" roleId="tpc2.1219418656006" type="tpc2.SelectableStyleSheetItem" typeId="tpc2.1186414928363" id="6226796386650281957" nodeInfo="nn">
@@ -949,11 +791,7 @@
         <node role="childCellModel" roleId="tpc2.1073389446424" type="tpc2.CellModel_Indent" typeId="tpc2.1198256887712" id="6226796386650281958" nodeInfo="ng" />
         <node role="childCellModel" roleId="tpc2.1073389446424" type="tpc2.CellModel_Constant" typeId="tpc2.1073389577006" id="6226796386650281959" nodeInfo="nn">
           <property name="text" nameId="tpc2.1073389577007" value="run" />
-<<<<<<< HEAD
-          <link role="parentStyleClass" roleId="tpc2.1186406756722" targetNodeId="tpen.1186415544875" resolveInfo="KeyWord" />
-=======
-          <link role="parentStyleClass" roleId="tpc2.1381004262292426837" targetNodeId="tpen.1186415544875" resolveInfo="KeyWord" />
->>>>>>> f41488bc
+          <link role="parentStyleClass" roleId="tpc2.1381004262292426837" targetNodeId="tpen.1186415544875" resolveInfo="KeyWord" />
           <node role="renderingCondition" roleId="tpc2.1142887637401" type="tpc2.QueryFunction_NodeCondition" typeId="tpc2.1142886221719" id="6226796386650281960" nodeInfo="nn">
             <node role="body" roleId="tpee.1137022507850" type="tpee.StatementList" typeId="tpee.1068580123136" id="6226796386650281961" nodeInfo="sn">
               <node role="statement" roleId="tpee.1068581517665" type="tpee.ExpressionStatement" typeId="tpee.1068580123155" id="6226796386650281962" nodeInfo="nn">
@@ -1046,11 +884,7 @@
         </node>
         <node role="childCellModel" roleId="tpc2.1073389446424" type="tpc2.CellModel_Constant" typeId="tpc2.1073389577006" id="6226796386650282001" nodeInfo="nn">
           <property name="text" nameId="tpc2.1073389577007" value="debug" />
-<<<<<<< HEAD
-          <link role="parentStyleClass" roleId="tpc2.1186406756722" targetNodeId="tpen.1186415544875" resolveInfo="KeyWord" />
-=======
-          <link role="parentStyleClass" roleId="tpc2.1381004262292426837" targetNodeId="tpen.1186415544875" resolveInfo="KeyWord" />
->>>>>>> f41488bc
+          <link role="parentStyleClass" roleId="tpc2.1381004262292426837" targetNodeId="tpen.1186415544875" resolveInfo="KeyWord" />
           <node role="renderingCondition" roleId="tpc2.1142887637401" type="tpc2.QueryFunction_NodeCondition" typeId="tpc2.1142886221719" id="6226796386650282002" nodeInfo="nn">
             <node role="body" roleId="tpee.1137022507850" type="tpee.StatementList" typeId="tpee.1068580123136" id="6226796386650282003" nodeInfo="sn">
               <node role="statement" roleId="tpee.1068581517665" type="tpee.ExpressionStatement" typeId="tpee.1068580123155" id="6226796386650282004" nodeInfo="nn">
@@ -1146,11 +980,7 @@
       <node role="cellLayout" roleId="tpc2.1106270802874" type="tpc2.CellLayout_Vertical" typeId="tpc2.1106270571710" id="6226796386650282048" nodeInfo="nn" />
       <node role="childCellModel" roleId="tpc2.1073389446424" type="tpc2.CellModel_Constant" typeId="tpc2.1073389577006" id="6226796386650282049" nodeInfo="nn">
         <property name="text" nameId="tpc2.1073389577007" value="can:" />
-<<<<<<< HEAD
-        <link role="parentStyleClass" roleId="tpc2.1186406756722" targetNodeId="tpen.1186415544875" resolveInfo="KeyWord" />
-=======
         <link role="parentStyleClass" roleId="tpc2.1381004262292426837" targetNodeId="tpen.1186415544875" resolveInfo="KeyWord" />
->>>>>>> f41488bc
       </node>
       <node role="childCellModel" roleId="tpc2.1073389446424" type="tpc2.CellModel_Collection" typeId="tpc2.1073389446423" id="6226796386650282050" nodeInfo="nn">
         <node role="styleItem" roleId="tpc2.1219418656006" type="tpc2.SelectableStyleSheetItem" typeId="tpc2.1186414928363" id="6226796386650282051" nodeInfo="nn">
@@ -1159,11 +989,7 @@
         <node role="childCellModel" roleId="tpc2.1073389446424" type="tpc2.CellModel_Indent" typeId="tpc2.1198256887712" id="6226796386650282052" nodeInfo="ng" />
         <node role="childCellModel" roleId="tpc2.1073389446424" type="tpc2.CellModel_Constant" typeId="tpc2.1073389577006" id="6226796386650282053" nodeInfo="nn">
           <property name="text" nameId="tpc2.1073389577007" value="run" />
-<<<<<<< HEAD
-          <link role="parentStyleClass" roleId="tpc2.1186406756722" targetNodeId="tpen.1186415544875" resolveInfo="KeyWord" />
-=======
-          <link role="parentStyleClass" roleId="tpc2.1381004262292426837" targetNodeId="tpen.1186415544875" resolveInfo="KeyWord" />
->>>>>>> f41488bc
+          <link role="parentStyleClass" roleId="tpc2.1381004262292426837" targetNodeId="tpen.1186415544875" resolveInfo="KeyWord" />
           <node role="renderingCondition" roleId="tpc2.1142887637401" type="tpc2.QueryFunction_NodeCondition" typeId="tpc2.1142886221719" id="6226796386650282054" nodeInfo="nn">
             <node role="body" roleId="tpee.1137022507850" type="tpee.StatementList" typeId="tpee.1068580123136" id="6226796386650282055" nodeInfo="sn">
               <node role="statement" roleId="tpee.1068581517665" type="tpee.ExpressionStatement" typeId="tpee.1068580123155" id="6226796386650282056" nodeInfo="nn">
@@ -1258,11 +1084,7 @@
           </node>
           <node role="childCellModel" roleId="tpc2.1073389446424" type="tpc2.CellModel_Constant" typeId="tpc2.1073389577006" id="6226796386650282097" nodeInfo="nn">
             <property name="text" nameId="tpc2.1073389577007" value="debug under" />
-<<<<<<< HEAD
-            <link role="parentStyleClass" roleId="tpc2.1186406756722" targetNodeId="tpen.1186415544875" resolveInfo="KeyWord" />
-=======
             <link role="parentStyleClass" roleId="tpc2.1381004262292426837" targetNodeId="tpen.1186415544875" resolveInfo="KeyWord" />
->>>>>>> f41488bc
             <node role="menuDescriptor" roleId="tpc2.1164826688380" type="tpc2.CellMenuDescriptor" typeId="tpc2.1164824717996" id="6226796386650282098" nodeInfo="ng">
               <node role="cellMenuPart" roleId="tpc2.1164824815888" type="tpc2.CellMenuPart_Generic_Item" typeId="tpc2.1165424453110" id="6226796386650282099" nodeInfo="ng">
                 <property name="matchingText" nameId="tpc2.1165424453111" value="can't debug" />
@@ -1360,11 +1182,7 @@
       </node>
       <node role="childCellModel" roleId="tpc2.1073389446424" type="tpc2.CellModel_Constant" typeId="tpc2.1073389577006" id="1594211126127621040" nodeInfo="nn">
         <property name="text" nameId="tpc2.1073389577007" value="with tool" />
-<<<<<<< HEAD
-        <link role="parentStyleClass" roleId="tpc2.1186406756722" targetNodeId="tpen.1186415544875" resolveInfo="KeyWord" />
-=======
         <link role="parentStyleClass" roleId="tpc2.1381004262292426837" targetNodeId="tpen.1186415544875" resolveInfo="KeyWord" />
->>>>>>> f41488bc
       </node>
       <node role="childCellModel" roleId="tpc2.1073389446424" type="tpc2.CellModel_RefNode" typeId="tpc2.1073389882823" id="1594211126127621041" nodeInfo="ng">
         <link role="relationDeclaration" roleId="tpc2.1140103550593" targetNodeId="uhxm.1594211126127621024" />
@@ -1378,11 +1196,7 @@
     <node role="cellModel" roleId="tpc2.1080736633877" type="tpc2.CellModel_Component" typeId="tpc2.1078939183254" id="2886182022232400741" nodeInfo="ng">
       <property name="attractsFocus" nameId="tpc2.1130859485024" value="0" />
       <link role="editorComponent" roleId="tpc2.1078939183255" targetNodeId="tpco.2900100530630621651" resolveInfo="alias" />
-<<<<<<< HEAD
-      <link role="parentStyleClass" roleId="tpc2.1186406756722" targetNodeId="tpen.1186415544875" resolveInfo="KeyWord" />
-=======
       <link role="parentStyleClass" roleId="tpc2.1381004262292426837" targetNodeId="tpen.1186415544875" resolveInfo="KeyWord" />
->>>>>>> f41488bc
     </node>
   </root>
   <root type="tpc2.ConceptEditorDeclaration" typeId="tpc2.1071666914219" id="1594211126127774347" nodeInfo="ng">
@@ -1392,19 +1206,11 @@
       <node role="cellLayout" roleId="tpc2.1106270802874" type="tpc2.CellLayout_Indent" typeId="tpc2.1237303669825" id="1594211126127774928" nodeInfo="nn" />
       <node role="childCellModel" roleId="tpc2.1073389446424" type="tpc2.CellModel_Constant" typeId="tpc2.1073389577006" id="1594211126127774349" nodeInfo="nn">
         <property name="text" nameId="tpc2.1073389577007" value="console" />
-<<<<<<< HEAD
-        <link role="parentStyleClass" roleId="tpc2.1186406756722" targetNodeId="tpen.1186415544875" resolveInfo="KeyWord" />
-      </node>
-      <node role="childCellModel" roleId="tpc2.1073389446424" type="tpc2.CellModel_Constant" typeId="tpc2.1073389577006" id="1594211126127774930" nodeInfo="nn">
-        <property name="text" nameId="tpc2.1073389577007" value="(" />
-        <link role="parentStyleClass" roleId="tpc2.1186406756722" targetNodeId="tpen.1234958090348" resolveInfo="LeftParenAfterName" />
-=======
         <link role="parentStyleClass" roleId="tpc2.1381004262292426837" targetNodeId="tpen.1186415544875" resolveInfo="KeyWord" />
       </node>
       <node role="childCellModel" roleId="tpc2.1073389446424" type="tpc2.CellModel_Constant" typeId="tpc2.1073389577006" id="1594211126127774930" nodeInfo="nn">
         <property name="text" nameId="tpc2.1073389577007" value="(" />
         <link role="parentStyleClass" roleId="tpc2.1381004262292426837" targetNodeId="tpen.1234958090348" resolveInfo="LeftParenAfterName" />
->>>>>>> f41488bc
       </node>
       <node role="childCellModel" roleId="tpc2.1073389446424" type="tpc2.CellModel_RefNode" typeId="tpc2.1073389882823" id="1594211126127774932" nodeInfo="ng">
         <link role="relationDeclaration" roleId="tpc2.1140103550593" targetNodeId="uhxm.1594211126127774925" />
@@ -1420,11 +1226,7 @@
       </node>
       <node role="childCellModel" roleId="tpc2.1073389446424" type="tpc2.CellModel_Constant" typeId="tpc2.1073389577006" id="1594211126127774940" nodeInfo="nn">
         <property name="text" nameId="tpc2.1073389577007" value=")" />
-<<<<<<< HEAD
-        <link role="parentStyleClass" roleId="tpc2.1186406756722" targetNodeId="tpen.1215088010675" resolveInfo="RightParen" />
-=======
         <link role="parentStyleClass" roleId="tpc2.1381004262292426837" targetNodeId="tpen.1215088010675" resolveInfo="RightParen" />
->>>>>>> f41488bc
       </node>
     </node>
   </root>
@@ -1433,11 +1235,7 @@
     <node role="cellModel" roleId="tpc2.1080736633877" type="tpc2.CellModel_Component" typeId="tpc2.1078939183254" id="2886182022232400537" nodeInfo="ng">
       <property name="attractsFocus" nameId="tpc2.1130859485024" value="0" />
       <link role="editorComponent" roleId="tpc2.1078939183255" targetNodeId="tpco.2900100530630621651" resolveInfo="alias" />
-<<<<<<< HEAD
-      <link role="parentStyleClass" roleId="tpc2.1186406756722" targetNodeId="jfm4.946964771156905368" resolveInfo="operation" />
-=======
       <link role="parentStyleClass" roleId="tpc2.1381004262292426837" targetNodeId="jfm4.946964771156905368" resolveInfo="operation" />
->>>>>>> f41488bc
     </node>
   </root>
   <root type="tpc2.ConceptEditorDeclaration" typeId="tpc2.1071666914219" id="33324785353654641" nodeInfo="ng">
@@ -1445,11 +1243,7 @@
     <link role="conceptDeclaration" roleId="tpc2.1166049300910" targetNodeId="uhxm.33324785353654116" resolveInfo="EnvironmentExpression" />
     <node role="cellModel" roleId="tpc2.1080736633877" type="tpc2.CellModel_Component" typeId="tpc2.1078939183254" id="33324785354380047" nodeInfo="ng">
       <link role="editorComponent" roleId="tpc2.1078939183255" targetNodeId="tpco.2900100530630621651" resolveInfo="alias" />
-<<<<<<< HEAD
-      <link role="parentStyleClass" roleId="tpc2.1186406756722" targetNodeId="tpen.1186415544875" resolveInfo="KeyWord" />
-=======
       <link role="parentStyleClass" roleId="tpc2.1381004262292426837" targetNodeId="tpen.1186415544875" resolveInfo="KeyWord" />
->>>>>>> f41488bc
       <node role="styleItem" roleId="tpc2.1219418656006" type="tpc2.FontStyleStyleClassItem" typeId="tpc2.1186403751766" id="7126833505587419054" nodeInfo="nn">
         <property name="style" nameId="tpc2.1186403771423" value="ITALIC" />
       </node>
