--- conflicted
+++ resolved
@@ -2,9 +2,6 @@
 <model modelUID="r:8b43a830-217d-43d8-a0f8-6460c443f22d(jetbrains.mps.execution.configurations.typesystem)">
   <persistence version="7" />
   <language namespace="7a5dda62-9140-4668-ab76-d5ed1746f2b2(jetbrains.mps.lang.typesystem)" />
-  <language namespace="f3061a53-9226-4cc5-a443-f952ceaf5816(jetbrains.mps.baseLanguage)" />
-  <language namespace="3a13115c-633c-4c5c-bbcc-75c4219e9555(jetbrains.mps.lang.quotation)" />
-  <language namespace="7866978e-a0f0-4cc7-81bc-4d213d9375e1(jetbrains.mps.lang.smodel)" />
   <language namespace="756e911c-3f1f-4a48-bdf5-a2ceb91b723c(jetbrains.mps.execution.settings)" />
   <language namespace="774bf8a0-62e5-41e1-af63-f4812e60e48b(jetbrains.mps.baseLanguage.checkedDots)" />
   <devkit namespace="fbc25dd2-5da4-483a-8b19-70928e1b62d7(jetbrains.mps.devkit.general-purpose)" />
@@ -13,14 +10,7 @@
   <import index="awpe" modelUID="r:5a505993-793e-4b2d-84cf-271f9dde39b3(jetbrains.mps.execution.lib)" version="1" />
   <import index="vstq" modelUID="f:java_stub#742f6602-5a2f-4313-aa6e-ae1cd4ffdc61#com.intellij.execution.ui(MPS.Platform/com.intellij.execution.ui@java_stub)" version="-1" />
   <import index="ph2v" modelUID="f:java_stub#742f6602-5a2f-4313-aa6e-ae1cd4ffdc61#com.intellij.openapi.project(MPS.Platform/com.intellij.openapi.project@java_stub)" version="-1" />
-<<<<<<< HEAD
-  <import index="vsqj" modelUID="f:java_stub#6ed54515-acc8-4d1e-a16c-9fd6cfe951ea#jetbrains.mps.project(MPS.Core/jetbrains.mps.project@java_stub)" version="-1" />
-  <import index="jrbx" modelUID="f:java_stub#742f6602-5a2f-4313-aa6e-ae1cd4ffdc61#jetbrains.mps.project(MPS.Platform/jetbrains.mps.project@java_stub)" version="-1" />
-  <import index="ec5l" modelUID="f:java_stub#8865b7a8-5271-43d3-884c-6fd1d9cfdd34#org.jetbrains.mps.openapi.model(MPS.OpenAPI/org.jetbrains.mps.openapi.model@java_stub)" version="-1" />
-  <import index="88zw" modelUID="f:java_stub#8865b7a8-5271-43d3-884c-6fd1d9cfdd34#org.jetbrains.mps.openapi.module(MPS.OpenAPI/org.jetbrains.mps.openapi.module@java_stub)" version="-1" />
-=======
   <import index="tpd4" modelUID="r:00000000-0000-4000-0000-011c895902b4(jetbrains.mps.lang.typesystem.structure)" version="3" />
->>>>>>> 046b3c96
   <import index="tpck" modelUID="r:00000000-0000-4000-0000-011c89590288(jetbrains.mps.lang.core.structure)" version="0" implicit="yes" />
   <import index="tp25" modelUID="r:00000000-0000-4000-0000-011c89590301(jetbrains.mps.lang.smodel.structure)" version="16" implicit="yes" />
   <import index="tp3r" modelUID="r:00000000-0000-4000-0000-011c8959034b(jetbrains.mps.lang.quotation.structure)" version="0" implicit="yes" />
@@ -30,6 +20,10 @@
   <import index="pxpg" modelUID="r:5a550369-d6d9-4c89-a89b-1bb748dc20b3(jetbrains.mps.baseLanguage.checkedDots.structure)" version="-1" implicit="yes" />
   <import index="tp2q" modelUID="r:00000000-0000-4000-0000-011c8959032e(jetbrains.mps.baseLanguage.collections.structure)" version="7" implicit="yes" />
   <import index="cx9y" modelUID="r:309aeee7-bee8-445c-b31d-35928d1da75f(jetbrains.mps.baseLanguage.tuples.structure)" version="2" implicit="yes" />
+  <import index="jrbx" modelUID="f:java_stub#742f6602-5a2f-4313-aa6e-ae1cd4ffdc61#jetbrains.mps.project(MPS.Platform/jetbrains.mps.project@java_stub)" version="-1" implicit="yes" />
+  <import index="vsqj" modelUID="f:java_stub#6ed54515-acc8-4d1e-a16c-9fd6cfe951ea#jetbrains.mps.project(MPS.Core/jetbrains.mps.project@java_stub)" version="-1" implicit="yes" />
+  <import index="88zw" modelUID="f:java_stub#8865b7a8-5271-43d3-884c-6fd1d9cfdd34#org.jetbrains.mps.openapi.module(MPS.OpenAPI/org.jetbrains.mps.openapi.module@java_stub)" version="-1" implicit="yes" />
+  <import index="ec5l" modelUID="f:java_stub#8865b7a8-5271-43d3-884c-6fd1d9cfdd34#org.jetbrains.mps.openapi.model(MPS.OpenAPI/org.jetbrains.mps.openapi.model@java_stub)" version="-1" implicit="yes" />
   <roots>
     <node type="tpd4.InferenceRule" typeId="tpd4.1174643105530" id="7806358006983757918">
       <property name="name" nameId="tpck.1169194664001" value="typeof_ConfigurationFromExecutorReference" />
@@ -88,9 +82,9 @@
     <node type="tpd4.InferenceRule" typeId="tpd4.1174643105530" id="5453800039284219751">
       <property name="name" nameId="tpck.1169194664001" value="typeof_ProjectOperation" />
     </node>
-    <node type="tpd4.InferenceRule" typeId="tpd4.1174643105530" id="6575219246653428163">
+    <node type="tpd4.InferenceRule" typeId="tpd4.1174643105530" id="6575219246653434166">
       <property name="overrides" nameId="tpd4.1195213689297" value="true" />
-      <property name="name" nameId="tpck.1169194664001" value="typeof_ModelSource" />
+      <property name="name" nameId="tpck.1169194664001" value="typeof_SModelSource" />
       <property name="virtualPackage" nameId="tpck.1193676396447" value="producer.source" />
     </node>
     <node type="tpd4.InferenceRule" typeId="tpd4.1174643105530" id="6575219246653432927">
@@ -103,9 +97,9 @@
       <property name="name" nameId="tpck.1169194664001" value="typeof_ProjectSource" />
       <property name="virtualPackage" nameId="tpck.1193676396447" value="producer.source" />
     </node>
-    <node type="tpd4.InferenceRule" typeId="tpd4.1174643105530" id="6575219246653434166">
+    <node type="tpd4.InferenceRule" typeId="tpd4.1174643105530" id="6575219246653428163">
       <property name="overrides" nameId="tpd4.1195213689297" value="true" />
-      <property name="name" nameId="tpck.1169194664001" value="typeof_SModelSource" />
+      <property name="name" nameId="tpck.1169194664001" value="typeof_ModelSource" />
       <property name="virtualPackage" nameId="tpck.1193676396447" value="producer.source" />
     </node>
     <node type="tpd4.InferenceRule" typeId="tpd4.1174643105530" id="6575219246653434666">
@@ -733,26 +727,28 @@
       <link role="concept" roleId="tpd4.1174642800329" targetNodeId="uhxm.5453800039284219178" resolveInfo="GetProjectOperation" />
     </node>
   </root>
-  <root id="6575219246653428163">
-    <node role="body" roleId="tpd4.1195213635060" type="tpee.StatementList" typeId="tpee.1068580123136" id="6575219246653428164">
-      <node role="statement" roleId="tpee.1068581517665" type="tpd4.CreateEquationStatement" typeId="tpd4.1174658326157" id="6575219246653428301">
-        <node role="rightExpression" roleId="tpd4.1174660783414" type="tpd4.NormalTypeClause" typeId="tpd4.1185788614172" id="6575219246653428302">
-          <node role="normalType" roleId="tpd4.1185788644032" type="tp3r.Quotation" typeId="tp3r.1196350785113" id="6575219246653428303">
-            <node role="quotedNode" roleId="tp3r.1196350785114" type="tp25.SModelType" typeId="tp25.1143226024141" id="6575219246653432880" />
-          </node>
-        </node>
-        <node role="leftExpression" roleId="tpd4.1174660783413" type="tpd4.NormalTypeClause" typeId="tpd4.1185788614172" id="6575219246653428309">
-          <node role="normalType" roleId="tpd4.1185788644032" type="tpd4.TypeOfExpression" typeId="tpd4.1174657487114" id="6575219246653428310">
-            <node role="term" roleId="tpd4.1174657509053" type="tpd4.ApplicableNodeReference" typeId="tpd4.1174650418652" id="6575219246653432779">
-              <link role="applicableNode" roleId="tpd4.1174650432090" targetNodeId="6575219246653428166" resolveInfo="modelSource" />
-            </node>
-          </node>
-        </node>
-      </node>
-    </node>
-    <node role="applicableNode" roleId="tpd4.1174648101952" type="tpd4.ConceptReference" typeId="tpd4.1174642788531" id="6575219246653428166">
-      <property name="name" nameId="tpck.1169194664001" value="modelSource" />
-      <link role="concept" roleId="tpd4.1174642800329" targetNodeId="uhxm.7301162575811126381" resolveInfo="ModelSource" />
+  <root id="6575219246653434166">
+    <node role="body" roleId="tpd4.1195213635060" type="tpee.StatementList" typeId="tpee.1068580123136" id="6575219246653434167">
+      <node role="statement" roleId="tpee.1068581517665" type="tpd4.CreateEquationStatement" typeId="tpd4.1174658326157" id="6575219246653434231">
+        <node role="rightExpression" roleId="tpd4.1174660783414" type="tpd4.NormalTypeClause" typeId="tpd4.1185788614172" id="6575219246653434232">
+          <node role="normalType" roleId="tpd4.1185788644032" type="tp3r.Quotation" typeId="tp3r.1196350785113" id="6575219246653434233">
+            <node role="quotedNode" roleId="tp3r.1196350785114" type="tpee.ClassifierType" typeId="tpee.1107535904670" id="6575219246653434621">
+              <link role="classifier" roleId="tpee.1107535924139" targetNodeId="ec5l.~SModel" resolveInfo="SModel" />
+            </node>
+          </node>
+        </node>
+        <node role="leftExpression" roleId="tpd4.1174660783413" type="tpd4.NormalTypeClause" typeId="tpd4.1185788614172" id="6575219246653434239">
+          <node role="normalType" roleId="tpd4.1185788644032" type="tpd4.TypeOfExpression" typeId="tpd4.1174657487114" id="6575219246653434240">
+            <node role="term" roleId="tpd4.1174657509053" type="tpd4.ApplicableNodeReference" typeId="tpd4.1174650418652" id="6575219246653434380">
+              <link role="applicableNode" roleId="tpd4.1174650432090" targetNodeId="6575219246653434169" resolveInfo="sModelSource" />
+            </node>
+          </node>
+        </node>
+      </node>
+    </node>
+    <node role="applicableNode" roleId="tpd4.1174648101952" type="tpd4.ConceptReference" typeId="tpd4.1174642788531" id="6575219246653434169">
+      <property name="name" nameId="tpck.1169194664001" value="sModelSource" />
+      <link role="concept" roleId="tpd4.1174642800329" targetNodeId="uhxm.4482357619022381603" resolveInfo="SModelSource" />
     </node>
   </root>
   <root id="6575219246653432927">
@@ -803,28 +799,26 @@
       <link role="concept" roleId="tpd4.1174642800329" targetNodeId="uhxm.7301162575811126382" resolveInfo="ProjectSource" />
     </node>
   </root>
-  <root id="6575219246653434166">
-    <node role="body" roleId="tpd4.1195213635060" type="tpee.StatementList" typeId="tpee.1068580123136" id="6575219246653434167">
-      <node role="statement" roleId="tpee.1068581517665" type="tpd4.CreateEquationStatement" typeId="tpd4.1174658326157" id="6575219246653434231">
-        <node role="rightExpression" roleId="tpd4.1174660783414" type="tpd4.NormalTypeClause" typeId="tpd4.1185788614172" id="6575219246653434232">
-          <node role="normalType" roleId="tpd4.1185788644032" type="tp3r.Quotation" typeId="tp3r.1196350785113" id="6575219246653434233">
-            <node role="quotedNode" roleId="tp3r.1196350785114" type="tpee.ClassifierType" typeId="tpee.1107535904670" id="6575219246653434621">
-              <link role="classifier" roleId="tpee.1107535924139" targetNodeId="ec5l.~SModel" resolveInfo="SModel" />
-            </node>
-          </node>
-        </node>
-        <node role="leftExpression" roleId="tpd4.1174660783413" type="tpd4.NormalTypeClause" typeId="tpd4.1185788614172" id="6575219246653434239">
-          <node role="normalType" roleId="tpd4.1185788644032" type="tpd4.TypeOfExpression" typeId="tpd4.1174657487114" id="6575219246653434240">
-            <node role="term" roleId="tpd4.1174657509053" type="tpd4.ApplicableNodeReference" typeId="tpd4.1174650418652" id="6575219246653434380">
-              <link role="applicableNode" roleId="tpd4.1174650432090" targetNodeId="6575219246653434169" resolveInfo="sModelSource" />
-            </node>
-          </node>
-        </node>
-      </node>
-    </node>
-    <node role="applicableNode" roleId="tpd4.1174648101952" type="tpd4.ConceptReference" typeId="tpd4.1174642788531" id="6575219246653434169">
-      <property name="name" nameId="tpck.1169194664001" value="sModelSource" />
-      <link role="concept" roleId="tpd4.1174642800329" targetNodeId="uhxm.4482357619022381603" resolveInfo="SModelSource" />
+  <root id="6575219246653428163">
+    <node role="body" roleId="tpd4.1195213635060" type="tpee.StatementList" typeId="tpee.1068580123136" id="6575219246653428164">
+      <node role="statement" roleId="tpee.1068581517665" type="tpd4.CreateEquationStatement" typeId="tpd4.1174658326157" id="6575219246653428301">
+        <node role="rightExpression" roleId="tpd4.1174660783414" type="tpd4.NormalTypeClause" typeId="tpd4.1185788614172" id="6575219246653428302">
+          <node role="normalType" roleId="tpd4.1185788644032" type="tp3r.Quotation" typeId="tp3r.1196350785113" id="6575219246653428303">
+            <node role="quotedNode" roleId="tp3r.1196350785114" type="tp25.SModelType" typeId="tp25.1143226024141" id="6575219246653432880" />
+          </node>
+        </node>
+        <node role="leftExpression" roleId="tpd4.1174660783413" type="tpd4.NormalTypeClause" typeId="tpd4.1185788614172" id="6575219246653428309">
+          <node role="normalType" roleId="tpd4.1185788644032" type="tpd4.TypeOfExpression" typeId="tpd4.1174657487114" id="6575219246653428310">
+            <node role="term" roleId="tpd4.1174657509053" type="tpd4.ApplicableNodeReference" typeId="tpd4.1174650418652" id="6575219246653432779">
+              <link role="applicableNode" roleId="tpd4.1174650432090" targetNodeId="6575219246653428166" resolveInfo="modelSource" />
+            </node>
+          </node>
+        </node>
+      </node>
+    </node>
+    <node role="applicableNode" roleId="tpd4.1174648101952" type="tpd4.ConceptReference" typeId="tpd4.1174642788531" id="6575219246653428166">
+      <property name="name" nameId="tpck.1169194664001" value="modelSource" />
+      <link role="concept" roleId="tpd4.1174642800329" targetNodeId="uhxm.7301162575811126381" resolveInfo="ModelSource" />
     </node>
   </root>
   <root id="6575219246653434666">
