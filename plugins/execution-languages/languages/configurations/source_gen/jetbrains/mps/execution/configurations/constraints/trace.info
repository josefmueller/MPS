<?xml version="1.0" encoding="UTF-8"?>
<debug-info>
  <concept fqn="jetbrains.mps.baseLanguage.structure.BlockStatement" />
  <concept fqn="jetbrains.mps.baseLanguage.structure.ConstructorDeclaration" />
  <concept fqn="jetbrains.mps.baseLanguage.structure.ExpressionStatement" />
  <concept fqn="jetbrains.mps.baseLanguage.structure.IfStatement" />
  <concept fqn="jetbrains.mps.baseLanguage.structure.InstanceMethodDeclaration" />
  <concept fqn="jetbrains.mps.baseLanguage.structure.LocalVariableDeclarationStatement" />
  <concept fqn="jetbrains.mps.baseLanguage.structure.ReturnStatement" />
  <concept fqn="jetbrains.mps.baseLanguage.structure.Statement" />
  <concept fqn="jetbrains.mps.baseLanguage.structure.StaticFieldDeclaration" />
  <concept fqn="jetbrains.mps.baseLanguage.structure.StaticMethodDeclaration" />
  <concept fqn="jetbrains.mps.baseLanguage.structure.SuperConstructorInvocation" />
  <root>
    <file name="ConstraintsAspectDescriptor.java">
      <unit at="9,0,47,0" name="jetbrains.mps.execution.configurations.constraints.ConstraintsAspectDescriptor" />
    </file>
  </root>
  <root nodeRef="r:d6e5159c-3299-41f5-8a8a-81b5b79d5073(jetbrains.mps.execution.configurations.constraints)/1048802521465134864">
    <file name="AbstractRunConfigurationExecutor_Constraints.java">
      <node id="1048802521465134864" at="15,57,16,95" concept="10" />
      <node id="1048802521465134864" at="20,82,21,74" concept="5" />
      <node id="1048802521465134864" at="24,37,25,20" concept="6" />
      <node id="1048802521465134864" at="29,42,30,37" concept="5" />
      <node id="6586232406240908342" at="31,78,32,126" concept="6" />
      <node id="6586232406240908355" at="33,9,34,20" concept="6" />
      <node id="1048802521465134864" at="36,7,37,22" concept="6" />
      <node id="1048802521465134864" at="15,0,18,0" concept="1" trace="AbstractRunConfigurationExecutor_Constraints#()V" />
      <node id="6586232406240908340" at="30,37,33,9" concept="3" />
      <node id="1048802521465134864" at="23,0,27,0" concept="4" trace="hasOwnGetter#()Z" />
      <node id="1048802521465134864" at="30,37,34,20" concept="0" />
      <node id="1048802521465134864" at="28,0,36,0" concept="4" trace="getValue#(Lorg/jetbrains/mps/openapi/model/SNode;)Ljava/lang/Object;" />
      <node id="1048802521465134864" at="21,74,36,7" concept="2" />
      <node id="1048802521465134864" at="19,0,39,0" concept="4" trace="getNotDefaultProperties#()Ljava/util/Map;" />
      <scope id="1048802521465134864" at="15,57,16,95" />
      <scope id="1048802521465134864" at="24,37,25,20" />
      <scope id="6586232406240908341" at="31,78,32,126" />
      <scope id="1048802521465134864" at="15,0,18,0" />
      <scope id="1048802521465134864" at="23,0,27,0" />
      <scope id="6586232406240908339" at="30,37,34,20" />
      <scope id="1048802521465134864" at="29,42,34,20">
        <var name="propertyName" id="1048802521465134864" />
      </scope>
      <scope id="1048802521465134864" at="28,0,36,0">
        <var name="node" id="1048802521465134864" />
      </scope>
      <scope id="1048802521465134864" at="20,82,37,22">
        <var name="properties" id="1048802521465134864" />
      </scope>
      <scope id="1048802521465134864" at="19,0,39,0" />
      <unit id="1048802521465134864" at="22,31,36,5" name="jetbrains.mps.execution.configurations.constraints.AbstractRunConfigurationExecutor_Constraints$1" />
      <unit id="1048802521465134864" at="14,0,40,0" name="jetbrains.mps.execution.configurations.constraints.AbstractRunConfigurationExecutor_Constraints" />
    </file>
  </root>
  <root nodeRef="r:d6e5159c-3299-41f5-8a8a-81b5b79d5073(jetbrains.mps.execution.configurations.constraints)/258639336594554644">
<<<<<<< HEAD
    <nodeInfo nodeId="258639336594554644" fileName="StartProcessHandlerStatement_Constraints.java" startLine="13" startPosition="53" endLine="14" endPosition="91" conceptFqName="jetbrains.mps.baseLanguage.structure.SuperConstructorInvocation" />
    <nodeInfo nodeId="258639336594554644" fileName="StartProcessHandlerStatement_Constraints.java" startLine="18" startPosition="43" endLine="19" endPosition="16" conceptFqName="jetbrains.mps.baseLanguage.structure.ReturnStatement" />
    <nodeInfo nodeId="258639336594554644" fileName="StartProcessHandlerStatement_Constraints.java" startLine="23" startPosition="200" endLine="24" endPosition="96" conceptFqName="jetbrains.mps.baseLanguage.structure.LocalVariableDeclarationStatement" />
    <nodeInfo nodeId="258639336594554644" fileName="StartProcessHandlerStatement_Constraints.java" startLine="24" startPosition="96" endLine="25" endPosition="0" conceptFqName="jetbrains.mps.baseLanguage.structure.Statement" />
    <nodeInfo nodeId="258639336594554644" fileName="StartProcessHandlerStatement_Constraints.java" startLine="26" startPosition="51" endLine="27" endPosition="67" conceptFqName="jetbrains.mps.baseLanguage.structure.ExpressionStatement" />
    <nodeInfo nodeId="258639336594554644" fileName="StartProcessHandlerStatement_Constraints.java" startLine="28" startPosition="5" endLine="29" endPosition="0" conceptFqName="jetbrains.mps.baseLanguage.structure.Statement" />
    <nodeInfo nodeId="258639336594554644" fileName="StartProcessHandlerStatement_Constraints.java" startLine="29" startPosition="0" endLine="30" endPosition="18" conceptFqName="jetbrains.mps.baseLanguage.structure.ReturnStatement" />
    <nodeInfo nodeId="607988455143366351" fileName="StartProcessHandlerStatement_Constraints.java" startLine="33" startPosition="148" endLine="34" endPosition="14" conceptFqName="jetbrains.mps.baseLanguage.structure.SingleLineComment" />
    <nodeInfo nodeId="607988455143431587" fileName="StartProcessHandlerStatement_Constraints.java" startLine="34" startPosition="14" endLine="35" endPosition="16" conceptFqName="jetbrains.mps.baseLanguage.structure.ReturnStatement" />
    <nodeInfo nodeId="258639336594554644" fileName="StartProcessHandlerStatement_Constraints.java" startLine="38" startPosition="0" endLine="39" endPosition="0" conceptFqName="jetbrains.mps.baseLanguage.structure.StaticFieldDeclaration" propertyString="canBeChildBreakingPoint" />
    <nodeInfo nodeId="258639336594554644" fileName="StartProcessHandlerStatement_Constraints.java" startLine="13" startPosition="0" endLine="16" endPosition="0" conceptFqName="jetbrains.mps.baseLanguage.structure.ConstructorDeclaration" propertyString="StartProcessHandlerStatement_Constraints#()V" />
    <nodeInfo nodeId="258639336594554644" fileName="StartProcessHandlerStatement_Constraints.java" startLine="25" startPosition="0" endLine="28" endPosition="5" conceptFqName="jetbrains.mps.baseLanguage.structure.IfStatement" />
    <nodeInfo nodeId="258639336594554644" fileName="StartProcessHandlerStatement_Constraints.java" startLine="17" startPosition="0" endLine="21" endPosition="0" conceptFqName="jetbrains.mps.baseLanguage.structure.InstanceMethodDeclaration" propertyString="hasOwnCanBeChildMethod#()Z" />
    <nodeInfo nodeId="258639336594554644" fileName="StartProcessHandlerStatement_Constraints.java" startLine="33" startPosition="0" endLine="37" endPosition="0" conceptFqName="jetbrains.mps.baseLanguage.structure.StaticMethodDeclaration" propertyString="static_canBeAChild#(Lorg/jetbrains/mps/openapi/model/SNode;Lorg/jetbrains/mps/openapi/model/SNode;Lorg/jetbrains/mps/openapi/model/SNode;Lorg/jetbrains/mps/openapi/model/SNode;Ljetbrains/mps/smodel/IOperationContext;)Z" />
    <nodeInfo nodeId="258639336594554644" fileName="StartProcessHandlerStatement_Constraints.java" startLine="22" startPosition="0" endLine="32" endPosition="0" conceptFqName="jetbrains.mps.baseLanguage.structure.InstanceMethodDeclaration" propertyString="canBeChild#(Lorg/jetbrains/mps/openapi/model/SNode;Lorg/jetbrains/mps/openapi/model/SNode;Lorg/jetbrains/mps/openapi/model/SNode;Lorg/jetbrains/mps/openapi/model/SNode;Ljetbrains/mps/smodel/IOperationContext;Ljetbrains/mps/smodel/runtime/CheckingNodeContext;)Z" />
    <scopeInfo nodeId="258639336594554644" fileName="StartProcessHandlerStatement_Constraints.java" startLine="13" startPosition="53" endLine="14" endPosition="91" />
    <scopeInfo nodeId="258639336594554644" fileName="StartProcessHandlerStatement_Constraints.java" startLine="18" startPosition="43" endLine="19" endPosition="16" />
    <scopeInfo nodeId="258639336594554644" fileName="StartProcessHandlerStatement_Constraints.java" startLine="26" startPosition="51" endLine="27" endPosition="67" />
    <scopeInfo nodeId="258639336594554646" fileName="StartProcessHandlerStatement_Constraints.java" startLine="33" startPosition="148" endLine="35" endPosition="16" />
    <scopeInfo nodeId="258639336594554644" fileName="StartProcessHandlerStatement_Constraints.java" startLine="13" startPosition="0" endLine="16" endPosition="0" />
    <scopeInfo nodeId="258639336594554644" fileName="StartProcessHandlerStatement_Constraints.java" startLine="17" startPosition="0" endLine="21" endPosition="0" />
    <scopeInfo nodeId="258639336594554644" fileName="StartProcessHandlerStatement_Constraints.java" startLine="33" startPosition="0" endLine="37" endPosition="0">
      <varInfo nodeId="258639336594554644" varName="childConcept" />
      <varInfo nodeId="258639336594554644" varName="link" />
      <varInfo nodeId="258639336594554644" varName="node" />
      <varInfo nodeId="258639336594554644" varName="operationContext" />
      <varInfo nodeId="258639336594554644" varName="parentNode" />
    </scopeInfo>
    <scopeInfo nodeId="258639336594554644" fileName="StartProcessHandlerStatement_Constraints.java" startLine="23" startPosition="200" endLine="30" endPosition="18">
      <varInfo nodeId="258639336594554644" varName="result" />
    </scopeInfo>
    <scopeInfo nodeId="258639336594554644" fileName="StartProcessHandlerStatement_Constraints.java" startLine="22" startPosition="0" endLine="32" endPosition="0">
      <varInfo nodeId="258639336594554644" varName="checkingNodeContext" />
      <varInfo nodeId="258639336594554644" varName="childConcept" />
      <varInfo nodeId="258639336594554644" varName="link" />
      <varInfo nodeId="258639336594554644" varName="node" />
      <varInfo nodeId="258639336594554644" varName="operationContext" />
      <varInfo nodeId="258639336594554644" varName="parentNode" />
    </scopeInfo>
    <unitInfo nodeId="258639336594554644" fileName="StartProcessHandlerStatement_Constraints.java" startLine="12" startPosition="0" endLine="40" endPosition="0" unitName="jetbrains.mps.execution.configurations.constraints.StartProcessHandlerStatement_Constraints" />
=======
    <file name="StartProcessHandlerStatement_Constraints.java">
      <node id="258639336594554644" at="14,53,15,91" concept="10" />
      <node id="258639336594554644" at="19,43,20,16" concept="6" />
      <node id="258639336594554644" at="24,200,25,96" concept="5" />
      <node id="258639336594554644" at="25,96,26,0" concept="7" />
      <node id="258639336594554644" at="27,51,28,67" concept="2" />
      <node id="258639336594554644" at="29,5,30,0" concept="7" />
      <node id="258639336594554644" at="30,0,31,18" concept="6" />
      <node id="258639336594554647" at="34,148,35,164" concept="6" />
      <node id="258639336594554644" at="38,0,39,0" concept="8" trace="canBeChildBreakingPoint" />
      <node id="258639336594554644" at="14,0,17,0" concept="1" trace="StartProcessHandlerStatement_Constraints#()V" />
      <node id="258639336594554644" at="26,0,29,5" concept="3" />
      <node id="258639336594554644" at="34,0,37,0" concept="9" trace="static_canBeAChild#(Lorg/jetbrains/mps/openapi/model/SNode;Lorg/jetbrains/mps/openapi/model/SNode;Lorg/jetbrains/mps/openapi/model/SNode;Lorg/jetbrains/mps/openapi/model/SNode;Ljetbrains/mps/smodel/IOperationContext;)Z" />
      <node id="258639336594554644" at="18,0,22,0" concept="4" trace="hasOwnCanBeChildMethod#()Z" />
      <node id="258639336594554644" at="23,0,33,0" concept="4" trace="canBeChild#(Lorg/jetbrains/mps/openapi/model/SNode;Lorg/jetbrains/mps/openapi/model/SNode;Lorg/jetbrains/mps/openapi/model/SNode;Lorg/jetbrains/mps/openapi/model/SNode;Ljetbrains/mps/smodel/IOperationContext;Ljetbrains/mps/smodel/runtime/CheckingNodeContext;)Z" />
      <scope id="258639336594554644" at="14,53,15,91" />
      <scope id="258639336594554644" at="19,43,20,16" />
      <scope id="258639336594554644" at="27,51,28,67" />
      <scope id="258639336594554646" at="34,148,35,164" />
      <scope id="258639336594554644" at="14,0,17,0" />
      <scope id="258639336594554644" at="34,0,37,0">
        <var name="childConcept" id="258639336594554644" />
        <var name="link" id="258639336594554644" />
        <var name="node" id="258639336594554644" />
        <var name="operationContext" id="258639336594554644" />
        <var name="parentNode" id="258639336594554644" />
      </scope>
      <scope id="258639336594554644" at="18,0,22,0" />
      <scope id="258639336594554644" at="24,200,31,18">
        <var name="result" id="258639336594554644" />
      </scope>
      <scope id="258639336594554644" at="23,0,33,0">
        <var name="checkingNodeContext" id="258639336594554644" />
        <var name="childConcept" id="258639336594554644" />
        <var name="link" id="258639336594554644" />
        <var name="node" id="258639336594554644" />
        <var name="operationContext" id="258639336594554644" />
        <var name="parentNode" id="258639336594554644" />
      </scope>
      <unit id="258639336594554644" at="13,0,40,0" name="jetbrains.mps.execution.configurations.constraints.StartProcessHandlerStatement_Constraints" />
    </file>
>>>>>>> 0583c357
  </root>
  <root nodeRef="r:d6e5159c-3299-41f5-8a8a-81b5b79d5073(jetbrains.mps.execution.configurations.constraints)/33324785353658439">
    <file name="EnvironmentExpression_Constraints.java">
      <node id="33324785353658439" at="14,46,15,84" concept="10" />
      <node id="33324785353658439" at="19,43,20,16" concept="6" />
      <node id="33324785353658439" at="24,200,25,96" concept="5" />
      <node id="33324785353658439" at="25,96,26,0" concept="7" />
      <node id="33324785353658439" at="27,51,28,67" concept="2" />
      <node id="33324785353658439" at="29,5,30,0" concept="7" />
      <node id="33324785353658439" at="30,0,31,18" concept="6" />
      <node id="33324785353661079" at="34,148,35,308" concept="6" />
      <node id="33324785353658439" at="38,0,39,0" concept="8" trace="canBeChildBreakingPoint" />
      <node id="33324785353658439" at="14,0,17,0" concept="1" trace="EnvironmentExpression_Constraints#()V" />
      <node id="33324785353658439" at="26,0,29,5" concept="3" />
      <node id="33324785353658439" at="34,0,37,0" concept="9" trace="static_canBeAChild#(Lorg/jetbrains/mps/openapi/model/SNode;Lorg/jetbrains/mps/openapi/model/SNode;Lorg/jetbrains/mps/openapi/model/SNode;Lorg/jetbrains/mps/openapi/model/SNode;Ljetbrains/mps/smodel/IOperationContext;)Z" />
      <node id="33324785353658439" at="18,0,22,0" concept="4" trace="hasOwnCanBeChildMethod#()Z" />
      <node id="33324785353658439" at="23,0,33,0" concept="4" trace="canBeChild#(Lorg/jetbrains/mps/openapi/model/SNode;Lorg/jetbrains/mps/openapi/model/SNode;Lorg/jetbrains/mps/openapi/model/SNode;Lorg/jetbrains/mps/openapi/model/SNode;Ljetbrains/mps/smodel/IOperationContext;Ljetbrains/mps/smodel/runtime/CheckingNodeContext;)Z" />
      <scope id="33324785353658439" at="14,46,15,84" />
      <scope id="33324785353658439" at="19,43,20,16" />
      <scope id="33324785353658439" at="27,51,28,67" />
      <scope id="33324785353658741" at="34,148,35,308" />
      <scope id="33324785353658439" at="14,0,17,0" />
      <scope id="33324785353658439" at="34,0,37,0">
        <var name="childConcept" id="33324785353658439" />
        <var name="link" id="33324785353658439" />
        <var name="node" id="33324785353658439" />
        <var name="operationContext" id="33324785353658439" />
        <var name="parentNode" id="33324785353658439" />
      </scope>
      <scope id="33324785353658439" at="18,0,22,0" />
      <scope id="33324785353658439" at="24,200,31,18">
        <var name="result" id="33324785353658439" />
      </scope>
      <scope id="33324785353658439" at="23,0,33,0">
        <var name="checkingNodeContext" id="33324785353658439" />
        <var name="childConcept" id="33324785353658439" />
        <var name="link" id="33324785353658439" />
        <var name="node" id="33324785353658439" />
        <var name="operationContext" id="33324785353658439" />
        <var name="parentNode" id="33324785353658439" />
      </scope>
      <unit id="33324785353658439" at="13,0,40,0" name="jetbrains.mps.execution.configurations.constraints.EnvironmentExpression_Constraints" />
    </file>
  </root>
  <root nodeRef="r:d6e5159c-3299-41f5-8a8a-81b5b79d5073(jetbrains.mps.execution.configurations.constraints)/3642991921658067859">
    <file name="Create_ConceptFunction_Constraints.java">
      <node id="3642991921658067859" at="14,47,15,85" concept="10" />
      <node id="3642991921658067859" at="19,43,20,16" concept="6" />
      <node id="3642991921658067859" at="24,200,25,96" concept="5" />
      <node id="3642991921658067859" at="25,96,26,0" concept="7" />
      <node id="3642991921658067859" at="27,51,28,67" concept="2" />
      <node id="3642991921658067859" at="29,5,30,0" concept="7" />
      <node id="3642991921658067859" at="30,0,31,18" concept="6" />
      <node id="3642991921658067862" at="34,148,35,164" concept="6" />
      <node id="3642991921658067859" at="38,0,39,0" concept="8" trace="canBeChildBreakingPoint" />
      <node id="3642991921658067859" at="14,0,17,0" concept="1" trace="Create_ConceptFunction_Constraints#()V" />
      <node id="3642991921658067859" at="26,0,29,5" concept="3" />
      <node id="3642991921658067859" at="34,0,37,0" concept="9" trace="static_canBeAChild#(Lorg/jetbrains/mps/openapi/model/SNode;Lorg/jetbrains/mps/openapi/model/SNode;Lorg/jetbrains/mps/openapi/model/SNode;Lorg/jetbrains/mps/openapi/model/SNode;Ljetbrains/mps/smodel/IOperationContext;)Z" />
      <node id="3642991921658067859" at="18,0,22,0" concept="4" trace="hasOwnCanBeChildMethod#()Z" />
      <node id="3642991921658067859" at="23,0,33,0" concept="4" trace="canBeChild#(Lorg/jetbrains/mps/openapi/model/SNode;Lorg/jetbrains/mps/openapi/model/SNode;Lorg/jetbrains/mps/openapi/model/SNode;Lorg/jetbrains/mps/openapi/model/SNode;Ljetbrains/mps/smodel/IOperationContext;Ljetbrains/mps/smodel/runtime/CheckingNodeContext;)Z" />
      <scope id="3642991921658067859" at="14,47,15,85" />
      <scope id="3642991921658067859" at="19,43,20,16" />
      <scope id="3642991921658067859" at="27,51,28,67" />
      <scope id="3642991921658067861" at="34,148,35,164" />
      <scope id="3642991921658067859" at="14,0,17,0" />
      <scope id="3642991921658067859" at="34,0,37,0">
        <var name="childConcept" id="3642991921658067859" />
        <var name="link" id="3642991921658067859" />
        <var name="node" id="3642991921658067859" />
        <var name="operationContext" id="3642991921658067859" />
        <var name="parentNode" id="3642991921658067859" />
      </scope>
      <scope id="3642991921658067859" at="18,0,22,0" />
      <scope id="3642991921658067859" at="24,200,31,18">
        <var name="result" id="3642991921658067859" />
      </scope>
      <scope id="3642991921658067859" at="23,0,33,0">
        <var name="checkingNodeContext" id="3642991921658067859" />
        <var name="childConcept" id="3642991921658067859" />
        <var name="link" id="3642991921658067859" />
        <var name="node" id="3642991921658067859" />
        <var name="operationContext" id="3642991921658067859" />
        <var name="parentNode" id="3642991921658067859" />
      </scope>
      <unit id="3642991921658067859" at="13,0,40,0" name="jetbrains.mps.execution.configurations.constraints.Create_ConceptFunction_Constraints" />
    </file>
  </root>
  <root nodeRef="r:d6e5159c-3299-41f5-8a8a-81b5b79d5073(jetbrains.mps.execution.configurations.constraints)/4366236229294141339">
    <file name="RunConfigurationProducer_Constraints.java">
      <node id="4366236229294141339" at="14,49,15,87" concept="10" />
      <node id="4366236229294141339" at="19,82,20,74" concept="5" />
      <node id="4366236229294141339" at="23,37,24,20" concept="6" />
      <node id="4366236229294141339" at="28,42,29,37" concept="5" />
      <node id="4366236229294141339" at="29,37,30,97" concept="0" />
      <node id="4366236229294143336" at="29,37,30,97" concept="6" />
      <node id="4366236229294141339" at="32,7,33,22" concept="6" />
      <node id="4366236229294141339" at="14,0,17,0" concept="1" trace="RunConfigurationProducer_Constraints#()V" />
      <node id="4366236229294141339" at="22,0,26,0" concept="4" trace="hasOwnGetter#()Z" />
      <node id="4366236229294141339" at="27,0,32,0" concept="4" trace="getValue#(Lorg/jetbrains/mps/openapi/model/SNode;)Ljava/lang/Object;" />
      <node id="4366236229294141339" at="20,74,32,7" concept="2" />
      <node id="4366236229294141339" at="18,0,35,0" concept="4" trace="getNotDefaultProperties#()Ljava/util/Map;" />
      <scope id="4366236229294141339" at="14,49,15,87" />
      <scope id="4366236229294141339" at="23,37,24,20" />
      <scope id="4366236229294141342" at="29,37,30,97" />
      <scope id="4366236229294141339" at="28,42,30,97">
        <var name="propertyName" id="4366236229294141339" />
      </scope>
      <scope id="4366236229294141339" at="14,0,17,0" />
      <scope id="4366236229294141339" at="22,0,26,0" />
      <scope id="4366236229294141339" at="27,0,32,0">
        <var name="node" id="4366236229294141339" />
      </scope>
      <scope id="4366236229294141339" at="19,82,33,22">
        <var name="properties" id="4366236229294141339" />
      </scope>
      <scope id="4366236229294141339" at="18,0,35,0" />
      <unit id="4366236229294141339" at="21,31,32,5" name="jetbrains.mps.execution.configurations.constraints.RunConfigurationProducer_Constraints$1" />
      <unit id="4366236229294141339" at="13,0,36,0" name="jetbrains.mps.execution.configurations.constraints.RunConfigurationProducer_Constraints" />
    </file>
  </root>
  <root nodeRef="r:d6e5159c-3299-41f5-8a8a-81b5b79d5073(jetbrains.mps.execution.configurations.constraints)/529406319400459305">
    <file name="RunConfigurationProducerPart_Constraints.java">
      <node id="529406319400459305" at="13,53,14,91" concept="10" />
      <node id="529406319400459305" at="18,82,19,74" concept="5" />
      <node id="529406319400459305" at="22,37,23,20" concept="6" />
      <node id="529406319400459305" at="27,42,28,37" concept="5" />
      <node id="529406319400459305" at="28,37,29,31" concept="0" />
      <node id="529406319400459309" at="28,37,29,31" concept="6" />
      <node id="529406319400459305" at="31,7,32,22" concept="6" />
      <node id="529406319400459305" at="13,0,16,0" concept="1" trace="RunConfigurationProducerPart_Constraints#()V" />
      <node id="529406319400459305" at="21,0,25,0" concept="4" trace="hasOwnGetter#()Z" />
      <node id="529406319400459305" at="26,0,31,0" concept="4" trace="getValue#(Lorg/jetbrains/mps/openapi/model/SNode;)Ljava/lang/Object;" />
      <node id="529406319400459305" at="19,74,31,7" concept="2" />
      <node id="529406319400459305" at="17,0,34,0" concept="4" trace="getNotDefaultProperties#()Ljava/util/Map;" />
      <scope id="529406319400459305" at="13,53,14,91" />
      <scope id="529406319400459305" at="22,37,23,20" />
      <scope id="529406319400459308" at="28,37,29,31" />
      <scope id="529406319400459305" at="27,42,29,31">
        <var name="propertyName" id="529406319400459305" />
      </scope>
      <scope id="529406319400459305" at="13,0,16,0" />
      <scope id="529406319400459305" at="21,0,25,0" />
      <scope id="529406319400459305" at="26,0,31,0">
        <var name="node" id="529406319400459305" />
      </scope>
      <scope id="529406319400459305" at="18,82,32,22">
        <var name="properties" id="529406319400459305" />
      </scope>
      <scope id="529406319400459305" at="17,0,34,0" />
      <unit id="529406319400459305" at="20,31,31,5" name="jetbrains.mps.execution.configurations.constraints.RunConfigurationProducerPart_Constraints$1" />
      <unit id="529406319400459305" at="12,0,35,0" name="jetbrains.mps.execution.configurations.constraints.RunConfigurationProducerPart_Constraints" />
    </file>
  </root>
  <root nodeRef="r:d6e5159c-3299-41f5-8a8a-81b5b79d5073(jetbrains.mps.execution.configurations.constraints)/5453800039284219777">
    <file name="GetProjectOperation_Constraints.java">
      <node id="5453800039284219777" at="17,44,18,82" concept="10" />
      <node id="5453800039284219777" at="22,43,23,16" concept="6" />
      <node id="5453800039284219777" at="27,200,28,96" concept="5" />
      <node id="5453800039284219777" at="28,96,29,0" concept="7" />
      <node id="5453800039284219777" at="30,51,31,67" concept="2" />
      <node id="5453800039284219777" at="32,5,33,0" concept="7" />
      <node id="5453800039284219777" at="33,0,34,18" concept="6" />
      <node id="5453800039284219804" at="38,105,39,379" concept="5" />
      <node id="5453800039284219836" at="40,40,41,21" concept="6" />
      <node id="8019759974561654461" at="42,7,43,191" concept="6" />
      <node id="8019759974561654464" at="44,5,45,17" concept="6" />
      <node id="5453800039284219777" at="48,0,49,0" concept="8" trace="canBeChildBreakingPoint" />
      <node id="5453800039284219777" at="17,0,20,0" concept="1" trace="GetProjectOperation_Constraints#()V" />
      <node id="5453800039284219777" at="29,0,32,5" concept="3" />
      <node id="5453800039284219827" at="39,379,42,7" concept="3" />
      <node id="5453800039284219777" at="21,0,25,0" concept="4" trace="hasOwnCanBeChildMethod#()Z" />
      <node id="8019759974561654449" at="37,148,44,5" concept="3" />
      <node id="5453800039284219777" at="26,0,36,0" concept="4" trace="canBeChild#(Lorg/jetbrains/mps/openapi/model/SNode;Lorg/jetbrains/mps/openapi/model/SNode;Lorg/jetbrains/mps/openapi/model/SNode;Lorg/jetbrains/mps/openapi/model/SNode;Ljetbrains/mps/smodel/IOperationContext;Ljetbrains/mps/smodel/runtime/CheckingNodeContext;)Z" />
      <node id="5453800039284219777" at="37,0,47,0" concept="9" trace="static_canBeAChild#(Lorg/jetbrains/mps/openapi/model/SNode;Lorg/jetbrains/mps/openapi/model/SNode;Lorg/jetbrains/mps/openapi/model/SNode;Lorg/jetbrains/mps/openapi/model/SNode;Ljetbrains/mps/smodel/IOperationContext;)Z" />
      <scope id="5453800039284219777" at="17,44,18,82" />
      <scope id="5453800039284219777" at="22,43,23,16" />
      <scope id="5453800039284219777" at="30,51,31,67" />
      <scope id="5453800039284219829" at="40,40,41,21" />
      <scope id="5453800039284219777" at="17,0,20,0" />
      <scope id="5453800039284219777" at="21,0,25,0" />
      <scope id="8019759974561654451" at="38,105,43,191">
        <var name="configurationType" id="5453800039284219805" />
      </scope>
      <scope id="5453800039284219777" at="27,200,34,18">
        <var name="result" id="5453800039284219777" />
      </scope>
      <scope id="5453800039284219779" at="37,148,45,17" />
      <scope id="5453800039284219777" at="26,0,36,0">
        <var name="checkingNodeContext" id="5453800039284219777" />
        <var name="childConcept" id="5453800039284219777" />
        <var name="link" id="5453800039284219777" />
        <var name="node" id="5453800039284219777" />
        <var name="operationContext" id="5453800039284219777" />
        <var name="parentNode" id="5453800039284219777" />
      </scope>
      <scope id="5453800039284219777" at="37,0,47,0">
        <var name="childConcept" id="5453800039284219777" />
        <var name="link" id="5453800039284219777" />
        <var name="node" id="5453800039284219777" />
        <var name="operationContext" id="5453800039284219777" />
        <var name="parentNode" id="5453800039284219777" />
      </scope>
      <unit id="5453800039284219777" at="16,0,50,0" name="jetbrains.mps.execution.configurations.constraints.GetProjectOperation_Constraints" />
    </file>
  </root>
  <root nodeRef="r:d6e5159c-3299-41f5-8a8a-81b5b79d5073(jetbrains.mps.execution.configurations.constraints)/7806358006983673554">
    <file name="RunConfigurationExecutor_Constraints.java">
      <node id="7806358006983673554" at="8,49,9,87" concept="10" />
      <node id="7806358006983673554" at="8,0,11,0" concept="1" trace="RunConfigurationExecutor_Constraints#()V" />
      <scope id="7806358006983673554" at="8,49,9,87" />
      <scope id="7806358006983673554" at="8,0,11,0" />
      <unit id="7806358006983673554" at="7,0,12,0" name="jetbrains.mps.execution.configurations.constraints.RunConfigurationExecutor_Constraints" />
    </file>
  </root>
  <root nodeRef="r:d6e5159c-3299-41f5-8a8a-81b5b79d5073(jetbrains.mps.execution.configurations.constraints)/7806358006983738928">
    <file name="ConfigurationFromExecutorReference_Constraints.java">
      <node id="7806358006983738928" at="20,59,21,97" concept="10" />
      <node id="7806358006983738928" at="25,43,26,16" concept="6" />
      <node id="7806358006983738928" at="30,200,31,96" concept="5" />
      <node id="7806358006983738928" at="31,96,32,0" concept="7" />
      <node id="7806358006983738928" at="33,51,34,67" concept="2" />
      <node id="7806358006983738928" at="35,5,36,0" concept="7" />
      <node id="7806358006983738928" at="36,0,37,18" concept="6" />
      <node id="7806358006983738928" at="41,82,42,74" concept="5" />
      <node id="7806358006983738928" at="45,37,46,20" concept="6" />
      <node id="7806358006983738928" at="50,42,51,37" concept="5" />
      <node id="7806358006983738928" at="51,37,52,154" concept="0" />
      <node id="7806358006983738953" at="51,37,52,154" concept="6" />
      <node id="7806358006983738928" at="54,7,55,22" concept="6" />
      <node id="7806358006983738931" at="58,148,59,172" concept="6" />
      <node id="7806358006983738928" at="62,0,63,0" concept="8" trace="canBeChildBreakingPoint" />
      <node id="7806358006983738928" at="20,0,23,0" concept="1" trace="ConfigurationFromExecutorReference_Constraints#()V" />
      <node id="7806358006983738928" at="32,0,35,5" concept="3" />
      <node id="7806358006983738928" at="58,0,61,0" concept="9" trace="static_canBeAChild#(Lorg/jetbrains/mps/openapi/model/SNode;Lorg/jetbrains/mps/openapi/model/SNode;Lorg/jetbrains/mps/openapi/model/SNode;Lorg/jetbrains/mps/openapi/model/SNode;Ljetbrains/mps/smodel/IOperationContext;)Z" />
      <node id="7806358006983738928" at="24,0,28,0" concept="4" trace="hasOwnCanBeChildMethod#()Z" />
      <node id="7806358006983738928" at="44,0,48,0" concept="4" trace="hasOwnGetter#()Z" />
      <node id="7806358006983738928" at="49,0,54,0" concept="4" trace="getValue#(Lorg/jetbrains/mps/openapi/model/SNode;)Ljava/lang/Object;" />
      <node id="7806358006983738928" at="29,0,39,0" concept="4" trace="canBeChild#(Lorg/jetbrains/mps/openapi/model/SNode;Lorg/jetbrains/mps/openapi/model/SNode;Lorg/jetbrains/mps/openapi/model/SNode;Lorg/jetbrains/mps/openapi/model/SNode;Ljetbrains/mps/smodel/IOperationContext;Ljetbrains/mps/smodel/runtime/CheckingNodeContext;)Z" />
      <node id="7806358006983738928" at="42,74,54,7" concept="2" />
      <node id="7806358006983738928" at="40,0,57,0" concept="4" trace="getNotDefaultProperties#()Ljava/util/Map;" />
      <scope id="7806358006983738928" at="20,59,21,97" />
      <scope id="7806358006983738928" at="25,43,26,16" />
      <scope id="7806358006983738928" at="33,51,34,67" />
      <scope id="7806358006983738928" at="45,37,46,20" />
      <scope id="7806358006983738951" at="51,37,52,154" />
      <scope id="7806358006983738930" at="58,148,59,172" />
      <scope id="7806358006983738928" at="50,42,52,154">
        <var name="propertyName" id="7806358006983738928" />
      </scope>
      <scope id="7806358006983738928" at="20,0,23,0" />
      <scope id="7806358006983738928" at="58,0,61,0">
        <var name="childConcept" id="7806358006983738928" />
        <var name="link" id="7806358006983738928" />
        <var name="node" id="7806358006983738928" />
        <var name="operationContext" id="7806358006983738928" />
        <var name="parentNode" id="7806358006983738928" />
      </scope>
      <scope id="7806358006983738928" at="24,0,28,0" />
      <scope id="7806358006983738928" at="44,0,48,0" />
      <scope id="7806358006983738928" at="49,0,54,0">
        <var name="node" id="7806358006983738928" />
      </scope>
      <scope id="7806358006983738928" at="30,200,37,18">
        <var name="result" id="7806358006983738928" />
      </scope>
      <scope id="7806358006983738928" at="29,0,39,0">
        <var name="checkingNodeContext" id="7806358006983738928" />
        <var name="childConcept" id="7806358006983738928" />
        <var name="link" id="7806358006983738928" />
        <var name="node" id="7806358006983738928" />
        <var name="operationContext" id="7806358006983738928" />
        <var name="parentNode" id="7806358006983738928" />
      </scope>
      <scope id="7806358006983738928" at="41,82,55,22">
        <var name="properties" id="7806358006983738928" />
      </scope>
      <scope id="7806358006983738928" at="40,0,57,0" />
      <unit id="7806358006983738928" at="43,31,54,5" name="jetbrains.mps.execution.configurations.constraints.ConfigurationFromExecutorReference_Constraints$1" />
      <unit id="7806358006983738928" at="19,0,64,0" name="jetbrains.mps.execution.configurations.constraints.ConfigurationFromExecutorReference_Constraints" />
    </file>
  </root>
  <root nodeRef="r:d6e5159c-3299-41f5-8a8a-81b5b79d5073(jetbrains.mps.execution.configurations.constraints)/7952658987872188456">
    <file name="RunConfigurationCreator_Constraints.java">
      <node id="7952658987872188456" at="14,48,15,86" concept="10" />
      <node id="7952658987872188456" at="19,43,20,16" concept="6" />
      <node id="7952658987872188456" at="24,200,25,96" concept="5" />
      <node id="7952658987872188456" at="25,96,26,0" concept="7" />
      <node id="7952658987872188456" at="27,51,28,67" concept="2" />
      <node id="7952658987872188456" at="29,5,30,0" concept="7" />
      <node id="7952658987872188456" at="30,0,31,18" concept="6" />
      <node id="7952658987872188459" at="34,148,35,156" concept="6" />
      <node id="7952658987872188456" at="38,0,39,0" concept="8" trace="canBeChildBreakingPoint" />
      <node id="7952658987872188456" at="14,0,17,0" concept="1" trace="RunConfigurationCreator_Constraints#()V" />
      <node id="7952658987872188456" at="26,0,29,5" concept="3" />
      <node id="7952658987872188456" at="34,0,37,0" concept="9" trace="static_canBeAChild#(Lorg/jetbrains/mps/openapi/model/SNode;Lorg/jetbrains/mps/openapi/model/SNode;Lorg/jetbrains/mps/openapi/model/SNode;Lorg/jetbrains/mps/openapi/model/SNode;Ljetbrains/mps/smodel/IOperationContext;)Z" />
      <node id="7952658987872188456" at="18,0,22,0" concept="4" trace="hasOwnCanBeChildMethod#()Z" />
      <node id="7952658987872188456" at="23,0,33,0" concept="4" trace="canBeChild#(Lorg/jetbrains/mps/openapi/model/SNode;Lorg/jetbrains/mps/openapi/model/SNode;Lorg/jetbrains/mps/openapi/model/SNode;Lorg/jetbrains/mps/openapi/model/SNode;Ljetbrains/mps/smodel/IOperationContext;Ljetbrains/mps/smodel/runtime/CheckingNodeContext;)Z" />
      <scope id="7952658987872188456" at="14,48,15,86" />
      <scope id="7952658987872188456" at="19,43,20,16" />
      <scope id="7952658987872188456" at="27,51,28,67" />
      <scope id="7952658987872188458" at="34,148,35,156" />
      <scope id="7952658987872188456" at="14,0,17,0" />
      <scope id="7952658987872188456" at="34,0,37,0">
        <var name="childConcept" id="7952658987872188456" />
        <var name="link" id="7952658987872188456" />
        <var name="node" id="7952658987872188456" />
        <var name="operationContext" id="7952658987872188456" />
        <var name="parentNode" id="7952658987872188456" />
      </scope>
      <scope id="7952658987872188456" at="18,0,22,0" />
      <scope id="7952658987872188456" at="24,200,31,18">
        <var name="result" id="7952658987872188456" />
      </scope>
      <scope id="7952658987872188456" at="23,0,33,0">
        <var name="checkingNodeContext" id="7952658987872188456" />
        <var name="childConcept" id="7952658987872188456" />
        <var name="link" id="7952658987872188456" />
        <var name="node" id="7952658987872188456" />
        <var name="operationContext" id="7952658987872188456" />
        <var name="parentNode" id="7952658987872188456" />
      </scope>
      <unit id="7952658987872188456" at="13,0,40,0" name="jetbrains.mps.execution.configurations.constraints.RunConfigurationCreator_Constraints" />
    </file>
  </root>
  <root nodeRef="r:d6e5159c-3299-41f5-8a8a-81b5b79d5073(jetbrains.mps.execution.configurations.constraints)/7952658987872188475">
    <file name="RunConfigurationSource_Constraints.java">
      <node id="7952658987872188475" at="14,47,15,85" concept="10" />
      <node id="7952658987872188475" at="19,43,20,16" concept="6" />
      <node id="7952658987872188475" at="24,200,25,96" concept="5" />
      <node id="7952658987872188475" at="25,96,26,0" concept="7" />
      <node id="7952658987872188475" at="27,51,28,67" concept="2" />
      <node id="7952658987872188475" at="29,5,30,0" concept="7" />
      <node id="7952658987872188475" at="30,0,31,18" concept="6" />
      <node id="7952658987872188478" at="34,148,35,133" concept="6" />
      <node id="7952658987872188475" at="38,0,39,0" concept="8" trace="canBeChildBreakingPoint" />
      <node id="7952658987872188475" at="14,0,17,0" concept="1" trace="RunConfigurationSource_Constraints#()V" />
      <node id="7952658987872188475" at="26,0,29,5" concept="3" />
      <node id="7952658987872188475" at="34,0,37,0" concept="9" trace="static_canBeAChild#(Lorg/jetbrains/mps/openapi/model/SNode;Lorg/jetbrains/mps/openapi/model/SNode;Lorg/jetbrains/mps/openapi/model/SNode;Lorg/jetbrains/mps/openapi/model/SNode;Ljetbrains/mps/smodel/IOperationContext;)Z" />
      <node id="7952658987872188475" at="18,0,22,0" concept="4" trace="hasOwnCanBeChildMethod#()Z" />
      <node id="7952658987872188475" at="23,0,33,0" concept="4" trace="canBeChild#(Lorg/jetbrains/mps/openapi/model/SNode;Lorg/jetbrains/mps/openapi/model/SNode;Lorg/jetbrains/mps/openapi/model/SNode;Lorg/jetbrains/mps/openapi/model/SNode;Ljetbrains/mps/smodel/IOperationContext;Ljetbrains/mps/smodel/runtime/CheckingNodeContext;)Z" />
      <scope id="7952658987872188475" at="14,47,15,85" />
      <scope id="7952658987872188475" at="19,43,20,16" />
      <scope id="7952658987872188475" at="27,51,28,67" />
      <scope id="7952658987872188477" at="34,148,35,133" />
      <scope id="7952658987872188475" at="14,0,17,0" />
      <scope id="7952658987872188475" at="34,0,37,0">
        <var name="childConcept" id="7952658987872188475" />
        <var name="link" id="7952658987872188475" />
        <var name="node" id="7952658987872188475" />
        <var name="operationContext" id="7952658987872188475" />
        <var name="parentNode" id="7952658987872188475" />
      </scope>
      <scope id="7952658987872188475" at="18,0,22,0" />
      <scope id="7952658987872188475" at="24,200,31,18">
        <var name="result" id="7952658987872188475" />
      </scope>
      <scope id="7952658987872188475" at="23,0,33,0">
        <var name="checkingNodeContext" id="7952658987872188475" />
        <var name="childConcept" id="7952658987872188475" />
        <var name="link" id="7952658987872188475" />
        <var name="node" id="7952658987872188475" />
        <var name="operationContext" id="7952658987872188475" />
        <var name="parentNode" id="7952658987872188475" />
      </scope>
      <unit id="7952658987872188475" at="13,0,40,0" name="jetbrains.mps.execution.configurations.constraints.RunConfigurationSource_Constraints" />
    </file>
  </root>
  <root nodeRef="r:d6e5159c-3299-41f5-8a8a-81b5b79d5073(jetbrains.mps.execution.configurations.constraints)/8852113381329465494">
    <file name="BeforeTaskParameterReference_Constraints.java">
      <node id="8852113381329465494" at="24,53,25,91" concept="10" />
      <node id="8852113381329465494" at="29,43,30,16" concept="6" />
      <node id="8852113381329465494" at="34,200,35,96" concept="5" />
      <node id="8852113381329465494" at="35,96,36,0" concept="7" />
      <node id="8852113381329465494" at="37,51,38,67" concept="2" />
      <node id="8852113381329465494" at="39,5,40,0" concept="7" />
      <node id="8852113381329465494" at="40,0,41,18" concept="6" />
      <node id="8852113381329465494" at="45,83,46,75" concept="5" />
      <node id="8852113381329465494" at="49,44,50,20" concept="6" />
      <node id="8852113381329465494" at="58,63,59,58" concept="6" />
      <node id="2598676492883034142" at="63,122,64,146" concept="6" />
      <node id="2598676492883034146" at="64,146,65,0" concept="7" />
      <node id="8852113381329465494" at="69,7,70,22" concept="6" />
      <node id="8852113381329465497" at="73,148,74,150" concept="6" />
      <node id="8852113381329465494" at="77,0,78,0" concept="8" trace="canBeChildBreakingPoint" />
      <node id="8852113381329465494" at="78,0,79,0" concept="8" trace="breakingNode_xor3la_a0a0a0a0a1a0b0a1a3" />
      <node id="8852113381329465494" at="63,122,65,0" concept="0" />
      <node id="8852113381329465494" at="24,0,27,0" concept="1" trace="BeforeTaskParameterReference_Constraints#()V" />
      <node id="8852113381329465494" at="36,0,39,5" concept="3" />
      <node id="8852113381329465494" at="73,0,76,0" concept="9" trace="static_canBeAChild#(Lorg/jetbrains/mps/openapi/model/SNode;Lorg/jetbrains/mps/openapi/model/SNode;Lorg/jetbrains/mps/openapi/model/SNode;Lorg/jetbrains/mps/openapi/model/SNode;Ljetbrains/mps/smodel/IOperationContext;)Z" />
      <node id="8852113381329465494" at="28,0,32,0" concept="4" trace="hasOwnCanBeChildMethod#()Z" />
      <node id="8852113381329465494" at="48,0,52,0" concept="4" trace="hasOwnScopeProvider#()Z" />
      <node id="8852113381329465494" at="57,0,61,0" concept="4" trace="getSearchScopeValidatorNode#()Lorg/jetbrains/mps/openapi/model/SNodeReference;" />
      <node id="8852113381329465494" at="62,0,67,0" concept="4" trace="createScope#(Ljetbrains/mps/smodel/IOperationContext;Ljetbrains/mps/smodel/runtime/ReferenceConstraintsContext;)Ljetbrains/mps/scope/Scope;" />
      <node id="8852113381329465494" at="33,0,43,0" concept="4" trace="canBeChild#(Lorg/jetbrains/mps/openapi/model/SNode;Lorg/jetbrains/mps/openapi/model/SNode;Lorg/jetbrains/mps/openapi/model/SNode;Lorg/jetbrains/mps/openapi/model/SNode;Ljetbrains/mps/smodel/IOperationContext;Ljetbrains/mps/smodel/runtime/CheckingNodeContext;)Z" />
      <node id="8852113381329465494" at="55,56,67,10" concept="6" />
      <node id="8852113381329465494" at="53,0,69,0" concept="4" trace="getScopeProvider#()Ljetbrains/mps/smodel/runtime/ReferenceScopeProvider;" />
      <node id="8852113381329465494" at="46,75,69,7" concept="2" />
      <node id="8852113381329465494" at="44,0,72,0" concept="4" trace="getNotDefaultReferences#()Ljava/util/Map;" />
      <scope id="8852113381329465494" at="24,53,25,91" />
      <scope id="8852113381329465494" at="29,43,30,16" />
      <scope id="8852113381329465494" at="37,51,38,67" />
      <scope id="8852113381329465494" at="49,44,50,20" />
      <scope id="8852113381329465494" at="58,63,59,58" />
      <scope id="8852113381329465496" at="73,148,74,150" />
      <scope id="2598676492883034141" at="63,122,65,0" />
      <scope id="8852113381329465494" at="63,122,65,0" />
      <scope id="8852113381329465494" at="24,0,27,0" />
      <scope id="8852113381329465494" at="73,0,76,0">
        <var name="childConcept" id="8852113381329465494" />
        <var name="link" id="8852113381329465494" />
        <var name="node" id="8852113381329465494" />
        <var name="operationContext" id="8852113381329465494" />
        <var name="parentNode" id="8852113381329465494" />
      </scope>
      <scope id="8852113381329465494" at="28,0,32,0" />
      <scope id="8852113381329465494" at="48,0,52,0" />
      <scope id="8852113381329465494" at="57,0,61,0" />
      <scope id="8852113381329465494" at="62,0,67,0">
        <var name="_context" id="8852113381329465494" />
        <var name="operationContext" id="8852113381329465494" />
      </scope>
      <scope id="8852113381329465494" at="34,200,41,18">
        <var name="result" id="8852113381329465494" />
      </scope>
      <scope id="8852113381329465494" at="33,0,43,0">
        <var name="checkingNodeContext" id="8852113381329465494" />
        <var name="childConcept" id="8852113381329465494" />
        <var name="link" id="8852113381329465494" />
        <var name="node" id="8852113381329465494" />
        <var name="operationContext" id="8852113381329465494" />
        <var name="parentNode" id="8852113381329465494" />
      </scope>
      <scope id="8852113381329465494" at="55,56,67,10" />
      <scope id="8852113381329465494" at="53,0,69,0" />
      <scope id="8852113381329465494" at="45,83,70,22">
        <var name="references" id="8852113381329465494" />
      </scope>
      <scope id="8852113381329465494" at="44,0,72,0" />
      <unit id="8852113381329465494" at="56,19,67,9" name="jetbrains.mps.execution.configurations.constraints.BeforeTaskParameterReference_Constraints$2" />
      <unit id="8852113381329465494" at="47,46,69,5" name="jetbrains.mps.execution.configurations.constraints.BeforeTaskParameterReference_Constraints$1" />
      <unit id="8852113381329465494" at="23,0,80,0" name="jetbrains.mps.execution.configurations.constraints.BeforeTaskParameterReference_Constraints" />
    </file>
  </root>
</debug-info>
<|MERGE_RESOLUTION|>--- conflicted
+++ resolved
@@ -7,6 +7,7 @@
   <concept fqn="jetbrains.mps.baseLanguage.structure.InstanceMethodDeclaration" />
   <concept fqn="jetbrains.mps.baseLanguage.structure.LocalVariableDeclarationStatement" />
   <concept fqn="jetbrains.mps.baseLanguage.structure.ReturnStatement" />
+  <concept fqn="jetbrains.mps.baseLanguage.structure.SingleLineComment" />
   <concept fqn="jetbrains.mps.baseLanguage.structure.Statement" />
   <concept fqn="jetbrains.mps.baseLanguage.structure.StaticFieldDeclaration" />
   <concept fqn="jetbrains.mps.baseLanguage.structure.StaticMethodDeclaration" />
@@ -18,7 +19,7 @@
   </root>
   <root nodeRef="r:d6e5159c-3299-41f5-8a8a-81b5b79d5073(jetbrains.mps.execution.configurations.constraints)/1048802521465134864">
     <file name="AbstractRunConfigurationExecutor_Constraints.java">
-      <node id="1048802521465134864" at="15,57,16,95" concept="10" />
+      <node id="1048802521465134864" at="15,57,16,95" concept="11" />
       <node id="1048802521465134864" at="20,82,21,74" concept="5" />
       <node id="1048802521465134864" at="24,37,25,20" concept="6" />
       <node id="1048802521465134864" at="29,42,30,37" concept="5" />
@@ -53,80 +54,39 @@
     </file>
   </root>
   <root nodeRef="r:d6e5159c-3299-41f5-8a8a-81b5b79d5073(jetbrains.mps.execution.configurations.constraints)/258639336594554644">
-<<<<<<< HEAD
-    <nodeInfo nodeId="258639336594554644" fileName="StartProcessHandlerStatement_Constraints.java" startLine="13" startPosition="53" endLine="14" endPosition="91" conceptFqName="jetbrains.mps.baseLanguage.structure.SuperConstructorInvocation" />
-    <nodeInfo nodeId="258639336594554644" fileName="StartProcessHandlerStatement_Constraints.java" startLine="18" startPosition="43" endLine="19" endPosition="16" conceptFqName="jetbrains.mps.baseLanguage.structure.ReturnStatement" />
-    <nodeInfo nodeId="258639336594554644" fileName="StartProcessHandlerStatement_Constraints.java" startLine="23" startPosition="200" endLine="24" endPosition="96" conceptFqName="jetbrains.mps.baseLanguage.structure.LocalVariableDeclarationStatement" />
-    <nodeInfo nodeId="258639336594554644" fileName="StartProcessHandlerStatement_Constraints.java" startLine="24" startPosition="96" endLine="25" endPosition="0" conceptFqName="jetbrains.mps.baseLanguage.structure.Statement" />
-    <nodeInfo nodeId="258639336594554644" fileName="StartProcessHandlerStatement_Constraints.java" startLine="26" startPosition="51" endLine="27" endPosition="67" conceptFqName="jetbrains.mps.baseLanguage.structure.ExpressionStatement" />
-    <nodeInfo nodeId="258639336594554644" fileName="StartProcessHandlerStatement_Constraints.java" startLine="28" startPosition="5" endLine="29" endPosition="0" conceptFqName="jetbrains.mps.baseLanguage.structure.Statement" />
-    <nodeInfo nodeId="258639336594554644" fileName="StartProcessHandlerStatement_Constraints.java" startLine="29" startPosition="0" endLine="30" endPosition="18" conceptFqName="jetbrains.mps.baseLanguage.structure.ReturnStatement" />
-    <nodeInfo nodeId="607988455143366351" fileName="StartProcessHandlerStatement_Constraints.java" startLine="33" startPosition="148" endLine="34" endPosition="14" conceptFqName="jetbrains.mps.baseLanguage.structure.SingleLineComment" />
-    <nodeInfo nodeId="607988455143431587" fileName="StartProcessHandlerStatement_Constraints.java" startLine="34" startPosition="14" endLine="35" endPosition="16" conceptFqName="jetbrains.mps.baseLanguage.structure.ReturnStatement" />
-    <nodeInfo nodeId="258639336594554644" fileName="StartProcessHandlerStatement_Constraints.java" startLine="38" startPosition="0" endLine="39" endPosition="0" conceptFqName="jetbrains.mps.baseLanguage.structure.StaticFieldDeclaration" propertyString="canBeChildBreakingPoint" />
-    <nodeInfo nodeId="258639336594554644" fileName="StartProcessHandlerStatement_Constraints.java" startLine="13" startPosition="0" endLine="16" endPosition="0" conceptFqName="jetbrains.mps.baseLanguage.structure.ConstructorDeclaration" propertyString="StartProcessHandlerStatement_Constraints#()V" />
-    <nodeInfo nodeId="258639336594554644" fileName="StartProcessHandlerStatement_Constraints.java" startLine="25" startPosition="0" endLine="28" endPosition="5" conceptFqName="jetbrains.mps.baseLanguage.structure.IfStatement" />
-    <nodeInfo nodeId="258639336594554644" fileName="StartProcessHandlerStatement_Constraints.java" startLine="17" startPosition="0" endLine="21" endPosition="0" conceptFqName="jetbrains.mps.baseLanguage.structure.InstanceMethodDeclaration" propertyString="hasOwnCanBeChildMethod#()Z" />
-    <nodeInfo nodeId="258639336594554644" fileName="StartProcessHandlerStatement_Constraints.java" startLine="33" startPosition="0" endLine="37" endPosition="0" conceptFqName="jetbrains.mps.baseLanguage.structure.StaticMethodDeclaration" propertyString="static_canBeAChild#(Lorg/jetbrains/mps/openapi/model/SNode;Lorg/jetbrains/mps/openapi/model/SNode;Lorg/jetbrains/mps/openapi/model/SNode;Lorg/jetbrains/mps/openapi/model/SNode;Ljetbrains/mps/smodel/IOperationContext;)Z" />
-    <nodeInfo nodeId="258639336594554644" fileName="StartProcessHandlerStatement_Constraints.java" startLine="22" startPosition="0" endLine="32" endPosition="0" conceptFqName="jetbrains.mps.baseLanguage.structure.InstanceMethodDeclaration" propertyString="canBeChild#(Lorg/jetbrains/mps/openapi/model/SNode;Lorg/jetbrains/mps/openapi/model/SNode;Lorg/jetbrains/mps/openapi/model/SNode;Lorg/jetbrains/mps/openapi/model/SNode;Ljetbrains/mps/smodel/IOperationContext;Ljetbrains/mps/smodel/runtime/CheckingNodeContext;)Z" />
-    <scopeInfo nodeId="258639336594554644" fileName="StartProcessHandlerStatement_Constraints.java" startLine="13" startPosition="53" endLine="14" endPosition="91" />
-    <scopeInfo nodeId="258639336594554644" fileName="StartProcessHandlerStatement_Constraints.java" startLine="18" startPosition="43" endLine="19" endPosition="16" />
-    <scopeInfo nodeId="258639336594554644" fileName="StartProcessHandlerStatement_Constraints.java" startLine="26" startPosition="51" endLine="27" endPosition="67" />
-    <scopeInfo nodeId="258639336594554646" fileName="StartProcessHandlerStatement_Constraints.java" startLine="33" startPosition="148" endLine="35" endPosition="16" />
-    <scopeInfo nodeId="258639336594554644" fileName="StartProcessHandlerStatement_Constraints.java" startLine="13" startPosition="0" endLine="16" endPosition="0" />
-    <scopeInfo nodeId="258639336594554644" fileName="StartProcessHandlerStatement_Constraints.java" startLine="17" startPosition="0" endLine="21" endPosition="0" />
-    <scopeInfo nodeId="258639336594554644" fileName="StartProcessHandlerStatement_Constraints.java" startLine="33" startPosition="0" endLine="37" endPosition="0">
-      <varInfo nodeId="258639336594554644" varName="childConcept" />
-      <varInfo nodeId="258639336594554644" varName="link" />
-      <varInfo nodeId="258639336594554644" varName="node" />
-      <varInfo nodeId="258639336594554644" varName="operationContext" />
-      <varInfo nodeId="258639336594554644" varName="parentNode" />
-    </scopeInfo>
-    <scopeInfo nodeId="258639336594554644" fileName="StartProcessHandlerStatement_Constraints.java" startLine="23" startPosition="200" endLine="30" endPosition="18">
-      <varInfo nodeId="258639336594554644" varName="result" />
-    </scopeInfo>
-    <scopeInfo nodeId="258639336594554644" fileName="StartProcessHandlerStatement_Constraints.java" startLine="22" startPosition="0" endLine="32" endPosition="0">
-      <varInfo nodeId="258639336594554644" varName="checkingNodeContext" />
-      <varInfo nodeId="258639336594554644" varName="childConcept" />
-      <varInfo nodeId="258639336594554644" varName="link" />
-      <varInfo nodeId="258639336594554644" varName="node" />
-      <varInfo nodeId="258639336594554644" varName="operationContext" />
-      <varInfo nodeId="258639336594554644" varName="parentNode" />
-    </scopeInfo>
-    <unitInfo nodeId="258639336594554644" fileName="StartProcessHandlerStatement_Constraints.java" startLine="12" startPosition="0" endLine="40" endPosition="0" unitName="jetbrains.mps.execution.configurations.constraints.StartProcessHandlerStatement_Constraints" />
-=======
     <file name="StartProcessHandlerStatement_Constraints.java">
-      <node id="258639336594554644" at="14,53,15,91" concept="10" />
-      <node id="258639336594554644" at="19,43,20,16" concept="6" />
-      <node id="258639336594554644" at="24,200,25,96" concept="5" />
-      <node id="258639336594554644" at="25,96,26,0" concept="7" />
-      <node id="258639336594554644" at="27,51,28,67" concept="2" />
-      <node id="258639336594554644" at="29,5,30,0" concept="7" />
-      <node id="258639336594554644" at="30,0,31,18" concept="6" />
-      <node id="258639336594554647" at="34,148,35,164" concept="6" />
-      <node id="258639336594554644" at="38,0,39,0" concept="8" trace="canBeChildBreakingPoint" />
-      <node id="258639336594554644" at="14,0,17,0" concept="1" trace="StartProcessHandlerStatement_Constraints#()V" />
-      <node id="258639336594554644" at="26,0,29,5" concept="3" />
-      <node id="258639336594554644" at="34,0,37,0" concept="9" trace="static_canBeAChild#(Lorg/jetbrains/mps/openapi/model/SNode;Lorg/jetbrains/mps/openapi/model/SNode;Lorg/jetbrains/mps/openapi/model/SNode;Lorg/jetbrains/mps/openapi/model/SNode;Ljetbrains/mps/smodel/IOperationContext;)Z" />
-      <node id="258639336594554644" at="18,0,22,0" concept="4" trace="hasOwnCanBeChildMethod#()Z" />
-      <node id="258639336594554644" at="23,0,33,0" concept="4" trace="canBeChild#(Lorg/jetbrains/mps/openapi/model/SNode;Lorg/jetbrains/mps/openapi/model/SNode;Lorg/jetbrains/mps/openapi/model/SNode;Lorg/jetbrains/mps/openapi/model/SNode;Ljetbrains/mps/smodel/IOperationContext;Ljetbrains/mps/smodel/runtime/CheckingNodeContext;)Z" />
-      <scope id="258639336594554644" at="14,53,15,91" />
-      <scope id="258639336594554644" at="19,43,20,16" />
-      <scope id="258639336594554644" at="27,51,28,67" />
-      <scope id="258639336594554646" at="34,148,35,164" />
-      <scope id="258639336594554644" at="14,0,17,0" />
-      <scope id="258639336594554644" at="34,0,37,0">
+      <node id="258639336594554644" at="13,53,14,91" concept="11" />
+      <node id="258639336594554644" at="18,43,19,16" concept="6" />
+      <node id="258639336594554644" at="23,200,24,96" concept="5" />
+      <node id="258639336594554644" at="24,96,25,0" concept="8" />
+      <node id="258639336594554644" at="26,51,27,67" concept="2" />
+      <node id="258639336594554644" at="28,5,29,0" concept="8" />
+      <node id="258639336594554644" at="29,0,30,18" concept="6" />
+      <node id="607988455143366351" at="33,148,34,14" concept="7" />
+      <node id="607988455143431587" at="34,14,35,16" concept="6" />
+      <node id="258639336594554644" at="38,0,39,0" concept="9" trace="canBeChildBreakingPoint" />
+      <node id="258639336594554644" at="13,0,16,0" concept="1" trace="StartProcessHandlerStatement_Constraints#()V" />
+      <node id="258639336594554644" at="25,0,28,5" concept="3" />
+      <node id="258639336594554644" at="17,0,21,0" concept="4" trace="hasOwnCanBeChildMethod#()Z" />
+      <node id="258639336594554644" at="33,0,37,0" concept="10" trace="static_canBeAChild#(Lorg/jetbrains/mps/openapi/model/SNode;Lorg/jetbrains/mps/openapi/model/SNode;Lorg/jetbrains/mps/openapi/model/SNode;Lorg/jetbrains/mps/openapi/model/SNode;Ljetbrains/mps/smodel/IOperationContext;)Z" />
+      <node id="258639336594554644" at="22,0,32,0" concept="4" trace="canBeChild#(Lorg/jetbrains/mps/openapi/model/SNode;Lorg/jetbrains/mps/openapi/model/SNode;Lorg/jetbrains/mps/openapi/model/SNode;Lorg/jetbrains/mps/openapi/model/SNode;Ljetbrains/mps/smodel/IOperationContext;Ljetbrains/mps/smodel/runtime/CheckingNodeContext;)Z" />
+      <scope id="258639336594554644" at="13,53,14,91" />
+      <scope id="258639336594554644" at="18,43,19,16" />
+      <scope id="258639336594554644" at="26,51,27,67" />
+      <scope id="258639336594554646" at="33,148,35,16" />
+      <scope id="258639336594554644" at="13,0,16,0" />
+      <scope id="258639336594554644" at="17,0,21,0" />
+      <scope id="258639336594554644" at="33,0,37,0">
         <var name="childConcept" id="258639336594554644" />
         <var name="link" id="258639336594554644" />
         <var name="node" id="258639336594554644" />
         <var name="operationContext" id="258639336594554644" />
         <var name="parentNode" id="258639336594554644" />
       </scope>
-      <scope id="258639336594554644" at="18,0,22,0" />
-      <scope id="258639336594554644" at="24,200,31,18">
+      <scope id="258639336594554644" at="23,200,30,18">
         <var name="result" id="258639336594554644" />
       </scope>
-      <scope id="258639336594554644" at="23,0,33,0">
+      <scope id="258639336594554644" at="22,0,32,0">
         <var name="checkingNodeContext" id="258639336594554644" />
         <var name="childConcept" id="258639336594554644" />
         <var name="link" id="258639336594554644" />
@@ -134,24 +94,23 @@
         <var name="operationContext" id="258639336594554644" />
         <var name="parentNode" id="258639336594554644" />
       </scope>
-      <unit id="258639336594554644" at="13,0,40,0" name="jetbrains.mps.execution.configurations.constraints.StartProcessHandlerStatement_Constraints" />
-    </file>
->>>>>>> 0583c357
+      <unit id="258639336594554644" at="12,0,40,0" name="jetbrains.mps.execution.configurations.constraints.StartProcessHandlerStatement_Constraints" />
+    </file>
   </root>
   <root nodeRef="r:d6e5159c-3299-41f5-8a8a-81b5b79d5073(jetbrains.mps.execution.configurations.constraints)/33324785353658439">
     <file name="EnvironmentExpression_Constraints.java">
-      <node id="33324785353658439" at="14,46,15,84" concept="10" />
+      <node id="33324785353658439" at="14,46,15,84" concept="11" />
       <node id="33324785353658439" at="19,43,20,16" concept="6" />
       <node id="33324785353658439" at="24,200,25,96" concept="5" />
-      <node id="33324785353658439" at="25,96,26,0" concept="7" />
+      <node id="33324785353658439" at="25,96,26,0" concept="8" />
       <node id="33324785353658439" at="27,51,28,67" concept="2" />
-      <node id="33324785353658439" at="29,5,30,0" concept="7" />
+      <node id="33324785353658439" at="29,5,30,0" concept="8" />
       <node id="33324785353658439" at="30,0,31,18" concept="6" />
       <node id="33324785353661079" at="34,148,35,308" concept="6" />
-      <node id="33324785353658439" at="38,0,39,0" concept="8" trace="canBeChildBreakingPoint" />
+      <node id="33324785353658439" at="38,0,39,0" concept="9" trace="canBeChildBreakingPoint" />
       <node id="33324785353658439" at="14,0,17,0" concept="1" trace="EnvironmentExpression_Constraints#()V" />
       <node id="33324785353658439" at="26,0,29,5" concept="3" />
-      <node id="33324785353658439" at="34,0,37,0" concept="9" trace="static_canBeAChild#(Lorg/jetbrains/mps/openapi/model/SNode;Lorg/jetbrains/mps/openapi/model/SNode;Lorg/jetbrains/mps/openapi/model/SNode;Lorg/jetbrains/mps/openapi/model/SNode;Ljetbrains/mps/smodel/IOperationContext;)Z" />
+      <node id="33324785353658439" at="34,0,37,0" concept="10" trace="static_canBeAChild#(Lorg/jetbrains/mps/openapi/model/SNode;Lorg/jetbrains/mps/openapi/model/SNode;Lorg/jetbrains/mps/openapi/model/SNode;Lorg/jetbrains/mps/openapi/model/SNode;Ljetbrains/mps/smodel/IOperationContext;)Z" />
       <node id="33324785353658439" at="18,0,22,0" concept="4" trace="hasOwnCanBeChildMethod#()Z" />
       <node id="33324785353658439" at="23,0,33,0" concept="4" trace="canBeChild#(Lorg/jetbrains/mps/openapi/model/SNode;Lorg/jetbrains/mps/openapi/model/SNode;Lorg/jetbrains/mps/openapi/model/SNode;Lorg/jetbrains/mps/openapi/model/SNode;Ljetbrains/mps/smodel/IOperationContext;Ljetbrains/mps/smodel/runtime/CheckingNodeContext;)Z" />
       <scope id="33324785353658439" at="14,46,15,84" />
@@ -183,18 +142,18 @@
   </root>
   <root nodeRef="r:d6e5159c-3299-41f5-8a8a-81b5b79d5073(jetbrains.mps.execution.configurations.constraints)/3642991921658067859">
     <file name="Create_ConceptFunction_Constraints.java">
-      <node id="3642991921658067859" at="14,47,15,85" concept="10" />
+      <node id="3642991921658067859" at="14,47,15,85" concept="11" />
       <node id="3642991921658067859" at="19,43,20,16" concept="6" />
       <node id="3642991921658067859" at="24,200,25,96" concept="5" />
-      <node id="3642991921658067859" at="25,96,26,0" concept="7" />
+      <node id="3642991921658067859" at="25,96,26,0" concept="8" />
       <node id="3642991921658067859" at="27,51,28,67" concept="2" />
-      <node id="3642991921658067859" at="29,5,30,0" concept="7" />
+      <node id="3642991921658067859" at="29,5,30,0" concept="8" />
       <node id="3642991921658067859" at="30,0,31,18" concept="6" />
       <node id="3642991921658067862" at="34,148,35,164" concept="6" />
-      <node id="3642991921658067859" at="38,0,39,0" concept="8" trace="canBeChildBreakingPoint" />
+      <node id="3642991921658067859" at="38,0,39,0" concept="9" trace="canBeChildBreakingPoint" />
       <node id="3642991921658067859" at="14,0,17,0" concept="1" trace="Create_ConceptFunction_Constraints#()V" />
       <node id="3642991921658067859" at="26,0,29,5" concept="3" />
-      <node id="3642991921658067859" at="34,0,37,0" concept="9" trace="static_canBeAChild#(Lorg/jetbrains/mps/openapi/model/SNode;Lorg/jetbrains/mps/openapi/model/SNode;Lorg/jetbrains/mps/openapi/model/SNode;Lorg/jetbrains/mps/openapi/model/SNode;Ljetbrains/mps/smodel/IOperationContext;)Z" />
+      <node id="3642991921658067859" at="34,0,37,0" concept="10" trace="static_canBeAChild#(Lorg/jetbrains/mps/openapi/model/SNode;Lorg/jetbrains/mps/openapi/model/SNode;Lorg/jetbrains/mps/openapi/model/SNode;Lorg/jetbrains/mps/openapi/model/SNode;Ljetbrains/mps/smodel/IOperationContext;)Z" />
       <node id="3642991921658067859" at="18,0,22,0" concept="4" trace="hasOwnCanBeChildMethod#()Z" />
       <node id="3642991921658067859" at="23,0,33,0" concept="4" trace="canBeChild#(Lorg/jetbrains/mps/openapi/model/SNode;Lorg/jetbrains/mps/openapi/model/SNode;Lorg/jetbrains/mps/openapi/model/SNode;Lorg/jetbrains/mps/openapi/model/SNode;Ljetbrains/mps/smodel/IOperationContext;Ljetbrains/mps/smodel/runtime/CheckingNodeContext;)Z" />
       <scope id="3642991921658067859" at="14,47,15,85" />
@@ -226,7 +185,7 @@
   </root>
   <root nodeRef="r:d6e5159c-3299-41f5-8a8a-81b5b79d5073(jetbrains.mps.execution.configurations.constraints)/4366236229294141339">
     <file name="RunConfigurationProducer_Constraints.java">
-      <node id="4366236229294141339" at="14,49,15,87" concept="10" />
+      <node id="4366236229294141339" at="14,49,15,87" concept="11" />
       <node id="4366236229294141339" at="19,82,20,74" concept="5" />
       <node id="4366236229294141339" at="23,37,24,20" concept="6" />
       <node id="4366236229294141339" at="28,42,29,37" concept="5" />
@@ -259,7 +218,7 @@
   </root>
   <root nodeRef="r:d6e5159c-3299-41f5-8a8a-81b5b79d5073(jetbrains.mps.execution.configurations.constraints)/529406319400459305">
     <file name="RunConfigurationProducerPart_Constraints.java">
-      <node id="529406319400459305" at="13,53,14,91" concept="10" />
+      <node id="529406319400459305" at="13,53,14,91" concept="11" />
       <node id="529406319400459305" at="18,82,19,74" concept="5" />
       <node id="529406319400459305" at="22,37,23,20" concept="6" />
       <node id="529406319400459305" at="27,42,28,37" concept="5" />
@@ -292,25 +251,25 @@
   </root>
   <root nodeRef="r:d6e5159c-3299-41f5-8a8a-81b5b79d5073(jetbrains.mps.execution.configurations.constraints)/5453800039284219777">
     <file name="GetProjectOperation_Constraints.java">
-      <node id="5453800039284219777" at="17,44,18,82" concept="10" />
+      <node id="5453800039284219777" at="17,44,18,82" concept="11" />
       <node id="5453800039284219777" at="22,43,23,16" concept="6" />
       <node id="5453800039284219777" at="27,200,28,96" concept="5" />
-      <node id="5453800039284219777" at="28,96,29,0" concept="7" />
+      <node id="5453800039284219777" at="28,96,29,0" concept="8" />
       <node id="5453800039284219777" at="30,51,31,67" concept="2" />
-      <node id="5453800039284219777" at="32,5,33,0" concept="7" />
+      <node id="5453800039284219777" at="32,5,33,0" concept="8" />
       <node id="5453800039284219777" at="33,0,34,18" concept="6" />
       <node id="5453800039284219804" at="38,105,39,379" concept="5" />
       <node id="5453800039284219836" at="40,40,41,21" concept="6" />
       <node id="8019759974561654461" at="42,7,43,191" concept="6" />
       <node id="8019759974561654464" at="44,5,45,17" concept="6" />
-      <node id="5453800039284219777" at="48,0,49,0" concept="8" trace="canBeChildBreakingPoint" />
+      <node id="5453800039284219777" at="48,0,49,0" concept="9" trace="canBeChildBreakingPoint" />
       <node id="5453800039284219777" at="17,0,20,0" concept="1" trace="GetProjectOperation_Constraints#()V" />
       <node id="5453800039284219777" at="29,0,32,5" concept="3" />
       <node id="5453800039284219827" at="39,379,42,7" concept="3" />
       <node id="5453800039284219777" at="21,0,25,0" concept="4" trace="hasOwnCanBeChildMethod#()Z" />
       <node id="8019759974561654449" at="37,148,44,5" concept="3" />
       <node id="5453800039284219777" at="26,0,36,0" concept="4" trace="canBeChild#(Lorg/jetbrains/mps/openapi/model/SNode;Lorg/jetbrains/mps/openapi/model/SNode;Lorg/jetbrains/mps/openapi/model/SNode;Lorg/jetbrains/mps/openapi/model/SNode;Ljetbrains/mps/smodel/IOperationContext;Ljetbrains/mps/smodel/runtime/CheckingNodeContext;)Z" />
-      <node id="5453800039284219777" at="37,0,47,0" concept="9" trace="static_canBeAChild#(Lorg/jetbrains/mps/openapi/model/SNode;Lorg/jetbrains/mps/openapi/model/SNode;Lorg/jetbrains/mps/openapi/model/SNode;Lorg/jetbrains/mps/openapi/model/SNode;Ljetbrains/mps/smodel/IOperationContext;)Z" />
+      <node id="5453800039284219777" at="37,0,47,0" concept="10" trace="static_canBeAChild#(Lorg/jetbrains/mps/openapi/model/SNode;Lorg/jetbrains/mps/openapi/model/SNode;Lorg/jetbrains/mps/openapi/model/SNode;Lorg/jetbrains/mps/openapi/model/SNode;Ljetbrains/mps/smodel/IOperationContext;)Z" />
       <scope id="5453800039284219777" at="17,44,18,82" />
       <scope id="5453800039284219777" at="22,43,23,16" />
       <scope id="5453800039284219777" at="30,51,31,67" />
@@ -344,7 +303,7 @@
   </root>
   <root nodeRef="r:d6e5159c-3299-41f5-8a8a-81b5b79d5073(jetbrains.mps.execution.configurations.constraints)/7806358006983673554">
     <file name="RunConfigurationExecutor_Constraints.java">
-      <node id="7806358006983673554" at="8,49,9,87" concept="10" />
+      <node id="7806358006983673554" at="8,49,9,87" concept="11" />
       <node id="7806358006983673554" at="8,0,11,0" concept="1" trace="RunConfigurationExecutor_Constraints#()V" />
       <scope id="7806358006983673554" at="8,49,9,87" />
       <scope id="7806358006983673554" at="8,0,11,0" />
@@ -353,12 +312,12 @@
   </root>
   <root nodeRef="r:d6e5159c-3299-41f5-8a8a-81b5b79d5073(jetbrains.mps.execution.configurations.constraints)/7806358006983738928">
     <file name="ConfigurationFromExecutorReference_Constraints.java">
-      <node id="7806358006983738928" at="20,59,21,97" concept="10" />
+      <node id="7806358006983738928" at="20,59,21,97" concept="11" />
       <node id="7806358006983738928" at="25,43,26,16" concept="6" />
       <node id="7806358006983738928" at="30,200,31,96" concept="5" />
-      <node id="7806358006983738928" at="31,96,32,0" concept="7" />
+      <node id="7806358006983738928" at="31,96,32,0" concept="8" />
       <node id="7806358006983738928" at="33,51,34,67" concept="2" />
-      <node id="7806358006983738928" at="35,5,36,0" concept="7" />
+      <node id="7806358006983738928" at="35,5,36,0" concept="8" />
       <node id="7806358006983738928" at="36,0,37,18" concept="6" />
       <node id="7806358006983738928" at="41,82,42,74" concept="5" />
       <node id="7806358006983738928" at="45,37,46,20" concept="6" />
@@ -367,10 +326,10 @@
       <node id="7806358006983738953" at="51,37,52,154" concept="6" />
       <node id="7806358006983738928" at="54,7,55,22" concept="6" />
       <node id="7806358006983738931" at="58,148,59,172" concept="6" />
-      <node id="7806358006983738928" at="62,0,63,0" concept="8" trace="canBeChildBreakingPoint" />
+      <node id="7806358006983738928" at="62,0,63,0" concept="9" trace="canBeChildBreakingPoint" />
       <node id="7806358006983738928" at="20,0,23,0" concept="1" trace="ConfigurationFromExecutorReference_Constraints#()V" />
       <node id="7806358006983738928" at="32,0,35,5" concept="3" />
-      <node id="7806358006983738928" at="58,0,61,0" concept="9" trace="static_canBeAChild#(Lorg/jetbrains/mps/openapi/model/SNode;Lorg/jetbrains/mps/openapi/model/SNode;Lorg/jetbrains/mps/openapi/model/SNode;Lorg/jetbrains/mps/openapi/model/SNode;Ljetbrains/mps/smodel/IOperationContext;)Z" />
+      <node id="7806358006983738928" at="58,0,61,0" concept="10" trace="static_canBeAChild#(Lorg/jetbrains/mps/openapi/model/SNode;Lorg/jetbrains/mps/openapi/model/SNode;Lorg/jetbrains/mps/openapi/model/SNode;Lorg/jetbrains/mps/openapi/model/SNode;Ljetbrains/mps/smodel/IOperationContext;)Z" />
       <node id="7806358006983738928" at="24,0,28,0" concept="4" trace="hasOwnCanBeChildMethod#()Z" />
       <node id="7806358006983738928" at="44,0,48,0" concept="4" trace="hasOwnGetter#()Z" />
       <node id="7806358006983738928" at="49,0,54,0" concept="4" trace="getValue#(Lorg/jetbrains/mps/openapi/model/SNode;)Ljava/lang/Object;" />
@@ -420,18 +379,18 @@
   </root>
   <root nodeRef="r:d6e5159c-3299-41f5-8a8a-81b5b79d5073(jetbrains.mps.execution.configurations.constraints)/7952658987872188456">
     <file name="RunConfigurationCreator_Constraints.java">
-      <node id="7952658987872188456" at="14,48,15,86" concept="10" />
+      <node id="7952658987872188456" at="14,48,15,86" concept="11" />
       <node id="7952658987872188456" at="19,43,20,16" concept="6" />
       <node id="7952658987872188456" at="24,200,25,96" concept="5" />
-      <node id="7952658987872188456" at="25,96,26,0" concept="7" />
+      <node id="7952658987872188456" at="25,96,26,0" concept="8" />
       <node id="7952658987872188456" at="27,51,28,67" concept="2" />
-      <node id="7952658987872188456" at="29,5,30,0" concept="7" />
+      <node id="7952658987872188456" at="29,5,30,0" concept="8" />
       <node id="7952658987872188456" at="30,0,31,18" concept="6" />
       <node id="7952658987872188459" at="34,148,35,156" concept="6" />
-      <node id="7952658987872188456" at="38,0,39,0" concept="8" trace="canBeChildBreakingPoint" />
+      <node id="7952658987872188456" at="38,0,39,0" concept="9" trace="canBeChildBreakingPoint" />
       <node id="7952658987872188456" at="14,0,17,0" concept="1" trace="RunConfigurationCreator_Constraints#()V" />
       <node id="7952658987872188456" at="26,0,29,5" concept="3" />
-      <node id="7952658987872188456" at="34,0,37,0" concept="9" trace="static_canBeAChild#(Lorg/jetbrains/mps/openapi/model/SNode;Lorg/jetbrains/mps/openapi/model/SNode;Lorg/jetbrains/mps/openapi/model/SNode;Lorg/jetbrains/mps/openapi/model/SNode;Ljetbrains/mps/smodel/IOperationContext;)Z" />
+      <node id="7952658987872188456" at="34,0,37,0" concept="10" trace="static_canBeAChild#(Lorg/jetbrains/mps/openapi/model/SNode;Lorg/jetbrains/mps/openapi/model/SNode;Lorg/jetbrains/mps/openapi/model/SNode;Lorg/jetbrains/mps/openapi/model/SNode;Ljetbrains/mps/smodel/IOperationContext;)Z" />
       <node id="7952658987872188456" at="18,0,22,0" concept="4" trace="hasOwnCanBeChildMethod#()Z" />
       <node id="7952658987872188456" at="23,0,33,0" concept="4" trace="canBeChild#(Lorg/jetbrains/mps/openapi/model/SNode;Lorg/jetbrains/mps/openapi/model/SNode;Lorg/jetbrains/mps/openapi/model/SNode;Lorg/jetbrains/mps/openapi/model/SNode;Ljetbrains/mps/smodel/IOperationContext;Ljetbrains/mps/smodel/runtime/CheckingNodeContext;)Z" />
       <scope id="7952658987872188456" at="14,48,15,86" />
@@ -463,18 +422,18 @@
   </root>
   <root nodeRef="r:d6e5159c-3299-41f5-8a8a-81b5b79d5073(jetbrains.mps.execution.configurations.constraints)/7952658987872188475">
     <file name="RunConfigurationSource_Constraints.java">
-      <node id="7952658987872188475" at="14,47,15,85" concept="10" />
+      <node id="7952658987872188475" at="14,47,15,85" concept="11" />
       <node id="7952658987872188475" at="19,43,20,16" concept="6" />
       <node id="7952658987872188475" at="24,200,25,96" concept="5" />
-      <node id="7952658987872188475" at="25,96,26,0" concept="7" />
+      <node id="7952658987872188475" at="25,96,26,0" concept="8" />
       <node id="7952658987872188475" at="27,51,28,67" concept="2" />
-      <node id="7952658987872188475" at="29,5,30,0" concept="7" />
+      <node id="7952658987872188475" at="29,5,30,0" concept="8" />
       <node id="7952658987872188475" at="30,0,31,18" concept="6" />
       <node id="7952658987872188478" at="34,148,35,133" concept="6" />
-      <node id="7952658987872188475" at="38,0,39,0" concept="8" trace="canBeChildBreakingPoint" />
+      <node id="7952658987872188475" at="38,0,39,0" concept="9" trace="canBeChildBreakingPoint" />
       <node id="7952658987872188475" at="14,0,17,0" concept="1" trace="RunConfigurationSource_Constraints#()V" />
       <node id="7952658987872188475" at="26,0,29,5" concept="3" />
-      <node id="7952658987872188475" at="34,0,37,0" concept="9" trace="static_canBeAChild#(Lorg/jetbrains/mps/openapi/model/SNode;Lorg/jetbrains/mps/openapi/model/SNode;Lorg/jetbrains/mps/openapi/model/SNode;Lorg/jetbrains/mps/openapi/model/SNode;Ljetbrains/mps/smodel/IOperationContext;)Z" />
+      <node id="7952658987872188475" at="34,0,37,0" concept="10" trace="static_canBeAChild#(Lorg/jetbrains/mps/openapi/model/SNode;Lorg/jetbrains/mps/openapi/model/SNode;Lorg/jetbrains/mps/openapi/model/SNode;Lorg/jetbrains/mps/openapi/model/SNode;Ljetbrains/mps/smodel/IOperationContext;)Z" />
       <node id="7952658987872188475" at="18,0,22,0" concept="4" trace="hasOwnCanBeChildMethod#()Z" />
       <node id="7952658987872188475" at="23,0,33,0" concept="4" trace="canBeChild#(Lorg/jetbrains/mps/openapi/model/SNode;Lorg/jetbrains/mps/openapi/model/SNode;Lorg/jetbrains/mps/openapi/model/SNode;Lorg/jetbrains/mps/openapi/model/SNode;Ljetbrains/mps/smodel/IOperationContext;Ljetbrains/mps/smodel/runtime/CheckingNodeContext;)Z" />
       <scope id="7952658987872188475" at="14,47,15,85" />
@@ -506,26 +465,26 @@
   </root>
   <root nodeRef="r:d6e5159c-3299-41f5-8a8a-81b5b79d5073(jetbrains.mps.execution.configurations.constraints)/8852113381329465494">
     <file name="BeforeTaskParameterReference_Constraints.java">
-      <node id="8852113381329465494" at="24,53,25,91" concept="10" />
+      <node id="8852113381329465494" at="24,53,25,91" concept="11" />
       <node id="8852113381329465494" at="29,43,30,16" concept="6" />
       <node id="8852113381329465494" at="34,200,35,96" concept="5" />
-      <node id="8852113381329465494" at="35,96,36,0" concept="7" />
+      <node id="8852113381329465494" at="35,96,36,0" concept="8" />
       <node id="8852113381329465494" at="37,51,38,67" concept="2" />
-      <node id="8852113381329465494" at="39,5,40,0" concept="7" />
+      <node id="8852113381329465494" at="39,5,40,0" concept="8" />
       <node id="8852113381329465494" at="40,0,41,18" concept="6" />
       <node id="8852113381329465494" at="45,83,46,75" concept="5" />
       <node id="8852113381329465494" at="49,44,50,20" concept="6" />
       <node id="8852113381329465494" at="58,63,59,58" concept="6" />
       <node id="2598676492883034142" at="63,122,64,146" concept="6" />
-      <node id="2598676492883034146" at="64,146,65,0" concept="7" />
+      <node id="2598676492883034146" at="64,146,65,0" concept="8" />
       <node id="8852113381329465494" at="69,7,70,22" concept="6" />
       <node id="8852113381329465497" at="73,148,74,150" concept="6" />
-      <node id="8852113381329465494" at="77,0,78,0" concept="8" trace="canBeChildBreakingPoint" />
-      <node id="8852113381329465494" at="78,0,79,0" concept="8" trace="breakingNode_xor3la_a0a0a0a0a1a0b0a1a3" />
+      <node id="8852113381329465494" at="77,0,78,0" concept="9" trace="canBeChildBreakingPoint" />
+      <node id="8852113381329465494" at="78,0,79,0" concept="9" trace="breakingNode_xor3la_a0a0a0a0a1a0b0a1a3" />
       <node id="8852113381329465494" at="63,122,65,0" concept="0" />
       <node id="8852113381329465494" at="24,0,27,0" concept="1" trace="BeforeTaskParameterReference_Constraints#()V" />
       <node id="8852113381329465494" at="36,0,39,5" concept="3" />
-      <node id="8852113381329465494" at="73,0,76,0" concept="9" trace="static_canBeAChild#(Lorg/jetbrains/mps/openapi/model/SNode;Lorg/jetbrains/mps/openapi/model/SNode;Lorg/jetbrains/mps/openapi/model/SNode;Lorg/jetbrains/mps/openapi/model/SNode;Ljetbrains/mps/smodel/IOperationContext;)Z" />
+      <node id="8852113381329465494" at="73,0,76,0" concept="10" trace="static_canBeAChild#(Lorg/jetbrains/mps/openapi/model/SNode;Lorg/jetbrains/mps/openapi/model/SNode;Lorg/jetbrains/mps/openapi/model/SNode;Lorg/jetbrains/mps/openapi/model/SNode;Ljetbrains/mps/smodel/IOperationContext;)Z" />
       <node id="8852113381329465494" at="28,0,32,0" concept="4" trace="hasOwnCanBeChildMethod#()Z" />
       <node id="8852113381329465494" at="48,0,52,0" concept="4" trace="hasOwnScopeProvider#()Z" />
       <node id="8852113381329465494" at="57,0,61,0" concept="4" trace="getSearchScopeValidatorNode#()Lorg/jetbrains/mps/openapi/model/SNodeReference;" />
