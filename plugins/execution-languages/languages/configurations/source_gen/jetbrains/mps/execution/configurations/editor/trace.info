<?xml version="1.0" encoding="UTF-8"?>
<debug-info version="2">
  <concept fqn="c:f3061a53-9226-4cc5-a443-f952ceaf5816/1068580123140:jetbrains.mps.baseLanguage.structure.ConstructorDeclaration" />
  <concept fqn="c:f3061a53-9226-4cc5-a443-f952ceaf5816/1068580123155:jetbrains.mps.baseLanguage.structure.ExpressionStatement" />
  <concept fqn="c:f3061a53-9226-4cc5-a443-f952ceaf5816/1068390468200:jetbrains.mps.baseLanguage.structure.FieldDeclaration" />
  <concept fqn="c:f3061a53-9226-4cc5-a443-f952ceaf5816/1068580123159:jetbrains.mps.baseLanguage.structure.IfStatement" />
  <concept fqn="c:f3061a53-9226-4cc5-a443-f952ceaf5816/1068580123165:jetbrains.mps.baseLanguage.structure.InstanceMethodDeclaration" />
  <concept fqn="c:f3061a53-9226-4cc5-a443-f952ceaf5816/1068581242864:jetbrains.mps.baseLanguage.structure.LocalVariableDeclarationStatement" />
  <concept fqn="c:f3061a53-9226-4cc5-a443-f952ceaf5816/1068581242878:jetbrains.mps.baseLanguage.structure.ReturnStatement" />
  <concept fqn="c:f3061a53-9226-4cc5-a443-f952ceaf5816/1068580123157:jetbrains.mps.baseLanguage.structure.Statement" />
  <concept fqn="c:f3061a53-9226-4cc5-a443-f952ceaf5816/1070475587102:jetbrains.mps.baseLanguage.structure.SuperConstructorInvocation" />
  <concept fqn="c:f3061a53-9226-4cc5-a443-f952ceaf5816/1164879751025:jetbrains.mps.baseLanguage.structure.TryCatchStatement" />
  <concept fqn="c:f3061a53-9226-4cc5-a443-f952ceaf5816/1153952380246:jetbrains.mps.baseLanguage.structure.TryStatement" />
  <root>
    <file name="BeforeTaskCall_SubstituteMenu.java">
      <unit at="47,0,65,0" name="jetbrains.mps.execution.configurations.editor.BeforeTaskCall_SubstituteMenu$SMP_ReferenceScope_tv94kr_a" />
      <unit at="65,0,86,0" name="jetbrains.mps.execution.configurations.editor.BeforeTaskCall_SubstituteMenu$SMP_Subconcepts_tv94kr_b" />
      <unit at="24,0,87,0" name="jetbrains.mps.execution.configurations.editor.BeforeTaskCall_SubstituteMenu" />
    </file>
    <file name="BeforeTaskParameterReference_SubstituteMenu.java">
      <unit at="47,0,65,0" name="jetbrains.mps.execution.configurations.editor.BeforeTaskParameterReference_SubstituteMenu$SMP_ReferenceScope_3p5155_a" />
      <unit at="65,0,86,0" name="jetbrains.mps.execution.configurations.editor.BeforeTaskParameterReference_SubstituteMenu$SMP_Subconcepts_3p5155_b" />
      <unit at="24,0,87,0" name="jetbrains.mps.execution.configurations.editor.BeforeTaskParameterReference_SubstituteMenu" />
    </file>
    <file name="EditorAspectDescriptorImpl.java">
      <unit at="18,0,126,0" name="jetbrains.mps.execution.configurations.editor.EditorAspectDescriptorImpl" />
    </file>
    <file name="RunConfigurationCreator_SubstituteMenu.java">
      <unit at="47,0,65,0" name="jetbrains.mps.execution.configurations.editor.RunConfigurationCreator_SubstituteMenu$SMP_ReferenceScope_c15muj_a" />
      <unit at="65,0,86,0" name="jetbrains.mps.execution.configurations.editor.RunConfigurationCreator_SubstituteMenu$SMP_Subconcepts_c15muj_b" />
      <unit at="24,0,87,0" name="jetbrains.mps.execution.configurations.editor.RunConfigurationCreator_SubstituteMenu" />
    </file>
  </root>
  <root nodeRef="r:7d438dd6-fddd-4f98-b0ae-eed9d2bebdce(jetbrains.mps.execution.configurations.editor)/1594211126127621037">
    <file name="StartProcessWithTool_Component.java">
      <node id="1594211126127621037" at="15,47,16,35" concept="6" />
      <node id="1594211126127621037" at="18,79,19,99" concept="6" />
      <node id="1594211126127621037" at="18,0,21,0" concept="4" trace="createEditorCell#(Ljetbrains/mps/openapi/editor/EditorContext;Lorg/jetbrains/mps/openapi/model/SNode;)Ljetbrains/mps/openapi/editor/cells/EditorCell;" />
      <node id="1594211126127621037" at="14,0,18,0" concept="4" trace="getContextHints#()Ljava/util/Collection;" />
      <scope id="1594211126127621037" at="15,47,16,35" />
      <scope id="1594211126127621037" at="18,79,19,99" />
      <scope id="1594211126127621037" at="18,0,21,0">
        <var name="editorContext" id="1594211126127621037" />
        <var name="node" id="1594211126127621037" />
      </scope>
      <scope id="1594211126127621037" at="14,0,18,0" />
      <unit id="1594211126127621037" at="13,0,22,0" name="jetbrains.mps.execution.configurations.editor.StartProcessWithTool_Component" />
    </file>
    <file name="StartProcessWithTool_Component_ComponentBuilder_a.java">
      <node id="1594211126127621037" at="30,113,31,19" concept="8" />
      <node id="1594211126127621037" at="31,19,32,18" concept="1" />
      <node id="1594211126127621037" at="37,26,38,18" concept="6" />
      <node id="1594211126127621037" at="41,39,42,39" concept="6" />
      <node id="1594211126127621037" at="45,50,46,118" concept="5" />
      <node id="1594211126127621037" at="46,118,47,48" concept="1" />
      <node id="1594211126127621037" at="47,48,48,34" concept="5" />
      <node id="1594211126127621037" at="48,34,49,49" concept="1" />
      <node id="1594211126127621037" at="49,49,50,40" concept="1" />
      <node id="1594211126127621037" at="50,40,51,57" concept="1" />
      <node id="1594211126127621037" at="51,57,52,56" concept="1" />
      <node id="1594211126127621037" at="52,56,53,22" concept="6" />
      <node id="1594211126127621040" at="55,49,56,102" concept="5" />
      <node id="1594211126127621040" at="56,102,57,47" concept="1" />
      <node id="1594211126127621040" at="57,47,58,34" concept="5" />
      <node id="1594211126127621040" at="58,34,59,82" concept="1" />
      <node id="1594211126127621040" at="59,82,60,40" concept="1" />
      <node id="1594211126127621040" at="60,40,61,34" concept="1" />
      <node id="1594211126127621040" at="61,34,62,22" concept="6" />
      <node id="1594211126127621037" at="64,48,65,282" concept="5" />
      <node id="1594211126127621037" at="65,282,66,33" concept="6" />
      <node id="1594211126127621037" at="72,118,73,38" concept="8" />
      <node id="1594211126127621037" at="73,38,74,25" concept="1" />
      <node id="1594211126127621037" at="79,28,80,20" concept="6" />
      <node id="1594211126127621037" at="83,55,84,76" concept="5" />
      <node id="1594211126127621037" at="84,76,85,226" concept="1" />
      <node id="1594211126127621037" at="85,226,86,229" concept="1" />
      <node id="1594211126127621037" at="86,229,87,41" concept="1" />
      <node id="1594211126127621037" at="87,41,88,24" concept="6" />
      <node id="1594211126127621037" at="94,118,95,75" concept="1" />
      <node id="1594211126127621037" at="97,42,98,158" concept="1" />
      <node id="1594211126127621037" at="102,44,103,41" concept="1" />
      <node id="1594211126127621037" at="103,41,104,217" concept="1" />
      <node id="1594211126127621037" at="105,11,106,56" concept="5" />
      <node id="1594211126127621037" at="106,56,107,43" concept="1" />
      <node id="1594211126127621037" at="107,43,108,42" concept="1" />
      <node id="1594211126127621037" at="108,42,109,35" concept="1" />
      <node id="1594211126127621037" at="109,35,110,26" concept="6" />
      <node id="1594211126127621037" at="111,17,112,42" concept="1" />
      <node id="1594211126127621037" at="115,40,116,25" concept="6" />
      <node id="1594211126127621037" at="27,0,29,0" concept="2" trace="myNode" />
      <node id="1594211126127621037" at="69,0,71,0" concept="2" trace="myNode" />
      <node id="1594211126127621037" at="41,0,44,0" concept="4" trace="createCell#()Ljetbrains/mps/openapi/editor/cells/EditorCell;" />
      <node id="1594211126127621037" at="93,70,96,7" concept="3" />
      <node id="1594211126127621037" at="96,7,99,7" concept="3" />
      <node id="1594211126127621037" at="115,0,118,0" concept="4" trace="getNoTargetText#()Ljava/lang/String;" />
      <node id="1594211126127621037" at="30,0,34,0" concept="0" trace="StartProcessWithTool_Component_ComponentBuilder_a#(Ljetbrains/mps/openapi/editor/EditorContext;Lorg/jetbrains/mps/openapi/model/SNode;)V" />
      <node id="1594211126127621037" at="64,0,68,0" concept="4" trace="createRefNode_qyv4ec_b0#()Ljetbrains/mps/openapi/editor/cells/EditorCell;" />
      <node id="1594211126127621037" at="72,0,76,0" concept="0" trace="toolSingleRoleHandler_qyv4ec_b0#(Lorg/jetbrains/mps/openapi/model/SNode;Lorg/jetbrains/mps/openapi/language/SContainmentLink;Ljetbrains/mps/openapi/editor/EditorContext;)V" />
      <node id="1594211126127621037" at="35,0,40,0" concept="4" trace="getNode#()Lorg/jetbrains/mps/openapi/model/SNode;" />
      <node id="1594211126127621037" at="77,0,82,0" concept="4" trace="getNode#()Lorg/jetbrains/mps/openapi/model/SNode;" />
      <node id="1594211126127621037" at="83,0,90,0" concept="4" trace="createChildCell#(Lorg/jetbrains/mps/openapi/model/SNode;)Ljetbrains/mps/openapi/editor/cells/EditorCell;" />
      <node id="1594211126127621037" at="93,0,101,0" concept="4" trace="installCellInfo#(Lorg/jetbrains/mps/openapi/model/SNode;Ljetbrains/mps/openapi/editor/cells/EditorCell;)V" />
      <node id="1594211126127621040" at="55,0,64,0" concept="4" trace="createConstant_qyv4ec_a0#()Ljetbrains/mps/openapi/editor/cells/EditorCell;" />
      <node id="1594211126127621037" at="104,217,113,7" concept="10" />
      <node id="1594211126127621037" at="45,0,55,0" concept="4" trace="createCollection_qyv4ec_a#()Ljetbrains/mps/openapi/editor/cells/EditorCell;" />
      <node id="1594211126127621037" at="101,0,115,0" concept="4" trace="createEmptyCell#()Ljetbrains/mps/openapi/editor/cells/EditorCell;" />
      <scope id="1594211126127621037" at="37,26,38,18" />
      <scope id="1594211126127621037" at="41,39,42,39" />
      <scope id="1594211126127621037" at="79,28,80,20" />
      <scope id="1594211126127621037" at="94,118,95,75" />
      <scope id="1594211126127621037" at="97,42,98,158" />
      <scope id="1594211126127621037" at="111,17,112,42" />
      <scope id="1594211126127621037" at="115,40,116,25" />
      <scope id="1594211126127621037" at="30,113,32,18" />
      <scope id="1594211126127621037" at="64,48,66,33">
        <var name="provider" id="1594211126127621037" />
      </scope>
      <scope id="1594211126127621037" at="72,118,74,25" />
      <scope id="1594211126127621037" at="41,0,44,0" />
      <scope id="1594211126127621037" at="115,0,118,0" />
      <scope id="1594211126127621037" at="30,0,34,0">
        <var name="context" id="1594211126127621037" />
        <var name="node" id="1594211126127621037" />
      </scope>
      <scope id="1594211126127621037" at="64,0,68,0" />
      <scope id="1594211126127621037" at="72,0,76,0">
        <var name="containmentLink" id="1594211126127621037" />
        <var name="context" id="1594211126127621037" />
        <var name="ownerNode" id="1594211126127621037" />
      </scope>
      <scope id="1594211126127621037" at="35,0,40,0" />
      <scope id="1594211126127621037" at="77,0,82,0" />
      <scope id="1594211126127621037" at="83,55,88,24">
        <var name="editorCell" id="1594211126127621037" />
      </scope>
      <scope id="1594211126127621037" at="105,11,110,26">
        <var name="editorCell" id="1594211126127621037" />
      </scope>
      <scope id="1594211126127621037" at="93,70,99,7" />
      <scope id="1594211126127621040" at="55,49,62,22">
        <var name="editorCell" id="1594211126127621040" />
        <var name="style" id="1594211126127621040" />
      </scope>
      <scope id="1594211126127621037" at="83,0,90,0">
        <var name="child" id="1594211126127621037" />
      </scope>
      <scope id="1594211126127621037" at="45,50,53,22">
        <var name="editorCell" id="1594211126127621037" />
        <var name="style" id="1594211126127621037" />
      </scope>
      <scope id="1594211126127621037" at="93,0,101,0">
        <var name="child" id="1594211126127621037" />
        <var name="editorCell" id="1594211126127621037" />
      </scope>
      <scope id="1594211126127621040" at="55,0,64,0" />
      <scope id="1594211126127621037" at="45,0,55,0" />
      <scope id="1594211126127621037" at="102,44,113,7" />
      <scope id="1594211126127621037" at="101,0,115,0" />
      <unit id="1594211126127621037" at="68,0,119,0" name="jetbrains.mps.execution.configurations.editor.StartProcessWithTool_Component_ComponentBuilder_a$toolSingleRoleHandler_qyv4ec_b0" />
      <unit id="1594211126127621037" at="26,0,120,0" name="jetbrains.mps.execution.configurations.editor.StartProcessWithTool_Component_ComponentBuilder_a" />
    </file>
  </root>
  <root nodeRef="r:7d438dd6-fddd-4f98-b0ae-eed9d2bebdce(jetbrains.mps.execution.configurations.editor)/1594211126127757272">
    <file name="ConsoleType_Editor.java">
      <node id="1594211126127757272" at="11,79,12,77" concept="6" />
      <node id="1594211126127757272" at="11,0,14,0" concept="4" trace="createEditorCell#(Ljetbrains/mps/openapi/editor/EditorContext;Lorg/jetbrains/mps/openapi/model/SNode;)Ljetbrains/mps/openapi/editor/cells/EditorCell;" />
      <scope id="1594211126127757272" at="11,79,12,77" />
      <scope id="1594211126127757272" at="11,0,14,0">
        <var name="editorContext" id="1594211126127757272" />
        <var name="node" id="1594211126127757272" />
      </scope>
      <unit id="1594211126127757272" at="10,0,15,0" name="jetbrains.mps.execution.configurations.editor.ConsoleType_Editor" />
    </file>
    <file name="ConsoleType_EditorBuilder_a.java">
      <node id="1594211126127757272" at="19,91,20,19" concept="8" />
      <node id="1594211126127757272" at="20,19,21,18" concept="1" />
      <node id="1594211126127757272" at="26,26,27,18" concept="6" />
      <node id="1594211126127757272" at="30,39,31,38" concept="6" />
      <node id="2886182022232400741" at="34,49,35,119" concept="5" />
      <node id="2886182022232400741" at="35,119,36,72" concept="5" />
      <node id="2886182022232400741" at="37,26,38,27" concept="1" />
      <node id="2886182022232400741" at="38,27,39,64" concept="1" />
      <node id="2886182022232400741" at="40,5,41,34" concept="5" />
      <node id="2886182022232400741" at="41,34,42,82" concept="1" />
      <node id="2886182022232400741" at="42,82,43,40" concept="1" />
      <node id="2886182022232400741" at="43,40,44,22" concept="6" />
      <node id="1594211126127757272" at="16,0,18,0" concept="2" trace="myNode" />
      <node id="1594211126127757272" at="30,0,33,0" concept="4" trace="createCell#()Ljetbrains/mps/openapi/editor/cells/EditorCell;" />
      <node id="1594211126127757272" at="19,0,23,0" concept="0" trace="ConsoleType_EditorBuilder_a#(Ljetbrains/mps/openapi/editor/EditorContext;Lorg/jetbrains/mps/openapi/model/SNode;)V" />
      <node id="2886182022232400741" at="36,72,40,5" concept="3" />
      <node id="1594211126127757272" at="24,0,29,0" concept="4" trace="getNode#()Lorg/jetbrains/mps/openapi/model/SNode;" />
      <node id="2886182022232400741" at="34,0,46,0" concept="4" trace="createComponent_kt8lkt_a#()Ljetbrains/mps/openapi/editor/cells/EditorCell;" />
      <scope id="1594211126127757272" at="26,26,27,18" />
      <scope id="1594211126127757272" at="30,39,31,38" />
      <scope id="1594211126127757272" at="19,91,21,18" />
      <scope id="2886182022232400741" at="37,26,39,64" />
      <scope id="1594211126127757272" at="30,0,33,0" />
      <scope id="1594211126127757272" at="19,0,23,0">
        <var name="context" id="1594211126127757272" />
        <var name="node" id="1594211126127757272" />
      </scope>
      <scope id="1594211126127757272" at="24,0,29,0" />
      <scope id="2886182022232400741" at="34,49,44,22">
        <var name="bigCell" id="2886182022232400741" />
        <var name="editorCell" id="2886182022232400741" />
        <var name="style" id="2886182022232400741" />
      </scope>
      <scope id="2886182022232400741" at="34,0,46,0" />
      <unit id="1594211126127757272" at="15,0,47,0" name="jetbrains.mps.execution.configurations.editor.ConsoleType_EditorBuilder_a" />
    </file>
  </root>
  <root nodeRef="r:7d438dd6-fddd-4f98-b0ae-eed9d2bebdce(jetbrains.mps.execution.configurations.editor)/1594211126127774347">
    <file name="ConsoleCreator_Editor.java">
      <node id="1594211126127774347" at="11,79,12,80" concept="6" />
      <node id="1594211126127774347" at="11,0,14,0" concept="4" trace="createEditorCell#(Ljetbrains/mps/openapi/editor/EditorContext;Lorg/jetbrains/mps/openapi/model/SNode;)Ljetbrains/mps/openapi/editor/cells/EditorCell;" />
      <scope id="1594211126127774347" at="11,79,12,80" />
      <scope id="1594211126127774347" at="11,0,14,0">
        <var name="editorContext" id="1594211126127774347" />
        <var name="node" id="1594211126127774347" />
      </scope>
      <unit id="1594211126127774347" at="10,0,15,0" name="jetbrains.mps.execution.configurations.editor.ConsoleCreator_Editor" />
    </file>
    <file name="ConsoleCreator_EditorBuilder_a.java">
      <node id="1594211126127774347" at="32,94,33,19" concept="8" />
      <node id="1594211126127774347" at="33,19,34,18" concept="1" />
      <node id="1594211126127774347" at="39,26,40,18" concept="6" />
      <node id="1594211126127774347" at="43,39,44,39" concept="6" />
      <node id="1594211126127774347" at="47,50,48,118" concept="5" />
      <node id="1594211126127774347" at="48,118,49,48" concept="1" />
      <node id="1594211126127774347" at="49,48,50,28" concept="1" />
      <node id="1594211126127774347" at="50,28,51,65" concept="1" />
      <node id="1594211126127774347" at="51,65,52,57" concept="1" />
      <node id="1594211126127774347" at="52,57,53,57" concept="1" />
      <node id="1594211126127774347" at="53,57,54,56" concept="1" />
      <node id="1594211126127774347" at="54,56,55,57" concept="1" />
      <node id="1594211126127774347" at="55,57,56,56" concept="1" />
      <node id="1594211126127774347" at="56,56,57,57" concept="1" />
      <node id="1594211126127774347" at="57,57,58,22" concept="6" />
      <node id="1594211126127774349" at="60,49,61,100" concept="5" />
      <node id="1594211126127774349" at="61,100,62,47" concept="1" />
      <node id="1594211126127774349" at="62,47,63,34" concept="5" />
      <node id="1594211126127774349" at="63,34,64,82" concept="1" />
      <node id="1594211126127774349" at="64,82,65,40" concept="1" />
      <node id="1594211126127774349" at="65,40,66,34" concept="1" />
      <node id="1594211126127774349" at="66,34,67,22" concept="6" />
      <node id="1594211126127774930" at="69,49,70,94" concept="5" />
      <node id="1594211126127774930" at="70,94,71,47" concept="1" />
      <node id="1594211126127774930" at="71,47,72,34" concept="5" />
      <node id="1594211126127774930" at="72,34,73,93" concept="1" />
      <node id="1594211126127774930" at="73,93,74,40" concept="1" />
      <node id="1594211126127774930" at="74,40,75,34" concept="1" />
      <node id="1594211126127774930" at="75,34,76,22" concept="6" />
      <node id="1594211126127774347" at="78,48,79,270" concept="5" />
      <node id="1594211126127774347" at="79,270,80,33" concept="6" />
      <node id="1594211126127774347" at="86,121,87,38" concept="8" />
      <node id="1594211126127774347" at="87,38,88,25" concept="1" />
      <node id="1594211126127774347" at="93,28,94,20" concept="6" />
      <node id="1594211126127774347" at="97,55,98,76" concept="5" />
      <node id="1594211126127774347" at="98,76,99,230" concept="1" />
      <node id="1594211126127774347" at="99,230,100,233" concept="1" />
      <node id="1594211126127774347" at="100,233,101,41" concept="1" />
      <node id="1594211126127774347" at="101,41,102,24" concept="6" />
      <node id="1594211126127774347" at="108,118,109,75" concept="1" />
      <node id="1594211126127774347" at="111,42,112,162" concept="1" />
      <node id="1594211126127774347" at="116,44,117,41" concept="1" />
      <node id="1594211126127774347" at="117,41,118,221" concept="1" />
      <node id="1594211126127774347" at="119,11,120,56" concept="5" />
      <node id="1594211126127774347" at="120,56,121,46" concept="1" />
      <node id="1594211126127774347" at="121,46,122,42" concept="1" />
      <node id="1594211126127774347" at="122,42,123,35" concept="1" />
      <node id="1594211126127774347" at="123,35,124,26" concept="6" />
      <node id="1594211126127774347" at="125,17,126,42" concept="1" />
      <node id="1594211126127774347" at="129,40,130,28" concept="6" />
      <node id="1594211126127774934" at="133,49,134,94" concept="5" />
      <node id="1594211126127774934" at="134,94,135,47" concept="1" />
      <node id="1594211126127774934" at="135,47,136,34" concept="5" />
      <node id="1594211126127774934" at="136,34,137,54" concept="1" />
      <node id="1594211126127774934" at="137,54,138,40" concept="1" />
      <node id="1594211126127774934" at="138,40,139,34" concept="1" />
      <node id="1594211126127774934" at="139,34,140,22" concept="6" />
      <node id="1594211126127774347" at="142,48,143,268" concept="5" />
      <node id="1594211126127774347" at="143,268,144,33" concept="6" />
      <node id="1594211126127774347" at="150,120,151,38" concept="8" />
      <node id="1594211126127774347" at="151,38,152,25" concept="1" />
      <node id="1594211126127774347" at="157,28,158,20" concept="6" />
      <node id="1594211126127774347" at="161,55,162,76" concept="5" />
      <node id="1594211126127774347" at="162,76,163,229" concept="1" />
      <node id="1594211126127774347" at="163,229,164,232" concept="1" />
      <node id="1594211126127774347" at="164,232,165,41" concept="1" />
      <node id="1594211126127774347" at="165,41,166,24" concept="6" />
      <node id="1594211126127774347" at="172,118,173,75" concept="1" />
      <node id="1594211126127774347" at="175,42,176,161" concept="1" />
      <node id="1594211126127774347" at="180,44,181,41" concept="1" />
      <node id="1594211126127774347" at="181,41,182,220" concept="1" />
      <node id="1594211126127774347" at="183,11,184,56" concept="5" />
      <node id="1594211126127774347" at="184,56,185,45" concept="1" />
      <node id="1594211126127774347" at="185,45,186,42" concept="1" />
      <node id="1594211126127774347" at="186,42,187,35" concept="1" />
      <node id="1594211126127774347" at="187,35,188,26" concept="6" />
      <node id="1594211126127774347" at="189,17,190,42" concept="1" />
      <node id="1594211126127774347" at="193,40,194,27" concept="6" />
      <node id="1594211126127774940" at="197,49,198,94" concept="5" />
      <node id="1594211126127774940" at="198,94,199,47" concept="1" />
      <node id="1594211126127774940" at="199,47,200,34" concept="5" />
      <node id="1594211126127774940" at="200,34,201,85" concept="1" />
      <node id="1594211126127774940" at="201,85,202,40" concept="1" />
      <node id="1594211126127774940" at="202,40,203,34" concept="1" />
      <node id="1594211126127774940" at="203,34,204,22" concept="6" />
      <node id="1594211126127774347" at="29,0,31,0" concept="2" trace="myNode" />
      <node id="1594211126127774347" at="83,0,85,0" concept="2" trace="myNode" />
      <node id="1594211126127774347" at="147,0,149,0" concept="2" trace="myNode" />
      <node id="1594211126127774347" at="43,0,46,0" concept="4" trace="createCell#()Ljetbrains/mps/openapi/editor/cells/EditorCell;" />
      <node id="1594211126127774347" at="107,70,110,7" concept="3" />
      <node id="1594211126127774347" at="110,7,113,7" concept="3" />
      <node id="1594211126127774347" at="129,0,132,0" concept="4" trace="getNoTargetText#()Ljava/lang/String;" />
      <node id="1594211126127774347" at="171,70,174,7" concept="3" />
      <node id="1594211126127774347" at="174,7,177,7" concept="3" />
      <node id="1594211126127774347" at="193,0,196,0" concept="4" trace="getNoTargetText#()Ljava/lang/String;" />
      <node id="1594211126127774347" at="32,0,36,0" concept="0" trace="ConsoleCreator_EditorBuilder_a#(Ljetbrains/mps/openapi/editor/EditorContext;Lorg/jetbrains/mps/openapi/model/SNode;)V" />
      <node id="1594211126127774347" at="78,0,82,0" concept="4" trace="createRefNode_4fjeh7_c0#()Ljetbrains/mps/openapi/editor/cells/EditorCell;" />
      <node id="1594211126127774347" at="86,0,90,0" concept="0" trace="projectSingleRoleHandler_4fjeh7_c0#(Lorg/jetbrains/mps/openapi/model/SNode;Lorg/jetbrains/mps/openapi/language/SContainmentLink;Ljetbrains/mps/openapi/editor/EditorContext;)V" />
      <node id="1594211126127774347" at="142,0,146,0" concept="4" trace="createRefNode_4fjeh7_e0#()Ljetbrains/mps/openapi/editor/cells/EditorCell;" />
      <node id="1594211126127774347" at="150,0,154,0" concept="0" trace="viewerSingleRoleHandler_4fjeh7_e0#(Lorg/jetbrains/mps/openapi/model/SNode;Lorg/jetbrains/mps/openapi/language/SContainmentLink;Ljetbrains/mps/openapi/editor/EditorContext;)V" />
      <node id="1594211126127774347" at="37,0,42,0" concept="4" trace="getNode#()Lorg/jetbrains/mps/openapi/model/SNode;" />
      <node id="1594211126127774347" at="91,0,96,0" concept="4" trace="getNode#()Lorg/jetbrains/mps/openapi/model/SNode;" />
      <node id="1594211126127774347" at="155,0,160,0" concept="4" trace="getNode#()Lorg/jetbrains/mps/openapi/model/SNode;" />
      <node id="1594211126127774347" at="97,0,104,0" concept="4" trace="createChildCell#(Lorg/jetbrains/mps/openapi/model/SNode;)Ljetbrains/mps/openapi/editor/cells/EditorCell;" />
      <node id="1594211126127774347" at="161,0,168,0" concept="4" trace="createChildCell#(Lorg/jetbrains/mps/openapi/model/SNode;)Ljetbrains/mps/openapi/editor/cells/EditorCell;" />
      <node id="1594211126127774347" at="107,0,115,0" concept="4" trace="installCellInfo#(Lorg/jetbrains/mps/openapi/model/SNode;Ljetbrains/mps/openapi/editor/cells/EditorCell;)V" />
      <node id="1594211126127774347" at="171,0,179,0" concept="4" trace="installCellInfo#(Lorg/jetbrains/mps/openapi/model/SNode;Ljetbrains/mps/openapi/editor/cells/EditorCell;)V" />
      <node id="1594211126127774349" at="60,0,69,0" concept="4" trace="createConstant_4fjeh7_a0#()Ljetbrains/mps/openapi/editor/cells/EditorCell;" />
      <node id="1594211126127774930" at="69,0,78,0" concept="4" trace="createConstant_4fjeh7_b0#()Ljetbrains/mps/openapi/editor/cells/EditorCell;" />
      <node id="1594211126127774347" at="118,221,127,7" concept="10" />
      <node id="1594211126127774934" at="133,0,142,0" concept="4" trace="createConstant_4fjeh7_d0#()Ljetbrains/mps/openapi/editor/cells/EditorCell;" />
      <node id="1594211126127774347" at="182,220,191,7" concept="10" />
      <node id="1594211126127774940" at="197,0,206,0" concept="4" trace="createConstant_4fjeh7_f0#()Ljetbrains/mps/openapi/editor/cells/EditorCell;" />
      <node id="1594211126127774347" at="47,0,60,0" concept="4" trace="createCollection_4fjeh7_a#()Ljetbrains/mps/openapi/editor/cells/EditorCell;" />
      <node id="1594211126127774347" at="115,0,129,0" concept="4" trace="createEmptyCell#()Ljetbrains/mps/openapi/editor/cells/EditorCell;" />
      <node id="1594211126127774347" at="179,0,193,0" concept="4" trace="createEmptyCell#()Ljetbrains/mps/openapi/editor/cells/EditorCell;" />
      <scope id="1594211126127774347" at="39,26,40,18" />
      <scope id="1594211126127774347" at="43,39,44,39" />
      <scope id="1594211126127774347" at="93,28,94,20" />
      <scope id="1594211126127774347" at="108,118,109,75" />
      <scope id="1594211126127774347" at="111,42,112,162" />
      <scope id="1594211126127774347" at="125,17,126,42" />
      <scope id="1594211126127774347" at="129,40,130,28" />
      <scope id="1594211126127774347" at="157,28,158,20" />
      <scope id="1594211126127774347" at="172,118,173,75" />
      <scope id="1594211126127774347" at="175,42,176,161" />
      <scope id="1594211126127774347" at="189,17,190,42" />
      <scope id="1594211126127774347" at="193,40,194,27" />
      <scope id="1594211126127774347" at="32,94,34,18" />
      <scope id="1594211126127774347" at="78,48,80,33">
        <var name="provider" id="1594211126127774347" />
      </scope>
      <scope id="1594211126127774347" at="86,121,88,25" />
      <scope id="1594211126127774347" at="142,48,144,33">
        <var name="provider" id="1594211126127774347" />
      </scope>
      <scope id="1594211126127774347" at="150,120,152,25" />
      <scope id="1594211126127774347" at="43,0,46,0" />
      <scope id="1594211126127774347" at="129,0,132,0" />
      <scope id="1594211126127774347" at="193,0,196,0" />
      <scope id="1594211126127774347" at="32,0,36,0">
        <var name="context" id="1594211126127774347" />
        <var name="node" id="1594211126127774347" />
      </scope>
      <scope id="1594211126127774347" at="78,0,82,0" />
      <scope id="1594211126127774347" at="86,0,90,0">
        <var name="containmentLink" id="1594211126127774347" />
        <var name="context" id="1594211126127774347" />
        <var name="ownerNode" id="1594211126127774347" />
      </scope>
      <scope id="1594211126127774347" at="142,0,146,0" />
      <scope id="1594211126127774347" at="150,0,154,0">
        <var name="containmentLink" id="1594211126127774347" />
        <var name="context" id="1594211126127774347" />
        <var name="ownerNode" id="1594211126127774347" />
      </scope>
      <scope id="1594211126127774347" at="37,0,42,0" />
      <scope id="1594211126127774347" at="91,0,96,0" />
      <scope id="1594211126127774347" at="97,55,102,24">
        <var name="editorCell" id="1594211126127774347" />
      </scope>
      <scope id="1594211126127774347" at="119,11,124,26">
        <var name="editorCell" id="1594211126127774347" />
      </scope>
      <scope id="1594211126127774347" at="155,0,160,0" />
      <scope id="1594211126127774347" at="161,55,166,24">
        <var name="editorCell" id="1594211126127774347" />
      </scope>
      <scope id="1594211126127774347" at="183,11,188,26">
        <var name="editorCell" id="1594211126127774347" />
      </scope>
      <scope id="1594211126127774347" at="107,70,113,7" />
      <scope id="1594211126127774347" at="171,70,177,7" />
      <scope id="1594211126127774349" at="60,49,67,22">
        <var name="editorCell" id="1594211126127774349" />
        <var name="style" id="1594211126127774349" />
      </scope>
      <scope id="1594211126127774930" at="69,49,76,22">
        <var name="editorCell" id="1594211126127774930" />
        <var name="style" id="1594211126127774930" />
      </scope>
      <scope id="1594211126127774347" at="97,0,104,0">
        <var name="child" id="1594211126127774347" />
      </scope>
      <scope id="1594211126127774934" at="133,49,140,22">
        <var name="editorCell" id="1594211126127774934" />
        <var name="style" id="1594211126127774934" />
      </scope>
      <scope id="1594211126127774347" at="161,0,168,0">
        <var name="child" id="1594211126127774347" />
      </scope>
      <scope id="1594211126127774940" at="197,49,204,22">
        <var name="editorCell" id="1594211126127774940" />
        <var name="style" id="1594211126127774940" />
      </scope>
      <scope id="1594211126127774347" at="107,0,115,0">
        <var name="child" id="1594211126127774347" />
        <var name="editorCell" id="1594211126127774347" />
      </scope>
      <scope id="1594211126127774347" at="171,0,179,0">
        <var name="child" id="1594211126127774347" />
        <var name="editorCell" id="1594211126127774347" />
      </scope>
      <scope id="1594211126127774349" at="60,0,69,0" />
      <scope id="1594211126127774930" at="69,0,78,0" />
      <scope id="1594211126127774934" at="133,0,142,0" />
      <scope id="1594211126127774940" at="197,0,206,0" />
      <scope id="1594211126127774347" at="47,50,58,22">
        <var name="editorCell" id="1594211126127774347" />
      </scope>
      <scope id="1594211126127774347" at="116,44,127,7" />
      <scope id="1594211126127774347" at="180,44,191,7" />
      <scope id="1594211126127774347" at="47,0,60,0" />
      <scope id="1594211126127774347" at="115,0,129,0" />
      <scope id="1594211126127774347" at="179,0,193,0" />
      <unit id="1594211126127774347" at="82,0,133,0" name="jetbrains.mps.execution.configurations.editor.ConsoleCreator_EditorBuilder_a$projectSingleRoleHandler_4fjeh7_c0" />
      <unit id="1594211126127774347" at="146,0,197,0" name="jetbrains.mps.execution.configurations.editor.ConsoleCreator_EditorBuilder_a$viewerSingleRoleHandler_4fjeh7_e0" />
      <unit id="1594211126127774347" at="28,0,207,0" name="jetbrains.mps.execution.configurations.editor.ConsoleCreator_EditorBuilder_a" />
    </file>
  </root>
  <root nodeRef="r:7d438dd6-fddd-4f98-b0ae-eed9d2bebdce(jetbrains.mps.execution.configurations.editor)/1741258697586939459">
    <file name="ConfigurationFromExecutorReference_SubstituteMenu.java">
      <node id="1741258697586939459" at="41,118,42,140" concept="5" />
      <node id="1741258697586939459" at="42,140,43,91" concept="1" />
      <node id="1741258697586939459" at="43,91,44,97" concept="1" />
      <node id="1741258697586939459" at="49,82,50,53" concept="1" />
      <node id="1741258697586939459" at="50,53,51,295" concept="1" />
      <node id="1741258697586939459" at="52,13,53,44" concept="6" />
      <node id="1741258697586939459" at="54,19,55,54" concept="1" />
      <node id="1741258697586939459" at="58,189,59,18" concept="6" />
      <node id="1741258697586939459" at="64,91,65,49" concept="1" />
      <node id="1741258697586939459" at="65,49,66,278" concept="1" />
      <node id="1741258697586939459" at="67,9,68,44" concept="6" />
      <node id="1741258697586939459" at="69,15,70,50" concept="1" />
      <node id="1741258697586939464" at="77,68,78,282" concept="6" />
      <node id="1741258697586939459" at="82,89,83,51" concept="1" />
      <node id="1741258697586939459" at="83,51,84,234" concept="1" />
      <node id="1741258697586939459" at="85,11,86,42" concept="6" />
      <node id="1741258697586939459" at="87,17,88,52" concept="1" />
      <node id="1741258697586939459" at="93,84,94,410" concept="6" />
      <node id="1741258697586939459" at="99,103,100,162" concept="6" />
      <node id="1741258697586939459" at="104,91,105,53" concept="1" />
      <node id="1741258697586939459" at="105,53,106,249" concept="1" />
      <node id="1741258697586939459" at="107,13,108,44" concept="6" />
      <node id="1741258697586939459" at="109,19,110,54" concept="1" />
      <node id="1741258697586939502" at="115,90,116,500" concept="6" />
      <node id="1741258697586939459" at="119,0,120,0" concept="2" trace="myParameterObject" />
      <node id="1741258697586939459" at="120,62,121,46" concept="1" />
      <node id="1741258697586939459" at="126,81,127,263" concept="5" />
      <node id="1741258697586939459" at="127,263,128,29" concept="5" />
      <node id="1741258697586939459" at="129,15,130,73" concept="1" />
      <node id="1741258697586939459" at="130,73,131,70" concept="1" />
      <node id="1741258697586939459" at="132,33,133,117" concept="1" />
      <node id="1741258697586939459" at="133,117,134,24" concept="6" />
      <node id="1741258697586939459" at="135,11,136,0" concept="7" />
      <node id="1741258697586939459" at="136,0,137,56" concept="1" />
      <node id="1741258697586939459" at="138,15,139,229" concept="1" />
      <node id="1741258697586939459" at="139,229,140,76" concept="1" />
      <node id="1741258697586939459" at="141,21,142,57" concept="1" />
      <node id="1741258697586939459" at="143,11,144,0" concept="7" />
      <node id="1741258697586939459" at="144,0,145,22" concept="6" />
      <node id="1741258697586939459" at="148,0,149,0" concept="2" trace="_context" />
      <node id="1741258697586939459" at="149,0,150,0" concept="2" trace="myTraceInfo" />
      <node id="1741258697586939459" at="150,54,151,284" concept="8" />
      <node id="1741258697586939459" at="151,284,152,31" concept="1" />
      <node id="1741258697586939459" at="155,68,156,36" concept="1" />
      <node id="1741258697586939542" at="161,60,162,285" concept="6" />
      <node id="1741258697586939459" at="166,53,167,31" concept="6" />
      <node id="1741258697586939459" at="171,66,172,42" concept="6" />
      <node id="1741258697586939459" at="176,69,177,22" concept="6" />
      <node id="1741258697586939459" at="181,64,182,24" concept="6" />
      <node id="1741258697586939459" at="190,76,191,253" concept="6" />
      <node id="1741258697586939459" at="195,80,196,51" concept="1" />
      <node id="1741258697586939459" at="196,51,197,300" concept="1" />
      <node id="1741258697586939459" at="198,11,199,42" concept="6" />
      <node id="1741258697586939459" at="200,17,201,52" concept="1" />
      <node id="1741258697586939459" at="206,125,207,149" concept="6" />
      <node id="1741258697586939459" at="120,0,123,0" concept="0" trace="SMP_Action_nhkpww_a0a#(Ljava/lang/String;)V" />
      <node id="1741258697586939459" at="155,0,158,0" concept="4" trace="setTraceInfo#(Ljetbrains/mps/openapi/editor/menus/EditorMenuTraceInfo;)V" />
      <node id="1741258697586939459" at="190,0,193,0" concept="4" trace="getConcepts#(Ljetbrains/mps/openapi/editor/menus/substitute/SubstituteMenuContext;)Ljava/util/Collection;" />
      <node id="1741258697586939459" at="76,0,80,0" concept="4" trace="isApplicable#(Ljetbrains/mps/openapi/editor/menus/substitute/SubstituteMenuContext;)Z" />
      <node id="1741258697586939459" at="92,0,96,0" concept="4" trace="getParts#()Ljava/util/List;" />
      <node id="1741258697586939459" at="150,0,154,0" concept="0" trace="Item#(Ljetbrains/mps/openapi/editor/menus/substitute/SubstituteMenuContext;)V" />
      <node id="1741258697586939459" at="165,0,169,0" concept="4" trace="getTraceInfo#()Ljetbrains/mps/openapi/editor/menus/EditorMenuTraceInfo;" />
      <node id="1741258697586939459" at="205,0,209,0" concept="4" trace="createItemsForConcept#(Ljetbrains/mps/openapi/editor/menus/substitute/SubstituteMenuContext;Lorg/jetbrains/mps/openapi/language/SAbstractConcept;)Ljava/util/Collection;" />
      <node id="1741258697586939459" at="51,295,56,9" concept="10" />
      <node id="1741258697586939459" at="66,278,71,5" concept="10" />
      <node id="1741258697586939459" at="84,234,89,7" concept="10" />
      <node id="1741258697586939459" at="97,0,102,0" concept="4" trace="createItems#(Ljava/lang/String;Ljetbrains/mps/openapi/editor/menus/substitute/SubstituteMenuContext;)Ljava/util/List;" />
      <node id="1741258697586939459" at="106,249,111,9" concept="10" />
      <node id="1741258697586939459" at="113,0,118,0" concept="4" trace="getParameters#(Ljetbrains/mps/openapi/editor/menus/substitute/SubstituteMenuContext;)Ljava/lang/Iterable;" />
      <node id="1741258697586939459" at="159,0,164,0" concept="4" trace="createNode#(Ljava/lang/String;)Lorg/jetbrains/mps/openapi/model/SNode;" />
      <node id="1741258697586939459" at="169,0,174,0" concept="4" trace="getMatchingText#(Ljava/lang/String;)Ljava/lang/String;" />
      <node id="1741258697586939459" at="174,0,179,0" concept="4" trace="getDescriptionText#(Ljava/lang/String;)Ljava/lang/String;" />
      <node id="1741258697586939459" at="179,0,184,0" concept="4" trace="getIcon#(Ljava/lang/String;)Ljetbrains/mps/smodel/runtime/IconResource;" />
      <node id="1741258697586939459" at="197,300,202,7" concept="10" />
      <node id="1741258697586939459" at="137,56,143,11" concept="10" />
      <node id="1741258697586939459" at="128,29,135,11" concept="9" />
      <node id="1741258697586939459" at="47,0,58,0" concept="4" trace="createItems#(Ljetbrains/mps/openapi/editor/menus/substitute/SubstituteMenuContext;)Ljava/util/List;" />
      <node id="1741258697586939459" at="62,0,73,0" concept="4" trace="createMenuItems#(Ljetbrains/mps/openapi/editor/menus/substitute/SubstituteMenuContext;)Ljava/util/List;" />
      <node id="1741258697586939459" at="80,0,91,0" concept="4" trace="createItems#(Ljetbrains/mps/openapi/editor/menus/substitute/SubstituteMenuContext;)Ljava/util/List;" />
      <node id="1741258697586939459" at="102,0,113,0" concept="4" trace="createItems#(Ljetbrains/mps/openapi/editor/menus/substitute/SubstituteMenuContext;)Ljava/util/List;" />
      <node id="1741258697586939459" at="193,0,204,0" concept="4" trace="createItems#(Ljetbrains/mps/openapi/editor/menus/substitute/SubstituteMenuContext;)Ljava/util/List;" />
      <node id="1741258697586939459" at="44,97,58,189" concept="1" />
      <node id="1741258697586939459" at="39,0,61,0" concept="4" trace="getParts#(Ljetbrains/mps/openapi/editor/menus/substitute/SubstituteMenuContext;)Ljava/util/List;" />
      <node id="1741258697586939459" at="124,0,147,0" concept="4" trace="createItem#(Ljetbrains/mps/openapi/editor/menus/substitute/SubstituteMenuContext;)Ljetbrains/mps/openapi/editor/menus/substitute/SubstituteMenuItem;" />
      <scope id="1741258697586939459" at="52,13,53,44" />
      <scope id="1741258697586939459" at="54,19,55,54" />
      <scope id="1741258697586939459" at="67,9,68,44" />
      <scope id="1741258697586939459" at="69,15,70,50" />
      <scope id="1741258697586939463" at="77,68,78,282" />
      <scope id="1741258697586939459" at="85,11,86,42" />
      <scope id="1741258697586939459" at="87,17,88,52" />
      <scope id="1741258697586939459" at="93,84,94,410" />
      <scope id="1741258697586939459" at="99,103,100,162" />
      <scope id="1741258697586939459" at="107,13,108,44" />
      <scope id="1741258697586939459" at="109,19,110,54" />
      <scope id="1741258697586939501" at="115,90,116,500" />
      <scope id="1741258697586939459" at="120,62,121,46" />
      <scope id="1741258697586939459" at="141,21,142,57" />
      <scope id="1741258697586939459" at="155,68,156,36" />
      <scope id="1741258697586939459" at="161,60,162,285" />
      <scope id="1741258697586939459" at="166,53,167,31" />
      <scope id="1741258697586939459" at="171,66,172,42" />
      <scope id="1741258697586939459" at="176,69,177,22" />
      <scope id="1741258697586939459" at="181,64,182,24" />
      <scope id="1741258697586939459" at="190,76,191,253" />
      <scope id="1741258697586939459" at="198,11,199,42" />
      <scope id="1741258697586939459" at="200,17,201,52" />
      <scope id="1741258697586939459" at="206,125,207,149" />
      <scope id="1741258697586939459" at="129,15,131,70" />
      <scope id="1741258697586939459" at="132,0,134,24">
        <var name="t" id="1741258697586939459" />
      </scope>
      <scope id="1741258697586939459" at="132,33,134,24" />
      <scope id="1741258697586939459" at="138,15,140,76" />
      <scope id="1741258697586939459" at="150,54,152,31" />
      <scope id="1741258697586939459" at="120,0,123,0">
        <var name="parameterObject" id="1741258697586939459" />
      </scope>
      <scope id="1741258697586939459" at="155,0,158,0">
        <var name="traceInfo" id="1741258697586939459" />
      </scope>
      <scope id="1741258697586939459" at="190,0,193,0">
        <var name="_context" id="1741258697586939459" />
      </scope>
      <scope id="1741258697586939459" at="76,0,80,0">
        <var name="_context" id="1741258697586939459" />
      </scope>
      <scope id="1741258697586939459" at="92,0,96,0" />
      <scope id="1741258697586939459" at="150,0,154,0">
        <var name="context" id="1741258697586939459" />
      </scope>
      <scope id="1741258697586939459" at="165,0,169,0" />
      <scope id="1741258697586939459" at="205,0,209,0">
        <var name="concept" id="1741258697586939459" />
        <var name="context" id="1741258697586939459" />
      </scope>
      <scope id="1741258697586939459" at="97,0,102,0">
        <var name="context" id="1741258697586939459" />
        <var name="parameter" id="1741258697586939459" />
      </scope>
      <scope id="1741258697586939459" at="113,0,118,0">
        <var name="_context" id="1741258697586939459" />
      </scope>
      <scope id="1741258697586939459" at="159,0,164,0">
        <var name="pattern" id="1741258697586939459" />
      </scope>
      <scope id="1741258697586939459" at="169,0,174,0">
        <var name="pattern" id="1741258697586939459" />
      </scope>
      <scope id="1741258697586939459" at="174,0,179,0">
        <var name="pattern" id="1741258697586939459" />
      </scope>
      <scope id="1741258697586939459" at="179,0,184,0">
        <var name="pattern" id="1741258697586939459" />
      </scope>
      <scope id="1741258697586939459" at="49,82,56,9" />
      <scope id="1741258697586939459" at="64,91,71,5" />
      <scope id="1741258697586939459" at="82,89,89,7" />
      <scope id="1741258697586939459" at="104,91,111,9" />
      <scope id="1741258697586939459" at="195,80,202,7" />
      <scope id="1741258697586939459" at="47,0,58,0">
        <var name="context" id="1741258697586939459" />
      </scope>
      <scope id="1741258697586939459" at="62,0,73,0">
        <var name="context" id="1741258697586939459" />
      </scope>
      <scope id="1741258697586939459" at="80,0,91,0">
        <var name="context" id="1741258697586939459" />
      </scope>
      <scope id="1741258697586939459" at="102,0,113,0">
        <var name="context" id="1741258697586939459" />
      </scope>
      <scope id="1741258697586939459" at="193,0,204,0">
        <var name="context" id="1741258697586939459" />
      </scope>
      <scope id="1741258697586939459" at="41,118,59,18">
        <var name="result" id="1741258697586939459" />
      </scope>
      <scope id="1741258697586939459" at="126,81,145,22">
        <var name="description" id="1741258697586939459" />
        <var name="item" id="1741258697586939459" />
      </scope>
      <scope id="1741258697586939459" at="39,0,61,0">
        <var name="_context" id="1741258697586939459" />
      </scope>
      <scope id="1741258697586939459" at="124,0,147,0">
        <var name="_context" id="1741258697586939459" />
      </scope>
      <unit id="1741258697586939459" at="45,71,58,5" name="jetbrains.mps.execution.configurations.editor.ConfigurationFromExecutorReference_SubstituteMenu$1" />
      <unit id="1741258697586939459" at="189,0,210,0" name="jetbrains.mps.execution.configurations.editor.ConfigurationFromExecutorReference_SubstituteMenu$SMP_Subconcepts_nhkpww_b" />
      <unit id="1741258697586939459" at="147,0,185,0" name="jetbrains.mps.execution.configurations.editor.ConfigurationFromExecutorReference_SubstituteMenu$SMP_Group_nhkpww_a$SMP_Param_nhkpww_a0$SMP_Action_nhkpww_a0a$Item" />
      <unit id="1741258697586939459" at="118,0,186,0" name="jetbrains.mps.execution.configurations.editor.ConfigurationFromExecutorReference_SubstituteMenu$SMP_Group_nhkpww_a$SMP_Param_nhkpww_a0$SMP_Action_nhkpww_a0a" />
      <unit id="1741258697586939459" at="96,0,188,0" name="jetbrains.mps.execution.configurations.editor.ConfigurationFromExecutorReference_SubstituteMenu$SMP_Group_nhkpww_a$SMP_Param_nhkpww_a0" />
      <unit id="1741258697586939459" at="75,0,189,0" name="jetbrains.mps.execution.configurations.editor.ConfigurationFromExecutorReference_SubstituteMenu$SMP_Group_nhkpww_a" />
      <unit id="1741258697586939459" at="38,0,211,0" name="jetbrains.mps.execution.configurations.editor.ConfigurationFromExecutorReference_SubstituteMenu" />
    </file>
  </root>
  <root nodeRef="r:7d438dd6-fddd-4f98-b0ae-eed9d2bebdce(jetbrains.mps.execution.configurations.editor)/2401501559171353315">
    <file name="RunConfiguration_Editor.java">
      <node id="2401501559171353315" at="11,79,12,82" concept="6" />
      <node id="2401501559171353315" at="11,0,14,0" concept="4" trace="createEditorCell#(Ljetbrains/mps/openapi/editor/EditorContext;Lorg/jetbrains/mps/openapi/model/SNode;)Ljetbrains/mps/openapi/editor/cells/EditorCell;" />
      <scope id="2401501559171353315" at="11,79,12,82" />
      <scope id="2401501559171353315" at="11,0,14,0">
        <var name="editorContext" id="2401501559171353315" />
        <var name="node" id="2401501559171353315" />
      </scope>
      <unit id="2401501559171353315" at="10,0,15,0" name="jetbrains.mps.execution.configurations.editor.RunConfiguration_Editor" />
    </file>
    <file name="RunConfiguration_EditorBuilder_a.java">
      <node id="2401501559171353315" at="55,96,56,19" concept="8" />
      <node id="2401501559171353315" at="56,19,57,18" concept="1" />
      <node id="2401501559171353315" at="62,26,63,18" concept="6" />
      <node id="2401501559171353315" at="66,39,67,39" concept="6" />
      <node id="2401501559171353315" at="70,50,71,120" concept="5" />
      <node id="2401501559171353315" at="71,120,72,48" concept="1" />
      <node id="2401501559171353315" at="72,48,73,28" concept="1" />
      <node id="2401501559171353315" at="73,28,74,65" concept="1" />
      <node id="2401501559171353315" at="74,65,75,59" concept="1" />
      <node id="2401501559171353315" at="75,59,76,56" concept="1" />
      <node id="2401501559171353315" at="76,56,77,57" concept="1" />
      <node id="2401501559171353315" at="77,57,78,58" concept="1" />
      <node id="2401501559171353315" at="78,58,79,57" concept="1" />
      <node id="2401501559171353315" at="79,57,80,58" concept="1" />
      <node id="2401501559171353315" at="80,58,81,57" concept="1" />
      <node id="2401501559171353315" at="81,57,82,58" concept="1" />
      <node id="2401501559171353315" at="82,58,83,22" concept="6" />
      <node id="2401501559171353315" at="85,51,86,122" concept="5" />
      <node id="2401501559171353315" at="86,122,87,49" concept="1" />
      <node id="2401501559171353315" at="87,49,88,34" concept="5" />
      <node id="2401501559171353315" at="88,34,89,49" concept="1" />
      <node id="2401501559171353315" at="89,49,90,40" concept="1" />
      <node id="2401501559171353315" at="90,40,91,59" concept="1" />
      <node id="2401501559171353315" at="91,59,92,58" concept="1" />
      <node id="2401501559171353315" at="92,58,93,58" concept="1" />
      <node id="2401501559171353315" at="93,58,94,57" concept="1" />
      <node id="2401501559171353315" at="94,57,95,22" concept="6" />
      <node id="2886182022232400112" at="97,51,98,119" concept="5" />
      <node id="2886182022232400112" at="98,119,99,34" concept="5" />
      <node id="2886182022232400112" at="99,34,100,82" concept="1" />
      <node id="2886182022232400112" at="100,82,101,40" concept="1" />
      <node id="2886182022232400112" at="101,40,102,22" concept="6" />
      <node id="223733852661743784" at="104,50,105,39" concept="1" />
      <node id="223733852661743784" at="106,9,107,146" concept="5" />
      <node id="223733852661743784" at="107,146,108,76" concept="1" />
      <node id="223733852661743784" at="108,76,109,149" concept="5" />
      <node id="223733852661743784" at="109,149,110,45" concept="1" />
      <node id="223733852661743784" at="110,45,111,153" concept="1" />
      <node id="223733852661743784" at="111,153,112,157" concept="1" />
      <node id="223733852661743784" at="112,157,113,44" concept="1" />
      <node id="223733852661743784" at="113,44,114,36" concept="5" />
      <node id="223733852661743784" at="114,36,115,86" concept="1" />
      <node id="223733852661743784" at="115,86,116,42" concept="1" />
      <node id="223733852661743784" at="116,42,117,86" concept="1" />
      <node id="223733852661743784" at="117,86,118,33" concept="1" />
      <node id="223733852661743784" at="118,33,119,306" concept="5" />
      <node id="223733852661743784" at="121,41,122,118" concept="6" />
      <node id="223733852661743784" at="125,74,126,89" concept="5" />
      <node id="223733852661743784" at="126,89,127,145" concept="6" />
      <node id="223733852661743784" at="128,12,129,24" concept="6" />
      <node id="223733852661743784" at="130,15,131,40" concept="1" />
      <node id="223733852661743785" at="134,50,135,100" concept="5" />
      <node id="223733852661743785" at="135,100,136,48" concept="1" />
      <node id="223733852661743785" at="136,48,137,34" concept="5" />
      <node id="223733852661743785" at="137,34,138,82" concept="1" />
      <node id="223733852661743785" at="138,82,139,40" concept="1" />
      <node id="223733852661743785" at="139,40,140,34" concept="1" />
      <node id="223733852661743785" at="140,34,141,22" concept="6" />
      <node id="2401501559171353315" at="143,49,144,182" concept="5" />
      <node id="2401501559171353315" at="148,39,149,139" concept="6" />
      <node id="2401501559171353315" at="151,44,152,60" concept="1" />
      <node id="2401501559171353315" at="152,60,153,48" concept="1" />
      <node id="2401501559171353315" at="153,48,154,43" concept="1" />
      <node id="2401501559171353315" at="154,43,155,20" concept="6" />
      <node id="2401501559171353315" at="157,6,158,0" concept="7" />
      <node id="2401501559171353315" at="158,0,159,55" concept="1" />
      <node id="2401501559171353315" at="159,55,160,50" concept="5" />
      <node id="2401501559171353315" at="160,50,161,0" concept="7" />
      <node id="2401501559171353315" at="162,40,163,40" concept="1" />
      <node id="2401501559171353315" at="163,40,164,168" concept="1" />
      <node id="2401501559171353315" at="165,5,166,34" concept="5" />
      <node id="2401501559171353315" at="166,34,167,84" concept="1" />
      <node id="2401501559171353315" at="167,84,168,40" concept="1" />
      <node id="2401501559171353315" at="168,40,169,90" concept="1" />
      <node id="2401501559171353315" at="169,90,170,301" concept="5" />
      <node id="2401501559171353315" at="172,39,173,113" concept="6" />
      <node id="2401501559171353315" at="176,73,177,87" concept="5" />
      <node id="2401501559171353315" at="177,87,178,145" concept="6" />
      <node id="2401501559171353315" at="179,10,180,22" concept="6" />
      <node id="223733852661743787" at="185,0,186,0" concept="2" trace="myReferencingNode" />
      <node id="223733852661743787" at="187,120,188,21" concept="8" />
      <node id="223733852661743787" at="188,21,189,42" concept="1" />
      <node id="223733852661743787" at="189,42,190,20" concept="1" />
      <node id="223733852661743787" at="193,41,194,43" concept="6" />
      <node id="223733852661743787" at="199,28,200,20" concept="6" />
      <node id="223733852661743788" at="203,54,204,41" concept="1" />
      <node id="223733852661743788" at="205,11,206,148" concept="5" />
      <node id="223733852661743788" at="206,148,207,78" concept="1" />
      <node id="223733852661743788" at="207,78,208,150" concept="5" />
      <node id="223733852661743788" at="208,150,209,47" concept="1" />
      <node id="223733852661743788" at="209,47,210,136" concept="1" />
      <node id="223733852661743788" at="210,136,211,140" concept="1" />
      <node id="223733852661743788" at="211,140,212,48" concept="1" />
      <node id="223733852661743788" at="212,48,213,88" concept="1" />
      <node id="223733852661743788" at="213,88,214,35" concept="1" />
      <node id="223733852661743788" at="214,35,215,308" concept="5" />
      <node id="223733852661743788" at="217,43,218,120" concept="6" />
      <node id="223733852661743788" at="221,76,222,91" concept="5" />
      <node id="223733852661743788" at="222,91,223,147" concept="6" />
      <node id="223733852661743788" at="224,14,225,26" concept="6" />
      <node id="223733852661743788" at="226,17,227,42" concept="1" />
      <node id="2401501559171353315" at="231,48,232,266" concept="5" />
      <node id="2401501559171353315" at="232,266,233,33" concept="6" />
      <node id="2401501559171353315" at="239,118,240,38" concept="8" />
      <node id="2401501559171353315" at="240,38,241,25" concept="1" />
      <node id="2401501559171353315" at="246,28,247,20" concept="6" />
      <node id="2401501559171353315" at="250,55,251,76" concept="5" />
      <node id="2401501559171353315" at="251,76,252,227" concept="1" />
      <node id="2401501559171353315" at="252,227,253,230" concept="1" />
      <node id="2401501559171353315" at="253,230,254,41" concept="1" />
      <node id="2401501559171353315" at="254,41,255,24" concept="6" />
      <node id="2401501559171353315" at="261,118,262,75" concept="1" />
      <node id="2401501559171353315" at="264,42,265,159" concept="1" />
      <node id="2401501559171353315" at="269,44,270,41" concept="1" />
      <node id="2401501559171353315" at="270,41,271,218" concept="1" />
      <node id="2401501559171353315" at="272,11,273,56" concept="5" />
      <node id="2401501559171353315" at="273,56,274,43" concept="1" />
      <node id="2401501559171353315" at="274,43,275,42" concept="1" />
      <node id="2401501559171353315" at="275,42,276,35" concept="1" />
      <node id="2401501559171353315" at="276,35,277,26" concept="6" />
      <node id="2401501559171353315" at="278,17,279,42" concept="1" />
      <node id="2401501559171353315" at="282,40,283,25" concept="6" />
      <node id="223733852661743775" at="286,49,287,93" concept="5" />
      <node id="223733852661743775" at="287,93,288,47" concept="1" />
      <node id="223733852661743775" at="288,47,289,34" concept="5" />
      <node id="223733852661743775" at="289,34,290,49" concept="1" />
      <node id="223733852661743775" at="290,49,291,40" concept="1" />
      <node id="223733852661743775" at="291,40,292,34" concept="1" />
      <node id="223733852661743775" at="292,34,293,22" concept="6" />
      <node id="223733852661743777" at="295,50,296,152" concept="5" />
      <node id="223733852661743777" at="296,152,297,22" concept="6" />
      <node id="223733852661743778" at="299,49,300,93" concept="5" />
      <node id="223733852661743778" at="300,93,301,47" concept="1" />
      <node id="223733852661743778" at="301,47,302,34" concept="5" />
      <node id="223733852661743778" at="302,34,303,49" concept="1" />
      <node id="223733852661743778" at="303,49,304,40" concept="1" />
      <node id="223733852661743778" at="304,40,305,34" concept="1" />
      <node id="223733852661743778" at="305,34,306,22" concept="6" />
      <node id="223733852661743780" at="308,50,309,138" concept="5" />
      <node id="223733852661743780" at="309,138,310,22" concept="6" />
      <node id="587410464426830102" at="312,49,313,93" concept="5" />
      <node id="587410464426830102" at="313,93,314,47" concept="1" />
      <node id="587410464426830102" at="314,47,315,34" concept="5" />
      <node id="587410464426830102" at="315,34,316,49" concept="1" />
      <node id="587410464426830102" at="316,49,317,40" concept="1" />
      <node id="587410464426830102" at="317,40,318,34" concept="1" />
      <node id="587410464426830102" at="318,34,319,22" concept="6" />
      <node id="587410464426830105" at="321,50,322,149" concept="5" />
      <node id="587410464426830105" at="322,149,323,22" concept="6" />
      <node id="2401501559171353315" at="52,0,54,0" concept="2" trace="myNode" />
      <node id="223733852661743787" at="183,0,185,0" concept="2" trace="myNode" />
      <node id="2401501559171353315" at="236,0,238,0" concept="2" trace="myNode" />
      <node id="2401501559171353315" at="66,0,69,0" concept="4" trace="createCell#()Ljetbrains/mps/openapi/editor/cells/EditorCell;" />
      <node id="223733852661743784" at="121,0,124,0" concept="4" trace="accept#(Lorg/jetbrains/mps/openapi/model/SNode;)Z" />
      <node id="2401501559171353315" at="148,0,151,0" concept="4" trace="compute#()Ljetbrains/mps/openapi/editor/cells/EditorCell;" />
      <node id="2401501559171353315" at="172,0,175,0" concept="4" trace="accept#(Lorg/jetbrains/mps/openapi/model/SNode;)Z" />
      <node id="223733852661743787" at="193,0,196,0" concept="4" trace="createCell#()Ljetbrains/mps/openapi/editor/cells/EditorCell;" />
      <node id="223733852661743788" at="217,0,220,0" concept="4" trace="accept#(Lorg/jetbrains/mps/openapi/model/SNode;)Z" />
      <node id="2401501559171353315" at="260,70,263,7" concept="3" />
      <node id="2401501559171353315" at="263,7,266,7" concept="3" />
      <node id="2401501559171353315" at="282,0,285,0" concept="4" trace="getNoTargetText#()Ljava/lang/String;" />
      <node id="2401501559171353315" at="55,0,59,0" concept="0" trace="RunConfiguration_EditorBuilder_a#(Ljetbrains/mps/openapi/editor/EditorContext;Lorg/jetbrains/mps/openapi/model/SNode;)V" />
      <node id="2401501559171353315" at="161,0,165,5" concept="3" />
      <node id="2401501559171353315" at="231,0,235,0" concept="4" trace="createRefNode_ryg3k0_b0#()Ljetbrains/mps/openapi/editor/cells/EditorCell;" />
      <node id="2401501559171353315" at="239,0,243,0" concept="0" trace="iconSingleRoleHandler_ryg3k0_b0#(Lorg/jetbrains/mps/openapi/model/SNode;Lorg/jetbrains/mps/openapi/language/SContainmentLink;Ljetbrains/mps/openapi/editor/EditorContext;)V" />
      <node id="223733852661743777" at="295,0,299,0" concept="4" trace="createComponent_ryg3k0_d0#()Ljetbrains/mps/openapi/editor/cells/EditorCell;" />
      <node id="223733852661743780" at="308,0,312,0" concept="4" trace="createComponent_ryg3k0_f0#()Ljetbrains/mps/openapi/editor/cells/EditorCell;" />
      <node id="587410464426830105" at="321,0,325,0" concept="4" trace="createComponent_ryg3k0_h0#()Ljetbrains/mps/openapi/editor/cells/EditorCell;" />
      <node id="2401501559171353315" at="60,0,65,0" concept="4" trace="getNode#()Lorg/jetbrains/mps/openapi/model/SNode;" />
      <node id="223733852661743784" at="119,306,124,9" concept="5" />
      <node id="223733852661743784" at="124,9,129,24" concept="3" />
      <node id="2401501559171353315" at="146,72,151,44" concept="5" />
      <node id="2401501559171353315" at="170,301,175,7" concept="5" />
      <node id="2401501559171353315" at="175,7,180,22" concept="3" />
      <node id="223733852661743787" at="187,0,192,0" concept="0" trace="Inline_Builder_ryg3k0_a3a0#(Ljetbrains/mps/openapi/editor/EditorContext;Lorg/jetbrains/mps/openapi/model/SNode;Lorg/jetbrains/mps/openapi/model/SNode;)V" />
      <node id="223733852661743787" at="197,0,202,0" concept="4" trace="getNode#()Lorg/jetbrains/mps/openapi/model/SNode;" />
      <node id="223733852661743788" at="215,308,220,11" concept="5" />
      <node id="223733852661743788" at="220,11,225,26" concept="3" />
      <node id="2401501559171353315" at="244,0,249,0" concept="4" trace="getNode#()Lorg/jetbrains/mps/openapi/model/SNode;" />
      <node id="2886182022232400112" at="97,0,104,0" concept="4" trace="createComponent_ryg3k0_a0a#()Ljetbrains/mps/openapi/editor/cells/EditorCell;" />
      <node id="2401501559171353315" at="250,0,257,0" concept="4" trace="createChildCell#(Lorg/jetbrains/mps/openapi/model/SNode;)Ljetbrains/mps/openapi/editor/cells/EditorCell;" />
      <node id="2401501559171353315" at="260,0,268,0" concept="4" trace="installCellInfo#(Lorg/jetbrains/mps/openapi/model/SNode;Ljetbrains/mps/openapi/editor/cells/EditorCell;)V" />
      <node id="223733852661743785" at="134,0,143,0" concept="4" trace="createConstant_ryg3k0_c0a#()Ljetbrains/mps/openapi/editor/cells/EditorCell;" />
      <node id="2401501559171353315" at="271,218,280,7" concept="10" />
      <node id="223733852661743775" at="286,0,295,0" concept="4" trace="createConstant_ryg3k0_c0#()Ljetbrains/mps/openapi/editor/cells/EditorCell;" />
      <node id="223733852661743778" at="299,0,308,0" concept="4" trace="createConstant_ryg3k0_e0#()Ljetbrains/mps/openapi/editor/cells/EditorCell;" />
      <node id="587410464426830102" at="312,0,321,0" concept="4" trace="createConstant_ryg3k0_g0#()Ljetbrains/mps/openapi/editor/cells/EditorCell;" />
      <node id="2401501559171353315" at="146,0,157,0" concept="4" trace="createReferenceCell#(Lorg/jetbrains/mps/openapi/model/SNode;)Ljetbrains/mps/openapi/editor/cells/EditorCell;" />
      <node id="2401501559171353315" at="85,0,97,0" concept="4" trace="createCollection_ryg3k0_a0#()Ljetbrains/mps/openapi/editor/cells/EditorCell;" />
      <node id="2401501559171353315" at="144,182,157,6" concept="5" />
      <node id="2401501559171353315" at="268,0,282,0" concept="4" trace="createEmptyCell#()Ljetbrains/mps/openapi/editor/cells/EditorCell;" />
      <node id="2401501559171353315" at="70,0,85,0" concept="4" trace="createCollection_ryg3k0_a#()Ljetbrains/mps/openapi/editor/cells/EditorCell;" />
      <node id="223733852661743788" at="204,41,228,7" concept="10" />
      <node id="223733852661743784" at="105,39,132,5" concept="10" />
      <node id="223733852661743788" at="203,0,230,0" concept="4" trace="createProperty_ryg3k0_a0d0a#()Ljetbrains/mps/openapi/editor/cells/EditorCell;" />
      <node id="223733852661743784" at="104,0,134,0" concept="4" trace="createProperty_ryg3k0_b0a#()Ljetbrains/mps/openapi/editor/cells/EditorCell;" />
      <node id="2401501559171353315" at="143,0,182,0" concept="4" trace="createRefCell_ryg3k0_d0a#()Ljetbrains/mps/openapi/editor/cells/EditorCell;" />
      <scope id="2401501559171353315" at="62,26,63,18" />
      <scope id="2401501559171353315" at="66,39,67,39" />
      <scope id="223733852661743784" at="121,41,122,118" />
      <scope id="223733852661743784" at="130,15,131,40" />
      <scope id="2401501559171353315" at="148,39,149,139" />
      <scope id="2401501559171353315" at="172,39,173,113" />
      <scope id="223733852661743787" at="193,41,194,43" />
      <scope id="223733852661743787" at="199,28,200,20" />
      <scope id="223733852661743788" at="217,43,218,120" />
      <scope id="223733852661743788" at="226,17,227,42" />
      <scope id="2401501559171353315" at="246,28,247,20" />
      <scope id="2401501559171353315" at="261,118,262,75" />
      <scope id="2401501559171353315" at="264,42,265,159" />
      <scope id="2401501559171353315" at="278,17,279,42" />
      <scope id="2401501559171353315" at="282,40,283,25" />
      <scope id="2401501559171353315" at="55,96,57,18" />
      <scope id="223733852661743784" at="125,74,127,145">
        <var name="manager" id="223733852661743784" />
      </scope>
      <scope id="2401501559171353315" at="162,40,164,168" />
      <scope id="2401501559171353315" at="176,73,178,145">
        <var name="manager" id="2401501559171353315" />
      </scope>
      <scope id="223733852661743788" at="221,76,223,147">
        <var name="manager" id="223733852661743788" />
      </scope>
      <scope id="2401501559171353315" at="231,48,233,33">
        <var name="provider" id="2401501559171353315" />
      </scope>
      <scope id="2401501559171353315" at="239,118,241,25" />
      <scope id="223733852661743777" at="295,50,297,22">
        <var name="editorCell" id="223733852661743777" />
      </scope>
      <scope id="223733852661743780" at="308,50,310,22">
        <var name="editorCell" id="223733852661743780" />
      </scope>
      <scope id="587410464426830105" at="321,50,323,22">
        <var name="editorCell" id="587410464426830105" />
      </scope>
      <scope id="2401501559171353315" at="66,0,69,0" />
      <scope id="223733852661743784" at="121,0,124,0">
        <var name="it" id="223733852661743784" />
      </scope>
      <scope id="2401501559171353315" at="148,0,151,0" />
      <scope id="2401501559171353315" at="172,0,175,0">
        <var name="it" id="2401501559171353315" />
      </scope>
      <scope id="223733852661743787" at="187,120,190,20" />
      <scope id="223733852661743787" at="193,0,196,0" />
      <scope id="223733852661743788" at="217,0,220,0">
        <var name="it" id="223733852661743788" />
      </scope>
      <scope id="2401501559171353315" at="282,0,285,0" />
      <scope id="2401501559171353315" at="55,0,59,0">
        <var name="context" id="2401501559171353315" />
        <var name="node" id="2401501559171353315" />
      </scope>
      <scope id="2401501559171353315" at="231,0,235,0" />
      <scope id="2401501559171353315" at="239,0,243,0">
        <var name="containmentLink" id="2401501559171353315" />
        <var name="context" id="2401501559171353315" />
        <var name="ownerNode" id="2401501559171353315" />
      </scope>
      <scope id="223733852661743777" at="295,0,299,0" />
      <scope id="223733852661743780" at="308,0,312,0" />
      <scope id="587410464426830105" at="321,0,325,0" />
      <scope id="2401501559171353315" at="60,0,65,0" />
      <scope id="2886182022232400112" at="97,51,102,22">
        <var name="editorCell" id="2886182022232400112" />
        <var name="style" id="2886182022232400112" />
      </scope>
      <scope id="223733852661743787" at="187,0,192,0">
        <var name="context" id="223733852661743787" />
        <var name="node" id="223733852661743787" />
        <var name="referencingNode" id="223733852661743787" />
      </scope>
      <scope id="223733852661743787" at="197,0,202,0" />
      <scope id="2401501559171353315" at="244,0,249,0" />
      <scope id="2401501559171353315" at="250,55,255,24">
        <var name="editorCell" id="2401501559171353315" />
      </scope>
      <scope id="2401501559171353315" at="272,11,277,26">
        <var name="editorCell" id="2401501559171353315" />
      </scope>
      <scope id="2401501559171353315" at="260,70,266,7" />
      <scope id="2886182022232400112" at="97,0,104,0" />
      <scope id="223733852661743785" at="134,50,141,22">
        <var name="editorCell" id="223733852661743785" />
        <var name="style" id="223733852661743785" />
      </scope>
      <scope id="2401501559171353315" at="250,0,257,0">
        <var name="child" id="2401501559171353315" />
      </scope>
      <scope id="223733852661743775" at="286,49,293,22">
        <var name="editorCell" id="223733852661743775" />
        <var name="style" id="223733852661743775" />
      </scope>
      <scope id="223733852661743778" at="299,49,306,22">
        <var name="editorCell" id="223733852661743778" />
        <var name="style" id="223733852661743778" />
      </scope>
      <scope id="587410464426830102" at="312,49,319,22">
        <var name="editorCell" id="587410464426830102" />
        <var name="style" id="587410464426830102" />
      </scope>
      <scope id="2401501559171353315" at="260,0,268,0">
        <var name="child" id="2401501559171353315" />
        <var name="editorCell" id="2401501559171353315" />
      </scope>
      <scope id="223733852661743785" at="134,0,143,0" />
      <scope id="2401501559171353315" at="146,72,155,20">
        <var name="cell" id="2401501559171353315" />
      </scope>
      <scope id="223733852661743775" at="286,0,295,0" />
      <scope id="223733852661743778" at="299,0,308,0" />
      <scope id="587410464426830102" at="312,0,321,0" />
      <scope id="2401501559171353315" at="85,51,95,22">
        <var name="editorCell" id="2401501559171353315" />
        <var name="style" id="2401501559171353315" />
      </scope>
      <scope id="2401501559171353315" at="146,0,157,0">
        <var name="targetNode" id="2401501559171353315" />
      </scope>
      <scope id="2401501559171353315" at="269,44,280,7" />
      <scope id="2401501559171353315" at="85,0,97,0" />
      <scope id="2401501559171353315" at="70,50,83,22">
        <var name="editorCell" id="2401501559171353315" />
      </scope>
      <scope id="2401501559171353315" at="268,0,282,0" />
      <scope id="2401501559171353315" at="70,0,85,0" />
      <scope id="223733852661743788" at="205,11,225,26">
        <var name="currentPropertyAttributes" id="223733852661743788" />
        <var name="editorCell" id="223733852661743788" />
        <var name="property" id="223733852661743788" />
        <var name="propertyAttributes" id="223733852661743788" />
      </scope>
      <scope id="223733852661743784" at="106,9,129,24">
        <var name="currentPropertyAttributes" id="223733852661743784" />
        <var name="editorCell" id="223733852661743784" />
        <var name="property" id="223733852661743784" />
        <var name="propertyAttributes" id="223733852661743784" />
        <var name="style" id="223733852661743784" />
      </scope>
      <scope id="223733852661743788" at="203,54,228,7" />
      <scope id="223733852661743788" at="203,0,230,0" />
      <scope id="223733852661743784" at="104,50,132,5" />
      <scope id="223733852661743784" at="104,0,134,0" />
      <scope id="2401501559171353315" at="143,49,180,22">
        <var name="currentReferenceAttributes" id="2401501559171353315" />
        <var name="editorCell" id="2401501559171353315" />
        <var name="provider" id="2401501559171353315" />
        <var name="referenceAttributes" id="2401501559171353315" />
        <var name="referenceLink" id="2401501559171353315" />
        <var name="style" id="2401501559171353315" />
      </scope>
      <scope id="2401501559171353315" at="143,0,182,0" />
      <unit id="223733852661743784" at="120,102,124,7" name="jetbrains.mps.execution.configurations.editor.RunConfiguration_EditorBuilder_a$1" />
      <unit id="2401501559171353315" at="147,74,151,9" name="jetbrains.mps.execution.configurations.editor.RunConfiguration_EditorBuilder_a$2$1" />
      <unit id="2401501559171353315" at="171,102,175,5" name="jetbrains.mps.execution.configurations.editor.RunConfiguration_EditorBuilder_a$3" />
      <unit id="223733852661743788" at="216,104,220,9" name="jetbrains.mps.execution.configurations.editor.RunConfiguration_EditorBuilder_a$Inline_Builder_ryg3k0_a3a0$1" />
      <unit id="2401501559171353315" at="145,42,157,5" name="jetbrains.mps.execution.configurations.editor.RunConfiguration_EditorBuilder_a$2" />
      <unit id="223733852661743787" at="182,0,231,0" name="jetbrains.mps.execution.configurations.editor.RunConfiguration_EditorBuilder_a$Inline_Builder_ryg3k0_a3a0" />
      <unit id="2401501559171353315" at="235,0,286,0" name="jetbrains.mps.execution.configurations.editor.RunConfiguration_EditorBuilder_a$iconSingleRoleHandler_ryg3k0_b0" />
      <unit id="2401501559171353315" at="51,0,326,0" name="jetbrains.mps.execution.configurations.editor.RunConfiguration_EditorBuilder_a" />
    </file>
  </root>
  <root nodeRef="r:7d438dd6-fddd-4f98-b0ae-eed9d2bebdce(jetbrains.mps.execution.configurations.editor)/2401501559171392625">
    <file name="RunConfigurationKind_Editor.java">
      <node id="2401501559171392625" at="11,79,12,86" concept="6" />
      <node id="2401501559171392625" at="11,0,14,0" concept="4" trace="createEditorCell#(Ljetbrains/mps/openapi/editor/EditorContext;Lorg/jetbrains/mps/openapi/model/SNode;)Ljetbrains/mps/openapi/editor/cells/EditorCell;" />
      <scope id="2401501559171392625" at="11,79,12,86" />
      <scope id="2401501559171392625" at="11,0,14,0">
        <var name="editorContext" id="2401501559171392625" />
        <var name="node" id="2401501559171392625" />
      </scope>
      <unit id="2401501559171392625" at="10,0,15,0" name="jetbrains.mps.execution.configurations.editor.RunConfigurationKind_Editor" />
    </file>
    <file name="RunConfigurationKind_EditorBuilder_a.java">
      <node id="2401501559171392625" at="47,100,48,19" concept="8" />
      <node id="2401501559171392625" at="48,19,49,18" concept="1" />
      <node id="2401501559171392625" at="54,26,55,18" concept="6" />
      <node id="2401501559171392625" at="58,39,59,39" concept="6" />
      <node id="2401501559171392625" at="62,50,63,120" concept="5" />
      <node id="2401501559171392625" at="63,120,64,48" concept="1" />
      <node id="2401501559171392625" at="64,48,65,28" concept="1" />
      <node id="2401501559171392625" at="65,28,66,65" concept="1" />
      <node id="2401501559171392625" at="66,65,67,59" concept="1" />
      <node id="2401501559171392625" at="67,59,68,56" concept="1" />
      <node id="2401501559171392625" at="68,56,69,59" concept="1" />
      <node id="2401501559171392625" at="69,59,70,59" concept="1" />
      <node id="2401501559171392625" at="70,59,71,22" concept="6" />
      <node id="2401501559171392625" at="73,51,74,122" concept="5" />
      <node id="2401501559171392625" at="74,122,75,49" concept="1" />
      <node id="2401501559171392625" at="75,49,76,59" concept="1" />
      <node id="2401501559171392625" at="76,59,77,58" concept="1" />
      <node id="2401501559171392625" at="77,58,78,22" concept="6" />
      <node id="2886182022232400595" at="80,51,81,119" concept="5" />
      <node id="2886182022232400595" at="81,119,82,34" concept="5" />
      <node id="2886182022232400595" at="82,34,83,82" concept="1" />
      <node id="2886182022232400595" at="83,82,84,40" concept="1" />
      <node id="2886182022232400595" at="84,40,85,22" concept="6" />
      <node id="2401501559171392632" at="87,50,88,39" concept="1" />
      <node id="2401501559171392632" at="89,9,90,146" concept="5" />
      <node id="2401501559171392632" at="90,146,91,76" concept="1" />
      <node id="2401501559171392632" at="91,76,92,149" concept="5" />
      <node id="2401501559171392632" at="92,149,93,45" concept="1" />
      <node id="2401501559171392632" at="93,45,94,153" concept="1" />
      <node id="2401501559171392632" at="94,153,95,157" concept="1" />
      <node id="2401501559171392632" at="95,157,96,44" concept="1" />
      <node id="2401501559171392632" at="96,44,97,86" concept="1" />
      <node id="2401501559171392632" at="97,86,98,33" concept="1" />
      <node id="2401501559171392632" at="98,33,99,306" concept="5" />
      <node id="2401501559171392632" at="101,41,102,118" concept="6" />
      <node id="2401501559171392632" at="105,74,106,89" concept="5" />
      <node id="2401501559171392632" at="106,89,107,145" concept="6" />
      <node id="2401501559171392632" at="108,12,109,24" concept="6" />
      <node id="2401501559171392632" at="110,15,111,40" concept="1" />
      <node id="2401501559171392625" at="114,48,115,270" concept="5" />
      <node id="2401501559171392625" at="115,270,116,33" concept="6" />
      <node id="2401501559171392625" at="122,118,123,38" concept="8" />
      <node id="2401501559171392625" at="123,38,124,25" concept="1" />
      <node id="2401501559171392625" at="129,28,130,20" concept="6" />
      <node id="2401501559171392625" at="133,55,134,76" concept="5" />
      <node id="2401501559171392625" at="134,76,135,227" concept="1" />
      <node id="2401501559171392625" at="135,227,136,230" concept="1" />
      <node id="2401501559171392625" at="136,230,137,41" concept="1" />
      <node id="2401501559171392625" at="137,41,138,24" concept="6" />
      <node id="2401501559171392625" at="144,118,145,75" concept="1" />
      <node id="2401501559171392625" at="147,42,148,159" concept="1" />
      <node id="2401501559171392625" at="152,44,153,41" concept="1" />
      <node id="2401501559171392625" at="153,41,154,218" concept="1" />
      <node id="2401501559171392625" at="155,11,156,56" concept="5" />
      <node id="2401501559171392625" at="156,56,157,43" concept="1" />
      <node id="2401501559171392625" at="157,43,158,42" concept="1" />
      <node id="2401501559171392625" at="158,42,159,35" concept="1" />
      <node id="2401501559171392625" at="159,35,160,26" concept="6" />
      <node id="2401501559171392625" at="161,17,162,42" concept="1" />
      <node id="2401501559171392625" at="165,40,166,25" concept="6" />
      <node id="2401501559171392625" at="169,51,170,122" concept="5" />
      <node id="2401501559171392625" at="170,122,171,49" concept="1" />
      <node id="2401501559171392625" at="171,49,172,34" concept="5" />
      <node id="2401501559171392625" at="172,34,173,49" concept="1" />
      <node id="2401501559171392625" at="173,49,174,40" concept="1" />
      <node id="2401501559171392625" at="174,40,175,58" concept="1" />
      <node id="2401501559171392625" at="175,58,176,58" concept="1" />
      <node id="2401501559171392625" at="176,58,177,58" concept="1" />
      <node id="2401501559171392625" at="177,58,178,22" concept="6" />
      <node id="8343626183964133818" at="180,50,181,97" concept="5" />
      <node id="8343626183964133818" at="181,97,182,48" concept="1" />
      <node id="8343626183964133818" at="182,48,183,34" concept="1" />
      <node id="8343626183964133818" at="183,34,184,22" concept="6" />
      <node id="8343626183964133901" at="186,50,187,93" concept="5" />
      <node id="8343626183964133901" at="187,93,188,48" concept="1" />
      <node id="8343626183964133901" at="188,48,189,34" concept="1" />
      <node id="8343626183964133901" at="189,34,190,22" concept="6" />
      <node id="8343626183964133880" at="192,50,193,39" concept="1" />
      <node id="8343626183964133880" at="194,9,195,163" concept="5" />
      <node id="8343626183964133880" at="195,163,196,76" concept="1" />
      <node id="8343626183964133880" at="196,76,197,148" concept="5" />
      <node id="8343626183964133880" at="197,148,198,44" concept="1" />
      <node id="8343626183964133880" at="198,44,199,153" concept="1" />
      <node id="8343626183964133880" at="199,153,200,157" concept="1" />
      <node id="8343626183964133880" at="200,157,201,51" concept="1" />
      <node id="8343626183964133880" at="201,51,202,86" concept="1" />
      <node id="8343626183964133880" at="202,86,203,33" concept="1" />
      <node id="8343626183964133880" at="203,33,204,306" concept="5" />
      <node id="8343626183964133880" at="206,41,207,118" concept="6" />
      <node id="8343626183964133880" at="210,74,211,89" concept="5" />
      <node id="8343626183964133880" at="211,89,212,145" concept="6" />
      <node id="8343626183964133880" at="213,12,214,24" concept="6" />
      <node id="8343626183964133880" at="215,15,216,40" concept="1" />
      <node id="2401501559171392625" at="219,51,220,122" concept="5" />
      <node id="2401501559171392625" at="220,122,221,49" concept="1" />
      <node id="2401501559171392625" at="221,49,222,34" concept="5" />
      <node id="2401501559171392625" at="222,34,223,49" concept="1" />
      <node id="2401501559171392625" at="223,49,224,40" concept="1" />
      <node id="2401501559171392625" at="224,40,225,58" concept="1" />
      <node id="2401501559171392625" at="225,58,226,58" concept="1" />
      <node id="2401501559171392625" at="226,58,227,58" concept="1" />
      <node id="2401501559171392625" at="227,58,228,22" concept="6" />
      <node id="8343626183964133846" at="230,50,231,104" concept="5" />
      <node id="8343626183964133846" at="231,104,232,48" concept="1" />
      <node id="8343626183964133846" at="232,48,233,34" concept="1" />
      <node id="8343626183964133846" at="233,34,234,22" concept="6" />
      <node id="8343626183964133892" at="236,50,237,93" concept="5" />
      <node id="8343626183964133892" at="237,93,238,48" concept="1" />
      <node id="8343626183964133892" at="238,48,239,34" concept="1" />
      <node id="8343626183964133892" at="239,34,240,22" concept="6" />
      <node id="8343626183964133884" at="242,50,243,39" concept="1" />
      <node id="8343626183964133884" at="244,9,245,163" concept="5" />
      <node id="8343626183964133884" at="245,163,246,76" concept="1" />
      <node id="8343626183964133884" at="246,76,247,148" concept="5" />
      <node id="8343626183964133884" at="247,148,248,58" concept="1" />
      <node id="8343626183964133884" at="248,58,249,153" concept="1" />
      <node id="8343626183964133884" at="249,153,250,157" concept="1" />
      <node id="8343626183964133884" at="250,157,251,51" concept="1" />
      <node id="8343626183964133884" at="251,51,252,86" concept="1" />
      <node id="8343626183964133884" at="252,86,253,33" concept="1" />
      <node id="8343626183964133884" at="253,33,254,306" concept="5" />
      <node id="8343626183964133884" at="256,41,257,118" concept="6" />
      <node id="8343626183964133884" at="260,74,261,89" concept="5" />
      <node id="8343626183964133884" at="261,89,262,145" concept="6" />
      <node id="8343626183964133884" at="263,12,264,24" concept="6" />
      <node id="8343626183964133884" at="265,15,266,40" concept="1" />
      <node id="2401501559171392625" at="44,0,46,0" concept="2" trace="myNode" />
      <node id="2401501559171392625" at="119,0,121,0" concept="2" trace="myNode" />
      <node id="2401501559171392625" at="58,0,61,0" concept="4" trace="createCell#()Ljetbrains/mps/openapi/editor/cells/EditorCell;" />
      <node id="2401501559171392632" at="101,0,104,0" concept="4" trace="accept#(Lorg/jetbrains/mps/openapi/model/SNode;)Z" />
      <node id="2401501559171392625" at="143,70,146,7" concept="3" />
      <node id="2401501559171392625" at="146,7,149,7" concept="3" />
      <node id="2401501559171392625" at="165,0,168,0" concept="4" trace="getNoTargetText#()Ljava/lang/String;" />
      <node id="8343626183964133880" at="206,0,209,0" concept="4" trace="accept#(Lorg/jetbrains/mps/openapi/model/SNode;)Z" />
      <node id="8343626183964133884" at="256,0,259,0" concept="4" trace="accept#(Lorg/jetbrains/mps/openapi/model/SNode;)Z" />
      <node id="2401501559171392625" at="47,0,51,0" concept="0" trace="RunConfigurationKind_EditorBuilder_a#(Ljetbrains/mps/openapi/editor/EditorContext;Lorg/jetbrains/mps/openapi/model/SNode;)V" />
      <node id="2401501559171392625" at="114,0,118,0" concept="4" trace="createRefNode_85l3fq_b0#()Ljetbrains/mps/openapi/editor/cells/EditorCell;" />
      <node id="2401501559171392625" at="122,0,126,0" concept="0" trace="iconSingleRoleHandler_85l3fq_b0#(Lorg/jetbrains/mps/openapi/model/SNode;Lorg/jetbrains/mps/openapi/language/SContainmentLink;Ljetbrains/mps/openapi/editor/EditorContext;)V" />
      <node id="2401501559171392625" at="52,0,57,0" concept="4" trace="getNode#()Lorg/jetbrains/mps/openapi/model/SNode;" />
      <node id="2401501559171392632" at="99,306,104,9" concept="5" />
      <node id="2401501559171392632" at="104,9,109,24" concept="3" />
      <node id="2401501559171392625" at="127,0,132,0" concept="4" trace="getNode#()Lorg/jetbrains/mps/openapi/model/SNode;" />
      <node id="8343626183964133880" at="204,306,209,9" concept="5" />
      <node id="8343626183964133880" at="209,9,214,24" concept="3" />
      <node id="8343626183964133884" at="254,306,259,9" concept="5" />
      <node id="8343626183964133884" at="259,9,264,24" concept="3" />
      <node id="8343626183964133818" at="180,0,186,0" concept="4" trace="createConstant_85l3fq_a2a#()Ljetbrains/mps/openapi/editor/cells/EditorCell;" />
      <node id="8343626183964133901" at="186,0,192,0" concept="4" trace="createConstant_85l3fq_b2a#()Ljetbrains/mps/openapi/editor/cells/EditorCell;" />
      <node id="8343626183964133846" at="230,0,236,0" concept="4" trace="createConstant_85l3fq_a3a#()Ljetbrains/mps/openapi/editor/cells/EditorCell;" />
      <node id="8343626183964133892" at="236,0,242,0" concept="4" trace="createConstant_85l3fq_b3a#()Ljetbrains/mps/openapi/editor/cells/EditorCell;" />
      <node id="2401501559171392625" at="73,0,80,0" concept="4" trace="createCollection_85l3fq_a0#()Ljetbrains/mps/openapi/editor/cells/EditorCell;" />
      <node id="2886182022232400595" at="80,0,87,0" concept="4" trace="createComponent_85l3fq_a0a#()Ljetbrains/mps/openapi/editor/cells/EditorCell;" />
      <node id="2401501559171392625" at="133,0,140,0" concept="4" trace="createChildCell#(Lorg/jetbrains/mps/openapi/model/SNode;)Ljetbrains/mps/openapi/editor/cells/EditorCell;" />
      <node id="2401501559171392625" at="143,0,151,0" concept="4" trace="installCellInfo#(Lorg/jetbrains/mps/openapi/model/SNode;Ljetbrains/mps/openapi/editor/cells/EditorCell;)V" />
      <node id="2401501559171392625" at="154,218,163,7" concept="10" />
      <node id="2401501559171392625" at="62,0,73,0" concept="4" trace="createCollection_85l3fq_a#()Ljetbrains/mps/openapi/editor/cells/EditorCell;" />
      <node id="2401501559171392625" at="169,0,180,0" concept="4" trace="createCollection_85l3fq_c0#()Ljetbrains/mps/openapi/editor/cells/EditorCell;" />
      <node id="2401501559171392625" at="219,0,230,0" concept="4" trace="createCollection_85l3fq_d0#()Ljetbrains/mps/openapi/editor/cells/EditorCell;" />
      <node id="2401501559171392625" at="151,0,165,0" concept="4" trace="createEmptyCell#()Ljetbrains/mps/openapi/editor/cells/EditorCell;" />
      <node id="2401501559171392632" at="88,39,112,5" concept="10" />
      <node id="8343626183964133880" at="193,39,217,5" concept="10" />
      <node id="8343626183964133884" at="243,39,267,5" concept="10" />
      <node id="2401501559171392632" at="87,0,114,0" concept="4" trace="createProperty_85l3fq_b0a#()Ljetbrains/mps/openapi/editor/cells/EditorCell;" />
      <node id="8343626183964133880" at="192,0,219,0" concept="4" trace="createProperty_85l3fq_c2a#()Ljetbrains/mps/openapi/editor/cells/EditorCell;" />
      <node id="8343626183964133884" at="242,0,269,0" concept="4" trace="createProperty_85l3fq_c3a#()Ljetbrains/mps/openapi/editor/cells/EditorCell;" />
      <scope id="2401501559171392625" at="54,26,55,18" />
      <scope id="2401501559171392625" at="58,39,59,39" />
      <scope id="2401501559171392632" at="101,41,102,118" />
      <scope id="2401501559171392632" at="110,15,111,40" />
      <scope id="2401501559171392625" at="129,28,130,20" />
      <scope id="2401501559171392625" at="144,118,145,75" />
      <scope id="2401501559171392625" at="147,42,148,159" />
      <scope id="2401501559171392625" at="161,17,162,42" />
      <scope id="2401501559171392625" at="165,40,166,25" />
      <scope id="8343626183964133880" at="206,41,207,118" />
      <scope id="8343626183964133880" at="215,15,216,40" />
      <scope id="8343626183964133884" at="256,41,257,118" />
      <scope id="8343626183964133884" at="265,15,266,40" />
      <scope id="2401501559171392625" at="47,100,49,18" />
      <scope id="2401501559171392632" at="105,74,107,145">
        <var name="manager" id="2401501559171392632" />
      </scope>
      <scope id="2401501559171392625" at="114,48,116,33">
        <var name="provider" id="2401501559171392625" />
      </scope>
      <scope id="2401501559171392625" at="122,118,124,25" />
      <scope id="8343626183964133880" at="210,74,212,145">
        <var name="manager" id="8343626183964133880" />
      </scope>
      <scope id="8343626183964133884" at="260,74,262,145">
        <var name="manager" id="8343626183964133884" />
      </scope>
      <scope id="2401501559171392625" at="58,0,61,0" />
      <scope id="2401501559171392632" at="101,0,104,0">
        <var name="it" id="2401501559171392632" />
      </scope>
      <scope id="2401501559171392625" at="165,0,168,0" />
      <scope id="8343626183964133880" at="206,0,209,0">
        <var name="it" id="8343626183964133880" />
      </scope>
      <scope id="8343626183964133884" at="256,0,259,0">
        <var name="it" id="8343626183964133884" />
      </scope>
      <scope id="2401501559171392625" at="47,0,51,0">
        <var name="context" id="2401501559171392625" />
        <var name="node" id="2401501559171392625" />
      </scope>
      <scope id="2401501559171392625" at="114,0,118,0" />
      <scope id="2401501559171392625" at="122,0,126,0">
        <var name="containmentLink" id="2401501559171392625" />
        <var name="context" id="2401501559171392625" />
        <var name="ownerNode" id="2401501559171392625" />
      </scope>
      <scope id="8343626183964133818" at="180,50,184,22">
        <var name="editorCell" id="8343626183964133818" />
      </scope>
      <scope id="8343626183964133901" at="186,50,190,22">
        <var name="editorCell" id="8343626183964133901" />
      </scope>
      <scope id="8343626183964133846" at="230,50,234,22">
        <var name="editorCell" id="8343626183964133846" />
      </scope>
      <scope id="8343626183964133892" at="236,50,240,22">
        <var name="editorCell" id="8343626183964133892" />
      </scope>
      <scope id="2401501559171392625" at="52,0,57,0" />
      <scope id="2401501559171392625" at="73,51,78,22">
        <var name="editorCell" id="2401501559171392625" />
      </scope>
      <scope id="2886182022232400595" at="80,51,85,22">
        <var name="editorCell" id="2886182022232400595" />
        <var name="style" id="2886182022232400595" />
      </scope>
      <scope id="2401501559171392625" at="127,0,132,0" />
      <scope id="2401501559171392625" at="133,55,138,24">
        <var name="editorCell" id="2401501559171392625" />
      </scope>
      <scope id="2401501559171392625" at="155,11,160,26">
        <var name="editorCell" id="2401501559171392625" />
      </scope>
      <scope id="2401501559171392625" at="143,70,149,7" />
      <scope id="8343626183964133818" at="180,0,186,0" />
      <scope id="8343626183964133901" at="186,0,192,0" />
      <scope id="8343626183964133846" at="230,0,236,0" />
      <scope id="8343626183964133892" at="236,0,242,0" />
      <scope id="2401501559171392625" at="73,0,80,0" />
      <scope id="2886182022232400595" at="80,0,87,0" />
      <scope id="2401501559171392625" at="133,0,140,0">
        <var name="child" id="2401501559171392625" />
      </scope>
      <scope id="2401501559171392625" at="143,0,151,0">
        <var name="child" id="2401501559171392625" />
        <var name="editorCell" id="2401501559171392625" />
      </scope>
      <scope id="2401501559171392625" at="62,50,71,22">
        <var name="editorCell" id="2401501559171392625" />
      </scope>
      <scope id="2401501559171392625" at="169,51,178,22">
        <var name="editorCell" id="2401501559171392625" />
        <var name="style" id="2401501559171392625" />
      </scope>
      <scope id="2401501559171392625" at="219,51,228,22">
        <var name="editorCell" id="2401501559171392625" />
        <var name="style" id="2401501559171392625" />
      </scope>
      <scope id="2401501559171392625" at="62,0,73,0" />
      <scope id="2401501559171392625" at="152,44,163,7" />
      <scope id="2401501559171392625" at="169,0,180,0" />
      <scope id="2401501559171392625" at="219,0,230,0" />
      <scope id="2401501559171392625" at="151,0,165,0" />
      <scope id="2401501559171392632" at="89,9,109,24">
        <var name="currentPropertyAttributes" id="2401501559171392632" />
        <var name="editorCell" id="2401501559171392632" />
        <var name="property" id="2401501559171392632" />
        <var name="propertyAttributes" id="2401501559171392632" />
      </scope>
      <scope id="8343626183964133880" at="194,9,214,24">
        <var name="currentPropertyAttributes" id="8343626183964133880" />
        <var name="editorCell" id="8343626183964133880" />
        <var name="property" id="8343626183964133880" />
        <var name="propertyAttributes" id="8343626183964133880" />
      </scope>
      <scope id="8343626183964133884" at="244,9,264,24">
        <var name="currentPropertyAttributes" id="8343626183964133884" />
        <var name="editorCell" id="8343626183964133884" />
        <var name="property" id="8343626183964133884" />
        <var name="propertyAttributes" id="8343626183964133884" />
      </scope>
      <scope id="2401501559171392632" at="87,50,112,5" />
      <scope id="8343626183964133880" at="192,50,217,5" />
      <scope id="8343626183964133884" at="242,50,267,5" />
      <scope id="2401501559171392632" at="87,0,114,0" />
      <scope id="8343626183964133880" at="192,0,219,0" />
      <scope id="8343626183964133884" at="242,0,269,0" />
      <unit id="2401501559171392632" at="100,102,104,7" name="jetbrains.mps.execution.configurations.editor.RunConfigurationKind_EditorBuilder_a$1" />
      <unit id="8343626183964133880" at="205,102,209,7" name="jetbrains.mps.execution.configurations.editor.RunConfigurationKind_EditorBuilder_a$2" />
      <unit id="8343626183964133884" at="255,102,259,7" name="jetbrains.mps.execution.configurations.editor.RunConfigurationKind_EditorBuilder_a$3" />
      <unit id="2401501559171392625" at="118,0,169,0" name="jetbrains.mps.execution.configurations.editor.RunConfigurationKind_EditorBuilder_a$iconSingleRoleHandler_85l3fq_b0" />
      <unit id="2401501559171392625" at="43,0,270,0" name="jetbrains.mps.execution.configurations.editor.RunConfigurationKind_EditorBuilder_a" />
    </file>
  </root>
  <root nodeRef="r:7d438dd6-fddd-4f98-b0ae-eed9d2bebdce(jetbrains.mps.execution.configurations.editor)/2866018809101862244">
    <file name="ExecuteConfiguration_Function_Editor.java">
      <node id="2866018809101862244" at="11,79,12,95" concept="6" />
      <node id="2866018809101862244" at="11,0,14,0" concept="4" trace="createEditorCell#(Ljetbrains/mps/openapi/editor/EditorContext;Lorg/jetbrains/mps/openapi/model/SNode;)Ljetbrains/mps/openapi/editor/cells/EditorCell;" />
      <scope id="2866018809101862244" at="11,79,12,95" />
      <scope id="2866018809101862244" at="11,0,14,0">
        <var name="editorContext" id="2866018809101862244" />
        <var name="node" id="2866018809101862244" />
      </scope>
      <unit id="2866018809101862244" at="10,0,15,0" name="jetbrains.mps.execution.configurations.editor.ExecuteConfiguration_Function_Editor" />
    </file>
    <file name="ExecuteConfiguration_Function_EditorBuilder_a.java">
      <node id="2866018809101862244" at="38,109,39,19" concept="8" />
      <node id="2866018809101862244" at="39,19,40,18" concept="1" />
      <node id="2866018809101862244" at="45,26,46,18" concept="6" />
      <node id="2866018809101862244" at="49,39,50,39" concept="6" />
      <node id="2866018809101862244" at="53,50,54,118" concept="5" />
      <node id="2866018809101862244" at="54,118,55,48" concept="1" />
      <node id="2866018809101862244" at="55,48,56,28" concept="1" />
      <node id="2866018809101862244" at="56,28,57,65" concept="1" />
      <node id="2866018809101862244" at="57,65,58,70" concept="1" />
      <node id="2866018809101862244" at="58,70,59,57" concept="1" />
      <node id="2866018809101862244" at="59,57,60,56" concept="1" />
      <node id="2866018809101862244" at="60,56,61,57" concept="1" />
      <node id="2866018809101862244" at="61,57,62,22" concept="6" />
      <node id="2866018809101988583" at="66,31,67,99" concept="6" />
      <node id="2866018809101988579" at="71,44,72,46" concept="6" />
      <node id="2866018809101988579" at="74,15,75,79" concept="1" />
      <node id="2866018809101988579" at="75,79,76,82" concept="1" />
      <node id="2866018809101988579" at="76,82,77,60" concept="1" />
      <node id="2866018809101988579" at="77,60,78,34" concept="5" />
      <node id="2866018809101988579" at="78,34,79,48" concept="1" />
      <node id="2866018809101988579" at="79,48,80,107" concept="1" />
      <node id="2866018809101988579" at="80,107,81,47" concept="1" />
      <node id="2866018809101988579" at="81,47,82,40" concept="1" />
      <node id="2866018809101988579" at="82,40,83,22" concept="6" />
      <node id="2866018809101988590" at="85,49,86,94" concept="5" />
      <node id="2866018809101988590" at="86,94,87,47" concept="1" />
      <node id="2866018809101988590" at="87,47,88,34" concept="5" />
      <node id="2866018809101988590" at="88,34,89,84" concept="1" />
      <node id="2866018809101988590" at="89,84,90,60" concept="1" />
      <node id="2866018809101988590" at="90,60,91,40" concept="1" />
      <node id="2866018809101988590" at="91,40,92,34" concept="1" />
      <node id="2866018809101988590" at="92,34,93,22" concept="6" />
      <node id="2866018809101862244" at="95,48,96,269" concept="5" />
      <node id="2866018809101862244" at="96,269,97,33" concept="6" />
      <node id="2866018809101862244" at="103,118,104,38" concept="8" />
      <node id="2866018809101862244" at="104,38,105,25" concept="1" />
      <node id="2866018809101862244" at="110,28,111,20" concept="6" />
      <node id="2866018809101862244" at="114,55,115,76" concept="5" />
      <node id="2866018809101862244" at="115,76,116,217" concept="1" />
      <node id="2866018809101862244" at="116,217,117,220" concept="1" />
      <node id="2866018809101862244" at="117,220,118,41" concept="1" />
      <node id="2866018809101862244" at="118,41,119,24" concept="6" />
      <node id="2866018809101862244" at="125,118,126,75" concept="1" />
      <node id="2866018809101862244" at="128,42,129,149" concept="1" />
      <node id="2866018809101862244" at="130,7,131,36" concept="5" />
      <node id="2866018809101862244" at="131,36,132,60" concept="1" />
      <node id="2866018809101862244" at="132,60,133,62" concept="1" />
      <node id="2866018809101862244" at="133,62,134,42" concept="1" />
      <node id="2866018809101862244" at="137,44,138,41" concept="1" />
      <node id="2866018809101862244" at="138,41,139,208" concept="1" />
      <node id="2866018809101862244" at="140,11,141,56" concept="5" />
      <node id="2866018809101862244" at="141,56,142,43" concept="1" />
      <node id="2866018809101862244" at="142,43,143,42" concept="1" />
      <node id="2866018809101862244" at="143,42,144,35" concept="1" />
      <node id="2866018809101862244" at="144,35,145,26" concept="6" />
      <node id="2866018809101862244" at="146,17,147,42" concept="1" />
      <node id="2866018809101862244" at="150,40,151,25" concept="6" />
      <node id="2866018809101988595" at="154,49,155,94" concept="5" />
      <node id="2866018809101988595" at="155,94,156,47" concept="1" />
      <node id="2866018809101988595" at="156,47,157,34" concept="5" />
      <node id="2866018809101988595" at="157,34,158,85" concept="1" />
      <node id="2866018809101988595" at="158,85,159,60" concept="1" />
      <node id="2866018809101988595" at="159,60,160,40" concept="1" />
      <node id="2866018809101988595" at="160,40,161,34" concept="1" />
      <node id="2866018809101988595" at="161,34,162,22" concept="6" />
      <node id="2866018809101862244" at="35,0,37,0" concept="2" trace="myNode" />
      <node id="2866018809101988579" at="69,0,71,0" concept="4" trace="setText#(Ljava/lang/String;)V" />
      <node id="2866018809101862244" at="100,0,102,0" concept="2" trace="myNode" />
      <node id="2866018809101862244" at="49,0,52,0" concept="4" trace="createCell#()Ljetbrains/mps/openapi/editor/cells/EditorCell;" />
      <node id="2866018809101988579" at="66,0,69,0" concept="4" trace="getText#()Ljava/lang/String;" />
      <node id="2866018809101988579" at="71,0,74,0" concept="4" trace="isValidText#(Ljava/lang/String;)Z" />
      <node id="2866018809101862244" at="124,70,127,7" concept="3" />
      <node id="2866018809101862244" at="127,7,130,7" concept="3" />
      <node id="2866018809101862244" at="150,0,153,0" concept="4" trace="getNoTargetText#()Ljava/lang/String;" />
      <node id="2866018809101862244" at="38,0,42,0" concept="0" trace="ExecuteConfiguration_Function_EditorBuilder_a#(Ljetbrains/mps/openapi/editor/EditorContext;Lorg/jetbrains/mps/openapi/model/SNode;)V" />
      <node id="2866018809101862244" at="95,0,99,0" concept="4" trace="createRefNode_ydtnyj_c0#()Ljetbrains/mps/openapi/editor/cells/EditorCell;" />
      <node id="2866018809101862244" at="103,0,107,0" concept="0" trace="bodySingleRoleHandler_ydtnyj_c0#(Lorg/jetbrains/mps/openapi/model/SNode;Lorg/jetbrains/mps/openapi/language/SContainmentLink;Ljetbrains/mps/openapi/editor/EditorContext;)V" />
      <node id="2866018809101862244" at="43,0,48,0" concept="4" trace="getNode#()Lorg/jetbrains/mps/openapi/model/SNode;" />
      <node id="2866018809101862244" at="108,0,113,0" concept="4" trace="getNode#()Lorg/jetbrains/mps/openapi/model/SNode;" />
      <node id="2866018809101862244" at="114,0,121,0" concept="4" trace="createChildCell#(Lorg/jetbrains/mps/openapi/model/SNode;)Ljetbrains/mps/openapi/editor/cells/EditorCell;" />
      <node id="2866018809101862244" at="139,208,148,7" concept="10" />
      <node id="2866018809101988579" at="64,62,74,15" concept="5" />
      <node id="2866018809101988590" at="85,0,95,0" concept="4" trace="createConstant_ydtnyj_b0#()Ljetbrains/mps/openapi/editor/cells/EditorCell;" />
      <node id="2866018809101988595" at="154,0,164,0" concept="4" trace="createConstant_ydtnyj_d0#()Ljetbrains/mps/openapi/editor/cells/EditorCell;" />
      <node id="2866018809101862244" at="53,0,64,0" concept="4" trace="createCollection_ydtnyj_a#()Ljetbrains/mps/openapi/editor/cells/EditorCell;" />
      <node id="2866018809101862244" at="124,0,136,0" concept="4" trace="installCellInfo#(Lorg/jetbrains/mps/openapi/model/SNode;Ljetbrains/mps/openapi/editor/cells/EditorCell;)V" />
      <node id="2866018809101862244" at="136,0,150,0" concept="4" trace="createEmptyCell#()Ljetbrains/mps/openapi/editor/cells/EditorCell;" />
      <node id="2866018809101988579" at="64,0,85,0" concept="4" trace="createReadOnlyModelAccessor_ydtnyj_a0#()Ljetbrains/mps/openapi/editor/cells/EditorCell;" />
      <scope id="2866018809101988579" at="69,37,69,37" />
      <scope id="2866018809101862244" at="45,26,46,18" />
      <scope id="2866018809101862244" at="49,39,50,39" />
      <scope id="2866018809101988582" at="66,31,67,99" />
      <scope id="2866018809101988579" at="71,44,72,46" />
      <scope id="2866018809101862244" at="110,28,111,20" />
      <scope id="2866018809101862244" at="125,118,126,75" />
      <scope id="2866018809101862244" at="128,42,129,149" />
      <scope id="2866018809101862244" at="146,17,147,42" />
      <scope id="2866018809101862244" at="150,40,151,25" />
      <scope id="2866018809101862244" at="38,109,40,18" />
      <scope id="2866018809101988579" at="69,0,71,0">
        <var name="s" id="2866018809101988579" />
      </scope>
      <scope id="2866018809101862244" at="95,48,97,33">
        <var name="provider" id="2866018809101862244" />
      </scope>
      <scope id="2866018809101862244" at="103,118,105,25" />
      <scope id="2866018809101862244" at="49,0,52,0" />
      <scope id="2866018809101988579" at="66,0,69,0" />
      <scope id="2866018809101988579" at="71,0,74,0">
        <var name="s" id="2866018809101988579" />
      </scope>
      <scope id="2866018809101862244" at="150,0,153,0" />
      <scope id="2866018809101862244" at="38,0,42,0">
        <var name="context" id="2866018809101862244" />
        <var name="node" id="2866018809101862244" />
      </scope>
      <scope id="2866018809101862244" at="95,0,99,0" />
      <scope id="2866018809101862244" at="103,0,107,0">
        <var name="containmentLink" id="2866018809101862244" />
        <var name="context" id="2866018809101862244" />
        <var name="ownerNode" id="2866018809101862244" />
      </scope>
      <scope id="2866018809101862244" at="43,0,48,0" />
      <scope id="2866018809101862244" at="108,0,113,0" />
      <scope id="2866018809101862244" at="114,55,119,24">
        <var name="editorCell" id="2866018809101862244" />
      </scope>
      <scope id="2866018809101862244" at="140,11,145,26">
        <var name="editorCell" id="2866018809101862244" />
      </scope>
      <scope id="2866018809101862244" at="114,0,121,0">
        <var name="child" id="2866018809101862244" />
      </scope>
      <scope id="2866018809101988590" at="85,49,93,22">
        <var name="editorCell" id="2866018809101988590" />
        <var name="style" id="2866018809101988590" />
      </scope>
      <scope id="2866018809101988595" at="154,49,162,22">
        <var name="editorCell" id="2866018809101988595" />
        <var name="style" id="2866018809101988595" />
      </scope>
      <scope id="2866018809101862244" at="53,50,62,22">
        <var name="editorCell" id="2866018809101862244" />
      </scope>
      <scope id="2866018809101988590" at="85,0,95,0" />
      <scope id="2866018809101862244" at="124,70,134,42">
        <var name="style" id="2866018809101862244" />
      </scope>
      <scope id="2866018809101988595" at="154,0,164,0" />
      <scope id="2866018809101862244" at="53,0,64,0" />
      <scope id="2866018809101862244" at="137,44,148,7" />
      <scope id="2866018809101862244" at="124,0,136,0">
        <var name="child" id="2866018809101862244" />
        <var name="editorCell" id="2866018809101862244" />
      </scope>
      <scope id="2866018809101862244" at="136,0,150,0" />
      <scope id="2866018809101988579" at="64,62,83,22">
        <var name="editorCell" id="2866018809101988579" />
        <var name="style" id="2866018809101988579" />
      </scope>
      <scope id="2866018809101988579" at="64,0,85,0" />
      <unit id="2866018809101988579" at="65,88,74,5" name="jetbrains.mps.execution.configurations.editor.ExecuteConfiguration_Function_EditorBuilder_a$1" />
      <unit id="2866018809101862244" at="99,0,154,0" name="jetbrains.mps.execution.configurations.editor.ExecuteConfiguration_Function_EditorBuilder_a$bodySingleRoleHandler_ydtnyj_c0" />
      <unit id="2866018809101862244" at="34,0,165,0" name="jetbrains.mps.execution.configurations.editor.ExecuteConfiguration_Function_EditorBuilder_a" />
    </file>
  </root>
  <root nodeRef="r:7d438dd6-fddd-4f98-b0ae-eed9d2bebdce(jetbrains.mps.execution.configurations.editor)/33324785353654641">
    <file name="EnvironmentExpression_Editor.java">
      <node id="33324785353654641" at="11,79,12,87" concept="6" />
      <node id="33324785353654641" at="11,0,14,0" concept="4" trace="createEditorCell#(Ljetbrains/mps/openapi/editor/EditorContext;Lorg/jetbrains/mps/openapi/model/SNode;)Ljetbrains/mps/openapi/editor/cells/EditorCell;" />
      <scope id="33324785353654641" at="11,79,12,87" />
      <scope id="33324785353654641" at="11,0,14,0">
        <var name="editorContext" id="33324785353654641" />
        <var name="node" id="33324785353654641" />
      </scope>
      <unit id="33324785353654641" at="10,0,15,0" name="jetbrains.mps.execution.configurations.editor.EnvironmentExpression_Editor" />
    </file>
    <file name="EnvironmentExpression_EditorBuilder_a.java">
      <node id="33324785353654641" at="21,101,22,19" concept="8" />
      <node id="33324785353654641" at="22,19,23,18" concept="1" />
      <node id="33324785353654641" at="28,26,29,18" concept="6" />
      <node id="33324785353654641" at="32,39,33,38" concept="6" />
      <node id="33324785354380047" at="36,49,37,119" concept="5" />
      <node id="33324785354380047" at="37,119,38,72" concept="5" />
      <node id="33324785354380047" at="39,26,40,27" concept="1" />
      <node id="33324785354380047" at="40,27,41,64" concept="1" />
      <node id="33324785354380047" at="42,5,43,34" concept="5" />
      <node id="33324785354380047" at="43,34,44,82" concept="1" />
      <node id="33324785354380047" at="44,82,45,59" concept="1" />
      <node id="33324785354380047" at="45,59,46,40" concept="1" />
      <node id="33324785354380047" at="46,40,47,22" concept="6" />
      <node id="33324785353654641" at="18,0,20,0" concept="2" trace="myNode" />
      <node id="33324785353654641" at="32,0,35,0" concept="4" trace="createCell#()Ljetbrains/mps/openapi/editor/cells/EditorCell;" />
      <node id="33324785353654641" at="21,0,25,0" concept="0" trace="EnvironmentExpression_EditorBuilder_a#(Ljetbrains/mps/openapi/editor/EditorContext;Lorg/jetbrains/mps/openapi/model/SNode;)V" />
      <node id="33324785354380047" at="38,72,42,5" concept="3" />
      <node id="33324785353654641" at="26,0,31,0" concept="4" trace="getNode#()Lorg/jetbrains/mps/openapi/model/SNode;" />
      <node id="33324785354380047" at="36,0,49,0" concept="4" trace="createComponent_1cdsxc_a#()Ljetbrains/mps/openapi/editor/cells/EditorCell;" />
      <scope id="33324785353654641" at="28,26,29,18" />
      <scope id="33324785353654641" at="32,39,33,38" />
      <scope id="33324785353654641" at="21,101,23,18" />
      <scope id="33324785354380047" at="39,26,41,64" />
      <scope id="33324785353654641" at="32,0,35,0" />
      <scope id="33324785353654641" at="21,0,25,0">
        <var name="context" id="33324785353654641" />
        <var name="node" id="33324785353654641" />
      </scope>
      <scope id="33324785353654641" at="26,0,31,0" />
      <scope id="33324785354380047" at="36,49,47,22">
        <var name="bigCell" id="33324785354380047" />
        <var name="editorCell" id="33324785354380047" />
        <var name="style" id="33324785354380047" />
      </scope>
      <scope id="33324785354380047" at="36,0,49,0" />
      <unit id="33324785353654641" at="17,0,50,0" name="jetbrains.mps.execution.configurations.editor.EnvironmentExpression_EditorBuilder_a" />
    </file>
  </root>
  <root nodeRef="r:7d438dd6-fddd-4f98-b0ae-eed9d2bebdce(jetbrains.mps.execution.configurations.editor)/3642991921658122721">
    <file name="RunConfigurationCreator_Editor.java">
      <node id="3642991921658122721" at="11,79,12,89" concept="6" />
      <node id="3642991921658122721" at="11,0,14,0" concept="4" trace="createEditorCell#(Ljetbrains/mps/openapi/editor/EditorContext;Lorg/jetbrains/mps/openapi/model/SNode;)Ljetbrains/mps/openapi/editor/cells/EditorCell;" />
      <scope id="3642991921658122721" at="11,79,12,89" />
      <scope id="3642991921658122721" at="11,0,14,0">
        <var name="editorContext" id="3642991921658122721" />
        <var name="node" id="3642991921658122721" />
      </scope>
      <unit id="3642991921658122721" at="10,0,15,0" name="jetbrains.mps.execution.configurations.editor.RunConfigurationCreator_Editor" />
    </file>
    <file name="RunConfigurationCreator_EditorBuilder_a.java">
      <node id="3642991921658122721" at="57,103,58,19" concept="8" />
      <node id="3642991921658122721" at="58,19,59,18" concept="1" />
      <node id="3642991921658122721" at="64,26,65,18" concept="6" />
      <node id="3642991921658122721" at="68,39,69,39" concept="6" />
      <node id="3642991921658122721" at="72,50,73,122" concept="5" />
      <node id="3642991921658122721" at="73,122,74,48" concept="1" />
      <node id="3642991921658122721" at="74,48,75,28" concept="1" />
      <node id="3642991921658122721" at="75,28,76,65" concept="1" />
      <node id="3642991921658122721" at="77,37,78,58" concept="1" />
      <node id="3642991921658122721" at="80,37,81,58" concept="1" />
      <node id="3642991921658122721" at="82,5,83,57" concept="1" />
      <node id="3642991921658122721" at="83,57,84,56" concept="1" />
      <node id="3642991921658122721" at="84,56,85,57" concept="1" />
      <node id="3642991921658122721" at="85,57,86,22" concept="6" />
      <node id="943668161921783164" at="88,46,89,613" concept="6" />
      <node id="943668161921783347" at="91,46,92,613" concept="6" />
      <node id="3642991921658122721" at="94,48,95,178" concept="5" />
      <node id="3642991921658122721" at="99,39,100,145" concept="6" />
      <node id="3642991921658122721" at="102,40,103,60" concept="1" />
      <node id="3642991921658122721" at="103,60,104,48" concept="1" />
      <node id="3642991921658122721" at="104,48,105,58" concept="1" />
      <node id="3642991921658122721" at="105,58,106,20" concept="6" />
      <node id="3642991921658122721" at="109,58,110,97" concept="5" />
      <node id="3642991921658122721" at="110,97,111,131" concept="1" />
      <node id="3642991921658122721" at="111,131,112,135" concept="1" />
      <node id="3642991921658122721" at="112,135,113,20" concept="6" />
      <node id="3642991921658122721" at="115,6,116,0" concept="7" />
      <node id="3642991921658122721" at="116,0,117,51" concept="1" />
      <node id="3642991921658122721" at="117,51,118,50" concept="5" />
      <node id="3642991921658122721" at="118,50,119,0" concept="7" />
      <node id="3642991921658122721" at="120,40,121,40" concept="1" />
      <node id="3642991921658122721" at="121,40,122,164" concept="1" />
      <node id="3642991921658122721" at="123,5,124,143" concept="1" />
      <node id="3642991921658122721" at="124,143,125,301" concept="5" />
      <node id="3642991921658122721" at="127,39,128,113" concept="6" />
      <node id="3642991921658122721" at="131,73,132,87" concept="5" />
      <node id="3642991921658122721" at="132,87,133,145" concept="6" />
      <node id="3642991921658122721" at="134,10,135,22" concept="6" />
      <node id="3642991921658122727" at="140,0,141,0" concept="2" trace="myReferencingNode" />
      <node id="3642991921658122727" at="142,119,143,21" concept="8" />
      <node id="3642991921658122727" at="143,21,144,42" concept="1" />
      <node id="3642991921658122727" at="144,42,145,20" concept="1" />
      <node id="3642991921658122727" at="148,41,149,42" concept="6" />
      <node id="3642991921658122727" at="154,28,155,20" concept="6" />
      <node id="3642991921658122729" at="158,53,159,41" concept="1" />
      <node id="3642991921658122729" at="160,11,161,148" concept="5" />
      <node id="3642991921658122729" at="161,148,162,78" concept="1" />
      <node id="3642991921658122729" at="162,78,163,150" concept="5" />
      <node id="3642991921658122729" at="163,150,164,47" concept="1" />
      <node id="3642991921658122729" at="164,47,165,136" concept="1" />
      <node id="3642991921658122729" at="165,136,166,140" concept="1" />
      <node id="3642991921658122729" at="166,140,167,46" concept="1" />
      <node id="3642991921658122729" at="167,46,168,38" concept="5" />
      <node id="3642991921658122729" at="168,38,169,105" concept="1" />
      <node id="3642991921658122729" at="169,105,170,44" concept="1" />
      <node id="3642991921658122729" at="170,44,171,88" concept="1" />
      <node id="3642991921658122729" at="171,88,172,35" concept="1" />
      <node id="3642991921658122729" at="172,35,173,308" concept="5" />
      <node id="3642991921658122729" at="175,43,176,120" concept="6" />
      <node id="3642991921658122729" at="179,76,180,91" concept="5" />
      <node id="3642991921658122729" at="180,91,181,147" concept="6" />
      <node id="3642991921658122729" at="182,14,183,26" concept="6" />
      <node id="3642991921658122729" at="184,17,185,42" concept="1" />
      <node id="3642991921658122721" at="189,48,190,178" concept="5" />
      <node id="3642991921658122721" at="194,39,195,145" concept="6" />
      <node id="3642991921658122721" at="197,40,198,60" concept="1" />
      <node id="3642991921658122721" at="198,60,199,48" concept="1" />
      <node id="3642991921658122721" at="199,48,200,58" concept="1" />
      <node id="3642991921658122721" at="200,58,201,20" concept="6" />
      <node id="3642991921658122721" at="204,58,205,97" concept="5" />
      <node id="3642991921658122721" at="205,97,206,131" concept="1" />
      <node id="3642991921658122721" at="206,131,207,135" concept="1" />
      <node id="3642991921658122721" at="207,135,208,20" concept="6" />
      <node id="3642991921658122721" at="210,6,211,0" concept="7" />
      <node id="3642991921658122721" at="211,0,212,51" concept="1" />
      <node id="3642991921658122721" at="212,51,213,50" concept="5" />
      <node id="3642991921658122721" at="213,50,214,0" concept="7" />
      <node id="3642991921658122721" at="215,40,216,40" concept="1" />
      <node id="3642991921658122721" at="216,40,217,164" concept="1" />
      <node id="3642991921658122721" at="218,5,219,143" concept="1" />
      <node id="3642991921658122721" at="219,143,220,301" concept="5" />
      <node id="3642991921658122721" at="222,39,223,113" concept="6" />
      <node id="3642991921658122721" at="226,73,227,87" concept="5" />
      <node id="3642991921658122721" at="227,87,228,145" concept="6" />
      <node id="3642991921658122721" at="229,10,230,22" concept="6" />
      <node id="943668161921783160" at="235,0,236,0" concept="2" trace="myReferencingNode" />
      <node id="943668161921783160" at="237,119,238,21" concept="8" />
      <node id="943668161921783160" at="238,21,239,42" concept="1" />
      <node id="943668161921783160" at="239,42,240,20" concept="1" />
      <node id="943668161921783160" at="243,41,244,42" concept="6" />
      <node id="943668161921783160" at="249,28,250,20" concept="6" />
      <node id="943668161921783161" at="253,53,254,41" concept="1" />
      <node id="943668161921783161" at="255,11,256,148" concept="5" />
      <node id="943668161921783161" at="256,148,257,78" concept="1" />
      <node id="943668161921783161" at="257,78,258,150" concept="5" />
      <node id="943668161921783161" at="258,150,259,47" concept="1" />
      <node id="943668161921783161" at="259,47,260,136" concept="1" />
      <node id="943668161921783161" at="260,136,261,140" concept="1" />
      <node id="943668161921783161" at="261,140,262,48" concept="1" />
      <node id="943668161921783161" at="262,48,263,38" concept="5" />
      <node id="943668161921783161" at="263,38,264,115" concept="1" />
      <node id="943668161921783161" at="264,115,265,44" concept="1" />
      <node id="943668161921783161" at="265,44,266,88" concept="1" />
      <node id="943668161921783161" at="266,88,267,35" concept="1" />
      <node id="943668161921783161" at="267,35,268,308" concept="5" />
      <node id="943668161921783161" at="270,43,271,120" concept="6" />
      <node id="943668161921783161" at="274,76,275,91" concept="5" />
      <node id="943668161921783161" at="275,91,276,147" concept="6" />
      <node id="943668161921783161" at="277,14,278,26" concept="6" />
      <node id="943668161921783161" at="279,17,280,42" concept="1" />
      <node id="3642991921658122731" at="284,49,285,94" concept="5" />
      <node id="3642991921658122731" at="285,94,286,47" concept="1" />
      <node id="3642991921658122731" at="286,47,287,34" concept="5" />
      <node id="3642991921658122731" at="287,34,288,93" concept="1" />
      <node id="3642991921658122731" at="288,93,289,40" concept="1" />
      <node id="3642991921658122731" at="289,40,290,34" concept="1" />
      <node id="3642991921658122731" at="290,34,291,22" concept="6" />
      <node id="3642991921658122721" at="293,48,294,298" concept="5" />
      <node id="3642991921658122721" at="294,298,295,33" concept="6" />
      <node id="3642991921658122721" at="301,131,302,38" concept="8" />
      <node id="3642991921658122721" at="302,38,303,25" concept="1" />
      <node id="3642991921658122721" at="308,28,309,20" concept="6" />
      <node id="3642991921658122721" at="312,55,313,76" concept="5" />
      <node id="3642991921658122721" at="313,76,314,239" concept="1" />
      <node id="3642991921658122721" at="314,239,315,242" concept="1" />
      <node id="3642991921658122721" at="315,242,316,41" concept="1" />
      <node id="3642991921658122721" at="316,41,317,24" concept="6" />
      <node id="3642991921658122721" at="323,118,324,75" concept="1" />
      <node id="3642991921658122721" at="326,42,327,171" concept="1" />
      <node id="3642991921658122721" at="331,44,332,41" concept="1" />
      <node id="3642991921658122721" at="332,41,333,230" concept="1" />
      <node id="3642991921658122721" at="334,11,335,56" concept="5" />
      <node id="3642991921658122721" at="335,56,336,56" concept="1" />
      <node id="3642991921658122721" at="336,56,337,42" concept="1" />
      <node id="3642991921658122721" at="337,42,338,35" concept="1" />
      <node id="3642991921658122721" at="338,35,339,26" concept="6" />
      <node id="3642991921658122721" at="340,17,341,42" concept="1" />
      <node id="3642991921658122721" at="344,40,345,38" concept="6" />
      <node id="3642991921658122733" at="348,49,349,94" concept="5" />
      <node id="3642991921658122733" at="349,94,350,47" concept="1" />
      <node id="3642991921658122733" at="350,47,351,34" concept="5" />
      <node id="3642991921658122733" at="351,34,352,85" concept="1" />
      <node id="3642991921658122733" at="352,85,353,40" concept="1" />
      <node id="3642991921658122733" at="353,40,354,34" concept="1" />
      <node id="3642991921658122733" at="354,34,355,22" concept="6" />
      <node id="3642991921658122721" at="54,0,56,0" concept="2" trace="myNode" />
      <node id="3642991921658122727" at="138,0,140,0" concept="2" trace="myNode" />
      <node id="943668161921783160" at="233,0,235,0" concept="2" trace="myNode" />
      <node id="3642991921658122721" at="298,0,300,0" concept="2" trace="myNode" />
      <node id="3642991921658122721" at="68,0,71,0" concept="4" trace="createCell#()Ljetbrains/mps/openapi/editor/cells/EditorCell;" />
      <node id="3642991921658122721" at="76,65,79,5" concept="3" />
      <node id="3642991921658122721" at="79,5,82,5" concept="3" />
      <node id="943668161921783162" at="88,0,91,0" concept="4" trace="nodeCondition_nyg1sl_a0a#()Z" />
      <node id="943668161921783345" at="91,0,94,0" concept="4" trace="nodeCondition_nyg1sl_a1a#()Z" />
      <node id="3642991921658122721" at="99,0,102,0" concept="4" trace="compute#()Ljetbrains/mps/openapi/editor/cells/EditorCell;" />
      <node id="3642991921658122721" at="127,0,130,0" concept="4" trace="accept#(Lorg/jetbrains/mps/openapi/model/SNode;)Z" />
      <node id="3642991921658122727" at="148,0,151,0" concept="4" trace="createCell#()Ljetbrains/mps/openapi/editor/cells/EditorCell;" />
      <node id="3642991921658122729" at="175,0,178,0" concept="4" trace="accept#(Lorg/jetbrains/mps/openapi/model/SNode;)Z" />
      <node id="3642991921658122721" at="194,0,197,0" concept="4" trace="compute#()Ljetbrains/mps/openapi/editor/cells/EditorCell;" />
      <node id="3642991921658122721" at="222,0,225,0" concept="4" trace="accept#(Lorg/jetbrains/mps/openapi/model/SNode;)Z" />
      <node id="943668161921783160" at="243,0,246,0" concept="4" trace="createCell#()Ljetbrains/mps/openapi/editor/cells/EditorCell;" />
      <node id="943668161921783161" at="270,0,273,0" concept="4" trace="accept#(Lorg/jetbrains/mps/openapi/model/SNode;)Z" />
      <node id="3642991921658122721" at="322,70,325,7" concept="3" />
      <node id="3642991921658122721" at="325,7,328,7" concept="3" />
      <node id="3642991921658122721" at="344,0,347,0" concept="4" trace="getNoTargetText#()Ljava/lang/String;" />
      <node id="3642991921658122721" at="57,0,61,0" concept="0" trace="RunConfigurationCreator_EditorBuilder_a#(Ljetbrains/mps/openapi/editor/EditorContext;Lorg/jetbrains/mps/openapi/model/SNode;)V" />
      <node id="3642991921658122721" at="119,0,123,5" concept="3" />
      <node id="3642991921658122721" at="214,0,218,5" concept="3" />
      <node id="3642991921658122721" at="293,0,297,0" concept="4" trace="createRefNode_nyg1sl_d0#()Ljetbrains/mps/openapi/editor/cells/EditorCell;" />
      <node id="3642991921658122721" at="301,0,305,0" concept="0" trace="configurationNameSingleRoleHandler_nyg1sl_d0#(Lorg/jetbrains/mps/openapi/model/SNode;Lorg/jetbrains/mps/openapi/language/SContainmentLink;Ljetbrains/mps/openapi/editor/EditorContext;)V" />
      <node id="3642991921658122721" at="62,0,67,0" concept="4" trace="getNode#()Lorg/jetbrains/mps/openapi/model/SNode;" />
      <node id="3642991921658122721" at="97,72,102,40" concept="5" />
      <node id="3642991921658122721" at="125,301,130,7" concept="5" />
      <node id="3642991921658122721" at="130,7,135,22" concept="3" />
      <node id="3642991921658122727" at="142,0,147,0" concept="0" trace="Inline_Builder_nyg1sl_a0a#(Ljetbrains/mps/openapi/editor/EditorContext;Lorg/jetbrains/mps/openapi/model/SNode;Lorg/jetbrains/mps/openapi/model/SNode;)V" />
      <node id="3642991921658122727" at="152,0,157,0" concept="4" trace="getNode#()Lorg/jetbrains/mps/openapi/model/SNode;" />
      <node id="3642991921658122729" at="173,308,178,11" concept="5" />
      <node id="3642991921658122729" at="178,11,183,26" concept="3" />
      <node id="3642991921658122721" at="192,72,197,40" concept="5" />
      <node id="3642991921658122721" at="220,301,225,7" concept="5" />
      <node id="3642991921658122721" at="225,7,230,22" concept="3" />
      <node id="943668161921783160" at="237,0,242,0" concept="0" trace="Inline_Builder_nyg1sl_a1a#(Ljetbrains/mps/openapi/editor/EditorContext;Lorg/jetbrains/mps/openapi/model/SNode;Lorg/jetbrains/mps/openapi/model/SNode;)V" />
      <node id="943668161921783160" at="247,0,252,0" concept="4" trace="getNode#()Lorg/jetbrains/mps/openapi/model/SNode;" />
      <node id="943668161921783161" at="268,308,273,11" concept="5" />
      <node id="943668161921783161" at="273,11,278,26" concept="3" />
      <node id="3642991921658122721" at="306,0,311,0" concept="4" trace="getNode#()Lorg/jetbrains/mps/openapi/model/SNode;" />
      <node id="3642991921658122721" at="108,0,115,0" concept="4" trace="createErrorCell#(Ljava/lang/String;)Ljetbrains/mps/openapi/editor/cells/EditorCell;" />
      <node id="3642991921658122721" at="203,0,210,0" concept="4" trace="createErrorCell#(Ljava/lang/String;)Ljetbrains/mps/openapi/editor/cells/EditorCell;" />
      <node id="3642991921658122721" at="312,0,319,0" concept="4" trace="createChildCell#(Lorg/jetbrains/mps/openapi/model/SNode;)Ljetbrains/mps/openapi/editor/cells/EditorCell;" />
      <node id="3642991921658122721" at="322,0,330,0" concept="4" trace="installCellInfo#(Lorg/jetbrains/mps/openapi/model/SNode;Ljetbrains/mps/openapi/editor/cells/EditorCell;)V" />
      <node id="3642991921658122731" at="284,0,293,0" concept="4" trace="createConstant_nyg1sl_c0#()Ljetbrains/mps/openapi/editor/cells/EditorCell;" />
      <node id="3642991921658122721" at="333,230,342,7" concept="10" />
      <node id="3642991921658122733" at="348,0,357,0" concept="4" trace="createConstant_nyg1sl_e0#()Ljetbrains/mps/openapi/editor/cells/EditorCell;" />
      <node id="3642991921658122721" at="97,0,108,0" concept="4" trace="createReferenceCell#(Lorg/jetbrains/mps/openapi/model/SNode;)Ljetbrains/mps/openapi/editor/cells/EditorCell;" />
      <node id="3642991921658122721" at="192,0,203,0" concept="4" trace="createReferenceCell#(Lorg/jetbrains/mps/openapi/model/SNode;)Ljetbrains/mps/openapi/editor/cells/EditorCell;" />
      <node id="3642991921658122721" at="330,0,344,0" concept="4" trace="createEmptyCell#()Ljetbrains/mps/openapi/editor/cells/EditorCell;" />
      <node id="3642991921658122721" at="72,0,88,0" concept="4" trace="createCollection_nyg1sl_a#()Ljetbrains/mps/openapi/editor/cells/EditorCell;" />
      <node id="3642991921658122721" at="95,178,115,6" concept="5" />
      <node id="3642991921658122721" at="190,178,210,6" concept="5" />
      <node id="3642991921658122729" at="159,41,186,7" concept="10" />
      <node id="943668161921783161" at="254,41,281,7" concept="10" />
      <node id="3642991921658122729" at="158,0,188,0" concept="4" trace="createProperty_nyg1sl_a0a0#()Ljetbrains/mps/openapi/editor/cells/EditorCell;" />
      <node id="943668161921783161" at="253,0,283,0" concept="4" trace="createProperty_nyg1sl_a0b0#()Ljetbrains/mps/openapi/editor/cells/EditorCell;" />
      <node id="3642991921658122721" at="94,0,137,0" concept="4" trace="createRefCell_nyg1sl_a0#()Ljetbrains/mps/openapi/editor/cells/EditorCell;" />
      <node id="3642991921658122721" at="189,0,232,0" concept="4" trace="createRefCell_nyg1sl_b0#()Ljetbrains/mps/openapi/editor/cells/EditorCell;" />
      <scope id="3642991921658122721" at="64,26,65,18" />
      <scope id="3642991921658122721" at="68,39,69,39" />
      <scope id="3642991921658122721" at="77,37,78,58" />
      <scope id="3642991921658122721" at="80,37,81,58" />
      <scope id="943668161921783163" at="88,46,89,613" />
      <scope id="943668161921783346" at="91,46,92,613" />
      <scope id="3642991921658122721" at="99,39,100,145" />
      <scope id="3642991921658122721" at="127,39,128,113" />
      <scope id="3642991921658122727" at="148,41,149,42" />
      <scope id="3642991921658122727" at="154,28,155,20" />
      <scope id="3642991921658122729" at="175,43,176,120" />
      <scope id="3642991921658122729" at="184,17,185,42" />
      <scope id="3642991921658122721" at="194,39,195,145" />
      <scope id="3642991921658122721" at="222,39,223,113" />
      <scope id="943668161921783160" at="243,41,244,42" />
      <scope id="943668161921783160" at="249,28,250,20" />
      <scope id="943668161921783161" at="270,43,271,120" />
      <scope id="943668161921783161" at="279,17,280,42" />
      <scope id="3642991921658122721" at="308,28,309,20" />
      <scope id="3642991921658122721" at="323,118,324,75" />
      <scope id="3642991921658122721" at="326,42,327,171" />
      <scope id="3642991921658122721" at="340,17,341,42" />
      <scope id="3642991921658122721" at="344,40,345,38" />
      <scope id="3642991921658122721" at="57,103,59,18" />
      <scope id="3642991921658122721" at="120,40,122,164" />
      <scope id="3642991921658122721" at="131,73,133,145">
        <var name="manager" id="3642991921658122721" />
      </scope>
      <scope id="3642991921658122729" at="179,76,181,147">
        <var name="manager" id="3642991921658122729" />
      </scope>
      <scope id="3642991921658122721" at="215,40,217,164" />
      <scope id="3642991921658122721" at="226,73,228,145">
        <var name="manager" id="3642991921658122721" />
      </scope>
      <scope id="943668161921783161" at="274,76,276,147">
        <var name="manager" id="943668161921783161" />
      </scope>
      <scope id="3642991921658122721" at="293,48,295,33">
        <var name="provider" id="3642991921658122721" />
      </scope>
      <scope id="3642991921658122721" at="301,131,303,25" />
      <scope id="3642991921658122721" at="68,0,71,0" />
      <scope id="943668161921783162" at="88,0,91,0" />
      <scope id="943668161921783345" at="91,0,94,0" />
      <scope id="3642991921658122721" at="99,0,102,0" />
      <scope id="3642991921658122721" at="127,0,130,0">
        <var name="it" id="3642991921658122721" />
      </scope>
      <scope id="3642991921658122727" at="142,119,145,20" />
      <scope id="3642991921658122727" at="148,0,151,0" />
      <scope id="3642991921658122729" at="175,0,178,0">
        <var name="it" id="3642991921658122729" />
      </scope>
      <scope id="3642991921658122721" at="194,0,197,0" />
      <scope id="3642991921658122721" at="222,0,225,0">
        <var name="it" id="3642991921658122721" />
      </scope>
      <scope id="943668161921783160" at="237,119,240,20" />
      <scope id="943668161921783160" at="243,0,246,0" />
      <scope id="943668161921783161" at="270,0,273,0">
        <var name="it" id="943668161921783161" />
      </scope>
      <scope id="3642991921658122721" at="344,0,347,0" />
      <scope id="3642991921658122721" at="57,0,61,0">
        <var name="context" id="3642991921658122721" />
        <var name="node" id="3642991921658122721" />
      </scope>
      <scope id="3642991921658122721" at="109,58,113,20">
        <var name="cell" id="3642991921658122721" />
      </scope>
      <scope id="3642991921658122721" at="204,58,208,20">
        <var name="cell" id="3642991921658122721" />
      </scope>
      <scope id="3642991921658122721" at="293,0,297,0" />
      <scope id="3642991921658122721" at="301,0,305,0">
        <var name="containmentLink" id="3642991921658122721" />
        <var name="context" id="3642991921658122721" />
        <var name="ownerNode" id="3642991921658122721" />
      </scope>
      <scope id="3642991921658122721" at="62,0,67,0" />
      <scope id="3642991921658122727" at="142,0,147,0">
        <var name="context" id="3642991921658122727" />
        <var name="node" id="3642991921658122727" />
        <var name="referencingNode" id="3642991921658122727" />
      </scope>
      <scope id="3642991921658122727" at="152,0,157,0" />
      <scope id="943668161921783160" at="237,0,242,0">
        <var name="context" id="943668161921783160" />
        <var name="node" id="943668161921783160" />
        <var name="referencingNode" id="943668161921783160" />
      </scope>
      <scope id="943668161921783160" at="247,0,252,0" />
      <scope id="3642991921658122721" at="306,0,311,0" />
      <scope id="3642991921658122721" at="312,55,317,24">
        <var name="editorCell" id="3642991921658122721" />
      </scope>
      <scope id="3642991921658122721" at="334,11,339,26">
        <var name="editorCell" id="3642991921658122721" />
      </scope>
      <scope id="3642991921658122721" at="322,70,328,7" />
      <scope id="3642991921658122721" at="108,0,115,0">
        <var name="error" id="3642991921658122721" />
      </scope>
      <scope id="3642991921658122721" at="203,0,210,0">
        <var name="error" id="3642991921658122721" />
      </scope>
      <scope id="3642991921658122731" at="284,49,291,22">
        <var name="editorCell" id="3642991921658122731" />
        <var name="style" id="3642991921658122731" />
      </scope>
      <scope id="3642991921658122721" at="312,0,319,0">
        <var name="child" id="3642991921658122721" />
      </scope>
      <scope id="3642991921658122733" at="348,49,355,22">
        <var name="editorCell" id="3642991921658122733" />
        <var name="style" id="3642991921658122733" />
      </scope>
      <scope id="3642991921658122721" at="322,0,330,0">
        <var name="child" id="3642991921658122721" />
        <var name="editorCell" id="3642991921658122721" />
      </scope>
      <scope id="3642991921658122721" at="97,72,106,20">
        <var name="cell" id="3642991921658122721" />
      </scope>
      <scope id="3642991921658122721" at="192,72,201,20">
        <var name="cell" id="3642991921658122721" />
      </scope>
      <scope id="3642991921658122731" at="284,0,293,0" />
      <scope id="3642991921658122733" at="348,0,357,0" />
      <scope id="3642991921658122721" at="97,0,108,0">
        <var name="targetNode" id="3642991921658122721" />
      </scope>
      <scope id="3642991921658122721" at="192,0,203,0">
        <var name="targetNode" id="3642991921658122721" />
      </scope>
      <scope id="3642991921658122721" at="331,44,342,7" />
      <scope id="3642991921658122721" at="72,50,86,22">
        <var name="editorCell" id="3642991921658122721" />
      </scope>
      <scope id="3642991921658122721" at="330,0,344,0" />
      <scope id="3642991921658122721" at="72,0,88,0" />
      <scope id="3642991921658122729" at="160,11,183,26">
        <var name="currentPropertyAttributes" id="3642991921658122729" />
        <var name="editorCell" id="3642991921658122729" />
        <var name="property" id="3642991921658122729" />
        <var name="propertyAttributes" id="3642991921658122729" />
        <var name="style" id="3642991921658122729" />
      </scope>
      <scope id="943668161921783161" at="255,11,278,26">
        <var name="currentPropertyAttributes" id="943668161921783161" />
        <var name="editorCell" id="943668161921783161" />
        <var name="property" id="943668161921783161" />
        <var name="propertyAttributes" id="943668161921783161" />
        <var name="style" id="943668161921783161" />
      </scope>
      <scope id="3642991921658122729" at="158,53,186,7" />
      <scope id="943668161921783161" at="253,53,281,7" />
      <scope id="3642991921658122729" at="158,0,188,0" />
      <scope id="943668161921783161" at="253,0,283,0" />
      <scope id="3642991921658122721" at="94,48,135,22">
        <var name="currentReferenceAttributes" id="3642991921658122721" />
        <var name="editorCell" id="3642991921658122721" />
        <var name="provider" id="3642991921658122721" />
        <var name="referenceAttributes" id="3642991921658122721" />
        <var name="referenceLink" id="3642991921658122721" />
      </scope>
      <scope id="3642991921658122721" at="189,48,230,22">
        <var name="currentReferenceAttributes" id="3642991921658122721" />
        <var name="editorCell" id="3642991921658122721" />
        <var name="provider" id="3642991921658122721" />
        <var name="referenceAttributes" id="3642991921658122721" />
        <var name="referenceLink" id="3642991921658122721" />
      </scope>
      <scope id="3642991921658122721" at="94,0,137,0" />
      <scope id="3642991921658122721" at="189,0,232,0" />
      <unit id="3642991921658122721" at="98,74,102,9" name="jetbrains.mps.execution.configurations.editor.RunConfigurationCreator_EditorBuilder_a$1$1" />
      <unit id="3642991921658122721" at="126,102,130,5" name="jetbrains.mps.execution.configurations.editor.RunConfigurationCreator_EditorBuilder_a$2" />
      <unit id="3642991921658122729" at="174,104,178,9" name="jetbrains.mps.execution.configurations.editor.RunConfigurationCreator_EditorBuilder_a$Inline_Builder_nyg1sl_a0a$1" />
      <unit id="3642991921658122721" at="193,74,197,9" name="jetbrains.mps.execution.configurations.editor.RunConfigurationCreator_EditorBuilder_a$3$1" />
      <unit id="3642991921658122721" at="221,102,225,5" name="jetbrains.mps.execution.configurations.editor.RunConfigurationCreator_EditorBuilder_a$4" />
      <unit id="943668161921783161" at="269,104,273,9" name="jetbrains.mps.execution.configurations.editor.RunConfigurationCreator_EditorBuilder_a$Inline_Builder_nyg1sl_a1a$1" />
      <unit id="3642991921658122721" at="96,42,115,5" name="jetbrains.mps.execution.configurations.editor.RunConfigurationCreator_EditorBuilder_a$1" />
      <unit id="3642991921658122721" at="191,42,210,5" name="jetbrains.mps.execution.configurations.editor.RunConfigurationCreator_EditorBuilder_a$3" />
      <unit id="3642991921658122721" at="297,0,348,0" name="jetbrains.mps.execution.configurations.editor.RunConfigurationCreator_EditorBuilder_a$configurationNameSingleRoleHandler_nyg1sl_d0" />
      <unit id="3642991921658122727" at="137,0,189,0" name="jetbrains.mps.execution.configurations.editor.RunConfigurationCreator_EditorBuilder_a$Inline_Builder_nyg1sl_a0a" />
      <unit id="943668161921783160" at="232,0,284,0" name="jetbrains.mps.execution.configurations.editor.RunConfigurationCreator_EditorBuilder_a$Inline_Builder_nyg1sl_a1a" />
      <unit id="3642991921658122721" at="53,0,358,0" name="jetbrains.mps.execution.configurations.editor.RunConfigurationCreator_EditorBuilder_a" />
    </file>
  </root>
  <root nodeRef="r:7d438dd6-fddd-4f98-b0ae-eed9d2bebdce(jetbrains.mps.execution.configurations.editor)/4366236229294105352">
    <file name="RunConfigurationProducer_Editor.java">
      <node id="4366236229294105352" at="11,79,12,90" concept="6" />
      <node id="4366236229294105352" at="11,0,14,0" concept="4" trace="createEditorCell#(Ljetbrains/mps/openapi/editor/EditorContext;Lorg/jetbrains/mps/openapi/model/SNode;)Ljetbrains/mps/openapi/editor/cells/EditorCell;" />
      <scope id="4366236229294105352" at="11,79,12,90" />
      <scope id="4366236229294105352" at="11,0,14,0">
        <var name="editorContext" id="4366236229294105352" />
        <var name="node" id="4366236229294105352" />
      </scope>
      <unit id="4366236229294105352" at="10,0,15,0" name="jetbrains.mps.execution.configurations.editor.RunConfigurationProducer_Editor" />
    </file>
    <file name="RunConfigurationProducer_EditorBuilder_a.java">
      <node id="4366236229294105352" at="37,104,38,19" concept="8" />
      <node id="4366236229294105352" at="38,19,39,18" concept="1" />
      <node id="4366236229294105352" at="44,26,45,18" concept="6" />
      <node id="4366236229294105352" at="48,39,49,39" concept="6" />
      <node id="4366236229294105352" at="52,50,53,120" concept="5" />
      <node id="4366236229294105352" at="53,120,54,48" concept="1" />
      <node id="4366236229294105352" at="54,48,55,28" concept="1" />
      <node id="4366236229294105352" at="55,28,56,65" concept="1" />
      <node id="4366236229294105352" at="56,65,57,59" concept="1" />
      <node id="4366236229294105352" at="57,59,58,57" concept="1" />
      <node id="4366236229294105352" at="58,57,59,59" concept="1" />
      <node id="4366236229294105352" at="59,59,60,22" concept="6" />
      <node id="4366236229294105352" at="62,51,63,122" concept="5" />
      <node id="4366236229294105352" at="63,122,64,49" concept="1" />
      <node id="4366236229294105352" at="64,49,65,34" concept="5" />
      <node id="4366236229294105352" at="65,34,66,49" concept="1" />
      <node id="4366236229294105352" at="66,49,67,40" concept="1" />
      <node id="4366236229294105352" at="67,40,68,59" concept="1" />
      <node id="4366236229294105352" at="68,59,69,58" concept="1" />
      <node id="4366236229294105352" at="69,58,70,57" concept="1" />
      <node id="4366236229294105352" at="70,57,71,22" concept="6" />
      <node id="2886182022232400290" at="73,51,74,119" concept="5" />
      <node id="2886182022232400290" at="74,119,75,34" concept="5" />
      <node id="2886182022232400290" at="75,34,76,82" concept="1" />
      <node id="2886182022232400290" at="76,82,77,40" concept="1" />
      <node id="2886182022232400290" at="77,40,78,22" concept="6" />
      <node id="4366236229294139633" at="80,50,81,96" concept="5" />
      <node id="4366236229294139633" at="81,96,82,48" concept="1" />
      <node id="4366236229294139633" at="82,48,83,34" concept="5" />
      <node id="4366236229294139633" at="83,34,84,82" concept="1" />
      <node id="4366236229294139633" at="84,82,85,40" concept="1" />
      <node id="4366236229294139633" at="85,40,86,34" concept="1" />
      <node id="4366236229294139633" at="86,34,87,22" concept="6" />
      <node id="4366236229294105352" at="89,49,90,293" concept="5" />
      <node id="4366236229294105352" at="90,293,91,33" concept="6" />
      <node id="4366236229294105352" at="97,128,98,38" concept="8" />
      <node id="4366236229294105352" at="98,38,99,25" concept="1" />
      <node id="4366236229294105352" at="104,28,105,20" concept="6" />
      <node id="4366236229294105352" at="108,55,109,76" concept="5" />
      <node id="4366236229294105352" at="109,76,110,236" concept="1" />
      <node id="4366236229294105352" at="110,236,111,239" concept="1" />
      <node id="4366236229294105352" at="111,239,112,41" concept="1" />
      <node id="4366236229294105352" at="112,41,113,24" concept="6" />
      <node id="4366236229294105352" at="119,118,120,75" concept="1" />
      <node id="4366236229294105352" at="122,42,123,168" concept="1" />
      <node id="4366236229294105352" at="127,44,128,41" concept="1" />
      <node id="4366236229294105352" at="128,41,129,227" concept="1" />
      <node id="4366236229294105352" at="130,11,131,56" concept="5" />
      <node id="4366236229294105352" at="131,56,132,52" concept="1" />
      <node id="4366236229294105352" at="132,52,133,42" concept="1" />
      <node id="4366236229294105352" at="133,42,134,35" concept="1" />
      <node id="4366236229294105352" at="134,35,135,26" concept="6" />
      <node id="4366236229294105352" at="136,17,137,42" concept="1" />
      <node id="4366236229294105352" at="140,40,141,34" concept="6" />
      <node id="4366236229294149033" at="144,49,145,93" concept="5" />
      <node id="4366236229294149033" at="145,93,146,47" concept="1" />
      <node id="4366236229294149033" at="146,47,147,34" concept="5" />
      <node id="4366236229294149033" at="147,34,148,49" concept="1" />
      <node id="4366236229294149033" at="148,49,149,40" concept="1" />
      <node id="4366236229294149033" at="149,40,150,34" concept="1" />
      <node id="4366236229294149033" at="150,34,151,22" concept="6" />
      <node id="4366236229294105352" at="153,51,154,122" concept="5" />
      <node id="4366236229294105352" at="154,122,155,49" concept="1" />
      <node id="4366236229294105352" at="155,49,156,60" concept="1" />
      <node id="4366236229294105352" at="156,60,157,61" concept="1" />
      <node id="4366236229294105352" at="157,61,158,22" concept="6" />
      <node id="3642991921658122030" at="160,52,161,85" concept="5" />
      <node id="3642991921658122030" at="161,85,162,22" concept="6" />
      <node id="4366236229294105352" at="164,53,165,141" concept="5" />
      <node id="4366236229294105352" at="165,141,166,93" concept="5" />
      <node id="4366236229294105352" at="166,93,167,48" concept="1" />
      <node id="4366236229294105352" at="167,48,168,34" concept="5" />
      <node id="4366236229294105352" at="168,34,169,49" concept="1" />
      <node id="4366236229294105352" at="169,49,170,40" concept="1" />
      <node id="4366236229294105352" at="170,40,171,51" concept="1" />
      <node id="4366236229294105352" at="171,51,172,22" concept="6" />
      <node id="4366236229294105352" at="178,82,179,28" concept="8" />
      <node id="4366236229294105352" at="179,28,180,25" concept="1" />
      <node id="4366236229294105352" at="184,28,185,20" concept="6" />
      <node id="4366236229294105352" at="187,40,188,146" concept="6" />
      <node id="4366236229294105352" at="190,48,191,187" concept="6" />
      <node id="4366236229294105352" at="193,66,194,257" concept="6" />
      <node id="1983475444935881342" at="196,39,197,16" concept="6" />
      <node id="4366236229294105352" at="199,57,200,83" concept="5" />
      <node id="4366236229294105352" at="200,83,201,58" concept="1" />
      <node id="4366236229294105352" at="201,58,202,25" concept="6" />
      <node id="4366236229294105352" at="204,41,205,41" concept="1" />
      <node id="4366236229294105352" at="205,41,206,256" concept="1" />
      <node id="4366236229294105352" at="207,11,208,36" concept="5" />
      <node id="4366236229294105352" at="208,36,209,44" concept="1" />
      <node id="4366236229294105352" at="209,44,210,51" concept="1" />
      <node id="4366236229294105352" at="210,51,211,34" concept="1" />
      <node id="4366236229294105352" at="211,34,212,25" concept="6" />
      <node id="4366236229294105352" at="213,17,214,42" concept="1" />
      <node id="4366236229294105352" at="218,96,219,134" concept="1" />
      <node id="4366236229294105352" at="220,34,221,142" concept="1" />
      <node id="4366236229294105352" at="221,142,222,146" concept="1" />
      <node id="4366236229294105352" at="224,122,225,237" concept="1" />
      <node id="4366236229294105352" at="230,75,231,149" concept="5" />
      <node id="4366236229294105352" at="231,149,232,38" concept="1" />
      <node id="4366236229294105352" at="232,38,233,36" concept="5" />
      <node id="4366236229294105352" at="233,36,234,55" concept="1" />
      <node id="4366236229294105352" at="234,55,235,56" concept="1" />
      <node id="4366236229294105352" at="235,56,236,42" concept="1" />
      <node id="4366236229294105352" at="236,42,237,134" concept="1" />
      <node id="4366236229294105352" at="237,134,238,138" concept="1" />
      <node id="4366236229294105352" at="238,138,239,24" concept="6" />
      <node id="4366236229294105352" at="34,0,36,0" concept="2" trace="myNode" />
      <node id="4366236229294105352" at="94,0,96,0" concept="2" trace="myNode" />
      <node id="4366236229294105352" at="175,0,177,0" concept="2" trace="myNode" />
      <node id="4366236229294105352" at="48,0,51,0" concept="4" trace="createCell#()Ljetbrains/mps/openapi/editor/cells/EditorCell;" />
      <node id="4366236229294105352" at="118,70,121,7" concept="3" />
      <node id="4366236229294105352" at="121,7,124,7" concept="3" />
      <node id="4366236229294105352" at="140,0,143,0" concept="4" trace="getNoTargetText#()Ljava/lang/String;" />
      <node id="4366236229294105352" at="187,0,190,0" concept="4" trace="getSLink#()Lorg/jetbrains/mps/openapi/language/SContainmentLink;" />
      <node id="4366236229294105352" at="190,0,193,0" concept="4" trace="getChildSConcept#()Lorg/jetbrains/mps/openapi/language/SAbstractConcept;" />
      <node id="4366236229294105352" at="193,0,196,0" concept="4" trace="createNodeToInsert#(Ljetbrains/mps/openapi/editor/EditorContext;)Lorg/jetbrains/mps/openapi/model/SNode;" />
      <node id="4366236229294105352" at="196,0,199,0" concept="4" trace="getSeparatorText#()Ljava/lang/String;" />
      <node id="4366236229294105352" at="223,9,226,9" concept="3" />
      <node id="4366236229294105352" at="37,0,41,0" concept="0" trace="RunConfigurationProducer_EditorBuilder_a#(Ljetbrains/mps/openapi/editor/EditorContext;Lorg/jetbrains/mps/openapi/model/SNode;)V" />
      <node id="4366236229294105352" at="89,0,93,0" concept="4" trace="createRefNode_col7k7_c0a#()Ljetbrains/mps/openapi/editor/cells/EditorCell;" />
      <node id="4366236229294105352" at="97,0,101,0" concept="0" trace="configurationSingleRoleHandler_col7k7_c0a#(Lorg/jetbrains/mps/openapi/model/SNode;Lorg/jetbrains/mps/openapi/language/SContainmentLink;Ljetbrains/mps/openapi/editor/EditorContext;)V" />
      <node id="3642991921658122030" at="160,0,164,0" concept="4" trace="createIndentCell_col7k7_a2a#()Ljetbrains/mps/openapi/editor/cells/EditorCell;" />
      <node id="4366236229294105352" at="178,0,182,0" concept="0" trace="produceListHandler_col7k7_b2a#(Lorg/jetbrains/mps/openapi/model/SNode;Ljetbrains/mps/openapi/editor/EditorContext;)V" />
      <node id="4366236229294105352" at="183,0,187,0" concept="4" trace="getNode#()Lorg/jetbrains/mps/openapi/model/SNode;" />
      <node id="4366236229294105352" at="219,134,223,9" concept="3" />
      <node id="4366236229294105352" at="42,0,47,0" concept="4" trace="getNode#()Lorg/jetbrains/mps/openapi/model/SNode;" />
      <node id="4366236229294105352" at="102,0,107,0" concept="4" trace="getNode#()Lorg/jetbrains/mps/openapi/model/SNode;" />
      <node id="4366236229294105352" at="199,0,204,0" concept="4" trace="createNodeCell#(Lorg/jetbrains/mps/openapi/model/SNode;)Ljetbrains/mps/openapi/editor/cells/EditorCell;" />
      <node id="2886182022232400290" at="73,0,80,0" concept="4" trace="createComponent_col7k7_a0a#()Ljetbrains/mps/openapi/editor/cells/EditorCell;" />
      <node id="4366236229294105352" at="108,0,115,0" concept="4" trace="createChildCell#(Lorg/jetbrains/mps/openapi/model/SNode;)Ljetbrains/mps/openapi/editor/cells/EditorCell;" />
      <node id="4366236229294105352" at="153,0,160,0" concept="4" trace="createCollection_col7k7_c0#()Ljetbrains/mps/openapi/editor/cells/EditorCell;" />
      <node id="4366236229294105352" at="118,0,126,0" concept="4" trace="installCellInfo#(Lorg/jetbrains/mps/openapi/model/SNode;Ljetbrains/mps/openapi/editor/cells/EditorCell;)V" />
      <node id="4366236229294139633" at="80,0,89,0" concept="4" trace="createConstant_col7k7_b0a#()Ljetbrains/mps/openapi/editor/cells/EditorCell;" />
      <node id="4366236229294105352" at="129,227,138,7" concept="10" />
      <node id="4366236229294149033" at="144,0,153,0" concept="4" trace="createConstant_col7k7_b0#()Ljetbrains/mps/openapi/editor/cells/EditorCell;" />
      <node id="4366236229294105352" at="206,256,215,7" concept="10" />
      <node id="4366236229294105352" at="52,0,62,0" concept="4" trace="createCollection_col7k7_a#()Ljetbrains/mps/openapi/editor/cells/EditorCell;" />
      <node id="4366236229294105352" at="164,0,174,0" concept="4" trace="createRefNodeList_col7k7_b2a#()Ljetbrains/mps/openapi/editor/cells/EditorCell;" />
      <node id="4366236229294105352" at="217,86,227,7" concept="3" />
      <node id="4366236229294105352" at="62,0,73,0" concept="4" trace="createCollection_col7k7_a0#()Ljetbrains/mps/openapi/editor/cells/EditorCell;" />
      <node id="4366236229294105352" at="217,0,229,0" concept="4" trace="installElementCellActions#(Lorg/jetbrains/mps/openapi/model/SNode;Ljetbrains/mps/openapi/editor/cells/EditorCell;)V" />
      <node id="4366236229294105352" at="229,0,241,0" concept="4" trace="createSeparatorCell#(Lorg/jetbrains/mps/openapi/model/SNode;Lorg/jetbrains/mps/openapi/model/SNode;)Ljetbrains/mps/openapi/editor/cells/EditorCell;" />
      <node id="4366236229294105352" at="204,0,217,0" concept="4" trace="createEmptyCell#()Ljetbrains/mps/openapi/editor/cells/EditorCell;" />
      <node id="4366236229294105352" at="126,0,140,0" concept="4" trace="createEmptyCell#()Ljetbrains/mps/openapi/editor/cells/EditorCell;" />
      <scope id="4366236229294105352" at="44,26,45,18" />
      <scope id="4366236229294105352" at="48,39,49,39" />
      <scope id="4366236229294105352" at="104,28,105,20" />
      <scope id="4366236229294105352" at="119,118,120,75" />
      <scope id="4366236229294105352" at="122,42,123,168" />
      <scope id="4366236229294105352" at="136,17,137,42" />
      <scope id="4366236229294105352" at="140,40,141,34" />
      <scope id="4366236229294105352" at="184,28,185,20" />
      <scope id="4366236229294105352" at="187,40,188,146" />
      <scope id="4366236229294105352" at="190,48,191,187" />
      <scope id="4366236229294105352" at="193,66,194,257" />
      <scope id="1983475444935881226" at="196,39,197,16" />
      <scope id="4366236229294105352" at="213,17,214,42" />
      <scope id="4366236229294105352" at="224,122,225,237" />
      <scope id="4366236229294105352" at="37,104,39,18" />
      <scope id="4366236229294105352" at="89,49,91,33">
        <var name="provider" id="4366236229294105352" />
      </scope>
      <scope id="4366236229294105352" at="97,128,99,25" />
      <scope id="3642991921658122030" at="160,52,162,22">
        <var name="editorCell" id="3642991921658122030" />
      </scope>
      <scope id="4366236229294105352" at="178,82,180,25" />
      <scope id="4366236229294105352" at="220,34,222,146" />
      <scope id="4366236229294105352" at="48,0,51,0" />
      <scope id="4366236229294105352" at="140,0,143,0" />
      <scope id="4366236229294105352" at="187,0,190,0" />
      <scope id="4366236229294105352" at="190,0,193,0" />
      <scope id="4366236229294105352" at="193,0,196,0">
        <var name="editorContext" id="4366236229294105352" />
      </scope>
      <scope id="4366236229294105352" at="196,0,199,0" />
      <scope id="4366236229294105352" at="199,57,202,25">
        <var name="elementCell" id="4366236229294105352" />
      </scope>
      <scope id="4366236229294105352" at="37,0,41,0">
        <var name="context" id="4366236229294105352" />
        <var name="node" id="4366236229294105352" />
      </scope>
      <scope id="4366236229294105352" at="89,0,93,0" />
      <scope id="4366236229294105352" at="97,0,101,0">
        <var name="containmentLink" id="4366236229294105352" />
        <var name="context" id="4366236229294105352" />
        <var name="ownerNode" id="4366236229294105352" />
      </scope>
      <scope id="3642991921658122030" at="160,0,164,0" />
      <scope id="4366236229294105352" at="178,0,182,0">
        <var name="context" id="4366236229294105352" />
        <var name="ownerNode" id="4366236229294105352" />
      </scope>
      <scope id="4366236229294105352" at="183,0,187,0" />
      <scope id="4366236229294105352" at="42,0,47,0" />
      <scope id="2886182022232400290" at="73,51,78,22">
        <var name="editorCell" id="2886182022232400290" />
        <var name="style" id="2886182022232400290" />
      </scope>
      <scope id="4366236229294105352" at="102,0,107,0" />
      <scope id="4366236229294105352" at="108,55,113,24">
        <var name="editorCell" id="4366236229294105352" />
      </scope>
      <scope id="4366236229294105352" at="130,11,135,26">
        <var name="editorCell" id="4366236229294105352" />
      </scope>
      <scope id="4366236229294105352" at="153,51,158,22">
        <var name="editorCell" id="4366236229294105352" />
      </scope>
      <scope id="4366236229294105352" at="199,0,204,0">
        <var name="elementNode" id="4366236229294105352" />
      </scope>
      <scope id="4366236229294105352" at="207,11,212,25">
        <var name="emptyCell" id="4366236229294105352" />
      </scope>
      <scope id="4366236229294105352" at="118,70,124,7" />
      <scope id="2886182022232400290" at="73,0,80,0" />
      <scope id="4366236229294139633" at="80,50,87,22">
        <var name="editorCell" id="4366236229294139633" />
        <var name="style" id="4366236229294139633" />
      </scope>
      <scope id="4366236229294105352" at="108,0,115,0">
        <var name="child" id="4366236229294105352" />
      </scope>
      <scope id="4366236229294149033" at="144,49,151,22">
        <var name="editorCell" id="4366236229294149033" />
        <var name="style" id="4366236229294149033" />
      </scope>
      <scope id="4366236229294105352" at="153,0,160,0" />
      <scope id="4366236229294105352" at="52,50,60,22">
        <var name="editorCell" id="4366236229294105352" />
      </scope>
      <scope id="4366236229294105352" at="118,0,126,0">
        <var name="child" id="4366236229294105352" />
        <var name="editorCell" id="4366236229294105352" />
      </scope>
      <scope id="4366236229294105352" at="164,53,172,22">
        <var name="editorCell" id="4366236229294105352" />
        <var name="handler" id="4366236229294105352" />
        <var name="style" id="4366236229294105352" />
      </scope>
      <scope id="4366236229294105352" at="218,96,226,9" />
      <scope id="4366236229294105352" at="62,51,71,22">
        <var name="editorCell" id="4366236229294105352" />
        <var name="style" id="4366236229294105352" />
      </scope>
      <scope id="4366236229294139633" at="80,0,89,0" />
      <scope id="4366236229294149033" at="144,0,153,0" />
      <scope id="4366236229294105352" at="230,75,239,24">
        <var name="editorCell" id="4366236229294105352" />
        <var name="style" id="4366236229294105352" />
      </scope>
      <scope id="4366236229294105352" at="52,0,62,0" />
      <scope id="4366236229294105352" at="164,0,174,0" />
      <scope id="4366236229294105352" at="217,86,227,7" />
      <scope id="4366236229294105352" at="62,0,73,0" />
      <scope id="4366236229294105352" at="127,44,138,7" />
      <scope id="4366236229294105352" at="204,41,215,7" />
      <scope id="4366236229294105352" at="217,0,229,0">
        <var name="elementCell" id="4366236229294105352" />
        <var name="elementNode" id="4366236229294105352" />
      </scope>
      <scope id="4366236229294105352" at="229,0,241,0">
        <var name="nextNode" id="4366236229294105352" />
        <var name="prevNode" id="4366236229294105352" />
      </scope>
      <scope id="4366236229294105352" at="204,0,217,0" />
      <scope id="4366236229294105352" at="126,0,140,0" />
      <unit id="4366236229294105352" at="93,0,144,0" name="jetbrains.mps.execution.configurations.editor.RunConfigurationProducer_EditorBuilder_a$configurationSingleRoleHandler_col7k7_c0a" />
      <unit id="4366236229294105352" at="174,0,242,0" name="jetbrains.mps.execution.configurations.editor.RunConfigurationProducer_EditorBuilder_a$produceListHandler_col7k7_b2a" />
      <unit id="4366236229294105352" at="33,0,243,0" name="jetbrains.mps.execution.configurations.editor.RunConfigurationProducer_EditorBuilder_a" />
    </file>
  </root>
  <root nodeRef="r:7d438dd6-fddd-4f98-b0ae-eed9d2bebdce(jetbrains.mps.execution.configurations.editor)/4366236229294149041">
    <file name="RunConfigurationProducerPart_Editor.java">
      <node id="4366236229294149041" at="11,79,12,94" concept="6" />
      <node id="4366236229294149041" at="11,0,14,0" concept="4" trace="createEditorCell#(Ljetbrains/mps/openapi/editor/EditorContext;Lorg/jetbrains/mps/openapi/model/SNode;)Ljetbrains/mps/openapi/editor/cells/EditorCell;" />
      <scope id="4366236229294149041" at="11,79,12,94" />
      <scope id="4366236229294149041" at="11,0,14,0">
        <var name="editorContext" id="4366236229294149041" />
        <var name="node" id="4366236229294149041" />
      </scope>
      <unit id="4366236229294149041" at="10,0,15,0" name="jetbrains.mps.execution.configurations.editor.RunConfigurationProducerPart_Editor" />
    </file>
    <file name="RunConfigurationProducerPart_EditorBuilder_a.java">
      <node id="4366236229294149041" at="32,108,33,19" concept="8" />
      <node id="4366236229294149041" at="33,19,34,18" concept="1" />
      <node id="4366236229294149041" at="39,26,40,18" concept="6" />
      <node id="4366236229294149041" at="43,39,44,39" concept="6" />
      <node id="4366236229294149041" at="47,50,48,120" concept="5" />
      <node id="4366236229294149041" at="48,120,49,48" concept="1" />
      <node id="4366236229294149041" at="49,48,50,28" concept="1" />
      <node id="4366236229294149041" at="50,28,51,65" concept="1" />
      <node id="4366236229294149041" at="51,65,52,59" concept="1" />
      <node id="4366236229294149041" at="52,59,53,59" concept="1" />
      <node id="4366236229294149041" at="53,59,54,57" concept="1" />
      <node id="4366236229294149041" at="54,57,55,59" concept="1" />
      <node id="4366236229294149041" at="55,59,56,22" concept="6" />
      <node id="4366236229294149041" at="58,51,59,122" concept="5" />
      <node id="4366236229294149041" at="59,122,60,49" concept="1" />
      <node id="4366236229294149041" at="60,49,61,34" concept="5" />
      <node id="4366236229294149041" at="61,34,62,49" concept="1" />
      <node id="4366236229294149041" at="62,49,63,40" concept="1" />
      <node id="4366236229294149041" at="63,40,64,59" concept="1" />
      <node id="4366236229294149041" at="64,59,65,58" concept="1" />
      <node id="4366236229294149041" at="65,58,66,57" concept="1" />
      <node id="4366236229294149041" at="66,57,67,22" concept="6" />
      <node id="2886182022232400223" at="69,51,70,119" concept="5" />
      <node id="2886182022232400223" at="70,119,71,34" concept="5" />
      <node id="2886182022232400223" at="71,34,72,82" concept="1" />
      <node id="2886182022232400223" at="72,82,73,40" concept="1" />
      <node id="2886182022232400223" at="73,40,74,22" concept="6" />
      <node id="4366236229294149050" at="76,50,77,97" concept="5" />
      <node id="4366236229294149050" at="77,97,78,48" concept="1" />
      <node id="4366236229294149050" at="78,48,79,34" concept="5" />
      <node id="4366236229294149050" at="79,34,80,82" concept="1" />
      <node id="4366236229294149050" at="80,82,81,40" concept="1" />
      <node id="4366236229294149050" at="81,40,82,34" concept="1" />
      <node id="4366236229294149050" at="82,34,83,22" concept="6" />
      <node id="4366236229294149041" at="85,49,86,283" concept="5" />
      <node id="4366236229294149041" at="86,283,87,33" concept="6" />
      <node id="4366236229294149041" at="93,121,94,38" concept="8" />
      <node id="4366236229294149041" at="94,38,95,25" concept="1" />
      <node id="4366236229294149041" at="100,28,101,20" concept="6" />
      <node id="4366236229294149041" at="104,55,105,76" concept="5" />
      <node id="4366236229294149041" at="105,76,106,229" concept="1" />
      <node id="4366236229294149041" at="106,229,107,232" concept="1" />
      <node id="4366236229294149041" at="107,232,108,41" concept="1" />
      <node id="4366236229294149041" at="108,41,109,24" concept="6" />
      <node id="4366236229294149041" at="115,118,116,75" concept="1" />
      <node id="4366236229294149041" at="118,42,119,161" concept="1" />
      <node id="4366236229294149041" at="123,44,124,41" concept="1" />
      <node id="4366236229294149041" at="124,41,125,220" concept="1" />
      <node id="4366236229294149041" at="126,11,127,56" concept="5" />
      <node id="4366236229294149041" at="127,56,128,45" concept="1" />
      <node id="4366236229294149041" at="128,45,129,42" concept="1" />
      <node id="4366236229294149041" at="129,42,130,35" concept="1" />
      <node id="4366236229294149041" at="130,35,131,26" concept="6" />
      <node id="4366236229294149041" at="132,17,133,42" concept="1" />
      <node id="4366236229294149041" at="136,40,137,27" concept="6" />
      <node id="4366236229294149041" at="140,51,141,122" concept="5" />
      <node id="4366236229294149041" at="141,122,142,49" concept="1" />
      <node id="4366236229294149041" at="142,49,143,60" concept="1" />
      <node id="4366236229294149041" at="143,60,144,57" concept="1" />
      <node id="4366236229294149041" at="144,57,145,22" concept="6" />
      <node id="3642991921658171231" at="147,52,148,85" concept="5" />
      <node id="3642991921658171231" at="148,85,149,22" concept="6" />
      <node id="4366236229294149041" at="151,49,152,283" concept="5" />
      <node id="4366236229294149041" at="152,283,153,33" concept="6" />
      <node id="4366236229294149041" at="159,121,160,38" concept="8" />
      <node id="4366236229294149041" at="160,38,161,25" concept="1" />
      <node id="4366236229294149041" at="166,28,167,20" concept="6" />
      <node id="4366236229294149041" at="170,55,171,76" concept="5" />
      <node id="4366236229294149041" at="171,76,172,229" concept="1" />
      <node id="4366236229294149041" at="172,229,173,232" concept="1" />
      <node id="4366236229294149041" at="173,232,174,41" concept="1" />
      <node id="4366236229294149041" at="174,41,175,24" concept="6" />
      <node id="4366236229294149041" at="181,118,182,75" concept="1" />
      <node id="4366236229294149041" at="184,42,185,161" concept="1" />
      <node id="4366236229294149041" at="189,44,190,41" concept="1" />
      <node id="4366236229294149041" at="190,41,191,220" concept="1" />
      <node id="4366236229294149041" at="192,11,193,56" concept="5" />
      <node id="4366236229294149041" at="193,56,194,45" concept="1" />
      <node id="4366236229294149041" at="194,45,195,42" concept="1" />
      <node id="4366236229294149041" at="195,42,196,35" concept="1" />
      <node id="4366236229294149041" at="196,35,197,26" concept="6" />
      <node id="4366236229294149041" at="198,17,199,42" concept="1" />
      <node id="4366236229294149041" at="202,40,203,27" concept="6" />
      <node id="6471875070949169045" at="206,49,207,93" concept="5" />
      <node id="6471875070949169045" at="207,93,208,47" concept="1" />
      <node id="6471875070949169045" at="208,47,209,34" concept="1" />
      <node id="6471875070949169045" at="209,34,210,22" concept="6" />
      <node id="4366236229294149041" at="212,51,213,122" concept="5" />
      <node id="4366236229294149041" at="213,122,214,49" concept="1" />
      <node id="4366236229294149041" at="214,49,215,60" concept="1" />
      <node id="4366236229294149041" at="215,60,216,57" concept="1" />
      <node id="4366236229294149041" at="216,57,217,22" concept="6" />
      <node id="6232089240471289985" at="219,52,220,85" concept="5" />
      <node id="6232089240471289985" at="220,85,221,22" concept="6" />
      <node id="4366236229294149041" at="223,49,224,323" concept="5" />
      <node id="4366236229294149041" at="224,323,225,33" concept="6" />
      <node id="4366236229294149041" at="231,141,232,38" concept="8" />
      <node id="4366236229294149041" at="232,38,233,25" concept="1" />
      <node id="4366236229294149041" at="238,28,239,20" concept="6" />
      <node id="4366236229294149041" at="242,55,243,76" concept="5" />
      <node id="4366236229294149041" at="243,76,244,249" concept="1" />
      <node id="4366236229294149041" at="244,249,245,252" concept="1" />
      <node id="4366236229294149041" at="245,252,246,41" concept="1" />
      <node id="4366236229294149041" at="246,41,247,24" concept="6" />
      <node id="4366236229294149041" at="253,118,254,75" concept="1" />
      <node id="4366236229294149041" at="256,42,257,181" concept="1" />
      <node id="4366236229294149041" at="261,44,262,41" concept="1" />
      <node id="4366236229294149041" at="262,41,263,240" concept="1" />
      <node id="4366236229294149041" at="264,11,265,56" concept="5" />
      <node id="4366236229294149041" at="265,56,266,65" concept="1" />
      <node id="4366236229294149041" at="266,65,267,42" concept="1" />
      <node id="4366236229294149041" at="267,42,268,35" concept="1" />
      <node id="4366236229294149041" at="268,35,269,26" concept="6" />
      <node id="4366236229294149041" at="270,17,271,42" concept="1" />
      <node id="4366236229294149041" at="274,40,275,47" concept="6" />
      <node id="4366236229294149041" at="29,0,31,0" concept="2" trace="myNode" />
      <node id="4366236229294149041" at="90,0,92,0" concept="2" trace="myNode" />
      <node id="4366236229294149041" at="156,0,158,0" concept="2" trace="myNode" />
      <node id="4366236229294149041" at="228,0,230,0" concept="2" trace="myNode" />
      <node id="4366236229294149041" at="43,0,46,0" concept="4" trace="createCell#()Ljetbrains/mps/openapi/editor/cells/EditorCell;" />
      <node id="4366236229294149041" at="114,70,117,7" concept="3" />
      <node id="4366236229294149041" at="117,7,120,7" concept="3" />
      <node id="4366236229294149041" at="136,0,139,0" concept="4" trace="getNoTargetText#()Ljava/lang/String;" />
      <node id="4366236229294149041" at="180,70,183,7" concept="3" />
      <node id="4366236229294149041" at="183,7,186,7" concept="3" />
      <node id="4366236229294149041" at="202,0,205,0" concept="4" trace="getNoTargetText#()Ljava/lang/String;" />
      <node id="4366236229294149041" at="252,70,255,7" concept="3" />
      <node id="4366236229294149041" at="255,7,258,7" concept="3" />
      <node id="4366236229294149041" at="274,0,277,0" concept="4" trace="getNoTargetText#()Ljava/lang/String;" />
      <node id="4366236229294149041" at="32,0,36,0" concept="0" trace="RunConfigurationProducerPart_EditorBuilder_a#(Ljetbrains/mps/openapi/editor/EditorContext;Lorg/jetbrains/mps/openapi/model/SNode;)V" />
      <node id="4366236229294149041" at="85,0,89,0" concept="4" trace="createRefNode_cuaozy_c0a#()Ljetbrains/mps/openapi/editor/cells/EditorCell;" />
      <node id="4366236229294149041" at="93,0,97,0" concept="0" trace="sourceSingleRoleHandler_cuaozy_c0a#(Lorg/jetbrains/mps/openapi/model/SNode;Lorg/jetbrains/mps/openapi/language/SContainmentLink;Ljetbrains/mps/openapi/editor/EditorContext;)V" />
      <node id="3642991921658171231" at="147,0,151,0" concept="4" trace="createIndentCell_cuaozy_a1a#()Ljetbrains/mps/openapi/editor/cells/EditorCell;" />
      <node id="4366236229294149041" at="151,0,155,0" concept="4" trace="createRefNode_cuaozy_b1a#()Ljetbrains/mps/openapi/editor/cells/EditorCell;" />
      <node id="4366236229294149041" at="159,0,163,0" concept="0" trace="createSingleRoleHandler_cuaozy_b1a#(Lorg/jetbrains/mps/openapi/model/SNode;Lorg/jetbrains/mps/openapi/language/SContainmentLink;Ljetbrains/mps/openapi/editor/EditorContext;)V" />
      <node id="6232089240471289985" at="219,0,223,0" concept="4" trace="createIndentCell_cuaozy_a3a#()Ljetbrains/mps/openapi/editor/cells/EditorCell;" />
      <node id="4366236229294149041" at="223,0,227,0" concept="4" trace="createRefNode_cuaozy_b3a#()Ljetbrains/mps/openapi/editor/cells/EditorCell;" />
      <node id="4366236229294149041" at="231,0,235,0" concept="0" trace="isConfigurationFromContextSingleRoleHandler_cuaozy_b3a#(Lorg/jetbrains/mps/openapi/model/SNode;Lorg/jetbrains/mps/openapi/language/SContainmentLink;Ljetbrains/mps/openapi/editor/EditorContext;)V" />
      <node id="4366236229294149041" at="37,0,42,0" concept="4" trace="getNode#()Lorg/jetbrains/mps/openapi/model/SNode;" />
      <node id="4366236229294149041" at="98,0,103,0" concept="4" trace="getNode#()Lorg/jetbrains/mps/openapi/model/SNode;" />
      <node id="4366236229294149041" at="164,0,169,0" concept="4" trace="getNode#()Lorg/jetbrains/mps/openapi/model/SNode;" />
      <node id="4366236229294149041" at="236,0,241,0" concept="4" trace="getNode#()Lorg/jetbrains/mps/openapi/model/SNode;" />
      <node id="6471875070949169045" at="206,0,212,0" concept="4" trace="createConstant_cuaozy_c0#()Ljetbrains/mps/openapi/editor/cells/EditorCell;" />
      <node id="2886182022232400223" at="69,0,76,0" concept="4" trace="createComponent_cuaozy_a0a#()Ljetbrains/mps/openapi/editor/cells/EditorCell;" />
      <node id="4366236229294149041" at="104,0,111,0" concept="4" trace="createChildCell#(Lorg/jetbrains/mps/openapi/model/SNode;)Ljetbrains/mps/openapi/editor/cells/EditorCell;" />
      <node id="4366236229294149041" at="140,0,147,0" concept="4" trace="createCollection_cuaozy_b0#()Ljetbrains/mps/openapi/editor/cells/EditorCell;" />
      <node id="4366236229294149041" at="170,0,177,0" concept="4" trace="createChildCell#(Lorg/jetbrains/mps/openapi/model/SNode;)Ljetbrains/mps/openapi/editor/cells/EditorCell;" />
      <node id="4366236229294149041" at="212,0,219,0" concept="4" trace="createCollection_cuaozy_d0#()Ljetbrains/mps/openapi/editor/cells/EditorCell;" />
      <node id="4366236229294149041" at="242,0,249,0" concept="4" trace="createChildCell#(Lorg/jetbrains/mps/openapi/model/SNode;)Ljetbrains/mps/openapi/editor/cells/EditorCell;" />
      <node id="4366236229294149041" at="114,0,122,0" concept="4" trace="installCellInfo#(Lorg/jetbrains/mps/openapi/model/SNode;Ljetbrains/mps/openapi/editor/cells/EditorCell;)V" />
      <node id="4366236229294149041" at="180,0,188,0" concept="4" trace="installCellInfo#(Lorg/jetbrains/mps/openapi/model/SNode;Ljetbrains/mps/openapi/editor/cells/EditorCell;)V" />
      <node id="4366236229294149041" at="252,0,260,0" concept="4" trace="installCellInfo#(Lorg/jetbrains/mps/openapi/model/SNode;Ljetbrains/mps/openapi/editor/cells/EditorCell;)V" />
      <node id="4366236229294149050" at="76,0,85,0" concept="4" trace="createConstant_cuaozy_b0a#()Ljetbrains/mps/openapi/editor/cells/EditorCell;" />
      <node id="4366236229294149041" at="125,220,134,7" concept="10" />
      <node id="4366236229294149041" at="191,220,200,7" concept="10" />
      <node id="4366236229294149041" at="263,240,272,7" concept="10" />
      <node id="4366236229294149041" at="47,0,58,0" concept="4" trace="createCollection_cuaozy_a#()Ljetbrains/mps/openapi/editor/cells/EditorCell;" />
      <node id="4366236229294149041" at="58,0,69,0" concept="4" trace="createCollection_cuaozy_a0#()Ljetbrains/mps/openapi/editor/cells/EditorCell;" />
      <node id="4366236229294149041" at="122,0,136,0" concept="4" trace="createEmptyCell#()Ljetbrains/mps/openapi/editor/cells/EditorCell;" />
      <node id="4366236229294149041" at="188,0,202,0" concept="4" trace="createEmptyCell#()Ljetbrains/mps/openapi/editor/cells/EditorCell;" />
      <node id="4366236229294149041" at="260,0,274,0" concept="4" trace="createEmptyCell#()Ljetbrains/mps/openapi/editor/cells/EditorCell;" />
      <scope id="4366236229294149041" at="39,26,40,18" />
      <scope id="4366236229294149041" at="43,39,44,39" />
      <scope id="4366236229294149041" at="100,28,101,20" />
      <scope id="4366236229294149041" at="115,118,116,75" />
      <scope id="4366236229294149041" at="118,42,119,161" />
      <scope id="4366236229294149041" at="132,17,133,42" />
      <scope id="4366236229294149041" at="136,40,137,27" />
      <scope id="4366236229294149041" at="166,28,167,20" />
      <scope id="4366236229294149041" at="181,118,182,75" />
      <scope id="4366236229294149041" at="184,42,185,161" />
      <scope id="4366236229294149041" at="198,17,199,42" />
      <scope id="4366236229294149041" at="202,40,203,27" />
      <scope id="4366236229294149041" at="238,28,239,20" />
      <scope id="4366236229294149041" at="253,118,254,75" />
      <scope id="4366236229294149041" at="256,42,257,181" />
      <scope id="4366236229294149041" at="270,17,271,42" />
      <scope id="4366236229294149041" at="274,40,275,47" />
      <scope id="4366236229294149041" at="32,108,34,18" />
      <scope id="4366236229294149041" at="85,49,87,33">
        <var name="provider" id="4366236229294149041" />
      </scope>
      <scope id="4366236229294149041" at="93,121,95,25" />
      <scope id="3642991921658171231" at="147,52,149,22">
        <var name="editorCell" id="3642991921658171231" />
      </scope>
      <scope id="4366236229294149041" at="151,49,153,33">
        <var name="provider" id="4366236229294149041" />
      </scope>
      <scope id="4366236229294149041" at="159,121,161,25" />
      <scope id="6232089240471289985" at="219,52,221,22">
        <var name="editorCell" id="6232089240471289985" />
      </scope>
      <scope id="4366236229294149041" at="223,49,225,33">
        <var name="provider" id="4366236229294149041" />
      </scope>
      <scope id="4366236229294149041" at="231,141,233,25" />
      <scope id="4366236229294149041" at="43,0,46,0" />
      <scope id="4366236229294149041" at="136,0,139,0" />
      <scope id="4366236229294149041" at="202,0,205,0" />
      <scope id="4366236229294149041" at="274,0,277,0" />
      <scope id="4366236229294149041" at="32,0,36,0">
        <var name="context" id="4366236229294149041" />
        <var name="node" id="4366236229294149041" />
      </scope>
      <scope id="4366236229294149041" at="85,0,89,0" />
      <scope id="4366236229294149041" at="93,0,97,0">
        <var name="containmentLink" id="4366236229294149041" />
        <var name="context" id="4366236229294149041" />
        <var name="ownerNode" id="4366236229294149041" />
      </scope>
      <scope id="3642991921658171231" at="147,0,151,0" />
      <scope id="4366236229294149041" at="151,0,155,0" />
      <scope id="4366236229294149041" at="159,0,163,0">
        <var name="containmentLink" id="4366236229294149041" />
        <var name="context" id="4366236229294149041" />
        <var name="ownerNode" id="4366236229294149041" />
      </scope>
      <scope id="6471875070949169045" at="206,49,210,22">
        <var name="editorCell" id="6471875070949169045" />
      </scope>
      <scope id="6232089240471289985" at="219,0,223,0" />
      <scope id="4366236229294149041" at="223,0,227,0" />
      <scope id="4366236229294149041" at="231,0,235,0">
        <var name="containmentLink" id="4366236229294149041" />
        <var name="context" id="4366236229294149041" />
        <var name="ownerNode" id="4366236229294149041" />
      </scope>
      <scope id="4366236229294149041" at="37,0,42,0" />
      <scope id="2886182022232400223" at="69,51,74,22">
        <var name="editorCell" id="2886182022232400223" />
        <var name="style" id="2886182022232400223" />
      </scope>
      <scope id="4366236229294149041" at="98,0,103,0" />
      <scope id="4366236229294149041" at="104,55,109,24">
        <var name="editorCell" id="4366236229294149041" />
      </scope>
      <scope id="4366236229294149041" at="126,11,131,26">
        <var name="editorCell" id="4366236229294149041" />
      </scope>
      <scope id="4366236229294149041" at="140,51,145,22">
        <var name="editorCell" id="4366236229294149041" />
      </scope>
      <scope id="4366236229294149041" at="164,0,169,0" />
      <scope id="4366236229294149041" at="170,55,175,24">
        <var name="editorCell" id="4366236229294149041" />
      </scope>
      <scope id="4366236229294149041" at="192,11,197,26">
        <var name="editorCell" id="4366236229294149041" />
      </scope>
      <scope id="4366236229294149041" at="212,51,217,22">
        <var name="editorCell" id="4366236229294149041" />
      </scope>
      <scope id="4366236229294149041" at="236,0,241,0" />
      <scope id="4366236229294149041" at="242,55,247,24">
        <var name="editorCell" id="4366236229294149041" />
      </scope>
      <scope id="4366236229294149041" at="264,11,269,26">
        <var name="editorCell" id="4366236229294149041" />
      </scope>
      <scope id="4366236229294149041" at="114,70,120,7" />
      <scope id="4366236229294149041" at="180,70,186,7" />
      <scope id="6471875070949169045" at="206,0,212,0" />
      <scope id="4366236229294149041" at="252,70,258,7" />
      <scope id="2886182022232400223" at="69,0,76,0" />
      <scope id="4366236229294149050" at="76,50,83,22">
        <var name="editorCell" id="4366236229294149050" />
        <var name="style" id="4366236229294149050" />
      </scope>
      <scope id="4366236229294149041" at="104,0,111,0">
        <var name="child" id="4366236229294149041" />
      </scope>
      <scope id="4366236229294149041" at="140,0,147,0" />
      <scope id="4366236229294149041" at="170,0,177,0">
        <var name="child" id="4366236229294149041" />
      </scope>
      <scope id="4366236229294149041" at="212,0,219,0" />
      <scope id="4366236229294149041" at="242,0,249,0">
        <var name="child" id="4366236229294149041" />
      </scope>
      <scope id="4366236229294149041" at="114,0,122,0">
        <var name="child" id="4366236229294149041" />
        <var name="editorCell" id="4366236229294149041" />
      </scope>
      <scope id="4366236229294149041" at="180,0,188,0">
        <var name="child" id="4366236229294149041" />
        <var name="editorCell" id="4366236229294149041" />
      </scope>
      <scope id="4366236229294149041" at="252,0,260,0">
        <var name="child" id="4366236229294149041" />
        <var name="editorCell" id="4366236229294149041" />
      </scope>
      <scope id="4366236229294149041" at="47,50,56,22">
        <var name="editorCell" id="4366236229294149041" />
      </scope>
      <scope id="4366236229294149041" at="58,51,67,22">
        <var name="editorCell" id="4366236229294149041" />
        <var name="style" id="4366236229294149041" />
      </scope>
      <scope id="4366236229294149050" at="76,0,85,0" />
      <scope id="4366236229294149041" at="47,0,58,0" />
      <scope id="4366236229294149041" at="58,0,69,0" />
      <scope id="4366236229294149041" at="123,44,134,7" />
      <scope id="4366236229294149041" at="189,44,200,7" />
      <scope id="4366236229294149041" at="261,44,272,7" />
      <scope id="4366236229294149041" at="122,0,136,0" />
      <scope id="4366236229294149041" at="188,0,202,0" />
      <scope id="4366236229294149041" at="260,0,274,0" />
      <unit id="4366236229294149041" at="89,0,140,0" name="jetbrains.mps.execution.configurations.editor.RunConfigurationProducerPart_EditorBuilder_a$sourceSingleRoleHandler_cuaozy_c0a" />
      <unit id="4366236229294149041" at="155,0,206,0" name="jetbrains.mps.execution.configurations.editor.RunConfigurationProducerPart_EditorBuilder_a$createSingleRoleHandler_cuaozy_b1a" />
      <unit id="4366236229294149041" at="227,0,278,0" name="jetbrains.mps.execution.configurations.editor.RunConfigurationProducerPart_EditorBuilder_a$isConfigurationFromContextSingleRoleHandler_cuaozy_b3a" />
      <unit id="4366236229294149041" at="28,0,279,0" name="jetbrains.mps.execution.configurations.editor.RunConfigurationProducerPart_EditorBuilder_a" />
    </file>
  </root>
  <root nodeRef="r:7d438dd6-fddd-4f98-b0ae-eed9d2bebdce(jetbrains.mps.execution.configurations.editor)/5453800039284219748">
    <file name="GetProjectOperation_Editor.java">
      <node id="5453800039284219748" at="11,79,12,85" concept="6" />
      <node id="5453800039284219748" at="11,0,14,0" concept="4" trace="createEditorCell#(Ljetbrains/mps/openapi/editor/EditorContext;Lorg/jetbrains/mps/openapi/model/SNode;)Ljetbrains/mps/openapi/editor/cells/EditorCell;" />
      <scope id="5453800039284219748" at="11,79,12,85" />
      <scope id="5453800039284219748" at="11,0,14,0">
        <var name="editorContext" id="5453800039284219748" />
        <var name="node" id="5453800039284219748" />
      </scope>
      <unit id="5453800039284219748" at="10,0,15,0" name="jetbrains.mps.execution.configurations.editor.GetProjectOperation_Editor" />
    </file>
    <file name="GetProjectOperation_EditorBuilder_a.java">
      <node id="5453800039284219748" at="19,99,20,19" concept="8" />
      <node id="5453800039284219748" at="20,19,21,18" concept="1" />
      <node id="5453800039284219748" at="26,26,27,18" concept="6" />
      <node id="5453800039284219748" at="30,39,31,38" concept="6" />
      <node id="2886182022232400537" at="34,49,35,119" concept="5" />
      <node id="2886182022232400537" at="35,119,36,72" concept="5" />
      <node id="2886182022232400537" at="37,26,38,27" concept="1" />
      <node id="2886182022232400537" at="38,27,39,64" concept="1" />
      <node id="2886182022232400537" at="40,5,41,34" concept="5" />
      <node id="2886182022232400537" at="41,34,42,84" concept="1" />
      <node id="2886182022232400537" at="42,84,43,40" concept="1" />
      <node id="2886182022232400537" at="43,40,44,22" concept="6" />
      <node id="5453800039284219748" at="16,0,18,0" concept="2" trace="myNode" />
      <node id="5453800039284219748" at="30,0,33,0" concept="4" trace="createCell#()Ljetbrains/mps/openapi/editor/cells/EditorCell;" />
      <node id="5453800039284219748" at="19,0,23,0" concept="0" trace="GetProjectOperation_EditorBuilder_a#(Ljetbrains/mps/openapi/editor/EditorContext;Lorg/jetbrains/mps/openapi/model/SNode;)V" />
      <node id="2886182022232400537" at="36,72,40,5" concept="3" />
      <node id="5453800039284219748" at="24,0,29,0" concept="4" trace="getNode#()Lorg/jetbrains/mps/openapi/model/SNode;" />
      <node id="2886182022232400537" at="34,0,46,0" concept="4" trace="createComponent_vizhok_a#()Ljetbrains/mps/openapi/editor/cells/EditorCell;" />
      <scope id="5453800039284219748" at="26,26,27,18" />
      <scope id="5453800039284219748" at="30,39,31,38" />
      <scope id="5453800039284219748" at="19,99,21,18" />
      <scope id="2886182022232400537" at="37,26,39,64" />
      <scope id="5453800039284219748" at="30,0,33,0" />
      <scope id="5453800039284219748" at="19,0,23,0">
        <var name="context" id="5453800039284219748" />
        <var name="node" id="5453800039284219748" />
      </scope>
      <scope id="5453800039284219748" at="24,0,29,0" />
      <scope id="2886182022232400537" at="34,49,44,22">
        <var name="bigCell" id="2886182022232400537" />
        <var name="editorCell" id="2886182022232400537" />
        <var name="style" id="2886182022232400537" />
      </scope>
      <scope id="2886182022232400537" at="34,0,46,0" />
      <unit id="5453800039284219748" at="15,0,47,0" name="jetbrains.mps.execution.configurations.editor.GetProjectOperation_EditorBuilder_a" />
    </file>
  </root>
  <root nodeRef="r:7d438dd6-fddd-4f98-b0ae-eed9d2bebdce(jetbrains.mps.execution.configurations.editor)/6226796386650281952">
    <file name="SimpleCanRunAndDebug.java">
      <node id="6226796386650281952" at="15,47,16,35" concept="6" />
      <node id="6226796386650281952" at="18,79,19,89" concept="6" />
      <node id="6226796386650281952" at="18,0,21,0" concept="4" trace="createEditorCell#(Ljetbrains/mps/openapi/editor/EditorContext;Lorg/jetbrains/mps/openapi/model/SNode;)Ljetbrains/mps/openapi/editor/cells/EditorCell;" />
      <node id="6226796386650281952" at="14,0,18,0" concept="4" trace="getContextHints#()Ljava/util/Collection;" />
      <scope id="6226796386650281952" at="15,47,16,35" />
      <scope id="6226796386650281952" at="18,79,19,89" />
      <scope id="6226796386650281952" at="18,0,21,0">
        <var name="editorContext" id="6226796386650281952" />
        <var name="node" id="6226796386650281952" />
      </scope>
      <scope id="6226796386650281952" at="14,0,18,0" />
      <unit id="6226796386650281952" at="13,0,22,0" name="jetbrains.mps.execution.configurations.editor.SimpleCanRunAndDebug" />
    </file>
    <file name="SimpleCanRunAndDebug_ComponentBuilder_a.java">
      <node id="6226796386650281952" at="44,103,45,19" concept="8" />
      <node id="6226796386650281952" at="45,19,46,18" concept="1" />
      <node id="6226796386650281952" at="51,26,52,18" concept="6" />
      <node id="6226796386650281952" at="55,39,56,39" concept="6" />
      <node id="6226796386650281952" at="59,50,60,122" concept="5" />
      <node id="6226796386650281952" at="60,122,61,48" concept="1" />
      <node id="6226796386650281952" at="61,48,62,57" concept="1" />
      <node id="6226796386650281952" at="62,57,63,59" concept="1" />
      <node id="6226796386650281952" at="63,59,64,57" concept="1" />
      <node id="6226796386650281952" at="64,57,65,59" concept="1" />
      <node id="6226796386650281952" at="65,59,66,22" concept="6" />
      <node id="6226796386650281955" at="68,49,69,97" concept="5" />
      <node id="6226796386650281955" at="69,97,70,47" concept="1" />
      <node id="6226796386650281955" at="70,47,71,34" concept="5" />
      <node id="6226796386650281955" at="71,34,72,82" concept="1" />
      <node id="6226796386650281955" at="72,82,73,40" concept="1" />
      <node id="6226796386650281955" at="73,40,74,34" concept="1" />
      <node id="6226796386650281955" at="74,34,75,22" concept="6" />
      <node id="6226796386650281952" at="77,51,78,122" concept="5" />
      <node id="6226796386650281952" at="78,122,79,49" concept="1" />
      <node id="6226796386650281952" at="79,49,80,34" concept="5" />
      <node id="6226796386650281952" at="80,34,81,49" concept="1" />
      <node id="6226796386650281952" at="81,49,82,40" concept="1" />
      <node id="6226796386650281952" at="82,40,83,60" concept="1" />
      <node id="6226796386650281952" at="84,38,85,60" concept="1" />
      <node id="6226796386650281952" at="87,38,88,60" concept="1" />
      <node id="6226796386650281952" at="89,5,90,22" concept="6" />
      <node id="6226796386650281962" at="92,47,93,176" concept="6" />
      <node id="6226796386650281981" at="95,47,96,179" concept="6" />
      <node id="6226796386650281958" at="98,52,99,85" concept="5" />
      <node id="6226796386650281958" at="99,85,100,22" concept="6" />
      <node id="6226796386650281952" at="102,50,103,96" concept="5" />
      <node id="6226796386650281952" at="103,96,104,48" concept="1" />
      <node id="6226796386650281952" at="104,48,105,34" concept="5" />
      <node id="6226796386650281952" at="105,34,106,82" concept="1" />
      <node id="6226796386650281952" at="106,82,107,40" concept="1" />
      <node id="6226796386650281952" at="107,40,108,34" concept="1" />
      <node id="6226796386650281952" at="108,34,109,287" concept="1" />
      <node id="6226796386650281952" at="109,287,110,22" concept="6" />
      <node id="6226796386650281967" at="116,103,117,87" concept="5" />
      <node id="6226796386650281967" at="122,65,123,77" concept="5" />
      <node id="6226796386650281967" at="123,77,124,211" concept="1" />
      <node id="6226796386650281967" at="124,211,125,28" concept="6" />
      <node id="6226796386650281967" at="129,8,130,71" concept="6" />
      <node id="6226796386650281970" at="133,121,134,176" concept="1" />
      <node id="6226796386650281967" at="136,37,137,25" concept="6" />
      <node id="6226796386650281952" at="140,50,141,102" concept="5" />
      <node id="6226796386650281952" at="141,102,142,48" concept="1" />
      <node id="6226796386650281952" at="142,48,143,34" concept="5" />
      <node id="6226796386650281952" at="143,34,144,107" concept="1" />
      <node id="6226796386650281952" at="144,107,145,40" concept="1" />
      <node id="6226796386650281952" at="145,40,146,34" concept="1" />
      <node id="6226796386650281952" at="146,34,147,287" concept="1" />
      <node id="6226796386650281952" at="147,287,148,22" concept="6" />
      <node id="6226796386650281987" at="154,103,155,87" concept="5" />
      <node id="6226796386650281987" at="160,65,161,77" concept="5" />
      <node id="6226796386650281987" at="161,77,162,211" concept="1" />
      <node id="6226796386650281987" at="162,211,163,28" concept="6" />
      <node id="6226796386650281987" at="167,8,168,71" concept="6" />
      <node id="6226796386650281990" at="171,121,172,175" concept="1" />
      <node id="6226796386650281987" at="174,37,175,19" concept="6" />
      <node id="6226796386650281998" at="178,49,179,94" concept="5" />
      <node id="6226796386650281998" at="179,94,180,47" concept="1" />
      <node id="6226796386650281998" at="180,47,181,34" concept="1" />
      <node id="6226796386650281998" at="181,34,182,22" concept="6" />
      <node id="6226796386650281952" at="184,51,185,122" concept="5" />
      <node id="6226796386650281952" at="185,122,186,49" concept="1" />
      <node id="6226796386650281952" at="186,49,187,34" concept="5" />
      <node id="6226796386650281952" at="187,34,188,49" concept="1" />
      <node id="6226796386650281952" at="188,49,189,40" concept="1" />
      <node id="6226796386650281952" at="190,38,191,60" concept="1" />
      <node id="6226796386650281952" at="193,38,194,60" concept="1" />
      <node id="6226796386650281952" at="195,5,196,22" concept="6" />
      <node id="6226796386650282004" at="198,47,199,178" concept="6" />
      <node id="6226796386650282023" at="201,47,202,181" concept="6" />
      <node id="6226796386650281952" at="204,50,205,98" concept="5" />
      <node id="6226796386650281952" at="205,98,206,48" concept="1" />
      <node id="6226796386650281952" at="206,48,207,34" concept="5" />
      <node id="6226796386650281952" at="207,34,208,82" concept="1" />
      <node id="6226796386650281952" at="208,82,209,40" concept="1" />
      <node id="6226796386650281952" at="209,40,210,34" concept="1" />
      <node id="6226796386650281952" at="210,34,211,287" concept="1" />
      <node id="6226796386650281952" at="211,287,212,22" concept="6" />
      <node id="6226796386650282009" at="218,103,219,87" concept="5" />
      <node id="6226796386650282009" at="224,65,225,77" concept="5" />
      <node id="6226796386650282009" at="225,77,226,211" concept="1" />
      <node id="6226796386650282009" at="226,211,227,28" concept="6" />
      <node id="6226796386650282009" at="231,8,232,71" concept="6" />
      <node id="6226796386650282012" at="235,121,236,178" concept="1" />
      <node id="6226796386650282009" at="238,37,239,27" concept="6" />
      <node id="6226796386650281952" at="242,50,243,104" concept="5" />
      <node id="6226796386650281952" at="243,104,244,48" concept="1" />
      <node id="6226796386650281952" at="244,48,245,34" concept="5" />
      <node id="6226796386650281952" at="245,34,246,107" concept="1" />
      <node id="6226796386650281952" at="246,107,247,40" concept="1" />
      <node id="6226796386650281952" at="247,40,248,34" concept="1" />
      <node id="6226796386650281952" at="248,34,249,287" concept="1" />
      <node id="6226796386650281952" at="249,287,250,22" concept="6" />
      <node id="6226796386650282029" at="256,103,257,87" concept="5" />
      <node id="6226796386650282029" at="262,65,263,77" concept="5" />
      <node id="6226796386650282029" at="263,77,264,211" concept="1" />
      <node id="6226796386650282029" at="264,211,265,28" concept="6" />
      <node id="6226796386650282029" at="269,8,270,71" concept="6" />
      <node id="6226796386650282032" at="273,121,274,177" concept="1" />
      <node id="6226796386650282029" at="276,37,277,21" concept="6" />
      <node id="6226796386650281952" at="41,0,43,0" concept="2" trace="myNode" />
      <node id="6226796386650281967" at="113,0,115,0" concept="0" trace="RunConfigurationExecutor_generic_cellMenu_o92gz8_a0b1a#()V" />
      <node id="6226796386650281987" at="151,0,153,0" concept="0" trace="RunConfigurationExecutor_generic_cellMenu_o92gz8_a0c1a#()V" />
      <node id="6226796386650282009" at="215,0,217,0" concept="0" trace="RunConfigurationExecutor_generic_cellMenu_o92gz8_a0a3a#()V" />
      <node id="6226796386650282029" at="253,0,255,0" concept="0" trace="RunConfigurationExecutor_generic_cellMenu_o92gz8_a0b3a#()V" />
      <node id="6226796386650281952" at="55,0,58,0" concept="4" trace="createCell#()Ljetbrains/mps/openapi/editor/cells/EditorCell;" />
      <node id="6226796386650281952" at="83,60,86,5" concept="3" />
      <node id="6226796386650281952" at="86,5,89,5" concept="3" />
      <node id="6226796386650281960" at="92,0,95,0" concept="4" trace="nodeCondition_o92gz8_a1b0#()Z" />
      <node id="6226796386650281979" at="95,0,98,0" concept="4" trace="nodeCondition_o92gz8_a2b0#()Z" />
      <node id="6226796386650281967" at="133,0,136,0" concept="4" trace="handleAction#(Lorg/jetbrains/mps/openapi/model/SNode;Lorg/jetbrains/mps/openapi/model/SModel;Ljetbrains/mps/smodel/IOperationContext;Ljetbrains/mps/openapi/editor/EditorContext;)V" />
      <node id="6226796386650281967" at="136,0,139,0" concept="4" trace="getMatchingText#()Ljava/lang/String;" />
      <node id="6226796386650281987" at="171,0,174,0" concept="4" trace="handleAction#(Lorg/jetbrains/mps/openapi/model/SNode;Lorg/jetbrains/mps/openapi/model/SModel;Ljetbrains/mps/smodel/IOperationContext;Ljetbrains/mps/openapi/editor/EditorContext;)V" />
      <node id="6226796386650281987" at="174,0,177,0" concept="4" trace="getMatchingText#()Ljava/lang/String;" />
      <node id="6226796386650281952" at="189,40,192,5" concept="3" />
      <node id="6226796386650281952" at="192,5,195,5" concept="3" />
      <node id="6226796386650282002" at="198,0,201,0" concept="4" trace="nodeCondition_o92gz8_a0d0#()Z" />
      <node id="6226796386650282021" at="201,0,204,0" concept="4" trace="nodeCondition_o92gz8_a1d0#()Z" />
      <node id="6226796386650282009" at="235,0,238,0" concept="4" trace="handleAction#(Lorg/jetbrains/mps/openapi/model/SNode;Lorg/jetbrains/mps/openapi/model/SModel;Ljetbrains/mps/smodel/IOperationContext;Ljetbrains/mps/openapi/editor/EditorContext;)V" />
      <node id="6226796386650282009" at="238,0,241,0" concept="4" trace="getMatchingText#()Ljava/lang/String;" />
      <node id="6226796386650282029" at="273,0,276,0" concept="4" trace="handleAction#(Lorg/jetbrains/mps/openapi/model/SNode;Lorg/jetbrains/mps/openapi/model/SModel;Ljetbrains/mps/smodel/IOperationContext;Ljetbrains/mps/openapi/editor/EditorContext;)V" />
      <node id="6226796386650282029" at="276,0,279,0" concept="4" trace="getMatchingText#()Ljava/lang/String;" />
      <node id="6226796386650281952" at="44,0,48,0" concept="0" trace="SimpleCanRunAndDebug_ComponentBuilder_a#(Ljetbrains/mps/openapi/editor/EditorContext;Lorg/jetbrains/mps/openapi/model/SNode;)V" />
      <node id="6226796386650281958" at="98,0,102,0" concept="4" trace="createIndentCell_o92gz8_a1a#()Ljetbrains/mps/openapi/editor/cells/EditorCell;" />
      <node id="6226796386650281952" at="49,0,54,0" concept="4" trace="getNode#()Lorg/jetbrains/mps/openapi/model/SNode;" />
      <node id="6226796386650281967" at="121,0,127,0" concept="4" trace="getEditorMenuTraceInfo#()Ljetbrains/mps/openapi/editor/menus/EditorMenuTraceInfo;" />
      <node id="6226796386650281987" at="159,0,165,0" concept="4" trace="getEditorMenuTraceInfo#()Ljetbrains/mps/openapi/editor/menus/EditorMenuTraceInfo;" />
      <node id="6226796386650281998" at="178,0,184,0" concept="4" trace="createConstant_o92gz8_c0#()Ljetbrains/mps/openapi/editor/cells/EditorCell;" />
      <node id="6226796386650282009" at="223,0,229,0" concept="4" trace="getEditorMenuTraceInfo#()Ljetbrains/mps/openapi/editor/menus/EditorMenuTraceInfo;" />
      <node id="6226796386650282029" at="261,0,267,0" concept="4" trace="getEditorMenuTraceInfo#()Ljetbrains/mps/openapi/editor/menus/EditorMenuTraceInfo;" />
      <node id="6226796386650281967" at="119,64,127,12" concept="6" />
      <node id="6226796386650281987" at="157,64,165,12" concept="6" />
      <node id="6226796386650282009" at="221,64,229,12" concept="6" />
      <node id="6226796386650282029" at="259,64,267,12" concept="6" />
      <node id="6226796386650281952" at="59,0,68,0" concept="4" trace="createCollection_o92gz8_a#()Ljetbrains/mps/openapi/editor/cells/EditorCell;" />
      <node id="6226796386650281955" at="68,0,77,0" concept="4" trace="createConstant_o92gz8_a0#()Ljetbrains/mps/openapi/editor/cells/EditorCell;" />
      <node id="6226796386650281952" at="102,0,112,0" concept="4" trace="createConstant_o92gz8_b1a#()Ljetbrains/mps/openapi/editor/cells/EditorCell;" />
      <node id="6226796386650281967" at="119,0,129,0" concept="4" trace="apply#(Ljetbrains/mps/openapi/editor/cells/SubstituteAction;)Ljetbrains/mps/openapi/editor/cells/SubstituteAction;" />
      <node id="6226796386650281952" at="140,0,150,0" concept="4" trace="createConstant_o92gz8_c1a#()Ljetbrains/mps/openapi/editor/cells/EditorCell;" />
      <node id="6226796386650281987" at="157,0,167,0" concept="4" trace="apply#(Ljetbrains/mps/openapi/editor/cells/SubstituteAction;)Ljetbrains/mps/openapi/editor/cells/SubstituteAction;" />
      <node id="6226796386650281952" at="204,0,214,0" concept="4" trace="createConstant_o92gz8_a3a#()Ljetbrains/mps/openapi/editor/cells/EditorCell;" />
      <node id="6226796386650282009" at="221,0,231,0" concept="4" trace="apply#(Ljetbrains/mps/openapi/editor/cells/SubstituteAction;)Ljetbrains/mps/openapi/editor/cells/SubstituteAction;" />
      <node id="6226796386650281952" at="242,0,252,0" concept="4" trace="createConstant_o92gz8_b3a#()Ljetbrains/mps/openapi/editor/cells/EditorCell;" />
      <node id="6226796386650282029" at="259,0,269,0" concept="4" trace="apply#(Ljetbrains/mps/openapi/editor/cells/SubstituteAction;)Ljetbrains/mps/openapi/editor/cells/SubstituteAction;" />
      <node id="6226796386650281967" at="117,87,129,8" concept="5" />
      <node id="6226796386650281987" at="155,87,167,8" concept="5" />
      <node id="6226796386650282009" at="219,87,231,8" concept="5" />
      <node id="6226796386650282029" at="257,87,269,8" concept="5" />
      <node id="6226796386650281952" at="184,0,198,0" concept="4" trace="createCollection_o92gz8_d0#()Ljetbrains/mps/openapi/editor/cells/EditorCell;" />
      <node id="6226796386650281952" at="77,0,92,0" concept="4" trace="createCollection_o92gz8_b0#()Ljetbrains/mps/openapi/editor/cells/EditorCell;" />
      <node id="6226796386650281967" at="115,0,132,0" concept="4" trace="createActions#(Ljetbrains/mps/nodeEditor/cellMenu/CellContext;Ljetbrains/mps/openapi/editor/EditorContext;)Ljava/util/List;" />
      <node id="6226796386650281987" at="153,0,170,0" concept="4" trace="createActions#(Ljetbrains/mps/nodeEditor/cellMenu/CellContext;Ljetbrains/mps/openapi/editor/EditorContext;)Ljava/util/List;" />
      <node id="6226796386650282009" at="217,0,234,0" concept="4" trace="createActions#(Ljetbrains/mps/nodeEditor/cellMenu/CellContext;Ljetbrains/mps/openapi/editor/EditorContext;)Ljava/util/List;" />
      <node id="6226796386650282029" at="255,0,272,0" concept="4" trace="createActions#(Ljetbrains/mps/nodeEditor/cellMenu/CellContext;Ljetbrains/mps/openapi/editor/EditorContext;)Ljava/util/List;" />
      <scope id="6226796386650281967" at="113,69,113,69" />
      <scope id="6226796386650281987" at="151,69,151,69" />
      <scope id="6226796386650282009" at="215,69,215,69" />
      <scope id="6226796386650282029" at="253,69,253,69" />
      <scope id="6226796386650281952" at="51,26,52,18" />
      <scope id="6226796386650281952" at="55,39,56,39" />
      <scope id="6226796386650281952" at="84,38,85,60" />
      <scope id="6226796386650281952" at="87,38,88,60" />
      <scope id="6226796386650281961" at="92,47,93,176" />
      <scope id="6226796386650281980" at="95,47,96,179" />
      <scope id="6226796386650281969" at="133,121,134,176" />
      <scope id="6226796386650281967" at="136,37,137,25" />
      <scope id="6226796386650281989" at="171,121,172,175" />
      <scope id="6226796386650281987" at="174,37,175,19" />
      <scope id="6226796386650281952" at="190,38,191,60" />
      <scope id="6226796386650281952" at="193,38,194,60" />
      <scope id="6226796386650282003" at="198,47,199,178" />
      <scope id="6226796386650282022" at="201,47,202,181" />
      <scope id="6226796386650282011" at="235,121,236,178" />
      <scope id="6226796386650282009" at="238,37,239,27" />
      <scope id="6226796386650282031" at="273,121,274,177" />
      <scope id="6226796386650282029" at="276,37,277,21" />
      <scope id="6226796386650281952" at="44,103,46,18" />
      <scope id="6226796386650281958" at="98,52,100,22">
        <var name="editorCell" id="6226796386650281958" />
      </scope>
      <scope id="6226796386650281967" at="113,0,115,0" />
      <scope id="6226796386650281987" at="151,0,153,0" />
      <scope id="6226796386650282009" at="215,0,217,0" />
      <scope id="6226796386650282029" at="253,0,255,0" />
      <scope id="6226796386650281952" at="55,0,58,0" />
      <scope id="6226796386650281960" at="92,0,95,0" />
      <scope id="6226796386650281979" at="95,0,98,0" />
      <scope id="6226796386650281967" at="122,65,125,28">
        <var name="result" id="6226796386650281967" />
      </scope>
      <scope id="6226796386650281967" at="133,0,136,0">
        <var name="editorContext" id="6226796386650281967" />
        <var name="model" id="6226796386650281967" />
        <var name="node" id="6226796386650281967" />
        <var name="operationContext" id="6226796386650281967" />
      </scope>
      <scope id="6226796386650281967" at="136,0,139,0" />
      <scope id="6226796386650281987" at="160,65,163,28">
        <var name="result" id="6226796386650281987" />
      </scope>
      <scope id="6226796386650281987" at="171,0,174,0">
        <var name="editorContext" id="6226796386650281987" />
        <var name="model" id="6226796386650281987" />
        <var name="node" id="6226796386650281987" />
        <var name="operationContext" id="6226796386650281987" />
      </scope>
      <scope id="6226796386650281987" at="174,0,177,0" />
      <scope id="6226796386650282002" at="198,0,201,0" />
      <scope id="6226796386650282021" at="201,0,204,0" />
      <scope id="6226796386650282009" at="224,65,227,28">
        <var name="result" id="6226796386650282009" />
      </scope>
      <scope id="6226796386650282009" at="235,0,238,0">
        <var name="editorContext" id="6226796386650282009" />
        <var name="model" id="6226796386650282009" />
        <var name="node" id="6226796386650282009" />
        <var name="operationContext" id="6226796386650282009" />
      </scope>
      <scope id="6226796386650282009" at="238,0,241,0" />
      <scope id="6226796386650282029" at="262,65,265,28">
        <var name="result" id="6226796386650282029" />
      </scope>
      <scope id="6226796386650282029" at="273,0,276,0">
        <var name="editorContext" id="6226796386650282029" />
        <var name="model" id="6226796386650282029" />
        <var name="node" id="6226796386650282029" />
        <var name="operationContext" id="6226796386650282029" />
      </scope>
      <scope id="6226796386650282029" at="276,0,279,0" />
      <scope id="6226796386650281952" at="44,0,48,0">
        <var name="context" id="6226796386650281952" />
        <var name="node" id="6226796386650281952" />
      </scope>
      <scope id="6226796386650281958" at="98,0,102,0" />
      <scope id="6226796386650281998" at="178,49,182,22">
        <var name="editorCell" id="6226796386650281998" />
      </scope>
      <scope id="6226796386650281952" at="49,0,54,0" />
      <scope id="6226796386650281967" at="121,0,127,0" />
      <scope id="6226796386650281987" at="159,0,165,0" />
      <scope id="6226796386650281998" at="178,0,184,0" />
      <scope id="6226796386650282009" at="223,0,229,0" />
      <scope id="6226796386650282029" at="261,0,267,0" />
      <scope id="6226796386650281952" at="59,50,66,22">
        <var name="editorCell" id="6226796386650281952" />
      </scope>
      <scope id="6226796386650281955" at="68,49,75,22">
        <var name="editorCell" id="6226796386650281955" />
        <var name="style" id="6226796386650281955" />
      </scope>
      <scope id="6226796386650281952" at="102,50,110,22">
        <var name="editorCell" id="6226796386650281952" />
        <var name="style" id="6226796386650281952" />
      </scope>
      <scope id="6226796386650281967" at="119,64,127,12" />
      <scope id="6226796386650281952" at="140,50,148,22">
        <var name="editorCell" id="6226796386650281952" />
        <var name="style" id="6226796386650281952" />
      </scope>
      <scope id="6226796386650281987" at="157,64,165,12" />
      <scope id="6226796386650281952" at="204,50,212,22">
        <var name="editorCell" id="6226796386650281952" />
        <var name="style" id="6226796386650281952" />
      </scope>
      <scope id="6226796386650282009" at="221,64,229,12" />
      <scope id="6226796386650281952" at="242,50,250,22">
        <var name="editorCell" id="6226796386650281952" />
        <var name="style" id="6226796386650281952" />
      </scope>
      <scope id="6226796386650282029" at="259,64,267,12" />
      <scope id="6226796386650281952" at="59,0,68,0" />
      <scope id="6226796386650281955" at="68,0,77,0" />
      <scope id="6226796386650281952" at="102,0,112,0" />
      <scope id="6226796386650281967" at="119,0,129,0">
        <var name="action" id="6226796386650281967" />
      </scope>
      <scope id="6226796386650281952" at="140,0,150,0" />
      <scope id="6226796386650281987" at="157,0,167,0">
        <var name="action" id="6226796386650281987" />
      </scope>
      <scope id="6226796386650281952" at="204,0,214,0" />
      <scope id="6226796386650282009" at="221,0,231,0">
        <var name="action" id="6226796386650282009" />
      </scope>
      <scope id="6226796386650281952" at="242,0,252,0" />
      <scope id="6226796386650282029" at="259,0,269,0">
        <var name="action" id="6226796386650282029" />
      </scope>
      <scope id="6226796386650281952" at="184,51,196,22">
        <var name="editorCell" id="6226796386650281952" />
        <var name="style" id="6226796386650281952" />
      </scope>
      <scope id="6226796386650281952" at="77,51,90,22">
        <var name="editorCell" id="6226796386650281952" />
        <var name="style" id="6226796386650281952" />
      </scope>
      <scope id="6226796386650281967" at="116,103,130,71">
        <var name="actions" id="6226796386650281967" />
        <var name="mapper" id="6226796386650281967" />
      </scope>
      <scope id="6226796386650281987" at="154,103,168,71">
        <var name="actions" id="6226796386650281987" />
        <var name="mapper" id="6226796386650281987" />
      </scope>
      <scope id="6226796386650281952" at="184,0,198,0" />
      <scope id="6226796386650282009" at="218,103,232,71">
        <var name="actions" id="6226796386650282009" />
        <var name="mapper" id="6226796386650282009" />
      </scope>
      <scope id="6226796386650282029" at="256,103,270,71">
        <var name="actions" id="6226796386650282029" />
        <var name="mapper" id="6226796386650282029" />
      </scope>
      <scope id="6226796386650281952" at="77,0,92,0" />
      <scope id="6226796386650281967" at="115,0,132,0">
        <var name="cellContext" id="6226796386650281967" />
        <var name="editorContext" id="6226796386650281967" />
      </scope>
      <scope id="6226796386650281987" at="153,0,170,0">
        <var name="cellContext" id="6226796386650281987" />
        <var name="editorContext" id="6226796386650281987" />
      </scope>
      <scope id="6226796386650282009" at="217,0,234,0">
        <var name="cellContext" id="6226796386650282009" />
        <var name="editorContext" id="6226796386650282009" />
      </scope>
      <scope id="6226796386650282029" at="255,0,272,0">
        <var name="cellContext" id="6226796386650282029" />
        <var name="editorContext" id="6226796386650282029" />
      </scope>
      <unit id="6226796386650281967" at="120,21,127,11" name="jetbrains.mps.execution.configurations.editor.SimpleCanRunAndDebug_ComponentBuilder_a$RunConfigurationExecutor_generic_cellMenu_o92gz8_a0b1a$1$1" />
      <unit id="6226796386650281987" at="158,21,165,11" name="jetbrains.mps.execution.configurations.editor.SimpleCanRunAndDebug_ComponentBuilder_a$RunConfigurationExecutor_generic_cellMenu_o92gz8_a0c1a$1$1" />
      <unit id="6226796386650282009" at="222,21,229,11" name="jetbrains.mps.execution.configurations.editor.SimpleCanRunAndDebug_ComponentBuilder_a$RunConfigurationExecutor_generic_cellMenu_o92gz8_a0a3a$1$1" />
      <unit id="6226796386650282029" at="260,21,267,11" name="jetbrains.mps.execution.configurations.editor.SimpleCanRunAndDebug_ComponentBuilder_a$RunConfigurationExecutor_generic_cellMenu_o92gz8_a0b3a$1$1" />
      <unit id="6226796386650281967" at="118,64,129,7" name="jetbrains.mps.execution.configurations.editor.SimpleCanRunAndDebug_ComponentBuilder_a$RunConfigurationExecutor_generic_cellMenu_o92gz8_a0b1a$1" />
      <unit id="6226796386650281987" at="156,64,167,7" name="jetbrains.mps.execution.configurations.editor.SimpleCanRunAndDebug_ComponentBuilder_a$RunConfigurationExecutor_generic_cellMenu_o92gz8_a0c1a$1" />
      <unit id="6226796386650282009" at="220,64,231,7" name="jetbrains.mps.execution.configurations.editor.SimpleCanRunAndDebug_ComponentBuilder_a$RunConfigurationExecutor_generic_cellMenu_o92gz8_a0a3a$1" />
      <unit id="6226796386650282029" at="258,64,269,7" name="jetbrains.mps.execution.configurations.editor.SimpleCanRunAndDebug_ComponentBuilder_a$RunConfigurationExecutor_generic_cellMenu_o92gz8_a0b3a$1" />
      <unit id="6226796386650281967" at="112,0,140,0" name="jetbrains.mps.execution.configurations.editor.SimpleCanRunAndDebug_ComponentBuilder_a$RunConfigurationExecutor_generic_cellMenu_o92gz8_a0b1a" />
      <unit id="6226796386650281987" at="150,0,178,0" name="jetbrains.mps.execution.configurations.editor.SimpleCanRunAndDebug_ComponentBuilder_a$RunConfigurationExecutor_generic_cellMenu_o92gz8_a0c1a" />
      <unit id="6226796386650282009" at="214,0,242,0" name="jetbrains.mps.execution.configurations.editor.SimpleCanRunAndDebug_ComponentBuilder_a$RunConfigurationExecutor_generic_cellMenu_o92gz8_a0a3a" />
      <unit id="6226796386650282029" at="252,0,280,0" name="jetbrains.mps.execution.configurations.editor.SimpleCanRunAndDebug_ComponentBuilder_a$RunConfigurationExecutor_generic_cellMenu_o92gz8_a0b3a" />
      <unit id="6226796386650281952" at="40,0,281,0" name="jetbrains.mps.execution.configurations.editor.SimpleCanRunAndDebug_ComponentBuilder_a" />
    </file>
  </root>
  <root nodeRef="r:7d438dd6-fddd-4f98-b0ae-eed9d2bebdce(jetbrains.mps.execution.configurations.editor)/6226796386650282045">
    <file name="ComplexCanRunAndDebug.java">
      <node id="6226796386650282045" at="15,47,16,35" concept="6" />
      <node id="6226796386650282045" at="18,79,19,90" concept="6" />
      <node id="6226796386650282045" at="18,0,21,0" concept="4" trace="createEditorCell#(Ljetbrains/mps/openapi/editor/EditorContext;Lorg/jetbrains/mps/openapi/model/SNode;)Ljetbrains/mps/openapi/editor/cells/EditorCell;" />
      <node id="6226796386650282045" at="14,0,18,0" concept="4" trace="getContextHints#()Ljava/util/Collection;" />
      <scope id="6226796386650282045" at="15,47,16,35" />
      <scope id="6226796386650282045" at="18,79,19,90" />
      <scope id="6226796386650282045" at="18,0,21,0">
        <var name="editorContext" id="6226796386650282045" />
        <var name="node" id="6226796386650282045" />
      </scope>
      <scope id="6226796386650282045" at="14,0,18,0" />
      <unit id="6226796386650282045" at="13,0,22,0" name="jetbrains.mps.execution.configurations.editor.ComplexCanRunAndDebug" />
    </file>
    <file name="ComplexCanRunAndDebug_ComponentBuilder_a.java">
      <node id="6226796386650282045" at="57,104,58,19" concept="8" />
      <node id="6226796386650282045" at="58,19,59,18" concept="1" />
      <node id="6226796386650282045" at="64,26,65,18" concept="6" />
      <node id="6226796386650282045" at="68,39,69,39" concept="6" />
      <node id="6226796386650282045" at="72,50,73,120" concept="5" />
      <node id="6226796386650282045" at="73,120,74,48" concept="1" />
      <node id="6226796386650282045" at="74,48,75,34" concept="5" />
      <node id="6226796386650282045" at="75,34,76,49" concept="1" />
      <node id="6226796386650282045" at="76,49,77,40" concept="1" />
      <node id="6226796386650282045" at="77,40,78,57" concept="1" />
      <node id="6226796386650282045" at="78,57,79,59" concept="1" />
      <node id="6226796386650282045" at="79,59,80,59" concept="1" />
      <node id="6226796386650282045" at="80,59,81,22" concept="6" />
      <node id="6226796386650282049" at="83,49,84,97" concept="5" />
      <node id="6226796386650282049" at="84,97,85,47" concept="1" />
      <node id="6226796386650282049" at="85,47,86,34" concept="5" />
      <node id="6226796386650282049" at="86,34,87,82" concept="1" />
      <node id="6226796386650282049" at="87,82,88,40" concept="1" />
      <node id="6226796386650282049" at="88,40,89,34" concept="1" />
      <node id="6226796386650282049" at="89,34,90,22" concept="6" />
      <node id="6226796386650282045" at="92,51,93,122" concept="5" />
      <node id="6226796386650282045" at="93,122,94,49" concept="1" />
      <node id="6226796386650282045" at="94,49,95,34" concept="5" />
      <node id="6226796386650282045" at="95,34,96,49" concept="1" />
      <node id="6226796386650282045" at="96,49,97,40" concept="1" />
      <node id="6226796386650282045" at="97,40,98,60" concept="1" />
      <node id="6226796386650282045" at="99,38,100,60" concept="1" />
      <node id="6226796386650282045" at="102,38,103,60" concept="1" />
      <node id="6226796386650282045" at="104,5,105,22" concept="6" />
      <node id="6226796386650282056" at="107,47,108,176" concept="6" />
      <node id="6226796386650282075" at="110,47,111,179" concept="6" />
      <node id="6226796386650282052" at="113,52,114,85" concept="5" />
      <node id="6226796386650282052" at="114,85,115,22" concept="6" />
      <node id="6226796386650282045" at="117,50,118,96" concept="5" />
      <node id="6226796386650282045" at="118,96,119,48" concept="1" />
      <node id="6226796386650282045" at="119,48,120,34" concept="5" />
      <node id="6226796386650282045" at="120,34,121,82" concept="1" />
      <node id="6226796386650282045" at="121,82,122,40" concept="1" />
      <node id="6226796386650282045" at="122,40,123,34" concept="1" />
      <node id="6226796386650282045" at="123,34,124,288" concept="1" />
      <node id="6226796386650282045" at="124,288,125,22" concept="6" />
      <node id="6226796386650282061" at="131,103,132,87" concept="5" />
      <node id="6226796386650282061" at="137,65,138,77" concept="5" />
      <node id="6226796386650282061" at="138,77,139,211" concept="1" />
      <node id="6226796386650282061" at="139,211,140,28" concept="6" />
      <node id="6226796386650282061" at="144,8,145,71" concept="6" />
      <node id="6226796386650282064" at="148,121,149,176" concept="1" />
      <node id="6226796386650282061" at="151,37,152,25" concept="6" />
      <node id="6226796386650282045" at="155,50,156,102" concept="5" />
      <node id="6226796386650282045" at="156,102,157,48" concept="1" />
      <node id="6226796386650282045" at="157,48,158,34" concept="5" />
      <node id="6226796386650282045" at="158,34,159,107" concept="1" />
      <node id="6226796386650282045" at="159,107,160,40" concept="1" />
      <node id="6226796386650282045" at="160,40,161,34" concept="1" />
      <node id="6226796386650282045" at="161,34,162,288" concept="1" />
      <node id="6226796386650282045" at="162,288,163,22" concept="6" />
      <node id="6226796386650282081" at="169,103,170,87" concept="5" />
      <node id="6226796386650282081" at="175,65,176,77" concept="5" />
      <node id="6226796386650282081" at="176,77,177,211" concept="1" />
      <node id="6226796386650282081" at="177,211,178,28" concept="6" />
      <node id="6226796386650282081" at="182,8,183,71" concept="6" />
      <node id="6226796386650282084" at="186,121,187,175" concept="1" />
      <node id="6226796386650282081" at="189,37,190,19" concept="6" />
      <node id="6226796386650282045" at="193,51,194,122" concept="5" />
      <node id="6226796386650282045" at="194,122,195,49" concept="1" />
      <node id="6226796386650282045" at="195,49,196,34" concept="5" />
      <node id="6226796386650282045" at="196,34,197,49" concept="1" />
      <node id="6226796386650282045" at="197,49,198,40" concept="1" />
      <node id="6226796386650282045" at="198,40,199,60" concept="1" />
      <node id="6226796386650282045" at="200,38,201,62" concept="1" />
      <node id="6226796386650282045" at="203,38,204,60" concept="1" />
      <node id="6226796386650282045" at="205,5,206,22" concept="6" />
      <node id="6226796386650282112" at="208,47,209,250" concept="6" />
      <node id="6226796386650282122" at="211,47,212,203" concept="6" />
      <node id="6226796386650282094" at="214,52,215,85" concept="5" />
      <node id="6226796386650282094" at="215,85,216,22" concept="6" />
      <node id="6226796386650282045" at="218,52,219,122" concept="5" />
      <node id="6226796386650282045" at="219,122,220,50" concept="1" />
      <node id="6226796386650282045" at="220,50,221,34" concept="5" />
      <node id="6226796386650282045" at="221,34,222,49" concept="1" />
      <node id="6226796386650282045" at="222,49,223,40" concept="1" />
      <node id="6226796386650282045" at="223,40,224,59" concept="1" />
      <node id="6226796386650282045" at="224,59,225,58" concept="1" />
      <node id="6226796386650282045" at="225,58,226,22" concept="6" />
      <node id="6226796386650282045" at="228,51,229,104" concept="5" />
      <node id="6226796386650282045" at="229,104,230,49" concept="1" />
      <node id="6226796386650282045" at="230,49,231,34" concept="5" />
      <node id="6226796386650282045" at="231,34,232,82" concept="1" />
      <node id="6226796386650282045" at="232,82,233,40" concept="1" />
      <node id="6226796386650282045" at="233,40,234,34" concept="1" />
      <node id="6226796386650282045" at="234,34,235,289" concept="1" />
      <node id="6226796386650282045" at="235,289,236,22" concept="6" />
      <node id="6226796386650282099" at="242,103,243,87" concept="5" />
      <node id="6226796386650282099" at="248,65,249,77" concept="5" />
      <node id="6226796386650282099" at="249,77,250,211" concept="1" />
      <node id="6226796386650282099" at="250,211,251,28" concept="6" />
      <node id="6226796386650282099" at="255,8,256,71" concept="6" />
      <node id="6226796386650282102" at="259,121,260,214" concept="1" />
      <node id="6226796386650282099" at="262,37,263,27" concept="6" />
      <node id="6226796386650282045" at="266,50,267,310" concept="5" />
      <node id="6226796386650282045" at="267,310,268,33" concept="6" />
      <node id="6226796386650282045" at="274,137,275,38" concept="8" />
      <node id="6226796386650282045" at="275,38,276,25" concept="1" />
      <node id="6226796386650282045" at="281,28,282,20" concept="6" />
      <node id="6226796386650282045" at="285,55,286,76" concept="5" />
      <node id="6226796386650282045" at="286,76,287,244" concept="1" />
      <node id="6226796386650282045" at="287,244,288,247" concept="1" />
      <node id="6226796386650282045" at="288,247,289,41" concept="1" />
      <node id="6226796386650282045" at="289,41,290,24" concept="6" />
      <node id="6226796386650282045" at="296,118,297,75" concept="1" />
      <node id="6226796386650282045" at="299,42,300,176" concept="1" />
      <node id="6226796386650282045" at="304,44,305,41" concept="1" />
      <node id="6226796386650282045" at="305,41,306,235" concept="1" />
      <node id="6226796386650282045" at="307,11,308,56" concept="5" />
      <node id="6226796386650282045" at="308,56,309,60" concept="1" />
      <node id="6226796386650282045" at="309,60,310,42" concept="1" />
      <node id="6226796386650282045" at="310,42,311,35" concept="1" />
      <node id="6226796386650282045" at="311,35,312,26" concept="6" />
      <node id="6226796386650282045" at="313,17,314,42" concept="1" />
      <node id="6226796386650282045" at="317,40,318,42" concept="6" />
      <node id="6226796386650282045" at="321,50,322,104" concept="5" />
      <node id="6226796386650282045" at="322,104,323,48" concept="1" />
      <node id="6226796386650282045" at="323,48,324,34" concept="5" />
      <node id="6226796386650282045" at="324,34,325,107" concept="1" />
      <node id="6226796386650282045" at="325,107,326,40" concept="1" />
      <node id="6226796386650282045" at="326,40,327,34" concept="1" />
      <node id="6226796386650282045" at="327,34,328,288" concept="1" />
      <node id="6226796386650282045" at="328,288,329,22" concept="6" />
      <node id="6226796386650282129" at="335,103,336,87" concept="5" />
      <node id="6226796386650282129" at="341,65,342,77" concept="5" />
      <node id="6226796386650282129" at="342,77,343,211" concept="1" />
      <node id="6226796386650282129" at="343,211,344,28" concept="6" />
      <node id="6226796386650282129" at="348,8,349,71" concept="6" />
      <node id="6226796386650282132" at="352,121,353,398" concept="1" />
      <node id="6226796386650282129" at="355,37,356,21" concept="6" />
      <node id="6226796386650282045" at="54,0,56,0" concept="2" trace="myNode" />
      <node id="6226796386650282061" at="128,0,130,0" concept="0" trace="RunConfigurationExecutor_generic_cellMenu_2konf7_a0b1a#()V" />
      <node id="6226796386650282081" at="166,0,168,0" concept="0" trace="RunConfigurationExecutor_generic_cellMenu_2konf7_a0c1a#()V" />
      <node id="6226796386650282099" at="239,0,241,0" concept="0" trace="RunConfigurationExecutor_generic_cellMenu_2konf7_a0a1c0#()V" />
      <node id="6226796386650282045" at="271,0,273,0" concept="2" trace="myNode" />
      <node id="6226796386650282129" at="332,0,334,0" concept="0" trace="RunConfigurationExecutor_generic_cellMenu_2konf7_a0c2a#()V" />
      <node id="6226796386650282045" at="68,0,71,0" concept="4" trace="createCell#()Ljetbrains/mps/openapi/editor/cells/EditorCell;" />
      <node id="6226796386650282045" at="98,60,101,5" concept="3" />
      <node id="6226796386650282045" at="101,5,104,5" concept="3" />
      <node id="6226796386650282054" at="107,0,110,0" concept="4" trace="nodeCondition_2konf7_a1b0#()Z" />
      <node id="6226796386650282073" at="110,0,113,0" concept="4" trace="nodeCondition_2konf7_a2b0#()Z" />
      <node id="6226796386650282061" at="148,0,151,0" concept="4" trace="handleAction#(Lorg/jetbrains/mps/openapi/model/SNode;Lorg/jetbrains/mps/openapi/model/SModel;Ljetbrains/mps/smodel/IOperationContext;Ljetbrains/mps/openapi/editor/EditorContext;)V" />
      <node id="6226796386650282061" at="151,0,154,0" concept="4" trace="getMatchingText#()Ljava/lang/String;" />
      <node id="6226796386650282081" at="186,0,189,0" concept="4" trace="handleAction#(Lorg/jetbrains/mps/openapi/model/SNode;Lorg/jetbrains/mps/openapi/model/SModel;Ljetbrains/mps/smodel/IOperationContext;Ljetbrains/mps/openapi/editor/EditorContext;)V" />
      <node id="6226796386650282081" at="189,0,192,0" concept="4" trace="getMatchingText#()Ljava/lang/String;" />
      <node id="6226796386650282045" at="199,60,202,5" concept="3" />
      <node id="6226796386650282045" at="202,5,205,5" concept="3" />
      <node id="6226796386650282110" at="208,0,211,0" concept="4" trace="nodeCondition_2konf7_a1c0#()Z" />
      <node id="6226796386650282120" at="211,0,214,0" concept="4" trace="nodeCondition_2konf7_a2c0#()Z" />
      <node id="6226796386650282099" at="259,0,262,0" concept="4" trace="handleAction#(Lorg/jetbrains/mps/openapi/model/SNode;Lorg/jetbrains/mps/openapi/model/SModel;Ljetbrains/mps/smodel/IOperationContext;Ljetbrains/mps/openapi/editor/EditorContext;)V" />
      <node id="6226796386650282099" at="262,0,265,0" concept="4" trace="getMatchingText#()Ljava/lang/String;" />
      <node id="6226796386650282045" at="295,70,298,7" concept="3" />
      <node id="6226796386650282045" at="298,7,301,7" concept="3" />
      <node id="6226796386650282045" at="317,0,320,0" concept="4" trace="getNoTargetText#()Ljava/lang/String;" />
      <node id="6226796386650282129" at="352,0,355,0" concept="4" trace="handleAction#(Lorg/jetbrains/mps/openapi/model/SNode;Lorg/jetbrains/mps/openapi/model/SModel;Ljetbrains/mps/smodel/IOperationContext;Ljetbrains/mps/openapi/editor/EditorContext;)V" />
      <node id="6226796386650282129" at="355,0,358,0" concept="4" trace="getMatchingText#()Ljava/lang/String;" />
      <node id="6226796386650282045" at="57,0,61,0" concept="0" trace="ComplexCanRunAndDebug_ComponentBuilder_a#(Ljetbrains/mps/openapi/editor/EditorContext;Lorg/jetbrains/mps/openapi/model/SNode;)V" />
      <node id="6226796386650282052" at="113,0,117,0" concept="4" trace="createIndentCell_2konf7_a1a#()Ljetbrains/mps/openapi/editor/cells/EditorCell;" />
      <node id="6226796386650282094" at="214,0,218,0" concept="4" trace="createIndentCell_2konf7_a2a#()Ljetbrains/mps/openapi/editor/cells/EditorCell;" />
      <node id="6226796386650282045" at="266,0,270,0" concept="4" trace="createRefNode_2konf7_b1c0#()Ljetbrains/mps/openapi/editor/cells/EditorCell;" />
      <node id="6226796386650282045" at="274,0,278,0" concept="0" trace="debuggerConfigurationSingleRoleHandler_2konf7_b1c0#(Lorg/jetbrains/mps/openapi/model/SNode;Lorg/jetbrains/mps/openapi/language/SContainmentLink;Ljetbrains/mps/openapi/editor/EditorContext;)V" />
      <node id="6226796386650282045" at="62,0,67,0" concept="4" trace="getNode#()Lorg/jetbrains/mps/openapi/model/SNode;" />
      <node id="6226796386650282045" at="279,0,284,0" concept="4" trace="getNode#()Lorg/jetbrains/mps/openapi/model/SNode;" />
      <node id="6226796386650282061" at="136,0,142,0" concept="4" trace="getEditorMenuTraceInfo#()Ljetbrains/mps/openapi/editor/menus/EditorMenuTraceInfo;" />
      <node id="6226796386650282081" at="174,0,180,0" concept="4" trace="getEditorMenuTraceInfo#()Ljetbrains/mps/openapi/editor/menus/EditorMenuTraceInfo;" />
      <node id="6226796386650282099" at="247,0,253,0" concept="4" trace="getEditorMenuTraceInfo#()Ljetbrains/mps/openapi/editor/menus/EditorMenuTraceInfo;" />
      <node id="6226796386650282129" at="340,0,346,0" concept="4" trace="getEditorMenuTraceInfo#()Ljetbrains/mps/openapi/editor/menus/EditorMenuTraceInfo;" />
      <node id="6226796386650282045" at="285,0,292,0" concept="4" trace="createChildCell#(Lorg/jetbrains/mps/openapi/model/SNode;)Ljetbrains/mps/openapi/editor/cells/EditorCell;" />
      <node id="6226796386650282061" at="134,64,142,12" concept="6" />
      <node id="6226796386650282081" at="172,64,180,12" concept="6" />
      <node id="6226796386650282099" at="245,64,253,12" concept="6" />
      <node id="6226796386650282045" at="295,0,303,0" concept="4" trace="installCellInfo#(Lorg/jetbrains/mps/openapi/model/SNode;Ljetbrains/mps/openapi/editor/cells/EditorCell;)V" />
      <node id="6226796386650282129" at="338,64,346,12" concept="6" />
      <node id="6226796386650282049" at="83,0,92,0" concept="4" trace="createConstant_2konf7_a0#()Ljetbrains/mps/openapi/editor/cells/EditorCell;" />
      <node id="6226796386650282045" at="306,235,315,7" concept="10" />
      <node id="6226796386650282045" at="117,0,127,0" concept="4" trace="createConstant_2konf7_b1a#()Ljetbrains/mps/openapi/editor/cells/EditorCell;" />
      <node id="6226796386650282061" at="134,0,144,0" concept="4" trace="apply#(Ljetbrains/mps/openapi/editor/cells/SubstituteAction;)Ljetbrains/mps/openapi/editor/cells/SubstituteAction;" />
      <node id="6226796386650282045" at="155,0,165,0" concept="4" trace="createConstant_2konf7_c1a#()Ljetbrains/mps/openapi/editor/cells/EditorCell;" />
      <node id="6226796386650282081" at="172,0,182,0" concept="4" trace="apply#(Ljetbrains/mps/openapi/editor/cells/SubstituteAction;)Ljetbrains/mps/openapi/editor/cells/SubstituteAction;" />
      <node id="6226796386650282045" at="218,0,228,0" concept="4" trace="createCollection_2konf7_b2a#()Ljetbrains/mps/openapi/editor/cells/EditorCell;" />
      <node id="6226796386650282045" at="228,0,238,0" concept="4" trace="createConstant_2konf7_a1c0#()Ljetbrains/mps/openapi/editor/cells/EditorCell;" />
      <node id="6226796386650282099" at="245,0,255,0" concept="4" trace="apply#(Ljetbrains/mps/openapi/editor/cells/SubstituteAction;)Ljetbrains/mps/openapi/editor/cells/SubstituteAction;" />
      <node id="6226796386650282045" at="321,0,331,0" concept="4" trace="createConstant_2konf7_c2a#()Ljetbrains/mps/openapi/editor/cells/EditorCell;" />
      <node id="6226796386650282129" at="338,0,348,0" concept="4" trace="apply#(Ljetbrains/mps/openapi/editor/cells/SubstituteAction;)Ljetbrains/mps/openapi/editor/cells/SubstituteAction;" />
      <node id="6226796386650282045" at="72,0,83,0" concept="4" trace="createCollection_2konf7_a#()Ljetbrains/mps/openapi/editor/cells/EditorCell;" />
      <node id="6226796386650282061" at="132,87,144,8" concept="5" />
      <node id="6226796386650282081" at="170,87,182,8" concept="5" />
      <node id="6226796386650282099" at="243,87,255,8" concept="5" />
      <node id="6226796386650282129" at="336,87,348,8" concept="5" />
      <node id="6226796386650282045" at="303,0,317,0" concept="4" trace="createEmptyCell#()Ljetbrains/mps/openapi/editor/cells/EditorCell;" />
      <node id="6226796386650282045" at="92,0,107,0" concept="4" trace="createCollection_2konf7_b0#()Ljetbrains/mps/openapi/editor/cells/EditorCell;" />
      <node id="6226796386650282045" at="193,0,208,0" concept="4" trace="createCollection_2konf7_c0#()Ljetbrains/mps/openapi/editor/cells/EditorCell;" />
      <node id="6226796386650282061" at="130,0,147,0" concept="4" trace="createActions#(Ljetbrains/mps/nodeEditor/cellMenu/CellContext;Ljetbrains/mps/openapi/editor/EditorContext;)Ljava/util/List;" />
      <node id="6226796386650282081" at="168,0,185,0" concept="4" trace="createActions#(Ljetbrains/mps/nodeEditor/cellMenu/CellContext;Ljetbrains/mps/openapi/editor/EditorContext;)Ljava/util/List;" />
      <node id="6226796386650282099" at="241,0,258,0" concept="4" trace="createActions#(Ljetbrains/mps/nodeEditor/cellMenu/CellContext;Ljetbrains/mps/openapi/editor/EditorContext;)Ljava/util/List;" />
      <node id="6226796386650282129" at="334,0,351,0" concept="4" trace="createActions#(Ljetbrains/mps/nodeEditor/cellMenu/CellContext;Ljetbrains/mps/openapi/editor/EditorContext;)Ljava/util/List;" />
      <scope id="6226796386650282061" at="128,69,128,69" />
      <scope id="6226796386650282081" at="166,69,166,69" />
      <scope id="6226796386650282099" at="239,70,239,70" />
      <scope id="6226796386650282129" at="332,69,332,69" />
      <scope id="6226796386650282045" at="64,26,65,18" />
      <scope id="6226796386650282045" at="68,39,69,39" />
      <scope id="6226796386650282045" at="99,38,100,60" />
      <scope id="6226796386650282045" at="102,38,103,60" />
      <scope id="6226796386650282055" at="107,47,108,176" />
      <scope id="6226796386650282074" at="110,47,111,179" />
      <scope id="6226796386650282063" at="148,121,149,176" />
      <scope id="6226796386650282061" at="151,37,152,25" />
      <scope id="6226796386650282083" at="186,121,187,175" />
      <scope id="6226796386650282081" at="189,37,190,19" />
      <scope id="6226796386650282045" at="200,38,201,62" />
      <scope id="6226796386650282045" at="203,38,204,60" />
      <scope id="6226796386650282111" at="208,47,209,250" />
      <scope id="6226796386650282121" at="211,47,212,203" />
      <scope id="6226796386650282101" at="259,121,260,214" />
      <scope id="6226796386650282099" at="262,37,263,27" />
      <scope id="6226796386650282045" at="281,28,282,20" />
      <scope id="6226796386650282045" at="296,118,297,75" />
      <scope id="6226796386650282045" at="299,42,300,176" />
      <scope id="6226796386650282045" at="313,17,314,42" />
      <scope id="6226796386650282045" at="317,40,318,42" />
      <scope id="6226796386650282131" at="352,121,353,398" />
      <scope id="6226796386650282129" at="355,37,356,21" />
      <scope id="6226796386650282045" at="57,104,59,18" />
      <scope id="6226796386650282052" at="113,52,115,22">
        <var name="editorCell" id="6226796386650282052" />
      </scope>
      <scope id="6226796386650282061" at="128,0,130,0" />
      <scope id="6226796386650282081" at="166,0,168,0" />
      <scope id="6226796386650282094" at="214,52,216,22">
        <var name="editorCell" id="6226796386650282094" />
      </scope>
      <scope id="6226796386650282099" at="239,0,241,0" />
      <scope id="6226796386650282045" at="266,50,268,33">
        <var name="provider" id="6226796386650282045" />
      </scope>
      <scope id="6226796386650282045" at="274,137,276,25" />
      <scope id="6226796386650282129" at="332,0,334,0" />
      <scope id="6226796386650282045" at="68,0,71,0" />
      <scope id="6226796386650282054" at="107,0,110,0" />
      <scope id="6226796386650282073" at="110,0,113,0" />
      <scope id="6226796386650282061" at="137,65,140,28">
        <var name="result" id="6226796386650282061" />
      </scope>
      <scope id="6226796386650282061" at="148,0,151,0">
        <var name="editorContext" id="6226796386650282061" />
        <var name="model" id="6226796386650282061" />
        <var name="node" id="6226796386650282061" />
        <var name="operationContext" id="6226796386650282061" />
      </scope>
      <scope id="6226796386650282061" at="151,0,154,0" />
      <scope id="6226796386650282081" at="175,65,178,28">
        <var name="result" id="6226796386650282081" />
      </scope>
      <scope id="6226796386650282081" at="186,0,189,0">
        <var name="editorContext" id="6226796386650282081" />
        <var name="model" id="6226796386650282081" />
        <var name="node" id="6226796386650282081" />
        <var name="operationContext" id="6226796386650282081" />
      </scope>
      <scope id="6226796386650282081" at="189,0,192,0" />
      <scope id="6226796386650282110" at="208,0,211,0" />
      <scope id="6226796386650282120" at="211,0,214,0" />
      <scope id="6226796386650282099" at="248,65,251,28">
        <var name="result" id="6226796386650282099" />
      </scope>
      <scope id="6226796386650282099" at="259,0,262,0">
        <var name="editorContext" id="6226796386650282099" />
        <var name="model" id="6226796386650282099" />
        <var name="node" id="6226796386650282099" />
        <var name="operationContext" id="6226796386650282099" />
      </scope>
      <scope id="6226796386650282099" at="262,0,265,0" />
      <scope id="6226796386650282045" at="317,0,320,0" />
      <scope id="6226796386650282129" at="341,65,344,28">
        <var name="result" id="6226796386650282129" />
      </scope>
      <scope id="6226796386650282129" at="352,0,355,0">
        <var name="editorContext" id="6226796386650282129" />
        <var name="model" id="6226796386650282129" />
        <var name="node" id="6226796386650282129" />
        <var name="operationContext" id="6226796386650282129" />
      </scope>
      <scope id="6226796386650282129" at="355,0,358,0" />
      <scope id="6226796386650282045" at="57,0,61,0">
        <var name="context" id="6226796386650282045" />
        <var name="node" id="6226796386650282045" />
      </scope>
      <scope id="6226796386650282052" at="113,0,117,0" />
      <scope id="6226796386650282094" at="214,0,218,0" />
      <scope id="6226796386650282045" at="266,0,270,0" />
      <scope id="6226796386650282045" at="274,0,278,0">
        <var name="containmentLink" id="6226796386650282045" />
        <var name="context" id="6226796386650282045" />
        <var name="ownerNode" id="6226796386650282045" />
      </scope>
      <scope id="6226796386650282045" at="62,0,67,0" />
      <scope id="6226796386650282045" at="279,0,284,0" />
      <scope id="6226796386650282045" at="285,55,290,24">
        <var name="editorCell" id="6226796386650282045" />
      </scope>
      <scope id="6226796386650282045" at="307,11,312,26">
        <var name="editorCell" id="6226796386650282045" />
      </scope>
      <scope id="6226796386650282061" at="136,0,142,0" />
      <scope id="6226796386650282081" at="174,0,180,0" />
      <scope id="6226796386650282099" at="247,0,253,0" />
      <scope id="6226796386650282045" at="295,70,301,7" />
      <scope id="6226796386650282129" at="340,0,346,0" />
      <scope id="6226796386650282049" at="83,49,90,22">
        <var name="editorCell" id="6226796386650282049" />
        <var name="style" id="6226796386650282049" />
      </scope>
      <scope id="6226796386650282045" at="285,0,292,0">
        <var name="child" id="6226796386650282045" />
      </scope>
      <scope id="6226796386650282045" at="117,50,125,22">
        <var name="editorCell" id="6226796386650282045" />
        <var name="style" id="6226796386650282045" />
      </scope>
      <scope id="6226796386650282061" at="134,64,142,12" />
      <scope id="6226796386650282045" at="155,50,163,22">
        <var name="editorCell" id="6226796386650282045" />
        <var name="style" id="6226796386650282045" />
      </scope>
      <scope id="6226796386650282081" at="172,64,180,12" />
      <scope id="6226796386650282045" at="218,52,226,22">
        <var name="editorCell" id="6226796386650282045" />
        <var name="style" id="6226796386650282045" />
      </scope>
      <scope id="6226796386650282045" at="228,51,236,22">
        <var name="editorCell" id="6226796386650282045" />
        <var name="style" id="6226796386650282045" />
      </scope>
      <scope id="6226796386650282099" at="245,64,253,12" />
      <scope id="6226796386650282045" at="295,0,303,0">
        <var name="child" id="6226796386650282045" />
        <var name="editorCell" id="6226796386650282045" />
      </scope>
      <scope id="6226796386650282045" at="321,50,329,22">
        <var name="editorCell" id="6226796386650282045" />
        <var name="style" id="6226796386650282045" />
      </scope>
      <scope id="6226796386650282129" at="338,64,346,12" />
      <scope id="6226796386650282045" at="72,50,81,22">
        <var name="editorCell" id="6226796386650282045" />
        <var name="style" id="6226796386650282045" />
      </scope>
      <scope id="6226796386650282049" at="83,0,92,0" />
      <scope id="6226796386650282045" at="117,0,127,0" />
      <scope id="6226796386650282061" at="134,0,144,0">
        <var name="action" id="6226796386650282061" />
      </scope>
      <scope id="6226796386650282045" at="155,0,165,0" />
      <scope id="6226796386650282081" at="172,0,182,0">
        <var name="action" id="6226796386650282081" />
      </scope>
      <scope id="6226796386650282045" at="218,0,228,0" />
      <scope id="6226796386650282045" at="228,0,238,0" />
      <scope id="6226796386650282099" at="245,0,255,0">
        <var name="action" id="6226796386650282099" />
      </scope>
      <scope id="6226796386650282045" at="321,0,331,0" />
      <scope id="6226796386650282129" at="338,0,348,0">
        <var name="action" id="6226796386650282129" />
      </scope>
      <scope id="6226796386650282045" at="72,0,83,0" />
      <scope id="6226796386650282045" at="304,44,315,7" />
      <scope id="6226796386650282045" at="92,51,105,22">
        <var name="editorCell" id="6226796386650282045" />
        <var name="style" id="6226796386650282045" />
      </scope>
      <scope id="6226796386650282045" at="193,51,206,22">
        <var name="editorCell" id="6226796386650282045" />
        <var name="style" id="6226796386650282045" />
      </scope>
      <scope id="6226796386650282061" at="131,103,145,71">
        <var name="actions" id="6226796386650282061" />
        <var name="mapper" id="6226796386650282061" />
      </scope>
      <scope id="6226796386650282081" at="169,103,183,71">
        <var name="actions" id="6226796386650282081" />
        <var name="mapper" id="6226796386650282081" />
      </scope>
      <scope id="6226796386650282099" at="242,103,256,71">
        <var name="actions" id="6226796386650282099" />
        <var name="mapper" id="6226796386650282099" />
      </scope>
      <scope id="6226796386650282045" at="303,0,317,0" />
      <scope id="6226796386650282129" at="335,103,349,71">
        <var name="actions" id="6226796386650282129" />
        <var name="mapper" id="6226796386650282129" />
      </scope>
      <scope id="6226796386650282045" at="92,0,107,0" />
      <scope id="6226796386650282045" at="193,0,208,0" />
      <scope id="6226796386650282061" at="130,0,147,0">
        <var name="cellContext" id="6226796386650282061" />
        <var name="editorContext" id="6226796386650282061" />
      </scope>
      <scope id="6226796386650282081" at="168,0,185,0">
        <var name="cellContext" id="6226796386650282081" />
        <var name="editorContext" id="6226796386650282081" />
      </scope>
      <scope id="6226796386650282099" at="241,0,258,0">
        <var name="cellContext" id="6226796386650282099" />
        <var name="editorContext" id="6226796386650282099" />
      </scope>
      <scope id="6226796386650282129" at="334,0,351,0">
        <var name="cellContext" id="6226796386650282129" />
        <var name="editorContext" id="6226796386650282129" />
      </scope>
      <unit id="6226796386650282061" at="135,21,142,11" name="jetbrains.mps.execution.configurations.editor.ComplexCanRunAndDebug_ComponentBuilder_a$RunConfigurationExecutor_generic_cellMenu_2konf7_a0b1a$1$1" />
      <unit id="6226796386650282081" at="173,21,180,11" name="jetbrains.mps.execution.configurations.editor.ComplexCanRunAndDebug_ComponentBuilder_a$RunConfigurationExecutor_generic_cellMenu_2konf7_a0c1a$1$1" />
      <unit id="6226796386650282099" at="246,21,253,11" name="jetbrains.mps.execution.configurations.editor.ComplexCanRunAndDebug_ComponentBuilder_a$RunConfigurationExecutor_generic_cellMenu_2konf7_a0a1c0$1$1" />
      <unit id="6226796386650282129" at="339,21,346,11" name="jetbrains.mps.execution.configurations.editor.ComplexCanRunAndDebug_ComponentBuilder_a$RunConfigurationExecutor_generic_cellMenu_2konf7_a0c2a$1$1" />
      <unit id="6226796386650282061" at="133,64,144,7" name="jetbrains.mps.execution.configurations.editor.ComplexCanRunAndDebug_ComponentBuilder_a$RunConfigurationExecutor_generic_cellMenu_2konf7_a0b1a$1" />
      <unit id="6226796386650282081" at="171,64,182,7" name="jetbrains.mps.execution.configurations.editor.ComplexCanRunAndDebug_ComponentBuilder_a$RunConfigurationExecutor_generic_cellMenu_2konf7_a0c1a$1" />
      <unit id="6226796386650282099" at="244,64,255,7" name="jetbrains.mps.execution.configurations.editor.ComplexCanRunAndDebug_ComponentBuilder_a$RunConfigurationExecutor_generic_cellMenu_2konf7_a0a1c0$1" />
      <unit id="6226796386650282129" at="337,64,348,7" name="jetbrains.mps.execution.configurations.editor.ComplexCanRunAndDebug_ComponentBuilder_a$RunConfigurationExecutor_generic_cellMenu_2konf7_a0c2a$1" />
      <unit id="6226796386650282061" at="127,0,155,0" name="jetbrains.mps.execution.configurations.editor.ComplexCanRunAndDebug_ComponentBuilder_a$RunConfigurationExecutor_generic_cellMenu_2konf7_a0b1a" />
      <unit id="6226796386650282081" at="165,0,193,0" name="jetbrains.mps.execution.configurations.editor.ComplexCanRunAndDebug_ComponentBuilder_a$RunConfigurationExecutor_generic_cellMenu_2konf7_a0c1a" />
      <unit id="6226796386650282099" at="238,0,266,0" name="jetbrains.mps.execution.configurations.editor.ComplexCanRunAndDebug_ComponentBuilder_a$RunConfigurationExecutor_generic_cellMenu_2konf7_a0a1c0" />
      <unit id="6226796386650282129" at="331,0,359,0" name="jetbrains.mps.execution.configurations.editor.ComplexCanRunAndDebug_ComponentBuilder_a$RunConfigurationExecutor_generic_cellMenu_2konf7_a0c2a" />
      <unit id="6226796386650282045" at="270,0,321,0" name="jetbrains.mps.execution.configurations.editor.ComplexCanRunAndDebug_ComponentBuilder_a$debuggerConfigurationSingleRoleHandler_2konf7_b1c0" />
      <unit id="6226796386650282045" at="53,0,360,0" name="jetbrains.mps.execution.configurations.editor.ComplexCanRunAndDebug_ComponentBuilder_a" />
    </file>
  </root>
  <root nodeRef="r:7d438dd6-fddd-4f98-b0ae-eed9d2bebdce(jetbrains.mps.execution.configurations.editor)/6550182048787537882">
    <file name="BeforeTaskCall_Editor.java">
      <node id="6550182048787537882" at="11,79,12,80" concept="6" />
      <node id="6550182048787537882" at="11,0,14,0" concept="4" trace="createEditorCell#(Ljetbrains/mps/openapi/editor/EditorContext;Lorg/jetbrains/mps/openapi/model/SNode;)Ljetbrains/mps/openapi/editor/cells/EditorCell;" />
      <scope id="6550182048787537882" at="11,79,12,80" />
      <scope id="6550182048787537882" at="11,0,14,0">
        <var name="editorContext" id="6550182048787537882" />
        <var name="node" id="6550182048787537882" />
      </scope>
      <unit id="6550182048787537882" at="10,0,15,0" name="jetbrains.mps.execution.configurations.editor.BeforeTaskCall_Editor" />
    </file>
    <file name="BeforeTaskCall_EditorBuilder_a.java">
<<<<<<< HEAD
      <node id="6550182048787537882" at="58,94,59,19" concept="8" />
      <node id="6550182048787537882" at="59,19,60,18" concept="1" />
      <node id="6550182048787537882" at="65,26,66,18" concept="6" />
      <node id="6550182048787537882" at="69,39,70,39" concept="6" />
      <node id="6550182048787537882" at="73,50,74,118" concept="5" />
      <node id="6550182048787537882" at="74,118,75,48" concept="1" />
      <node id="6550182048787537882" at="75,48,76,28" concept="1" />
      <node id="6550182048787537882" at="76,28,77,65" concept="1" />
      <node id="6550182048787537882" at="77,65,78,56" concept="1" />
      <node id="6550182048787537882" at="78,56,79,57" concept="1" />
      <node id="6550182048787537882" at="79,57,80,60" concept="1" />
      <node id="6550182048787537882" at="80,60,81,57" concept="1" />
      <node id="6550182048787537882" at="81,57,82,22" concept="6" />
      <node id="6550182048787537882" at="84,48,85,175" concept="5" />
      <node id="6550182048787537882" at="89,39,90,136" concept="6" />
      <node id="6550182048787537882" at="92,37,93,60" concept="1" />
      <node id="6550182048787537882" at="93,60,94,48" concept="1" />
      <node id="6550182048787537882" at="94,48,95,58" concept="1" />
      <node id="6550182048787537882" at="95,58,96,20" concept="6" />
      <node id="6550182048787537882" at="99,58,100,91" concept="5" />
      <node id="6550182048787537882" at="100,91,101,131" concept="1" />
      <node id="6550182048787537882" at="101,131,102,135" concept="1" />
      <node id="6550182048787537882" at="102,135,103,20" concept="6" />
      <node id="6550182048787537882" at="105,6,106,0" concept="7" />
      <node id="6550182048787537882" at="106,0,107,48" concept="1" />
      <node id="6550182048787537882" at="107,48,108,50" concept="5" />
      <node id="6550182048787537882" at="108,50,109,0" concept="7" />
      <node id="6550182048787537882" at="110,40,111,40" concept="1" />
      <node id="6550182048787537882" at="111,40,112,161" concept="1" />
      <node id="6550182048787537882" at="113,5,114,143" concept="1" />
      <node id="6550182048787537882" at="114,143,115,301" concept="5" />
      <node id="6550182048787537882" at="117,39,118,113" concept="6" />
      <node id="6550182048787537882" at="121,73,122,87" concept="5" />
      <node id="6550182048787537882" at="122,87,123,145" concept="6" />
      <node id="6550182048787537882" at="124,10,125,22" concept="6" />
      <node id="6550182048787537888" at="130,0,131,0" concept="2" trace="myReferencingNode" />
      <node id="6550182048787537888" at="132,119,133,21" concept="8" />
      <node id="6550182048787537888" at="133,21,134,42" concept="1" />
      <node id="6550182048787537888" at="134,42,135,20" concept="1" />
      <node id="6550182048787537888" at="138,41,139,42" concept="6" />
      <node id="6550182048787537888" at="144,28,145,20" concept="6" />
      <node id="6550182048787537890" at="148,53,149,41" concept="1" />
      <node id="6550182048787537890" at="150,11,151,148" concept="5" />
      <node id="6550182048787537890" at="151,148,152,78" concept="1" />
      <node id="6550182048787537890" at="152,78,153,150" concept="5" />
      <node id="6550182048787537890" at="153,150,154,47" concept="1" />
      <node id="6550182048787537890" at="154,47,155,136" concept="1" />
      <node id="6550182048787537890" at="155,136,156,140" concept="1" />
      <node id="6550182048787537890" at="156,140,157,46" concept="1" />
      <node id="6550182048787537890" at="157,46,158,88" concept="1" />
      <node id="6550182048787537890" at="158,88,159,35" concept="1" />
      <node id="6550182048787537890" at="159,35,160,308" concept="5" />
      <node id="6550182048787537890" at="162,43,163,120" concept="6" />
      <node id="6550182048787537890" at="166,76,167,91" concept="5" />
      <node id="6550182048787537890" at="167,91,168,147" concept="6" />
      <node id="6550182048787537890" at="169,14,170,26" concept="6" />
      <node id="6550182048787537890" at="171,17,172,42" concept="1" />
      <node id="6550182048787537892" at="176,49,177,94" concept="5" />
      <node id="6550182048787537892" at="177,94,178,47" concept="1" />
      <node id="6550182048787537892" at="178,47,179,34" concept="5" />
      <node id="6550182048787537892" at="179,34,180,93" concept="1" />
      <node id="6550182048787537892" at="180,93,181,40" concept="1" />
      <node id="6550182048787537892" at="181,40,182,34" concept="1" />
      <node id="6550182048787537892" at="182,34,183,22" concept="6" />
      <node id="6550182048787537882" at="185,52,186,132" concept="5" />
      <node id="6550182048787537882" at="186,132,187,91" concept="5" />
      <node id="6550182048787537882" at="187,91,188,50" concept="1" />
      <node id="6550182048787537882" at="188,50,189,51" concept="1" />
      <node id="6550182048787537882" at="189,51,190,22" concept="6" />
      <node id="6550182048787537882" at="196,83,197,28" concept="8" />
      <node id="6550182048787537882" at="197,28,198,25" concept="1" />
      <node id="6550182048787537882" at="202,28,203,20" concept="6" />
      <node id="6550182048787537882" at="205,40,206,148" concept="6" />
      <node id="6550182048787537882" at="208,48,209,151" concept="6" />
      <node id="6550182048787537882" at="211,66,212,221" concept="6" />
      <node id="6550182048787537882" at="214,57,215,83" concept="5" />
      <node id="6550182048787537882" at="215,83,216,58" concept="1" />
      <node id="6550182048787537882" at="216,58,217,25" concept="6" />
      <node id="6550182048787537882" at="219,41,220,41" concept="1" />
      <node id="6550182048787537882" at="220,41,221,259" concept="1" />
      <node id="6550182048787537882" at="222,11,223,36" concept="5" />
      <node id="6550182048787537882" at="223,36,224,44" concept="1" />
      <node id="6550182048787537882" at="224,44,225,51" concept="1" />
      <node id="6550182048787537882" at="225,51,226,34" concept="1" />
      <node id="6550182048787537882" at="226,34,227,25" concept="6" />
      <node id="6550182048787537882" at="228,17,229,42" concept="1" />
      <node id="6550182048787537882" at="233,96,234,134" concept="1" />
      <node id="6550182048787537882" at="235,34,236,142" concept="1" />
      <node id="6550182048787537882" at="236,142,237,146" concept="1" />
      <node id="6550182048787537882" at="237,146,238,80" concept="1" />
      <node id="6550182048787537882" at="240,122,241,239" concept="1" />
      <node id="6550182048787537882" at="246,75,247,99" concept="5" />
      <node id="6550182048787537882" at="247,99,248,38" concept="1" />
      <node id="6550182048787537882" at="248,38,249,36" concept="5" />
      <node id="6550182048787537882" at="249,36,250,66" concept="1" />
      <node id="6550182048787537882" at="250,66,251,56" concept="1" />
      <node id="6550182048787537882" at="251,56,252,42" concept="1" />
      <node id="6550182048787537882" at="252,42,253,134" concept="1" />
      <node id="6550182048787537882" at="253,134,254,138" concept="1" />
      <node id="6550182048787537882" at="254,138,255,24" concept="6" />
      <node id="6550182048787537894" at="258,49,259,94" concept="5" />
      <node id="6550182048787537894" at="259,94,260,47" concept="1" />
      <node id="6550182048787537894" at="260,47,261,34" concept="5" />
      <node id="6550182048787537894" at="261,34,262,85" concept="1" />
      <node id="6550182048787537894" at="262,85,263,40" concept="1" />
      <node id="6550182048787537894" at="263,40,264,34" concept="1" />
      <node id="6550182048787537894" at="264,34,265,22" concept="6" />
      <node id="6550182048787537882" at="55,0,57,0" concept="2" trace="myNode" />
      <node id="6550182048787537888" at="128,0,130,0" concept="2" trace="myNode" />
      <node id="6550182048787537882" at="193,0,195,0" concept="2" trace="myNode" />
      <node id="6550182048787537882" at="69,0,72,0" concept="4" trace="createCell#()Ljetbrains/mps/openapi/editor/cells/EditorCell;" />
      <node id="6550182048787537882" at="89,0,92,0" concept="4" trace="compute#()Ljetbrains/mps/openapi/editor/cells/EditorCell;" />
      <node id="6550182048787537882" at="117,0,120,0" concept="4" trace="accept#(Lorg/jetbrains/mps/openapi/model/SNode;)Z" />
      <node id="6550182048787537888" at="138,0,141,0" concept="4" trace="createCell#()Ljetbrains/mps/openapi/editor/cells/EditorCell;" />
      <node id="6550182048787537890" at="162,0,165,0" concept="4" trace="accept#(Lorg/jetbrains/mps/openapi/model/SNode;)Z" />
      <node id="6550182048787537882" at="205,0,208,0" concept="4" trace="getSLink#()Lorg/jetbrains/mps/openapi/language/SContainmentLink;" />
      <node id="6550182048787537882" at="208,0,211,0" concept="4" trace="getChildSConcept#()Lorg/jetbrains/mps/openapi/language/SAbstractConcept;" />
      <node id="6550182048787537882" at="211,0,214,0" concept="4" trace="createNodeToInsert#(Ljetbrains/mps/openapi/editor/EditorContext;)Lorg/jetbrains/mps/openapi/model/SNode;" />
      <node id="6550182048787537882" at="239,9,242,9" concept="3" />
      <node id="6550182048787537882" at="58,0,62,0" concept="0" trace="BeforeTaskCall_EditorBuilder_a#(Ljetbrains/mps/openapi/editor/EditorContext;Lorg/jetbrains/mps/openapi/model/SNode;)V" />
      <node id="6550182048787537882" at="109,0,113,5" concept="3" />
      <node id="6550182048787537882" at="196,0,200,0" concept="0" trace="parameterListHandler_5zozkl_c0#(Lorg/jetbrains/mps/openapi/model/SNode;Ljetbrains/mps/openapi/editor/EditorContext;)V" />
      <node id="6550182048787537882" at="201,0,205,0" concept="4" trace="getNode#()Lorg/jetbrains/mps/openapi/model/SNode;" />
      <node id="6550182048787537882" at="63,0,68,0" concept="4" trace="getNode#()Lorg/jetbrains/mps/openapi/model/SNode;" />
      <node id="6550182048787537882" at="87,72,92,37" concept="5" />
      <node id="6550182048787537882" at="115,301,120,7" concept="5" />
      <node id="6550182048787537882" at="120,7,125,22" concept="3" />
      <node id="6550182048787537888" at="132,0,137,0" concept="0" trace="Inline_Builder_5zozkl_a0a#(Ljetbrains/mps/openapi/editor/EditorContext;Lorg/jetbrains/mps/openapi/model/SNode;Lorg/jetbrains/mps/openapi/model/SNode;)V" />
      <node id="6550182048787537888" at="142,0,147,0" concept="4" trace="getNode#()Lorg/jetbrains/mps/openapi/model/SNode;" />
      <node id="6550182048787537890" at="160,308,165,11" concept="5" />
      <node id="6550182048787537890" at="165,11,170,26" concept="3" />
      <node id="6550182048787537882" at="214,0,219,0" concept="4" trace="createNodeCell#(Lorg/jetbrains/mps/openapi/model/SNode;)Ljetbrains/mps/openapi/editor/cells/EditorCell;" />
      <node id="6550182048787537882" at="234,134,239,9" concept="3" />
      <node id="6550182048787537882" at="98,0,105,0" concept="4" trace="createErrorCell#(Ljava/lang/String;)Ljetbrains/mps/openapi/editor/cells/EditorCell;" />
      <node id="6550182048787537882" at="185,0,192,0" concept="4" trace="createRefNodeList_5zozkl_c0#()Ljetbrains/mps/openapi/editor/cells/EditorCell;" />
      <node id="6550182048787537892" at="176,0,185,0" concept="4" trace="createConstant_5zozkl_b0#()Ljetbrains/mps/openapi/editor/cells/EditorCell;" />
      <node id="6550182048787537882" at="221,259,230,7" concept="10" />
      <node id="6550182048787537894" at="258,0,267,0" concept="4" trace="createConstant_5zozkl_d0#()Ljetbrains/mps/openapi/editor/cells/EditorCell;" />
      <node id="6550182048787537882" at="73,0,84,0" concept="4" trace="createCollection_5zozkl_a#()Ljetbrains/mps/openapi/editor/cells/EditorCell;" />
      <node id="6550182048787537882" at="87,0,98,0" concept="4" trace="createReferenceCell#(Lorg/jetbrains/mps/openapi/model/SNode;)Ljetbrains/mps/openapi/editor/cells/EditorCell;" />
      <node id="6550182048787537882" at="232,86,243,7" concept="3" />
      <node id="6550182048787537882" at="245,0,257,0" concept="4" trace="createSeparatorCell#(Lorg/jetbrains/mps/openapi/model/SNode;Lorg/jetbrains/mps/openapi/model/SNode;)Ljetbrains/mps/openapi/editor/cells/EditorCell;" />
      <node id="6550182048787537882" at="219,0,232,0" concept="4" trace="createEmptyCell#()Ljetbrains/mps/openapi/editor/cells/EditorCell;" />
      <node id="6550182048787537882" at="232,0,245,0" concept="4" trace="installElementCellActions#(Lorg/jetbrains/mps/openapi/model/SNode;Ljetbrains/mps/openapi/editor/cells/EditorCell;)V" />
      <node id="6550182048787537882" at="85,175,105,6" concept="5" />
      <node id="6550182048787537890" at="149,41,173,7" concept="10" />
      <node id="6550182048787537890" at="148,0,175,0" concept="4" trace="createProperty_5zozkl_a0a0#()Ljetbrains/mps/openapi/editor/cells/EditorCell;" />
      <node id="6550182048787537882" at="84,0,127,0" concept="4" trace="createRefCell_5zozkl_a0#()Ljetbrains/mps/openapi/editor/cells/EditorCell;" />
      <scope id="6550182048787537882" at="65,26,66,18" />
      <scope id="6550182048787537882" at="69,39,70,39" />
      <scope id="6550182048787537882" at="89,39,90,136" />
      <scope id="6550182048787537882" at="117,39,118,113" />
      <scope id="6550182048787537888" at="138,41,139,42" />
      <scope id="6550182048787537888" at="144,28,145,20" />
      <scope id="6550182048787537890" at="162,43,163,120" />
      <scope id="6550182048787537890" at="171,17,172,42" />
      <scope id="6550182048787537882" at="202,28,203,20" />
      <scope id="6550182048787537882" at="205,40,206,148" />
      <scope id="6550182048787537882" at="208,48,209,151" />
      <scope id="6550182048787537882" at="211,66,212,221" />
      <scope id="6550182048787537882" at="228,17,229,42" />
      <scope id="6550182048787537882" at="240,122,241,239" />
      <scope id="6550182048787537882" at="58,94,60,18" />
      <scope id="6550182048787537882" at="110,40,112,161" />
      <scope id="6550182048787537882" at="121,73,123,145">
=======
      <node id="6550182048787537882" at="56,94,57,19" concept="8" />
      <node id="6550182048787537882" at="57,19,58,18" concept="1" />
      <node id="6550182048787537882" at="63,26,64,18" concept="6" />
      <node id="6550182048787537882" at="67,39,68,39" concept="6" />
      <node id="6550182048787537882" at="71,50,72,118" concept="5" />
      <node id="6550182048787537882" at="72,118,73,48" concept="1" />
      <node id="6550182048787537882" at="73,48,74,28" concept="1" />
      <node id="6550182048787537882" at="74,28,75,65" concept="1" />
      <node id="6550182048787537882" at="75,65,76,56" concept="1" />
      <node id="6550182048787537882" at="76,56,77,57" concept="1" />
      <node id="6550182048787537882" at="77,57,78,60" concept="1" />
      <node id="6550182048787537882" at="78,60,79,57" concept="1" />
      <node id="6550182048787537882" at="79,57,80,22" concept="6" />
      <node id="6550182048787537882" at="82,48,83,175" concept="5" />
      <node id="6550182048787537882" at="87,39,88,136" concept="6" />
      <node id="6550182048787537882" at="90,37,91,60" concept="1" />
      <node id="6550182048787537882" at="91,60,92,48" concept="1" />
      <node id="6550182048787537882" at="92,48,93,58" concept="1" />
      <node id="6550182048787537882" at="93,58,94,20" concept="6" />
      <node id="6550182048787537882" at="97,58,98,97" concept="5" />
      <node id="6550182048787537882" at="98,97,99,131" concept="1" />
      <node id="6550182048787537882" at="99,131,100,135" concept="1" />
      <node id="6550182048787537882" at="100,135,101,20" concept="6" />
      <node id="6550182048787537882" at="103,6,104,0" concept="7" />
      <node id="6550182048787537882" at="104,0,105,48" concept="1" />
      <node id="6550182048787537882" at="105,48,106,50" concept="5" />
      <node id="6550182048787537882" at="106,50,107,0" concept="7" />
      <node id="6550182048787537882" at="108,39,109,40" concept="1" />
      <node id="6550182048787537882" at="109,40,110,39" concept="1" />
      <node id="6550182048787537882" at="111,5,112,143" concept="1" />
      <node id="6550182048787537882" at="112,143,113,301" concept="5" />
      <node id="6550182048787537882" at="115,39,116,113" concept="6" />
      <node id="6550182048787537882" at="119,73,120,87" concept="5" />
      <node id="6550182048787537882" at="120,87,121,145" concept="6" />
      <node id="6550182048787537882" at="122,10,123,22" concept="6" />
      <node id="6550182048787537888" at="128,0,129,0" concept="2" trace="myReferencingNode" />
      <node id="6550182048787537888" at="130,119,131,21" concept="8" />
      <node id="6550182048787537888" at="131,21,132,42" concept="1" />
      <node id="6550182048787537888" at="132,42,133,20" concept="1" />
      <node id="6550182048787537888" at="136,41,137,42" concept="6" />
      <node id="6550182048787537888" at="142,28,143,20" concept="6" />
      <node id="6550182048787537890" at="146,53,147,41" concept="1" />
      <node id="6550182048787537890" at="148,11,149,148" concept="5" />
      <node id="6550182048787537890" at="149,148,150,78" concept="1" />
      <node id="6550182048787537890" at="150,78,151,150" concept="5" />
      <node id="6550182048787537890" at="151,150,152,47" concept="1" />
      <node id="6550182048787537890" at="152,47,153,136" concept="1" />
      <node id="6550182048787537890" at="153,136,154,140" concept="1" />
      <node id="6550182048787537890" at="154,140,155,46" concept="1" />
      <node id="6550182048787537890" at="155,46,156,88" concept="1" />
      <node id="6550182048787537890" at="156,88,157,35" concept="1" />
      <node id="6550182048787537890" at="157,35,158,308" concept="5" />
      <node id="6550182048787537890" at="160,43,161,120" concept="6" />
      <node id="6550182048787537890" at="164,76,165,91" concept="5" />
      <node id="6550182048787537890" at="165,91,166,147" concept="6" />
      <node id="6550182048787537890" at="167,14,168,26" concept="6" />
      <node id="6550182048787537890" at="169,17,170,42" concept="1" />
      <node id="6550182048787537892" at="174,49,175,94" concept="5" />
      <node id="6550182048787537892" at="175,94,176,47" concept="1" />
      <node id="6550182048787537892" at="176,47,177,34" concept="5" />
      <node id="6550182048787537892" at="177,34,178,93" concept="1" />
      <node id="6550182048787537892" at="178,93,179,40" concept="1" />
      <node id="6550182048787537892" at="179,40,180,34" concept="1" />
      <node id="6550182048787537892" at="180,34,181,22" concept="6" />
      <node id="6550182048787537882" at="183,52,184,145" concept="5" />
      <node id="6550182048787537882" at="184,145,185,91" concept="5" />
      <node id="6550182048787537882" at="185,91,186,50" concept="1" />
      <node id="6550182048787537882" at="186,50,187,49" concept="1" />
      <node id="6550182048787537882" at="187,49,188,22" concept="6" />
      <node id="6550182048787537882" at="194,101,195,50" concept="8" />
      <node id="6550182048787537882" at="195,50,196,25" concept="1" />
      <node id="6550182048787537882" at="201,28,202,20" concept="6" />
      <node id="6550182048787537882" at="205,66,206,221" concept="6" />
      <node id="6550182048787537882" at="208,57,209,83" concept="5" />
      <node id="6550182048787537882" at="209,83,210,58" concept="1" />
      <node id="6550182048787537882" at="210,58,211,25" concept="6" />
      <node id="6550182048787537882" at="213,41,214,41" concept="1" />
      <node id="6550182048787537882" at="214,41,215,259" concept="1" />
      <node id="6550182048787537882" at="216,11,217,36" concept="5" />
      <node id="6550182048787537882" at="217,36,218,44" concept="1" />
      <node id="6550182048787537882" at="218,44,219,51" concept="1" />
      <node id="6550182048787537882" at="219,51,220,34" concept="1" />
      <node id="6550182048787537882" at="220,34,221,25" concept="6" />
      <node id="6550182048787537882" at="222,17,223,42" concept="1" />
      <node id="6550182048787537882" at="227,96,228,134" concept="1" />
      <node id="6550182048787537882" at="229,34,230,142" concept="1" />
      <node id="6550182048787537882" at="230,142,231,146" concept="1" />
      <node id="6550182048787537882" at="231,146,232,80" concept="1" />
      <node id="6550182048787537882" at="234,122,235,239" concept="1" />
      <node id="6550182048787537882" at="240,75,241,99" concept="5" />
      <node id="6550182048787537882" at="241,99,242,38" concept="1" />
      <node id="6550182048787537882" at="242,38,243,36" concept="5" />
      <node id="6550182048787537882" at="243,36,244,66" concept="1" />
      <node id="6550182048787537882" at="244,66,245,56" concept="1" />
      <node id="6550182048787537882" at="245,56,246,42" concept="1" />
      <node id="6550182048787537882" at="246,42,247,134" concept="1" />
      <node id="6550182048787537882" at="247,134,248,138" concept="1" />
      <node id="6550182048787537882" at="248,138,249,24" concept="6" />
      <node id="6550182048787537894" at="252,49,253,94" concept="5" />
      <node id="6550182048787537894" at="253,94,254,47" concept="1" />
      <node id="6550182048787537894" at="254,47,255,34" concept="5" />
      <node id="6550182048787537894" at="255,34,256,85" concept="1" />
      <node id="6550182048787537894" at="256,85,257,40" concept="1" />
      <node id="6550182048787537894" at="257,40,258,34" concept="1" />
      <node id="6550182048787537894" at="258,34,259,22" concept="6" />
      <node id="6550182048787537882" at="53,0,55,0" concept="2" trace="myNode" />
      <node id="6550182048787537888" at="126,0,128,0" concept="2" trace="myNode" />
      <node id="6550182048787537882" at="191,0,193,0" concept="2" trace="myNode" />
      <node id="6550182048787537882" at="67,0,70,0" concept="4" trace="createCell#()Ljetbrains/mps/openapi/editor/cells/EditorCell;" />
      <node id="6550182048787537882" at="87,0,90,0" concept="4" trace="compute#()Ljetbrains/mps/openapi/editor/cells/EditorCell;" />
      <node id="6550182048787537882" at="115,0,118,0" concept="4" trace="accept#(Lorg/jetbrains/mps/openapi/model/SNode;)Z" />
      <node id="6550182048787537888" at="136,0,139,0" concept="4" trace="createCell#()Ljetbrains/mps/openapi/editor/cells/EditorCell;" />
      <node id="6550182048787537890" at="160,0,163,0" concept="4" trace="accept#(Lorg/jetbrains/mps/openapi/model/SNode;)Z" />
      <node id="6550182048787537882" at="205,0,208,0" concept="4" trace="createNodeToInsert#(Ljetbrains/mps/openapi/editor/EditorContext;)Lorg/jetbrains/mps/openapi/model/SNode;" />
      <node id="6550182048787537882" at="233,9,236,9" concept="3" />
      <node id="6550182048787537882" at="56,0,60,0" concept="0" trace="BeforeTaskCall_EditorBuilder_a#(Ljetbrains/mps/openapi/editor/EditorContext;Lorg/jetbrains/mps/openapi/model/SNode;)V" />
      <node id="6550182048787537882" at="107,0,111,5" concept="3" />
      <node id="6550182048787537882" at="194,0,198,0" concept="0" trace="parameterListHandler_5zozkl_c0#(Lorg/jetbrains/mps/openapi/model/SNode;Ljava/lang/String;Ljetbrains/mps/openapi/editor/EditorContext;)V" />
      <node id="6550182048787537882" at="61,0,66,0" concept="4" trace="getNode#()Lorg/jetbrains/mps/openapi/model/SNode;" />
      <node id="6550182048787537882" at="85,72,90,37" concept="5" />
      <node id="6550182048787537882" at="113,301,118,7" concept="5" />
      <node id="6550182048787537882" at="118,7,123,22" concept="3" />
      <node id="6550182048787537888" at="130,0,135,0" concept="0" trace="Inline_Builder_5zozkl_a0a#(Ljetbrains/mps/openapi/editor/EditorContext;Lorg/jetbrains/mps/openapi/model/SNode;Lorg/jetbrains/mps/openapi/model/SNode;)V" />
      <node id="6550182048787537888" at="140,0,145,0" concept="4" trace="getNode#()Lorg/jetbrains/mps/openapi/model/SNode;" />
      <node id="6550182048787537890" at="158,308,163,11" concept="5" />
      <node id="6550182048787537890" at="163,11,168,26" concept="3" />
      <node id="6550182048787537882" at="199,0,204,0" concept="4" trace="getNode#()Lorg/jetbrains/mps/openapi/model/SNode;" />
      <node id="6550182048787537882" at="208,0,213,0" concept="4" trace="createNodeCell#(Lorg/jetbrains/mps/openapi/model/SNode;)Ljetbrains/mps/openapi/editor/cells/EditorCell;" />
      <node id="6550182048787537882" at="228,134,233,9" concept="3" />
      <node id="6550182048787537882" at="96,0,103,0" concept="4" trace="createErrorCell#(Ljava/lang/String;)Ljetbrains/mps/openapi/editor/cells/EditorCell;" />
      <node id="6550182048787537882" at="183,0,190,0" concept="4" trace="createRefNodeList_5zozkl_c0#()Ljetbrains/mps/openapi/editor/cells/EditorCell;" />
      <node id="6550182048787537892" at="174,0,183,0" concept="4" trace="createConstant_5zozkl_b0#()Ljetbrains/mps/openapi/editor/cells/EditorCell;" />
      <node id="6550182048787537882" at="215,259,224,7" concept="10" />
      <node id="6550182048787537894" at="252,0,261,0" concept="4" trace="createConstant_5zozkl_d0#()Ljetbrains/mps/openapi/editor/cells/EditorCell;" />
      <node id="6550182048787537882" at="71,0,82,0" concept="4" trace="createCollection_5zozkl_a#()Ljetbrains/mps/openapi/editor/cells/EditorCell;" />
      <node id="6550182048787537882" at="85,0,96,0" concept="4" trace="createReferenceCell#(Lorg/jetbrains/mps/openapi/model/SNode;)Ljetbrains/mps/openapi/editor/cells/EditorCell;" />
      <node id="6550182048787537882" at="226,86,237,7" concept="3" />
      <node id="6550182048787537882" at="239,0,251,0" concept="4" trace="createSeparatorCell#(Lorg/jetbrains/mps/openapi/model/SNode;Lorg/jetbrains/mps/openapi/model/SNode;)Ljetbrains/mps/openapi/editor/cells/EditorCell;" />
      <node id="6550182048787537882" at="213,0,226,0" concept="4" trace="createEmptyCell#()Ljetbrains/mps/openapi/editor/cells/EditorCell;" />
      <node id="6550182048787537882" at="226,0,239,0" concept="4" trace="installElementCellActions#(Lorg/jetbrains/mps/openapi/model/SNode;Ljetbrains/mps/openapi/editor/cells/EditorCell;)V" />
      <node id="6550182048787537882" at="83,175,103,6" concept="5" />
      <node id="6550182048787537890" at="147,41,171,7" concept="10" />
      <node id="6550182048787537890" at="146,0,173,0" concept="4" trace="createProperty_5zozkl_a0a0#()Ljetbrains/mps/openapi/editor/cells/EditorCell;" />
      <node id="6550182048787537882" at="82,0,125,0" concept="4" trace="createRefCell_5zozkl_a0#()Ljetbrains/mps/openapi/editor/cells/EditorCell;" />
      <scope id="6550182048787537882" at="63,26,64,18" />
      <scope id="6550182048787537882" at="67,39,68,39" />
      <scope id="6550182048787537882" at="87,39,88,136" />
      <scope id="6550182048787537882" at="115,39,116,113" />
      <scope id="6550182048787537888" at="136,41,137,42" />
      <scope id="6550182048787537888" at="142,28,143,20" />
      <scope id="6550182048787537890" at="160,43,161,120" />
      <scope id="6550182048787537890" at="169,17,170,42" />
      <scope id="6550182048787537882" at="201,28,202,20" />
      <scope id="6550182048787537882" at="205,66,206,221" />
      <scope id="6550182048787537882" at="222,17,223,42" />
      <scope id="6550182048787537882" at="234,122,235,239" />
      <scope id="6550182048787537882" at="56,94,58,18" />
      <scope id="6550182048787537882" at="108,39,110,39" />
      <scope id="6550182048787537882" at="119,73,121,145">
>>>>>>> ac231bee
        <var name="manager" id="6550182048787537882" />
      </scope>
      <scope id="6550182048787537890" at="166,76,168,147">
        <var name="manager" id="6550182048787537890" />
      </scope>
      <scope id="6550182048787537882" at="196,83,198,25" />
      <scope id="6550182048787537882" at="69,0,72,0" />
      <scope id="6550182048787537882" at="89,0,92,0" />
      <scope id="6550182048787537882" at="117,0,120,0">
        <var name="it" id="6550182048787537882" />
      </scope>
      <scope id="6550182048787537888" at="132,119,135,20" />
      <scope id="6550182048787537888" at="138,0,141,0" />
      <scope id="6550182048787537890" at="162,0,165,0">
        <var name="it" id="6550182048787537890" />
      </scope>
      <scope id="6550182048787537882" at="205,0,208,0" />
      <scope id="6550182048787537882" at="208,0,211,0" />
      <scope id="6550182048787537882" at="211,0,214,0">
        <var name="editorContext" id="6550182048787537882" />
      </scope>
      <scope id="6550182048787537882" at="214,57,217,25">
        <var name="elementCell" id="6550182048787537882" />
      </scope>
      <scope id="6550182048787537882" at="235,34,238,80" />
      <scope id="6550182048787537882" at="58,0,62,0">
        <var name="context" id="6550182048787537882" />
        <var name="node" id="6550182048787537882" />
      </scope>
      <scope id="6550182048787537882" at="99,58,103,20">
        <var name="cell" id="6550182048787537882" />
      </scope>
      <scope id="6550182048787537882" at="196,0,200,0">
        <var name="context" id="6550182048787537882" />
        <var name="ownerNode" id="6550182048787537882" />
      </scope>
      <scope id="6550182048787537882" at="201,0,205,0" />
      <scope id="6550182048787537882" at="63,0,68,0" />
      <scope id="6550182048787537888" at="132,0,137,0">
        <var name="context" id="6550182048787537888" />
        <var name="node" id="6550182048787537888" />
        <var name="referencingNode" id="6550182048787537888" />
      </scope>
      <scope id="6550182048787537888" at="142,0,147,0" />
      <scope id="6550182048787537882" at="185,52,190,22">
        <var name="editorCell" id="6550182048787537882" />
        <var name="handler" id="6550182048787537882" />
      </scope>
      <scope id="6550182048787537882" at="214,0,219,0">
        <var name="elementNode" id="6550182048787537882" />
      </scope>
      <scope id="6550182048787537882" at="222,11,227,25">
        <var name="emptyCell" id="6550182048787537882" />
      </scope>
      <scope id="6550182048787537882" at="98,0,105,0">
        <var name="error" id="6550182048787537882" />
      </scope>
      <scope id="6550182048787537892" at="176,49,183,22">
        <var name="editorCell" id="6550182048787537892" />
        <var name="style" id="6550182048787537892" />
      </scope>
      <scope id="6550182048787537882" at="185,0,192,0" />
      <scope id="6550182048787537894" at="258,49,265,22">
        <var name="editorCell" id="6550182048787537894" />
        <var name="style" id="6550182048787537894" />
      </scope>
      <scope id="6550182048787537882" at="73,50,82,22">
        <var name="editorCell" id="6550182048787537882" />
      </scope>
      <scope id="6550182048787537882" at="87,72,96,20">
        <var name="cell" id="6550182048787537882" />
      </scope>
      <scope id="6550182048787537892" at="176,0,185,0" />
      <scope id="6550182048787537882" at="233,96,242,9" />
      <scope id="6550182048787537882" at="246,75,255,24">
        <var name="editorCell" id="6550182048787537882" />
        <var name="style" id="6550182048787537882" />
      </scope>
      <scope id="6550182048787537894" at="258,0,267,0" />
      <scope id="6550182048787537882" at="73,0,84,0" />
      <scope id="6550182048787537882" at="87,0,98,0">
        <var name="targetNode" id="6550182048787537882" />
      </scope>
      <scope id="6550182048787537882" at="219,41,230,7" />
      <scope id="6550182048787537882" at="232,86,243,7" />
      <scope id="6550182048787537882" at="245,0,257,0">
        <var name="nextNode" id="6550182048787537882" />
        <var name="prevNode" id="6550182048787537882" />
      </scope>
      <scope id="6550182048787537882" at="219,0,232,0" />
      <scope id="6550182048787537882" at="232,0,245,0">
        <var name="elementCell" id="6550182048787537882" />
        <var name="elementNode" id="6550182048787537882" />
      </scope>
      <scope id="6550182048787537890" at="150,11,170,26">
        <var name="currentPropertyAttributes" id="6550182048787537890" />
        <var name="editorCell" id="6550182048787537890" />
        <var name="property" id="6550182048787537890" />
        <var name="propertyAttributes" id="6550182048787537890" />
      </scope>
      <scope id="6550182048787537890" at="148,53,173,7" />
      <scope id="6550182048787537890" at="148,0,175,0" />
      <scope id="6550182048787537882" at="84,48,125,22">
        <var name="currentReferenceAttributes" id="6550182048787537882" />
        <var name="editorCell" id="6550182048787537882" />
        <var name="provider" id="6550182048787537882" />
        <var name="referenceAttributes" id="6550182048787537882" />
        <var name="referenceLink" id="6550182048787537882" />
      </scope>
      <scope id="6550182048787537882" at="84,0,127,0" />
      <unit id="6550182048787537882" at="88,74,92,9" name="jetbrains.mps.execution.configurations.editor.BeforeTaskCall_EditorBuilder_a$1$1" />
      <unit id="6550182048787537882" at="116,102,120,5" name="jetbrains.mps.execution.configurations.editor.BeforeTaskCall_EditorBuilder_a$2" />
      <unit id="6550182048787537890" at="161,104,165,9" name="jetbrains.mps.execution.configurations.editor.BeforeTaskCall_EditorBuilder_a$Inline_Builder_5zozkl_a0a$1" />
      <unit id="6550182048787537882" at="86,42,105,5" name="jetbrains.mps.execution.configurations.editor.BeforeTaskCall_EditorBuilder_a$1" />
      <unit id="6550182048787537888" at="127,0,176,0" name="jetbrains.mps.execution.configurations.editor.BeforeTaskCall_EditorBuilder_a$Inline_Builder_5zozkl_a0a" />
      <unit id="6550182048787537882" at="192,0,258,0" name="jetbrains.mps.execution.configurations.editor.BeforeTaskCall_EditorBuilder_a$parameterListHandler_5zozkl_c0" />
      <unit id="6550182048787537882" at="54,0,268,0" name="jetbrains.mps.execution.configurations.editor.BeforeTaskCall_EditorBuilder_a" />
    </file>
  </root>
  <root nodeRef="r:7d438dd6-fddd-4f98-b0ae-eed9d2bebdce(jetbrains.mps.execution.configurations.editor)/6550182048787568271">
    <file name="BeforeTaskParameter_Editor.java">
      <node id="6550182048787568271" at="11,79,12,85" concept="6" />
      <node id="6550182048787568271" at="11,0,14,0" concept="4" trace="createEditorCell#(Ljetbrains/mps/openapi/editor/EditorContext;Lorg/jetbrains/mps/openapi/model/SNode;)Ljetbrains/mps/openapi/editor/cells/EditorCell;" />
      <scope id="6550182048787568271" at="11,79,12,85" />
      <scope id="6550182048787568271" at="11,0,14,0">
        <var name="editorContext" id="6550182048787568271" />
        <var name="node" id="6550182048787568271" />
      </scope>
      <unit id="6550182048787568271" at="10,0,15,0" name="jetbrains.mps.execution.configurations.editor.BeforeTaskParameter_Editor" />
    </file>
    <file name="BeforeTaskParameter_EditorBuilder_a.java">
      <node id="6550182048787568271" at="34,99,35,19" concept="8" />
      <node id="6550182048787568271" at="35,19,36,18" concept="1" />
      <node id="6550182048787568271" at="41,26,42,18" concept="6" />
      <node id="6550182048787568271" at="45,39,46,39" concept="6" />
      <node id="6550182048787568271" at="49,50,50,122" concept="5" />
      <node id="6550182048787568271" at="50,122,51,48" concept="1" />
      <node id="6550182048787568271" at="51,48,52,28" concept="1" />
      <node id="6550182048787568271" at="52,28,53,65" concept="1" />
      <node id="6550182048787568271" at="53,65,54,56" concept="1" />
      <node id="6550182048787568271" at="54,56,55,58" concept="1" />
      <node id="6550182048787568271" at="56,37,57,61" concept="1" />
      <node id="6550182048787568271" at="58,5,59,22" concept="6" />
      <node id="6550182048787568280" at="61,46,62,228" concept="6" />
      <node id="6550182048787568271" at="64,48,65,269" concept="5" />
      <node id="6550182048787568271" at="65,269,66,33" concept="6" />
      <node id="6550182048787568271" at="72,118,73,38" concept="8" />
      <node id="6550182048787568271" at="73,38,74,25" concept="1" />
      <node id="6550182048787568271" at="79,28,80,20" concept="6" />
      <node id="6550182048787568271" at="83,55,84,76" concept="5" />
      <node id="6550182048787568271" at="84,76,85,227" concept="1" />
      <node id="6550182048787568271" at="85,227,86,230" concept="1" />
      <node id="6550182048787568271" at="86,230,87,41" concept="1" />
      <node id="6550182048787568271" at="87,41,88,24" concept="6" />
      <node id="6550182048787568271" at="94,118,95,75" concept="1" />
      <node id="6550182048787568271" at="97,42,98,159" concept="1" />
      <node id="6550182048787568271" at="102,44,103,41" concept="1" />
      <node id="6550182048787568271" at="103,41,104,218" concept="1" />
      <node id="6550182048787568271" at="105,11,106,56" concept="5" />
      <node id="6550182048787568271" at="106,56,107,43" concept="1" />
      <node id="6550182048787568271" at="107,43,108,42" concept="1" />
      <node id="6550182048787568271" at="108,42,109,35" concept="1" />
      <node id="6550182048787568271" at="109,35,110,26" concept="6" />
      <node id="6550182048787568271" at="111,17,112,42" concept="1" />
      <node id="6550182048787568271" at="115,40,116,25" concept="6" />
      <node id="6550182048787568276" at="119,50,120,154" concept="5" />
      <node id="6550182048787568276" at="120,154,121,34" concept="5" />
      <node id="6550182048787568276" at="121,34,122,80" concept="1" />
      <node id="6550182048787568276" at="122,80,123,40" concept="1" />
      <node id="6550182048787568276" at="123,40,124,22" concept="6" />
      <node id="6550182048787568271" at="126,51,127,118" concept="5" />
      <node id="6550182048787568271" at="127,118,128,49" concept="1" />
      <node id="6550182048787568271" at="128,49,129,34" concept="5" />
      <node id="6550182048787568271" at="129,34,130,49" concept="1" />
      <node id="6550182048787568271" at="130,49,131,40" concept="1" />
      <node id="6550182048787568271" at="131,40,132,58" concept="1" />
      <node id="6550182048787568271" at="132,58,133,57" concept="1" />
      <node id="6550182048787568271" at="133,57,134,22" concept="6" />
      <node id="6550182048787568287" at="136,50,137,94" concept="5" />
      <node id="6550182048787568287" at="137,94,138,48" concept="1" />
      <node id="6550182048787568287" at="138,48,139,34" concept="5" />
      <node id="6550182048787568287" at="139,34,140,83" concept="1" />
      <node id="6550182048787568287" at="140,83,141,40" concept="1" />
      <node id="6550182048787568287" at="141,40,142,34" concept="1" />
      <node id="6550182048787568287" at="142,34,143,22" concept="6" />
      <node id="6550182048787568271" at="145,49,146,272" concept="5" />
      <node id="6550182048787568271" at="146,272,147,33" concept="6" />
      <node id="6550182048787568271" at="153,126,154,38" concept="8" />
      <node id="6550182048787568271" at="154,38,155,25" concept="1" />
      <node id="6550182048787568271" at="160,28,161,20" concept="6" />
      <node id="6550182048787568271" at="164,55,165,76" concept="5" />
      <node id="6550182048787568271" at="165,76,166,222" concept="1" />
      <node id="6550182048787568271" at="166,222,167,225" concept="1" />
      <node id="6550182048787568271" at="167,225,168,41" concept="1" />
      <node id="6550182048787568271" at="168,41,169,24" concept="6" />
      <node id="6550182048787568271" at="175,118,176,75" concept="1" />
      <node id="6550182048787568271" at="178,42,179,154" concept="1" />
      <node id="6550182048787568271" at="183,44,184,41" concept="1" />
      <node id="6550182048787568271" at="184,41,185,213" concept="1" />
      <node id="6550182048787568271" at="186,11,187,56" concept="5" />
      <node id="6550182048787568271" at="187,56,188,50" concept="1" />
      <node id="6550182048787568271" at="188,50,189,42" concept="1" />
      <node id="6550182048787568271" at="189,42,190,35" concept="1" />
      <node id="6550182048787568271" at="190,35,191,26" concept="6" />
      <node id="6550182048787568271" at="192,17,193,42" concept="1" />
      <node id="6550182048787568271" at="196,40,197,32" concept="6" />
      <node id="6550182048787568271" at="31,0,33,0" concept="2" trace="myNode" />
      <node id="6550182048787568271" at="69,0,71,0" concept="2" trace="myNode" />
      <node id="6550182048787568271" at="150,0,152,0" concept="2" trace="myNode" />
      <node id="6550182048787568271" at="45,0,48,0" concept="4" trace="createCell#()Ljetbrains/mps/openapi/editor/cells/EditorCell;" />
      <node id="6550182048787568271" at="55,58,58,5" concept="3" />
      <node id="6550182048787568278" at="61,0,64,0" concept="4" trace="nodeCondition_3pil43_a2a#()Z" />
      <node id="6550182048787568271" at="93,70,96,7" concept="3" />
      <node id="6550182048787568271" at="96,7,99,7" concept="3" />
      <node id="6550182048787568271" at="115,0,118,0" concept="4" trace="getNoTargetText#()Ljava/lang/String;" />
      <node id="6550182048787568271" at="174,70,177,7" concept="3" />
      <node id="6550182048787568271" at="177,7,180,7" concept="3" />
      <node id="6550182048787568271" at="196,0,199,0" concept="4" trace="getNoTargetText#()Ljava/lang/String;" />
      <node id="6550182048787568271" at="34,0,38,0" concept="0" trace="BeforeTaskParameter_EditorBuilder_a#(Ljetbrains/mps/openapi/editor/EditorContext;Lorg/jetbrains/mps/openapi/model/SNode;)V" />
      <node id="6550182048787568271" at="64,0,68,0" concept="4" trace="createRefNode_3pil43_a0#()Ljetbrains/mps/openapi/editor/cells/EditorCell;" />
      <node id="6550182048787568271" at="72,0,76,0" concept="0" trace="typeSingleRoleHandler_3pil43_a0#(Lorg/jetbrains/mps/openapi/model/SNode;Lorg/jetbrains/mps/openapi/language/SContainmentLink;Ljetbrains/mps/openapi/editor/EditorContext;)V" />
      <node id="6550182048787568271" at="145,0,149,0" concept="4" trace="createRefNode_3pil43_b2a#()Ljetbrains/mps/openapi/editor/cells/EditorCell;" />
      <node id="6550182048787568271" at="153,0,157,0" concept="0" trace="initializerSingleRoleHandler_3pil43_b2a#(Lorg/jetbrains/mps/openapi/model/SNode;Lorg/jetbrains/mps/openapi/language/SContainmentLink;Ljetbrains/mps/openapi/editor/EditorContext;)V" />
      <node id="6550182048787568271" at="39,0,44,0" concept="4" trace="getNode#()Lorg/jetbrains/mps/openapi/model/SNode;" />
      <node id="6550182048787568271" at="77,0,82,0" concept="4" trace="getNode#()Lorg/jetbrains/mps/openapi/model/SNode;" />
      <node id="6550182048787568271" at="158,0,163,0" concept="4" trace="getNode#()Lorg/jetbrains/mps/openapi/model/SNode;" />
      <node id="6550182048787568271" at="83,0,90,0" concept="4" trace="createChildCell#(Lorg/jetbrains/mps/openapi/model/SNode;)Ljetbrains/mps/openapi/editor/cells/EditorCell;" />
      <node id="6550182048787568276" at="119,0,126,0" concept="4" trace="createComponent_3pil43_b0#()Ljetbrains/mps/openapi/editor/cells/EditorCell;" />
      <node id="6550182048787568271" at="164,0,171,0" concept="4" trace="createChildCell#(Lorg/jetbrains/mps/openapi/model/SNode;)Ljetbrains/mps/openapi/editor/cells/EditorCell;" />
      <node id="6550182048787568271" at="93,0,101,0" concept="4" trace="installCellInfo#(Lorg/jetbrains/mps/openapi/model/SNode;Ljetbrains/mps/openapi/editor/cells/EditorCell;)V" />
      <node id="6550182048787568271" at="174,0,182,0" concept="4" trace="installCellInfo#(Lorg/jetbrains/mps/openapi/model/SNode;Ljetbrains/mps/openapi/editor/cells/EditorCell;)V" />
      <node id="6550182048787568271" at="104,218,113,7" concept="10" />
      <node id="6550182048787568287" at="136,0,145,0" concept="4" trace="createConstant_3pil43_a2a#()Ljetbrains/mps/openapi/editor/cells/EditorCell;" />
      <node id="6550182048787568271" at="185,213,194,7" concept="10" />
      <node id="6550182048787568271" at="126,0,136,0" concept="4" trace="createCollection_3pil43_c0#()Ljetbrains/mps/openapi/editor/cells/EditorCell;" />
      <node id="6550182048787568271" at="49,0,61,0" concept="4" trace="createCollection_3pil43_a#()Ljetbrains/mps/openapi/editor/cells/EditorCell;" />
      <node id="6550182048787568271" at="101,0,115,0" concept="4" trace="createEmptyCell#()Ljetbrains/mps/openapi/editor/cells/EditorCell;" />
      <node id="6550182048787568271" at="182,0,196,0" concept="4" trace="createEmptyCell#()Ljetbrains/mps/openapi/editor/cells/EditorCell;" />
      <scope id="6550182048787568271" at="41,26,42,18" />
      <scope id="6550182048787568271" at="45,39,46,39" />
      <scope id="6550182048787568271" at="56,37,57,61" />
      <scope id="6550182048787568279" at="61,46,62,228" />
      <scope id="6550182048787568271" at="79,28,80,20" />
      <scope id="6550182048787568271" at="94,118,95,75" />
      <scope id="6550182048787568271" at="97,42,98,159" />
      <scope id="6550182048787568271" at="111,17,112,42" />
      <scope id="6550182048787568271" at="115,40,116,25" />
      <scope id="6550182048787568271" at="160,28,161,20" />
      <scope id="6550182048787568271" at="175,118,176,75" />
      <scope id="6550182048787568271" at="178,42,179,154" />
      <scope id="6550182048787568271" at="192,17,193,42" />
      <scope id="6550182048787568271" at="196,40,197,32" />
      <scope id="6550182048787568271" at="34,99,36,18" />
      <scope id="6550182048787568271" at="64,48,66,33">
        <var name="provider" id="6550182048787568271" />
      </scope>
      <scope id="6550182048787568271" at="72,118,74,25" />
      <scope id="6550182048787568271" at="145,49,147,33">
        <var name="provider" id="6550182048787568271" />
      </scope>
      <scope id="6550182048787568271" at="153,126,155,25" />
      <scope id="6550182048787568271" at="45,0,48,0" />
      <scope id="6550182048787568278" at="61,0,64,0" />
      <scope id="6550182048787568271" at="115,0,118,0" />
      <scope id="6550182048787568271" at="196,0,199,0" />
      <scope id="6550182048787568271" at="34,0,38,0">
        <var name="context" id="6550182048787568271" />
        <var name="node" id="6550182048787568271" />
      </scope>
      <scope id="6550182048787568271" at="64,0,68,0" />
      <scope id="6550182048787568271" at="72,0,76,0">
        <var name="containmentLink" id="6550182048787568271" />
        <var name="context" id="6550182048787568271" />
        <var name="ownerNode" id="6550182048787568271" />
      </scope>
      <scope id="6550182048787568271" at="145,0,149,0" />
      <scope id="6550182048787568271" at="153,0,157,0">
        <var name="containmentLink" id="6550182048787568271" />
        <var name="context" id="6550182048787568271" />
        <var name="ownerNode" id="6550182048787568271" />
      </scope>
      <scope id="6550182048787568271" at="39,0,44,0" />
      <scope id="6550182048787568271" at="77,0,82,0" />
      <scope id="6550182048787568271" at="83,55,88,24">
        <var name="editorCell" id="6550182048787568271" />
      </scope>
      <scope id="6550182048787568271" at="105,11,110,26">
        <var name="editorCell" id="6550182048787568271" />
      </scope>
      <scope id="6550182048787568276" at="119,50,124,22">
        <var name="editorCell" id="6550182048787568276" />
        <var name="style" id="6550182048787568276" />
      </scope>
      <scope id="6550182048787568271" at="158,0,163,0" />
      <scope id="6550182048787568271" at="164,55,169,24">
        <var name="editorCell" id="6550182048787568271" />
      </scope>
      <scope id="6550182048787568271" at="186,11,191,26">
        <var name="editorCell" id="6550182048787568271" />
      </scope>
      <scope id="6550182048787568271" at="93,70,99,7" />
      <scope id="6550182048787568271" at="174,70,180,7" />
      <scope id="6550182048787568271" at="83,0,90,0">
        <var name="child" id="6550182048787568271" />
      </scope>
      <scope id="6550182048787568276" at="119,0,126,0" />
      <scope id="6550182048787568287" at="136,50,143,22">
        <var name="editorCell" id="6550182048787568287" />
        <var name="style" id="6550182048787568287" />
      </scope>
      <scope id="6550182048787568271" at="164,0,171,0">
        <var name="child" id="6550182048787568271" />
      </scope>
      <scope id="6550182048787568271" at="93,0,101,0">
        <var name="child" id="6550182048787568271" />
        <var name="editorCell" id="6550182048787568271" />
      </scope>
      <scope id="6550182048787568271" at="126,51,134,22">
        <var name="editorCell" id="6550182048787568271" />
        <var name="style" id="6550182048787568271" />
      </scope>
      <scope id="6550182048787568271" at="174,0,182,0">
        <var name="child" id="6550182048787568271" />
        <var name="editorCell" id="6550182048787568271" />
      </scope>
      <scope id="6550182048787568287" at="136,0,145,0" />
      <scope id="6550182048787568271" at="49,50,59,22">
        <var name="editorCell" id="6550182048787568271" />
      </scope>
      <scope id="6550182048787568271" at="126,0,136,0" />
      <scope id="6550182048787568271" at="102,44,113,7" />
      <scope id="6550182048787568271" at="183,44,194,7" />
      <scope id="6550182048787568271" at="49,0,61,0" />
      <scope id="6550182048787568271" at="101,0,115,0" />
      <scope id="6550182048787568271" at="182,0,196,0" />
      <unit id="6550182048787568271" at="68,0,119,0" name="jetbrains.mps.execution.configurations.editor.BeforeTaskParameter_EditorBuilder_a$typeSingleRoleHandler_3pil43_a0" />
      <unit id="6550182048787568271" at="149,0,200,0" name="jetbrains.mps.execution.configurations.editor.BeforeTaskParameter_EditorBuilder_a$initializerSingleRoleHandler_3pil43_b2a" />
      <unit id="6550182048787568271" at="30,0,201,0" name="jetbrains.mps.execution.configurations.editor.BeforeTaskParameter_EditorBuilder_a" />
    </file>
  </root>
  <root nodeRef="r:7d438dd6-fddd-4f98-b0ae-eed9d2bebdce(jetbrains.mps.execution.configurations.editor)/6550182048787583938">
    <file name="BeforeTaskParameterReference_Editor.java">
      <node id="6550182048787583938" at="11,79,12,94" concept="6" />
      <node id="6550182048787583938" at="11,0,14,0" concept="4" trace="createEditorCell#(Ljetbrains/mps/openapi/editor/EditorContext;Lorg/jetbrains/mps/openapi/model/SNode;)Ljetbrains/mps/openapi/editor/cells/EditorCell;" />
      <scope id="6550182048787583938" at="11,79,12,94" />
      <scope id="6550182048787583938" at="11,0,14,0">
        <var name="editorContext" id="6550182048787583938" />
        <var name="node" id="6550182048787583938" />
      </scope>
      <unit id="6550182048787583938" at="10,0,15,0" name="jetbrains.mps.execution.configurations.editor.BeforeTaskParameterReference_Editor" />
    </file>
    <file name="BeforeTaskParameterReference_EditorBuilder_a.java">
      <node id="6550182048787583938" at="47,108,48,19" concept="8" />
      <node id="6550182048787583938" at="48,19,49,18" concept="1" />
      <node id="6550182048787583938" at="54,26,55,18" concept="6" />
      <node id="6550182048787583938" at="58,39,59,39" concept="6" />
      <node id="6550182048787583938" at="62,50,63,118" concept="5" />
      <node id="6550182048787583938" at="63,118,64,48" concept="1" />
      <node id="6550182048787583938" at="64,48,65,28" concept="1" />
      <node id="6550182048787583938" at="65,28,66,65" concept="1" />
      <node id="6550182048787583938" at="66,65,67,56" concept="1" />
      <node id="6550182048787583938" at="67,56,68,22" concept="6" />
      <node id="6550182048787583938" at="70,48,71,172" concept="5" />
      <node id="6550182048787583938" at="75,39,76,150" concept="6" />
      <node id="6550182048787583938" at="78,46,79,60" concept="1" />
      <node id="6550182048787583938" at="79,60,80,48" concept="1" />
      <node id="6550182048787583938" at="80,48,81,58" concept="1" />
      <node id="6550182048787583938" at="81,58,82,20" concept="6" />
      <node id="6550182048787583938" at="85,58,86,97" concept="5" />
      <node id="6550182048787583938" at="86,97,87,131" concept="1" />
      <node id="6550182048787583938" at="87,131,88,135" concept="1" />
      <node id="6550182048787583938" at="88,135,89,20" concept="6" />
      <node id="6550182048787583938" at="91,6,92,0" concept="7" />
      <node id="6550182048787583938" at="92,0,93,58" concept="1" />
      <node id="6550182048787583938" at="93,58,94,63" concept="1" />
      <node id="6550182048787583938" at="94,63,95,50" concept="5" />
      <node id="6550182048787583938" at="95,50,96,0" concept="7" />
      <node id="6550182048787583938" at="97,40,98,40" concept="1" />
      <node id="6550182048787583938" at="98,40,99,158" concept="1" />
      <node id="6550182048787583938" at="100,5,101,309" concept="1" />
      <node id="6550182048787583938" at="101,309,102,301" concept="5" />
      <node id="6550182048787583938" at="104,39,105,113" concept="6" />
      <node id="6550182048787583938" at="108,73,109,87" concept="5" />
      <node id="6550182048787583938" at="109,87,110,145" concept="6" />
      <node id="6550182048787583938" at="111,10,112,22" concept="6" />
      <node id="6550182048787583941" at="117,0,118,0" concept="2" trace="myReferencingNode" />
      <node id="6550182048787583941" at="119,119,120,21" concept="8" />
      <node id="6550182048787583941" at="120,21,121,42" concept="1" />
      <node id="6550182048787583941" at="121,42,122,20" concept="1" />
      <node id="6550182048787583941" at="125,41,126,42" concept="6" />
      <node id="6550182048787583941" at="131,28,132,20" concept="6" />
      <node id="6550182048787583943" at="135,53,136,41" concept="1" />
      <node id="6550182048787583943" at="137,11,138,148" concept="5" />
      <node id="6550182048787583943" at="138,148,139,78" concept="1" />
      <node id="6550182048787583943" at="139,78,140,150" concept="5" />
      <node id="6550182048787583943" at="140,150,141,47" concept="1" />
      <node id="6550182048787583943" at="141,47,142,136" concept="1" />
      <node id="6550182048787583943" at="142,136,143,140" concept="1" />
      <node id="6550182048787583943" at="143,140,144,46" concept="1" />
      <node id="6550182048787583943" at="144,46,145,38" concept="5" />
      <node id="6550182048787583943" at="145,38,146,84" concept="1" />
      <node id="6550182048787583943" at="146,84,147,56" concept="1" />
      <node id="6550182048787583943" at="147,56,148,44" concept="1" />
      <node id="6550182048787583943" at="148,44,149,88" concept="1" />
      <node id="6550182048787583943" at="149,88,150,35" concept="1" />
      <node id="6550182048787583943" at="150,35,151,308" concept="5" />
      <node id="6550182048787583943" at="153,43,154,120" concept="6" />
      <node id="6550182048787583943" at="157,76,158,91" concept="5" />
      <node id="6550182048787583943" at="158,91,159,147" concept="6" />
      <node id="6550182048787583943" at="160,14,161,26" concept="6" />
      <node id="6550182048787583943" at="162,17,163,42" concept="1" />
      <node id="6550182048787583938" at="44,0,46,0" concept="2" trace="myNode" />
      <node id="6550182048787583941" at="115,0,117,0" concept="2" trace="myNode" />
      <node id="6550182048787583938" at="58,0,61,0" concept="4" trace="createCell#()Ljetbrains/mps/openapi/editor/cells/EditorCell;" />
      <node id="6550182048787583938" at="75,0,78,0" concept="4" trace="compute#()Ljetbrains/mps/openapi/editor/cells/EditorCell;" />
      <node id="6550182048787583938" at="104,0,107,0" concept="4" trace="accept#(Lorg/jetbrains/mps/openapi/model/SNode;)Z" />
      <node id="6550182048787583941" at="125,0,128,0" concept="4" trace="createCell#()Ljetbrains/mps/openapi/editor/cells/EditorCell;" />
      <node id="6550182048787583943" at="153,0,156,0" concept="4" trace="accept#(Lorg/jetbrains/mps/openapi/model/SNode;)Z" />
      <node id="6550182048787583938" at="47,0,51,0" concept="0" trace="BeforeTaskParameterReference_EditorBuilder_a#(Ljetbrains/mps/openapi/editor/EditorContext;Lorg/jetbrains/mps/openapi/model/SNode;)V" />
      <node id="6550182048787583938" at="96,0,100,5" concept="3" />
      <node id="6550182048787583938" at="52,0,57,0" concept="4" trace="getNode#()Lorg/jetbrains/mps/openapi/model/SNode;" />
      <node id="6550182048787583938" at="73,72,78,46" concept="5" />
      <node id="6550182048787583938" at="102,301,107,7" concept="5" />
      <node id="6550182048787583938" at="107,7,112,22" concept="3" />
      <node id="6550182048787583941" at="119,0,124,0" concept="0" trace="Inline_Builder_b3ikdv_a0a#(Ljetbrains/mps/openapi/editor/EditorContext;Lorg/jetbrains/mps/openapi/model/SNode;Lorg/jetbrains/mps/openapi/model/SNode;)V" />
      <node id="6550182048787583941" at="129,0,134,0" concept="4" trace="getNode#()Lorg/jetbrains/mps/openapi/model/SNode;" />
      <node id="6550182048787583943" at="151,308,156,11" concept="5" />
      <node id="6550182048787583943" at="156,11,161,26" concept="3" />
      <node id="6550182048787583938" at="84,0,91,0" concept="4" trace="createErrorCell#(Ljava/lang/String;)Ljetbrains/mps/openapi/editor/cells/EditorCell;" />
      <node id="6550182048787583938" at="62,0,70,0" concept="4" trace="createCollection_b3ikdv_a#()Ljetbrains/mps/openapi/editor/cells/EditorCell;" />
      <node id="6550182048787583938" at="73,0,84,0" concept="4" trace="createReferenceCell#(Lorg/jetbrains/mps/openapi/model/SNode;)Ljetbrains/mps/openapi/editor/cells/EditorCell;" />
      <node id="6550182048787583938" at="71,172,91,6" concept="5" />
      <node id="6550182048787583943" at="136,41,164,7" concept="10" />
      <node id="6550182048787583943" at="135,0,166,0" concept="4" trace="createProperty_b3ikdv_a0a0#()Ljetbrains/mps/openapi/editor/cells/EditorCell;" />
      <node id="6550182048787583938" at="70,0,114,0" concept="4" trace="createRefCell_b3ikdv_a0#()Ljetbrains/mps/openapi/editor/cells/EditorCell;" />
      <scope id="6550182048787583938" at="54,26,55,18" />
      <scope id="6550182048787583938" at="58,39,59,39" />
      <scope id="6550182048787583938" at="75,39,76,150" />
      <scope id="6550182048787583938" at="104,39,105,113" />
      <scope id="6550182048787583941" at="125,41,126,42" />
      <scope id="6550182048787583941" at="131,28,132,20" />
      <scope id="6550182048787583943" at="153,43,154,120" />
      <scope id="6550182048787583943" at="162,17,163,42" />
      <scope id="6550182048787583938" at="47,108,49,18" />
      <scope id="6550182048787583938" at="97,40,99,158" />
      <scope id="6550182048787583938" at="108,73,110,145">
        <var name="manager" id="6550182048787583938" />
      </scope>
      <scope id="6550182048787583943" at="157,76,159,147">
        <var name="manager" id="6550182048787583943" />
      </scope>
      <scope id="6550182048787583938" at="58,0,61,0" />
      <scope id="6550182048787583938" at="75,0,78,0" />
      <scope id="6550182048787583938" at="104,0,107,0">
        <var name="it" id="6550182048787583938" />
      </scope>
      <scope id="6550182048787583941" at="119,119,122,20" />
      <scope id="6550182048787583941" at="125,0,128,0" />
      <scope id="6550182048787583943" at="153,0,156,0">
        <var name="it" id="6550182048787583943" />
      </scope>
      <scope id="6550182048787583938" at="47,0,51,0">
        <var name="context" id="6550182048787583938" />
        <var name="node" id="6550182048787583938" />
      </scope>
      <scope id="6550182048787583938" at="85,58,89,20">
        <var name="cell" id="6550182048787583938" />
      </scope>
      <scope id="6550182048787583938" at="52,0,57,0" />
      <scope id="6550182048787583941" at="119,0,124,0">
        <var name="context" id="6550182048787583941" />
        <var name="node" id="6550182048787583941" />
        <var name="referencingNode" id="6550182048787583941" />
      </scope>
      <scope id="6550182048787583941" at="129,0,134,0" />
      <scope id="6550182048787583938" at="62,50,68,22">
        <var name="editorCell" id="6550182048787583938" />
      </scope>
      <scope id="6550182048787583938" at="84,0,91,0">
        <var name="error" id="6550182048787583938" />
      </scope>
      <scope id="6550182048787583938" at="62,0,70,0" />
      <scope id="6550182048787583938" at="73,72,82,20">
        <var name="cell" id="6550182048787583938" />
      </scope>
      <scope id="6550182048787583938" at="73,0,84,0">
        <var name="targetNode" id="6550182048787583938" />
      </scope>
      <scope id="6550182048787583943" at="137,11,161,26">
        <var name="currentPropertyAttributes" id="6550182048787583943" />
        <var name="editorCell" id="6550182048787583943" />
        <var name="property" id="6550182048787583943" />
        <var name="propertyAttributes" id="6550182048787583943" />
        <var name="style" id="6550182048787583943" />
      </scope>
      <scope id="6550182048787583943" at="135,53,164,7" />
      <scope id="6550182048787583943" at="135,0,166,0" />
      <scope id="6550182048787583938" at="70,48,112,22">
        <var name="currentReferenceAttributes" id="6550182048787583938" />
        <var name="editorCell" id="6550182048787583938" />
        <var name="provider" id="6550182048787583938" />
        <var name="referenceAttributes" id="6550182048787583938" />
        <var name="referenceLink" id="6550182048787583938" />
      </scope>
      <scope id="6550182048787583938" at="70,0,114,0" />
      <unit id="6550182048787583938" at="74,74,78,9" name="jetbrains.mps.execution.configurations.editor.BeforeTaskParameterReference_EditorBuilder_a$1$1" />
      <unit id="6550182048787583938" at="103,102,107,5" name="jetbrains.mps.execution.configurations.editor.BeforeTaskParameterReference_EditorBuilder_a$2" />
      <unit id="6550182048787583943" at="152,104,156,9" name="jetbrains.mps.execution.configurations.editor.BeforeTaskParameterReference_EditorBuilder_a$Inline_Builder_b3ikdv_a0a$1" />
      <unit id="6550182048787583938" at="72,42,91,5" name="jetbrains.mps.execution.configurations.editor.BeforeTaskParameterReference_EditorBuilder_a$1" />
      <unit id="6550182048787583941" at="114,0,167,0" name="jetbrains.mps.execution.configurations.editor.BeforeTaskParameterReference_EditorBuilder_a$Inline_Builder_b3ikdv_a0a" />
      <unit id="6550182048787583938" at="43,0,168,0" name="jetbrains.mps.execution.configurations.editor.BeforeTaskParameterReference_EditorBuilder_a" />
    </file>
  </root>
  <root nodeRef="r:7d438dd6-fddd-4f98-b0ae-eed9d2bebdce(jetbrains.mps.execution.configurations.editor)/6550182048787648099">
    <file name="BeforeTasksComponent.java">
      <node id="6550182048787648099" at="15,47,16,35" concept="6" />
      <node id="6550182048787648099" at="18,79,19,89" concept="6" />
      <node id="6550182048787648099" at="18,0,21,0" concept="4" trace="createEditorCell#(Ljetbrains/mps/openapi/editor/EditorContext;Lorg/jetbrains/mps/openapi/model/SNode;)Ljetbrains/mps/openapi/editor/cells/EditorCell;" />
      <node id="6550182048787648099" at="14,0,18,0" concept="4" trace="getContextHints#()Ljava/util/Collection;" />
      <scope id="6550182048787648099" at="15,47,16,35" />
      <scope id="6550182048787648099" at="18,79,19,89" />
      <scope id="6550182048787648099" at="18,0,21,0">
        <var name="editorContext" id="6550182048787648099" />
        <var name="node" id="6550182048787648099" />
      </scope>
      <scope id="6550182048787648099" at="14,0,18,0" />
      <unit id="6550182048787648099" at="13,0,22,0" name="jetbrains.mps.execution.configurations.editor.BeforeTasksComponent" />
    </file>
    <file name="BeforeTasksComponent_ComponentBuilder_a.java">
      <node id="6550182048787648099" at="35,103,36,19" concept="8" />
      <node id="6550182048787648099" at="36,19,37,18" concept="1" />
      <node id="6550182048787648099" at="42,26,43,18" concept="6" />
      <node id="6550182048787648099" at="46,39,47,39" concept="6" />
      <node id="6550182048787648099" at="50,50,51,122" concept="5" />
      <node id="6550182048787648099" at="51,122,52,48" concept="1" />
      <node id="6550182048787648099" at="52,48,53,34" concept="5" />
      <node id="6550182048787648099" at="53,34,54,49" concept="1" />
      <node id="6550182048787648099" at="54,49,55,40" concept="1" />
      <node id="6550182048787648099" at="55,40,56,59" concept="1" />
      <node id="6550182048787648099" at="56,59,57,59" concept="1" />
      <node id="6550182048787648099" at="57,59,58,22" concept="6" />
      <node id="6550182048787648102" at="60,51,61,85" concept="5" />
      <node id="6550182048787648102" at="61,85,62,22" concept="6" />
      <node id="6550182048787648099" at="64,51,65,120" concept="5" />
      <node id="6550182048787648099" at="65,120,66,49" concept="1" />
      <node id="6550182048787648099" at="66,49,67,34" concept="5" />
      <node id="6550182048787648099" at="67,34,68,49" concept="1" />
      <node id="6550182048787648099" at="68,49,69,40" concept="1" />
      <node id="6550182048787648099" at="69,40,70,58" concept="1" />
      <node id="6550182048787648099" at="70,58,71,60" concept="1" />
      <node id="6550182048787648099" at="71,60,72,22" concept="6" />
      <node id="6550182048787648105" at="74,50,75,100" concept="5" />
      <node id="6550182048787648105" at="75,100,76,48" concept="1" />
      <node id="6550182048787648105" at="76,48,77,34" concept="5" />
      <node id="6550182048787648105" at="77,34,78,82" concept="1" />
      <node id="6550182048787648105" at="78,82,79,40" concept="1" />
      <node id="6550182048787648105" at="79,40,80,34" concept="1" />
      <node id="6550182048787648105" at="80,34,81,22" concept="6" />
      <node id="6550182048787648099" at="83,52,84,122" concept="5" />
      <node id="6550182048787648099" at="84,122,85,50" concept="1" />
      <node id="6550182048787648099" at="85,50,86,61" concept="1" />
      <node id="6550182048787648099" at="86,61,87,62" concept="1" />
      <node id="6550182048787648099" at="87,62,88,22" concept="6" />
      <node id="6550182048787648108" at="90,53,91,85" concept="5" />
      <node id="6550182048787648108" at="91,85,92,22" concept="6" />
      <node id="6550182048787648099" at="94,54,95,144" concept="5" />
      <node id="6550182048787648099" at="95,144,96,93" concept="5" />
      <node id="6550182048787648099" at="96,93,97,55" concept="1" />
      <node id="6550182048787648099" at="97,55,98,51" concept="1" />
      <node id="6550182048787648099" at="98,51,99,22" concept="6" />
      <node id="6550182048787648099" at="105,86,106,28" concept="8" />
      <node id="6550182048787648099" at="106,28,107,25" concept="1" />
      <node id="6550182048787648099" at="111,28,112,20" concept="6" />
      <node id="6550182048787648099" at="114,40,115,149" concept="6" />
      <node id="6550182048787648099" at="117,48,118,173" concept="6" />
      <node id="6550182048787648099" at="120,66,121,243" concept="6" />
      <node id="6550182048787648099" at="123,57,124,83" concept="5" />
      <node id="6550182048787648099" at="124,83,125,58" concept="1" />
      <node id="6550182048787648099" at="125,58,126,25" concept="6" />
      <node id="6550182048787648099" at="128,41,129,41" concept="1" />
      <node id="6550182048787648099" at="129,41,130,263" concept="1" />
      <node id="6550182048787648099" at="131,11,132,36" concept="5" />
      <node id="6550182048787648099" at="132,36,133,44" concept="1" />
      <node id="6550182048787648099" at="133,44,134,51" concept="1" />
      <node id="6550182048787648099" at="134,51,135,34" concept="1" />
      <node id="6550182048787648099" at="135,34,136,25" concept="6" />
      <node id="6550182048787648099" at="137,17,138,42" concept="1" />
      <node id="6550182048787648099" at="142,96,143,134" concept="1" />
      <node id="6550182048787648099" at="144,34,145,142" concept="1" />
      <node id="6550182048787648099" at="145,142,146,146" concept="1" />
      <node id="6550182048787648099" at="148,122,149,240" concept="1" />
      <node id="6550182048787648099" at="32,0,34,0" concept="2" trace="myNode" />
      <node id="6550182048787648099" at="102,0,104,0" concept="2" trace="myNode" />
      <node id="6550182048787648099" at="46,0,49,0" concept="4" trace="createCell#()Ljetbrains/mps/openapi/editor/cells/EditorCell;" />
      <node id="6550182048787648099" at="114,0,117,0" concept="4" trace="getSLink#()Lorg/jetbrains/mps/openapi/language/SContainmentLink;" />
      <node id="6550182048787648099" at="117,0,120,0" concept="4" trace="getChildSConcept#()Lorg/jetbrains/mps/openapi/language/SAbstractConcept;" />
      <node id="6550182048787648099" at="120,0,123,0" concept="4" trace="createNodeToInsert#(Ljetbrains/mps/openapi/editor/EditorContext;)Lorg/jetbrains/mps/openapi/model/SNode;" />
      <node id="6550182048787648099" at="147,9,150,9" concept="3" />
      <node id="6550182048787648099" at="35,0,39,0" concept="0" trace="BeforeTasksComponent_ComponentBuilder_a#(Ljetbrains/mps/openapi/editor/EditorContext;Lorg/jetbrains/mps/openapi/model/SNode;)V" />
      <node id="6550182048787648102" at="60,0,64,0" concept="4" trace="createIndentCell_3w3ux3_a0#()Ljetbrains/mps/openapi/editor/cells/EditorCell;" />
      <node id="6550182048787648108" at="90,0,94,0" concept="4" trace="createIndentCell_3w3ux3_a1b0#()Ljetbrains/mps/openapi/editor/cells/EditorCell;" />
      <node id="6550182048787648099" at="105,0,109,0" concept="0" trace="beforeTaskListHandler_3w3ux3_b1b0#(Lorg/jetbrains/mps/openapi/model/SNode;Ljetbrains/mps/openapi/editor/EditorContext;)V" />
      <node id="6550182048787648099" at="110,0,114,0" concept="4" trace="getNode#()Lorg/jetbrains/mps/openapi/model/SNode;" />
      <node id="6550182048787648099" at="143,134,147,9" concept="3" />
      <node id="6550182048787648099" at="40,0,45,0" concept="4" trace="getNode#()Lorg/jetbrains/mps/openapi/model/SNode;" />
      <node id="6550182048787648099" at="123,0,128,0" concept="4" trace="createNodeCell#(Lorg/jetbrains/mps/openapi/model/SNode;)Ljetbrains/mps/openapi/editor/cells/EditorCell;" />
      <node id="6550182048787648099" at="83,0,90,0" concept="4" trace="createCollection_3w3ux3_b1a#()Ljetbrains/mps/openapi/editor/cells/EditorCell;" />
      <node id="6550182048787648099" at="94,0,101,0" concept="4" trace="createRefNodeList_3w3ux3_b1b0#()Ljetbrains/mps/openapi/editor/cells/EditorCell;" />
      <node id="6550182048787648105" at="74,0,83,0" concept="4" trace="createConstant_3w3ux3_a1a#()Ljetbrains/mps/openapi/editor/cells/EditorCell;" />
      <node id="6550182048787648099" at="130,263,139,7" concept="10" />
      <node id="6550182048787648099" at="50,0,60,0" concept="4" trace="createCollection_3w3ux3_a#()Ljetbrains/mps/openapi/editor/cells/EditorCell;" />
      <node id="6550182048787648099" at="64,0,74,0" concept="4" trace="createCollection_3w3ux3_b0#()Ljetbrains/mps/openapi/editor/cells/EditorCell;" />
      <node id="6550182048787648099" at="141,86,151,7" concept="3" />
      <node id="6550182048787648099" at="141,0,153,0" concept="4" trace="installElementCellActions#(Lorg/jetbrains/mps/openapi/model/SNode;Ljetbrains/mps/openapi/editor/cells/EditorCell;)V" />
      <node id="6550182048787648099" at="128,0,141,0" concept="4" trace="createEmptyCell#()Ljetbrains/mps/openapi/editor/cells/EditorCell;" />
      <scope id="6550182048787648099" at="42,26,43,18" />
      <scope id="6550182048787648099" at="46,39,47,39" />
      <scope id="6550182048787648099" at="111,28,112,20" />
      <scope id="6550182048787648099" at="114,40,115,149" />
      <scope id="6550182048787648099" at="117,48,118,173" />
      <scope id="6550182048787648099" at="120,66,121,243" />
      <scope id="6550182048787648099" at="137,17,138,42" />
      <scope id="6550182048787648099" at="148,122,149,240" />
      <scope id="6550182048787648099" at="35,103,37,18" />
      <scope id="6550182048787648102" at="60,51,62,22">
        <var name="editorCell" id="6550182048787648102" />
      </scope>
      <scope id="6550182048787648108" at="90,53,92,22">
        <var name="editorCell" id="6550182048787648108" />
      </scope>
      <scope id="6550182048787648099" at="105,86,107,25" />
      <scope id="6550182048787648099" at="144,34,146,146" />
      <scope id="6550182048787648099" at="46,0,49,0" />
      <scope id="6550182048787648099" at="114,0,117,0" />
      <scope id="6550182048787648099" at="117,0,120,0" />
      <scope id="6550182048787648099" at="120,0,123,0">
        <var name="editorContext" id="6550182048787648099" />
      </scope>
      <scope id="6550182048787648099" at="123,57,126,25">
        <var name="elementCell" id="6550182048787648099" />
      </scope>
      <scope id="6550182048787648099" at="35,0,39,0">
        <var name="context" id="6550182048787648099" />
        <var name="node" id="6550182048787648099" />
      </scope>
      <scope id="6550182048787648102" at="60,0,64,0" />
      <scope id="6550182048787648108" at="90,0,94,0" />
      <scope id="6550182048787648099" at="105,0,109,0">
        <var name="context" id="6550182048787648099" />
        <var name="ownerNode" id="6550182048787648099" />
      </scope>
      <scope id="6550182048787648099" at="110,0,114,0" />
      <scope id="6550182048787648099" at="40,0,45,0" />
      <scope id="6550182048787648099" at="83,52,88,22">
        <var name="editorCell" id="6550182048787648099" />
      </scope>
      <scope id="6550182048787648099" at="94,54,99,22">
        <var name="editorCell" id="6550182048787648099" />
        <var name="handler" id="6550182048787648099" />
      </scope>
      <scope id="6550182048787648099" at="123,0,128,0">
        <var name="elementNode" id="6550182048787648099" />
      </scope>
      <scope id="6550182048787648099" at="131,11,136,25">
        <var name="emptyCell" id="6550182048787648099" />
      </scope>
      <scope id="6550182048787648105" at="74,50,81,22">
        <var name="editorCell" id="6550182048787648105" />
        <var name="style" id="6550182048787648105" />
      </scope>
      <scope id="6550182048787648099" at="83,0,90,0" />
      <scope id="6550182048787648099" at="94,0,101,0" />
      <scope id="6550182048787648099" at="50,50,58,22">
        <var name="editorCell" id="6550182048787648099" />
        <var name="style" id="6550182048787648099" />
      </scope>
      <scope id="6550182048787648099" at="64,51,72,22">
        <var name="editorCell" id="6550182048787648099" />
        <var name="style" id="6550182048787648099" />
      </scope>
      <scope id="6550182048787648099" at="142,96,150,9" />
      <scope id="6550182048787648105" at="74,0,83,0" />
      <scope id="6550182048787648099" at="50,0,60,0" />
      <scope id="6550182048787648099" at="64,0,74,0" />
      <scope id="6550182048787648099" at="141,86,151,7" />
      <scope id="6550182048787648099" at="128,41,139,7" />
      <scope id="6550182048787648099" at="141,0,153,0">
        <var name="elementCell" id="6550182048787648099" />
        <var name="elementNode" id="6550182048787648099" />
      </scope>
      <scope id="6550182048787648099" at="128,0,141,0" />
      <unit id="6550182048787648099" at="101,0,154,0" name="jetbrains.mps.execution.configurations.editor.BeforeTasksComponent_ComponentBuilder_a$beforeTaskListHandler_3w3ux3_b1b0" />
      <unit id="6550182048787648099" at="31,0,155,0" name="jetbrains.mps.execution.configurations.editor.BeforeTasksComponent_ComponentBuilder_a" />
    </file>
  </root>
  <root nodeRef="r:7d438dd6-fddd-4f98-b0ae-eed9d2bebdce(jetbrains.mps.execution.configurations.editor)/7037083547576022977">
    <file name="BeforeTask_Editor.java">
      <node id="7037083547576022977" at="11,79,12,76" concept="6" />
      <node id="7037083547576022977" at="11,0,14,0" concept="4" trace="createEditorCell#(Ljetbrains/mps/openapi/editor/EditorContext;Lorg/jetbrains/mps/openapi/model/SNode;)Ljetbrains/mps/openapi/editor/cells/EditorCell;" />
      <scope id="7037083547576022977" at="11,79,12,76" />
      <scope id="7037083547576022977" at="11,0,14,0">
        <var name="editorContext" id="7037083547576022977" />
        <var name="node" id="7037083547576022977" />
      </scope>
      <unit id="7037083547576022977" at="10,0,15,0" name="jetbrains.mps.execution.configurations.editor.BeforeTask_Editor" />
    </file>
    <file name="BeforeTask_EditorBuilder_a.java">
      <node id="7037083547576022977" at="52,90,53,19" concept="8" />
      <node id="7037083547576022977" at="53,19,54,18" concept="1" />
      <node id="7037083547576022977" at="59,26,60,18" concept="6" />
      <node id="7037083547576022977" at="63,39,64,39" concept="6" />
      <node id="7037083547576022977" at="67,50,68,120" concept="5" />
      <node id="7037083547576022977" at="68,120,69,48" concept="1" />
      <node id="7037083547576022977" at="69,48,70,28" concept="1" />
      <node id="7037083547576022977" at="70,28,71,65" concept="1" />
      <node id="7037083547576022977" at="71,65,72,59" concept="1" />
      <node id="7037083547576022977" at="72,59,73,59" concept="1" />
      <node id="7037083547576022977" at="73,59,74,57" concept="1" />
      <node id="7037083547576022977" at="74,57,75,59" concept="1" />
      <node id="7037083547576022977" at="75,59,76,57" concept="1" />
      <node id="7037083547576022977" at="76,57,77,56" concept="1" />
      <node id="7037083547576022977" at="77,56,78,22" concept="6" />
      <node id="7037083547576022977" at="80,51,81,122" concept="5" />
      <node id="7037083547576022977" at="81,122,82,49" concept="1" />
      <node id="7037083547576022977" at="82,49,83,34" concept="5" />
      <node id="7037083547576022977" at="83,34,84,49" concept="1" />
      <node id="7037083547576022977" at="84,49,85,40" concept="1" />
      <node id="7037083547576022977" at="85,40,86,59" concept="1" />
      <node id="7037083547576022977" at="86,59,87,58" concept="1" />
      <node id="7037083547576022977" at="87,58,88,22" concept="6" />
      <node id="2886182022232400557" at="90,51,91,119" concept="5" />
      <node id="2886182022232400557" at="91,119,92,34" concept="5" />
      <node id="2886182022232400557" at="92,34,93,82" concept="1" />
      <node id="2886182022232400557" at="93,82,94,40" concept="1" />
      <node id="2886182022232400557" at="94,40,95,22" concept="6" />
      <node id="7037083547576022988" at="97,50,98,39" concept="1" />
      <node id="7037083547576022988" at="99,9,100,146" concept="5" />
      <node id="7037083547576022988" at="100,146,101,76" concept="1" />
      <node id="7037083547576022988" at="101,76,102,149" concept="5" />
      <node id="7037083547576022988" at="102,149,103,45" concept="1" />
      <node id="7037083547576022988" at="103,45,104,153" concept="1" />
      <node id="7037083547576022988" at="104,153,105,157" concept="1" />
      <node id="7037083547576022988" at="105,157,106,44" concept="1" />
      <node id="7037083547576022988" at="106,44,107,86" concept="1" />
      <node id="7037083547576022988" at="107,86,108,33" concept="1" />
      <node id="7037083547576022988" at="108,33,109,306" concept="5" />
      <node id="7037083547576022988" at="111,41,112,118" concept="6" />
      <node id="7037083547576022988" at="115,74,116,89" concept="5" />
      <node id="7037083547576022988" at="116,89,117,145" concept="6" />
      <node id="7037083547576022988" at="118,12,119,24" concept="6" />
      <node id="7037083547576022988" at="120,15,121,40" concept="1" />
      <node id="7037083547576022977" at="124,51,125,122" concept="5" />
      <node id="7037083547576022977" at="125,122,126,49" concept="1" />
      <node id="7037083547576022977" at="126,49,127,34" concept="5" />
      <node id="7037083547576022977" at="127,34,128,49" concept="1" />
      <node id="7037083547576022977" at="128,49,129,40" concept="1" />
      <node id="7037083547576022977" at="129,40,130,58" concept="1" />
      <node id="7037083547576022977" at="130,58,131,58" concept="1" />
      <node id="7037083547576022977" at="131,58,132,22" concept="6" />
      <node id="8903462855138770047" at="134,50,135,101" concept="5" />
      <node id="8903462855138770047" at="135,101,136,48" concept="1" />
      <node id="8903462855138770047" at="136,48,137,34" concept="1" />
      <node id="8903462855138770047" at="137,34,138,22" concept="6" />
      <node id="8903462855138770704" at="140,50,141,39" concept="1" />
      <node id="8903462855138770704" at="142,9,143,159" concept="5" />
      <node id="8903462855138770704" at="143,159,144,76" concept="1" />
      <node id="8903462855138770704" at="144,76,145,149" concept="5" />
      <node id="8903462855138770704" at="145,149,146,46" concept="1" />
      <node id="8903462855138770704" at="146,46,147,153" concept="1" />
      <node id="8903462855138770704" at="147,153,148,157" concept="1" />
      <node id="8903462855138770704" at="148,157,149,47" concept="1" />
      <node id="8903462855138770704" at="149,47,150,86" concept="1" />
      <node id="8903462855138770704" at="150,86,151,33" concept="1" />
      <node id="8903462855138770704" at="151,33,152,306" concept="5" />
      <node id="8903462855138770704" at="154,41,155,118" concept="6" />
      <node id="8903462855138770704" at="158,74,159,89" concept="5" />
      <node id="8903462855138770704" at="159,89,160,145" concept="6" />
      <node id="8903462855138770704" at="161,12,162,24" concept="6" />
      <node id="8903462855138770704" at="163,15,164,40" concept="1" />
      <node id="7037083547576032045" at="167,49,168,93" concept="5" />
      <node id="7037083547576032045" at="168,93,169,47" concept="1" />
      <node id="7037083547576032045" at="169,47,170,34" concept="5" />
      <node id="7037083547576032045" at="170,34,171,49" concept="1" />
      <node id="7037083547576032045" at="171,49,172,40" concept="1" />
      <node id="7037083547576032045" at="172,40,173,34" concept="1" />
      <node id="7037083547576032045" at="173,34,174,22" concept="6" />
      <node id="7037083547576022977" at="176,51,177,122" concept="5" />
      <node id="7037083547576022977" at="177,122,178,49" concept="1" />
      <node id="7037083547576022977" at="178,49,179,34" concept="5" />
      <node id="7037083547576022977" at="179,34,180,49" concept="1" />
      <node id="7037083547576022977" at="180,49,181,40" concept="1" />
      <node id="7037083547576022977" at="181,40,182,60" concept="1" />
      <node id="7037083547576022977" at="182,60,183,61" concept="1" />
      <node id="7037083547576022977" at="183,61,184,22" concept="6" />
      <node id="6550182048787568306" at="186,52,187,85" concept="5" />
      <node id="6550182048787568306" at="187,85,188,22" concept="6" />
      <node id="7037083547576022977" at="190,53,191,129" concept="5" />
      <node id="7037083547576022977" at="191,129,192,93" concept="5" />
      <node id="7037083547576022977" at="192,93,193,50" concept="1" />
      <node id="7037083547576022977" at="193,50,194,51" concept="1" />
      <node id="7037083547576022977" at="194,51,195,22" concept="6" />
      <node id="7037083547576022977" at="201,84,202,28" concept="8" />
      <node id="7037083547576022977" at="202,28,203,25" concept="1" />
      <node id="7037083547576022977" at="207,28,208,20" concept="6" />
      <node id="7037083547576022977" at="210,40,211,148" concept="6" />
      <node id="7037083547576022977" at="213,48,214,178" concept="6" />
      <node id="7037083547576022977" at="216,66,217,248" concept="6" />
      <node id="7037083547576022977" at="219,57,220,83" concept="5" />
      <node id="7037083547576022977" at="220,83,221,58" concept="1" />
      <node id="7037083547576022977" at="221,58,222,25" concept="6" />
      <node id="7037083547576022977" at="224,41,225,41" concept="1" />
      <node id="7037083547576022977" at="225,41,226,260" concept="1" />
      <node id="7037083547576022977" at="227,11,228,36" concept="5" />
      <node id="7037083547576022977" at="228,36,229,44" concept="1" />
      <node id="7037083547576022977" at="229,44,230,51" concept="1" />
      <node id="7037083547576022977" at="230,51,231,34" concept="1" />
      <node id="7037083547576022977" at="231,34,232,25" concept="6" />
      <node id="7037083547576022977" at="233,17,234,42" concept="1" />
      <node id="7037083547576022977" at="238,96,239,134" concept="1" />
      <node id="7037083547576022977" at="240,34,241,142" concept="1" />
      <node id="7037083547576022977" at="241,142,242,146" concept="1" />
      <node id="7037083547576022977" at="244,122,245,239" concept="1" />
      <node id="6550182048787568300" at="250,49,251,93" concept="5" />
      <node id="6550182048787568300" at="251,93,252,47" concept="1" />
      <node id="6550182048787568300" at="252,47,253,34" concept="5" />
      <node id="6550182048787568300" at="253,34,254,49" concept="1" />
      <node id="6550182048787568300" at="254,49,255,40" concept="1" />
      <node id="6550182048787568300" at="255,40,256,34" concept="1" />
      <node id="6550182048787568300" at="256,34,257,22" concept="6" />
      <node id="7037083547576022977" at="259,48,260,266" concept="5" />
      <node id="7037083547576022977" at="260,266,261,33" concept="6" />
      <node id="7037083547576022977" at="267,121,268,38" concept="8" />
      <node id="7037083547576022977" at="268,38,269,25" concept="1" />
      <node id="7037083547576022977" at="274,28,275,20" concept="6" />
      <node id="7037083547576022977" at="278,55,279,76" concept="5" />
      <node id="7037083547576022977" at="279,76,280,230" concept="1" />
      <node id="7037083547576022977" at="280,230,281,233" concept="1" />
      <node id="7037083547576022977" at="281,233,282,41" concept="1" />
      <node id="7037083547576022977" at="282,41,283,24" concept="6" />
      <node id="7037083547576022977" at="289,118,290,75" concept="1" />
      <node id="7037083547576022977" at="292,42,293,162" concept="1" />
      <node id="7037083547576022977" at="297,44,298,41" concept="1" />
      <node id="7037083547576022977" at="298,41,299,221" concept="1" />
      <node id="7037083547576022977" at="300,11,301,56" concept="5" />
      <node id="7037083547576022977" at="301,56,302,46" concept="1" />
      <node id="7037083547576022977" at="302,46,303,42" concept="1" />
      <node id="7037083547576022977" at="303,42,304,35" concept="1" />
      <node id="7037083547576022977" at="304,35,305,26" concept="6" />
      <node id="7037083547576022977" at="306,17,307,42" concept="1" />
      <node id="7037083547576022977" at="310,40,311,28" concept="6" />
      <node id="7037083547576022977" at="49,0,51,0" concept="2" trace="myNode" />
      <node id="7037083547576022977" at="198,0,200,0" concept="2" trace="myNode" />
      <node id="7037083547576022977" at="264,0,266,0" concept="2" trace="myNode" />
      <node id="7037083547576022977" at="63,0,66,0" concept="4" trace="createCell#()Ljetbrains/mps/openapi/editor/cells/EditorCell;" />
      <node id="7037083547576022988" at="111,0,114,0" concept="4" trace="accept#(Lorg/jetbrains/mps/openapi/model/SNode;)Z" />
      <node id="8903462855138770704" at="154,0,157,0" concept="4" trace="accept#(Lorg/jetbrains/mps/openapi/model/SNode;)Z" />
      <node id="7037083547576022977" at="210,0,213,0" concept="4" trace="getSLink#()Lorg/jetbrains/mps/openapi/language/SContainmentLink;" />
      <node id="7037083547576022977" at="213,0,216,0" concept="4" trace="getChildSConcept#()Lorg/jetbrains/mps/openapi/language/SAbstractConcept;" />
      <node id="7037083547576022977" at="216,0,219,0" concept="4" trace="createNodeToInsert#(Ljetbrains/mps/openapi/editor/EditorContext;)Lorg/jetbrains/mps/openapi/model/SNode;" />
      <node id="7037083547576022977" at="243,9,246,9" concept="3" />
      <node id="7037083547576022977" at="288,70,291,7" concept="3" />
      <node id="7037083547576022977" at="291,7,294,7" concept="3" />
      <node id="7037083547576022977" at="310,0,313,0" concept="4" trace="getNoTargetText#()Ljava/lang/String;" />
      <node id="7037083547576022977" at="52,0,56,0" concept="0" trace="BeforeTask_EditorBuilder_a#(Ljetbrains/mps/openapi/editor/EditorContext;Lorg/jetbrains/mps/openapi/model/SNode;)V" />
      <node id="6550182048787568306" at="186,0,190,0" concept="4" trace="createIndentCell_bndx6c_a3a#()Ljetbrains/mps/openapi/editor/cells/EditorCell;" />
      <node id="7037083547576022977" at="201,0,205,0" concept="0" trace="parameterListHandler_bndx6c_b3a#(Lorg/jetbrains/mps/openapi/model/SNode;Ljetbrains/mps/openapi/editor/EditorContext;)V" />
      <node id="7037083547576022977" at="206,0,210,0" concept="4" trace="getNode#()Lorg/jetbrains/mps/openapi/model/SNode;" />
      <node id="7037083547576022977" at="239,134,243,9" concept="3" />
      <node id="7037083547576022977" at="259,0,263,0" concept="4" trace="createRefNode_bndx6c_f0#()Ljetbrains/mps/openapi/editor/cells/EditorCell;" />
      <node id="7037083547576022977" at="267,0,271,0" concept="0" trace="executeSingleRoleHandler_bndx6c_f0#(Lorg/jetbrains/mps/openapi/model/SNode;Lorg/jetbrains/mps/openapi/language/SContainmentLink;Ljetbrains/mps/openapi/editor/EditorContext;)V" />
      <node id="7037083547576022977" at="57,0,62,0" concept="4" trace="getNode#()Lorg/jetbrains/mps/openapi/model/SNode;" />
      <node id="7037083547576022988" at="109,306,114,9" concept="5" />
      <node id="7037083547576022988" at="114,9,119,24" concept="3" />
      <node id="8903462855138770704" at="152,306,157,9" concept="5" />
      <node id="8903462855138770704" at="157,9,162,24" concept="3" />
      <node id="7037083547576022977" at="219,0,224,0" concept="4" trace="createNodeCell#(Lorg/jetbrains/mps/openapi/model/SNode;)Ljetbrains/mps/openapi/editor/cells/EditorCell;" />
      <node id="7037083547576022977" at="272,0,277,0" concept="4" trace="getNode#()Lorg/jetbrains/mps/openapi/model/SNode;" />
      <node id="8903462855138770047" at="134,0,140,0" concept="4" trace="createConstant_bndx6c_a1a#()Ljetbrains/mps/openapi/editor/cells/EditorCell;" />
      <node id="2886182022232400557" at="90,0,97,0" concept="4" trace="createComponent_bndx6c_a0a#()Ljetbrains/mps/openapi/editor/cells/EditorCell;" />
      <node id="7037083547576022977" at="190,0,197,0" concept="4" trace="createRefNodeList_bndx6c_b3a#()Ljetbrains/mps/openapi/editor/cells/EditorCell;" />
      <node id="7037083547576022977" at="278,0,285,0" concept="4" trace="createChildCell#(Lorg/jetbrains/mps/openapi/model/SNode;)Ljetbrains/mps/openapi/editor/cells/EditorCell;" />
      <node id="7037083547576022977" at="288,0,296,0" concept="4" trace="installCellInfo#(Lorg/jetbrains/mps/openapi/model/SNode;Ljetbrains/mps/openapi/editor/cells/EditorCell;)V" />
      <node id="7037083547576032045" at="167,0,176,0" concept="4" trace="createConstant_bndx6c_c0#()Ljetbrains/mps/openapi/editor/cells/EditorCell;" />
      <node id="7037083547576022977" at="226,260,235,7" concept="10" />
      <node id="6550182048787568300" at="250,0,259,0" concept="4" trace="createConstant_bndx6c_e0#()Ljetbrains/mps/openapi/editor/cells/EditorCell;" />
      <node id="7037083547576022977" at="299,221,308,7" concept="10" />
      <node id="7037083547576022977" at="80,0,90,0" concept="4" trace="createCollection_bndx6c_a0#()Ljetbrains/mps/openapi/editor/cells/EditorCell;" />
      <node id="7037083547576022977" at="124,0,134,0" concept="4" trace="createCollection_bndx6c_b0#()Ljetbrains/mps/openapi/editor/cells/EditorCell;" />
      <node id="7037083547576022977" at="176,0,186,0" concept="4" trace="createCollection_bndx6c_d0#()Ljetbrains/mps/openapi/editor/cells/EditorCell;" />
      <node id="7037083547576022977" at="237,86,247,7" concept="3" />
      <node id="7037083547576022977" at="237,0,249,0" concept="4" trace="installElementCellActions#(Lorg/jetbrains/mps/openapi/model/SNode;Ljetbrains/mps/openapi/editor/cells/EditorCell;)V" />
      <node id="7037083547576022977" at="67,0,80,0" concept="4" trace="createCollection_bndx6c_a#()Ljetbrains/mps/openapi/editor/cells/EditorCell;" />
      <node id="7037083547576022977" at="224,0,237,0" concept="4" trace="createEmptyCell#()Ljetbrains/mps/openapi/editor/cells/EditorCell;" />
      <node id="7037083547576022977" at="296,0,310,0" concept="4" trace="createEmptyCell#()Ljetbrains/mps/openapi/editor/cells/EditorCell;" />
      <node id="7037083547576022988" at="98,39,122,5" concept="10" />
      <node id="8903462855138770704" at="141,39,165,5" concept="10" />
      <node id="7037083547576022988" at="97,0,124,0" concept="4" trace="createProperty_bndx6c_b0a#()Ljetbrains/mps/openapi/editor/cells/EditorCell;" />
      <node id="8903462855138770704" at="140,0,167,0" concept="4" trace="createProperty_bndx6c_b1a#()Ljetbrains/mps/openapi/editor/cells/EditorCell;" />
      <scope id="7037083547576022977" at="59,26,60,18" />
      <scope id="7037083547576022977" at="63,39,64,39" />
      <scope id="7037083547576022988" at="111,41,112,118" />
      <scope id="7037083547576022988" at="120,15,121,40" />
      <scope id="8903462855138770704" at="154,41,155,118" />
      <scope id="8903462855138770704" at="163,15,164,40" />
      <scope id="7037083547576022977" at="207,28,208,20" />
      <scope id="7037083547576022977" at="210,40,211,148" />
      <scope id="7037083547576022977" at="213,48,214,178" />
      <scope id="7037083547576022977" at="216,66,217,248" />
      <scope id="7037083547576022977" at="233,17,234,42" />
      <scope id="7037083547576022977" at="244,122,245,239" />
      <scope id="7037083547576022977" at="274,28,275,20" />
      <scope id="7037083547576022977" at="289,118,290,75" />
      <scope id="7037083547576022977" at="292,42,293,162" />
      <scope id="7037083547576022977" at="306,17,307,42" />
      <scope id="7037083547576022977" at="310,40,311,28" />
      <scope id="7037083547576022977" at="52,90,54,18" />
      <scope id="7037083547576022988" at="115,74,117,145">
        <var name="manager" id="7037083547576022988" />
      </scope>
      <scope id="8903462855138770704" at="158,74,160,145">
        <var name="manager" id="8903462855138770704" />
      </scope>
      <scope id="6550182048787568306" at="186,52,188,22">
        <var name="editorCell" id="6550182048787568306" />
      </scope>
      <scope id="7037083547576022977" at="201,84,203,25" />
      <scope id="7037083547576022977" at="240,34,242,146" />
      <scope id="7037083547576022977" at="259,48,261,33">
        <var name="provider" id="7037083547576022977" />
      </scope>
      <scope id="7037083547576022977" at="267,121,269,25" />
      <scope id="7037083547576022977" at="63,0,66,0" />
      <scope id="7037083547576022988" at="111,0,114,0">
        <var name="it" id="7037083547576022988" />
      </scope>
      <scope id="8903462855138770704" at="154,0,157,0">
        <var name="it" id="8903462855138770704" />
      </scope>
      <scope id="7037083547576022977" at="210,0,213,0" />
      <scope id="7037083547576022977" at="213,0,216,0" />
      <scope id="7037083547576022977" at="216,0,219,0">
        <var name="editorContext" id="7037083547576022977" />
      </scope>
      <scope id="7037083547576022977" at="219,57,222,25">
        <var name="elementCell" id="7037083547576022977" />
      </scope>
      <scope id="7037083547576022977" at="310,0,313,0" />
      <scope id="7037083547576022977" at="52,0,56,0">
        <var name="context" id="7037083547576022977" />
        <var name="node" id="7037083547576022977" />
      </scope>
      <scope id="8903462855138770047" at="134,50,138,22">
        <var name="editorCell" id="8903462855138770047" />
      </scope>
      <scope id="6550182048787568306" at="186,0,190,0" />
      <scope id="7037083547576022977" at="201,0,205,0">
        <var name="context" id="7037083547576022977" />
        <var name="ownerNode" id="7037083547576022977" />
      </scope>
      <scope id="7037083547576022977" at="206,0,210,0" />
      <scope id="7037083547576022977" at="259,0,263,0" />
      <scope id="7037083547576022977" at="267,0,271,0">
        <var name="containmentLink" id="7037083547576022977" />
        <var name="context" id="7037083547576022977" />
        <var name="ownerNode" id="7037083547576022977" />
      </scope>
      <scope id="7037083547576022977" at="57,0,62,0" />
      <scope id="2886182022232400557" at="90,51,95,22">
        <var name="editorCell" id="2886182022232400557" />
        <var name="style" id="2886182022232400557" />
      </scope>
      <scope id="7037083547576022977" at="190,53,195,22">
        <var name="editorCell" id="7037083547576022977" />
        <var name="handler" id="7037083547576022977" />
      </scope>
      <scope id="7037083547576022977" at="219,0,224,0">
        <var name="elementNode" id="7037083547576022977" />
      </scope>
      <scope id="7037083547576022977" at="227,11,232,25">
        <var name="emptyCell" id="7037083547576022977" />
      </scope>
      <scope id="7037083547576022977" at="272,0,277,0" />
      <scope id="7037083547576022977" at="278,55,283,24">
        <var name="editorCell" id="7037083547576022977" />
      </scope>
      <scope id="7037083547576022977" at="300,11,305,26">
        <var name="editorCell" id="7037083547576022977" />
      </scope>
      <scope id="8903462855138770047" at="134,0,140,0" />
      <scope id="7037083547576022977" at="288,70,294,7" />
      <scope id="2886182022232400557" at="90,0,97,0" />
      <scope id="7037083547576032045" at="167,49,174,22">
        <var name="editorCell" id="7037083547576032045" />
        <var name="style" id="7037083547576032045" />
      </scope>
      <scope id="7037083547576022977" at="190,0,197,0" />
      <scope id="6550182048787568300" at="250,49,257,22">
        <var name="editorCell" id="6550182048787568300" />
        <var name="style" id="6550182048787568300" />
      </scope>
      <scope id="7037083547576022977" at="278,0,285,0">
        <var name="child" id="7037083547576022977" />
      </scope>
      <scope id="7037083547576022977" at="80,51,88,22">
        <var name="editorCell" id="7037083547576022977" />
        <var name="style" id="7037083547576022977" />
      </scope>
      <scope id="7037083547576022977" at="124,51,132,22">
        <var name="editorCell" id="7037083547576022977" />
        <var name="style" id="7037083547576022977" />
      </scope>
      <scope id="7037083547576022977" at="176,51,184,22">
        <var name="editorCell" id="7037083547576022977" />
        <var name="style" id="7037083547576022977" />
      </scope>
      <scope id="7037083547576022977" at="238,96,246,9" />
      <scope id="7037083547576022977" at="288,0,296,0">
        <var name="child" id="7037083547576022977" />
        <var name="editorCell" id="7037083547576022977" />
      </scope>
      <scope id="7037083547576032045" at="167,0,176,0" />
      <scope id="6550182048787568300" at="250,0,259,0" />
      <scope id="7037083547576022977" at="80,0,90,0" />
      <scope id="7037083547576022977" at="124,0,134,0" />
      <scope id="7037083547576022977" at="176,0,186,0" />
      <scope id="7037083547576022977" at="237,86,247,7" />
      <scope id="7037083547576022977" at="67,50,78,22">
        <var name="editorCell" id="7037083547576022977" />
      </scope>
      <scope id="7037083547576022977" at="224,41,235,7" />
      <scope id="7037083547576022977" at="297,44,308,7" />
      <scope id="7037083547576022977" at="237,0,249,0">
        <var name="elementCell" id="7037083547576022977" />
        <var name="elementNode" id="7037083547576022977" />
      </scope>
      <scope id="7037083547576022977" at="67,0,80,0" />
      <scope id="7037083547576022977" at="224,0,237,0" />
      <scope id="7037083547576022977" at="296,0,310,0" />
      <scope id="7037083547576022988" at="99,9,119,24">
        <var name="currentPropertyAttributes" id="7037083547576022988" />
        <var name="editorCell" id="7037083547576022988" />
        <var name="property" id="7037083547576022988" />
        <var name="propertyAttributes" id="7037083547576022988" />
      </scope>
      <scope id="8903462855138770704" at="142,9,162,24">
        <var name="currentPropertyAttributes" id="8903462855138770704" />
        <var name="editorCell" id="8903462855138770704" />
        <var name="property" id="8903462855138770704" />
        <var name="propertyAttributes" id="8903462855138770704" />
      </scope>
      <scope id="7037083547576022988" at="97,50,122,5" />
      <scope id="8903462855138770704" at="140,50,165,5" />
      <scope id="7037083547576022988" at="97,0,124,0" />
      <scope id="8903462855138770704" at="140,0,167,0" />
      <unit id="7037083547576022988" at="110,102,114,7" name="jetbrains.mps.execution.configurations.editor.BeforeTask_EditorBuilder_a$1" />
      <unit id="8903462855138770704" at="153,102,157,7" name="jetbrains.mps.execution.configurations.editor.BeforeTask_EditorBuilder_a$2" />
      <unit id="7037083547576022977" at="263,0,314,0" name="jetbrains.mps.execution.configurations.editor.BeforeTask_EditorBuilder_a$executeSingleRoleHandler_bndx6c_f0" />
      <unit id="7037083547576022977" at="197,0,250,0" name="jetbrains.mps.execution.configurations.editor.BeforeTask_EditorBuilder_a$parameterListHandler_bndx6c_b3a" />
      <unit id="7037083547576022977" at="48,0,315,0" name="jetbrains.mps.execution.configurations.editor.BeforeTask_EditorBuilder_a" />
    </file>
  </root>
  <root nodeRef="r:7d438dd6-fddd-4f98-b0ae-eed9d2bebdce(jetbrains.mps.execution.configurations.editor)/7301162575811126896">
    <file name="RunConfigurationSource_Editor.java">
      <node id="7301162575811126896" at="11,79,12,88" concept="6" />
      <node id="7301162575811126896" at="11,0,14,0" concept="4" trace="createEditorCell#(Ljetbrains/mps/openapi/editor/EditorContext;Lorg/jetbrains/mps/openapi/model/SNode;)Ljetbrains/mps/openapi/editor/cells/EditorCell;" />
      <scope id="7301162575811126896" at="11,79,12,88" />
      <scope id="7301162575811126896" at="11,0,14,0">
        <var name="editorContext" id="7301162575811126896" />
        <var name="node" id="7301162575811126896" />
      </scope>
      <unit id="7301162575811126896" at="10,0,15,0" name="jetbrains.mps.execution.configurations.editor.RunConfigurationSource_Editor" />
    </file>
    <file name="RunConfigurationSource_EditorBuilder_a.java">
      <node id="7301162575811126896" at="19,102,20,19" concept="8" />
      <node id="7301162575811126896" at="20,19,21,18" concept="1" />
      <node id="7301162575811126896" at="26,26,27,18" concept="6" />
      <node id="7301162575811126896" at="30,39,31,38" concept="6" />
      <node id="2886182022232400321" at="34,49,35,119" concept="5" />
      <node id="2886182022232400321" at="35,119,36,72" concept="5" />
      <node id="2886182022232400321" at="37,26,38,27" concept="1" />
      <node id="2886182022232400321" at="38,27,39,64" concept="1" />
      <node id="2886182022232400321" at="40,5,41,34" concept="5" />
      <node id="2886182022232400321" at="41,34,42,82" concept="1" />
      <node id="2886182022232400321" at="42,82,43,40" concept="1" />
      <node id="2886182022232400321" at="43,40,44,22" concept="6" />
      <node id="7301162575811126896" at="16,0,18,0" concept="2" trace="myNode" />
      <node id="7301162575811126896" at="30,0,33,0" concept="4" trace="createCell#()Ljetbrains/mps/openapi/editor/cells/EditorCell;" />
      <node id="7301162575811126896" at="19,0,23,0" concept="0" trace="RunConfigurationSource_EditorBuilder_a#(Ljetbrains/mps/openapi/editor/EditorContext;Lorg/jetbrains/mps/openapi/model/SNode;)V" />
      <node id="2886182022232400321" at="36,72,40,5" concept="3" />
      <node id="7301162575811126896" at="24,0,29,0" concept="4" trace="getNode#()Lorg/jetbrains/mps/openapi/model/SNode;" />
      <node id="2886182022232400321" at="34,0,46,0" concept="4" trace="createComponent_qw8jbn_a#()Ljetbrains/mps/openapi/editor/cells/EditorCell;" />
      <scope id="7301162575811126896" at="26,26,27,18" />
      <scope id="7301162575811126896" at="30,39,31,38" />
      <scope id="7301162575811126896" at="19,102,21,18" />
      <scope id="2886182022232400321" at="37,26,39,64" />
      <scope id="7301162575811126896" at="30,0,33,0" />
      <scope id="7301162575811126896" at="19,0,23,0">
        <var name="context" id="7301162575811126896" />
        <var name="node" id="7301162575811126896" />
      </scope>
      <scope id="7301162575811126896" at="24,0,29,0" />
      <scope id="2886182022232400321" at="34,49,44,22">
        <var name="bigCell" id="2886182022232400321" />
        <var name="editorCell" id="2886182022232400321" />
        <var name="style" id="2886182022232400321" />
      </scope>
      <scope id="2886182022232400321" at="34,0,46,0" />
      <unit id="7301162575811126896" at="15,0,47,0" name="jetbrains.mps.execution.configurations.editor.RunConfigurationSource_EditorBuilder_a" />
    </file>
  </root>
  <root nodeRef="r:7d438dd6-fddd-4f98-b0ae-eed9d2bebdce(jetbrains.mps.execution.configurations.editor)/7301162575811126915">
    <file name="NodeSource_Editor.java">
      <node id="7301162575811126915" at="11,79,12,76" concept="6" />
      <node id="7301162575811126915" at="11,0,14,0" concept="4" trace="createEditorCell#(Ljetbrains/mps/openapi/editor/EditorContext;Lorg/jetbrains/mps/openapi/model/SNode;)Ljetbrains/mps/openapi/editor/cells/EditorCell;" />
      <scope id="7301162575811126915" at="11,79,12,76" />
      <scope id="7301162575811126915" at="11,0,14,0">
        <var name="editorContext" id="7301162575811126915" />
        <var name="node" id="7301162575811126915" />
      </scope>
      <unit id="7301162575811126915" at="10,0,15,0" name="jetbrains.mps.execution.configurations.editor.NodeSource_Editor" />
    </file>
    <file name="NodeSource_EditorBuilder_a.java">
      <node id="7301162575811126915" at="48,90,49,19" concept="8" />
      <node id="7301162575811126915" at="49,19,50,18" concept="1" />
      <node id="7301162575811126915" at="55,26,56,18" concept="6" />
      <node id="7301162575811126915" at="59,39,60,39" concept="6" />
      <node id="7301162575811126915" at="63,50,64,122" concept="5" />
      <node id="7301162575811126915" at="64,122,65,48" concept="1" />
      <node id="7301162575811126915" at="65,48,66,28" concept="1" />
      <node id="7301162575811126915" at="66,28,67,65" concept="1" />
      <node id="7301162575811126915" at="67,65,68,58" concept="1" />
      <node id="7301162575811126915" at="68,58,69,57" concept="1" />
      <node id="7301162575811126915" at="69,57,70,56" concept="1" />
      <node id="7301162575811126915" at="70,56,71,57" concept="1" />
      <node id="7301162575811126915" at="71,57,72,22" concept="6" />
      <node id="2886182022232400337" at="74,50,75,119" concept="5" />
      <node id="2886182022232400337" at="75,119,76,34" concept="5" />
      <node id="2886182022232400337" at="76,34,77,82" concept="1" />
      <node id="2886182022232400337" at="77,82,78,40" concept="1" />
      <node id="2886182022232400337" at="78,40,79,22" concept="6" />
      <node id="7301162575811126927" at="81,49,82,94" concept="5" />
      <node id="7301162575811126927" at="82,94,83,47" concept="1" />
      <node id="7301162575811126927" at="83,47,84,34" concept="5" />
      <node id="7301162575811126927" at="84,34,85,91" concept="1" />
      <node id="7301162575811126927" at="85,91,86,55" concept="1" />
      <node id="7301162575811126927" at="86,55,87,54" concept="1" />
      <node id="7301162575811126927" at="87,54,88,40" concept="1" />
      <node id="7301162575811126927" at="88,40,89,34" concept="1" />
      <node id="7301162575811126927" at="89,34,90,22" concept="6" />
      <node id="7301162575811126915" at="92,48,93,172" concept="5" />
      <node id="7301162575811126915" at="97,39,98,132" concept="6" />
      <node id="7301162575811126915" at="100,34,101,60" concept="1" />
      <node id="7301162575811126915" at="101,60,102,48" concept="1" />
      <node id="7301162575811126915" at="102,48,103,54" concept="1" />
      <node id="7301162575811126915" at="103,54,104,20" concept="6" />
      <node id="7301162575811126915" at="106,6,107,0" concept="7" />
      <node id="7301162575811126915" at="107,0,108,45" concept="1" />
      <node id="7301162575811126915" at="108,45,109,50" concept="5" />
      <node id="7301162575811126915" at="109,50,110,0" concept="7" />
      <node id="7301162575811126915" at="111,40,112,40" concept="1" />
      <node id="7301162575811126915" at="112,40,113,158" concept="1" />
      <node id="7301162575811126915" at="114,5,115,90" concept="1" />
      <node id="7301162575811126915" at="115,90,116,301" concept="5" />
      <node id="7301162575811126915" at="118,39,119,113" concept="6" />
      <node id="7301162575811126915" at="122,73,123,87" concept="5" />
      <node id="7301162575811126915" at="123,87,124,145" concept="6" />
      <node id="7301162575811126915" at="125,10,126,22" concept="6" />
      <node id="7301162575811126923" at="131,0,132,0" concept="2" trace="myReferencingNode" />
      <node id="7301162575811126923" at="133,119,134,21" concept="8" />
      <node id="7301162575811126923" at="134,21,135,42" concept="1" />
      <node id="7301162575811126923" at="135,42,136,20" concept="1" />
      <node id="7301162575811126923" at="139,41,140,42" concept="6" />
      <node id="7301162575811126923" at="145,28,146,20" concept="6" />
      <node id="7301162575811126925" at="149,53,150,41" concept="1" />
      <node id="7301162575811126925" at="151,11,152,148" concept="5" />
      <node id="7301162575811126925" at="152,148,153,78" concept="1" />
      <node id="7301162575811126925" at="153,78,154,150" concept="5" />
      <node id="7301162575811126925" at="154,150,155,47" concept="1" />
      <node id="7301162575811126925" at="155,47,156,136" concept="1" />
      <node id="7301162575811126925" at="156,136,157,140" concept="1" />
      <node id="7301162575811126925" at="157,140,158,46" concept="1" />
      <node id="7301162575811126925" at="158,46,159,88" concept="1" />
      <node id="7301162575811126925" at="159,88,160,35" concept="1" />
      <node id="7301162575811126925" at="160,35,161,308" concept="5" />
      <node id="7301162575811126925" at="163,43,164,120" concept="6" />
      <node id="7301162575811126925" at="167,76,168,91" concept="5" />
      <node id="7301162575811126925" at="168,91,169,147" concept="6" />
      <node id="7301162575811126925" at="170,14,171,26" concept="6" />
      <node id="7301162575811126925" at="172,17,173,42" concept="1" />
      <node id="7301162575811126929" at="177,49,178,94" concept="5" />
      <node id="7301162575811126929" at="178,94,179,47" concept="1" />
      <node id="7301162575811126929" at="179,47,180,34" concept="5" />
      <node id="7301162575811126929" at="180,34,181,92" concept="1" />
      <node id="7301162575811126929" at="181,92,182,40" concept="1" />
      <node id="7301162575811126929" at="182,40,183,34" concept="1" />
      <node id="7301162575811126929" at="183,34,184,22" concept="6" />
      <node id="7301162575811126915" at="45,0,47,0" concept="2" trace="myNode" />
      <node id="7301162575811126923" at="129,0,131,0" concept="2" trace="myNode" />
      <node id="7301162575811126915" at="59,0,62,0" concept="4" trace="createCell#()Ljetbrains/mps/openapi/editor/cells/EditorCell;" />
      <node id="7301162575811126915" at="97,0,100,0" concept="4" trace="compute#()Ljetbrains/mps/openapi/editor/cells/EditorCell;" />
      <node id="7301162575811126915" at="118,0,121,0" concept="4" trace="accept#(Lorg/jetbrains/mps/openapi/model/SNode;)Z" />
      <node id="7301162575811126923" at="139,0,142,0" concept="4" trace="createCell#()Ljetbrains/mps/openapi/editor/cells/EditorCell;" />
      <node id="7301162575811126925" at="163,0,166,0" concept="4" trace="accept#(Lorg/jetbrains/mps/openapi/model/SNode;)Z" />
      <node id="7301162575811126915" at="48,0,52,0" concept="0" trace="NodeSource_EditorBuilder_a#(Ljetbrains/mps/openapi/editor/EditorContext;Lorg/jetbrains/mps/openapi/model/SNode;)V" />
      <node id="7301162575811126915" at="110,0,114,5" concept="3" />
      <node id="7301162575811126915" at="53,0,58,0" concept="4" trace="getNode#()Lorg/jetbrains/mps/openapi/model/SNode;" />
      <node id="7301162575811126915" at="95,72,100,34" concept="5" />
      <node id="7301162575811126915" at="116,301,121,7" concept="5" />
      <node id="7301162575811126915" at="121,7,126,22" concept="3" />
      <node id="7301162575811126923" at="133,0,138,0" concept="0" trace="Inline_Builder_iqw32v_a2a#(Ljetbrains/mps/openapi/editor/EditorContext;Lorg/jetbrains/mps/openapi/model/SNode;Lorg/jetbrains/mps/openapi/model/SNode;)V" />
      <node id="7301162575811126923" at="143,0,148,0" concept="4" trace="getNode#()Lorg/jetbrains/mps/openapi/model/SNode;" />
      <node id="7301162575811126925" at="161,308,166,11" concept="5" />
      <node id="7301162575811126925" at="166,11,171,26" concept="3" />
      <node id="2886182022232400337" at="74,0,81,0" concept="4" trace="createComponent_iqw32v_a0#()Ljetbrains/mps/openapi/editor/cells/EditorCell;" />
      <node id="7301162575811126929" at="177,0,186,0" concept="4" trace="createConstant_iqw32v_d0#()Ljetbrains/mps/openapi/editor/cells/EditorCell;" />
      <node id="7301162575811126915" at="63,0,74,0" concept="4" trace="createCollection_iqw32v_a#()Ljetbrains/mps/openapi/editor/cells/EditorCell;" />
      <node id="7301162575811126927" at="81,0,92,0" concept="4" trace="createConstant_iqw32v_b0#()Ljetbrains/mps/openapi/editor/cells/EditorCell;" />
      <node id="7301162575811126915" at="95,0,106,0" concept="4" trace="createReferenceCell#(Lorg/jetbrains/mps/openapi/model/SNode;)Ljetbrains/mps/openapi/editor/cells/EditorCell;" />
      <node id="7301162575811126915" at="93,172,106,6" concept="5" />
      <node id="7301162575811126925" at="150,41,174,7" concept="10" />
      <node id="7301162575811126925" at="149,0,176,0" concept="4" trace="createProperty_iqw32v_a0c0#()Ljetbrains/mps/openapi/editor/cells/EditorCell;" />
      <node id="7301162575811126915" at="92,0,128,0" concept="4" trace="createRefCell_iqw32v_c0#()Ljetbrains/mps/openapi/editor/cells/EditorCell;" />
      <scope id="7301162575811126915" at="55,26,56,18" />
      <scope id="7301162575811126915" at="59,39,60,39" />
      <scope id="7301162575811126915" at="97,39,98,132" />
      <scope id="7301162575811126915" at="118,39,119,113" />
      <scope id="7301162575811126923" at="139,41,140,42" />
      <scope id="7301162575811126923" at="145,28,146,20" />
      <scope id="7301162575811126925" at="163,43,164,120" />
      <scope id="7301162575811126925" at="172,17,173,42" />
      <scope id="7301162575811126915" at="48,90,50,18" />
      <scope id="7301162575811126915" at="111,40,113,158" />
      <scope id="7301162575811126915" at="122,73,124,145">
        <var name="manager" id="7301162575811126915" />
      </scope>
      <scope id="7301162575811126925" at="167,76,169,147">
        <var name="manager" id="7301162575811126925" />
      </scope>
      <scope id="7301162575811126915" at="59,0,62,0" />
      <scope id="7301162575811126915" at="97,0,100,0" />
      <scope id="7301162575811126915" at="118,0,121,0">
        <var name="it" id="7301162575811126915" />
      </scope>
      <scope id="7301162575811126923" at="133,119,136,20" />
      <scope id="7301162575811126923" at="139,0,142,0" />
      <scope id="7301162575811126925" at="163,0,166,0">
        <var name="it" id="7301162575811126925" />
      </scope>
      <scope id="7301162575811126915" at="48,0,52,0">
        <var name="context" id="7301162575811126915" />
        <var name="node" id="7301162575811126915" />
      </scope>
      <scope id="7301162575811126915" at="53,0,58,0" />
      <scope id="2886182022232400337" at="74,50,79,22">
        <var name="editorCell" id="2886182022232400337" />
        <var name="style" id="2886182022232400337" />
      </scope>
      <scope id="7301162575811126923" at="133,0,138,0">
        <var name="context" id="7301162575811126923" />
        <var name="node" id="7301162575811126923" />
        <var name="referencingNode" id="7301162575811126923" />
      </scope>
      <scope id="7301162575811126923" at="143,0,148,0" />
      <scope id="2886182022232400337" at="74,0,81,0" />
      <scope id="7301162575811126929" at="177,49,184,22">
        <var name="editorCell" id="7301162575811126929" />
        <var name="style" id="7301162575811126929" />
      </scope>
      <scope id="7301162575811126915" at="63,50,72,22">
        <var name="editorCell" id="7301162575811126915" />
      </scope>
      <scope id="7301162575811126927" at="81,49,90,22">
        <var name="editorCell" id="7301162575811126927" />
        <var name="style" id="7301162575811126927" />
      </scope>
      <scope id="7301162575811126915" at="95,72,104,20">
        <var name="cell" id="7301162575811126915" />
      </scope>
      <scope id="7301162575811126929" at="177,0,186,0" />
      <scope id="7301162575811126915" at="63,0,74,0" />
      <scope id="7301162575811126927" at="81,0,92,0" />
      <scope id="7301162575811126915" at="95,0,106,0">
        <var name="targetNode" id="7301162575811126915" />
      </scope>
      <scope id="7301162575811126925" at="151,11,171,26">
        <var name="currentPropertyAttributes" id="7301162575811126925" />
        <var name="editorCell" id="7301162575811126925" />
        <var name="property" id="7301162575811126925" />
        <var name="propertyAttributes" id="7301162575811126925" />
      </scope>
      <scope id="7301162575811126925" at="149,53,174,7" />
      <scope id="7301162575811126925" at="149,0,176,0" />
      <scope id="7301162575811126915" at="92,48,126,22">
        <var name="currentReferenceAttributes" id="7301162575811126915" />
        <var name="editorCell" id="7301162575811126915" />
        <var name="provider" id="7301162575811126915" />
        <var name="referenceAttributes" id="7301162575811126915" />
        <var name="referenceLink" id="7301162575811126915" />
      </scope>
      <scope id="7301162575811126915" at="92,0,128,0" />
      <unit id="7301162575811126915" at="96,74,100,9" name="jetbrains.mps.execution.configurations.editor.NodeSource_EditorBuilder_a$1$1" />
      <unit id="7301162575811126915" at="117,102,121,5" name="jetbrains.mps.execution.configurations.editor.NodeSource_EditorBuilder_a$2" />
      <unit id="7301162575811126925" at="162,104,166,9" name="jetbrains.mps.execution.configurations.editor.NodeSource_EditorBuilder_a$Inline_Builder_iqw32v_a2a$1" />
      <unit id="7301162575811126915" at="94,42,106,5" name="jetbrains.mps.execution.configurations.editor.NodeSource_EditorBuilder_a$1" />
      <unit id="7301162575811126923" at="128,0,177,0" name="jetbrains.mps.execution.configurations.editor.NodeSource_EditorBuilder_a$Inline_Builder_iqw32v_a2a" />
      <unit id="7301162575811126915" at="44,0,187,0" name="jetbrains.mps.execution.configurations.editor.NodeSource_EditorBuilder_a" />
    </file>
  </root>
  <root nodeRef="r:7d438dd6-fddd-4f98-b0ae-eed9d2bebdce(jetbrains.mps.execution.configurations.editor)/7301162575811126931">
    <file name="NodeListSource_Editor.java">
      <node id="7301162575811126931" at="11,79,12,80" concept="6" />
      <node id="7301162575811126931" at="11,0,14,0" concept="4" trace="createEditorCell#(Ljetbrains/mps/openapi/editor/EditorContext;Lorg/jetbrains/mps/openapi/model/SNode;)Ljetbrains/mps/openapi/editor/cells/EditorCell;" />
      <scope id="7301162575811126931" at="11,79,12,80" />
      <scope id="7301162575811126931" at="11,0,14,0">
        <var name="editorContext" id="7301162575811126931" />
        <var name="node" id="7301162575811126931" />
      </scope>
      <unit id="7301162575811126931" at="10,0,15,0" name="jetbrains.mps.execution.configurations.editor.NodeListSource_Editor" />
    </file>
    <file name="NodeListSource_EditorBuilder_a.java">
      <node id="7301162575811126931" at="48,94,49,19" concept="8" />
      <node id="7301162575811126931" at="49,19,50,18" concept="1" />
      <node id="7301162575811126931" at="55,26,56,18" concept="6" />
      <node id="7301162575811126931" at="59,39,60,39" concept="6" />
      <node id="7301162575811126931" at="63,50,64,122" concept="5" />
      <node id="7301162575811126931" at="64,122,65,48" concept="1" />
      <node id="7301162575811126931" at="65,48,66,28" concept="1" />
      <node id="7301162575811126931" at="66,28,67,65" concept="1" />
      <node id="7301162575811126931" at="67,65,68,58" concept="1" />
      <node id="7301162575811126931" at="68,58,69,57" concept="1" />
      <node id="7301162575811126931" at="69,57,70,56" concept="1" />
      <node id="7301162575811126931" at="70,56,71,57" concept="1" />
      <node id="7301162575811126931" at="71,57,72,22" concept="6" />
      <node id="2886182022232400519" at="74,50,75,119" concept="5" />
      <node id="2886182022232400519" at="75,119,76,34" concept="5" />
      <node id="2886182022232400519" at="76,34,77,82" concept="1" />
      <node id="2886182022232400519" at="77,82,78,40" concept="1" />
      <node id="2886182022232400519" at="78,40,79,22" concept="6" />
      <node id="7301162575811126935" at="81,49,82,94" concept="5" />
      <node id="7301162575811126935" at="82,94,83,47" concept="1" />
      <node id="7301162575811126935" at="83,47,84,34" concept="5" />
      <node id="7301162575811126935" at="84,34,85,91" concept="1" />
      <node id="7301162575811126935" at="85,91,86,55" concept="1" />
      <node id="7301162575811126935" at="86,55,87,54" concept="1" />
      <node id="7301162575811126935" at="87,54,88,40" concept="1" />
      <node id="7301162575811126935" at="88,40,89,34" concept="1" />
      <node id="7301162575811126935" at="89,34,90,22" concept="6" />
      <node id="7301162575811126931" at="92,48,93,172" concept="5" />
      <node id="7301162575811126931" at="97,39,98,136" concept="6" />
      <node id="7301162575811126931" at="100,34,101,60" concept="1" />
      <node id="7301162575811126931" at="101,60,102,48" concept="1" />
      <node id="7301162575811126931" at="102,48,103,54" concept="1" />
      <node id="7301162575811126931" at="103,54,104,20" concept="6" />
      <node id="7301162575811126931" at="106,6,107,0" concept="7" />
      <node id="7301162575811126931" at="107,0,108,45" concept="1" />
      <node id="7301162575811126931" at="108,45,109,50" concept="5" />
      <node id="7301162575811126931" at="109,50,110,0" concept="7" />
      <node id="7301162575811126931" at="111,40,112,40" concept="1" />
      <node id="7301162575811126931" at="112,40,113,158" concept="1" />
      <node id="7301162575811126931" at="114,5,115,90" concept="1" />
      <node id="7301162575811126931" at="115,90,116,301" concept="5" />
      <node id="7301162575811126931" at="118,39,119,113" concept="6" />
      <node id="7301162575811126931" at="122,73,123,87" concept="5" />
      <node id="7301162575811126931" at="123,87,124,145" concept="6" />
      <node id="7301162575811126931" at="125,10,126,22" concept="6" />
      <node id="7301162575811126937" at="131,0,132,0" concept="2" trace="myReferencingNode" />
      <node id="7301162575811126937" at="133,119,134,21" concept="8" />
      <node id="7301162575811126937" at="134,21,135,42" concept="1" />
      <node id="7301162575811126937" at="135,42,136,20" concept="1" />
      <node id="7301162575811126937" at="139,41,140,42" concept="6" />
      <node id="7301162575811126937" at="145,28,146,20" concept="6" />
      <node id="7301162575811126938" at="149,53,150,41" concept="1" />
      <node id="7301162575811126938" at="151,11,152,148" concept="5" />
      <node id="7301162575811126938" at="152,148,153,78" concept="1" />
      <node id="7301162575811126938" at="153,78,154,150" concept="5" />
      <node id="7301162575811126938" at="154,150,155,47" concept="1" />
      <node id="7301162575811126938" at="155,47,156,136" concept="1" />
      <node id="7301162575811126938" at="156,136,157,140" concept="1" />
      <node id="7301162575811126938" at="157,140,158,46" concept="1" />
      <node id="7301162575811126938" at="158,46,159,88" concept="1" />
      <node id="7301162575811126938" at="159,88,160,35" concept="1" />
      <node id="7301162575811126938" at="160,35,161,308" concept="5" />
      <node id="7301162575811126938" at="163,43,164,120" concept="6" />
      <node id="7301162575811126938" at="167,76,168,91" concept="5" />
      <node id="7301162575811126938" at="168,91,169,147" concept="6" />
      <node id="7301162575811126938" at="170,14,171,26" concept="6" />
      <node id="7301162575811126938" at="172,17,173,42" concept="1" />
      <node id="7301162575811126939" at="177,49,178,94" concept="5" />
      <node id="7301162575811126939" at="178,94,179,47" concept="1" />
      <node id="7301162575811126939" at="179,47,180,34" concept="5" />
      <node id="7301162575811126939" at="180,34,181,92" concept="1" />
      <node id="7301162575811126939" at="181,92,182,40" concept="1" />
      <node id="7301162575811126939" at="182,40,183,34" concept="1" />
      <node id="7301162575811126939" at="183,34,184,22" concept="6" />
      <node id="7301162575811126931" at="45,0,47,0" concept="2" trace="myNode" />
      <node id="7301162575811126937" at="129,0,131,0" concept="2" trace="myNode" />
      <node id="7301162575811126931" at="59,0,62,0" concept="4" trace="createCell#()Ljetbrains/mps/openapi/editor/cells/EditorCell;" />
      <node id="7301162575811126931" at="97,0,100,0" concept="4" trace="compute#()Ljetbrains/mps/openapi/editor/cells/EditorCell;" />
      <node id="7301162575811126931" at="118,0,121,0" concept="4" trace="accept#(Lorg/jetbrains/mps/openapi/model/SNode;)Z" />
      <node id="7301162575811126937" at="139,0,142,0" concept="4" trace="createCell#()Ljetbrains/mps/openapi/editor/cells/EditorCell;" />
      <node id="7301162575811126938" at="163,0,166,0" concept="4" trace="accept#(Lorg/jetbrains/mps/openapi/model/SNode;)Z" />
      <node id="7301162575811126931" at="48,0,52,0" concept="0" trace="NodeListSource_EditorBuilder_a#(Ljetbrains/mps/openapi/editor/EditorContext;Lorg/jetbrains/mps/openapi/model/SNode;)V" />
      <node id="7301162575811126931" at="110,0,114,5" concept="3" />
      <node id="7301162575811126931" at="53,0,58,0" concept="4" trace="getNode#()Lorg/jetbrains/mps/openapi/model/SNode;" />
      <node id="7301162575811126931" at="95,72,100,34" concept="5" />
      <node id="7301162575811126931" at="116,301,121,7" concept="5" />
      <node id="7301162575811126931" at="121,7,126,22" concept="3" />
      <node id="7301162575811126937" at="133,0,138,0" concept="0" trace="Inline_Builder_9q81zs_a2a#(Ljetbrains/mps/openapi/editor/EditorContext;Lorg/jetbrains/mps/openapi/model/SNode;Lorg/jetbrains/mps/openapi/model/SNode;)V" />
      <node id="7301162575811126937" at="143,0,148,0" concept="4" trace="getNode#()Lorg/jetbrains/mps/openapi/model/SNode;" />
      <node id="7301162575811126938" at="161,308,166,11" concept="5" />
      <node id="7301162575811126938" at="166,11,171,26" concept="3" />
      <node id="2886182022232400519" at="74,0,81,0" concept="4" trace="createComponent_9q81zs_a0#()Ljetbrains/mps/openapi/editor/cells/EditorCell;" />
      <node id="7301162575811126939" at="177,0,186,0" concept="4" trace="createConstant_9q81zs_d0#()Ljetbrains/mps/openapi/editor/cells/EditorCell;" />
      <node id="7301162575811126931" at="63,0,74,0" concept="4" trace="createCollection_9q81zs_a#()Ljetbrains/mps/openapi/editor/cells/EditorCell;" />
      <node id="7301162575811126935" at="81,0,92,0" concept="4" trace="createConstant_9q81zs_b0#()Ljetbrains/mps/openapi/editor/cells/EditorCell;" />
      <node id="7301162575811126931" at="95,0,106,0" concept="4" trace="createReferenceCell#(Lorg/jetbrains/mps/openapi/model/SNode;)Ljetbrains/mps/openapi/editor/cells/EditorCell;" />
      <node id="7301162575811126931" at="93,172,106,6" concept="5" />
      <node id="7301162575811126938" at="150,41,174,7" concept="10" />
      <node id="7301162575811126938" at="149,0,176,0" concept="4" trace="createProperty_9q81zs_a0c0#()Ljetbrains/mps/openapi/editor/cells/EditorCell;" />
      <node id="7301162575811126931" at="92,0,128,0" concept="4" trace="createRefCell_9q81zs_c0#()Ljetbrains/mps/openapi/editor/cells/EditorCell;" />
      <scope id="7301162575811126931" at="55,26,56,18" />
      <scope id="7301162575811126931" at="59,39,60,39" />
      <scope id="7301162575811126931" at="97,39,98,136" />
      <scope id="7301162575811126931" at="118,39,119,113" />
      <scope id="7301162575811126937" at="139,41,140,42" />
      <scope id="7301162575811126937" at="145,28,146,20" />
      <scope id="7301162575811126938" at="163,43,164,120" />
      <scope id="7301162575811126938" at="172,17,173,42" />
      <scope id="7301162575811126931" at="48,94,50,18" />
      <scope id="7301162575811126931" at="111,40,113,158" />
      <scope id="7301162575811126931" at="122,73,124,145">
        <var name="manager" id="7301162575811126931" />
      </scope>
      <scope id="7301162575811126938" at="167,76,169,147">
        <var name="manager" id="7301162575811126938" />
      </scope>
      <scope id="7301162575811126931" at="59,0,62,0" />
      <scope id="7301162575811126931" at="97,0,100,0" />
      <scope id="7301162575811126931" at="118,0,121,0">
        <var name="it" id="7301162575811126931" />
      </scope>
      <scope id="7301162575811126937" at="133,119,136,20" />
      <scope id="7301162575811126937" at="139,0,142,0" />
      <scope id="7301162575811126938" at="163,0,166,0">
        <var name="it" id="7301162575811126938" />
      </scope>
      <scope id="7301162575811126931" at="48,0,52,0">
        <var name="context" id="7301162575811126931" />
        <var name="node" id="7301162575811126931" />
      </scope>
      <scope id="7301162575811126931" at="53,0,58,0" />
      <scope id="2886182022232400519" at="74,50,79,22">
        <var name="editorCell" id="2886182022232400519" />
        <var name="style" id="2886182022232400519" />
      </scope>
      <scope id="7301162575811126937" at="133,0,138,0">
        <var name="context" id="7301162575811126937" />
        <var name="node" id="7301162575811126937" />
        <var name="referencingNode" id="7301162575811126937" />
      </scope>
      <scope id="7301162575811126937" at="143,0,148,0" />
      <scope id="2886182022232400519" at="74,0,81,0" />
      <scope id="7301162575811126939" at="177,49,184,22">
        <var name="editorCell" id="7301162575811126939" />
        <var name="style" id="7301162575811126939" />
      </scope>
      <scope id="7301162575811126931" at="63,50,72,22">
        <var name="editorCell" id="7301162575811126931" />
      </scope>
      <scope id="7301162575811126935" at="81,49,90,22">
        <var name="editorCell" id="7301162575811126935" />
        <var name="style" id="7301162575811126935" />
      </scope>
      <scope id="7301162575811126931" at="95,72,104,20">
        <var name="cell" id="7301162575811126931" />
      </scope>
      <scope id="7301162575811126939" at="177,0,186,0" />
      <scope id="7301162575811126931" at="63,0,74,0" />
      <scope id="7301162575811126935" at="81,0,92,0" />
      <scope id="7301162575811126931" at="95,0,106,0">
        <var name="targetNode" id="7301162575811126931" />
      </scope>
      <scope id="7301162575811126938" at="151,11,171,26">
        <var name="currentPropertyAttributes" id="7301162575811126938" />
        <var name="editorCell" id="7301162575811126938" />
        <var name="property" id="7301162575811126938" />
        <var name="propertyAttributes" id="7301162575811126938" />
      </scope>
      <scope id="7301162575811126938" at="149,53,174,7" />
      <scope id="7301162575811126938" at="149,0,176,0" />
      <scope id="7301162575811126931" at="92,48,126,22">
        <var name="currentReferenceAttributes" id="7301162575811126931" />
        <var name="editorCell" id="7301162575811126931" />
        <var name="provider" id="7301162575811126931" />
        <var name="referenceAttributes" id="7301162575811126931" />
        <var name="referenceLink" id="7301162575811126931" />
      </scope>
      <scope id="7301162575811126931" at="92,0,128,0" />
      <unit id="7301162575811126931" at="96,74,100,9" name="jetbrains.mps.execution.configurations.editor.NodeListSource_EditorBuilder_a$1$1" />
      <unit id="7301162575811126931" at="117,102,121,5" name="jetbrains.mps.execution.configurations.editor.NodeListSource_EditorBuilder_a$2" />
      <unit id="7301162575811126938" at="162,104,166,9" name="jetbrains.mps.execution.configurations.editor.NodeListSource_EditorBuilder_a$Inline_Builder_9q81zs_a2a$1" />
      <unit id="7301162575811126931" at="94,42,106,5" name="jetbrains.mps.execution.configurations.editor.NodeListSource_EditorBuilder_a$1" />
      <unit id="7301162575811126937" at="128,0,177,0" name="jetbrains.mps.execution.configurations.editor.NodeListSource_EditorBuilder_a$Inline_Builder_9q81zs_a2a" />
      <unit id="7301162575811126931" at="44,0,187,0" name="jetbrains.mps.execution.configurations.editor.NodeListSource_EditorBuilder_a" />
    </file>
  </root>
  <root nodeRef="r:7d438dd6-fddd-4f98-b0ae-eed9d2bebdce(jetbrains.mps.execution.configurations.editor)/7806358006983673433">
    <file name="RunConfigurationExecutor_Editor.java">
      <node id="7806358006983673433" at="11,79,12,90" concept="6" />
      <node id="7806358006983673433" at="14,82,15,93" concept="6" />
      <node id="7806358006983673433" at="11,0,14,0" concept="4" trace="createEditorCell#(Ljetbrains/mps/openapi/editor/EditorContext;Lorg/jetbrains/mps/openapi/model/SNode;)Ljetbrains/mps/openapi/editor/cells/EditorCell;" />
      <node id="7806358006983673433" at="14,0,17,0" concept="4" trace="createInspectedCell#(Ljetbrains/mps/openapi/editor/EditorContext;Lorg/jetbrains/mps/openapi/model/SNode;)Ljetbrains/mps/openapi/editor/cells/EditorCell;" />
      <scope id="7806358006983673433" at="11,79,12,90" />
      <scope id="7806358006983673433" at="14,82,15,93" />
      <scope id="7806358006983673433" at="11,0,14,0">
        <var name="editorContext" id="7806358006983673433" />
        <var name="node" id="7806358006983673433" />
      </scope>
      <scope id="7806358006983673433" at="14,0,17,0">
        <var name="editorContext" id="7806358006983673433" />
        <var name="node" id="7806358006983673433" />
      </scope>
      <unit id="7806358006983673433" at="10,0,18,0" name="jetbrains.mps.execution.configurations.editor.RunConfigurationExecutor_Editor" />
    </file>
    <file name="RunConfigurationExecutor_EditorBuilder_a.java">
      <node id="7806358006983673433" at="57,104,58,19" concept="8" />
      <node id="7806358006983673433" at="58,19,59,18" concept="1" />
      <node id="7806358006983673433" at="64,26,65,18" concept="6" />
      <node id="7806358006983673433" at="68,39,69,39" concept="6" />
      <node id="7806358006983673433" at="72,50,73,120" concept="5" />
      <node id="7806358006983673433" at="73,120,74,48" concept="1" />
      <node id="7806358006983673433" at="74,48,75,28" concept="1" />
      <node id="7806358006983673433" at="75,28,76,65" concept="1" />
      <node id="7806358006983673433" at="76,65,77,59" concept="1" />
      <node id="7806358006983673433" at="77,59,78,59" concept="1" />
      <node id="7806358006983673433" at="78,59,79,59" concept="1" />
      <node id="7806358006983673433" at="79,59,80,57" concept="1" />
      <node id="7806358006983673433" at="80,57,81,58" concept="1" />
      <node id="7806358006983673433" at="81,58,82,57" concept="1" />
      <node id="7806358006983673433" at="82,57,83,59" concept="1" />
      <node id="7806358006983673433" at="83,59,84,57" concept="1" />
      <node id="7806358006983673433" at="84,57,85,57" concept="1" />
      <node id="7806358006983673433" at="85,57,86,22" concept="6" />
      <node id="7806358006983673433" at="88,51,89,122" concept="5" />
      <node id="7806358006983673433" at="89,122,90,49" concept="1" />
      <node id="7806358006983673433" at="90,49,91,59" concept="1" />
      <node id="7806358006983673433" at="91,59,92,22" concept="6" />
      <node id="2886182022232400389" at="94,51,95,119" concept="5" />
      <node id="2886182022232400389" at="95,119,96,34" concept="5" />
      <node id="2886182022232400389" at="96,34,97,82" concept="1" />
      <node id="2886182022232400389" at="97,82,98,40" concept="1" />
      <node id="2886182022232400389" at="98,40,99,22" concept="6" />
      <node id="7806358006983673433" at="101,51,102,122" concept="5" />
      <node id="7806358006983673433" at="102,122,103,49" concept="1" />
      <node id="7806358006983673433" at="103,49,104,34" concept="5" />
      <node id="7806358006983673433" at="104,34,105,49" concept="1" />
      <node id="7806358006983673433" at="105,49,106,40" concept="1" />
      <node id="7806358006983673433" at="106,40,107,60" concept="1" />
      <node id="7806358006983673433" at="107,60,108,58" concept="1" />
      <node id="7806358006983673433" at="108,58,109,57" concept="1" />
      <node id="7806358006983673433" at="109,57,110,58" concept="1" />
      <node id="7806358006983673433" at="110,58,111,58" concept="1" />
      <node id="7806358006983673433" at="111,58,112,22" concept="6" />
      <node id="7806358006983709792" at="114,52,115,85" concept="5" />
      <node id="7806358006983709792" at="115,85,116,22" concept="6" />
      <node id="7806358006983709794" at="118,50,119,96" concept="5" />
      <node id="7806358006983709794" at="119,96,120,48" concept="1" />
      <node id="7806358006983709794" at="120,48,121,34" concept="5" />
      <node id="7806358006983709794" at="121,34,122,82" concept="1" />
      <node id="7806358006983709794" at="122,82,123,40" concept="1" />
      <node id="7806358006983709794" at="123,40,124,34" concept="1" />
      <node id="7806358006983709794" at="124,34,125,22" concept="6" />
      <node id="7806358006983673433" at="127,49,128,176" concept="5" />
      <node id="7806358006983673433" at="132,39,133,147" concept="6" />
      <node id="7806358006983673433" at="135,40,136,60" concept="1" />
      <node id="7806358006983673433" at="136,60,137,48" concept="1" />
      <node id="7806358006983673433" at="137,48,138,43" concept="1" />
      <node id="7806358006983673433" at="138,43,139,20" concept="6" />
      <node id="7806358006983673433" at="141,6,142,0" concept="7" />
      <node id="7806358006983673433" at="142,0,143,54" concept="1" />
      <node id="7806358006983673433" at="143,54,144,59" concept="1" />
      <node id="7806358006983673433" at="144,59,145,50" concept="5" />
      <node id="7806358006983673433" at="145,50,146,0" concept="7" />
      <node id="7806358006983673433" at="147,40,148,40" concept="1" />
      <node id="7806358006983673433" at="148,40,149,162" concept="1" />
      <node id="7806358006983673433" at="150,5,151,253" concept="1" />
      <node id="7806358006983673433" at="151,253,152,301" concept="5" />
      <node id="7806358006983673433" at="154,39,155,113" concept="6" />
      <node id="7806358006983673433" at="158,73,159,87" concept="5" />
      <node id="7806358006983673433" at="159,87,160,145" concept="6" />
      <node id="7806358006983673433" at="161,10,162,22" concept="6" />
      <node id="7806358006983709797" at="167,0,168,0" concept="2" trace="myReferencingNode" />
      <node id="7806358006983709797" at="169,120,170,21" concept="8" />
      <node id="7806358006983709797" at="170,21,171,42" concept="1" />
      <node id="7806358006983709797" at="171,42,172,20" concept="1" />
      <node id="7806358006983709797" at="175,41,176,43" concept="6" />
      <node id="7806358006983709797" at="181,28,182,20" concept="6" />
      <node id="7806358006983709798" at="185,54,186,41" concept="1" />
      <node id="7806358006983709798" at="187,11,188,148" concept="5" />
      <node id="7806358006983709798" at="188,148,189,78" concept="1" />
      <node id="7806358006983709798" at="189,78,190,150" concept="5" />
      <node id="7806358006983709798" at="190,150,191,47" concept="1" />
      <node id="7806358006983709798" at="191,47,192,136" concept="1" />
      <node id="7806358006983709798" at="192,136,193,140" concept="1" />
      <node id="7806358006983709798" at="193,140,194,46" concept="1" />
      <node id="7806358006983709798" at="194,46,195,88" concept="1" />
      <node id="7806358006983709798" at="195,88,196,35" concept="1" />
      <node id="7806358006983709798" at="196,35,197,308" concept="5" />
      <node id="7806358006983709798" at="199,43,200,120" concept="6" />
      <node id="7806358006983709798" at="203,76,204,91" concept="5" />
      <node id="7806358006983709798" at="204,91,205,147" concept="6" />
      <node id="7806358006983709798" at="206,14,207,26" concept="6" />
      <node id="7806358006983709798" at="208,17,209,42" concept="1" />
      <node id="7806358006983709800" at="213,50,214,95" concept="5" />
      <node id="7806358006983709800" at="214,95,215,48" concept="1" />
      <node id="7806358006983709800" at="215,48,216,34" concept="5" />
      <node id="7806358006983709800" at="216,34,217,82" concept="1" />
      <node id="7806358006983709800" at="217,82,218,40" concept="1" />
      <node id="7806358006983709800" at="218,40,219,34" concept="1" />
      <node id="7806358006983709800" at="219,34,220,22" concept="6" />
      <node id="7806358006983709804" at="222,50,223,39" concept="1" />
      <node id="7806358006983709804" at="224,9,225,169" concept="5" />
      <node id="7806358006983709804" at="225,169,226,76" concept="1" />
      <node id="7806358006983709804" at="226,76,227,149" concept="5" />
      <node id="7806358006983709804" at="227,149,228,58" concept="1" />
      <node id="7806358006983709804" at="228,58,229,153" concept="1" />
      <node id="7806358006983709804" at="229,153,230,157" concept="1" />
      <node id="7806358006983709804" at="230,157,231,57" concept="1" />
      <node id="7806358006983709804" at="231,57,232,36" concept="5" />
      <node id="7806358006983709804" at="232,36,233,82" concept="1" />
      <node id="7806358006983709804" at="233,82,234,42" concept="1" />
      <node id="7806358006983709804" at="234,42,235,86" concept="1" />
      <node id="7806358006983709804" at="235,86,236,33" concept="1" />
      <node id="7806358006983709804" at="236,33,237,306" concept="5" />
      <node id="7806358006983709804" at="239,41,240,118" concept="6" />
      <node id="7806358006983709804" at="243,74,244,89" concept="5" />
      <node id="7806358006983709804" at="244,89,245,145" concept="6" />
      <node id="7806358006983709804" at="246,12,247,24" concept="6" />
      <node id="7806358006983709804" at="248,15,249,40" concept="1" />
      <node id="7806358006983673433" at="252,51,253,122" concept="5" />
      <node id="7806358006983673433" at="253,122,254,49" concept="1" />
      <node id="7806358006983673433" at="254,49,255,60" concept="1" />
      <node id="7806358006983673433" at="256,38,257,61" concept="1" />
      <node id="7806358006983673433" at="259,38,260,61" concept="1" />
      <node id="7806358006983673433" at="261,5,262,22" concept="6" />
      <node id="6226796386650283598" at="264,47,265,107" concept="6" />
      <node id="6226796386650283568" at="267,47,268,104" concept="6" />
      <node id="7806358006983673444" at="270,52,271,85" concept="5" />
      <node id="7806358006983673444" at="271,85,272,22" concept="6" />
      <node id="6226796386650282139" at="274,51,275,150" concept="5" />
      <node id="6226796386650282139" at="275,150,276,22" concept="6" />
      <node id="6226796386650283565" at="278,51,279,149" concept="5" />
      <node id="6226796386650283565" at="279,149,280,22" concept="6" />
      <node id="7806358006983673539" at="282,49,283,93" concept="5" />
      <node id="7806358006983673539" at="283,93,284,47" concept="1" />
      <node id="7806358006983673539" at="284,47,285,34" concept="5" />
      <node id="7806358006983673539" at="285,34,286,49" concept="1" />
      <node id="7806358006983673539" at="286,49,287,40" concept="1" />
      <node id="7806358006983673539" at="287,40,288,34" concept="1" />
      <node id="7806358006983673539" at="288,34,289,22" concept="6" />
      <node id="6550182048787648113" at="291,50,292,149" concept="5" />
      <node id="6550182048787648113" at="292,149,293,22" concept="6" />
      <node id="6550182048787537898" at="295,49,296,93" concept="5" />
      <node id="6550182048787537898" at="296,93,297,47" concept="1" />
      <node id="6550182048787537898" at="297,47,298,34" concept="5" />
      <node id="6550182048787537898" at="298,34,299,49" concept="1" />
      <node id="6550182048787537898" at="299,49,300,40" concept="1" />
      <node id="6550182048787537898" at="300,40,301,34" concept="1" />
      <node id="6550182048787537898" at="301,34,302,22" concept="6" />
      <node id="7806358006983673433" at="304,51,305,122" concept="5" />
      <node id="7806358006983673433" at="305,122,306,49" concept="1" />
      <node id="7806358006983673433" at="306,49,307,34" concept="5" />
      <node id="7806358006983673433" at="307,34,308,49" concept="1" />
      <node id="7806358006983673433" at="308,49,309,40" concept="1" />
      <node id="7806358006983673433" at="309,40,310,60" concept="1" />
      <node id="7806358006983673433" at="310,60,311,57" concept="1" />
      <node id="7806358006983673433" at="311,57,312,22" concept="6" />
      <node id="7806358006983673543" at="314,52,315,85" concept="5" />
      <node id="7806358006983673543" at="315,85,316,22" concept="6" />
      <node id="7806358006983673433" at="318,49,319,281" concept="5" />
      <node id="7806358006983673433" at="319,281,320,33" concept="6" />
      <node id="7806358006983673433" at="326,122,327,38" concept="8" />
      <node id="7806358006983673433" at="327,38,328,25" concept="1" />
      <node id="7806358006983673433" at="333,28,334,20" concept="6" />
      <node id="7806358006983673433" at="337,55,338,76" concept="5" />
      <node id="7806358006983673433" at="338,76,339,230" concept="1" />
      <node id="7806358006983673433" at="339,230,340,233" concept="1" />
      <node id="7806358006983673433" at="340,233,341,41" concept="1" />
      <node id="7806358006983673433" at="341,41,342,24" concept="6" />
      <node id="7806358006983673433" at="348,118,349,75" concept="1" />
      <node id="7806358006983673433" at="351,42,352,162" concept="1" />
      <node id="7806358006983673433" at="356,44,357,41" concept="1" />
      <node id="7806358006983673433" at="357,41,358,221" concept="1" />
      <node id="7806358006983673433" at="359,11,360,56" concept="5" />
      <node id="7806358006983673433" at="360,56,361,46" concept="1" />
      <node id="7806358006983673433" at="361,46,362,42" concept="1" />
      <node id="7806358006983673433" at="362,42,363,35" concept="1" />
      <node id="7806358006983673433" at="363,35,364,26" concept="6" />
      <node id="7806358006983673433" at="365,17,366,42" concept="1" />
      <node id="7806358006983673433" at="369,40,370,28" concept="6" />
      <node id="1353230511308517278" at="373,49,374,93" concept="5" />
      <node id="1353230511308517278" at="374,93,375,47" concept="1" />
      <node id="1353230511308517278" at="375,47,376,34" concept="1" />
      <node id="1353230511308517278" at="376,34,377,22" concept="6" />
      <node id="1353230511308518694" at="379,49,380,93" concept="5" />
      <node id="1353230511308518694" at="380,93,381,47" concept="1" />
      <node id="1353230511308518694" at="381,47,382,34" concept="1" />
      <node id="1353230511308518694" at="382,34,383,22" concept="6" />
      <node id="7806358006983673433" at="54,0,56,0" concept="2" trace="myNode" />
      <node id="7806358006983709797" at="165,0,167,0" concept="2" trace="myNode" />
      <node id="7806358006983673433" at="323,0,325,0" concept="2" trace="myNode" />
      <node id="7806358006983673433" at="68,0,71,0" concept="4" trace="createCell#()Ljetbrains/mps/openapi/editor/cells/EditorCell;" />
      <node id="7806358006983673433" at="132,0,135,0" concept="4" trace="compute#()Ljetbrains/mps/openapi/editor/cells/EditorCell;" />
      <node id="7806358006983673433" at="154,0,157,0" concept="4" trace="accept#(Lorg/jetbrains/mps/openapi/model/SNode;)Z" />
      <node id="7806358006983709797" at="175,0,178,0" concept="4" trace="createCell#()Ljetbrains/mps/openapi/editor/cells/EditorCell;" />
      <node id="7806358006983709798" at="199,0,202,0" concept="4" trace="accept#(Lorg/jetbrains/mps/openapi/model/SNode;)Z" />
      <node id="7806358006983709804" at="239,0,242,0" concept="4" trace="accept#(Lorg/jetbrains/mps/openapi/model/SNode;)Z" />
      <node id="7806358006983673433" at="255,60,258,5" concept="3" />
      <node id="7806358006983673433" at="258,5,261,5" concept="3" />
      <node id="6226796386650283596" at="264,0,267,0" concept="4" trace="nodeCondition_g7zihj_a1c0#()Z" />
      <node id="6226796386650283566" at="267,0,270,0" concept="4" trace="nodeCondition_g7zihj_a2c0#()Z" />
      <node id="7806358006983673433" at="347,70,350,7" concept="3" />
      <node id="7806358006983673433" at="350,7,353,7" concept="3" />
      <node id="7806358006983673433" at="369,0,372,0" concept="4" trace="getNoTargetText#()Ljava/lang/String;" />
      <node id="7806358006983673433" at="57,0,61,0" concept="0" trace="RunConfigurationExecutor_EditorBuilder_a#(Ljetbrains/mps/openapi/editor/EditorContext;Lorg/jetbrains/mps/openapi/model/SNode;)V" />
      <node id="7806358006983709792" at="114,0,118,0" concept="4" trace="createIndentCell_g7zihj_a1a#()Ljetbrains/mps/openapi/editor/cells/EditorCell;" />
      <node id="7806358006983673433" at="146,0,150,5" concept="3" />
      <node id="7806358006983673444" at="270,0,274,0" concept="4" trace="createIndentCell_g7zihj_a2a#()Ljetbrains/mps/openapi/editor/cells/EditorCell;" />
      <node id="6226796386650282139" at="274,0,278,0" concept="4" trace="createComponent_g7zihj_b2a#()Ljetbrains/mps/openapi/editor/cells/EditorCell;" />
      <node id="6226796386650283565" at="278,0,282,0" concept="4" trace="createComponent_g7zihj_c2a#()Ljetbrains/mps/openapi/editor/cells/EditorCell;" />
      <node id="6550182048787648113" at="291,0,295,0" concept="4" trace="createComponent_g7zihj_e0#()Ljetbrains/mps/openapi/editor/cells/EditorCell;" />
      <node id="7806358006983673543" at="314,0,318,0" concept="4" trace="createIndentCell_g7zihj_a6a#()Ljetbrains/mps/openapi/editor/cells/EditorCell;" />
      <node id="7806358006983673433" at="318,0,322,0" concept="4" trace="createRefNode_g7zihj_b6a#()Ljetbrains/mps/openapi/editor/cells/EditorCell;" />
      <node id="7806358006983673433" at="326,0,330,0" concept="0" trace="executeSingleRoleHandler_g7zihj_b6a#(Lorg/jetbrains/mps/openapi/model/SNode;Lorg/jetbrains/mps/openapi/language/SContainmentLink;Ljetbrains/mps/openapi/editor/EditorContext;)V" />
      <node id="7806358006983673433" at="62,0,67,0" concept="4" trace="getNode#()Lorg/jetbrains/mps/openapi/model/SNode;" />
      <node id="7806358006983673433" at="130,72,135,40" concept="5" />
      <node id="7806358006983673433" at="152,301,157,7" concept="5" />
      <node id="7806358006983673433" at="157,7,162,22" concept="3" />
      <node id="7806358006983709797" at="169,0,174,0" concept="0" trace="Inline_Builder_g7zihj_a2b0#(Ljetbrains/mps/openapi/editor/EditorContext;Lorg/jetbrains/mps/openapi/model/SNode;Lorg/jetbrains/mps/openapi/model/SNode;)V" />
      <node id="7806358006983709797" at="179,0,184,0" concept="4" trace="getNode#()Lorg/jetbrains/mps/openapi/model/SNode;" />
      <node id="7806358006983709798" at="197,308,202,11" concept="5" />
      <node id="7806358006983709798" at="202,11,207,26" concept="3" />
      <node id="7806358006983709804" at="237,306,242,9" concept="5" />
      <node id="7806358006983709804" at="242,9,247,24" concept="3" />
      <node id="7806358006983673433" at="331,0,336,0" concept="4" trace="getNode#()Lorg/jetbrains/mps/openapi/model/SNode;" />
      <node id="7806358006983673433" at="88,0,94,0" concept="4" trace="createCollection_g7zihj_a0#()Ljetbrains/mps/openapi/editor/cells/EditorCell;" />
      <node id="1353230511308517278" at="373,0,379,0" concept="4" trace="createConstant_g7zihj_h0#()Ljetbrains/mps/openapi/editor/cells/EditorCell;" />
      <node id="1353230511308518694" at="379,0,385,0" concept="4" trace="createConstant_g7zihj_i0#()Ljetbrains/mps/openapi/editor/cells/EditorCell;" />
      <node id="2886182022232400389" at="94,0,101,0" concept="4" trace="createComponent_g7zihj_a0a#()Ljetbrains/mps/openapi/editor/cells/EditorCell;" />
      <node id="7806358006983673433" at="337,0,344,0" concept="4" trace="createChildCell#(Lorg/jetbrains/mps/openapi/model/SNode;)Ljetbrains/mps/openapi/editor/cells/EditorCell;" />
      <node id="7806358006983673433" at="347,0,355,0" concept="4" trace="installCellInfo#(Lorg/jetbrains/mps/openapi/model/SNode;Ljetbrains/mps/openapi/editor/cells/EditorCell;)V" />
      <node id="7806358006983709794" at="118,0,127,0" concept="4" trace="createConstant_g7zihj_b1a#()Ljetbrains/mps/openapi/editor/cells/EditorCell;" />
      <node id="7806358006983709800" at="213,0,222,0" concept="4" trace="createConstant_g7zihj_d1a#()Ljetbrains/mps/openapi/editor/cells/EditorCell;" />
      <node id="7806358006983673539" at="282,0,291,0" concept="4" trace="createConstant_g7zihj_d0#()Ljetbrains/mps/openapi/editor/cells/EditorCell;" />
      <node id="6550182048787537898" at="295,0,304,0" concept="4" trace="createConstant_g7zihj_f0#()Ljetbrains/mps/openapi/editor/cells/EditorCell;" />
      <node id="7806358006983673433" at="358,221,367,7" concept="10" />
      <node id="7806358006983673433" at="304,0,314,0" concept="4" trace="createCollection_g7zihj_g0#()Ljetbrains/mps/openapi/editor/cells/EditorCell;" />
      <node id="7806358006983673433" at="130,0,141,0" concept="4" trace="createReferenceCell#(Lorg/jetbrains/mps/openapi/model/SNode;)Ljetbrains/mps/openapi/editor/cells/EditorCell;" />
      <node id="7806358006983673433" at="252,0,264,0" concept="4" trace="createCollection_g7zihj_c0#()Ljetbrains/mps/openapi/editor/cells/EditorCell;" />
      <node id="7806358006983673433" at="101,0,114,0" concept="4" trace="createCollection_g7zihj_b0#()Ljetbrains/mps/openapi/editor/cells/EditorCell;" />
      <node id="7806358006983673433" at="128,176,141,6" concept="5" />
      <node id="7806358006983673433" at="355,0,369,0" concept="4" trace="createEmptyCell#()Ljetbrains/mps/openapi/editor/cells/EditorCell;" />
      <node id="7806358006983673433" at="72,0,88,0" concept="4" trace="createCollection_g7zihj_a#()Ljetbrains/mps/openapi/editor/cells/EditorCell;" />
      <node id="7806358006983709798" at="186,41,210,7" concept="10" />
      <node id="7806358006983709798" at="185,0,212,0" concept="4" trace="createProperty_g7zihj_a0c1a#()Ljetbrains/mps/openapi/editor/cells/EditorCell;" />
      <node id="7806358006983709804" at="223,39,250,5" concept="10" />
      <node id="7806358006983709804" at="222,0,252,0" concept="4" trace="createProperty_g7zihj_e1a#()Ljetbrains/mps/openapi/editor/cells/EditorCell;" />
      <node id="7806358006983673433" at="127,0,164,0" concept="4" trace="createRefCell_g7zihj_c1a#()Ljetbrains/mps/openapi/editor/cells/EditorCell;" />
      <scope id="7806358006983673433" at="64,26,65,18" />
      <scope id="7806358006983673433" at="68,39,69,39" />
      <scope id="7806358006983673433" at="132,39,133,147" />
      <scope id="7806358006983673433" at="154,39,155,113" />
      <scope id="7806358006983709797" at="175,41,176,43" />
      <scope id="7806358006983709797" at="181,28,182,20" />
      <scope id="7806358006983709798" at="199,43,200,120" />
      <scope id="7806358006983709798" at="208,17,209,42" />
      <scope id="7806358006983709804" at="239,41,240,118" />
      <scope id="7806358006983709804" at="248,15,249,40" />
      <scope id="7806358006983673433" at="256,38,257,61" />
      <scope id="7806358006983673433" at="259,38,260,61" />
      <scope id="6226796386650283597" at="264,47,265,107" />
      <scope id="6226796386650283567" at="267,47,268,104" />
      <scope id="7806358006983673433" at="333,28,334,20" />
      <scope id="7806358006983673433" at="348,118,349,75" />
      <scope id="7806358006983673433" at="351,42,352,162" />
      <scope id="7806358006983673433" at="365,17,366,42" />
      <scope id="7806358006983673433" at="369,40,370,28" />
      <scope id="7806358006983673433" at="57,104,59,18" />
      <scope id="7806358006983709792" at="114,52,116,22">
        <var name="editorCell" id="7806358006983709792" />
      </scope>
      <scope id="7806358006983673433" at="147,40,149,162" />
      <scope id="7806358006983673433" at="158,73,160,145">
        <var name="manager" id="7806358006983673433" />
      </scope>
      <scope id="7806358006983709798" at="203,76,205,147">
        <var name="manager" id="7806358006983709798" />
      </scope>
      <scope id="7806358006983709804" at="243,74,245,145">
        <var name="manager" id="7806358006983709804" />
      </scope>
      <scope id="7806358006983673444" at="270,52,272,22">
        <var name="editorCell" id="7806358006983673444" />
      </scope>
      <scope id="6226796386650282139" at="274,51,276,22">
        <var name="editorCell" id="6226796386650282139" />
      </scope>
      <scope id="6226796386650283565" at="278,51,280,22">
        <var name="editorCell" id="6226796386650283565" />
      </scope>
      <scope id="6550182048787648113" at="291,50,293,22">
        <var name="editorCell" id="6550182048787648113" />
      </scope>
      <scope id="7806358006983673543" at="314,52,316,22">
        <var name="editorCell" id="7806358006983673543" />
      </scope>
      <scope id="7806358006983673433" at="318,49,320,33">
        <var name="provider" id="7806358006983673433" />
      </scope>
      <scope id="7806358006983673433" at="326,122,328,25" />
      <scope id="7806358006983673433" at="68,0,71,0" />
      <scope id="7806358006983673433" at="132,0,135,0" />
      <scope id="7806358006983673433" at="154,0,157,0">
        <var name="it" id="7806358006983673433" />
      </scope>
      <scope id="7806358006983709797" at="169,120,172,20" />
      <scope id="7806358006983709797" at="175,0,178,0" />
      <scope id="7806358006983709798" at="199,0,202,0">
        <var name="it" id="7806358006983709798" />
      </scope>
      <scope id="7806358006983709804" at="239,0,242,0">
        <var name="it" id="7806358006983709804" />
      </scope>
      <scope id="6226796386650283596" at="264,0,267,0" />
      <scope id="6226796386650283566" at="267,0,270,0" />
      <scope id="7806358006983673433" at="369,0,372,0" />
      <scope id="7806358006983673433" at="57,0,61,0">
        <var name="context" id="7806358006983673433" />
        <var name="node" id="7806358006983673433" />
      </scope>
      <scope id="7806358006983673433" at="88,51,92,22">
        <var name="editorCell" id="7806358006983673433" />
      </scope>
      <scope id="7806358006983709792" at="114,0,118,0" />
      <scope id="7806358006983673444" at="270,0,274,0" />
      <scope id="6226796386650282139" at="274,0,278,0" />
      <scope id="6226796386650283565" at="278,0,282,0" />
      <scope id="6550182048787648113" at="291,0,295,0" />
      <scope id="7806358006983673543" at="314,0,318,0" />
      <scope id="7806358006983673433" at="318,0,322,0" />
      <scope id="7806358006983673433" at="326,0,330,0">
        <var name="containmentLink" id="7806358006983673433" />
        <var name="context" id="7806358006983673433" />
        <var name="ownerNode" id="7806358006983673433" />
      </scope>
      <scope id="1353230511308517278" at="373,49,377,22">
        <var name="editorCell" id="1353230511308517278" />
      </scope>
      <scope id="1353230511308518694" at="379,49,383,22">
        <var name="editorCell" id="1353230511308518694" />
      </scope>
      <scope id="7806358006983673433" at="62,0,67,0" />
      <scope id="2886182022232400389" at="94,51,99,22">
        <var name="editorCell" id="2886182022232400389" />
        <var name="style" id="2886182022232400389" />
      </scope>
      <scope id="7806358006983709797" at="169,0,174,0">
        <var name="context" id="7806358006983709797" />
        <var name="node" id="7806358006983709797" />
        <var name="referencingNode" id="7806358006983709797" />
      </scope>
      <scope id="7806358006983709797" at="179,0,184,0" />
      <scope id="7806358006983673433" at="331,0,336,0" />
      <scope id="7806358006983673433" at="337,55,342,24">
        <var name="editorCell" id="7806358006983673433" />
      </scope>
      <scope id="7806358006983673433" at="359,11,364,26">
        <var name="editorCell" id="7806358006983673433" />
      </scope>
      <scope id="7806358006983673433" at="88,0,94,0" />
      <scope id="7806358006983673433" at="347,70,353,7" />
      <scope id="1353230511308517278" at="373,0,379,0" />
      <scope id="1353230511308518694" at="379,0,385,0" />
      <scope id="2886182022232400389" at="94,0,101,0" />
      <scope id="7806358006983709794" at="118,50,125,22">
        <var name="editorCell" id="7806358006983709794" />
        <var name="style" id="7806358006983709794" />
      </scope>
      <scope id="7806358006983709800" at="213,50,220,22">
        <var name="editorCell" id="7806358006983709800" />
        <var name="style" id="7806358006983709800" />
      </scope>
      <scope id="7806358006983673539" at="282,49,289,22">
        <var name="editorCell" id="7806358006983673539" />
        <var name="style" id="7806358006983673539" />
      </scope>
      <scope id="6550182048787537898" at="295,49,302,22">
        <var name="editorCell" id="6550182048787537898" />
        <var name="style" id="6550182048787537898" />
      </scope>
      <scope id="7806358006983673433" at="337,0,344,0">
        <var name="child" id="7806358006983673433" />
      </scope>
      <scope id="7806358006983673433" at="304,51,312,22">
        <var name="editorCell" id="7806358006983673433" />
        <var name="style" id="7806358006983673433" />
      </scope>
      <scope id="7806358006983673433" at="347,0,355,0">
        <var name="child" id="7806358006983673433" />
        <var name="editorCell" id="7806358006983673433" />
      </scope>
      <scope id="7806358006983709794" at="118,0,127,0" />
      <scope id="7806358006983673433" at="130,72,139,20">
        <var name="cell" id="7806358006983673433" />
      </scope>
      <scope id="7806358006983709800" at="213,0,222,0" />
      <scope id="7806358006983673539" at="282,0,291,0" />
      <scope id="6550182048787537898" at="295,0,304,0" />
      <scope id="7806358006983673433" at="252,51,262,22">
        <var name="editorCell" id="7806358006983673433" />
      </scope>
      <scope id="7806358006983673433" at="304,0,314,0" />
      <scope id="7806358006983673433" at="101,51,112,22">
        <var name="editorCell" id="7806358006983673433" />
        <var name="style" id="7806358006983673433" />
      </scope>
      <scope id="7806358006983673433" at="130,0,141,0">
        <var name="targetNode" id="7806358006983673433" />
      </scope>
      <scope id="7806358006983673433" at="356,44,367,7" />
      <scope id="7806358006983673433" at="252,0,264,0" />
      <scope id="7806358006983673433" at="101,0,114,0" />
      <scope id="7806358006983673433" at="72,50,86,22">
        <var name="editorCell" id="7806358006983673433" />
      </scope>
      <scope id="7806358006983673433" at="355,0,369,0" />
      <scope id="7806358006983673433" at="72,0,88,0" />
      <scope id="7806358006983709798" at="187,11,207,26">
        <var name="currentPropertyAttributes" id="7806358006983709798" />
        <var name="editorCell" id="7806358006983709798" />
        <var name="property" id="7806358006983709798" />
        <var name="propertyAttributes" id="7806358006983709798" />
      </scope>
      <scope id="7806358006983709804" at="224,9,247,24">
        <var name="currentPropertyAttributes" id="7806358006983709804" />
        <var name="editorCell" id="7806358006983709804" />
        <var name="property" id="7806358006983709804" />
        <var name="propertyAttributes" id="7806358006983709804" />
        <var name="style" id="7806358006983709804" />
      </scope>
      <scope id="7806358006983709798" at="185,54,210,7" />
      <scope id="7806358006983709798" at="185,0,212,0" />
      <scope id="7806358006983709804" at="222,50,250,5" />
      <scope id="7806358006983709804" at="222,0,252,0" />
      <scope id="7806358006983673433" at="127,49,162,22">
        <var name="currentReferenceAttributes" id="7806358006983673433" />
        <var name="editorCell" id="7806358006983673433" />
        <var name="provider" id="7806358006983673433" />
        <var name="referenceAttributes" id="7806358006983673433" />
        <var name="referenceLink" id="7806358006983673433" />
      </scope>
      <scope id="7806358006983673433" at="127,0,164,0" />
      <unit id="7806358006983673433" at="131,74,135,9" name="jetbrains.mps.execution.configurations.editor.RunConfigurationExecutor_EditorBuilder_a$1$1" />
      <unit id="7806358006983673433" at="153,102,157,5" name="jetbrains.mps.execution.configurations.editor.RunConfigurationExecutor_EditorBuilder_a$2" />
      <unit id="7806358006983709798" at="198,104,202,9" name="jetbrains.mps.execution.configurations.editor.RunConfigurationExecutor_EditorBuilder_a$Inline_Builder_g7zihj_a2b0$1" />
      <unit id="7806358006983709804" at="238,102,242,7" name="jetbrains.mps.execution.configurations.editor.RunConfigurationExecutor_EditorBuilder_a$3" />
      <unit id="7806358006983673433" at="129,42,141,5" name="jetbrains.mps.execution.configurations.editor.RunConfigurationExecutor_EditorBuilder_a$1" />
      <unit id="7806358006983709797" at="164,0,213,0" name="jetbrains.mps.execution.configurations.editor.RunConfigurationExecutor_EditorBuilder_a$Inline_Builder_g7zihj_a2b0" />
      <unit id="7806358006983673433" at="322,0,373,0" name="jetbrains.mps.execution.configurations.editor.RunConfigurationExecutor_EditorBuilder_a$executeSingleRoleHandler_g7zihj_b6a" />
      <unit id="7806358006983673433" at="53,0,386,0" name="jetbrains.mps.execution.configurations.editor.RunConfigurationExecutor_EditorBuilder_a" />
    </file>
    <file name="RunConfigurationExecutor_InspectorBuilder_a.java">
      <node id="7806358006983673433" at="31,107,32,19" concept="8" />
      <node id="7806358006983673433" at="32,19,33,18" concept="1" />
      <node id="7806358006983673433" at="38,26,39,18" concept="6" />
      <node id="7806358006983673433" at="42,39,43,41" concept="6" />
      <node id="7806358006983673433" at="46,52,47,122" concept="5" />
      <node id="7806358006983673433" at="47,122,48,50" concept="1" />
      <node id="7806358006983673433" at="48,50,49,28" concept="1" />
      <node id="7806358006983673433" at="49,28,50,65" concept="1" />
      <node id="7806358006983673433" at="50,65,51,34" concept="5" />
      <node id="7806358006983673433" at="51,34,52,49" concept="1" />
      <node id="7806358006983673433" at="52,49,53,40" concept="1" />
      <node id="7806358006983673433" at="53,40,54,59" concept="1" />
      <node id="7806358006983673433" at="54,59,55,57" concept="1" />
      <node id="7806358006983673433" at="55,57,56,56" concept="1" />
      <node id="7806358006983673433" at="56,56,57,22" concept="6" />
      <node id="7806358006983673550" at="59,51,60,85" concept="5" />
      <node id="7806358006983673550" at="60,85,61,22" concept="6" />
      <node id="7806358006983673551" at="63,49,64,102" concept="5" />
      <node id="7806358006983673551" at="64,102,65,47" concept="1" />
      <node id="7806358006983673551" at="65,47,66,34" concept="5" />
      <node id="7806358006983673551" at="66,34,67,82" concept="1" />
      <node id="7806358006983673551" at="67,82,68,40" concept="1" />
      <node id="7806358006983673551" at="68,40,69,34" concept="1" />
      <node id="7806358006983673551" at="69,34,70,22" concept="6" />
      <node id="7806358006983673433" at="72,48,73,311" concept="5" />
      <node id="7806358006983673433" at="73,311,74,33" concept="6" />
      <node id="7806358006983673433" at="80,135,81,38" concept="8" />
      <node id="7806358006983673433" at="81,38,82,25" concept="1" />
      <node id="7806358006983673433" at="87,28,88,20" concept="6" />
      <node id="7806358006983673433" at="91,55,92,76" concept="5" />
      <node id="7806358006983673433" at="92,76,93,244" concept="1" />
      <node id="7806358006983673433" at="93,244,94,247" concept="1" />
      <node id="7806358006983673433" at="94,247,95,41" concept="1" />
      <node id="7806358006983673433" at="95,41,96,24" concept="6" />
      <node id="7806358006983673433" at="102,118,103,75" concept="1" />
      <node id="7806358006983673433" at="105,42,106,176" concept="1" />
      <node id="7806358006983673433" at="110,44,111,41" concept="1" />
      <node id="7806358006983673433" at="111,41,112,235" concept="1" />
      <node id="7806358006983673433" at="113,11,114,56" concept="5" />
      <node id="7806358006983673433" at="114,56,115,60" concept="1" />
      <node id="7806358006983673433" at="115,60,116,42" concept="1" />
      <node id="7806358006983673433" at="116,42,117,35" concept="1" />
      <node id="7806358006983673433" at="117,35,118,26" concept="6" />
      <node id="7806358006983673433" at="119,17,120,42" concept="1" />
      <node id="7806358006983673433" at="123,40,124,42" concept="6" />
      <node id="7806358006983673433" at="28,0,30,0" concept="2" trace="myNode" />
      <node id="7806358006983673433" at="77,0,79,0" concept="2" trace="myNode" />
      <node id="7806358006983673433" at="42,0,45,0" concept="4" trace="createCell#()Ljetbrains/mps/openapi/editor/cells/EditorCell;" />
      <node id="7806358006983673433" at="101,70,104,7" concept="3" />
      <node id="7806358006983673433" at="104,7,107,7" concept="3" />
      <node id="7806358006983673433" at="123,0,126,0" concept="4" trace="getNoTargetText#()Ljava/lang/String;" />
      <node id="7806358006983673433" at="31,0,35,0" concept="0" trace="RunConfigurationExecutor_InspectorBuilder_a#(Ljetbrains/mps/openapi/editor/EditorContext;Lorg/jetbrains/mps/openapi/model/SNode;)V" />
      <node id="7806358006983673550" at="59,0,63,0" concept="4" trace="createIndentCell_g7zihj_a0#()Ljetbrains/mps/openapi/editor/cells/EditorCell;" />
      <node id="7806358006983673433" at="72,0,76,0" concept="4" trace="createRefNode_g7zihj_c0#()Ljetbrains/mps/openapi/editor/cells/EditorCell;" />
      <node id="7806358006983673433" at="80,0,84,0" concept="0" trace="debuggerConfigurationSingleRoleHandler_g7zihj_c0#(Lorg/jetbrains/mps/openapi/model/SNode;Lorg/jetbrains/mps/openapi/language/SContainmentLink;Ljetbrains/mps/openapi/editor/EditorContext;)V" />
      <node id="7806358006983673433" at="36,0,41,0" concept="4" trace="getNode#()Lorg/jetbrains/mps/openapi/model/SNode;" />
      <node id="7806358006983673433" at="85,0,90,0" concept="4" trace="getNode#()Lorg/jetbrains/mps/openapi/model/SNode;" />
      <node id="7806358006983673433" at="91,0,98,0" concept="4" trace="createChildCell#(Lorg/jetbrains/mps/openapi/model/SNode;)Ljetbrains/mps/openapi/editor/cells/EditorCell;" />
      <node id="7806358006983673433" at="101,0,109,0" concept="4" trace="installCellInfo#(Lorg/jetbrains/mps/openapi/model/SNode;Ljetbrains/mps/openapi/editor/cells/EditorCell;)V" />
      <node id="7806358006983673551" at="63,0,72,0" concept="4" trace="createConstant_g7zihj_b0#()Ljetbrains/mps/openapi/editor/cells/EditorCell;" />
      <node id="7806358006983673433" at="112,235,121,7" concept="10" />
      <node id="7806358006983673433" at="46,0,59,0" concept="4" trace="createCollection_g7zihj_a_0#()Ljetbrains/mps/openapi/editor/cells/EditorCell;" />
      <node id="7806358006983673433" at="109,0,123,0" concept="4" trace="createEmptyCell#()Ljetbrains/mps/openapi/editor/cells/EditorCell;" />
      <scope id="7806358006983673433" at="38,26,39,18" />
      <scope id="7806358006983673433" at="42,39,43,41" />
      <scope id="7806358006983673433" at="87,28,88,20" />
      <scope id="7806358006983673433" at="102,118,103,75" />
      <scope id="7806358006983673433" at="105,42,106,176" />
      <scope id="7806358006983673433" at="119,17,120,42" />
      <scope id="7806358006983673433" at="123,40,124,42" />
      <scope id="7806358006983673433" at="31,107,33,18" />
      <scope id="7806358006983673550" at="59,51,61,22">
        <var name="editorCell" id="7806358006983673550" />
      </scope>
      <scope id="7806358006983673433" at="72,48,74,33">
        <var name="provider" id="7806358006983673433" />
      </scope>
      <scope id="7806358006983673433" at="80,135,82,25" />
      <scope id="7806358006983673433" at="42,0,45,0" />
      <scope id="7806358006983673433" at="123,0,126,0" />
      <scope id="7806358006983673433" at="31,0,35,0">
        <var name="context" id="7806358006983673433" />
        <var name="node" id="7806358006983673433" />
      </scope>
      <scope id="7806358006983673550" at="59,0,63,0" />
      <scope id="7806358006983673433" at="72,0,76,0" />
      <scope id="7806358006983673433" at="80,0,84,0">
        <var name="containmentLink" id="7806358006983673433" />
        <var name="context" id="7806358006983673433" />
        <var name="ownerNode" id="7806358006983673433" />
      </scope>
      <scope id="7806358006983673433" at="36,0,41,0" />
      <scope id="7806358006983673433" at="85,0,90,0" />
      <scope id="7806358006983673433" at="91,55,96,24">
        <var name="editorCell" id="7806358006983673433" />
      </scope>
      <scope id="7806358006983673433" at="113,11,118,26">
        <var name="editorCell" id="7806358006983673433" />
      </scope>
      <scope id="7806358006983673433" at="101,70,107,7" />
      <scope id="7806358006983673551" at="63,49,70,22">
        <var name="editorCell" id="7806358006983673551" />
        <var name="style" id="7806358006983673551" />
      </scope>
      <scope id="7806358006983673433" at="91,0,98,0">
        <var name="child" id="7806358006983673433" />
      </scope>
      <scope id="7806358006983673433" at="101,0,109,0">
        <var name="child" id="7806358006983673433" />
        <var name="editorCell" id="7806358006983673433" />
      </scope>
      <scope id="7806358006983673551" at="63,0,72,0" />
      <scope id="7806358006983673433" at="46,52,57,22">
        <var name="editorCell" id="7806358006983673433" />
        <var name="style" id="7806358006983673433" />
      </scope>
      <scope id="7806358006983673433" at="110,44,121,7" />
      <scope id="7806358006983673433" at="46,0,59,0" />
      <scope id="7806358006983673433" at="109,0,123,0" />
      <unit id="7806358006983673433" at="76,0,127,0" name="jetbrains.mps.execution.configurations.editor.RunConfigurationExecutor_InspectorBuilder_a$debuggerConfigurationSingleRoleHandler_g7zihj_c0" />
      <unit id="7806358006983673433" at="27,0,128,0" name="jetbrains.mps.execution.configurations.editor.RunConfigurationExecutor_InspectorBuilder_a" />
    </file>
  </root>
  <root nodeRef="r:7d438dd6-fddd-4f98-b0ae-eed9d2bebdce(jetbrains.mps.execution.configurations.editor)/7806358006983738945">
    <file name="ConfigurationFromExecutorReference_Editor.java">
      <node id="7806358006983738945" at="11,79,12,100" concept="6" />
      <node id="7806358006983738945" at="11,0,14,0" concept="4" trace="createEditorCell#(Ljetbrains/mps/openapi/editor/EditorContext;Lorg/jetbrains/mps/openapi/model/SNode;)Ljetbrains/mps/openapi/editor/cells/EditorCell;" />
      <scope id="7806358006983738945" at="11,79,12,100" />
      <scope id="7806358006983738945" at="11,0,14,0">
        <var name="editorContext" id="7806358006983738945" />
        <var name="node" id="7806358006983738945" />
      </scope>
      <unit id="7806358006983738945" at="10,0,15,0" name="jetbrains.mps.execution.configurations.editor.ConfigurationFromExecutorReference_Editor" />
    </file>
    <file name="ConfigurationFromExecutorReference_EditorBuilder_a.java">
      <node id="7806358006983738945" at="37,114,38,19" concept="8" />
      <node id="7806358006983738945" at="38,19,39,18" concept="1" />
      <node id="7806358006983738945" at="44,26,45,18" concept="6" />
      <node id="7806358006983738945" at="48,39,49,37" concept="6" />
      <node id="7806358006983738948" at="52,48,53,39" concept="1" />
      <node id="7806358006983738948" at="54,9,55,146" concept="5" />
      <node id="7806358006983738948" at="55,146,56,76" concept="1" />
      <node id="7806358006983738948" at="56,76,57,149" concept="5" />
      <node id="7806358006983738948" at="57,149,58,45" concept="1" />
      <node id="7806358006983738948" at="58,45,59,153" concept="1" />
      <node id="7806358006983738948" at="59,153,60,157" concept="1" />
      <node id="7806358006983738948" at="60,157,61,44" concept="1" />
      <node id="7806358006983738948" at="61,44,62,30" concept="1" />
      <node id="7806358006983738948" at="62,30,63,67" concept="1" />
      <node id="7806358006983738948" at="63,67,64,36" concept="5" />
      <node id="7806358006983738948" at="64,36,65,82" concept="1" />
      <node id="7806358006983738948" at="65,82,66,49" concept="1" />
      <node id="7806358006983738948" at="66,49,67,42" concept="1" />
      <node id="7806358006983738948" at="67,42,68,86" concept="1" />
      <node id="7806358006983738948" at="68,86,69,33" concept="1" />
      <node id="7806358006983738948" at="69,33,70,306" concept="5" />
      <node id="7806358006983738948" at="72,41,73,118" concept="6" />
      <node id="7806358006983738948" at="76,74,77,89" concept="5" />
      <node id="7806358006983738948" at="77,89,78,145" concept="6" />
      <node id="7806358006983738948" at="79,12,80,24" concept="6" />
      <node id="7806358006983738948" at="81,15,82,40" concept="1" />
      <node id="7806358006983738945" at="34,0,36,0" concept="2" trace="myNode" />
      <node id="7806358006983738945" at="48,0,51,0" concept="4" trace="createCell#()Ljetbrains/mps/openapi/editor/cells/EditorCell;" />
      <node id="7806358006983738948" at="72,0,75,0" concept="4" trace="accept#(Lorg/jetbrains/mps/openapi/model/SNode;)Z" />
      <node id="7806358006983738945" at="37,0,41,0" concept="0" trace="ConfigurationFromExecutorReference_EditorBuilder_a#(Ljetbrains/mps/openapi/editor/EditorContext;Lorg/jetbrains/mps/openapi/model/SNode;)V" />
      <node id="7806358006983738945" at="42,0,47,0" concept="4" trace="getNode#()Lorg/jetbrains/mps/openapi/model/SNode;" />
      <node id="7806358006983738948" at="70,306,75,9" concept="5" />
      <node id="7806358006983738948" at="75,9,80,24" concept="3" />
      <node id="7806358006983738948" at="53,39,83,5" concept="10" />
      <node id="7806358006983738948" at="52,0,85,0" concept="4" trace="createProperty_gswrtm_a#()Ljetbrains/mps/openapi/editor/cells/EditorCell;" />
      <scope id="7806358006983738945" at="44,26,45,18" />
      <scope id="7806358006983738945" at="48,39,49,37" />
      <scope id="7806358006983738948" at="72,41,73,118" />
      <scope id="7806358006983738948" at="81,15,82,40" />
      <scope id="7806358006983738945" at="37,114,39,18" />
      <scope id="7806358006983738948" at="76,74,78,145">
        <var name="manager" id="7806358006983738948" />
      </scope>
      <scope id="7806358006983738945" at="48,0,51,0" />
      <scope id="7806358006983738948" at="72,0,75,0">
        <var name="it" id="7806358006983738948" />
      </scope>
      <scope id="7806358006983738945" at="37,0,41,0">
        <var name="context" id="7806358006983738945" />
        <var name="node" id="7806358006983738945" />
      </scope>
      <scope id="7806358006983738945" at="42,0,47,0" />
      <scope id="7806358006983738948" at="54,9,80,24">
        <var name="currentPropertyAttributes" id="7806358006983738948" />
        <var name="editorCell" id="7806358006983738948" />
        <var name="property" id="7806358006983738948" />
        <var name="propertyAttributes" id="7806358006983738948" />
        <var name="style" id="7806358006983738948" />
      </scope>
      <scope id="7806358006983738948" at="52,48,83,5" />
      <scope id="7806358006983738948" at="52,0,85,0" />
      <unit id="7806358006983738948" at="71,102,75,7" name="jetbrains.mps.execution.configurations.editor.ConfigurationFromExecutorReference_EditorBuilder_a$1" />
      <unit id="7806358006983738945" at="33,0,86,0" name="jetbrains.mps.execution.configurations.editor.ConfigurationFromExecutorReference_EditorBuilder_a" />
    </file>
  </root>
  <root nodeRef="r:7d438dd6-fddd-4f98-b0ae-eed9d2bebdce(jetbrains.mps.execution.configurations.editor)/946964771156870356">
    <file name="StartProcessHandlerStatement_Editor.java">
      <node id="946964771156870356" at="11,79,12,94" concept="6" />
      <node id="946964771156870356" at="14,82,15,97" concept="6" />
      <node id="946964771156870356" at="11,0,14,0" concept="4" trace="createEditorCell#(Ljetbrains/mps/openapi/editor/EditorContext;Lorg/jetbrains/mps/openapi/model/SNode;)Ljetbrains/mps/openapi/editor/cells/EditorCell;" />
      <node id="946964771156870356" at="14,0,17,0" concept="4" trace="createInspectedCell#(Ljetbrains/mps/openapi/editor/EditorContext;Lorg/jetbrains/mps/openapi/model/SNode;)Ljetbrains/mps/openapi/editor/cells/EditorCell;" />
      <scope id="946964771156870356" at="11,79,12,94" />
      <scope id="946964771156870356" at="14,82,15,97" />
      <scope id="946964771156870356" at="11,0,14,0">
        <var name="editorContext" id="946964771156870356" />
        <var name="node" id="946964771156870356" />
      </scope>
      <scope id="946964771156870356" at="14,0,17,0">
        <var name="editorContext" id="946964771156870356" />
        <var name="node" id="946964771156870356" />
      </scope>
      <unit id="946964771156870356" at="10,0,18,0" name="jetbrains.mps.execution.configurations.editor.StartProcessHandlerStatement_Editor" />
    </file>
    <file name="StartProcessHandlerStatement_EditorBuilder_a.java">
      <node id="946964771156870356" at="32,108,33,19" concept="8" />
      <node id="946964771156870356" at="33,19,34,18" concept="1" />
      <node id="946964771156870356" at="39,26,40,18" concept="6" />
      <node id="946964771156870356" at="43,39,44,39" concept="6" />
      <node id="946964771156870356" at="47,50,48,118" concept="5" />
      <node id="946964771156870356" at="48,118,49,48" concept="1" />
      <node id="946964771156870356" at="49,48,50,28" concept="1" />
      <node id="946964771156870356" at="50,28,51,65" concept="1" />
      <node id="946964771156870356" at="51,65,52,57" concept="1" />
      <node id="946964771156870356" at="52,57,53,56" concept="1" />
      <node id="946964771156870356" at="54,37,55,60" concept="1" />
      <node id="946964771156870356" at="56,5,57,57" concept="1" />
      <node id="946964771156870356" at="57,57,58,22" concept="6" />
      <node id="1594211126127622456" at="60,46,61,185" concept="6" />
      <node id="946964771156870358" at="63,49,64,98" concept="5" />
      <node id="946964771156870358" at="64,98,65,47" concept="1" />
      <node id="946964771156870358" at="65,47,66,34" concept="5" />
      <node id="946964771156870358" at="66,34,67,82" concept="1" />
      <node id="946964771156870358" at="67,82,68,40" concept="1" />
      <node id="946964771156870358" at="68,40,69,34" concept="1" />
      <node id="946964771156870358" at="69,34,70,22" concept="6" />
      <node id="946964771156870356" at="72,48,73,275" concept="5" />
      <node id="946964771156870356" at="73,275,74,33" concept="6" />
      <node id="946964771156870356" at="80,121,81,38" concept="8" />
      <node id="946964771156870356" at="81,38,82,25" concept="1" />
      <node id="946964771156870356" at="87,28,88,20" concept="6" />
      <node id="946964771156870356" at="91,55,92,250" concept="5" />
      <node id="946964771156870356" at="92,250,93,360" concept="1" />
      <node id="946964771156870356" at="93,360,94,363" concept="1" />
      <node id="946964771156870356" at="94,363,95,41" concept="1" />
      <node id="946964771156870356" at="95,41,96,24" concept="6" />
      <node id="946964771156870356" at="99,42,100,221" concept="6" />
      <node id="946964771156870356" at="105,118,106,75" concept="1" />
      <node id="946964771156870356" at="108,42,109,153" concept="1" />
      <node id="946964771156870356" at="113,44,114,41" concept="1" />
      <node id="946964771156870356" at="114,41,115,351" concept="1" />
      <node id="946964771156870356" at="116,11,117,56" concept="5" />
      <node id="946964771156870356" at="117,56,118,46" concept="1" />
      <node id="946964771156870356" at="118,46,119,42" concept="1" />
      <node id="946964771156870356" at="119,42,120,35" concept="1" />
      <node id="946964771156870356" at="120,35,121,26" concept="6" />
      <node id="946964771156870356" at="122,17,123,42" concept="1" />
      <node id="946964771156870356" at="126,40,127,28" concept="6" />
      <node id="1594211126127621043" at="130,50,131,159" concept="5" />
      <node id="1594211126127621043" at="131,159,132,22" concept="6" />
      <node id="946964771156870360" at="134,49,135,94" concept="5" />
      <node id="946964771156870360" at="135,94,136,47" concept="1" />
      <node id="946964771156870360" at="136,47,137,34" concept="5" />
      <node id="946964771156870360" at="137,34,138,84" concept="1" />
      <node id="946964771156870360" at="138,84,139,40" concept="1" />
      <node id="946964771156870360" at="139,40,140,34" concept="1" />
      <node id="946964771156870360" at="140,34,141,22" concept="6" />
      <node id="946964771156870356" at="29,0,31,0" concept="2" trace="myNode" />
      <node id="946964771156870356" at="77,0,79,0" concept="2" trace="myNode" />
      <node id="946964771156870356" at="43,0,46,0" concept="4" trace="createCell#()Ljetbrains/mps/openapi/editor/cells/EditorCell;" />
      <node id="946964771156870356" at="53,56,56,5" concept="3" />
      <node id="1594211126127621045" at="60,0,63,0" concept="4" trace="nodeCondition_iy02al_a2a#()Z" />
      <node id="946964771156870356" at="99,0,102,0" concept="4" trace="createNodeToInsert#()Lorg/jetbrains/mps/openapi/model/SNode;" />
      <node id="946964771156870356" at="104,70,107,7" concept="3" />
      <node id="946964771156870356" at="107,7,110,7" concept="3" />
      <node id="946964771156870356" at="126,0,129,0" concept="4" trace="getNoTargetText#()Ljava/lang/String;" />
      <node id="946964771156870356" at="32,0,36,0" concept="0" trace="StartProcessHandlerStatement_EditorBuilder_a#(Ljetbrains/mps/openapi/editor/EditorContext;Lorg/jetbrains/mps/openapi/model/SNode;)V" />
      <node id="946964771156870356" at="72,0,76,0" concept="4" trace="createRefNode_iy02al_b0#()Ljetbrains/mps/openapi/editor/cells/EditorCell;" />
      <node id="946964771156870356" at="80,0,84,0" concept="0" trace="processSingleRoleHandler_iy02al_b0#(Lorg/jetbrains/mps/openapi/model/SNode;Lorg/jetbrains/mps/openapi/language/SContainmentLink;Ljetbrains/mps/openapi/editor/EditorContext;)V" />
      <node id="1594211126127621043" at="130,0,134,0" concept="4" trace="createComponent_iy02al_c0#()Ljetbrains/mps/openapi/editor/cells/EditorCell;" />
      <node id="946964771156870356" at="37,0,42,0" concept="4" trace="getNode#()Lorg/jetbrains/mps/openapi/model/SNode;" />
      <node id="946964771156870356" at="85,0,90,0" concept="4" trace="getNode#()Lorg/jetbrains/mps/openapi/model/SNode;" />
      <node id="946964771156870356" at="91,0,98,0" concept="4" trace="createChildCell#(Lorg/jetbrains/mps/openapi/model/SNode;)Ljetbrains/mps/openapi/editor/cells/EditorCell;" />
      <node id="946964771156870356" at="104,0,112,0" concept="4" trace="installCellInfo#(Lorg/jetbrains/mps/openapi/model/SNode;Ljetbrains/mps/openapi/editor/cells/EditorCell;)V" />
      <node id="946964771156870358" at="63,0,72,0" concept="4" trace="createConstant_iy02al_a0#()Ljetbrains/mps/openapi/editor/cells/EditorCell;" />
      <node id="946964771156870356" at="115,351,124,7" concept="10" />
      <node id="946964771156870360" at="134,0,143,0" concept="4" trace="createConstant_iy02al_d0#()Ljetbrains/mps/openapi/editor/cells/EditorCell;" />
      <node id="946964771156870356" at="47,0,60,0" concept="4" trace="createCollection_iy02al_a#()Ljetbrains/mps/openapi/editor/cells/EditorCell;" />
      <node id="946964771156870356" at="112,0,126,0" concept="4" trace="createEmptyCell#()Ljetbrains/mps/openapi/editor/cells/EditorCell;" />
      <scope id="946964771156870356" at="39,26,40,18" />
      <scope id="946964771156870356" at="43,39,44,39" />
      <scope id="946964771156870356" at="54,37,55,60" />
      <scope id="1594211126127621046" at="60,46,61,185" />
      <scope id="946964771156870356" at="87,28,88,20" />
      <scope id="946964771156870356" at="99,42,100,221" />
      <scope id="946964771156870356" at="105,118,106,75" />
      <scope id="946964771156870356" at="108,42,109,153" />
      <scope id="946964771156870356" at="122,17,123,42" />
      <scope id="946964771156870356" at="126,40,127,28" />
      <scope id="946964771156870356" at="32,108,34,18" />
      <scope id="946964771156870356" at="72,48,74,33">
        <var name="provider" id="946964771156870356" />
      </scope>
      <scope id="946964771156870356" at="80,121,82,25" />
      <scope id="1594211126127621043" at="130,50,132,22">
        <var name="editorCell" id="1594211126127621043" />
      </scope>
      <scope id="946964771156870356" at="43,0,46,0" />
      <scope id="1594211126127621045" at="60,0,63,0" />
      <scope id="946964771156870356" at="99,0,102,0" />
      <scope id="946964771156870356" at="126,0,129,0" />
      <scope id="946964771156870356" at="32,0,36,0">
        <var name="context" id="946964771156870356" />
        <var name="node" id="946964771156870356" />
      </scope>
      <scope id="946964771156870356" at="72,0,76,0" />
      <scope id="946964771156870356" at="80,0,84,0">
        <var name="containmentLink" id="946964771156870356" />
        <var name="context" id="946964771156870356" />
        <var name="ownerNode" id="946964771156870356" />
      </scope>
      <scope id="1594211126127621043" at="130,0,134,0" />
      <scope id="946964771156870356" at="37,0,42,0" />
      <scope id="946964771156870356" at="85,0,90,0" />
      <scope id="946964771156870356" at="91,55,96,24">
        <var name="editorCell" id="946964771156870356" />
      </scope>
      <scope id="946964771156870356" at="116,11,121,26">
        <var name="editorCell" id="946964771156870356" />
      </scope>
      <scope id="946964771156870356" at="104,70,110,7" />
      <scope id="946964771156870358" at="63,49,70,22">
        <var name="editorCell" id="946964771156870358" />
        <var name="style" id="946964771156870358" />
      </scope>
      <scope id="946964771156870356" at="91,0,98,0">
        <var name="child" id="946964771156870356" />
      </scope>
      <scope id="946964771156870360" at="134,49,141,22">
        <var name="editorCell" id="946964771156870360" />
        <var name="style" id="946964771156870360" />
      </scope>
      <scope id="946964771156870356" at="104,0,112,0">
        <var name="child" id="946964771156870356" />
        <var name="editorCell" id="946964771156870356" />
      </scope>
      <scope id="946964771156870358" at="63,0,72,0" />
      <scope id="946964771156870360" at="134,0,143,0" />
      <scope id="946964771156870356" at="47,50,58,22">
        <var name="editorCell" id="946964771156870356" />
      </scope>
      <scope id="946964771156870356" at="113,44,124,7" />
      <scope id="946964771156870356" at="47,0,60,0" />
      <scope id="946964771156870356" at="112,0,126,0" />
      <unit id="946964771156870356" at="76,0,130,0" name="jetbrains.mps.execution.configurations.editor.StartProcessHandlerStatement_EditorBuilder_a$processSingleRoleHandler_iy02al_b0" />
      <unit id="946964771156870356" at="28,0,144,0" name="jetbrains.mps.execution.configurations.editor.StartProcessHandlerStatement_EditorBuilder_a" />
    </file>
    <file name="StartProcessHandlerStatement_InspectorBuilder_a.java">
      <node id="946964771156870356" at="16,111,17,19" concept="8" />
      <node id="946964771156870356" at="17,19,18,18" concept="1" />
      <node id="946964771156870356" at="23,26,24,18" concept="6" />
      <node id="946964771156870356" at="27,39,28,38" concept="6" />
      <node id="1594211126127621044" at="31,49,32,159" concept="5" />
      <node id="1594211126127621044" at="32,159,33,72" concept="5" />
      <node id="1594211126127621044" at="34,26,35,27" concept="1" />
      <node id="1594211126127621044" at="35,27,36,64" concept="1" />
      <node id="1594211126127621044" at="37,5,38,22" concept="6" />
      <node id="946964771156870356" at="13,0,15,0" concept="2" trace="myNode" />
      <node id="946964771156870356" at="27,0,30,0" concept="4" trace="createCell#()Ljetbrains/mps/openapi/editor/cells/EditorCell;" />
      <node id="946964771156870356" at="16,0,20,0" concept="0" trace="StartProcessHandlerStatement_InspectorBuilder_a#(Ljetbrains/mps/openapi/editor/EditorContext;Lorg/jetbrains/mps/openapi/model/SNode;)V" />
      <node id="1594211126127621044" at="33,72,37,5" concept="3" />
      <node id="946964771156870356" at="21,0,26,0" concept="4" trace="getNode#()Lorg/jetbrains/mps/openapi/model/SNode;" />
      <node id="1594211126127621044" at="31,0,40,0" concept="4" trace="createComponent_iy02al_a#()Ljetbrains/mps/openapi/editor/cells/EditorCell;" />
      <scope id="946964771156870356" at="23,26,24,18" />
      <scope id="946964771156870356" at="27,39,28,38" />
      <scope id="946964771156870356" at="16,111,18,18" />
      <scope id="1594211126127621044" at="34,26,36,64" />
      <scope id="946964771156870356" at="27,0,30,0" />
      <scope id="946964771156870356" at="16,0,20,0">
        <var name="context" id="946964771156870356" />
        <var name="node" id="946964771156870356" />
      </scope>
      <scope id="946964771156870356" at="21,0,26,0" />
      <scope id="1594211126127621044" at="31,49,38,22">
        <var name="bigCell" id="1594211126127621044" />
        <var name="editorCell" id="1594211126127621044" />
      </scope>
      <scope id="1594211126127621044" at="31,0,40,0" />
      <unit id="946964771156870356" at="12,0,41,0" name="jetbrains.mps.execution.configurations.editor.StartProcessHandlerStatement_InspectorBuilder_a" />
    </file>
  </root>
</debug-info>
<|MERGE_RESOLUTION|>--- conflicted
+++ resolved
@@ -3451,7 +3451,6 @@
       <unit id="6550182048787537882" at="10,0,15,0" name="jetbrains.mps.execution.configurations.editor.BeforeTaskCall_Editor" />
     </file>
     <file name="BeforeTaskCall_EditorBuilder_a.java">
-<<<<<<< HEAD
       <node id="6550182048787537882" at="58,94,59,19" concept="8" />
       <node id="6550182048787537882" at="59,19,60,18" concept="1" />
       <node id="6550182048787537882" at="65,26,66,18" concept="6" />
@@ -3471,8 +3470,8 @@
       <node id="6550182048787537882" at="93,60,94,48" concept="1" />
       <node id="6550182048787537882" at="94,48,95,58" concept="1" />
       <node id="6550182048787537882" at="95,58,96,20" concept="6" />
-      <node id="6550182048787537882" at="99,58,100,91" concept="5" />
-      <node id="6550182048787537882" at="100,91,101,131" concept="1" />
+      <node id="6550182048787537882" at="99,58,100,97" concept="5" />
+      <node id="6550182048787537882" at="100,97,101,131" concept="1" />
       <node id="6550182048787537882" at="101,131,102,135" concept="1" />
       <node id="6550182048787537882" at="102,135,103,20" concept="6" />
       <node id="6550182048787537882" at="105,6,106,0" concept="7" />
@@ -3617,167 +3616,6 @@
       <scope id="6550182048787537882" at="58,94,60,18" />
       <scope id="6550182048787537882" at="110,40,112,161" />
       <scope id="6550182048787537882" at="121,73,123,145">
-=======
-      <node id="6550182048787537882" at="56,94,57,19" concept="8" />
-      <node id="6550182048787537882" at="57,19,58,18" concept="1" />
-      <node id="6550182048787537882" at="63,26,64,18" concept="6" />
-      <node id="6550182048787537882" at="67,39,68,39" concept="6" />
-      <node id="6550182048787537882" at="71,50,72,118" concept="5" />
-      <node id="6550182048787537882" at="72,118,73,48" concept="1" />
-      <node id="6550182048787537882" at="73,48,74,28" concept="1" />
-      <node id="6550182048787537882" at="74,28,75,65" concept="1" />
-      <node id="6550182048787537882" at="75,65,76,56" concept="1" />
-      <node id="6550182048787537882" at="76,56,77,57" concept="1" />
-      <node id="6550182048787537882" at="77,57,78,60" concept="1" />
-      <node id="6550182048787537882" at="78,60,79,57" concept="1" />
-      <node id="6550182048787537882" at="79,57,80,22" concept="6" />
-      <node id="6550182048787537882" at="82,48,83,175" concept="5" />
-      <node id="6550182048787537882" at="87,39,88,136" concept="6" />
-      <node id="6550182048787537882" at="90,37,91,60" concept="1" />
-      <node id="6550182048787537882" at="91,60,92,48" concept="1" />
-      <node id="6550182048787537882" at="92,48,93,58" concept="1" />
-      <node id="6550182048787537882" at="93,58,94,20" concept="6" />
-      <node id="6550182048787537882" at="97,58,98,97" concept="5" />
-      <node id="6550182048787537882" at="98,97,99,131" concept="1" />
-      <node id="6550182048787537882" at="99,131,100,135" concept="1" />
-      <node id="6550182048787537882" at="100,135,101,20" concept="6" />
-      <node id="6550182048787537882" at="103,6,104,0" concept="7" />
-      <node id="6550182048787537882" at="104,0,105,48" concept="1" />
-      <node id="6550182048787537882" at="105,48,106,50" concept="5" />
-      <node id="6550182048787537882" at="106,50,107,0" concept="7" />
-      <node id="6550182048787537882" at="108,39,109,40" concept="1" />
-      <node id="6550182048787537882" at="109,40,110,39" concept="1" />
-      <node id="6550182048787537882" at="111,5,112,143" concept="1" />
-      <node id="6550182048787537882" at="112,143,113,301" concept="5" />
-      <node id="6550182048787537882" at="115,39,116,113" concept="6" />
-      <node id="6550182048787537882" at="119,73,120,87" concept="5" />
-      <node id="6550182048787537882" at="120,87,121,145" concept="6" />
-      <node id="6550182048787537882" at="122,10,123,22" concept="6" />
-      <node id="6550182048787537888" at="128,0,129,0" concept="2" trace="myReferencingNode" />
-      <node id="6550182048787537888" at="130,119,131,21" concept="8" />
-      <node id="6550182048787537888" at="131,21,132,42" concept="1" />
-      <node id="6550182048787537888" at="132,42,133,20" concept="1" />
-      <node id="6550182048787537888" at="136,41,137,42" concept="6" />
-      <node id="6550182048787537888" at="142,28,143,20" concept="6" />
-      <node id="6550182048787537890" at="146,53,147,41" concept="1" />
-      <node id="6550182048787537890" at="148,11,149,148" concept="5" />
-      <node id="6550182048787537890" at="149,148,150,78" concept="1" />
-      <node id="6550182048787537890" at="150,78,151,150" concept="5" />
-      <node id="6550182048787537890" at="151,150,152,47" concept="1" />
-      <node id="6550182048787537890" at="152,47,153,136" concept="1" />
-      <node id="6550182048787537890" at="153,136,154,140" concept="1" />
-      <node id="6550182048787537890" at="154,140,155,46" concept="1" />
-      <node id="6550182048787537890" at="155,46,156,88" concept="1" />
-      <node id="6550182048787537890" at="156,88,157,35" concept="1" />
-      <node id="6550182048787537890" at="157,35,158,308" concept="5" />
-      <node id="6550182048787537890" at="160,43,161,120" concept="6" />
-      <node id="6550182048787537890" at="164,76,165,91" concept="5" />
-      <node id="6550182048787537890" at="165,91,166,147" concept="6" />
-      <node id="6550182048787537890" at="167,14,168,26" concept="6" />
-      <node id="6550182048787537890" at="169,17,170,42" concept="1" />
-      <node id="6550182048787537892" at="174,49,175,94" concept="5" />
-      <node id="6550182048787537892" at="175,94,176,47" concept="1" />
-      <node id="6550182048787537892" at="176,47,177,34" concept="5" />
-      <node id="6550182048787537892" at="177,34,178,93" concept="1" />
-      <node id="6550182048787537892" at="178,93,179,40" concept="1" />
-      <node id="6550182048787537892" at="179,40,180,34" concept="1" />
-      <node id="6550182048787537892" at="180,34,181,22" concept="6" />
-      <node id="6550182048787537882" at="183,52,184,145" concept="5" />
-      <node id="6550182048787537882" at="184,145,185,91" concept="5" />
-      <node id="6550182048787537882" at="185,91,186,50" concept="1" />
-      <node id="6550182048787537882" at="186,50,187,49" concept="1" />
-      <node id="6550182048787537882" at="187,49,188,22" concept="6" />
-      <node id="6550182048787537882" at="194,101,195,50" concept="8" />
-      <node id="6550182048787537882" at="195,50,196,25" concept="1" />
-      <node id="6550182048787537882" at="201,28,202,20" concept="6" />
-      <node id="6550182048787537882" at="205,66,206,221" concept="6" />
-      <node id="6550182048787537882" at="208,57,209,83" concept="5" />
-      <node id="6550182048787537882" at="209,83,210,58" concept="1" />
-      <node id="6550182048787537882" at="210,58,211,25" concept="6" />
-      <node id="6550182048787537882" at="213,41,214,41" concept="1" />
-      <node id="6550182048787537882" at="214,41,215,259" concept="1" />
-      <node id="6550182048787537882" at="216,11,217,36" concept="5" />
-      <node id="6550182048787537882" at="217,36,218,44" concept="1" />
-      <node id="6550182048787537882" at="218,44,219,51" concept="1" />
-      <node id="6550182048787537882" at="219,51,220,34" concept="1" />
-      <node id="6550182048787537882" at="220,34,221,25" concept="6" />
-      <node id="6550182048787537882" at="222,17,223,42" concept="1" />
-      <node id="6550182048787537882" at="227,96,228,134" concept="1" />
-      <node id="6550182048787537882" at="229,34,230,142" concept="1" />
-      <node id="6550182048787537882" at="230,142,231,146" concept="1" />
-      <node id="6550182048787537882" at="231,146,232,80" concept="1" />
-      <node id="6550182048787537882" at="234,122,235,239" concept="1" />
-      <node id="6550182048787537882" at="240,75,241,99" concept="5" />
-      <node id="6550182048787537882" at="241,99,242,38" concept="1" />
-      <node id="6550182048787537882" at="242,38,243,36" concept="5" />
-      <node id="6550182048787537882" at="243,36,244,66" concept="1" />
-      <node id="6550182048787537882" at="244,66,245,56" concept="1" />
-      <node id="6550182048787537882" at="245,56,246,42" concept="1" />
-      <node id="6550182048787537882" at="246,42,247,134" concept="1" />
-      <node id="6550182048787537882" at="247,134,248,138" concept="1" />
-      <node id="6550182048787537882" at="248,138,249,24" concept="6" />
-      <node id="6550182048787537894" at="252,49,253,94" concept="5" />
-      <node id="6550182048787537894" at="253,94,254,47" concept="1" />
-      <node id="6550182048787537894" at="254,47,255,34" concept="5" />
-      <node id="6550182048787537894" at="255,34,256,85" concept="1" />
-      <node id="6550182048787537894" at="256,85,257,40" concept="1" />
-      <node id="6550182048787537894" at="257,40,258,34" concept="1" />
-      <node id="6550182048787537894" at="258,34,259,22" concept="6" />
-      <node id="6550182048787537882" at="53,0,55,0" concept="2" trace="myNode" />
-      <node id="6550182048787537888" at="126,0,128,0" concept="2" trace="myNode" />
-      <node id="6550182048787537882" at="191,0,193,0" concept="2" trace="myNode" />
-      <node id="6550182048787537882" at="67,0,70,0" concept="4" trace="createCell#()Ljetbrains/mps/openapi/editor/cells/EditorCell;" />
-      <node id="6550182048787537882" at="87,0,90,0" concept="4" trace="compute#()Ljetbrains/mps/openapi/editor/cells/EditorCell;" />
-      <node id="6550182048787537882" at="115,0,118,0" concept="4" trace="accept#(Lorg/jetbrains/mps/openapi/model/SNode;)Z" />
-      <node id="6550182048787537888" at="136,0,139,0" concept="4" trace="createCell#()Ljetbrains/mps/openapi/editor/cells/EditorCell;" />
-      <node id="6550182048787537890" at="160,0,163,0" concept="4" trace="accept#(Lorg/jetbrains/mps/openapi/model/SNode;)Z" />
-      <node id="6550182048787537882" at="205,0,208,0" concept="4" trace="createNodeToInsert#(Ljetbrains/mps/openapi/editor/EditorContext;)Lorg/jetbrains/mps/openapi/model/SNode;" />
-      <node id="6550182048787537882" at="233,9,236,9" concept="3" />
-      <node id="6550182048787537882" at="56,0,60,0" concept="0" trace="BeforeTaskCall_EditorBuilder_a#(Ljetbrains/mps/openapi/editor/EditorContext;Lorg/jetbrains/mps/openapi/model/SNode;)V" />
-      <node id="6550182048787537882" at="107,0,111,5" concept="3" />
-      <node id="6550182048787537882" at="194,0,198,0" concept="0" trace="parameterListHandler_5zozkl_c0#(Lorg/jetbrains/mps/openapi/model/SNode;Ljava/lang/String;Ljetbrains/mps/openapi/editor/EditorContext;)V" />
-      <node id="6550182048787537882" at="61,0,66,0" concept="4" trace="getNode#()Lorg/jetbrains/mps/openapi/model/SNode;" />
-      <node id="6550182048787537882" at="85,72,90,37" concept="5" />
-      <node id="6550182048787537882" at="113,301,118,7" concept="5" />
-      <node id="6550182048787537882" at="118,7,123,22" concept="3" />
-      <node id="6550182048787537888" at="130,0,135,0" concept="0" trace="Inline_Builder_5zozkl_a0a#(Ljetbrains/mps/openapi/editor/EditorContext;Lorg/jetbrains/mps/openapi/model/SNode;Lorg/jetbrains/mps/openapi/model/SNode;)V" />
-      <node id="6550182048787537888" at="140,0,145,0" concept="4" trace="getNode#()Lorg/jetbrains/mps/openapi/model/SNode;" />
-      <node id="6550182048787537890" at="158,308,163,11" concept="5" />
-      <node id="6550182048787537890" at="163,11,168,26" concept="3" />
-      <node id="6550182048787537882" at="199,0,204,0" concept="4" trace="getNode#()Lorg/jetbrains/mps/openapi/model/SNode;" />
-      <node id="6550182048787537882" at="208,0,213,0" concept="4" trace="createNodeCell#(Lorg/jetbrains/mps/openapi/model/SNode;)Ljetbrains/mps/openapi/editor/cells/EditorCell;" />
-      <node id="6550182048787537882" at="228,134,233,9" concept="3" />
-      <node id="6550182048787537882" at="96,0,103,0" concept="4" trace="createErrorCell#(Ljava/lang/String;)Ljetbrains/mps/openapi/editor/cells/EditorCell;" />
-      <node id="6550182048787537882" at="183,0,190,0" concept="4" trace="createRefNodeList_5zozkl_c0#()Ljetbrains/mps/openapi/editor/cells/EditorCell;" />
-      <node id="6550182048787537892" at="174,0,183,0" concept="4" trace="createConstant_5zozkl_b0#()Ljetbrains/mps/openapi/editor/cells/EditorCell;" />
-      <node id="6550182048787537882" at="215,259,224,7" concept="10" />
-      <node id="6550182048787537894" at="252,0,261,0" concept="4" trace="createConstant_5zozkl_d0#()Ljetbrains/mps/openapi/editor/cells/EditorCell;" />
-      <node id="6550182048787537882" at="71,0,82,0" concept="4" trace="createCollection_5zozkl_a#()Ljetbrains/mps/openapi/editor/cells/EditorCell;" />
-      <node id="6550182048787537882" at="85,0,96,0" concept="4" trace="createReferenceCell#(Lorg/jetbrains/mps/openapi/model/SNode;)Ljetbrains/mps/openapi/editor/cells/EditorCell;" />
-      <node id="6550182048787537882" at="226,86,237,7" concept="3" />
-      <node id="6550182048787537882" at="239,0,251,0" concept="4" trace="createSeparatorCell#(Lorg/jetbrains/mps/openapi/model/SNode;Lorg/jetbrains/mps/openapi/model/SNode;)Ljetbrains/mps/openapi/editor/cells/EditorCell;" />
-      <node id="6550182048787537882" at="213,0,226,0" concept="4" trace="createEmptyCell#()Ljetbrains/mps/openapi/editor/cells/EditorCell;" />
-      <node id="6550182048787537882" at="226,0,239,0" concept="4" trace="installElementCellActions#(Lorg/jetbrains/mps/openapi/model/SNode;Ljetbrains/mps/openapi/editor/cells/EditorCell;)V" />
-      <node id="6550182048787537882" at="83,175,103,6" concept="5" />
-      <node id="6550182048787537890" at="147,41,171,7" concept="10" />
-      <node id="6550182048787537890" at="146,0,173,0" concept="4" trace="createProperty_5zozkl_a0a0#()Ljetbrains/mps/openapi/editor/cells/EditorCell;" />
-      <node id="6550182048787537882" at="82,0,125,0" concept="4" trace="createRefCell_5zozkl_a0#()Ljetbrains/mps/openapi/editor/cells/EditorCell;" />
-      <scope id="6550182048787537882" at="63,26,64,18" />
-      <scope id="6550182048787537882" at="67,39,68,39" />
-      <scope id="6550182048787537882" at="87,39,88,136" />
-      <scope id="6550182048787537882" at="115,39,116,113" />
-      <scope id="6550182048787537888" at="136,41,137,42" />
-      <scope id="6550182048787537888" at="142,28,143,20" />
-      <scope id="6550182048787537890" at="160,43,161,120" />
-      <scope id="6550182048787537890" at="169,17,170,42" />
-      <scope id="6550182048787537882" at="201,28,202,20" />
-      <scope id="6550182048787537882" at="205,66,206,221" />
-      <scope id="6550182048787537882" at="222,17,223,42" />
-      <scope id="6550182048787537882" at="234,122,235,239" />
-      <scope id="6550182048787537882" at="56,94,58,18" />
-      <scope id="6550182048787537882" at="108,39,110,39" />
-      <scope id="6550182048787537882" at="119,73,121,145">
->>>>>>> ac231bee
         <var name="manager" id="6550182048787537882" />
       </scope>
       <scope id="6550182048787537890" at="166,76,168,147">
