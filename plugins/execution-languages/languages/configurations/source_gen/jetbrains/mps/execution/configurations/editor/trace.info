<?xml version="1.0" encoding="UTF-8"?>
<debug-info version="2">
  <concept fqn="c:f3061a53-9226-4cc5-a443-f952ceaf5816/1068580123140:jetbrains.mps.baseLanguage.structure.ConstructorDeclaration" />
  <concept fqn="c:f3061a53-9226-4cc5-a443-f952ceaf5816/1068580123155:jetbrains.mps.baseLanguage.structure.ExpressionStatement" />
  <concept fqn="c:f3061a53-9226-4cc5-a443-f952ceaf5816/1068390468200:jetbrains.mps.baseLanguage.structure.FieldDeclaration" />
  <concept fqn="c:f3061a53-9226-4cc5-a443-f952ceaf5816/1068580123159:jetbrains.mps.baseLanguage.structure.IfStatement" />
  <concept fqn="c:f3061a53-9226-4cc5-a443-f952ceaf5816/1068580123165:jetbrains.mps.baseLanguage.structure.InstanceMethodDeclaration" />
  <concept fqn="c:f3061a53-9226-4cc5-a443-f952ceaf5816/1068581242864:jetbrains.mps.baseLanguage.structure.LocalVariableDeclarationStatement" />
  <concept fqn="c:f3061a53-9226-4cc5-a443-f952ceaf5816/1068581242878:jetbrains.mps.baseLanguage.structure.ReturnStatement" />
  <concept fqn="c:f3061a53-9226-4cc5-a443-f952ceaf5816/6329021646629104954:jetbrains.mps.baseLanguage.structure.SingleLineComment" />
  <concept fqn="c:f3061a53-9226-4cc5-a443-f952ceaf5816/1068580123157:jetbrains.mps.baseLanguage.structure.Statement" />
  <concept fqn="c:f3061a53-9226-4cc5-a443-f952ceaf5816/1081236700938:jetbrains.mps.baseLanguage.structure.StaticMethodDeclaration" />
  <concept fqn="c:f3061a53-9226-4cc5-a443-f952ceaf5816/1070475587102:jetbrains.mps.baseLanguage.structure.SuperConstructorInvocation" />
  <root>
    <file name="EditorAspectDescriptorImpl.java">
      <unit at="18,0,120,0" name="jetbrains.mps.execution.configurations.editor.EditorAspectDescriptorImpl" />
    </file>
  </root>
  <root nodeRef="r:7d438dd6-fddd-4f98-b0ae-eed9d2bebdce(jetbrains.mps.execution.configurations.editor)/1594211126127621037">
    <file name="StartProcessWithTool_Component.java">
      <node id="1594211126127621037" at="15,47,16,35" concept="6" />
      <node id="1594211126127621037" at="18,79,19,99" concept="6" />
      <node id="1594211126127621037" at="18,0,21,0" concept="4" trace="createEditorCell#(Ljetbrains/mps/openapi/editor/EditorContext;Lorg/jetbrains/mps/openapi/model/SNode;)Ljetbrains/mps/openapi/editor/cells/EditorCell;" />
      <node id="1594211126127621037" at="14,0,18,0" concept="4" trace="getContextHints#()Ljava/util/Collection;" />
      <scope id="1594211126127621037" at="15,47,16,35" />
      <scope id="1594211126127621037" at="18,79,19,99" />
      <scope id="1594211126127621037" at="18,0,21,0">
        <var name="editorContext" id="1594211126127621037" />
        <var name="node" id="1594211126127621037" />
      </scope>
      <scope id="1594211126127621037" at="14,0,18,0" />
      <unit id="1594211126127621037" at="13,0,22,0" name="jetbrains.mps.execution.configurations.editor.StartProcessWithTool_Component" />
    </file>
    <file name="StartProcessWithTool_Component_ComponentBuilder_a.java">
      <node id="1594211126127621037" at="28,113,29,19" concept="10" />
      <node id="1594211126127621037" at="29,19,30,18" concept="1" />
      <node id="1594211126127621037" at="35,26,36,18" concept="6" />
      <node id="1594211126127621037" at="39,39,40,39" concept="6" />
      <node id="1594211126127621037" at="43,50,44,103" concept="5" />
      <node id="1594211126127621037" at="44,103,45,48" concept="1" />
      <node id="1594211126127621037" at="45,48,46,34" concept="5" />
      <node id="1594211126127621037" at="46,34,47,49" concept="1" />
      <node id="1594211126127621037" at="47,49,48,40" concept="1" />
      <node id="1594211126127621037" at="48,40,49,57" concept="1" />
      <node id="1594211126127621037" at="49,57,50,56" concept="1" />
      <node id="1594211126127621037" at="50,56,51,22" concept="6" />
      <node id="1594211126127621040" at="53,49,54,102" concept="5" />
      <node id="1594211126127621040" at="54,102,55,47" concept="1" />
      <node id="1594211126127621040" at="55,47,56,34" concept="5" />
      <node id="1594211126127621040" at="56,34,57,82" concept="1" />
      <node id="1594211126127621040" at="57,82,58,40" concept="1" />
      <node id="1594211126127621040" at="58,40,59,34" concept="1" />
      <node id="1594211126127621040" at="59,34,60,22" concept="6" />
      <node id="1594211126127621037" at="62,48,63,282" concept="5" />
      <node id="1594211126127621037" at="63,282,64,33" concept="6" />
      <node id="1594211126127621037" at="67,118,68,49" concept="10" />
      <node id="1594211126127621037" at="70,55,71,59" concept="5" />
      <node id="1594211126127621037" at="71,59,72,41" concept="1" />
      <node id="1594211126127621037" at="72,41,73,24" concept="6" />
      <node id="1594211126127621037" at="76,118,77,381" concept="1" />
      <node id="1594211126127621037" at="79,41,80,35" concept="1" />
      <node id="1594211126127621037" at="84,44,85,54" concept="5" />
      <node id="1594211126127621037" at="85,54,86,41" concept="1" />
      <node id="1594211126127621037" at="86,41,87,0" concept="8" />
      <node id="1594211126127621037" at="87,0,88,40" concept="1" />
      <node id="1594211126127621037" at="88,40,89,24" concept="6" />
      <node id="1594211126127621037" at="91,40,92,25" concept="6" />
      <node id="1594211126127621037" at="25,0,27,0" concept="2" trace="myNode" />
      <node id="1594211126127621037" at="39,0,42,0" concept="4" trace="createCell#()Ljetbrains/mps/openapi/editor/cells/EditorCell;" />
      <node id="1594211126127621037" at="67,0,70,0" concept="0" trace="toolSingleRoleHandler_qyv4ec_b0#(Lorg/jetbrains/mps/openapi/model/SNode;Lorg/jetbrains/mps/openapi/language/SContainmentLink;Ljetbrains/mps/openapi/editor/EditorContext;)V" />
      <node id="1594211126127621037" at="75,70,78,7" concept="3" />
      <node id="1594211126127621037" at="78,7,81,7" concept="3" />
      <node id="1594211126127621037" at="91,0,94,0" concept="4" trace="getNoTargetText#()Ljava/lang/String;" />
      <node id="1594211126127621037" at="28,0,32,0" concept="0" trace="StartProcessWithTool_Component_ComponentBuilder_a#(Ljetbrains/mps/openapi/editor/EditorContext;Lorg/jetbrains/mps/openapi/model/SNode;)V" />
      <node id="1594211126127621037" at="62,0,66,0" concept="4" trace="createRefNode_qyv4ec_b0#()Ljetbrains/mps/openapi/editor/cells/EditorCell;" />
      <node id="1594211126127621037" at="33,0,38,0" concept="4" trace="getNode#()Lorg/jetbrains/mps/openapi/model/SNode;" />
      <node id="1594211126127621037" at="70,0,75,0" concept="4" trace="createChildCell#(Lorg/jetbrains/mps/openapi/model/SNode;)Ljetbrains/mps/openapi/editor/cells/EditorCell;" />
      <node id="1594211126127621037" at="75,0,83,0" concept="4" trace="installCellInfo#(Lorg/jetbrains/mps/openapi/model/SNode;Ljetbrains/mps/openapi/editor/cells/EditorCell;)V" />
      <node id="1594211126127621037" at="83,0,91,0" concept="4" trace="createEmptyCell#()Ljetbrains/mps/openapi/editor/cells/EditorCell;" />
      <node id="1594211126127621040" at="53,0,62,0" concept="4" trace="createConstant_qyv4ec_a0#()Ljetbrains/mps/openapi/editor/cells/EditorCell;" />
      <node id="1594211126127621037" at="43,0,53,0" concept="4" trace="createCollection_qyv4ec_a#()Ljetbrains/mps/openapi/editor/cells/EditorCell;" />
      <scope id="1594211126127621037" at="35,26,36,18" />
      <scope id="1594211126127621037" at="39,39,40,39" />
      <scope id="1594211126127621037" at="67,118,68,49" />
      <scope id="1594211126127621037" at="76,118,77,381" />
      <scope id="1594211126127621037" at="79,41,80,35" />
      <scope id="1594211126127621037" at="91,40,92,25" />
      <scope id="1594211126127621037" at="28,113,30,18" />
      <scope id="1594211126127621037" at="62,48,64,33">
        <var name="provider" id="1594211126127621037" />
      </scope>
      <scope id="1594211126127621037" at="39,0,42,0" />
      <scope id="1594211126127621037" at="67,0,70,0">
        <var name="containmentLink" id="1594211126127621037" />
        <var name="context" id="1594211126127621037" />
        <var name="ownerNode" id="1594211126127621037" />
      </scope>
      <scope id="1594211126127621037" at="70,55,73,24">
        <var name="editorCell" id="1594211126127621037" />
      </scope>
      <scope id="1594211126127621037" at="91,0,94,0" />
      <scope id="1594211126127621037" at="28,0,32,0">
        <var name="context" id="1594211126127621037" />
        <var name="node" id="1594211126127621037" />
      </scope>
      <scope id="1594211126127621037" at="62,0,66,0" />
      <scope id="1594211126127621037" at="33,0,38,0" />
      <scope id="1594211126127621037" at="70,0,75,0">
        <var name="child" id="1594211126127621037" />
      </scope>
      <scope id="1594211126127621037" at="84,44,89,24">
        <var name="editorCell" id="1594211126127621037" />
      </scope>
      <scope id="1594211126127621037" at="75,70,81,7" />
      <scope id="1594211126127621040" at="53,49,60,22">
        <var name="editorCell" id="1594211126127621040" />
        <var name="style" id="1594211126127621040" />
      </scope>
      <scope id="1594211126127621037" at="43,50,51,22">
        <var name="editorCell" id="1594211126127621037" />
        <var name="style" id="1594211126127621037" />
      </scope>
      <scope id="1594211126127621037" at="75,0,83,0">
        <var name="child" id="1594211126127621037" />
        <var name="editorCell" id="1594211126127621037" />
      </scope>
      <scope id="1594211126127621037" at="83,0,91,0" />
      <scope id="1594211126127621040" at="53,0,62,0" />
      <scope id="1594211126127621037" at="43,0,53,0" />
      <unit id="1594211126127621037" at="66,0,95,0" name="jetbrains.mps.execution.configurations.editor.StartProcessWithTool_Component_ComponentBuilder_a$toolSingleRoleHandler_qyv4ec_b0" />
      <unit id="1594211126127621037" at="24,0,96,0" name="jetbrains.mps.execution.configurations.editor.StartProcessWithTool_Component_ComponentBuilder_a" />
    </file>
  </root>
  <root nodeRef="r:7d438dd6-fddd-4f98-b0ae-eed9d2bebdce(jetbrains.mps.execution.configurations.editor)/1594211126127757272">
    <file name="ConsoleType_Editor.java">
      <node id="1594211126127757272" at="11,79,12,77" concept="6" />
      <node id="1594211126127757272" at="11,0,14,0" concept="4" trace="createEditorCell#(Ljetbrains/mps/openapi/editor/EditorContext;Lorg/jetbrains/mps/openapi/model/SNode;)Ljetbrains/mps/openapi/editor/cells/EditorCell;" />
      <scope id="1594211126127757272" at="11,79,12,77" />
      <scope id="1594211126127757272" at="11,0,14,0">
        <var name="editorContext" id="1594211126127757272" />
        <var name="node" id="1594211126127757272" />
      </scope>
      <unit id="1594211126127757272" at="10,0,15,0" name="jetbrains.mps.execution.configurations.editor.ConsoleType_Editor" />
    </file>
    <file name="ConsoleType_EditorBuilder_a.java">
      <node id="1594211126127757272" at="19,91,20,19" concept="10" />
      <node id="1594211126127757272" at="20,19,21,18" concept="1" />
      <node id="1594211126127757272" at="26,26,27,18" concept="6" />
      <node id="1594211126127757272" at="30,39,31,38" concept="6" />
      <node id="2886182022232400741" at="34,49,35,119" concept="5" />
      <node id="2886182022232400741" at="35,119,36,72" concept="5" />
      <node id="2886182022232400741" at="37,26,38,27" concept="1" />
      <node id="2886182022232400741" at="38,27,39,64" concept="1" />
      <node id="2886182022232400741" at="40,5,41,34" concept="5" />
      <node id="2886182022232400741" at="41,34,42,82" concept="1" />
      <node id="2886182022232400741" at="42,82,43,40" concept="1" />
      <node id="2886182022232400741" at="43,40,44,22" concept="6" />
      <node id="1594211126127757272" at="16,0,18,0" concept="2" trace="myNode" />
      <node id="1594211126127757272" at="30,0,33,0" concept="4" trace="createCell#()Ljetbrains/mps/openapi/editor/cells/EditorCell;" />
      <node id="1594211126127757272" at="19,0,23,0" concept="0" trace="ConsoleType_EditorBuilder_a#(Ljetbrains/mps/openapi/editor/EditorContext;Lorg/jetbrains/mps/openapi/model/SNode;)V" />
      <node id="2886182022232400741" at="36,72,40,5" concept="3" />
      <node id="1594211126127757272" at="24,0,29,0" concept="4" trace="getNode#()Lorg/jetbrains/mps/openapi/model/SNode;" />
      <node id="2886182022232400741" at="34,0,46,0" concept="4" trace="createComponent_kt8lkt_a#()Ljetbrains/mps/openapi/editor/cells/EditorCell;" />
      <scope id="1594211126127757272" at="26,26,27,18" />
      <scope id="1594211126127757272" at="30,39,31,38" />
      <scope id="1594211126127757272" at="19,91,21,18" />
      <scope id="2886182022232400741" at="37,26,39,64" />
      <scope id="1594211126127757272" at="30,0,33,0" />
      <scope id="1594211126127757272" at="19,0,23,0">
        <var name="context" id="1594211126127757272" />
        <var name="node" id="1594211126127757272" />
      </scope>
      <scope id="1594211126127757272" at="24,0,29,0" />
      <scope id="2886182022232400741" at="34,49,44,22">
        <var name="bigCell" id="2886182022232400741" />
        <var name="editorCell" id="2886182022232400741" />
        <var name="style" id="2886182022232400741" />
      </scope>
      <scope id="2886182022232400741" at="34,0,46,0" />
      <unit id="1594211126127757272" at="15,0,47,0" name="jetbrains.mps.execution.configurations.editor.ConsoleType_EditorBuilder_a" />
    </file>
  </root>
  <root nodeRef="r:7d438dd6-fddd-4f98-b0ae-eed9d2bebdce(jetbrains.mps.execution.configurations.editor)/1594211126127774347">
    <file name="ConsoleCreator_Editor.java">
      <node id="1594211126127774347" at="11,79,12,80" concept="6" />
      <node id="1594211126127774347" at="11,0,14,0" concept="4" trace="createEditorCell#(Ljetbrains/mps/openapi/editor/EditorContext;Lorg/jetbrains/mps/openapi/model/SNode;)Ljetbrains/mps/openapi/editor/cells/EditorCell;" />
      <scope id="1594211126127774347" at="11,79,12,80" />
      <scope id="1594211126127774347" at="11,0,14,0">
        <var name="editorContext" id="1594211126127774347" />
        <var name="node" id="1594211126127774347" />
      </scope>
      <unit id="1594211126127774347" at="10,0,15,0" name="jetbrains.mps.execution.configurations.editor.ConsoleCreator_Editor" />
    </file>
    <file name="ConsoleCreator_EditorBuilder_a.java">
      <node id="1594211126127774347" at="30,94,31,19" concept="10" />
      <node id="1594211126127774347" at="31,19,32,18" concept="1" />
      <node id="1594211126127774347" at="37,26,38,18" concept="6" />
      <node id="1594211126127774347" at="41,39,42,39" concept="6" />
      <node id="1594211126127774347" at="45,50,46,103" concept="5" />
      <node id="1594211126127774347" at="46,103,47,48" concept="1" />
      <node id="1594211126127774347" at="47,48,48,28" concept="1" />
      <node id="1594211126127774347" at="48,28,49,65" concept="1" />
      <node id="1594211126127774347" at="49,65,50,57" concept="1" />
      <node id="1594211126127774347" at="50,57,51,57" concept="1" />
      <node id="1594211126127774347" at="51,57,52,56" concept="1" />
      <node id="1594211126127774347" at="52,56,53,57" concept="1" />
      <node id="1594211126127774347" at="53,57,54,56" concept="1" />
      <node id="1594211126127774347" at="54,56,55,57" concept="1" />
      <node id="1594211126127774347" at="55,57,56,22" concept="6" />
      <node id="1594211126127774349" at="58,49,59,100" concept="5" />
      <node id="1594211126127774349" at="59,100,60,47" concept="1" />
      <node id="1594211126127774349" at="60,47,61,34" concept="5" />
      <node id="1594211126127774349" at="61,34,62,82" concept="1" />
      <node id="1594211126127774349" at="62,82,63,40" concept="1" />
      <node id="1594211126127774349" at="63,40,64,34" concept="1" />
      <node id="1594211126127774349" at="64,34,65,22" concept="6" />
      <node id="1594211126127774930" at="67,49,68,94" concept="5" />
      <node id="1594211126127774930" at="68,94,69,47" concept="1" />
      <node id="1594211126127774930" at="69,47,70,34" concept="5" />
      <node id="1594211126127774930" at="70,34,71,93" concept="1" />
      <node id="1594211126127774930" at="71,93,72,40" concept="1" />
      <node id="1594211126127774930" at="72,40,73,34" concept="1" />
      <node id="1594211126127774930" at="73,34,74,22" concept="6" />
      <node id="1594211126127774347" at="76,48,77,270" concept="5" />
      <node id="1594211126127774347" at="77,270,78,33" concept="6" />
      <node id="1594211126127774347" at="81,121,82,49" concept="10" />
      <node id="1594211126127774347" at="84,55,85,59" concept="5" />
      <node id="1594211126127774347" at="85,59,86,41" concept="1" />
      <node id="1594211126127774347" at="86,41,87,24" concept="6" />
      <node id="1594211126127774347" at="90,118,91,385" concept="1" />
      <node id="1594211126127774347" at="93,41,94,38" concept="1" />
      <node id="1594211126127774347" at="98,44,99,54" concept="5" />
      <node id="1594211126127774347" at="99,54,100,44" concept="1" />
      <node id="1594211126127774347" at="100,44,101,0" concept="8" />
      <node id="1594211126127774347" at="101,0,102,40" concept="1" />
      <node id="1594211126127774347" at="102,40,103,24" concept="6" />
      <node id="1594211126127774347" at="105,40,106,28" concept="6" />
      <node id="1594211126127774934" at="109,49,110,94" concept="5" />
      <node id="1594211126127774934" at="110,94,111,47" concept="1" />
      <node id="1594211126127774934" at="111,47,112,34" concept="5" />
      <node id="1594211126127774934" at="112,34,113,54" concept="1" />
      <node id="1594211126127774934" at="113,54,114,40" concept="1" />
      <node id="1594211126127774934" at="114,40,115,34" concept="1" />
      <node id="1594211126127774934" at="115,34,116,22" concept="6" />
      <node id="1594211126127774347" at="118,48,119,268" concept="5" />
      <node id="1594211126127774347" at="119,268,120,33" concept="6" />
      <node id="1594211126127774347" at="123,120,124,49" concept="10" />
      <node id="1594211126127774347" at="126,55,127,59" concept="5" />
      <node id="1594211126127774347" at="127,59,128,41" concept="1" />
      <node id="1594211126127774347" at="128,41,129,24" concept="6" />
      <node id="1594211126127774347" at="132,118,133,384" concept="1" />
      <node id="1594211126127774347" at="135,41,136,37" concept="1" />
      <node id="1594211126127774347" at="140,44,141,54" concept="5" />
      <node id="1594211126127774347" at="141,54,142,43" concept="1" />
      <node id="1594211126127774347" at="142,43,143,0" concept="8" />
      <node id="1594211126127774347" at="143,0,144,40" concept="1" />
      <node id="1594211126127774347" at="144,40,145,24" concept="6" />
      <node id="1594211126127774347" at="147,40,148,27" concept="6" />
      <node id="1594211126127774940" at="151,49,152,94" concept="5" />
      <node id="1594211126127774940" at="152,94,153,47" concept="1" />
      <node id="1594211126127774940" at="153,47,154,34" concept="5" />
      <node id="1594211126127774940" at="154,34,155,85" concept="1" />
      <node id="1594211126127774940" at="155,85,156,40" concept="1" />
      <node id="1594211126127774940" at="156,40,157,34" concept="1" />
      <node id="1594211126127774940" at="157,34,158,22" concept="6" />
      <node id="1594211126127774347" at="27,0,29,0" concept="2" trace="myNode" />
      <node id="1594211126127774347" at="41,0,44,0" concept="4" trace="createCell#()Ljetbrains/mps/openapi/editor/cells/EditorCell;" />
      <node id="1594211126127774347" at="81,0,84,0" concept="0" trace="projectSingleRoleHandler_4fjeh7_c0#(Lorg/jetbrains/mps/openapi/model/SNode;Lorg/jetbrains/mps/openapi/language/SContainmentLink;Ljetbrains/mps/openapi/editor/EditorContext;)V" />
      <node id="1594211126127774347" at="89,70,92,7" concept="3" />
      <node id="1594211126127774347" at="92,7,95,7" concept="3" />
      <node id="1594211126127774347" at="105,0,108,0" concept="4" trace="getNoTargetText#()Ljava/lang/String;" />
      <node id="1594211126127774347" at="123,0,126,0" concept="0" trace="viewerSingleRoleHandler_4fjeh7_e0#(Lorg/jetbrains/mps/openapi/model/SNode;Lorg/jetbrains/mps/openapi/language/SContainmentLink;Ljetbrains/mps/openapi/editor/EditorContext;)V" />
      <node id="1594211126127774347" at="131,70,134,7" concept="3" />
      <node id="1594211126127774347" at="134,7,137,7" concept="3" />
      <node id="1594211126127774347" at="147,0,150,0" concept="4" trace="getNoTargetText#()Ljava/lang/String;" />
      <node id="1594211126127774347" at="30,0,34,0" concept="0" trace="ConsoleCreator_EditorBuilder_a#(Ljetbrains/mps/openapi/editor/EditorContext;Lorg/jetbrains/mps/openapi/model/SNode;)V" />
      <node id="1594211126127774347" at="76,0,80,0" concept="4" trace="createRefNode_4fjeh7_c0#()Ljetbrains/mps/openapi/editor/cells/EditorCell;" />
      <node id="1594211126127774347" at="118,0,122,0" concept="4" trace="createRefNode_4fjeh7_e0#()Ljetbrains/mps/openapi/editor/cells/EditorCell;" />
      <node id="1594211126127774347" at="35,0,40,0" concept="4" trace="getNode#()Lorg/jetbrains/mps/openapi/model/SNode;" />
      <node id="1594211126127774347" at="84,0,89,0" concept="4" trace="createChildCell#(Lorg/jetbrains/mps/openapi/model/SNode;)Ljetbrains/mps/openapi/editor/cells/EditorCell;" />
      <node id="1594211126127774347" at="126,0,131,0" concept="4" trace="createChildCell#(Lorg/jetbrains/mps/openapi/model/SNode;)Ljetbrains/mps/openapi/editor/cells/EditorCell;" />
      <node id="1594211126127774347" at="89,0,97,0" concept="4" trace="installCellInfo#(Lorg/jetbrains/mps/openapi/model/SNode;Ljetbrains/mps/openapi/editor/cells/EditorCell;)V" />
      <node id="1594211126127774347" at="97,0,105,0" concept="4" trace="createEmptyCell#()Ljetbrains/mps/openapi/editor/cells/EditorCell;" />
      <node id="1594211126127774347" at="131,0,139,0" concept="4" trace="installCellInfo#(Lorg/jetbrains/mps/openapi/model/SNode;Ljetbrains/mps/openapi/editor/cells/EditorCell;)V" />
      <node id="1594211126127774347" at="139,0,147,0" concept="4" trace="createEmptyCell#()Ljetbrains/mps/openapi/editor/cells/EditorCell;" />
      <node id="1594211126127774349" at="58,0,67,0" concept="4" trace="createConstant_4fjeh7_a0#()Ljetbrains/mps/openapi/editor/cells/EditorCell;" />
      <node id="1594211126127774930" at="67,0,76,0" concept="4" trace="createConstant_4fjeh7_b0#()Ljetbrains/mps/openapi/editor/cells/EditorCell;" />
      <node id="1594211126127774934" at="109,0,118,0" concept="4" trace="createConstant_4fjeh7_d0#()Ljetbrains/mps/openapi/editor/cells/EditorCell;" />
      <node id="1594211126127774940" at="151,0,160,0" concept="4" trace="createConstant_4fjeh7_f0#()Ljetbrains/mps/openapi/editor/cells/EditorCell;" />
      <node id="1594211126127774347" at="45,0,58,0" concept="4" trace="createCollection_4fjeh7_a#()Ljetbrains/mps/openapi/editor/cells/EditorCell;" />
      <scope id="1594211126127774347" at="37,26,38,18" />
      <scope id="1594211126127774347" at="41,39,42,39" />
      <scope id="1594211126127774347" at="81,121,82,49" />
      <scope id="1594211126127774347" at="90,118,91,385" />
      <scope id="1594211126127774347" at="93,41,94,38" />
      <scope id="1594211126127774347" at="105,40,106,28" />
      <scope id="1594211126127774347" at="123,120,124,49" />
      <scope id="1594211126127774347" at="132,118,133,384" />
      <scope id="1594211126127774347" at="135,41,136,37" />
      <scope id="1594211126127774347" at="147,40,148,27" />
      <scope id="1594211126127774347" at="30,94,32,18" />
      <scope id="1594211126127774347" at="76,48,78,33">
        <var name="provider" id="1594211126127774347" />
      </scope>
      <scope id="1594211126127774347" at="118,48,120,33">
        <var name="provider" id="1594211126127774347" />
      </scope>
      <scope id="1594211126127774347" at="41,0,44,0" />
      <scope id="1594211126127774347" at="81,0,84,0">
        <var name="containmentLink" id="1594211126127774347" />
        <var name="context" id="1594211126127774347" />
        <var name="ownerNode" id="1594211126127774347" />
      </scope>
      <scope id="1594211126127774347" at="84,55,87,24">
        <var name="editorCell" id="1594211126127774347" />
      </scope>
      <scope id="1594211126127774347" at="105,0,108,0" />
      <scope id="1594211126127774347" at="123,0,126,0">
        <var name="containmentLink" id="1594211126127774347" />
        <var name="context" id="1594211126127774347" />
        <var name="ownerNode" id="1594211126127774347" />
      </scope>
      <scope id="1594211126127774347" at="126,55,129,24">
        <var name="editorCell" id="1594211126127774347" />
      </scope>
      <scope id="1594211126127774347" at="147,0,150,0" />
      <scope id="1594211126127774347" at="30,0,34,0">
        <var name="context" id="1594211126127774347" />
        <var name="node" id="1594211126127774347" />
      </scope>
      <scope id="1594211126127774347" at="76,0,80,0" />
      <scope id="1594211126127774347" at="118,0,122,0" />
      <scope id="1594211126127774347" at="35,0,40,0" />
      <scope id="1594211126127774347" at="84,0,89,0">
        <var name="child" id="1594211126127774347" />
      </scope>
      <scope id="1594211126127774347" at="98,44,103,24">
        <var name="editorCell" id="1594211126127774347" />
      </scope>
      <scope id="1594211126127774347" at="126,0,131,0">
        <var name="child" id="1594211126127774347" />
      </scope>
      <scope id="1594211126127774347" at="140,44,145,24">
        <var name="editorCell" id="1594211126127774347" />
      </scope>
      <scope id="1594211126127774347" at="89,70,95,7" />
      <scope id="1594211126127774347" at="131,70,137,7" />
      <scope id="1594211126127774349" at="58,49,65,22">
        <var name="editorCell" id="1594211126127774349" />
        <var name="style" id="1594211126127774349" />
      </scope>
      <scope id="1594211126127774930" at="67,49,74,22">
        <var name="editorCell" id="1594211126127774930" />
        <var name="style" id="1594211126127774930" />
      </scope>
      <scope id="1594211126127774934" at="109,49,116,22">
        <var name="editorCell" id="1594211126127774934" />
        <var name="style" id="1594211126127774934" />
      </scope>
      <scope id="1594211126127774940" at="151,49,158,22">
        <var name="editorCell" id="1594211126127774940" />
        <var name="style" id="1594211126127774940" />
      </scope>
      <scope id="1594211126127774347" at="89,0,97,0">
        <var name="child" id="1594211126127774347" />
        <var name="editorCell" id="1594211126127774347" />
      </scope>
      <scope id="1594211126127774347" at="97,0,105,0" />
      <scope id="1594211126127774347" at="131,0,139,0">
        <var name="child" id="1594211126127774347" />
        <var name="editorCell" id="1594211126127774347" />
      </scope>
      <scope id="1594211126127774347" at="139,0,147,0" />
      <scope id="1594211126127774349" at="58,0,67,0" />
      <scope id="1594211126127774930" at="67,0,76,0" />
      <scope id="1594211126127774934" at="109,0,118,0" />
      <scope id="1594211126127774940" at="151,0,160,0" />
      <scope id="1594211126127774347" at="45,50,56,22">
        <var name="editorCell" id="1594211126127774347" />
      </scope>
      <scope id="1594211126127774347" at="45,0,58,0" />
      <unit id="1594211126127774347" at="80,0,109,0" name="jetbrains.mps.execution.configurations.editor.ConsoleCreator_EditorBuilder_a$projectSingleRoleHandler_4fjeh7_c0" />
      <unit id="1594211126127774347" at="122,0,151,0" name="jetbrains.mps.execution.configurations.editor.ConsoleCreator_EditorBuilder_a$viewerSingleRoleHandler_4fjeh7_e0" />
      <unit id="1594211126127774347" at="26,0,161,0" name="jetbrains.mps.execution.configurations.editor.ConsoleCreator_EditorBuilder_a" />
    </file>
  </root>
  <root nodeRef="r:7d438dd6-fddd-4f98-b0ae-eed9d2bebdce(jetbrains.mps.execution.configurations.editor)/1741258697586939459">
    <file name="ConfigurationFromExecutorReference_SubstituteMenu.java">
      <node id="1741258697586939459" at="36,118,37,140" concept="5" />
      <node id="1741258697586939459" at="37,140,38,106" concept="1" />
      <node id="1741258697586939459" at="38,106,39,112" concept="1" />
      <node id="1741258697586939459" at="39,112,40,233" concept="1" />
      <node id="1741258697586939459" at="40,233,41,18" concept="6" />
      <node id="1741258697586939464" at="45,68,46,282" concept="6" />
      <node id="1741258697586939459" at="50,84,51,214" concept="6" />
      <node id="1741258697586939459" at="56,103,57,215" concept="6" />
      <node id="1741258697586939502" at="61,90,62,500" concept="6" />
      <node id="1741258697586939459" at="65,0,66,0" concept="2" trace="myParameterObject" />
      <node id="1741258697586939459" at="66,77,67,46" concept="1" />
      <node id="1741258697586939459" at="72,81,73,200" concept="6" />
      <node id="1741258697586939459" at="76,0,77,0" concept="2" trace="_context" />
      <node id="1741258697586939459" at="77,54,78,284" concept="10" />
      <node id="1741258697586939459" at="78,284,79,31" concept="1" />
      <node id="1741258697586939542" at="84,60,85,285" concept="6" />
      <node id="1741258697586939459" at="89,66,90,42" concept="6" />
      <node id="1741258697586939459" at="94,69,95,22" concept="6" />
      <node id="1741258697586939459" at="99,64,100,24" concept="6" />
      <node id="1741258697586939459" at="108,76,109,253" concept="6" />
      <node id="1741258697586939459" at="112,125,113,149" concept="6" />
      <node id="1741258697586939459" at="66,0,69,0" concept="0" trace="SubstituteMenuPart_Action_nhkpww_a0a#(Ljava/lang/String;)V" />
      <node id="1741258697586939459" at="108,0,111,0" concept="4" trace="getConcepts#(Ljetbrains/mps/openapi/editor/menus/substitute/SubstituteMenuContext;)Ljava/util/Collection;" />
      <node id="1741258697586939459" at="44,0,48,0" concept="4" trace="isApplicable#(Ljetbrains/mps/openapi/editor/menus/substitute/SubstituteMenuContext;)Z" />
      <node id="1741258697586939459" at="49,0,53,0" concept="4" trace="getParts#()Ljava/util/List;" />
      <node id="1741258697586939459" at="77,0,81,0" concept="0" trace="Item#(Ljetbrains/mps/openapi/editor/menus/substitute/SubstituteMenuContext;)V" />
      <node id="1741258697586939459" at="111,0,115,0" concept="4" trace="createItemsForConcept#(Ljetbrains/mps/openapi/editor/menus/substitute/SubstituteMenuContext;Lorg/jetbrains/mps/openapi/language/SAbstractConcept;)Ljava/util/Collection;" />
      <node id="1741258697586939459" at="54,0,59,0" concept="4" trace="createItems#(Ljava/lang/String;Ljetbrains/mps/openapi/editor/menus/substitute/SubstituteMenuContext;)Ljava/util/List;" />
      <node id="1741258697586939459" at="59,0,64,0" concept="4" trace="getParameters#(Ljetbrains/mps/openapi/editor/menus/substitute/SubstituteMenuContext;)Ljava/lang/Iterable;" />
      <node id="1741258697586939459" at="70,0,75,0" concept="4" trace="createItem#(Ljetbrains/mps/openapi/editor/menus/substitute/SubstituteMenuContext;)Ljetbrains/mps/openapi/editor/menus/substitute/SubstituteMenuItem;" />
      <node id="1741258697586939459" at="82,0,87,0" concept="4" trace="createNode#(Ljava/lang/String;)Lorg/jetbrains/mps/openapi/model/SNode;" />
      <node id="1741258697586939459" at="87,0,92,0" concept="4" trace="getMatchingText#(Ljava/lang/String;)Ljava/lang/String;" />
      <node id="1741258697586939459" at="92,0,97,0" concept="4" trace="getDescriptionText#(Ljava/lang/String;)Ljava/lang/String;" />
      <node id="1741258697586939459" at="97,0,102,0" concept="4" trace="getIcon#(Ljava/lang/String;)Ljetbrains/mps/smodel/runtime/IconResource;" />
      <node id="1741258697586939459" at="34,0,43,0" concept="4" trace="getParts#(Ljetbrains/mps/openapi/editor/menus/substitute/SubstituteMenuContext;)Ljava/util/List;" />
      <scope id="1741258697586939463" at="45,68,46,282" />
      <scope id="1741258697586939459" at="50,84,51,214" />
      <scope id="1741258697586939459" at="56,103,57,215" />
      <scope id="1741258697586939501" at="61,90,62,500" />
      <scope id="1741258697586939459" at="66,77,67,46" />
      <scope id="1741258697586939459" at="72,81,73,200" />
      <scope id="1741258697586939459" at="84,60,85,285" />
      <scope id="1741258697586939459" at="89,66,90,42" />
      <scope id="1741258697586939459" at="94,69,95,22" />
      <scope id="1741258697586939459" at="99,64,100,24" />
      <scope id="1741258697586939459" at="108,76,109,253" />
      <scope id="1741258697586939459" at="112,125,113,149" />
      <scope id="1741258697586939459" at="77,54,79,31" />
      <scope id="1741258697586939459" at="66,0,69,0">
        <var name="parameterObject" id="1741258697586939459" />
      </scope>
      <scope id="1741258697586939459" at="108,0,111,0">
        <var name="_context" id="1741258697586939459" />
      </scope>
      <scope id="1741258697586939459" at="44,0,48,0">
        <var name="_context" id="1741258697586939459" />
      </scope>
      <scope id="1741258697586939459" at="49,0,53,0" />
      <scope id="1741258697586939459" at="77,0,81,0">
        <var name="context" id="1741258697586939459" />
      </scope>
      <scope id="1741258697586939459" at="111,0,115,0">
        <var name="concept" id="1741258697586939459" />
        <var name="context" id="1741258697586939459" />
      </scope>
      <scope id="1741258697586939459" at="36,118,41,18">
        <var name="result" id="1741258697586939459" />
      </scope>
      <scope id="1741258697586939459" at="54,0,59,0">
        <var name="context" id="1741258697586939459" />
        <var name="parameter" id="1741258697586939459" />
      </scope>
      <scope id="1741258697586939459" at="59,0,64,0">
        <var name="_context" id="1741258697586939459" />
      </scope>
      <scope id="1741258697586939459" at="70,0,75,0">
        <var name="_context" id="1741258697586939459" />
      </scope>
      <scope id="1741258697586939459" at="82,0,87,0">
        <var name="pattern" id="1741258697586939459" />
      </scope>
      <scope id="1741258697586939459" at="87,0,92,0">
        <var name="pattern" id="1741258697586939459" />
      </scope>
      <scope id="1741258697586939459" at="92,0,97,0">
        <var name="pattern" id="1741258697586939459" />
      </scope>
      <scope id="1741258697586939459" at="97,0,102,0">
        <var name="pattern" id="1741258697586939459" />
      </scope>
      <scope id="1741258697586939459" at="34,0,43,0">
        <var name="_context" id="1741258697586939459" />
      </scope>
      <unit id="1741258697586939459" at="107,0,116,0" name="jetbrains.mps.execution.configurations.editor.ConfigurationFromExecutorReference_SubstituteMenu$SubstituteMenuPart_Subconcepts_nhkpww_b" />
      <unit id="1741258697586939459" at="75,0,103,0" name="jetbrains.mps.execution.configurations.editor.ConfigurationFromExecutorReference_SubstituteMenu$SubstituteMenuPart_Group_nhkpww_a$SubstituteMenuPart_Parameterized_nhkpww_a0$SubstituteMenuPart_Action_nhkpww_a0a$Item" />
      <unit id="1741258697586939459" at="64,0,104,0" name="jetbrains.mps.execution.configurations.editor.ConfigurationFromExecutorReference_SubstituteMenu$SubstituteMenuPart_Group_nhkpww_a$SubstituteMenuPart_Parameterized_nhkpww_a0$SubstituteMenuPart_Action_nhkpww_a0a" />
      <unit id="1741258697586939459" at="53,0,106,0" name="jetbrains.mps.execution.configurations.editor.ConfigurationFromExecutorReference_SubstituteMenu$SubstituteMenuPart_Group_nhkpww_a$SubstituteMenuPart_Parameterized_nhkpww_a0" />
      <unit id="1741258697586939459" at="43,0,107,0" name="jetbrains.mps.execution.configurations.editor.ConfigurationFromExecutorReference_SubstituteMenu$SubstituteMenuPart_Group_nhkpww_a" />
      <unit id="1741258697586939459" at="33,0,117,0" name="jetbrains.mps.execution.configurations.editor.ConfigurationFromExecutorReference_SubstituteMenu" />
    </file>
  </root>
  <root nodeRef="r:7d438dd6-fddd-4f98-b0ae-eed9d2bebdce(jetbrains.mps.execution.configurations.editor)/2401501559171353315">
    <file name="RunConfiguration_Editor.java">
<<<<<<< HEAD
      <node id="2401501559171353315" at="11,79,12,82" concept="6" />
      <node id="2401501559171353315" at="11,0,14,0" concept="4" trace="createEditorCell#(Ljetbrains/mps/openapi/editor/EditorContext;Lorg/jetbrains/mps/openapi/model/SNode;)Ljetbrains/mps/openapi/editor/cells/EditorCell;" />
      <scope id="2401501559171353315" at="11,79,12,82" />
      <scope id="2401501559171353315" at="11,0,14,0">
        <var name="editorContext" id="2401501559171353315" />
        <var name="node" id="2401501559171353315" />
      </scope>
      <unit id="2401501559171353315" at="10,0,15,0" name="jetbrains.mps.execution.configurations.editor.RunConfiguration_Editor" />
    </file>
    <file name="RunConfiguration_EditorBuilder_a.java">
      <node id="2401501559171353315" at="34,96,35,19" concept="10" />
      <node id="2401501559171353315" at="35,19,36,18" concept="1" />
      <node id="2401501559171353315" at="41,26,42,18" concept="6" />
      <node id="2401501559171353315" at="45,39,46,39" concept="6" />
      <node id="2401501559171353315" at="49,50,50,104" concept="5" />
      <node id="2401501559171353315" at="50,104,51,48" concept="1" />
      <node id="2401501559171353315" at="51,48,52,28" concept="1" />
      <node id="2401501559171353315" at="52,28,53,65" concept="1" />
      <node id="2401501559171353315" at="53,65,54,59" concept="1" />
      <node id="2401501559171353315" at="54,59,55,56" concept="1" />
      <node id="2401501559171353315" at="55,56,56,57" concept="1" />
      <node id="2401501559171353315" at="56,57,57,58" concept="1" />
      <node id="2401501559171353315" at="57,58,58,57" concept="1" />
      <node id="2401501559171353315" at="58,57,59,58" concept="1" />
      <node id="2401501559171353315" at="59,58,60,57" concept="1" />
      <node id="2401501559171353315" at="60,57,61,58" concept="1" />
      <node id="2401501559171353315" at="61,58,62,22" concept="6" />
      <node id="2401501559171353315" at="64,51,65,106" concept="5" />
      <node id="2401501559171353315" at="65,106,66,49" concept="1" />
      <node id="2401501559171353315" at="66,49,67,34" concept="5" />
      <node id="2401501559171353315" at="67,34,68,49" concept="1" />
      <node id="2401501559171353315" at="68,49,69,40" concept="1" />
      <node id="2401501559171353315" at="69,40,70,59" concept="1" />
      <node id="2401501559171353315" at="70,59,71,58" concept="1" />
      <node id="2401501559171353315" at="71,58,72,58" concept="1" />
      <node id="2401501559171353315" at="72,58,73,57" concept="1" />
      <node id="2401501559171353315" at="73,57,74,22" concept="6" />
      <node id="2886182022232400112" at="76,51,77,119" concept="5" />
      <node id="2886182022232400112" at="77,119,78,34" concept="5" />
      <node id="2886182022232400112" at="78,34,79,82" concept="1" />
      <node id="2886182022232400112" at="79,82,80,40" concept="1" />
      <node id="2886182022232400112" at="80,40,81,22" concept="6" />
      <node id="223733852661743784" at="83,50,84,89" concept="5" />
      <node id="223733852661743784" at="84,89,85,29" concept="1" />
      <node id="223733852661743784" at="85,29,86,42" concept="1" />
      <node id="223733852661743784" at="86,42,87,26" concept="5" />
      <node id="223733852661743784" at="87,26,88,63" concept="1" />
      <node id="223733852661743784" at="88,63,89,42" concept="1" />
      <node id="223733852661743784" at="89,42,90,34" concept="5" />
      <node id="223733852661743784" at="90,34,91,84" concept="1" />
      <node id="223733852661743784" at="91,84,92,40" concept="1" />
      <node id="223733852661743784" at="92,40,93,73" concept="1" />
      <node id="223733852661743784" at="93,73,94,57" concept="5" />
      <node id="223733852661743784" at="94,57,95,59" concept="5" />
      <node id="223733852661743784" at="96,35,97,87" concept="5" />
      <node id="223733852661743784" at="97,87,98,94" concept="6" />
      <node id="223733852661743784" at="99,10,100,22" concept="6" />
      <node id="223733852661743785" at="102,50,103,100" concept="5" />
      <node id="223733852661743785" at="103,100,104,48" concept="1" />
      <node id="223733852661743785" at="104,48,105,34" concept="5" />
      <node id="223733852661743785" at="105,34,106,82" concept="1" />
      <node id="223733852661743785" at="106,82,107,40" concept="1" />
      <node id="223733852661743785" at="107,40,108,34" concept="1" />
      <node id="223733852661743785" at="108,34,109,22" concept="6" />
      <node id="2401501559171353315" at="111,49,112,88" concept="5" />
      <node id="2401501559171353315" at="112,88,113,42" concept="1" />
      <node id="2401501559171353315" at="113,42,114,55" concept="1" />
      <node id="2401501559171353315" at="114,55,115,26" concept="5" />
      <node id="2401501559171353315" at="115,26,116,98" concept="1" />
      <node id="2401501559171353315" at="116,98,117,63" concept="1" />
      <node id="2401501559171353315" at="118,39,119,40" concept="1" />
      <node id="2401501559171353315" at="119,40,120,46" concept="1" />
      <node id="2401501559171353315" at="121,5,122,34" concept="5" />
      <node id="2401501559171353315" at="122,34,123,84" concept="1" />
      <node id="2401501559171353315" at="123,84,124,40" concept="1" />
      <node id="2401501559171353315" at="124,40,125,73" concept="1" />
      <node id="2401501559171353315" at="125,73,126,57" concept="5" />
      <node id="2401501559171353315" at="126,57,127,59" concept="5" />
      <node id="2401501559171353315" at="128,35,129,87" concept="5" />
      <node id="2401501559171353315" at="129,87,130,94" concept="6" />
      <node id="2401501559171353315" at="131,10,132,22" concept="6" />
      <node id="2401501559171353315" at="135,34,136,14" concept="10" />
      <node id="2401501559171353315" at="138,69,139,57" concept="6" />
      <node id="2401501559171353315" at="141,81,142,41" concept="7" />
      <node id="2401501559171353315" at="142,41,143,125" concept="6" />
      <node id="2401501559171353315" at="149,0,150,0" concept="2" trace="myReferencingNode" />
      <node id="2401501559171353315" at="151,120,152,21" concept="10" />
      <node id="2401501559171353315" at="152,21,153,42" concept="1" />
      <node id="2401501559171353315" at="153,42,154,20" concept="1" />
      <node id="2401501559171353315" at="157,41,158,43" concept="6" />
      <node id="2401501559171353315" at="163,28,164,20" concept="6" />
      <node id="223733852661743788" at="167,54,168,91" concept="5" />
      <node id="223733852661743788" at="168,91,169,31" concept="1" />
      <node id="223733852661743788" at="169,31,170,44" concept="1" />
      <node id="223733852661743788" at="170,44,171,33" concept="1" />
      <node id="223733852661743788" at="171,33,172,28" concept="5" />
      <node id="223733852661743788" at="172,28,173,65" concept="1" />
      <node id="223733852661743788" at="173,65,174,46" concept="1" />
      <node id="223733852661743788" at="174,46,175,75" concept="1" />
      <node id="223733852661743788" at="175,75,176,59" concept="5" />
      <node id="223733852661743788" at="176,59,177,61" concept="5" />
      <node id="223733852661743788" at="178,37,179,89" concept="5" />
      <node id="223733852661743788" at="179,89,180,96" concept="6" />
      <node id="223733852661743788" at="181,12,182,24" concept="6" />
      <node id="2401501559171353315" at="185,48,186,266" concept="5" />
      <node id="2401501559171353315" at="186,266,187,33" concept="6" />
      <node id="2401501559171353315" at="190,118,191,49" concept="10" />
      <node id="2401501559171353315" at="193,55,194,59" concept="5" />
      <node id="2401501559171353315" at="194,59,195,41" concept="1" />
      <node id="2401501559171353315" at="195,41,196,24" concept="6" />
      <node id="2401501559171353315" at="199,118,200,382" concept="1" />
      <node id="2401501559171353315" at="202,41,203,35" concept="1" />
      <node id="2401501559171353315" at="207,44,208,54" concept="5" />
      <node id="2401501559171353315" at="208,54,209,41" concept="1" />
      <node id="2401501559171353315" at="209,41,210,0" concept="8" />
      <node id="2401501559171353315" at="210,0,211,40" concept="1" />
      <node id="2401501559171353315" at="211,40,212,24" concept="6" />
      <node id="2401501559171353315" at="214,40,215,25" concept="6" />
      <node id="223733852661743775" at="218,49,219,93" concept="5" />
      <node id="223733852661743775" at="219,93,220,47" concept="1" />
      <node id="223733852661743775" at="220,47,221,34" concept="5" />
      <node id="223733852661743775" at="221,34,222,49" concept="1" />
      <node id="223733852661743775" at="222,49,223,40" concept="1" />
      <node id="223733852661743775" at="223,40,224,34" concept="1" />
      <node id="223733852661743775" at="224,34,225,22" concept="6" />
      <node id="223733852661743777" at="227,50,228,152" concept="5" />
      <node id="223733852661743777" at="228,152,229,22" concept="6" />
      <node id="223733852661743778" at="231,49,232,93" concept="5" />
      <node id="223733852661743778" at="232,93,233,47" concept="1" />
      <node id="223733852661743778" at="233,47,234,34" concept="5" />
      <node id="223733852661743778" at="234,34,235,49" concept="1" />
      <node id="223733852661743778" at="235,49,236,40" concept="1" />
      <node id="223733852661743778" at="236,40,237,34" concept="1" />
      <node id="223733852661743778" at="237,34,238,22" concept="6" />
      <node id="223733852661743780" at="240,50,241,138" concept="5" />
      <node id="223733852661743780" at="241,138,242,22" concept="6" />
      <node id="587410464426830102" at="244,49,245,93" concept="5" />
      <node id="587410464426830102" at="245,93,246,47" concept="1" />
      <node id="587410464426830102" at="246,47,247,34" concept="5" />
      <node id="587410464426830102" at="247,34,248,49" concept="1" />
      <node id="587410464426830102" at="248,49,249,40" concept="1" />
      <node id="587410464426830102" at="249,40,250,34" concept="1" />
      <node id="587410464426830102" at="250,34,251,22" concept="6" />
      <node id="587410464426830105" at="253,50,254,149" concept="5" />
      <node id="587410464426830105" at="254,149,255,22" concept="6" />
      <node id="2401501559171353315" at="31,0,33,0" concept="2" trace="myNode" />
      <node id="2401501559171353315" at="147,0,149,0" concept="2" trace="myNode" />
      <node id="2401501559171353315" at="45,0,48,0" concept="4" trace="createCell#()Ljetbrains/mps/openapi/editor/cells/EditorCell;" />
      <node id="2401501559171353315" at="135,0,138,0" concept="0" trace="_Inline_ryg3k0_a3a0#()V" />
      <node id="2401501559171353315" at="138,0,141,0" concept="4" trace="createEditorCell#(Ljetbrains/mps/openapi/editor/EditorContext;)Ljetbrains/mps/openapi/editor/cells/EditorCell;" />
      <node id="2401501559171353315" at="157,0,160,0" concept="4" trace="createCell#()Ljetbrains/mps/openapi/editor/cells/EditorCell;" />
      <node id="2401501559171353315" at="190,0,193,0" concept="0" trace="iconSingleRoleHandler_ryg3k0_b0#(Lorg/jetbrains/mps/openapi/model/SNode;Lorg/jetbrains/mps/openapi/language/SContainmentLink;Ljetbrains/mps/openapi/editor/EditorContext;)V" />
      <node id="2401501559171353315" at="198,70,201,7" concept="3" />
      <node id="2401501559171353315" at="201,7,204,7" concept="3" />
      <node id="2401501559171353315" at="214,0,217,0" concept="4" trace="getNoTargetText#()Ljava/lang/String;" />
      <node id="2401501559171353315" at="34,0,38,0" concept="0" trace="RunConfiguration_EditorBuilder_a#(Ljetbrains/mps/openapi/editor/EditorContext;Lorg/jetbrains/mps/openapi/model/SNode;)V" />
      <node id="2401501559171353315" at="117,63,121,5" concept="3" />
      <node id="2401501559171353315" at="141,0,145,0" concept="4" trace="createEditorCell#(Ljetbrains/mps/openapi/editor/EditorContext;Lorg/jetbrains/mps/openapi/model/SNode;)Ljetbrains/mps/openapi/editor/cells/EditorCell;" />
      <node id="2401501559171353315" at="185,0,189,0" concept="4" trace="createRefNode_ryg3k0_b0#()Ljetbrains/mps/openapi/editor/cells/EditorCell;" />
      <node id="223733852661743777" at="227,0,231,0" concept="4" trace="createComponent_ryg3k0_d0#()Ljetbrains/mps/openapi/editor/cells/EditorCell;" />
      <node id="223733852661743780" at="240,0,244,0" concept="4" trace="createComponent_ryg3k0_f0#()Ljetbrains/mps/openapi/editor/cells/EditorCell;" />
      <node id="587410464426830105" at="253,0,257,0" concept="4" trace="createComponent_ryg3k0_h0#()Ljetbrains/mps/openapi/editor/cells/EditorCell;" />
      <node id="2401501559171353315" at="39,0,44,0" concept="4" trace="getNode#()Lorg/jetbrains/mps/openapi/model/SNode;" />
      <node id="223733852661743784" at="95,59,100,22" concept="3" />
      <node id="2401501559171353315" at="127,59,132,22" concept="3" />
      <node id="2401501559171353315" at="151,0,156,0" concept="0" trace="Inline_Builder_ryg3k0_a3a0#(Ljetbrains/mps/openapi/editor/EditorContext;Lorg/jetbrains/mps/openapi/model/SNode;Lorg/jetbrains/mps/openapi/model/SNode;)V" />
      <node id="2401501559171353315" at="161,0,166,0" concept="4" trace="getNode#()Lorg/jetbrains/mps/openapi/model/SNode;" />
      <node id="223733852661743788" at="177,61,182,24" concept="3" />
      <node id="2401501559171353315" at="193,0,198,0" concept="4" trace="createChildCell#(Lorg/jetbrains/mps/openapi/model/SNode;)Ljetbrains/mps/openapi/editor/cells/EditorCell;" />
      <node id="2886182022232400112" at="76,0,83,0" concept="4" trace="createComponent_ryg3k0_a0a#()Ljetbrains/mps/openapi/editor/cells/EditorCell;" />
      <node id="2401501559171353315" at="198,0,206,0" concept="4" trace="installCellInfo#(Lorg/jetbrains/mps/openapi/model/SNode;Ljetbrains/mps/openapi/editor/cells/EditorCell;)V" />
      <node id="2401501559171353315" at="206,0,214,0" concept="4" trace="createEmptyCell#()Ljetbrains/mps/openapi/editor/cells/EditorCell;" />
      <node id="223733852661743785" at="102,0,111,0" concept="4" trace="createConstant_ryg3k0_c0a#()Ljetbrains/mps/openapi/editor/cells/EditorCell;" />
      <node id="223733852661743775" at="218,0,227,0" concept="4" trace="createConstant_ryg3k0_c0#()Ljetbrains/mps/openapi/editor/cells/EditorCell;" />
      <node id="223733852661743778" at="231,0,240,0" concept="4" trace="createConstant_ryg3k0_e0#()Ljetbrains/mps/openapi/editor/cells/EditorCell;" />
      <node id="587410464426830102" at="244,0,253,0" concept="4" trace="createConstant_ryg3k0_g0#()Ljetbrains/mps/openapi/editor/cells/EditorCell;" />
      <node id="2401501559171353315" at="64,0,76,0" concept="4" trace="createCollection_ryg3k0_a0#()Ljetbrains/mps/openapi/editor/cells/EditorCell;" />
      <node id="2401501559171353315" at="49,0,64,0" concept="4" trace="createCollection_ryg3k0_a#()Ljetbrains/mps/openapi/editor/cells/EditorCell;" />
      <node id="223733852661743788" at="167,0,184,0" concept="4" trace="createProperty_ryg3k0_a0d0a#()Ljetbrains/mps/openapi/editor/cells/EditorCell;" />
      <node id="223733852661743784" at="83,0,102,0" concept="4" trace="createProperty_ryg3k0_b0a#()Ljetbrains/mps/openapi/editor/cells/EditorCell;" />
      <node id="2401501559171353315" at="111,0,134,0" concept="4" trace="createRefCell_ryg3k0_d0a#()Ljetbrains/mps/openapi/editor/cells/EditorCell;" />
      <scope id="2401501559171353315" at="41,26,42,18" />
      <scope id="2401501559171353315" at="45,39,46,39" />
      <scope id="2401501559171353315" at="135,34,136,14" />
      <scope id="2401501559171353315" at="138,69,139,57" />
      <scope id="2401501559171353315" at="157,41,158,43" />
      <scope id="2401501559171353315" at="163,28,164,20" />
      <scope id="2401501559171353315" at="190,118,191,49" />
      <scope id="2401501559171353315" at="199,118,200,382" />
      <scope id="2401501559171353315" at="202,41,203,35" />
      <scope id="2401501559171353315" at="214,40,215,25" />
      <scope id="2401501559171353315" at="34,96,36,18" />
      <scope id="223733852661743784" at="96,35,98,94">
        <var name="manager" id="223733852661743784" />
      </scope>
      <scope id="2401501559171353315" at="118,39,120,46" />
      <scope id="2401501559171353315" at="128,35,130,94">
        <var name="manager" id="2401501559171353315" />
      </scope>
      <scope id="2401501559171353315" at="141,81,143,125" />
      <scope id="223733852661743788" at="178,37,180,96">
        <var name="manager" id="223733852661743788" />
      </scope>
      <scope id="2401501559171353315" at="185,48,187,33">
        <var name="provider" id="2401501559171353315" />
      </scope>
      <scope id="223733852661743777" at="227,50,229,22">
        <var name="editorCell" id="223733852661743777" />
      </scope>
      <scope id="223733852661743780" at="240,50,242,22">
        <var name="editorCell" id="223733852661743780" />
      </scope>
      <scope id="587410464426830105" at="253,50,255,22">
=======
      <node id="2401501559171353315" at="29,79,30,63" concept="6" />
      <node id="2401501559171353315" at="32,89,33,97" concept="5" />
      <node id="2401501559171353315" at="33,97,34,48" concept="1" />
      <node id="2401501559171353315" at="34,48,35,28" concept="1" />
      <node id="2401501559171353315" at="35,28,36,83" concept="1" />
      <node id="2401501559171353315" at="36,83,37,80" concept="1" />
      <node id="2401501559171353315" at="37,80,38,81" concept="1" />
      <node id="2401501559171353315" at="38,81,39,82" concept="1" />
      <node id="2401501559171353315" at="39,82,40,81" concept="1" />
      <node id="2401501559171353315" at="40,81,41,82" concept="1" />
      <node id="2401501559171353315" at="41,82,42,81" concept="1" />
      <node id="2401501559171353315" at="42,81,43,82" concept="1" />
      <node id="2401501559171353315" at="43,82,44,22" concept="6" />
      <node id="2401501559171353315" at="46,90,47,99" concept="5" />
      <node id="2401501559171353315" at="47,99,48,49" concept="1" />
      <node id="2401501559171353315" at="48,49,49,34" concept="5" />
      <node id="2401501559171353315" at="49,34,50,52" concept="1" />
      <node id="2401501559171353315" at="50,52,51,40" concept="1" />
      <node id="2401501559171353315" at="51,40,52,83" concept="1" />
      <node id="2401501559171353315" at="52,83,53,82" concept="1" />
      <node id="2401501559171353315" at="53,82,54,82" concept="1" />
      <node id="2401501559171353315" at="54,82,55,81" concept="1" />
      <node id="2401501559171353315" at="55,81,56,22" concept="6" />
      <node id="2886182022232400112" at="58,90,59,131" concept="5" />
      <node id="2886182022232400112" at="59,131,60,34" concept="5" />
      <node id="2886182022232400112" at="60,34,61,66" concept="1" />
      <node id="2886182022232400112" at="61,66,62,40" concept="1" />
      <node id="2886182022232400112" at="62,40,63,22" concept="6" />
      <node id="223733852661743784" at="65,89,66,82" concept="5" />
      <node id="223733852661743784" at="66,82,67,29" concept="1" />
      <node id="223733852661743784" at="67,29,68,42" concept="1" />
      <node id="223733852661743784" at="68,42,69,26" concept="5" />
      <node id="223733852661743784" at="69,26,70,58" concept="1" />
      <node id="223733852661743784" at="70,58,71,42" concept="1" />
      <node id="223733852661743784" at="71,42,72,34" concept="5" />
      <node id="223733852661743784" at="72,34,73,68" concept="1" />
      <node id="223733852661743784" at="73,68,74,40" concept="1" />
      <node id="223733852661743784" at="74,40,75,73" concept="1" />
      <node id="223733852661743784" at="75,73,76,57" concept="5" />
      <node id="223733852661743784" at="77,35,78,82" concept="5" />
      <node id="223733852661743784" at="78,82,79,112" concept="6" />
      <node id="223733852661743784" at="80,10,81,22" concept="6" />
      <node id="223733852661743785" at="83,89,84,93" concept="5" />
      <node id="223733852661743785" at="84,93,85,48" concept="1" />
      <node id="223733852661743785" at="85,48,86,34" concept="5" />
      <node id="223733852661743785" at="86,34,87,66" concept="1" />
      <node id="223733852661743785" at="87,66,88,40" concept="1" />
      <node id="223733852661743785" at="88,40,89,34" concept="1" />
      <node id="223733852661743785" at="89,34,90,22" concept="6" />
      <node id="2401501559171353315" at="92,88,93,81" concept="5" />
      <node id="2401501559171353315" at="93,81,94,42" concept="1" />
      <node id="2401501559171353315" at="94,42,95,55" concept="1" />
      <node id="2401501559171353315" at="95,55,96,26" concept="5" />
      <node id="2401501559171353315" at="96,26,97,89" concept="1" />
      <node id="2401501559171353315" at="97,89,98,58" concept="1" />
      <node id="2401501559171353315" at="99,39,100,40" concept="1" />
      <node id="2401501559171353315" at="100,40,101,46" concept="1" />
      <node id="2401501559171353315" at="102,5,103,34" concept="5" />
      <node id="2401501559171353315" at="103,34,104,68" concept="1" />
      <node id="2401501559171353315" at="104,68,105,40" concept="1" />
      <node id="2401501559171353315" at="105,40,106,73" concept="1" />
      <node id="2401501559171353315" at="106,73,107,57" concept="5" />
      <node id="2401501559171353315" at="108,35,109,82" concept="5" />
      <node id="2401501559171353315" at="109,82,110,112" concept="6" />
      <node id="2401501559171353315" at="111,10,112,22" concept="6" />
      <node id="223733852661743787" at="115,34,116,14" concept="9" />
      <node id="223733852661743787" at="118,69,119,67" concept="6" />
      <node id="223733852661743787" at="121,81,122,67" concept="6" />
      <node id="223733852661743788" at="124,93,125,84" concept="5" />
      <node id="223733852661743788" at="125,84,126,31" concept="1" />
      <node id="223733852661743788" at="126,31,127,44" concept="1" />
      <node id="223733852661743788" at="127,44,128,33" concept="1" />
      <node id="223733852661743788" at="128,33,129,28" concept="5" />
      <node id="223733852661743788" at="129,28,130,60" concept="1" />
      <node id="223733852661743788" at="130,60,131,46" concept="1" />
      <node id="223733852661743788" at="131,46,132,75" concept="1" />
      <node id="223733852661743788" at="132,75,133,59" concept="5" />
      <node id="223733852661743788" at="134,37,135,84" concept="5" />
      <node id="223733852661743788" at="135,84,136,114" concept="6" />
      <node id="223733852661743788" at="137,12,138,24" concept="6" />
      <node id="2401501559171353315" at="141,87,142,250" concept="5" />
      <node id="2401501559171353315" at="142,250,143,33" concept="6" />
      <node id="2401501559171353315" at="146,118,147,49" concept="9" />
      <node id="2401501559171353315" at="149,55,150,59" concept="5" />
      <node id="2401501559171353315" at="150,59,151,41" concept="1" />
      <node id="2401501559171353315" at="151,41,152,24" concept="6" />
      <node id="2401501559171353315" at="155,118,156,380" concept="1" />
      <node id="2401501559171353315" at="158,41,159,35" concept="1" />
      <node id="2401501559171353315" at="163,44,164,54" concept="5" />
      <node id="2401501559171353315" at="164,54,165,41" concept="1" />
      <node id="2401501559171353315" at="165,41,166,0" concept="7" />
      <node id="2401501559171353315" at="166,0,167,40" concept="1" />
      <node id="2401501559171353315" at="167,40,168,24" concept="6" />
      <node id="2401501559171353315" at="170,40,171,25" concept="6" />
      <node id="223733852661743775" at="174,88,175,86" concept="5" />
      <node id="223733852661743775" at="175,86,176,47" concept="1" />
      <node id="223733852661743775" at="176,47,177,34" concept="5" />
      <node id="223733852661743775" at="177,34,178,52" concept="1" />
      <node id="223733852661743775" at="178,52,179,40" concept="1" />
      <node id="223733852661743775" at="179,40,180,34" concept="1" />
      <node id="223733852661743775" at="180,34,181,22" concept="6" />
      <node id="223733852661743777" at="183,89,184,164" concept="5" />
      <node id="223733852661743777" at="184,164,185,22" concept="6" />
      <node id="223733852661743778" at="187,88,188,86" concept="5" />
      <node id="223733852661743778" at="188,86,189,47" concept="1" />
      <node id="223733852661743778" at="189,47,190,34" concept="5" />
      <node id="223733852661743778" at="190,34,191,52" concept="1" />
      <node id="223733852661743778" at="191,52,192,40" concept="1" />
      <node id="223733852661743778" at="192,40,193,34" concept="1" />
      <node id="223733852661743778" at="193,34,194,22" concept="6" />
      <node id="223733852661743780" at="196,89,197,150" concept="5" />
      <node id="223733852661743780" at="197,150,198,22" concept="6" />
      <node id="587410464426830102" at="200,88,201,86" concept="5" />
      <node id="587410464426830102" at="201,86,202,47" concept="1" />
      <node id="587410464426830102" at="202,47,203,34" concept="5" />
      <node id="587410464426830102" at="203,34,204,52" concept="1" />
      <node id="587410464426830102" at="204,52,205,40" concept="1" />
      <node id="587410464426830102" at="205,40,206,34" concept="1" />
      <node id="587410464426830102" at="206,34,207,22" concept="6" />
      <node id="587410464426830105" at="209,89,210,161" concept="5" />
      <node id="587410464426830105" at="210,161,211,22" concept="6" />
      <node id="2401501559171353315" at="29,0,32,0" concept="4" trace="createEditorCell#(Ljetbrains/mps/openapi/editor/EditorContext;Lorg/jetbrains/mps/openapi/model/SNode;)Ljetbrains/mps/openapi/editor/cells/EditorCell;" />
      <node id="223733852661743787" at="115,0,118,0" concept="0" trace="_Inline_ryg3k0_a3a0#()V" />
      <node id="223733852661743787" at="118,0,121,0" concept="4" trace="createEditorCell#(Ljetbrains/mps/openapi/editor/EditorContext;)Ljetbrains/mps/openapi/editor/cells/EditorCell;" />
      <node id="223733852661743787" at="121,0,124,0" concept="4" trace="createEditorCell#(Ljetbrains/mps/openapi/editor/EditorContext;Lorg/jetbrains/mps/openapi/model/SNode;)Ljetbrains/mps/openapi/editor/cells/EditorCell;" />
      <node id="2401501559171353315" at="146,0,149,0" concept="0" trace="iconSingleRoleHandler_ryg3k0_b0#(Lorg/jetbrains/mps/openapi/model/SNode;Lorg/jetbrains/mps/openapi/language/SContainmentLink;Ljetbrains/mps/openapi/editor/EditorContext;)V" />
      <node id="2401501559171353315" at="154,70,157,7" concept="3" />
      <node id="2401501559171353315" at="157,7,160,7" concept="3" />
      <node id="2401501559171353315" at="170,0,173,0" concept="4" trace="getNoTargetText#()Ljava/lang/String;" />
      <node id="2401501559171353315" at="98,58,102,5" concept="3" />
      <node id="2401501559171353315" at="141,0,145,0" concept="4" trace="createRefNode_ryg3k0_b0#(Ljetbrains/mps/openapi/editor/EditorContext;Lorg/jetbrains/mps/openapi/model/SNode;)Ljetbrains/mps/openapi/editor/cells/EditorCell;" />
      <node id="223733852661743777" at="183,0,187,0" concept="4" trace="createComponent_ryg3k0_d0#(Ljetbrains/mps/openapi/editor/EditorContext;Lorg/jetbrains/mps/openapi/model/SNode;)Ljetbrains/mps/openapi/editor/cells/EditorCell;" />
      <node id="223733852661743780" at="196,0,200,0" concept="4" trace="createComponent_ryg3k0_f0#(Ljetbrains/mps/openapi/editor/EditorContext;Lorg/jetbrains/mps/openapi/model/SNode;)Ljetbrains/mps/openapi/editor/cells/EditorCell;" />
      <node id="587410464426830105" at="209,0,213,0" concept="4" trace="createComponent_ryg3k0_h0#(Ljetbrains/mps/openapi/editor/EditorContext;Lorg/jetbrains/mps/openapi/model/SNode;)Ljetbrains/mps/openapi/editor/cells/EditorCell;" />
      <node id="223733852661743784" at="76,57,81,22" concept="3" />
      <node id="2401501559171353315" at="107,57,112,22" concept="3" />
      <node id="223733852661743788" at="133,59,138,24" concept="3" />
      <node id="2401501559171353315" at="149,0,154,0" concept="4" trace="createChildCell#(Lorg/jetbrains/mps/openapi/model/SNode;)Ljetbrains/mps/openapi/editor/cells/EditorCell;" />
      <node id="2886182022232400112" at="58,0,65,0" concept="4" trace="createComponent_ryg3k0_a0a#(Ljetbrains/mps/openapi/editor/EditorContext;Lorg/jetbrains/mps/openapi/model/SNode;)Ljetbrains/mps/openapi/editor/cells/EditorCell;" />
      <node id="2401501559171353315" at="154,0,162,0" concept="4" trace="installCellInfo#(Lorg/jetbrains/mps/openapi/model/SNode;Ljetbrains/mps/openapi/editor/cells/EditorCell;)V" />
      <node id="2401501559171353315" at="162,0,170,0" concept="4" trace="createEmptyCell#()Ljetbrains/mps/openapi/editor/cells/EditorCell;" />
      <node id="223733852661743785" at="83,0,92,0" concept="4" trace="createConstant_ryg3k0_c0a#(Ljetbrains/mps/openapi/editor/EditorContext;Lorg/jetbrains/mps/openapi/model/SNode;)Ljetbrains/mps/openapi/editor/cells/EditorCell;" />
      <node id="223733852661743775" at="174,0,183,0" concept="4" trace="createConstant_ryg3k0_c0#(Ljetbrains/mps/openapi/editor/EditorContext;Lorg/jetbrains/mps/openapi/model/SNode;)Ljetbrains/mps/openapi/editor/cells/EditorCell;" />
      <node id="223733852661743778" at="187,0,196,0" concept="4" trace="createConstant_ryg3k0_e0#(Ljetbrains/mps/openapi/editor/EditorContext;Lorg/jetbrains/mps/openapi/model/SNode;)Ljetbrains/mps/openapi/editor/cells/EditorCell;" />
      <node id="587410464426830102" at="200,0,209,0" concept="4" trace="createConstant_ryg3k0_g0#(Ljetbrains/mps/openapi/editor/EditorContext;Lorg/jetbrains/mps/openapi/model/SNode;)Ljetbrains/mps/openapi/editor/cells/EditorCell;" />
      <node id="2401501559171353315" at="46,0,58,0" concept="4" trace="createCollection_ryg3k0_a0#(Ljetbrains/mps/openapi/editor/EditorContext;Lorg/jetbrains/mps/openapi/model/SNode;)Ljetbrains/mps/openapi/editor/cells/EditorCell;" />
      <node id="2401501559171353315" at="32,0,46,0" concept="4" trace="createCollection_ryg3k0_a#(Ljetbrains/mps/openapi/editor/EditorContext;Lorg/jetbrains/mps/openapi/model/SNode;)Ljetbrains/mps/openapi/editor/cells/EditorCell;" />
      <node id="223733852661743788" at="124,0,140,0" concept="4" trace="createProperty_ryg3k0_a0d0a#(Ljetbrains/mps/openapi/editor/EditorContext;Lorg/jetbrains/mps/openapi/model/SNode;)Ljetbrains/mps/openapi/editor/cells/EditorCell;" />
      <node id="223733852661743784" at="65,0,83,0" concept="4" trace="createProperty_ryg3k0_b0a#(Ljetbrains/mps/openapi/editor/EditorContext;Lorg/jetbrains/mps/openapi/model/SNode;)Ljetbrains/mps/openapi/editor/cells/EditorCell;" />
      <node id="2401501559171353315" at="92,0,114,0" concept="4" trace="createRefCell_ryg3k0_d0a#(Ljetbrains/mps/openapi/editor/EditorContext;Lorg/jetbrains/mps/openapi/model/SNode;)Ljetbrains/mps/openapi/editor/cells/EditorCell;" />
      <scope id="2401501559171353315" at="29,79,30,63" />
      <scope id="223733852661743787" at="115,34,116,14" />
      <scope id="223733852661743787" at="118,69,119,67" />
      <scope id="223733852661743787" at="121,81,122,67" />
      <scope id="2401501559171353315" at="146,118,147,49" />
      <scope id="2401501559171353315" at="155,118,156,380" />
      <scope id="2401501559171353315" at="158,41,159,35" />
      <scope id="2401501559171353315" at="170,40,171,25" />
      <scope id="223733852661743784" at="77,35,79,112">
        <var name="manager" id="223733852661743784" />
      </scope>
      <scope id="2401501559171353315" at="99,39,101,46" />
      <scope id="2401501559171353315" at="108,35,110,112">
        <var name="manager" id="2401501559171353315" />
      </scope>
      <scope id="223733852661743788" at="134,37,136,114">
        <var name="manager" id="223733852661743788" />
      </scope>
      <scope id="2401501559171353315" at="141,87,143,33">
        <var name="provider" id="2401501559171353315" />
      </scope>
      <scope id="223733852661743777" at="183,89,185,22">
        <var name="editorCell" id="223733852661743777" />
      </scope>
      <scope id="223733852661743780" at="196,89,198,22">
        <var name="editorCell" id="223733852661743780" />
      </scope>
      <scope id="587410464426830105" at="209,89,211,22">
>>>>>>> bd830ede
        <var name="editorCell" id="587410464426830105" />
      </scope>
      <scope id="2401501559171353315" at="45,0,48,0" />
      <scope id="2401501559171353315" at="135,0,138,0" />
      <scope id="2401501559171353315" at="138,0,141,0">
        <var name="editorContext" id="2401501559171353315" />
<<<<<<< HEAD
      </scope>
      <scope id="2401501559171353315" at="151,120,154,20" />
      <scope id="2401501559171353315" at="157,0,160,0" />
      <scope id="2401501559171353315" at="190,0,193,0">
=======
        <var name="node" id="2401501559171353315" />
      </scope>
      <scope id="223733852661743787" at="115,0,118,0" />
      <scope id="223733852661743787" at="118,0,121,0">
        <var name="editorContext" id="223733852661743787" />
      </scope>
      <scope id="223733852661743787" at="121,0,124,0">
        <var name="editorContext" id="223733852661743787" />
        <var name="node" id="223733852661743787" />
      </scope>
      <scope id="2401501559171353315" at="146,0,149,0">
>>>>>>> bd830ede
        <var name="containmentLink" id="2401501559171353315" />
        <var name="context" id="2401501559171353315" />
        <var name="ownerNode" id="2401501559171353315" />
      </scope>
<<<<<<< HEAD
      <scope id="2401501559171353315" at="193,55,196,24">
        <var name="editorCell" id="2401501559171353315" />
      </scope>
      <scope id="2401501559171353315" at="214,0,217,0" />
      <scope id="2401501559171353315" at="34,0,38,0">
        <var name="context" id="2401501559171353315" />
        <var name="node" id="2401501559171353315" />
      </scope>
      <scope id="2401501559171353315" at="141,0,145,0">
        <var name="editorContext" id="2401501559171353315" />
        <var name="node" id="2401501559171353315" />
=======
      <scope id="2401501559171353315" at="149,55,152,24">
        <var name="editorCell" id="2401501559171353315" />
      </scope>
      <scope id="2401501559171353315" at="170,0,173,0" />
      <scope id="2401501559171353315" at="141,0,145,0">
        <var name="editorContext" id="2401501559171353315" />
        <var name="node" id="2401501559171353315" />
      </scope>
      <scope id="223733852661743777" at="183,0,187,0">
        <var name="editorContext" id="223733852661743777" />
        <var name="node" id="223733852661743777" />
      </scope>
      <scope id="223733852661743780" at="196,0,200,0">
        <var name="editorContext" id="223733852661743780" />
        <var name="node" id="223733852661743780" />
      </scope>
      <scope id="587410464426830105" at="209,0,213,0">
        <var name="editorContext" id="587410464426830105" />
        <var name="node" id="587410464426830105" />
>>>>>>> bd830ede
      </scope>
      <scope id="2401501559171353315" at="185,0,189,0" />
      <scope id="223733852661743777" at="227,0,231,0" />
      <scope id="223733852661743780" at="240,0,244,0" />
      <scope id="587410464426830105" at="253,0,257,0" />
      <scope id="2401501559171353315" at="39,0,44,0" />
      <scope id="2886182022232400112" at="76,51,81,22">
        <var name="editorCell" id="2886182022232400112" />
        <var name="style" id="2886182022232400112" />
      </scope>
<<<<<<< HEAD
      <scope id="2401501559171353315" at="151,0,156,0">
        <var name="context" id="2401501559171353315" />
        <var name="node" id="2401501559171353315" />
        <var name="referencingNode" id="2401501559171353315" />
      </scope>
      <scope id="2401501559171353315" at="161,0,166,0" />
      <scope id="2401501559171353315" at="193,0,198,0">
        <var name="child" id="2401501559171353315" />
      </scope>
      <scope id="2401501559171353315" at="207,44,212,24">
        <var name="editorCell" id="2401501559171353315" />
      </scope>
      <scope id="2401501559171353315" at="198,70,204,7" />
      <scope id="2886182022232400112" at="76,0,83,0" />
      <scope id="223733852661743785" at="102,50,109,22">
        <var name="editorCell" id="223733852661743785" />
        <var name="style" id="223733852661743785" />
      </scope>
      <scope id="223733852661743775" at="218,49,225,22">
        <var name="editorCell" id="223733852661743775" />
        <var name="style" id="223733852661743775" />
      </scope>
      <scope id="223733852661743778" at="231,49,238,22">
        <var name="editorCell" id="223733852661743778" />
        <var name="style" id="223733852661743778" />
      </scope>
      <scope id="587410464426830102" at="244,49,251,22">
        <var name="editorCell" id="587410464426830102" />
        <var name="style" id="587410464426830102" />
      </scope>
      <scope id="2401501559171353315" at="198,0,206,0">
        <var name="child" id="2401501559171353315" />
        <var name="editorCell" id="2401501559171353315" />
      </scope>
      <scope id="2401501559171353315" at="206,0,214,0" />
      <scope id="223733852661743785" at="102,0,111,0" />
      <scope id="223733852661743775" at="218,0,227,0" />
      <scope id="223733852661743778" at="231,0,240,0" />
      <scope id="587410464426830102" at="244,0,253,0" />
      <scope id="2401501559171353315" at="64,51,74,22">
=======
      <scope id="2401501559171353315" at="149,0,154,0">
        <var name="child" id="2401501559171353315" />
      </scope>
      <scope id="2401501559171353315" at="163,44,168,24">
        <var name="editorCell" id="2401501559171353315" />
      </scope>
      <scope id="2401501559171353315" at="154,70,160,7" />
      <scope id="2886182022232400112" at="58,0,65,0">
        <var name="editorContext" id="2886182022232400112" />
        <var name="node" id="2886182022232400112" />
      </scope>
      <scope id="223733852661743785" at="83,89,90,22">
        <var name="editorCell" id="223733852661743785" />
        <var name="style" id="223733852661743785" />
      </scope>
      <scope id="223733852661743775" at="174,88,181,22">
        <var name="editorCell" id="223733852661743775" />
        <var name="style" id="223733852661743775" />
      </scope>
      <scope id="223733852661743778" at="187,88,194,22">
        <var name="editorCell" id="223733852661743778" />
        <var name="style" id="223733852661743778" />
      </scope>
      <scope id="587410464426830102" at="200,88,207,22">
        <var name="editorCell" id="587410464426830102" />
        <var name="style" id="587410464426830102" />
      </scope>
      <scope id="2401501559171353315" at="154,0,162,0">
        <var name="child" id="2401501559171353315" />
        <var name="editorCell" id="2401501559171353315" />
      </scope>
      <scope id="2401501559171353315" at="162,0,170,0" />
      <scope id="223733852661743785" at="83,0,92,0">
        <var name="editorContext" id="223733852661743785" />
        <var name="node" id="223733852661743785" />
      </scope>
      <scope id="223733852661743775" at="174,0,183,0">
        <var name="editorContext" id="223733852661743775" />
        <var name="node" id="223733852661743775" />
      </scope>
      <scope id="223733852661743778" at="187,0,196,0">
        <var name="editorContext" id="223733852661743778" />
        <var name="node" id="223733852661743778" />
      </scope>
      <scope id="587410464426830102" at="200,0,209,0">
        <var name="editorContext" id="587410464426830102" />
        <var name="node" id="587410464426830102" />
      </scope>
      <scope id="2401501559171353315" at="46,90,56,22">
>>>>>>> bd830ede
        <var name="editorCell" id="2401501559171353315" />
        <var name="style" id="2401501559171353315" />
      </scope>
      <scope id="2401501559171353315" at="64,0,76,0" />
      <scope id="2401501559171353315" at="49,50,62,22">
        <var name="editorCell" id="2401501559171353315" />
      </scope>
<<<<<<< HEAD
      <scope id="2401501559171353315" at="49,0,64,0" />
      <scope id="223733852661743788" at="167,54,182,24">
=======
      <scope id="2401501559171353315" at="46,0,58,0">
        <var name="editorContext" id="2401501559171353315" />
        <var name="node" id="2401501559171353315" />
      </scope>
      <scope id="2401501559171353315" at="32,0,46,0">
        <var name="editorContext" id="2401501559171353315" />
        <var name="node" id="2401501559171353315" />
      </scope>
      <scope id="223733852661743788" at="124,93,138,24">
>>>>>>> bd830ede
        <var name="attributeConcept" id="223733852661743788" />
        <var name="editorCell" id="223733852661743788" />
        <var name="provider" id="223733852661743788" />
      </scope>
<<<<<<< HEAD
      <scope id="223733852661743784" at="83,50,100,22">
=======
      <scope id="223733852661743784" at="65,89,81,22">
>>>>>>> bd830ede
        <var name="attributeConcept" id="223733852661743784" />
        <var name="editorCell" id="223733852661743784" />
        <var name="provider" id="223733852661743784" />
        <var name="style" id="223733852661743784" />
      </scope>
<<<<<<< HEAD
      <scope id="223733852661743788" at="167,0,184,0" />
      <scope id="223733852661743784" at="83,0,102,0" />
      <scope id="2401501559171353315" at="111,49,132,22">
=======
      <scope id="223733852661743788" at="124,0,140,0">
        <var name="editorContext" id="223733852661743788" />
        <var name="node" id="223733852661743788" />
      </scope>
      <scope id="223733852661743784" at="65,0,83,0">
        <var name="editorContext" id="223733852661743784" />
        <var name="node" id="223733852661743784" />
      </scope>
      <scope id="2401501559171353315" at="92,88,112,22">
>>>>>>> bd830ede
        <var name="attributeConcept" id="2401501559171353315" />
        <var name="editorCell" id="2401501559171353315" />
        <var name="provider" id="2401501559171353315" />
        <var name="style" id="2401501559171353315" />
      </scope>
<<<<<<< HEAD
      <scope id="2401501559171353315" at="111,0,134,0" />
      <unit id="2401501559171353315" at="134,0,146,0" name="jetbrains.mps.execution.configurations.editor.RunConfiguration_EditorBuilder_a$_Inline_ryg3k0_a3a0" />
      <unit id="2401501559171353315" at="189,0,218,0" name="jetbrains.mps.execution.configurations.editor.RunConfiguration_EditorBuilder_a$iconSingleRoleHandler_ryg3k0_b0" />
      <unit id="2401501559171353315" at="146,0,185,0" name="jetbrains.mps.execution.configurations.editor.RunConfiguration_EditorBuilder_a$Inline_Builder_ryg3k0_a3a0" />
      <unit id="2401501559171353315" at="30,0,258,0" name="jetbrains.mps.execution.configurations.editor.RunConfiguration_EditorBuilder_a" />
=======
      <scope id="2401501559171353315" at="92,0,114,0">
        <var name="editorContext" id="2401501559171353315" />
        <var name="node" id="2401501559171353315" />
      </scope>
      <unit id="223733852661743787" at="114,0,141,0" name="jetbrains.mps.execution.configurations.editor.RunConfiguration_Editor$_Inline_ryg3k0_a3a0" />
      <unit id="2401501559171353315" at="145,0,174,0" name="jetbrains.mps.execution.configurations.editor.RunConfiguration_Editor$iconSingleRoleHandler_ryg3k0_b0" />
      <unit id="2401501559171353315" at="28,0,214,0" name="jetbrains.mps.execution.configurations.editor.RunConfiguration_Editor" />
>>>>>>> bd830ede
    </file>
  </root>
  <root nodeRef="r:7d438dd6-fddd-4f98-b0ae-eed9d2bebdce(jetbrains.mps.execution.configurations.editor)/2401501559171392625">
    <file name="RunConfigurationKind_Editor.java">
<<<<<<< HEAD
      <node id="2401501559171392625" at="11,79,12,86" concept="6" />
      <node id="2401501559171392625" at="11,0,14,0" concept="4" trace="createEditorCell#(Ljetbrains/mps/openapi/editor/EditorContext;Lorg/jetbrains/mps/openapi/model/SNode;)Ljetbrains/mps/openapi/editor/cells/EditorCell;" />
      <scope id="2401501559171392625" at="11,79,12,86" />
      <scope id="2401501559171392625" at="11,0,14,0">
        <var name="editorContext" id="2401501559171392625" />
        <var name="node" id="2401501559171392625" />
      </scope>
      <unit id="2401501559171392625" at="10,0,15,0" name="jetbrains.mps.execution.configurations.editor.RunConfigurationKind_Editor" />
    </file>
    <file name="RunConfigurationKind_EditorBuilder_a.java">
      <node id="2401501559171392625" at="29,100,30,19" concept="10" />
      <node id="2401501559171392625" at="30,19,31,18" concept="1" />
      <node id="2401501559171392625" at="36,26,37,18" concept="6" />
      <node id="2401501559171392625" at="40,39,41,39" concept="6" />
      <node id="2401501559171392625" at="44,50,45,104" concept="5" />
      <node id="2401501559171392625" at="45,104,46,48" concept="1" />
      <node id="2401501559171392625" at="46,48,47,28" concept="1" />
      <node id="2401501559171392625" at="47,28,48,65" concept="1" />
      <node id="2401501559171392625" at="48,65,49,59" concept="1" />
      <node id="2401501559171392625" at="49,59,50,56" concept="1" />
      <node id="2401501559171392625" at="50,56,51,22" concept="6" />
      <node id="2401501559171392625" at="53,51,54,106" concept="5" />
      <node id="2401501559171392625" at="54,106,55,49" concept="1" />
      <node id="2401501559171392625" at="55,49,56,59" concept="1" />
      <node id="2401501559171392625" at="56,59,57,58" concept="1" />
      <node id="2401501559171392625" at="57,58,58,22" concept="6" />
      <node id="2886182022232400595" at="60,51,61,119" concept="5" />
      <node id="2886182022232400595" at="61,119,62,34" concept="5" />
      <node id="2886182022232400595" at="62,34,63,82" concept="1" />
      <node id="2886182022232400595" at="63,82,64,40" concept="1" />
      <node id="2886182022232400595" at="64,40,65,22" concept="6" />
      <node id="2401501559171392632" at="67,50,68,89" concept="5" />
      <node id="2401501559171392632" at="68,89,69,29" concept="1" />
      <node id="2401501559171392632" at="69,29,70,42" concept="1" />
      <node id="2401501559171392632" at="70,42,71,26" concept="5" />
      <node id="2401501559171392632" at="71,26,72,63" concept="1" />
      <node id="2401501559171392632" at="72,63,73,42" concept="1" />
      <node id="2401501559171392632" at="73,42,74,73" concept="1" />
      <node id="2401501559171392632" at="74,73,75,57" concept="5" />
      <node id="2401501559171392632" at="75,57,76,59" concept="5" />
      <node id="2401501559171392632" at="77,35,78,87" concept="5" />
      <node id="2401501559171392632" at="78,87,79,94" concept="6" />
      <node id="2401501559171392632" at="80,10,81,22" concept="6" />
      <node id="2401501559171392625" at="83,48,84,270" concept="5" />
      <node id="2401501559171392625" at="84,270,85,33" concept="6" />
      <node id="2401501559171392625" at="88,118,89,49" concept="10" />
      <node id="2401501559171392625" at="91,55,92,59" concept="5" />
      <node id="2401501559171392625" at="92,59,93,41" concept="1" />
      <node id="2401501559171392625" at="93,41,94,24" concept="6" />
      <node id="2401501559171392625" at="97,118,98,382" concept="1" />
      <node id="2401501559171392625" at="100,41,101,35" concept="1" />
      <node id="2401501559171392625" at="105,44,106,54" concept="5" />
      <node id="2401501559171392625" at="106,54,107,41" concept="1" />
      <node id="2401501559171392625" at="107,41,108,0" concept="8" />
      <node id="2401501559171392625" at="108,0,109,40" concept="1" />
      <node id="2401501559171392625" at="109,40,110,24" concept="6" />
      <node id="2401501559171392625" at="112,40,113,25" concept="6" />
      <node id="2401501559171392625" at="26,0,28,0" concept="2" trace="myNode" />
      <node id="2401501559171392625" at="40,0,43,0" concept="4" trace="createCell#()Ljetbrains/mps/openapi/editor/cells/EditorCell;" />
      <node id="2401501559171392625" at="88,0,91,0" concept="0" trace="iconSingleRoleHandler_85l3fq_b0#(Lorg/jetbrains/mps/openapi/model/SNode;Lorg/jetbrains/mps/openapi/language/SContainmentLink;Ljetbrains/mps/openapi/editor/EditorContext;)V" />
      <node id="2401501559171392625" at="96,70,99,7" concept="3" />
      <node id="2401501559171392625" at="99,7,102,7" concept="3" />
      <node id="2401501559171392625" at="112,0,115,0" concept="4" trace="getNoTargetText#()Ljava/lang/String;" />
      <node id="2401501559171392625" at="29,0,33,0" concept="0" trace="RunConfigurationKind_EditorBuilder_a#(Ljetbrains/mps/openapi/editor/EditorContext;Lorg/jetbrains/mps/openapi/model/SNode;)V" />
      <node id="2401501559171392625" at="83,0,87,0" concept="4" trace="createRefNode_85l3fq_b0#()Ljetbrains/mps/openapi/editor/cells/EditorCell;" />
      <node id="2401501559171392625" at="34,0,39,0" concept="4" trace="getNode#()Lorg/jetbrains/mps/openapi/model/SNode;" />
      <node id="2401501559171392632" at="76,59,81,22" concept="3" />
      <node id="2401501559171392625" at="91,0,96,0" concept="4" trace="createChildCell#(Lorg/jetbrains/mps/openapi/model/SNode;)Ljetbrains/mps/openapi/editor/cells/EditorCell;" />
      <node id="2401501559171392625" at="53,0,60,0" concept="4" trace="createCollection_85l3fq_a0#()Ljetbrains/mps/openapi/editor/cells/EditorCell;" />
      <node id="2886182022232400595" at="60,0,67,0" concept="4" trace="createComponent_85l3fq_a0a#()Ljetbrains/mps/openapi/editor/cells/EditorCell;" />
      <node id="2401501559171392625" at="96,0,104,0" concept="4" trace="installCellInfo#(Lorg/jetbrains/mps/openapi/model/SNode;Ljetbrains/mps/openapi/editor/cells/EditorCell;)V" />
      <node id="2401501559171392625" at="104,0,112,0" concept="4" trace="createEmptyCell#()Ljetbrains/mps/openapi/editor/cells/EditorCell;" />
      <node id="2401501559171392625" at="44,0,53,0" concept="4" trace="createCollection_85l3fq_a#()Ljetbrains/mps/openapi/editor/cells/EditorCell;" />
      <node id="2401501559171392632" at="67,0,83,0" concept="4" trace="createProperty_85l3fq_b0a#()Ljetbrains/mps/openapi/editor/cells/EditorCell;" />
      <scope id="2401501559171392625" at="36,26,37,18" />
      <scope id="2401501559171392625" at="40,39,41,39" />
      <scope id="2401501559171392625" at="88,118,89,49" />
      <scope id="2401501559171392625" at="97,118,98,382" />
      <scope id="2401501559171392625" at="100,41,101,35" />
      <scope id="2401501559171392625" at="112,40,113,25" />
      <scope id="2401501559171392625" at="29,100,31,18" />
      <scope id="2401501559171392632" at="77,35,79,94">
        <var name="manager" id="2401501559171392632" />
      </scope>
      <scope id="2401501559171392625" at="83,48,85,33">
        <var name="provider" id="2401501559171392625" />
      </scope>
      <scope id="2401501559171392625" at="40,0,43,0" />
      <scope id="2401501559171392625" at="88,0,91,0">
=======
      <node id="2401501559171392625" at="25,79,26,63" concept="6" />
      <node id="2401501559171392625" at="28,89,29,97" concept="5" />
      <node id="2401501559171392625" at="29,97,30,48" concept="1" />
      <node id="2401501559171392625" at="30,48,31,28" concept="1" />
      <node id="2401501559171392625" at="31,28,32,83" concept="1" />
      <node id="2401501559171392625" at="32,83,33,80" concept="1" />
      <node id="2401501559171392625" at="33,80,34,22" concept="6" />
      <node id="2401501559171392625" at="36,90,37,99" concept="5" />
      <node id="2401501559171392625" at="37,99,38,49" concept="1" />
      <node id="2401501559171392625" at="38,49,39,83" concept="1" />
      <node id="2401501559171392625" at="39,83,40,82" concept="1" />
      <node id="2401501559171392625" at="40,82,41,22" concept="6" />
      <node id="2886182022232400595" at="43,90,44,131" concept="5" />
      <node id="2886182022232400595" at="44,131,45,34" concept="5" />
      <node id="2886182022232400595" at="45,34,46,66" concept="1" />
      <node id="2886182022232400595" at="46,66,47,40" concept="1" />
      <node id="2886182022232400595" at="47,40,48,22" concept="6" />
      <node id="2401501559171392632" at="50,89,51,82" concept="5" />
      <node id="2401501559171392632" at="51,82,52,29" concept="1" />
      <node id="2401501559171392632" at="52,29,53,42" concept="1" />
      <node id="2401501559171392632" at="53,42,54,26" concept="5" />
      <node id="2401501559171392632" at="54,26,55,58" concept="1" />
      <node id="2401501559171392632" at="55,58,56,42" concept="1" />
      <node id="2401501559171392632" at="56,42,57,73" concept="1" />
      <node id="2401501559171392632" at="57,73,58,57" concept="5" />
      <node id="2401501559171392632" at="59,35,60,82" concept="5" />
      <node id="2401501559171392632" at="60,82,61,112" concept="6" />
      <node id="2401501559171392632" at="62,10,63,22" concept="6" />
      <node id="2401501559171392625" at="65,87,66,254" concept="5" />
      <node id="2401501559171392625" at="66,254,67,33" concept="6" />
      <node id="2401501559171392625" at="70,118,71,49" concept="9" />
      <node id="2401501559171392625" at="73,55,74,59" concept="5" />
      <node id="2401501559171392625" at="74,59,75,41" concept="1" />
      <node id="2401501559171392625" at="75,41,76,24" concept="6" />
      <node id="2401501559171392625" at="79,118,80,380" concept="1" />
      <node id="2401501559171392625" at="82,41,83,35" concept="1" />
      <node id="2401501559171392625" at="87,44,88,54" concept="5" />
      <node id="2401501559171392625" at="88,54,89,41" concept="1" />
      <node id="2401501559171392625" at="89,41,90,0" concept="7" />
      <node id="2401501559171392625" at="90,0,91,40" concept="1" />
      <node id="2401501559171392625" at="91,40,92,24" concept="6" />
      <node id="2401501559171392625" at="94,40,95,25" concept="6" />
      <node id="2401501559171392625" at="25,0,28,0" concept="4" trace="createEditorCell#(Ljetbrains/mps/openapi/editor/EditorContext;Lorg/jetbrains/mps/openapi/model/SNode;)Ljetbrains/mps/openapi/editor/cells/EditorCell;" />
      <node id="2401501559171392625" at="70,0,73,0" concept="0" trace="iconSingleRoleHandler_85l3fq_b0#(Lorg/jetbrains/mps/openapi/model/SNode;Lorg/jetbrains/mps/openapi/language/SContainmentLink;Ljetbrains/mps/openapi/editor/EditorContext;)V" />
      <node id="2401501559171392625" at="78,70,81,7" concept="3" />
      <node id="2401501559171392625" at="81,7,84,7" concept="3" />
      <node id="2401501559171392625" at="94,0,97,0" concept="4" trace="getNoTargetText#()Ljava/lang/String;" />
      <node id="2401501559171392625" at="65,0,69,0" concept="4" trace="createRefNode_85l3fq_b0#(Ljetbrains/mps/openapi/editor/EditorContext;Lorg/jetbrains/mps/openapi/model/SNode;)Ljetbrains/mps/openapi/editor/cells/EditorCell;" />
      <node id="2401501559171392632" at="58,57,63,22" concept="3" />
      <node id="2401501559171392625" at="73,0,78,0" concept="4" trace="createChildCell#(Lorg/jetbrains/mps/openapi/model/SNode;)Ljetbrains/mps/openapi/editor/cells/EditorCell;" />
      <node id="2401501559171392625" at="36,0,43,0" concept="4" trace="createCollection_85l3fq_a0#(Ljetbrains/mps/openapi/editor/EditorContext;Lorg/jetbrains/mps/openapi/model/SNode;)Ljetbrains/mps/openapi/editor/cells/EditorCell;" />
      <node id="2886182022232400595" at="43,0,50,0" concept="4" trace="createComponent_85l3fq_a0a#(Ljetbrains/mps/openapi/editor/EditorContext;Lorg/jetbrains/mps/openapi/model/SNode;)Ljetbrains/mps/openapi/editor/cells/EditorCell;" />
      <node id="2401501559171392625" at="28,0,36,0" concept="4" trace="createCollection_85l3fq_a#(Ljetbrains/mps/openapi/editor/EditorContext;Lorg/jetbrains/mps/openapi/model/SNode;)Ljetbrains/mps/openapi/editor/cells/EditorCell;" />
      <node id="2401501559171392625" at="78,0,86,0" concept="4" trace="installCellInfo#(Lorg/jetbrains/mps/openapi/model/SNode;Ljetbrains/mps/openapi/editor/cells/EditorCell;)V" />
      <node id="2401501559171392625" at="86,0,94,0" concept="4" trace="createEmptyCell#()Ljetbrains/mps/openapi/editor/cells/EditorCell;" />
      <node id="2401501559171392632" at="50,0,65,0" concept="4" trace="createProperty_85l3fq_b0a#(Ljetbrains/mps/openapi/editor/EditorContext;Lorg/jetbrains/mps/openapi/model/SNode;)Ljetbrains/mps/openapi/editor/cells/EditorCell;" />
      <scope id="2401501559171392625" at="25,79,26,63" />
      <scope id="2401501559171392625" at="70,118,71,49" />
      <scope id="2401501559171392625" at="79,118,80,380" />
      <scope id="2401501559171392625" at="82,41,83,35" />
      <scope id="2401501559171392625" at="94,40,95,25" />
      <scope id="2401501559171392632" at="59,35,61,112">
        <var name="manager" id="2401501559171392632" />
      </scope>
      <scope id="2401501559171392625" at="65,87,67,33">
        <var name="provider" id="2401501559171392625" />
      </scope>
      <scope id="2401501559171392625" at="25,0,28,0">
        <var name="editorContext" id="2401501559171392625" />
        <var name="node" id="2401501559171392625" />
      </scope>
      <scope id="2401501559171392625" at="70,0,73,0">
>>>>>>> bd830ede
        <var name="containmentLink" id="2401501559171392625" />
        <var name="context" id="2401501559171392625" />
        <var name="ownerNode" id="2401501559171392625" />
      </scope>
<<<<<<< HEAD
      <scope id="2401501559171392625" at="91,55,94,24">
        <var name="editorCell" id="2401501559171392625" />
      </scope>
      <scope id="2401501559171392625" at="112,0,115,0" />
      <scope id="2401501559171392625" at="29,0,33,0">
        <var name="context" id="2401501559171392625" />
=======
      <scope id="2401501559171392625" at="73,55,76,24">
        <var name="editorCell" id="2401501559171392625" />
      </scope>
      <scope id="2401501559171392625" at="94,0,97,0" />
      <scope id="2401501559171392625" at="65,0,69,0">
        <var name="editorContext" id="2401501559171392625" />
>>>>>>> bd830ede
        <var name="node" id="2401501559171392625" />
      </scope>
      <scope id="2401501559171392625" at="83,0,87,0" />
      <scope id="2401501559171392625" at="34,0,39,0" />
      <scope id="2401501559171392625" at="53,51,58,22">
        <var name="editorCell" id="2401501559171392625" />
      </scope>
      <scope id="2886182022232400595" at="60,51,65,22">
        <var name="editorCell" id="2886182022232400595" />
        <var name="style" id="2886182022232400595" />
      </scope>
<<<<<<< HEAD
      <scope id="2401501559171392625" at="91,0,96,0">
        <var name="child" id="2401501559171392625" />
      </scope>
      <scope id="2401501559171392625" at="105,44,110,24">
=======
      <scope id="2401501559171392625" at="73,0,78,0">
        <var name="child" id="2401501559171392625" />
      </scope>
      <scope id="2401501559171392625" at="87,44,92,24">
>>>>>>> bd830ede
        <var name="editorCell" id="2401501559171392625" />
      </scope>
      <scope id="2401501559171392625" at="96,70,102,7" />
      <scope id="2401501559171392625" at="44,50,51,22">
        <var name="editorCell" id="2401501559171392625" />
      </scope>
<<<<<<< HEAD
      <scope id="2401501559171392625" at="53,0,60,0" />
      <scope id="2886182022232400595" at="60,0,67,0" />
      <scope id="2401501559171392625" at="96,0,104,0">
        <var name="child" id="2401501559171392625" />
        <var name="editorCell" id="2401501559171392625" />
      </scope>
      <scope id="2401501559171392625" at="104,0,112,0" />
      <scope id="2401501559171392625" at="44,0,53,0" />
      <scope id="2401501559171392632" at="67,50,81,22">
=======
      <scope id="2401501559171392625" at="78,70,84,7" />
      <scope id="2401501559171392625" at="36,0,43,0">
        <var name="editorContext" id="2401501559171392625" />
        <var name="node" id="2401501559171392625" />
      </scope>
      <scope id="2886182022232400595" at="43,0,50,0">
        <var name="editorContext" id="2886182022232400595" />
        <var name="node" id="2886182022232400595" />
      </scope>
      <scope id="2401501559171392625" at="28,0,36,0">
        <var name="editorContext" id="2401501559171392625" />
        <var name="node" id="2401501559171392625" />
      </scope>
      <scope id="2401501559171392625" at="78,0,86,0">
        <var name="child" id="2401501559171392625" />
        <var name="editorCell" id="2401501559171392625" />
      </scope>
      <scope id="2401501559171392625" at="86,0,94,0" />
      <scope id="2401501559171392632" at="50,89,63,22">
>>>>>>> bd830ede
        <var name="attributeConcept" id="2401501559171392632" />
        <var name="editorCell" id="2401501559171392632" />
        <var name="provider" id="2401501559171392632" />
      </scope>
<<<<<<< HEAD
      <scope id="2401501559171392632" at="67,0,83,0" />
      <unit id="2401501559171392625" at="87,0,116,0" name="jetbrains.mps.execution.configurations.editor.RunConfigurationKind_EditorBuilder_a$iconSingleRoleHandler_85l3fq_b0" />
      <unit id="2401501559171392625" at="25,0,117,0" name="jetbrains.mps.execution.configurations.editor.RunConfigurationKind_EditorBuilder_a" />
=======
      <scope id="2401501559171392632" at="50,0,65,0">
        <var name="editorContext" id="2401501559171392632" />
        <var name="node" id="2401501559171392632" />
      </scope>
      <unit id="2401501559171392625" at="69,0,98,0" name="jetbrains.mps.execution.configurations.editor.RunConfigurationKind_Editor$iconSingleRoleHandler_85l3fq_b0" />
      <unit id="2401501559171392625" at="24,0,99,0" name="jetbrains.mps.execution.configurations.editor.RunConfigurationKind_Editor" />
>>>>>>> bd830ede
    </file>
  </root>
  <root nodeRef="r:7d438dd6-fddd-4f98-b0ae-eed9d2bebdce(jetbrains.mps.execution.configurations.editor)/2866018809101862244">
    <file name="ExecuteConfiguration_Function_Editor.java">
      <node id="2866018809101862244" at="11,79,12,95" concept="6" />
      <node id="2866018809101862244" at="11,0,14,0" concept="4" trace="createEditorCell#(Ljetbrains/mps/openapi/editor/EditorContext;Lorg/jetbrains/mps/openapi/model/SNode;)Ljetbrains/mps/openapi/editor/cells/EditorCell;" />
      <scope id="2866018809101862244" at="11,79,12,95" />
      <scope id="2866018809101862244" at="11,0,14,0">
        <var name="editorContext" id="2866018809101862244" />
        <var name="node" id="2866018809101862244" />
      </scope>
      <unit id="2866018809101862244" at="10,0,15,0" name="jetbrains.mps.execution.configurations.editor.ExecuteConfiguration_Function_Editor" />
    </file>
    <file name="ExecuteConfiguration_Function_EditorBuilder_a.java">
      <node id="2866018809101862244" at="37,109,38,19" concept="10" />
      <node id="2866018809101862244" at="38,19,39,18" concept="1" />
      <node id="2866018809101862244" at="44,26,45,18" concept="6" />
      <node id="2866018809101862244" at="48,39,49,39" concept="6" />
      <node id="2866018809101862244" at="52,50,53,103" concept="5" />
      <node id="2866018809101862244" at="53,103,54,48" concept="1" />
      <node id="2866018809101862244" at="54,48,55,28" concept="1" />
      <node id="2866018809101862244" at="55,28,56,65" concept="1" />
      <node id="2866018809101862244" at="56,65,57,70" concept="1" />
      <node id="2866018809101862244" at="57,70,58,57" concept="1" />
      <node id="2866018809101862244" at="58,57,59,56" concept="1" />
      <node id="2866018809101862244" at="59,56,60,57" concept="1" />
      <node id="2866018809101862244" at="60,57,61,22" concept="6" />
      <node id="2866018809101988583" at="65,31,66,99" concept="6" />
      <node id="2866018809101988579" at="70,44,71,46" concept="6" />
      <node id="2866018809101988579" at="73,15,74,79" concept="1" />
      <node id="2866018809101988579" at="74,79,75,82" concept="1" />
      <node id="2866018809101988579" at="75,82,76,60" concept="1" />
      <node id="2866018809101988579" at="76,60,77,34" concept="5" />
      <node id="2866018809101988579" at="77,34,78,48" concept="1" />
      <node id="2866018809101988579" at="78,48,79,47" concept="1" />
      <node id="2866018809101988579" at="79,47,80,107" concept="1" />
      <node id="2866018809101988579" at="80,107,81,40" concept="1" />
      <node id="2866018809101988579" at="81,40,82,22" concept="6" />
      <node id="2866018809101988590" at="84,49,85,94" concept="5" />
      <node id="2866018809101988590" at="85,94,86,47" concept="1" />
      <node id="2866018809101988590" at="86,47,87,34" concept="5" />
      <node id="2866018809101988590" at="87,34,88,84" concept="1" />
      <node id="2866018809101988590" at="88,84,89,60" concept="1" />
      <node id="2866018809101988590" at="89,60,90,40" concept="1" />
      <node id="2866018809101988590" at="90,40,91,34" concept="1" />
      <node id="2866018809101988590" at="91,34,92,22" concept="6" />
      <node id="2866018809101862244" at="94,48,95,269" concept="5" />
      <node id="2866018809101862244" at="95,269,96,33" concept="6" />
      <node id="2866018809101862244" at="99,118,100,49" concept="10" />
      <node id="2866018809101862244" at="102,55,103,59" concept="5" />
      <node id="2866018809101862244" at="103,59,104,41" concept="1" />
      <node id="2866018809101862244" at="104,41,105,24" concept="6" />
      <node id="2866018809101862244" at="108,118,109,372" concept="1" />
      <node id="2866018809101862244" at="111,41,112,35" concept="1" />
      <node id="2866018809101862244" at="113,7,114,36" concept="5" />
      <node id="2866018809101862244" at="114,36,115,60" concept="1" />
      <node id="2866018809101862244" at="115,60,116,62" concept="1" />
      <node id="2866018809101862244" at="116,62,117,42" concept="1" />
      <node id="2866018809101862244" at="120,44,121,54" concept="5" />
      <node id="2866018809101862244" at="121,54,122,41" concept="1" />
      <node id="2866018809101862244" at="122,41,123,0" concept="8" />
      <node id="2866018809101862244" at="123,0,124,40" concept="1" />
      <node id="2866018809101862244" at="124,40,125,24" concept="6" />
      <node id="2866018809101862244" at="127,40,128,25" concept="6" />
      <node id="2866018809101988595" at="131,49,132,94" concept="5" />
      <node id="2866018809101988595" at="132,94,133,47" concept="1" />
      <node id="2866018809101988595" at="133,47,134,34" concept="5" />
      <node id="2866018809101988595" at="134,34,135,85" concept="1" />
      <node id="2866018809101988595" at="135,85,136,60" concept="1" />
      <node id="2866018809101988595" at="136,60,137,40" concept="1" />
      <node id="2866018809101988595" at="137,40,138,34" concept="1" />
      <node id="2866018809101988595" at="138,34,139,22" concept="6" />
      <node id="2866018809101862244" at="34,0,36,0" concept="2" trace="myNode" />
      <node id="2866018809101988579" at="68,0,70,0" concept="4" trace="setText#(Ljava/lang/String;)V" />
      <node id="2866018809101862244" at="48,0,51,0" concept="4" trace="createCell#()Ljetbrains/mps/openapi/editor/cells/EditorCell;" />
      <node id="2866018809101988579" at="65,0,68,0" concept="4" trace="getText#()Ljava/lang/String;" />
      <node id="2866018809101988579" at="70,0,73,0" concept="4" trace="isValidText#(Ljava/lang/String;)Z" />
      <node id="2866018809101862244" at="99,0,102,0" concept="0" trace="bodySingleRoleHandler_ydtnyj_c0#(Lorg/jetbrains/mps/openapi/model/SNode;Lorg/jetbrains/mps/openapi/language/SContainmentLink;Ljetbrains/mps/openapi/editor/EditorContext;)V" />
      <node id="2866018809101862244" at="107,70,110,7" concept="3" />
      <node id="2866018809101862244" at="110,7,113,7" concept="3" />
      <node id="2866018809101862244" at="127,0,130,0" concept="4" trace="getNoTargetText#()Ljava/lang/String;" />
      <node id="2866018809101862244" at="37,0,41,0" concept="0" trace="ExecuteConfiguration_Function_EditorBuilder_a#(Ljetbrains/mps/openapi/editor/EditorContext;Lorg/jetbrains/mps/openapi/model/SNode;)V" />
      <node id="2866018809101862244" at="94,0,98,0" concept="4" trace="createRefNode_ydtnyj_c0#()Ljetbrains/mps/openapi/editor/cells/EditorCell;" />
      <node id="2866018809101862244" at="42,0,47,0" concept="4" trace="getNode#()Lorg/jetbrains/mps/openapi/model/SNode;" />
      <node id="2866018809101862244" at="102,0,107,0" concept="4" trace="createChildCell#(Lorg/jetbrains/mps/openapi/model/SNode;)Ljetbrains/mps/openapi/editor/cells/EditorCell;" />
      <node id="2866018809101862244" at="119,0,127,0" concept="4" trace="createEmptyCell#()Ljetbrains/mps/openapi/editor/cells/EditorCell;" />
      <node id="2866018809101988579" at="63,62,73,15" concept="5" />
      <node id="2866018809101988590" at="84,0,94,0" concept="4" trace="createConstant_ydtnyj_b0#()Ljetbrains/mps/openapi/editor/cells/EditorCell;" />
      <node id="2866018809101988595" at="131,0,141,0" concept="4" trace="createConstant_ydtnyj_d0#()Ljetbrains/mps/openapi/editor/cells/EditorCell;" />
      <node id="2866018809101862244" at="52,0,63,0" concept="4" trace="createCollection_ydtnyj_a#()Ljetbrains/mps/openapi/editor/cells/EditorCell;" />
      <node id="2866018809101862244" at="107,0,119,0" concept="4" trace="installCellInfo#(Lorg/jetbrains/mps/openapi/model/SNode;Ljetbrains/mps/openapi/editor/cells/EditorCell;)V" />
      <node id="2866018809101988579" at="63,0,84,0" concept="4" trace="createReadOnlyModelAccessor_ydtnyj_a0#()Ljetbrains/mps/openapi/editor/cells/EditorCell;" />
      <scope id="2866018809101988579" at="68,37,68,37" />
      <scope id="2866018809101862244" at="44,26,45,18" />
      <scope id="2866018809101862244" at="48,39,49,39" />
      <scope id="2866018809101988582" at="65,31,66,99" />
      <scope id="2866018809101988579" at="70,44,71,46" />
      <scope id="2866018809101862244" at="99,118,100,49" />
      <scope id="2866018809101862244" at="108,118,109,372" />
      <scope id="2866018809101862244" at="111,41,112,35" />
      <scope id="2866018809101862244" at="127,40,128,25" />
      <scope id="2866018809101862244" at="37,109,39,18" />
      <scope id="2866018809101988579" at="68,0,70,0">
        <var name="s" id="2866018809101988579" />
      </scope>
      <scope id="2866018809101862244" at="94,48,96,33">
        <var name="provider" id="2866018809101862244" />
      </scope>
      <scope id="2866018809101862244" at="48,0,51,0" />
      <scope id="2866018809101988579" at="65,0,68,0" />
      <scope id="2866018809101988579" at="70,0,73,0">
        <var name="s" id="2866018809101988579" />
      </scope>
      <scope id="2866018809101862244" at="99,0,102,0">
        <var name="containmentLink" id="2866018809101862244" />
        <var name="context" id="2866018809101862244" />
        <var name="ownerNode" id="2866018809101862244" />
      </scope>
      <scope id="2866018809101862244" at="102,55,105,24">
        <var name="editorCell" id="2866018809101862244" />
      </scope>
      <scope id="2866018809101862244" at="127,0,130,0" />
      <scope id="2866018809101862244" at="37,0,41,0">
        <var name="context" id="2866018809101862244" />
        <var name="node" id="2866018809101862244" />
      </scope>
      <scope id="2866018809101862244" at="94,0,98,0" />
      <scope id="2866018809101862244" at="42,0,47,0" />
      <scope id="2866018809101862244" at="102,0,107,0">
        <var name="child" id="2866018809101862244" />
      </scope>
      <scope id="2866018809101862244" at="120,44,125,24">
        <var name="editorCell" id="2866018809101862244" />
      </scope>
      <scope id="2866018809101988590" at="84,49,92,22">
        <var name="editorCell" id="2866018809101988590" />
        <var name="style" id="2866018809101988590" />
      </scope>
      <scope id="2866018809101862244" at="119,0,127,0" />
      <scope id="2866018809101988595" at="131,49,139,22">
        <var name="editorCell" id="2866018809101988595" />
        <var name="style" id="2866018809101988595" />
      </scope>
      <scope id="2866018809101862244" at="52,50,61,22">
        <var name="editorCell" id="2866018809101862244" />
      </scope>
      <scope id="2866018809101988590" at="84,0,94,0" />
      <scope id="2866018809101862244" at="107,70,117,42">
        <var name="style" id="2866018809101862244" />
      </scope>
      <scope id="2866018809101988595" at="131,0,141,0" />
      <scope id="2866018809101862244" at="52,0,63,0" />
      <scope id="2866018809101862244" at="107,0,119,0">
        <var name="child" id="2866018809101862244" />
        <var name="editorCell" id="2866018809101862244" />
      </scope>
      <scope id="2866018809101988579" at="63,62,82,22">
        <var name="editorCell" id="2866018809101988579" />
        <var name="style" id="2866018809101988579" />
      </scope>
      <scope id="2866018809101988579" at="63,0,84,0" />
      <unit id="2866018809101988579" at="64,88,73,5" name="jetbrains.mps.execution.configurations.editor.ExecuteConfiguration_Function_EditorBuilder_a$1" />
      <unit id="2866018809101862244" at="98,0,131,0" name="jetbrains.mps.execution.configurations.editor.ExecuteConfiguration_Function_EditorBuilder_a$bodySingleRoleHandler_ydtnyj_c0" />
      <unit id="2866018809101862244" at="33,0,142,0" name="jetbrains.mps.execution.configurations.editor.ExecuteConfiguration_Function_EditorBuilder_a" />
    </file>
  </root>
  <root nodeRef="r:7d438dd6-fddd-4f98-b0ae-eed9d2bebdce(jetbrains.mps.execution.configurations.editor)/33324785353654641">
    <file name="EnvironmentExpression_Editor.java">
      <node id="33324785353654641" at="11,79,12,87" concept="6" />
      <node id="33324785353654641" at="11,0,14,0" concept="4" trace="createEditorCell#(Ljetbrains/mps/openapi/editor/EditorContext;Lorg/jetbrains/mps/openapi/model/SNode;)Ljetbrains/mps/openapi/editor/cells/EditorCell;" />
      <scope id="33324785353654641" at="11,79,12,87" />
      <scope id="33324785353654641" at="11,0,14,0">
        <var name="editorContext" id="33324785353654641" />
        <var name="node" id="33324785353654641" />
      </scope>
      <unit id="33324785353654641" at="10,0,15,0" name="jetbrains.mps.execution.configurations.editor.EnvironmentExpression_Editor" />
    </file>
    <file name="EnvironmentExpression_EditorBuilder_a.java">
      <node id="33324785353654641" at="21,101,22,19" concept="10" />
      <node id="33324785353654641" at="22,19,23,18" concept="1" />
      <node id="33324785353654641" at="28,26,29,18" concept="6" />
      <node id="33324785353654641" at="32,39,33,38" concept="6" />
      <node id="33324785354380047" at="36,49,37,119" concept="5" />
      <node id="33324785354380047" at="37,119,38,72" concept="5" />
      <node id="33324785354380047" at="39,26,40,27" concept="1" />
      <node id="33324785354380047" at="40,27,41,64" concept="1" />
      <node id="33324785354380047" at="42,5,43,34" concept="5" />
      <node id="33324785354380047" at="43,34,44,82" concept="1" />
      <node id="33324785354380047" at="44,82,45,59" concept="1" />
      <node id="33324785354380047" at="45,59,46,40" concept="1" />
      <node id="33324785354380047" at="46,40,47,22" concept="6" />
      <node id="33324785353654641" at="18,0,20,0" concept="2" trace="myNode" />
      <node id="33324785353654641" at="32,0,35,0" concept="4" trace="createCell#()Ljetbrains/mps/openapi/editor/cells/EditorCell;" />
      <node id="33324785353654641" at="21,0,25,0" concept="0" trace="EnvironmentExpression_EditorBuilder_a#(Ljetbrains/mps/openapi/editor/EditorContext;Lorg/jetbrains/mps/openapi/model/SNode;)V" />
      <node id="33324785354380047" at="38,72,42,5" concept="3" />
      <node id="33324785353654641" at="26,0,31,0" concept="4" trace="getNode#()Lorg/jetbrains/mps/openapi/model/SNode;" />
      <node id="33324785354380047" at="36,0,49,0" concept="4" trace="createComponent_1cdsxc_a#()Ljetbrains/mps/openapi/editor/cells/EditorCell;" />
      <scope id="33324785353654641" at="28,26,29,18" />
      <scope id="33324785353654641" at="32,39,33,38" />
      <scope id="33324785353654641" at="21,101,23,18" />
      <scope id="33324785354380047" at="39,26,41,64" />
      <scope id="33324785353654641" at="32,0,35,0" />
      <scope id="33324785353654641" at="21,0,25,0">
        <var name="context" id="33324785353654641" />
        <var name="node" id="33324785353654641" />
      </scope>
      <scope id="33324785353654641" at="26,0,31,0" />
      <scope id="33324785354380047" at="36,49,47,22">
        <var name="bigCell" id="33324785354380047" />
        <var name="editorCell" id="33324785354380047" />
        <var name="style" id="33324785354380047" />
      </scope>
      <scope id="33324785354380047" at="36,0,49,0" />
      <unit id="33324785353654641" at="17,0,50,0" name="jetbrains.mps.execution.configurations.editor.EnvironmentExpression_EditorBuilder_a" />
    </file>
  </root>
  <root nodeRef="r:7d438dd6-fddd-4f98-b0ae-eed9d2bebdce(jetbrains.mps.execution.configurations.editor)/3642991921658122721">
    <file name="RunConfigurationCreator_Editor.java">
<<<<<<< HEAD
      <node id="3642991921658122721" at="11,79,12,89" concept="6" />
      <node id="3642991921658122721" at="11,0,14,0" concept="4" trace="createEditorCell#(Ljetbrains/mps/openapi/editor/EditorContext;Lorg/jetbrains/mps/openapi/model/SNode;)Ljetbrains/mps/openapi/editor/cells/EditorCell;" />
      <scope id="3642991921658122721" at="11,79,12,89" />
      <scope id="3642991921658122721" at="11,0,14,0">
        <var name="editorContext" id="3642991921658122721" />
        <var name="node" id="3642991921658122721" />
      </scope>
      <unit id="3642991921658122721" at="10,0,15,0" name="jetbrains.mps.execution.configurations.editor.RunConfigurationCreator_Editor" />
    </file>
    <file name="RunConfigurationCreator_EditorBuilder_a.java">
      <node id="3642991921658122721" at="38,103,39,19" concept="10" />
      <node id="3642991921658122721" at="39,19,40,18" concept="1" />
      <node id="3642991921658122721" at="45,26,46,18" concept="6" />
      <node id="3642991921658122721" at="49,39,50,39" concept="6" />
      <node id="3642991921658122721" at="53,50,54,106" concept="5" />
      <node id="3642991921658122721" at="54,106,55,48" concept="1" />
      <node id="3642991921658122721" at="55,48,56,28" concept="1" />
      <node id="3642991921658122721" at="56,28,57,65" concept="1" />
      <node id="3642991921658122721" at="58,68,59,58" concept="1" />
      <node id="3642991921658122721" at="61,68,62,58" concept="1" />
      <node id="3642991921658122721" at="63,5,64,57" concept="1" />
      <node id="3642991921658122721" at="64,57,65,56" concept="1" />
      <node id="3642991921658122721" at="65,56,66,57" concept="1" />
      <node id="3642991921658122721" at="66,57,67,22" concept="6" />
      <node id="3642991921658122721" at="69,48,70,88" concept="5" />
      <node id="3642991921658122721" at="70,88,71,38" concept="1" />
      <node id="3642991921658122721" at="71,38,72,51" concept="1" />
      <node id="3642991921658122721" at="72,51,73,26" concept="5" />
      <node id="3642991921658122721" at="73,26,74,104" concept="1" />
      <node id="3642991921658122721" at="74,104,75,63" concept="1" />
      <node id="3642991921658122721" at="76,39,77,40" concept="1" />
      <node id="3642991921658122721" at="77,40,78,42" concept="1" />
      <node id="3642991921658122721" at="79,5,80,73" concept="1" />
      <node id="3642991921658122721" at="80,73,81,57" concept="5" />
      <node id="3642991921658122721" at="81,57,82,59" concept="5" />
      <node id="3642991921658122721" at="83,35,84,87" concept="5" />
      <node id="3642991921658122721" at="84,87,85,94" concept="6" />
      <node id="3642991921658122721" at="86,10,87,22" concept="6" />
      <node id="3642991921658122721" at="90,33,91,14" concept="10" />
      <node id="3642991921658122721" at="93,69,94,57" concept="6" />
      <node id="3642991921658122721" at="96,81,97,41" concept="7" />
      <node id="3642991921658122721" at="97,41,98,131" concept="6" />
      <node id="3642991921658122721" at="104,0,105,0" concept="2" trace="myReferencingNode" />
      <node id="3642991921658122721" at="106,119,107,21" concept="10" />
      <node id="3642991921658122721" at="107,21,108,42" concept="1" />
      <node id="3642991921658122721" at="108,42,109,20" concept="1" />
      <node id="3642991921658122721" at="112,41,113,42" concept="6" />
      <node id="3642991921658122721" at="118,28,119,20" concept="6" />
      <node id="3642991921658122729" at="122,53,123,91" concept="5" />
      <node id="3642991921658122729" at="123,91,124,31" concept="1" />
      <node id="3642991921658122729" at="124,31,125,44" concept="1" />
      <node id="3642991921658122729" at="125,44,126,33" concept="1" />
      <node id="3642991921658122729" at="126,33,127,28" concept="5" />
      <node id="3642991921658122729" at="127,28,128,65" concept="1" />
      <node id="3642991921658122729" at="128,65,129,44" concept="1" />
      <node id="3642991921658122729" at="129,44,130,36" concept="5" />
      <node id="3642991921658122729" at="130,36,131,103" concept="1" />
      <node id="3642991921658122729" at="131,103,132,42" concept="1" />
      <node id="3642991921658122729" at="132,42,133,75" concept="1" />
      <node id="3642991921658122729" at="133,75,134,59" concept="5" />
      <node id="3642991921658122729" at="134,59,135,61" concept="5" />
      <node id="3642991921658122729" at="136,37,137,89" concept="5" />
      <node id="3642991921658122729" at="137,89,138,96" concept="6" />
      <node id="3642991921658122729" at="139,12,140,24" concept="6" />
      <node id="943668161921783164" at="143,97,144,609" concept="6" />
      <node id="3642991921658122721" at="146,48,147,88" concept="5" />
      <node id="3642991921658122721" at="147,88,148,38" concept="1" />
      <node id="3642991921658122721" at="148,38,149,51" concept="1" />
      <node id="3642991921658122721" at="149,51,150,26" concept="5" />
      <node id="3642991921658122721" at="150,26,151,104" concept="1" />
      <node id="3642991921658122721" at="151,104,152,63" concept="1" />
      <node id="3642991921658122721" at="153,39,154,40" concept="1" />
      <node id="3642991921658122721" at="154,40,155,42" concept="1" />
      <node id="3642991921658122721" at="156,5,157,73" concept="1" />
      <node id="3642991921658122721" at="157,73,158,57" concept="5" />
      <node id="3642991921658122721" at="158,57,159,59" concept="5" />
      <node id="3642991921658122721" at="160,35,161,87" concept="5" />
      <node id="3642991921658122721" at="161,87,162,94" concept="6" />
      <node id="3642991921658122721" at="163,10,164,22" concept="6" />
      <node id="3642991921658122721" at="167,33,168,14" concept="10" />
      <node id="3642991921658122721" at="170,69,171,57" concept="6" />
      <node id="3642991921658122721" at="173,81,174,41" concept="7" />
      <node id="3642991921658122721" at="174,41,175,131" concept="6" />
      <node id="3642991921658122721" at="181,0,182,0" concept="2" trace="myReferencingNode" />
      <node id="3642991921658122721" at="183,119,184,21" concept="10" />
      <node id="3642991921658122721" at="184,21,185,42" concept="1" />
      <node id="3642991921658122721" at="185,42,186,20" concept="1" />
      <node id="3642991921658122721" at="189,41,190,42" concept="6" />
      <node id="3642991921658122721" at="195,28,196,20" concept="6" />
      <node id="943668161921783161" at="199,53,200,91" concept="5" />
      <node id="943668161921783161" at="200,91,201,31" concept="1" />
      <node id="943668161921783161" at="201,31,202,44" concept="1" />
      <node id="943668161921783161" at="202,44,203,33" concept="1" />
      <node id="943668161921783161" at="203,33,204,28" concept="5" />
      <node id="943668161921783161" at="204,28,205,65" concept="1" />
      <node id="943668161921783161" at="205,65,206,46" concept="1" />
      <node id="943668161921783161" at="206,46,207,36" concept="5" />
      <node id="943668161921783161" at="207,36,208,113" concept="1" />
      <node id="943668161921783161" at="208,113,209,42" concept="1" />
      <node id="943668161921783161" at="209,42,210,75" concept="1" />
      <node id="943668161921783161" at="210,75,211,59" concept="5" />
      <node id="943668161921783161" at="211,59,212,61" concept="5" />
      <node id="943668161921783161" at="213,37,214,89" concept="5" />
      <node id="943668161921783161" at="214,89,215,96" concept="6" />
      <node id="943668161921783161" at="216,12,217,24" concept="6" />
      <node id="943668161921783347" at="220,97,221,609" concept="6" />
      <node id="3642991921658122731" at="223,49,224,94" concept="5" />
      <node id="3642991921658122731" at="224,94,225,47" concept="1" />
      <node id="3642991921658122731" at="225,47,226,34" concept="5" />
      <node id="3642991921658122731" at="226,34,227,93" concept="1" />
      <node id="3642991921658122731" at="227,93,228,40" concept="1" />
      <node id="3642991921658122731" at="228,40,229,34" concept="1" />
      <node id="3642991921658122731" at="229,34,230,22" concept="6" />
      <node id="3642991921658122721" at="232,48,233,298" concept="5" />
      <node id="3642991921658122721" at="233,298,234,33" concept="6" />
      <node id="3642991921658122721" at="237,131,238,49" concept="10" />
      <node id="3642991921658122721" at="240,55,241,59" concept="5" />
      <node id="3642991921658122721" at="241,59,242,41" concept="1" />
      <node id="3642991921658122721" at="242,41,243,24" concept="6" />
      <node id="3642991921658122721" at="246,118,247,394" concept="1" />
      <node id="3642991921658122721" at="249,41,250,48" concept="1" />
      <node id="3642991921658122721" at="254,44,255,54" concept="5" />
      <node id="3642991921658122721" at="255,54,256,54" concept="1" />
      <node id="3642991921658122721" at="256,54,257,0" concept="8" />
      <node id="3642991921658122721" at="257,0,258,40" concept="1" />
      <node id="3642991921658122721" at="258,40,259,24" concept="6" />
      <node id="3642991921658122721" at="261,40,262,38" concept="6" />
      <node id="3642991921658122733" at="265,49,266,94" concept="5" />
      <node id="3642991921658122733" at="266,94,267,47" concept="1" />
      <node id="3642991921658122733" at="267,47,268,34" concept="5" />
      <node id="3642991921658122733" at="268,34,269,85" concept="1" />
      <node id="3642991921658122733" at="269,85,270,40" concept="1" />
      <node id="3642991921658122733" at="270,40,271,34" concept="1" />
      <node id="3642991921658122733" at="271,34,272,22" concept="6" />
      <node id="3642991921658122721" at="35,0,37,0" concept="2" trace="myNode" />
      <node id="3642991921658122721" at="102,0,104,0" concept="2" trace="myNode" />
      <node id="3642991921658122721" at="179,0,181,0" concept="2" trace="myNode" />
      <node id="3642991921658122721" at="49,0,52,0" concept="4" trace="createCell#()Ljetbrains/mps/openapi/editor/cells/EditorCell;" />
      <node id="3642991921658122721" at="57,65,60,5" concept="3" />
      <node id="3642991921658122721" at="60,5,63,5" concept="3" />
      <node id="3642991921658122721" at="90,0,93,0" concept="0" trace="_Inline_nyg1sl_a0a#()V" />
      <node id="3642991921658122721" at="93,0,96,0" concept="4" trace="createEditorCell#(Ljetbrains/mps/openapi/editor/EditorContext;)Ljetbrains/mps/openapi/editor/cells/EditorCell;" />
      <node id="3642991921658122721" at="112,0,115,0" concept="4" trace="createCell#()Ljetbrains/mps/openapi/editor/cells/EditorCell;" />
      <node id="943668161921783162" at="143,0,146,0" concept="9" trace="renderingCondition_nyg1sl_a0a#(Lorg/jetbrains/mps/openapi/model/SNode;Ljetbrains/mps/openapi/editor/EditorContext;)Z" />
      <node id="3642991921658122721" at="167,0,170,0" concept="0" trace="_Inline_nyg1sl_a1a#()V" />
      <node id="3642991921658122721" at="170,0,173,0" concept="4" trace="createEditorCell#(Ljetbrains/mps/openapi/editor/EditorContext;)Ljetbrains/mps/openapi/editor/cells/EditorCell;" />
      <node id="3642991921658122721" at="189,0,192,0" concept="4" trace="createCell#()Ljetbrains/mps/openapi/editor/cells/EditorCell;" />
      <node id="943668161921783345" at="220,0,223,0" concept="9" trace="renderingCondition_nyg1sl_a1a#(Lorg/jetbrains/mps/openapi/model/SNode;Ljetbrains/mps/openapi/editor/EditorContext;)Z" />
      <node id="3642991921658122721" at="237,0,240,0" concept="0" trace="configurationNameSingleRoleHandler_nyg1sl_d0#(Lorg/jetbrains/mps/openapi/model/SNode;Lorg/jetbrains/mps/openapi/language/SContainmentLink;Ljetbrains/mps/openapi/editor/EditorContext;)V" />
      <node id="3642991921658122721" at="245,70,248,7" concept="3" />
      <node id="3642991921658122721" at="248,7,251,7" concept="3" />
      <node id="3642991921658122721" at="261,0,264,0" concept="4" trace="getNoTargetText#()Ljava/lang/String;" />
      <node id="3642991921658122721" at="38,0,42,0" concept="0" trace="RunConfigurationCreator_EditorBuilder_a#(Ljetbrains/mps/openapi/editor/EditorContext;Lorg/jetbrains/mps/openapi/model/SNode;)V" />
      <node id="3642991921658122721" at="75,63,79,5" concept="3" />
      <node id="3642991921658122721" at="96,0,100,0" concept="4" trace="createEditorCell#(Ljetbrains/mps/openapi/editor/EditorContext;Lorg/jetbrains/mps/openapi/model/SNode;)Ljetbrains/mps/openapi/editor/cells/EditorCell;" />
      <node id="3642991921658122721" at="152,63,156,5" concept="3" />
      <node id="3642991921658122721" at="173,0,177,0" concept="4" trace="createEditorCell#(Ljetbrains/mps/openapi/editor/EditorContext;Lorg/jetbrains/mps/openapi/model/SNode;)Ljetbrains/mps/openapi/editor/cells/EditorCell;" />
      <node id="3642991921658122721" at="232,0,236,0" concept="4" trace="createRefNode_nyg1sl_d0#()Ljetbrains/mps/openapi/editor/cells/EditorCell;" />
      <node id="3642991921658122721" at="43,0,48,0" concept="4" trace="getNode#()Lorg/jetbrains/mps/openapi/model/SNode;" />
      <node id="3642991921658122721" at="82,59,87,22" concept="3" />
      <node id="3642991921658122721" at="106,0,111,0" concept="0" trace="Inline_Builder_nyg1sl_a0a#(Ljetbrains/mps/openapi/editor/EditorContext;Lorg/jetbrains/mps/openapi/model/SNode;Lorg/jetbrains/mps/openapi/model/SNode;)V" />
      <node id="3642991921658122721" at="116,0,121,0" concept="4" trace="getNode#()Lorg/jetbrains/mps/openapi/model/SNode;" />
      <node id="3642991921658122729" at="135,61,140,24" concept="3" />
      <node id="3642991921658122721" at="159,59,164,22" concept="3" />
      <node id="3642991921658122721" at="183,0,188,0" concept="0" trace="Inline_Builder_nyg1sl_a1a#(Ljetbrains/mps/openapi/editor/EditorContext;Lorg/jetbrains/mps/openapi/model/SNode;Lorg/jetbrains/mps/openapi/model/SNode;)V" />
      <node id="3642991921658122721" at="193,0,198,0" concept="4" trace="getNode#()Lorg/jetbrains/mps/openapi/model/SNode;" />
      <node id="943668161921783161" at="212,61,217,24" concept="3" />
      <node id="3642991921658122721" at="240,0,245,0" concept="4" trace="createChildCell#(Lorg/jetbrains/mps/openapi/model/SNode;)Ljetbrains/mps/openapi/editor/cells/EditorCell;" />
      <node id="3642991921658122721" at="245,0,253,0" concept="4" trace="installCellInfo#(Lorg/jetbrains/mps/openapi/model/SNode;Ljetbrains/mps/openapi/editor/cells/EditorCell;)V" />
      <node id="3642991921658122721" at="253,0,261,0" concept="4" trace="createEmptyCell#()Ljetbrains/mps/openapi/editor/cells/EditorCell;" />
      <node id="3642991921658122731" at="223,0,232,0" concept="4" trace="createConstant_nyg1sl_c0#()Ljetbrains/mps/openapi/editor/cells/EditorCell;" />
      <node id="3642991921658122733" at="265,0,274,0" concept="4" trace="createConstant_nyg1sl_e0#()Ljetbrains/mps/openapi/editor/cells/EditorCell;" />
      <node id="3642991921658122721" at="53,0,69,0" concept="4" trace="createCollection_nyg1sl_a#()Ljetbrains/mps/openapi/editor/cells/EditorCell;" />
      <node id="3642991921658122721" at="69,0,89,0" concept="4" trace="createRefCell_nyg1sl_a0#()Ljetbrains/mps/openapi/editor/cells/EditorCell;" />
      <node id="3642991921658122729" at="122,0,142,0" concept="4" trace="createProperty_nyg1sl_a0a0#()Ljetbrains/mps/openapi/editor/cells/EditorCell;" />
      <node id="3642991921658122721" at="146,0,166,0" concept="4" trace="createRefCell_nyg1sl_b0#()Ljetbrains/mps/openapi/editor/cells/EditorCell;" />
      <node id="943668161921783161" at="199,0,219,0" concept="4" trace="createProperty_nyg1sl_a0b0#()Ljetbrains/mps/openapi/editor/cells/EditorCell;" />
      <scope id="3642991921658122721" at="45,26,46,18" />
      <scope id="3642991921658122721" at="49,39,50,39" />
      <scope id="3642991921658122721" at="58,68,59,58" />
      <scope id="3642991921658122721" at="61,68,62,58" />
      <scope id="3642991921658122721" at="90,33,91,14" />
      <scope id="3642991921658122721" at="93,69,94,57" />
      <scope id="3642991921658122721" at="112,41,113,42" />
      <scope id="3642991921658122721" at="118,28,119,20" />
      <scope id="943668161921783163" at="143,97,144,609" />
      <scope id="3642991921658122721" at="167,33,168,14" />
      <scope id="3642991921658122721" at="170,69,171,57" />
      <scope id="3642991921658122721" at="189,41,190,42" />
      <scope id="3642991921658122721" at="195,28,196,20" />
      <scope id="943668161921783346" at="220,97,221,609" />
      <scope id="3642991921658122721" at="237,131,238,49" />
      <scope id="3642991921658122721" at="246,118,247,394" />
      <scope id="3642991921658122721" at="249,41,250,48" />
      <scope id="3642991921658122721" at="261,40,262,38" />
      <scope id="3642991921658122721" at="38,103,40,18" />
      <scope id="3642991921658122721" at="76,39,78,42" />
      <scope id="3642991921658122721" at="83,35,85,94">
        <var name="manager" id="3642991921658122721" />
      </scope>
      <scope id="3642991921658122721" at="96,81,98,131" />
      <scope id="3642991921658122729" at="136,37,138,96">
        <var name="manager" id="3642991921658122729" />
      </scope>
      <scope id="3642991921658122721" at="153,39,155,42" />
      <scope id="3642991921658122721" at="160,35,162,94">
        <var name="manager" id="3642991921658122721" />
      </scope>
      <scope id="3642991921658122721" at="173,81,175,131" />
      <scope id="943668161921783161" at="213,37,215,96">
        <var name="manager" id="943668161921783161" />
      </scope>
      <scope id="3642991921658122721" at="232,48,234,33">
=======
      <node id="3642991921658122721" at="32,79,33,63" concept="6" />
      <node id="3642991921658122721" at="35,89,36,99" concept="5" />
      <node id="3642991921658122721" at="36,99,37,48" concept="1" />
      <node id="3642991921658122721" at="37,48,38,28" concept="1" />
      <node id="3642991921658122721" at="39,61,40,82" concept="1" />
      <node id="3642991921658122721" at="42,61,43,82" concept="1" />
      <node id="3642991921658122721" at="44,5,45,81" concept="1" />
      <node id="3642991921658122721" at="45,81,46,80" concept="1" />
      <node id="3642991921658122721" at="46,80,47,81" concept="1" />
      <node id="3642991921658122721" at="47,81,48,22" concept="6" />
      <node id="3642991921658122721" at="50,87,51,81" concept="5" />
      <node id="3642991921658122721" at="51,81,52,38" concept="1" />
      <node id="3642991921658122721" at="52,38,53,51" concept="1" />
      <node id="3642991921658122721" at="53,51,54,26" concept="5" />
      <node id="3642991921658122721" at="54,26,55,95" concept="1" />
      <node id="3642991921658122721" at="55,95,56,58" concept="1" />
      <node id="3642991921658122721" at="57,39,58,40" concept="1" />
      <node id="3642991921658122721" at="58,40,59,42" concept="1" />
      <node id="3642991921658122721" at="60,5,61,73" concept="1" />
      <node id="3642991921658122721" at="61,73,62,57" concept="5" />
      <node id="3642991921658122721" at="63,35,64,82" concept="5" />
      <node id="3642991921658122721" at="64,82,65,112" concept="6" />
      <node id="3642991921658122721" at="66,10,67,22" concept="6" />
      <node id="3642991921658122727" at="70,33,71,14" concept="9" />
      <node id="3642991921658122727" at="73,69,74,67" concept="6" />
      <node id="3642991921658122727" at="76,81,77,66" concept="6" />
      <node id="3642991921658122729" at="79,92,80,84" concept="5" />
      <node id="3642991921658122729" at="80,84,81,31" concept="1" />
      <node id="3642991921658122729" at="81,31,82,44" concept="1" />
      <node id="3642991921658122729" at="82,44,83,33" concept="1" />
      <node id="3642991921658122729" at="83,33,84,28" concept="5" />
      <node id="3642991921658122729" at="84,28,85,60" concept="1" />
      <node id="3642991921658122729" at="85,60,86,44" concept="1" />
      <node id="3642991921658122729" at="86,44,87,36" concept="5" />
      <node id="3642991921658122729" at="87,36,88,87" concept="1" />
      <node id="3642991921658122729" at="88,87,89,42" concept="1" />
      <node id="3642991921658122729" at="89,42,90,75" concept="1" />
      <node id="3642991921658122729" at="90,75,91,59" concept="5" />
      <node id="3642991921658122729" at="92,37,93,84" concept="5" />
      <node id="3642991921658122729" at="93,84,94,114" concept="6" />
      <node id="3642991921658122729" at="95,12,96,24" concept="6" />
      <node id="943668161921783164" at="99,97,100,609" concept="6" />
      <node id="3642991921658122721" at="102,87,103,81" concept="5" />
      <node id="3642991921658122721" at="103,81,104,38" concept="1" />
      <node id="3642991921658122721" at="104,38,105,51" concept="1" />
      <node id="3642991921658122721" at="105,51,106,26" concept="5" />
      <node id="3642991921658122721" at="106,26,107,95" concept="1" />
      <node id="3642991921658122721" at="107,95,108,58" concept="1" />
      <node id="3642991921658122721" at="109,39,110,40" concept="1" />
      <node id="3642991921658122721" at="110,40,111,42" concept="1" />
      <node id="3642991921658122721" at="112,5,113,73" concept="1" />
      <node id="3642991921658122721" at="113,73,114,57" concept="5" />
      <node id="3642991921658122721" at="115,35,116,82" concept="5" />
      <node id="3642991921658122721" at="116,82,117,112" concept="6" />
      <node id="3642991921658122721" at="118,10,119,22" concept="6" />
      <node id="943668161921783160" at="122,33,123,14" concept="9" />
      <node id="943668161921783160" at="125,69,126,67" concept="6" />
      <node id="943668161921783160" at="128,81,129,66" concept="6" />
      <node id="943668161921783161" at="131,92,132,84" concept="5" />
      <node id="943668161921783161" at="132,84,133,31" concept="1" />
      <node id="943668161921783161" at="133,31,134,44" concept="1" />
      <node id="943668161921783161" at="134,44,135,33" concept="1" />
      <node id="943668161921783161" at="135,33,136,28" concept="5" />
      <node id="943668161921783161" at="136,28,137,60" concept="1" />
      <node id="943668161921783161" at="137,60,138,46" concept="1" />
      <node id="943668161921783161" at="138,46,139,36" concept="5" />
      <node id="943668161921783161" at="139,36,140,97" concept="1" />
      <node id="943668161921783161" at="140,97,141,42" concept="1" />
      <node id="943668161921783161" at="141,42,142,75" concept="1" />
      <node id="943668161921783161" at="142,75,143,59" concept="5" />
      <node id="943668161921783161" at="144,37,145,84" concept="5" />
      <node id="943668161921783161" at="145,84,146,114" concept="6" />
      <node id="943668161921783161" at="147,12,148,24" concept="6" />
      <node id="943668161921783347" at="151,97,152,609" concept="6" />
      <node id="3642991921658122731" at="154,88,155,87" concept="5" />
      <node id="3642991921658122731" at="155,87,156,47" concept="1" />
      <node id="3642991921658122731" at="156,47,157,34" concept="5" />
      <node id="3642991921658122731" at="157,34,158,77" concept="1" />
      <node id="3642991921658122731" at="158,77,159,40" concept="1" />
      <node id="3642991921658122731" at="159,40,160,34" concept="1" />
      <node id="3642991921658122731" at="160,34,161,22" concept="6" />
      <node id="3642991921658122721" at="163,87,164,282" concept="5" />
      <node id="3642991921658122721" at="164,282,165,33" concept="6" />
      <node id="3642991921658122721" at="168,131,169,49" concept="9" />
      <node id="3642991921658122721" at="171,55,172,59" concept="5" />
      <node id="3642991921658122721" at="172,59,173,41" concept="1" />
      <node id="3642991921658122721" at="173,41,174,24" concept="6" />
      <node id="3642991921658122721" at="177,118,178,392" concept="1" />
      <node id="3642991921658122721" at="180,41,181,48" concept="1" />
      <node id="3642991921658122721" at="185,44,186,54" concept="5" />
      <node id="3642991921658122721" at="186,54,187,54" concept="1" />
      <node id="3642991921658122721" at="187,54,188,0" concept="7" />
      <node id="3642991921658122721" at="188,0,189,40" concept="1" />
      <node id="3642991921658122721" at="189,40,190,24" concept="6" />
      <node id="3642991921658122721" at="192,40,193,38" concept="6" />
      <node id="3642991921658122733" at="196,88,197,87" concept="5" />
      <node id="3642991921658122733" at="197,87,198,47" concept="1" />
      <node id="3642991921658122733" at="198,47,199,34" concept="5" />
      <node id="3642991921658122733" at="199,34,200,69" concept="1" />
      <node id="3642991921658122733" at="200,69,201,40" concept="1" />
      <node id="3642991921658122733" at="201,40,202,34" concept="1" />
      <node id="3642991921658122733" at="202,34,203,22" concept="6" />
      <node id="3642991921658122721" at="32,0,35,0" concept="4" trace="createEditorCell#(Ljetbrains/mps/openapi/editor/EditorContext;Lorg/jetbrains/mps/openapi/model/SNode;)Ljetbrains/mps/openapi/editor/cells/EditorCell;" />
      <node id="3642991921658122721" at="38,28,41,5" concept="3" />
      <node id="3642991921658122721" at="41,5,44,5" concept="3" />
      <node id="3642991921658122727" at="70,0,73,0" concept="0" trace="_Inline_nyg1sl_a0a#()V" />
      <node id="3642991921658122727" at="73,0,76,0" concept="4" trace="createEditorCell#(Ljetbrains/mps/openapi/editor/EditorContext;)Ljetbrains/mps/openapi/editor/cells/EditorCell;" />
      <node id="3642991921658122727" at="76,0,79,0" concept="4" trace="createEditorCell#(Ljetbrains/mps/openapi/editor/EditorContext;Lorg/jetbrains/mps/openapi/model/SNode;)Ljetbrains/mps/openapi/editor/cells/EditorCell;" />
      <node id="943668161921783162" at="99,0,102,0" concept="8" trace="renderingCondition_nyg1sl_a0a#(Lorg/jetbrains/mps/openapi/model/SNode;Ljetbrains/mps/openapi/editor/EditorContext;)Z" />
      <node id="943668161921783160" at="122,0,125,0" concept="0" trace="_Inline_nyg1sl_a1a#()V" />
      <node id="943668161921783160" at="125,0,128,0" concept="4" trace="createEditorCell#(Ljetbrains/mps/openapi/editor/EditorContext;)Ljetbrains/mps/openapi/editor/cells/EditorCell;" />
      <node id="943668161921783160" at="128,0,131,0" concept="4" trace="createEditorCell#(Ljetbrains/mps/openapi/editor/EditorContext;Lorg/jetbrains/mps/openapi/model/SNode;)Ljetbrains/mps/openapi/editor/cells/EditorCell;" />
      <node id="943668161921783345" at="151,0,154,0" concept="8" trace="renderingCondition_nyg1sl_a1a#(Lorg/jetbrains/mps/openapi/model/SNode;Ljetbrains/mps/openapi/editor/EditorContext;)Z" />
      <node id="3642991921658122721" at="168,0,171,0" concept="0" trace="configurationNameSingleRoleHandler_nyg1sl_d0#(Lorg/jetbrains/mps/openapi/model/SNode;Lorg/jetbrains/mps/openapi/language/SContainmentLink;Ljetbrains/mps/openapi/editor/EditorContext;)V" />
      <node id="3642991921658122721" at="176,70,179,7" concept="3" />
      <node id="3642991921658122721" at="179,7,182,7" concept="3" />
      <node id="3642991921658122721" at="192,0,195,0" concept="4" trace="getNoTargetText#()Ljava/lang/String;" />
      <node id="3642991921658122721" at="56,58,60,5" concept="3" />
      <node id="3642991921658122721" at="108,58,112,5" concept="3" />
      <node id="3642991921658122721" at="163,0,167,0" concept="4" trace="createRefNode_nyg1sl_d0#(Ljetbrains/mps/openapi/editor/EditorContext;Lorg/jetbrains/mps/openapi/model/SNode;)Ljetbrains/mps/openapi/editor/cells/EditorCell;" />
      <node id="3642991921658122721" at="62,57,67,22" concept="3" />
      <node id="3642991921658122729" at="91,59,96,24" concept="3" />
      <node id="3642991921658122721" at="114,57,119,22" concept="3" />
      <node id="943668161921783161" at="143,59,148,24" concept="3" />
      <node id="3642991921658122721" at="171,0,176,0" concept="4" trace="createChildCell#(Lorg/jetbrains/mps/openapi/model/SNode;)Ljetbrains/mps/openapi/editor/cells/EditorCell;" />
      <node id="3642991921658122721" at="176,0,184,0" concept="4" trace="installCellInfo#(Lorg/jetbrains/mps/openapi/model/SNode;Ljetbrains/mps/openapi/editor/cells/EditorCell;)V" />
      <node id="3642991921658122721" at="184,0,192,0" concept="4" trace="createEmptyCell#()Ljetbrains/mps/openapi/editor/cells/EditorCell;" />
      <node id="3642991921658122731" at="154,0,163,0" concept="4" trace="createConstant_nyg1sl_c0#(Ljetbrains/mps/openapi/editor/EditorContext;Lorg/jetbrains/mps/openapi/model/SNode;)Ljetbrains/mps/openapi/editor/cells/EditorCell;" />
      <node id="3642991921658122733" at="196,0,205,0" concept="4" trace="createConstant_nyg1sl_e0#(Ljetbrains/mps/openapi/editor/EditorContext;Lorg/jetbrains/mps/openapi/model/SNode;)Ljetbrains/mps/openapi/editor/cells/EditorCell;" />
      <node id="3642991921658122721" at="35,0,50,0" concept="4" trace="createCollection_nyg1sl_a#(Ljetbrains/mps/openapi/editor/EditorContext;Lorg/jetbrains/mps/openapi/model/SNode;)Ljetbrains/mps/openapi/editor/cells/EditorCell;" />
      <node id="3642991921658122721" at="50,0,69,0" concept="4" trace="createRefCell_nyg1sl_a0#(Ljetbrains/mps/openapi/editor/EditorContext;Lorg/jetbrains/mps/openapi/model/SNode;)Ljetbrains/mps/openapi/editor/cells/EditorCell;" />
      <node id="3642991921658122729" at="79,0,98,0" concept="4" trace="createProperty_nyg1sl_a0a0#(Ljetbrains/mps/openapi/editor/EditorContext;Lorg/jetbrains/mps/openapi/model/SNode;)Ljetbrains/mps/openapi/editor/cells/EditorCell;" />
      <node id="3642991921658122721" at="102,0,121,0" concept="4" trace="createRefCell_nyg1sl_b0#(Ljetbrains/mps/openapi/editor/EditorContext;Lorg/jetbrains/mps/openapi/model/SNode;)Ljetbrains/mps/openapi/editor/cells/EditorCell;" />
      <node id="943668161921783161" at="131,0,150,0" concept="4" trace="createProperty_nyg1sl_a0b0#(Ljetbrains/mps/openapi/editor/EditorContext;Lorg/jetbrains/mps/openapi/model/SNode;)Ljetbrains/mps/openapi/editor/cells/EditorCell;" />
      <scope id="3642991921658122721" at="32,79,33,63" />
      <scope id="3642991921658122721" at="39,61,40,82" />
      <scope id="3642991921658122721" at="42,61,43,82" />
      <scope id="3642991921658122727" at="70,33,71,14" />
      <scope id="3642991921658122727" at="73,69,74,67" />
      <scope id="3642991921658122727" at="76,81,77,66" />
      <scope id="943668161921783163" at="99,97,100,609" />
      <scope id="943668161921783160" at="122,33,123,14" />
      <scope id="943668161921783160" at="125,69,126,67" />
      <scope id="943668161921783160" at="128,81,129,66" />
      <scope id="943668161921783346" at="151,97,152,609" />
      <scope id="3642991921658122721" at="168,131,169,49" />
      <scope id="3642991921658122721" at="177,118,178,392" />
      <scope id="3642991921658122721" at="180,41,181,48" />
      <scope id="3642991921658122721" at="192,40,193,38" />
      <scope id="3642991921658122721" at="57,39,59,42" />
      <scope id="3642991921658122721" at="63,35,65,112">
        <var name="manager" id="3642991921658122721" />
      </scope>
      <scope id="3642991921658122729" at="92,37,94,114">
        <var name="manager" id="3642991921658122729" />
      </scope>
      <scope id="3642991921658122721" at="109,39,111,42" />
      <scope id="3642991921658122721" at="115,35,117,112">
        <var name="manager" id="3642991921658122721" />
      </scope>
      <scope id="943668161921783161" at="144,37,146,114">
        <var name="manager" id="943668161921783161" />
      </scope>
      <scope id="3642991921658122721" at="163,87,165,33">
>>>>>>> bd830ede
        <var name="provider" id="3642991921658122721" />
      </scope>
      <scope id="3642991921658122721" at="49,0,52,0" />
      <scope id="3642991921658122721" at="90,0,93,0" />
      <scope id="3642991921658122721" at="93,0,96,0">
        <var name="editorContext" id="3642991921658122721" />
<<<<<<< HEAD
      </scope>
      <scope id="3642991921658122721" at="106,119,109,20" />
      <scope id="3642991921658122721" at="112,0,115,0" />
      <scope id="943668161921783162" at="143,0,146,0">
        <var name="editorContext" id="943668161921783162" />
        <var name="node" id="943668161921783162" />
      </scope>
      <scope id="3642991921658122721" at="167,0,170,0" />
      <scope id="3642991921658122721" at="170,0,173,0">
        <var name="editorContext" id="3642991921658122721" />
      </scope>
      <scope id="3642991921658122721" at="183,119,186,20" />
      <scope id="3642991921658122721" at="189,0,192,0" />
      <scope id="943668161921783345" at="220,0,223,0">
        <var name="editorContext" id="943668161921783345" />
        <var name="node" id="943668161921783345" />
      </scope>
      <scope id="3642991921658122721" at="237,0,240,0">
=======
        <var name="node" id="3642991921658122721" />
      </scope>
      <scope id="3642991921658122727" at="70,0,73,0" />
      <scope id="3642991921658122727" at="73,0,76,0">
        <var name="editorContext" id="3642991921658122727" />
      </scope>
      <scope id="3642991921658122727" at="76,0,79,0">
        <var name="editorContext" id="3642991921658122727" />
        <var name="node" id="3642991921658122727" />
      </scope>
      <scope id="943668161921783162" at="99,0,102,0">
        <var name="editorContext" id="943668161921783162" />
        <var name="node" id="943668161921783162" />
      </scope>
      <scope id="943668161921783160" at="122,0,125,0" />
      <scope id="943668161921783160" at="125,0,128,0">
        <var name="editorContext" id="943668161921783160" />
      </scope>
      <scope id="943668161921783160" at="128,0,131,0">
        <var name="editorContext" id="943668161921783160" />
        <var name="node" id="943668161921783160" />
      </scope>
      <scope id="943668161921783345" at="151,0,154,0">
        <var name="editorContext" id="943668161921783345" />
        <var name="node" id="943668161921783345" />
      </scope>
      <scope id="3642991921658122721" at="168,0,171,0">
>>>>>>> bd830ede
        <var name="containmentLink" id="3642991921658122721" />
        <var name="context" id="3642991921658122721" />
        <var name="ownerNode" id="3642991921658122721" />
      </scope>
<<<<<<< HEAD
      <scope id="3642991921658122721" at="240,55,243,24">
        <var name="editorCell" id="3642991921658122721" />
      </scope>
      <scope id="3642991921658122721" at="261,0,264,0" />
      <scope id="3642991921658122721" at="38,0,42,0">
        <var name="context" id="3642991921658122721" />
        <var name="node" id="3642991921658122721" />
      </scope>
      <scope id="3642991921658122721" at="96,0,100,0">
        <var name="editorContext" id="3642991921658122721" />
        <var name="node" id="3642991921658122721" />
      </scope>
      <scope id="3642991921658122721" at="173,0,177,0">
        <var name="editorContext" id="3642991921658122721" />
        <var name="node" id="3642991921658122721" />
      </scope>
      <scope id="3642991921658122721" at="232,0,236,0" />
      <scope id="3642991921658122721" at="43,0,48,0" />
      <scope id="3642991921658122721" at="106,0,111,0">
        <var name="context" id="3642991921658122721" />
        <var name="node" id="3642991921658122721" />
        <var name="referencingNode" id="3642991921658122721" />
      </scope>
      <scope id="3642991921658122721" at="116,0,121,0" />
      <scope id="3642991921658122721" at="183,0,188,0">
        <var name="context" id="3642991921658122721" />
        <var name="node" id="3642991921658122721" />
        <var name="referencingNode" id="3642991921658122721" />
      </scope>
      <scope id="3642991921658122721" at="193,0,198,0" />
      <scope id="3642991921658122721" at="240,0,245,0">
        <var name="child" id="3642991921658122721" />
      </scope>
      <scope id="3642991921658122721" at="254,44,259,24">
        <var name="editorCell" id="3642991921658122721" />
      </scope>
      <scope id="3642991921658122721" at="245,70,251,7" />
      <scope id="3642991921658122731" at="223,49,230,22">
        <var name="editorCell" id="3642991921658122731" />
        <var name="style" id="3642991921658122731" />
      </scope>
      <scope id="3642991921658122733" at="265,49,272,22">
        <var name="editorCell" id="3642991921658122733" />
        <var name="style" id="3642991921658122733" />
      </scope>
      <scope id="3642991921658122721" at="245,0,253,0">
        <var name="child" id="3642991921658122721" />
        <var name="editorCell" id="3642991921658122721" />
      </scope>
      <scope id="3642991921658122721" at="253,0,261,0" />
      <scope id="3642991921658122731" at="223,0,232,0" />
      <scope id="3642991921658122733" at="265,0,274,0" />
      <scope id="3642991921658122721" at="53,50,67,22">
        <var name="editorCell" id="3642991921658122721" />
      </scope>
      <scope id="3642991921658122721" at="53,0,69,0" />
      <scope id="3642991921658122721" at="69,48,87,22">
=======
      <scope id="3642991921658122721" at="171,55,174,24">
        <var name="editorCell" id="3642991921658122721" />
      </scope>
      <scope id="3642991921658122721" at="192,0,195,0" />
      <scope id="3642991921658122721" at="163,0,167,0">
        <var name="editorContext" id="3642991921658122721" />
        <var name="node" id="3642991921658122721" />
      </scope>
      <scope id="3642991921658122721" at="171,0,176,0">
        <var name="child" id="3642991921658122721" />
      </scope>
      <scope id="3642991921658122721" at="185,44,190,24">
        <var name="editorCell" id="3642991921658122721" />
      </scope>
      <scope id="3642991921658122721" at="176,70,182,7" />
      <scope id="3642991921658122731" at="154,88,161,22">
        <var name="editorCell" id="3642991921658122731" />
        <var name="style" id="3642991921658122731" />
      </scope>
      <scope id="3642991921658122733" at="196,88,203,22">
        <var name="editorCell" id="3642991921658122733" />
        <var name="style" id="3642991921658122733" />
      </scope>
      <scope id="3642991921658122721" at="176,0,184,0">
        <var name="child" id="3642991921658122721" />
        <var name="editorCell" id="3642991921658122721" />
      </scope>
      <scope id="3642991921658122721" at="184,0,192,0" />
      <scope id="3642991921658122731" at="154,0,163,0">
        <var name="editorContext" id="3642991921658122731" />
        <var name="node" id="3642991921658122731" />
      </scope>
      <scope id="3642991921658122733" at="196,0,205,0">
        <var name="editorContext" id="3642991921658122733" />
        <var name="node" id="3642991921658122733" />
      </scope>
      <scope id="3642991921658122721" at="35,89,48,22">
        <var name="editorCell" id="3642991921658122721" />
      </scope>
      <scope id="3642991921658122721" at="35,0,50,0">
        <var name="editorContext" id="3642991921658122721" />
        <var name="node" id="3642991921658122721" />
      </scope>
      <scope id="3642991921658122721" at="50,87,67,22">
>>>>>>> bd830ede
        <var name="attributeConcept" id="3642991921658122721" />
        <var name="editorCell" id="3642991921658122721" />
        <var name="provider" id="3642991921658122721" />
      </scope>
<<<<<<< HEAD
      <scope id="3642991921658122729" at="122,53,140,24">
=======
      <scope id="3642991921658122729" at="79,92,96,24">
>>>>>>> bd830ede
        <var name="attributeConcept" id="3642991921658122729" />
        <var name="editorCell" id="3642991921658122729" />
        <var name="provider" id="3642991921658122729" />
        <var name="style" id="3642991921658122729" />
      </scope>
<<<<<<< HEAD
      <scope id="3642991921658122721" at="146,48,164,22">
=======
      <scope id="3642991921658122721" at="102,87,119,22">
>>>>>>> bd830ede
        <var name="attributeConcept" id="3642991921658122721" />
        <var name="editorCell" id="3642991921658122721" />
        <var name="provider" id="3642991921658122721" />
      </scope>
<<<<<<< HEAD
      <scope id="943668161921783161" at="199,53,217,24">
=======
      <scope id="943668161921783161" at="131,92,148,24">
>>>>>>> bd830ede
        <var name="attributeConcept" id="943668161921783161" />
        <var name="editorCell" id="943668161921783161" />
        <var name="provider" id="943668161921783161" />
        <var name="style" id="943668161921783161" />
      </scope>
<<<<<<< HEAD
      <scope id="3642991921658122721" at="69,0,89,0" />
      <scope id="3642991921658122729" at="122,0,142,0" />
      <scope id="3642991921658122721" at="146,0,166,0" />
      <scope id="943668161921783161" at="199,0,219,0" />
      <unit id="3642991921658122721" at="89,0,101,0" name="jetbrains.mps.execution.configurations.editor.RunConfigurationCreator_EditorBuilder_a$_Inline_nyg1sl_a0a" />
      <unit id="3642991921658122721" at="166,0,178,0" name="jetbrains.mps.execution.configurations.editor.RunConfigurationCreator_EditorBuilder_a$_Inline_nyg1sl_a1a" />
      <unit id="3642991921658122721" at="236,0,265,0" name="jetbrains.mps.execution.configurations.editor.RunConfigurationCreator_EditorBuilder_a$configurationNameSingleRoleHandler_nyg1sl_d0" />
      <unit id="3642991921658122721" at="101,0,143,0" name="jetbrains.mps.execution.configurations.editor.RunConfigurationCreator_EditorBuilder_a$Inline_Builder_nyg1sl_a0a" />
      <unit id="3642991921658122721" at="178,0,220,0" name="jetbrains.mps.execution.configurations.editor.RunConfigurationCreator_EditorBuilder_a$Inline_Builder_nyg1sl_a1a" />
      <unit id="3642991921658122721" at="34,0,275,0" name="jetbrains.mps.execution.configurations.editor.RunConfigurationCreator_EditorBuilder_a" />
=======
      <scope id="3642991921658122721" at="50,0,69,0">
        <var name="editorContext" id="3642991921658122721" />
        <var name="node" id="3642991921658122721" />
      </scope>
      <scope id="3642991921658122729" at="79,0,98,0">
        <var name="editorContext" id="3642991921658122729" />
        <var name="node" id="3642991921658122729" />
      </scope>
      <scope id="3642991921658122721" at="102,0,121,0">
        <var name="editorContext" id="3642991921658122721" />
        <var name="node" id="3642991921658122721" />
      </scope>
      <scope id="943668161921783161" at="131,0,150,0">
        <var name="editorContext" id="943668161921783161" />
        <var name="node" id="943668161921783161" />
      </scope>
      <unit id="3642991921658122721" at="167,0,196,0" name="jetbrains.mps.execution.configurations.editor.RunConfigurationCreator_Editor$configurationNameSingleRoleHandler_nyg1sl_d0" />
      <unit id="3642991921658122727" at="69,0,99,0" name="jetbrains.mps.execution.configurations.editor.RunConfigurationCreator_Editor$_Inline_nyg1sl_a0a" />
      <unit id="943668161921783160" at="121,0,151,0" name="jetbrains.mps.execution.configurations.editor.RunConfigurationCreator_Editor$_Inline_nyg1sl_a1a" />
      <unit id="3642991921658122721" at="31,0,206,0" name="jetbrains.mps.execution.configurations.editor.RunConfigurationCreator_Editor" />
>>>>>>> bd830ede
    </file>
  </root>
  <root nodeRef="r:7d438dd6-fddd-4f98-b0ae-eed9d2bebdce(jetbrains.mps.execution.configurations.editor)/4366236229294105352">
    <file name="RunConfigurationProducer_Editor.java">
      <node id="4366236229294105352" at="11,79,12,90" concept="6" />
      <node id="4366236229294105352" at="11,0,14,0" concept="4" trace="createEditorCell#(Ljetbrains/mps/openapi/editor/EditorContext;Lorg/jetbrains/mps/openapi/model/SNode;)Ljetbrains/mps/openapi/editor/cells/EditorCell;" />
      <scope id="4366236229294105352" at="11,79,12,90" />
      <scope id="4366236229294105352" at="11,0,14,0">
        <var name="editorContext" id="4366236229294105352" />
        <var name="node" id="4366236229294105352" />
      </scope>
      <unit id="4366236229294105352" at="10,0,15,0" name="jetbrains.mps.execution.configurations.editor.RunConfigurationProducer_Editor" />
    </file>
    <file name="RunConfigurationProducer_EditorBuilder_a.java">
      <node id="4366236229294105352" at="35,104,36,19" concept="10" />
      <node id="4366236229294105352" at="36,19,37,18" concept="1" />
      <node id="4366236229294105352" at="42,26,43,18" concept="6" />
      <node id="4366236229294105352" at="46,39,47,39" concept="6" />
      <node id="4366236229294105352" at="50,50,51,104" concept="5" />
      <node id="4366236229294105352" at="51,104,52,48" concept="1" />
      <node id="4366236229294105352" at="52,48,53,28" concept="1" />
      <node id="4366236229294105352" at="53,28,54,65" concept="1" />
      <node id="4366236229294105352" at="54,65,55,59" concept="1" />
      <node id="4366236229294105352" at="55,59,56,57" concept="1" />
      <node id="4366236229294105352" at="56,57,57,59" concept="1" />
      <node id="4366236229294105352" at="57,59,58,22" concept="6" />
      <node id="4366236229294105352" at="60,51,61,106" concept="5" />
      <node id="4366236229294105352" at="61,106,62,49" concept="1" />
      <node id="4366236229294105352" at="62,49,63,34" concept="5" />
      <node id="4366236229294105352" at="63,34,64,49" concept="1" />
      <node id="4366236229294105352" at="64,49,65,40" concept="1" />
      <node id="4366236229294105352" at="65,40,66,59" concept="1" />
      <node id="4366236229294105352" at="66,59,67,58" concept="1" />
      <node id="4366236229294105352" at="67,58,68,57" concept="1" />
      <node id="4366236229294105352" at="68,57,69,22" concept="6" />
      <node id="2886182022232400290" at="71,51,72,119" concept="5" />
      <node id="2886182022232400290" at="72,119,73,34" concept="5" />
      <node id="2886182022232400290" at="73,34,74,82" concept="1" />
      <node id="2886182022232400290" at="74,82,75,40" concept="1" />
      <node id="2886182022232400290" at="75,40,76,22" concept="6" />
      <node id="4366236229294139633" at="78,50,79,96" concept="5" />
      <node id="4366236229294139633" at="79,96,80,48" concept="1" />
      <node id="4366236229294139633" at="80,48,81,34" concept="5" />
      <node id="4366236229294139633" at="81,34,82,82" concept="1" />
      <node id="4366236229294139633" at="82,82,83,40" concept="1" />
      <node id="4366236229294139633" at="83,40,84,34" concept="1" />
      <node id="4366236229294139633" at="84,34,85,22" concept="6" />
      <node id="4366236229294105352" at="87,49,88,293" concept="5" />
      <node id="4366236229294105352" at="88,293,89,33" concept="6" />
      <node id="4366236229294105352" at="92,128,93,49" concept="10" />
      <node id="4366236229294105352" at="95,55,96,59" concept="5" />
      <node id="4366236229294105352" at="96,59,97,41" concept="1" />
      <node id="4366236229294105352" at="97,41,98,24" concept="6" />
      <node id="4366236229294105352" at="101,118,102,391" concept="1" />
      <node id="4366236229294105352" at="104,41,105,44" concept="1" />
      <node id="4366236229294105352" at="109,44,110,54" concept="5" />
      <node id="4366236229294105352" at="110,54,111,50" concept="1" />
      <node id="4366236229294105352" at="111,50,112,0" concept="8" />
      <node id="4366236229294105352" at="112,0,113,40" concept="1" />
      <node id="4366236229294105352" at="113,40,114,24" concept="6" />
      <node id="4366236229294105352" at="116,40,117,34" concept="6" />
      <node id="4366236229294149033" at="120,49,121,93" concept="5" />
      <node id="4366236229294149033" at="121,93,122,47" concept="1" />
      <node id="4366236229294149033" at="122,47,123,34" concept="5" />
      <node id="4366236229294149033" at="123,34,124,49" concept="1" />
      <node id="4366236229294149033" at="124,49,125,40" concept="1" />
      <node id="4366236229294149033" at="125,40,126,34" concept="1" />
      <node id="4366236229294149033" at="126,34,127,22" concept="6" />
      <node id="4366236229294105352" at="129,51,130,106" concept="5" />
      <node id="4366236229294105352" at="130,106,131,49" concept="1" />
      <node id="4366236229294105352" at="131,49,132,60" concept="1" />
      <node id="4366236229294105352" at="132,60,133,61" concept="1" />
      <node id="4366236229294105352" at="133,61,134,22" concept="6" />
      <node id="3642991921658122030" at="136,52,137,85" concept="5" />
      <node id="3642991921658122030" at="137,85,138,22" concept="6" />
      <node id="4366236229294105352" at="140,53,141,152" concept="5" />
      <node id="4366236229294105352" at="141,152,142,93" concept="5" />
      <node id="4366236229294105352" at="142,93,143,48" concept="1" />
      <node id="4366236229294105352" at="143,48,144,34" concept="5" />
      <node id="4366236229294105352" at="144,34,145,49" concept="1" />
      <node id="4366236229294105352" at="145,49,146,40" concept="1" />
      <node id="4366236229294105352" at="146,40,147,49" concept="1" />
      <node id="4366236229294105352" at="147,49,148,22" concept="6" />
      <node id="4366236229294105352" at="151,100,152,50" concept="10" />
      <node id="4366236229294105352" at="154,66,155,93" concept="6" />
      <node id="1983475444935881342" at="157,72,158,16" concept="6" />
      <node id="4366236229294105352" at="160,57,161,65" concept="5" />
      <node id="4366236229294105352" at="161,65,162,58" concept="1" />
      <node id="4366236229294105352" at="162,58,163,25" concept="6" />
      <node id="4366236229294105352" at="165,41,166,34" concept="5" />
      <node id="4366236229294105352" at="166,34,167,42" concept="1" />
      <node id="4366236229294105352" at="167,42,168,49" concept="1" />
      <node id="4366236229294105352" at="168,49,169,23" concept="6" />
      <node id="4366236229294105352" at="172,96,173,134" concept="1" />
      <node id="4366236229294105352" at="174,34,175,142" concept="1" />
      <node id="4366236229294105352" at="175,142,176,146" concept="1" />
      <node id="4366236229294105352" at="178,122,179,396" concept="1" />
      <node id="4366236229294105352" at="184,75,185,177" concept="5" />
      <node id="4366236229294105352" at="185,177,186,38" concept="1" />
      <node id="4366236229294105352" at="186,38,187,36" concept="5" />
      <node id="4366236229294105352" at="187,36,188,55" concept="1" />
      <node id="4366236229294105352" at="188,55,189,56" concept="1" />
      <node id="4366236229294105352" at="189,56,190,42" concept="1" />
      <node id="4366236229294105352" at="190,42,191,134" concept="1" />
      <node id="4366236229294105352" at="191,134,192,138" concept="1" />
      <node id="4366236229294105352" at="192,138,193,24" concept="6" />
      <node id="4366236229294105352" at="32,0,34,0" concept="2" trace="myNode" />
      <node id="4366236229294105352" at="46,0,49,0" concept="4" trace="createCell#()Ljetbrains/mps/openapi/editor/cells/EditorCell;" />
      <node id="4366236229294105352" at="92,0,95,0" concept="0" trace="configurationSingleRoleHandler_col7k7_c0a#(Lorg/jetbrains/mps/openapi/model/SNode;Lorg/jetbrains/mps/openapi/language/SContainmentLink;Ljetbrains/mps/openapi/editor/EditorContext;)V" />
      <node id="4366236229294105352" at="100,70,103,7" concept="3" />
      <node id="4366236229294105352" at="103,7,106,7" concept="3" />
      <node id="4366236229294105352" at="116,0,119,0" concept="4" trace="getNoTargetText#()Ljava/lang/String;" />
      <node id="4366236229294105352" at="151,0,154,0" concept="0" trace="produceListHandler_col7k7_b2a#(Lorg/jetbrains/mps/openapi/model/SNode;Ljava/lang/String;Ljetbrains/mps/openapi/editor/EditorContext;)V" />
      <node id="4366236229294105352" at="154,0,157,0" concept="4" trace="createNodeToInsert#(Ljetbrains/mps/openapi/editor/EditorContext;)Lorg/jetbrains/mps/openapi/model/SNode;" />
      <node id="4366236229294105352" at="157,0,160,0" concept="4" trace="getSeparatorText#(Ljetbrains/mps/openapi/editor/EditorContext;Lorg/jetbrains/mps/openapi/model/SNode;)Ljava/lang/String;" />
      <node id="4366236229294105352" at="177,9,180,9" concept="3" />
      <node id="4366236229294105352" at="35,0,39,0" concept="0" trace="RunConfigurationProducer_EditorBuilder_a#(Ljetbrains/mps/openapi/editor/EditorContext;Lorg/jetbrains/mps/openapi/model/SNode;)V" />
      <node id="4366236229294105352" at="87,0,91,0" concept="4" trace="createRefNode_col7k7_c0a#()Ljetbrains/mps/openapi/editor/cells/EditorCell;" />
      <node id="3642991921658122030" at="136,0,140,0" concept="4" trace="createIndentCell_col7k7_a2a#()Ljetbrains/mps/openapi/editor/cells/EditorCell;" />
      <node id="4366236229294105352" at="173,134,177,9" concept="3" />
      <node id="4366236229294105352" at="40,0,45,0" concept="4" trace="getNode#()Lorg/jetbrains/mps/openapi/model/SNode;" />
      <node id="4366236229294105352" at="95,0,100,0" concept="4" trace="createChildCell#(Lorg/jetbrains/mps/openapi/model/SNode;)Ljetbrains/mps/openapi/editor/cells/EditorCell;" />
      <node id="4366236229294105352" at="160,0,165,0" concept="4" trace="createNodeCell#(Lorg/jetbrains/mps/openapi/model/SNode;)Ljetbrains/mps/openapi/editor/cells/EditorCell;" />
      <node id="4366236229294105352" at="165,0,171,0" concept="4" trace="createEmptyCell#()Ljetbrains/mps/openapi/editor/cells/EditorCell;" />
      <node id="2886182022232400290" at="71,0,78,0" concept="4" trace="createComponent_col7k7_a0a#()Ljetbrains/mps/openapi/editor/cells/EditorCell;" />
      <node id="4366236229294105352" at="129,0,136,0" concept="4" trace="createCollection_col7k7_c0#()Ljetbrains/mps/openapi/editor/cells/EditorCell;" />
      <node id="4366236229294105352" at="100,0,108,0" concept="4" trace="installCellInfo#(Lorg/jetbrains/mps/openapi/model/SNode;Ljetbrains/mps/openapi/editor/cells/EditorCell;)V" />
      <node id="4366236229294105352" at="108,0,116,0" concept="4" trace="createEmptyCell#()Ljetbrains/mps/openapi/editor/cells/EditorCell;" />
      <node id="4366236229294139633" at="78,0,87,0" concept="4" trace="createConstant_col7k7_b0a#()Ljetbrains/mps/openapi/editor/cells/EditorCell;" />
      <node id="4366236229294149033" at="120,0,129,0" concept="4" trace="createConstant_col7k7_b0#()Ljetbrains/mps/openapi/editor/cells/EditorCell;" />
      <node id="4366236229294105352" at="50,0,60,0" concept="4" trace="createCollection_col7k7_a#()Ljetbrains/mps/openapi/editor/cells/EditorCell;" />
      <node id="4366236229294105352" at="140,0,150,0" concept="4" trace="createRefNodeList_col7k7_b2a#()Ljetbrains/mps/openapi/editor/cells/EditorCell;" />
      <node id="4366236229294105352" at="171,86,181,7" concept="3" />
      <node id="4366236229294105352" at="60,0,71,0" concept="4" trace="createCollection_col7k7_a0#()Ljetbrains/mps/openapi/editor/cells/EditorCell;" />
      <node id="4366236229294105352" at="171,0,183,0" concept="4" trace="installElementCellActions#(Lorg/jetbrains/mps/openapi/model/SNode;Ljetbrains/mps/openapi/editor/cells/EditorCell;)V" />
      <node id="4366236229294105352" at="183,0,195,0" concept="4" trace="createSeparatorCell#(Lorg/jetbrains/mps/openapi/model/SNode;Lorg/jetbrains/mps/openapi/model/SNode;)Ljetbrains/mps/openapi/editor/cells/EditorCell;" />
      <scope id="4366236229294105352" at="42,26,43,18" />
      <scope id="4366236229294105352" at="46,39,47,39" />
      <scope id="4366236229294105352" at="92,128,93,49" />
      <scope id="4366236229294105352" at="101,118,102,391" />
      <scope id="4366236229294105352" at="104,41,105,44" />
      <scope id="4366236229294105352" at="116,40,117,34" />
      <scope id="4366236229294105352" at="151,100,152,50" />
      <scope id="4366236229294105352" at="154,66,155,93" />
      <scope id="1983475444935881226" at="157,72,158,16" />
      <scope id="4366236229294105352" at="178,122,179,396" />
      <scope id="4366236229294105352" at="35,104,37,18" />
      <scope id="4366236229294105352" at="87,49,89,33">
        <var name="provider" id="4366236229294105352" />
      </scope>
      <scope id="3642991921658122030" at="136,52,138,22">
        <var name="editorCell" id="3642991921658122030" />
      </scope>
      <scope id="4366236229294105352" at="174,34,176,146" />
      <scope id="4366236229294105352" at="46,0,49,0" />
      <scope id="4366236229294105352" at="92,0,95,0">
        <var name="containmentLink" id="4366236229294105352" />
        <var name="context" id="4366236229294105352" />
        <var name="ownerNode" id="4366236229294105352" />
      </scope>
      <scope id="4366236229294105352" at="95,55,98,24">
        <var name="editorCell" id="4366236229294105352" />
      </scope>
      <scope id="4366236229294105352" at="116,0,119,0" />
      <scope id="4366236229294105352" at="151,0,154,0">
        <var name="childRole" id="4366236229294105352" />
        <var name="context" id="4366236229294105352" />
        <var name="ownerNode" id="4366236229294105352" />
      </scope>
      <scope id="4366236229294105352" at="154,0,157,0">
        <var name="editorContext" id="4366236229294105352" />
      </scope>
      <scope id="4366236229294105352" at="157,0,160,0">
        <var name="context" id="4366236229294105352" />
        <var name="node" id="4366236229294105352" />
      </scope>
      <scope id="4366236229294105352" at="160,57,163,25">
        <var name="elementCell" id="4366236229294105352" />
      </scope>
      <scope id="4366236229294105352" at="35,0,39,0">
        <var name="context" id="4366236229294105352" />
        <var name="node" id="4366236229294105352" />
      </scope>
      <scope id="4366236229294105352" at="87,0,91,0" />
      <scope id="3642991921658122030" at="136,0,140,0" />
      <scope id="4366236229294105352" at="165,41,169,23">
        <var name="emptyCell" id="4366236229294105352" />
      </scope>
      <scope id="4366236229294105352" at="40,0,45,0" />
      <scope id="2886182022232400290" at="71,51,76,22">
        <var name="editorCell" id="2886182022232400290" />
        <var name="style" id="2886182022232400290" />
      </scope>
      <scope id="4366236229294105352" at="95,0,100,0">
        <var name="child" id="4366236229294105352" />
      </scope>
      <scope id="4366236229294105352" at="109,44,114,24">
        <var name="editorCell" id="4366236229294105352" />
      </scope>
      <scope id="4366236229294105352" at="129,51,134,22">
        <var name="editorCell" id="4366236229294105352" />
      </scope>
      <scope id="4366236229294105352" at="160,0,165,0">
        <var name="elementNode" id="4366236229294105352" />
      </scope>
      <scope id="4366236229294105352" at="100,70,106,7" />
      <scope id="4366236229294105352" at="165,0,171,0" />
      <scope id="2886182022232400290" at="71,0,78,0" />
      <scope id="4366236229294139633" at="78,50,85,22">
        <var name="editorCell" id="4366236229294139633" />
        <var name="style" id="4366236229294139633" />
      </scope>
      <scope id="4366236229294149033" at="120,49,127,22">
        <var name="editorCell" id="4366236229294149033" />
        <var name="style" id="4366236229294149033" />
      </scope>
      <scope id="4366236229294105352" at="129,0,136,0" />
      <scope id="4366236229294105352" at="50,50,58,22">
        <var name="editorCell" id="4366236229294105352" />
      </scope>
      <scope id="4366236229294105352" at="100,0,108,0">
        <var name="child" id="4366236229294105352" />
        <var name="editorCell" id="4366236229294105352" />
      </scope>
      <scope id="4366236229294105352" at="108,0,116,0" />
      <scope id="4366236229294105352" at="140,53,148,22">
        <var name="editorCell" id="4366236229294105352" />
        <var name="handler" id="4366236229294105352" />
        <var name="style" id="4366236229294105352" />
      </scope>
      <scope id="4366236229294105352" at="172,96,180,9" />
      <scope id="4366236229294105352" at="60,51,69,22">
        <var name="editorCell" id="4366236229294105352" />
        <var name="style" id="4366236229294105352" />
      </scope>
      <scope id="4366236229294139633" at="78,0,87,0" />
      <scope id="4366236229294149033" at="120,0,129,0" />
      <scope id="4366236229294105352" at="184,75,193,24">
        <var name="editorCell" id="4366236229294105352" />
        <var name="style" id="4366236229294105352" />
      </scope>
      <scope id="4366236229294105352" at="50,0,60,0" />
      <scope id="4366236229294105352" at="140,0,150,0" />
      <scope id="4366236229294105352" at="171,86,181,7" />
      <scope id="4366236229294105352" at="60,0,71,0" />
      <scope id="4366236229294105352" at="171,0,183,0">
        <var name="elementCell" id="4366236229294105352" />
        <var name="elementNode" id="4366236229294105352" />
      </scope>
      <scope id="4366236229294105352" at="183,0,195,0">
        <var name="nextNode" id="4366236229294105352" />
        <var name="prevNode" id="4366236229294105352" />
      </scope>
      <unit id="4366236229294105352" at="91,0,120,0" name="jetbrains.mps.execution.configurations.editor.RunConfigurationProducer_EditorBuilder_a$configurationSingleRoleHandler_col7k7_c0a" />
      <unit id="4366236229294105352" at="150,0,196,0" name="jetbrains.mps.execution.configurations.editor.RunConfigurationProducer_EditorBuilder_a$produceListHandler_col7k7_b2a" />
      <unit id="4366236229294105352" at="31,0,197,0" name="jetbrains.mps.execution.configurations.editor.RunConfigurationProducer_EditorBuilder_a" />
    </file>
  </root>
  <root nodeRef="r:7d438dd6-fddd-4f98-b0ae-eed9d2bebdce(jetbrains.mps.execution.configurations.editor)/4366236229294149041">
    <file name="RunConfigurationProducerPart_Editor.java">
      <node id="4366236229294149041" at="11,79,12,94" concept="6" />
      <node id="4366236229294149041" at="11,0,14,0" concept="4" trace="createEditorCell#(Ljetbrains/mps/openapi/editor/EditorContext;Lorg/jetbrains/mps/openapi/model/SNode;)Ljetbrains/mps/openapi/editor/cells/EditorCell;" />
      <scope id="4366236229294149041" at="11,79,12,94" />
      <scope id="4366236229294149041" at="11,0,14,0">
        <var name="editorContext" id="4366236229294149041" />
        <var name="node" id="4366236229294149041" />
      </scope>
      <unit id="4366236229294149041" at="10,0,15,0" name="jetbrains.mps.execution.configurations.editor.RunConfigurationProducerPart_Editor" />
    </file>
    <file name="RunConfigurationProducerPart_EditorBuilder_a.java">
      <node id="4366236229294149041" at="29,108,30,19" concept="10" />
      <node id="4366236229294149041" at="30,19,31,18" concept="1" />
      <node id="4366236229294149041" at="36,26,37,18" concept="6" />
      <node id="4366236229294149041" at="40,39,41,39" concept="6" />
      <node id="4366236229294149041" at="44,50,45,104" concept="5" />
      <node id="4366236229294149041" at="45,104,46,48" concept="1" />
      <node id="4366236229294149041" at="46,48,47,28" concept="1" />
      <node id="4366236229294149041" at="47,28,48,65" concept="1" />
      <node id="4366236229294149041" at="48,65,49,59" concept="1" />
      <node id="4366236229294149041" at="49,59,50,59" concept="1" />
      <node id="4366236229294149041" at="50,59,51,22" concept="6" />
      <node id="4366236229294149041" at="53,51,54,106" concept="5" />
      <node id="4366236229294149041" at="54,106,55,49" concept="1" />
      <node id="4366236229294149041" at="55,49,56,34" concept="5" />
      <node id="4366236229294149041" at="56,34,57,49" concept="1" />
      <node id="4366236229294149041" at="57,49,58,40" concept="1" />
      <node id="4366236229294149041" at="58,40,59,59" concept="1" />
      <node id="4366236229294149041" at="59,59,60,58" concept="1" />
      <node id="4366236229294149041" at="60,58,61,57" concept="1" />
      <node id="4366236229294149041" at="61,57,62,22" concept="6" />
      <node id="2886182022232400223" at="64,51,65,119" concept="5" />
      <node id="2886182022232400223" at="65,119,66,34" concept="5" />
      <node id="2886182022232400223" at="66,34,67,82" concept="1" />
      <node id="2886182022232400223" at="67,82,68,40" concept="1" />
      <node id="2886182022232400223" at="68,40,69,22" concept="6" />
      <node id="4366236229294149050" at="71,50,72,97" concept="5" />
      <node id="4366236229294149050" at="72,97,73,48" concept="1" />
      <node id="4366236229294149050" at="73,48,74,34" concept="5" />
      <node id="4366236229294149050" at="74,34,75,82" concept="1" />
      <node id="4366236229294149050" at="75,82,76,40" concept="1" />
      <node id="4366236229294149050" at="76,40,77,34" concept="1" />
      <node id="4366236229294149050" at="77,34,78,22" concept="6" />
      <node id="4366236229294149041" at="80,49,81,283" concept="5" />
      <node id="4366236229294149041" at="81,283,82,33" concept="6" />
      <node id="4366236229294149041" at="85,121,86,49" concept="10" />
      <node id="4366236229294149041" at="88,55,89,59" concept="5" />
      <node id="4366236229294149041" at="89,59,90,41" concept="1" />
      <node id="4366236229294149041" at="90,41,91,24" concept="6" />
      <node id="4366236229294149041" at="94,118,95,384" concept="1" />
      <node id="4366236229294149041" at="97,41,98,37" concept="1" />
      <node id="4366236229294149041" at="102,44,103,54" concept="5" />
      <node id="4366236229294149041" at="103,54,104,43" concept="1" />
      <node id="4366236229294149041" at="104,43,105,0" concept="8" />
      <node id="4366236229294149041" at="105,0,106,40" concept="1" />
      <node id="4366236229294149041" at="106,40,107,24" concept="6" />
      <node id="4366236229294149041" at="109,40,110,27" concept="6" />
      <node id="4366236229294149041" at="113,51,114,106" concept="5" />
      <node id="4366236229294149041" at="114,106,115,49" concept="1" />
      <node id="4366236229294149041" at="115,49,116,60" concept="1" />
      <node id="4366236229294149041" at="116,60,117,57" concept="1" />
      <node id="4366236229294149041" at="117,57,118,22" concept="6" />
      <node id="3642991921658171231" at="120,52,121,85" concept="5" />
      <node id="3642991921658171231" at="121,85,122,22" concept="6" />
      <node id="4366236229294149041" at="124,49,125,283" concept="5" />
      <node id="4366236229294149041" at="125,283,126,33" concept="6" />
      <node id="4366236229294149041" at="129,121,130,49" concept="10" />
      <node id="4366236229294149041" at="132,55,133,59" concept="5" />
      <node id="4366236229294149041" at="133,59,134,41" concept="1" />
      <node id="4366236229294149041" at="134,41,135,24" concept="6" />
      <node id="4366236229294149041" at="138,118,139,384" concept="1" />
      <node id="4366236229294149041" at="141,41,142,37" concept="1" />
      <node id="4366236229294149041" at="146,44,147,54" concept="5" />
      <node id="4366236229294149041" at="147,54,148,43" concept="1" />
      <node id="4366236229294149041" at="148,43,149,0" concept="8" />
      <node id="4366236229294149041" at="149,0,150,40" concept="1" />
      <node id="4366236229294149041" at="150,40,151,24" concept="6" />
      <node id="4366236229294149041" at="153,40,154,27" concept="6" />
      <node id="4366236229294149041" at="26,0,28,0" concept="2" trace="myNode" />
      <node id="4366236229294149041" at="40,0,43,0" concept="4" trace="createCell#()Ljetbrains/mps/openapi/editor/cells/EditorCell;" />
      <node id="4366236229294149041" at="85,0,88,0" concept="0" trace="sourceSingleRoleHandler_cuaozy_c0a#(Lorg/jetbrains/mps/openapi/model/SNode;Lorg/jetbrains/mps/openapi/language/SContainmentLink;Ljetbrains/mps/openapi/editor/EditorContext;)V" />
      <node id="4366236229294149041" at="93,70,96,7" concept="3" />
      <node id="4366236229294149041" at="96,7,99,7" concept="3" />
      <node id="4366236229294149041" at="109,0,112,0" concept="4" trace="getNoTargetText#()Ljava/lang/String;" />
      <node id="4366236229294149041" at="129,0,132,0" concept="0" trace="createSingleRoleHandler_cuaozy_b1a#(Lorg/jetbrains/mps/openapi/model/SNode;Lorg/jetbrains/mps/openapi/language/SContainmentLink;Ljetbrains/mps/openapi/editor/EditorContext;)V" />
      <node id="4366236229294149041" at="137,70,140,7" concept="3" />
      <node id="4366236229294149041" at="140,7,143,7" concept="3" />
      <node id="4366236229294149041" at="153,0,156,0" concept="4" trace="getNoTargetText#()Ljava/lang/String;" />
      <node id="4366236229294149041" at="29,0,33,0" concept="0" trace="RunConfigurationProducerPart_EditorBuilder_a#(Ljetbrains/mps/openapi/editor/EditorContext;Lorg/jetbrains/mps/openapi/model/SNode;)V" />
      <node id="4366236229294149041" at="80,0,84,0" concept="4" trace="createRefNode_cuaozy_c0a#()Ljetbrains/mps/openapi/editor/cells/EditorCell;" />
      <node id="3642991921658171231" at="120,0,124,0" concept="4" trace="createIndentCell_cuaozy_a1a#()Ljetbrains/mps/openapi/editor/cells/EditorCell;" />
      <node id="4366236229294149041" at="124,0,128,0" concept="4" trace="createRefNode_cuaozy_b1a#()Ljetbrains/mps/openapi/editor/cells/EditorCell;" />
      <node id="4366236229294149041" at="34,0,39,0" concept="4" trace="getNode#()Lorg/jetbrains/mps/openapi/model/SNode;" />
      <node id="4366236229294149041" at="88,0,93,0" concept="4" trace="createChildCell#(Lorg/jetbrains/mps/openapi/model/SNode;)Ljetbrains/mps/openapi/editor/cells/EditorCell;" />
      <node id="4366236229294149041" at="132,0,137,0" concept="4" trace="createChildCell#(Lorg/jetbrains/mps/openapi/model/SNode;)Ljetbrains/mps/openapi/editor/cells/EditorCell;" />
      <node id="2886182022232400223" at="64,0,71,0" concept="4" trace="createComponent_cuaozy_a0a#()Ljetbrains/mps/openapi/editor/cells/EditorCell;" />
      <node id="4366236229294149041" at="113,0,120,0" concept="4" trace="createCollection_cuaozy_b0#()Ljetbrains/mps/openapi/editor/cells/EditorCell;" />
      <node id="4366236229294149041" at="93,0,101,0" concept="4" trace="installCellInfo#(Lorg/jetbrains/mps/openapi/model/SNode;Ljetbrains/mps/openapi/editor/cells/EditorCell;)V" />
      <node id="4366236229294149041" at="101,0,109,0" concept="4" trace="createEmptyCell#()Ljetbrains/mps/openapi/editor/cells/EditorCell;" />
      <node id="4366236229294149041" at="137,0,145,0" concept="4" trace="installCellInfo#(Lorg/jetbrains/mps/openapi/model/SNode;Ljetbrains/mps/openapi/editor/cells/EditorCell;)V" />
      <node id="4366236229294149041" at="145,0,153,0" concept="4" trace="createEmptyCell#()Ljetbrains/mps/openapi/editor/cells/EditorCell;" />
      <node id="4366236229294149041" at="44,0,53,0" concept="4" trace="createCollection_cuaozy_a#()Ljetbrains/mps/openapi/editor/cells/EditorCell;" />
      <node id="4366236229294149050" at="71,0,80,0" concept="4" trace="createConstant_cuaozy_b0a#()Ljetbrains/mps/openapi/editor/cells/EditorCell;" />
      <node id="4366236229294149041" at="53,0,64,0" concept="4" trace="createCollection_cuaozy_a0#()Ljetbrains/mps/openapi/editor/cells/EditorCell;" />
      <scope id="4366236229294149041" at="36,26,37,18" />
      <scope id="4366236229294149041" at="40,39,41,39" />
      <scope id="4366236229294149041" at="85,121,86,49" />
      <scope id="4366236229294149041" at="94,118,95,384" />
      <scope id="4366236229294149041" at="97,41,98,37" />
      <scope id="4366236229294149041" at="109,40,110,27" />
      <scope id="4366236229294149041" at="129,121,130,49" />
      <scope id="4366236229294149041" at="138,118,139,384" />
      <scope id="4366236229294149041" at="141,41,142,37" />
      <scope id="4366236229294149041" at="153,40,154,27" />
      <scope id="4366236229294149041" at="29,108,31,18" />
      <scope id="4366236229294149041" at="80,49,82,33">
        <var name="provider" id="4366236229294149041" />
      </scope>
      <scope id="3642991921658171231" at="120,52,122,22">
        <var name="editorCell" id="3642991921658171231" />
      </scope>
      <scope id="4366236229294149041" at="124,49,126,33">
        <var name="provider" id="4366236229294149041" />
      </scope>
      <scope id="4366236229294149041" at="40,0,43,0" />
      <scope id="4366236229294149041" at="85,0,88,0">
        <var name="containmentLink" id="4366236229294149041" />
        <var name="context" id="4366236229294149041" />
        <var name="ownerNode" id="4366236229294149041" />
      </scope>
      <scope id="4366236229294149041" at="88,55,91,24">
        <var name="editorCell" id="4366236229294149041" />
      </scope>
      <scope id="4366236229294149041" at="109,0,112,0" />
      <scope id="4366236229294149041" at="129,0,132,0">
        <var name="containmentLink" id="4366236229294149041" />
        <var name="context" id="4366236229294149041" />
        <var name="ownerNode" id="4366236229294149041" />
      </scope>
      <scope id="4366236229294149041" at="132,55,135,24">
        <var name="editorCell" id="4366236229294149041" />
      </scope>
      <scope id="4366236229294149041" at="153,0,156,0" />
      <scope id="4366236229294149041" at="29,0,33,0">
        <var name="context" id="4366236229294149041" />
        <var name="node" id="4366236229294149041" />
      </scope>
      <scope id="4366236229294149041" at="80,0,84,0" />
      <scope id="3642991921658171231" at="120,0,124,0" />
      <scope id="4366236229294149041" at="124,0,128,0" />
      <scope id="4366236229294149041" at="34,0,39,0" />
      <scope id="2886182022232400223" at="64,51,69,22">
        <var name="editorCell" id="2886182022232400223" />
        <var name="style" id="2886182022232400223" />
      </scope>
      <scope id="4366236229294149041" at="88,0,93,0">
        <var name="child" id="4366236229294149041" />
      </scope>
      <scope id="4366236229294149041" at="102,44,107,24">
        <var name="editorCell" id="4366236229294149041" />
      </scope>
      <scope id="4366236229294149041" at="113,51,118,22">
        <var name="editorCell" id="4366236229294149041" />
      </scope>
      <scope id="4366236229294149041" at="132,0,137,0">
        <var name="child" id="4366236229294149041" />
      </scope>
      <scope id="4366236229294149041" at="146,44,151,24">
        <var name="editorCell" id="4366236229294149041" />
      </scope>
      <scope id="4366236229294149041" at="93,70,99,7" />
      <scope id="4366236229294149041" at="137,70,143,7" />
      <scope id="4366236229294149041" at="44,50,51,22">
        <var name="editorCell" id="4366236229294149041" />
      </scope>
      <scope id="2886182022232400223" at="64,0,71,0" />
      <scope id="4366236229294149050" at="71,50,78,22">
        <var name="editorCell" id="4366236229294149050" />
        <var name="style" id="4366236229294149050" />
      </scope>
      <scope id="4366236229294149041" at="113,0,120,0" />
      <scope id="4366236229294149041" at="93,0,101,0">
        <var name="child" id="4366236229294149041" />
        <var name="editorCell" id="4366236229294149041" />
      </scope>
      <scope id="4366236229294149041" at="101,0,109,0" />
      <scope id="4366236229294149041" at="137,0,145,0">
        <var name="child" id="4366236229294149041" />
        <var name="editorCell" id="4366236229294149041" />
      </scope>
      <scope id="4366236229294149041" at="145,0,153,0" />
      <scope id="4366236229294149041" at="44,0,53,0" />
      <scope id="4366236229294149041" at="53,51,62,22">
        <var name="editorCell" id="4366236229294149041" />
        <var name="style" id="4366236229294149041" />
      </scope>
      <scope id="4366236229294149050" at="71,0,80,0" />
      <scope id="4366236229294149041" at="53,0,64,0" />
      <unit id="4366236229294149041" at="84,0,113,0" name="jetbrains.mps.execution.configurations.editor.RunConfigurationProducerPart_EditorBuilder_a$sourceSingleRoleHandler_cuaozy_c0a" />
      <unit id="4366236229294149041" at="128,0,157,0" name="jetbrains.mps.execution.configurations.editor.RunConfigurationProducerPart_EditorBuilder_a$createSingleRoleHandler_cuaozy_b1a" />
      <unit id="4366236229294149041" at="25,0,158,0" name="jetbrains.mps.execution.configurations.editor.RunConfigurationProducerPart_EditorBuilder_a" />
    </file>
  </root>
  <root nodeRef="r:7d438dd6-fddd-4f98-b0ae-eed9d2bebdce(jetbrains.mps.execution.configurations.editor)/5453800039284219748">
    <file name="GetProjectOperation_Editor.java">
      <node id="5453800039284219748" at="11,79,12,85" concept="6" />
      <node id="5453800039284219748" at="11,0,14,0" concept="4" trace="createEditorCell#(Ljetbrains/mps/openapi/editor/EditorContext;Lorg/jetbrains/mps/openapi/model/SNode;)Ljetbrains/mps/openapi/editor/cells/EditorCell;" />
      <scope id="5453800039284219748" at="11,79,12,85" />
      <scope id="5453800039284219748" at="11,0,14,0">
        <var name="editorContext" id="5453800039284219748" />
        <var name="node" id="5453800039284219748" />
      </scope>
      <unit id="5453800039284219748" at="10,0,15,0" name="jetbrains.mps.execution.configurations.editor.GetProjectOperation_Editor" />
    </file>
    <file name="GetProjectOperation_EditorBuilder_a.java">
      <node id="5453800039284219748" at="19,99,20,19" concept="10" />
      <node id="5453800039284219748" at="20,19,21,18" concept="1" />
      <node id="5453800039284219748" at="26,26,27,18" concept="6" />
      <node id="5453800039284219748" at="30,39,31,38" concept="6" />
      <node id="2886182022232400537" at="34,49,35,119" concept="5" />
      <node id="2886182022232400537" at="35,119,36,72" concept="5" />
      <node id="2886182022232400537" at="37,26,38,27" concept="1" />
      <node id="2886182022232400537" at="38,27,39,64" concept="1" />
      <node id="2886182022232400537" at="40,5,41,34" concept="5" />
      <node id="2886182022232400537" at="41,34,42,84" concept="1" />
      <node id="2886182022232400537" at="42,84,43,40" concept="1" />
      <node id="2886182022232400537" at="43,40,44,22" concept="6" />
      <node id="5453800039284219748" at="16,0,18,0" concept="2" trace="myNode" />
      <node id="5453800039284219748" at="30,0,33,0" concept="4" trace="createCell#()Ljetbrains/mps/openapi/editor/cells/EditorCell;" />
      <node id="5453800039284219748" at="19,0,23,0" concept="0" trace="GetProjectOperation_EditorBuilder_a#(Ljetbrains/mps/openapi/editor/EditorContext;Lorg/jetbrains/mps/openapi/model/SNode;)V" />
      <node id="2886182022232400537" at="36,72,40,5" concept="3" />
      <node id="5453800039284219748" at="24,0,29,0" concept="4" trace="getNode#()Lorg/jetbrains/mps/openapi/model/SNode;" />
      <node id="2886182022232400537" at="34,0,46,0" concept="4" trace="createComponent_vizhok_a#()Ljetbrains/mps/openapi/editor/cells/EditorCell;" />
      <scope id="5453800039284219748" at="26,26,27,18" />
      <scope id="5453800039284219748" at="30,39,31,38" />
      <scope id="5453800039284219748" at="19,99,21,18" />
      <scope id="2886182022232400537" at="37,26,39,64" />
      <scope id="5453800039284219748" at="30,0,33,0" />
      <scope id="5453800039284219748" at="19,0,23,0">
        <var name="context" id="5453800039284219748" />
        <var name="node" id="5453800039284219748" />
      </scope>
      <scope id="5453800039284219748" at="24,0,29,0" />
      <scope id="2886182022232400537" at="34,49,44,22">
        <var name="bigCell" id="2886182022232400537" />
        <var name="editorCell" id="2886182022232400537" />
        <var name="style" id="2886182022232400537" />
      </scope>
      <scope id="2886182022232400537" at="34,0,46,0" />
      <unit id="5453800039284219748" at="15,0,47,0" name="jetbrains.mps.execution.configurations.editor.GetProjectOperation_EditorBuilder_a" />
    </file>
  </root>
  <root nodeRef="r:7d438dd6-fddd-4f98-b0ae-eed9d2bebdce(jetbrains.mps.execution.configurations.editor)/6226796386650281952">
    <file name="SimpleCanRunAndDebug.java">
      <node id="6226796386650281952" at="15,47,16,35" concept="6" />
      <node id="6226796386650281952" at="18,79,19,89" concept="6" />
      <node id="6226796386650281952" at="18,0,21,0" concept="4" trace="createEditorCell#(Ljetbrains/mps/openapi/editor/EditorContext;Lorg/jetbrains/mps/openapi/model/SNode;)Ljetbrains/mps/openapi/editor/cells/EditorCell;" />
      <node id="6226796386650281952" at="14,0,18,0" concept="4" trace="getContextHints#()Ljava/util/Collection;" />
      <scope id="6226796386650281952" at="15,47,16,35" />
      <scope id="6226796386650281952" at="18,79,19,89" />
      <scope id="6226796386650281952" at="18,0,21,0">
        <var name="editorContext" id="6226796386650281952" />
        <var name="node" id="6226796386650281952" />
      </scope>
      <scope id="6226796386650281952" at="14,0,18,0" />
      <unit id="6226796386650281952" at="13,0,22,0" name="jetbrains.mps.execution.configurations.editor.SimpleCanRunAndDebug" />
    </file>
    <file name="SimpleCanRunAndDebug_ComponentBuilder_a.java">
      <node id="6226796386650281952" at="33,103,34,19" concept="10" />
      <node id="6226796386650281952" at="34,19,35,18" concept="1" />
      <node id="6226796386650281952" at="40,26,41,18" concept="6" />
      <node id="6226796386650281952" at="44,39,45,39" concept="6" />
      <node id="6226796386650281952" at="48,50,49,106" concept="5" />
      <node id="6226796386650281952" at="49,106,50,48" concept="1" />
      <node id="6226796386650281952" at="50,48,51,57" concept="1" />
      <node id="6226796386650281952" at="51,57,52,59" concept="1" />
      <node id="6226796386650281952" at="52,59,53,57" concept="1" />
      <node id="6226796386650281952" at="53,57,54,59" concept="1" />
      <node id="6226796386650281952" at="54,59,55,22" concept="6" />
      <node id="6226796386650281955" at="57,49,58,97" concept="5" />
      <node id="6226796386650281955" at="58,97,59,47" concept="1" />
      <node id="6226796386650281955" at="59,47,60,34" concept="5" />
      <node id="6226796386650281955" at="60,34,61,82" concept="1" />
      <node id="6226796386650281955" at="61,82,62,40" concept="1" />
      <node id="6226796386650281955" at="62,40,63,34" concept="1" />
      <node id="6226796386650281955" at="63,34,64,22" concept="6" />
      <node id="6226796386650281952" at="66,51,67,106" concept="5" />
      <node id="6226796386650281952" at="67,106,68,49" concept="1" />
      <node id="6226796386650281952" at="68,49,69,34" concept="5" />
      <node id="6226796386650281952" at="69,34,70,49" concept="1" />
      <node id="6226796386650281952" at="70,49,71,40" concept="1" />
      <node id="6226796386650281952" at="71,40,72,60" concept="1" />
      <node id="6226796386650281952" at="73,69,74,60" concept="1" />
      <node id="6226796386650281952" at="76,69,77,60" concept="1" />
      <node id="6226796386650281952" at="78,5,79,22" concept="6" />
      <node id="6226796386650281958" at="81,52,82,85" concept="5" />
      <node id="6226796386650281958" at="82,85,83,22" concept="6" />
      <node id="6226796386650281952" at="85,50,86,96" concept="5" />
      <node id="6226796386650281952" at="86,96,87,48" concept="1" />
      <node id="6226796386650281952" at="87,48,88,34" concept="5" />
      <node id="6226796386650281952" at="88,34,89,82" concept="1" />
      <node id="6226796386650281952" at="89,82,90,40" concept="1" />
      <node id="6226796386650281952" at="90,40,91,34" concept="1" />
      <node id="6226796386650281952" at="91,34,92,287" concept="1" />
      <node id="6226796386650281952" at="92,287,93,22" concept="6" />
      <node id="6226796386650281962" at="95,98,96,174" concept="6" />
      <node id="6226796386650281970" at="101,121,102,176" concept="1" />
      <node id="6226796386650281967" at="104,37,105,25" concept="6" />
      <node id="6226796386650281952" at="108,50,109,102" concept="5" />
      <node id="6226796386650281952" at="109,102,110,48" concept="1" />
      <node id="6226796386650281952" at="110,48,111,34" concept="5" />
      <node id="6226796386650281952" at="111,34,112,107" concept="1" />
      <node id="6226796386650281952" at="112,107,113,40" concept="1" />
      <node id="6226796386650281952" at="113,40,114,34" concept="1" />
      <node id="6226796386650281952" at="114,34,115,287" concept="1" />
      <node id="6226796386650281952" at="115,287,116,22" concept="6" />
      <node id="6226796386650281981" at="118,98,119,177" concept="6" />
      <node id="6226796386650281990" at="124,121,125,175" concept="1" />
      <node id="6226796386650281987" at="127,37,128,19" concept="6" />
      <node id="6226796386650281998" at="131,49,132,94" concept="5" />
      <node id="6226796386650281998" at="132,94,133,47" concept="1" />
      <node id="6226796386650281998" at="133,47,134,34" concept="1" />
      <node id="6226796386650281998" at="134,34,135,22" concept="6" />
      <node id="6226796386650281952" at="137,51,138,106" concept="5" />
      <node id="6226796386650281952" at="138,106,139,49" concept="1" />
      <node id="6226796386650281952" at="139,49,140,34" concept="5" />
      <node id="6226796386650281952" at="140,34,141,49" concept="1" />
      <node id="6226796386650281952" at="141,49,142,40" concept="1" />
      <node id="6226796386650281952" at="143,69,144,60" concept="1" />
      <node id="6226796386650281952" at="146,69,147,60" concept="1" />
      <node id="6226796386650281952" at="148,5,149,22" concept="6" />
      <node id="6226796386650281952" at="151,50,152,98" concept="5" />
      <node id="6226796386650281952" at="152,98,153,48" concept="1" />
      <node id="6226796386650281952" at="153,48,154,34" concept="5" />
      <node id="6226796386650281952" at="154,34,155,82" concept="1" />
      <node id="6226796386650281952" at="155,82,156,40" concept="1" />
      <node id="6226796386650281952" at="156,40,157,34" concept="1" />
      <node id="6226796386650281952" at="157,34,158,287" concept="1" />
      <node id="6226796386650281952" at="158,287,159,22" concept="6" />
      <node id="6226796386650282004" at="161,98,162,176" concept="6" />
      <node id="6226796386650282012" at="167,121,168,178" concept="1" />
      <node id="6226796386650282009" at="170,37,171,27" concept="6" />
      <node id="6226796386650281952" at="174,50,175,104" concept="5" />
      <node id="6226796386650281952" at="175,104,176,48" concept="1" />
      <node id="6226796386650281952" at="176,48,177,34" concept="5" />
      <node id="6226796386650281952" at="177,34,178,107" concept="1" />
      <node id="6226796386650281952" at="178,107,179,40" concept="1" />
      <node id="6226796386650281952" at="179,40,180,34" concept="1" />
      <node id="6226796386650281952" at="180,34,181,287" concept="1" />
      <node id="6226796386650281952" at="181,287,182,22" concept="6" />
      <node id="6226796386650282023" at="184,98,185,179" concept="6" />
      <node id="6226796386650282032" at="190,121,191,177" concept="1" />
      <node id="6226796386650282029" at="193,37,194,21" concept="6" />
      <node id="6226796386650281952" at="30,0,32,0" concept="2" trace="myNode" />
      <node id="6226796386650281967" at="99,0,101,0" concept="0" trace="RunConfigurationExecutor_generic_cellMenu_o92gz8_a0b1a#()V" />
      <node id="6226796386650281987" at="122,0,124,0" concept="0" trace="RunConfigurationExecutor_generic_cellMenu_o92gz8_a0c1a#()V" />
      <node id="6226796386650282009" at="165,0,167,0" concept="0" trace="RunConfigurationExecutor_generic_cellMenu_o92gz8_a0a3a#()V" />
      <node id="6226796386650282029" at="188,0,190,0" concept="0" trace="RunConfigurationExecutor_generic_cellMenu_o92gz8_a0b3a#()V" />
      <node id="6226796386650281952" at="44,0,47,0" concept="4" trace="createCell#()Ljetbrains/mps/openapi/editor/cells/EditorCell;" />
      <node id="6226796386650281952" at="72,60,75,5" concept="3" />
      <node id="6226796386650281952" at="75,5,78,5" concept="3" />
      <node id="6226796386650281960" at="95,0,98,0" concept="9" trace="renderingCondition_o92gz8_a1b0#(Lorg/jetbrains/mps/openapi/model/SNode;Ljetbrains/mps/openapi/editor/EditorContext;)Z" />
      <node id="6226796386650281967" at="101,0,104,0" concept="4" trace="handleAction#(Lorg/jetbrains/mps/openapi/model/SNode;Lorg/jetbrains/mps/openapi/model/SModel;Ljetbrains/mps/smodel/IOperationContext;Ljetbrains/mps/openapi/editor/EditorContext;)V" />
      <node id="6226796386650281967" at="104,0,107,0" concept="4" trace="getMatchingText#()Ljava/lang/String;" />
      <node id="6226796386650281979" at="118,0,121,0" concept="9" trace="renderingCondition_o92gz8_a2b0#(Lorg/jetbrains/mps/openapi/model/SNode;Ljetbrains/mps/openapi/editor/EditorContext;)Z" />
      <node id="6226796386650281987" at="124,0,127,0" concept="4" trace="handleAction#(Lorg/jetbrains/mps/openapi/model/SNode;Lorg/jetbrains/mps/openapi/model/SModel;Ljetbrains/mps/smodel/IOperationContext;Ljetbrains/mps/openapi/editor/EditorContext;)V" />
      <node id="6226796386650281987" at="127,0,130,0" concept="4" trace="getMatchingText#()Ljava/lang/String;" />
      <node id="6226796386650281952" at="142,40,145,5" concept="3" />
      <node id="6226796386650281952" at="145,5,148,5" concept="3" />
      <node id="6226796386650282002" at="161,0,164,0" concept="9" trace="renderingCondition_o92gz8_a0d0#(Lorg/jetbrains/mps/openapi/model/SNode;Ljetbrains/mps/openapi/editor/EditorContext;)Z" />
      <node id="6226796386650282009" at="167,0,170,0" concept="4" trace="handleAction#(Lorg/jetbrains/mps/openapi/model/SNode;Lorg/jetbrains/mps/openapi/model/SModel;Ljetbrains/mps/smodel/IOperationContext;Ljetbrains/mps/openapi/editor/EditorContext;)V" />
      <node id="6226796386650282009" at="170,0,173,0" concept="4" trace="getMatchingText#()Ljava/lang/String;" />
      <node id="6226796386650282021" at="184,0,187,0" concept="9" trace="renderingCondition_o92gz8_a1d0#(Lorg/jetbrains/mps/openapi/model/SNode;Ljetbrains/mps/openapi/editor/EditorContext;)Z" />
      <node id="6226796386650282029" at="190,0,193,0" concept="4" trace="handleAction#(Lorg/jetbrains/mps/openapi/model/SNode;Lorg/jetbrains/mps/openapi/model/SModel;Ljetbrains/mps/smodel/IOperationContext;Ljetbrains/mps/openapi/editor/EditorContext;)V" />
      <node id="6226796386650282029" at="193,0,196,0" concept="4" trace="getMatchingText#()Ljava/lang/String;" />
      <node id="6226796386650281952" at="33,0,37,0" concept="0" trace="SimpleCanRunAndDebug_ComponentBuilder_a#(Ljetbrains/mps/openapi/editor/EditorContext;Lorg/jetbrains/mps/openapi/model/SNode;)V" />
      <node id="6226796386650281958" at="81,0,85,0" concept="4" trace="createIndentCell_o92gz8_a1a#()Ljetbrains/mps/openapi/editor/cells/EditorCell;" />
      <node id="6226796386650281952" at="38,0,43,0" concept="4" trace="getNode#()Lorg/jetbrains/mps/openapi/model/SNode;" />
      <node id="6226796386650281998" at="131,0,137,0" concept="4" trace="createConstant_o92gz8_c0#()Ljetbrains/mps/openapi/editor/cells/EditorCell;" />
      <node id="6226796386650281952" at="48,0,57,0" concept="4" trace="createCollection_o92gz8_a#()Ljetbrains/mps/openapi/editor/cells/EditorCell;" />
      <node id="6226796386650281955" at="57,0,66,0" concept="4" trace="createConstant_o92gz8_a0#()Ljetbrains/mps/openapi/editor/cells/EditorCell;" />
      <node id="6226796386650281952" at="85,0,95,0" concept="4" trace="createConstant_o92gz8_b1a#()Ljetbrains/mps/openapi/editor/cells/EditorCell;" />
      <node id="6226796386650281952" at="108,0,118,0" concept="4" trace="createConstant_o92gz8_c1a#()Ljetbrains/mps/openapi/editor/cells/EditorCell;" />
      <node id="6226796386650281952" at="151,0,161,0" concept="4" trace="createConstant_o92gz8_a3a#()Ljetbrains/mps/openapi/editor/cells/EditorCell;" />
      <node id="6226796386650281952" at="174,0,184,0" concept="4" trace="createConstant_o92gz8_b3a#()Ljetbrains/mps/openapi/editor/cells/EditorCell;" />
      <node id="6226796386650281952" at="137,0,151,0" concept="4" trace="createCollection_o92gz8_d0#()Ljetbrains/mps/openapi/editor/cells/EditorCell;" />
      <node id="6226796386650281952" at="66,0,81,0" concept="4" trace="createCollection_o92gz8_b0#()Ljetbrains/mps/openapi/editor/cells/EditorCell;" />
      <scope id="6226796386650281967" at="99,69,99,69" />
      <scope id="6226796386650281987" at="122,69,122,69" />
      <scope id="6226796386650282009" at="165,69,165,69" />
      <scope id="6226796386650282029" at="188,69,188,69" />
      <scope id="6226796386650281952" at="40,26,41,18" />
      <scope id="6226796386650281952" at="44,39,45,39" />
      <scope id="6226796386650281952" at="73,69,74,60" />
      <scope id="6226796386650281952" at="76,69,77,60" />
      <scope id="6226796386650281961" at="95,98,96,174" />
      <scope id="6226796386650281969" at="101,121,102,176" />
      <scope id="6226796386650281967" at="104,37,105,25" />
      <scope id="6226796386650281980" at="118,98,119,177" />
      <scope id="6226796386650281989" at="124,121,125,175" />
      <scope id="6226796386650281987" at="127,37,128,19" />
      <scope id="6226796386650281952" at="143,69,144,60" />
      <scope id="6226796386650281952" at="146,69,147,60" />
      <scope id="6226796386650282003" at="161,98,162,176" />
      <scope id="6226796386650282011" at="167,121,168,178" />
      <scope id="6226796386650282009" at="170,37,171,27" />
      <scope id="6226796386650282022" at="184,98,185,179" />
      <scope id="6226796386650282031" at="190,121,191,177" />
      <scope id="6226796386650282029" at="193,37,194,21" />
      <scope id="6226796386650281952" at="33,103,35,18" />
      <scope id="6226796386650281958" at="81,52,83,22">
        <var name="editorCell" id="6226796386650281958" />
      </scope>
      <scope id="6226796386650281967" at="99,0,101,0" />
      <scope id="6226796386650281987" at="122,0,124,0" />
      <scope id="6226796386650282009" at="165,0,167,0" />
      <scope id="6226796386650282029" at="188,0,190,0" />
      <scope id="6226796386650281952" at="44,0,47,0" />
      <scope id="6226796386650281960" at="95,0,98,0">
        <var name="editorContext" id="6226796386650281960" />
        <var name="node" id="6226796386650281960" />
      </scope>
      <scope id="6226796386650281967" at="101,0,104,0">
        <var name="editorContext" id="6226796386650281967" />
        <var name="model" id="6226796386650281967" />
        <var name="node" id="6226796386650281967" />
        <var name="operationContext" id="6226796386650281967" />
      </scope>
      <scope id="6226796386650281967" at="104,0,107,0" />
      <scope id="6226796386650281979" at="118,0,121,0">
        <var name="editorContext" id="6226796386650281979" />
        <var name="node" id="6226796386650281979" />
      </scope>
      <scope id="6226796386650281987" at="124,0,127,0">
        <var name="editorContext" id="6226796386650281987" />
        <var name="model" id="6226796386650281987" />
        <var name="node" id="6226796386650281987" />
        <var name="operationContext" id="6226796386650281987" />
      </scope>
      <scope id="6226796386650281987" at="127,0,130,0" />
      <scope id="6226796386650282002" at="161,0,164,0">
        <var name="editorContext" id="6226796386650282002" />
        <var name="node" id="6226796386650282002" />
      </scope>
      <scope id="6226796386650282009" at="167,0,170,0">
        <var name="editorContext" id="6226796386650282009" />
        <var name="model" id="6226796386650282009" />
        <var name="node" id="6226796386650282009" />
        <var name="operationContext" id="6226796386650282009" />
      </scope>
      <scope id="6226796386650282009" at="170,0,173,0" />
      <scope id="6226796386650282021" at="184,0,187,0">
        <var name="editorContext" id="6226796386650282021" />
        <var name="node" id="6226796386650282021" />
      </scope>
      <scope id="6226796386650282029" at="190,0,193,0">
        <var name="editorContext" id="6226796386650282029" />
        <var name="model" id="6226796386650282029" />
        <var name="node" id="6226796386650282029" />
        <var name="operationContext" id="6226796386650282029" />
      </scope>
      <scope id="6226796386650282029" at="193,0,196,0" />
      <scope id="6226796386650281952" at="33,0,37,0">
        <var name="context" id="6226796386650281952" />
        <var name="node" id="6226796386650281952" />
      </scope>
      <scope id="6226796386650281958" at="81,0,85,0" />
      <scope id="6226796386650281998" at="131,49,135,22">
        <var name="editorCell" id="6226796386650281998" />
      </scope>
      <scope id="6226796386650281952" at="38,0,43,0" />
      <scope id="6226796386650281998" at="131,0,137,0" />
      <scope id="6226796386650281952" at="48,50,55,22">
        <var name="editorCell" id="6226796386650281952" />
      </scope>
      <scope id="6226796386650281955" at="57,49,64,22">
        <var name="editorCell" id="6226796386650281955" />
        <var name="style" id="6226796386650281955" />
      </scope>
      <scope id="6226796386650281952" at="85,50,93,22">
        <var name="editorCell" id="6226796386650281952" />
        <var name="style" id="6226796386650281952" />
      </scope>
      <scope id="6226796386650281952" at="108,50,116,22">
        <var name="editorCell" id="6226796386650281952" />
        <var name="style" id="6226796386650281952" />
      </scope>
      <scope id="6226796386650281952" at="151,50,159,22">
        <var name="editorCell" id="6226796386650281952" />
        <var name="style" id="6226796386650281952" />
      </scope>
      <scope id="6226796386650281952" at="174,50,182,22">
        <var name="editorCell" id="6226796386650281952" />
        <var name="style" id="6226796386650281952" />
      </scope>
      <scope id="6226796386650281952" at="48,0,57,0" />
      <scope id="6226796386650281955" at="57,0,66,0" />
      <scope id="6226796386650281952" at="85,0,95,0" />
      <scope id="6226796386650281952" at="108,0,118,0" />
      <scope id="6226796386650281952" at="151,0,161,0" />
      <scope id="6226796386650281952" at="174,0,184,0" />
      <scope id="6226796386650281952" at="137,51,149,22">
        <var name="editorCell" id="6226796386650281952" />
        <var name="style" id="6226796386650281952" />
      </scope>
      <scope id="6226796386650281952" at="66,51,79,22">
        <var name="editorCell" id="6226796386650281952" />
        <var name="style" id="6226796386650281952" />
      </scope>
      <scope id="6226796386650281952" at="137,0,151,0" />
      <scope id="6226796386650281952" at="66,0,81,0" />
      <unit id="6226796386650281967" at="98,0,108,0" name="jetbrains.mps.execution.configurations.editor.SimpleCanRunAndDebug_ComponentBuilder_a$RunConfigurationExecutor_generic_cellMenu_o92gz8_a0b1a" />
      <unit id="6226796386650281987" at="121,0,131,0" name="jetbrains.mps.execution.configurations.editor.SimpleCanRunAndDebug_ComponentBuilder_a$RunConfigurationExecutor_generic_cellMenu_o92gz8_a0c1a" />
      <unit id="6226796386650282009" at="164,0,174,0" name="jetbrains.mps.execution.configurations.editor.SimpleCanRunAndDebug_ComponentBuilder_a$RunConfigurationExecutor_generic_cellMenu_o92gz8_a0a3a" />
      <unit id="6226796386650282029" at="187,0,197,0" name="jetbrains.mps.execution.configurations.editor.SimpleCanRunAndDebug_ComponentBuilder_a$RunConfigurationExecutor_generic_cellMenu_o92gz8_a0b3a" />
      <unit id="6226796386650281952" at="29,0,198,0" name="jetbrains.mps.execution.configurations.editor.SimpleCanRunAndDebug_ComponentBuilder_a" />
    </file>
  </root>
  <root nodeRef="r:7d438dd6-fddd-4f98-b0ae-eed9d2bebdce(jetbrains.mps.execution.configurations.editor)/6226796386650282045">
    <file name="ComplexCanRunAndDebug.java">
      <node id="6226796386650282045" at="15,47,16,35" concept="6" />
      <node id="6226796386650282045" at="18,79,19,90" concept="6" />
      <node id="6226796386650282045" at="18,0,21,0" concept="4" trace="createEditorCell#(Ljetbrains/mps/openapi/editor/EditorContext;Lorg/jetbrains/mps/openapi/model/SNode;)Ljetbrains/mps/openapi/editor/cells/EditorCell;" />
      <node id="6226796386650282045" at="14,0,18,0" concept="4" trace="getContextHints#()Ljava/util/Collection;" />
      <scope id="6226796386650282045" at="15,47,16,35" />
      <scope id="6226796386650282045" at="18,79,19,90" />
      <scope id="6226796386650282045" at="18,0,21,0">
        <var name="editorContext" id="6226796386650282045" />
        <var name="node" id="6226796386650282045" />
      </scope>
      <scope id="6226796386650282045" at="14,0,18,0" />
      <unit id="6226796386650282045" at="13,0,22,0" name="jetbrains.mps.execution.configurations.editor.ComplexCanRunAndDebug" />
    </file>
    <file name="ComplexCanRunAndDebug_ComponentBuilder_a.java">
      <node id="6226796386650282045" at="44,104,45,19" concept="10" />
      <node id="6226796386650282045" at="45,19,46,18" concept="1" />
      <node id="6226796386650282045" at="51,26,52,18" concept="6" />
      <node id="6226796386650282045" at="55,39,56,39" concept="6" />
      <node id="6226796386650282045" at="59,50,60,104" concept="5" />
      <node id="6226796386650282045" at="60,104,61,48" concept="1" />
      <node id="6226796386650282045" at="61,48,62,34" concept="5" />
      <node id="6226796386650282045" at="62,34,63,49" concept="1" />
      <node id="6226796386650282045" at="63,49,64,40" concept="1" />
      <node id="6226796386650282045" at="64,40,65,57" concept="1" />
      <node id="6226796386650282045" at="65,57,66,59" concept="1" />
      <node id="6226796386650282045" at="66,59,67,59" concept="1" />
      <node id="6226796386650282045" at="67,59,68,22" concept="6" />
      <node id="6226796386650282049" at="70,49,71,97" concept="5" />
      <node id="6226796386650282049" at="71,97,72,47" concept="1" />
      <node id="6226796386650282049" at="72,47,73,34" concept="5" />
      <node id="6226796386650282049" at="73,34,74,82" concept="1" />
      <node id="6226796386650282049" at="74,82,75,40" concept="1" />
      <node id="6226796386650282049" at="75,40,76,34" concept="1" />
      <node id="6226796386650282049" at="76,34,77,22" concept="6" />
      <node id="6226796386650282045" at="79,51,80,106" concept="5" />
      <node id="6226796386650282045" at="80,106,81,49" concept="1" />
      <node id="6226796386650282045" at="81,49,82,34" concept="5" />
      <node id="6226796386650282045" at="82,34,83,49" concept="1" />
      <node id="6226796386650282045" at="83,49,84,40" concept="1" />
      <node id="6226796386650282045" at="84,40,85,60" concept="1" />
      <node id="6226796386650282045" at="86,69,87,60" concept="1" />
      <node id="6226796386650282045" at="89,69,90,60" concept="1" />
      <node id="6226796386650282045" at="91,5,92,22" concept="6" />
      <node id="6226796386650282052" at="94,52,95,85" concept="5" />
      <node id="6226796386650282052" at="95,85,96,22" concept="6" />
      <node id="6226796386650282045" at="98,50,99,96" concept="5" />
      <node id="6226796386650282045" at="99,96,100,48" concept="1" />
      <node id="6226796386650282045" at="100,48,101,34" concept="5" />
      <node id="6226796386650282045" at="101,34,102,82" concept="1" />
      <node id="6226796386650282045" at="102,82,103,40" concept="1" />
      <node id="6226796386650282045" at="103,40,104,34" concept="1" />
      <node id="6226796386650282045" at="104,34,105,288" concept="1" />
      <node id="6226796386650282045" at="105,288,106,22" concept="6" />
      <node id="6226796386650282056" at="108,98,109,174" concept="6" />
      <node id="6226796386650282064" at="114,121,115,176" concept="1" />
      <node id="6226796386650282061" at="117,37,118,25" concept="6" />
      <node id="6226796386650282045" at="121,50,122,102" concept="5" />
      <node id="6226796386650282045" at="122,102,123,48" concept="1" />
      <node id="6226796386650282045" at="123,48,124,34" concept="5" />
      <node id="6226796386650282045" at="124,34,125,107" concept="1" />
      <node id="6226796386650282045" at="125,107,126,40" concept="1" />
      <node id="6226796386650282045" at="126,40,127,34" concept="1" />
      <node id="6226796386650282045" at="127,34,128,288" concept="1" />
      <node id="6226796386650282045" at="128,288,129,22" concept="6" />
      <node id="6226796386650282075" at="131,98,132,177" concept="6" />
      <node id="6226796386650282084" at="137,121,138,175" concept="1" />
      <node id="6226796386650282081" at="140,37,141,19" concept="6" />
      <node id="6226796386650282045" at="144,51,145,106" concept="5" />
      <node id="6226796386650282045" at="145,106,146,49" concept="1" />
      <node id="6226796386650282045" at="146,49,147,34" concept="5" />
      <node id="6226796386650282045" at="147,34,148,49" concept="1" />
      <node id="6226796386650282045" at="148,49,149,40" concept="1" />
      <node id="6226796386650282045" at="149,40,150,60" concept="1" />
      <node id="6226796386650282045" at="151,69,152,62" concept="1" />
      <node id="6226796386650282045" at="154,69,155,60" concept="1" />
      <node id="6226796386650282045" at="156,5,157,22" concept="6" />
      <node id="6226796386650282094" at="159,52,160,85" concept="5" />
      <node id="6226796386650282094" at="160,85,161,22" concept="6" />
      <node id="6226796386650282045" at="163,52,164,106" concept="5" />
      <node id="6226796386650282045" at="164,106,165,50" concept="1" />
      <node id="6226796386650282045" at="165,50,166,34" concept="5" />
      <node id="6226796386650282045" at="166,34,167,49" concept="1" />
      <node id="6226796386650282045" at="167,49,168,40" concept="1" />
      <node id="6226796386650282045" at="168,40,169,59" concept="1" />
      <node id="6226796386650282045" at="169,59,170,58" concept="1" />
      <node id="6226796386650282045" at="170,58,171,22" concept="6" />
      <node id="6226796386650282112" at="173,98,174,248" concept="6" />
      <node id="6226796386650282045" at="176,51,177,104" concept="5" />
      <node id="6226796386650282045" at="177,104,178,49" concept="1" />
      <node id="6226796386650282045" at="178,49,179,34" concept="5" />
      <node id="6226796386650282045" at="179,34,180,82" concept="1" />
      <node id="6226796386650282045" at="180,82,181,40" concept="1" />
      <node id="6226796386650282045" at="181,40,182,34" concept="1" />
      <node id="6226796386650282045" at="182,34,183,289" concept="1" />
      <node id="6226796386650282045" at="183,289,184,22" concept="6" />
      <node id="6226796386650282102" at="189,121,190,214" concept="1" />
      <node id="6226796386650282099" at="192,37,193,27" concept="6" />
      <node id="6226796386650282045" at="196,50,197,310" concept="5" />
      <node id="6226796386650282045" at="197,310,198,33" concept="6" />
      <node id="6226796386650282045" at="201,137,202,49" concept="10" />
      <node id="6226796386650282045" at="204,55,205,59" concept="5" />
      <node id="6226796386650282045" at="205,59,206,41" concept="1" />
      <node id="6226796386650282045" at="206,41,207,24" concept="6" />
      <node id="6226796386650282045" at="210,118,211,399" concept="1" />
      <node id="6226796386650282045" at="213,41,214,52" concept="1" />
      <node id="6226796386650282045" at="218,44,219,54" concept="5" />
      <node id="6226796386650282045" at="219,54,220,58" concept="1" />
      <node id="6226796386650282045" at="220,58,221,0" concept="8" />
      <node id="6226796386650282045" at="221,0,222,40" concept="1" />
      <node id="6226796386650282045" at="222,40,223,24" concept="6" />
      <node id="6226796386650282045" at="225,40,226,42" concept="6" />
      <node id="6226796386650282045" at="229,50,230,104" concept="5" />
      <node id="6226796386650282045" at="230,104,231,48" concept="1" />
      <node id="6226796386650282045" at="231,48,232,34" concept="5" />
      <node id="6226796386650282045" at="232,34,233,107" concept="1" />
      <node id="6226796386650282045" at="233,107,234,40" concept="1" />
      <node id="6226796386650282045" at="234,40,235,34" concept="1" />
      <node id="6226796386650282045" at="235,34,236,288" concept="1" />
      <node id="6226796386650282045" at="236,288,237,22" concept="6" />
      <node id="6226796386650282122" at="239,98,240,201" concept="6" />
      <node id="6226796386650282132" at="245,121,246,398" concept="1" />
      <node id="6226796386650282129" at="248,37,249,21" concept="6" />
      <node id="6226796386650282045" at="41,0,43,0" concept="2" trace="myNode" />
      <node id="6226796386650282061" at="112,0,114,0" concept="0" trace="RunConfigurationExecutor_generic_cellMenu_2konf7_a0b1a#()V" />
      <node id="6226796386650282081" at="135,0,137,0" concept="0" trace="RunConfigurationExecutor_generic_cellMenu_2konf7_a0c1a#()V" />
      <node id="6226796386650282099" at="187,0,189,0" concept="0" trace="RunConfigurationExecutor_generic_cellMenu_2konf7_a0a1c0#()V" />
      <node id="6226796386650282129" at="243,0,245,0" concept="0" trace="RunConfigurationExecutor_generic_cellMenu_2konf7_a0c2a#()V" />
      <node id="6226796386650282045" at="55,0,58,0" concept="4" trace="createCell#()Ljetbrains/mps/openapi/editor/cells/EditorCell;" />
      <node id="6226796386650282045" at="85,60,88,5" concept="3" />
      <node id="6226796386650282045" at="88,5,91,5" concept="3" />
      <node id="6226796386650282054" at="108,0,111,0" concept="9" trace="renderingCondition_2konf7_a1b0#(Lorg/jetbrains/mps/openapi/model/SNode;Ljetbrains/mps/openapi/editor/EditorContext;)Z" />
      <node id="6226796386650282061" at="114,0,117,0" concept="4" trace="handleAction#(Lorg/jetbrains/mps/openapi/model/SNode;Lorg/jetbrains/mps/openapi/model/SModel;Ljetbrains/mps/smodel/IOperationContext;Ljetbrains/mps/openapi/editor/EditorContext;)V" />
      <node id="6226796386650282061" at="117,0,120,0" concept="4" trace="getMatchingText#()Ljava/lang/String;" />
      <node id="6226796386650282073" at="131,0,134,0" concept="9" trace="renderingCondition_2konf7_a2b0#(Lorg/jetbrains/mps/openapi/model/SNode;Ljetbrains/mps/openapi/editor/EditorContext;)Z" />
      <node id="6226796386650282081" at="137,0,140,0" concept="4" trace="handleAction#(Lorg/jetbrains/mps/openapi/model/SNode;Lorg/jetbrains/mps/openapi/model/SModel;Ljetbrains/mps/smodel/IOperationContext;Ljetbrains/mps/openapi/editor/EditorContext;)V" />
      <node id="6226796386650282081" at="140,0,143,0" concept="4" trace="getMatchingText#()Ljava/lang/String;" />
      <node id="6226796386650282045" at="150,60,153,5" concept="3" />
      <node id="6226796386650282045" at="153,5,156,5" concept="3" />
      <node id="6226796386650282110" at="173,0,176,0" concept="9" trace="renderingCondition_2konf7_a1c0#(Lorg/jetbrains/mps/openapi/model/SNode;Ljetbrains/mps/openapi/editor/EditorContext;)Z" />
      <node id="6226796386650282099" at="189,0,192,0" concept="4" trace="handleAction#(Lorg/jetbrains/mps/openapi/model/SNode;Lorg/jetbrains/mps/openapi/model/SModel;Ljetbrains/mps/smodel/IOperationContext;Ljetbrains/mps/openapi/editor/EditorContext;)V" />
      <node id="6226796386650282099" at="192,0,195,0" concept="4" trace="getMatchingText#()Ljava/lang/String;" />
      <node id="6226796386650282045" at="201,0,204,0" concept="0" trace="debuggerConfigurationSingleRoleHandler_2konf7_b1c0#(Lorg/jetbrains/mps/openapi/model/SNode;Lorg/jetbrains/mps/openapi/language/SContainmentLink;Ljetbrains/mps/openapi/editor/EditorContext;)V" />
      <node id="6226796386650282045" at="209,70,212,7" concept="3" />
      <node id="6226796386650282045" at="212,7,215,7" concept="3" />
      <node id="6226796386650282045" at="225,0,228,0" concept="4" trace="getNoTargetText#()Ljava/lang/String;" />
      <node id="6226796386650282120" at="239,0,242,0" concept="9" trace="renderingCondition_2konf7_a2c0#(Lorg/jetbrains/mps/openapi/model/SNode;Ljetbrains/mps/openapi/editor/EditorContext;)Z" />
      <node id="6226796386650282129" at="245,0,248,0" concept="4" trace="handleAction#(Lorg/jetbrains/mps/openapi/model/SNode;Lorg/jetbrains/mps/openapi/model/SModel;Ljetbrains/mps/smodel/IOperationContext;Ljetbrains/mps/openapi/editor/EditorContext;)V" />
      <node id="6226796386650282129" at="248,0,251,0" concept="4" trace="getMatchingText#()Ljava/lang/String;" />
      <node id="6226796386650282045" at="44,0,48,0" concept="0" trace="ComplexCanRunAndDebug_ComponentBuilder_a#(Ljetbrains/mps/openapi/editor/EditorContext;Lorg/jetbrains/mps/openapi/model/SNode;)V" />
      <node id="6226796386650282052" at="94,0,98,0" concept="4" trace="createIndentCell_2konf7_a1a#()Ljetbrains/mps/openapi/editor/cells/EditorCell;" />
      <node id="6226796386650282094" at="159,0,163,0" concept="4" trace="createIndentCell_2konf7_a2a#()Ljetbrains/mps/openapi/editor/cells/EditorCell;" />
      <node id="6226796386650282045" at="196,0,200,0" concept="4" trace="createRefNode_2konf7_b1c0#()Ljetbrains/mps/openapi/editor/cells/EditorCell;" />
      <node id="6226796386650282045" at="49,0,54,0" concept="4" trace="getNode#()Lorg/jetbrains/mps/openapi/model/SNode;" />
      <node id="6226796386650282045" at="204,0,209,0" concept="4" trace="createChildCell#(Lorg/jetbrains/mps/openapi/model/SNode;)Ljetbrains/mps/openapi/editor/cells/EditorCell;" />
      <node id="6226796386650282045" at="209,0,217,0" concept="4" trace="installCellInfo#(Lorg/jetbrains/mps/openapi/model/SNode;Ljetbrains/mps/openapi/editor/cells/EditorCell;)V" />
      <node id="6226796386650282045" at="217,0,225,0" concept="4" trace="createEmptyCell#()Ljetbrains/mps/openapi/editor/cells/EditorCell;" />
      <node id="6226796386650282049" at="70,0,79,0" concept="4" trace="createConstant_2konf7_a0#()Ljetbrains/mps/openapi/editor/cells/EditorCell;" />
      <node id="6226796386650282045" at="98,0,108,0" concept="4" trace="createConstant_2konf7_b1a#()Ljetbrains/mps/openapi/editor/cells/EditorCell;" />
      <node id="6226796386650282045" at="121,0,131,0" concept="4" trace="createConstant_2konf7_c1a#()Ljetbrains/mps/openapi/editor/cells/EditorCell;" />
      <node id="6226796386650282045" at="163,0,173,0" concept="4" trace="createCollection_2konf7_b2a#()Ljetbrains/mps/openapi/editor/cells/EditorCell;" />
      <node id="6226796386650282045" at="176,0,186,0" concept="4" trace="createConstant_2konf7_a1c0#()Ljetbrains/mps/openapi/editor/cells/EditorCell;" />
      <node id="6226796386650282045" at="229,0,239,0" concept="4" trace="createConstant_2konf7_c2a#()Ljetbrains/mps/openapi/editor/cells/EditorCell;" />
      <node id="6226796386650282045" at="59,0,70,0" concept="4" trace="createCollection_2konf7_a#()Ljetbrains/mps/openapi/editor/cells/EditorCell;" />
      <node id="6226796386650282045" at="79,0,94,0" concept="4" trace="createCollection_2konf7_b0#()Ljetbrains/mps/openapi/editor/cells/EditorCell;" />
      <node id="6226796386650282045" at="144,0,159,0" concept="4" trace="createCollection_2konf7_c0#()Ljetbrains/mps/openapi/editor/cells/EditorCell;" />
      <scope id="6226796386650282061" at="112,69,112,69" />
      <scope id="6226796386650282081" at="135,69,135,69" />
      <scope id="6226796386650282099" at="187,70,187,70" />
      <scope id="6226796386650282129" at="243,69,243,69" />
      <scope id="6226796386650282045" at="51,26,52,18" />
      <scope id="6226796386650282045" at="55,39,56,39" />
      <scope id="6226796386650282045" at="86,69,87,60" />
      <scope id="6226796386650282045" at="89,69,90,60" />
      <scope id="6226796386650282055" at="108,98,109,174" />
      <scope id="6226796386650282063" at="114,121,115,176" />
      <scope id="6226796386650282061" at="117,37,118,25" />
      <scope id="6226796386650282074" at="131,98,132,177" />
      <scope id="6226796386650282083" at="137,121,138,175" />
      <scope id="6226796386650282081" at="140,37,141,19" />
      <scope id="6226796386650282045" at="151,69,152,62" />
      <scope id="6226796386650282045" at="154,69,155,60" />
      <scope id="6226796386650282111" at="173,98,174,248" />
      <scope id="6226796386650282101" at="189,121,190,214" />
      <scope id="6226796386650282099" at="192,37,193,27" />
      <scope id="6226796386650282045" at="201,137,202,49" />
      <scope id="6226796386650282045" at="210,118,211,399" />
      <scope id="6226796386650282045" at="213,41,214,52" />
      <scope id="6226796386650282045" at="225,40,226,42" />
      <scope id="6226796386650282121" at="239,98,240,201" />
      <scope id="6226796386650282131" at="245,121,246,398" />
      <scope id="6226796386650282129" at="248,37,249,21" />
      <scope id="6226796386650282045" at="44,104,46,18" />
      <scope id="6226796386650282052" at="94,52,96,22">
        <var name="editorCell" id="6226796386650282052" />
      </scope>
      <scope id="6226796386650282061" at="112,0,114,0" />
      <scope id="6226796386650282081" at="135,0,137,0" />
      <scope id="6226796386650282094" at="159,52,161,22">
        <var name="editorCell" id="6226796386650282094" />
      </scope>
      <scope id="6226796386650282099" at="187,0,189,0" />
      <scope id="6226796386650282045" at="196,50,198,33">
        <var name="provider" id="6226796386650282045" />
      </scope>
      <scope id="6226796386650282129" at="243,0,245,0" />
      <scope id="6226796386650282045" at="55,0,58,0" />
      <scope id="6226796386650282054" at="108,0,111,0">
        <var name="editorContext" id="6226796386650282054" />
        <var name="node" id="6226796386650282054" />
      </scope>
      <scope id="6226796386650282061" at="114,0,117,0">
        <var name="editorContext" id="6226796386650282061" />
        <var name="model" id="6226796386650282061" />
        <var name="node" id="6226796386650282061" />
        <var name="operationContext" id="6226796386650282061" />
      </scope>
      <scope id="6226796386650282061" at="117,0,120,0" />
      <scope id="6226796386650282073" at="131,0,134,0">
        <var name="editorContext" id="6226796386650282073" />
        <var name="node" id="6226796386650282073" />
      </scope>
      <scope id="6226796386650282081" at="137,0,140,0">
        <var name="editorContext" id="6226796386650282081" />
        <var name="model" id="6226796386650282081" />
        <var name="node" id="6226796386650282081" />
        <var name="operationContext" id="6226796386650282081" />
      </scope>
      <scope id="6226796386650282081" at="140,0,143,0" />
      <scope id="6226796386650282110" at="173,0,176,0">
        <var name="editorContext" id="6226796386650282110" />
        <var name="node" id="6226796386650282110" />
      </scope>
      <scope id="6226796386650282099" at="189,0,192,0">
        <var name="editorContext" id="6226796386650282099" />
        <var name="model" id="6226796386650282099" />
        <var name="node" id="6226796386650282099" />
        <var name="operationContext" id="6226796386650282099" />
      </scope>
      <scope id="6226796386650282099" at="192,0,195,0" />
      <scope id="6226796386650282045" at="201,0,204,0">
        <var name="containmentLink" id="6226796386650282045" />
        <var name="context" id="6226796386650282045" />
        <var name="ownerNode" id="6226796386650282045" />
      </scope>
      <scope id="6226796386650282045" at="204,55,207,24">
        <var name="editorCell" id="6226796386650282045" />
      </scope>
      <scope id="6226796386650282045" at="225,0,228,0" />
      <scope id="6226796386650282120" at="239,0,242,0">
        <var name="editorContext" id="6226796386650282120" />
        <var name="node" id="6226796386650282120" />
      </scope>
      <scope id="6226796386650282129" at="245,0,248,0">
        <var name="editorContext" id="6226796386650282129" />
        <var name="model" id="6226796386650282129" />
        <var name="node" id="6226796386650282129" />
        <var name="operationContext" id="6226796386650282129" />
      </scope>
      <scope id="6226796386650282129" at="248,0,251,0" />
      <scope id="6226796386650282045" at="44,0,48,0">
        <var name="context" id="6226796386650282045" />
        <var name="node" id="6226796386650282045" />
      </scope>
      <scope id="6226796386650282052" at="94,0,98,0" />
      <scope id="6226796386650282094" at="159,0,163,0" />
      <scope id="6226796386650282045" at="196,0,200,0" />
      <scope id="6226796386650282045" at="49,0,54,0" />
      <scope id="6226796386650282045" at="204,0,209,0">
        <var name="child" id="6226796386650282045" />
      </scope>
      <scope id="6226796386650282045" at="218,44,223,24">
        <var name="editorCell" id="6226796386650282045" />
      </scope>
      <scope id="6226796386650282045" at="209,70,215,7" />
      <scope id="6226796386650282049" at="70,49,77,22">
        <var name="editorCell" id="6226796386650282049" />
        <var name="style" id="6226796386650282049" />
      </scope>
      <scope id="6226796386650282045" at="98,50,106,22">
        <var name="editorCell" id="6226796386650282045" />
        <var name="style" id="6226796386650282045" />
      </scope>
      <scope id="6226796386650282045" at="121,50,129,22">
        <var name="editorCell" id="6226796386650282045" />
        <var name="style" id="6226796386650282045" />
      </scope>
      <scope id="6226796386650282045" at="163,52,171,22">
        <var name="editorCell" id="6226796386650282045" />
        <var name="style" id="6226796386650282045" />
      </scope>
      <scope id="6226796386650282045" at="176,51,184,22">
        <var name="editorCell" id="6226796386650282045" />
        <var name="style" id="6226796386650282045" />
      </scope>
      <scope id="6226796386650282045" at="209,0,217,0">
        <var name="child" id="6226796386650282045" />
        <var name="editorCell" id="6226796386650282045" />
      </scope>
      <scope id="6226796386650282045" at="217,0,225,0" />
      <scope id="6226796386650282045" at="229,50,237,22">
        <var name="editorCell" id="6226796386650282045" />
        <var name="style" id="6226796386650282045" />
      </scope>
      <scope id="6226796386650282045" at="59,50,68,22">
        <var name="editorCell" id="6226796386650282045" />
        <var name="style" id="6226796386650282045" />
      </scope>
      <scope id="6226796386650282049" at="70,0,79,0" />
      <scope id="6226796386650282045" at="98,0,108,0" />
      <scope id="6226796386650282045" at="121,0,131,0" />
      <scope id="6226796386650282045" at="163,0,173,0" />
      <scope id="6226796386650282045" at="176,0,186,0" />
      <scope id="6226796386650282045" at="229,0,239,0" />
      <scope id="6226796386650282045" at="59,0,70,0" />
      <scope id="6226796386650282045" at="79,51,92,22">
        <var name="editorCell" id="6226796386650282045" />
        <var name="style" id="6226796386650282045" />
      </scope>
      <scope id="6226796386650282045" at="144,51,157,22">
        <var name="editorCell" id="6226796386650282045" />
        <var name="style" id="6226796386650282045" />
      </scope>
      <scope id="6226796386650282045" at="79,0,94,0" />
      <scope id="6226796386650282045" at="144,0,159,0" />
      <unit id="6226796386650282061" at="111,0,121,0" name="jetbrains.mps.execution.configurations.editor.ComplexCanRunAndDebug_ComponentBuilder_a$RunConfigurationExecutor_generic_cellMenu_2konf7_a0b1a" />
      <unit id="6226796386650282081" at="134,0,144,0" name="jetbrains.mps.execution.configurations.editor.ComplexCanRunAndDebug_ComponentBuilder_a$RunConfigurationExecutor_generic_cellMenu_2konf7_a0c1a" />
      <unit id="6226796386650282099" at="186,0,196,0" name="jetbrains.mps.execution.configurations.editor.ComplexCanRunAndDebug_ComponentBuilder_a$RunConfigurationExecutor_generic_cellMenu_2konf7_a0a1c0" />
      <unit id="6226796386650282129" at="242,0,252,0" name="jetbrains.mps.execution.configurations.editor.ComplexCanRunAndDebug_ComponentBuilder_a$RunConfigurationExecutor_generic_cellMenu_2konf7_a0c2a" />
      <unit id="6226796386650282045" at="200,0,229,0" name="jetbrains.mps.execution.configurations.editor.ComplexCanRunAndDebug_ComponentBuilder_a$debuggerConfigurationSingleRoleHandler_2konf7_b1c0" />
      <unit id="6226796386650282045" at="40,0,253,0" name="jetbrains.mps.execution.configurations.editor.ComplexCanRunAndDebug_ComponentBuilder_a" />
    </file>
  </root>
  <root nodeRef="r:7d438dd6-fddd-4f98-b0ae-eed9d2bebdce(jetbrains.mps.execution.configurations.editor)/6550182048787537882">
    <file name="BeforeTaskCall_Editor.java">
<<<<<<< HEAD
      <node id="6550182048787537882" at="11,79,12,80" concept="6" />
      <node id="6550182048787537882" at="11,0,14,0" concept="4" trace="createEditorCell#(Ljetbrains/mps/openapi/editor/EditorContext;Lorg/jetbrains/mps/openapi/model/SNode;)Ljetbrains/mps/openapi/editor/cells/EditorCell;" />
      <scope id="6550182048787537882" at="11,79,12,80" />
      <scope id="6550182048787537882" at="11,0,14,0">
        <var name="editorContext" id="6550182048787537882" />
        <var name="node" id="6550182048787537882" />
      </scope>
      <unit id="6550182048787537882" at="10,0,15,0" name="jetbrains.mps.execution.configurations.editor.BeforeTaskCall_Editor" />
    </file>
    <file name="BeforeTaskCall_EditorBuilder_a.java">
      <node id="6550182048787537882" at="39,94,40,19" concept="10" />
      <node id="6550182048787537882" at="40,19,41,18" concept="1" />
      <node id="6550182048787537882" at="46,26,47,18" concept="6" />
      <node id="6550182048787537882" at="50,39,51,39" concept="6" />
      <node id="6550182048787537882" at="54,50,55,103" concept="5" />
      <node id="6550182048787537882" at="55,103,56,48" concept="1" />
      <node id="6550182048787537882" at="56,48,57,28" concept="1" />
      <node id="6550182048787537882" at="57,28,58,65" concept="1" />
      <node id="6550182048787537882" at="58,65,59,56" concept="1" />
      <node id="6550182048787537882" at="59,56,60,57" concept="1" />
      <node id="6550182048787537882" at="60,57,61,60" concept="1" />
      <node id="6550182048787537882" at="61,60,62,57" concept="1" />
      <node id="6550182048787537882" at="62,57,63,22" concept="6" />
      <node id="6550182048787537882" at="65,48,66,88" concept="5" />
      <node id="6550182048787537882" at="66,88,67,35" concept="1" />
      <node id="6550182048787537882" at="67,35,68,48" concept="1" />
      <node id="6550182048787537882" at="68,48,69,26" concept="5" />
      <node id="6550182048787537882" at="69,26,70,95" concept="1" />
      <node id="6550182048787537882" at="70,95,71,63" concept="1" />
      <node id="6550182048787537882" at="72,39,73,40" concept="1" />
      <node id="6550182048787537882" at="73,40,74,39" concept="1" />
      <node id="6550182048787537882" at="75,5,76,73" concept="1" />
      <node id="6550182048787537882" at="76,73,77,57" concept="5" />
      <node id="6550182048787537882" at="77,57,78,59" concept="5" />
      <node id="6550182048787537882" at="79,35,80,87" concept="5" />
      <node id="6550182048787537882" at="80,87,81,94" concept="6" />
      <node id="6550182048787537882" at="82,10,83,22" concept="6" />
      <node id="6550182048787537882" at="86,33,87,14" concept="10" />
      <node id="6550182048787537882" at="89,69,90,57" concept="6" />
      <node id="6550182048787537882" at="92,81,93,41" concept="7" />
      <node id="6550182048787537882" at="93,41,94,122" concept="6" />
      <node id="6550182048787537882" at="100,0,101,0" concept="2" trace="myReferencingNode" />
      <node id="6550182048787537882" at="102,119,103,21" concept="10" />
      <node id="6550182048787537882" at="103,21,104,42" concept="1" />
      <node id="6550182048787537882" at="104,42,105,20" concept="1" />
      <node id="6550182048787537882" at="108,41,109,42" concept="6" />
      <node id="6550182048787537882" at="114,28,115,20" concept="6" />
      <node id="6550182048787537890" at="118,53,119,91" concept="5" />
      <node id="6550182048787537890" at="119,91,120,31" concept="1" />
      <node id="6550182048787537890" at="120,31,121,44" concept="1" />
      <node id="6550182048787537890" at="121,44,122,33" concept="1" />
      <node id="6550182048787537890" at="122,33,123,28" concept="5" />
      <node id="6550182048787537890" at="123,28,124,65" concept="1" />
      <node id="6550182048787537890" at="124,65,125,44" concept="1" />
      <node id="6550182048787537890" at="125,44,126,75" concept="1" />
      <node id="6550182048787537890" at="126,75,127,59" concept="5" />
      <node id="6550182048787537890" at="127,59,128,61" concept="5" />
      <node id="6550182048787537890" at="129,37,130,89" concept="5" />
      <node id="6550182048787537890" at="130,89,131,96" concept="6" />
      <node id="6550182048787537890" at="132,12,133,24" concept="6" />
      <node id="6550182048787537892" at="136,49,137,94" concept="5" />
      <node id="6550182048787537892" at="137,94,138,47" concept="1" />
      <node id="6550182048787537892" at="138,47,139,34" concept="5" />
      <node id="6550182048787537892" at="139,34,140,93" concept="1" />
      <node id="6550182048787537892" at="140,93,141,40" concept="1" />
      <node id="6550182048787537892" at="141,40,142,34" concept="1" />
      <node id="6550182048787537892" at="142,34,143,22" concept="6" />
      <node id="6550182048787537882" at="145,52,146,145" concept="5" />
      <node id="6550182048787537882" at="146,145,147,91" concept="5" />
      <node id="6550182048787537882" at="147,91,148,50" concept="1" />
      <node id="6550182048787537882" at="148,50,149,49" concept="1" />
      <node id="6550182048787537882" at="149,49,150,22" concept="6" />
      <node id="6550182048787537882" at="153,101,154,50" concept="10" />
      <node id="6550182048787537882" at="156,66,157,93" concept="6" />
      <node id="6550182048787537882" at="159,57,160,65" concept="5" />
      <node id="6550182048787537882" at="160,65,161,58" concept="1" />
      <node id="6550182048787537882" at="161,58,162,25" concept="6" />
      <node id="6550182048787537882" at="164,41,165,34" concept="5" />
      <node id="6550182048787537882" at="165,34,166,42" concept="1" />
      <node id="6550182048787537882" at="166,42,167,49" concept="1" />
      <node id="6550182048787537882" at="167,49,168,23" concept="6" />
      <node id="6550182048787537882" at="171,96,172,134" concept="1" />
      <node id="6550182048787537882" at="173,34,174,142" concept="1" />
      <node id="6550182048787537882" at="174,142,175,146" concept="1" />
      <node id="6550182048787537882" at="175,146,176,80" concept="1" />
      <node id="6550182048787537882" at="178,122,179,398" concept="1" />
      <node id="6550182048787537882" at="184,75,185,99" concept="5" />
      <node id="6550182048787537882" at="185,99,186,38" concept="1" />
      <node id="6550182048787537882" at="186,38,187,36" concept="5" />
      <node id="6550182048787537882" at="187,36,188,66" concept="1" />
      <node id="6550182048787537882" at="188,66,189,56" concept="1" />
      <node id="6550182048787537882" at="189,56,190,42" concept="1" />
      <node id="6550182048787537882" at="190,42,191,134" concept="1" />
      <node id="6550182048787537882" at="191,134,192,138" concept="1" />
      <node id="6550182048787537882" at="192,138,193,24" concept="6" />
      <node id="6550182048787537894" at="196,49,197,94" concept="5" />
      <node id="6550182048787537894" at="197,94,198,47" concept="1" />
      <node id="6550182048787537894" at="198,47,199,34" concept="5" />
      <node id="6550182048787537894" at="199,34,200,85" concept="1" />
      <node id="6550182048787537894" at="200,85,201,40" concept="1" />
      <node id="6550182048787537894" at="201,40,202,34" concept="1" />
      <node id="6550182048787537894" at="202,34,203,22" concept="6" />
      <node id="6550182048787537882" at="36,0,38,0" concept="2" trace="myNode" />
      <node id="6550182048787537882" at="98,0,100,0" concept="2" trace="myNode" />
      <node id="6550182048787537882" at="50,0,53,0" concept="4" trace="createCell#()Ljetbrains/mps/openapi/editor/cells/EditorCell;" />
      <node id="6550182048787537882" at="86,0,89,0" concept="0" trace="_Inline_5zozkl_a0a#()V" />
      <node id="6550182048787537882" at="89,0,92,0" concept="4" trace="createEditorCell#(Ljetbrains/mps/openapi/editor/EditorContext;)Ljetbrains/mps/openapi/editor/cells/EditorCell;" />
      <node id="6550182048787537882" at="108,0,111,0" concept="4" trace="createCell#()Ljetbrains/mps/openapi/editor/cells/EditorCell;" />
      <node id="6550182048787537882" at="153,0,156,0" concept="0" trace="parameterListHandler_5zozkl_c0#(Lorg/jetbrains/mps/openapi/model/SNode;Ljava/lang/String;Ljetbrains/mps/openapi/editor/EditorContext;)V" />
      <node id="6550182048787537882" at="156,0,159,0" concept="4" trace="createNodeToInsert#(Ljetbrains/mps/openapi/editor/EditorContext;)Lorg/jetbrains/mps/openapi/model/SNode;" />
      <node id="6550182048787537882" at="177,9,180,9" concept="3" />
      <node id="6550182048787537882" at="39,0,43,0" concept="0" trace="BeforeTaskCall_EditorBuilder_a#(Ljetbrains/mps/openapi/editor/EditorContext;Lorg/jetbrains/mps/openapi/model/SNode;)V" />
      <node id="6550182048787537882" at="71,63,75,5" concept="3" />
      <node id="6550182048787537882" at="92,0,96,0" concept="4" trace="createEditorCell#(Ljetbrains/mps/openapi/editor/EditorContext;Lorg/jetbrains/mps/openapi/model/SNode;)Ljetbrains/mps/openapi/editor/cells/EditorCell;" />
      <node id="6550182048787537882" at="44,0,49,0" concept="4" trace="getNode#()Lorg/jetbrains/mps/openapi/model/SNode;" />
      <node id="6550182048787537882" at="78,59,83,22" concept="3" />
      <node id="6550182048787537882" at="102,0,107,0" concept="0" trace="Inline_Builder_5zozkl_a0a#(Ljetbrains/mps/openapi/editor/EditorContext;Lorg/jetbrains/mps/openapi/model/SNode;Lorg/jetbrains/mps/openapi/model/SNode;)V" />
      <node id="6550182048787537882" at="112,0,117,0" concept="4" trace="getNode#()Lorg/jetbrains/mps/openapi/model/SNode;" />
      <node id="6550182048787537890" at="128,61,133,24" concept="3" />
      <node id="6550182048787537882" at="159,0,164,0" concept="4" trace="createNodeCell#(Lorg/jetbrains/mps/openapi/model/SNode;)Ljetbrains/mps/openapi/editor/cells/EditorCell;" />
      <node id="6550182048787537882" at="172,134,177,9" concept="3" />
      <node id="6550182048787537882" at="164,0,170,0" concept="4" trace="createEmptyCell#()Ljetbrains/mps/openapi/editor/cells/EditorCell;" />
      <node id="6550182048787537882" at="145,0,152,0" concept="4" trace="createRefNodeList_5zozkl_c0#()Ljetbrains/mps/openapi/editor/cells/EditorCell;" />
      <node id="6550182048787537892" at="136,0,145,0" concept="4" trace="createConstant_5zozkl_b0#()Ljetbrains/mps/openapi/editor/cells/EditorCell;" />
      <node id="6550182048787537894" at="196,0,205,0" concept="4" trace="createConstant_5zozkl_d0#()Ljetbrains/mps/openapi/editor/cells/EditorCell;" />
      <node id="6550182048787537882" at="54,0,65,0" concept="4" trace="createCollection_5zozkl_a#()Ljetbrains/mps/openapi/editor/cells/EditorCell;" />
      <node id="6550182048787537882" at="170,86,181,7" concept="3" />
      <node id="6550182048787537882" at="183,0,195,0" concept="4" trace="createSeparatorCell#(Lorg/jetbrains/mps/openapi/model/SNode;Lorg/jetbrains/mps/openapi/model/SNode;)Ljetbrains/mps/openapi/editor/cells/EditorCell;" />
      <node id="6550182048787537882" at="170,0,183,0" concept="4" trace="installElementCellActions#(Lorg/jetbrains/mps/openapi/model/SNode;Ljetbrains/mps/openapi/editor/cells/EditorCell;)V" />
      <node id="6550182048787537890" at="118,0,135,0" concept="4" trace="createProperty_5zozkl_a0a0#()Ljetbrains/mps/openapi/editor/cells/EditorCell;" />
      <node id="6550182048787537882" at="65,0,85,0" concept="4" trace="createRefCell_5zozkl_a0#()Ljetbrains/mps/openapi/editor/cells/EditorCell;" />
      <scope id="6550182048787537882" at="46,26,47,18" />
      <scope id="6550182048787537882" at="50,39,51,39" />
      <scope id="6550182048787537882" at="86,33,87,14" />
      <scope id="6550182048787537882" at="89,69,90,57" />
      <scope id="6550182048787537882" at="108,41,109,42" />
      <scope id="6550182048787537882" at="114,28,115,20" />
      <scope id="6550182048787537882" at="153,101,154,50" />
      <scope id="6550182048787537882" at="156,66,157,93" />
      <scope id="6550182048787537882" at="178,122,179,398" />
      <scope id="6550182048787537882" at="39,94,41,18" />
      <scope id="6550182048787537882" at="72,39,74,39" />
      <scope id="6550182048787537882" at="79,35,81,94">
        <var name="manager" id="6550182048787537882" />
      </scope>
      <scope id="6550182048787537882" at="92,81,94,122" />
      <scope id="6550182048787537890" at="129,37,131,96">
        <var name="manager" id="6550182048787537890" />
      </scope>
      <scope id="6550182048787537882" at="50,0,53,0" />
      <scope id="6550182048787537882" at="86,0,89,0" />
      <scope id="6550182048787537882" at="89,0,92,0">
        <var name="editorContext" id="6550182048787537882" />
      </scope>
      <scope id="6550182048787537882" at="102,119,105,20" />
      <scope id="6550182048787537882" at="108,0,111,0" />
      <scope id="6550182048787537882" at="153,0,156,0">
=======
      <node id="6550182048787537882" at="34,79,35,63" concept="6" />
      <node id="6550182048787537882" at="37,89,38,96" concept="5" />
      <node id="6550182048787537882" at="38,96,39,48" concept="1" />
      <node id="6550182048787537882" at="39,48,40,28" concept="1" />
      <node id="6550182048787537882" at="40,28,41,80" concept="1" />
      <node id="6550182048787537882" at="41,80,42,81" concept="1" />
      <node id="6550182048787537882" at="42,81,43,84" concept="1" />
      <node id="6550182048787537882" at="43,84,44,81" concept="1" />
      <node id="6550182048787537882" at="44,81,45,22" concept="6" />
      <node id="6550182048787537882" at="47,87,48,81" concept="5" />
      <node id="6550182048787537882" at="48,81,49,35" concept="1" />
      <node id="6550182048787537882" at="49,35,50,48" concept="1" />
      <node id="6550182048787537882" at="50,48,51,26" concept="5" />
      <node id="6550182048787537882" at="51,26,52,86" concept="1" />
      <node id="6550182048787537882" at="52,86,53,58" concept="1" />
      <node id="6550182048787537882" at="54,39,55,40" concept="1" />
      <node id="6550182048787537882" at="55,40,56,39" concept="1" />
      <node id="6550182048787537882" at="57,5,58,73" concept="1" />
      <node id="6550182048787537882" at="58,73,59,57" concept="5" />
      <node id="6550182048787537882" at="60,35,61,82" concept="5" />
      <node id="6550182048787537882" at="61,82,62,112" concept="6" />
      <node id="6550182048787537882" at="63,10,64,22" concept="6" />
      <node id="6550182048787537888" at="67,33,68,14" concept="9" />
      <node id="6550182048787537888" at="70,69,71,67" concept="6" />
      <node id="6550182048787537888" at="73,81,74,66" concept="6" />
      <node id="6550182048787537890" at="76,92,77,84" concept="5" />
      <node id="6550182048787537890" at="77,84,78,31" concept="1" />
      <node id="6550182048787537890" at="78,31,79,44" concept="1" />
      <node id="6550182048787537890" at="79,44,80,33" concept="1" />
      <node id="6550182048787537890" at="80,33,81,28" concept="5" />
      <node id="6550182048787537890" at="81,28,82,60" concept="1" />
      <node id="6550182048787537890" at="82,60,83,44" concept="1" />
      <node id="6550182048787537890" at="83,44,84,75" concept="1" />
      <node id="6550182048787537890" at="84,75,85,59" concept="5" />
      <node id="6550182048787537890" at="86,37,87,84" concept="5" />
      <node id="6550182048787537890" at="87,84,88,114" concept="6" />
      <node id="6550182048787537890" at="89,12,90,24" concept="6" />
      <node id="6550182048787537892" at="93,88,94,87" concept="5" />
      <node id="6550182048787537892" at="94,87,95,47" concept="1" />
      <node id="6550182048787537892" at="95,47,96,34" concept="5" />
      <node id="6550182048787537892" at="96,34,97,77" concept="1" />
      <node id="6550182048787537892" at="97,77,98,40" concept="1" />
      <node id="6550182048787537892" at="98,40,99,34" concept="1" />
      <node id="6550182048787537892" at="99,34,100,22" concept="6" />
      <node id="6550182048787537882" at="102,91,103,129" concept="5" />
      <node id="6550182048787537882" at="103,129,104,106" concept="5" />
      <node id="6550182048787537882" at="104,106,105,50" concept="1" />
      <node id="6550182048787537882" at="105,50,106,49" concept="1" />
      <node id="6550182048787537882" at="106,49,107,22" concept="6" />
      <node id="6550182048787537882" at="110,101,111,50" concept="9" />
      <node id="6550182048787537882" at="113,66,114,41" concept="5" />
      <node id="6550182048787537882" at="114,41,115,93" concept="6" />
      <node id="6550182048787537882" at="117,86,118,80" concept="5" />
      <node id="6550182048787537882" at="118,80,119,95" concept="1" />
      <node id="6550182048787537882" at="119,95,120,25" concept="6" />
      <node id="6550182048787537882" at="122,68,123,34" concept="5" />
      <node id="6550182048787537882" at="123,34,124,55" concept="1" />
      <node id="6550182048787537882" at="124,55,125,87" concept="1" />
      <node id="6550182048787537882" at="125,87,126,23" concept="6" />
      <node id="6550182048787537882" at="129,96,130,134" concept="1" />
      <node id="6550182048787537882" at="131,34,132,142" concept="1" />
      <node id="6550182048787537882" at="132,142,133,146" concept="1" />
      <node id="6550182048787537882" at="133,146,134,80" concept="1" />
      <node id="6550182048787537882" at="136,122,137,396" concept="1" />
      <node id="6550182048787537882" at="142,104,143,100" concept="5" />
      <node id="6550182048787537882" at="143,100,144,38" concept="1" />
      <node id="6550182048787537882" at="144,38,145,36" concept="5" />
      <node id="6550182048787537882" at="145,36,146,66" concept="1" />
      <node id="6550182048787537882" at="146,66,147,56" concept="1" />
      <node id="6550182048787537882" at="147,56,148,42" concept="1" />
      <node id="6550182048787537882" at="148,42,149,134" concept="1" />
      <node id="6550182048787537882" at="149,134,150,138" concept="1" />
      <node id="6550182048787537882" at="150,138,151,24" concept="6" />
      <node id="6550182048787537894" at="154,88,155,87" concept="5" />
      <node id="6550182048787537894" at="155,87,156,47" concept="1" />
      <node id="6550182048787537894" at="156,47,157,34" concept="5" />
      <node id="6550182048787537894" at="157,34,158,69" concept="1" />
      <node id="6550182048787537894" at="158,69,159,40" concept="1" />
      <node id="6550182048787537894" at="159,40,160,34" concept="1" />
      <node id="6550182048787537894" at="160,34,161,22" concept="6" />
      <node id="6550182048787537882" at="34,0,37,0" concept="4" trace="createEditorCell#(Ljetbrains/mps/openapi/editor/EditorContext;Lorg/jetbrains/mps/openapi/model/SNode;)Ljetbrains/mps/openapi/editor/cells/EditorCell;" />
      <node id="6550182048787537888" at="67,0,70,0" concept="0" trace="_Inline_5zozkl_a0a#()V" />
      <node id="6550182048787537888" at="70,0,73,0" concept="4" trace="createEditorCell#(Ljetbrains/mps/openapi/editor/EditorContext;)Ljetbrains/mps/openapi/editor/cells/EditorCell;" />
      <node id="6550182048787537888" at="73,0,76,0" concept="4" trace="createEditorCell#(Ljetbrains/mps/openapi/editor/EditorContext;Lorg/jetbrains/mps/openapi/model/SNode;)Ljetbrains/mps/openapi/editor/cells/EditorCell;" />
      <node id="6550182048787537882" at="110,0,113,0" concept="0" trace="parameterListHandler_5zozkl_c0#(Lorg/jetbrains/mps/openapi/model/SNode;Ljava/lang/String;Ljetbrains/mps/openapi/editor/EditorContext;)V" />
      <node id="6550182048787537882" at="135,9,138,9" concept="3" />
      <node id="6550182048787537882" at="53,58,57,5" concept="3" />
      <node id="6550182048787537882" at="113,0,117,0" concept="4" trace="createNodeToInsert#(Ljetbrains/mps/openapi/editor/EditorContext;)Lorg/jetbrains/mps/openapi/model/SNode;" />
      <node id="6550182048787537882" at="59,57,64,22" concept="3" />
      <node id="6550182048787537890" at="85,59,90,24" concept="3" />
      <node id="6550182048787537882" at="117,0,122,0" concept="4" trace="createNodeCell#(Ljetbrains/mps/openapi/editor/EditorContext;Lorg/jetbrains/mps/openapi/model/SNode;)Ljetbrains/mps/openapi/editor/cells/EditorCell;" />
      <node id="6550182048787537882" at="130,134,135,9" concept="3" />
      <node id="6550182048787537882" at="122,0,128,0" concept="4" trace="createEmptyCell#(Ljetbrains/mps/openapi/editor/EditorContext;)Ljetbrains/mps/openapi/editor/cells/EditorCell;" />
      <node id="6550182048787537882" at="102,0,109,0" concept="4" trace="createRefNodeList_5zozkl_c0#(Ljetbrains/mps/openapi/editor/EditorContext;Lorg/jetbrains/mps/openapi/model/SNode;)Ljetbrains/mps/openapi/editor/cells/EditorCell;" />
      <node id="6550182048787537892" at="93,0,102,0" concept="4" trace="createConstant_5zozkl_b0#(Ljetbrains/mps/openapi/editor/EditorContext;Lorg/jetbrains/mps/openapi/model/SNode;)Ljetbrains/mps/openapi/editor/cells/EditorCell;" />
      <node id="6550182048787537894" at="154,0,163,0" concept="4" trace="createConstant_5zozkl_d0#(Ljetbrains/mps/openapi/editor/EditorContext;Lorg/jetbrains/mps/openapi/model/SNode;)Ljetbrains/mps/openapi/editor/cells/EditorCell;" />
      <node id="6550182048787537882" at="37,0,47,0" concept="4" trace="createCollection_5zozkl_a#(Ljetbrains/mps/openapi/editor/EditorContext;Lorg/jetbrains/mps/openapi/model/SNode;)Ljetbrains/mps/openapi/editor/cells/EditorCell;" />
      <node id="6550182048787537882" at="128,132,139,7" concept="3" />
      <node id="6550182048787537882" at="141,0,153,0" concept="4" trace="createSeparatorCell#(Ljetbrains/mps/openapi/editor/EditorContext;Lorg/jetbrains/mps/openapi/model/SNode;Lorg/jetbrains/mps/openapi/model/SNode;)Ljetbrains/mps/openapi/editor/cells/EditorCell;" />
      <node id="6550182048787537882" at="128,0,141,0" concept="4" trace="installElementCellActions#(Lorg/jetbrains/mps/openapi/model/SNode;Lorg/jetbrains/mps/openapi/model/SNode;Ljetbrains/mps/openapi/editor/cells/EditorCell;Ljetbrains/mps/openapi/editor/EditorContext;)V" />
      <node id="6550182048787537890" at="76,0,92,0" concept="4" trace="createProperty_5zozkl_a0a0#(Ljetbrains/mps/openapi/editor/EditorContext;Lorg/jetbrains/mps/openapi/model/SNode;)Ljetbrains/mps/openapi/editor/cells/EditorCell;" />
      <node id="6550182048787537882" at="47,0,66,0" concept="4" trace="createRefCell_5zozkl_a0#(Ljetbrains/mps/openapi/editor/EditorContext;Lorg/jetbrains/mps/openapi/model/SNode;)Ljetbrains/mps/openapi/editor/cells/EditorCell;" />
      <scope id="6550182048787537882" at="34,79,35,63" />
      <scope id="6550182048787537888" at="67,33,68,14" />
      <scope id="6550182048787537888" at="70,69,71,67" />
      <scope id="6550182048787537888" at="73,81,74,66" />
      <scope id="6550182048787537882" at="110,101,111,50" />
      <scope id="6550182048787537882" at="136,122,137,396" />
      <scope id="6550182048787537882" at="54,39,56,39" />
      <scope id="6550182048787537882" at="60,35,62,112">
        <var name="manager" id="6550182048787537882" />
      </scope>
      <scope id="6550182048787537890" at="86,37,88,114">
        <var name="manager" id="6550182048787537890" />
      </scope>
      <scope id="6550182048787537882" at="113,66,115,93">
        <var name="listOwner" id="6550182048787537882" />
      </scope>
      <scope id="6550182048787537882" at="34,0,37,0">
        <var name="editorContext" id="6550182048787537882" />
        <var name="node" id="6550182048787537882" />
      </scope>
      <scope id="6550182048787537888" at="67,0,70,0" />
      <scope id="6550182048787537888" at="70,0,73,0">
        <var name="editorContext" id="6550182048787537888" />
      </scope>
      <scope id="6550182048787537888" at="73,0,76,0">
        <var name="editorContext" id="6550182048787537888" />
        <var name="node" id="6550182048787537888" />
      </scope>
      <scope id="6550182048787537882" at="110,0,113,0">
>>>>>>> bd830ede
        <var name="childRole" id="6550182048787537882" />
        <var name="context" id="6550182048787537882" />
        <var name="ownerNode" id="6550182048787537882" />
      </scope>
<<<<<<< HEAD
      <scope id="6550182048787537882" at="156,0,159,0">
        <var name="editorContext" id="6550182048787537882" />
      </scope>
      <scope id="6550182048787537882" at="159,57,162,25">
        <var name="elementCell" id="6550182048787537882" />
      </scope>
      <scope id="6550182048787537882" at="173,34,176,80" />
      <scope id="6550182048787537882" at="39,0,43,0">
        <var name="context" id="6550182048787537882" />
        <var name="node" id="6550182048787537882" />
      </scope>
      <scope id="6550182048787537882" at="92,0,96,0">
=======
      <scope id="6550182048787537882" at="117,86,120,25">
        <var name="elementCell" id="6550182048787537882" />
      </scope>
      <scope id="6550182048787537882" at="131,34,134,80" />
      <scope id="6550182048787537882" at="113,0,117,0">
>>>>>>> bd830ede
        <var name="editorContext" id="6550182048787537882" />
        <var name="node" id="6550182048787537882" />
      </scope>
<<<<<<< HEAD
      <scope id="6550182048787537882" at="164,41,168,23">
        <var name="emptyCell" id="6550182048787537882" />
      </scope>
      <scope id="6550182048787537882" at="44,0,49,0" />
      <scope id="6550182048787537882" at="102,0,107,0">
        <var name="context" id="6550182048787537882" />
        <var name="node" id="6550182048787537882" />
        <var name="referencingNode" id="6550182048787537882" />
      </scope>
      <scope id="6550182048787537882" at="112,0,117,0" />
      <scope id="6550182048787537882" at="145,52,150,22">
        <var name="editorCell" id="6550182048787537882" />
        <var name="handler" id="6550182048787537882" />
      </scope>
      <scope id="6550182048787537882" at="159,0,164,0">
        <var name="elementNode" id="6550182048787537882" />
      </scope>
      <scope id="6550182048787537882" at="164,0,170,0" />
      <scope id="6550182048787537892" at="136,49,143,22">
        <var name="editorCell" id="6550182048787537892" />
        <var name="style" id="6550182048787537892" />
      </scope>
      <scope id="6550182048787537882" at="145,0,152,0" />
      <scope id="6550182048787537894" at="196,49,203,22">
=======
      <scope id="6550182048787537882" at="122,68,126,23">
        <var name="emptyCell" id="6550182048787537882" />
      </scope>
      <scope id="6550182048787537882" at="102,91,107,22">
        <var name="editorCell" id="6550182048787537882" />
        <var name="handler" id="6550182048787537882" />
      </scope>
      <scope id="6550182048787537882" at="117,0,122,0">
        <var name="editorContext" id="6550182048787537882" />
        <var name="elementNode" id="6550182048787537882" />
      </scope>
      <scope id="6550182048787537882" at="122,0,128,0">
        <var name="editorContext" id="6550182048787537882" />
      </scope>
      <scope id="6550182048787537892" at="93,88,100,22">
        <var name="editorCell" id="6550182048787537892" />
        <var name="style" id="6550182048787537892" />
      </scope>
      <scope id="6550182048787537882" at="102,0,109,0">
        <var name="editorContext" id="6550182048787537882" />
        <var name="node" id="6550182048787537882" />
      </scope>
      <scope id="6550182048787537894" at="154,88,161,22">
>>>>>>> bd830ede
        <var name="editorCell" id="6550182048787537894" />
        <var name="style" id="6550182048787537894" />
      </scope>
      <scope id="6550182048787537882" at="54,50,63,22">
        <var name="editorCell" id="6550182048787537882" />
      </scope>
<<<<<<< HEAD
      <scope id="6550182048787537892" at="136,0,145,0" />
      <scope id="6550182048787537882" at="171,96,180,9" />
      <scope id="6550182048787537882" at="184,75,193,24">
        <var name="editorCell" id="6550182048787537882" />
        <var name="style" id="6550182048787537882" />
      </scope>
      <scope id="6550182048787537894" at="196,0,205,0" />
      <scope id="6550182048787537882" at="54,0,65,0" />
      <scope id="6550182048787537882" at="170,86,181,7" />
      <scope id="6550182048787537882" at="183,0,195,0">
        <var name="nextNode" id="6550182048787537882" />
        <var name="prevNode" id="6550182048787537882" />
      </scope>
      <scope id="6550182048787537882" at="170,0,183,0">
=======
      <scope id="6550182048787537892" at="93,0,102,0">
        <var name="editorContext" id="6550182048787537892" />
        <var name="node" id="6550182048787537892" />
      </scope>
      <scope id="6550182048787537882" at="129,96,138,9" />
      <scope id="6550182048787537882" at="142,104,151,24">
        <var name="editorCell" id="6550182048787537882" />
        <var name="style" id="6550182048787537882" />
      </scope>
      <scope id="6550182048787537894" at="154,0,163,0">
        <var name="editorContext" id="6550182048787537894" />
        <var name="node" id="6550182048787537894" />
      </scope>
      <scope id="6550182048787537882" at="37,0,47,0">
        <var name="editorContext" id="6550182048787537882" />
        <var name="node" id="6550182048787537882" />
      </scope>
      <scope id="6550182048787537882" at="128,132,139,7" />
      <scope id="6550182048787537882" at="141,0,153,0">
        <var name="editorContext" id="6550182048787537882" />
        <var name="nextNode" id="6550182048787537882" />
        <var name="prevNode" id="6550182048787537882" />
      </scope>
      <scope id="6550182048787537882" at="128,0,141,0">
        <var name="editorContext" id="6550182048787537882" />
>>>>>>> bd830ede
        <var name="elementCell" id="6550182048787537882" />
        <var name="elementNode" id="6550182048787537882" />
      </scope>
<<<<<<< HEAD
      <scope id="6550182048787537890" at="118,53,133,24">
=======
      <scope id="6550182048787537890" at="76,92,90,24">
>>>>>>> bd830ede
        <var name="attributeConcept" id="6550182048787537890" />
        <var name="editorCell" id="6550182048787537890" />
        <var name="provider" id="6550182048787537890" />
      </scope>
<<<<<<< HEAD
      <scope id="6550182048787537890" at="118,0,135,0" />
      <scope id="6550182048787537882" at="65,48,83,22">
=======
      <scope id="6550182048787537890" at="76,0,92,0">
        <var name="editorContext" id="6550182048787537890" />
        <var name="node" id="6550182048787537890" />
      </scope>
      <scope id="6550182048787537882" at="47,87,64,22">
>>>>>>> bd830ede
        <var name="attributeConcept" id="6550182048787537882" />
        <var name="editorCell" id="6550182048787537882" />
        <var name="provider" id="6550182048787537882" />
      </scope>
<<<<<<< HEAD
      <scope id="6550182048787537882" at="65,0,85,0" />
      <unit id="6550182048787537882" at="85,0,97,0" name="jetbrains.mps.execution.configurations.editor.BeforeTaskCall_EditorBuilder_a$_Inline_5zozkl_a0a" />
      <unit id="6550182048787537882" at="97,0,136,0" name="jetbrains.mps.execution.configurations.editor.BeforeTaskCall_EditorBuilder_a$Inline_Builder_5zozkl_a0a" />
      <unit id="6550182048787537882" at="152,0,196,0" name="jetbrains.mps.execution.configurations.editor.BeforeTaskCall_EditorBuilder_a$parameterListHandler_5zozkl_c0" />
      <unit id="6550182048787537882" at="35,0,206,0" name="jetbrains.mps.execution.configurations.editor.BeforeTaskCall_EditorBuilder_a" />
=======
      <scope id="6550182048787537882" at="47,0,66,0">
        <var name="editorContext" id="6550182048787537882" />
        <var name="node" id="6550182048787537882" />
      </scope>
      <unit id="6550182048787537888" at="66,0,93,0" name="jetbrains.mps.execution.configurations.editor.BeforeTaskCall_Editor$_Inline_5zozkl_a0a" />
      <unit id="6550182048787537882" at="109,0,154,0" name="jetbrains.mps.execution.configurations.editor.BeforeTaskCall_Editor$parameterListHandler_5zozkl_c0" />
      <unit id="6550182048787537882" at="33,0,164,0" name="jetbrains.mps.execution.configurations.editor.BeforeTaskCall_Editor" />
>>>>>>> bd830ede
    </file>
  </root>
  <root nodeRef="r:7d438dd6-fddd-4f98-b0ae-eed9d2bebdce(jetbrains.mps.execution.configurations.editor)/6550182048787568271">
    <file name="BeforeTaskParameter_Editor.java">
      <node id="6550182048787568271" at="11,79,12,85" concept="6" />
      <node id="6550182048787568271" at="11,0,14,0" concept="4" trace="createEditorCell#(Ljetbrains/mps/openapi/editor/EditorContext;Lorg/jetbrains/mps/openapi/model/SNode;)Ljetbrains/mps/openapi/editor/cells/EditorCell;" />
      <scope id="6550182048787568271" at="11,79,12,85" />
      <scope id="6550182048787568271" at="11,0,14,0">
        <var name="editorContext" id="6550182048787568271" />
        <var name="node" id="6550182048787568271" />
      </scope>
      <unit id="6550182048787568271" at="10,0,15,0" name="jetbrains.mps.execution.configurations.editor.BeforeTaskParameter_Editor" />
    </file>
    <file name="BeforeTaskParameter_EditorBuilder_a.java">
      <node id="6550182048787568271" at="31,99,32,19" concept="10" />
      <node id="6550182048787568271" at="32,19,33,18" concept="1" />
      <node id="6550182048787568271" at="38,26,39,18" concept="6" />
      <node id="6550182048787568271" at="42,39,43,39" concept="6" />
      <node id="6550182048787568271" at="46,50,47,106" concept="5" />
      <node id="6550182048787568271" at="47,106,48,48" concept="1" />
      <node id="6550182048787568271" at="48,48,49,28" concept="1" />
      <node id="6550182048787568271" at="49,28,50,65" concept="1" />
      <node id="6550182048787568271" at="50,65,51,56" concept="1" />
      <node id="6550182048787568271" at="51,56,52,58" concept="1" />
      <node id="6550182048787568271" at="53,68,54,61" concept="1" />
      <node id="6550182048787568271" at="55,5,56,22" concept="6" />
      <node id="6550182048787568271" at="58,48,59,269" concept="5" />
      <node id="6550182048787568271" at="59,269,60,33" concept="6" />
      <node id="6550182048787568271" at="63,118,64,49" concept="10" />
      <node id="6550182048787568271" at="66,55,67,59" concept="5" />
      <node id="6550182048787568271" at="67,59,68,41" concept="1" />
      <node id="6550182048787568271" at="68,41,69,24" concept="6" />
      <node id="6550182048787568271" at="72,118,73,382" concept="1" />
      <node id="6550182048787568271" at="75,41,76,35" concept="1" />
      <node id="6550182048787568271" at="80,44,81,54" concept="5" />
      <node id="6550182048787568271" at="81,54,82,41" concept="1" />
      <node id="6550182048787568271" at="82,41,83,0" concept="8" />
      <node id="6550182048787568271" at="83,0,84,40" concept="1" />
      <node id="6550182048787568271" at="84,40,85,24" concept="6" />
      <node id="6550182048787568271" at="87,40,88,25" concept="6" />
      <node id="6550182048787568276" at="91,50,92,154" concept="5" />
      <node id="6550182048787568276" at="92,154,93,34" concept="5" />
      <node id="6550182048787568276" at="93,34,94,80" concept="1" />
      <node id="6550182048787568276" at="94,80,95,40" concept="1" />
      <node id="6550182048787568276" at="95,40,96,22" concept="6" />
      <node id="6550182048787568271" at="98,51,99,103" concept="5" />
      <node id="6550182048787568271" at="99,103,100,49" concept="1" />
      <node id="6550182048787568271" at="100,49,101,34" concept="5" />
      <node id="6550182048787568271" at="101,34,102,49" concept="1" />
      <node id="6550182048787568271" at="102,49,103,40" concept="1" />
      <node id="6550182048787568271" at="103,40,104,58" concept="1" />
      <node id="6550182048787568271" at="104,58,105,57" concept="1" />
      <node id="6550182048787568271" at="105,57,106,22" concept="6" />
      <node id="6550182048787568280" at="108,97,109,226" concept="6" />
      <node id="6550182048787568287" at="111,50,112,94" concept="5" />
      <node id="6550182048787568287" at="112,94,113,48" concept="1" />
      <node id="6550182048787568287" at="113,48,114,34" concept="5" />
      <node id="6550182048787568287" at="114,34,115,83" concept="1" />
      <node id="6550182048787568287" at="115,83,116,40" concept="1" />
      <node id="6550182048787568287" at="116,40,117,34" concept="1" />
      <node id="6550182048787568287" at="117,34,118,22" concept="6" />
      <node id="6550182048787568271" at="120,49,121,272" concept="5" />
      <node id="6550182048787568271" at="121,272,122,33" concept="6" />
      <node id="6550182048787568271" at="125,126,126,49" concept="10" />
      <node id="6550182048787568271" at="128,55,129,59" concept="5" />
      <node id="6550182048787568271" at="129,59,130,41" concept="1" />
      <node id="6550182048787568271" at="130,41,131,24" concept="6" />
      <node id="6550182048787568271" at="134,118,135,377" concept="1" />
      <node id="6550182048787568271" at="137,41,138,42" concept="1" />
      <node id="6550182048787568271" at="142,44,143,54" concept="5" />
      <node id="6550182048787568271" at="143,54,144,48" concept="1" />
      <node id="6550182048787568271" at="144,48,145,0" concept="8" />
      <node id="6550182048787568271" at="145,0,146,40" concept="1" />
      <node id="6550182048787568271" at="146,40,147,24" concept="6" />
      <node id="6550182048787568271" at="149,40,150,32" concept="6" />
      <node id="6550182048787568271" at="28,0,30,0" concept="2" trace="myNode" />
      <node id="6550182048787568271" at="42,0,45,0" concept="4" trace="createCell#()Ljetbrains/mps/openapi/editor/cells/EditorCell;" />
      <node id="6550182048787568271" at="52,58,55,5" concept="3" />
      <node id="6550182048787568271" at="63,0,66,0" concept="0" trace="typeSingleRoleHandler_3pil43_a0#(Lorg/jetbrains/mps/openapi/model/SNode;Lorg/jetbrains/mps/openapi/language/SContainmentLink;Ljetbrains/mps/openapi/editor/EditorContext;)V" />
      <node id="6550182048787568271" at="71,70,74,7" concept="3" />
      <node id="6550182048787568271" at="74,7,77,7" concept="3" />
      <node id="6550182048787568271" at="87,0,90,0" concept="4" trace="getNoTargetText#()Ljava/lang/String;" />
      <node id="6550182048787568278" at="108,0,111,0" concept="9" trace="renderingCondition_3pil43_a2a#(Lorg/jetbrains/mps/openapi/model/SNode;Ljetbrains/mps/openapi/editor/EditorContext;)Z" />
      <node id="6550182048787568271" at="125,0,128,0" concept="0" trace="initializerSingleRoleHandler_3pil43_b2a#(Lorg/jetbrains/mps/openapi/model/SNode;Lorg/jetbrains/mps/openapi/language/SContainmentLink;Ljetbrains/mps/openapi/editor/EditorContext;)V" />
      <node id="6550182048787568271" at="133,70,136,7" concept="3" />
      <node id="6550182048787568271" at="136,7,139,7" concept="3" />
      <node id="6550182048787568271" at="149,0,152,0" concept="4" trace="getNoTargetText#()Ljava/lang/String;" />
      <node id="6550182048787568271" at="31,0,35,0" concept="0" trace="BeforeTaskParameter_EditorBuilder_a#(Ljetbrains/mps/openapi/editor/EditorContext;Lorg/jetbrains/mps/openapi/model/SNode;)V" />
      <node id="6550182048787568271" at="58,0,62,0" concept="4" trace="createRefNode_3pil43_a0#()Ljetbrains/mps/openapi/editor/cells/EditorCell;" />
      <node id="6550182048787568271" at="120,0,124,0" concept="4" trace="createRefNode_3pil43_b2a#()Ljetbrains/mps/openapi/editor/cells/EditorCell;" />
      <node id="6550182048787568271" at="36,0,41,0" concept="4" trace="getNode#()Lorg/jetbrains/mps/openapi/model/SNode;" />
      <node id="6550182048787568271" at="66,0,71,0" concept="4" trace="createChildCell#(Lorg/jetbrains/mps/openapi/model/SNode;)Ljetbrains/mps/openapi/editor/cells/EditorCell;" />
      <node id="6550182048787568271" at="128,0,133,0" concept="4" trace="createChildCell#(Lorg/jetbrains/mps/openapi/model/SNode;)Ljetbrains/mps/openapi/editor/cells/EditorCell;" />
      <node id="6550182048787568276" at="91,0,98,0" concept="4" trace="createComponent_3pil43_b0#()Ljetbrains/mps/openapi/editor/cells/EditorCell;" />
      <node id="6550182048787568271" at="71,0,79,0" concept="4" trace="installCellInfo#(Lorg/jetbrains/mps/openapi/model/SNode;Ljetbrains/mps/openapi/editor/cells/EditorCell;)V" />
      <node id="6550182048787568271" at="79,0,87,0" concept="4" trace="createEmptyCell#()Ljetbrains/mps/openapi/editor/cells/EditorCell;" />
      <node id="6550182048787568271" at="133,0,141,0" concept="4" trace="installCellInfo#(Lorg/jetbrains/mps/openapi/model/SNode;Ljetbrains/mps/openapi/editor/cells/EditorCell;)V" />
      <node id="6550182048787568271" at="141,0,149,0" concept="4" trace="createEmptyCell#()Ljetbrains/mps/openapi/editor/cells/EditorCell;" />
      <node id="6550182048787568287" at="111,0,120,0" concept="4" trace="createConstant_3pil43_a2a#()Ljetbrains/mps/openapi/editor/cells/EditorCell;" />
      <node id="6550182048787568271" at="98,0,108,0" concept="4" trace="createCollection_3pil43_c0#()Ljetbrains/mps/openapi/editor/cells/EditorCell;" />
      <node id="6550182048787568271" at="46,0,58,0" concept="4" trace="createCollection_3pil43_a#()Ljetbrains/mps/openapi/editor/cells/EditorCell;" />
      <scope id="6550182048787568271" at="38,26,39,18" />
      <scope id="6550182048787568271" at="42,39,43,39" />
      <scope id="6550182048787568271" at="53,68,54,61" />
      <scope id="6550182048787568271" at="63,118,64,49" />
      <scope id="6550182048787568271" at="72,118,73,382" />
      <scope id="6550182048787568271" at="75,41,76,35" />
      <scope id="6550182048787568271" at="87,40,88,25" />
      <scope id="6550182048787568279" at="108,97,109,226" />
      <scope id="6550182048787568271" at="125,126,126,49" />
      <scope id="6550182048787568271" at="134,118,135,377" />
      <scope id="6550182048787568271" at="137,41,138,42" />
      <scope id="6550182048787568271" at="149,40,150,32" />
      <scope id="6550182048787568271" at="31,99,33,18" />
      <scope id="6550182048787568271" at="58,48,60,33">
        <var name="provider" id="6550182048787568271" />
      </scope>
      <scope id="6550182048787568271" at="120,49,122,33">
        <var name="provider" id="6550182048787568271" />
      </scope>
      <scope id="6550182048787568271" at="42,0,45,0" />
      <scope id="6550182048787568271" at="63,0,66,0">
        <var name="containmentLink" id="6550182048787568271" />
        <var name="context" id="6550182048787568271" />
        <var name="ownerNode" id="6550182048787568271" />
      </scope>
      <scope id="6550182048787568271" at="66,55,69,24">
        <var name="editorCell" id="6550182048787568271" />
      </scope>
      <scope id="6550182048787568271" at="87,0,90,0" />
      <scope id="6550182048787568278" at="108,0,111,0">
        <var name="editorContext" id="6550182048787568278" />
        <var name="node" id="6550182048787568278" />
      </scope>
      <scope id="6550182048787568271" at="125,0,128,0">
        <var name="containmentLink" id="6550182048787568271" />
        <var name="context" id="6550182048787568271" />
        <var name="ownerNode" id="6550182048787568271" />
      </scope>
      <scope id="6550182048787568271" at="128,55,131,24">
        <var name="editorCell" id="6550182048787568271" />
      </scope>
      <scope id="6550182048787568271" at="149,0,152,0" />
      <scope id="6550182048787568271" at="31,0,35,0">
        <var name="context" id="6550182048787568271" />
        <var name="node" id="6550182048787568271" />
      </scope>
      <scope id="6550182048787568271" at="58,0,62,0" />
      <scope id="6550182048787568271" at="120,0,124,0" />
      <scope id="6550182048787568271" at="36,0,41,0" />
      <scope id="6550182048787568271" at="66,0,71,0">
        <var name="child" id="6550182048787568271" />
      </scope>
      <scope id="6550182048787568271" at="80,44,85,24">
        <var name="editorCell" id="6550182048787568271" />
      </scope>
      <scope id="6550182048787568276" at="91,50,96,22">
        <var name="editorCell" id="6550182048787568276" />
        <var name="style" id="6550182048787568276" />
      </scope>
      <scope id="6550182048787568271" at="128,0,133,0">
        <var name="child" id="6550182048787568271" />
      </scope>
      <scope id="6550182048787568271" at="142,44,147,24">
        <var name="editorCell" id="6550182048787568271" />
      </scope>
      <scope id="6550182048787568271" at="71,70,77,7" />
      <scope id="6550182048787568271" at="133,70,139,7" />
      <scope id="6550182048787568276" at="91,0,98,0" />
      <scope id="6550182048787568287" at="111,50,118,22">
        <var name="editorCell" id="6550182048787568287" />
        <var name="style" id="6550182048787568287" />
      </scope>
      <scope id="6550182048787568271" at="71,0,79,0">
        <var name="child" id="6550182048787568271" />
        <var name="editorCell" id="6550182048787568271" />
      </scope>
      <scope id="6550182048787568271" at="79,0,87,0" />
      <scope id="6550182048787568271" at="98,51,106,22">
        <var name="editorCell" id="6550182048787568271" />
        <var name="style" id="6550182048787568271" />
      </scope>
      <scope id="6550182048787568271" at="133,0,141,0">
        <var name="child" id="6550182048787568271" />
        <var name="editorCell" id="6550182048787568271" />
      </scope>
      <scope id="6550182048787568271" at="141,0,149,0" />
      <scope id="6550182048787568287" at="111,0,120,0" />
      <scope id="6550182048787568271" at="46,50,56,22">
        <var name="editorCell" id="6550182048787568271" />
      </scope>
      <scope id="6550182048787568271" at="98,0,108,0" />
      <scope id="6550182048787568271" at="46,0,58,0" />
      <unit id="6550182048787568271" at="62,0,91,0" name="jetbrains.mps.execution.configurations.editor.BeforeTaskParameter_EditorBuilder_a$typeSingleRoleHandler_3pil43_a0" />
      <unit id="6550182048787568271" at="124,0,153,0" name="jetbrains.mps.execution.configurations.editor.BeforeTaskParameter_EditorBuilder_a$initializerSingleRoleHandler_3pil43_b2a" />
      <unit id="6550182048787568271" at="27,0,154,0" name="jetbrains.mps.execution.configurations.editor.BeforeTaskParameter_EditorBuilder_a" />
    </file>
  </root>
  <root nodeRef="r:7d438dd6-fddd-4f98-b0ae-eed9d2bebdce(jetbrains.mps.execution.configurations.editor)/6550182048787583938">
    <file name="BeforeTaskParameterReference_Editor.java">
<<<<<<< HEAD
      <node id="6550182048787583938" at="11,79,12,94" concept="6" />
      <node id="6550182048787583938" at="11,0,14,0" concept="4" trace="createEditorCell#(Ljetbrains/mps/openapi/editor/EditorContext;Lorg/jetbrains/mps/openapi/model/SNode;)Ljetbrains/mps/openapi/editor/cells/EditorCell;" />
      <scope id="6550182048787583938" at="11,79,12,94" />
      <scope id="6550182048787583938" at="11,0,14,0">
        <var name="editorContext" id="6550182048787583938" />
        <var name="node" id="6550182048787583938" />
      </scope>
      <unit id="6550182048787583938" at="10,0,15,0" name="jetbrains.mps.execution.configurations.editor.BeforeTaskParameterReference_Editor" />
    </file>
    <file name="BeforeTaskParameterReference_EditorBuilder_a.java">
      <node id="6550182048787583938" at="25,108,26,19" concept="10" />
      <node id="6550182048787583938" at="26,19,27,18" concept="1" />
      <node id="6550182048787583938" at="32,26,33,18" concept="6" />
      <node id="6550182048787583938" at="36,39,37,39" concept="6" />
      <node id="6550182048787583938" at="40,50,41,103" concept="5" />
      <node id="6550182048787583938" at="41,103,42,48" concept="1" />
      <node id="6550182048787583938" at="42,48,43,28" concept="1" />
      <node id="6550182048787583938" at="43,28,44,65" concept="1" />
      <node id="6550182048787583938" at="44,65,45,56" concept="1" />
      <node id="6550182048787583938" at="45,56,46,22" concept="6" />
      <node id="6550182048787583938" at="48,48,49,88" concept="5" />
      <node id="6550182048787583938" at="49,88,50,45" concept="1" />
      <node id="6550182048787583938" at="50,45,51,58" concept="1" />
      <node id="6550182048787583938" at="51,58,52,26" concept="5" />
      <node id="6550182048787583938" at="52,26,53,109" concept="1" />
      <node id="6550182048787583938" at="53,109,54,63" concept="1" />
      <node id="6550182048787583938" at="55,39,56,40" concept="1" />
      <node id="6550182048787583938" at="56,40,57,48" concept="1" />
      <node id="6550182048787583938" at="58,5,59,73" concept="1" />
      <node id="6550182048787583938" at="59,73,60,57" concept="5" />
      <node id="6550182048787583938" at="60,57,61,59" concept="5" />
      <node id="6550182048787583938" at="62,35,63,87" concept="5" />
      <node id="6550182048787583938" at="63,87,64,94" concept="6" />
      <node id="6550182048787583938" at="65,10,66,22" concept="6" />
      <node id="6550182048787583938" at="69,33,70,14" concept="10" />
      <node id="6550182048787583938" at="72,69,73,57" concept="6" />
      <node id="6550182048787583938" at="75,81,76,41" concept="7" />
      <node id="6550182048787583938" at="76,41,77,136" concept="6" />
      <node id="6550182048787583938" at="83,0,84,0" concept="2" trace="myReferencingNode" />
      <node id="6550182048787583938" at="85,119,86,21" concept="10" />
      <node id="6550182048787583938" at="86,21,87,42" concept="1" />
      <node id="6550182048787583938" at="87,42,88,20" concept="1" />
      <node id="6550182048787583938" at="91,41,92,42" concept="6" />
      <node id="6550182048787583938" at="97,28,98,20" concept="6" />
      <node id="6550182048787583943" at="101,53,102,91" concept="5" />
      <node id="6550182048787583943" at="102,91,103,31" concept="1" />
      <node id="6550182048787583943" at="103,31,104,44" concept="1" />
      <node id="6550182048787583943" at="104,44,105,33" concept="1" />
      <node id="6550182048787583943" at="105,33,106,28" concept="5" />
      <node id="6550182048787583943" at="106,28,107,65" concept="1" />
      <node id="6550182048787583943" at="107,65,108,44" concept="1" />
      <node id="6550182048787583943" at="108,44,109,36" concept="5" />
      <node id="6550182048787583943" at="109,36,110,82" concept="1" />
      <node id="6550182048787583943" at="110,82,111,54" concept="1" />
      <node id="6550182048787583943" at="111,54,112,42" concept="1" />
      <node id="6550182048787583943" at="112,42,113,75" concept="1" />
      <node id="6550182048787583943" at="113,75,114,59" concept="5" />
      <node id="6550182048787583943" at="114,59,115,61" concept="5" />
      <node id="6550182048787583943" at="116,37,117,89" concept="5" />
      <node id="6550182048787583943" at="117,89,118,96" concept="6" />
      <node id="6550182048787583943" at="119,12,120,24" concept="6" />
      <node id="6550182048787583938" at="22,0,24,0" concept="2" trace="myNode" />
      <node id="6550182048787583938" at="81,0,83,0" concept="2" trace="myNode" />
      <node id="6550182048787583938" at="36,0,39,0" concept="4" trace="createCell#()Ljetbrains/mps/openapi/editor/cells/EditorCell;" />
      <node id="6550182048787583938" at="69,0,72,0" concept="0" trace="_Inline_b3ikdv_a0a#()V" />
      <node id="6550182048787583938" at="72,0,75,0" concept="4" trace="createEditorCell#(Ljetbrains/mps/openapi/editor/EditorContext;)Ljetbrains/mps/openapi/editor/cells/EditorCell;" />
      <node id="6550182048787583938" at="91,0,94,0" concept="4" trace="createCell#()Ljetbrains/mps/openapi/editor/cells/EditorCell;" />
      <node id="6550182048787583938" at="25,0,29,0" concept="0" trace="BeforeTaskParameterReference_EditorBuilder_a#(Ljetbrains/mps/openapi/editor/EditorContext;Lorg/jetbrains/mps/openapi/model/SNode;)V" />
      <node id="6550182048787583938" at="54,63,58,5" concept="3" />
      <node id="6550182048787583938" at="75,0,79,0" concept="4" trace="createEditorCell#(Ljetbrains/mps/openapi/editor/EditorContext;Lorg/jetbrains/mps/openapi/model/SNode;)Ljetbrains/mps/openapi/editor/cells/EditorCell;" />
      <node id="6550182048787583938" at="30,0,35,0" concept="4" trace="getNode#()Lorg/jetbrains/mps/openapi/model/SNode;" />
      <node id="6550182048787583938" at="61,59,66,22" concept="3" />
      <node id="6550182048787583938" at="85,0,90,0" concept="0" trace="Inline_Builder_b3ikdv_a0a#(Ljetbrains/mps/openapi/editor/EditorContext;Lorg/jetbrains/mps/openapi/model/SNode;Lorg/jetbrains/mps/openapi/model/SNode;)V" />
      <node id="6550182048787583938" at="95,0,100,0" concept="4" trace="getNode#()Lorg/jetbrains/mps/openapi/model/SNode;" />
      <node id="6550182048787583943" at="115,61,120,24" concept="3" />
      <node id="6550182048787583938" at="40,0,48,0" concept="4" trace="createCollection_b3ikdv_a#()Ljetbrains/mps/openapi/editor/cells/EditorCell;" />
      <node id="6550182048787583938" at="48,0,68,0" concept="4" trace="createRefCell_b3ikdv_a0#()Ljetbrains/mps/openapi/editor/cells/EditorCell;" />
      <node id="6550182048787583943" at="101,0,122,0" concept="4" trace="createProperty_b3ikdv_a0a0#()Ljetbrains/mps/openapi/editor/cells/EditorCell;" />
      <scope id="6550182048787583938" at="32,26,33,18" />
      <scope id="6550182048787583938" at="36,39,37,39" />
      <scope id="6550182048787583938" at="69,33,70,14" />
      <scope id="6550182048787583938" at="72,69,73,57" />
      <scope id="6550182048787583938" at="91,41,92,42" />
      <scope id="6550182048787583938" at="97,28,98,20" />
      <scope id="6550182048787583938" at="25,108,27,18" />
      <scope id="6550182048787583938" at="55,39,57,48" />
      <scope id="6550182048787583938" at="62,35,64,94">
        <var name="manager" id="6550182048787583938" />
      </scope>
      <scope id="6550182048787583938" at="75,81,77,136" />
      <scope id="6550182048787583943" at="116,37,118,96">
=======
      <node id="6550182048787583938" at="21,79,22,63" concept="6" />
      <node id="6550182048787583938" at="24,89,25,96" concept="5" />
      <node id="6550182048787583938" at="25,96,26,48" concept="1" />
      <node id="6550182048787583938" at="26,48,27,28" concept="1" />
      <node id="6550182048787583938" at="27,28,28,80" concept="1" />
      <node id="6550182048787583938" at="28,80,29,22" concept="6" />
      <node id="6550182048787583938" at="31,87,32,81" concept="5" />
      <node id="6550182048787583938" at="32,81,33,45" concept="1" />
      <node id="6550182048787583938" at="33,45,34,58" concept="1" />
      <node id="6550182048787583938" at="34,58,35,26" concept="5" />
      <node id="6550182048787583938" at="35,26,36,100" concept="1" />
      <node id="6550182048787583938" at="36,100,37,58" concept="1" />
      <node id="6550182048787583938" at="38,39,39,40" concept="1" />
      <node id="6550182048787583938" at="39,40,40,48" concept="1" />
      <node id="6550182048787583938" at="41,5,42,73" concept="1" />
      <node id="6550182048787583938" at="42,73,43,57" concept="5" />
      <node id="6550182048787583938" at="44,35,45,82" concept="5" />
      <node id="6550182048787583938" at="45,82,46,112" concept="6" />
      <node id="6550182048787583938" at="47,10,48,22" concept="6" />
      <node id="6550182048787583941" at="51,33,52,14" concept="9" />
      <node id="6550182048787583941" at="54,69,55,67" concept="6" />
      <node id="6550182048787583941" at="57,81,58,66" concept="6" />
      <node id="6550182048787583943" at="60,92,61,84" concept="5" />
      <node id="6550182048787583943" at="61,84,62,31" concept="1" />
      <node id="6550182048787583943" at="62,31,63,44" concept="1" />
      <node id="6550182048787583943" at="63,44,64,33" concept="1" />
      <node id="6550182048787583943" at="64,33,65,28" concept="5" />
      <node id="6550182048787583943" at="65,28,66,60" concept="1" />
      <node id="6550182048787583943" at="66,60,67,44" concept="1" />
      <node id="6550182048787583943" at="67,44,68,36" concept="5" />
      <node id="6550182048787583943" at="68,36,69,66" concept="1" />
      <node id="6550182048787583943" at="69,66,70,57" concept="1" />
      <node id="6550182048787583943" at="70,57,71,42" concept="1" />
      <node id="6550182048787583943" at="71,42,72,75" concept="1" />
      <node id="6550182048787583943" at="72,75,73,59" concept="5" />
      <node id="6550182048787583943" at="74,37,75,84" concept="5" />
      <node id="6550182048787583943" at="75,84,76,114" concept="6" />
      <node id="6550182048787583943" at="77,12,78,24" concept="6" />
      <node id="6550182048787583938" at="21,0,24,0" concept="4" trace="createEditorCell#(Ljetbrains/mps/openapi/editor/EditorContext;Lorg/jetbrains/mps/openapi/model/SNode;)Ljetbrains/mps/openapi/editor/cells/EditorCell;" />
      <node id="6550182048787583941" at="51,0,54,0" concept="0" trace="_Inline_b3ikdv_a0a#()V" />
      <node id="6550182048787583941" at="54,0,57,0" concept="4" trace="createEditorCell#(Ljetbrains/mps/openapi/editor/EditorContext;)Ljetbrains/mps/openapi/editor/cells/EditorCell;" />
      <node id="6550182048787583941" at="57,0,60,0" concept="4" trace="createEditorCell#(Ljetbrains/mps/openapi/editor/EditorContext;Lorg/jetbrains/mps/openapi/model/SNode;)Ljetbrains/mps/openapi/editor/cells/EditorCell;" />
      <node id="6550182048787583938" at="37,58,41,5" concept="3" />
      <node id="6550182048787583938" at="43,57,48,22" concept="3" />
      <node id="6550182048787583943" at="73,59,78,24" concept="3" />
      <node id="6550182048787583938" at="24,0,31,0" concept="4" trace="createCollection_b3ikdv_a#(Ljetbrains/mps/openapi/editor/EditorContext;Lorg/jetbrains/mps/openapi/model/SNode;)Ljetbrains/mps/openapi/editor/cells/EditorCell;" />
      <node id="6550182048787583938" at="31,0,50,0" concept="4" trace="createRefCell_b3ikdv_a0#(Ljetbrains/mps/openapi/editor/EditorContext;Lorg/jetbrains/mps/openapi/model/SNode;)Ljetbrains/mps/openapi/editor/cells/EditorCell;" />
      <node id="6550182048787583943" at="60,0,80,0" concept="4" trace="createProperty_b3ikdv_a0a0#(Ljetbrains/mps/openapi/editor/EditorContext;Lorg/jetbrains/mps/openapi/model/SNode;)Ljetbrains/mps/openapi/editor/cells/EditorCell;" />
      <scope id="6550182048787583938" at="21,79,22,63" />
      <scope id="6550182048787583941" at="51,33,52,14" />
      <scope id="6550182048787583941" at="54,69,55,67" />
      <scope id="6550182048787583941" at="57,81,58,66" />
      <scope id="6550182048787583938" at="38,39,40,48" />
      <scope id="6550182048787583938" at="44,35,46,112">
        <var name="manager" id="6550182048787583938" />
      </scope>
      <scope id="6550182048787583943" at="74,37,76,114">
>>>>>>> bd830ede
        <var name="manager" id="6550182048787583943" />
      </scope>
      <scope id="6550182048787583938" at="36,0,39,0" />
      <scope id="6550182048787583938" at="69,0,72,0" />
      <scope id="6550182048787583938" at="72,0,75,0">
        <var name="editorContext" id="6550182048787583938" />
      </scope>
      <scope id="6550182048787583938" at="85,119,88,20" />
      <scope id="6550182048787583938" at="91,0,94,0" />
      <scope id="6550182048787583938" at="25,0,29,0">
        <var name="context" id="6550182048787583938" />
        <var name="node" id="6550182048787583938" />
      </scope>
<<<<<<< HEAD
      <scope id="6550182048787583938" at="75,0,79,0">
        <var name="editorContext" id="6550182048787583938" />
        <var name="node" id="6550182048787583938" />
      </scope>
      <scope id="6550182048787583938" at="30,0,35,0" />
      <scope id="6550182048787583938" at="85,0,90,0">
        <var name="context" id="6550182048787583938" />
        <var name="node" id="6550182048787583938" />
        <var name="referencingNode" id="6550182048787583938" />
=======
      <scope id="6550182048787583941" at="51,0,54,0" />
      <scope id="6550182048787583941" at="54,0,57,0">
        <var name="editorContext" id="6550182048787583941" />
      </scope>
      <scope id="6550182048787583941" at="57,0,60,0">
        <var name="editorContext" id="6550182048787583941" />
        <var name="node" id="6550182048787583941" />
>>>>>>> bd830ede
      </scope>
      <scope id="6550182048787583938" at="95,0,100,0" />
      <scope id="6550182048787583938" at="40,50,46,22">
        <var name="editorCell" id="6550182048787583938" />
      </scope>
<<<<<<< HEAD
      <scope id="6550182048787583938" at="40,0,48,0" />
      <scope id="6550182048787583938" at="48,48,66,22">
=======
      <scope id="6550182048787583938" at="24,0,31,0">
        <var name="editorContext" id="6550182048787583938" />
        <var name="node" id="6550182048787583938" />
      </scope>
      <scope id="6550182048787583938" at="31,87,48,22">
>>>>>>> bd830ede
        <var name="attributeConcept" id="6550182048787583938" />
        <var name="editorCell" id="6550182048787583938" />
        <var name="provider" id="6550182048787583938" />
      </scope>
<<<<<<< HEAD
      <scope id="6550182048787583943" at="101,53,120,24">
=======
      <scope id="6550182048787583943" at="60,92,78,24">
>>>>>>> bd830ede
        <var name="attributeConcept" id="6550182048787583943" />
        <var name="editorCell" id="6550182048787583943" />
        <var name="provider" id="6550182048787583943" />
        <var name="style" id="6550182048787583943" />
      </scope>
<<<<<<< HEAD
      <scope id="6550182048787583938" at="48,0,68,0" />
      <scope id="6550182048787583943" at="101,0,122,0" />
      <unit id="6550182048787583938" at="68,0,80,0" name="jetbrains.mps.execution.configurations.editor.BeforeTaskParameterReference_EditorBuilder_a$_Inline_b3ikdv_a0a" />
      <unit id="6550182048787583938" at="80,0,123,0" name="jetbrains.mps.execution.configurations.editor.BeforeTaskParameterReference_EditorBuilder_a$Inline_Builder_b3ikdv_a0a" />
      <unit id="6550182048787583938" at="21,0,124,0" name="jetbrains.mps.execution.configurations.editor.BeforeTaskParameterReference_EditorBuilder_a" />
=======
      <scope id="6550182048787583938" at="31,0,50,0">
        <var name="editorContext" id="6550182048787583938" />
        <var name="node" id="6550182048787583938" />
      </scope>
      <scope id="6550182048787583943" at="60,0,80,0">
        <var name="editorContext" id="6550182048787583943" />
        <var name="node" id="6550182048787583943" />
      </scope>
      <unit id="6550182048787583941" at="50,0,81,0" name="jetbrains.mps.execution.configurations.editor.BeforeTaskParameterReference_Editor$_Inline_b3ikdv_a0a" />
      <unit id="6550182048787583938" at="20,0,82,0" name="jetbrains.mps.execution.configurations.editor.BeforeTaskParameterReference_Editor" />
>>>>>>> bd830ede
    </file>
  </root>
  <root nodeRef="r:7d438dd6-fddd-4f98-b0ae-eed9d2bebdce(jetbrains.mps.execution.configurations.editor)/6550182048787648099">
    <file name="BeforeTasksComponent.java">
      <node id="6550182048787648099" at="15,47,16,35" concept="6" />
      <node id="6550182048787648099" at="18,79,19,89" concept="6" />
      <node id="6550182048787648099" at="18,0,21,0" concept="4" trace="createEditorCell#(Ljetbrains/mps/openapi/editor/EditorContext;Lorg/jetbrains/mps/openapi/model/SNode;)Ljetbrains/mps/openapi/editor/cells/EditorCell;" />
      <node id="6550182048787648099" at="14,0,18,0" concept="4" trace="getContextHints#()Ljava/util/Collection;" />
      <scope id="6550182048787648099" at="15,47,16,35" />
      <scope id="6550182048787648099" at="18,79,19,89" />
      <scope id="6550182048787648099" at="18,0,21,0">
        <var name="editorContext" id="6550182048787648099" />
        <var name="node" id="6550182048787648099" />
      </scope>
      <scope id="6550182048787648099" at="14,0,18,0" />
      <unit id="6550182048787648099" at="13,0,22,0" name="jetbrains.mps.execution.configurations.editor.BeforeTasksComponent" />
    </file>
    <file name="BeforeTasksComponent_ComponentBuilder_a.java">
      <node id="6550182048787648099" at="33,103,34,19" concept="10" />
      <node id="6550182048787648099" at="34,19,35,18" concept="1" />
      <node id="6550182048787648099" at="40,26,41,18" concept="6" />
      <node id="6550182048787648099" at="44,39,45,39" concept="6" />
      <node id="6550182048787648099" at="48,50,49,106" concept="5" />
      <node id="6550182048787648099" at="49,106,50,48" concept="1" />
      <node id="6550182048787648099" at="50,48,51,34" concept="5" />
      <node id="6550182048787648099" at="51,34,52,49" concept="1" />
      <node id="6550182048787648099" at="52,49,53,40" concept="1" />
      <node id="6550182048787648099" at="53,40,54,59" concept="1" />
      <node id="6550182048787648099" at="54,59,55,59" concept="1" />
      <node id="6550182048787648099" at="55,59,56,22" concept="6" />
      <node id="6550182048787648102" at="58,51,59,85" concept="5" />
      <node id="6550182048787648102" at="59,85,60,22" concept="6" />
      <node id="6550182048787648099" at="62,51,63,104" concept="5" />
      <node id="6550182048787648099" at="63,104,64,49" concept="1" />
      <node id="6550182048787648099" at="64,49,65,34" concept="5" />
      <node id="6550182048787648099" at="65,34,66,49" concept="1" />
      <node id="6550182048787648099" at="66,49,67,40" concept="1" />
      <node id="6550182048787648099" at="67,40,68,58" concept="1" />
      <node id="6550182048787648099" at="68,58,69,60" concept="1" />
      <node id="6550182048787648099" at="69,60,70,22" concept="6" />
      <node id="6550182048787648105" at="72,50,73,100" concept="5" />
      <node id="6550182048787648105" at="73,100,74,48" concept="1" />
      <node id="6550182048787648105" at="74,48,75,34" concept="5" />
      <node id="6550182048787648105" at="75,34,76,82" concept="1" />
      <node id="6550182048787648105" at="76,82,77,40" concept="1" />
      <node id="6550182048787648105" at="77,40,78,34" concept="1" />
      <node id="6550182048787648105" at="78,34,79,22" concept="6" />
      <node id="6550182048787648099" at="81,52,82,106" concept="5" />
      <node id="6550182048787648099" at="82,106,83,50" concept="1" />
      <node id="6550182048787648099" at="83,50,84,61" concept="1" />
      <node id="6550182048787648099" at="84,61,85,62" concept="1" />
      <node id="6550182048787648099" at="85,62,86,22" concept="6" />
      <node id="6550182048787648108" at="88,53,89,85" concept="5" />
      <node id="6550182048787648108" at="89,85,90,22" concept="6" />
      <node id="6550182048787648099" at="92,54,93,158" concept="5" />
      <node id="6550182048787648099" at="93,158,94,93" concept="5" />
      <node id="6550182048787648099" at="94,93,95,55" concept="1" />
      <node id="6550182048787648099" at="95,55,96,49" concept="1" />
      <node id="6550182048787648099" at="96,49,97,22" concept="6" />
      <node id="6550182048787648099" at="100,104,101,50" concept="10" />
      <node id="6550182048787648099" at="103,66,104,93" concept="6" />
      <node id="6550182048787648099" at="106,57,107,65" concept="5" />
      <node id="6550182048787648099" at="107,65,108,58" concept="1" />
      <node id="6550182048787648099" at="108,58,109,25" concept="6" />
      <node id="6550182048787648099" at="111,41,112,34" concept="5" />
      <node id="6550182048787648099" at="112,34,113,42" concept="1" />
      <node id="6550182048787648099" at="113,42,114,49" concept="1" />
      <node id="6550182048787648099" at="114,49,115,23" concept="6" />
      <node id="6550182048787648099" at="118,96,119,134" concept="1" />
      <node id="6550182048787648099" at="120,34,121,142" concept="1" />
      <node id="6550182048787648099" at="121,142,122,146" concept="1" />
      <node id="6550182048787648099" at="124,122,125,399" concept="1" />
      <node id="6550182048787648099" at="30,0,32,0" concept="2" trace="myNode" />
      <node id="6550182048787648099" at="44,0,47,0" concept="4" trace="createCell#()Ljetbrains/mps/openapi/editor/cells/EditorCell;" />
      <node id="6550182048787648099" at="100,0,103,0" concept="0" trace="beforeTaskListHandler_3w3ux3_b1b0#(Lorg/jetbrains/mps/openapi/model/SNode;Ljava/lang/String;Ljetbrains/mps/openapi/editor/EditorContext;)V" />
      <node id="6550182048787648099" at="103,0,106,0" concept="4" trace="createNodeToInsert#(Ljetbrains/mps/openapi/editor/EditorContext;)Lorg/jetbrains/mps/openapi/model/SNode;" />
      <node id="6550182048787648099" at="123,9,126,9" concept="3" />
      <node id="6550182048787648099" at="33,0,37,0" concept="0" trace="BeforeTasksComponent_ComponentBuilder_a#(Ljetbrains/mps/openapi/editor/EditorContext;Lorg/jetbrains/mps/openapi/model/SNode;)V" />
      <node id="6550182048787648102" at="58,0,62,0" concept="4" trace="createIndentCell_3w3ux3_a0#()Ljetbrains/mps/openapi/editor/cells/EditorCell;" />
      <node id="6550182048787648108" at="88,0,92,0" concept="4" trace="createIndentCell_3w3ux3_a1b0#()Ljetbrains/mps/openapi/editor/cells/EditorCell;" />
      <node id="6550182048787648099" at="119,134,123,9" concept="3" />
      <node id="6550182048787648099" at="38,0,43,0" concept="4" trace="getNode#()Lorg/jetbrains/mps/openapi/model/SNode;" />
      <node id="6550182048787648099" at="106,0,111,0" concept="4" trace="createNodeCell#(Lorg/jetbrains/mps/openapi/model/SNode;)Ljetbrains/mps/openapi/editor/cells/EditorCell;" />
      <node id="6550182048787648099" at="111,0,117,0" concept="4" trace="createEmptyCell#()Ljetbrains/mps/openapi/editor/cells/EditorCell;" />
      <node id="6550182048787648099" at="81,0,88,0" concept="4" trace="createCollection_3w3ux3_b1a#()Ljetbrains/mps/openapi/editor/cells/EditorCell;" />
      <node id="6550182048787648099" at="92,0,99,0" concept="4" trace="createRefNodeList_3w3ux3_b1b0#()Ljetbrains/mps/openapi/editor/cells/EditorCell;" />
      <node id="6550182048787648105" at="72,0,81,0" concept="4" trace="createConstant_3w3ux3_a1a#()Ljetbrains/mps/openapi/editor/cells/EditorCell;" />
      <node id="6550182048787648099" at="48,0,58,0" concept="4" trace="createCollection_3w3ux3_a#()Ljetbrains/mps/openapi/editor/cells/EditorCell;" />
      <node id="6550182048787648099" at="62,0,72,0" concept="4" trace="createCollection_3w3ux3_b0#()Ljetbrains/mps/openapi/editor/cells/EditorCell;" />
      <node id="6550182048787648099" at="117,86,127,7" concept="3" />
      <node id="6550182048787648099" at="117,0,129,0" concept="4" trace="installElementCellActions#(Lorg/jetbrains/mps/openapi/model/SNode;Ljetbrains/mps/openapi/editor/cells/EditorCell;)V" />
      <scope id="6550182048787648099" at="40,26,41,18" />
      <scope id="6550182048787648099" at="44,39,45,39" />
      <scope id="6550182048787648099" at="100,104,101,50" />
      <scope id="6550182048787648099" at="103,66,104,93" />
      <scope id="6550182048787648099" at="124,122,125,399" />
      <scope id="6550182048787648099" at="33,103,35,18" />
      <scope id="6550182048787648102" at="58,51,60,22">
        <var name="editorCell" id="6550182048787648102" />
      </scope>
      <scope id="6550182048787648108" at="88,53,90,22">
        <var name="editorCell" id="6550182048787648108" />
      </scope>
      <scope id="6550182048787648099" at="120,34,122,146" />
      <scope id="6550182048787648099" at="44,0,47,0" />
      <scope id="6550182048787648099" at="100,0,103,0">
        <var name="childRole" id="6550182048787648099" />
        <var name="context" id="6550182048787648099" />
        <var name="ownerNode" id="6550182048787648099" />
      </scope>
      <scope id="6550182048787648099" at="103,0,106,0">
        <var name="editorContext" id="6550182048787648099" />
      </scope>
      <scope id="6550182048787648099" at="106,57,109,25">
        <var name="elementCell" id="6550182048787648099" />
      </scope>
      <scope id="6550182048787648099" at="33,0,37,0">
        <var name="context" id="6550182048787648099" />
        <var name="node" id="6550182048787648099" />
      </scope>
      <scope id="6550182048787648102" at="58,0,62,0" />
      <scope id="6550182048787648108" at="88,0,92,0" />
      <scope id="6550182048787648099" at="111,41,115,23">
        <var name="emptyCell" id="6550182048787648099" />
      </scope>
      <scope id="6550182048787648099" at="38,0,43,0" />
      <scope id="6550182048787648099" at="81,52,86,22">
        <var name="editorCell" id="6550182048787648099" />
      </scope>
      <scope id="6550182048787648099" at="92,54,97,22">
        <var name="editorCell" id="6550182048787648099" />
        <var name="handler" id="6550182048787648099" />
      </scope>
      <scope id="6550182048787648099" at="106,0,111,0">
        <var name="elementNode" id="6550182048787648099" />
      </scope>
      <scope id="6550182048787648099" at="111,0,117,0" />
      <scope id="6550182048787648105" at="72,50,79,22">
        <var name="editorCell" id="6550182048787648105" />
        <var name="style" id="6550182048787648105" />
      </scope>
      <scope id="6550182048787648099" at="81,0,88,0" />
      <scope id="6550182048787648099" at="92,0,99,0" />
      <scope id="6550182048787648099" at="48,50,56,22">
        <var name="editorCell" id="6550182048787648099" />
        <var name="style" id="6550182048787648099" />
      </scope>
      <scope id="6550182048787648099" at="62,51,70,22">
        <var name="editorCell" id="6550182048787648099" />
        <var name="style" id="6550182048787648099" />
      </scope>
      <scope id="6550182048787648099" at="118,96,126,9" />
      <scope id="6550182048787648105" at="72,0,81,0" />
      <scope id="6550182048787648099" at="48,0,58,0" />
      <scope id="6550182048787648099" at="62,0,72,0" />
      <scope id="6550182048787648099" at="117,86,127,7" />
      <scope id="6550182048787648099" at="117,0,129,0">
        <var name="elementCell" id="6550182048787648099" />
        <var name="elementNode" id="6550182048787648099" />
      </scope>
      <unit id="6550182048787648099" at="99,0,130,0" name="jetbrains.mps.execution.configurations.editor.BeforeTasksComponent_ComponentBuilder_a$beforeTaskListHandler_3w3ux3_b1b0" />
      <unit id="6550182048787648099" at="29,0,131,0" name="jetbrains.mps.execution.configurations.editor.BeforeTasksComponent_ComponentBuilder_a" />
    </file>
  </root>
  <root nodeRef="r:7d438dd6-fddd-4f98-b0ae-eed9d2bebdce(jetbrains.mps.execution.configurations.editor)/7037083547576022977">
    <file name="BeforeTask_Editor.java">
<<<<<<< HEAD
      <node id="7037083547576022977" at="11,79,12,76" concept="6" />
      <node id="7037083547576022977" at="14,82,15,79" concept="6" />
      <node id="7037083547576022977" at="11,0,14,0" concept="4" trace="createEditorCell#(Ljetbrains/mps/openapi/editor/EditorContext;Lorg/jetbrains/mps/openapi/model/SNode;)Ljetbrains/mps/openapi/editor/cells/EditorCell;" />
      <node id="7037083547576022977" at="14,0,17,0" concept="4" trace="createInspectedCell#(Ljetbrains/mps/openapi/editor/EditorContext;Lorg/jetbrains/mps/openapi/model/SNode;)Ljetbrains/mps/openapi/editor/cells/EditorCell;" />
      <scope id="7037083547576022977" at="11,79,12,76" />
      <scope id="7037083547576022977" at="14,82,15,79" />
      <scope id="7037083547576022977" at="11,0,14,0">
        <var name="editorContext" id="7037083547576022977" />
        <var name="node" id="7037083547576022977" />
      </scope>
      <scope id="7037083547576022977" at="14,0,17,0">
        <var name="editorContext" id="7037083547576022977" />
        <var name="node" id="7037083547576022977" />
      </scope>
      <unit id="7037083547576022977" at="10,0,18,0" name="jetbrains.mps.execution.configurations.editor.BeforeTask_Editor" />
    </file>
    <file name="BeforeTask_EditorBuilder_a.java">
      <node id="7037083547576022977" at="39,90,40,19" concept="10" />
      <node id="7037083547576022977" at="40,19,41,18" concept="1" />
      <node id="7037083547576022977" at="46,26,47,18" concept="6" />
      <node id="7037083547576022977" at="50,39,51,39" concept="6" />
      <node id="7037083547576022977" at="54,50,55,104" concept="5" />
      <node id="7037083547576022977" at="55,104,56,48" concept="1" />
      <node id="7037083547576022977" at="56,48,57,28" concept="1" />
      <node id="7037083547576022977" at="57,28,58,65" concept="1" />
      <node id="7037083547576022977" at="58,65,59,59" concept="1" />
      <node id="7037083547576022977" at="59,59,60,57" concept="1" />
      <node id="7037083547576022977" at="60,57,61,59" concept="1" />
      <node id="7037083547576022977" at="61,59,62,57" concept="1" />
      <node id="7037083547576022977" at="62,57,63,56" concept="1" />
      <node id="7037083547576022977" at="63,56,64,22" concept="6" />
      <node id="7037083547576022977" at="66,51,67,106" concept="5" />
      <node id="7037083547576022977" at="67,106,68,49" concept="1" />
      <node id="7037083547576022977" at="68,49,69,34" concept="5" />
      <node id="7037083547576022977" at="69,34,70,49" concept="1" />
      <node id="7037083547576022977" at="70,49,71,40" concept="1" />
      <node id="7037083547576022977" at="71,40,72,59" concept="1" />
      <node id="7037083547576022977" at="72,59,73,58" concept="1" />
      <node id="7037083547576022977" at="74,69,75,62" concept="1" />
      <node id="7037083547576022977" at="76,5,77,22" concept="6" />
      <node id="2886182022232400557" at="79,51,80,119" concept="5" />
      <node id="2886182022232400557" at="80,119,81,34" concept="5" />
      <node id="2886182022232400557" at="81,34,82,82" concept="1" />
      <node id="2886182022232400557" at="82,82,83,40" concept="1" />
      <node id="2886182022232400557" at="83,40,84,22" concept="6" />
      <node id="7037083547576022988" at="86,50,87,89" concept="5" />
      <node id="7037083547576022988" at="87,89,88,29" concept="1" />
      <node id="7037083547576022988" at="88,29,89,42" concept="1" />
      <node id="7037083547576022988" at="89,42,90,26" concept="5" />
      <node id="7037083547576022988" at="90,26,91,63" concept="1" />
      <node id="7037083547576022988" at="91,63,92,42" concept="1" />
      <node id="7037083547576022988" at="92,42,93,73" concept="1" />
      <node id="7037083547576022988" at="93,73,94,57" concept="5" />
      <node id="7037083547576022988" at="94,57,95,59" concept="5" />
      <node id="7037083547576022988" at="96,35,97,87" concept="5" />
      <node id="7037083547576022988" at="97,87,98,94" concept="6" />
      <node id="7037083547576022988" at="99,10,100,22" concept="6" />
      <node id="7037083547576022977" at="102,52,103,106" concept="5" />
      <node id="7037083547576022977" at="103,106,104,50" concept="1" />
      <node id="7037083547576022977" at="104,50,105,34" concept="5" />
      <node id="7037083547576022977" at="105,34,106,49" concept="1" />
      <node id="7037083547576022977" at="106,49,107,40" concept="1" />
      <node id="7037083547576022977" at="107,40,108,59" concept="1" />
      <node id="7037083547576022977" at="108,59,109,59" concept="1" />
      <node id="7037083547576022977" at="109,59,110,22" concept="6" />
      <node id="259833884788783340" at="112,98,113,180" concept="6" />
      <node id="259833884788783352" at="115,51,116,95" concept="5" />
      <node id="259833884788783352" at="116,95,117,49" concept="1" />
      <node id="259833884788783352" at="117,49,118,34" concept="5" />
      <node id="259833884788783352" at="118,34,119,82" concept="1" />
      <node id="259833884788783352" at="119,82,120,40" concept="1" />
      <node id="259833884788783352" at="120,40,121,34" concept="1" />
      <node id="259833884788783352" at="121,34,122,22" concept="6" />
      <node id="259833884788783354" at="124,51,125,89" concept="5" />
      <node id="259833884788783354" at="125,89,126,30" concept="1" />
      <node id="259833884788783354" at="126,30,127,43" concept="1" />
      <node id="259833884788783354" at="127,43,128,26" concept="5" />
      <node id="259833884788783354" at="128,26,129,63" concept="1" />
      <node id="259833884788783354" at="129,63,130,43" concept="1" />
      <node id="259833884788783354" at="130,43,131,73" concept="1" />
      <node id="259833884788783354" at="131,73,132,57" concept="5" />
      <node id="259833884788783354" at="132,57,133,59" concept="5" />
      <node id="259833884788783354" at="134,35,135,87" concept="5" />
      <node id="259833884788783354" at="135,87,136,94" concept="6" />
      <node id="259833884788783354" at="137,10,138,22" concept="6" />
      <node id="7037083547576032045" at="140,49,141,93" concept="5" />
      <node id="7037083547576032045" at="141,93,142,47" concept="1" />
      <node id="7037083547576032045" at="142,47,143,34" concept="5" />
      <node id="7037083547576032045" at="143,34,144,49" concept="1" />
      <node id="7037083547576032045" at="144,49,145,40" concept="1" />
      <node id="7037083547576032045" at="145,40,146,34" concept="1" />
      <node id="7037083547576032045" at="146,34,147,22" concept="6" />
      <node id="7037083547576022977" at="149,51,150,106" concept="5" />
      <node id="7037083547576022977" at="150,106,151,49" concept="1" />
      <node id="7037083547576022977" at="151,49,152,34" concept="5" />
      <node id="7037083547576022977" at="152,34,153,49" concept="1" />
      <node id="7037083547576022977" at="153,49,154,40" concept="1" />
      <node id="7037083547576022977" at="154,40,155,60" concept="1" />
      <node id="7037083547576022977" at="155,60,156,61" concept="1" />
      <node id="7037083547576022977" at="156,61,157,22" concept="6" />
      <node id="6550182048787568306" at="159,52,160,85" concept="5" />
      <node id="6550182048787568306" at="160,85,161,22" concept="6" />
      <node id="7037083547576022977" at="163,53,164,142" concept="5" />
      <node id="7037083547576022977" at="164,142,165,93" concept="5" />
      <node id="7037083547576022977" at="165,93,166,50" concept="1" />
      <node id="7037083547576022977" at="166,50,167,49" concept="1" />
      <node id="7037083547576022977" at="167,49,168,22" concept="6" />
      <node id="7037083547576022977" at="171,102,172,50" concept="10" />
      <node id="7037083547576022977" at="174,66,175,93" concept="6" />
      <node id="7037083547576022977" at="177,57,178,65" concept="5" />
      <node id="7037083547576022977" at="178,65,179,58" concept="1" />
      <node id="7037083547576022977" at="179,58,180,25" concept="6" />
      <node id="7037083547576022977" at="182,41,183,34" concept="5" />
      <node id="7037083547576022977" at="183,34,184,42" concept="1" />
      <node id="7037083547576022977" at="184,42,185,49" concept="1" />
      <node id="7037083547576022977" at="185,49,186,23" concept="6" />
      <node id="7037083547576022977" at="189,96,190,134" concept="1" />
      <node id="7037083547576022977" at="191,34,192,142" concept="1" />
      <node id="7037083547576022977" at="192,142,193,146" concept="1" />
      <node id="7037083547576022977" at="195,122,196,398" concept="1" />
      <node id="6550182048787568300" at="201,49,202,93" concept="5" />
      <node id="6550182048787568300" at="202,93,203,47" concept="1" />
      <node id="6550182048787568300" at="203,47,204,34" concept="5" />
      <node id="6550182048787568300" at="204,34,205,49" concept="1" />
      <node id="6550182048787568300" at="205,49,206,40" concept="1" />
      <node id="6550182048787568300" at="206,40,207,34" concept="1" />
      <node id="6550182048787568300" at="207,34,208,22" concept="6" />
      <node id="7037083547576022977" at="210,48,211,266" concept="5" />
      <node id="7037083547576022977" at="211,266,212,33" concept="6" />
      <node id="7037083547576022977" at="215,121,216,49" concept="10" />
      <node id="7037083547576022977" at="218,55,219,59" concept="5" />
      <node id="7037083547576022977" at="219,59,220,41" concept="1" />
      <node id="7037083547576022977" at="220,41,221,24" concept="6" />
      <node id="7037083547576022977" at="224,118,225,385" concept="1" />
      <node id="7037083547576022977" at="227,41,228,38" concept="1" />
      <node id="7037083547576022977" at="232,44,233,54" concept="5" />
      <node id="7037083547576022977" at="233,54,234,44" concept="1" />
      <node id="7037083547576022977" at="234,44,235,0" concept="8" />
      <node id="7037083547576022977" at="235,0,236,40" concept="1" />
      <node id="7037083547576022977" at="236,40,237,24" concept="6" />
      <node id="7037083547576022977" at="239,40,240,28" concept="6" />
      <node id="259833884788783351" at="243,55,244,43" concept="6" />
      <node id="7037083547576022977" at="36,0,38,0" concept="2" trace="myNode" />
      <node id="7037083547576022977" at="50,0,53,0" concept="4" trace="createCell#()Ljetbrains/mps/openapi/editor/cells/EditorCell;" />
      <node id="7037083547576022977" at="73,58,76,5" concept="3" />
      <node id="259833884788781952" at="112,0,115,0" concept="9" trace="renderingCondition_bndx6c_a2a0#(Lorg/jetbrains/mps/openapi/model/SNode;Ljetbrains/mps/openapi/editor/EditorContext;)Z" />
      <node id="7037083547576022977" at="171,0,174,0" concept="0" trace="parameterListHandler_bndx6c_b2a#(Lorg/jetbrains/mps/openapi/model/SNode;Ljava/lang/String;Ljetbrains/mps/openapi/editor/EditorContext;)V" />
      <node id="7037083547576022977" at="174,0,177,0" concept="4" trace="createNodeToInsert#(Ljetbrains/mps/openapi/editor/EditorContext;)Lorg/jetbrains/mps/openapi/model/SNode;" />
      <node id="7037083547576022977" at="194,9,197,9" concept="3" />
      <node id="7037083547576022977" at="215,0,218,0" concept="0" trace="executeSingleRoleHandler_bndx6c_e0#(Lorg/jetbrains/mps/openapi/model/SNode;Lorg/jetbrains/mps/openapi/language/SContainmentLink;Ljetbrains/mps/openapi/editor/EditorContext;)V" />
      <node id="7037083547576022977" at="223,70,226,7" concept="3" />
      <node id="7037083547576022977" at="226,7,229,7" concept="3" />
      <node id="7037083547576022977" at="239,0,242,0" concept="4" trace="getNoTargetText#()Ljava/lang/String;" />
      <node id="259833884788783351" at="243,0,246,0" concept="9" trace="isNotEmptyString#(Ljava/lang/String;)Z" />
      <node id="7037083547576022977" at="39,0,43,0" concept="0" trace="BeforeTask_EditorBuilder_a#(Ljetbrains/mps/openapi/editor/EditorContext;Lorg/jetbrains/mps/openapi/model/SNode;)V" />
      <node id="6550182048787568306" at="159,0,163,0" concept="4" trace="createIndentCell_bndx6c_a2a#()Ljetbrains/mps/openapi/editor/cells/EditorCell;" />
      <node id="7037083547576022977" at="190,134,194,9" concept="3" />
      <node id="7037083547576022977" at="210,0,214,0" concept="4" trace="createRefNode_bndx6c_e0#()Ljetbrains/mps/openapi/editor/cells/EditorCell;" />
      <node id="7037083547576022977" at="44,0,49,0" concept="4" trace="getNode#()Lorg/jetbrains/mps/openapi/model/SNode;" />
      <node id="7037083547576022988" at="95,59,100,22" concept="3" />
      <node id="259833884788783354" at="133,59,138,22" concept="3" />
      <node id="7037083547576022977" at="177,0,182,0" concept="4" trace="createNodeCell#(Lorg/jetbrains/mps/openapi/model/SNode;)Ljetbrains/mps/openapi/editor/cells/EditorCell;" />
      <node id="7037083547576022977" at="218,0,223,0" concept="4" trace="createChildCell#(Lorg/jetbrains/mps/openapi/model/SNode;)Ljetbrains/mps/openapi/editor/cells/EditorCell;" />
      <node id="7037083547576022977" at="182,0,188,0" concept="4" trace="createEmptyCell#()Ljetbrains/mps/openapi/editor/cells/EditorCell;" />
      <node id="2886182022232400557" at="79,0,86,0" concept="4" trace="createComponent_bndx6c_a0a#()Ljetbrains/mps/openapi/editor/cells/EditorCell;" />
      <node id="7037083547576022977" at="163,0,170,0" concept="4" trace="createRefNodeList_bndx6c_b2a#()Ljetbrains/mps/openapi/editor/cells/EditorCell;" />
      <node id="7037083547576022977" at="223,0,231,0" concept="4" trace="installCellInfo#(Lorg/jetbrains/mps/openapi/model/SNode;Ljetbrains/mps/openapi/editor/cells/EditorCell;)V" />
      <node id="7037083547576022977" at="231,0,239,0" concept="4" trace="createEmptyCell#()Ljetbrains/mps/openapi/editor/cells/EditorCell;" />
      <node id="259833884788783352" at="115,0,124,0" concept="4" trace="createConstant_bndx6c_a2a0#()Ljetbrains/mps/openapi/editor/cells/EditorCell;" />
      <node id="7037083547576032045" at="140,0,149,0" concept="4" trace="createConstant_bndx6c_b0#()Ljetbrains/mps/openapi/editor/cells/EditorCell;" />
      <node id="6550182048787568300" at="201,0,210,0" concept="4" trace="createConstant_bndx6c_d0#()Ljetbrains/mps/openapi/editor/cells/EditorCell;" />
      <node id="7037083547576022977" at="102,0,112,0" concept="4" trace="createCollection_bndx6c_c0a#()Ljetbrains/mps/openapi/editor/cells/EditorCell;" />
      <node id="7037083547576022977" at="149,0,159,0" concept="4" trace="createCollection_bndx6c_c0#()Ljetbrains/mps/openapi/editor/cells/EditorCell;" />
      <node id="7037083547576022977" at="188,86,198,7" concept="3" />
      <node id="7037083547576022977" at="54,0,66,0" concept="4" trace="createCollection_bndx6c_a#()Ljetbrains/mps/openapi/editor/cells/EditorCell;" />
      <node id="7037083547576022977" at="188,0,200,0" concept="4" trace="installElementCellActions#(Lorg/jetbrains/mps/openapi/model/SNode;Ljetbrains/mps/openapi/editor/cells/EditorCell;)V" />
      <node id="7037083547576022977" at="66,0,79,0" concept="4" trace="createCollection_bndx6c_a0#()Ljetbrains/mps/openapi/editor/cells/EditorCell;" />
      <node id="7037083547576022988" at="86,0,102,0" concept="4" trace="createProperty_bndx6c_b0a#()Ljetbrains/mps/openapi/editor/cells/EditorCell;" />
      <node id="259833884788783354" at="124,0,140,0" concept="4" trace="createProperty_bndx6c_b2a0#()Ljetbrains/mps/openapi/editor/cells/EditorCell;" />
      <scope id="7037083547576022977" at="46,26,47,18" />
      <scope id="7037083547576022977" at="50,39,51,39" />
      <scope id="7037083547576022977" at="74,69,75,62" />
      <scope id="259833884788781953" at="112,98,113,180" />
      <scope id="7037083547576022977" at="171,102,172,50" />
      <scope id="7037083547576022977" at="174,66,175,93" />
      <scope id="7037083547576022977" at="195,122,196,398" />
      <scope id="7037083547576022977" at="215,121,216,49" />
      <scope id="7037083547576022977" at="224,118,225,385" />
      <scope id="7037083547576022977" at="227,41,228,38" />
      <scope id="7037083547576022977" at="239,40,240,28" />
      <scope id="259833884788783351" at="243,55,244,43" />
      <scope id="7037083547576022977" at="39,90,41,18" />
      <scope id="7037083547576022988" at="96,35,98,94">
        <var name="manager" id="7037083547576022988" />
      </scope>
      <scope id="259833884788783354" at="134,35,136,94">
        <var name="manager" id="259833884788783354" />
      </scope>
      <scope id="6550182048787568306" at="159,52,161,22">
        <var name="editorCell" id="6550182048787568306" />
      </scope>
      <scope id="7037083547576022977" at="191,34,193,146" />
      <scope id="7037083547576022977" at="210,48,212,33">
        <var name="provider" id="7037083547576022977" />
      </scope>
      <scope id="7037083547576022977" at="50,0,53,0" />
      <scope id="259833884788781952" at="112,0,115,0">
        <var name="editorContext" id="259833884788781952" />
        <var name="node" id="259833884788781952" />
      </scope>
      <scope id="7037083547576022977" at="171,0,174,0">
=======
      <node id="7037083547576022977" at="35,79,36,63" concept="6" />
      <node id="7037083547576022977" at="38,82,39,65" concept="6" />
      <node id="7037083547576022977" at="41,89,42,97" concept="5" />
      <node id="7037083547576022977" at="42,97,43,48" concept="1" />
      <node id="7037083547576022977" at="43,48,44,28" concept="1" />
      <node id="7037083547576022977" at="44,28,45,83" concept="1" />
      <node id="7037083547576022977" at="45,83,46,81" concept="1" />
      <node id="7037083547576022977" at="46,81,47,83" concept="1" />
      <node id="7037083547576022977" at="47,83,48,81" concept="1" />
      <node id="7037083547576022977" at="48,81,49,80" concept="1" />
      <node id="7037083547576022977" at="49,80,50,22" concept="6" />
      <node id="7037083547576022977" at="52,90,53,99" concept="5" />
      <node id="7037083547576022977" at="53,99,54,49" concept="1" />
      <node id="7037083547576022977" at="54,49,55,34" concept="5" />
      <node id="7037083547576022977" at="55,34,56,52" concept="1" />
      <node id="7037083547576022977" at="56,52,57,40" concept="1" />
      <node id="7037083547576022977" at="57,40,58,83" concept="1" />
      <node id="7037083547576022977" at="58,83,59,82" concept="1" />
      <node id="7037083547576022977" at="60,62,61,86" concept="1" />
      <node id="7037083547576022977" at="62,5,63,22" concept="6" />
      <node id="2886182022232400557" at="65,90,66,131" concept="5" />
      <node id="2886182022232400557" at="66,131,67,34" concept="5" />
      <node id="2886182022232400557" at="67,34,68,66" concept="1" />
      <node id="2886182022232400557" at="68,66,69,40" concept="1" />
      <node id="2886182022232400557" at="69,40,70,22" concept="6" />
      <node id="7037083547576022988" at="72,89,73,82" concept="5" />
      <node id="7037083547576022988" at="73,82,74,29" concept="1" />
      <node id="7037083547576022988" at="74,29,75,42" concept="1" />
      <node id="7037083547576022988" at="75,42,76,26" concept="5" />
      <node id="7037083547576022988" at="76,26,77,58" concept="1" />
      <node id="7037083547576022988" at="77,58,78,42" concept="1" />
      <node id="7037083547576022988" at="78,42,79,73" concept="1" />
      <node id="7037083547576022988" at="79,73,80,57" concept="5" />
      <node id="7037083547576022988" at="81,35,82,82" concept="5" />
      <node id="7037083547576022988" at="82,82,83,112" concept="6" />
      <node id="7037083547576022988" at="84,10,85,22" concept="6" />
      <node id="7037083547576022977" at="87,91,88,99" concept="5" />
      <node id="7037083547576022977" at="88,99,89,50" concept="1" />
      <node id="7037083547576022977" at="89,50,90,34" concept="5" />
      <node id="7037083547576022977" at="90,34,91,52" concept="1" />
      <node id="7037083547576022977" at="91,52,92,40" concept="1" />
      <node id="7037083547576022977" at="92,40,93,83" concept="1" />
      <node id="7037083547576022977" at="93,83,94,83" concept="1" />
      <node id="7037083547576022977" at="94,83,95,22" concept="6" />
      <node id="259833884788783340" at="97,98,98,180" concept="6" />
      <node id="259833884788783352" at="100,90,101,88" concept="5" />
      <node id="259833884788783352" at="101,88,102,49" concept="1" />
      <node id="259833884788783352" at="102,49,103,34" concept="5" />
      <node id="259833884788783352" at="103,34,104,66" concept="1" />
      <node id="259833884788783352" at="104,66,105,40" concept="1" />
      <node id="259833884788783352" at="105,40,106,34" concept="1" />
      <node id="259833884788783352" at="106,34,107,22" concept="6" />
      <node id="259833884788783354" at="109,90,110,82" concept="5" />
      <node id="259833884788783354" at="110,82,111,30" concept="1" />
      <node id="259833884788783354" at="111,30,112,43" concept="1" />
      <node id="259833884788783354" at="112,43,113,26" concept="5" />
      <node id="259833884788783354" at="113,26,114,58" concept="1" />
      <node id="259833884788783354" at="114,58,115,43" concept="1" />
      <node id="259833884788783354" at="115,43,116,73" concept="1" />
      <node id="259833884788783354" at="116,73,117,57" concept="5" />
      <node id="259833884788783354" at="118,35,119,82" concept="5" />
      <node id="259833884788783354" at="119,82,120,112" concept="6" />
      <node id="259833884788783354" at="121,10,122,22" concept="6" />
      <node id="7037083547576032045" at="124,88,125,86" concept="5" />
      <node id="7037083547576032045" at="125,86,126,47" concept="1" />
      <node id="7037083547576032045" at="126,47,127,34" concept="5" />
      <node id="7037083547576032045" at="127,34,128,52" concept="1" />
      <node id="7037083547576032045" at="128,52,129,40" concept="1" />
      <node id="7037083547576032045" at="129,40,130,34" concept="1" />
      <node id="7037083547576032045" at="130,34,131,22" concept="6" />
      <node id="7037083547576022977" at="133,90,134,99" concept="5" />
      <node id="7037083547576022977" at="134,99,135,49" concept="1" />
      <node id="7037083547576022977" at="135,49,136,34" concept="5" />
      <node id="7037083547576022977" at="136,34,137,52" concept="1" />
      <node id="7037083547576022977" at="137,52,138,40" concept="1" />
      <node id="7037083547576022977" at="138,40,139,84" concept="1" />
      <node id="7037083547576022977" at="139,84,140,85" concept="1" />
      <node id="7037083547576022977" at="140,85,141,22" concept="6" />
      <node id="6550182048787568306" at="143,91,144,78" concept="5" />
      <node id="6550182048787568306" at="144,78,145,22" concept="6" />
      <node id="7037083547576022977" at="147,92,148,126" concept="5" />
      <node id="7037083547576022977" at="148,126,149,108" concept="5" />
      <node id="7037083547576022977" at="149,108,150,50" concept="1" />
      <node id="7037083547576022977" at="150,50,151,49" concept="1" />
      <node id="7037083547576022977" at="151,49,152,22" concept="6" />
      <node id="7037083547576022977" at="155,102,156,50" concept="9" />
      <node id="7037083547576022977" at="158,66,159,41" concept="5" />
      <node id="7037083547576022977" at="159,41,160,93" concept="6" />
      <node id="7037083547576022977" at="162,86,163,80" concept="5" />
      <node id="7037083547576022977" at="163,80,164,95" concept="1" />
      <node id="7037083547576022977" at="164,95,165,25" concept="6" />
      <node id="7037083547576022977" at="167,68,168,34" concept="5" />
      <node id="7037083547576022977" at="168,34,169,55" concept="1" />
      <node id="7037083547576022977" at="169,55,170,87" concept="1" />
      <node id="7037083547576022977" at="170,87,171,23" concept="6" />
      <node id="7037083547576022977" at="174,96,175,134" concept="1" />
      <node id="7037083547576022977" at="176,34,177,142" concept="1" />
      <node id="7037083547576022977" at="177,142,178,146" concept="1" />
      <node id="7037083547576022977" at="180,122,181,396" concept="1" />
      <node id="6550182048787568300" at="186,88,187,86" concept="5" />
      <node id="6550182048787568300" at="187,86,188,47" concept="1" />
      <node id="6550182048787568300" at="188,47,189,34" concept="5" />
      <node id="6550182048787568300" at="189,34,190,52" concept="1" />
      <node id="6550182048787568300" at="190,52,191,40" concept="1" />
      <node id="6550182048787568300" at="191,40,192,34" concept="1" />
      <node id="6550182048787568300" at="192,34,193,22" concept="6" />
      <node id="7037083547576022977" at="195,87,196,250" concept="5" />
      <node id="7037083547576022977" at="196,250,197,33" concept="6" />
      <node id="7037083547576022977" at="200,121,201,49" concept="9" />
      <node id="7037083547576022977" at="203,55,204,59" concept="5" />
      <node id="7037083547576022977" at="204,59,205,41" concept="1" />
      <node id="7037083547576022977" at="205,41,206,24" concept="6" />
      <node id="7037083547576022977" at="209,118,210,383" concept="1" />
      <node id="7037083547576022977" at="212,41,213,38" concept="1" />
      <node id="7037083547576022977" at="217,44,218,54" concept="5" />
      <node id="7037083547576022977" at="218,54,219,44" concept="1" />
      <node id="7037083547576022977" at="219,44,220,0" concept="7" />
      <node id="7037083547576022977" at="220,0,221,40" concept="1" />
      <node id="7037083547576022977" at="221,40,222,24" concept="6" />
      <node id="7037083547576022977" at="224,40,225,28" concept="6" />
      <node id="7037083547576022977" at="228,91,229,99" concept="5" />
      <node id="7037083547576022977" at="229,99,230,50" concept="1" />
      <node id="7037083547576022977" at="230,50,231,28" concept="1" />
      <node id="7037083547576022977" at="231,28,232,81" concept="1" />
      <node id="7037083547576022977" at="232,81,233,81" concept="1" />
      <node id="7037083547576022977" at="233,81,234,22" concept="6" />
      <node id="259833884788781946" at="236,88,237,91" concept="5" />
      <node id="259833884788781946" at="237,91,238,47" concept="1" />
      <node id="259833884788781946" at="238,47,239,34" concept="1" />
      <node id="259833884788781946" at="239,34,240,22" concept="6" />
      <node id="259833884788781944" at="242,88,243,82" concept="5" />
      <node id="259833884788781944" at="243,82,244,30" concept="1" />
      <node id="259833884788781944" at="244,30,245,43" concept="1" />
      <node id="259833884788781944" at="245,43,246,26" concept="5" />
      <node id="259833884788781944" at="246,26,247,58" concept="1" />
      <node id="259833884788781944" at="247,58,248,45" concept="1" />
      <node id="259833884788781944" at="248,45,249,73" concept="1" />
      <node id="259833884788781944" at="249,73,250,57" concept="5" />
      <node id="259833884788781944" at="251,35,252,82" concept="5" />
      <node id="259833884788781944" at="252,82,253,112" concept="6" />
      <node id="259833884788781944" at="254,10,255,22" concept="6" />
      <node id="259833884788783351" at="257,55,258,43" concept="6" />
      <node id="7037083547576022977" at="35,0,38,0" concept="4" trace="createEditorCell#(Ljetbrains/mps/openapi/editor/EditorContext;Lorg/jetbrains/mps/openapi/model/SNode;)Ljetbrains/mps/openapi/editor/cells/EditorCell;" />
      <node id="7037083547576022977" at="38,0,41,0" concept="4" trace="createInspectedCell#(Ljetbrains/mps/openapi/editor/EditorContext;Lorg/jetbrains/mps/openapi/model/SNode;)Ljetbrains/mps/openapi/editor/cells/EditorCell;" />
      <node id="7037083547576022977" at="59,82,62,5" concept="3" />
      <node id="259833884788781952" at="97,0,100,0" concept="8" trace="renderingCondition_bndx6c_a2a0#(Lorg/jetbrains/mps/openapi/model/SNode;Ljetbrains/mps/openapi/editor/EditorContext;)Z" />
      <node id="7037083547576022977" at="155,0,158,0" concept="0" trace="parameterListHandler_bndx6c_b2a#(Lorg/jetbrains/mps/openapi/model/SNode;Ljava/lang/String;Ljetbrains/mps/openapi/editor/EditorContext;)V" />
      <node id="7037083547576022977" at="179,9,182,9" concept="3" />
      <node id="7037083547576022977" at="200,0,203,0" concept="0" trace="executeSingleRoleHandler_bndx6c_e0#(Lorg/jetbrains/mps/openapi/model/SNode;Lorg/jetbrains/mps/openapi/language/SContainmentLink;Ljetbrains/mps/openapi/editor/EditorContext;)V" />
      <node id="7037083547576022977" at="208,70,211,7" concept="3" />
      <node id="7037083547576022977" at="211,7,214,7" concept="3" />
      <node id="7037083547576022977" at="224,0,227,0" concept="4" trace="getNoTargetText#()Ljava/lang/String;" />
      <node id="259833884788783351" at="257,0,260,0" concept="8" trace="isNotEmptyString#(Ljava/lang/String;)Z" />
      <node id="6550182048787568306" at="143,0,147,0" concept="4" trace="createIndentCell_bndx6c_a2a#(Ljetbrains/mps/openapi/editor/EditorContext;Lorg/jetbrains/mps/openapi/model/SNode;)Ljetbrains/mps/openapi/editor/cells/EditorCell;" />
      <node id="7037083547576022977" at="158,0,162,0" concept="4" trace="createNodeToInsert#(Ljetbrains/mps/openapi/editor/EditorContext;)Lorg/jetbrains/mps/openapi/model/SNode;" />
      <node id="7037083547576022977" at="175,134,179,9" concept="3" />
      <node id="7037083547576022977" at="195,0,199,0" concept="4" trace="createRefNode_bndx6c_e0#(Ljetbrains/mps/openapi/editor/EditorContext;Lorg/jetbrains/mps/openapi/model/SNode;)Ljetbrains/mps/openapi/editor/cells/EditorCell;" />
      <node id="7037083547576022988" at="80,57,85,22" concept="3" />
      <node id="259833884788783354" at="117,57,122,22" concept="3" />
      <node id="7037083547576022977" at="162,0,167,0" concept="4" trace="createNodeCell#(Ljetbrains/mps/openapi/editor/EditorContext;Lorg/jetbrains/mps/openapi/model/SNode;)Ljetbrains/mps/openapi/editor/cells/EditorCell;" />
      <node id="7037083547576022977" at="203,0,208,0" concept="4" trace="createChildCell#(Lorg/jetbrains/mps/openapi/model/SNode;)Ljetbrains/mps/openapi/editor/cells/EditorCell;" />
      <node id="259833884788781944" at="250,57,255,22" concept="3" />
      <node id="7037083547576022977" at="167,0,173,0" concept="4" trace="createEmptyCell#(Ljetbrains/mps/openapi/editor/EditorContext;)Ljetbrains/mps/openapi/editor/cells/EditorCell;" />
      <node id="259833884788781946" at="236,0,242,0" concept="4" trace="createConstant_bndx6c_a0#(Ljetbrains/mps/openapi/editor/EditorContext;Lorg/jetbrains/mps/openapi/model/SNode;)Ljetbrains/mps/openapi/editor/cells/EditorCell;" />
      <node id="2886182022232400557" at="65,0,72,0" concept="4" trace="createComponent_bndx6c_a0a#(Ljetbrains/mps/openapi/editor/EditorContext;Lorg/jetbrains/mps/openapi/model/SNode;)Ljetbrains/mps/openapi/editor/cells/EditorCell;" />
      <node id="7037083547576022977" at="147,0,154,0" concept="4" trace="createRefNodeList_bndx6c_b2a#(Ljetbrains/mps/openapi/editor/EditorContext;Lorg/jetbrains/mps/openapi/model/SNode;)Ljetbrains/mps/openapi/editor/cells/EditorCell;" />
      <node id="7037083547576022977" at="208,0,216,0" concept="4" trace="installCellInfo#(Lorg/jetbrains/mps/openapi/model/SNode;Ljetbrains/mps/openapi/editor/cells/EditorCell;)V" />
      <node id="7037083547576022977" at="216,0,224,0" concept="4" trace="createEmptyCell#()Ljetbrains/mps/openapi/editor/cells/EditorCell;" />
      <node id="7037083547576022977" at="228,0,236,0" concept="4" trace="createCollection_bndx6c_a_0#(Ljetbrains/mps/openapi/editor/EditorContext;Lorg/jetbrains/mps/openapi/model/SNode;)Ljetbrains/mps/openapi/editor/cells/EditorCell;" />
      <node id="259833884788783352" at="100,0,109,0" concept="4" trace="createConstant_bndx6c_a2a0#(Ljetbrains/mps/openapi/editor/EditorContext;Lorg/jetbrains/mps/openapi/model/SNode;)Ljetbrains/mps/openapi/editor/cells/EditorCell;" />
      <node id="7037083547576032045" at="124,0,133,0" concept="4" trace="createConstant_bndx6c_b0#(Ljetbrains/mps/openapi/editor/EditorContext;Lorg/jetbrains/mps/openapi/model/SNode;)Ljetbrains/mps/openapi/editor/cells/EditorCell;" />
      <node id="6550182048787568300" at="186,0,195,0" concept="4" trace="createConstant_bndx6c_d0#(Ljetbrains/mps/openapi/editor/EditorContext;Lorg/jetbrains/mps/openapi/model/SNode;)Ljetbrains/mps/openapi/editor/cells/EditorCell;" />
      <node id="7037083547576022977" at="87,0,97,0" concept="4" trace="createCollection_bndx6c_c0a#(Ljetbrains/mps/openapi/editor/EditorContext;Lorg/jetbrains/mps/openapi/model/SNode;)Ljetbrains/mps/openapi/editor/cells/EditorCell;" />
      <node id="7037083547576022977" at="133,0,143,0" concept="4" trace="createCollection_bndx6c_c0#(Ljetbrains/mps/openapi/editor/EditorContext;Lorg/jetbrains/mps/openapi/model/SNode;)Ljetbrains/mps/openapi/editor/cells/EditorCell;" />
      <node id="7037083547576022977" at="173,132,183,7" concept="3" />
      <node id="7037083547576022977" at="41,0,52,0" concept="4" trace="createCollection_bndx6c_a#(Ljetbrains/mps/openapi/editor/EditorContext;Lorg/jetbrains/mps/openapi/model/SNode;)Ljetbrains/mps/openapi/editor/cells/EditorCell;" />
      <node id="7037083547576022977" at="173,0,185,0" concept="4" trace="installElementCellActions#(Lorg/jetbrains/mps/openapi/model/SNode;Lorg/jetbrains/mps/openapi/model/SNode;Ljetbrains/mps/openapi/editor/cells/EditorCell;Ljetbrains/mps/openapi/editor/EditorContext;)V" />
      <node id="7037083547576022977" at="52,0,65,0" concept="4" trace="createCollection_bndx6c_a0#(Ljetbrains/mps/openapi/editor/EditorContext;Lorg/jetbrains/mps/openapi/model/SNode;)Ljetbrains/mps/openapi/editor/cells/EditorCell;" />
      <node id="7037083547576022988" at="72,0,87,0" concept="4" trace="createProperty_bndx6c_b0a#(Ljetbrains/mps/openapi/editor/EditorContext;Lorg/jetbrains/mps/openapi/model/SNode;)Ljetbrains/mps/openapi/editor/cells/EditorCell;" />
      <node id="259833884788783354" at="109,0,124,0" concept="4" trace="createProperty_bndx6c_b2a0#(Ljetbrains/mps/openapi/editor/EditorContext;Lorg/jetbrains/mps/openapi/model/SNode;)Ljetbrains/mps/openapi/editor/cells/EditorCell;" />
      <node id="259833884788781944" at="242,0,257,0" concept="4" trace="createProperty_bndx6c_b0#(Ljetbrains/mps/openapi/editor/EditorContext;Lorg/jetbrains/mps/openapi/model/SNode;)Ljetbrains/mps/openapi/editor/cells/EditorCell;" />
      <scope id="7037083547576022977" at="35,79,36,63" />
      <scope id="7037083547576022977" at="38,82,39,65" />
      <scope id="7037083547576022977" at="60,62,61,86" />
      <scope id="259833884788781953" at="97,98,98,180" />
      <scope id="7037083547576022977" at="155,102,156,50" />
      <scope id="7037083547576022977" at="180,122,181,396" />
      <scope id="7037083547576022977" at="200,121,201,49" />
      <scope id="7037083547576022977" at="209,118,210,383" />
      <scope id="7037083547576022977" at="212,41,213,38" />
      <scope id="7037083547576022977" at="224,40,225,28" />
      <scope id="259833884788783351" at="257,55,258,43" />
      <scope id="7037083547576022988" at="81,35,83,112">
        <var name="manager" id="7037083547576022988" />
      </scope>
      <scope id="259833884788783354" at="118,35,120,112">
        <var name="manager" id="259833884788783354" />
      </scope>
      <scope id="6550182048787568306" at="143,91,145,22">
        <var name="editorCell" id="6550182048787568306" />
      </scope>
      <scope id="7037083547576022977" at="158,66,160,93">
        <var name="listOwner" id="7037083547576022977" />
      </scope>
      <scope id="7037083547576022977" at="176,34,178,146" />
      <scope id="7037083547576022977" at="195,87,197,33">
        <var name="provider" id="7037083547576022977" />
      </scope>
      <scope id="259833884788781944" at="251,35,253,112">
        <var name="manager" id="259833884788781944" />
      </scope>
      <scope id="7037083547576022977" at="35,0,38,0">
        <var name="editorContext" id="7037083547576022977" />
        <var name="node" id="7037083547576022977" />
      </scope>
      <scope id="7037083547576022977" at="38,0,41,0">
        <var name="editorContext" id="7037083547576022977" />
        <var name="node" id="7037083547576022977" />
      </scope>
      <scope id="259833884788781952" at="97,0,100,0">
        <var name="editorContext" id="259833884788781952" />
        <var name="node" id="259833884788781952" />
      </scope>
      <scope id="7037083547576022977" at="155,0,158,0">
>>>>>>> bd830ede
        <var name="childRole" id="7037083547576022977" />
        <var name="context" id="7037083547576022977" />
        <var name="ownerNode" id="7037083547576022977" />
      </scope>
<<<<<<< HEAD
      <scope id="7037083547576022977" at="174,0,177,0">
        <var name="editorContext" id="7037083547576022977" />
      </scope>
      <scope id="7037083547576022977" at="177,57,180,25">
        <var name="elementCell" id="7037083547576022977" />
      </scope>
      <scope id="7037083547576022977" at="215,0,218,0">
=======
      <scope id="7037083547576022977" at="162,86,165,25">
        <var name="elementCell" id="7037083547576022977" />
      </scope>
      <scope id="7037083547576022977" at="200,0,203,0">
>>>>>>> bd830ede
        <var name="containmentLink" id="7037083547576022977" />
        <var name="context" id="7037083547576022977" />
        <var name="ownerNode" id="7037083547576022977" />
      </scope>
<<<<<<< HEAD
      <scope id="7037083547576022977" at="218,55,221,24">
        <var name="editorCell" id="7037083547576022977" />
      </scope>
      <scope id="7037083547576022977" at="239,0,242,0" />
      <scope id="259833884788783351" at="243,0,246,0">
        <var name="str" id="259833884788783351" />
      </scope>
      <scope id="7037083547576022977" at="39,0,43,0">
        <var name="context" id="7037083547576022977" />
        <var name="node" id="7037083547576022977" />
      </scope>
      <scope id="6550182048787568306" at="159,0,163,0" />
      <scope id="7037083547576022977" at="182,41,186,23">
        <var name="emptyCell" id="7037083547576022977" />
=======
      <scope id="7037083547576022977" at="203,55,206,24">
        <var name="editorCell" id="7037083547576022977" />
      </scope>
      <scope id="7037083547576022977" at="224,0,227,0" />
      <scope id="259833884788783351" at="257,0,260,0">
        <var name="str" id="259833884788783351" />
      </scope>
      <scope id="6550182048787568306" at="143,0,147,0">
        <var name="editorContext" id="6550182048787568306" />
        <var name="node" id="6550182048787568306" />
      </scope>
      <scope id="7037083547576022977" at="158,0,162,0">
        <var name="editorContext" id="7037083547576022977" />
      </scope>
      <scope id="7037083547576022977" at="167,68,171,23">
        <var name="emptyCell" id="7037083547576022977" />
      </scope>
      <scope id="7037083547576022977" at="195,0,199,0">
        <var name="editorContext" id="7037083547576022977" />
        <var name="node" id="7037083547576022977" />
      </scope>
      <scope id="259833884788781946" at="236,88,240,22">
        <var name="editorCell" id="259833884788781946" />
>>>>>>> bd830ede
      </scope>
      <scope id="7037083547576022977" at="210,0,214,0" />
      <scope id="7037083547576022977" at="44,0,49,0" />
      <scope id="2886182022232400557" at="79,51,84,22">
        <var name="editorCell" id="2886182022232400557" />
        <var name="style" id="2886182022232400557" />
      </scope>
<<<<<<< HEAD
      <scope id="7037083547576022977" at="163,53,168,22">
        <var name="editorCell" id="7037083547576022977" />
        <var name="handler" id="7037083547576022977" />
      </scope>
      <scope id="7037083547576022977" at="177,0,182,0">
        <var name="elementNode" id="7037083547576022977" />
      </scope>
      <scope id="7037083547576022977" at="218,0,223,0">
        <var name="child" id="7037083547576022977" />
      </scope>
      <scope id="7037083547576022977" at="232,44,237,24">
        <var name="editorCell" id="7037083547576022977" />
      </scope>
      <scope id="7037083547576022977" at="182,0,188,0" />
      <scope id="7037083547576022977" at="223,70,229,7" />
      <scope id="2886182022232400557" at="79,0,86,0" />
      <scope id="259833884788783352" at="115,51,122,22">
        <var name="editorCell" id="259833884788783352" />
        <var name="style" id="259833884788783352" />
      </scope>
      <scope id="7037083547576032045" at="140,49,147,22">
        <var name="editorCell" id="7037083547576032045" />
        <var name="style" id="7037083547576032045" />
      </scope>
      <scope id="7037083547576022977" at="163,0,170,0" />
      <scope id="6550182048787568300" at="201,49,208,22">
        <var name="editorCell" id="6550182048787568300" />
        <var name="style" id="6550182048787568300" />
      </scope>
      <scope id="7037083547576022977" at="102,52,110,22">
        <var name="editorCell" id="7037083547576022977" />
        <var name="style" id="7037083547576022977" />
      </scope>
      <scope id="7037083547576022977" at="149,51,157,22">
        <var name="editorCell" id="7037083547576022977" />
        <var name="style" id="7037083547576022977" />
      </scope>
      <scope id="7037083547576022977" at="189,96,197,9" />
      <scope id="7037083547576022977" at="223,0,231,0">
        <var name="child" id="7037083547576022977" />
        <var name="editorCell" id="7037083547576022977" />
      </scope>
      <scope id="7037083547576022977" at="231,0,239,0" />
      <scope id="259833884788783352" at="115,0,124,0" />
      <scope id="7037083547576032045" at="140,0,149,0" />
      <scope id="6550182048787568300" at="201,0,210,0" />
      <scope id="7037083547576022977" at="54,50,64,22">
        <var name="editorCell" id="7037083547576022977" />
      </scope>
      <scope id="7037083547576022977" at="102,0,112,0" />
      <scope id="7037083547576022977" at="149,0,159,0" />
      <scope id="7037083547576022977" at="188,86,198,7" />
      <scope id="7037083547576022977" at="66,51,77,22">
        <var name="editorCell" id="7037083547576022977" />
        <var name="style" id="7037083547576022977" />
      </scope>
      <scope id="7037083547576022977" at="54,0,66,0" />
      <scope id="7037083547576022977" at="188,0,200,0">
=======
      <scope id="7037083547576022977" at="147,92,152,22">
        <var name="editorCell" id="7037083547576022977" />
        <var name="handler" id="7037083547576022977" />
      </scope>
      <scope id="7037083547576022977" at="162,0,167,0">
        <var name="editorContext" id="7037083547576022977" />
        <var name="elementNode" id="7037083547576022977" />
      </scope>
      <scope id="7037083547576022977" at="203,0,208,0">
        <var name="child" id="7037083547576022977" />
      </scope>
      <scope id="7037083547576022977" at="217,44,222,24">
        <var name="editorCell" id="7037083547576022977" />
      </scope>
      <scope id="7037083547576022977" at="167,0,173,0">
        <var name="editorContext" id="7037083547576022977" />
      </scope>
      <scope id="7037083547576022977" at="208,70,214,7" />
      <scope id="7037083547576022977" at="228,91,234,22">
        <var name="editorCell" id="7037083547576022977" />
      </scope>
      <scope id="259833884788781946" at="236,0,242,0">
        <var name="editorContext" id="259833884788781946" />
        <var name="node" id="259833884788781946" />
      </scope>
      <scope id="2886182022232400557" at="65,0,72,0">
        <var name="editorContext" id="2886182022232400557" />
        <var name="node" id="2886182022232400557" />
      </scope>
      <scope id="259833884788783352" at="100,90,107,22">
        <var name="editorCell" id="259833884788783352" />
        <var name="style" id="259833884788783352" />
      </scope>
      <scope id="7037083547576032045" at="124,88,131,22">
        <var name="editorCell" id="7037083547576032045" />
        <var name="style" id="7037083547576032045" />
      </scope>
      <scope id="7037083547576022977" at="147,0,154,0">
        <var name="editorContext" id="7037083547576022977" />
        <var name="node" id="7037083547576022977" />
      </scope>
      <scope id="6550182048787568300" at="186,88,193,22">
        <var name="editorCell" id="6550182048787568300" />
        <var name="style" id="6550182048787568300" />
      </scope>
      <scope id="7037083547576022977" at="87,91,95,22">
        <var name="editorCell" id="7037083547576022977" />
        <var name="style" id="7037083547576022977" />
      </scope>
      <scope id="7037083547576022977" at="133,90,141,22">
        <var name="editorCell" id="7037083547576022977" />
        <var name="style" id="7037083547576022977" />
      </scope>
      <scope id="7037083547576022977" at="174,96,182,9" />
      <scope id="7037083547576022977" at="208,0,216,0">
        <var name="child" id="7037083547576022977" />
        <var name="editorCell" id="7037083547576022977" />
      </scope>
      <scope id="7037083547576022977" at="216,0,224,0" />
      <scope id="7037083547576022977" at="228,0,236,0">
        <var name="editorContext" id="7037083547576022977" />
        <var name="node" id="7037083547576022977" />
      </scope>
      <scope id="7037083547576022977" at="41,89,50,22">
        <var name="editorCell" id="7037083547576022977" />
      </scope>
      <scope id="259833884788783352" at="100,0,109,0">
        <var name="editorContext" id="259833884788783352" />
        <var name="node" id="259833884788783352" />
      </scope>
      <scope id="7037083547576032045" at="124,0,133,0">
        <var name="editorContext" id="7037083547576032045" />
        <var name="node" id="7037083547576032045" />
      </scope>
      <scope id="6550182048787568300" at="186,0,195,0">
        <var name="editorContext" id="6550182048787568300" />
        <var name="node" id="6550182048787568300" />
      </scope>
      <scope id="7037083547576022977" at="87,0,97,0">
        <var name="editorContext" id="7037083547576022977" />
        <var name="node" id="7037083547576022977" />
      </scope>
      <scope id="7037083547576022977" at="133,0,143,0">
        <var name="editorContext" id="7037083547576022977" />
        <var name="node" id="7037083547576022977" />
      </scope>
      <scope id="7037083547576022977" at="173,132,183,7" />
      <scope id="7037083547576022977" at="41,0,52,0">
        <var name="editorContext" id="7037083547576022977" />
        <var name="node" id="7037083547576022977" />
      </scope>
      <scope id="7037083547576022977" at="52,90,63,22">
        <var name="editorCell" id="7037083547576022977" />
        <var name="style" id="7037083547576022977" />
      </scope>
      <scope id="7037083547576022977" at="173,0,185,0">
        <var name="editorContext" id="7037083547576022977" />
>>>>>>> bd830ede
        <var name="elementCell" id="7037083547576022977" />
        <var name="elementNode" id="7037083547576022977" />
      </scope>
<<<<<<< HEAD
      <scope id="7037083547576022977" at="66,0,79,0" />
      <scope id="7037083547576022988" at="86,50,100,22">
=======
      <scope id="7037083547576022977" at="52,0,65,0">
        <var name="editorContext" id="7037083547576022977" />
        <var name="node" id="7037083547576022977" />
      </scope>
      <scope id="7037083547576022988" at="72,89,85,22">
>>>>>>> bd830ede
        <var name="attributeConcept" id="7037083547576022988" />
        <var name="editorCell" id="7037083547576022988" />
        <var name="provider" id="7037083547576022988" />
      </scope>
<<<<<<< HEAD
      <scope id="259833884788783354" at="124,51,138,22">
=======
      <scope id="259833884788783354" at="109,90,122,22">
>>>>>>> bd830ede
        <var name="attributeConcept" id="259833884788783354" />
        <var name="editorCell" id="259833884788783354" />
        <var name="provider" id="259833884788783354" />
      </scope>
<<<<<<< HEAD
      <scope id="7037083547576022988" at="86,0,102,0" />
      <scope id="259833884788783354" at="124,0,140,0" />
      <unit id="7037083547576022977" at="214,0,243,0" name="jetbrains.mps.execution.configurations.editor.BeforeTask_EditorBuilder_a$executeSingleRoleHandler_bndx6c_e0" />
      <unit id="7037083547576022977" at="170,0,201,0" name="jetbrains.mps.execution.configurations.editor.BeforeTask_EditorBuilder_a$parameterListHandler_bndx6c_b2a" />
      <unit id="7037083547576022977" at="35,0,247,0" name="jetbrains.mps.execution.configurations.editor.BeforeTask_EditorBuilder_a" />
    </file>
    <file name="BeforeTask_InspectorBuilder_a.java">
      <node id="7037083547576022977" at="20,93,21,19" concept="10" />
      <node id="7037083547576022977" at="21,19,22,18" concept="1" />
      <node id="7037083547576022977" at="27,26,28,18" concept="6" />
      <node id="7037083547576022977" at="31,39,32,41" concept="6" />
      <node id="7037083547576022977" at="35,52,36,106" concept="5" />
      <node id="7037083547576022977" at="36,106,37,50" concept="1" />
      <node id="7037083547576022977" at="37,50,38,28" concept="1" />
      <node id="7037083547576022977" at="38,28,39,65" concept="1" />
      <node id="7037083547576022977" at="39,65,40,57" concept="1" />
      <node id="7037083547576022977" at="40,57,41,57" concept="1" />
      <node id="7037083547576022977" at="41,57,42,22" concept="6" />
      <node id="259833884788781946" at="44,49,45,98" concept="5" />
      <node id="259833884788781946" at="45,98,46,47" concept="1" />
      <node id="259833884788781946" at="46,47,47,34" concept="1" />
      <node id="259833884788781946" at="47,34,48,22" concept="6" />
      <node id="259833884788781944" at="50,49,51,89" concept="5" />
      <node id="259833884788781944" at="51,89,52,30" concept="1" />
      <node id="259833884788781944" at="52,30,53,43" concept="1" />
      <node id="259833884788781944" at="53,43,54,26" concept="5" />
      <node id="259833884788781944" at="54,26,55,63" concept="1" />
      <node id="259833884788781944" at="55,63,56,45" concept="1" />
      <node id="259833884788781944" at="56,45,57,73" concept="1" />
      <node id="259833884788781944" at="57,73,58,57" concept="5" />
      <node id="259833884788781944" at="58,57,59,59" concept="5" />
      <node id="259833884788781944" at="60,35,61,87" concept="5" />
      <node id="259833884788781944" at="61,87,62,94" concept="6" />
      <node id="259833884788781944" at="63,10,64,22" concept="6" />
      <node id="7037083547576022977" at="17,0,19,0" concept="2" trace="myNode" />
      <node id="7037083547576022977" at="31,0,34,0" concept="4" trace="createCell#()Ljetbrains/mps/openapi/editor/cells/EditorCell;" />
      <node id="7037083547576022977" at="20,0,24,0" concept="0" trace="BeforeTask_InspectorBuilder_a#(Ljetbrains/mps/openapi/editor/EditorContext;Lorg/jetbrains/mps/openapi/model/SNode;)V" />
      <node id="7037083547576022977" at="25,0,30,0" concept="4" trace="getNode#()Lorg/jetbrains/mps/openapi/model/SNode;" />
      <node id="259833884788781944" at="59,59,64,22" concept="3" />
      <node id="259833884788781946" at="44,0,50,0" concept="4" trace="createConstant_bndx6c_a0#()Ljetbrains/mps/openapi/editor/cells/EditorCell;" />
      <node id="7037083547576022977" at="35,0,44,0" concept="4" trace="createCollection_bndx6c_a_0#()Ljetbrains/mps/openapi/editor/cells/EditorCell;" />
      <node id="259833884788781944" at="50,0,66,0" concept="4" trace="createProperty_bndx6c_b0#()Ljetbrains/mps/openapi/editor/cells/EditorCell;" />
      <scope id="7037083547576022977" at="27,26,28,18" />
      <scope id="7037083547576022977" at="31,39,32,41" />
      <scope id="7037083547576022977" at="20,93,22,18" />
      <scope id="259833884788781944" at="60,35,62,94">
        <var name="manager" id="259833884788781944" />
      </scope>
      <scope id="7037083547576022977" at="31,0,34,0" />
      <scope id="7037083547576022977" at="20,0,24,0">
        <var name="context" id="7037083547576022977" />
        <var name="node" id="7037083547576022977" />
      </scope>
      <scope id="259833884788781946" at="44,49,48,22">
        <var name="editorCell" id="259833884788781946" />
      </scope>
      <scope id="7037083547576022977" at="25,0,30,0" />
      <scope id="259833884788781946" at="44,0,50,0" />
      <scope id="7037083547576022977" at="35,52,42,22">
        <var name="editorCell" id="7037083547576022977" />
      </scope>
      <scope id="7037083547576022977" at="35,0,44,0" />
      <scope id="259833884788781944" at="50,49,64,22">
=======
      <scope id="259833884788781944" at="242,88,255,22">
>>>>>>> bd830ede
        <var name="attributeConcept" id="259833884788781944" />
        <var name="editorCell" id="259833884788781944" />
        <var name="provider" id="259833884788781944" />
      </scope>
<<<<<<< HEAD
      <scope id="259833884788781944" at="50,0,66,0" />
      <unit id="7037083547576022977" at="16,0,67,0" name="jetbrains.mps.execution.configurations.editor.BeforeTask_InspectorBuilder_a" />
=======
      <scope id="7037083547576022988" at="72,0,87,0">
        <var name="editorContext" id="7037083547576022988" />
        <var name="node" id="7037083547576022988" />
      </scope>
      <scope id="259833884788783354" at="109,0,124,0">
        <var name="editorContext" id="259833884788783354" />
        <var name="node" id="259833884788783354" />
      </scope>
      <scope id="259833884788781944" at="242,0,257,0">
        <var name="editorContext" id="259833884788781944" />
        <var name="node" id="259833884788781944" />
      </scope>
      <unit id="7037083547576022977" at="199,0,228,0" name="jetbrains.mps.execution.configurations.editor.BeforeTask_Editor$executeSingleRoleHandler_bndx6c_e0" />
      <unit id="7037083547576022977" at="154,0,186,0" name="jetbrains.mps.execution.configurations.editor.BeforeTask_Editor$parameterListHandler_bndx6c_b2a" />
      <unit id="7037083547576022977" at="34,0,261,0" name="jetbrains.mps.execution.configurations.editor.BeforeTask_Editor" />
>>>>>>> bd830ede
    </file>
  </root>
  <root nodeRef="r:7d438dd6-fddd-4f98-b0ae-eed9d2bebdce(jetbrains.mps.execution.configurations.editor)/7301162575811126896">
    <file name="RunConfigurationSource_Editor.java">
      <node id="7301162575811126896" at="11,79,12,88" concept="6" />
      <node id="7301162575811126896" at="11,0,14,0" concept="4" trace="createEditorCell#(Ljetbrains/mps/openapi/editor/EditorContext;Lorg/jetbrains/mps/openapi/model/SNode;)Ljetbrains/mps/openapi/editor/cells/EditorCell;" />
      <scope id="7301162575811126896" at="11,79,12,88" />
      <scope id="7301162575811126896" at="11,0,14,0">
        <var name="editorContext" id="7301162575811126896" />
        <var name="node" id="7301162575811126896" />
      </scope>
      <unit id="7301162575811126896" at="10,0,15,0" name="jetbrains.mps.execution.configurations.editor.RunConfigurationSource_Editor" />
    </file>
    <file name="RunConfigurationSource_EditorBuilder_a.java">
      <node id="7301162575811126896" at="19,102,20,19" concept="10" />
      <node id="7301162575811126896" at="20,19,21,18" concept="1" />
      <node id="7301162575811126896" at="26,26,27,18" concept="6" />
      <node id="7301162575811126896" at="30,39,31,38" concept="6" />
      <node id="2886182022232400321" at="34,49,35,119" concept="5" />
      <node id="2886182022232400321" at="35,119,36,72" concept="5" />
      <node id="2886182022232400321" at="37,26,38,27" concept="1" />
      <node id="2886182022232400321" at="38,27,39,64" concept="1" />
      <node id="2886182022232400321" at="40,5,41,34" concept="5" />
      <node id="2886182022232400321" at="41,34,42,82" concept="1" />
      <node id="2886182022232400321" at="42,82,43,40" concept="1" />
      <node id="2886182022232400321" at="43,40,44,22" concept="6" />
      <node id="7301162575811126896" at="16,0,18,0" concept="2" trace="myNode" />
      <node id="7301162575811126896" at="30,0,33,0" concept="4" trace="createCell#()Ljetbrains/mps/openapi/editor/cells/EditorCell;" />
      <node id="7301162575811126896" at="19,0,23,0" concept="0" trace="RunConfigurationSource_EditorBuilder_a#(Ljetbrains/mps/openapi/editor/EditorContext;Lorg/jetbrains/mps/openapi/model/SNode;)V" />
      <node id="2886182022232400321" at="36,72,40,5" concept="3" />
      <node id="7301162575811126896" at="24,0,29,0" concept="4" trace="getNode#()Lorg/jetbrains/mps/openapi/model/SNode;" />
      <node id="2886182022232400321" at="34,0,46,0" concept="4" trace="createComponent_qw8jbn_a#()Ljetbrains/mps/openapi/editor/cells/EditorCell;" />
      <scope id="7301162575811126896" at="26,26,27,18" />
      <scope id="7301162575811126896" at="30,39,31,38" />
      <scope id="7301162575811126896" at="19,102,21,18" />
      <scope id="2886182022232400321" at="37,26,39,64" />
      <scope id="7301162575811126896" at="30,0,33,0" />
      <scope id="7301162575811126896" at="19,0,23,0">
        <var name="context" id="7301162575811126896" />
        <var name="node" id="7301162575811126896" />
      </scope>
      <scope id="7301162575811126896" at="24,0,29,0" />
      <scope id="2886182022232400321" at="34,49,44,22">
        <var name="bigCell" id="2886182022232400321" />
        <var name="editorCell" id="2886182022232400321" />
        <var name="style" id="2886182022232400321" />
      </scope>
      <scope id="2886182022232400321" at="34,0,46,0" />
      <unit id="7301162575811126896" at="15,0,47,0" name="jetbrains.mps.execution.configurations.editor.RunConfigurationSource_EditorBuilder_a" />
    </file>
  </root>
  <root nodeRef="r:7d438dd6-fddd-4f98-b0ae-eed9d2bebdce(jetbrains.mps.execution.configurations.editor)/7301162575811126915">
    <file name="NodeSource_Editor.java">
<<<<<<< HEAD
      <node id="7301162575811126915" at="11,79,12,76" concept="6" />
      <node id="7301162575811126915" at="11,0,14,0" concept="4" trace="createEditorCell#(Ljetbrains/mps/openapi/editor/EditorContext;Lorg/jetbrains/mps/openapi/model/SNode;)Ljetbrains/mps/openapi/editor/cells/EditorCell;" />
      <scope id="7301162575811126915" at="11,79,12,76" />
      <scope id="7301162575811126915" at="11,0,14,0">
        <var name="editorContext" id="7301162575811126915" />
        <var name="node" id="7301162575811126915" />
      </scope>
      <unit id="7301162575811126915" at="10,0,15,0" name="jetbrains.mps.execution.configurations.editor.NodeSource_Editor" />
    </file>
    <file name="NodeSource_EditorBuilder_a.java">
      <node id="7301162575811126915" at="28,90,29,19" concept="10" />
      <node id="7301162575811126915" at="29,19,30,18" concept="1" />
      <node id="7301162575811126915" at="35,26,36,18" concept="6" />
      <node id="7301162575811126915" at="39,39,40,39" concept="6" />
      <node id="7301162575811126915" at="43,50,44,106" concept="5" />
      <node id="7301162575811126915" at="44,106,45,48" concept="1" />
      <node id="7301162575811126915" at="45,48,46,28" concept="1" />
      <node id="7301162575811126915" at="46,28,47,65" concept="1" />
      <node id="7301162575811126915" at="47,65,48,58" concept="1" />
      <node id="7301162575811126915" at="48,58,49,57" concept="1" />
      <node id="7301162575811126915" at="49,57,50,56" concept="1" />
      <node id="7301162575811126915" at="50,56,51,57" concept="1" />
      <node id="7301162575811126915" at="51,57,52,22" concept="6" />
      <node id="2886182022232400337" at="54,50,55,119" concept="5" />
      <node id="2886182022232400337" at="55,119,56,34" concept="5" />
      <node id="2886182022232400337" at="56,34,57,82" concept="1" />
      <node id="2886182022232400337" at="57,82,58,40" concept="1" />
      <node id="2886182022232400337" at="58,40,59,22" concept="6" />
      <node id="7301162575811126927" at="61,49,62,94" concept="5" />
      <node id="7301162575811126927" at="62,94,63,47" concept="1" />
      <node id="7301162575811126927" at="63,47,64,34" concept="5" />
      <node id="7301162575811126927" at="64,34,65,91" concept="1" />
      <node id="7301162575811126927" at="65,91,66,55" concept="1" />
      <node id="7301162575811126927" at="66,55,67,54" concept="1" />
      <node id="7301162575811126927" at="67,54,68,40" concept="1" />
      <node id="7301162575811126927" at="68,40,69,34" concept="1" />
      <node id="7301162575811126927" at="69,34,70,22" concept="6" />
      <node id="7301162575811126915" at="72,48,73,88" concept="5" />
      <node id="7301162575811126915" at="73,88,74,32" concept="1" />
      <node id="7301162575811126915" at="74,32,75,45" concept="1" />
      <node id="7301162575811126915" at="75,45,76,26" concept="5" />
      <node id="7301162575811126915" at="76,26,77,91" concept="1" />
      <node id="7301162575811126915" at="77,91,78,63" concept="1" />
      <node id="7301162575811126915" at="79,39,80,40" concept="1" />
      <node id="7301162575811126915" at="80,40,81,36" concept="1" />
      <node id="7301162575811126915" at="82,5,83,73" concept="1" />
      <node id="7301162575811126915" at="83,73,84,57" concept="5" />
      <node id="7301162575811126915" at="84,57,85,59" concept="5" />
      <node id="7301162575811126915" at="86,35,87,87" concept="5" />
      <node id="7301162575811126915" at="87,87,88,94" concept="6" />
      <node id="7301162575811126915" at="89,10,90,22" concept="6" />
      <node id="7301162575811126915" at="93,33,94,14" concept="10" />
      <node id="7301162575811126915" at="96,69,97,57" concept="6" />
      <node id="7301162575811126915" at="99,81,100,41" concept="7" />
      <node id="7301162575811126915" at="100,41,101,118" concept="6" />
      <node id="7301162575811126915" at="107,0,108,0" concept="2" trace="myReferencingNode" />
      <node id="7301162575811126915" at="109,119,110,21" concept="10" />
      <node id="7301162575811126915" at="110,21,111,42" concept="1" />
      <node id="7301162575811126915" at="111,42,112,20" concept="1" />
      <node id="7301162575811126915" at="115,41,116,42" concept="6" />
      <node id="7301162575811126915" at="121,28,122,20" concept="6" />
      <node id="7301162575811126925" at="125,53,126,91" concept="5" />
      <node id="7301162575811126925" at="126,91,127,31" concept="1" />
      <node id="7301162575811126925" at="127,31,128,44" concept="1" />
      <node id="7301162575811126925" at="128,44,129,33" concept="1" />
      <node id="7301162575811126925" at="129,33,130,28" concept="5" />
      <node id="7301162575811126925" at="130,28,131,65" concept="1" />
      <node id="7301162575811126925" at="131,65,132,44" concept="1" />
      <node id="7301162575811126925" at="132,44,133,75" concept="1" />
      <node id="7301162575811126925" at="133,75,134,59" concept="5" />
      <node id="7301162575811126925" at="134,59,135,61" concept="5" />
      <node id="7301162575811126925" at="136,37,137,89" concept="5" />
      <node id="7301162575811126925" at="137,89,138,96" concept="6" />
      <node id="7301162575811126925" at="139,12,140,24" concept="6" />
      <node id="7301162575811126929" at="143,49,144,94" concept="5" />
      <node id="7301162575811126929" at="144,94,145,47" concept="1" />
      <node id="7301162575811126929" at="145,47,146,34" concept="5" />
      <node id="7301162575811126929" at="146,34,147,92" concept="1" />
      <node id="7301162575811126929" at="147,92,148,40" concept="1" />
      <node id="7301162575811126929" at="148,40,149,34" concept="1" />
      <node id="7301162575811126929" at="149,34,150,22" concept="6" />
      <node id="7301162575811126915" at="25,0,27,0" concept="2" trace="myNode" />
      <node id="7301162575811126915" at="105,0,107,0" concept="2" trace="myNode" />
      <node id="7301162575811126915" at="39,0,42,0" concept="4" trace="createCell#()Ljetbrains/mps/openapi/editor/cells/EditorCell;" />
      <node id="7301162575811126915" at="93,0,96,0" concept="0" trace="_Inline_iqw32v_a2a#()V" />
      <node id="7301162575811126915" at="96,0,99,0" concept="4" trace="createEditorCell#(Ljetbrains/mps/openapi/editor/EditorContext;)Ljetbrains/mps/openapi/editor/cells/EditorCell;" />
      <node id="7301162575811126915" at="115,0,118,0" concept="4" trace="createCell#()Ljetbrains/mps/openapi/editor/cells/EditorCell;" />
      <node id="7301162575811126915" at="28,0,32,0" concept="0" trace="NodeSource_EditorBuilder_a#(Ljetbrains/mps/openapi/editor/EditorContext;Lorg/jetbrains/mps/openapi/model/SNode;)V" />
      <node id="7301162575811126915" at="78,63,82,5" concept="3" />
      <node id="7301162575811126915" at="99,0,103,0" concept="4" trace="createEditorCell#(Ljetbrains/mps/openapi/editor/EditorContext;Lorg/jetbrains/mps/openapi/model/SNode;)Ljetbrains/mps/openapi/editor/cells/EditorCell;" />
      <node id="7301162575811126915" at="33,0,38,0" concept="4" trace="getNode#()Lorg/jetbrains/mps/openapi/model/SNode;" />
      <node id="7301162575811126915" at="85,59,90,22" concept="3" />
      <node id="7301162575811126915" at="109,0,114,0" concept="0" trace="Inline_Builder_iqw32v_a2a#(Ljetbrains/mps/openapi/editor/EditorContext;Lorg/jetbrains/mps/openapi/model/SNode;Lorg/jetbrains/mps/openapi/model/SNode;)V" />
      <node id="7301162575811126915" at="119,0,124,0" concept="4" trace="getNode#()Lorg/jetbrains/mps/openapi/model/SNode;" />
      <node id="7301162575811126925" at="135,61,140,24" concept="3" />
      <node id="2886182022232400337" at="54,0,61,0" concept="4" trace="createComponent_iqw32v_a0#()Ljetbrains/mps/openapi/editor/cells/EditorCell;" />
      <node id="7301162575811126929" at="143,0,152,0" concept="4" trace="createConstant_iqw32v_d0#()Ljetbrains/mps/openapi/editor/cells/EditorCell;" />
      <node id="7301162575811126915" at="43,0,54,0" concept="4" trace="createCollection_iqw32v_a#()Ljetbrains/mps/openapi/editor/cells/EditorCell;" />
      <node id="7301162575811126927" at="61,0,72,0" concept="4" trace="createConstant_iqw32v_b0#()Ljetbrains/mps/openapi/editor/cells/EditorCell;" />
      <node id="7301162575811126925" at="125,0,142,0" concept="4" trace="createProperty_iqw32v_a0c0#()Ljetbrains/mps/openapi/editor/cells/EditorCell;" />
      <node id="7301162575811126915" at="72,0,92,0" concept="4" trace="createRefCell_iqw32v_c0#()Ljetbrains/mps/openapi/editor/cells/EditorCell;" />
      <scope id="7301162575811126915" at="35,26,36,18" />
      <scope id="7301162575811126915" at="39,39,40,39" />
      <scope id="7301162575811126915" at="93,33,94,14" />
      <scope id="7301162575811126915" at="96,69,97,57" />
      <scope id="7301162575811126915" at="115,41,116,42" />
      <scope id="7301162575811126915" at="121,28,122,20" />
      <scope id="7301162575811126915" at="28,90,30,18" />
      <scope id="7301162575811126915" at="79,39,81,36" />
      <scope id="7301162575811126915" at="86,35,88,94">
        <var name="manager" id="7301162575811126915" />
      </scope>
      <scope id="7301162575811126915" at="99,81,101,118" />
      <scope id="7301162575811126925" at="136,37,138,96">
=======
      <node id="7301162575811126915" at="22,79,23,63" concept="6" />
      <node id="7301162575811126915" at="25,89,26,99" concept="5" />
      <node id="7301162575811126915" at="26,99,27,48" concept="1" />
      <node id="7301162575811126915" at="27,48,28,28" concept="1" />
      <node id="7301162575811126915" at="28,28,29,82" concept="1" />
      <node id="7301162575811126915" at="29,82,30,81" concept="1" />
      <node id="7301162575811126915" at="30,81,31,80" concept="1" />
      <node id="7301162575811126915" at="31,80,32,81" concept="1" />
      <node id="7301162575811126915" at="32,81,33,22" concept="6" />
      <node id="2886182022232400337" at="35,89,36,131" concept="5" />
      <node id="2886182022232400337" at="36,131,37,34" concept="5" />
      <node id="2886182022232400337" at="37,34,38,66" concept="1" />
      <node id="2886182022232400337" at="38,66,39,40" concept="1" />
      <node id="2886182022232400337" at="39,40,40,22" concept="6" />
      <node id="7301162575811126927" at="42,88,43,87" concept="5" />
      <node id="7301162575811126927" at="43,87,44,47" concept="1" />
      <node id="7301162575811126927" at="44,47,45,34" concept="5" />
      <node id="7301162575811126927" at="45,34,46,75" concept="1" />
      <node id="7301162575811126927" at="46,75,47,58" concept="1" />
      <node id="7301162575811126927" at="47,58,48,57" concept="1" />
      <node id="7301162575811126927" at="48,57,49,40" concept="1" />
      <node id="7301162575811126927" at="49,40,50,34" concept="1" />
      <node id="7301162575811126927" at="50,34,51,22" concept="6" />
      <node id="7301162575811126915" at="53,87,54,81" concept="5" />
      <node id="7301162575811126915" at="54,81,55,32" concept="1" />
      <node id="7301162575811126915" at="55,32,56,45" concept="1" />
      <node id="7301162575811126915" at="56,45,57,26" concept="5" />
      <node id="7301162575811126915" at="57,26,58,82" concept="1" />
      <node id="7301162575811126915" at="58,82,59,58" concept="1" />
      <node id="7301162575811126915" at="60,39,61,40" concept="1" />
      <node id="7301162575811126915" at="61,40,62,36" concept="1" />
      <node id="7301162575811126915" at="63,5,64,73" concept="1" />
      <node id="7301162575811126915" at="64,73,65,57" concept="5" />
      <node id="7301162575811126915" at="66,35,67,82" concept="5" />
      <node id="7301162575811126915" at="67,82,68,112" concept="6" />
      <node id="7301162575811126915" at="69,10,70,22" concept="6" />
      <node id="7301162575811126923" at="73,33,74,14" concept="9" />
      <node id="7301162575811126923" at="76,69,77,67" concept="6" />
      <node id="7301162575811126923" at="79,81,80,66" concept="6" />
      <node id="7301162575811126925" at="82,92,83,84" concept="5" />
      <node id="7301162575811126925" at="83,84,84,31" concept="1" />
      <node id="7301162575811126925" at="84,31,85,44" concept="1" />
      <node id="7301162575811126925" at="85,44,86,33" concept="1" />
      <node id="7301162575811126925" at="86,33,87,28" concept="5" />
      <node id="7301162575811126925" at="87,28,88,60" concept="1" />
      <node id="7301162575811126925" at="88,60,89,44" concept="1" />
      <node id="7301162575811126925" at="89,44,90,75" concept="1" />
      <node id="7301162575811126925" at="90,75,91,59" concept="5" />
      <node id="7301162575811126925" at="92,37,93,84" concept="5" />
      <node id="7301162575811126925" at="93,84,94,114" concept="6" />
      <node id="7301162575811126925" at="95,12,96,24" concept="6" />
      <node id="7301162575811126929" at="99,88,100,87" concept="5" />
      <node id="7301162575811126929" at="100,87,101,47" concept="1" />
      <node id="7301162575811126929" at="101,47,102,34" concept="5" />
      <node id="7301162575811126929" at="102,34,103,76" concept="1" />
      <node id="7301162575811126929" at="103,76,104,40" concept="1" />
      <node id="7301162575811126929" at="104,40,105,34" concept="1" />
      <node id="7301162575811126929" at="105,34,106,22" concept="6" />
      <node id="7301162575811126915" at="22,0,25,0" concept="4" trace="createEditorCell#(Ljetbrains/mps/openapi/editor/EditorContext;Lorg/jetbrains/mps/openapi/model/SNode;)Ljetbrains/mps/openapi/editor/cells/EditorCell;" />
      <node id="7301162575811126923" at="73,0,76,0" concept="0" trace="_Inline_iqw32v_a2a#()V" />
      <node id="7301162575811126923" at="76,0,79,0" concept="4" trace="createEditorCell#(Ljetbrains/mps/openapi/editor/EditorContext;)Ljetbrains/mps/openapi/editor/cells/EditorCell;" />
      <node id="7301162575811126923" at="79,0,82,0" concept="4" trace="createEditorCell#(Ljetbrains/mps/openapi/editor/EditorContext;Lorg/jetbrains/mps/openapi/model/SNode;)Ljetbrains/mps/openapi/editor/cells/EditorCell;" />
      <node id="7301162575811126915" at="59,58,63,5" concept="3" />
      <node id="7301162575811126915" at="65,57,70,22" concept="3" />
      <node id="7301162575811126925" at="91,59,96,24" concept="3" />
      <node id="2886182022232400337" at="35,0,42,0" concept="4" trace="createComponent_iqw32v_a0#(Ljetbrains/mps/openapi/editor/EditorContext;Lorg/jetbrains/mps/openapi/model/SNode;)Ljetbrains/mps/openapi/editor/cells/EditorCell;" />
      <node id="7301162575811126929" at="99,0,108,0" concept="4" trace="createConstant_iqw32v_d0#(Ljetbrains/mps/openapi/editor/EditorContext;Lorg/jetbrains/mps/openapi/model/SNode;)Ljetbrains/mps/openapi/editor/cells/EditorCell;" />
      <node id="7301162575811126915" at="25,0,35,0" concept="4" trace="createCollection_iqw32v_a#(Ljetbrains/mps/openapi/editor/EditorContext;Lorg/jetbrains/mps/openapi/model/SNode;)Ljetbrains/mps/openapi/editor/cells/EditorCell;" />
      <node id="7301162575811126927" at="42,0,53,0" concept="4" trace="createConstant_iqw32v_b0#(Ljetbrains/mps/openapi/editor/EditorContext;Lorg/jetbrains/mps/openapi/model/SNode;)Ljetbrains/mps/openapi/editor/cells/EditorCell;" />
      <node id="7301162575811126925" at="82,0,98,0" concept="4" trace="createProperty_iqw32v_a0c0#(Ljetbrains/mps/openapi/editor/EditorContext;Lorg/jetbrains/mps/openapi/model/SNode;)Ljetbrains/mps/openapi/editor/cells/EditorCell;" />
      <node id="7301162575811126915" at="53,0,72,0" concept="4" trace="createRefCell_iqw32v_c0#(Ljetbrains/mps/openapi/editor/EditorContext;Lorg/jetbrains/mps/openapi/model/SNode;)Ljetbrains/mps/openapi/editor/cells/EditorCell;" />
      <scope id="7301162575811126915" at="22,79,23,63" />
      <scope id="7301162575811126923" at="73,33,74,14" />
      <scope id="7301162575811126923" at="76,69,77,67" />
      <scope id="7301162575811126923" at="79,81,80,66" />
      <scope id="7301162575811126915" at="60,39,62,36" />
      <scope id="7301162575811126915" at="66,35,68,112">
        <var name="manager" id="7301162575811126915" />
      </scope>
      <scope id="7301162575811126925" at="92,37,94,114">
>>>>>>> bd830ede
        <var name="manager" id="7301162575811126925" />
      </scope>
      <scope id="7301162575811126915" at="39,0,42,0" />
      <scope id="7301162575811126915" at="93,0,96,0" />
      <scope id="7301162575811126915" at="96,0,99,0">
        <var name="editorContext" id="7301162575811126915" />
      </scope>
<<<<<<< HEAD
      <scope id="7301162575811126915" at="109,119,112,20" />
      <scope id="7301162575811126915" at="115,0,118,0" />
      <scope id="7301162575811126915" at="28,0,32,0">
        <var name="context" id="7301162575811126915" />
        <var name="node" id="7301162575811126915" />
      </scope>
      <scope id="7301162575811126915" at="99,0,103,0">
        <var name="editorContext" id="7301162575811126915" />
        <var name="node" id="7301162575811126915" />
=======
      <scope id="7301162575811126923" at="73,0,76,0" />
      <scope id="7301162575811126923" at="76,0,79,0">
        <var name="editorContext" id="7301162575811126923" />
      </scope>
      <scope id="7301162575811126923" at="79,0,82,0">
        <var name="editorContext" id="7301162575811126923" />
        <var name="node" id="7301162575811126923" />
>>>>>>> bd830ede
      </scope>
      <scope id="7301162575811126915" at="33,0,38,0" />
      <scope id="2886182022232400337" at="54,50,59,22">
        <var name="editorCell" id="2886182022232400337" />
        <var name="style" id="2886182022232400337" />
      </scope>
      <scope id="7301162575811126915" at="109,0,114,0">
        <var name="context" id="7301162575811126915" />
        <var name="node" id="7301162575811126915" />
        <var name="referencingNode" id="7301162575811126915" />
      </scope>
<<<<<<< HEAD
      <scope id="7301162575811126915" at="119,0,124,0" />
      <scope id="2886182022232400337" at="54,0,61,0" />
      <scope id="7301162575811126929" at="143,49,150,22">
=======
      <scope id="7301162575811126929" at="99,88,106,22">
>>>>>>> bd830ede
        <var name="editorCell" id="7301162575811126929" />
        <var name="style" id="7301162575811126929" />
      </scope>
      <scope id="7301162575811126915" at="43,50,52,22">
        <var name="editorCell" id="7301162575811126915" />
      </scope>
      <scope id="7301162575811126927" at="61,49,70,22">
        <var name="editorCell" id="7301162575811126927" />
        <var name="style" id="7301162575811126927" />
      </scope>
<<<<<<< HEAD
      <scope id="7301162575811126929" at="143,0,152,0" />
      <scope id="7301162575811126915" at="43,0,54,0" />
      <scope id="7301162575811126927" at="61,0,72,0" />
      <scope id="7301162575811126925" at="125,53,140,24">
=======
      <scope id="7301162575811126929" at="99,0,108,0">
        <var name="editorContext" id="7301162575811126929" />
        <var name="node" id="7301162575811126929" />
      </scope>
      <scope id="7301162575811126915" at="25,0,35,0">
        <var name="editorContext" id="7301162575811126915" />
        <var name="node" id="7301162575811126915" />
      </scope>
      <scope id="7301162575811126927" at="42,0,53,0">
        <var name="editorContext" id="7301162575811126927" />
        <var name="node" id="7301162575811126927" />
      </scope>
      <scope id="7301162575811126925" at="82,92,96,24">
>>>>>>> bd830ede
        <var name="attributeConcept" id="7301162575811126925" />
        <var name="editorCell" id="7301162575811126925" />
        <var name="provider" id="7301162575811126925" />
      </scope>
<<<<<<< HEAD
      <scope id="7301162575811126925" at="125,0,142,0" />
      <scope id="7301162575811126915" at="72,48,90,22">
=======
      <scope id="7301162575811126925" at="82,0,98,0">
        <var name="editorContext" id="7301162575811126925" />
        <var name="node" id="7301162575811126925" />
      </scope>
      <scope id="7301162575811126915" at="53,87,70,22">
>>>>>>> bd830ede
        <var name="attributeConcept" id="7301162575811126915" />
        <var name="editorCell" id="7301162575811126915" />
        <var name="provider" id="7301162575811126915" />
      </scope>
<<<<<<< HEAD
      <scope id="7301162575811126915" at="72,0,92,0" />
      <unit id="7301162575811126915" at="92,0,104,0" name="jetbrains.mps.execution.configurations.editor.NodeSource_EditorBuilder_a$_Inline_iqw32v_a2a" />
      <unit id="7301162575811126915" at="104,0,143,0" name="jetbrains.mps.execution.configurations.editor.NodeSource_EditorBuilder_a$Inline_Builder_iqw32v_a2a" />
      <unit id="7301162575811126915" at="24,0,153,0" name="jetbrains.mps.execution.configurations.editor.NodeSource_EditorBuilder_a" />
=======
      <scope id="7301162575811126915" at="53,0,72,0">
        <var name="editorContext" id="7301162575811126915" />
        <var name="node" id="7301162575811126915" />
      </scope>
      <unit id="7301162575811126923" at="72,0,99,0" name="jetbrains.mps.execution.configurations.editor.NodeSource_Editor$_Inline_iqw32v_a2a" />
      <unit id="7301162575811126915" at="21,0,109,0" name="jetbrains.mps.execution.configurations.editor.NodeSource_Editor" />
>>>>>>> bd830ede
    </file>
  </root>
  <root nodeRef="r:7d438dd6-fddd-4f98-b0ae-eed9d2bebdce(jetbrains.mps.execution.configurations.editor)/7301162575811126931">
    <file name="NodeListSource_Editor.java">
<<<<<<< HEAD
      <node id="7301162575811126931" at="11,79,12,80" concept="6" />
      <node id="7301162575811126931" at="11,0,14,0" concept="4" trace="createEditorCell#(Ljetbrains/mps/openapi/editor/EditorContext;Lorg/jetbrains/mps/openapi/model/SNode;)Ljetbrains/mps/openapi/editor/cells/EditorCell;" />
      <scope id="7301162575811126931" at="11,79,12,80" />
      <scope id="7301162575811126931" at="11,0,14,0">
        <var name="editorContext" id="7301162575811126931" />
        <var name="node" id="7301162575811126931" />
      </scope>
      <unit id="7301162575811126931" at="10,0,15,0" name="jetbrains.mps.execution.configurations.editor.NodeListSource_Editor" />
    </file>
    <file name="NodeListSource_EditorBuilder_a.java">
      <node id="7301162575811126931" at="28,94,29,19" concept="10" />
      <node id="7301162575811126931" at="29,19,30,18" concept="1" />
      <node id="7301162575811126931" at="35,26,36,18" concept="6" />
      <node id="7301162575811126931" at="39,39,40,39" concept="6" />
      <node id="7301162575811126931" at="43,50,44,106" concept="5" />
      <node id="7301162575811126931" at="44,106,45,48" concept="1" />
      <node id="7301162575811126931" at="45,48,46,28" concept="1" />
      <node id="7301162575811126931" at="46,28,47,65" concept="1" />
      <node id="7301162575811126931" at="47,65,48,58" concept="1" />
      <node id="7301162575811126931" at="48,58,49,57" concept="1" />
      <node id="7301162575811126931" at="49,57,50,56" concept="1" />
      <node id="7301162575811126931" at="50,56,51,57" concept="1" />
      <node id="7301162575811126931" at="51,57,52,22" concept="6" />
      <node id="2886182022232400519" at="54,50,55,119" concept="5" />
      <node id="2886182022232400519" at="55,119,56,34" concept="5" />
      <node id="2886182022232400519" at="56,34,57,82" concept="1" />
      <node id="2886182022232400519" at="57,82,58,40" concept="1" />
      <node id="2886182022232400519" at="58,40,59,22" concept="6" />
      <node id="7301162575811126935" at="61,49,62,94" concept="5" />
      <node id="7301162575811126935" at="62,94,63,47" concept="1" />
      <node id="7301162575811126935" at="63,47,64,34" concept="5" />
      <node id="7301162575811126935" at="64,34,65,91" concept="1" />
      <node id="7301162575811126935" at="65,91,66,55" concept="1" />
      <node id="7301162575811126935" at="66,55,67,54" concept="1" />
      <node id="7301162575811126935" at="67,54,68,40" concept="1" />
      <node id="7301162575811126935" at="68,40,69,34" concept="1" />
      <node id="7301162575811126935" at="69,34,70,22" concept="6" />
      <node id="7301162575811126931" at="72,48,73,88" concept="5" />
      <node id="7301162575811126931" at="73,88,74,32" concept="1" />
      <node id="7301162575811126931" at="74,32,75,45" concept="1" />
      <node id="7301162575811126931" at="75,45,76,26" concept="5" />
      <node id="7301162575811126931" at="76,26,77,95" concept="1" />
      <node id="7301162575811126931" at="77,95,78,63" concept="1" />
      <node id="7301162575811126931" at="79,39,80,40" concept="1" />
      <node id="7301162575811126931" at="80,40,81,36" concept="1" />
      <node id="7301162575811126931" at="82,5,83,73" concept="1" />
      <node id="7301162575811126931" at="83,73,84,57" concept="5" />
      <node id="7301162575811126931" at="84,57,85,59" concept="5" />
      <node id="7301162575811126931" at="86,35,87,87" concept="5" />
      <node id="7301162575811126931" at="87,87,88,94" concept="6" />
      <node id="7301162575811126931" at="89,10,90,22" concept="6" />
      <node id="7301162575811126931" at="93,33,94,14" concept="10" />
      <node id="7301162575811126931" at="96,69,97,57" concept="6" />
      <node id="7301162575811126931" at="99,81,100,41" concept="7" />
      <node id="7301162575811126931" at="100,41,101,122" concept="6" />
      <node id="7301162575811126931" at="107,0,108,0" concept="2" trace="myReferencingNode" />
      <node id="7301162575811126931" at="109,119,110,21" concept="10" />
      <node id="7301162575811126931" at="110,21,111,42" concept="1" />
      <node id="7301162575811126931" at="111,42,112,20" concept="1" />
      <node id="7301162575811126931" at="115,41,116,42" concept="6" />
      <node id="7301162575811126931" at="121,28,122,20" concept="6" />
      <node id="7301162575811126938" at="125,53,126,91" concept="5" />
      <node id="7301162575811126938" at="126,91,127,31" concept="1" />
      <node id="7301162575811126938" at="127,31,128,44" concept="1" />
      <node id="7301162575811126938" at="128,44,129,33" concept="1" />
      <node id="7301162575811126938" at="129,33,130,28" concept="5" />
      <node id="7301162575811126938" at="130,28,131,65" concept="1" />
      <node id="7301162575811126938" at="131,65,132,44" concept="1" />
      <node id="7301162575811126938" at="132,44,133,75" concept="1" />
      <node id="7301162575811126938" at="133,75,134,59" concept="5" />
      <node id="7301162575811126938" at="134,59,135,61" concept="5" />
      <node id="7301162575811126938" at="136,37,137,89" concept="5" />
      <node id="7301162575811126938" at="137,89,138,96" concept="6" />
      <node id="7301162575811126938" at="139,12,140,24" concept="6" />
      <node id="7301162575811126939" at="143,49,144,94" concept="5" />
      <node id="7301162575811126939" at="144,94,145,47" concept="1" />
      <node id="7301162575811126939" at="145,47,146,34" concept="5" />
      <node id="7301162575811126939" at="146,34,147,92" concept="1" />
      <node id="7301162575811126939" at="147,92,148,40" concept="1" />
      <node id="7301162575811126939" at="148,40,149,34" concept="1" />
      <node id="7301162575811126939" at="149,34,150,22" concept="6" />
      <node id="7301162575811126931" at="25,0,27,0" concept="2" trace="myNode" />
      <node id="7301162575811126931" at="105,0,107,0" concept="2" trace="myNode" />
      <node id="7301162575811126931" at="39,0,42,0" concept="4" trace="createCell#()Ljetbrains/mps/openapi/editor/cells/EditorCell;" />
      <node id="7301162575811126931" at="93,0,96,0" concept="0" trace="_Inline_9q81zs_a2a#()V" />
      <node id="7301162575811126931" at="96,0,99,0" concept="4" trace="createEditorCell#(Ljetbrains/mps/openapi/editor/EditorContext;)Ljetbrains/mps/openapi/editor/cells/EditorCell;" />
      <node id="7301162575811126931" at="115,0,118,0" concept="4" trace="createCell#()Ljetbrains/mps/openapi/editor/cells/EditorCell;" />
      <node id="7301162575811126931" at="28,0,32,0" concept="0" trace="NodeListSource_EditorBuilder_a#(Ljetbrains/mps/openapi/editor/EditorContext;Lorg/jetbrains/mps/openapi/model/SNode;)V" />
      <node id="7301162575811126931" at="78,63,82,5" concept="3" />
      <node id="7301162575811126931" at="99,0,103,0" concept="4" trace="createEditorCell#(Ljetbrains/mps/openapi/editor/EditorContext;Lorg/jetbrains/mps/openapi/model/SNode;)Ljetbrains/mps/openapi/editor/cells/EditorCell;" />
      <node id="7301162575811126931" at="33,0,38,0" concept="4" trace="getNode#()Lorg/jetbrains/mps/openapi/model/SNode;" />
      <node id="7301162575811126931" at="85,59,90,22" concept="3" />
      <node id="7301162575811126931" at="109,0,114,0" concept="0" trace="Inline_Builder_9q81zs_a2a#(Ljetbrains/mps/openapi/editor/EditorContext;Lorg/jetbrains/mps/openapi/model/SNode;Lorg/jetbrains/mps/openapi/model/SNode;)V" />
      <node id="7301162575811126931" at="119,0,124,0" concept="4" trace="getNode#()Lorg/jetbrains/mps/openapi/model/SNode;" />
      <node id="7301162575811126938" at="135,61,140,24" concept="3" />
      <node id="2886182022232400519" at="54,0,61,0" concept="4" trace="createComponent_9q81zs_a0#()Ljetbrains/mps/openapi/editor/cells/EditorCell;" />
      <node id="7301162575811126939" at="143,0,152,0" concept="4" trace="createConstant_9q81zs_d0#()Ljetbrains/mps/openapi/editor/cells/EditorCell;" />
      <node id="7301162575811126931" at="43,0,54,0" concept="4" trace="createCollection_9q81zs_a#()Ljetbrains/mps/openapi/editor/cells/EditorCell;" />
      <node id="7301162575811126935" at="61,0,72,0" concept="4" trace="createConstant_9q81zs_b0#()Ljetbrains/mps/openapi/editor/cells/EditorCell;" />
      <node id="7301162575811126938" at="125,0,142,0" concept="4" trace="createProperty_9q81zs_a0c0#()Ljetbrains/mps/openapi/editor/cells/EditorCell;" />
      <node id="7301162575811126931" at="72,0,92,0" concept="4" trace="createRefCell_9q81zs_c0#()Ljetbrains/mps/openapi/editor/cells/EditorCell;" />
      <scope id="7301162575811126931" at="35,26,36,18" />
      <scope id="7301162575811126931" at="39,39,40,39" />
      <scope id="7301162575811126931" at="93,33,94,14" />
      <scope id="7301162575811126931" at="96,69,97,57" />
      <scope id="7301162575811126931" at="115,41,116,42" />
      <scope id="7301162575811126931" at="121,28,122,20" />
      <scope id="7301162575811126931" at="28,94,30,18" />
      <scope id="7301162575811126931" at="79,39,81,36" />
      <scope id="7301162575811126931" at="86,35,88,94">
        <var name="manager" id="7301162575811126931" />
      </scope>
      <scope id="7301162575811126931" at="99,81,101,122" />
      <scope id="7301162575811126938" at="136,37,138,96">
=======
      <node id="7301162575811126931" at="22,79,23,63" concept="6" />
      <node id="7301162575811126931" at="25,89,26,99" concept="5" />
      <node id="7301162575811126931" at="26,99,27,48" concept="1" />
      <node id="7301162575811126931" at="27,48,28,28" concept="1" />
      <node id="7301162575811126931" at="28,28,29,82" concept="1" />
      <node id="7301162575811126931" at="29,82,30,81" concept="1" />
      <node id="7301162575811126931" at="30,81,31,80" concept="1" />
      <node id="7301162575811126931" at="31,80,32,81" concept="1" />
      <node id="7301162575811126931" at="32,81,33,22" concept="6" />
      <node id="2886182022232400519" at="35,89,36,131" concept="5" />
      <node id="2886182022232400519" at="36,131,37,34" concept="5" />
      <node id="2886182022232400519" at="37,34,38,66" concept="1" />
      <node id="2886182022232400519" at="38,66,39,40" concept="1" />
      <node id="2886182022232400519" at="39,40,40,22" concept="6" />
      <node id="7301162575811126935" at="42,88,43,87" concept="5" />
      <node id="7301162575811126935" at="43,87,44,47" concept="1" />
      <node id="7301162575811126935" at="44,47,45,34" concept="5" />
      <node id="7301162575811126935" at="45,34,46,75" concept="1" />
      <node id="7301162575811126935" at="46,75,47,58" concept="1" />
      <node id="7301162575811126935" at="47,58,48,57" concept="1" />
      <node id="7301162575811126935" at="48,57,49,40" concept="1" />
      <node id="7301162575811126935" at="49,40,50,34" concept="1" />
      <node id="7301162575811126935" at="50,34,51,22" concept="6" />
      <node id="7301162575811126931" at="53,87,54,81" concept="5" />
      <node id="7301162575811126931" at="54,81,55,32" concept="1" />
      <node id="7301162575811126931" at="55,32,56,45" concept="1" />
      <node id="7301162575811126931" at="56,45,57,26" concept="5" />
      <node id="7301162575811126931" at="57,26,58,86" concept="1" />
      <node id="7301162575811126931" at="58,86,59,58" concept="1" />
      <node id="7301162575811126931" at="60,39,61,40" concept="1" />
      <node id="7301162575811126931" at="61,40,62,36" concept="1" />
      <node id="7301162575811126931" at="63,5,64,73" concept="1" />
      <node id="7301162575811126931" at="64,73,65,57" concept="5" />
      <node id="7301162575811126931" at="66,35,67,82" concept="5" />
      <node id="7301162575811126931" at="67,82,68,112" concept="6" />
      <node id="7301162575811126931" at="69,10,70,22" concept="6" />
      <node id="7301162575811126937" at="73,33,74,14" concept="9" />
      <node id="7301162575811126937" at="76,69,77,67" concept="6" />
      <node id="7301162575811126937" at="79,81,80,66" concept="6" />
      <node id="7301162575811126938" at="82,92,83,84" concept="5" />
      <node id="7301162575811126938" at="83,84,84,31" concept="1" />
      <node id="7301162575811126938" at="84,31,85,44" concept="1" />
      <node id="7301162575811126938" at="85,44,86,33" concept="1" />
      <node id="7301162575811126938" at="86,33,87,28" concept="5" />
      <node id="7301162575811126938" at="87,28,88,60" concept="1" />
      <node id="7301162575811126938" at="88,60,89,44" concept="1" />
      <node id="7301162575811126938" at="89,44,90,75" concept="1" />
      <node id="7301162575811126938" at="90,75,91,59" concept="5" />
      <node id="7301162575811126938" at="92,37,93,84" concept="5" />
      <node id="7301162575811126938" at="93,84,94,114" concept="6" />
      <node id="7301162575811126938" at="95,12,96,24" concept="6" />
      <node id="7301162575811126939" at="99,88,100,87" concept="5" />
      <node id="7301162575811126939" at="100,87,101,47" concept="1" />
      <node id="7301162575811126939" at="101,47,102,34" concept="5" />
      <node id="7301162575811126939" at="102,34,103,76" concept="1" />
      <node id="7301162575811126939" at="103,76,104,40" concept="1" />
      <node id="7301162575811126939" at="104,40,105,34" concept="1" />
      <node id="7301162575811126939" at="105,34,106,22" concept="6" />
      <node id="7301162575811126931" at="22,0,25,0" concept="4" trace="createEditorCell#(Ljetbrains/mps/openapi/editor/EditorContext;Lorg/jetbrains/mps/openapi/model/SNode;)Ljetbrains/mps/openapi/editor/cells/EditorCell;" />
      <node id="7301162575811126937" at="73,0,76,0" concept="0" trace="_Inline_9q81zs_a2a#()V" />
      <node id="7301162575811126937" at="76,0,79,0" concept="4" trace="createEditorCell#(Ljetbrains/mps/openapi/editor/EditorContext;)Ljetbrains/mps/openapi/editor/cells/EditorCell;" />
      <node id="7301162575811126937" at="79,0,82,0" concept="4" trace="createEditorCell#(Ljetbrains/mps/openapi/editor/EditorContext;Lorg/jetbrains/mps/openapi/model/SNode;)Ljetbrains/mps/openapi/editor/cells/EditorCell;" />
      <node id="7301162575811126931" at="59,58,63,5" concept="3" />
      <node id="7301162575811126931" at="65,57,70,22" concept="3" />
      <node id="7301162575811126938" at="91,59,96,24" concept="3" />
      <node id="2886182022232400519" at="35,0,42,0" concept="4" trace="createComponent_9q81zs_a0#(Ljetbrains/mps/openapi/editor/EditorContext;Lorg/jetbrains/mps/openapi/model/SNode;)Ljetbrains/mps/openapi/editor/cells/EditorCell;" />
      <node id="7301162575811126939" at="99,0,108,0" concept="4" trace="createConstant_9q81zs_d0#(Ljetbrains/mps/openapi/editor/EditorContext;Lorg/jetbrains/mps/openapi/model/SNode;)Ljetbrains/mps/openapi/editor/cells/EditorCell;" />
      <node id="7301162575811126931" at="25,0,35,0" concept="4" trace="createCollection_9q81zs_a#(Ljetbrains/mps/openapi/editor/EditorContext;Lorg/jetbrains/mps/openapi/model/SNode;)Ljetbrains/mps/openapi/editor/cells/EditorCell;" />
      <node id="7301162575811126935" at="42,0,53,0" concept="4" trace="createConstant_9q81zs_b0#(Ljetbrains/mps/openapi/editor/EditorContext;Lorg/jetbrains/mps/openapi/model/SNode;)Ljetbrains/mps/openapi/editor/cells/EditorCell;" />
      <node id="7301162575811126938" at="82,0,98,0" concept="4" trace="createProperty_9q81zs_a0c0#(Ljetbrains/mps/openapi/editor/EditorContext;Lorg/jetbrains/mps/openapi/model/SNode;)Ljetbrains/mps/openapi/editor/cells/EditorCell;" />
      <node id="7301162575811126931" at="53,0,72,0" concept="4" trace="createRefCell_9q81zs_c0#(Ljetbrains/mps/openapi/editor/EditorContext;Lorg/jetbrains/mps/openapi/model/SNode;)Ljetbrains/mps/openapi/editor/cells/EditorCell;" />
      <scope id="7301162575811126931" at="22,79,23,63" />
      <scope id="7301162575811126937" at="73,33,74,14" />
      <scope id="7301162575811126937" at="76,69,77,67" />
      <scope id="7301162575811126937" at="79,81,80,66" />
      <scope id="7301162575811126931" at="60,39,62,36" />
      <scope id="7301162575811126931" at="66,35,68,112">
        <var name="manager" id="7301162575811126931" />
      </scope>
      <scope id="7301162575811126938" at="92,37,94,114">
>>>>>>> bd830ede
        <var name="manager" id="7301162575811126938" />
      </scope>
      <scope id="7301162575811126931" at="39,0,42,0" />
      <scope id="7301162575811126931" at="93,0,96,0" />
      <scope id="7301162575811126931" at="96,0,99,0">
        <var name="editorContext" id="7301162575811126931" />
      </scope>
<<<<<<< HEAD
      <scope id="7301162575811126931" at="109,119,112,20" />
      <scope id="7301162575811126931" at="115,0,118,0" />
      <scope id="7301162575811126931" at="28,0,32,0">
        <var name="context" id="7301162575811126931" />
        <var name="node" id="7301162575811126931" />
      </scope>
      <scope id="7301162575811126931" at="99,0,103,0">
        <var name="editorContext" id="7301162575811126931" />
        <var name="node" id="7301162575811126931" />
=======
      <scope id="7301162575811126937" at="73,0,76,0" />
      <scope id="7301162575811126937" at="76,0,79,0">
        <var name="editorContext" id="7301162575811126937" />
      </scope>
      <scope id="7301162575811126937" at="79,0,82,0">
        <var name="editorContext" id="7301162575811126937" />
        <var name="node" id="7301162575811126937" />
>>>>>>> bd830ede
      </scope>
      <scope id="7301162575811126931" at="33,0,38,0" />
      <scope id="2886182022232400519" at="54,50,59,22">
        <var name="editorCell" id="2886182022232400519" />
        <var name="style" id="2886182022232400519" />
      </scope>
      <scope id="7301162575811126931" at="109,0,114,0">
        <var name="context" id="7301162575811126931" />
        <var name="node" id="7301162575811126931" />
        <var name="referencingNode" id="7301162575811126931" />
      </scope>
<<<<<<< HEAD
      <scope id="7301162575811126931" at="119,0,124,0" />
      <scope id="2886182022232400519" at="54,0,61,0" />
      <scope id="7301162575811126939" at="143,49,150,22">
=======
      <scope id="7301162575811126939" at="99,88,106,22">
>>>>>>> bd830ede
        <var name="editorCell" id="7301162575811126939" />
        <var name="style" id="7301162575811126939" />
      </scope>
      <scope id="7301162575811126931" at="43,50,52,22">
        <var name="editorCell" id="7301162575811126931" />
      </scope>
      <scope id="7301162575811126935" at="61,49,70,22">
        <var name="editorCell" id="7301162575811126935" />
        <var name="style" id="7301162575811126935" />
      </scope>
<<<<<<< HEAD
      <scope id="7301162575811126939" at="143,0,152,0" />
      <scope id="7301162575811126931" at="43,0,54,0" />
      <scope id="7301162575811126935" at="61,0,72,0" />
      <scope id="7301162575811126938" at="125,53,140,24">
=======
      <scope id="7301162575811126939" at="99,0,108,0">
        <var name="editorContext" id="7301162575811126939" />
        <var name="node" id="7301162575811126939" />
      </scope>
      <scope id="7301162575811126931" at="25,0,35,0">
        <var name="editorContext" id="7301162575811126931" />
        <var name="node" id="7301162575811126931" />
      </scope>
      <scope id="7301162575811126935" at="42,0,53,0">
        <var name="editorContext" id="7301162575811126935" />
        <var name="node" id="7301162575811126935" />
      </scope>
      <scope id="7301162575811126938" at="82,92,96,24">
>>>>>>> bd830ede
        <var name="attributeConcept" id="7301162575811126938" />
        <var name="editorCell" id="7301162575811126938" />
        <var name="provider" id="7301162575811126938" />
      </scope>
<<<<<<< HEAD
      <scope id="7301162575811126938" at="125,0,142,0" />
      <scope id="7301162575811126931" at="72,48,90,22">
=======
      <scope id="7301162575811126938" at="82,0,98,0">
        <var name="editorContext" id="7301162575811126938" />
        <var name="node" id="7301162575811126938" />
      </scope>
      <scope id="7301162575811126931" at="53,87,70,22">
>>>>>>> bd830ede
        <var name="attributeConcept" id="7301162575811126931" />
        <var name="editorCell" id="7301162575811126931" />
        <var name="provider" id="7301162575811126931" />
      </scope>
<<<<<<< HEAD
      <scope id="7301162575811126931" at="72,0,92,0" />
      <unit id="7301162575811126931" at="92,0,104,0" name="jetbrains.mps.execution.configurations.editor.NodeListSource_EditorBuilder_a$_Inline_9q81zs_a2a" />
      <unit id="7301162575811126931" at="104,0,143,0" name="jetbrains.mps.execution.configurations.editor.NodeListSource_EditorBuilder_a$Inline_Builder_9q81zs_a2a" />
      <unit id="7301162575811126931" at="24,0,153,0" name="jetbrains.mps.execution.configurations.editor.NodeListSource_EditorBuilder_a" />
=======
      <scope id="7301162575811126931" at="53,0,72,0">
        <var name="editorContext" id="7301162575811126931" />
        <var name="node" id="7301162575811126931" />
      </scope>
      <unit id="7301162575811126937" at="72,0,99,0" name="jetbrains.mps.execution.configurations.editor.NodeListSource_Editor$_Inline_9q81zs_a2a" />
      <unit id="7301162575811126931" at="21,0,109,0" name="jetbrains.mps.execution.configurations.editor.NodeListSource_Editor" />
>>>>>>> bd830ede
    </file>
  </root>
  <root nodeRef="r:7d438dd6-fddd-4f98-b0ae-eed9d2bebdce(jetbrains.mps.execution.configurations.editor)/7806358006983673433">
    <file name="RunConfigurationExecutor_Editor.java">
<<<<<<< HEAD
      <node id="7806358006983673433" at="11,79,12,90" concept="6" />
      <node id="7806358006983673433" at="14,82,15,93" concept="6" />
      <node id="7806358006983673433" at="11,0,14,0" concept="4" trace="createEditorCell#(Ljetbrains/mps/openapi/editor/EditorContext;Lorg/jetbrains/mps/openapi/model/SNode;)Ljetbrains/mps/openapi/editor/cells/EditorCell;" />
      <node id="7806358006983673433" at="14,0,17,0" concept="4" trace="createInspectedCell#(Ljetbrains/mps/openapi/editor/EditorContext;Lorg/jetbrains/mps/openapi/model/SNode;)Ljetbrains/mps/openapi/editor/cells/EditorCell;" />
      <scope id="7806358006983673433" at="11,79,12,90" />
      <scope id="7806358006983673433" at="14,82,15,93" />
      <scope id="7806358006983673433" at="11,0,14,0">
        <var name="editorContext" id="7806358006983673433" />
        <var name="node" id="7806358006983673433" />
      </scope>
      <scope id="7806358006983673433" at="14,0,17,0">
        <var name="editorContext" id="7806358006983673433" />
        <var name="node" id="7806358006983673433" />
      </scope>
      <unit id="7806358006983673433" at="10,0,18,0" name="jetbrains.mps.execution.configurations.editor.RunConfigurationExecutor_Editor" />
    </file>
    <file name="RunConfigurationExecutor_EditorBuilder_a.java">
      <node id="7806358006983673433" at="36,104,37,19" concept="10" />
      <node id="7806358006983673433" at="37,19,38,18" concept="1" />
      <node id="7806358006983673433" at="43,26,44,18" concept="6" />
      <node id="7806358006983673433" at="47,39,48,39" concept="6" />
      <node id="7806358006983673433" at="51,50,52,104" concept="5" />
      <node id="7806358006983673433" at="52,104,53,48" concept="1" />
      <node id="7806358006983673433" at="53,48,54,28" concept="1" />
      <node id="7806358006983673433" at="54,28,55,65" concept="1" />
      <node id="7806358006983673433" at="55,65,56,59" concept="1" />
      <node id="7806358006983673433" at="56,59,57,59" concept="1" />
      <node id="7806358006983673433" at="57,59,58,59" concept="1" />
      <node id="7806358006983673433" at="58,59,59,57" concept="1" />
      <node id="7806358006983673433" at="59,57,60,58" concept="1" />
      <node id="7806358006983673433" at="60,58,61,57" concept="1" />
      <node id="7806358006983673433" at="61,57,62,59" concept="1" />
      <node id="7806358006983673433" at="62,59,63,57" concept="1" />
      <node id="7806358006983673433" at="63,57,64,57" concept="1" />
      <node id="7806358006983673433" at="64,57,65,22" concept="6" />
      <node id="7806358006983673433" at="67,51,68,106" concept="5" />
      <node id="7806358006983673433" at="68,106,69,49" concept="1" />
      <node id="7806358006983673433" at="69,49,70,59" concept="1" />
      <node id="7806358006983673433" at="70,59,71,22" concept="6" />
      <node id="2886182022232400389" at="73,51,74,119" concept="5" />
      <node id="2886182022232400389" at="74,119,75,34" concept="5" />
      <node id="2886182022232400389" at="75,34,76,82" concept="1" />
      <node id="2886182022232400389" at="76,82,77,40" concept="1" />
      <node id="2886182022232400389" at="77,40,78,22" concept="6" />
      <node id="7806358006983673433" at="80,51,81,106" concept="5" />
      <node id="7806358006983673433" at="81,106,82,49" concept="1" />
      <node id="7806358006983673433" at="82,49,83,34" concept="5" />
      <node id="7806358006983673433" at="83,34,84,49" concept="1" />
      <node id="7806358006983673433" at="84,49,85,40" concept="1" />
      <node id="7806358006983673433" at="85,40,86,60" concept="1" />
      <node id="7806358006983673433" at="86,60,87,58" concept="1" />
      <node id="7806358006983673433" at="87,58,88,57" concept="1" />
      <node id="7806358006983673433" at="88,57,89,58" concept="1" />
      <node id="7806358006983673433" at="89,58,90,58" concept="1" />
      <node id="7806358006983673433" at="90,58,91,22" concept="6" />
      <node id="7806358006983709792" at="93,52,94,85" concept="5" />
      <node id="7806358006983709792" at="94,85,95,22" concept="6" />
      <node id="7806358006983709794" at="97,50,98,96" concept="5" />
      <node id="7806358006983709794" at="98,96,99,48" concept="1" />
      <node id="7806358006983709794" at="99,48,100,34" concept="5" />
      <node id="7806358006983709794" at="100,34,101,82" concept="1" />
      <node id="7806358006983709794" at="101,82,102,40" concept="1" />
      <node id="7806358006983709794" at="102,40,103,34" concept="1" />
      <node id="7806358006983709794" at="103,34,104,22" concept="6" />
      <node id="7806358006983673433" at="106,49,107,88" concept="5" />
      <node id="7806358006983673433" at="107,88,108,41" concept="1" />
      <node id="7806358006983673433" at="108,41,109,54" concept="1" />
      <node id="7806358006983673433" at="109,54,110,26" concept="5" />
      <node id="7806358006983673433" at="110,26,111,106" concept="1" />
      <node id="7806358006983673433" at="111,106,112,63" concept="1" />
      <node id="7806358006983673433" at="113,39,114,40" concept="1" />
      <node id="7806358006983673433" at="114,40,115,42" concept="1" />
      <node id="7806358006983673433" at="116,5,117,73" concept="1" />
      <node id="7806358006983673433" at="117,73,118,57" concept="5" />
      <node id="7806358006983673433" at="118,57,119,59" concept="5" />
      <node id="7806358006983673433" at="120,35,121,87" concept="5" />
      <node id="7806358006983673433" at="121,87,122,94" concept="6" />
      <node id="7806358006983673433" at="123,10,124,22" concept="6" />
      <node id="7806358006983673433" at="127,34,128,14" concept="10" />
      <node id="7806358006983673433" at="130,69,131,57" concept="6" />
      <node id="7806358006983673433" at="133,81,134,41" concept="7" />
      <node id="7806358006983673433" at="134,41,135,133" concept="6" />
      <node id="7806358006983673433" at="141,0,142,0" concept="2" trace="myReferencingNode" />
      <node id="7806358006983673433" at="143,120,144,21" concept="10" />
      <node id="7806358006983673433" at="144,21,145,42" concept="1" />
      <node id="7806358006983673433" at="145,42,146,20" concept="1" />
      <node id="7806358006983673433" at="149,41,150,43" concept="6" />
      <node id="7806358006983673433" at="155,28,156,20" concept="6" />
      <node id="7806358006983709798" at="159,54,160,91" concept="5" />
      <node id="7806358006983709798" at="160,91,161,31" concept="1" />
      <node id="7806358006983709798" at="161,31,162,44" concept="1" />
      <node id="7806358006983709798" at="162,44,163,33" concept="1" />
      <node id="7806358006983709798" at="163,33,164,28" concept="5" />
      <node id="7806358006983709798" at="164,28,165,65" concept="1" />
      <node id="7806358006983709798" at="165,65,166,44" concept="1" />
      <node id="7806358006983709798" at="166,44,167,75" concept="1" />
      <node id="7806358006983709798" at="167,75,168,59" concept="5" />
      <node id="7806358006983709798" at="168,59,169,61" concept="5" />
      <node id="7806358006983709798" at="170,37,171,89" concept="5" />
      <node id="7806358006983709798" at="171,89,172,96" concept="6" />
      <node id="7806358006983709798" at="173,12,174,24" concept="6" />
      <node id="7806358006983709800" at="177,50,178,95" concept="5" />
      <node id="7806358006983709800" at="178,95,179,48" concept="1" />
      <node id="7806358006983709800" at="179,48,180,34" concept="5" />
      <node id="7806358006983709800" at="180,34,181,82" concept="1" />
      <node id="7806358006983709800" at="181,82,182,40" concept="1" />
      <node id="7806358006983709800" at="182,40,183,34" concept="1" />
      <node id="7806358006983709800" at="183,34,184,22" concept="6" />
      <node id="7806358006983709804" at="186,50,187,89" concept="5" />
      <node id="7806358006983709804" at="187,89,188,42" concept="1" />
      <node id="7806358006983709804" at="188,42,189,55" concept="1" />
      <node id="7806358006983709804" at="189,55,190,26" concept="5" />
      <node id="7806358006983709804" at="190,26,191,63" concept="1" />
      <node id="7806358006983709804" at="191,63,192,55" concept="1" />
      <node id="7806358006983709804" at="192,55,193,34" concept="5" />
      <node id="7806358006983709804" at="193,34,194,80" concept="1" />
      <node id="7806358006983709804" at="194,80,195,40" concept="1" />
      <node id="7806358006983709804" at="195,40,196,73" concept="1" />
      <node id="7806358006983709804" at="196,73,197,57" concept="5" />
      <node id="7806358006983709804" at="197,57,198,59" concept="5" />
      <node id="7806358006983709804" at="199,35,200,87" concept="5" />
      <node id="7806358006983709804" at="200,87,201,94" concept="6" />
      <node id="7806358006983709804" at="202,10,203,22" concept="6" />
      <node id="7806358006983673433" at="205,51,206,106" concept="5" />
      <node id="7806358006983673433" at="206,106,207,49" concept="1" />
      <node id="7806358006983673433" at="207,49,208,60" concept="1" />
      <node id="7806358006983673433" at="209,69,210,61" concept="1" />
      <node id="7806358006983673433" at="212,69,213,61" concept="1" />
      <node id="7806358006983673433" at="214,5,215,22" concept="6" />
      <node id="7806358006983673444" at="217,52,218,85" concept="5" />
      <node id="7806358006983673444" at="218,85,219,22" concept="6" />
      <node id="7806358006983673433" at="221,51,222,150" concept="5" />
      <node id="7806358006983673433" at="222,150,223,22" concept="6" />
      <node id="6226796386650283598" at="225,98,226,105" concept="6" />
      <node id="7806358006983673433" at="228,51,229,149" concept="5" />
      <node id="7806358006983673433" at="229,149,230,22" concept="6" />
      <node id="6226796386650283568" at="232,98,233,102" concept="6" />
      <node id="7806358006983673539" at="235,49,236,93" concept="5" />
      <node id="7806358006983673539" at="236,93,237,47" concept="1" />
      <node id="7806358006983673539" at="237,47,238,34" concept="5" />
      <node id="7806358006983673539" at="238,34,239,49" concept="1" />
      <node id="7806358006983673539" at="239,49,240,40" concept="1" />
      <node id="7806358006983673539" at="240,40,241,34" concept="1" />
      <node id="7806358006983673539" at="241,34,242,22" concept="6" />
      <node id="6550182048787648113" at="244,50,245,149" concept="5" />
      <node id="6550182048787648113" at="245,149,246,22" concept="6" />
      <node id="6550182048787537898" at="248,49,249,93" concept="5" />
      <node id="6550182048787537898" at="249,93,250,47" concept="1" />
      <node id="6550182048787537898" at="250,47,251,34" concept="5" />
      <node id="6550182048787537898" at="251,34,252,49" concept="1" />
      <node id="6550182048787537898" at="252,49,253,40" concept="1" />
      <node id="6550182048787537898" at="253,40,254,34" concept="1" />
      <node id="6550182048787537898" at="254,34,255,22" concept="6" />
      <node id="7806358006983673433" at="257,51,258,106" concept="5" />
      <node id="7806358006983673433" at="258,106,259,49" concept="1" />
      <node id="7806358006983673433" at="259,49,260,34" concept="5" />
      <node id="7806358006983673433" at="260,34,261,49" concept="1" />
      <node id="7806358006983673433" at="261,49,262,40" concept="1" />
      <node id="7806358006983673433" at="262,40,263,60" concept="1" />
      <node id="7806358006983673433" at="263,60,264,57" concept="1" />
      <node id="7806358006983673433" at="264,57,265,22" concept="6" />
      <node id="7806358006983673543" at="267,52,268,85" concept="5" />
      <node id="7806358006983673543" at="268,85,269,22" concept="6" />
      <node id="7806358006983673433" at="271,49,272,281" concept="5" />
      <node id="7806358006983673433" at="272,281,273,33" concept="6" />
      <node id="7806358006983673433" at="276,122,277,49" concept="10" />
      <node id="7806358006983673433" at="279,55,280,59" concept="5" />
      <node id="7806358006983673433" at="280,59,281,41" concept="1" />
      <node id="7806358006983673433" at="281,41,282,24" concept="6" />
      <node id="7806358006983673433" at="285,118,286,385" concept="1" />
      <node id="7806358006983673433" at="288,41,289,38" concept="1" />
      <node id="7806358006983673433" at="293,44,294,54" concept="5" />
      <node id="7806358006983673433" at="294,54,295,44" concept="1" />
      <node id="7806358006983673433" at="295,44,296,0" concept="8" />
      <node id="7806358006983673433" at="296,0,297,40" concept="1" />
      <node id="7806358006983673433" at="297,40,298,24" concept="6" />
      <node id="7806358006983673433" at="300,40,301,28" concept="6" />
      <node id="1353230511308517278" at="304,49,305,93" concept="5" />
      <node id="1353230511308517278" at="305,93,306,47" concept="1" />
      <node id="1353230511308517278" at="306,47,307,34" concept="1" />
      <node id="1353230511308517278" at="307,34,308,22" concept="6" />
      <node id="1353230511308518694" at="310,49,311,93" concept="5" />
      <node id="1353230511308518694" at="311,93,312,47" concept="1" />
      <node id="1353230511308518694" at="312,47,313,34" concept="1" />
      <node id="1353230511308518694" at="313,34,314,22" concept="6" />
      <node id="7806358006983673433" at="33,0,35,0" concept="2" trace="myNode" />
      <node id="7806358006983673433" at="139,0,141,0" concept="2" trace="myNode" />
      <node id="7806358006983673433" at="47,0,50,0" concept="4" trace="createCell#()Ljetbrains/mps/openapi/editor/cells/EditorCell;" />
      <node id="7806358006983673433" at="127,0,130,0" concept="0" trace="_Inline_g7zihj_a2b0#()V" />
      <node id="7806358006983673433" at="130,0,133,0" concept="4" trace="createEditorCell#(Ljetbrains/mps/openapi/editor/EditorContext;)Ljetbrains/mps/openapi/editor/cells/EditorCell;" />
      <node id="7806358006983673433" at="149,0,152,0" concept="4" trace="createCell#()Ljetbrains/mps/openapi/editor/cells/EditorCell;" />
      <node id="7806358006983673433" at="208,60,211,5" concept="3" />
      <node id="7806358006983673433" at="211,5,214,5" concept="3" />
      <node id="6226796386650283596" at="225,0,228,0" concept="9" trace="renderingCondition_g7zihj_a1c0#(Lorg/jetbrains/mps/openapi/model/SNode;Ljetbrains/mps/openapi/editor/EditorContext;)Z" />
      <node id="6226796386650283566" at="232,0,235,0" concept="9" trace="renderingCondition_g7zihj_a2c0#(Lorg/jetbrains/mps/openapi/model/SNode;Ljetbrains/mps/openapi/editor/EditorContext;)Z" />
      <node id="7806358006983673433" at="276,0,279,0" concept="0" trace="executeSingleRoleHandler_g7zihj_b6a#(Lorg/jetbrains/mps/openapi/model/SNode;Lorg/jetbrains/mps/openapi/language/SContainmentLink;Ljetbrains/mps/openapi/editor/EditorContext;)V" />
      <node id="7806358006983673433" at="284,70,287,7" concept="3" />
      <node id="7806358006983673433" at="287,7,290,7" concept="3" />
      <node id="7806358006983673433" at="300,0,303,0" concept="4" trace="getNoTargetText#()Ljava/lang/String;" />
      <node id="7806358006983673433" at="36,0,40,0" concept="0" trace="RunConfigurationExecutor_EditorBuilder_a#(Ljetbrains/mps/openapi/editor/EditorContext;Lorg/jetbrains/mps/openapi/model/SNode;)V" />
      <node id="7806358006983709792" at="93,0,97,0" concept="4" trace="createIndentCell_g7zihj_a1a#()Ljetbrains/mps/openapi/editor/cells/EditorCell;" />
      <node id="7806358006983673433" at="112,63,116,5" concept="3" />
      <node id="7806358006983673433" at="133,0,137,0" concept="4" trace="createEditorCell#(Ljetbrains/mps/openapi/editor/EditorContext;Lorg/jetbrains/mps/openapi/model/SNode;)Ljetbrains/mps/openapi/editor/cells/EditorCell;" />
      <node id="7806358006983673444" at="217,0,221,0" concept="4" trace="createIndentCell_g7zihj_a2a#()Ljetbrains/mps/openapi/editor/cells/EditorCell;" />
      <node id="7806358006983673433" at="221,0,225,0" concept="4" trace="createComponent_g7zihj_b2a#()Ljetbrains/mps/openapi/editor/cells/EditorCell;" />
      <node id="7806358006983673433" at="228,0,232,0" concept="4" trace="createComponent_g7zihj_c2a#()Ljetbrains/mps/openapi/editor/cells/EditorCell;" />
      <node id="6550182048787648113" at="244,0,248,0" concept="4" trace="createComponent_g7zihj_e0#()Ljetbrains/mps/openapi/editor/cells/EditorCell;" />
      <node id="7806358006983673543" at="267,0,271,0" concept="4" trace="createIndentCell_g7zihj_a6a#()Ljetbrains/mps/openapi/editor/cells/EditorCell;" />
      <node id="7806358006983673433" at="271,0,275,0" concept="4" trace="createRefNode_g7zihj_b6a#()Ljetbrains/mps/openapi/editor/cells/EditorCell;" />
      <node id="7806358006983673433" at="41,0,46,0" concept="4" trace="getNode#()Lorg/jetbrains/mps/openapi/model/SNode;" />
      <node id="7806358006983673433" at="119,59,124,22" concept="3" />
      <node id="7806358006983673433" at="143,0,148,0" concept="0" trace="Inline_Builder_g7zihj_a2b0#(Ljetbrains/mps/openapi/editor/EditorContext;Lorg/jetbrains/mps/openapi/model/SNode;Lorg/jetbrains/mps/openapi/model/SNode;)V" />
      <node id="7806358006983673433" at="153,0,158,0" concept="4" trace="getNode#()Lorg/jetbrains/mps/openapi/model/SNode;" />
      <node id="7806358006983709798" at="169,61,174,24" concept="3" />
      <node id="7806358006983709804" at="198,59,203,22" concept="3" />
      <node id="7806358006983673433" at="279,0,284,0" concept="4" trace="createChildCell#(Lorg/jetbrains/mps/openapi/model/SNode;)Ljetbrains/mps/openapi/editor/cells/EditorCell;" />
      <node id="7806358006983673433" at="67,0,73,0" concept="4" trace="createCollection_g7zihj_a0#()Ljetbrains/mps/openapi/editor/cells/EditorCell;" />
      <node id="1353230511308517278" at="304,0,310,0" concept="4" trace="createConstant_g7zihj_h0#()Ljetbrains/mps/openapi/editor/cells/EditorCell;" />
      <node id="1353230511308518694" at="310,0,316,0" concept="4" trace="createConstant_g7zihj_i0#()Ljetbrains/mps/openapi/editor/cells/EditorCell;" />
      <node id="2886182022232400389" at="73,0,80,0" concept="4" trace="createComponent_g7zihj_a0a#()Ljetbrains/mps/openapi/editor/cells/EditorCell;" />
      <node id="7806358006983673433" at="284,0,292,0" concept="4" trace="installCellInfo#(Lorg/jetbrains/mps/openapi/model/SNode;Ljetbrains/mps/openapi/editor/cells/EditorCell;)V" />
      <node id="7806358006983673433" at="292,0,300,0" concept="4" trace="createEmptyCell#()Ljetbrains/mps/openapi/editor/cells/EditorCell;" />
      <node id="7806358006983709794" at="97,0,106,0" concept="4" trace="createConstant_g7zihj_b1a#()Ljetbrains/mps/openapi/editor/cells/EditorCell;" />
      <node id="7806358006983709800" at="177,0,186,0" concept="4" trace="createConstant_g7zihj_d1a#()Ljetbrains/mps/openapi/editor/cells/EditorCell;" />
      <node id="7806358006983673539" at="235,0,244,0" concept="4" trace="createConstant_g7zihj_d0#()Ljetbrains/mps/openapi/editor/cells/EditorCell;" />
      <node id="6550182048787537898" at="248,0,257,0" concept="4" trace="createConstant_g7zihj_f0#()Ljetbrains/mps/openapi/editor/cells/EditorCell;" />
      <node id="7806358006983673433" at="257,0,267,0" concept="4" trace="createCollection_g7zihj_g0#()Ljetbrains/mps/openapi/editor/cells/EditorCell;" />
      <node id="7806358006983673433" at="205,0,217,0" concept="4" trace="createCollection_g7zihj_c0#()Ljetbrains/mps/openapi/editor/cells/EditorCell;" />
      <node id="7806358006983673433" at="80,0,93,0" concept="4" trace="createCollection_g7zihj_b0#()Ljetbrains/mps/openapi/editor/cells/EditorCell;" />
      <node id="7806358006983673433" at="51,0,67,0" concept="4" trace="createCollection_g7zihj_a#()Ljetbrains/mps/openapi/editor/cells/EditorCell;" />
      <node id="7806358006983709798" at="159,0,176,0" concept="4" trace="createProperty_g7zihj_a0c1a#()Ljetbrains/mps/openapi/editor/cells/EditorCell;" />
      <node id="7806358006983709804" at="186,0,205,0" concept="4" trace="createProperty_g7zihj_e1a#()Ljetbrains/mps/openapi/editor/cells/EditorCell;" />
      <node id="7806358006983673433" at="106,0,126,0" concept="4" trace="createRefCell_g7zihj_c1a#()Ljetbrains/mps/openapi/editor/cells/EditorCell;" />
      <scope id="7806358006983673433" at="43,26,44,18" />
      <scope id="7806358006983673433" at="47,39,48,39" />
      <scope id="7806358006983673433" at="127,34,128,14" />
      <scope id="7806358006983673433" at="130,69,131,57" />
      <scope id="7806358006983673433" at="149,41,150,43" />
      <scope id="7806358006983673433" at="155,28,156,20" />
      <scope id="7806358006983673433" at="209,69,210,61" />
      <scope id="7806358006983673433" at="212,69,213,61" />
      <scope id="6226796386650283597" at="225,98,226,105" />
      <scope id="6226796386650283567" at="232,98,233,102" />
      <scope id="7806358006983673433" at="276,122,277,49" />
      <scope id="7806358006983673433" at="285,118,286,385" />
      <scope id="7806358006983673433" at="288,41,289,38" />
      <scope id="7806358006983673433" at="300,40,301,28" />
      <scope id="7806358006983673433" at="36,104,38,18" />
      <scope id="7806358006983709792" at="93,52,95,22">
        <var name="editorCell" id="7806358006983709792" />
      </scope>
      <scope id="7806358006983673433" at="113,39,115,42" />
      <scope id="7806358006983673433" at="120,35,122,94">
        <var name="manager" id="7806358006983673433" />
      </scope>
      <scope id="7806358006983673433" at="133,81,135,133" />
      <scope id="7806358006983709798" at="170,37,172,96">
        <var name="manager" id="7806358006983709798" />
      </scope>
      <scope id="7806358006983709804" at="199,35,201,94">
        <var name="manager" id="7806358006983709804" />
      </scope>
      <scope id="7806358006983673444" at="217,52,219,22">
        <var name="editorCell" id="7806358006983673444" />
      </scope>
      <scope id="7806358006983673433" at="221,51,223,22">
        <var name="editorCell" id="7806358006983673433" />
      </scope>
      <scope id="7806358006983673433" at="228,51,230,22">
        <var name="editorCell" id="7806358006983673433" />
      </scope>
      <scope id="6550182048787648113" at="244,50,246,22">
        <var name="editorCell" id="6550182048787648113" />
      </scope>
      <scope id="7806358006983673543" at="267,52,269,22">
        <var name="editorCell" id="7806358006983673543" />
      </scope>
      <scope id="7806358006983673433" at="271,49,273,33">
        <var name="provider" id="7806358006983673433" />
      </scope>
      <scope id="7806358006983673433" at="47,0,50,0" />
      <scope id="7806358006983673433" at="127,0,130,0" />
      <scope id="7806358006983673433" at="130,0,133,0">
=======
      <node id="7806358006983673433" at="31,79,32,63" concept="6" />
      <node id="7806358006983673433" at="34,82,35,65" concept="6" />
      <node id="7806358006983673433" at="37,89,38,97" concept="5" />
      <node id="7806358006983673433" at="38,97,39,48" concept="1" />
      <node id="7806358006983673433" at="39,48,40,28" concept="1" />
      <node id="7806358006983673433" at="40,28,41,83" concept="1" />
      <node id="7806358006983673433" at="41,83,42,83" concept="1" />
      <node id="7806358006983673433" at="42,83,43,83" concept="1" />
      <node id="7806358006983673433" at="43,83,44,81" concept="1" />
      <node id="7806358006983673433" at="44,81,45,82" concept="1" />
      <node id="7806358006983673433" at="45,82,46,81" concept="1" />
      <node id="7806358006983673433" at="46,81,47,83" concept="1" />
      <node id="7806358006983673433" at="47,83,48,81" concept="1" />
      <node id="7806358006983673433" at="48,81,49,81" concept="1" />
      <node id="7806358006983673433" at="49,81,50,22" concept="6" />
      <node id="7806358006983673433" at="52,90,53,99" concept="5" />
      <node id="7806358006983673433" at="53,99,54,49" concept="1" />
      <node id="7806358006983673433" at="54,49,55,83" concept="1" />
      <node id="7806358006983673433" at="55,83,56,22" concept="6" />
      <node id="2886182022232400389" at="58,90,59,131" concept="5" />
      <node id="2886182022232400389" at="59,131,60,34" concept="5" />
      <node id="2886182022232400389" at="60,34,61,66" concept="1" />
      <node id="2886182022232400389" at="61,66,62,40" concept="1" />
      <node id="2886182022232400389" at="62,40,63,22" concept="6" />
      <node id="7806358006983673433" at="65,90,66,99" concept="5" />
      <node id="7806358006983673433" at="66,99,67,49" concept="1" />
      <node id="7806358006983673433" at="67,49,68,34" concept="5" />
      <node id="7806358006983673433" at="68,34,69,52" concept="1" />
      <node id="7806358006983673433" at="69,52,70,40" concept="1" />
      <node id="7806358006983673433" at="70,40,71,84" concept="1" />
      <node id="7806358006983673433" at="71,84,72,82" concept="1" />
      <node id="7806358006983673433" at="72,82,73,81" concept="1" />
      <node id="7806358006983673433" at="73,81,74,82" concept="1" />
      <node id="7806358006983673433" at="74,82,75,82" concept="1" />
      <node id="7806358006983673433" at="75,82,76,22" concept="6" />
      <node id="7806358006983709792" at="78,91,79,78" concept="5" />
      <node id="7806358006983709792" at="79,78,80,22" concept="6" />
      <node id="7806358006983709794" at="82,89,83,89" concept="5" />
      <node id="7806358006983709794" at="83,89,84,48" concept="1" />
      <node id="7806358006983709794" at="84,48,85,34" concept="5" />
      <node id="7806358006983709794" at="85,34,86,66" concept="1" />
      <node id="7806358006983709794" at="86,66,87,40" concept="1" />
      <node id="7806358006983709794" at="87,40,88,34" concept="1" />
      <node id="7806358006983709794" at="88,34,89,22" concept="6" />
      <node id="7806358006983673433" at="91,88,92,81" concept="5" />
      <node id="7806358006983673433" at="92,81,93,41" concept="1" />
      <node id="7806358006983673433" at="93,41,94,54" concept="1" />
      <node id="7806358006983673433" at="94,54,95,26" concept="5" />
      <node id="7806358006983673433" at="95,26,96,97" concept="1" />
      <node id="7806358006983673433" at="96,97,97,58" concept="1" />
      <node id="7806358006983673433" at="98,39,99,40" concept="1" />
      <node id="7806358006983673433" at="99,40,100,42" concept="1" />
      <node id="7806358006983673433" at="101,5,102,73" concept="1" />
      <node id="7806358006983673433" at="102,73,103,57" concept="5" />
      <node id="7806358006983673433" at="104,35,105,82" concept="5" />
      <node id="7806358006983673433" at="105,82,106,112" concept="6" />
      <node id="7806358006983673433" at="107,10,108,22" concept="6" />
      <node id="7806358006983709797" at="111,34,112,14" concept="9" />
      <node id="7806358006983709797" at="114,69,115,67" concept="6" />
      <node id="7806358006983709797" at="117,81,118,67" concept="6" />
      <node id="7806358006983709798" at="120,93,121,84" concept="5" />
      <node id="7806358006983709798" at="121,84,122,31" concept="1" />
      <node id="7806358006983709798" at="122,31,123,44" concept="1" />
      <node id="7806358006983709798" at="123,44,124,33" concept="1" />
      <node id="7806358006983709798" at="124,33,125,28" concept="5" />
      <node id="7806358006983709798" at="125,28,126,60" concept="1" />
      <node id="7806358006983709798" at="126,60,127,44" concept="1" />
      <node id="7806358006983709798" at="127,44,128,75" concept="1" />
      <node id="7806358006983709798" at="128,75,129,59" concept="5" />
      <node id="7806358006983709798" at="130,37,131,84" concept="5" />
      <node id="7806358006983709798" at="131,84,132,114" concept="6" />
      <node id="7806358006983709798" at="133,12,134,24" concept="6" />
      <node id="7806358006983709800" at="137,89,138,88" concept="5" />
      <node id="7806358006983709800" at="138,88,139,48" concept="1" />
      <node id="7806358006983709800" at="139,48,140,34" concept="5" />
      <node id="7806358006983709800" at="140,34,141,66" concept="1" />
      <node id="7806358006983709800" at="141,66,142,40" concept="1" />
      <node id="7806358006983709800" at="142,40,143,34" concept="1" />
      <node id="7806358006983709800" at="143,34,144,22" concept="6" />
      <node id="7806358006983709804" at="146,89,147,82" concept="5" />
      <node id="7806358006983709804" at="147,82,148,42" concept="1" />
      <node id="7806358006983709804" at="148,42,149,55" concept="1" />
      <node id="7806358006983709804" at="149,55,150,26" concept="5" />
      <node id="7806358006983709804" at="150,26,151,58" concept="1" />
      <node id="7806358006983709804" at="151,58,152,55" concept="1" />
      <node id="7806358006983709804" at="152,55,153,34" concept="5" />
      <node id="7806358006983709804" at="153,34,154,64" concept="1" />
      <node id="7806358006983709804" at="154,64,155,40" concept="1" />
      <node id="7806358006983709804" at="155,40,156,73" concept="1" />
      <node id="7806358006983709804" at="156,73,157,57" concept="5" />
      <node id="7806358006983709804" at="158,35,159,82" concept="5" />
      <node id="7806358006983709804" at="159,82,160,112" concept="6" />
      <node id="7806358006983709804" at="161,10,162,22" concept="6" />
      <node id="7806358006983673433" at="164,90,165,99" concept="5" />
      <node id="7806358006983673433" at="165,99,166,49" concept="1" />
      <node id="7806358006983673433" at="166,49,167,84" concept="1" />
      <node id="7806358006983673433" at="168,62,169,85" concept="1" />
      <node id="7806358006983673433" at="171,62,172,85" concept="1" />
      <node id="7806358006983673433" at="173,5,174,22" concept="6" />
      <node id="7806358006983673444" at="176,91,177,78" concept="5" />
      <node id="7806358006983673444" at="177,78,178,22" concept="6" />
      <node id="7806358006983673433" at="180,90,181,162" concept="5" />
      <node id="7806358006983673433" at="181,162,182,22" concept="6" />
      <node id="6226796386650283598" at="184,98,185,105" concept="6" />
      <node id="7806358006983673433" at="187,90,188,161" concept="5" />
      <node id="7806358006983673433" at="188,161,189,22" concept="6" />
      <node id="6226796386650283568" at="191,98,192,102" concept="6" />
      <node id="7806358006983673539" at="194,88,195,86" concept="5" />
      <node id="7806358006983673539" at="195,86,196,47" concept="1" />
      <node id="7806358006983673539" at="196,47,197,34" concept="5" />
      <node id="7806358006983673539" at="197,34,198,52" concept="1" />
      <node id="7806358006983673539" at="198,52,199,40" concept="1" />
      <node id="7806358006983673539" at="199,40,200,34" concept="1" />
      <node id="7806358006983673539" at="200,34,201,22" concept="6" />
      <node id="6550182048787648113" at="203,89,204,161" concept="5" />
      <node id="6550182048787648113" at="204,161,205,22" concept="6" />
      <node id="6550182048787537898" at="207,88,208,86" concept="5" />
      <node id="6550182048787537898" at="208,86,209,47" concept="1" />
      <node id="6550182048787537898" at="209,47,210,34" concept="5" />
      <node id="6550182048787537898" at="210,34,211,52" concept="1" />
      <node id="6550182048787537898" at="211,52,212,40" concept="1" />
      <node id="6550182048787537898" at="212,40,213,34" concept="1" />
      <node id="6550182048787537898" at="213,34,214,22" concept="6" />
      <node id="7806358006983673433" at="216,90,217,99" concept="5" />
      <node id="7806358006983673433" at="217,99,218,49" concept="1" />
      <node id="7806358006983673433" at="218,49,219,34" concept="5" />
      <node id="7806358006983673433" at="219,34,220,52" concept="1" />
      <node id="7806358006983673433" at="220,52,221,40" concept="1" />
      <node id="7806358006983673433" at="221,40,222,84" concept="1" />
      <node id="7806358006983673433" at="222,84,223,81" concept="1" />
      <node id="7806358006983673433" at="223,81,224,22" concept="6" />
      <node id="7806358006983673543" at="226,91,227,78" concept="5" />
      <node id="7806358006983673543" at="227,78,228,22" concept="6" />
      <node id="7806358006983673433" at="230,88,231,265" concept="5" />
      <node id="7806358006983673433" at="231,265,232,33" concept="6" />
      <node id="7806358006983673433" at="235,122,236,49" concept="9" />
      <node id="7806358006983673433" at="238,55,239,59" concept="5" />
      <node id="7806358006983673433" at="239,59,240,41" concept="1" />
      <node id="7806358006983673433" at="240,41,241,24" concept="6" />
      <node id="7806358006983673433" at="244,118,245,383" concept="1" />
      <node id="7806358006983673433" at="247,41,248,38" concept="1" />
      <node id="7806358006983673433" at="252,44,253,54" concept="5" />
      <node id="7806358006983673433" at="253,54,254,44" concept="1" />
      <node id="7806358006983673433" at="254,44,255,0" concept="7" />
      <node id="7806358006983673433" at="255,0,256,40" concept="1" />
      <node id="7806358006983673433" at="256,40,257,24" concept="6" />
      <node id="7806358006983673433" at="259,40,260,28" concept="6" />
      <node id="1353230511308517278" at="263,88,264,86" concept="5" />
      <node id="1353230511308517278" at="264,86,265,47" concept="1" />
      <node id="1353230511308517278" at="265,47,266,34" concept="1" />
      <node id="1353230511308517278" at="266,34,267,22" concept="6" />
      <node id="1353230511308518694" at="269,88,270,86" concept="5" />
      <node id="1353230511308518694" at="270,86,271,47" concept="1" />
      <node id="1353230511308518694" at="271,47,272,34" concept="1" />
      <node id="1353230511308518694" at="272,34,273,22" concept="6" />
      <node id="7806358006983673433" at="275,91,276,99" concept="5" />
      <node id="7806358006983673433" at="276,99,277,50" concept="1" />
      <node id="7806358006983673433" at="277,50,278,28" concept="1" />
      <node id="7806358006983673433" at="278,28,279,34" concept="5" />
      <node id="7806358006983673433" at="279,34,280,52" concept="1" />
      <node id="7806358006983673433" at="280,52,281,40" concept="1" />
      <node id="7806358006983673433" at="281,40,282,83" concept="1" />
      <node id="7806358006983673433" at="282,83,283,81" concept="1" />
      <node id="7806358006983673433" at="283,81,284,80" concept="1" />
      <node id="7806358006983673433" at="284,80,285,22" concept="6" />
      <node id="7806358006983673550" at="287,90,288,78" concept="5" />
      <node id="7806358006983673550" at="288,78,289,22" concept="6" />
      <node id="7806358006983673551" at="291,88,292,95" concept="5" />
      <node id="7806358006983673551" at="292,95,293,47" concept="1" />
      <node id="7806358006983673551" at="293,47,294,34" concept="5" />
      <node id="7806358006983673551" at="294,34,295,66" concept="1" />
      <node id="7806358006983673551" at="295,66,296,40" concept="1" />
      <node id="7806358006983673551" at="296,40,297,34" concept="1" />
      <node id="7806358006983673551" at="297,34,298,22" concept="6" />
      <node id="7806358006983673433" at="300,87,301,292" concept="5" />
      <node id="7806358006983673433" at="301,292,302,33" concept="6" />
      <node id="7806358006983673433" at="305,135,306,49" concept="9" />
      <node id="7806358006983673433" at="308,55,309,59" concept="5" />
      <node id="7806358006983673433" at="309,59,310,41" concept="1" />
      <node id="7806358006983673433" at="310,41,311,24" concept="6" />
      <node id="7806358006983673433" at="314,118,315,397" concept="1" />
      <node id="7806358006983673433" at="317,41,318,52" concept="1" />
      <node id="7806358006983673433" at="322,44,323,54" concept="5" />
      <node id="7806358006983673433" at="323,54,324,58" concept="1" />
      <node id="7806358006983673433" at="324,58,325,0" concept="7" />
      <node id="7806358006983673433" at="325,0,326,40" concept="1" />
      <node id="7806358006983673433" at="326,40,327,24" concept="6" />
      <node id="7806358006983673433" at="329,40,330,42" concept="6" />
      <node id="7806358006983673433" at="31,0,34,0" concept="4" trace="createEditorCell#(Ljetbrains/mps/openapi/editor/EditorContext;Lorg/jetbrains/mps/openapi/model/SNode;)Ljetbrains/mps/openapi/editor/cells/EditorCell;" />
      <node id="7806358006983673433" at="34,0,37,0" concept="4" trace="createInspectedCell#(Ljetbrains/mps/openapi/editor/EditorContext;Lorg/jetbrains/mps/openapi/model/SNode;)Ljetbrains/mps/openapi/editor/cells/EditorCell;" />
      <node id="7806358006983709797" at="111,0,114,0" concept="0" trace="_Inline_g7zihj_a2b0#()V" />
      <node id="7806358006983709797" at="114,0,117,0" concept="4" trace="createEditorCell#(Ljetbrains/mps/openapi/editor/EditorContext;)Ljetbrains/mps/openapi/editor/cells/EditorCell;" />
      <node id="7806358006983709797" at="117,0,120,0" concept="4" trace="createEditorCell#(Ljetbrains/mps/openapi/editor/EditorContext;Lorg/jetbrains/mps/openapi/model/SNode;)Ljetbrains/mps/openapi/editor/cells/EditorCell;" />
      <node id="7806358006983673433" at="167,84,170,5" concept="3" />
      <node id="7806358006983673433" at="170,5,173,5" concept="3" />
      <node id="6226796386650283596" at="184,0,187,0" concept="8" trace="renderingCondition_g7zihj_a1c0#(Lorg/jetbrains/mps/openapi/model/SNode;Ljetbrains/mps/openapi/editor/EditorContext;)Z" />
      <node id="6226796386650283566" at="191,0,194,0" concept="8" trace="renderingCondition_g7zihj_a2c0#(Lorg/jetbrains/mps/openapi/model/SNode;Ljetbrains/mps/openapi/editor/EditorContext;)Z" />
      <node id="7806358006983673433" at="235,0,238,0" concept="0" trace="executeSingleRoleHandler_g7zihj_b6a#(Lorg/jetbrains/mps/openapi/model/SNode;Lorg/jetbrains/mps/openapi/language/SContainmentLink;Ljetbrains/mps/openapi/editor/EditorContext;)V" />
      <node id="7806358006983673433" at="243,70,246,7" concept="3" />
      <node id="7806358006983673433" at="246,7,249,7" concept="3" />
      <node id="7806358006983673433" at="259,0,262,0" concept="4" trace="getNoTargetText#()Ljava/lang/String;" />
      <node id="7806358006983673433" at="305,0,308,0" concept="0" trace="debuggerConfigurationSingleRoleHandler_g7zihj_c0#(Lorg/jetbrains/mps/openapi/model/SNode;Lorg/jetbrains/mps/openapi/language/SContainmentLink;Ljetbrains/mps/openapi/editor/EditorContext;)V" />
      <node id="7806358006983673433" at="313,70,316,7" concept="3" />
      <node id="7806358006983673433" at="316,7,319,7" concept="3" />
      <node id="7806358006983673433" at="329,0,332,0" concept="4" trace="getNoTargetText#()Ljava/lang/String;" />
      <node id="7806358006983709792" at="78,0,82,0" concept="4" trace="createIndentCell_g7zihj_a1a#(Ljetbrains/mps/openapi/editor/EditorContext;Lorg/jetbrains/mps/openapi/model/SNode;)Ljetbrains/mps/openapi/editor/cells/EditorCell;" />
      <node id="7806358006983673433" at="97,58,101,5" concept="3" />
      <node id="7806358006983673444" at="176,0,180,0" concept="4" trace="createIndentCell_g7zihj_a2a#(Ljetbrains/mps/openapi/editor/EditorContext;Lorg/jetbrains/mps/openapi/model/SNode;)Ljetbrains/mps/openapi/editor/cells/EditorCell;" />
      <node id="7806358006983673433" at="180,0,184,0" concept="4" trace="createComponent_g7zihj_b2a#(Ljetbrains/mps/openapi/editor/EditorContext;Lorg/jetbrains/mps/openapi/model/SNode;)Ljetbrains/mps/openapi/editor/cells/EditorCell;" />
      <node id="7806358006983673433" at="187,0,191,0" concept="4" trace="createComponent_g7zihj_c2a#(Ljetbrains/mps/openapi/editor/EditorContext;Lorg/jetbrains/mps/openapi/model/SNode;)Ljetbrains/mps/openapi/editor/cells/EditorCell;" />
      <node id="6550182048787648113" at="203,0,207,0" concept="4" trace="createComponent_g7zihj_e0#(Ljetbrains/mps/openapi/editor/EditorContext;Lorg/jetbrains/mps/openapi/model/SNode;)Ljetbrains/mps/openapi/editor/cells/EditorCell;" />
      <node id="7806358006983673543" at="226,0,230,0" concept="4" trace="createIndentCell_g7zihj_a6a#(Ljetbrains/mps/openapi/editor/EditorContext;Lorg/jetbrains/mps/openapi/model/SNode;)Ljetbrains/mps/openapi/editor/cells/EditorCell;" />
      <node id="7806358006983673433" at="230,0,234,0" concept="4" trace="createRefNode_g7zihj_b6a#(Ljetbrains/mps/openapi/editor/EditorContext;Lorg/jetbrains/mps/openapi/model/SNode;)Ljetbrains/mps/openapi/editor/cells/EditorCell;" />
      <node id="7806358006983673550" at="287,0,291,0" concept="4" trace="createIndentCell_g7zihj_a0#(Ljetbrains/mps/openapi/editor/EditorContext;Lorg/jetbrains/mps/openapi/model/SNode;)Ljetbrains/mps/openapi/editor/cells/EditorCell;" />
      <node id="7806358006983673433" at="300,0,304,0" concept="4" trace="createRefNode_g7zihj_c0#(Ljetbrains/mps/openapi/editor/EditorContext;Lorg/jetbrains/mps/openapi/model/SNode;)Ljetbrains/mps/openapi/editor/cells/EditorCell;" />
      <node id="7806358006983673433" at="103,57,108,22" concept="3" />
      <node id="7806358006983709798" at="129,59,134,24" concept="3" />
      <node id="7806358006983709804" at="157,57,162,22" concept="3" />
      <node id="7806358006983673433" at="238,0,243,0" concept="4" trace="createChildCell#(Lorg/jetbrains/mps/openapi/model/SNode;)Ljetbrains/mps/openapi/editor/cells/EditorCell;" />
      <node id="7806358006983673433" at="308,0,313,0" concept="4" trace="createChildCell#(Lorg/jetbrains/mps/openapi/model/SNode;)Ljetbrains/mps/openapi/editor/cells/EditorCell;" />
      <node id="7806358006983673433" at="52,0,58,0" concept="4" trace="createCollection_g7zihj_a0#(Ljetbrains/mps/openapi/editor/EditorContext;Lorg/jetbrains/mps/openapi/model/SNode;)Ljetbrains/mps/openapi/editor/cells/EditorCell;" />
      <node id="1353230511308517278" at="263,0,269,0" concept="4" trace="createConstant_g7zihj_h0#(Ljetbrains/mps/openapi/editor/EditorContext;Lorg/jetbrains/mps/openapi/model/SNode;)Ljetbrains/mps/openapi/editor/cells/EditorCell;" />
      <node id="1353230511308518694" at="269,0,275,0" concept="4" trace="createConstant_g7zihj_i0#(Ljetbrains/mps/openapi/editor/EditorContext;Lorg/jetbrains/mps/openapi/model/SNode;)Ljetbrains/mps/openapi/editor/cells/EditorCell;" />
      <node id="2886182022232400389" at="58,0,65,0" concept="4" trace="createComponent_g7zihj_a0a#(Ljetbrains/mps/openapi/editor/EditorContext;Lorg/jetbrains/mps/openapi/model/SNode;)Ljetbrains/mps/openapi/editor/cells/EditorCell;" />
      <node id="7806358006983673433" at="243,0,251,0" concept="4" trace="installCellInfo#(Lorg/jetbrains/mps/openapi/model/SNode;Ljetbrains/mps/openapi/editor/cells/EditorCell;)V" />
      <node id="7806358006983673433" at="251,0,259,0" concept="4" trace="createEmptyCell#()Ljetbrains/mps/openapi/editor/cells/EditorCell;" />
      <node id="7806358006983673433" at="313,0,321,0" concept="4" trace="installCellInfo#(Lorg/jetbrains/mps/openapi/model/SNode;Ljetbrains/mps/openapi/editor/cells/EditorCell;)V" />
      <node id="7806358006983673433" at="321,0,329,0" concept="4" trace="createEmptyCell#()Ljetbrains/mps/openapi/editor/cells/EditorCell;" />
      <node id="7806358006983709794" at="82,0,91,0" concept="4" trace="createConstant_g7zihj_b1a#(Ljetbrains/mps/openapi/editor/EditorContext;Lorg/jetbrains/mps/openapi/model/SNode;)Ljetbrains/mps/openapi/editor/cells/EditorCell;" />
      <node id="7806358006983709800" at="137,0,146,0" concept="4" trace="createConstant_g7zihj_d1a#(Ljetbrains/mps/openapi/editor/EditorContext;Lorg/jetbrains/mps/openapi/model/SNode;)Ljetbrains/mps/openapi/editor/cells/EditorCell;" />
      <node id="7806358006983673539" at="194,0,203,0" concept="4" trace="createConstant_g7zihj_d0#(Ljetbrains/mps/openapi/editor/EditorContext;Lorg/jetbrains/mps/openapi/model/SNode;)Ljetbrains/mps/openapi/editor/cells/EditorCell;" />
      <node id="6550182048787537898" at="207,0,216,0" concept="4" trace="createConstant_g7zihj_f0#(Ljetbrains/mps/openapi/editor/EditorContext;Lorg/jetbrains/mps/openapi/model/SNode;)Ljetbrains/mps/openapi/editor/cells/EditorCell;" />
      <node id="7806358006983673551" at="291,0,300,0" concept="4" trace="createConstant_g7zihj_b0#(Ljetbrains/mps/openapi/editor/EditorContext;Lorg/jetbrains/mps/openapi/model/SNode;)Ljetbrains/mps/openapi/editor/cells/EditorCell;" />
      <node id="7806358006983673433" at="216,0,226,0" concept="4" trace="createCollection_g7zihj_g0#(Ljetbrains/mps/openapi/editor/EditorContext;Lorg/jetbrains/mps/openapi/model/SNode;)Ljetbrains/mps/openapi/editor/cells/EditorCell;" />
      <node id="7806358006983673433" at="164,0,176,0" concept="4" trace="createCollection_g7zihj_c0#(Ljetbrains/mps/openapi/editor/EditorContext;Lorg/jetbrains/mps/openapi/model/SNode;)Ljetbrains/mps/openapi/editor/cells/EditorCell;" />
      <node id="7806358006983673433" at="275,0,287,0" concept="4" trace="createCollection_g7zihj_a_0#(Ljetbrains/mps/openapi/editor/EditorContext;Lorg/jetbrains/mps/openapi/model/SNode;)Ljetbrains/mps/openapi/editor/cells/EditorCell;" />
      <node id="7806358006983673433" at="65,0,78,0" concept="4" trace="createCollection_g7zihj_b0#(Ljetbrains/mps/openapi/editor/EditorContext;Lorg/jetbrains/mps/openapi/model/SNode;)Ljetbrains/mps/openapi/editor/cells/EditorCell;" />
      <node id="7806358006983673433" at="37,0,52,0" concept="4" trace="createCollection_g7zihj_a#(Ljetbrains/mps/openapi/editor/EditorContext;Lorg/jetbrains/mps/openapi/model/SNode;)Ljetbrains/mps/openapi/editor/cells/EditorCell;" />
      <node id="7806358006983709798" at="120,0,136,0" concept="4" trace="createProperty_g7zihj_a0c1a#(Ljetbrains/mps/openapi/editor/EditorContext;Lorg/jetbrains/mps/openapi/model/SNode;)Ljetbrains/mps/openapi/editor/cells/EditorCell;" />
      <node id="7806358006983709804" at="146,0,164,0" concept="4" trace="createProperty_g7zihj_e1a#(Ljetbrains/mps/openapi/editor/EditorContext;Lorg/jetbrains/mps/openapi/model/SNode;)Ljetbrains/mps/openapi/editor/cells/EditorCell;" />
      <node id="7806358006983673433" at="91,0,110,0" concept="4" trace="createRefCell_g7zihj_c1a#(Ljetbrains/mps/openapi/editor/EditorContext;Lorg/jetbrains/mps/openapi/model/SNode;)Ljetbrains/mps/openapi/editor/cells/EditorCell;" />
      <scope id="7806358006983673433" at="31,79,32,63" />
      <scope id="7806358006983673433" at="34,82,35,65" />
      <scope id="7806358006983709797" at="111,34,112,14" />
      <scope id="7806358006983709797" at="114,69,115,67" />
      <scope id="7806358006983709797" at="117,81,118,67" />
      <scope id="7806358006983673433" at="168,62,169,85" />
      <scope id="7806358006983673433" at="171,62,172,85" />
      <scope id="6226796386650283597" at="184,98,185,105" />
      <scope id="6226796386650283567" at="191,98,192,102" />
      <scope id="7806358006983673433" at="235,122,236,49" />
      <scope id="7806358006983673433" at="244,118,245,383" />
      <scope id="7806358006983673433" at="247,41,248,38" />
      <scope id="7806358006983673433" at="259,40,260,28" />
      <scope id="7806358006983673433" at="305,135,306,49" />
      <scope id="7806358006983673433" at="314,118,315,397" />
      <scope id="7806358006983673433" at="317,41,318,52" />
      <scope id="7806358006983673433" at="329,40,330,42" />
      <scope id="7806358006983709792" at="78,91,80,22">
        <var name="editorCell" id="7806358006983709792" />
      </scope>
      <scope id="7806358006983673433" at="98,39,100,42" />
      <scope id="7806358006983673433" at="104,35,106,112">
        <var name="manager" id="7806358006983673433" />
      </scope>
      <scope id="7806358006983709798" at="130,37,132,114">
        <var name="manager" id="7806358006983709798" />
      </scope>
      <scope id="7806358006983709804" at="158,35,160,112">
        <var name="manager" id="7806358006983709804" />
      </scope>
      <scope id="7806358006983673444" at="176,91,178,22">
        <var name="editorCell" id="7806358006983673444" />
      </scope>
      <scope id="7806358006983673433" at="180,90,182,22">
        <var name="editorCell" id="7806358006983673433" />
      </scope>
      <scope id="7806358006983673433" at="187,90,189,22">
        <var name="editorCell" id="7806358006983673433" />
      </scope>
      <scope id="6550182048787648113" at="203,89,205,22">
        <var name="editorCell" id="6550182048787648113" />
      </scope>
      <scope id="7806358006983673543" at="226,91,228,22">
        <var name="editorCell" id="7806358006983673543" />
      </scope>
      <scope id="7806358006983673433" at="230,88,232,33">
        <var name="provider" id="7806358006983673433" />
      </scope>
      <scope id="7806358006983673550" at="287,90,289,22">
        <var name="editorCell" id="7806358006983673550" />
      </scope>
      <scope id="7806358006983673433" at="300,87,302,33">
        <var name="provider" id="7806358006983673433" />
      </scope>
      <scope id="7806358006983673433" at="31,0,34,0">
        <var name="editorContext" id="7806358006983673433" />
        <var name="node" id="7806358006983673433" />
      </scope>
      <scope id="7806358006983673433" at="34,0,37,0">
>>>>>>> bd830ede
        <var name="editorContext" id="7806358006983673433" />
      </scope>
<<<<<<< HEAD
      <scope id="7806358006983673433" at="143,120,146,20" />
      <scope id="7806358006983673433" at="149,0,152,0" />
      <scope id="6226796386650283596" at="225,0,228,0">
        <var name="editorContext" id="6226796386650283596" />
        <var name="node" id="6226796386650283596" />
      </scope>
      <scope id="6226796386650283566" at="232,0,235,0">
        <var name="editorContext" id="6226796386650283566" />
        <var name="node" id="6226796386650283566" />
      </scope>
      <scope id="7806358006983673433" at="276,0,279,0">
=======
      <scope id="7806358006983709797" at="111,0,114,0" />
      <scope id="7806358006983709797" at="114,0,117,0">
        <var name="editorContext" id="7806358006983709797" />
      </scope>
      <scope id="7806358006983709797" at="117,0,120,0">
        <var name="editorContext" id="7806358006983709797" />
        <var name="node" id="7806358006983709797" />
      </scope>
      <scope id="6226796386650283596" at="184,0,187,0">
        <var name="editorContext" id="6226796386650283596" />
        <var name="node" id="6226796386650283596" />
      </scope>
      <scope id="6226796386650283566" at="191,0,194,0">
        <var name="editorContext" id="6226796386650283566" />
        <var name="node" id="6226796386650283566" />
      </scope>
      <scope id="7806358006983673433" at="235,0,238,0">
>>>>>>> bd830ede
        <var name="containmentLink" id="7806358006983673433" />
        <var name="context" id="7806358006983673433" />
        <var name="ownerNode" id="7806358006983673433" />
      </scope>
<<<<<<< HEAD
      <scope id="7806358006983673433" at="279,55,282,24">
        <var name="editorCell" id="7806358006983673433" />
      </scope>
      <scope id="7806358006983673433" at="300,0,303,0" />
      <scope id="7806358006983673433" at="36,0,40,0">
        <var name="context" id="7806358006983673433" />
        <var name="node" id="7806358006983673433" />
      </scope>
      <scope id="7806358006983673433" at="67,51,71,22">
        <var name="editorCell" id="7806358006983673433" />
      </scope>
      <scope id="7806358006983709792" at="93,0,97,0" />
      <scope id="7806358006983673433" at="133,0,137,0">
        <var name="editorContext" id="7806358006983673433" />
        <var name="node" id="7806358006983673433" />
      </scope>
      <scope id="7806358006983673444" at="217,0,221,0" />
      <scope id="7806358006983673433" at="221,0,225,0" />
      <scope id="7806358006983673433" at="228,0,232,0" />
      <scope id="6550182048787648113" at="244,0,248,0" />
      <scope id="7806358006983673543" at="267,0,271,0" />
      <scope id="7806358006983673433" at="271,0,275,0" />
      <scope id="1353230511308517278" at="304,49,308,22">
        <var name="editorCell" id="1353230511308517278" />
      </scope>
      <scope id="1353230511308518694" at="310,49,314,22">
        <var name="editorCell" id="1353230511308518694" />
      </scope>
      <scope id="7806358006983673433" at="41,0,46,0" />
      <scope id="2886182022232400389" at="73,51,78,22">
        <var name="editorCell" id="2886182022232400389" />
        <var name="style" id="2886182022232400389" />
      </scope>
      <scope id="7806358006983673433" at="143,0,148,0">
        <var name="context" id="7806358006983673433" />
        <var name="node" id="7806358006983673433" />
        <var name="referencingNode" id="7806358006983673433" />
      </scope>
      <scope id="7806358006983673433" at="153,0,158,0" />
      <scope id="7806358006983673433" at="279,0,284,0">
        <var name="child" id="7806358006983673433" />
      </scope>
      <scope id="7806358006983673433" at="293,44,298,24">
        <var name="editorCell" id="7806358006983673433" />
      </scope>
      <scope id="7806358006983673433" at="67,0,73,0" />
      <scope id="7806358006983673433" at="284,70,290,7" />
      <scope id="1353230511308517278" at="304,0,310,0" />
      <scope id="1353230511308518694" at="310,0,316,0" />
      <scope id="2886182022232400389" at="73,0,80,0" />
      <scope id="7806358006983709794" at="97,50,104,22">
        <var name="editorCell" id="7806358006983709794" />
        <var name="style" id="7806358006983709794" />
      </scope>
      <scope id="7806358006983709800" at="177,50,184,22">
        <var name="editorCell" id="7806358006983709800" />
        <var name="style" id="7806358006983709800" />
      </scope>
      <scope id="7806358006983673539" at="235,49,242,22">
        <var name="editorCell" id="7806358006983673539" />
        <var name="style" id="7806358006983673539" />
      </scope>
      <scope id="6550182048787537898" at="248,49,255,22">
        <var name="editorCell" id="6550182048787537898" />
        <var name="style" id="6550182048787537898" />
      </scope>
      <scope id="7806358006983673433" at="257,51,265,22">
        <var name="editorCell" id="7806358006983673433" />
        <var name="style" id="7806358006983673433" />
      </scope>
      <scope id="7806358006983673433" at="284,0,292,0">
        <var name="child" id="7806358006983673433" />
        <var name="editorCell" id="7806358006983673433" />
      </scope>
      <scope id="7806358006983673433" at="292,0,300,0" />
      <scope id="7806358006983709794" at="97,0,106,0" />
      <scope id="7806358006983709800" at="177,0,186,0" />
      <scope id="7806358006983673539" at="235,0,244,0" />
      <scope id="6550182048787537898" at="248,0,257,0" />
      <scope id="7806358006983673433" at="205,51,215,22">
        <var name="editorCell" id="7806358006983673433" />
      </scope>
      <scope id="7806358006983673433" at="257,0,267,0" />
      <scope id="7806358006983673433" at="80,51,91,22">
        <var name="editorCell" id="7806358006983673433" />
        <var name="style" id="7806358006983673433" />
      </scope>
      <scope id="7806358006983673433" at="205,0,217,0" />
      <scope id="7806358006983673433" at="80,0,93,0" />
      <scope id="7806358006983673433" at="51,50,65,22">
        <var name="editorCell" id="7806358006983673433" />
      </scope>
      <scope id="7806358006983709798" at="159,54,174,24">
=======
      <scope id="7806358006983673433" at="238,55,241,24">
        <var name="editorCell" id="7806358006983673433" />
      </scope>
      <scope id="7806358006983673433" at="259,0,262,0" />
      <scope id="7806358006983673433" at="305,0,308,0">
        <var name="containmentLink" id="7806358006983673433" />
        <var name="context" id="7806358006983673433" />
        <var name="ownerNode" id="7806358006983673433" />
      </scope>
      <scope id="7806358006983673433" at="308,55,311,24">
        <var name="editorCell" id="7806358006983673433" />
      </scope>
      <scope id="7806358006983673433" at="329,0,332,0" />
      <scope id="7806358006983673433" at="52,90,56,22">
        <var name="editorCell" id="7806358006983673433" />
      </scope>
      <scope id="7806358006983709792" at="78,0,82,0">
        <var name="editorContext" id="7806358006983709792" />
        <var name="node" id="7806358006983709792" />
      </scope>
      <scope id="7806358006983673444" at="176,0,180,0">
        <var name="editorContext" id="7806358006983673444" />
        <var name="node" id="7806358006983673444" />
      </scope>
      <scope id="7806358006983673433" at="180,0,184,0">
        <var name="editorContext" id="7806358006983673433" />
        <var name="node" id="7806358006983673433" />
      </scope>
      <scope id="7806358006983673433" at="187,0,191,0">
        <var name="editorContext" id="7806358006983673433" />
        <var name="node" id="7806358006983673433" />
      </scope>
      <scope id="6550182048787648113" at="203,0,207,0">
        <var name="editorContext" id="6550182048787648113" />
        <var name="node" id="6550182048787648113" />
      </scope>
      <scope id="7806358006983673543" at="226,0,230,0">
        <var name="editorContext" id="7806358006983673543" />
        <var name="node" id="7806358006983673543" />
      </scope>
      <scope id="7806358006983673433" at="230,0,234,0">
        <var name="editorContext" id="7806358006983673433" />
        <var name="node" id="7806358006983673433" />
      </scope>
      <scope id="1353230511308517278" at="263,88,267,22">
        <var name="editorCell" id="1353230511308517278" />
      </scope>
      <scope id="1353230511308518694" at="269,88,273,22">
        <var name="editorCell" id="1353230511308518694" />
      </scope>
      <scope id="7806358006983673550" at="287,0,291,0">
        <var name="editorContext" id="7806358006983673550" />
        <var name="node" id="7806358006983673550" />
      </scope>
      <scope id="7806358006983673433" at="300,0,304,0">
        <var name="editorContext" id="7806358006983673433" />
        <var name="node" id="7806358006983673433" />
      </scope>
      <scope id="2886182022232400389" at="58,90,63,22">
        <var name="editorCell" id="2886182022232400389" />
        <var name="style" id="2886182022232400389" />
      </scope>
      <scope id="7806358006983673433" at="238,0,243,0">
        <var name="child" id="7806358006983673433" />
      </scope>
      <scope id="7806358006983673433" at="252,44,257,24">
        <var name="editorCell" id="7806358006983673433" />
      </scope>
      <scope id="7806358006983673433" at="308,0,313,0">
        <var name="child" id="7806358006983673433" />
      </scope>
      <scope id="7806358006983673433" at="322,44,327,24">
        <var name="editorCell" id="7806358006983673433" />
      </scope>
      <scope id="7806358006983673433" at="52,0,58,0">
        <var name="editorContext" id="7806358006983673433" />
        <var name="node" id="7806358006983673433" />
      </scope>
      <scope id="7806358006983673433" at="243,70,249,7" />
      <scope id="1353230511308517278" at="263,0,269,0">
        <var name="editorContext" id="1353230511308517278" />
        <var name="node" id="1353230511308517278" />
      </scope>
      <scope id="1353230511308518694" at="269,0,275,0">
        <var name="editorContext" id="1353230511308518694" />
        <var name="node" id="1353230511308518694" />
      </scope>
      <scope id="7806358006983673433" at="313,70,319,7" />
      <scope id="2886182022232400389" at="58,0,65,0">
        <var name="editorContext" id="2886182022232400389" />
        <var name="node" id="2886182022232400389" />
      </scope>
      <scope id="7806358006983709794" at="82,89,89,22">
        <var name="editorCell" id="7806358006983709794" />
        <var name="style" id="7806358006983709794" />
      </scope>
      <scope id="7806358006983709800" at="137,89,144,22">
        <var name="editorCell" id="7806358006983709800" />
        <var name="style" id="7806358006983709800" />
      </scope>
      <scope id="7806358006983673539" at="194,88,201,22">
        <var name="editorCell" id="7806358006983673539" />
        <var name="style" id="7806358006983673539" />
      </scope>
      <scope id="6550182048787537898" at="207,88,214,22">
        <var name="editorCell" id="6550182048787537898" />
        <var name="style" id="6550182048787537898" />
      </scope>
      <scope id="7806358006983673551" at="291,88,298,22">
        <var name="editorCell" id="7806358006983673551" />
        <var name="style" id="7806358006983673551" />
      </scope>
      <scope id="7806358006983673433" at="216,90,224,22">
        <var name="editorCell" id="7806358006983673433" />
        <var name="style" id="7806358006983673433" />
      </scope>
      <scope id="7806358006983673433" at="243,0,251,0">
        <var name="child" id="7806358006983673433" />
        <var name="editorCell" id="7806358006983673433" />
      </scope>
      <scope id="7806358006983673433" at="251,0,259,0" />
      <scope id="7806358006983673433" at="313,0,321,0">
        <var name="child" id="7806358006983673433" />
        <var name="editorCell" id="7806358006983673433" />
      </scope>
      <scope id="7806358006983673433" at="321,0,329,0" />
      <scope id="7806358006983709794" at="82,0,91,0">
        <var name="editorContext" id="7806358006983709794" />
        <var name="node" id="7806358006983709794" />
      </scope>
      <scope id="7806358006983709800" at="137,0,146,0">
        <var name="editorContext" id="7806358006983709800" />
        <var name="node" id="7806358006983709800" />
      </scope>
      <scope id="7806358006983673539" at="194,0,203,0">
        <var name="editorContext" id="7806358006983673539" />
        <var name="node" id="7806358006983673539" />
      </scope>
      <scope id="6550182048787537898" at="207,0,216,0">
        <var name="editorContext" id="6550182048787537898" />
        <var name="node" id="6550182048787537898" />
      </scope>
      <scope id="7806358006983673551" at="291,0,300,0">
        <var name="editorContext" id="7806358006983673551" />
        <var name="node" id="7806358006983673551" />
      </scope>
      <scope id="7806358006983673433" at="164,90,174,22">
        <var name="editorCell" id="7806358006983673433" />
      </scope>
      <scope id="7806358006983673433" at="216,0,226,0">
        <var name="editorContext" id="7806358006983673433" />
        <var name="node" id="7806358006983673433" />
      </scope>
      <scope id="7806358006983673433" at="275,91,285,22">
        <var name="editorCell" id="7806358006983673433" />
        <var name="style" id="7806358006983673433" />
      </scope>
      <scope id="7806358006983673433" at="65,90,76,22">
        <var name="editorCell" id="7806358006983673433" />
        <var name="style" id="7806358006983673433" />
      </scope>
      <scope id="7806358006983673433" at="164,0,176,0">
        <var name="editorContext" id="7806358006983673433" />
        <var name="node" id="7806358006983673433" />
      </scope>
      <scope id="7806358006983673433" at="275,0,287,0">
        <var name="editorContext" id="7806358006983673433" />
        <var name="node" id="7806358006983673433" />
      </scope>
      <scope id="7806358006983673433" at="37,89,50,22">
        <var name="editorCell" id="7806358006983673433" />
      </scope>
      <scope id="7806358006983673433" at="65,0,78,0">
        <var name="editorContext" id="7806358006983673433" />
        <var name="node" id="7806358006983673433" />
      </scope>
      <scope id="7806358006983709798" at="120,93,134,24">
>>>>>>> bd830ede
        <var name="attributeConcept" id="7806358006983709798" />
        <var name="editorCell" id="7806358006983709798" />
        <var name="provider" id="7806358006983709798" />
      </scope>
<<<<<<< HEAD
      <scope id="7806358006983673433" at="51,0,67,0" />
      <scope id="7806358006983709798" at="159,0,176,0" />
      <scope id="7806358006983709804" at="186,50,203,22">
=======
      <scope id="7806358006983673433" at="37,0,52,0">
        <var name="editorContext" id="7806358006983673433" />
        <var name="node" id="7806358006983673433" />
      </scope>
      <scope id="7806358006983709798" at="120,0,136,0">
        <var name="editorContext" id="7806358006983709798" />
        <var name="node" id="7806358006983709798" />
      </scope>
      <scope id="7806358006983709804" at="146,89,162,22">
>>>>>>> bd830ede
        <var name="attributeConcept" id="7806358006983709804" />
        <var name="editorCell" id="7806358006983709804" />
        <var name="provider" id="7806358006983709804" />
        <var name="style" id="7806358006983709804" />
      </scope>
<<<<<<< HEAD
      <scope id="7806358006983673433" at="106,49,124,22">
=======
      <scope id="7806358006983673433" at="91,88,108,22">
>>>>>>> bd830ede
        <var name="attributeConcept" id="7806358006983673433" />
        <var name="editorCell" id="7806358006983673433" />
        <var name="provider" id="7806358006983673433" />
      </scope>
<<<<<<< HEAD
      <scope id="7806358006983709804" at="186,0,205,0" />
      <scope id="7806358006983673433" at="106,0,126,0" />
      <unit id="7806358006983673433" at="126,0,138,0" name="jetbrains.mps.execution.configurations.editor.RunConfigurationExecutor_EditorBuilder_a$_Inline_g7zihj_a2b0" />
      <unit id="7806358006983673433" at="275,0,304,0" name="jetbrains.mps.execution.configurations.editor.RunConfigurationExecutor_EditorBuilder_a$executeSingleRoleHandler_g7zihj_b6a" />
      <unit id="7806358006983673433" at="138,0,177,0" name="jetbrains.mps.execution.configurations.editor.RunConfigurationExecutor_EditorBuilder_a$Inline_Builder_g7zihj_a2b0" />
      <unit id="7806358006983673433" at="32,0,317,0" name="jetbrains.mps.execution.configurations.editor.RunConfigurationExecutor_EditorBuilder_a" />
    </file>
    <file name="RunConfigurationExecutor_InspectorBuilder_a.java">
      <node id="7806358006983673433" at="29,107,30,19" concept="10" />
      <node id="7806358006983673433" at="30,19,31,18" concept="1" />
      <node id="7806358006983673433" at="36,26,37,18" concept="6" />
      <node id="7806358006983673433" at="40,39,41,41" concept="6" />
      <node id="7806358006983673433" at="44,52,45,106" concept="5" />
      <node id="7806358006983673433" at="45,106,46,50" concept="1" />
      <node id="7806358006983673433" at="46,50,47,28" concept="1" />
      <node id="7806358006983673433" at="47,28,48,65" concept="1" />
      <node id="7806358006983673433" at="48,65,49,34" concept="5" />
      <node id="7806358006983673433" at="49,34,50,49" concept="1" />
      <node id="7806358006983673433" at="50,49,51,40" concept="1" />
      <node id="7806358006983673433" at="51,40,52,59" concept="1" />
      <node id="7806358006983673433" at="52,59,53,57" concept="1" />
      <node id="7806358006983673433" at="53,57,54,56" concept="1" />
      <node id="7806358006983673433" at="54,56,55,22" concept="6" />
      <node id="7806358006983673550" at="57,51,58,85" concept="5" />
      <node id="7806358006983673550" at="58,85,59,22" concept="6" />
      <node id="7806358006983673551" at="61,49,62,102" concept="5" />
      <node id="7806358006983673551" at="62,102,63,47" concept="1" />
      <node id="7806358006983673551" at="63,47,64,34" concept="5" />
      <node id="7806358006983673551" at="64,34,65,82" concept="1" />
      <node id="7806358006983673551" at="65,82,66,40" concept="1" />
      <node id="7806358006983673551" at="66,40,67,34" concept="1" />
      <node id="7806358006983673551" at="67,34,68,22" concept="6" />
      <node id="7806358006983673433" at="70,48,71,311" concept="5" />
      <node id="7806358006983673433" at="71,311,72,33" concept="6" />
      <node id="7806358006983673433" at="75,135,76,49" concept="10" />
      <node id="7806358006983673433" at="78,55,79,59" concept="5" />
      <node id="7806358006983673433" at="79,59,80,41" concept="1" />
      <node id="7806358006983673433" at="80,41,81,24" concept="6" />
      <node id="7806358006983673433" at="84,118,85,399" concept="1" />
      <node id="7806358006983673433" at="87,41,88,52" concept="1" />
      <node id="7806358006983673433" at="92,44,93,54" concept="5" />
      <node id="7806358006983673433" at="93,54,94,58" concept="1" />
      <node id="7806358006983673433" at="94,58,95,0" concept="8" />
      <node id="7806358006983673433" at="95,0,96,40" concept="1" />
      <node id="7806358006983673433" at="96,40,97,24" concept="6" />
      <node id="7806358006983673433" at="99,40,100,42" concept="6" />
      <node id="7806358006983673433" at="26,0,28,0" concept="2" trace="myNode" />
      <node id="7806358006983673433" at="40,0,43,0" concept="4" trace="createCell#()Ljetbrains/mps/openapi/editor/cells/EditorCell;" />
      <node id="7806358006983673433" at="75,0,78,0" concept="0" trace="debuggerConfigurationSingleRoleHandler_g7zihj_c0#(Lorg/jetbrains/mps/openapi/model/SNode;Lorg/jetbrains/mps/openapi/language/SContainmentLink;Ljetbrains/mps/openapi/editor/EditorContext;)V" />
      <node id="7806358006983673433" at="83,70,86,7" concept="3" />
      <node id="7806358006983673433" at="86,7,89,7" concept="3" />
      <node id="7806358006983673433" at="99,0,102,0" concept="4" trace="getNoTargetText#()Ljava/lang/String;" />
      <node id="7806358006983673433" at="29,0,33,0" concept="0" trace="RunConfigurationExecutor_InspectorBuilder_a#(Ljetbrains/mps/openapi/editor/EditorContext;Lorg/jetbrains/mps/openapi/model/SNode;)V" />
      <node id="7806358006983673550" at="57,0,61,0" concept="4" trace="createIndentCell_g7zihj_a0#()Ljetbrains/mps/openapi/editor/cells/EditorCell;" />
      <node id="7806358006983673433" at="70,0,74,0" concept="4" trace="createRefNode_g7zihj_c0#()Ljetbrains/mps/openapi/editor/cells/EditorCell;" />
      <node id="7806358006983673433" at="34,0,39,0" concept="4" trace="getNode#()Lorg/jetbrains/mps/openapi/model/SNode;" />
      <node id="7806358006983673433" at="78,0,83,0" concept="4" trace="createChildCell#(Lorg/jetbrains/mps/openapi/model/SNode;)Ljetbrains/mps/openapi/editor/cells/EditorCell;" />
      <node id="7806358006983673433" at="83,0,91,0" concept="4" trace="installCellInfo#(Lorg/jetbrains/mps/openapi/model/SNode;Ljetbrains/mps/openapi/editor/cells/EditorCell;)V" />
      <node id="7806358006983673433" at="91,0,99,0" concept="4" trace="createEmptyCell#()Ljetbrains/mps/openapi/editor/cells/EditorCell;" />
      <node id="7806358006983673551" at="61,0,70,0" concept="4" trace="createConstant_g7zihj_b0#()Ljetbrains/mps/openapi/editor/cells/EditorCell;" />
      <node id="7806358006983673433" at="44,0,57,0" concept="4" trace="createCollection_g7zihj_a_0#()Ljetbrains/mps/openapi/editor/cells/EditorCell;" />
      <scope id="7806358006983673433" at="36,26,37,18" />
      <scope id="7806358006983673433" at="40,39,41,41" />
      <scope id="7806358006983673433" at="75,135,76,49" />
      <scope id="7806358006983673433" at="84,118,85,399" />
      <scope id="7806358006983673433" at="87,41,88,52" />
      <scope id="7806358006983673433" at="99,40,100,42" />
      <scope id="7806358006983673433" at="29,107,31,18" />
      <scope id="7806358006983673550" at="57,51,59,22">
        <var name="editorCell" id="7806358006983673550" />
      </scope>
      <scope id="7806358006983673433" at="70,48,72,33">
        <var name="provider" id="7806358006983673433" />
      </scope>
      <scope id="7806358006983673433" at="40,0,43,0" />
      <scope id="7806358006983673433" at="75,0,78,0">
        <var name="containmentLink" id="7806358006983673433" />
        <var name="context" id="7806358006983673433" />
        <var name="ownerNode" id="7806358006983673433" />
      </scope>
      <scope id="7806358006983673433" at="78,55,81,24">
        <var name="editorCell" id="7806358006983673433" />
      </scope>
      <scope id="7806358006983673433" at="99,0,102,0" />
      <scope id="7806358006983673433" at="29,0,33,0">
        <var name="context" id="7806358006983673433" />
        <var name="node" id="7806358006983673433" />
      </scope>
      <scope id="7806358006983673550" at="57,0,61,0" />
      <scope id="7806358006983673433" at="70,0,74,0" />
      <scope id="7806358006983673433" at="34,0,39,0" />
      <scope id="7806358006983673433" at="78,0,83,0">
        <var name="child" id="7806358006983673433" />
      </scope>
      <scope id="7806358006983673433" at="92,44,97,24">
        <var name="editorCell" id="7806358006983673433" />
      </scope>
      <scope id="7806358006983673433" at="83,70,89,7" />
      <scope id="7806358006983673551" at="61,49,68,22">
        <var name="editorCell" id="7806358006983673551" />
        <var name="style" id="7806358006983673551" />
      </scope>
      <scope id="7806358006983673433" at="83,0,91,0">
        <var name="child" id="7806358006983673433" />
        <var name="editorCell" id="7806358006983673433" />
      </scope>
      <scope id="7806358006983673433" at="91,0,99,0" />
      <scope id="7806358006983673551" at="61,0,70,0" />
      <scope id="7806358006983673433" at="44,52,55,22">
        <var name="editorCell" id="7806358006983673433" />
        <var name="style" id="7806358006983673433" />
      </scope>
      <scope id="7806358006983673433" at="44,0,57,0" />
      <unit id="7806358006983673433" at="74,0,103,0" name="jetbrains.mps.execution.configurations.editor.RunConfigurationExecutor_InspectorBuilder_a$debuggerConfigurationSingleRoleHandler_g7zihj_c0" />
      <unit id="7806358006983673433" at="25,0,104,0" name="jetbrains.mps.execution.configurations.editor.RunConfigurationExecutor_InspectorBuilder_a" />
=======
      <scope id="7806358006983709804" at="146,0,164,0">
        <var name="editorContext" id="7806358006983709804" />
        <var name="node" id="7806358006983709804" />
      </scope>
      <scope id="7806358006983673433" at="91,0,110,0">
        <var name="editorContext" id="7806358006983673433" />
        <var name="node" id="7806358006983673433" />
      </scope>
      <unit id="7806358006983709797" at="110,0,137,0" name="jetbrains.mps.execution.configurations.editor.RunConfigurationExecutor_Editor$_Inline_g7zihj_a2b0" />
      <unit id="7806358006983673433" at="234,0,263,0" name="jetbrains.mps.execution.configurations.editor.RunConfigurationExecutor_Editor$executeSingleRoleHandler_g7zihj_b6a" />
      <unit id="7806358006983673433" at="304,0,333,0" name="jetbrains.mps.execution.configurations.editor.RunConfigurationExecutor_Editor$debuggerConfigurationSingleRoleHandler_g7zihj_c0" />
      <unit id="7806358006983673433" at="30,0,334,0" name="jetbrains.mps.execution.configurations.editor.RunConfigurationExecutor_Editor" />
>>>>>>> bd830ede
    </file>
  </root>
  <root nodeRef="r:7d438dd6-fddd-4f98-b0ae-eed9d2bebdce(jetbrains.mps.execution.configurations.editor)/7806358006983738945">
    <file name="ConfigurationFromExecutorReference_Editor.java">
<<<<<<< HEAD
      <node id="7806358006983738945" at="11,79,12,100" concept="6" />
      <node id="7806358006983738945" at="11,0,14,0" concept="4" trace="createEditorCell#(Ljetbrains/mps/openapi/editor/EditorContext;Lorg/jetbrains/mps/openapi/model/SNode;)Ljetbrains/mps/openapi/editor/cells/EditorCell;" />
      <scope id="7806358006983738945" at="11,79,12,100" />
      <scope id="7806358006983738945" at="11,0,14,0">
        <var name="editorContext" id="7806358006983738945" />
        <var name="node" id="7806358006983738945" />
      </scope>
      <unit id="7806358006983738945" at="10,0,15,0" name="jetbrains.mps.execution.configurations.editor.ConfigurationFromExecutorReference_Editor" />
    </file>
    <file name="ConfigurationFromExecutorReference_EditorBuilder_a.java">
      <node id="7806358006983738945" at="22,114,23,19" concept="10" />
      <node id="7806358006983738945" at="23,19,24,18" concept="1" />
      <node id="7806358006983738945" at="29,26,30,18" concept="6" />
      <node id="7806358006983738945" at="33,39,34,37" concept="6" />
      <node id="7806358006983738948" at="37,48,38,89" concept="5" />
      <node id="7806358006983738948" at="38,89,39,29" concept="1" />
      <node id="7806358006983738948" at="39,29,40,42" concept="1" />
      <node id="7806358006983738948" at="40,42,41,26" concept="5" />
      <node id="7806358006983738948" at="41,26,42,63" concept="1" />
      <node id="7806358006983738948" at="42,63,43,42" concept="1" />
      <node id="7806358006983738948" at="43,42,44,28" concept="1" />
      <node id="7806358006983738948" at="44,28,45,65" concept="1" />
      <node id="7806358006983738948" at="45,65,46,34" concept="5" />
      <node id="7806358006983738948" at="46,34,47,80" concept="1" />
      <node id="7806358006983738948" at="47,80,48,47" concept="1" />
      <node id="7806358006983738948" at="48,47,49,40" concept="1" />
      <node id="7806358006983738948" at="49,40,50,73" concept="1" />
      <node id="7806358006983738948" at="50,73,51,57" concept="5" />
      <node id="7806358006983738948" at="51,57,52,59" concept="5" />
      <node id="7806358006983738948" at="53,35,54,87" concept="5" />
      <node id="7806358006983738948" at="54,87,55,94" concept="6" />
      <node id="7806358006983738948" at="56,10,57,22" concept="6" />
      <node id="7806358006983738945" at="19,0,21,0" concept="2" trace="myNode" />
      <node id="7806358006983738945" at="33,0,36,0" concept="4" trace="createCell#()Ljetbrains/mps/openapi/editor/cells/EditorCell;" />
      <node id="7806358006983738945" at="22,0,26,0" concept="0" trace="ConfigurationFromExecutorReference_EditorBuilder_a#(Ljetbrains/mps/openapi/editor/EditorContext;Lorg/jetbrains/mps/openapi/model/SNode;)V" />
      <node id="7806358006983738945" at="27,0,32,0" concept="4" trace="getNode#()Lorg/jetbrains/mps/openapi/model/SNode;" />
      <node id="7806358006983738948" at="52,59,57,22" concept="3" />
      <node id="7806358006983738948" at="37,0,59,0" concept="4" trace="createProperty_gswrtm_a#()Ljetbrains/mps/openapi/editor/cells/EditorCell;" />
      <scope id="7806358006983738945" at="29,26,30,18" />
      <scope id="7806358006983738945" at="33,39,34,37" />
      <scope id="7806358006983738945" at="22,114,24,18" />
      <scope id="7806358006983738948" at="53,35,55,94">
=======
      <node id="7806358006983738945" at="18,79,19,61" concept="6" />
      <node id="7806358006983738948" at="21,87,22,82" concept="5" />
      <node id="7806358006983738948" at="22,82,23,29" concept="1" />
      <node id="7806358006983738948" at="23,29,24,42" concept="1" />
      <node id="7806358006983738948" at="24,42,25,26" concept="5" />
      <node id="7806358006983738948" at="25,26,26,58" concept="1" />
      <node id="7806358006983738948" at="26,58,27,42" concept="1" />
      <node id="7806358006983738948" at="27,42,28,28" concept="1" />
      <node id="7806358006983738948" at="28,28,29,34" concept="5" />
      <node id="7806358006983738948" at="29,34,30,64" concept="1" />
      <node id="7806358006983738948" at="30,64,31,50" concept="1" />
      <node id="7806358006983738948" at="31,50,32,40" concept="1" />
      <node id="7806358006983738948" at="32,40,33,73" concept="1" />
      <node id="7806358006983738948" at="33,73,34,57" concept="5" />
      <node id="7806358006983738948" at="35,35,36,82" concept="5" />
      <node id="7806358006983738948" at="36,82,37,112" concept="6" />
      <node id="7806358006983738948" at="38,10,39,22" concept="6" />
      <node id="7806358006983738945" at="18,0,21,0" concept="4" trace="createEditorCell#(Ljetbrains/mps/openapi/editor/EditorContext;Lorg/jetbrains/mps/openapi/model/SNode;)Ljetbrains/mps/openapi/editor/cells/EditorCell;" />
      <node id="7806358006983738948" at="34,57,39,22" concept="3" />
      <node id="7806358006983738948" at="21,0,41,0" concept="4" trace="createProperty_gswrtm_a#(Ljetbrains/mps/openapi/editor/EditorContext;Lorg/jetbrains/mps/openapi/model/SNode;)Ljetbrains/mps/openapi/editor/cells/EditorCell;" />
      <scope id="7806358006983738945" at="18,79,19,61" />
      <scope id="7806358006983738948" at="35,35,37,112">
>>>>>>> bd830ede
        <var name="manager" id="7806358006983738948" />
      </scope>
      <scope id="7806358006983738945" at="33,0,36,0" />
      <scope id="7806358006983738945" at="22,0,26,0">
        <var name="context" id="7806358006983738945" />
        <var name="node" id="7806358006983738945" />
      </scope>
<<<<<<< HEAD
      <scope id="7806358006983738945" at="27,0,32,0" />
      <scope id="7806358006983738948" at="37,48,57,22">
=======
      <scope id="7806358006983738948" at="21,87,39,22">
>>>>>>> bd830ede
        <var name="attributeConcept" id="7806358006983738948" />
        <var name="editorCell" id="7806358006983738948" />
        <var name="provider" id="7806358006983738948" />
        <var name="style" id="7806358006983738948" />
      </scope>
<<<<<<< HEAD
      <scope id="7806358006983738948" at="37,0,59,0" />
      <unit id="7806358006983738945" at="18,0,60,0" name="jetbrains.mps.execution.configurations.editor.ConfigurationFromExecutorReference_EditorBuilder_a" />
=======
      <scope id="7806358006983738948" at="21,0,41,0">
        <var name="editorContext" id="7806358006983738948" />
        <var name="node" id="7806358006983738948" />
      </scope>
      <unit id="7806358006983738945" at="17,0,42,0" name="jetbrains.mps.execution.configurations.editor.ConfigurationFromExecutorReference_Editor" />
>>>>>>> bd830ede
    </file>
  </root>
  <root nodeRef="r:7d438dd6-fddd-4f98-b0ae-eed9d2bebdce(jetbrains.mps.execution.configurations.editor)/946964771156870356">
    <file name="StartProcessHandlerStatement_Editor.java">
      <node id="946964771156870356" at="11,79,12,94" concept="6" />
      <node id="946964771156870356" at="14,82,15,97" concept="6" />
      <node id="946964771156870356" at="11,0,14,0" concept="4" trace="createEditorCell#(Ljetbrains/mps/openapi/editor/EditorContext;Lorg/jetbrains/mps/openapi/model/SNode;)Ljetbrains/mps/openapi/editor/cells/EditorCell;" />
      <node id="946964771156870356" at="14,0,17,0" concept="4" trace="createInspectedCell#(Ljetbrains/mps/openapi/editor/EditorContext;Lorg/jetbrains/mps/openapi/model/SNode;)Ljetbrains/mps/openapi/editor/cells/EditorCell;" />
      <scope id="946964771156870356" at="11,79,12,94" />
      <scope id="946964771156870356" at="14,82,15,97" />
      <scope id="946964771156870356" at="11,0,14,0">
        <var name="editorContext" id="946964771156870356" />
        <var name="node" id="946964771156870356" />
      </scope>
      <scope id="946964771156870356" at="14,0,17,0">
        <var name="editorContext" id="946964771156870356" />
        <var name="node" id="946964771156870356" />
      </scope>
      <unit id="946964771156870356" at="10,0,18,0" name="jetbrains.mps.execution.configurations.editor.StartProcessHandlerStatement_Editor" />
    </file>
    <file name="StartProcessHandlerStatement_EditorBuilder_a.java">
      <node id="946964771156870356" at="29,108,30,19" concept="10" />
      <node id="946964771156870356" at="30,19,31,18" concept="1" />
      <node id="946964771156870356" at="36,26,37,18" concept="6" />
      <node id="946964771156870356" at="40,39,41,39" concept="6" />
      <node id="946964771156870356" at="44,50,45,103" concept="5" />
      <node id="946964771156870356" at="45,103,46,48" concept="1" />
      <node id="946964771156870356" at="46,48,47,28" concept="1" />
      <node id="946964771156870356" at="47,28,48,65" concept="1" />
      <node id="946964771156870356" at="48,65,49,57" concept="1" />
      <node id="946964771156870356" at="49,57,50,56" concept="1" />
      <node id="946964771156870356" at="51,68,52,60" concept="1" />
      <node id="946964771156870356" at="53,5,54,57" concept="1" />
      <node id="946964771156870356" at="54,57,55,22" concept="6" />
      <node id="946964771156870358" at="57,49,58,98" concept="5" />
      <node id="946964771156870358" at="58,98,59,47" concept="1" />
      <node id="946964771156870358" at="59,47,60,34" concept="5" />
      <node id="946964771156870358" at="60,34,61,82" concept="1" />
      <node id="946964771156870358" at="61,82,62,40" concept="1" />
      <node id="946964771156870358" at="62,40,63,34" concept="1" />
      <node id="946964771156870358" at="63,34,64,22" concept="6" />
      <node id="946964771156870356" at="66,48,67,275" concept="5" />
      <node id="946964771156870356" at="67,275,68,33" concept="6" />
      <node id="946964771156870356" at="71,121,72,49" concept="10" />
      <node id="946964771156870356" at="74,55,75,59" concept="5" />
      <node id="946964771156870356" at="75,59,76,41" concept="1" />
      <node id="946964771156870356" at="76,41,77,24" concept="6" />
      <node id="946964771156870356" at="80,118,81,376" concept="1" />
      <node id="946964771156870356" at="83,41,84,41" concept="1" />
      <node id="946964771156870356" at="88,44,89,54" concept="5" />
      <node id="946964771156870356" at="89,54,90,44" concept="1" />
      <node id="946964771156870356" at="90,44,91,0" concept="8" />
      <node id="946964771156870356" at="91,0,92,40" concept="1" />
      <node id="946964771156870356" at="92,40,93,24" concept="6" />
      <node id="946964771156870356" at="95,40,96,28" concept="6" />
      <node id="946964771156870356" at="99,50,100,159" concept="5" />
      <node id="946964771156870356" at="100,159,101,22" concept="6" />
      <node id="1594211126127622456" at="103,97,104,183" concept="6" />
      <node id="946964771156870360" at="106,49,107,94" concept="5" />
      <node id="946964771156870360" at="107,94,108,47" concept="1" />
      <node id="946964771156870360" at="108,47,109,34" concept="5" />
      <node id="946964771156870360" at="109,34,110,84" concept="1" />
      <node id="946964771156870360" at="110,84,111,40" concept="1" />
      <node id="946964771156870360" at="111,40,112,34" concept="1" />
      <node id="946964771156870360" at="112,34,113,22" concept="6" />
      <node id="946964771156870356" at="26,0,28,0" concept="2" trace="myNode" />
      <node id="946964771156870356" at="40,0,43,0" concept="4" trace="createCell#()Ljetbrains/mps/openapi/editor/cells/EditorCell;" />
      <node id="946964771156870356" at="50,56,53,5" concept="3" />
      <node id="946964771156870356" at="71,0,74,0" concept="0" trace="processSingleRoleHandler_iy02al_b0#(Lorg/jetbrains/mps/openapi/model/SNode;Lorg/jetbrains/mps/openapi/language/SContainmentLink;Ljetbrains/mps/openapi/editor/EditorContext;)V" />
      <node id="946964771156870356" at="79,70,82,7" concept="3" />
      <node id="946964771156870356" at="82,7,85,7" concept="3" />
      <node id="946964771156870356" at="95,0,98,0" concept="4" trace="getNoTargetText#()Ljava/lang/String;" />
      <node id="1594211126127621045" at="103,0,106,0" concept="9" trace="renderingCondition_iy02al_a2a#(Lorg/jetbrains/mps/openapi/model/SNode;Ljetbrains/mps/openapi/editor/EditorContext;)Z" />
      <node id="946964771156870356" at="29,0,33,0" concept="0" trace="StartProcessHandlerStatement_EditorBuilder_a#(Ljetbrains/mps/openapi/editor/EditorContext;Lorg/jetbrains/mps/openapi/model/SNode;)V" />
      <node id="946964771156870356" at="66,0,70,0" concept="4" trace="createRefNode_iy02al_b0#()Ljetbrains/mps/openapi/editor/cells/EditorCell;" />
      <node id="946964771156870356" at="99,0,103,0" concept="4" trace="createComponent_iy02al_c0#()Ljetbrains/mps/openapi/editor/cells/EditorCell;" />
      <node id="946964771156870356" at="34,0,39,0" concept="4" trace="getNode#()Lorg/jetbrains/mps/openapi/model/SNode;" />
      <node id="946964771156870356" at="74,0,79,0" concept="4" trace="createChildCell#(Lorg/jetbrains/mps/openapi/model/SNode;)Ljetbrains/mps/openapi/editor/cells/EditorCell;" />
      <node id="946964771156870356" at="79,0,87,0" concept="4" trace="installCellInfo#(Lorg/jetbrains/mps/openapi/model/SNode;Ljetbrains/mps/openapi/editor/cells/EditorCell;)V" />
      <node id="946964771156870356" at="87,0,95,0" concept="4" trace="createEmptyCell#()Ljetbrains/mps/openapi/editor/cells/EditorCell;" />
      <node id="946964771156870358" at="57,0,66,0" concept="4" trace="createConstant_iy02al_a0#()Ljetbrains/mps/openapi/editor/cells/EditorCell;" />
      <node id="946964771156870360" at="106,0,115,0" concept="4" trace="createConstant_iy02al_d0#()Ljetbrains/mps/openapi/editor/cells/EditorCell;" />
      <node id="946964771156870356" at="44,0,57,0" concept="4" trace="createCollection_iy02al_a#()Ljetbrains/mps/openapi/editor/cells/EditorCell;" />
      <scope id="946964771156870356" at="36,26,37,18" />
      <scope id="946964771156870356" at="40,39,41,39" />
      <scope id="946964771156870356" at="51,68,52,60" />
      <scope id="946964771156870356" at="71,121,72,49" />
      <scope id="946964771156870356" at="80,118,81,376" />
      <scope id="946964771156870356" at="83,41,84,41" />
      <scope id="946964771156870356" at="95,40,96,28" />
      <scope id="1594211126127621046" at="103,97,104,183" />
      <scope id="946964771156870356" at="29,108,31,18" />
      <scope id="946964771156870356" at="66,48,68,33">
        <var name="provider" id="946964771156870356" />
      </scope>
      <scope id="946964771156870356" at="99,50,101,22">
        <var name="editorCell" id="946964771156870356" />
      </scope>
      <scope id="946964771156870356" at="40,0,43,0" />
      <scope id="946964771156870356" at="71,0,74,0">
        <var name="containmentLink" id="946964771156870356" />
        <var name="context" id="946964771156870356" />
        <var name="ownerNode" id="946964771156870356" />
      </scope>
      <scope id="946964771156870356" at="74,55,77,24">
        <var name="editorCell" id="946964771156870356" />
      </scope>
      <scope id="946964771156870356" at="95,0,98,0" />
      <scope id="1594211126127621045" at="103,0,106,0">
        <var name="editorContext" id="1594211126127621045" />
        <var name="node" id="1594211126127621045" />
      </scope>
      <scope id="946964771156870356" at="29,0,33,0">
        <var name="context" id="946964771156870356" />
        <var name="node" id="946964771156870356" />
      </scope>
      <scope id="946964771156870356" at="66,0,70,0" />
      <scope id="946964771156870356" at="99,0,103,0" />
      <scope id="946964771156870356" at="34,0,39,0" />
      <scope id="946964771156870356" at="74,0,79,0">
        <var name="child" id="946964771156870356" />
      </scope>
      <scope id="946964771156870356" at="88,44,93,24">
        <var name="editorCell" id="946964771156870356" />
      </scope>
      <scope id="946964771156870356" at="79,70,85,7" />
      <scope id="946964771156870358" at="57,49,64,22">
        <var name="editorCell" id="946964771156870358" />
        <var name="style" id="946964771156870358" />
      </scope>
      <scope id="946964771156870360" at="106,49,113,22">
        <var name="editorCell" id="946964771156870360" />
        <var name="style" id="946964771156870360" />
      </scope>
      <scope id="946964771156870356" at="79,0,87,0">
        <var name="child" id="946964771156870356" />
        <var name="editorCell" id="946964771156870356" />
      </scope>
      <scope id="946964771156870356" at="87,0,95,0" />
      <scope id="946964771156870358" at="57,0,66,0" />
      <scope id="946964771156870360" at="106,0,115,0" />
      <scope id="946964771156870356" at="44,50,55,22">
        <var name="editorCell" id="946964771156870356" />
      </scope>
      <scope id="946964771156870356" at="44,0,57,0" />
      <unit id="946964771156870356" at="70,0,99,0" name="jetbrains.mps.execution.configurations.editor.StartProcessHandlerStatement_EditorBuilder_a$processSingleRoleHandler_iy02al_b0" />
      <unit id="946964771156870356" at="25,0,116,0" name="jetbrains.mps.execution.configurations.editor.StartProcessHandlerStatement_EditorBuilder_a" />
    </file>
    <file name="StartProcessHandlerStatement_InspectorBuilder_a.java">
      <node id="946964771156870356" at="16,111,17,19" concept="10" />
      <node id="946964771156870356" at="17,19,18,18" concept="1" />
      <node id="946964771156870356" at="23,26,24,18" concept="6" />
      <node id="946964771156870356" at="27,39,28,38" concept="6" />
      <node id="1594211126127621044" at="31,49,32,159" concept="5" />
      <node id="1594211126127621044" at="32,159,33,72" concept="5" />
      <node id="1594211126127621044" at="34,26,35,27" concept="1" />
      <node id="1594211126127621044" at="35,27,36,64" concept="1" />
      <node id="1594211126127621044" at="37,5,38,22" concept="6" />
      <node id="946964771156870356" at="13,0,15,0" concept="2" trace="myNode" />
      <node id="946964771156870356" at="27,0,30,0" concept="4" trace="createCell#()Ljetbrains/mps/openapi/editor/cells/EditorCell;" />
      <node id="946964771156870356" at="16,0,20,0" concept="0" trace="StartProcessHandlerStatement_InspectorBuilder_a#(Ljetbrains/mps/openapi/editor/EditorContext;Lorg/jetbrains/mps/openapi/model/SNode;)V" />
      <node id="1594211126127621044" at="33,72,37,5" concept="3" />
      <node id="946964771156870356" at="21,0,26,0" concept="4" trace="getNode#()Lorg/jetbrains/mps/openapi/model/SNode;" />
      <node id="1594211126127621044" at="31,0,40,0" concept="4" trace="createComponent_iy02al_a#()Ljetbrains/mps/openapi/editor/cells/EditorCell;" />
      <scope id="946964771156870356" at="23,26,24,18" />
      <scope id="946964771156870356" at="27,39,28,38" />
      <scope id="946964771156870356" at="16,111,18,18" />
      <scope id="1594211126127621044" at="34,26,36,64" />
      <scope id="946964771156870356" at="27,0,30,0" />
      <scope id="946964771156870356" at="16,0,20,0">
        <var name="context" id="946964771156870356" />
        <var name="node" id="946964771156870356" />
      </scope>
      <scope id="946964771156870356" at="21,0,26,0" />
      <scope id="1594211126127621044" at="31,49,38,22">
        <var name="bigCell" id="1594211126127621044" />
        <var name="editorCell" id="1594211126127621044" />
      </scope>
      <scope id="1594211126127621044" at="31,0,40,0" />
      <unit id="946964771156870356" at="12,0,41,0" name="jetbrains.mps.execution.configurations.editor.StartProcessHandlerStatement_InspectorBuilder_a" />
    </file>
  </root>
</debug-info>
<|MERGE_RESOLUTION|>--- conflicted
+++ resolved
@@ -489,7 +489,6 @@
   </root>
   <root nodeRef="r:7d438dd6-fddd-4f98-b0ae-eed9d2bebdce(jetbrains.mps.execution.configurations.editor)/2401501559171353315">
     <file name="RunConfiguration_Editor.java">
-<<<<<<< HEAD
       <node id="2401501559171353315" at="11,79,12,82" concept="6" />
       <node id="2401501559171353315" at="11,0,14,0" concept="4" trace="createEditorCell#(Ljetbrains/mps/openapi/editor/EditorContext;Lorg/jetbrains/mps/openapi/model/SNode;)Ljetbrains/mps/openapi/editor/cells/EditorCell;" />
       <scope id="2401501559171353315" at="11,79,12,82" />
@@ -543,509 +542,238 @@
       <node id="223733852661743784" at="91,84,92,40" concept="1" />
       <node id="223733852661743784" at="92,40,93,73" concept="1" />
       <node id="223733852661743784" at="93,73,94,57" concept="5" />
-      <node id="223733852661743784" at="94,57,95,59" concept="5" />
-      <node id="223733852661743784" at="96,35,97,87" concept="5" />
-      <node id="223733852661743784" at="97,87,98,94" concept="6" />
-      <node id="223733852661743784" at="99,10,100,22" concept="6" />
-      <node id="223733852661743785" at="102,50,103,100" concept="5" />
-      <node id="223733852661743785" at="103,100,104,48" concept="1" />
-      <node id="223733852661743785" at="104,48,105,34" concept="5" />
-      <node id="223733852661743785" at="105,34,106,82" concept="1" />
-      <node id="223733852661743785" at="106,82,107,40" concept="1" />
-      <node id="223733852661743785" at="107,40,108,34" concept="1" />
-      <node id="223733852661743785" at="108,34,109,22" concept="6" />
-      <node id="2401501559171353315" at="111,49,112,88" concept="5" />
-      <node id="2401501559171353315" at="112,88,113,42" concept="1" />
-      <node id="2401501559171353315" at="113,42,114,55" concept="1" />
-      <node id="2401501559171353315" at="114,55,115,26" concept="5" />
-      <node id="2401501559171353315" at="115,26,116,98" concept="1" />
-      <node id="2401501559171353315" at="116,98,117,63" concept="1" />
-      <node id="2401501559171353315" at="118,39,119,40" concept="1" />
-      <node id="2401501559171353315" at="119,40,120,46" concept="1" />
-      <node id="2401501559171353315" at="121,5,122,34" concept="5" />
-      <node id="2401501559171353315" at="122,34,123,84" concept="1" />
-      <node id="2401501559171353315" at="123,84,124,40" concept="1" />
-      <node id="2401501559171353315" at="124,40,125,73" concept="1" />
-      <node id="2401501559171353315" at="125,73,126,57" concept="5" />
-      <node id="2401501559171353315" at="126,57,127,59" concept="5" />
-      <node id="2401501559171353315" at="128,35,129,87" concept="5" />
-      <node id="2401501559171353315" at="129,87,130,94" concept="6" />
-      <node id="2401501559171353315" at="131,10,132,22" concept="6" />
-      <node id="2401501559171353315" at="135,34,136,14" concept="10" />
-      <node id="2401501559171353315" at="138,69,139,57" concept="6" />
-      <node id="2401501559171353315" at="141,81,142,41" concept="7" />
-      <node id="2401501559171353315" at="142,41,143,125" concept="6" />
-      <node id="2401501559171353315" at="149,0,150,0" concept="2" trace="myReferencingNode" />
-      <node id="2401501559171353315" at="151,120,152,21" concept="10" />
-      <node id="2401501559171353315" at="152,21,153,42" concept="1" />
-      <node id="2401501559171353315" at="153,42,154,20" concept="1" />
-      <node id="2401501559171353315" at="157,41,158,43" concept="6" />
-      <node id="2401501559171353315" at="163,28,164,20" concept="6" />
-      <node id="223733852661743788" at="167,54,168,91" concept="5" />
-      <node id="223733852661743788" at="168,91,169,31" concept="1" />
-      <node id="223733852661743788" at="169,31,170,44" concept="1" />
-      <node id="223733852661743788" at="170,44,171,33" concept="1" />
-      <node id="223733852661743788" at="171,33,172,28" concept="5" />
-      <node id="223733852661743788" at="172,28,173,65" concept="1" />
-      <node id="223733852661743788" at="173,65,174,46" concept="1" />
-      <node id="223733852661743788" at="174,46,175,75" concept="1" />
-      <node id="223733852661743788" at="175,75,176,59" concept="5" />
-      <node id="223733852661743788" at="176,59,177,61" concept="5" />
-      <node id="223733852661743788" at="178,37,179,89" concept="5" />
-      <node id="223733852661743788" at="179,89,180,96" concept="6" />
-      <node id="223733852661743788" at="181,12,182,24" concept="6" />
-      <node id="2401501559171353315" at="185,48,186,266" concept="5" />
-      <node id="2401501559171353315" at="186,266,187,33" concept="6" />
-      <node id="2401501559171353315" at="190,118,191,49" concept="10" />
-      <node id="2401501559171353315" at="193,55,194,59" concept="5" />
-      <node id="2401501559171353315" at="194,59,195,41" concept="1" />
-      <node id="2401501559171353315" at="195,41,196,24" concept="6" />
-      <node id="2401501559171353315" at="199,118,200,382" concept="1" />
-      <node id="2401501559171353315" at="202,41,203,35" concept="1" />
-      <node id="2401501559171353315" at="207,44,208,54" concept="5" />
-      <node id="2401501559171353315" at="208,54,209,41" concept="1" />
-      <node id="2401501559171353315" at="209,41,210,0" concept="8" />
-      <node id="2401501559171353315" at="210,0,211,40" concept="1" />
-      <node id="2401501559171353315" at="211,40,212,24" concept="6" />
-      <node id="2401501559171353315" at="214,40,215,25" concept="6" />
-      <node id="223733852661743775" at="218,49,219,93" concept="5" />
-      <node id="223733852661743775" at="219,93,220,47" concept="1" />
-      <node id="223733852661743775" at="220,47,221,34" concept="5" />
-      <node id="223733852661743775" at="221,34,222,49" concept="1" />
-      <node id="223733852661743775" at="222,49,223,40" concept="1" />
-      <node id="223733852661743775" at="223,40,224,34" concept="1" />
-      <node id="223733852661743775" at="224,34,225,22" concept="6" />
-      <node id="223733852661743777" at="227,50,228,152" concept="5" />
-      <node id="223733852661743777" at="228,152,229,22" concept="6" />
-      <node id="223733852661743778" at="231,49,232,93" concept="5" />
-      <node id="223733852661743778" at="232,93,233,47" concept="1" />
-      <node id="223733852661743778" at="233,47,234,34" concept="5" />
-      <node id="223733852661743778" at="234,34,235,49" concept="1" />
-      <node id="223733852661743778" at="235,49,236,40" concept="1" />
-      <node id="223733852661743778" at="236,40,237,34" concept="1" />
-      <node id="223733852661743778" at="237,34,238,22" concept="6" />
-      <node id="223733852661743780" at="240,50,241,138" concept="5" />
-      <node id="223733852661743780" at="241,138,242,22" concept="6" />
-      <node id="587410464426830102" at="244,49,245,93" concept="5" />
-      <node id="587410464426830102" at="245,93,246,47" concept="1" />
-      <node id="587410464426830102" at="246,47,247,34" concept="5" />
-      <node id="587410464426830102" at="247,34,248,49" concept="1" />
-      <node id="587410464426830102" at="248,49,249,40" concept="1" />
-      <node id="587410464426830102" at="249,40,250,34" concept="1" />
-      <node id="587410464426830102" at="250,34,251,22" concept="6" />
-      <node id="587410464426830105" at="253,50,254,149" concept="5" />
-      <node id="587410464426830105" at="254,149,255,22" concept="6" />
+      <node id="223733852661743784" at="95,35,96,87" concept="5" />
+      <node id="223733852661743784" at="96,87,97,112" concept="6" />
+      <node id="223733852661743784" at="98,10,99,22" concept="6" />
+      <node id="223733852661743785" at="101,50,102,100" concept="5" />
+      <node id="223733852661743785" at="102,100,103,48" concept="1" />
+      <node id="223733852661743785" at="103,48,104,34" concept="5" />
+      <node id="223733852661743785" at="104,34,105,82" concept="1" />
+      <node id="223733852661743785" at="105,82,106,40" concept="1" />
+      <node id="223733852661743785" at="106,40,107,34" concept="1" />
+      <node id="223733852661743785" at="107,34,108,22" concept="6" />
+      <node id="2401501559171353315" at="110,49,111,88" concept="5" />
+      <node id="2401501559171353315" at="111,88,112,42" concept="1" />
+      <node id="2401501559171353315" at="112,42,113,55" concept="1" />
+      <node id="2401501559171353315" at="113,55,114,26" concept="5" />
+      <node id="2401501559171353315" at="114,26,115,98" concept="1" />
+      <node id="2401501559171353315" at="115,98,116,63" concept="1" />
+      <node id="2401501559171353315" at="117,39,118,40" concept="1" />
+      <node id="2401501559171353315" at="118,40,119,46" concept="1" />
+      <node id="2401501559171353315" at="120,5,121,34" concept="5" />
+      <node id="2401501559171353315" at="121,34,122,84" concept="1" />
+      <node id="2401501559171353315" at="122,84,123,40" concept="1" />
+      <node id="2401501559171353315" at="123,40,124,73" concept="1" />
+      <node id="2401501559171353315" at="124,73,125,57" concept="5" />
+      <node id="2401501559171353315" at="126,35,127,87" concept="5" />
+      <node id="2401501559171353315" at="127,87,128,112" concept="6" />
+      <node id="2401501559171353315" at="129,10,130,22" concept="6" />
+      <node id="2401501559171353315" at="133,34,134,14" concept="10" />
+      <node id="2401501559171353315" at="136,69,137,57" concept="6" />
+      <node id="2401501559171353315" at="139,81,140,41" concept="7" />
+      <node id="2401501559171353315" at="140,41,141,125" concept="6" />
+      <node id="2401501559171353315" at="147,0,148,0" concept="2" trace="myReferencingNode" />
+      <node id="2401501559171353315" at="149,120,150,21" concept="10" />
+      <node id="2401501559171353315" at="150,21,151,42" concept="1" />
+      <node id="2401501559171353315" at="151,42,152,20" concept="1" />
+      <node id="2401501559171353315" at="155,41,156,43" concept="6" />
+      <node id="2401501559171353315" at="161,28,162,20" concept="6" />
+      <node id="223733852661743788" at="165,54,166,91" concept="5" />
+      <node id="223733852661743788" at="166,91,167,31" concept="1" />
+      <node id="223733852661743788" at="167,31,168,44" concept="1" />
+      <node id="223733852661743788" at="168,44,169,33" concept="1" />
+      <node id="223733852661743788" at="169,33,170,28" concept="5" />
+      <node id="223733852661743788" at="170,28,171,65" concept="1" />
+      <node id="223733852661743788" at="171,65,172,46" concept="1" />
+      <node id="223733852661743788" at="172,46,173,75" concept="1" />
+      <node id="223733852661743788" at="173,75,174,59" concept="5" />
+      <node id="223733852661743788" at="175,37,176,89" concept="5" />
+      <node id="223733852661743788" at="176,89,177,114" concept="6" />
+      <node id="223733852661743788" at="178,12,179,24" concept="6" />
+      <node id="2401501559171353315" at="182,48,183,266" concept="5" />
+      <node id="2401501559171353315" at="183,266,184,33" concept="6" />
+      <node id="2401501559171353315" at="187,118,188,49" concept="10" />
+      <node id="2401501559171353315" at="190,55,191,59" concept="5" />
+      <node id="2401501559171353315" at="191,59,192,41" concept="1" />
+      <node id="2401501559171353315" at="192,41,193,24" concept="6" />
+      <node id="2401501559171353315" at="196,118,197,382" concept="1" />
+      <node id="2401501559171353315" at="199,41,200,35" concept="1" />
+      <node id="2401501559171353315" at="204,44,205,54" concept="5" />
+      <node id="2401501559171353315" at="205,54,206,41" concept="1" />
+      <node id="2401501559171353315" at="206,41,207,0" concept="8" />
+      <node id="2401501559171353315" at="207,0,208,40" concept="1" />
+      <node id="2401501559171353315" at="208,40,209,24" concept="6" />
+      <node id="2401501559171353315" at="211,40,212,25" concept="6" />
+      <node id="223733852661743775" at="215,49,216,93" concept="5" />
+      <node id="223733852661743775" at="216,93,217,47" concept="1" />
+      <node id="223733852661743775" at="217,47,218,34" concept="5" />
+      <node id="223733852661743775" at="218,34,219,49" concept="1" />
+      <node id="223733852661743775" at="219,49,220,40" concept="1" />
+      <node id="223733852661743775" at="220,40,221,34" concept="1" />
+      <node id="223733852661743775" at="221,34,222,22" concept="6" />
+      <node id="223733852661743777" at="224,50,225,152" concept="5" />
+      <node id="223733852661743777" at="225,152,226,22" concept="6" />
+      <node id="223733852661743778" at="228,49,229,93" concept="5" />
+      <node id="223733852661743778" at="229,93,230,47" concept="1" />
+      <node id="223733852661743778" at="230,47,231,34" concept="5" />
+      <node id="223733852661743778" at="231,34,232,49" concept="1" />
+      <node id="223733852661743778" at="232,49,233,40" concept="1" />
+      <node id="223733852661743778" at="233,40,234,34" concept="1" />
+      <node id="223733852661743778" at="234,34,235,22" concept="6" />
+      <node id="223733852661743780" at="237,50,238,138" concept="5" />
+      <node id="223733852661743780" at="238,138,239,22" concept="6" />
+      <node id="587410464426830102" at="241,49,242,93" concept="5" />
+      <node id="587410464426830102" at="242,93,243,47" concept="1" />
+      <node id="587410464426830102" at="243,47,244,34" concept="5" />
+      <node id="587410464426830102" at="244,34,245,49" concept="1" />
+      <node id="587410464426830102" at="245,49,246,40" concept="1" />
+      <node id="587410464426830102" at="246,40,247,34" concept="1" />
+      <node id="587410464426830102" at="247,34,248,22" concept="6" />
+      <node id="587410464426830105" at="250,50,251,149" concept="5" />
+      <node id="587410464426830105" at="251,149,252,22" concept="6" />
       <node id="2401501559171353315" at="31,0,33,0" concept="2" trace="myNode" />
-      <node id="2401501559171353315" at="147,0,149,0" concept="2" trace="myNode" />
+      <node id="2401501559171353315" at="145,0,147,0" concept="2" trace="myNode" />
       <node id="2401501559171353315" at="45,0,48,0" concept="4" trace="createCell#()Ljetbrains/mps/openapi/editor/cells/EditorCell;" />
-      <node id="2401501559171353315" at="135,0,138,0" concept="0" trace="_Inline_ryg3k0_a3a0#()V" />
-      <node id="2401501559171353315" at="138,0,141,0" concept="4" trace="createEditorCell#(Ljetbrains/mps/openapi/editor/EditorContext;)Ljetbrains/mps/openapi/editor/cells/EditorCell;" />
-      <node id="2401501559171353315" at="157,0,160,0" concept="4" trace="createCell#()Ljetbrains/mps/openapi/editor/cells/EditorCell;" />
-      <node id="2401501559171353315" at="190,0,193,0" concept="0" trace="iconSingleRoleHandler_ryg3k0_b0#(Lorg/jetbrains/mps/openapi/model/SNode;Lorg/jetbrains/mps/openapi/language/SContainmentLink;Ljetbrains/mps/openapi/editor/EditorContext;)V" />
-      <node id="2401501559171353315" at="198,70,201,7" concept="3" />
-      <node id="2401501559171353315" at="201,7,204,7" concept="3" />
-      <node id="2401501559171353315" at="214,0,217,0" concept="4" trace="getNoTargetText#()Ljava/lang/String;" />
+      <node id="2401501559171353315" at="133,0,136,0" concept="0" trace="_Inline_ryg3k0_a3a0#()V" />
+      <node id="2401501559171353315" at="136,0,139,0" concept="4" trace="createEditorCell#(Ljetbrains/mps/openapi/editor/EditorContext;)Ljetbrains/mps/openapi/editor/cells/EditorCell;" />
+      <node id="2401501559171353315" at="155,0,158,0" concept="4" trace="createCell#()Ljetbrains/mps/openapi/editor/cells/EditorCell;" />
+      <node id="2401501559171353315" at="187,0,190,0" concept="0" trace="iconSingleRoleHandler_ryg3k0_b0#(Lorg/jetbrains/mps/openapi/model/SNode;Lorg/jetbrains/mps/openapi/language/SContainmentLink;Ljetbrains/mps/openapi/editor/EditorContext;)V" />
+      <node id="2401501559171353315" at="195,70,198,7" concept="3" />
+      <node id="2401501559171353315" at="198,7,201,7" concept="3" />
+      <node id="2401501559171353315" at="211,0,214,0" concept="4" trace="getNoTargetText#()Ljava/lang/String;" />
       <node id="2401501559171353315" at="34,0,38,0" concept="0" trace="RunConfiguration_EditorBuilder_a#(Ljetbrains/mps/openapi/editor/EditorContext;Lorg/jetbrains/mps/openapi/model/SNode;)V" />
-      <node id="2401501559171353315" at="117,63,121,5" concept="3" />
-      <node id="2401501559171353315" at="141,0,145,0" concept="4" trace="createEditorCell#(Ljetbrains/mps/openapi/editor/EditorContext;Lorg/jetbrains/mps/openapi/model/SNode;)Ljetbrains/mps/openapi/editor/cells/EditorCell;" />
-      <node id="2401501559171353315" at="185,0,189,0" concept="4" trace="createRefNode_ryg3k0_b0#()Ljetbrains/mps/openapi/editor/cells/EditorCell;" />
-      <node id="223733852661743777" at="227,0,231,0" concept="4" trace="createComponent_ryg3k0_d0#()Ljetbrains/mps/openapi/editor/cells/EditorCell;" />
-      <node id="223733852661743780" at="240,0,244,0" concept="4" trace="createComponent_ryg3k0_f0#()Ljetbrains/mps/openapi/editor/cells/EditorCell;" />
-      <node id="587410464426830105" at="253,0,257,0" concept="4" trace="createComponent_ryg3k0_h0#()Ljetbrains/mps/openapi/editor/cells/EditorCell;" />
+      <node id="2401501559171353315" at="116,63,120,5" concept="3" />
+      <node id="2401501559171353315" at="139,0,143,0" concept="4" trace="createEditorCell#(Ljetbrains/mps/openapi/editor/EditorContext;Lorg/jetbrains/mps/openapi/model/SNode;)Ljetbrains/mps/openapi/editor/cells/EditorCell;" />
+      <node id="2401501559171353315" at="182,0,186,0" concept="4" trace="createRefNode_ryg3k0_b0#()Ljetbrains/mps/openapi/editor/cells/EditorCell;" />
+      <node id="223733852661743777" at="224,0,228,0" concept="4" trace="createComponent_ryg3k0_d0#()Ljetbrains/mps/openapi/editor/cells/EditorCell;" />
+      <node id="223733852661743780" at="237,0,241,0" concept="4" trace="createComponent_ryg3k0_f0#()Ljetbrains/mps/openapi/editor/cells/EditorCell;" />
+      <node id="587410464426830105" at="250,0,254,0" concept="4" trace="createComponent_ryg3k0_h0#()Ljetbrains/mps/openapi/editor/cells/EditorCell;" />
       <node id="2401501559171353315" at="39,0,44,0" concept="4" trace="getNode#()Lorg/jetbrains/mps/openapi/model/SNode;" />
-      <node id="223733852661743784" at="95,59,100,22" concept="3" />
-      <node id="2401501559171353315" at="127,59,132,22" concept="3" />
-      <node id="2401501559171353315" at="151,0,156,0" concept="0" trace="Inline_Builder_ryg3k0_a3a0#(Ljetbrains/mps/openapi/editor/EditorContext;Lorg/jetbrains/mps/openapi/model/SNode;Lorg/jetbrains/mps/openapi/model/SNode;)V" />
-      <node id="2401501559171353315" at="161,0,166,0" concept="4" trace="getNode#()Lorg/jetbrains/mps/openapi/model/SNode;" />
-      <node id="223733852661743788" at="177,61,182,24" concept="3" />
-      <node id="2401501559171353315" at="193,0,198,0" concept="4" trace="createChildCell#(Lorg/jetbrains/mps/openapi/model/SNode;)Ljetbrains/mps/openapi/editor/cells/EditorCell;" />
+      <node id="223733852661743784" at="94,57,99,22" concept="3" />
+      <node id="2401501559171353315" at="125,57,130,22" concept="3" />
+      <node id="2401501559171353315" at="149,0,154,0" concept="0" trace="Inline_Builder_ryg3k0_a3a0#(Ljetbrains/mps/openapi/editor/EditorContext;Lorg/jetbrains/mps/openapi/model/SNode;Lorg/jetbrains/mps/openapi/model/SNode;)V" />
+      <node id="2401501559171353315" at="159,0,164,0" concept="4" trace="getNode#()Lorg/jetbrains/mps/openapi/model/SNode;" />
+      <node id="223733852661743788" at="174,59,179,24" concept="3" />
+      <node id="2401501559171353315" at="190,0,195,0" concept="4" trace="createChildCell#(Lorg/jetbrains/mps/openapi/model/SNode;)Ljetbrains/mps/openapi/editor/cells/EditorCell;" />
       <node id="2886182022232400112" at="76,0,83,0" concept="4" trace="createComponent_ryg3k0_a0a#()Ljetbrains/mps/openapi/editor/cells/EditorCell;" />
-      <node id="2401501559171353315" at="198,0,206,0" concept="4" trace="installCellInfo#(Lorg/jetbrains/mps/openapi/model/SNode;Ljetbrains/mps/openapi/editor/cells/EditorCell;)V" />
-      <node id="2401501559171353315" at="206,0,214,0" concept="4" trace="createEmptyCell#()Ljetbrains/mps/openapi/editor/cells/EditorCell;" />
-      <node id="223733852661743785" at="102,0,111,0" concept="4" trace="createConstant_ryg3k0_c0a#()Ljetbrains/mps/openapi/editor/cells/EditorCell;" />
-      <node id="223733852661743775" at="218,0,227,0" concept="4" trace="createConstant_ryg3k0_c0#()Ljetbrains/mps/openapi/editor/cells/EditorCell;" />
-      <node id="223733852661743778" at="231,0,240,0" concept="4" trace="createConstant_ryg3k0_e0#()Ljetbrains/mps/openapi/editor/cells/EditorCell;" />
-      <node id="587410464426830102" at="244,0,253,0" concept="4" trace="createConstant_ryg3k0_g0#()Ljetbrains/mps/openapi/editor/cells/EditorCell;" />
+      <node id="2401501559171353315" at="195,0,203,0" concept="4" trace="installCellInfo#(Lorg/jetbrains/mps/openapi/model/SNode;Ljetbrains/mps/openapi/editor/cells/EditorCell;)V" />
+      <node id="2401501559171353315" at="203,0,211,0" concept="4" trace="createEmptyCell#()Ljetbrains/mps/openapi/editor/cells/EditorCell;" />
+      <node id="223733852661743785" at="101,0,110,0" concept="4" trace="createConstant_ryg3k0_c0a#()Ljetbrains/mps/openapi/editor/cells/EditorCell;" />
+      <node id="223733852661743775" at="215,0,224,0" concept="4" trace="createConstant_ryg3k0_c0#()Ljetbrains/mps/openapi/editor/cells/EditorCell;" />
+      <node id="223733852661743778" at="228,0,237,0" concept="4" trace="createConstant_ryg3k0_e0#()Ljetbrains/mps/openapi/editor/cells/EditorCell;" />
+      <node id="587410464426830102" at="241,0,250,0" concept="4" trace="createConstant_ryg3k0_g0#()Ljetbrains/mps/openapi/editor/cells/EditorCell;" />
       <node id="2401501559171353315" at="64,0,76,0" concept="4" trace="createCollection_ryg3k0_a0#()Ljetbrains/mps/openapi/editor/cells/EditorCell;" />
       <node id="2401501559171353315" at="49,0,64,0" concept="4" trace="createCollection_ryg3k0_a#()Ljetbrains/mps/openapi/editor/cells/EditorCell;" />
-      <node id="223733852661743788" at="167,0,184,0" concept="4" trace="createProperty_ryg3k0_a0d0a#()Ljetbrains/mps/openapi/editor/cells/EditorCell;" />
-      <node id="223733852661743784" at="83,0,102,0" concept="4" trace="createProperty_ryg3k0_b0a#()Ljetbrains/mps/openapi/editor/cells/EditorCell;" />
-      <node id="2401501559171353315" at="111,0,134,0" concept="4" trace="createRefCell_ryg3k0_d0a#()Ljetbrains/mps/openapi/editor/cells/EditorCell;" />
+      <node id="223733852661743788" at="165,0,181,0" concept="4" trace="createProperty_ryg3k0_a0d0a#()Ljetbrains/mps/openapi/editor/cells/EditorCell;" />
+      <node id="223733852661743784" at="83,0,101,0" concept="4" trace="createProperty_ryg3k0_b0a#()Ljetbrains/mps/openapi/editor/cells/EditorCell;" />
+      <node id="2401501559171353315" at="110,0,132,0" concept="4" trace="createRefCell_ryg3k0_d0a#()Ljetbrains/mps/openapi/editor/cells/EditorCell;" />
       <scope id="2401501559171353315" at="41,26,42,18" />
       <scope id="2401501559171353315" at="45,39,46,39" />
-      <scope id="2401501559171353315" at="135,34,136,14" />
-      <scope id="2401501559171353315" at="138,69,139,57" />
-      <scope id="2401501559171353315" at="157,41,158,43" />
-      <scope id="2401501559171353315" at="163,28,164,20" />
-      <scope id="2401501559171353315" at="190,118,191,49" />
-      <scope id="2401501559171353315" at="199,118,200,382" />
-      <scope id="2401501559171353315" at="202,41,203,35" />
-      <scope id="2401501559171353315" at="214,40,215,25" />
+      <scope id="2401501559171353315" at="133,34,134,14" />
+      <scope id="2401501559171353315" at="136,69,137,57" />
+      <scope id="2401501559171353315" at="155,41,156,43" />
+      <scope id="2401501559171353315" at="161,28,162,20" />
+      <scope id="2401501559171353315" at="187,118,188,49" />
+      <scope id="2401501559171353315" at="196,118,197,382" />
+      <scope id="2401501559171353315" at="199,41,200,35" />
+      <scope id="2401501559171353315" at="211,40,212,25" />
       <scope id="2401501559171353315" at="34,96,36,18" />
-      <scope id="223733852661743784" at="96,35,98,94">
+      <scope id="223733852661743784" at="95,35,97,112">
         <var name="manager" id="223733852661743784" />
       </scope>
-      <scope id="2401501559171353315" at="118,39,120,46" />
-      <scope id="2401501559171353315" at="128,35,130,94">
+      <scope id="2401501559171353315" at="117,39,119,46" />
+      <scope id="2401501559171353315" at="126,35,128,112">
         <var name="manager" id="2401501559171353315" />
       </scope>
-      <scope id="2401501559171353315" at="141,81,143,125" />
-      <scope id="223733852661743788" at="178,37,180,96">
+      <scope id="2401501559171353315" at="139,81,141,125" />
+      <scope id="223733852661743788" at="175,37,177,114">
         <var name="manager" id="223733852661743788" />
       </scope>
-      <scope id="2401501559171353315" at="185,48,187,33">
+      <scope id="2401501559171353315" at="182,48,184,33">
         <var name="provider" id="2401501559171353315" />
       </scope>
-      <scope id="223733852661743777" at="227,50,229,22">
+      <scope id="223733852661743777" at="224,50,226,22">
         <var name="editorCell" id="223733852661743777" />
       </scope>
-      <scope id="223733852661743780" at="240,50,242,22">
+      <scope id="223733852661743780" at="237,50,239,22">
         <var name="editorCell" id="223733852661743780" />
       </scope>
-      <scope id="587410464426830105" at="253,50,255,22">
-=======
-      <node id="2401501559171353315" at="29,79,30,63" concept="6" />
-      <node id="2401501559171353315" at="32,89,33,97" concept="5" />
-      <node id="2401501559171353315" at="33,97,34,48" concept="1" />
-      <node id="2401501559171353315" at="34,48,35,28" concept="1" />
-      <node id="2401501559171353315" at="35,28,36,83" concept="1" />
-      <node id="2401501559171353315" at="36,83,37,80" concept="1" />
-      <node id="2401501559171353315" at="37,80,38,81" concept="1" />
-      <node id="2401501559171353315" at="38,81,39,82" concept="1" />
-      <node id="2401501559171353315" at="39,82,40,81" concept="1" />
-      <node id="2401501559171353315" at="40,81,41,82" concept="1" />
-      <node id="2401501559171353315" at="41,82,42,81" concept="1" />
-      <node id="2401501559171353315" at="42,81,43,82" concept="1" />
-      <node id="2401501559171353315" at="43,82,44,22" concept="6" />
-      <node id="2401501559171353315" at="46,90,47,99" concept="5" />
-      <node id="2401501559171353315" at="47,99,48,49" concept="1" />
-      <node id="2401501559171353315" at="48,49,49,34" concept="5" />
-      <node id="2401501559171353315" at="49,34,50,52" concept="1" />
-      <node id="2401501559171353315" at="50,52,51,40" concept="1" />
-      <node id="2401501559171353315" at="51,40,52,83" concept="1" />
-      <node id="2401501559171353315" at="52,83,53,82" concept="1" />
-      <node id="2401501559171353315" at="53,82,54,82" concept="1" />
-      <node id="2401501559171353315" at="54,82,55,81" concept="1" />
-      <node id="2401501559171353315" at="55,81,56,22" concept="6" />
-      <node id="2886182022232400112" at="58,90,59,131" concept="5" />
-      <node id="2886182022232400112" at="59,131,60,34" concept="5" />
-      <node id="2886182022232400112" at="60,34,61,66" concept="1" />
-      <node id="2886182022232400112" at="61,66,62,40" concept="1" />
-      <node id="2886182022232400112" at="62,40,63,22" concept="6" />
-      <node id="223733852661743784" at="65,89,66,82" concept="5" />
-      <node id="223733852661743784" at="66,82,67,29" concept="1" />
-      <node id="223733852661743784" at="67,29,68,42" concept="1" />
-      <node id="223733852661743784" at="68,42,69,26" concept="5" />
-      <node id="223733852661743784" at="69,26,70,58" concept="1" />
-      <node id="223733852661743784" at="70,58,71,42" concept="1" />
-      <node id="223733852661743784" at="71,42,72,34" concept="5" />
-      <node id="223733852661743784" at="72,34,73,68" concept="1" />
-      <node id="223733852661743784" at="73,68,74,40" concept="1" />
-      <node id="223733852661743784" at="74,40,75,73" concept="1" />
-      <node id="223733852661743784" at="75,73,76,57" concept="5" />
-      <node id="223733852661743784" at="77,35,78,82" concept="5" />
-      <node id="223733852661743784" at="78,82,79,112" concept="6" />
-      <node id="223733852661743784" at="80,10,81,22" concept="6" />
-      <node id="223733852661743785" at="83,89,84,93" concept="5" />
-      <node id="223733852661743785" at="84,93,85,48" concept="1" />
-      <node id="223733852661743785" at="85,48,86,34" concept="5" />
-      <node id="223733852661743785" at="86,34,87,66" concept="1" />
-      <node id="223733852661743785" at="87,66,88,40" concept="1" />
-      <node id="223733852661743785" at="88,40,89,34" concept="1" />
-      <node id="223733852661743785" at="89,34,90,22" concept="6" />
-      <node id="2401501559171353315" at="92,88,93,81" concept="5" />
-      <node id="2401501559171353315" at="93,81,94,42" concept="1" />
-      <node id="2401501559171353315" at="94,42,95,55" concept="1" />
-      <node id="2401501559171353315" at="95,55,96,26" concept="5" />
-      <node id="2401501559171353315" at="96,26,97,89" concept="1" />
-      <node id="2401501559171353315" at="97,89,98,58" concept="1" />
-      <node id="2401501559171353315" at="99,39,100,40" concept="1" />
-      <node id="2401501559171353315" at="100,40,101,46" concept="1" />
-      <node id="2401501559171353315" at="102,5,103,34" concept="5" />
-      <node id="2401501559171353315" at="103,34,104,68" concept="1" />
-      <node id="2401501559171353315" at="104,68,105,40" concept="1" />
-      <node id="2401501559171353315" at="105,40,106,73" concept="1" />
-      <node id="2401501559171353315" at="106,73,107,57" concept="5" />
-      <node id="2401501559171353315" at="108,35,109,82" concept="5" />
-      <node id="2401501559171353315" at="109,82,110,112" concept="6" />
-      <node id="2401501559171353315" at="111,10,112,22" concept="6" />
-      <node id="223733852661743787" at="115,34,116,14" concept="9" />
-      <node id="223733852661743787" at="118,69,119,67" concept="6" />
-      <node id="223733852661743787" at="121,81,122,67" concept="6" />
-      <node id="223733852661743788" at="124,93,125,84" concept="5" />
-      <node id="223733852661743788" at="125,84,126,31" concept="1" />
-      <node id="223733852661743788" at="126,31,127,44" concept="1" />
-      <node id="223733852661743788" at="127,44,128,33" concept="1" />
-      <node id="223733852661743788" at="128,33,129,28" concept="5" />
-      <node id="223733852661743788" at="129,28,130,60" concept="1" />
-      <node id="223733852661743788" at="130,60,131,46" concept="1" />
-      <node id="223733852661743788" at="131,46,132,75" concept="1" />
-      <node id="223733852661743788" at="132,75,133,59" concept="5" />
-      <node id="223733852661743788" at="134,37,135,84" concept="5" />
-      <node id="223733852661743788" at="135,84,136,114" concept="6" />
-      <node id="223733852661743788" at="137,12,138,24" concept="6" />
-      <node id="2401501559171353315" at="141,87,142,250" concept="5" />
-      <node id="2401501559171353315" at="142,250,143,33" concept="6" />
-      <node id="2401501559171353315" at="146,118,147,49" concept="9" />
-      <node id="2401501559171353315" at="149,55,150,59" concept="5" />
-      <node id="2401501559171353315" at="150,59,151,41" concept="1" />
-      <node id="2401501559171353315" at="151,41,152,24" concept="6" />
-      <node id="2401501559171353315" at="155,118,156,380" concept="1" />
-      <node id="2401501559171353315" at="158,41,159,35" concept="1" />
-      <node id="2401501559171353315" at="163,44,164,54" concept="5" />
-      <node id="2401501559171353315" at="164,54,165,41" concept="1" />
-      <node id="2401501559171353315" at="165,41,166,0" concept="7" />
-      <node id="2401501559171353315" at="166,0,167,40" concept="1" />
-      <node id="2401501559171353315" at="167,40,168,24" concept="6" />
-      <node id="2401501559171353315" at="170,40,171,25" concept="6" />
-      <node id="223733852661743775" at="174,88,175,86" concept="5" />
-      <node id="223733852661743775" at="175,86,176,47" concept="1" />
-      <node id="223733852661743775" at="176,47,177,34" concept="5" />
-      <node id="223733852661743775" at="177,34,178,52" concept="1" />
-      <node id="223733852661743775" at="178,52,179,40" concept="1" />
-      <node id="223733852661743775" at="179,40,180,34" concept="1" />
-      <node id="223733852661743775" at="180,34,181,22" concept="6" />
-      <node id="223733852661743777" at="183,89,184,164" concept="5" />
-      <node id="223733852661743777" at="184,164,185,22" concept="6" />
-      <node id="223733852661743778" at="187,88,188,86" concept="5" />
-      <node id="223733852661743778" at="188,86,189,47" concept="1" />
-      <node id="223733852661743778" at="189,47,190,34" concept="5" />
-      <node id="223733852661743778" at="190,34,191,52" concept="1" />
-      <node id="223733852661743778" at="191,52,192,40" concept="1" />
-      <node id="223733852661743778" at="192,40,193,34" concept="1" />
-      <node id="223733852661743778" at="193,34,194,22" concept="6" />
-      <node id="223733852661743780" at="196,89,197,150" concept="5" />
-      <node id="223733852661743780" at="197,150,198,22" concept="6" />
-      <node id="587410464426830102" at="200,88,201,86" concept="5" />
-      <node id="587410464426830102" at="201,86,202,47" concept="1" />
-      <node id="587410464426830102" at="202,47,203,34" concept="5" />
-      <node id="587410464426830102" at="203,34,204,52" concept="1" />
-      <node id="587410464426830102" at="204,52,205,40" concept="1" />
-      <node id="587410464426830102" at="205,40,206,34" concept="1" />
-      <node id="587410464426830102" at="206,34,207,22" concept="6" />
-      <node id="587410464426830105" at="209,89,210,161" concept="5" />
-      <node id="587410464426830105" at="210,161,211,22" concept="6" />
-      <node id="2401501559171353315" at="29,0,32,0" concept="4" trace="createEditorCell#(Ljetbrains/mps/openapi/editor/EditorContext;Lorg/jetbrains/mps/openapi/model/SNode;)Ljetbrains/mps/openapi/editor/cells/EditorCell;" />
-      <node id="223733852661743787" at="115,0,118,0" concept="0" trace="_Inline_ryg3k0_a3a0#()V" />
-      <node id="223733852661743787" at="118,0,121,0" concept="4" trace="createEditorCell#(Ljetbrains/mps/openapi/editor/EditorContext;)Ljetbrains/mps/openapi/editor/cells/EditorCell;" />
-      <node id="223733852661743787" at="121,0,124,0" concept="4" trace="createEditorCell#(Ljetbrains/mps/openapi/editor/EditorContext;Lorg/jetbrains/mps/openapi/model/SNode;)Ljetbrains/mps/openapi/editor/cells/EditorCell;" />
-      <node id="2401501559171353315" at="146,0,149,0" concept="0" trace="iconSingleRoleHandler_ryg3k0_b0#(Lorg/jetbrains/mps/openapi/model/SNode;Lorg/jetbrains/mps/openapi/language/SContainmentLink;Ljetbrains/mps/openapi/editor/EditorContext;)V" />
-      <node id="2401501559171353315" at="154,70,157,7" concept="3" />
-      <node id="2401501559171353315" at="157,7,160,7" concept="3" />
-      <node id="2401501559171353315" at="170,0,173,0" concept="4" trace="getNoTargetText#()Ljava/lang/String;" />
-      <node id="2401501559171353315" at="98,58,102,5" concept="3" />
-      <node id="2401501559171353315" at="141,0,145,0" concept="4" trace="createRefNode_ryg3k0_b0#(Ljetbrains/mps/openapi/editor/EditorContext;Lorg/jetbrains/mps/openapi/model/SNode;)Ljetbrains/mps/openapi/editor/cells/EditorCell;" />
-      <node id="223733852661743777" at="183,0,187,0" concept="4" trace="createComponent_ryg3k0_d0#(Ljetbrains/mps/openapi/editor/EditorContext;Lorg/jetbrains/mps/openapi/model/SNode;)Ljetbrains/mps/openapi/editor/cells/EditorCell;" />
-      <node id="223733852661743780" at="196,0,200,0" concept="4" trace="createComponent_ryg3k0_f0#(Ljetbrains/mps/openapi/editor/EditorContext;Lorg/jetbrains/mps/openapi/model/SNode;)Ljetbrains/mps/openapi/editor/cells/EditorCell;" />
-      <node id="587410464426830105" at="209,0,213,0" concept="4" trace="createComponent_ryg3k0_h0#(Ljetbrains/mps/openapi/editor/EditorContext;Lorg/jetbrains/mps/openapi/model/SNode;)Ljetbrains/mps/openapi/editor/cells/EditorCell;" />
-      <node id="223733852661743784" at="76,57,81,22" concept="3" />
-      <node id="2401501559171353315" at="107,57,112,22" concept="3" />
-      <node id="223733852661743788" at="133,59,138,24" concept="3" />
-      <node id="2401501559171353315" at="149,0,154,0" concept="4" trace="createChildCell#(Lorg/jetbrains/mps/openapi/model/SNode;)Ljetbrains/mps/openapi/editor/cells/EditorCell;" />
-      <node id="2886182022232400112" at="58,0,65,0" concept="4" trace="createComponent_ryg3k0_a0a#(Ljetbrains/mps/openapi/editor/EditorContext;Lorg/jetbrains/mps/openapi/model/SNode;)Ljetbrains/mps/openapi/editor/cells/EditorCell;" />
-      <node id="2401501559171353315" at="154,0,162,0" concept="4" trace="installCellInfo#(Lorg/jetbrains/mps/openapi/model/SNode;Ljetbrains/mps/openapi/editor/cells/EditorCell;)V" />
-      <node id="2401501559171353315" at="162,0,170,0" concept="4" trace="createEmptyCell#()Ljetbrains/mps/openapi/editor/cells/EditorCell;" />
-      <node id="223733852661743785" at="83,0,92,0" concept="4" trace="createConstant_ryg3k0_c0a#(Ljetbrains/mps/openapi/editor/EditorContext;Lorg/jetbrains/mps/openapi/model/SNode;)Ljetbrains/mps/openapi/editor/cells/EditorCell;" />
-      <node id="223733852661743775" at="174,0,183,0" concept="4" trace="createConstant_ryg3k0_c0#(Ljetbrains/mps/openapi/editor/EditorContext;Lorg/jetbrains/mps/openapi/model/SNode;)Ljetbrains/mps/openapi/editor/cells/EditorCell;" />
-      <node id="223733852661743778" at="187,0,196,0" concept="4" trace="createConstant_ryg3k0_e0#(Ljetbrains/mps/openapi/editor/EditorContext;Lorg/jetbrains/mps/openapi/model/SNode;)Ljetbrains/mps/openapi/editor/cells/EditorCell;" />
-      <node id="587410464426830102" at="200,0,209,0" concept="4" trace="createConstant_ryg3k0_g0#(Ljetbrains/mps/openapi/editor/EditorContext;Lorg/jetbrains/mps/openapi/model/SNode;)Ljetbrains/mps/openapi/editor/cells/EditorCell;" />
-      <node id="2401501559171353315" at="46,0,58,0" concept="4" trace="createCollection_ryg3k0_a0#(Ljetbrains/mps/openapi/editor/EditorContext;Lorg/jetbrains/mps/openapi/model/SNode;)Ljetbrains/mps/openapi/editor/cells/EditorCell;" />
-      <node id="2401501559171353315" at="32,0,46,0" concept="4" trace="createCollection_ryg3k0_a#(Ljetbrains/mps/openapi/editor/EditorContext;Lorg/jetbrains/mps/openapi/model/SNode;)Ljetbrains/mps/openapi/editor/cells/EditorCell;" />
-      <node id="223733852661743788" at="124,0,140,0" concept="4" trace="createProperty_ryg3k0_a0d0a#(Ljetbrains/mps/openapi/editor/EditorContext;Lorg/jetbrains/mps/openapi/model/SNode;)Ljetbrains/mps/openapi/editor/cells/EditorCell;" />
-      <node id="223733852661743784" at="65,0,83,0" concept="4" trace="createProperty_ryg3k0_b0a#(Ljetbrains/mps/openapi/editor/EditorContext;Lorg/jetbrains/mps/openapi/model/SNode;)Ljetbrains/mps/openapi/editor/cells/EditorCell;" />
-      <node id="2401501559171353315" at="92,0,114,0" concept="4" trace="createRefCell_ryg3k0_d0a#(Ljetbrains/mps/openapi/editor/EditorContext;Lorg/jetbrains/mps/openapi/model/SNode;)Ljetbrains/mps/openapi/editor/cells/EditorCell;" />
-      <scope id="2401501559171353315" at="29,79,30,63" />
-      <scope id="223733852661743787" at="115,34,116,14" />
-      <scope id="223733852661743787" at="118,69,119,67" />
-      <scope id="223733852661743787" at="121,81,122,67" />
-      <scope id="2401501559171353315" at="146,118,147,49" />
-      <scope id="2401501559171353315" at="155,118,156,380" />
-      <scope id="2401501559171353315" at="158,41,159,35" />
-      <scope id="2401501559171353315" at="170,40,171,25" />
-      <scope id="223733852661743784" at="77,35,79,112">
-        <var name="manager" id="223733852661743784" />
-      </scope>
-      <scope id="2401501559171353315" at="99,39,101,46" />
-      <scope id="2401501559171353315" at="108,35,110,112">
-        <var name="manager" id="2401501559171353315" />
-      </scope>
-      <scope id="223733852661743788" at="134,37,136,114">
-        <var name="manager" id="223733852661743788" />
-      </scope>
-      <scope id="2401501559171353315" at="141,87,143,33">
-        <var name="provider" id="2401501559171353315" />
-      </scope>
-      <scope id="223733852661743777" at="183,89,185,22">
-        <var name="editorCell" id="223733852661743777" />
-      </scope>
-      <scope id="223733852661743780" at="196,89,198,22">
-        <var name="editorCell" id="223733852661743780" />
-      </scope>
-      <scope id="587410464426830105" at="209,89,211,22">
->>>>>>> bd830ede
+      <scope id="587410464426830105" at="250,50,252,22">
         <var name="editorCell" id="587410464426830105" />
       </scope>
       <scope id="2401501559171353315" at="45,0,48,0" />
-      <scope id="2401501559171353315" at="135,0,138,0" />
-      <scope id="2401501559171353315" at="138,0,141,0">
+      <scope id="2401501559171353315" at="133,0,136,0" />
+      <scope id="2401501559171353315" at="136,0,139,0">
         <var name="editorContext" id="2401501559171353315" />
-<<<<<<< HEAD
-      </scope>
-      <scope id="2401501559171353315" at="151,120,154,20" />
-      <scope id="2401501559171353315" at="157,0,160,0" />
-      <scope id="2401501559171353315" at="190,0,193,0">
-=======
-        <var name="node" id="2401501559171353315" />
-      </scope>
-      <scope id="223733852661743787" at="115,0,118,0" />
-      <scope id="223733852661743787" at="118,0,121,0">
-        <var name="editorContext" id="223733852661743787" />
-      </scope>
-      <scope id="223733852661743787" at="121,0,124,0">
-        <var name="editorContext" id="223733852661743787" />
-        <var name="node" id="223733852661743787" />
-      </scope>
-      <scope id="2401501559171353315" at="146,0,149,0">
->>>>>>> bd830ede
+      </scope>
+      <scope id="2401501559171353315" at="149,120,152,20" />
+      <scope id="2401501559171353315" at="155,0,158,0" />
+      <scope id="2401501559171353315" at="187,0,190,0">
         <var name="containmentLink" id="2401501559171353315" />
         <var name="context" id="2401501559171353315" />
         <var name="ownerNode" id="2401501559171353315" />
       </scope>
-<<<<<<< HEAD
-      <scope id="2401501559171353315" at="193,55,196,24">
+      <scope id="2401501559171353315" at="190,55,193,24">
         <var name="editorCell" id="2401501559171353315" />
       </scope>
-      <scope id="2401501559171353315" at="214,0,217,0" />
+      <scope id="2401501559171353315" at="211,0,214,0" />
       <scope id="2401501559171353315" at="34,0,38,0">
         <var name="context" id="2401501559171353315" />
         <var name="node" id="2401501559171353315" />
       </scope>
-      <scope id="2401501559171353315" at="141,0,145,0">
+      <scope id="2401501559171353315" at="139,0,143,0">
         <var name="editorContext" id="2401501559171353315" />
         <var name="node" id="2401501559171353315" />
-=======
-      <scope id="2401501559171353315" at="149,55,152,24">
-        <var name="editorCell" id="2401501559171353315" />
-      </scope>
-      <scope id="2401501559171353315" at="170,0,173,0" />
-      <scope id="2401501559171353315" at="141,0,145,0">
-        <var name="editorContext" id="2401501559171353315" />
-        <var name="node" id="2401501559171353315" />
-      </scope>
-      <scope id="223733852661743777" at="183,0,187,0">
-        <var name="editorContext" id="223733852661743777" />
-        <var name="node" id="223733852661743777" />
-      </scope>
-      <scope id="223733852661743780" at="196,0,200,0">
-        <var name="editorContext" id="223733852661743780" />
-        <var name="node" id="223733852661743780" />
-      </scope>
-      <scope id="587410464426830105" at="209,0,213,0">
-        <var name="editorContext" id="587410464426830105" />
-        <var name="node" id="587410464426830105" />
->>>>>>> bd830ede
-      </scope>
-      <scope id="2401501559171353315" at="185,0,189,0" />
-      <scope id="223733852661743777" at="227,0,231,0" />
-      <scope id="223733852661743780" at="240,0,244,0" />
-      <scope id="587410464426830105" at="253,0,257,0" />
+      </scope>
+      <scope id="2401501559171353315" at="182,0,186,0" />
+      <scope id="223733852661743777" at="224,0,228,0" />
+      <scope id="223733852661743780" at="237,0,241,0" />
+      <scope id="587410464426830105" at="250,0,254,0" />
       <scope id="2401501559171353315" at="39,0,44,0" />
       <scope id="2886182022232400112" at="76,51,81,22">
         <var name="editorCell" id="2886182022232400112" />
         <var name="style" id="2886182022232400112" />
       </scope>
-<<<<<<< HEAD
-      <scope id="2401501559171353315" at="151,0,156,0">
+      <scope id="2401501559171353315" at="149,0,154,0">
         <var name="context" id="2401501559171353315" />
         <var name="node" id="2401501559171353315" />
         <var name="referencingNode" id="2401501559171353315" />
       </scope>
-      <scope id="2401501559171353315" at="161,0,166,0" />
-      <scope id="2401501559171353315" at="193,0,198,0">
+      <scope id="2401501559171353315" at="159,0,164,0" />
+      <scope id="2401501559171353315" at="190,0,195,0">
         <var name="child" id="2401501559171353315" />
       </scope>
-      <scope id="2401501559171353315" at="207,44,212,24">
+      <scope id="2401501559171353315" at="204,44,209,24">
         <var name="editorCell" id="2401501559171353315" />
       </scope>
-      <scope id="2401501559171353315" at="198,70,204,7" />
+      <scope id="2401501559171353315" at="195,70,201,7" />
       <scope id="2886182022232400112" at="76,0,83,0" />
-      <scope id="223733852661743785" at="102,50,109,22">
+      <scope id="223733852661743785" at="101,50,108,22">
         <var name="editorCell" id="223733852661743785" />
         <var name="style" id="223733852661743785" />
       </scope>
-      <scope id="223733852661743775" at="218,49,225,22">
+      <scope id="223733852661743775" at="215,49,222,22">
         <var name="editorCell" id="223733852661743775" />
         <var name="style" id="223733852661743775" />
       </scope>
-      <scope id="223733852661743778" at="231,49,238,22">
+      <scope id="223733852661743778" at="228,49,235,22">
         <var name="editorCell" id="223733852661743778" />
         <var name="style" id="223733852661743778" />
       </scope>
-      <scope id="587410464426830102" at="244,49,251,22">
+      <scope id="587410464426830102" at="241,49,248,22">
         <var name="editorCell" id="587410464426830102" />
         <var name="style" id="587410464426830102" />
       </scope>
-      <scope id="2401501559171353315" at="198,0,206,0">
+      <scope id="2401501559171353315" at="195,0,203,0">
         <var name="child" id="2401501559171353315" />
         <var name="editorCell" id="2401501559171353315" />
       </scope>
-      <scope id="2401501559171353315" at="206,0,214,0" />
-      <scope id="223733852661743785" at="102,0,111,0" />
-      <scope id="223733852661743775" at="218,0,227,0" />
-      <scope id="223733852661743778" at="231,0,240,0" />
-      <scope id="587410464426830102" at="244,0,253,0" />
+      <scope id="2401501559171353315" at="203,0,211,0" />
+      <scope id="223733852661743785" at="101,0,110,0" />
+      <scope id="223733852661743775" at="215,0,224,0" />
+      <scope id="223733852661743778" at="228,0,237,0" />
+      <scope id="587410464426830102" at="241,0,250,0" />
       <scope id="2401501559171353315" at="64,51,74,22">
-=======
-      <scope id="2401501559171353315" at="149,0,154,0">
-        <var name="child" id="2401501559171353315" />
-      </scope>
-      <scope id="2401501559171353315" at="163,44,168,24">
-        <var name="editorCell" id="2401501559171353315" />
-      </scope>
-      <scope id="2401501559171353315" at="154,70,160,7" />
-      <scope id="2886182022232400112" at="58,0,65,0">
-        <var name="editorContext" id="2886182022232400112" />
-        <var name="node" id="2886182022232400112" />
-      </scope>
-      <scope id="223733852661743785" at="83,89,90,22">
-        <var name="editorCell" id="223733852661743785" />
-        <var name="style" id="223733852661743785" />
-      </scope>
-      <scope id="223733852661743775" at="174,88,181,22">
-        <var name="editorCell" id="223733852661743775" />
-        <var name="style" id="223733852661743775" />
-      </scope>
-      <scope id="223733852661743778" at="187,88,194,22">
-        <var name="editorCell" id="223733852661743778" />
-        <var name="style" id="223733852661743778" />
-      </scope>
-      <scope id="587410464426830102" at="200,88,207,22">
-        <var name="editorCell" id="587410464426830102" />
-        <var name="style" id="587410464426830102" />
-      </scope>
-      <scope id="2401501559171353315" at="154,0,162,0">
-        <var name="child" id="2401501559171353315" />
-        <var name="editorCell" id="2401501559171353315" />
-      </scope>
-      <scope id="2401501559171353315" at="162,0,170,0" />
-      <scope id="223733852661743785" at="83,0,92,0">
-        <var name="editorContext" id="223733852661743785" />
-        <var name="node" id="223733852661743785" />
-      </scope>
-      <scope id="223733852661743775" at="174,0,183,0">
-        <var name="editorContext" id="223733852661743775" />
-        <var name="node" id="223733852661743775" />
-      </scope>
-      <scope id="223733852661743778" at="187,0,196,0">
-        <var name="editorContext" id="223733852661743778" />
-        <var name="node" id="223733852661743778" />
-      </scope>
-      <scope id="587410464426830102" at="200,0,209,0">
-        <var name="editorContext" id="587410464426830102" />
-        <var name="node" id="587410464426830102" />
-      </scope>
-      <scope id="2401501559171353315" at="46,90,56,22">
->>>>>>> bd830ede
         <var name="editorCell" id="2401501559171353315" />
         <var name="style" id="2401501559171353315" />
       </scope>
@@ -1053,74 +781,35 @@
       <scope id="2401501559171353315" at="49,50,62,22">
         <var name="editorCell" id="2401501559171353315" />
       </scope>
-<<<<<<< HEAD
-      <scope id="2401501559171353315" at="49,0,64,0" />
-      <scope id="223733852661743788" at="167,54,182,24">
-=======
-      <scope id="2401501559171353315" at="46,0,58,0">
-        <var name="editorContext" id="2401501559171353315" />
-        <var name="node" id="2401501559171353315" />
-      </scope>
-      <scope id="2401501559171353315" at="32,0,46,0">
-        <var name="editorContext" id="2401501559171353315" />
-        <var name="node" id="2401501559171353315" />
-      </scope>
-      <scope id="223733852661743788" at="124,93,138,24">
->>>>>>> bd830ede
+      <scope id="223733852661743788" at="165,54,179,24">
         <var name="attributeConcept" id="223733852661743788" />
         <var name="editorCell" id="223733852661743788" />
         <var name="provider" id="223733852661743788" />
       </scope>
-<<<<<<< HEAD
-      <scope id="223733852661743784" at="83,50,100,22">
-=======
-      <scope id="223733852661743784" at="65,89,81,22">
->>>>>>> bd830ede
+      <scope id="2401501559171353315" at="49,0,64,0" />
+      <scope id="223733852661743784" at="83,50,99,22">
         <var name="attributeConcept" id="223733852661743784" />
         <var name="editorCell" id="223733852661743784" />
         <var name="provider" id="223733852661743784" />
         <var name="style" id="223733852661743784" />
       </scope>
-<<<<<<< HEAD
-      <scope id="223733852661743788" at="167,0,184,0" />
-      <scope id="223733852661743784" at="83,0,102,0" />
-      <scope id="2401501559171353315" at="111,49,132,22">
-=======
-      <scope id="223733852661743788" at="124,0,140,0">
-        <var name="editorContext" id="223733852661743788" />
-        <var name="node" id="223733852661743788" />
-      </scope>
-      <scope id="223733852661743784" at="65,0,83,0">
-        <var name="editorContext" id="223733852661743784" />
-        <var name="node" id="223733852661743784" />
-      </scope>
-      <scope id="2401501559171353315" at="92,88,112,22">
->>>>>>> bd830ede
+      <scope id="223733852661743788" at="165,0,181,0" />
+      <scope id="223733852661743784" at="83,0,101,0" />
+      <scope id="2401501559171353315" at="110,49,130,22">
         <var name="attributeConcept" id="2401501559171353315" />
         <var name="editorCell" id="2401501559171353315" />
         <var name="provider" id="2401501559171353315" />
         <var name="style" id="2401501559171353315" />
       </scope>
-<<<<<<< HEAD
-      <scope id="2401501559171353315" at="111,0,134,0" />
-      <unit id="2401501559171353315" at="134,0,146,0" name="jetbrains.mps.execution.configurations.editor.RunConfiguration_EditorBuilder_a$_Inline_ryg3k0_a3a0" />
-      <unit id="2401501559171353315" at="189,0,218,0" name="jetbrains.mps.execution.configurations.editor.RunConfiguration_EditorBuilder_a$iconSingleRoleHandler_ryg3k0_b0" />
-      <unit id="2401501559171353315" at="146,0,185,0" name="jetbrains.mps.execution.configurations.editor.RunConfiguration_EditorBuilder_a$Inline_Builder_ryg3k0_a3a0" />
-      <unit id="2401501559171353315" at="30,0,258,0" name="jetbrains.mps.execution.configurations.editor.RunConfiguration_EditorBuilder_a" />
-=======
-      <scope id="2401501559171353315" at="92,0,114,0">
-        <var name="editorContext" id="2401501559171353315" />
-        <var name="node" id="2401501559171353315" />
-      </scope>
-      <unit id="223733852661743787" at="114,0,141,0" name="jetbrains.mps.execution.configurations.editor.RunConfiguration_Editor$_Inline_ryg3k0_a3a0" />
-      <unit id="2401501559171353315" at="145,0,174,0" name="jetbrains.mps.execution.configurations.editor.RunConfiguration_Editor$iconSingleRoleHandler_ryg3k0_b0" />
-      <unit id="2401501559171353315" at="28,0,214,0" name="jetbrains.mps.execution.configurations.editor.RunConfiguration_Editor" />
->>>>>>> bd830ede
+      <scope id="2401501559171353315" at="110,0,132,0" />
+      <unit id="2401501559171353315" at="132,0,144,0" name="jetbrains.mps.execution.configurations.editor.RunConfiguration_EditorBuilder_a$_Inline_ryg3k0_a3a0" />
+      <unit id="2401501559171353315" at="186,0,215,0" name="jetbrains.mps.execution.configurations.editor.RunConfiguration_EditorBuilder_a$iconSingleRoleHandler_ryg3k0_b0" />
+      <unit id="2401501559171353315" at="144,0,182,0" name="jetbrains.mps.execution.configurations.editor.RunConfiguration_EditorBuilder_a$Inline_Builder_ryg3k0_a3a0" />
+      <unit id="2401501559171353315" at="30,0,255,0" name="jetbrains.mps.execution.configurations.editor.RunConfiguration_EditorBuilder_a" />
     </file>
   </root>
   <root nodeRef="r:7d438dd6-fddd-4f98-b0ae-eed9d2bebdce(jetbrains.mps.execution.configurations.editor)/2401501559171392625">
     <file name="RunConfigurationKind_Editor.java">
-<<<<<<< HEAD
       <node id="2401501559171392625" at="11,79,12,86" concept="6" />
       <node id="2401501559171392625" at="11,0,14,0" concept="4" trace="createEditorCell#(Ljetbrains/mps/openapi/editor/EditorContext;Lorg/jetbrains/mps/openapi/model/SNode;)Ljetbrains/mps/openapi/editor/cells/EditorCell;" />
       <scope id="2401501559171392625" at="11,79,12,86" />
@@ -1160,152 +849,68 @@
       <node id="2401501559171392632" at="72,63,73,42" concept="1" />
       <node id="2401501559171392632" at="73,42,74,73" concept="1" />
       <node id="2401501559171392632" at="74,73,75,57" concept="5" />
-      <node id="2401501559171392632" at="75,57,76,59" concept="5" />
-      <node id="2401501559171392632" at="77,35,78,87" concept="5" />
-      <node id="2401501559171392632" at="78,87,79,94" concept="6" />
-      <node id="2401501559171392632" at="80,10,81,22" concept="6" />
-      <node id="2401501559171392625" at="83,48,84,270" concept="5" />
-      <node id="2401501559171392625" at="84,270,85,33" concept="6" />
-      <node id="2401501559171392625" at="88,118,89,49" concept="10" />
-      <node id="2401501559171392625" at="91,55,92,59" concept="5" />
-      <node id="2401501559171392625" at="92,59,93,41" concept="1" />
-      <node id="2401501559171392625" at="93,41,94,24" concept="6" />
-      <node id="2401501559171392625" at="97,118,98,382" concept="1" />
-      <node id="2401501559171392625" at="100,41,101,35" concept="1" />
-      <node id="2401501559171392625" at="105,44,106,54" concept="5" />
-      <node id="2401501559171392625" at="106,54,107,41" concept="1" />
-      <node id="2401501559171392625" at="107,41,108,0" concept="8" />
-      <node id="2401501559171392625" at="108,0,109,40" concept="1" />
-      <node id="2401501559171392625" at="109,40,110,24" concept="6" />
-      <node id="2401501559171392625" at="112,40,113,25" concept="6" />
+      <node id="2401501559171392632" at="76,35,77,87" concept="5" />
+      <node id="2401501559171392632" at="77,87,78,112" concept="6" />
+      <node id="2401501559171392632" at="79,10,80,22" concept="6" />
+      <node id="2401501559171392625" at="82,48,83,270" concept="5" />
+      <node id="2401501559171392625" at="83,270,84,33" concept="6" />
+      <node id="2401501559171392625" at="87,118,88,49" concept="10" />
+      <node id="2401501559171392625" at="90,55,91,59" concept="5" />
+      <node id="2401501559171392625" at="91,59,92,41" concept="1" />
+      <node id="2401501559171392625" at="92,41,93,24" concept="6" />
+      <node id="2401501559171392625" at="96,118,97,382" concept="1" />
+      <node id="2401501559171392625" at="99,41,100,35" concept="1" />
+      <node id="2401501559171392625" at="104,44,105,54" concept="5" />
+      <node id="2401501559171392625" at="105,54,106,41" concept="1" />
+      <node id="2401501559171392625" at="106,41,107,0" concept="8" />
+      <node id="2401501559171392625" at="107,0,108,40" concept="1" />
+      <node id="2401501559171392625" at="108,40,109,24" concept="6" />
+      <node id="2401501559171392625" at="111,40,112,25" concept="6" />
       <node id="2401501559171392625" at="26,0,28,0" concept="2" trace="myNode" />
       <node id="2401501559171392625" at="40,0,43,0" concept="4" trace="createCell#()Ljetbrains/mps/openapi/editor/cells/EditorCell;" />
-      <node id="2401501559171392625" at="88,0,91,0" concept="0" trace="iconSingleRoleHandler_85l3fq_b0#(Lorg/jetbrains/mps/openapi/model/SNode;Lorg/jetbrains/mps/openapi/language/SContainmentLink;Ljetbrains/mps/openapi/editor/EditorContext;)V" />
-      <node id="2401501559171392625" at="96,70,99,7" concept="3" />
-      <node id="2401501559171392625" at="99,7,102,7" concept="3" />
-      <node id="2401501559171392625" at="112,0,115,0" concept="4" trace="getNoTargetText#()Ljava/lang/String;" />
+      <node id="2401501559171392625" at="87,0,90,0" concept="0" trace="iconSingleRoleHandler_85l3fq_b0#(Lorg/jetbrains/mps/openapi/model/SNode;Lorg/jetbrains/mps/openapi/language/SContainmentLink;Ljetbrains/mps/openapi/editor/EditorContext;)V" />
+      <node id="2401501559171392625" at="95,70,98,7" concept="3" />
+      <node id="2401501559171392625" at="98,7,101,7" concept="3" />
+      <node id="2401501559171392625" at="111,0,114,0" concept="4" trace="getNoTargetText#()Ljava/lang/String;" />
       <node id="2401501559171392625" at="29,0,33,0" concept="0" trace="RunConfigurationKind_EditorBuilder_a#(Ljetbrains/mps/openapi/editor/EditorContext;Lorg/jetbrains/mps/openapi/model/SNode;)V" />
-      <node id="2401501559171392625" at="83,0,87,0" concept="4" trace="createRefNode_85l3fq_b0#()Ljetbrains/mps/openapi/editor/cells/EditorCell;" />
+      <node id="2401501559171392625" at="82,0,86,0" concept="4" trace="createRefNode_85l3fq_b0#()Ljetbrains/mps/openapi/editor/cells/EditorCell;" />
       <node id="2401501559171392625" at="34,0,39,0" concept="4" trace="getNode#()Lorg/jetbrains/mps/openapi/model/SNode;" />
-      <node id="2401501559171392632" at="76,59,81,22" concept="3" />
-      <node id="2401501559171392625" at="91,0,96,0" concept="4" trace="createChildCell#(Lorg/jetbrains/mps/openapi/model/SNode;)Ljetbrains/mps/openapi/editor/cells/EditorCell;" />
+      <node id="2401501559171392632" at="75,57,80,22" concept="3" />
+      <node id="2401501559171392625" at="90,0,95,0" concept="4" trace="createChildCell#(Lorg/jetbrains/mps/openapi/model/SNode;)Ljetbrains/mps/openapi/editor/cells/EditorCell;" />
       <node id="2401501559171392625" at="53,0,60,0" concept="4" trace="createCollection_85l3fq_a0#()Ljetbrains/mps/openapi/editor/cells/EditorCell;" />
       <node id="2886182022232400595" at="60,0,67,0" concept="4" trace="createComponent_85l3fq_a0a#()Ljetbrains/mps/openapi/editor/cells/EditorCell;" />
-      <node id="2401501559171392625" at="96,0,104,0" concept="4" trace="installCellInfo#(Lorg/jetbrains/mps/openapi/model/SNode;Ljetbrains/mps/openapi/editor/cells/EditorCell;)V" />
-      <node id="2401501559171392625" at="104,0,112,0" concept="4" trace="createEmptyCell#()Ljetbrains/mps/openapi/editor/cells/EditorCell;" />
+      <node id="2401501559171392625" at="95,0,103,0" concept="4" trace="installCellInfo#(Lorg/jetbrains/mps/openapi/model/SNode;Ljetbrains/mps/openapi/editor/cells/EditorCell;)V" />
+      <node id="2401501559171392625" at="103,0,111,0" concept="4" trace="createEmptyCell#()Ljetbrains/mps/openapi/editor/cells/EditorCell;" />
       <node id="2401501559171392625" at="44,0,53,0" concept="4" trace="createCollection_85l3fq_a#()Ljetbrains/mps/openapi/editor/cells/EditorCell;" />
-      <node id="2401501559171392632" at="67,0,83,0" concept="4" trace="createProperty_85l3fq_b0a#()Ljetbrains/mps/openapi/editor/cells/EditorCell;" />
+      <node id="2401501559171392632" at="67,0,82,0" concept="4" trace="createProperty_85l3fq_b0a#()Ljetbrains/mps/openapi/editor/cells/EditorCell;" />
       <scope id="2401501559171392625" at="36,26,37,18" />
       <scope id="2401501559171392625" at="40,39,41,39" />
-      <scope id="2401501559171392625" at="88,118,89,49" />
-      <scope id="2401501559171392625" at="97,118,98,382" />
-      <scope id="2401501559171392625" at="100,41,101,35" />
-      <scope id="2401501559171392625" at="112,40,113,25" />
+      <scope id="2401501559171392625" at="87,118,88,49" />
+      <scope id="2401501559171392625" at="96,118,97,382" />
+      <scope id="2401501559171392625" at="99,41,100,35" />
+      <scope id="2401501559171392625" at="111,40,112,25" />
       <scope id="2401501559171392625" at="29,100,31,18" />
-      <scope id="2401501559171392632" at="77,35,79,94">
+      <scope id="2401501559171392632" at="76,35,78,112">
         <var name="manager" id="2401501559171392632" />
       </scope>
-      <scope id="2401501559171392625" at="83,48,85,33">
+      <scope id="2401501559171392625" at="82,48,84,33">
         <var name="provider" id="2401501559171392625" />
       </scope>
       <scope id="2401501559171392625" at="40,0,43,0" />
-      <scope id="2401501559171392625" at="88,0,91,0">
-=======
-      <node id="2401501559171392625" at="25,79,26,63" concept="6" />
-      <node id="2401501559171392625" at="28,89,29,97" concept="5" />
-      <node id="2401501559171392625" at="29,97,30,48" concept="1" />
-      <node id="2401501559171392625" at="30,48,31,28" concept="1" />
-      <node id="2401501559171392625" at="31,28,32,83" concept="1" />
-      <node id="2401501559171392625" at="32,83,33,80" concept="1" />
-      <node id="2401501559171392625" at="33,80,34,22" concept="6" />
-      <node id="2401501559171392625" at="36,90,37,99" concept="5" />
-      <node id="2401501559171392625" at="37,99,38,49" concept="1" />
-      <node id="2401501559171392625" at="38,49,39,83" concept="1" />
-      <node id="2401501559171392625" at="39,83,40,82" concept="1" />
-      <node id="2401501559171392625" at="40,82,41,22" concept="6" />
-      <node id="2886182022232400595" at="43,90,44,131" concept="5" />
-      <node id="2886182022232400595" at="44,131,45,34" concept="5" />
-      <node id="2886182022232400595" at="45,34,46,66" concept="1" />
-      <node id="2886182022232400595" at="46,66,47,40" concept="1" />
-      <node id="2886182022232400595" at="47,40,48,22" concept="6" />
-      <node id="2401501559171392632" at="50,89,51,82" concept="5" />
-      <node id="2401501559171392632" at="51,82,52,29" concept="1" />
-      <node id="2401501559171392632" at="52,29,53,42" concept="1" />
-      <node id="2401501559171392632" at="53,42,54,26" concept="5" />
-      <node id="2401501559171392632" at="54,26,55,58" concept="1" />
-      <node id="2401501559171392632" at="55,58,56,42" concept="1" />
-      <node id="2401501559171392632" at="56,42,57,73" concept="1" />
-      <node id="2401501559171392632" at="57,73,58,57" concept="5" />
-      <node id="2401501559171392632" at="59,35,60,82" concept="5" />
-      <node id="2401501559171392632" at="60,82,61,112" concept="6" />
-      <node id="2401501559171392632" at="62,10,63,22" concept="6" />
-      <node id="2401501559171392625" at="65,87,66,254" concept="5" />
-      <node id="2401501559171392625" at="66,254,67,33" concept="6" />
-      <node id="2401501559171392625" at="70,118,71,49" concept="9" />
-      <node id="2401501559171392625" at="73,55,74,59" concept="5" />
-      <node id="2401501559171392625" at="74,59,75,41" concept="1" />
-      <node id="2401501559171392625" at="75,41,76,24" concept="6" />
-      <node id="2401501559171392625" at="79,118,80,380" concept="1" />
-      <node id="2401501559171392625" at="82,41,83,35" concept="1" />
-      <node id="2401501559171392625" at="87,44,88,54" concept="5" />
-      <node id="2401501559171392625" at="88,54,89,41" concept="1" />
-      <node id="2401501559171392625" at="89,41,90,0" concept="7" />
-      <node id="2401501559171392625" at="90,0,91,40" concept="1" />
-      <node id="2401501559171392625" at="91,40,92,24" concept="6" />
-      <node id="2401501559171392625" at="94,40,95,25" concept="6" />
-      <node id="2401501559171392625" at="25,0,28,0" concept="4" trace="createEditorCell#(Ljetbrains/mps/openapi/editor/EditorContext;Lorg/jetbrains/mps/openapi/model/SNode;)Ljetbrains/mps/openapi/editor/cells/EditorCell;" />
-      <node id="2401501559171392625" at="70,0,73,0" concept="0" trace="iconSingleRoleHandler_85l3fq_b0#(Lorg/jetbrains/mps/openapi/model/SNode;Lorg/jetbrains/mps/openapi/language/SContainmentLink;Ljetbrains/mps/openapi/editor/EditorContext;)V" />
-      <node id="2401501559171392625" at="78,70,81,7" concept="3" />
-      <node id="2401501559171392625" at="81,7,84,7" concept="3" />
-      <node id="2401501559171392625" at="94,0,97,0" concept="4" trace="getNoTargetText#()Ljava/lang/String;" />
-      <node id="2401501559171392625" at="65,0,69,0" concept="4" trace="createRefNode_85l3fq_b0#(Ljetbrains/mps/openapi/editor/EditorContext;Lorg/jetbrains/mps/openapi/model/SNode;)Ljetbrains/mps/openapi/editor/cells/EditorCell;" />
-      <node id="2401501559171392632" at="58,57,63,22" concept="3" />
-      <node id="2401501559171392625" at="73,0,78,0" concept="4" trace="createChildCell#(Lorg/jetbrains/mps/openapi/model/SNode;)Ljetbrains/mps/openapi/editor/cells/EditorCell;" />
-      <node id="2401501559171392625" at="36,0,43,0" concept="4" trace="createCollection_85l3fq_a0#(Ljetbrains/mps/openapi/editor/EditorContext;Lorg/jetbrains/mps/openapi/model/SNode;)Ljetbrains/mps/openapi/editor/cells/EditorCell;" />
-      <node id="2886182022232400595" at="43,0,50,0" concept="4" trace="createComponent_85l3fq_a0a#(Ljetbrains/mps/openapi/editor/EditorContext;Lorg/jetbrains/mps/openapi/model/SNode;)Ljetbrains/mps/openapi/editor/cells/EditorCell;" />
-      <node id="2401501559171392625" at="28,0,36,0" concept="4" trace="createCollection_85l3fq_a#(Ljetbrains/mps/openapi/editor/EditorContext;Lorg/jetbrains/mps/openapi/model/SNode;)Ljetbrains/mps/openapi/editor/cells/EditorCell;" />
-      <node id="2401501559171392625" at="78,0,86,0" concept="4" trace="installCellInfo#(Lorg/jetbrains/mps/openapi/model/SNode;Ljetbrains/mps/openapi/editor/cells/EditorCell;)V" />
-      <node id="2401501559171392625" at="86,0,94,0" concept="4" trace="createEmptyCell#()Ljetbrains/mps/openapi/editor/cells/EditorCell;" />
-      <node id="2401501559171392632" at="50,0,65,0" concept="4" trace="createProperty_85l3fq_b0a#(Ljetbrains/mps/openapi/editor/EditorContext;Lorg/jetbrains/mps/openapi/model/SNode;)Ljetbrains/mps/openapi/editor/cells/EditorCell;" />
-      <scope id="2401501559171392625" at="25,79,26,63" />
-      <scope id="2401501559171392625" at="70,118,71,49" />
-      <scope id="2401501559171392625" at="79,118,80,380" />
-      <scope id="2401501559171392625" at="82,41,83,35" />
-      <scope id="2401501559171392625" at="94,40,95,25" />
-      <scope id="2401501559171392632" at="59,35,61,112">
-        <var name="manager" id="2401501559171392632" />
-      </scope>
-      <scope id="2401501559171392625" at="65,87,67,33">
-        <var name="provider" id="2401501559171392625" />
-      </scope>
-      <scope id="2401501559171392625" at="25,0,28,0">
-        <var name="editorContext" id="2401501559171392625" />
-        <var name="node" id="2401501559171392625" />
-      </scope>
-      <scope id="2401501559171392625" at="70,0,73,0">
->>>>>>> bd830ede
+      <scope id="2401501559171392625" at="87,0,90,0">
         <var name="containmentLink" id="2401501559171392625" />
         <var name="context" id="2401501559171392625" />
         <var name="ownerNode" id="2401501559171392625" />
       </scope>
-<<<<<<< HEAD
-      <scope id="2401501559171392625" at="91,55,94,24">
+      <scope id="2401501559171392625" at="90,55,93,24">
         <var name="editorCell" id="2401501559171392625" />
       </scope>
-      <scope id="2401501559171392625" at="112,0,115,0" />
+      <scope id="2401501559171392625" at="111,0,114,0" />
       <scope id="2401501559171392625" at="29,0,33,0">
         <var name="context" id="2401501559171392625" />
-=======
-      <scope id="2401501559171392625" at="73,55,76,24">
-        <var name="editorCell" id="2401501559171392625" />
-      </scope>
-      <scope id="2401501559171392625" at="94,0,97,0" />
-      <scope id="2401501559171392625" at="65,0,69,0">
-        <var name="editorContext" id="2401501559171392625" />
->>>>>>> bd830ede
         <var name="node" id="2401501559171392625" />
       </scope>
-      <scope id="2401501559171392625" at="83,0,87,0" />
+      <scope id="2401501559171392625" at="82,0,86,0" />
       <scope id="2401501559171392625" at="34,0,39,0" />
       <scope id="2401501559171392625" at="53,51,58,22">
         <var name="editorCell" id="2401501559171392625" />
@@ -1314,70 +919,32 @@
         <var name="editorCell" id="2886182022232400595" />
         <var name="style" id="2886182022232400595" />
       </scope>
-<<<<<<< HEAD
-      <scope id="2401501559171392625" at="91,0,96,0">
+      <scope id="2401501559171392625" at="90,0,95,0">
         <var name="child" id="2401501559171392625" />
       </scope>
-      <scope id="2401501559171392625" at="105,44,110,24">
-=======
-      <scope id="2401501559171392625" at="73,0,78,0">
-        <var name="child" id="2401501559171392625" />
-      </scope>
-      <scope id="2401501559171392625" at="87,44,92,24">
->>>>>>> bd830ede
+      <scope id="2401501559171392625" at="104,44,109,24">
         <var name="editorCell" id="2401501559171392625" />
       </scope>
-      <scope id="2401501559171392625" at="96,70,102,7" />
+      <scope id="2401501559171392625" at="95,70,101,7" />
       <scope id="2401501559171392625" at="44,50,51,22">
         <var name="editorCell" id="2401501559171392625" />
       </scope>
-<<<<<<< HEAD
       <scope id="2401501559171392625" at="53,0,60,0" />
       <scope id="2886182022232400595" at="60,0,67,0" />
-      <scope id="2401501559171392625" at="96,0,104,0">
+      <scope id="2401501559171392625" at="95,0,103,0">
         <var name="child" id="2401501559171392625" />
         <var name="editorCell" id="2401501559171392625" />
       </scope>
-      <scope id="2401501559171392625" at="104,0,112,0" />
+      <scope id="2401501559171392625" at="103,0,111,0" />
       <scope id="2401501559171392625" at="44,0,53,0" />
-      <scope id="2401501559171392632" at="67,50,81,22">
-=======
-      <scope id="2401501559171392625" at="78,70,84,7" />
-      <scope id="2401501559171392625" at="36,0,43,0">
-        <var name="editorContext" id="2401501559171392625" />
-        <var name="node" id="2401501559171392625" />
-      </scope>
-      <scope id="2886182022232400595" at="43,0,50,0">
-        <var name="editorContext" id="2886182022232400595" />
-        <var name="node" id="2886182022232400595" />
-      </scope>
-      <scope id="2401501559171392625" at="28,0,36,0">
-        <var name="editorContext" id="2401501559171392625" />
-        <var name="node" id="2401501559171392625" />
-      </scope>
-      <scope id="2401501559171392625" at="78,0,86,0">
-        <var name="child" id="2401501559171392625" />
-        <var name="editorCell" id="2401501559171392625" />
-      </scope>
-      <scope id="2401501559171392625" at="86,0,94,0" />
-      <scope id="2401501559171392632" at="50,89,63,22">
->>>>>>> bd830ede
+      <scope id="2401501559171392632" at="67,50,80,22">
         <var name="attributeConcept" id="2401501559171392632" />
         <var name="editorCell" id="2401501559171392632" />
         <var name="provider" id="2401501559171392632" />
       </scope>
-<<<<<<< HEAD
-      <scope id="2401501559171392632" at="67,0,83,0" />
-      <unit id="2401501559171392625" at="87,0,116,0" name="jetbrains.mps.execution.configurations.editor.RunConfigurationKind_EditorBuilder_a$iconSingleRoleHandler_85l3fq_b0" />
-      <unit id="2401501559171392625" at="25,0,117,0" name="jetbrains.mps.execution.configurations.editor.RunConfigurationKind_EditorBuilder_a" />
-=======
-      <scope id="2401501559171392632" at="50,0,65,0">
-        <var name="editorContext" id="2401501559171392632" />
-        <var name="node" id="2401501559171392632" />
-      </scope>
-      <unit id="2401501559171392625" at="69,0,98,0" name="jetbrains.mps.execution.configurations.editor.RunConfigurationKind_Editor$iconSingleRoleHandler_85l3fq_b0" />
-      <unit id="2401501559171392625" at="24,0,99,0" name="jetbrains.mps.execution.configurations.editor.RunConfigurationKind_Editor" />
->>>>>>> bd830ede
+      <scope id="2401501559171392632" at="67,0,82,0" />
+      <unit id="2401501559171392625" at="86,0,115,0" name="jetbrains.mps.execution.configurations.editor.RunConfigurationKind_EditorBuilder_a$iconSingleRoleHandler_85l3fq_b0" />
+      <unit id="2401501559171392625" at="25,0,116,0" name="jetbrains.mps.execution.configurations.editor.RunConfigurationKind_EditorBuilder_a" />
     </file>
   </root>
   <root nodeRef="r:7d438dd6-fddd-4f98-b0ae-eed9d2bebdce(jetbrains.mps.execution.configurations.editor)/2866018809101862244">
@@ -1596,7 +1163,6 @@
   </root>
   <root nodeRef="r:7d438dd6-fddd-4f98-b0ae-eed9d2bebdce(jetbrains.mps.execution.configurations.editor)/3642991921658122721">
     <file name="RunConfigurationCreator_Editor.java">
-<<<<<<< HEAD
       <node id="3642991921658122721" at="11,79,12,89" concept="6" />
       <node id="3642991921658122721" at="11,0,14,0" concept="4" trace="createEditorCell#(Ljetbrains/mps/openapi/editor/EditorContext;Lorg/jetbrains/mps/openapi/model/SNode;)Ljetbrains/mps/openapi/editor/cells/EditorCell;" />
       <scope id="3642991921658122721" at="11,79,12,89" />
@@ -1631,579 +1197,297 @@
       <node id="3642991921658122721" at="77,40,78,42" concept="1" />
       <node id="3642991921658122721" at="79,5,80,73" concept="1" />
       <node id="3642991921658122721" at="80,73,81,57" concept="5" />
-      <node id="3642991921658122721" at="81,57,82,59" concept="5" />
-      <node id="3642991921658122721" at="83,35,84,87" concept="5" />
-      <node id="3642991921658122721" at="84,87,85,94" concept="6" />
-      <node id="3642991921658122721" at="86,10,87,22" concept="6" />
-      <node id="3642991921658122721" at="90,33,91,14" concept="10" />
-      <node id="3642991921658122721" at="93,69,94,57" concept="6" />
-      <node id="3642991921658122721" at="96,81,97,41" concept="7" />
-      <node id="3642991921658122721" at="97,41,98,131" concept="6" />
-      <node id="3642991921658122721" at="104,0,105,0" concept="2" trace="myReferencingNode" />
-      <node id="3642991921658122721" at="106,119,107,21" concept="10" />
-      <node id="3642991921658122721" at="107,21,108,42" concept="1" />
-      <node id="3642991921658122721" at="108,42,109,20" concept="1" />
-      <node id="3642991921658122721" at="112,41,113,42" concept="6" />
-      <node id="3642991921658122721" at="118,28,119,20" concept="6" />
-      <node id="3642991921658122729" at="122,53,123,91" concept="5" />
-      <node id="3642991921658122729" at="123,91,124,31" concept="1" />
-      <node id="3642991921658122729" at="124,31,125,44" concept="1" />
-      <node id="3642991921658122729" at="125,44,126,33" concept="1" />
-      <node id="3642991921658122729" at="126,33,127,28" concept="5" />
-      <node id="3642991921658122729" at="127,28,128,65" concept="1" />
-      <node id="3642991921658122729" at="128,65,129,44" concept="1" />
-      <node id="3642991921658122729" at="129,44,130,36" concept="5" />
-      <node id="3642991921658122729" at="130,36,131,103" concept="1" />
-      <node id="3642991921658122729" at="131,103,132,42" concept="1" />
-      <node id="3642991921658122729" at="132,42,133,75" concept="1" />
-      <node id="3642991921658122729" at="133,75,134,59" concept="5" />
-      <node id="3642991921658122729" at="134,59,135,61" concept="5" />
-      <node id="3642991921658122729" at="136,37,137,89" concept="5" />
-      <node id="3642991921658122729" at="137,89,138,96" concept="6" />
-      <node id="3642991921658122729" at="139,12,140,24" concept="6" />
-      <node id="943668161921783164" at="143,97,144,609" concept="6" />
-      <node id="3642991921658122721" at="146,48,147,88" concept="5" />
-      <node id="3642991921658122721" at="147,88,148,38" concept="1" />
-      <node id="3642991921658122721" at="148,38,149,51" concept="1" />
-      <node id="3642991921658122721" at="149,51,150,26" concept="5" />
-      <node id="3642991921658122721" at="150,26,151,104" concept="1" />
-      <node id="3642991921658122721" at="151,104,152,63" concept="1" />
-      <node id="3642991921658122721" at="153,39,154,40" concept="1" />
-      <node id="3642991921658122721" at="154,40,155,42" concept="1" />
-      <node id="3642991921658122721" at="156,5,157,73" concept="1" />
-      <node id="3642991921658122721" at="157,73,158,57" concept="5" />
-      <node id="3642991921658122721" at="158,57,159,59" concept="5" />
-      <node id="3642991921658122721" at="160,35,161,87" concept="5" />
-      <node id="3642991921658122721" at="161,87,162,94" concept="6" />
-      <node id="3642991921658122721" at="163,10,164,22" concept="6" />
-      <node id="3642991921658122721" at="167,33,168,14" concept="10" />
-      <node id="3642991921658122721" at="170,69,171,57" concept="6" />
-      <node id="3642991921658122721" at="173,81,174,41" concept="7" />
-      <node id="3642991921658122721" at="174,41,175,131" concept="6" />
-      <node id="3642991921658122721" at="181,0,182,0" concept="2" trace="myReferencingNode" />
-      <node id="3642991921658122721" at="183,119,184,21" concept="10" />
-      <node id="3642991921658122721" at="184,21,185,42" concept="1" />
-      <node id="3642991921658122721" at="185,42,186,20" concept="1" />
-      <node id="3642991921658122721" at="189,41,190,42" concept="6" />
-      <node id="3642991921658122721" at="195,28,196,20" concept="6" />
-      <node id="943668161921783161" at="199,53,200,91" concept="5" />
-      <node id="943668161921783161" at="200,91,201,31" concept="1" />
-      <node id="943668161921783161" at="201,31,202,44" concept="1" />
-      <node id="943668161921783161" at="202,44,203,33" concept="1" />
-      <node id="943668161921783161" at="203,33,204,28" concept="5" />
-      <node id="943668161921783161" at="204,28,205,65" concept="1" />
-      <node id="943668161921783161" at="205,65,206,46" concept="1" />
-      <node id="943668161921783161" at="206,46,207,36" concept="5" />
-      <node id="943668161921783161" at="207,36,208,113" concept="1" />
-      <node id="943668161921783161" at="208,113,209,42" concept="1" />
-      <node id="943668161921783161" at="209,42,210,75" concept="1" />
-      <node id="943668161921783161" at="210,75,211,59" concept="5" />
-      <node id="943668161921783161" at="211,59,212,61" concept="5" />
-      <node id="943668161921783161" at="213,37,214,89" concept="5" />
-      <node id="943668161921783161" at="214,89,215,96" concept="6" />
-      <node id="943668161921783161" at="216,12,217,24" concept="6" />
-      <node id="943668161921783347" at="220,97,221,609" concept="6" />
-      <node id="3642991921658122731" at="223,49,224,94" concept="5" />
-      <node id="3642991921658122731" at="224,94,225,47" concept="1" />
-      <node id="3642991921658122731" at="225,47,226,34" concept="5" />
-      <node id="3642991921658122731" at="226,34,227,93" concept="1" />
-      <node id="3642991921658122731" at="227,93,228,40" concept="1" />
-      <node id="3642991921658122731" at="228,40,229,34" concept="1" />
-      <node id="3642991921658122731" at="229,34,230,22" concept="6" />
-      <node id="3642991921658122721" at="232,48,233,298" concept="5" />
-      <node id="3642991921658122721" at="233,298,234,33" concept="6" />
-      <node id="3642991921658122721" at="237,131,238,49" concept="10" />
-      <node id="3642991921658122721" at="240,55,241,59" concept="5" />
-      <node id="3642991921658122721" at="241,59,242,41" concept="1" />
-      <node id="3642991921658122721" at="242,41,243,24" concept="6" />
-      <node id="3642991921658122721" at="246,118,247,394" concept="1" />
-      <node id="3642991921658122721" at="249,41,250,48" concept="1" />
-      <node id="3642991921658122721" at="254,44,255,54" concept="5" />
-      <node id="3642991921658122721" at="255,54,256,54" concept="1" />
-      <node id="3642991921658122721" at="256,54,257,0" concept="8" />
-      <node id="3642991921658122721" at="257,0,258,40" concept="1" />
-      <node id="3642991921658122721" at="258,40,259,24" concept="6" />
-      <node id="3642991921658122721" at="261,40,262,38" concept="6" />
-      <node id="3642991921658122733" at="265,49,266,94" concept="5" />
-      <node id="3642991921658122733" at="266,94,267,47" concept="1" />
-      <node id="3642991921658122733" at="267,47,268,34" concept="5" />
-      <node id="3642991921658122733" at="268,34,269,85" concept="1" />
-      <node id="3642991921658122733" at="269,85,270,40" concept="1" />
-      <node id="3642991921658122733" at="270,40,271,34" concept="1" />
-      <node id="3642991921658122733" at="271,34,272,22" concept="6" />
+      <node id="3642991921658122721" at="82,35,83,87" concept="5" />
+      <node id="3642991921658122721" at="83,87,84,112" concept="6" />
+      <node id="3642991921658122721" at="85,10,86,22" concept="6" />
+      <node id="3642991921658122721" at="89,33,90,14" concept="10" />
+      <node id="3642991921658122721" at="92,69,93,57" concept="6" />
+      <node id="3642991921658122721" at="95,81,96,41" concept="7" />
+      <node id="3642991921658122721" at="96,41,97,131" concept="6" />
+      <node id="3642991921658122721" at="103,0,104,0" concept="2" trace="myReferencingNode" />
+      <node id="3642991921658122721" at="105,119,106,21" concept="10" />
+      <node id="3642991921658122721" at="106,21,107,42" concept="1" />
+      <node id="3642991921658122721" at="107,42,108,20" concept="1" />
+      <node id="3642991921658122721" at="111,41,112,42" concept="6" />
+      <node id="3642991921658122721" at="117,28,118,20" concept="6" />
+      <node id="3642991921658122729" at="121,53,122,91" concept="5" />
+      <node id="3642991921658122729" at="122,91,123,31" concept="1" />
+      <node id="3642991921658122729" at="123,31,124,44" concept="1" />
+      <node id="3642991921658122729" at="124,44,125,33" concept="1" />
+      <node id="3642991921658122729" at="125,33,126,28" concept="5" />
+      <node id="3642991921658122729" at="126,28,127,65" concept="1" />
+      <node id="3642991921658122729" at="127,65,128,44" concept="1" />
+      <node id="3642991921658122729" at="128,44,129,36" concept="5" />
+      <node id="3642991921658122729" at="129,36,130,103" concept="1" />
+      <node id="3642991921658122729" at="130,103,131,42" concept="1" />
+      <node id="3642991921658122729" at="131,42,132,75" concept="1" />
+      <node id="3642991921658122729" at="132,75,133,59" concept="5" />
+      <node id="3642991921658122729" at="134,37,135,89" concept="5" />
+      <node id="3642991921658122729" at="135,89,136,114" concept="6" />
+      <node id="3642991921658122729" at="137,12,138,24" concept="6" />
+      <node id="943668161921783164" at="141,97,142,609" concept="6" />
+      <node id="3642991921658122721" at="144,48,145,88" concept="5" />
+      <node id="3642991921658122721" at="145,88,146,38" concept="1" />
+      <node id="3642991921658122721" at="146,38,147,51" concept="1" />
+      <node id="3642991921658122721" at="147,51,148,26" concept="5" />
+      <node id="3642991921658122721" at="148,26,149,104" concept="1" />
+      <node id="3642991921658122721" at="149,104,150,63" concept="1" />
+      <node id="3642991921658122721" at="151,39,152,40" concept="1" />
+      <node id="3642991921658122721" at="152,40,153,42" concept="1" />
+      <node id="3642991921658122721" at="154,5,155,73" concept="1" />
+      <node id="3642991921658122721" at="155,73,156,57" concept="5" />
+      <node id="3642991921658122721" at="157,35,158,87" concept="5" />
+      <node id="3642991921658122721" at="158,87,159,112" concept="6" />
+      <node id="3642991921658122721" at="160,10,161,22" concept="6" />
+      <node id="3642991921658122721" at="164,33,165,14" concept="10" />
+      <node id="3642991921658122721" at="167,69,168,57" concept="6" />
+      <node id="3642991921658122721" at="170,81,171,41" concept="7" />
+      <node id="3642991921658122721" at="171,41,172,131" concept="6" />
+      <node id="3642991921658122721" at="178,0,179,0" concept="2" trace="myReferencingNode" />
+      <node id="3642991921658122721" at="180,119,181,21" concept="10" />
+      <node id="3642991921658122721" at="181,21,182,42" concept="1" />
+      <node id="3642991921658122721" at="182,42,183,20" concept="1" />
+      <node id="3642991921658122721" at="186,41,187,42" concept="6" />
+      <node id="3642991921658122721" at="192,28,193,20" concept="6" />
+      <node id="943668161921783161" at="196,53,197,91" concept="5" />
+      <node id="943668161921783161" at="197,91,198,31" concept="1" />
+      <node id="943668161921783161" at="198,31,199,44" concept="1" />
+      <node id="943668161921783161" at="199,44,200,33" concept="1" />
+      <node id="943668161921783161" at="200,33,201,28" concept="5" />
+      <node id="943668161921783161" at="201,28,202,65" concept="1" />
+      <node id="943668161921783161" at="202,65,203,46" concept="1" />
+      <node id="943668161921783161" at="203,46,204,36" concept="5" />
+      <node id="943668161921783161" at="204,36,205,113" concept="1" />
+      <node id="943668161921783161" at="205,113,206,42" concept="1" />
+      <node id="943668161921783161" at="206,42,207,75" concept="1" />
+      <node id="943668161921783161" at="207,75,208,59" concept="5" />
+      <node id="943668161921783161" at="209,37,210,89" concept="5" />
+      <node id="943668161921783161" at="210,89,211,114" concept="6" />
+      <node id="943668161921783161" at="212,12,213,24" concept="6" />
+      <node id="943668161921783347" at="216,97,217,609" concept="6" />
+      <node id="3642991921658122731" at="219,49,220,94" concept="5" />
+      <node id="3642991921658122731" at="220,94,221,47" concept="1" />
+      <node id="3642991921658122731" at="221,47,222,34" concept="5" />
+      <node id="3642991921658122731" at="222,34,223,93" concept="1" />
+      <node id="3642991921658122731" at="223,93,224,40" concept="1" />
+      <node id="3642991921658122731" at="224,40,225,34" concept="1" />
+      <node id="3642991921658122731" at="225,34,226,22" concept="6" />
+      <node id="3642991921658122721" at="228,48,229,298" concept="5" />
+      <node id="3642991921658122721" at="229,298,230,33" concept="6" />
+      <node id="3642991921658122721" at="233,131,234,49" concept="10" />
+      <node id="3642991921658122721" at="236,55,237,59" concept="5" />
+      <node id="3642991921658122721" at="237,59,238,41" concept="1" />
+      <node id="3642991921658122721" at="238,41,239,24" concept="6" />
+      <node id="3642991921658122721" at="242,118,243,394" concept="1" />
+      <node id="3642991921658122721" at="245,41,246,48" concept="1" />
+      <node id="3642991921658122721" at="250,44,251,54" concept="5" />
+      <node id="3642991921658122721" at="251,54,252,54" concept="1" />
+      <node id="3642991921658122721" at="252,54,253,0" concept="8" />
+      <node id="3642991921658122721" at="253,0,254,40" concept="1" />
+      <node id="3642991921658122721" at="254,40,255,24" concept="6" />
+      <node id="3642991921658122721" at="257,40,258,38" concept="6" />
+      <node id="3642991921658122733" at="261,49,262,94" concept="5" />
+      <node id="3642991921658122733" at="262,94,263,47" concept="1" />
+      <node id="3642991921658122733" at="263,47,264,34" concept="5" />
+      <node id="3642991921658122733" at="264,34,265,85" concept="1" />
+      <node id="3642991921658122733" at="265,85,266,40" concept="1" />
+      <node id="3642991921658122733" at="266,40,267,34" concept="1" />
+      <node id="3642991921658122733" at="267,34,268,22" concept="6" />
       <node id="3642991921658122721" at="35,0,37,0" concept="2" trace="myNode" />
-      <node id="3642991921658122721" at="102,0,104,0" concept="2" trace="myNode" />
-      <node id="3642991921658122721" at="179,0,181,0" concept="2" trace="myNode" />
+      <node id="3642991921658122721" at="101,0,103,0" concept="2" trace="myNode" />
+      <node id="3642991921658122721" at="176,0,178,0" concept="2" trace="myNode" />
       <node id="3642991921658122721" at="49,0,52,0" concept="4" trace="createCell#()Ljetbrains/mps/openapi/editor/cells/EditorCell;" />
       <node id="3642991921658122721" at="57,65,60,5" concept="3" />
       <node id="3642991921658122721" at="60,5,63,5" concept="3" />
-      <node id="3642991921658122721" at="90,0,93,0" concept="0" trace="_Inline_nyg1sl_a0a#()V" />
-      <node id="3642991921658122721" at="93,0,96,0" concept="4" trace="createEditorCell#(Ljetbrains/mps/openapi/editor/EditorContext;)Ljetbrains/mps/openapi/editor/cells/EditorCell;" />
-      <node id="3642991921658122721" at="112,0,115,0" concept="4" trace="createCell#()Ljetbrains/mps/openapi/editor/cells/EditorCell;" />
-      <node id="943668161921783162" at="143,0,146,0" concept="9" trace="renderingCondition_nyg1sl_a0a#(Lorg/jetbrains/mps/openapi/model/SNode;Ljetbrains/mps/openapi/editor/EditorContext;)Z" />
-      <node id="3642991921658122721" at="167,0,170,0" concept="0" trace="_Inline_nyg1sl_a1a#()V" />
-      <node id="3642991921658122721" at="170,0,173,0" concept="4" trace="createEditorCell#(Ljetbrains/mps/openapi/editor/EditorContext;)Ljetbrains/mps/openapi/editor/cells/EditorCell;" />
-      <node id="3642991921658122721" at="189,0,192,0" concept="4" trace="createCell#()Ljetbrains/mps/openapi/editor/cells/EditorCell;" />
-      <node id="943668161921783345" at="220,0,223,0" concept="9" trace="renderingCondition_nyg1sl_a1a#(Lorg/jetbrains/mps/openapi/model/SNode;Ljetbrains/mps/openapi/editor/EditorContext;)Z" />
-      <node id="3642991921658122721" at="237,0,240,0" concept="0" trace="configurationNameSingleRoleHandler_nyg1sl_d0#(Lorg/jetbrains/mps/openapi/model/SNode;Lorg/jetbrains/mps/openapi/language/SContainmentLink;Ljetbrains/mps/openapi/editor/EditorContext;)V" />
-      <node id="3642991921658122721" at="245,70,248,7" concept="3" />
-      <node id="3642991921658122721" at="248,7,251,7" concept="3" />
-      <node id="3642991921658122721" at="261,0,264,0" concept="4" trace="getNoTargetText#()Ljava/lang/String;" />
+      <node id="3642991921658122721" at="89,0,92,0" concept="0" trace="_Inline_nyg1sl_a0a#()V" />
+      <node id="3642991921658122721" at="92,0,95,0" concept="4" trace="createEditorCell#(Ljetbrains/mps/openapi/editor/EditorContext;)Ljetbrains/mps/openapi/editor/cells/EditorCell;" />
+      <node id="3642991921658122721" at="111,0,114,0" concept="4" trace="createCell#()Ljetbrains/mps/openapi/editor/cells/EditorCell;" />
+      <node id="943668161921783162" at="141,0,144,0" concept="9" trace="renderingCondition_nyg1sl_a0a#(Lorg/jetbrains/mps/openapi/model/SNode;Ljetbrains/mps/openapi/editor/EditorContext;)Z" />
+      <node id="3642991921658122721" at="164,0,167,0" concept="0" trace="_Inline_nyg1sl_a1a#()V" />
+      <node id="3642991921658122721" at="167,0,170,0" concept="4" trace="createEditorCell#(Ljetbrains/mps/openapi/editor/EditorContext;)Ljetbrains/mps/openapi/editor/cells/EditorCell;" />
+      <node id="3642991921658122721" at="186,0,189,0" concept="4" trace="createCell#()Ljetbrains/mps/openapi/editor/cells/EditorCell;" />
+      <node id="943668161921783345" at="216,0,219,0" concept="9" trace="renderingCondition_nyg1sl_a1a#(Lorg/jetbrains/mps/openapi/model/SNode;Ljetbrains/mps/openapi/editor/EditorContext;)Z" />
+      <node id="3642991921658122721" at="233,0,236,0" concept="0" trace="configurationNameSingleRoleHandler_nyg1sl_d0#(Lorg/jetbrains/mps/openapi/model/SNode;Lorg/jetbrains/mps/openapi/language/SContainmentLink;Ljetbrains/mps/openapi/editor/EditorContext;)V" />
+      <node id="3642991921658122721" at="241,70,244,7" concept="3" />
+      <node id="3642991921658122721" at="244,7,247,7" concept="3" />
+      <node id="3642991921658122721" at="257,0,260,0" concept="4" trace="getNoTargetText#()Ljava/lang/String;" />
       <node id="3642991921658122721" at="38,0,42,0" concept="0" trace="RunConfigurationCreator_EditorBuilder_a#(Ljetbrains/mps/openapi/editor/EditorContext;Lorg/jetbrains/mps/openapi/model/SNode;)V" />
       <node id="3642991921658122721" at="75,63,79,5" concept="3" />
-      <node id="3642991921658122721" at="96,0,100,0" concept="4" trace="createEditorCell#(Ljetbrains/mps/openapi/editor/EditorContext;Lorg/jetbrains/mps/openapi/model/SNode;)Ljetbrains/mps/openapi/editor/cells/EditorCell;" />
-      <node id="3642991921658122721" at="152,63,156,5" concept="3" />
-      <node id="3642991921658122721" at="173,0,177,0" concept="4" trace="createEditorCell#(Ljetbrains/mps/openapi/editor/EditorContext;Lorg/jetbrains/mps/openapi/model/SNode;)Ljetbrains/mps/openapi/editor/cells/EditorCell;" />
-      <node id="3642991921658122721" at="232,0,236,0" concept="4" trace="createRefNode_nyg1sl_d0#()Ljetbrains/mps/openapi/editor/cells/EditorCell;" />
+      <node id="3642991921658122721" at="95,0,99,0" concept="4" trace="createEditorCell#(Ljetbrains/mps/openapi/editor/EditorContext;Lorg/jetbrains/mps/openapi/model/SNode;)Ljetbrains/mps/openapi/editor/cells/EditorCell;" />
+      <node id="3642991921658122721" at="150,63,154,5" concept="3" />
+      <node id="3642991921658122721" at="170,0,174,0" concept="4" trace="createEditorCell#(Ljetbrains/mps/openapi/editor/EditorContext;Lorg/jetbrains/mps/openapi/model/SNode;)Ljetbrains/mps/openapi/editor/cells/EditorCell;" />
+      <node id="3642991921658122721" at="228,0,232,0" concept="4" trace="createRefNode_nyg1sl_d0#()Ljetbrains/mps/openapi/editor/cells/EditorCell;" />
       <node id="3642991921658122721" at="43,0,48,0" concept="4" trace="getNode#()Lorg/jetbrains/mps/openapi/model/SNode;" />
-      <node id="3642991921658122721" at="82,59,87,22" concept="3" />
-      <node id="3642991921658122721" at="106,0,111,0" concept="0" trace="Inline_Builder_nyg1sl_a0a#(Ljetbrains/mps/openapi/editor/EditorContext;Lorg/jetbrains/mps/openapi/model/SNode;Lorg/jetbrains/mps/openapi/model/SNode;)V" />
-      <node id="3642991921658122721" at="116,0,121,0" concept="4" trace="getNode#()Lorg/jetbrains/mps/openapi/model/SNode;" />
-      <node id="3642991921658122729" at="135,61,140,24" concept="3" />
-      <node id="3642991921658122721" at="159,59,164,22" concept="3" />
-      <node id="3642991921658122721" at="183,0,188,0" concept="0" trace="Inline_Builder_nyg1sl_a1a#(Ljetbrains/mps/openapi/editor/EditorContext;Lorg/jetbrains/mps/openapi/model/SNode;Lorg/jetbrains/mps/openapi/model/SNode;)V" />
-      <node id="3642991921658122721" at="193,0,198,0" concept="4" trace="getNode#()Lorg/jetbrains/mps/openapi/model/SNode;" />
-      <node id="943668161921783161" at="212,61,217,24" concept="3" />
-      <node id="3642991921658122721" at="240,0,245,0" concept="4" trace="createChildCell#(Lorg/jetbrains/mps/openapi/model/SNode;)Ljetbrains/mps/openapi/editor/cells/EditorCell;" />
-      <node id="3642991921658122721" at="245,0,253,0" concept="4" trace="installCellInfo#(Lorg/jetbrains/mps/openapi/model/SNode;Ljetbrains/mps/openapi/editor/cells/EditorCell;)V" />
-      <node id="3642991921658122721" at="253,0,261,0" concept="4" trace="createEmptyCell#()Ljetbrains/mps/openapi/editor/cells/EditorCell;" />
-      <node id="3642991921658122731" at="223,0,232,0" concept="4" trace="createConstant_nyg1sl_c0#()Ljetbrains/mps/openapi/editor/cells/EditorCell;" />
-      <node id="3642991921658122733" at="265,0,274,0" concept="4" trace="createConstant_nyg1sl_e0#()Ljetbrains/mps/openapi/editor/cells/EditorCell;" />
+      <node id="3642991921658122721" at="81,57,86,22" concept="3" />
+      <node id="3642991921658122721" at="105,0,110,0" concept="0" trace="Inline_Builder_nyg1sl_a0a#(Ljetbrains/mps/openapi/editor/EditorContext;Lorg/jetbrains/mps/openapi/model/SNode;Lorg/jetbrains/mps/openapi/model/SNode;)V" />
+      <node id="3642991921658122721" at="115,0,120,0" concept="4" trace="getNode#()Lorg/jetbrains/mps/openapi/model/SNode;" />
+      <node id="3642991921658122729" at="133,59,138,24" concept="3" />
+      <node id="3642991921658122721" at="156,57,161,22" concept="3" />
+      <node id="3642991921658122721" at="180,0,185,0" concept="0" trace="Inline_Builder_nyg1sl_a1a#(Ljetbrains/mps/openapi/editor/EditorContext;Lorg/jetbrains/mps/openapi/model/SNode;Lorg/jetbrains/mps/openapi/model/SNode;)V" />
+      <node id="3642991921658122721" at="190,0,195,0" concept="4" trace="getNode#()Lorg/jetbrains/mps/openapi/model/SNode;" />
+      <node id="943668161921783161" at="208,59,213,24" concept="3" />
+      <node id="3642991921658122721" at="236,0,241,0" concept="4" trace="createChildCell#(Lorg/jetbrains/mps/openapi/model/SNode;)Ljetbrains/mps/openapi/editor/cells/EditorCell;" />
+      <node id="3642991921658122721" at="241,0,249,0" concept="4" trace="installCellInfo#(Lorg/jetbrains/mps/openapi/model/SNode;Ljetbrains/mps/openapi/editor/cells/EditorCell;)V" />
+      <node id="3642991921658122721" at="249,0,257,0" concept="4" trace="createEmptyCell#()Ljetbrains/mps/openapi/editor/cells/EditorCell;" />
+      <node id="3642991921658122731" at="219,0,228,0" concept="4" trace="createConstant_nyg1sl_c0#()Ljetbrains/mps/openapi/editor/cells/EditorCell;" />
+      <node id="3642991921658122733" at="261,0,270,0" concept="4" trace="createConstant_nyg1sl_e0#()Ljetbrains/mps/openapi/editor/cells/EditorCell;" />
       <node id="3642991921658122721" at="53,0,69,0" concept="4" trace="createCollection_nyg1sl_a#()Ljetbrains/mps/openapi/editor/cells/EditorCell;" />
-      <node id="3642991921658122721" at="69,0,89,0" concept="4" trace="createRefCell_nyg1sl_a0#()Ljetbrains/mps/openapi/editor/cells/EditorCell;" />
-      <node id="3642991921658122729" at="122,0,142,0" concept="4" trace="createProperty_nyg1sl_a0a0#()Ljetbrains/mps/openapi/editor/cells/EditorCell;" />
-      <node id="3642991921658122721" at="146,0,166,0" concept="4" trace="createRefCell_nyg1sl_b0#()Ljetbrains/mps/openapi/editor/cells/EditorCell;" />
-      <node id="943668161921783161" at="199,0,219,0" concept="4" trace="createProperty_nyg1sl_a0b0#()Ljetbrains/mps/openapi/editor/cells/EditorCell;" />
+      <node id="3642991921658122721" at="69,0,88,0" concept="4" trace="createRefCell_nyg1sl_a0#()Ljetbrains/mps/openapi/editor/cells/EditorCell;" />
+      <node id="3642991921658122729" at="121,0,140,0" concept="4" trace="createProperty_nyg1sl_a0a0#()Ljetbrains/mps/openapi/editor/cells/EditorCell;" />
+      <node id="3642991921658122721" at="144,0,163,0" concept="4" trace="createRefCell_nyg1sl_b0#()Ljetbrains/mps/openapi/editor/cells/EditorCell;" />
+      <node id="943668161921783161" at="196,0,215,0" concept="4" trace="createProperty_nyg1sl_a0b0#()Ljetbrains/mps/openapi/editor/cells/EditorCell;" />
       <scope id="3642991921658122721" at="45,26,46,18" />
       <scope id="3642991921658122721" at="49,39,50,39" />
       <scope id="3642991921658122721" at="58,68,59,58" />
       <scope id="3642991921658122721" at="61,68,62,58" />
-      <scope id="3642991921658122721" at="90,33,91,14" />
-      <scope id="3642991921658122721" at="93,69,94,57" />
-      <scope id="3642991921658122721" at="112,41,113,42" />
-      <scope id="3642991921658122721" at="118,28,119,20" />
-      <scope id="943668161921783163" at="143,97,144,609" />
-      <scope id="3642991921658122721" at="167,33,168,14" />
-      <scope id="3642991921658122721" at="170,69,171,57" />
-      <scope id="3642991921658122721" at="189,41,190,42" />
-      <scope id="3642991921658122721" at="195,28,196,20" />
-      <scope id="943668161921783346" at="220,97,221,609" />
-      <scope id="3642991921658122721" at="237,131,238,49" />
-      <scope id="3642991921658122721" at="246,118,247,394" />
-      <scope id="3642991921658122721" at="249,41,250,48" />
-      <scope id="3642991921658122721" at="261,40,262,38" />
+      <scope id="3642991921658122721" at="89,33,90,14" />
+      <scope id="3642991921658122721" at="92,69,93,57" />
+      <scope id="3642991921658122721" at="111,41,112,42" />
+      <scope id="3642991921658122721" at="117,28,118,20" />
+      <scope id="943668161921783163" at="141,97,142,609" />
+      <scope id="3642991921658122721" at="164,33,165,14" />
+      <scope id="3642991921658122721" at="167,69,168,57" />
+      <scope id="3642991921658122721" at="186,41,187,42" />
+      <scope id="3642991921658122721" at="192,28,193,20" />
+      <scope id="943668161921783346" at="216,97,217,609" />
+      <scope id="3642991921658122721" at="233,131,234,49" />
+      <scope id="3642991921658122721" at="242,118,243,394" />
+      <scope id="3642991921658122721" at="245,41,246,48" />
+      <scope id="3642991921658122721" at="257,40,258,38" />
       <scope id="3642991921658122721" at="38,103,40,18" />
       <scope id="3642991921658122721" at="76,39,78,42" />
-      <scope id="3642991921658122721" at="83,35,85,94">
+      <scope id="3642991921658122721" at="82,35,84,112">
         <var name="manager" id="3642991921658122721" />
       </scope>
-      <scope id="3642991921658122721" at="96,81,98,131" />
-      <scope id="3642991921658122729" at="136,37,138,96">
+      <scope id="3642991921658122721" at="95,81,97,131" />
+      <scope id="3642991921658122729" at="134,37,136,114">
         <var name="manager" id="3642991921658122729" />
       </scope>
-      <scope id="3642991921658122721" at="153,39,155,42" />
-      <scope id="3642991921658122721" at="160,35,162,94">
+      <scope id="3642991921658122721" at="151,39,153,42" />
+      <scope id="3642991921658122721" at="157,35,159,112">
         <var name="manager" id="3642991921658122721" />
       </scope>
-      <scope id="3642991921658122721" at="173,81,175,131" />
-      <scope id="943668161921783161" at="213,37,215,96">
+      <scope id="3642991921658122721" at="170,81,172,131" />
+      <scope id="943668161921783161" at="209,37,211,114">
         <var name="manager" id="943668161921783161" />
       </scope>
-      <scope id="3642991921658122721" at="232,48,234,33">
-=======
-      <node id="3642991921658122721" at="32,79,33,63" concept="6" />
-      <node id="3642991921658122721" at="35,89,36,99" concept="5" />
-      <node id="3642991921658122721" at="36,99,37,48" concept="1" />
-      <node id="3642991921658122721" at="37,48,38,28" concept="1" />
-      <node id="3642991921658122721" at="39,61,40,82" concept="1" />
-      <node id="3642991921658122721" at="42,61,43,82" concept="1" />
-      <node id="3642991921658122721" at="44,5,45,81" concept="1" />
-      <node id="3642991921658122721" at="45,81,46,80" concept="1" />
-      <node id="3642991921658122721" at="46,80,47,81" concept="1" />
-      <node id="3642991921658122721" at="47,81,48,22" concept="6" />
-      <node id="3642991921658122721" at="50,87,51,81" concept="5" />
-      <node id="3642991921658122721" at="51,81,52,38" concept="1" />
-      <node id="3642991921658122721" at="52,38,53,51" concept="1" />
-      <node id="3642991921658122721" at="53,51,54,26" concept="5" />
-      <node id="3642991921658122721" at="54,26,55,95" concept="1" />
-      <node id="3642991921658122721" at="55,95,56,58" concept="1" />
-      <node id="3642991921658122721" at="57,39,58,40" concept="1" />
-      <node id="3642991921658122721" at="58,40,59,42" concept="1" />
-      <node id="3642991921658122721" at="60,5,61,73" concept="1" />
-      <node id="3642991921658122721" at="61,73,62,57" concept="5" />
-      <node id="3642991921658122721" at="63,35,64,82" concept="5" />
-      <node id="3642991921658122721" at="64,82,65,112" concept="6" />
-      <node id="3642991921658122721" at="66,10,67,22" concept="6" />
-      <node id="3642991921658122727" at="70,33,71,14" concept="9" />
-      <node id="3642991921658122727" at="73,69,74,67" concept="6" />
-      <node id="3642991921658122727" at="76,81,77,66" concept="6" />
-      <node id="3642991921658122729" at="79,92,80,84" concept="5" />
-      <node id="3642991921658122729" at="80,84,81,31" concept="1" />
-      <node id="3642991921658122729" at="81,31,82,44" concept="1" />
-      <node id="3642991921658122729" at="82,44,83,33" concept="1" />
-      <node id="3642991921658122729" at="83,33,84,28" concept="5" />
-      <node id="3642991921658122729" at="84,28,85,60" concept="1" />
-      <node id="3642991921658122729" at="85,60,86,44" concept="1" />
-      <node id="3642991921658122729" at="86,44,87,36" concept="5" />
-      <node id="3642991921658122729" at="87,36,88,87" concept="1" />
-      <node id="3642991921658122729" at="88,87,89,42" concept="1" />
-      <node id="3642991921658122729" at="89,42,90,75" concept="1" />
-      <node id="3642991921658122729" at="90,75,91,59" concept="5" />
-      <node id="3642991921658122729" at="92,37,93,84" concept="5" />
-      <node id="3642991921658122729" at="93,84,94,114" concept="6" />
-      <node id="3642991921658122729" at="95,12,96,24" concept="6" />
-      <node id="943668161921783164" at="99,97,100,609" concept="6" />
-      <node id="3642991921658122721" at="102,87,103,81" concept="5" />
-      <node id="3642991921658122721" at="103,81,104,38" concept="1" />
-      <node id="3642991921658122721" at="104,38,105,51" concept="1" />
-      <node id="3642991921658122721" at="105,51,106,26" concept="5" />
-      <node id="3642991921658122721" at="106,26,107,95" concept="1" />
-      <node id="3642991921658122721" at="107,95,108,58" concept="1" />
-      <node id="3642991921658122721" at="109,39,110,40" concept="1" />
-      <node id="3642991921658122721" at="110,40,111,42" concept="1" />
-      <node id="3642991921658122721" at="112,5,113,73" concept="1" />
-      <node id="3642991921658122721" at="113,73,114,57" concept="5" />
-      <node id="3642991921658122721" at="115,35,116,82" concept="5" />
-      <node id="3642991921658122721" at="116,82,117,112" concept="6" />
-      <node id="3642991921658122721" at="118,10,119,22" concept="6" />
-      <node id="943668161921783160" at="122,33,123,14" concept="9" />
-      <node id="943668161921783160" at="125,69,126,67" concept="6" />
-      <node id="943668161921783160" at="128,81,129,66" concept="6" />
-      <node id="943668161921783161" at="131,92,132,84" concept="5" />
-      <node id="943668161921783161" at="132,84,133,31" concept="1" />
-      <node id="943668161921783161" at="133,31,134,44" concept="1" />
-      <node id="943668161921783161" at="134,44,135,33" concept="1" />
-      <node id="943668161921783161" at="135,33,136,28" concept="5" />
-      <node id="943668161921783161" at="136,28,137,60" concept="1" />
-      <node id="943668161921783161" at="137,60,138,46" concept="1" />
-      <node id="943668161921783161" at="138,46,139,36" concept="5" />
-      <node id="943668161921783161" at="139,36,140,97" concept="1" />
-      <node id="943668161921783161" at="140,97,141,42" concept="1" />
-      <node id="943668161921783161" at="141,42,142,75" concept="1" />
-      <node id="943668161921783161" at="142,75,143,59" concept="5" />
-      <node id="943668161921783161" at="144,37,145,84" concept="5" />
-      <node id="943668161921783161" at="145,84,146,114" concept="6" />
-      <node id="943668161921783161" at="147,12,148,24" concept="6" />
-      <node id="943668161921783347" at="151,97,152,609" concept="6" />
-      <node id="3642991921658122731" at="154,88,155,87" concept="5" />
-      <node id="3642991921658122731" at="155,87,156,47" concept="1" />
-      <node id="3642991921658122731" at="156,47,157,34" concept="5" />
-      <node id="3642991921658122731" at="157,34,158,77" concept="1" />
-      <node id="3642991921658122731" at="158,77,159,40" concept="1" />
-      <node id="3642991921658122731" at="159,40,160,34" concept="1" />
-      <node id="3642991921658122731" at="160,34,161,22" concept="6" />
-      <node id="3642991921658122721" at="163,87,164,282" concept="5" />
-      <node id="3642991921658122721" at="164,282,165,33" concept="6" />
-      <node id="3642991921658122721" at="168,131,169,49" concept="9" />
-      <node id="3642991921658122721" at="171,55,172,59" concept="5" />
-      <node id="3642991921658122721" at="172,59,173,41" concept="1" />
-      <node id="3642991921658122721" at="173,41,174,24" concept="6" />
-      <node id="3642991921658122721" at="177,118,178,392" concept="1" />
-      <node id="3642991921658122721" at="180,41,181,48" concept="1" />
-      <node id="3642991921658122721" at="185,44,186,54" concept="5" />
-      <node id="3642991921658122721" at="186,54,187,54" concept="1" />
-      <node id="3642991921658122721" at="187,54,188,0" concept="7" />
-      <node id="3642991921658122721" at="188,0,189,40" concept="1" />
-      <node id="3642991921658122721" at="189,40,190,24" concept="6" />
-      <node id="3642991921658122721" at="192,40,193,38" concept="6" />
-      <node id="3642991921658122733" at="196,88,197,87" concept="5" />
-      <node id="3642991921658122733" at="197,87,198,47" concept="1" />
-      <node id="3642991921658122733" at="198,47,199,34" concept="5" />
-      <node id="3642991921658122733" at="199,34,200,69" concept="1" />
-      <node id="3642991921658122733" at="200,69,201,40" concept="1" />
-      <node id="3642991921658122733" at="201,40,202,34" concept="1" />
-      <node id="3642991921658122733" at="202,34,203,22" concept="6" />
-      <node id="3642991921658122721" at="32,0,35,0" concept="4" trace="createEditorCell#(Ljetbrains/mps/openapi/editor/EditorContext;Lorg/jetbrains/mps/openapi/model/SNode;)Ljetbrains/mps/openapi/editor/cells/EditorCell;" />
-      <node id="3642991921658122721" at="38,28,41,5" concept="3" />
-      <node id="3642991921658122721" at="41,5,44,5" concept="3" />
-      <node id="3642991921658122727" at="70,0,73,0" concept="0" trace="_Inline_nyg1sl_a0a#()V" />
-      <node id="3642991921658122727" at="73,0,76,0" concept="4" trace="createEditorCell#(Ljetbrains/mps/openapi/editor/EditorContext;)Ljetbrains/mps/openapi/editor/cells/EditorCell;" />
-      <node id="3642991921658122727" at="76,0,79,0" concept="4" trace="createEditorCell#(Ljetbrains/mps/openapi/editor/EditorContext;Lorg/jetbrains/mps/openapi/model/SNode;)Ljetbrains/mps/openapi/editor/cells/EditorCell;" />
-      <node id="943668161921783162" at="99,0,102,0" concept="8" trace="renderingCondition_nyg1sl_a0a#(Lorg/jetbrains/mps/openapi/model/SNode;Ljetbrains/mps/openapi/editor/EditorContext;)Z" />
-      <node id="943668161921783160" at="122,0,125,0" concept="0" trace="_Inline_nyg1sl_a1a#()V" />
-      <node id="943668161921783160" at="125,0,128,0" concept="4" trace="createEditorCell#(Ljetbrains/mps/openapi/editor/EditorContext;)Ljetbrains/mps/openapi/editor/cells/EditorCell;" />
-      <node id="943668161921783160" at="128,0,131,0" concept="4" trace="createEditorCell#(Ljetbrains/mps/openapi/editor/EditorContext;Lorg/jetbrains/mps/openapi/model/SNode;)Ljetbrains/mps/openapi/editor/cells/EditorCell;" />
-      <node id="943668161921783345" at="151,0,154,0" concept="8" trace="renderingCondition_nyg1sl_a1a#(Lorg/jetbrains/mps/openapi/model/SNode;Ljetbrains/mps/openapi/editor/EditorContext;)Z" />
-      <node id="3642991921658122721" at="168,0,171,0" concept="0" trace="configurationNameSingleRoleHandler_nyg1sl_d0#(Lorg/jetbrains/mps/openapi/model/SNode;Lorg/jetbrains/mps/openapi/language/SContainmentLink;Ljetbrains/mps/openapi/editor/EditorContext;)V" />
-      <node id="3642991921658122721" at="176,70,179,7" concept="3" />
-      <node id="3642991921658122721" at="179,7,182,7" concept="3" />
-      <node id="3642991921658122721" at="192,0,195,0" concept="4" trace="getNoTargetText#()Ljava/lang/String;" />
-      <node id="3642991921658122721" at="56,58,60,5" concept="3" />
-      <node id="3642991921658122721" at="108,58,112,5" concept="3" />
-      <node id="3642991921658122721" at="163,0,167,0" concept="4" trace="createRefNode_nyg1sl_d0#(Ljetbrains/mps/openapi/editor/EditorContext;Lorg/jetbrains/mps/openapi/model/SNode;)Ljetbrains/mps/openapi/editor/cells/EditorCell;" />
-      <node id="3642991921658122721" at="62,57,67,22" concept="3" />
-      <node id="3642991921658122729" at="91,59,96,24" concept="3" />
-      <node id="3642991921658122721" at="114,57,119,22" concept="3" />
-      <node id="943668161921783161" at="143,59,148,24" concept="3" />
-      <node id="3642991921658122721" at="171,0,176,0" concept="4" trace="createChildCell#(Lorg/jetbrains/mps/openapi/model/SNode;)Ljetbrains/mps/openapi/editor/cells/EditorCell;" />
-      <node id="3642991921658122721" at="176,0,184,0" concept="4" trace="installCellInfo#(Lorg/jetbrains/mps/openapi/model/SNode;Ljetbrains/mps/openapi/editor/cells/EditorCell;)V" />
-      <node id="3642991921658122721" at="184,0,192,0" concept="4" trace="createEmptyCell#()Ljetbrains/mps/openapi/editor/cells/EditorCell;" />
-      <node id="3642991921658122731" at="154,0,163,0" concept="4" trace="createConstant_nyg1sl_c0#(Ljetbrains/mps/openapi/editor/EditorContext;Lorg/jetbrains/mps/openapi/model/SNode;)Ljetbrains/mps/openapi/editor/cells/EditorCell;" />
-      <node id="3642991921658122733" at="196,0,205,0" concept="4" trace="createConstant_nyg1sl_e0#(Ljetbrains/mps/openapi/editor/EditorContext;Lorg/jetbrains/mps/openapi/model/SNode;)Ljetbrains/mps/openapi/editor/cells/EditorCell;" />
-      <node id="3642991921658122721" at="35,0,50,0" concept="4" trace="createCollection_nyg1sl_a#(Ljetbrains/mps/openapi/editor/EditorContext;Lorg/jetbrains/mps/openapi/model/SNode;)Ljetbrains/mps/openapi/editor/cells/EditorCell;" />
-      <node id="3642991921658122721" at="50,0,69,0" concept="4" trace="createRefCell_nyg1sl_a0#(Ljetbrains/mps/openapi/editor/EditorContext;Lorg/jetbrains/mps/openapi/model/SNode;)Ljetbrains/mps/openapi/editor/cells/EditorCell;" />
-      <node id="3642991921658122729" at="79,0,98,0" concept="4" trace="createProperty_nyg1sl_a0a0#(Ljetbrains/mps/openapi/editor/EditorContext;Lorg/jetbrains/mps/openapi/model/SNode;)Ljetbrains/mps/openapi/editor/cells/EditorCell;" />
-      <node id="3642991921658122721" at="102,0,121,0" concept="4" trace="createRefCell_nyg1sl_b0#(Ljetbrains/mps/openapi/editor/EditorContext;Lorg/jetbrains/mps/openapi/model/SNode;)Ljetbrains/mps/openapi/editor/cells/EditorCell;" />
-      <node id="943668161921783161" at="131,0,150,0" concept="4" trace="createProperty_nyg1sl_a0b0#(Ljetbrains/mps/openapi/editor/EditorContext;Lorg/jetbrains/mps/openapi/model/SNode;)Ljetbrains/mps/openapi/editor/cells/EditorCell;" />
-      <scope id="3642991921658122721" at="32,79,33,63" />
-      <scope id="3642991921658122721" at="39,61,40,82" />
-      <scope id="3642991921658122721" at="42,61,43,82" />
-      <scope id="3642991921658122727" at="70,33,71,14" />
-      <scope id="3642991921658122727" at="73,69,74,67" />
-      <scope id="3642991921658122727" at="76,81,77,66" />
-      <scope id="943668161921783163" at="99,97,100,609" />
-      <scope id="943668161921783160" at="122,33,123,14" />
-      <scope id="943668161921783160" at="125,69,126,67" />
-      <scope id="943668161921783160" at="128,81,129,66" />
-      <scope id="943668161921783346" at="151,97,152,609" />
-      <scope id="3642991921658122721" at="168,131,169,49" />
-      <scope id="3642991921658122721" at="177,118,178,392" />
-      <scope id="3642991921658122721" at="180,41,181,48" />
-      <scope id="3642991921658122721" at="192,40,193,38" />
-      <scope id="3642991921658122721" at="57,39,59,42" />
-      <scope id="3642991921658122721" at="63,35,65,112">
-        <var name="manager" id="3642991921658122721" />
-      </scope>
-      <scope id="3642991921658122729" at="92,37,94,114">
-        <var name="manager" id="3642991921658122729" />
-      </scope>
-      <scope id="3642991921658122721" at="109,39,111,42" />
-      <scope id="3642991921658122721" at="115,35,117,112">
-        <var name="manager" id="3642991921658122721" />
-      </scope>
-      <scope id="943668161921783161" at="144,37,146,114">
-        <var name="manager" id="943668161921783161" />
-      </scope>
-      <scope id="3642991921658122721" at="163,87,165,33">
->>>>>>> bd830ede
+      <scope id="3642991921658122721" at="228,48,230,33">
         <var name="provider" id="3642991921658122721" />
       </scope>
       <scope id="3642991921658122721" at="49,0,52,0" />
-      <scope id="3642991921658122721" at="90,0,93,0" />
-      <scope id="3642991921658122721" at="93,0,96,0">
+      <scope id="3642991921658122721" at="89,0,92,0" />
+      <scope id="3642991921658122721" at="92,0,95,0">
         <var name="editorContext" id="3642991921658122721" />
-<<<<<<< HEAD
-      </scope>
-      <scope id="3642991921658122721" at="106,119,109,20" />
-      <scope id="3642991921658122721" at="112,0,115,0" />
-      <scope id="943668161921783162" at="143,0,146,0">
+      </scope>
+      <scope id="3642991921658122721" at="105,119,108,20" />
+      <scope id="3642991921658122721" at="111,0,114,0" />
+      <scope id="943668161921783162" at="141,0,144,0">
         <var name="editorContext" id="943668161921783162" />
         <var name="node" id="943668161921783162" />
       </scope>
-      <scope id="3642991921658122721" at="167,0,170,0" />
-      <scope id="3642991921658122721" at="170,0,173,0">
+      <scope id="3642991921658122721" at="164,0,167,0" />
+      <scope id="3642991921658122721" at="167,0,170,0">
         <var name="editorContext" id="3642991921658122721" />
       </scope>
-      <scope id="3642991921658122721" at="183,119,186,20" />
-      <scope id="3642991921658122721" at="189,0,192,0" />
-      <scope id="943668161921783345" at="220,0,223,0">
+      <scope id="3642991921658122721" at="180,119,183,20" />
+      <scope id="3642991921658122721" at="186,0,189,0" />
+      <scope id="943668161921783345" at="216,0,219,0">
         <var name="editorContext" id="943668161921783345" />
         <var name="node" id="943668161921783345" />
       </scope>
-      <scope id="3642991921658122721" at="237,0,240,0">
-=======
-        <var name="node" id="3642991921658122721" />
-      </scope>
-      <scope id="3642991921658122727" at="70,0,73,0" />
-      <scope id="3642991921658122727" at="73,0,76,0">
-        <var name="editorContext" id="3642991921658122727" />
-      </scope>
-      <scope id="3642991921658122727" at="76,0,79,0">
-        <var name="editorContext" id="3642991921658122727" />
-        <var name="node" id="3642991921658122727" />
-      </scope>
-      <scope id="943668161921783162" at="99,0,102,0">
-        <var name="editorContext" id="943668161921783162" />
-        <var name="node" id="943668161921783162" />
-      </scope>
-      <scope id="943668161921783160" at="122,0,125,0" />
-      <scope id="943668161921783160" at="125,0,128,0">
-        <var name="editorContext" id="943668161921783160" />
-      </scope>
-      <scope id="943668161921783160" at="128,0,131,0">
-        <var name="editorContext" id="943668161921783160" />
-        <var name="node" id="943668161921783160" />
-      </scope>
-      <scope id="943668161921783345" at="151,0,154,0">
-        <var name="editorContext" id="943668161921783345" />
-        <var name="node" id="943668161921783345" />
-      </scope>
-      <scope id="3642991921658122721" at="168,0,171,0">
->>>>>>> bd830ede
+      <scope id="3642991921658122721" at="233,0,236,0">
         <var name="containmentLink" id="3642991921658122721" />
         <var name="context" id="3642991921658122721" />
         <var name="ownerNode" id="3642991921658122721" />
       </scope>
-<<<<<<< HEAD
-      <scope id="3642991921658122721" at="240,55,243,24">
+      <scope id="3642991921658122721" at="236,55,239,24">
         <var name="editorCell" id="3642991921658122721" />
       </scope>
-      <scope id="3642991921658122721" at="261,0,264,0" />
+      <scope id="3642991921658122721" at="257,0,260,0" />
       <scope id="3642991921658122721" at="38,0,42,0">
         <var name="context" id="3642991921658122721" />
         <var name="node" id="3642991921658122721" />
       </scope>
-      <scope id="3642991921658122721" at="96,0,100,0">
+      <scope id="3642991921658122721" at="95,0,99,0">
         <var name="editorContext" id="3642991921658122721" />
         <var name="node" id="3642991921658122721" />
       </scope>
-      <scope id="3642991921658122721" at="173,0,177,0">
+      <scope id="3642991921658122721" at="170,0,174,0">
         <var name="editorContext" id="3642991921658122721" />
         <var name="node" id="3642991921658122721" />
       </scope>
-      <scope id="3642991921658122721" at="232,0,236,0" />
+      <scope id="3642991921658122721" at="228,0,232,0" />
       <scope id="3642991921658122721" at="43,0,48,0" />
-      <scope id="3642991921658122721" at="106,0,111,0">
+      <scope id="3642991921658122721" at="105,0,110,0">
         <var name="context" id="3642991921658122721" />
         <var name="node" id="3642991921658122721" />
         <var name="referencingNode" id="3642991921658122721" />
       </scope>
-      <scope id="3642991921658122721" at="116,0,121,0" />
-      <scope id="3642991921658122721" at="183,0,188,0">
+      <scope id="3642991921658122721" at="115,0,120,0" />
+      <scope id="3642991921658122721" at="180,0,185,0">
         <var name="context" id="3642991921658122721" />
         <var name="node" id="3642991921658122721" />
         <var name="referencingNode" id="3642991921658122721" />
       </scope>
-      <scope id="3642991921658122721" at="193,0,198,0" />
-      <scope id="3642991921658122721" at="240,0,245,0">
+      <scope id="3642991921658122721" at="190,0,195,0" />
+      <scope id="3642991921658122721" at="236,0,241,0">
         <var name="child" id="3642991921658122721" />
       </scope>
-      <scope id="3642991921658122721" at="254,44,259,24">
+      <scope id="3642991921658122721" at="250,44,255,24">
         <var name="editorCell" id="3642991921658122721" />
       </scope>
-      <scope id="3642991921658122721" at="245,70,251,7" />
-      <scope id="3642991921658122731" at="223,49,230,22">
+      <scope id="3642991921658122721" at="241,70,247,7" />
+      <scope id="3642991921658122731" at="219,49,226,22">
         <var name="editorCell" id="3642991921658122731" />
         <var name="style" id="3642991921658122731" />
       </scope>
-      <scope id="3642991921658122733" at="265,49,272,22">
+      <scope id="3642991921658122733" at="261,49,268,22">
         <var name="editorCell" id="3642991921658122733" />
         <var name="style" id="3642991921658122733" />
       </scope>
-      <scope id="3642991921658122721" at="245,0,253,0">
+      <scope id="3642991921658122721" at="241,0,249,0">
         <var name="child" id="3642991921658122721" />
         <var name="editorCell" id="3642991921658122721" />
       </scope>
-      <scope id="3642991921658122721" at="253,0,261,0" />
-      <scope id="3642991921658122731" at="223,0,232,0" />
-      <scope id="3642991921658122733" at="265,0,274,0" />
+      <scope id="3642991921658122721" at="249,0,257,0" />
+      <scope id="3642991921658122731" at="219,0,228,0" />
+      <scope id="3642991921658122733" at="261,0,270,0" />
       <scope id="3642991921658122721" at="53,50,67,22">
         <var name="editorCell" id="3642991921658122721" />
       </scope>
       <scope id="3642991921658122721" at="53,0,69,0" />
-      <scope id="3642991921658122721" at="69,48,87,22">
-=======
-      <scope id="3642991921658122721" at="171,55,174,24">
-        <var name="editorCell" id="3642991921658122721" />
-      </scope>
-      <scope id="3642991921658122721" at="192,0,195,0" />
-      <scope id="3642991921658122721" at="163,0,167,0">
-        <var name="editorContext" id="3642991921658122721" />
-        <var name="node" id="3642991921658122721" />
-      </scope>
-      <scope id="3642991921658122721" at="171,0,176,0">
-        <var name="child" id="3642991921658122721" />
-      </scope>
-      <scope id="3642991921658122721" at="185,44,190,24">
-        <var name="editorCell" id="3642991921658122721" />
-      </scope>
-      <scope id="3642991921658122721" at="176,70,182,7" />
-      <scope id="3642991921658122731" at="154,88,161,22">
-        <var name="editorCell" id="3642991921658122731" />
-        <var name="style" id="3642991921658122731" />
-      </scope>
-      <scope id="3642991921658122733" at="196,88,203,22">
-        <var name="editorCell" id="3642991921658122733" />
-        <var name="style" id="3642991921658122733" />
-      </scope>
-      <scope id="3642991921658122721" at="176,0,184,0">
-        <var name="child" id="3642991921658122721" />
-        <var name="editorCell" id="3642991921658122721" />
-      </scope>
-      <scope id="3642991921658122721" at="184,0,192,0" />
-      <scope id="3642991921658122731" at="154,0,163,0">
-        <var name="editorContext" id="3642991921658122731" />
-        <var name="node" id="3642991921658122731" />
-      </scope>
-      <scope id="3642991921658122733" at="196,0,205,0">
-        <var name="editorContext" id="3642991921658122733" />
-        <var name="node" id="3642991921658122733" />
-      </scope>
-      <scope id="3642991921658122721" at="35,89,48,22">
-        <var name="editorCell" id="3642991921658122721" />
-      </scope>
-      <scope id="3642991921658122721" at="35,0,50,0">
-        <var name="editorContext" id="3642991921658122721" />
-        <var name="node" id="3642991921658122721" />
-      </scope>
-      <scope id="3642991921658122721" at="50,87,67,22">
->>>>>>> bd830ede
+      <scope id="3642991921658122721" at="69,48,86,22">
         <var name="attributeConcept" id="3642991921658122721" />
         <var name="editorCell" id="3642991921658122721" />
         <var name="provider" id="3642991921658122721" />
       </scope>
-<<<<<<< HEAD
-      <scope id="3642991921658122729" at="122,53,140,24">
-=======
-      <scope id="3642991921658122729" at="79,92,96,24">
->>>>>>> bd830ede
+      <scope id="3642991921658122729" at="121,53,138,24">
         <var name="attributeConcept" id="3642991921658122729" />
         <var name="editorCell" id="3642991921658122729" />
         <var name="provider" id="3642991921658122729" />
         <var name="style" id="3642991921658122729" />
       </scope>
-<<<<<<< HEAD
-      <scope id="3642991921658122721" at="146,48,164,22">
-=======
-      <scope id="3642991921658122721" at="102,87,119,22">
->>>>>>> bd830ede
+      <scope id="3642991921658122721" at="144,48,161,22">
         <var name="attributeConcept" id="3642991921658122721" />
         <var name="editorCell" id="3642991921658122721" />
         <var name="provider" id="3642991921658122721" />
       </scope>
-<<<<<<< HEAD
-      <scope id="943668161921783161" at="199,53,217,24">
-=======
-      <scope id="943668161921783161" at="131,92,148,24">
->>>>>>> bd830ede
+      <scope id="943668161921783161" at="196,53,213,24">
         <var name="attributeConcept" id="943668161921783161" />
         <var name="editorCell" id="943668161921783161" />
         <var name="provider" id="943668161921783161" />
         <var name="style" id="943668161921783161" />
       </scope>
-<<<<<<< HEAD
-      <scope id="3642991921658122721" at="69,0,89,0" />
-      <scope id="3642991921658122729" at="122,0,142,0" />
-      <scope id="3642991921658122721" at="146,0,166,0" />
-      <scope id="943668161921783161" at="199,0,219,0" />
-      <unit id="3642991921658122721" at="89,0,101,0" name="jetbrains.mps.execution.configurations.editor.RunConfigurationCreator_EditorBuilder_a$_Inline_nyg1sl_a0a" />
-      <unit id="3642991921658122721" at="166,0,178,0" name="jetbrains.mps.execution.configurations.editor.RunConfigurationCreator_EditorBuilder_a$_Inline_nyg1sl_a1a" />
-      <unit id="3642991921658122721" at="236,0,265,0" name="jetbrains.mps.execution.configurations.editor.RunConfigurationCreator_EditorBuilder_a$configurationNameSingleRoleHandler_nyg1sl_d0" />
-      <unit id="3642991921658122721" at="101,0,143,0" name="jetbrains.mps.execution.configurations.editor.RunConfigurationCreator_EditorBuilder_a$Inline_Builder_nyg1sl_a0a" />
-      <unit id="3642991921658122721" at="178,0,220,0" name="jetbrains.mps.execution.configurations.editor.RunConfigurationCreator_EditorBuilder_a$Inline_Builder_nyg1sl_a1a" />
-      <unit id="3642991921658122721" at="34,0,275,0" name="jetbrains.mps.execution.configurations.editor.RunConfigurationCreator_EditorBuilder_a" />
-=======
-      <scope id="3642991921658122721" at="50,0,69,0">
-        <var name="editorContext" id="3642991921658122721" />
-        <var name="node" id="3642991921658122721" />
-      </scope>
-      <scope id="3642991921658122729" at="79,0,98,0">
-        <var name="editorContext" id="3642991921658122729" />
-        <var name="node" id="3642991921658122729" />
-      </scope>
-      <scope id="3642991921658122721" at="102,0,121,0">
-        <var name="editorContext" id="3642991921658122721" />
-        <var name="node" id="3642991921658122721" />
-      </scope>
-      <scope id="943668161921783161" at="131,0,150,0">
-        <var name="editorContext" id="943668161921783161" />
-        <var name="node" id="943668161921783161" />
-      </scope>
-      <unit id="3642991921658122721" at="167,0,196,0" name="jetbrains.mps.execution.configurations.editor.RunConfigurationCreator_Editor$configurationNameSingleRoleHandler_nyg1sl_d0" />
-      <unit id="3642991921658122727" at="69,0,99,0" name="jetbrains.mps.execution.configurations.editor.RunConfigurationCreator_Editor$_Inline_nyg1sl_a0a" />
-      <unit id="943668161921783160" at="121,0,151,0" name="jetbrains.mps.execution.configurations.editor.RunConfigurationCreator_Editor$_Inline_nyg1sl_a1a" />
-      <unit id="3642991921658122721" at="31,0,206,0" name="jetbrains.mps.execution.configurations.editor.RunConfigurationCreator_Editor" />
->>>>>>> bd830ede
+      <scope id="3642991921658122721" at="69,0,88,0" />
+      <scope id="3642991921658122729" at="121,0,140,0" />
+      <scope id="3642991921658122721" at="144,0,163,0" />
+      <scope id="943668161921783161" at="196,0,215,0" />
+      <unit id="3642991921658122721" at="88,0,100,0" name="jetbrains.mps.execution.configurations.editor.RunConfigurationCreator_EditorBuilder_a$_Inline_nyg1sl_a0a" />
+      <unit id="3642991921658122721" at="163,0,175,0" name="jetbrains.mps.execution.configurations.editor.RunConfigurationCreator_EditorBuilder_a$_Inline_nyg1sl_a1a" />
+      <unit id="3642991921658122721" at="232,0,261,0" name="jetbrains.mps.execution.configurations.editor.RunConfigurationCreator_EditorBuilder_a$configurationNameSingleRoleHandler_nyg1sl_d0" />
+      <unit id="3642991921658122721" at="100,0,141,0" name="jetbrains.mps.execution.configurations.editor.RunConfigurationCreator_EditorBuilder_a$Inline_Builder_nyg1sl_a0a" />
+      <unit id="3642991921658122721" at="175,0,216,0" name="jetbrains.mps.execution.configurations.editor.RunConfigurationCreator_EditorBuilder_a$Inline_Builder_nyg1sl_a1a" />
+      <unit id="3642991921658122721" at="34,0,271,0" name="jetbrains.mps.execution.configurations.editor.RunConfigurationCreator_EditorBuilder_a" />
     </file>
   </root>
   <root nodeRef="r:7d438dd6-fddd-4f98-b0ae-eed9d2bebdce(jetbrains.mps.execution.configurations.editor)/4366236229294105352">
@@ -3317,7 +2601,6 @@
   </root>
   <root nodeRef="r:7d438dd6-fddd-4f98-b0ae-eed9d2bebdce(jetbrains.mps.execution.configurations.editor)/6550182048787537882">
     <file name="BeforeTaskCall_Editor.java">
-<<<<<<< HEAD
       <node id="6550182048787537882" at="11,79,12,80" concept="6" />
       <node id="6550182048787537882" at="11,0,14,0" concept="4" trace="createEditorCell#(Ljetbrains/mps/openapi/editor/EditorContext;Lorg/jetbrains/mps/openapi/model/SNode;)Ljetbrains/mps/openapi/editor/cells/EditorCell;" />
       <scope id="6550182048787537882" at="11,79,12,80" />
@@ -3351,429 +2634,210 @@
       <node id="6550182048787537882" at="73,40,74,39" concept="1" />
       <node id="6550182048787537882" at="75,5,76,73" concept="1" />
       <node id="6550182048787537882" at="76,73,77,57" concept="5" />
-      <node id="6550182048787537882" at="77,57,78,59" concept="5" />
-      <node id="6550182048787537882" at="79,35,80,87" concept="5" />
-      <node id="6550182048787537882" at="80,87,81,94" concept="6" />
-      <node id="6550182048787537882" at="82,10,83,22" concept="6" />
-      <node id="6550182048787537882" at="86,33,87,14" concept="10" />
-      <node id="6550182048787537882" at="89,69,90,57" concept="6" />
-      <node id="6550182048787537882" at="92,81,93,41" concept="7" />
-      <node id="6550182048787537882" at="93,41,94,122" concept="6" />
-      <node id="6550182048787537882" at="100,0,101,0" concept="2" trace="myReferencingNode" />
-      <node id="6550182048787537882" at="102,119,103,21" concept="10" />
-      <node id="6550182048787537882" at="103,21,104,42" concept="1" />
-      <node id="6550182048787537882" at="104,42,105,20" concept="1" />
-      <node id="6550182048787537882" at="108,41,109,42" concept="6" />
-      <node id="6550182048787537882" at="114,28,115,20" concept="6" />
-      <node id="6550182048787537890" at="118,53,119,91" concept="5" />
-      <node id="6550182048787537890" at="119,91,120,31" concept="1" />
-      <node id="6550182048787537890" at="120,31,121,44" concept="1" />
-      <node id="6550182048787537890" at="121,44,122,33" concept="1" />
-      <node id="6550182048787537890" at="122,33,123,28" concept="5" />
-      <node id="6550182048787537890" at="123,28,124,65" concept="1" />
-      <node id="6550182048787537890" at="124,65,125,44" concept="1" />
-      <node id="6550182048787537890" at="125,44,126,75" concept="1" />
-      <node id="6550182048787537890" at="126,75,127,59" concept="5" />
-      <node id="6550182048787537890" at="127,59,128,61" concept="5" />
-      <node id="6550182048787537890" at="129,37,130,89" concept="5" />
-      <node id="6550182048787537890" at="130,89,131,96" concept="6" />
-      <node id="6550182048787537890" at="132,12,133,24" concept="6" />
-      <node id="6550182048787537892" at="136,49,137,94" concept="5" />
-      <node id="6550182048787537892" at="137,94,138,47" concept="1" />
-      <node id="6550182048787537892" at="138,47,139,34" concept="5" />
-      <node id="6550182048787537892" at="139,34,140,93" concept="1" />
-      <node id="6550182048787537892" at="140,93,141,40" concept="1" />
-      <node id="6550182048787537892" at="141,40,142,34" concept="1" />
-      <node id="6550182048787537892" at="142,34,143,22" concept="6" />
-      <node id="6550182048787537882" at="145,52,146,145" concept="5" />
-      <node id="6550182048787537882" at="146,145,147,91" concept="5" />
-      <node id="6550182048787537882" at="147,91,148,50" concept="1" />
-      <node id="6550182048787537882" at="148,50,149,49" concept="1" />
-      <node id="6550182048787537882" at="149,49,150,22" concept="6" />
-      <node id="6550182048787537882" at="153,101,154,50" concept="10" />
-      <node id="6550182048787537882" at="156,66,157,93" concept="6" />
-      <node id="6550182048787537882" at="159,57,160,65" concept="5" />
-      <node id="6550182048787537882" at="160,65,161,58" concept="1" />
-      <node id="6550182048787537882" at="161,58,162,25" concept="6" />
-      <node id="6550182048787537882" at="164,41,165,34" concept="5" />
-      <node id="6550182048787537882" at="165,34,166,42" concept="1" />
-      <node id="6550182048787537882" at="166,42,167,49" concept="1" />
-      <node id="6550182048787537882" at="167,49,168,23" concept="6" />
-      <node id="6550182048787537882" at="171,96,172,134" concept="1" />
-      <node id="6550182048787537882" at="173,34,174,142" concept="1" />
-      <node id="6550182048787537882" at="174,142,175,146" concept="1" />
-      <node id="6550182048787537882" at="175,146,176,80" concept="1" />
-      <node id="6550182048787537882" at="178,122,179,398" concept="1" />
-      <node id="6550182048787537882" at="184,75,185,99" concept="5" />
-      <node id="6550182048787537882" at="185,99,186,38" concept="1" />
-      <node id="6550182048787537882" at="186,38,187,36" concept="5" />
-      <node id="6550182048787537882" at="187,36,188,66" concept="1" />
-      <node id="6550182048787537882" at="188,66,189,56" concept="1" />
-      <node id="6550182048787537882" at="189,56,190,42" concept="1" />
-      <node id="6550182048787537882" at="190,42,191,134" concept="1" />
-      <node id="6550182048787537882" at="191,134,192,138" concept="1" />
-      <node id="6550182048787537882" at="192,138,193,24" concept="6" />
-      <node id="6550182048787537894" at="196,49,197,94" concept="5" />
-      <node id="6550182048787537894" at="197,94,198,47" concept="1" />
-      <node id="6550182048787537894" at="198,47,199,34" concept="5" />
-      <node id="6550182048787537894" at="199,34,200,85" concept="1" />
-      <node id="6550182048787537894" at="200,85,201,40" concept="1" />
-      <node id="6550182048787537894" at="201,40,202,34" concept="1" />
-      <node id="6550182048787537894" at="202,34,203,22" concept="6" />
+      <node id="6550182048787537882" at="78,35,79,87" concept="5" />
+      <node id="6550182048787537882" at="79,87,80,112" concept="6" />
+      <node id="6550182048787537882" at="81,10,82,22" concept="6" />
+      <node id="6550182048787537882" at="85,33,86,14" concept="10" />
+      <node id="6550182048787537882" at="88,69,89,57" concept="6" />
+      <node id="6550182048787537882" at="91,81,92,41" concept="7" />
+      <node id="6550182048787537882" at="92,41,93,122" concept="6" />
+      <node id="6550182048787537882" at="99,0,100,0" concept="2" trace="myReferencingNode" />
+      <node id="6550182048787537882" at="101,119,102,21" concept="10" />
+      <node id="6550182048787537882" at="102,21,103,42" concept="1" />
+      <node id="6550182048787537882" at="103,42,104,20" concept="1" />
+      <node id="6550182048787537882" at="107,41,108,42" concept="6" />
+      <node id="6550182048787537882" at="113,28,114,20" concept="6" />
+      <node id="6550182048787537890" at="117,53,118,91" concept="5" />
+      <node id="6550182048787537890" at="118,91,119,31" concept="1" />
+      <node id="6550182048787537890" at="119,31,120,44" concept="1" />
+      <node id="6550182048787537890" at="120,44,121,33" concept="1" />
+      <node id="6550182048787537890" at="121,33,122,28" concept="5" />
+      <node id="6550182048787537890" at="122,28,123,65" concept="1" />
+      <node id="6550182048787537890" at="123,65,124,44" concept="1" />
+      <node id="6550182048787537890" at="124,44,125,75" concept="1" />
+      <node id="6550182048787537890" at="125,75,126,59" concept="5" />
+      <node id="6550182048787537890" at="127,37,128,89" concept="5" />
+      <node id="6550182048787537890" at="128,89,129,114" concept="6" />
+      <node id="6550182048787537890" at="130,12,131,24" concept="6" />
+      <node id="6550182048787537892" at="134,49,135,94" concept="5" />
+      <node id="6550182048787537892" at="135,94,136,47" concept="1" />
+      <node id="6550182048787537892" at="136,47,137,34" concept="5" />
+      <node id="6550182048787537892" at="137,34,138,93" concept="1" />
+      <node id="6550182048787537892" at="138,93,139,40" concept="1" />
+      <node id="6550182048787537892" at="139,40,140,34" concept="1" />
+      <node id="6550182048787537892" at="140,34,141,22" concept="6" />
+      <node id="6550182048787537882" at="143,52,144,145" concept="5" />
+      <node id="6550182048787537882" at="144,145,145,91" concept="5" />
+      <node id="6550182048787537882" at="145,91,146,50" concept="1" />
+      <node id="6550182048787537882" at="146,50,147,49" concept="1" />
+      <node id="6550182048787537882" at="147,49,148,22" concept="6" />
+      <node id="6550182048787537882" at="151,101,152,50" concept="10" />
+      <node id="6550182048787537882" at="154,66,155,93" concept="6" />
+      <node id="6550182048787537882" at="157,57,158,65" concept="5" />
+      <node id="6550182048787537882" at="158,65,159,58" concept="1" />
+      <node id="6550182048787537882" at="159,58,160,25" concept="6" />
+      <node id="6550182048787537882" at="162,41,163,34" concept="5" />
+      <node id="6550182048787537882" at="163,34,164,42" concept="1" />
+      <node id="6550182048787537882" at="164,42,165,49" concept="1" />
+      <node id="6550182048787537882" at="165,49,166,23" concept="6" />
+      <node id="6550182048787537882" at="169,96,170,134" concept="1" />
+      <node id="6550182048787537882" at="171,34,172,142" concept="1" />
+      <node id="6550182048787537882" at="172,142,173,146" concept="1" />
+      <node id="6550182048787537882" at="173,146,174,80" concept="1" />
+      <node id="6550182048787537882" at="176,122,177,398" concept="1" />
+      <node id="6550182048787537882" at="182,75,183,99" concept="5" />
+      <node id="6550182048787537882" at="183,99,184,38" concept="1" />
+      <node id="6550182048787537882" at="184,38,185,36" concept="5" />
+      <node id="6550182048787537882" at="185,36,186,66" concept="1" />
+      <node id="6550182048787537882" at="186,66,187,56" concept="1" />
+      <node id="6550182048787537882" at="187,56,188,42" concept="1" />
+      <node id="6550182048787537882" at="188,42,189,134" concept="1" />
+      <node id="6550182048787537882" at="189,134,190,138" concept="1" />
+      <node id="6550182048787537882" at="190,138,191,24" concept="6" />
+      <node id="6550182048787537894" at="194,49,195,94" concept="5" />
+      <node id="6550182048787537894" at="195,94,196,47" concept="1" />
+      <node id="6550182048787537894" at="196,47,197,34" concept="5" />
+      <node id="6550182048787537894" at="197,34,198,85" concept="1" />
+      <node id="6550182048787537894" at="198,85,199,40" concept="1" />
+      <node id="6550182048787537894" at="199,40,200,34" concept="1" />
+      <node id="6550182048787537894" at="200,34,201,22" concept="6" />
       <node id="6550182048787537882" at="36,0,38,0" concept="2" trace="myNode" />
-      <node id="6550182048787537882" at="98,0,100,0" concept="2" trace="myNode" />
+      <node id="6550182048787537882" at="97,0,99,0" concept="2" trace="myNode" />
       <node id="6550182048787537882" at="50,0,53,0" concept="4" trace="createCell#()Ljetbrains/mps/openapi/editor/cells/EditorCell;" />
-      <node id="6550182048787537882" at="86,0,89,0" concept="0" trace="_Inline_5zozkl_a0a#()V" />
-      <node id="6550182048787537882" at="89,0,92,0" concept="4" trace="createEditorCell#(Ljetbrains/mps/openapi/editor/EditorContext;)Ljetbrains/mps/openapi/editor/cells/EditorCell;" />
-      <node id="6550182048787537882" at="108,0,111,0" concept="4" trace="createCell#()Ljetbrains/mps/openapi/editor/cells/EditorCell;" />
-      <node id="6550182048787537882" at="153,0,156,0" concept="0" trace="parameterListHandler_5zozkl_c0#(Lorg/jetbrains/mps/openapi/model/SNode;Ljava/lang/String;Ljetbrains/mps/openapi/editor/EditorContext;)V" />
-      <node id="6550182048787537882" at="156,0,159,0" concept="4" trace="createNodeToInsert#(Ljetbrains/mps/openapi/editor/EditorContext;)Lorg/jetbrains/mps/openapi/model/SNode;" />
-      <node id="6550182048787537882" at="177,9,180,9" concept="3" />
+      <node id="6550182048787537882" at="85,0,88,0" concept="0" trace="_Inline_5zozkl_a0a#()V" />
+      <node id="6550182048787537882" at="88,0,91,0" concept="4" trace="createEditorCell#(Ljetbrains/mps/openapi/editor/EditorContext;)Ljetbrains/mps/openapi/editor/cells/EditorCell;" />
+      <node id="6550182048787537882" at="107,0,110,0" concept="4" trace="createCell#()Ljetbrains/mps/openapi/editor/cells/EditorCell;" />
+      <node id="6550182048787537882" at="151,0,154,0" concept="0" trace="parameterListHandler_5zozkl_c0#(Lorg/jetbrains/mps/openapi/model/SNode;Ljava/lang/String;Ljetbrains/mps/openapi/editor/EditorContext;)V" />
+      <node id="6550182048787537882" at="154,0,157,0" concept="4" trace="createNodeToInsert#(Ljetbrains/mps/openapi/editor/EditorContext;)Lorg/jetbrains/mps/openapi/model/SNode;" />
+      <node id="6550182048787537882" at="175,9,178,9" concept="3" />
       <node id="6550182048787537882" at="39,0,43,0" concept="0" trace="BeforeTaskCall_EditorBuilder_a#(Ljetbrains/mps/openapi/editor/EditorContext;Lorg/jetbrains/mps/openapi/model/SNode;)V" />
       <node id="6550182048787537882" at="71,63,75,5" concept="3" />
-      <node id="6550182048787537882" at="92,0,96,0" concept="4" trace="createEditorCell#(Ljetbrains/mps/openapi/editor/EditorContext;Lorg/jetbrains/mps/openapi/model/SNode;)Ljetbrains/mps/openapi/editor/cells/EditorCell;" />
+      <node id="6550182048787537882" at="91,0,95,0" concept="4" trace="createEditorCell#(Ljetbrains/mps/openapi/editor/EditorContext;Lorg/jetbrains/mps/openapi/model/SNode;)Ljetbrains/mps/openapi/editor/cells/EditorCell;" />
       <node id="6550182048787537882" at="44,0,49,0" concept="4" trace="getNode#()Lorg/jetbrains/mps/openapi/model/SNode;" />
-      <node id="6550182048787537882" at="78,59,83,22" concept="3" />
-      <node id="6550182048787537882" at="102,0,107,0" concept="0" trace="Inline_Builder_5zozkl_a0a#(Ljetbrains/mps/openapi/editor/EditorContext;Lorg/jetbrains/mps/openapi/model/SNode;Lorg/jetbrains/mps/openapi/model/SNode;)V" />
-      <node id="6550182048787537882" at="112,0,117,0" concept="4" trace="getNode#()Lorg/jetbrains/mps/openapi/model/SNode;" />
-      <node id="6550182048787537890" at="128,61,133,24" concept="3" />
-      <node id="6550182048787537882" at="159,0,164,0" concept="4" trace="createNodeCell#(Lorg/jetbrains/mps/openapi/model/SNode;)Ljetbrains/mps/openapi/editor/cells/EditorCell;" />
-      <node id="6550182048787537882" at="172,134,177,9" concept="3" />
-      <node id="6550182048787537882" at="164,0,170,0" concept="4" trace="createEmptyCell#()Ljetbrains/mps/openapi/editor/cells/EditorCell;" />
-      <node id="6550182048787537882" at="145,0,152,0" concept="4" trace="createRefNodeList_5zozkl_c0#()Ljetbrains/mps/openapi/editor/cells/EditorCell;" />
-      <node id="6550182048787537892" at="136,0,145,0" concept="4" trace="createConstant_5zozkl_b0#()Ljetbrains/mps/openapi/editor/cells/EditorCell;" />
-      <node id="6550182048787537894" at="196,0,205,0" concept="4" trace="createConstant_5zozkl_d0#()Ljetbrains/mps/openapi/editor/cells/EditorCell;" />
+      <node id="6550182048787537882" at="77,57,82,22" concept="3" />
+      <node id="6550182048787537882" at="101,0,106,0" concept="0" trace="Inline_Builder_5zozkl_a0a#(Ljetbrains/mps/openapi/editor/EditorContext;Lorg/jetbrains/mps/openapi/model/SNode;Lorg/jetbrains/mps/openapi/model/SNode;)V" />
+      <node id="6550182048787537882" at="111,0,116,0" concept="4" trace="getNode#()Lorg/jetbrains/mps/openapi/model/SNode;" />
+      <node id="6550182048787537890" at="126,59,131,24" concept="3" />
+      <node id="6550182048787537882" at="157,0,162,0" concept="4" trace="createNodeCell#(Lorg/jetbrains/mps/openapi/model/SNode;)Ljetbrains/mps/openapi/editor/cells/EditorCell;" />
+      <node id="6550182048787537882" at="170,134,175,9" concept="3" />
+      <node id="6550182048787537882" at="162,0,168,0" concept="4" trace="createEmptyCell#()Ljetbrains/mps/openapi/editor/cells/EditorCell;" />
+      <node id="6550182048787537882" at="143,0,150,0" concept="4" trace="createRefNodeList_5zozkl_c0#()Ljetbrains/mps/openapi/editor/cells/EditorCell;" />
+      <node id="6550182048787537892" at="134,0,143,0" concept="4" trace="createConstant_5zozkl_b0#()Ljetbrains/mps/openapi/editor/cells/EditorCell;" />
+      <node id="6550182048787537894" at="194,0,203,0" concept="4" trace="createConstant_5zozkl_d0#()Ljetbrains/mps/openapi/editor/cells/EditorCell;" />
       <node id="6550182048787537882" at="54,0,65,0" concept="4" trace="createCollection_5zozkl_a#()Ljetbrains/mps/openapi/editor/cells/EditorCell;" />
-      <node id="6550182048787537882" at="170,86,181,7" concept="3" />
-      <node id="6550182048787537882" at="183,0,195,0" concept="4" trace="createSeparatorCell#(Lorg/jetbrains/mps/openapi/model/SNode;Lorg/jetbrains/mps/openapi/model/SNode;)Ljetbrains/mps/openapi/editor/cells/EditorCell;" />
-      <node id="6550182048787537882" at="170,0,183,0" concept="4" trace="installElementCellActions#(Lorg/jetbrains/mps/openapi/model/SNode;Ljetbrains/mps/openapi/editor/cells/EditorCell;)V" />
-      <node id="6550182048787537890" at="118,0,135,0" concept="4" trace="createProperty_5zozkl_a0a0#()Ljetbrains/mps/openapi/editor/cells/EditorCell;" />
-      <node id="6550182048787537882" at="65,0,85,0" concept="4" trace="createRefCell_5zozkl_a0#()Ljetbrains/mps/openapi/editor/cells/EditorCell;" />
+      <node id="6550182048787537882" at="168,86,179,7" concept="3" />
+      <node id="6550182048787537882" at="181,0,193,0" concept="4" trace="createSeparatorCell#(Lorg/jetbrains/mps/openapi/model/SNode;Lorg/jetbrains/mps/openapi/model/SNode;)Ljetbrains/mps/openapi/editor/cells/EditorCell;" />
+      <node id="6550182048787537882" at="168,0,181,0" concept="4" trace="installElementCellActions#(Lorg/jetbrains/mps/openapi/model/SNode;Ljetbrains/mps/openapi/editor/cells/EditorCell;)V" />
+      <node id="6550182048787537890" at="117,0,133,0" concept="4" trace="createProperty_5zozkl_a0a0#()Ljetbrains/mps/openapi/editor/cells/EditorCell;" />
+      <node id="6550182048787537882" at="65,0,84,0" concept="4" trace="createRefCell_5zozkl_a0#()Ljetbrains/mps/openapi/editor/cells/EditorCell;" />
       <scope id="6550182048787537882" at="46,26,47,18" />
       <scope id="6550182048787537882" at="50,39,51,39" />
-      <scope id="6550182048787537882" at="86,33,87,14" />
-      <scope id="6550182048787537882" at="89,69,90,57" />
-      <scope id="6550182048787537882" at="108,41,109,42" />
-      <scope id="6550182048787537882" at="114,28,115,20" />
-      <scope id="6550182048787537882" at="153,101,154,50" />
-      <scope id="6550182048787537882" at="156,66,157,93" />
-      <scope id="6550182048787537882" at="178,122,179,398" />
+      <scope id="6550182048787537882" at="85,33,86,14" />
+      <scope id="6550182048787537882" at="88,69,89,57" />
+      <scope id="6550182048787537882" at="107,41,108,42" />
+      <scope id="6550182048787537882" at="113,28,114,20" />
+      <scope id="6550182048787537882" at="151,101,152,50" />
+      <scope id="6550182048787537882" at="154,66,155,93" />
+      <scope id="6550182048787537882" at="176,122,177,398" />
       <scope id="6550182048787537882" at="39,94,41,18" />
       <scope id="6550182048787537882" at="72,39,74,39" />
-      <scope id="6550182048787537882" at="79,35,81,94">
+      <scope id="6550182048787537882" at="78,35,80,112">
         <var name="manager" id="6550182048787537882" />
       </scope>
-      <scope id="6550182048787537882" at="92,81,94,122" />
-      <scope id="6550182048787537890" at="129,37,131,96">
+      <scope id="6550182048787537882" at="91,81,93,122" />
+      <scope id="6550182048787537890" at="127,37,129,114">
         <var name="manager" id="6550182048787537890" />
       </scope>
       <scope id="6550182048787537882" at="50,0,53,0" />
-      <scope id="6550182048787537882" at="86,0,89,0" />
-      <scope id="6550182048787537882" at="89,0,92,0">
+      <scope id="6550182048787537882" at="85,0,88,0" />
+      <scope id="6550182048787537882" at="88,0,91,0">
         <var name="editorContext" id="6550182048787537882" />
       </scope>
-      <scope id="6550182048787537882" at="102,119,105,20" />
-      <scope id="6550182048787537882" at="108,0,111,0" />
-      <scope id="6550182048787537882" at="153,0,156,0">
-=======
-      <node id="6550182048787537882" at="34,79,35,63" concept="6" />
-      <node id="6550182048787537882" at="37,89,38,96" concept="5" />
-      <node id="6550182048787537882" at="38,96,39,48" concept="1" />
-      <node id="6550182048787537882" at="39,48,40,28" concept="1" />
-      <node id="6550182048787537882" at="40,28,41,80" concept="1" />
-      <node id="6550182048787537882" at="41,80,42,81" concept="1" />
-      <node id="6550182048787537882" at="42,81,43,84" concept="1" />
-      <node id="6550182048787537882" at="43,84,44,81" concept="1" />
-      <node id="6550182048787537882" at="44,81,45,22" concept="6" />
-      <node id="6550182048787537882" at="47,87,48,81" concept="5" />
-      <node id="6550182048787537882" at="48,81,49,35" concept="1" />
-      <node id="6550182048787537882" at="49,35,50,48" concept="1" />
-      <node id="6550182048787537882" at="50,48,51,26" concept="5" />
-      <node id="6550182048787537882" at="51,26,52,86" concept="1" />
-      <node id="6550182048787537882" at="52,86,53,58" concept="1" />
-      <node id="6550182048787537882" at="54,39,55,40" concept="1" />
-      <node id="6550182048787537882" at="55,40,56,39" concept="1" />
-      <node id="6550182048787537882" at="57,5,58,73" concept="1" />
-      <node id="6550182048787537882" at="58,73,59,57" concept="5" />
-      <node id="6550182048787537882" at="60,35,61,82" concept="5" />
-      <node id="6550182048787537882" at="61,82,62,112" concept="6" />
-      <node id="6550182048787537882" at="63,10,64,22" concept="6" />
-      <node id="6550182048787537888" at="67,33,68,14" concept="9" />
-      <node id="6550182048787537888" at="70,69,71,67" concept="6" />
-      <node id="6550182048787537888" at="73,81,74,66" concept="6" />
-      <node id="6550182048787537890" at="76,92,77,84" concept="5" />
-      <node id="6550182048787537890" at="77,84,78,31" concept="1" />
-      <node id="6550182048787537890" at="78,31,79,44" concept="1" />
-      <node id="6550182048787537890" at="79,44,80,33" concept="1" />
-      <node id="6550182048787537890" at="80,33,81,28" concept="5" />
-      <node id="6550182048787537890" at="81,28,82,60" concept="1" />
-      <node id="6550182048787537890" at="82,60,83,44" concept="1" />
-      <node id="6550182048787537890" at="83,44,84,75" concept="1" />
-      <node id="6550182048787537890" at="84,75,85,59" concept="5" />
-      <node id="6550182048787537890" at="86,37,87,84" concept="5" />
-      <node id="6550182048787537890" at="87,84,88,114" concept="6" />
-      <node id="6550182048787537890" at="89,12,90,24" concept="6" />
-      <node id="6550182048787537892" at="93,88,94,87" concept="5" />
-      <node id="6550182048787537892" at="94,87,95,47" concept="1" />
-      <node id="6550182048787537892" at="95,47,96,34" concept="5" />
-      <node id="6550182048787537892" at="96,34,97,77" concept="1" />
-      <node id="6550182048787537892" at="97,77,98,40" concept="1" />
-      <node id="6550182048787537892" at="98,40,99,34" concept="1" />
-      <node id="6550182048787537892" at="99,34,100,22" concept="6" />
-      <node id="6550182048787537882" at="102,91,103,129" concept="5" />
-      <node id="6550182048787537882" at="103,129,104,106" concept="5" />
-      <node id="6550182048787537882" at="104,106,105,50" concept="1" />
-      <node id="6550182048787537882" at="105,50,106,49" concept="1" />
-      <node id="6550182048787537882" at="106,49,107,22" concept="6" />
-      <node id="6550182048787537882" at="110,101,111,50" concept="9" />
-      <node id="6550182048787537882" at="113,66,114,41" concept="5" />
-      <node id="6550182048787537882" at="114,41,115,93" concept="6" />
-      <node id="6550182048787537882" at="117,86,118,80" concept="5" />
-      <node id="6550182048787537882" at="118,80,119,95" concept="1" />
-      <node id="6550182048787537882" at="119,95,120,25" concept="6" />
-      <node id="6550182048787537882" at="122,68,123,34" concept="5" />
-      <node id="6550182048787537882" at="123,34,124,55" concept="1" />
-      <node id="6550182048787537882" at="124,55,125,87" concept="1" />
-      <node id="6550182048787537882" at="125,87,126,23" concept="6" />
-      <node id="6550182048787537882" at="129,96,130,134" concept="1" />
-      <node id="6550182048787537882" at="131,34,132,142" concept="1" />
-      <node id="6550182048787537882" at="132,142,133,146" concept="1" />
-      <node id="6550182048787537882" at="133,146,134,80" concept="1" />
-      <node id="6550182048787537882" at="136,122,137,396" concept="1" />
-      <node id="6550182048787537882" at="142,104,143,100" concept="5" />
-      <node id="6550182048787537882" at="143,100,144,38" concept="1" />
-      <node id="6550182048787537882" at="144,38,145,36" concept="5" />
-      <node id="6550182048787537882" at="145,36,146,66" concept="1" />
-      <node id="6550182048787537882" at="146,66,147,56" concept="1" />
-      <node id="6550182048787537882" at="147,56,148,42" concept="1" />
-      <node id="6550182048787537882" at="148,42,149,134" concept="1" />
-      <node id="6550182048787537882" at="149,134,150,138" concept="1" />
-      <node id="6550182048787537882" at="150,138,151,24" concept="6" />
-      <node id="6550182048787537894" at="154,88,155,87" concept="5" />
-      <node id="6550182048787537894" at="155,87,156,47" concept="1" />
-      <node id="6550182048787537894" at="156,47,157,34" concept="5" />
-      <node id="6550182048787537894" at="157,34,158,69" concept="1" />
-      <node id="6550182048787537894" at="158,69,159,40" concept="1" />
-      <node id="6550182048787537894" at="159,40,160,34" concept="1" />
-      <node id="6550182048787537894" at="160,34,161,22" concept="6" />
-      <node id="6550182048787537882" at="34,0,37,0" concept="4" trace="createEditorCell#(Ljetbrains/mps/openapi/editor/EditorContext;Lorg/jetbrains/mps/openapi/model/SNode;)Ljetbrains/mps/openapi/editor/cells/EditorCell;" />
-      <node id="6550182048787537888" at="67,0,70,0" concept="0" trace="_Inline_5zozkl_a0a#()V" />
-      <node id="6550182048787537888" at="70,0,73,0" concept="4" trace="createEditorCell#(Ljetbrains/mps/openapi/editor/EditorContext;)Ljetbrains/mps/openapi/editor/cells/EditorCell;" />
-      <node id="6550182048787537888" at="73,0,76,0" concept="4" trace="createEditorCell#(Ljetbrains/mps/openapi/editor/EditorContext;Lorg/jetbrains/mps/openapi/model/SNode;)Ljetbrains/mps/openapi/editor/cells/EditorCell;" />
-      <node id="6550182048787537882" at="110,0,113,0" concept="0" trace="parameterListHandler_5zozkl_c0#(Lorg/jetbrains/mps/openapi/model/SNode;Ljava/lang/String;Ljetbrains/mps/openapi/editor/EditorContext;)V" />
-      <node id="6550182048787537882" at="135,9,138,9" concept="3" />
-      <node id="6550182048787537882" at="53,58,57,5" concept="3" />
-      <node id="6550182048787537882" at="113,0,117,0" concept="4" trace="createNodeToInsert#(Ljetbrains/mps/openapi/editor/EditorContext;)Lorg/jetbrains/mps/openapi/model/SNode;" />
-      <node id="6550182048787537882" at="59,57,64,22" concept="3" />
-      <node id="6550182048787537890" at="85,59,90,24" concept="3" />
-      <node id="6550182048787537882" at="117,0,122,0" concept="4" trace="createNodeCell#(Ljetbrains/mps/openapi/editor/EditorContext;Lorg/jetbrains/mps/openapi/model/SNode;)Ljetbrains/mps/openapi/editor/cells/EditorCell;" />
-      <node id="6550182048787537882" at="130,134,135,9" concept="3" />
-      <node id="6550182048787537882" at="122,0,128,0" concept="4" trace="createEmptyCell#(Ljetbrains/mps/openapi/editor/EditorContext;)Ljetbrains/mps/openapi/editor/cells/EditorCell;" />
-      <node id="6550182048787537882" at="102,0,109,0" concept="4" trace="createRefNodeList_5zozkl_c0#(Ljetbrains/mps/openapi/editor/EditorContext;Lorg/jetbrains/mps/openapi/model/SNode;)Ljetbrains/mps/openapi/editor/cells/EditorCell;" />
-      <node id="6550182048787537892" at="93,0,102,0" concept="4" trace="createConstant_5zozkl_b0#(Ljetbrains/mps/openapi/editor/EditorContext;Lorg/jetbrains/mps/openapi/model/SNode;)Ljetbrains/mps/openapi/editor/cells/EditorCell;" />
-      <node id="6550182048787537894" at="154,0,163,0" concept="4" trace="createConstant_5zozkl_d0#(Ljetbrains/mps/openapi/editor/EditorContext;Lorg/jetbrains/mps/openapi/model/SNode;)Ljetbrains/mps/openapi/editor/cells/EditorCell;" />
-      <node id="6550182048787537882" at="37,0,47,0" concept="4" trace="createCollection_5zozkl_a#(Ljetbrains/mps/openapi/editor/EditorContext;Lorg/jetbrains/mps/openapi/model/SNode;)Ljetbrains/mps/openapi/editor/cells/EditorCell;" />
-      <node id="6550182048787537882" at="128,132,139,7" concept="3" />
-      <node id="6550182048787537882" at="141,0,153,0" concept="4" trace="createSeparatorCell#(Ljetbrains/mps/openapi/editor/EditorContext;Lorg/jetbrains/mps/openapi/model/SNode;Lorg/jetbrains/mps/openapi/model/SNode;)Ljetbrains/mps/openapi/editor/cells/EditorCell;" />
-      <node id="6550182048787537882" at="128,0,141,0" concept="4" trace="installElementCellActions#(Lorg/jetbrains/mps/openapi/model/SNode;Lorg/jetbrains/mps/openapi/model/SNode;Ljetbrains/mps/openapi/editor/cells/EditorCell;Ljetbrains/mps/openapi/editor/EditorContext;)V" />
-      <node id="6550182048787537890" at="76,0,92,0" concept="4" trace="createProperty_5zozkl_a0a0#(Ljetbrains/mps/openapi/editor/EditorContext;Lorg/jetbrains/mps/openapi/model/SNode;)Ljetbrains/mps/openapi/editor/cells/EditorCell;" />
-      <node id="6550182048787537882" at="47,0,66,0" concept="4" trace="createRefCell_5zozkl_a0#(Ljetbrains/mps/openapi/editor/EditorContext;Lorg/jetbrains/mps/openapi/model/SNode;)Ljetbrains/mps/openapi/editor/cells/EditorCell;" />
-      <scope id="6550182048787537882" at="34,79,35,63" />
-      <scope id="6550182048787537888" at="67,33,68,14" />
-      <scope id="6550182048787537888" at="70,69,71,67" />
-      <scope id="6550182048787537888" at="73,81,74,66" />
-      <scope id="6550182048787537882" at="110,101,111,50" />
-      <scope id="6550182048787537882" at="136,122,137,396" />
-      <scope id="6550182048787537882" at="54,39,56,39" />
-      <scope id="6550182048787537882" at="60,35,62,112">
-        <var name="manager" id="6550182048787537882" />
-      </scope>
-      <scope id="6550182048787537890" at="86,37,88,114">
-        <var name="manager" id="6550182048787537890" />
-      </scope>
-      <scope id="6550182048787537882" at="113,66,115,93">
-        <var name="listOwner" id="6550182048787537882" />
-      </scope>
-      <scope id="6550182048787537882" at="34,0,37,0">
-        <var name="editorContext" id="6550182048787537882" />
-        <var name="node" id="6550182048787537882" />
-      </scope>
-      <scope id="6550182048787537888" at="67,0,70,0" />
-      <scope id="6550182048787537888" at="70,0,73,0">
-        <var name="editorContext" id="6550182048787537888" />
-      </scope>
-      <scope id="6550182048787537888" at="73,0,76,0">
-        <var name="editorContext" id="6550182048787537888" />
-        <var name="node" id="6550182048787537888" />
-      </scope>
-      <scope id="6550182048787537882" at="110,0,113,0">
->>>>>>> bd830ede
+      <scope id="6550182048787537882" at="101,119,104,20" />
+      <scope id="6550182048787537882" at="107,0,110,0" />
+      <scope id="6550182048787537882" at="151,0,154,0">
         <var name="childRole" id="6550182048787537882" />
         <var name="context" id="6550182048787537882" />
         <var name="ownerNode" id="6550182048787537882" />
       </scope>
-<<<<<<< HEAD
-      <scope id="6550182048787537882" at="156,0,159,0">
+      <scope id="6550182048787537882" at="154,0,157,0">
         <var name="editorContext" id="6550182048787537882" />
       </scope>
-      <scope id="6550182048787537882" at="159,57,162,25">
+      <scope id="6550182048787537882" at="157,57,160,25">
         <var name="elementCell" id="6550182048787537882" />
       </scope>
-      <scope id="6550182048787537882" at="173,34,176,80" />
+      <scope id="6550182048787537882" at="171,34,174,80" />
       <scope id="6550182048787537882" at="39,0,43,0">
         <var name="context" id="6550182048787537882" />
         <var name="node" id="6550182048787537882" />
       </scope>
-      <scope id="6550182048787537882" at="92,0,96,0">
-=======
-      <scope id="6550182048787537882" at="117,86,120,25">
-        <var name="elementCell" id="6550182048787537882" />
-      </scope>
-      <scope id="6550182048787537882" at="131,34,134,80" />
-      <scope id="6550182048787537882" at="113,0,117,0">
->>>>>>> bd830ede
+      <scope id="6550182048787537882" at="91,0,95,0">
         <var name="editorContext" id="6550182048787537882" />
         <var name="node" id="6550182048787537882" />
       </scope>
-<<<<<<< HEAD
-      <scope id="6550182048787537882" at="164,41,168,23">
+      <scope id="6550182048787537882" at="162,41,166,23">
         <var name="emptyCell" id="6550182048787537882" />
       </scope>
       <scope id="6550182048787537882" at="44,0,49,0" />
-      <scope id="6550182048787537882" at="102,0,107,0">
+      <scope id="6550182048787537882" at="101,0,106,0">
         <var name="context" id="6550182048787537882" />
         <var name="node" id="6550182048787537882" />
         <var name="referencingNode" id="6550182048787537882" />
       </scope>
-      <scope id="6550182048787537882" at="112,0,117,0" />
-      <scope id="6550182048787537882" at="145,52,150,22">
+      <scope id="6550182048787537882" at="111,0,116,0" />
+      <scope id="6550182048787537882" at="143,52,148,22">
         <var name="editorCell" id="6550182048787537882" />
         <var name="handler" id="6550182048787537882" />
       </scope>
-      <scope id="6550182048787537882" at="159,0,164,0">
+      <scope id="6550182048787537882" at="157,0,162,0">
         <var name="elementNode" id="6550182048787537882" />
       </scope>
-      <scope id="6550182048787537882" at="164,0,170,0" />
-      <scope id="6550182048787537892" at="136,49,143,22">
+      <scope id="6550182048787537882" at="162,0,168,0" />
+      <scope id="6550182048787537892" at="134,49,141,22">
         <var name="editorCell" id="6550182048787537892" />
         <var name="style" id="6550182048787537892" />
       </scope>
-      <scope id="6550182048787537882" at="145,0,152,0" />
-      <scope id="6550182048787537894" at="196,49,203,22">
-=======
-      <scope id="6550182048787537882" at="122,68,126,23">
-        <var name="emptyCell" id="6550182048787537882" />
-      </scope>
-      <scope id="6550182048787537882" at="102,91,107,22">
-        <var name="editorCell" id="6550182048787537882" />
-        <var name="handler" id="6550182048787537882" />
-      </scope>
-      <scope id="6550182048787537882" at="117,0,122,0">
-        <var name="editorContext" id="6550182048787537882" />
-        <var name="elementNode" id="6550182048787537882" />
-      </scope>
-      <scope id="6550182048787537882" at="122,0,128,0">
-        <var name="editorContext" id="6550182048787537882" />
-      </scope>
-      <scope id="6550182048787537892" at="93,88,100,22">
-        <var name="editorCell" id="6550182048787537892" />
-        <var name="style" id="6550182048787537892" />
-      </scope>
-      <scope id="6550182048787537882" at="102,0,109,0">
-        <var name="editorContext" id="6550182048787537882" />
-        <var name="node" id="6550182048787537882" />
-      </scope>
-      <scope id="6550182048787537894" at="154,88,161,22">
->>>>>>> bd830ede
+      <scope id="6550182048787537882" at="143,0,150,0" />
+      <scope id="6550182048787537894" at="194,49,201,22">
         <var name="editorCell" id="6550182048787537894" />
         <var name="style" id="6550182048787537894" />
       </scope>
       <scope id="6550182048787537882" at="54,50,63,22">
         <var name="editorCell" id="6550182048787537882" />
       </scope>
-<<<<<<< HEAD
-      <scope id="6550182048787537892" at="136,0,145,0" />
-      <scope id="6550182048787537882" at="171,96,180,9" />
-      <scope id="6550182048787537882" at="184,75,193,24">
+      <scope id="6550182048787537892" at="134,0,143,0" />
+      <scope id="6550182048787537882" at="169,96,178,9" />
+      <scope id="6550182048787537882" at="182,75,191,24">
         <var name="editorCell" id="6550182048787537882" />
         <var name="style" id="6550182048787537882" />
       </scope>
-      <scope id="6550182048787537894" at="196,0,205,0" />
+      <scope id="6550182048787537894" at="194,0,203,0" />
       <scope id="6550182048787537882" at="54,0,65,0" />
-      <scope id="6550182048787537882" at="170,86,181,7" />
-      <scope id="6550182048787537882" at="183,0,195,0">
+      <scope id="6550182048787537882" at="168,86,179,7" />
+      <scope id="6550182048787537882" at="181,0,193,0">
         <var name="nextNode" id="6550182048787537882" />
         <var name="prevNode" id="6550182048787537882" />
       </scope>
-      <scope id="6550182048787537882" at="170,0,183,0">
-=======
-      <scope id="6550182048787537892" at="93,0,102,0">
-        <var name="editorContext" id="6550182048787537892" />
-        <var name="node" id="6550182048787537892" />
-      </scope>
-      <scope id="6550182048787537882" at="129,96,138,9" />
-      <scope id="6550182048787537882" at="142,104,151,24">
-        <var name="editorCell" id="6550182048787537882" />
-        <var name="style" id="6550182048787537882" />
-      </scope>
-      <scope id="6550182048787537894" at="154,0,163,0">
-        <var name="editorContext" id="6550182048787537894" />
-        <var name="node" id="6550182048787537894" />
-      </scope>
-      <scope id="6550182048787537882" at="37,0,47,0">
-        <var name="editorContext" id="6550182048787537882" />
-        <var name="node" id="6550182048787537882" />
-      </scope>
-      <scope id="6550182048787537882" at="128,132,139,7" />
-      <scope id="6550182048787537882" at="141,0,153,0">
-        <var name="editorContext" id="6550182048787537882" />
-        <var name="nextNode" id="6550182048787537882" />
-        <var name="prevNode" id="6550182048787537882" />
-      </scope>
-      <scope id="6550182048787537882" at="128,0,141,0">
-        <var name="editorContext" id="6550182048787537882" />
->>>>>>> bd830ede
+      <scope id="6550182048787537882" at="168,0,181,0">
         <var name="elementCell" id="6550182048787537882" />
         <var name="elementNode" id="6550182048787537882" />
       </scope>
-<<<<<<< HEAD
-      <scope id="6550182048787537890" at="118,53,133,24">
-=======
-      <scope id="6550182048787537890" at="76,92,90,24">
->>>>>>> bd830ede
+      <scope id="6550182048787537890" at="117,53,131,24">
         <var name="attributeConcept" id="6550182048787537890" />
         <var name="editorCell" id="6550182048787537890" />
         <var name="provider" id="6550182048787537890" />
       </scope>
-<<<<<<< HEAD
-      <scope id="6550182048787537890" at="118,0,135,0" />
-      <scope id="6550182048787537882" at="65,48,83,22">
-=======
-      <scope id="6550182048787537890" at="76,0,92,0">
-        <var name="editorContext" id="6550182048787537890" />
-        <var name="node" id="6550182048787537890" />
-      </scope>
-      <scope id="6550182048787537882" at="47,87,64,22">
->>>>>>> bd830ede
+      <scope id="6550182048787537890" at="117,0,133,0" />
+      <scope id="6550182048787537882" at="65,48,82,22">
         <var name="attributeConcept" id="6550182048787537882" />
         <var name="editorCell" id="6550182048787537882" />
         <var name="provider" id="6550182048787537882" />
       </scope>
-<<<<<<< HEAD
-      <scope id="6550182048787537882" at="65,0,85,0" />
-      <unit id="6550182048787537882" at="85,0,97,0" name="jetbrains.mps.execution.configurations.editor.BeforeTaskCall_EditorBuilder_a$_Inline_5zozkl_a0a" />
-      <unit id="6550182048787537882" at="97,0,136,0" name="jetbrains.mps.execution.configurations.editor.BeforeTaskCall_EditorBuilder_a$Inline_Builder_5zozkl_a0a" />
-      <unit id="6550182048787537882" at="152,0,196,0" name="jetbrains.mps.execution.configurations.editor.BeforeTaskCall_EditorBuilder_a$parameterListHandler_5zozkl_c0" />
-      <unit id="6550182048787537882" at="35,0,206,0" name="jetbrains.mps.execution.configurations.editor.BeforeTaskCall_EditorBuilder_a" />
-=======
-      <scope id="6550182048787537882" at="47,0,66,0">
-        <var name="editorContext" id="6550182048787537882" />
-        <var name="node" id="6550182048787537882" />
-      </scope>
-      <unit id="6550182048787537888" at="66,0,93,0" name="jetbrains.mps.execution.configurations.editor.BeforeTaskCall_Editor$_Inline_5zozkl_a0a" />
-      <unit id="6550182048787537882" at="109,0,154,0" name="jetbrains.mps.execution.configurations.editor.BeforeTaskCall_Editor$parameterListHandler_5zozkl_c0" />
-      <unit id="6550182048787537882" at="33,0,164,0" name="jetbrains.mps.execution.configurations.editor.BeforeTaskCall_Editor" />
->>>>>>> bd830ede
+      <scope id="6550182048787537882" at="65,0,84,0" />
+      <unit id="6550182048787537882" at="84,0,96,0" name="jetbrains.mps.execution.configurations.editor.BeforeTaskCall_EditorBuilder_a$_Inline_5zozkl_a0a" />
+      <unit id="6550182048787537882" at="96,0,134,0" name="jetbrains.mps.execution.configurations.editor.BeforeTaskCall_EditorBuilder_a$Inline_Builder_5zozkl_a0a" />
+      <unit id="6550182048787537882" at="150,0,194,0" name="jetbrains.mps.execution.configurations.editor.BeforeTaskCall_EditorBuilder_a$parameterListHandler_5zozkl_c0" />
+      <unit id="6550182048787537882" at="35,0,204,0" name="jetbrains.mps.execution.configurations.editor.BeforeTaskCall_EditorBuilder_a" />
     </file>
   </root>
   <root nodeRef="r:7d438dd6-fddd-4f98-b0ae-eed9d2bebdce(jetbrains.mps.execution.configurations.editor)/6550182048787568271">
@@ -3974,7 +3038,6 @@
   </root>
   <root nodeRef="r:7d438dd6-fddd-4f98-b0ae-eed9d2bebdce(jetbrains.mps.execution.configurations.editor)/6550182048787583938">
     <file name="BeforeTaskParameterReference_Editor.java">
-<<<<<<< HEAD
       <node id="6550182048787583938" at="11,79,12,94" concept="6" />
       <node id="6550182048787583938" at="11,0,14,0" concept="4" trace="createEditorCell#(Ljetbrains/mps/openapi/editor/EditorContext;Lorg/jetbrains/mps/openapi/model/SNode;)Ljetbrains/mps/openapi/editor/cells/EditorCell;" />
       <scope id="6550182048787583938" at="11,79,12,94" />
@@ -4005,205 +3068,109 @@
       <node id="6550182048787583938" at="56,40,57,48" concept="1" />
       <node id="6550182048787583938" at="58,5,59,73" concept="1" />
       <node id="6550182048787583938" at="59,73,60,57" concept="5" />
-      <node id="6550182048787583938" at="60,57,61,59" concept="5" />
-      <node id="6550182048787583938" at="62,35,63,87" concept="5" />
-      <node id="6550182048787583938" at="63,87,64,94" concept="6" />
-      <node id="6550182048787583938" at="65,10,66,22" concept="6" />
-      <node id="6550182048787583938" at="69,33,70,14" concept="10" />
-      <node id="6550182048787583938" at="72,69,73,57" concept="6" />
-      <node id="6550182048787583938" at="75,81,76,41" concept="7" />
-      <node id="6550182048787583938" at="76,41,77,136" concept="6" />
-      <node id="6550182048787583938" at="83,0,84,0" concept="2" trace="myReferencingNode" />
-      <node id="6550182048787583938" at="85,119,86,21" concept="10" />
-      <node id="6550182048787583938" at="86,21,87,42" concept="1" />
-      <node id="6550182048787583938" at="87,42,88,20" concept="1" />
-      <node id="6550182048787583938" at="91,41,92,42" concept="6" />
-      <node id="6550182048787583938" at="97,28,98,20" concept="6" />
-      <node id="6550182048787583943" at="101,53,102,91" concept="5" />
-      <node id="6550182048787583943" at="102,91,103,31" concept="1" />
-      <node id="6550182048787583943" at="103,31,104,44" concept="1" />
-      <node id="6550182048787583943" at="104,44,105,33" concept="1" />
-      <node id="6550182048787583943" at="105,33,106,28" concept="5" />
-      <node id="6550182048787583943" at="106,28,107,65" concept="1" />
-      <node id="6550182048787583943" at="107,65,108,44" concept="1" />
-      <node id="6550182048787583943" at="108,44,109,36" concept="5" />
-      <node id="6550182048787583943" at="109,36,110,82" concept="1" />
-      <node id="6550182048787583943" at="110,82,111,54" concept="1" />
-      <node id="6550182048787583943" at="111,54,112,42" concept="1" />
-      <node id="6550182048787583943" at="112,42,113,75" concept="1" />
-      <node id="6550182048787583943" at="113,75,114,59" concept="5" />
-      <node id="6550182048787583943" at="114,59,115,61" concept="5" />
-      <node id="6550182048787583943" at="116,37,117,89" concept="5" />
-      <node id="6550182048787583943" at="117,89,118,96" concept="6" />
-      <node id="6550182048787583943" at="119,12,120,24" concept="6" />
+      <node id="6550182048787583938" at="61,35,62,87" concept="5" />
+      <node id="6550182048787583938" at="62,87,63,112" concept="6" />
+      <node id="6550182048787583938" at="64,10,65,22" concept="6" />
+      <node id="6550182048787583938" at="68,33,69,14" concept="10" />
+      <node id="6550182048787583938" at="71,69,72,57" concept="6" />
+      <node id="6550182048787583938" at="74,81,75,41" concept="7" />
+      <node id="6550182048787583938" at="75,41,76,136" concept="6" />
+      <node id="6550182048787583938" at="82,0,83,0" concept="2" trace="myReferencingNode" />
+      <node id="6550182048787583938" at="84,119,85,21" concept="10" />
+      <node id="6550182048787583938" at="85,21,86,42" concept="1" />
+      <node id="6550182048787583938" at="86,42,87,20" concept="1" />
+      <node id="6550182048787583938" at="90,41,91,42" concept="6" />
+      <node id="6550182048787583938" at="96,28,97,20" concept="6" />
+      <node id="6550182048787583943" at="100,53,101,91" concept="5" />
+      <node id="6550182048787583943" at="101,91,102,31" concept="1" />
+      <node id="6550182048787583943" at="102,31,103,44" concept="1" />
+      <node id="6550182048787583943" at="103,44,104,33" concept="1" />
+      <node id="6550182048787583943" at="104,33,105,28" concept="5" />
+      <node id="6550182048787583943" at="105,28,106,65" concept="1" />
+      <node id="6550182048787583943" at="106,65,107,44" concept="1" />
+      <node id="6550182048787583943" at="107,44,108,36" concept="5" />
+      <node id="6550182048787583943" at="108,36,109,82" concept="1" />
+      <node id="6550182048787583943" at="109,82,110,54" concept="1" />
+      <node id="6550182048787583943" at="110,54,111,42" concept="1" />
+      <node id="6550182048787583943" at="111,42,112,75" concept="1" />
+      <node id="6550182048787583943" at="112,75,113,59" concept="5" />
+      <node id="6550182048787583943" at="114,37,115,89" concept="5" />
+      <node id="6550182048787583943" at="115,89,116,114" concept="6" />
+      <node id="6550182048787583943" at="117,12,118,24" concept="6" />
       <node id="6550182048787583938" at="22,0,24,0" concept="2" trace="myNode" />
-      <node id="6550182048787583938" at="81,0,83,0" concept="2" trace="myNode" />
+      <node id="6550182048787583938" at="80,0,82,0" concept="2" trace="myNode" />
       <node id="6550182048787583938" at="36,0,39,0" concept="4" trace="createCell#()Ljetbrains/mps/openapi/editor/cells/EditorCell;" />
-      <node id="6550182048787583938" at="69,0,72,0" concept="0" trace="_Inline_b3ikdv_a0a#()V" />
-      <node id="6550182048787583938" at="72,0,75,0" concept="4" trace="createEditorCell#(Ljetbrains/mps/openapi/editor/EditorContext;)Ljetbrains/mps/openapi/editor/cells/EditorCell;" />
-      <node id="6550182048787583938" at="91,0,94,0" concept="4" trace="createCell#()Ljetbrains/mps/openapi/editor/cells/EditorCell;" />
+      <node id="6550182048787583938" at="68,0,71,0" concept="0" trace="_Inline_b3ikdv_a0a#()V" />
+      <node id="6550182048787583938" at="71,0,74,0" concept="4" trace="createEditorCell#(Ljetbrains/mps/openapi/editor/EditorContext;)Ljetbrains/mps/openapi/editor/cells/EditorCell;" />
+      <node id="6550182048787583938" at="90,0,93,0" concept="4" trace="createCell#()Ljetbrains/mps/openapi/editor/cells/EditorCell;" />
       <node id="6550182048787583938" at="25,0,29,0" concept="0" trace="BeforeTaskParameterReference_EditorBuilder_a#(Ljetbrains/mps/openapi/editor/EditorContext;Lorg/jetbrains/mps/openapi/model/SNode;)V" />
       <node id="6550182048787583938" at="54,63,58,5" concept="3" />
-      <node id="6550182048787583938" at="75,0,79,0" concept="4" trace="createEditorCell#(Ljetbrains/mps/openapi/editor/EditorContext;Lorg/jetbrains/mps/openapi/model/SNode;)Ljetbrains/mps/openapi/editor/cells/EditorCell;" />
+      <node id="6550182048787583938" at="74,0,78,0" concept="4" trace="createEditorCell#(Ljetbrains/mps/openapi/editor/EditorContext;Lorg/jetbrains/mps/openapi/model/SNode;)Ljetbrains/mps/openapi/editor/cells/EditorCell;" />
       <node id="6550182048787583938" at="30,0,35,0" concept="4" trace="getNode#()Lorg/jetbrains/mps/openapi/model/SNode;" />
-      <node id="6550182048787583938" at="61,59,66,22" concept="3" />
-      <node id="6550182048787583938" at="85,0,90,0" concept="0" trace="Inline_Builder_b3ikdv_a0a#(Ljetbrains/mps/openapi/editor/EditorContext;Lorg/jetbrains/mps/openapi/model/SNode;Lorg/jetbrains/mps/openapi/model/SNode;)V" />
-      <node id="6550182048787583938" at="95,0,100,0" concept="4" trace="getNode#()Lorg/jetbrains/mps/openapi/model/SNode;" />
-      <node id="6550182048787583943" at="115,61,120,24" concept="3" />
+      <node id="6550182048787583938" at="60,57,65,22" concept="3" />
+      <node id="6550182048787583938" at="84,0,89,0" concept="0" trace="Inline_Builder_b3ikdv_a0a#(Ljetbrains/mps/openapi/editor/EditorContext;Lorg/jetbrains/mps/openapi/model/SNode;Lorg/jetbrains/mps/openapi/model/SNode;)V" />
+      <node id="6550182048787583938" at="94,0,99,0" concept="4" trace="getNode#()Lorg/jetbrains/mps/openapi/model/SNode;" />
+      <node id="6550182048787583943" at="113,59,118,24" concept="3" />
       <node id="6550182048787583938" at="40,0,48,0" concept="4" trace="createCollection_b3ikdv_a#()Ljetbrains/mps/openapi/editor/cells/EditorCell;" />
-      <node id="6550182048787583938" at="48,0,68,0" concept="4" trace="createRefCell_b3ikdv_a0#()Ljetbrains/mps/openapi/editor/cells/EditorCell;" />
-      <node id="6550182048787583943" at="101,0,122,0" concept="4" trace="createProperty_b3ikdv_a0a0#()Ljetbrains/mps/openapi/editor/cells/EditorCell;" />
+      <node id="6550182048787583938" at="48,0,67,0" concept="4" trace="createRefCell_b3ikdv_a0#()Ljetbrains/mps/openapi/editor/cells/EditorCell;" />
+      <node id="6550182048787583943" at="100,0,120,0" concept="4" trace="createProperty_b3ikdv_a0a0#()Ljetbrains/mps/openapi/editor/cells/EditorCell;" />
       <scope id="6550182048787583938" at="32,26,33,18" />
       <scope id="6550182048787583938" at="36,39,37,39" />
-      <scope id="6550182048787583938" at="69,33,70,14" />
-      <scope id="6550182048787583938" at="72,69,73,57" />
-      <scope id="6550182048787583938" at="91,41,92,42" />
-      <scope id="6550182048787583938" at="97,28,98,20" />
+      <scope id="6550182048787583938" at="68,33,69,14" />
+      <scope id="6550182048787583938" at="71,69,72,57" />
+      <scope id="6550182048787583938" at="90,41,91,42" />
+      <scope id="6550182048787583938" at="96,28,97,20" />
       <scope id="6550182048787583938" at="25,108,27,18" />
       <scope id="6550182048787583938" at="55,39,57,48" />
-      <scope id="6550182048787583938" at="62,35,64,94">
+      <scope id="6550182048787583938" at="61,35,63,112">
         <var name="manager" id="6550182048787583938" />
       </scope>
-      <scope id="6550182048787583938" at="75,81,77,136" />
-      <scope id="6550182048787583943" at="116,37,118,96">
-=======
-      <node id="6550182048787583938" at="21,79,22,63" concept="6" />
-      <node id="6550182048787583938" at="24,89,25,96" concept="5" />
-      <node id="6550182048787583938" at="25,96,26,48" concept="1" />
-      <node id="6550182048787583938" at="26,48,27,28" concept="1" />
-      <node id="6550182048787583938" at="27,28,28,80" concept="1" />
-      <node id="6550182048787583938" at="28,80,29,22" concept="6" />
-      <node id="6550182048787583938" at="31,87,32,81" concept="5" />
-      <node id="6550182048787583938" at="32,81,33,45" concept="1" />
-      <node id="6550182048787583938" at="33,45,34,58" concept="1" />
-      <node id="6550182048787583938" at="34,58,35,26" concept="5" />
-      <node id="6550182048787583938" at="35,26,36,100" concept="1" />
-      <node id="6550182048787583938" at="36,100,37,58" concept="1" />
-      <node id="6550182048787583938" at="38,39,39,40" concept="1" />
-      <node id="6550182048787583938" at="39,40,40,48" concept="1" />
-      <node id="6550182048787583938" at="41,5,42,73" concept="1" />
-      <node id="6550182048787583938" at="42,73,43,57" concept="5" />
-      <node id="6550182048787583938" at="44,35,45,82" concept="5" />
-      <node id="6550182048787583938" at="45,82,46,112" concept="6" />
-      <node id="6550182048787583938" at="47,10,48,22" concept="6" />
-      <node id="6550182048787583941" at="51,33,52,14" concept="9" />
-      <node id="6550182048787583941" at="54,69,55,67" concept="6" />
-      <node id="6550182048787583941" at="57,81,58,66" concept="6" />
-      <node id="6550182048787583943" at="60,92,61,84" concept="5" />
-      <node id="6550182048787583943" at="61,84,62,31" concept="1" />
-      <node id="6550182048787583943" at="62,31,63,44" concept="1" />
-      <node id="6550182048787583943" at="63,44,64,33" concept="1" />
-      <node id="6550182048787583943" at="64,33,65,28" concept="5" />
-      <node id="6550182048787583943" at="65,28,66,60" concept="1" />
-      <node id="6550182048787583943" at="66,60,67,44" concept="1" />
-      <node id="6550182048787583943" at="67,44,68,36" concept="5" />
-      <node id="6550182048787583943" at="68,36,69,66" concept="1" />
-      <node id="6550182048787583943" at="69,66,70,57" concept="1" />
-      <node id="6550182048787583943" at="70,57,71,42" concept="1" />
-      <node id="6550182048787583943" at="71,42,72,75" concept="1" />
-      <node id="6550182048787583943" at="72,75,73,59" concept="5" />
-      <node id="6550182048787583943" at="74,37,75,84" concept="5" />
-      <node id="6550182048787583943" at="75,84,76,114" concept="6" />
-      <node id="6550182048787583943" at="77,12,78,24" concept="6" />
-      <node id="6550182048787583938" at="21,0,24,0" concept="4" trace="createEditorCell#(Ljetbrains/mps/openapi/editor/EditorContext;Lorg/jetbrains/mps/openapi/model/SNode;)Ljetbrains/mps/openapi/editor/cells/EditorCell;" />
-      <node id="6550182048787583941" at="51,0,54,0" concept="0" trace="_Inline_b3ikdv_a0a#()V" />
-      <node id="6550182048787583941" at="54,0,57,0" concept="4" trace="createEditorCell#(Ljetbrains/mps/openapi/editor/EditorContext;)Ljetbrains/mps/openapi/editor/cells/EditorCell;" />
-      <node id="6550182048787583941" at="57,0,60,0" concept="4" trace="createEditorCell#(Ljetbrains/mps/openapi/editor/EditorContext;Lorg/jetbrains/mps/openapi/model/SNode;)Ljetbrains/mps/openapi/editor/cells/EditorCell;" />
-      <node id="6550182048787583938" at="37,58,41,5" concept="3" />
-      <node id="6550182048787583938" at="43,57,48,22" concept="3" />
-      <node id="6550182048787583943" at="73,59,78,24" concept="3" />
-      <node id="6550182048787583938" at="24,0,31,0" concept="4" trace="createCollection_b3ikdv_a#(Ljetbrains/mps/openapi/editor/EditorContext;Lorg/jetbrains/mps/openapi/model/SNode;)Ljetbrains/mps/openapi/editor/cells/EditorCell;" />
-      <node id="6550182048787583938" at="31,0,50,0" concept="4" trace="createRefCell_b3ikdv_a0#(Ljetbrains/mps/openapi/editor/EditorContext;Lorg/jetbrains/mps/openapi/model/SNode;)Ljetbrains/mps/openapi/editor/cells/EditorCell;" />
-      <node id="6550182048787583943" at="60,0,80,0" concept="4" trace="createProperty_b3ikdv_a0a0#(Ljetbrains/mps/openapi/editor/EditorContext;Lorg/jetbrains/mps/openapi/model/SNode;)Ljetbrains/mps/openapi/editor/cells/EditorCell;" />
-      <scope id="6550182048787583938" at="21,79,22,63" />
-      <scope id="6550182048787583941" at="51,33,52,14" />
-      <scope id="6550182048787583941" at="54,69,55,67" />
-      <scope id="6550182048787583941" at="57,81,58,66" />
-      <scope id="6550182048787583938" at="38,39,40,48" />
-      <scope id="6550182048787583938" at="44,35,46,112">
-        <var name="manager" id="6550182048787583938" />
-      </scope>
-      <scope id="6550182048787583943" at="74,37,76,114">
->>>>>>> bd830ede
+      <scope id="6550182048787583938" at="74,81,76,136" />
+      <scope id="6550182048787583943" at="114,37,116,114">
         <var name="manager" id="6550182048787583943" />
       </scope>
       <scope id="6550182048787583938" at="36,0,39,0" />
-      <scope id="6550182048787583938" at="69,0,72,0" />
-      <scope id="6550182048787583938" at="72,0,75,0">
+      <scope id="6550182048787583938" at="68,0,71,0" />
+      <scope id="6550182048787583938" at="71,0,74,0">
         <var name="editorContext" id="6550182048787583938" />
       </scope>
-      <scope id="6550182048787583938" at="85,119,88,20" />
-      <scope id="6550182048787583938" at="91,0,94,0" />
+      <scope id="6550182048787583938" at="84,119,87,20" />
+      <scope id="6550182048787583938" at="90,0,93,0" />
       <scope id="6550182048787583938" at="25,0,29,0">
         <var name="context" id="6550182048787583938" />
         <var name="node" id="6550182048787583938" />
       </scope>
-<<<<<<< HEAD
-      <scope id="6550182048787583938" at="75,0,79,0">
+      <scope id="6550182048787583938" at="74,0,78,0">
         <var name="editorContext" id="6550182048787583938" />
         <var name="node" id="6550182048787583938" />
       </scope>
       <scope id="6550182048787583938" at="30,0,35,0" />
-      <scope id="6550182048787583938" at="85,0,90,0">
+      <scope id="6550182048787583938" at="84,0,89,0">
         <var name="context" id="6550182048787583938" />
         <var name="node" id="6550182048787583938" />
         <var name="referencingNode" id="6550182048787583938" />
-=======
-      <scope id="6550182048787583941" at="51,0,54,0" />
-      <scope id="6550182048787583941" at="54,0,57,0">
-        <var name="editorContext" id="6550182048787583941" />
-      </scope>
-      <scope id="6550182048787583941" at="57,0,60,0">
-        <var name="editorContext" id="6550182048787583941" />
-        <var name="node" id="6550182048787583941" />
->>>>>>> bd830ede
-      </scope>
-      <scope id="6550182048787583938" at="95,0,100,0" />
+      </scope>
+      <scope id="6550182048787583938" at="94,0,99,0" />
       <scope id="6550182048787583938" at="40,50,46,22">
         <var name="editorCell" id="6550182048787583938" />
       </scope>
-<<<<<<< HEAD
       <scope id="6550182048787583938" at="40,0,48,0" />
-      <scope id="6550182048787583938" at="48,48,66,22">
-=======
-      <scope id="6550182048787583938" at="24,0,31,0">
-        <var name="editorContext" id="6550182048787583938" />
-        <var name="node" id="6550182048787583938" />
-      </scope>
-      <scope id="6550182048787583938" at="31,87,48,22">
->>>>>>> bd830ede
+      <scope id="6550182048787583938" at="48,48,65,22">
         <var name="attributeConcept" id="6550182048787583938" />
         <var name="editorCell" id="6550182048787583938" />
         <var name="provider" id="6550182048787583938" />
       </scope>
-<<<<<<< HEAD
-      <scope id="6550182048787583943" at="101,53,120,24">
-=======
-      <scope id="6550182048787583943" at="60,92,78,24">
->>>>>>> bd830ede
+      <scope id="6550182048787583943" at="100,53,118,24">
         <var name="attributeConcept" id="6550182048787583943" />
         <var name="editorCell" id="6550182048787583943" />
         <var name="provider" id="6550182048787583943" />
         <var name="style" id="6550182048787583943" />
       </scope>
-<<<<<<< HEAD
-      <scope id="6550182048787583938" at="48,0,68,0" />
-      <scope id="6550182048787583943" at="101,0,122,0" />
-      <unit id="6550182048787583938" at="68,0,80,0" name="jetbrains.mps.execution.configurations.editor.BeforeTaskParameterReference_EditorBuilder_a$_Inline_b3ikdv_a0a" />
-      <unit id="6550182048787583938" at="80,0,123,0" name="jetbrains.mps.execution.configurations.editor.BeforeTaskParameterReference_EditorBuilder_a$Inline_Builder_b3ikdv_a0a" />
-      <unit id="6550182048787583938" at="21,0,124,0" name="jetbrains.mps.execution.configurations.editor.BeforeTaskParameterReference_EditorBuilder_a" />
-=======
-      <scope id="6550182048787583938" at="31,0,50,0">
-        <var name="editorContext" id="6550182048787583938" />
-        <var name="node" id="6550182048787583938" />
-      </scope>
-      <scope id="6550182048787583943" at="60,0,80,0">
-        <var name="editorContext" id="6550182048787583943" />
-        <var name="node" id="6550182048787583943" />
-      </scope>
-      <unit id="6550182048787583941" at="50,0,81,0" name="jetbrains.mps.execution.configurations.editor.BeforeTaskParameterReference_Editor$_Inline_b3ikdv_a0a" />
-      <unit id="6550182048787583938" at="20,0,82,0" name="jetbrains.mps.execution.configurations.editor.BeforeTaskParameterReference_Editor" />
->>>>>>> bd830ede
+      <scope id="6550182048787583938" at="48,0,67,0" />
+      <scope id="6550182048787583943" at="100,0,120,0" />
+      <unit id="6550182048787583938" at="67,0,79,0" name="jetbrains.mps.execution.configurations.editor.BeforeTaskParameterReference_EditorBuilder_a$_Inline_b3ikdv_a0a" />
+      <unit id="6550182048787583938" at="79,0,121,0" name="jetbrains.mps.execution.configurations.editor.BeforeTaskParameterReference_EditorBuilder_a$Inline_Builder_b3ikdv_a0a" />
+      <unit id="6550182048787583938" at="21,0,122,0" name="jetbrains.mps.execution.configurations.editor.BeforeTaskParameterReference_EditorBuilder_a" />
     </file>
   </root>
   <root nodeRef="r:7d438dd6-fddd-4f98-b0ae-eed9d2bebdce(jetbrains.mps.execution.configurations.editor)/6550182048787648099">
@@ -4370,7 +3337,6 @@
   </root>
   <root nodeRef="r:7d438dd6-fddd-4f98-b0ae-eed9d2bebdce(jetbrains.mps.execution.configurations.editor)/7037083547576022977">
     <file name="BeforeTask_Editor.java">
-<<<<<<< HEAD
       <node id="7037083547576022977" at="11,79,12,76" concept="6" />
       <node id="7037083547576022977" at="14,82,15,79" concept="6" />
       <node id="7037083547576022977" at="11,0,14,0" concept="4" trace="createEditorCell#(Ljetbrains/mps/openapi/editor/EditorContext;Lorg/jetbrains/mps/openapi/model/SNode;)Ljetbrains/mps/openapi/editor/cells/EditorCell;" />
@@ -4424,649 +3390,275 @@
       <node id="7037083547576022988" at="91,63,92,42" concept="1" />
       <node id="7037083547576022988" at="92,42,93,73" concept="1" />
       <node id="7037083547576022988" at="93,73,94,57" concept="5" />
-      <node id="7037083547576022988" at="94,57,95,59" concept="5" />
-      <node id="7037083547576022988" at="96,35,97,87" concept="5" />
-      <node id="7037083547576022988" at="97,87,98,94" concept="6" />
-      <node id="7037083547576022988" at="99,10,100,22" concept="6" />
-      <node id="7037083547576022977" at="102,52,103,106" concept="5" />
-      <node id="7037083547576022977" at="103,106,104,50" concept="1" />
-      <node id="7037083547576022977" at="104,50,105,34" concept="5" />
-      <node id="7037083547576022977" at="105,34,106,49" concept="1" />
-      <node id="7037083547576022977" at="106,49,107,40" concept="1" />
-      <node id="7037083547576022977" at="107,40,108,59" concept="1" />
-      <node id="7037083547576022977" at="108,59,109,59" concept="1" />
-      <node id="7037083547576022977" at="109,59,110,22" concept="6" />
-      <node id="259833884788783340" at="112,98,113,180" concept="6" />
-      <node id="259833884788783352" at="115,51,116,95" concept="5" />
-      <node id="259833884788783352" at="116,95,117,49" concept="1" />
-      <node id="259833884788783352" at="117,49,118,34" concept="5" />
-      <node id="259833884788783352" at="118,34,119,82" concept="1" />
-      <node id="259833884788783352" at="119,82,120,40" concept="1" />
-      <node id="259833884788783352" at="120,40,121,34" concept="1" />
-      <node id="259833884788783352" at="121,34,122,22" concept="6" />
-      <node id="259833884788783354" at="124,51,125,89" concept="5" />
-      <node id="259833884788783354" at="125,89,126,30" concept="1" />
-      <node id="259833884788783354" at="126,30,127,43" concept="1" />
-      <node id="259833884788783354" at="127,43,128,26" concept="5" />
-      <node id="259833884788783354" at="128,26,129,63" concept="1" />
-      <node id="259833884788783354" at="129,63,130,43" concept="1" />
-      <node id="259833884788783354" at="130,43,131,73" concept="1" />
-      <node id="259833884788783354" at="131,73,132,57" concept="5" />
-      <node id="259833884788783354" at="132,57,133,59" concept="5" />
-      <node id="259833884788783354" at="134,35,135,87" concept="5" />
-      <node id="259833884788783354" at="135,87,136,94" concept="6" />
-      <node id="259833884788783354" at="137,10,138,22" concept="6" />
-      <node id="7037083547576032045" at="140,49,141,93" concept="5" />
-      <node id="7037083547576032045" at="141,93,142,47" concept="1" />
-      <node id="7037083547576032045" at="142,47,143,34" concept="5" />
-      <node id="7037083547576032045" at="143,34,144,49" concept="1" />
-      <node id="7037083547576032045" at="144,49,145,40" concept="1" />
-      <node id="7037083547576032045" at="145,40,146,34" concept="1" />
-      <node id="7037083547576032045" at="146,34,147,22" concept="6" />
-      <node id="7037083547576022977" at="149,51,150,106" concept="5" />
-      <node id="7037083547576022977" at="150,106,151,49" concept="1" />
-      <node id="7037083547576022977" at="151,49,152,34" concept="5" />
-      <node id="7037083547576022977" at="152,34,153,49" concept="1" />
-      <node id="7037083547576022977" at="153,49,154,40" concept="1" />
-      <node id="7037083547576022977" at="154,40,155,60" concept="1" />
-      <node id="7037083547576022977" at="155,60,156,61" concept="1" />
-      <node id="7037083547576022977" at="156,61,157,22" concept="6" />
-      <node id="6550182048787568306" at="159,52,160,85" concept="5" />
-      <node id="6550182048787568306" at="160,85,161,22" concept="6" />
-      <node id="7037083547576022977" at="163,53,164,142" concept="5" />
-      <node id="7037083547576022977" at="164,142,165,93" concept="5" />
-      <node id="7037083547576022977" at="165,93,166,50" concept="1" />
-      <node id="7037083547576022977" at="166,50,167,49" concept="1" />
-      <node id="7037083547576022977" at="167,49,168,22" concept="6" />
-      <node id="7037083547576022977" at="171,102,172,50" concept="10" />
-      <node id="7037083547576022977" at="174,66,175,93" concept="6" />
-      <node id="7037083547576022977" at="177,57,178,65" concept="5" />
-      <node id="7037083547576022977" at="178,65,179,58" concept="1" />
-      <node id="7037083547576022977" at="179,58,180,25" concept="6" />
-      <node id="7037083547576022977" at="182,41,183,34" concept="5" />
-      <node id="7037083547576022977" at="183,34,184,42" concept="1" />
-      <node id="7037083547576022977" at="184,42,185,49" concept="1" />
-      <node id="7037083547576022977" at="185,49,186,23" concept="6" />
-      <node id="7037083547576022977" at="189,96,190,134" concept="1" />
-      <node id="7037083547576022977" at="191,34,192,142" concept="1" />
-      <node id="7037083547576022977" at="192,142,193,146" concept="1" />
-      <node id="7037083547576022977" at="195,122,196,398" concept="1" />
-      <node id="6550182048787568300" at="201,49,202,93" concept="5" />
-      <node id="6550182048787568300" at="202,93,203,47" concept="1" />
-      <node id="6550182048787568300" at="203,47,204,34" concept="5" />
-      <node id="6550182048787568300" at="204,34,205,49" concept="1" />
-      <node id="6550182048787568300" at="205,49,206,40" concept="1" />
-      <node id="6550182048787568300" at="206,40,207,34" concept="1" />
-      <node id="6550182048787568300" at="207,34,208,22" concept="6" />
-      <node id="7037083547576022977" at="210,48,211,266" concept="5" />
-      <node id="7037083547576022977" at="211,266,212,33" concept="6" />
-      <node id="7037083547576022977" at="215,121,216,49" concept="10" />
-      <node id="7037083547576022977" at="218,55,219,59" concept="5" />
-      <node id="7037083547576022977" at="219,59,220,41" concept="1" />
-      <node id="7037083547576022977" at="220,41,221,24" concept="6" />
-      <node id="7037083547576022977" at="224,118,225,385" concept="1" />
-      <node id="7037083547576022977" at="227,41,228,38" concept="1" />
-      <node id="7037083547576022977" at="232,44,233,54" concept="5" />
-      <node id="7037083547576022977" at="233,54,234,44" concept="1" />
-      <node id="7037083547576022977" at="234,44,235,0" concept="8" />
-      <node id="7037083547576022977" at="235,0,236,40" concept="1" />
-      <node id="7037083547576022977" at="236,40,237,24" concept="6" />
-      <node id="7037083547576022977" at="239,40,240,28" concept="6" />
-      <node id="259833884788783351" at="243,55,244,43" concept="6" />
+      <node id="7037083547576022988" at="95,35,96,87" concept="5" />
+      <node id="7037083547576022988" at="96,87,97,112" concept="6" />
+      <node id="7037083547576022988" at="98,10,99,22" concept="6" />
+      <node id="7037083547576022977" at="101,52,102,106" concept="5" />
+      <node id="7037083547576022977" at="102,106,103,50" concept="1" />
+      <node id="7037083547576022977" at="103,50,104,34" concept="5" />
+      <node id="7037083547576022977" at="104,34,105,49" concept="1" />
+      <node id="7037083547576022977" at="105,49,106,40" concept="1" />
+      <node id="7037083547576022977" at="106,40,107,59" concept="1" />
+      <node id="7037083547576022977" at="107,59,108,59" concept="1" />
+      <node id="7037083547576022977" at="108,59,109,22" concept="6" />
+      <node id="259833884788783340" at="111,98,112,180" concept="6" />
+      <node id="259833884788783352" at="114,51,115,95" concept="5" />
+      <node id="259833884788783352" at="115,95,116,49" concept="1" />
+      <node id="259833884788783352" at="116,49,117,34" concept="5" />
+      <node id="259833884788783352" at="117,34,118,82" concept="1" />
+      <node id="259833884788783352" at="118,82,119,40" concept="1" />
+      <node id="259833884788783352" at="119,40,120,34" concept="1" />
+      <node id="259833884788783352" at="120,34,121,22" concept="6" />
+      <node id="259833884788783354" at="123,51,124,89" concept="5" />
+      <node id="259833884788783354" at="124,89,125,30" concept="1" />
+      <node id="259833884788783354" at="125,30,126,43" concept="1" />
+      <node id="259833884788783354" at="126,43,127,26" concept="5" />
+      <node id="259833884788783354" at="127,26,128,63" concept="1" />
+      <node id="259833884788783354" at="128,63,129,43" concept="1" />
+      <node id="259833884788783354" at="129,43,130,73" concept="1" />
+      <node id="259833884788783354" at="130,73,131,57" concept="5" />
+      <node id="259833884788783354" at="132,35,133,87" concept="5" />
+      <node id="259833884788783354" at="133,87,134,112" concept="6" />
+      <node id="259833884788783354" at="135,10,136,22" concept="6" />
+      <node id="7037083547576032045" at="138,49,139,93" concept="5" />
+      <node id="7037083547576032045" at="139,93,140,47" concept="1" />
+      <node id="7037083547576032045" at="140,47,141,34" concept="5" />
+      <node id="7037083547576032045" at="141,34,142,49" concept="1" />
+      <node id="7037083547576032045" at="142,49,143,40" concept="1" />
+      <node id="7037083547576032045" at="143,40,144,34" concept="1" />
+      <node id="7037083547576032045" at="144,34,145,22" concept="6" />
+      <node id="7037083547576022977" at="147,51,148,106" concept="5" />
+      <node id="7037083547576022977" at="148,106,149,49" concept="1" />
+      <node id="7037083547576022977" at="149,49,150,34" concept="5" />
+      <node id="7037083547576022977" at="150,34,151,49" concept="1" />
+      <node id="7037083547576022977" at="151,49,152,40" concept="1" />
+      <node id="7037083547576022977" at="152,40,153,60" concept="1" />
+      <node id="7037083547576022977" at="153,60,154,61" concept="1" />
+      <node id="7037083547576022977" at="154,61,155,22" concept="6" />
+      <node id="6550182048787568306" at="157,52,158,85" concept="5" />
+      <node id="6550182048787568306" at="158,85,159,22" concept="6" />
+      <node id="7037083547576022977" at="161,53,162,142" concept="5" />
+      <node id="7037083547576022977" at="162,142,163,93" concept="5" />
+      <node id="7037083547576022977" at="163,93,164,50" concept="1" />
+      <node id="7037083547576022977" at="164,50,165,49" concept="1" />
+      <node id="7037083547576022977" at="165,49,166,22" concept="6" />
+      <node id="7037083547576022977" at="169,102,170,50" concept="10" />
+      <node id="7037083547576022977" at="172,66,173,93" concept="6" />
+      <node id="7037083547576022977" at="175,57,176,65" concept="5" />
+      <node id="7037083547576022977" at="176,65,177,58" concept="1" />
+      <node id="7037083547576022977" at="177,58,178,25" concept="6" />
+      <node id="7037083547576022977" at="180,41,181,34" concept="5" />
+      <node id="7037083547576022977" at="181,34,182,42" concept="1" />
+      <node id="7037083547576022977" at="182,42,183,49" concept="1" />
+      <node id="7037083547576022977" at="183,49,184,23" concept="6" />
+      <node id="7037083547576022977" at="187,96,188,134" concept="1" />
+      <node id="7037083547576022977" at="189,34,190,142" concept="1" />
+      <node id="7037083547576022977" at="190,142,191,146" concept="1" />
+      <node id="7037083547576022977" at="193,122,194,398" concept="1" />
+      <node id="6550182048787568300" at="199,49,200,93" concept="5" />
+      <node id="6550182048787568300" at="200,93,201,47" concept="1" />
+      <node id="6550182048787568300" at="201,47,202,34" concept="5" />
+      <node id="6550182048787568300" at="202,34,203,49" concept="1" />
+      <node id="6550182048787568300" at="203,49,204,40" concept="1" />
+      <node id="6550182048787568300" at="204,40,205,34" concept="1" />
+      <node id="6550182048787568300" at="205,34,206,22" concept="6" />
+      <node id="7037083547576022977" at="208,48,209,266" concept="5" />
+      <node id="7037083547576022977" at="209,266,210,33" concept="6" />
+      <node id="7037083547576022977" at="213,121,214,49" concept="10" />
+      <node id="7037083547576022977" at="216,55,217,59" concept="5" />
+      <node id="7037083547576022977" at="217,59,218,41" concept="1" />
+      <node id="7037083547576022977" at="218,41,219,24" concept="6" />
+      <node id="7037083547576022977" at="222,118,223,385" concept="1" />
+      <node id="7037083547576022977" at="225,41,226,38" concept="1" />
+      <node id="7037083547576022977" at="230,44,231,54" concept="5" />
+      <node id="7037083547576022977" at="231,54,232,44" concept="1" />
+      <node id="7037083547576022977" at="232,44,233,0" concept="8" />
+      <node id="7037083547576022977" at="233,0,234,40" concept="1" />
+      <node id="7037083547576022977" at="234,40,235,24" concept="6" />
+      <node id="7037083547576022977" at="237,40,238,28" concept="6" />
+      <node id="259833884788783351" at="241,55,242,43" concept="6" />
       <node id="7037083547576022977" at="36,0,38,0" concept="2" trace="myNode" />
       <node id="7037083547576022977" at="50,0,53,0" concept="4" trace="createCell#()Ljetbrains/mps/openapi/editor/cells/EditorCell;" />
       <node id="7037083547576022977" at="73,58,76,5" concept="3" />
-      <node id="259833884788781952" at="112,0,115,0" concept="9" trace="renderingCondition_bndx6c_a2a0#(Lorg/jetbrains/mps/openapi/model/SNode;Ljetbrains/mps/openapi/editor/EditorContext;)Z" />
-      <node id="7037083547576022977" at="171,0,174,0" concept="0" trace="parameterListHandler_bndx6c_b2a#(Lorg/jetbrains/mps/openapi/model/SNode;Ljava/lang/String;Ljetbrains/mps/openapi/editor/EditorContext;)V" />
-      <node id="7037083547576022977" at="174,0,177,0" concept="4" trace="createNodeToInsert#(Ljetbrains/mps/openapi/editor/EditorContext;)Lorg/jetbrains/mps/openapi/model/SNode;" />
-      <node id="7037083547576022977" at="194,9,197,9" concept="3" />
-      <node id="7037083547576022977" at="215,0,218,0" concept="0" trace="executeSingleRoleHandler_bndx6c_e0#(Lorg/jetbrains/mps/openapi/model/SNode;Lorg/jetbrains/mps/openapi/language/SContainmentLink;Ljetbrains/mps/openapi/editor/EditorContext;)V" />
-      <node id="7037083547576022977" at="223,70,226,7" concept="3" />
-      <node id="7037083547576022977" at="226,7,229,7" concept="3" />
-      <node id="7037083547576022977" at="239,0,242,0" concept="4" trace="getNoTargetText#()Ljava/lang/String;" />
-      <node id="259833884788783351" at="243,0,246,0" concept="9" trace="isNotEmptyString#(Ljava/lang/String;)Z" />
+      <node id="259833884788781952" at="111,0,114,0" concept="9" trace="renderingCondition_bndx6c_a2a0#(Lorg/jetbrains/mps/openapi/model/SNode;Ljetbrains/mps/openapi/editor/EditorContext;)Z" />
+      <node id="7037083547576022977" at="169,0,172,0" concept="0" trace="parameterListHandler_bndx6c_b2a#(Lorg/jetbrains/mps/openapi/model/SNode;Ljava/lang/String;Ljetbrains/mps/openapi/editor/EditorContext;)V" />
+      <node id="7037083547576022977" at="172,0,175,0" concept="4" trace="createNodeToInsert#(Ljetbrains/mps/openapi/editor/EditorContext;)Lorg/jetbrains/mps/openapi/model/SNode;" />
+      <node id="7037083547576022977" at="192,9,195,9" concept="3" />
+      <node id="7037083547576022977" at="213,0,216,0" concept="0" trace="executeSingleRoleHandler_bndx6c_e0#(Lorg/jetbrains/mps/openapi/model/SNode;Lorg/jetbrains/mps/openapi/language/SContainmentLink;Ljetbrains/mps/openapi/editor/EditorContext;)V" />
+      <node id="7037083547576022977" at="221,70,224,7" concept="3" />
+      <node id="7037083547576022977" at="224,7,227,7" concept="3" />
+      <node id="7037083547576022977" at="237,0,240,0" concept="4" trace="getNoTargetText#()Ljava/lang/String;" />
+      <node id="259833884788783351" at="241,0,244,0" concept="9" trace="isNotEmptyString#(Ljava/lang/String;)Z" />
       <node id="7037083547576022977" at="39,0,43,0" concept="0" trace="BeforeTask_EditorBuilder_a#(Ljetbrains/mps/openapi/editor/EditorContext;Lorg/jetbrains/mps/openapi/model/SNode;)V" />
-      <node id="6550182048787568306" at="159,0,163,0" concept="4" trace="createIndentCell_bndx6c_a2a#()Ljetbrains/mps/openapi/editor/cells/EditorCell;" />
-      <node id="7037083547576022977" at="190,134,194,9" concept="3" />
-      <node id="7037083547576022977" at="210,0,214,0" concept="4" trace="createRefNode_bndx6c_e0#()Ljetbrains/mps/openapi/editor/cells/EditorCell;" />
+      <node id="6550182048787568306" at="157,0,161,0" concept="4" trace="createIndentCell_bndx6c_a2a#()Ljetbrains/mps/openapi/editor/cells/EditorCell;" />
+      <node id="7037083547576022977" at="188,134,192,9" concept="3" />
+      <node id="7037083547576022977" at="208,0,212,0" concept="4" trace="createRefNode_bndx6c_e0#()Ljetbrains/mps/openapi/editor/cells/EditorCell;" />
       <node id="7037083547576022977" at="44,0,49,0" concept="4" trace="getNode#()Lorg/jetbrains/mps/openapi/model/SNode;" />
-      <node id="7037083547576022988" at="95,59,100,22" concept="3" />
-      <node id="259833884788783354" at="133,59,138,22" concept="3" />
-      <node id="7037083547576022977" at="177,0,182,0" concept="4" trace="createNodeCell#(Lorg/jetbrains/mps/openapi/model/SNode;)Ljetbrains/mps/openapi/editor/cells/EditorCell;" />
-      <node id="7037083547576022977" at="218,0,223,0" concept="4" trace="createChildCell#(Lorg/jetbrains/mps/openapi/model/SNode;)Ljetbrains/mps/openapi/editor/cells/EditorCell;" />
-      <node id="7037083547576022977" at="182,0,188,0" concept="4" trace="createEmptyCell#()Ljetbrains/mps/openapi/editor/cells/EditorCell;" />
+      <node id="7037083547576022988" at="94,57,99,22" concept="3" />
+      <node id="259833884788783354" at="131,57,136,22" concept="3" />
+      <node id="7037083547576022977" at="175,0,180,0" concept="4" trace="createNodeCell#(Lorg/jetbrains/mps/openapi/model/SNode;)Ljetbrains/mps/openapi/editor/cells/EditorCell;" />
+      <node id="7037083547576022977" at="216,0,221,0" concept="4" trace="createChildCell#(Lorg/jetbrains/mps/openapi/model/SNode;)Ljetbrains/mps/openapi/editor/cells/EditorCell;" />
+      <node id="7037083547576022977" at="180,0,186,0" concept="4" trace="createEmptyCell#()Ljetbrains/mps/openapi/editor/cells/EditorCell;" />
       <node id="2886182022232400557" at="79,0,86,0" concept="4" trace="createComponent_bndx6c_a0a#()Ljetbrains/mps/openapi/editor/cells/EditorCell;" />
-      <node id="7037083547576022977" at="163,0,170,0" concept="4" trace="createRefNodeList_bndx6c_b2a#()Ljetbrains/mps/openapi/editor/cells/EditorCell;" />
-      <node id="7037083547576022977" at="223,0,231,0" concept="4" trace="installCellInfo#(Lorg/jetbrains/mps/openapi/model/SNode;Ljetbrains/mps/openapi/editor/cells/EditorCell;)V" />
-      <node id="7037083547576022977" at="231,0,239,0" concept="4" trace="createEmptyCell#()Ljetbrains/mps/openapi/editor/cells/EditorCell;" />
-      <node id="259833884788783352" at="115,0,124,0" concept="4" trace="createConstant_bndx6c_a2a0#()Ljetbrains/mps/openapi/editor/cells/EditorCell;" />
-      <node id="7037083547576032045" at="140,0,149,0" concept="4" trace="createConstant_bndx6c_b0#()Ljetbrains/mps/openapi/editor/cells/EditorCell;" />
-      <node id="6550182048787568300" at="201,0,210,0" concept="4" trace="createConstant_bndx6c_d0#()Ljetbrains/mps/openapi/editor/cells/EditorCell;" />
-      <node id="7037083547576022977" at="102,0,112,0" concept="4" trace="createCollection_bndx6c_c0a#()Ljetbrains/mps/openapi/editor/cells/EditorCell;" />
-      <node id="7037083547576022977" at="149,0,159,0" concept="4" trace="createCollection_bndx6c_c0#()Ljetbrains/mps/openapi/editor/cells/EditorCell;" />
-      <node id="7037083547576022977" at="188,86,198,7" concept="3" />
+      <node id="7037083547576022977" at="161,0,168,0" concept="4" trace="createRefNodeList_bndx6c_b2a#()Ljetbrains/mps/openapi/editor/cells/EditorCell;" />
+      <node id="7037083547576022977" at="221,0,229,0" concept="4" trace="installCellInfo#(Lorg/jetbrains/mps/openapi/model/SNode;Ljetbrains/mps/openapi/editor/cells/EditorCell;)V" />
+      <node id="7037083547576022977" at="229,0,237,0" concept="4" trace="createEmptyCell#()Ljetbrains/mps/openapi/editor/cells/EditorCell;" />
+      <node id="259833884788783352" at="114,0,123,0" concept="4" trace="createConstant_bndx6c_a2a0#()Ljetbrains/mps/openapi/editor/cells/EditorCell;" />
+      <node id="7037083547576032045" at="138,0,147,0" concept="4" trace="createConstant_bndx6c_b0#()Ljetbrains/mps/openapi/editor/cells/EditorCell;" />
+      <node id="6550182048787568300" at="199,0,208,0" concept="4" trace="createConstant_bndx6c_d0#()Ljetbrains/mps/openapi/editor/cells/EditorCell;" />
+      <node id="7037083547576022977" at="101,0,111,0" concept="4" trace="createCollection_bndx6c_c0a#()Ljetbrains/mps/openapi/editor/cells/EditorCell;" />
+      <node id="7037083547576022977" at="147,0,157,0" concept="4" trace="createCollection_bndx6c_c0#()Ljetbrains/mps/openapi/editor/cells/EditorCell;" />
+      <node id="7037083547576022977" at="186,86,196,7" concept="3" />
       <node id="7037083547576022977" at="54,0,66,0" concept="4" trace="createCollection_bndx6c_a#()Ljetbrains/mps/openapi/editor/cells/EditorCell;" />
-      <node id="7037083547576022977" at="188,0,200,0" concept="4" trace="installElementCellActions#(Lorg/jetbrains/mps/openapi/model/SNode;Ljetbrains/mps/openapi/editor/cells/EditorCell;)V" />
+      <node id="7037083547576022977" at="186,0,198,0" concept="4" trace="installElementCellActions#(Lorg/jetbrains/mps/openapi/model/SNode;Ljetbrains/mps/openapi/editor/cells/EditorCell;)V" />
       <node id="7037083547576022977" at="66,0,79,0" concept="4" trace="createCollection_bndx6c_a0#()Ljetbrains/mps/openapi/editor/cells/EditorCell;" />
-      <node id="7037083547576022988" at="86,0,102,0" concept="4" trace="createProperty_bndx6c_b0a#()Ljetbrains/mps/openapi/editor/cells/EditorCell;" />
-      <node id="259833884788783354" at="124,0,140,0" concept="4" trace="createProperty_bndx6c_b2a0#()Ljetbrains/mps/openapi/editor/cells/EditorCell;" />
+      <node id="7037083547576022988" at="86,0,101,0" concept="4" trace="createProperty_bndx6c_b0a#()Ljetbrains/mps/openapi/editor/cells/EditorCell;" />
+      <node id="259833884788783354" at="123,0,138,0" concept="4" trace="createProperty_bndx6c_b2a0#()Ljetbrains/mps/openapi/editor/cells/EditorCell;" />
       <scope id="7037083547576022977" at="46,26,47,18" />
       <scope id="7037083547576022977" at="50,39,51,39" />
       <scope id="7037083547576022977" at="74,69,75,62" />
-      <scope id="259833884788781953" at="112,98,113,180" />
-      <scope id="7037083547576022977" at="171,102,172,50" />
-      <scope id="7037083547576022977" at="174,66,175,93" />
-      <scope id="7037083547576022977" at="195,122,196,398" />
-      <scope id="7037083547576022977" at="215,121,216,49" />
-      <scope id="7037083547576022977" at="224,118,225,385" />
-      <scope id="7037083547576022977" at="227,41,228,38" />
-      <scope id="7037083547576022977" at="239,40,240,28" />
-      <scope id="259833884788783351" at="243,55,244,43" />
+      <scope id="259833884788781953" at="111,98,112,180" />
+      <scope id="7037083547576022977" at="169,102,170,50" />
+      <scope id="7037083547576022977" at="172,66,173,93" />
+      <scope id="7037083547576022977" at="193,122,194,398" />
+      <scope id="7037083547576022977" at="213,121,214,49" />
+      <scope id="7037083547576022977" at="222,118,223,385" />
+      <scope id="7037083547576022977" at="225,41,226,38" />
+      <scope id="7037083547576022977" at="237,40,238,28" />
+      <scope id="259833884788783351" at="241,55,242,43" />
       <scope id="7037083547576022977" at="39,90,41,18" />
-      <scope id="7037083547576022988" at="96,35,98,94">
+      <scope id="7037083547576022988" at="95,35,97,112">
         <var name="manager" id="7037083547576022988" />
       </scope>
-      <scope id="259833884788783354" at="134,35,136,94">
+      <scope id="259833884788783354" at="132,35,134,112">
         <var name="manager" id="259833884788783354" />
       </scope>
-      <scope id="6550182048787568306" at="159,52,161,22">
+      <scope id="6550182048787568306" at="157,52,159,22">
         <var name="editorCell" id="6550182048787568306" />
       </scope>
-      <scope id="7037083547576022977" at="191,34,193,146" />
-      <scope id="7037083547576022977" at="210,48,212,33">
+      <scope id="7037083547576022977" at="189,34,191,146" />
+      <scope id="7037083547576022977" at="208,48,210,33">
         <var name="provider" id="7037083547576022977" />
       </scope>
       <scope id="7037083547576022977" at="50,0,53,0" />
-      <scope id="259833884788781952" at="112,0,115,0">
+      <scope id="259833884788781952" at="111,0,114,0">
         <var name="editorContext" id="259833884788781952" />
         <var name="node" id="259833884788781952" />
       </scope>
-      <scope id="7037083547576022977" at="171,0,174,0">
-=======
-      <node id="7037083547576022977" at="35,79,36,63" concept="6" />
-      <node id="7037083547576022977" at="38,82,39,65" concept="6" />
-      <node id="7037083547576022977" at="41,89,42,97" concept="5" />
-      <node id="7037083547576022977" at="42,97,43,48" concept="1" />
-      <node id="7037083547576022977" at="43,48,44,28" concept="1" />
-      <node id="7037083547576022977" at="44,28,45,83" concept="1" />
-      <node id="7037083547576022977" at="45,83,46,81" concept="1" />
-      <node id="7037083547576022977" at="46,81,47,83" concept="1" />
-      <node id="7037083547576022977" at="47,83,48,81" concept="1" />
-      <node id="7037083547576022977" at="48,81,49,80" concept="1" />
-      <node id="7037083547576022977" at="49,80,50,22" concept="6" />
-      <node id="7037083547576022977" at="52,90,53,99" concept="5" />
-      <node id="7037083547576022977" at="53,99,54,49" concept="1" />
-      <node id="7037083547576022977" at="54,49,55,34" concept="5" />
-      <node id="7037083547576022977" at="55,34,56,52" concept="1" />
-      <node id="7037083547576022977" at="56,52,57,40" concept="1" />
-      <node id="7037083547576022977" at="57,40,58,83" concept="1" />
-      <node id="7037083547576022977" at="58,83,59,82" concept="1" />
-      <node id="7037083547576022977" at="60,62,61,86" concept="1" />
-      <node id="7037083547576022977" at="62,5,63,22" concept="6" />
-      <node id="2886182022232400557" at="65,90,66,131" concept="5" />
-      <node id="2886182022232400557" at="66,131,67,34" concept="5" />
-      <node id="2886182022232400557" at="67,34,68,66" concept="1" />
-      <node id="2886182022232400557" at="68,66,69,40" concept="1" />
-      <node id="2886182022232400557" at="69,40,70,22" concept="6" />
-      <node id="7037083547576022988" at="72,89,73,82" concept="5" />
-      <node id="7037083547576022988" at="73,82,74,29" concept="1" />
-      <node id="7037083547576022988" at="74,29,75,42" concept="1" />
-      <node id="7037083547576022988" at="75,42,76,26" concept="5" />
-      <node id="7037083547576022988" at="76,26,77,58" concept="1" />
-      <node id="7037083547576022988" at="77,58,78,42" concept="1" />
-      <node id="7037083547576022988" at="78,42,79,73" concept="1" />
-      <node id="7037083547576022988" at="79,73,80,57" concept="5" />
-      <node id="7037083547576022988" at="81,35,82,82" concept="5" />
-      <node id="7037083547576022988" at="82,82,83,112" concept="6" />
-      <node id="7037083547576022988" at="84,10,85,22" concept="6" />
-      <node id="7037083547576022977" at="87,91,88,99" concept="5" />
-      <node id="7037083547576022977" at="88,99,89,50" concept="1" />
-      <node id="7037083547576022977" at="89,50,90,34" concept="5" />
-      <node id="7037083547576022977" at="90,34,91,52" concept="1" />
-      <node id="7037083547576022977" at="91,52,92,40" concept="1" />
-      <node id="7037083547576022977" at="92,40,93,83" concept="1" />
-      <node id="7037083547576022977" at="93,83,94,83" concept="1" />
-      <node id="7037083547576022977" at="94,83,95,22" concept="6" />
-      <node id="259833884788783340" at="97,98,98,180" concept="6" />
-      <node id="259833884788783352" at="100,90,101,88" concept="5" />
-      <node id="259833884788783352" at="101,88,102,49" concept="1" />
-      <node id="259833884788783352" at="102,49,103,34" concept="5" />
-      <node id="259833884788783352" at="103,34,104,66" concept="1" />
-      <node id="259833884788783352" at="104,66,105,40" concept="1" />
-      <node id="259833884788783352" at="105,40,106,34" concept="1" />
-      <node id="259833884788783352" at="106,34,107,22" concept="6" />
-      <node id="259833884788783354" at="109,90,110,82" concept="5" />
-      <node id="259833884788783354" at="110,82,111,30" concept="1" />
-      <node id="259833884788783354" at="111,30,112,43" concept="1" />
-      <node id="259833884788783354" at="112,43,113,26" concept="5" />
-      <node id="259833884788783354" at="113,26,114,58" concept="1" />
-      <node id="259833884788783354" at="114,58,115,43" concept="1" />
-      <node id="259833884788783354" at="115,43,116,73" concept="1" />
-      <node id="259833884788783354" at="116,73,117,57" concept="5" />
-      <node id="259833884788783354" at="118,35,119,82" concept="5" />
-      <node id="259833884788783354" at="119,82,120,112" concept="6" />
-      <node id="259833884788783354" at="121,10,122,22" concept="6" />
-      <node id="7037083547576032045" at="124,88,125,86" concept="5" />
-      <node id="7037083547576032045" at="125,86,126,47" concept="1" />
-      <node id="7037083547576032045" at="126,47,127,34" concept="5" />
-      <node id="7037083547576032045" at="127,34,128,52" concept="1" />
-      <node id="7037083547576032045" at="128,52,129,40" concept="1" />
-      <node id="7037083547576032045" at="129,40,130,34" concept="1" />
-      <node id="7037083547576032045" at="130,34,131,22" concept="6" />
-      <node id="7037083547576022977" at="133,90,134,99" concept="5" />
-      <node id="7037083547576022977" at="134,99,135,49" concept="1" />
-      <node id="7037083547576022977" at="135,49,136,34" concept="5" />
-      <node id="7037083547576022977" at="136,34,137,52" concept="1" />
-      <node id="7037083547576022977" at="137,52,138,40" concept="1" />
-      <node id="7037083547576022977" at="138,40,139,84" concept="1" />
-      <node id="7037083547576022977" at="139,84,140,85" concept="1" />
-      <node id="7037083547576022977" at="140,85,141,22" concept="6" />
-      <node id="6550182048787568306" at="143,91,144,78" concept="5" />
-      <node id="6550182048787568306" at="144,78,145,22" concept="6" />
-      <node id="7037083547576022977" at="147,92,148,126" concept="5" />
-      <node id="7037083547576022977" at="148,126,149,108" concept="5" />
-      <node id="7037083547576022977" at="149,108,150,50" concept="1" />
-      <node id="7037083547576022977" at="150,50,151,49" concept="1" />
-      <node id="7037083547576022977" at="151,49,152,22" concept="6" />
-      <node id="7037083547576022977" at="155,102,156,50" concept="9" />
-      <node id="7037083547576022977" at="158,66,159,41" concept="5" />
-      <node id="7037083547576022977" at="159,41,160,93" concept="6" />
-      <node id="7037083547576022977" at="162,86,163,80" concept="5" />
-      <node id="7037083547576022977" at="163,80,164,95" concept="1" />
-      <node id="7037083547576022977" at="164,95,165,25" concept="6" />
-      <node id="7037083547576022977" at="167,68,168,34" concept="5" />
-      <node id="7037083547576022977" at="168,34,169,55" concept="1" />
-      <node id="7037083547576022977" at="169,55,170,87" concept="1" />
-      <node id="7037083547576022977" at="170,87,171,23" concept="6" />
-      <node id="7037083547576022977" at="174,96,175,134" concept="1" />
-      <node id="7037083547576022977" at="176,34,177,142" concept="1" />
-      <node id="7037083547576022977" at="177,142,178,146" concept="1" />
-      <node id="7037083547576022977" at="180,122,181,396" concept="1" />
-      <node id="6550182048787568300" at="186,88,187,86" concept="5" />
-      <node id="6550182048787568300" at="187,86,188,47" concept="1" />
-      <node id="6550182048787568300" at="188,47,189,34" concept="5" />
-      <node id="6550182048787568300" at="189,34,190,52" concept="1" />
-      <node id="6550182048787568300" at="190,52,191,40" concept="1" />
-      <node id="6550182048787568300" at="191,40,192,34" concept="1" />
-      <node id="6550182048787568300" at="192,34,193,22" concept="6" />
-      <node id="7037083547576022977" at="195,87,196,250" concept="5" />
-      <node id="7037083547576022977" at="196,250,197,33" concept="6" />
-      <node id="7037083547576022977" at="200,121,201,49" concept="9" />
-      <node id="7037083547576022977" at="203,55,204,59" concept="5" />
-      <node id="7037083547576022977" at="204,59,205,41" concept="1" />
-      <node id="7037083547576022977" at="205,41,206,24" concept="6" />
-      <node id="7037083547576022977" at="209,118,210,383" concept="1" />
-      <node id="7037083547576022977" at="212,41,213,38" concept="1" />
-      <node id="7037083547576022977" at="217,44,218,54" concept="5" />
-      <node id="7037083547576022977" at="218,54,219,44" concept="1" />
-      <node id="7037083547576022977" at="219,44,220,0" concept="7" />
-      <node id="7037083547576022977" at="220,0,221,40" concept="1" />
-      <node id="7037083547576022977" at="221,40,222,24" concept="6" />
-      <node id="7037083547576022977" at="224,40,225,28" concept="6" />
-      <node id="7037083547576022977" at="228,91,229,99" concept="5" />
-      <node id="7037083547576022977" at="229,99,230,50" concept="1" />
-      <node id="7037083547576022977" at="230,50,231,28" concept="1" />
-      <node id="7037083547576022977" at="231,28,232,81" concept="1" />
-      <node id="7037083547576022977" at="232,81,233,81" concept="1" />
-      <node id="7037083547576022977" at="233,81,234,22" concept="6" />
-      <node id="259833884788781946" at="236,88,237,91" concept="5" />
-      <node id="259833884788781946" at="237,91,238,47" concept="1" />
-      <node id="259833884788781946" at="238,47,239,34" concept="1" />
-      <node id="259833884788781946" at="239,34,240,22" concept="6" />
-      <node id="259833884788781944" at="242,88,243,82" concept="5" />
-      <node id="259833884788781944" at="243,82,244,30" concept="1" />
-      <node id="259833884788781944" at="244,30,245,43" concept="1" />
-      <node id="259833884788781944" at="245,43,246,26" concept="5" />
-      <node id="259833884788781944" at="246,26,247,58" concept="1" />
-      <node id="259833884788781944" at="247,58,248,45" concept="1" />
-      <node id="259833884788781944" at="248,45,249,73" concept="1" />
-      <node id="259833884788781944" at="249,73,250,57" concept="5" />
-      <node id="259833884788781944" at="251,35,252,82" concept="5" />
-      <node id="259833884788781944" at="252,82,253,112" concept="6" />
-      <node id="259833884788781944" at="254,10,255,22" concept="6" />
-      <node id="259833884788783351" at="257,55,258,43" concept="6" />
-      <node id="7037083547576022977" at="35,0,38,0" concept="4" trace="createEditorCell#(Ljetbrains/mps/openapi/editor/EditorContext;Lorg/jetbrains/mps/openapi/model/SNode;)Ljetbrains/mps/openapi/editor/cells/EditorCell;" />
-      <node id="7037083547576022977" at="38,0,41,0" concept="4" trace="createInspectedCell#(Ljetbrains/mps/openapi/editor/EditorContext;Lorg/jetbrains/mps/openapi/model/SNode;)Ljetbrains/mps/openapi/editor/cells/EditorCell;" />
-      <node id="7037083547576022977" at="59,82,62,5" concept="3" />
-      <node id="259833884788781952" at="97,0,100,0" concept="8" trace="renderingCondition_bndx6c_a2a0#(Lorg/jetbrains/mps/openapi/model/SNode;Ljetbrains/mps/openapi/editor/EditorContext;)Z" />
-      <node id="7037083547576022977" at="155,0,158,0" concept="0" trace="parameterListHandler_bndx6c_b2a#(Lorg/jetbrains/mps/openapi/model/SNode;Ljava/lang/String;Ljetbrains/mps/openapi/editor/EditorContext;)V" />
-      <node id="7037083547576022977" at="179,9,182,9" concept="3" />
-      <node id="7037083547576022977" at="200,0,203,0" concept="0" trace="executeSingleRoleHandler_bndx6c_e0#(Lorg/jetbrains/mps/openapi/model/SNode;Lorg/jetbrains/mps/openapi/language/SContainmentLink;Ljetbrains/mps/openapi/editor/EditorContext;)V" />
-      <node id="7037083547576022977" at="208,70,211,7" concept="3" />
-      <node id="7037083547576022977" at="211,7,214,7" concept="3" />
-      <node id="7037083547576022977" at="224,0,227,0" concept="4" trace="getNoTargetText#()Ljava/lang/String;" />
-      <node id="259833884788783351" at="257,0,260,0" concept="8" trace="isNotEmptyString#(Ljava/lang/String;)Z" />
-      <node id="6550182048787568306" at="143,0,147,0" concept="4" trace="createIndentCell_bndx6c_a2a#(Ljetbrains/mps/openapi/editor/EditorContext;Lorg/jetbrains/mps/openapi/model/SNode;)Ljetbrains/mps/openapi/editor/cells/EditorCell;" />
-      <node id="7037083547576022977" at="158,0,162,0" concept="4" trace="createNodeToInsert#(Ljetbrains/mps/openapi/editor/EditorContext;)Lorg/jetbrains/mps/openapi/model/SNode;" />
-      <node id="7037083547576022977" at="175,134,179,9" concept="3" />
-      <node id="7037083547576022977" at="195,0,199,0" concept="4" trace="createRefNode_bndx6c_e0#(Ljetbrains/mps/openapi/editor/EditorContext;Lorg/jetbrains/mps/openapi/model/SNode;)Ljetbrains/mps/openapi/editor/cells/EditorCell;" />
-      <node id="7037083547576022988" at="80,57,85,22" concept="3" />
-      <node id="259833884788783354" at="117,57,122,22" concept="3" />
-      <node id="7037083547576022977" at="162,0,167,0" concept="4" trace="createNodeCell#(Ljetbrains/mps/openapi/editor/EditorContext;Lorg/jetbrains/mps/openapi/model/SNode;)Ljetbrains/mps/openapi/editor/cells/EditorCell;" />
-      <node id="7037083547576022977" at="203,0,208,0" concept="4" trace="createChildCell#(Lorg/jetbrains/mps/openapi/model/SNode;)Ljetbrains/mps/openapi/editor/cells/EditorCell;" />
-      <node id="259833884788781944" at="250,57,255,22" concept="3" />
-      <node id="7037083547576022977" at="167,0,173,0" concept="4" trace="createEmptyCell#(Ljetbrains/mps/openapi/editor/EditorContext;)Ljetbrains/mps/openapi/editor/cells/EditorCell;" />
-      <node id="259833884788781946" at="236,0,242,0" concept="4" trace="createConstant_bndx6c_a0#(Ljetbrains/mps/openapi/editor/EditorContext;Lorg/jetbrains/mps/openapi/model/SNode;)Ljetbrains/mps/openapi/editor/cells/EditorCell;" />
-      <node id="2886182022232400557" at="65,0,72,0" concept="4" trace="createComponent_bndx6c_a0a#(Ljetbrains/mps/openapi/editor/EditorContext;Lorg/jetbrains/mps/openapi/model/SNode;)Ljetbrains/mps/openapi/editor/cells/EditorCell;" />
-      <node id="7037083547576022977" at="147,0,154,0" concept="4" trace="createRefNodeList_bndx6c_b2a#(Ljetbrains/mps/openapi/editor/EditorContext;Lorg/jetbrains/mps/openapi/model/SNode;)Ljetbrains/mps/openapi/editor/cells/EditorCell;" />
-      <node id="7037083547576022977" at="208,0,216,0" concept="4" trace="installCellInfo#(Lorg/jetbrains/mps/openapi/model/SNode;Ljetbrains/mps/openapi/editor/cells/EditorCell;)V" />
-      <node id="7037083547576022977" at="216,0,224,0" concept="4" trace="createEmptyCell#()Ljetbrains/mps/openapi/editor/cells/EditorCell;" />
-      <node id="7037083547576022977" at="228,0,236,0" concept="4" trace="createCollection_bndx6c_a_0#(Ljetbrains/mps/openapi/editor/EditorContext;Lorg/jetbrains/mps/openapi/model/SNode;)Ljetbrains/mps/openapi/editor/cells/EditorCell;" />
-      <node id="259833884788783352" at="100,0,109,0" concept="4" trace="createConstant_bndx6c_a2a0#(Ljetbrains/mps/openapi/editor/EditorContext;Lorg/jetbrains/mps/openapi/model/SNode;)Ljetbrains/mps/openapi/editor/cells/EditorCell;" />
-      <node id="7037083547576032045" at="124,0,133,0" concept="4" trace="createConstant_bndx6c_b0#(Ljetbrains/mps/openapi/editor/EditorContext;Lorg/jetbrains/mps/openapi/model/SNode;)Ljetbrains/mps/openapi/editor/cells/EditorCell;" />
-      <node id="6550182048787568300" at="186,0,195,0" concept="4" trace="createConstant_bndx6c_d0#(Ljetbrains/mps/openapi/editor/EditorContext;Lorg/jetbrains/mps/openapi/model/SNode;)Ljetbrains/mps/openapi/editor/cells/EditorCell;" />
-      <node id="7037083547576022977" at="87,0,97,0" concept="4" trace="createCollection_bndx6c_c0a#(Ljetbrains/mps/openapi/editor/EditorContext;Lorg/jetbrains/mps/openapi/model/SNode;)Ljetbrains/mps/openapi/editor/cells/EditorCell;" />
-      <node id="7037083547576022977" at="133,0,143,0" concept="4" trace="createCollection_bndx6c_c0#(Ljetbrains/mps/openapi/editor/EditorContext;Lorg/jetbrains/mps/openapi/model/SNode;)Ljetbrains/mps/openapi/editor/cells/EditorCell;" />
-      <node id="7037083547576022977" at="173,132,183,7" concept="3" />
-      <node id="7037083547576022977" at="41,0,52,0" concept="4" trace="createCollection_bndx6c_a#(Ljetbrains/mps/openapi/editor/EditorContext;Lorg/jetbrains/mps/openapi/model/SNode;)Ljetbrains/mps/openapi/editor/cells/EditorCell;" />
-      <node id="7037083547576022977" at="173,0,185,0" concept="4" trace="installElementCellActions#(Lorg/jetbrains/mps/openapi/model/SNode;Lorg/jetbrains/mps/openapi/model/SNode;Ljetbrains/mps/openapi/editor/cells/EditorCell;Ljetbrains/mps/openapi/editor/EditorContext;)V" />
-      <node id="7037083547576022977" at="52,0,65,0" concept="4" trace="createCollection_bndx6c_a0#(Ljetbrains/mps/openapi/editor/EditorContext;Lorg/jetbrains/mps/openapi/model/SNode;)Ljetbrains/mps/openapi/editor/cells/EditorCell;" />
-      <node id="7037083547576022988" at="72,0,87,0" concept="4" trace="createProperty_bndx6c_b0a#(Ljetbrains/mps/openapi/editor/EditorContext;Lorg/jetbrains/mps/openapi/model/SNode;)Ljetbrains/mps/openapi/editor/cells/EditorCell;" />
-      <node id="259833884788783354" at="109,0,124,0" concept="4" trace="createProperty_bndx6c_b2a0#(Ljetbrains/mps/openapi/editor/EditorContext;Lorg/jetbrains/mps/openapi/model/SNode;)Ljetbrains/mps/openapi/editor/cells/EditorCell;" />
-      <node id="259833884788781944" at="242,0,257,0" concept="4" trace="createProperty_bndx6c_b0#(Ljetbrains/mps/openapi/editor/EditorContext;Lorg/jetbrains/mps/openapi/model/SNode;)Ljetbrains/mps/openapi/editor/cells/EditorCell;" />
-      <scope id="7037083547576022977" at="35,79,36,63" />
-      <scope id="7037083547576022977" at="38,82,39,65" />
-      <scope id="7037083547576022977" at="60,62,61,86" />
-      <scope id="259833884788781953" at="97,98,98,180" />
-      <scope id="7037083547576022977" at="155,102,156,50" />
-      <scope id="7037083547576022977" at="180,122,181,396" />
-      <scope id="7037083547576022977" at="200,121,201,49" />
-      <scope id="7037083547576022977" at="209,118,210,383" />
-      <scope id="7037083547576022977" at="212,41,213,38" />
-      <scope id="7037083547576022977" at="224,40,225,28" />
-      <scope id="259833884788783351" at="257,55,258,43" />
-      <scope id="7037083547576022988" at="81,35,83,112">
-        <var name="manager" id="7037083547576022988" />
-      </scope>
-      <scope id="259833884788783354" at="118,35,120,112">
-        <var name="manager" id="259833884788783354" />
-      </scope>
-      <scope id="6550182048787568306" at="143,91,145,22">
-        <var name="editorCell" id="6550182048787568306" />
-      </scope>
-      <scope id="7037083547576022977" at="158,66,160,93">
-        <var name="listOwner" id="7037083547576022977" />
-      </scope>
-      <scope id="7037083547576022977" at="176,34,178,146" />
-      <scope id="7037083547576022977" at="195,87,197,33">
-        <var name="provider" id="7037083547576022977" />
-      </scope>
-      <scope id="259833884788781944" at="251,35,253,112">
-        <var name="manager" id="259833884788781944" />
-      </scope>
-      <scope id="7037083547576022977" at="35,0,38,0">
-        <var name="editorContext" id="7037083547576022977" />
-        <var name="node" id="7037083547576022977" />
-      </scope>
-      <scope id="7037083547576022977" at="38,0,41,0">
-        <var name="editorContext" id="7037083547576022977" />
-        <var name="node" id="7037083547576022977" />
-      </scope>
-      <scope id="259833884788781952" at="97,0,100,0">
-        <var name="editorContext" id="259833884788781952" />
-        <var name="node" id="259833884788781952" />
-      </scope>
-      <scope id="7037083547576022977" at="155,0,158,0">
->>>>>>> bd830ede
+      <scope id="7037083547576022977" at="169,0,172,0">
         <var name="childRole" id="7037083547576022977" />
         <var name="context" id="7037083547576022977" />
         <var name="ownerNode" id="7037083547576022977" />
       </scope>
-<<<<<<< HEAD
-      <scope id="7037083547576022977" at="174,0,177,0">
+      <scope id="7037083547576022977" at="172,0,175,0">
         <var name="editorContext" id="7037083547576022977" />
       </scope>
-      <scope id="7037083547576022977" at="177,57,180,25">
+      <scope id="7037083547576022977" at="175,57,178,25">
         <var name="elementCell" id="7037083547576022977" />
       </scope>
-      <scope id="7037083547576022977" at="215,0,218,0">
-=======
-      <scope id="7037083547576022977" at="162,86,165,25">
-        <var name="elementCell" id="7037083547576022977" />
-      </scope>
-      <scope id="7037083547576022977" at="200,0,203,0">
->>>>>>> bd830ede
+      <scope id="7037083547576022977" at="213,0,216,0">
         <var name="containmentLink" id="7037083547576022977" />
         <var name="context" id="7037083547576022977" />
         <var name="ownerNode" id="7037083547576022977" />
       </scope>
-<<<<<<< HEAD
-      <scope id="7037083547576022977" at="218,55,221,24">
+      <scope id="7037083547576022977" at="216,55,219,24">
         <var name="editorCell" id="7037083547576022977" />
       </scope>
-      <scope id="7037083547576022977" at="239,0,242,0" />
-      <scope id="259833884788783351" at="243,0,246,0">
+      <scope id="7037083547576022977" at="237,0,240,0" />
+      <scope id="259833884788783351" at="241,0,244,0">
         <var name="str" id="259833884788783351" />
       </scope>
       <scope id="7037083547576022977" at="39,0,43,0">
         <var name="context" id="7037083547576022977" />
         <var name="node" id="7037083547576022977" />
       </scope>
-      <scope id="6550182048787568306" at="159,0,163,0" />
-      <scope id="7037083547576022977" at="182,41,186,23">
+      <scope id="6550182048787568306" at="157,0,161,0" />
+      <scope id="7037083547576022977" at="180,41,184,23">
         <var name="emptyCell" id="7037083547576022977" />
-=======
-      <scope id="7037083547576022977" at="203,55,206,24">
-        <var name="editorCell" id="7037083547576022977" />
-      </scope>
-      <scope id="7037083547576022977" at="224,0,227,0" />
-      <scope id="259833884788783351" at="257,0,260,0">
-        <var name="str" id="259833884788783351" />
-      </scope>
-      <scope id="6550182048787568306" at="143,0,147,0">
-        <var name="editorContext" id="6550182048787568306" />
-        <var name="node" id="6550182048787568306" />
-      </scope>
-      <scope id="7037083547576022977" at="158,0,162,0">
-        <var name="editorContext" id="7037083547576022977" />
-      </scope>
-      <scope id="7037083547576022977" at="167,68,171,23">
-        <var name="emptyCell" id="7037083547576022977" />
-      </scope>
-      <scope id="7037083547576022977" at="195,0,199,0">
-        <var name="editorContext" id="7037083547576022977" />
-        <var name="node" id="7037083547576022977" />
-      </scope>
-      <scope id="259833884788781946" at="236,88,240,22">
-        <var name="editorCell" id="259833884788781946" />
->>>>>>> bd830ede
-      </scope>
-      <scope id="7037083547576022977" at="210,0,214,0" />
+      </scope>
+      <scope id="7037083547576022977" at="208,0,212,0" />
       <scope id="7037083547576022977" at="44,0,49,0" />
       <scope id="2886182022232400557" at="79,51,84,22">
         <var name="editorCell" id="2886182022232400557" />
         <var name="style" id="2886182022232400557" />
       </scope>
-<<<<<<< HEAD
-      <scope id="7037083547576022977" at="163,53,168,22">
+      <scope id="7037083547576022977" at="161,53,166,22">
         <var name="editorCell" id="7037083547576022977" />
         <var name="handler" id="7037083547576022977" />
       </scope>
-      <scope id="7037083547576022977" at="177,0,182,0">
+      <scope id="7037083547576022977" at="175,0,180,0">
         <var name="elementNode" id="7037083547576022977" />
       </scope>
-      <scope id="7037083547576022977" at="218,0,223,0">
+      <scope id="7037083547576022977" at="216,0,221,0">
         <var name="child" id="7037083547576022977" />
       </scope>
-      <scope id="7037083547576022977" at="232,44,237,24">
+      <scope id="7037083547576022977" at="230,44,235,24">
         <var name="editorCell" id="7037083547576022977" />
       </scope>
-      <scope id="7037083547576022977" at="182,0,188,0" />
-      <scope id="7037083547576022977" at="223,70,229,7" />
+      <scope id="7037083547576022977" at="180,0,186,0" />
+      <scope id="7037083547576022977" at="221,70,227,7" />
       <scope id="2886182022232400557" at="79,0,86,0" />
-      <scope id="259833884788783352" at="115,51,122,22">
+      <scope id="259833884788783352" at="114,51,121,22">
         <var name="editorCell" id="259833884788783352" />
         <var name="style" id="259833884788783352" />
       </scope>
-      <scope id="7037083547576032045" at="140,49,147,22">
+      <scope id="7037083547576032045" at="138,49,145,22">
         <var name="editorCell" id="7037083547576032045" />
         <var name="style" id="7037083547576032045" />
       </scope>
-      <scope id="7037083547576022977" at="163,0,170,0" />
-      <scope id="6550182048787568300" at="201,49,208,22">
+      <scope id="7037083547576022977" at="161,0,168,0" />
+      <scope id="6550182048787568300" at="199,49,206,22">
         <var name="editorCell" id="6550182048787568300" />
         <var name="style" id="6550182048787568300" />
       </scope>
-      <scope id="7037083547576022977" at="102,52,110,22">
+      <scope id="7037083547576022977" at="101,52,109,22">
         <var name="editorCell" id="7037083547576022977" />
         <var name="style" id="7037083547576022977" />
       </scope>
-      <scope id="7037083547576022977" at="149,51,157,22">
+      <scope id="7037083547576022977" at="147,51,155,22">
         <var name="editorCell" id="7037083547576022977" />
         <var name="style" id="7037083547576022977" />
       </scope>
-      <scope id="7037083547576022977" at="189,96,197,9" />
-      <scope id="7037083547576022977" at="223,0,231,0">
+      <scope id="7037083547576022977" at="187,96,195,9" />
+      <scope id="7037083547576022977" at="221,0,229,0">
         <var name="child" id="7037083547576022977" />
         <var name="editorCell" id="7037083547576022977" />
       </scope>
-      <scope id="7037083547576022977" at="231,0,239,0" />
-      <scope id="259833884788783352" at="115,0,124,0" />
-      <scope id="7037083547576032045" at="140,0,149,0" />
-      <scope id="6550182048787568300" at="201,0,210,0" />
+      <scope id="7037083547576022977" at="229,0,237,0" />
+      <scope id="259833884788783352" at="114,0,123,0" />
+      <scope id="7037083547576032045" at="138,0,147,0" />
+      <scope id="6550182048787568300" at="199,0,208,0" />
       <scope id="7037083547576022977" at="54,50,64,22">
         <var name="editorCell" id="7037083547576022977" />
       </scope>
-      <scope id="7037083547576022977" at="102,0,112,0" />
-      <scope id="7037083547576022977" at="149,0,159,0" />
-      <scope id="7037083547576022977" at="188,86,198,7" />
+      <scope id="7037083547576022977" at="101,0,111,0" />
+      <scope id="7037083547576022977" at="147,0,157,0" />
+      <scope id="7037083547576022977" at="186,86,196,7" />
       <scope id="7037083547576022977" at="66,51,77,22">
         <var name="editorCell" id="7037083547576022977" />
         <var name="style" id="7037083547576022977" />
       </scope>
       <scope id="7037083547576022977" at="54,0,66,0" />
-      <scope id="7037083547576022977" at="188,0,200,0">
-=======
-      <scope id="7037083547576022977" at="147,92,152,22">
-        <var name="editorCell" id="7037083547576022977" />
-        <var name="handler" id="7037083547576022977" />
-      </scope>
-      <scope id="7037083547576022977" at="162,0,167,0">
-        <var name="editorContext" id="7037083547576022977" />
-        <var name="elementNode" id="7037083547576022977" />
-      </scope>
-      <scope id="7037083547576022977" at="203,0,208,0">
-        <var name="child" id="7037083547576022977" />
-      </scope>
-      <scope id="7037083547576022977" at="217,44,222,24">
-        <var name="editorCell" id="7037083547576022977" />
-      </scope>
-      <scope id="7037083547576022977" at="167,0,173,0">
-        <var name="editorContext" id="7037083547576022977" />
-      </scope>
-      <scope id="7037083547576022977" at="208,70,214,7" />
-      <scope id="7037083547576022977" at="228,91,234,22">
-        <var name="editorCell" id="7037083547576022977" />
-      </scope>
-      <scope id="259833884788781946" at="236,0,242,0">
-        <var name="editorContext" id="259833884788781946" />
-        <var name="node" id="259833884788781946" />
-      </scope>
-      <scope id="2886182022232400557" at="65,0,72,0">
-        <var name="editorContext" id="2886182022232400557" />
-        <var name="node" id="2886182022232400557" />
-      </scope>
-      <scope id="259833884788783352" at="100,90,107,22">
-        <var name="editorCell" id="259833884788783352" />
-        <var name="style" id="259833884788783352" />
-      </scope>
-      <scope id="7037083547576032045" at="124,88,131,22">
-        <var name="editorCell" id="7037083547576032045" />
-        <var name="style" id="7037083547576032045" />
-      </scope>
-      <scope id="7037083547576022977" at="147,0,154,0">
-        <var name="editorContext" id="7037083547576022977" />
-        <var name="node" id="7037083547576022977" />
-      </scope>
-      <scope id="6550182048787568300" at="186,88,193,22">
-        <var name="editorCell" id="6550182048787568300" />
-        <var name="style" id="6550182048787568300" />
-      </scope>
-      <scope id="7037083547576022977" at="87,91,95,22">
-        <var name="editorCell" id="7037083547576022977" />
-        <var name="style" id="7037083547576022977" />
-      </scope>
-      <scope id="7037083547576022977" at="133,90,141,22">
-        <var name="editorCell" id="7037083547576022977" />
-        <var name="style" id="7037083547576022977" />
-      </scope>
-      <scope id="7037083547576022977" at="174,96,182,9" />
-      <scope id="7037083547576022977" at="208,0,216,0">
-        <var name="child" id="7037083547576022977" />
-        <var name="editorCell" id="7037083547576022977" />
-      </scope>
-      <scope id="7037083547576022977" at="216,0,224,0" />
-      <scope id="7037083547576022977" at="228,0,236,0">
-        <var name="editorContext" id="7037083547576022977" />
-        <var name="node" id="7037083547576022977" />
-      </scope>
-      <scope id="7037083547576022977" at="41,89,50,22">
-        <var name="editorCell" id="7037083547576022977" />
-      </scope>
-      <scope id="259833884788783352" at="100,0,109,0">
-        <var name="editorContext" id="259833884788783352" />
-        <var name="node" id="259833884788783352" />
-      </scope>
-      <scope id="7037083547576032045" at="124,0,133,0">
-        <var name="editorContext" id="7037083547576032045" />
-        <var name="node" id="7037083547576032045" />
-      </scope>
-      <scope id="6550182048787568300" at="186,0,195,0">
-        <var name="editorContext" id="6550182048787568300" />
-        <var name="node" id="6550182048787568300" />
-      </scope>
-      <scope id="7037083547576022977" at="87,0,97,0">
-        <var name="editorContext" id="7037083547576022977" />
-        <var name="node" id="7037083547576022977" />
-      </scope>
-      <scope id="7037083547576022977" at="133,0,143,0">
-        <var name="editorContext" id="7037083547576022977" />
-        <var name="node" id="7037083547576022977" />
-      </scope>
-      <scope id="7037083547576022977" at="173,132,183,7" />
-      <scope id="7037083547576022977" at="41,0,52,0">
-        <var name="editorContext" id="7037083547576022977" />
-        <var name="node" id="7037083547576022977" />
-      </scope>
-      <scope id="7037083547576022977" at="52,90,63,22">
-        <var name="editorCell" id="7037083547576022977" />
-        <var name="style" id="7037083547576022977" />
-      </scope>
-      <scope id="7037083547576022977" at="173,0,185,0">
-        <var name="editorContext" id="7037083547576022977" />
->>>>>>> bd830ede
+      <scope id="7037083547576022977" at="186,0,198,0">
         <var name="elementCell" id="7037083547576022977" />
         <var name="elementNode" id="7037083547576022977" />
       </scope>
-<<<<<<< HEAD
       <scope id="7037083547576022977" at="66,0,79,0" />
-      <scope id="7037083547576022988" at="86,50,100,22">
-=======
-      <scope id="7037083547576022977" at="52,0,65,0">
-        <var name="editorContext" id="7037083547576022977" />
-        <var name="node" id="7037083547576022977" />
-      </scope>
-      <scope id="7037083547576022988" at="72,89,85,22">
->>>>>>> bd830ede
+      <scope id="7037083547576022988" at="86,50,99,22">
         <var name="attributeConcept" id="7037083547576022988" />
         <var name="editorCell" id="7037083547576022988" />
         <var name="provider" id="7037083547576022988" />
       </scope>
-<<<<<<< HEAD
-      <scope id="259833884788783354" at="124,51,138,22">
-=======
-      <scope id="259833884788783354" at="109,90,122,22">
->>>>>>> bd830ede
+      <scope id="259833884788783354" at="123,51,136,22">
         <var name="attributeConcept" id="259833884788783354" />
         <var name="editorCell" id="259833884788783354" />
         <var name="provider" id="259833884788783354" />
       </scope>
-<<<<<<< HEAD
-      <scope id="7037083547576022988" at="86,0,102,0" />
-      <scope id="259833884788783354" at="124,0,140,0" />
-      <unit id="7037083547576022977" at="214,0,243,0" name="jetbrains.mps.execution.configurations.editor.BeforeTask_EditorBuilder_a$executeSingleRoleHandler_bndx6c_e0" />
-      <unit id="7037083547576022977" at="170,0,201,0" name="jetbrains.mps.execution.configurations.editor.BeforeTask_EditorBuilder_a$parameterListHandler_bndx6c_b2a" />
-      <unit id="7037083547576022977" at="35,0,247,0" name="jetbrains.mps.execution.configurations.editor.BeforeTask_EditorBuilder_a" />
+      <scope id="7037083547576022988" at="86,0,101,0" />
+      <scope id="259833884788783354" at="123,0,138,0" />
+      <unit id="7037083547576022977" at="212,0,241,0" name="jetbrains.mps.execution.configurations.editor.BeforeTask_EditorBuilder_a$executeSingleRoleHandler_bndx6c_e0" />
+      <unit id="7037083547576022977" at="168,0,199,0" name="jetbrains.mps.execution.configurations.editor.BeforeTask_EditorBuilder_a$parameterListHandler_bndx6c_b2a" />
+      <unit id="7037083547576022977" at="35,0,245,0" name="jetbrains.mps.execution.configurations.editor.BeforeTask_EditorBuilder_a" />
     </file>
     <file name="BeforeTask_InspectorBuilder_a.java">
       <node id="7037083547576022977" at="20,93,21,19" concept="10" />
@@ -5092,22 +3684,21 @@
       <node id="259833884788781944" at="55,63,56,45" concept="1" />
       <node id="259833884788781944" at="56,45,57,73" concept="1" />
       <node id="259833884788781944" at="57,73,58,57" concept="5" />
-      <node id="259833884788781944" at="58,57,59,59" concept="5" />
-      <node id="259833884788781944" at="60,35,61,87" concept="5" />
-      <node id="259833884788781944" at="61,87,62,94" concept="6" />
-      <node id="259833884788781944" at="63,10,64,22" concept="6" />
+      <node id="259833884788781944" at="59,35,60,87" concept="5" />
+      <node id="259833884788781944" at="60,87,61,112" concept="6" />
+      <node id="259833884788781944" at="62,10,63,22" concept="6" />
       <node id="7037083547576022977" at="17,0,19,0" concept="2" trace="myNode" />
       <node id="7037083547576022977" at="31,0,34,0" concept="4" trace="createCell#()Ljetbrains/mps/openapi/editor/cells/EditorCell;" />
       <node id="7037083547576022977" at="20,0,24,0" concept="0" trace="BeforeTask_InspectorBuilder_a#(Ljetbrains/mps/openapi/editor/EditorContext;Lorg/jetbrains/mps/openapi/model/SNode;)V" />
       <node id="7037083547576022977" at="25,0,30,0" concept="4" trace="getNode#()Lorg/jetbrains/mps/openapi/model/SNode;" />
-      <node id="259833884788781944" at="59,59,64,22" concept="3" />
+      <node id="259833884788781944" at="58,57,63,22" concept="3" />
       <node id="259833884788781946" at="44,0,50,0" concept="4" trace="createConstant_bndx6c_a0#()Ljetbrains/mps/openapi/editor/cells/EditorCell;" />
       <node id="7037083547576022977" at="35,0,44,0" concept="4" trace="createCollection_bndx6c_a_0#()Ljetbrains/mps/openapi/editor/cells/EditorCell;" />
-      <node id="259833884788781944" at="50,0,66,0" concept="4" trace="createProperty_bndx6c_b0#()Ljetbrains/mps/openapi/editor/cells/EditorCell;" />
+      <node id="259833884788781944" at="50,0,65,0" concept="4" trace="createProperty_bndx6c_b0#()Ljetbrains/mps/openapi/editor/cells/EditorCell;" />
       <scope id="7037083547576022977" at="27,26,28,18" />
       <scope id="7037083547576022977" at="31,39,32,41" />
       <scope id="7037083547576022977" at="20,93,22,18" />
-      <scope id="259833884788781944" at="60,35,62,94">
+      <scope id="259833884788781944" at="59,35,61,112">
         <var name="manager" id="259833884788781944" />
       </scope>
       <scope id="7037083547576022977" at="31,0,34,0" />
@@ -5124,34 +3715,13 @@
         <var name="editorCell" id="7037083547576022977" />
       </scope>
       <scope id="7037083547576022977" at="35,0,44,0" />
-      <scope id="259833884788781944" at="50,49,64,22">
-=======
-      <scope id="259833884788781944" at="242,88,255,22">
->>>>>>> bd830ede
+      <scope id="259833884788781944" at="50,49,63,22">
         <var name="attributeConcept" id="259833884788781944" />
         <var name="editorCell" id="259833884788781944" />
         <var name="provider" id="259833884788781944" />
       </scope>
-<<<<<<< HEAD
-      <scope id="259833884788781944" at="50,0,66,0" />
-      <unit id="7037083547576022977" at="16,0,67,0" name="jetbrains.mps.execution.configurations.editor.BeforeTask_InspectorBuilder_a" />
-=======
-      <scope id="7037083547576022988" at="72,0,87,0">
-        <var name="editorContext" id="7037083547576022988" />
-        <var name="node" id="7037083547576022988" />
-      </scope>
-      <scope id="259833884788783354" at="109,0,124,0">
-        <var name="editorContext" id="259833884788783354" />
-        <var name="node" id="259833884788783354" />
-      </scope>
-      <scope id="259833884788781944" at="242,0,257,0">
-        <var name="editorContext" id="259833884788781944" />
-        <var name="node" id="259833884788781944" />
-      </scope>
-      <unit id="7037083547576022977" at="199,0,228,0" name="jetbrains.mps.execution.configurations.editor.BeforeTask_Editor$executeSingleRoleHandler_bndx6c_e0" />
-      <unit id="7037083547576022977" at="154,0,186,0" name="jetbrains.mps.execution.configurations.editor.BeforeTask_Editor$parameterListHandler_bndx6c_b2a" />
-      <unit id="7037083547576022977" at="34,0,261,0" name="jetbrains.mps.execution.configurations.editor.BeforeTask_Editor" />
->>>>>>> bd830ede
+      <scope id="259833884788781944" at="50,0,65,0" />
+      <unit id="7037083547576022977" at="16,0,66,0" name="jetbrains.mps.execution.configurations.editor.BeforeTask_InspectorBuilder_a" />
     </file>
   </root>
   <root nodeRef="r:7d438dd6-fddd-4f98-b0ae-eed9d2bebdce(jetbrains.mps.execution.configurations.editor)/7301162575811126896">
@@ -5205,7 +3775,6 @@
   </root>
   <root nodeRef="r:7d438dd6-fddd-4f98-b0ae-eed9d2bebdce(jetbrains.mps.execution.configurations.editor)/7301162575811126915">
     <file name="NodeSource_Editor.java">
-<<<<<<< HEAD
       <node id="7301162575811126915" at="11,79,12,76" concept="6" />
       <node id="7301162575811126915" at="11,0,14,0" concept="4" trace="createEditorCell#(Ljetbrains/mps/openapi/editor/EditorContext;Lorg/jetbrains/mps/openapi/model/SNode;)Ljetbrains/mps/openapi/editor/cells/EditorCell;" />
       <scope id="7301162575811126915" at="11,79,12,76" />
@@ -5253,199 +3822,101 @@
       <node id="7301162575811126915" at="80,40,81,36" concept="1" />
       <node id="7301162575811126915" at="82,5,83,73" concept="1" />
       <node id="7301162575811126915" at="83,73,84,57" concept="5" />
-      <node id="7301162575811126915" at="84,57,85,59" concept="5" />
-      <node id="7301162575811126915" at="86,35,87,87" concept="5" />
-      <node id="7301162575811126915" at="87,87,88,94" concept="6" />
-      <node id="7301162575811126915" at="89,10,90,22" concept="6" />
-      <node id="7301162575811126915" at="93,33,94,14" concept="10" />
-      <node id="7301162575811126915" at="96,69,97,57" concept="6" />
-      <node id="7301162575811126915" at="99,81,100,41" concept="7" />
-      <node id="7301162575811126915" at="100,41,101,118" concept="6" />
-      <node id="7301162575811126915" at="107,0,108,0" concept="2" trace="myReferencingNode" />
-      <node id="7301162575811126915" at="109,119,110,21" concept="10" />
-      <node id="7301162575811126915" at="110,21,111,42" concept="1" />
-      <node id="7301162575811126915" at="111,42,112,20" concept="1" />
-      <node id="7301162575811126915" at="115,41,116,42" concept="6" />
-      <node id="7301162575811126915" at="121,28,122,20" concept="6" />
-      <node id="7301162575811126925" at="125,53,126,91" concept="5" />
-      <node id="7301162575811126925" at="126,91,127,31" concept="1" />
-      <node id="7301162575811126925" at="127,31,128,44" concept="1" />
-      <node id="7301162575811126925" at="128,44,129,33" concept="1" />
-      <node id="7301162575811126925" at="129,33,130,28" concept="5" />
-      <node id="7301162575811126925" at="130,28,131,65" concept="1" />
-      <node id="7301162575811126925" at="131,65,132,44" concept="1" />
-      <node id="7301162575811126925" at="132,44,133,75" concept="1" />
-      <node id="7301162575811126925" at="133,75,134,59" concept="5" />
-      <node id="7301162575811126925" at="134,59,135,61" concept="5" />
-      <node id="7301162575811126925" at="136,37,137,89" concept="5" />
-      <node id="7301162575811126925" at="137,89,138,96" concept="6" />
-      <node id="7301162575811126925" at="139,12,140,24" concept="6" />
-      <node id="7301162575811126929" at="143,49,144,94" concept="5" />
-      <node id="7301162575811126929" at="144,94,145,47" concept="1" />
-      <node id="7301162575811126929" at="145,47,146,34" concept="5" />
-      <node id="7301162575811126929" at="146,34,147,92" concept="1" />
-      <node id="7301162575811126929" at="147,92,148,40" concept="1" />
-      <node id="7301162575811126929" at="148,40,149,34" concept="1" />
-      <node id="7301162575811126929" at="149,34,150,22" concept="6" />
+      <node id="7301162575811126915" at="85,35,86,87" concept="5" />
+      <node id="7301162575811126915" at="86,87,87,112" concept="6" />
+      <node id="7301162575811126915" at="88,10,89,22" concept="6" />
+      <node id="7301162575811126915" at="92,33,93,14" concept="10" />
+      <node id="7301162575811126915" at="95,69,96,57" concept="6" />
+      <node id="7301162575811126915" at="98,81,99,41" concept="7" />
+      <node id="7301162575811126915" at="99,41,100,118" concept="6" />
+      <node id="7301162575811126915" at="106,0,107,0" concept="2" trace="myReferencingNode" />
+      <node id="7301162575811126915" at="108,119,109,21" concept="10" />
+      <node id="7301162575811126915" at="109,21,110,42" concept="1" />
+      <node id="7301162575811126915" at="110,42,111,20" concept="1" />
+      <node id="7301162575811126915" at="114,41,115,42" concept="6" />
+      <node id="7301162575811126915" at="120,28,121,20" concept="6" />
+      <node id="7301162575811126925" at="124,53,125,91" concept="5" />
+      <node id="7301162575811126925" at="125,91,126,31" concept="1" />
+      <node id="7301162575811126925" at="126,31,127,44" concept="1" />
+      <node id="7301162575811126925" at="127,44,128,33" concept="1" />
+      <node id="7301162575811126925" at="128,33,129,28" concept="5" />
+      <node id="7301162575811126925" at="129,28,130,65" concept="1" />
+      <node id="7301162575811126925" at="130,65,131,44" concept="1" />
+      <node id="7301162575811126925" at="131,44,132,75" concept="1" />
+      <node id="7301162575811126925" at="132,75,133,59" concept="5" />
+      <node id="7301162575811126925" at="134,37,135,89" concept="5" />
+      <node id="7301162575811126925" at="135,89,136,114" concept="6" />
+      <node id="7301162575811126925" at="137,12,138,24" concept="6" />
+      <node id="7301162575811126929" at="141,49,142,94" concept="5" />
+      <node id="7301162575811126929" at="142,94,143,47" concept="1" />
+      <node id="7301162575811126929" at="143,47,144,34" concept="5" />
+      <node id="7301162575811126929" at="144,34,145,92" concept="1" />
+      <node id="7301162575811126929" at="145,92,146,40" concept="1" />
+      <node id="7301162575811126929" at="146,40,147,34" concept="1" />
+      <node id="7301162575811126929" at="147,34,148,22" concept="6" />
       <node id="7301162575811126915" at="25,0,27,0" concept="2" trace="myNode" />
-      <node id="7301162575811126915" at="105,0,107,0" concept="2" trace="myNode" />
+      <node id="7301162575811126915" at="104,0,106,0" concept="2" trace="myNode" />
       <node id="7301162575811126915" at="39,0,42,0" concept="4" trace="createCell#()Ljetbrains/mps/openapi/editor/cells/EditorCell;" />
-      <node id="7301162575811126915" at="93,0,96,0" concept="0" trace="_Inline_iqw32v_a2a#()V" />
-      <node id="7301162575811126915" at="96,0,99,0" concept="4" trace="createEditorCell#(Ljetbrains/mps/openapi/editor/EditorContext;)Ljetbrains/mps/openapi/editor/cells/EditorCell;" />
-      <node id="7301162575811126915" at="115,0,118,0" concept="4" trace="createCell#()Ljetbrains/mps/openapi/editor/cells/EditorCell;" />
+      <node id="7301162575811126915" at="92,0,95,0" concept="0" trace="_Inline_iqw32v_a2a#()V" />
+      <node id="7301162575811126915" at="95,0,98,0" concept="4" trace="createEditorCell#(Ljetbrains/mps/openapi/editor/EditorContext;)Ljetbrains/mps/openapi/editor/cells/EditorCell;" />
+      <node id="7301162575811126915" at="114,0,117,0" concept="4" trace="createCell#()Ljetbrains/mps/openapi/editor/cells/EditorCell;" />
       <node id="7301162575811126915" at="28,0,32,0" concept="0" trace="NodeSource_EditorBuilder_a#(Ljetbrains/mps/openapi/editor/EditorContext;Lorg/jetbrains/mps/openapi/model/SNode;)V" />
       <node id="7301162575811126915" at="78,63,82,5" concept="3" />
-      <node id="7301162575811126915" at="99,0,103,0" concept="4" trace="createEditorCell#(Ljetbrains/mps/openapi/editor/EditorContext;Lorg/jetbrains/mps/openapi/model/SNode;)Ljetbrains/mps/openapi/editor/cells/EditorCell;" />
+      <node id="7301162575811126915" at="98,0,102,0" concept="4" trace="createEditorCell#(Ljetbrains/mps/openapi/editor/EditorContext;Lorg/jetbrains/mps/openapi/model/SNode;)Ljetbrains/mps/openapi/editor/cells/EditorCell;" />
       <node id="7301162575811126915" at="33,0,38,0" concept="4" trace="getNode#()Lorg/jetbrains/mps/openapi/model/SNode;" />
-      <node id="7301162575811126915" at="85,59,90,22" concept="3" />
-      <node id="7301162575811126915" at="109,0,114,0" concept="0" trace="Inline_Builder_iqw32v_a2a#(Ljetbrains/mps/openapi/editor/EditorContext;Lorg/jetbrains/mps/openapi/model/SNode;Lorg/jetbrains/mps/openapi/model/SNode;)V" />
-      <node id="7301162575811126915" at="119,0,124,0" concept="4" trace="getNode#()Lorg/jetbrains/mps/openapi/model/SNode;" />
-      <node id="7301162575811126925" at="135,61,140,24" concept="3" />
+      <node id="7301162575811126915" at="84,57,89,22" concept="3" />
+      <node id="7301162575811126915" at="108,0,113,0" concept="0" trace="Inline_Builder_iqw32v_a2a#(Ljetbrains/mps/openapi/editor/EditorContext;Lorg/jetbrains/mps/openapi/model/SNode;Lorg/jetbrains/mps/openapi/model/SNode;)V" />
+      <node id="7301162575811126915" at="118,0,123,0" concept="4" trace="getNode#()Lorg/jetbrains/mps/openapi/model/SNode;" />
+      <node id="7301162575811126925" at="133,59,138,24" concept="3" />
       <node id="2886182022232400337" at="54,0,61,0" concept="4" trace="createComponent_iqw32v_a0#()Ljetbrains/mps/openapi/editor/cells/EditorCell;" />
-      <node id="7301162575811126929" at="143,0,152,0" concept="4" trace="createConstant_iqw32v_d0#()Ljetbrains/mps/openapi/editor/cells/EditorCell;" />
+      <node id="7301162575811126929" at="141,0,150,0" concept="4" trace="createConstant_iqw32v_d0#()Ljetbrains/mps/openapi/editor/cells/EditorCell;" />
       <node id="7301162575811126915" at="43,0,54,0" concept="4" trace="createCollection_iqw32v_a#()Ljetbrains/mps/openapi/editor/cells/EditorCell;" />
       <node id="7301162575811126927" at="61,0,72,0" concept="4" trace="createConstant_iqw32v_b0#()Ljetbrains/mps/openapi/editor/cells/EditorCell;" />
-      <node id="7301162575811126925" at="125,0,142,0" concept="4" trace="createProperty_iqw32v_a0c0#()Ljetbrains/mps/openapi/editor/cells/EditorCell;" />
-      <node id="7301162575811126915" at="72,0,92,0" concept="4" trace="createRefCell_iqw32v_c0#()Ljetbrains/mps/openapi/editor/cells/EditorCell;" />
+      <node id="7301162575811126925" at="124,0,140,0" concept="4" trace="createProperty_iqw32v_a0c0#()Ljetbrains/mps/openapi/editor/cells/EditorCell;" />
+      <node id="7301162575811126915" at="72,0,91,0" concept="4" trace="createRefCell_iqw32v_c0#()Ljetbrains/mps/openapi/editor/cells/EditorCell;" />
       <scope id="7301162575811126915" at="35,26,36,18" />
       <scope id="7301162575811126915" at="39,39,40,39" />
-      <scope id="7301162575811126915" at="93,33,94,14" />
-      <scope id="7301162575811126915" at="96,69,97,57" />
-      <scope id="7301162575811126915" at="115,41,116,42" />
-      <scope id="7301162575811126915" at="121,28,122,20" />
+      <scope id="7301162575811126915" at="92,33,93,14" />
+      <scope id="7301162575811126915" at="95,69,96,57" />
+      <scope id="7301162575811126915" at="114,41,115,42" />
+      <scope id="7301162575811126915" at="120,28,121,20" />
       <scope id="7301162575811126915" at="28,90,30,18" />
       <scope id="7301162575811126915" at="79,39,81,36" />
-      <scope id="7301162575811126915" at="86,35,88,94">
+      <scope id="7301162575811126915" at="85,35,87,112">
         <var name="manager" id="7301162575811126915" />
       </scope>
-      <scope id="7301162575811126915" at="99,81,101,118" />
-      <scope id="7301162575811126925" at="136,37,138,96">
-=======
-      <node id="7301162575811126915" at="22,79,23,63" concept="6" />
-      <node id="7301162575811126915" at="25,89,26,99" concept="5" />
-      <node id="7301162575811126915" at="26,99,27,48" concept="1" />
-      <node id="7301162575811126915" at="27,48,28,28" concept="1" />
-      <node id="7301162575811126915" at="28,28,29,82" concept="1" />
-      <node id="7301162575811126915" at="29,82,30,81" concept="1" />
-      <node id="7301162575811126915" at="30,81,31,80" concept="1" />
-      <node id="7301162575811126915" at="31,80,32,81" concept="1" />
-      <node id="7301162575811126915" at="32,81,33,22" concept="6" />
-      <node id="2886182022232400337" at="35,89,36,131" concept="5" />
-      <node id="2886182022232400337" at="36,131,37,34" concept="5" />
-      <node id="2886182022232400337" at="37,34,38,66" concept="1" />
-      <node id="2886182022232400337" at="38,66,39,40" concept="1" />
-      <node id="2886182022232400337" at="39,40,40,22" concept="6" />
-      <node id="7301162575811126927" at="42,88,43,87" concept="5" />
-      <node id="7301162575811126927" at="43,87,44,47" concept="1" />
-      <node id="7301162575811126927" at="44,47,45,34" concept="5" />
-      <node id="7301162575811126927" at="45,34,46,75" concept="1" />
-      <node id="7301162575811126927" at="46,75,47,58" concept="1" />
-      <node id="7301162575811126927" at="47,58,48,57" concept="1" />
-      <node id="7301162575811126927" at="48,57,49,40" concept="1" />
-      <node id="7301162575811126927" at="49,40,50,34" concept="1" />
-      <node id="7301162575811126927" at="50,34,51,22" concept="6" />
-      <node id="7301162575811126915" at="53,87,54,81" concept="5" />
-      <node id="7301162575811126915" at="54,81,55,32" concept="1" />
-      <node id="7301162575811126915" at="55,32,56,45" concept="1" />
-      <node id="7301162575811126915" at="56,45,57,26" concept="5" />
-      <node id="7301162575811126915" at="57,26,58,82" concept="1" />
-      <node id="7301162575811126915" at="58,82,59,58" concept="1" />
-      <node id="7301162575811126915" at="60,39,61,40" concept="1" />
-      <node id="7301162575811126915" at="61,40,62,36" concept="1" />
-      <node id="7301162575811126915" at="63,5,64,73" concept="1" />
-      <node id="7301162575811126915" at="64,73,65,57" concept="5" />
-      <node id="7301162575811126915" at="66,35,67,82" concept="5" />
-      <node id="7301162575811126915" at="67,82,68,112" concept="6" />
-      <node id="7301162575811126915" at="69,10,70,22" concept="6" />
-      <node id="7301162575811126923" at="73,33,74,14" concept="9" />
-      <node id="7301162575811126923" at="76,69,77,67" concept="6" />
-      <node id="7301162575811126923" at="79,81,80,66" concept="6" />
-      <node id="7301162575811126925" at="82,92,83,84" concept="5" />
-      <node id="7301162575811126925" at="83,84,84,31" concept="1" />
-      <node id="7301162575811126925" at="84,31,85,44" concept="1" />
-      <node id="7301162575811126925" at="85,44,86,33" concept="1" />
-      <node id="7301162575811126925" at="86,33,87,28" concept="5" />
-      <node id="7301162575811126925" at="87,28,88,60" concept="1" />
-      <node id="7301162575811126925" at="88,60,89,44" concept="1" />
-      <node id="7301162575811126925" at="89,44,90,75" concept="1" />
-      <node id="7301162575811126925" at="90,75,91,59" concept="5" />
-      <node id="7301162575811126925" at="92,37,93,84" concept="5" />
-      <node id="7301162575811126925" at="93,84,94,114" concept="6" />
-      <node id="7301162575811126925" at="95,12,96,24" concept="6" />
-      <node id="7301162575811126929" at="99,88,100,87" concept="5" />
-      <node id="7301162575811126929" at="100,87,101,47" concept="1" />
-      <node id="7301162575811126929" at="101,47,102,34" concept="5" />
-      <node id="7301162575811126929" at="102,34,103,76" concept="1" />
-      <node id="7301162575811126929" at="103,76,104,40" concept="1" />
-      <node id="7301162575811126929" at="104,40,105,34" concept="1" />
-      <node id="7301162575811126929" at="105,34,106,22" concept="6" />
-      <node id="7301162575811126915" at="22,0,25,0" concept="4" trace="createEditorCell#(Ljetbrains/mps/openapi/editor/EditorContext;Lorg/jetbrains/mps/openapi/model/SNode;)Ljetbrains/mps/openapi/editor/cells/EditorCell;" />
-      <node id="7301162575811126923" at="73,0,76,0" concept="0" trace="_Inline_iqw32v_a2a#()V" />
-      <node id="7301162575811126923" at="76,0,79,0" concept="4" trace="createEditorCell#(Ljetbrains/mps/openapi/editor/EditorContext;)Ljetbrains/mps/openapi/editor/cells/EditorCell;" />
-      <node id="7301162575811126923" at="79,0,82,0" concept="4" trace="createEditorCell#(Ljetbrains/mps/openapi/editor/EditorContext;Lorg/jetbrains/mps/openapi/model/SNode;)Ljetbrains/mps/openapi/editor/cells/EditorCell;" />
-      <node id="7301162575811126915" at="59,58,63,5" concept="3" />
-      <node id="7301162575811126915" at="65,57,70,22" concept="3" />
-      <node id="7301162575811126925" at="91,59,96,24" concept="3" />
-      <node id="2886182022232400337" at="35,0,42,0" concept="4" trace="createComponent_iqw32v_a0#(Ljetbrains/mps/openapi/editor/EditorContext;Lorg/jetbrains/mps/openapi/model/SNode;)Ljetbrains/mps/openapi/editor/cells/EditorCell;" />
-      <node id="7301162575811126929" at="99,0,108,0" concept="4" trace="createConstant_iqw32v_d0#(Ljetbrains/mps/openapi/editor/EditorContext;Lorg/jetbrains/mps/openapi/model/SNode;)Ljetbrains/mps/openapi/editor/cells/EditorCell;" />
-      <node id="7301162575811126915" at="25,0,35,0" concept="4" trace="createCollection_iqw32v_a#(Ljetbrains/mps/openapi/editor/EditorContext;Lorg/jetbrains/mps/openapi/model/SNode;)Ljetbrains/mps/openapi/editor/cells/EditorCell;" />
-      <node id="7301162575811126927" at="42,0,53,0" concept="4" trace="createConstant_iqw32v_b0#(Ljetbrains/mps/openapi/editor/EditorContext;Lorg/jetbrains/mps/openapi/model/SNode;)Ljetbrains/mps/openapi/editor/cells/EditorCell;" />
-      <node id="7301162575811126925" at="82,0,98,0" concept="4" trace="createProperty_iqw32v_a0c0#(Ljetbrains/mps/openapi/editor/EditorContext;Lorg/jetbrains/mps/openapi/model/SNode;)Ljetbrains/mps/openapi/editor/cells/EditorCell;" />
-      <node id="7301162575811126915" at="53,0,72,0" concept="4" trace="createRefCell_iqw32v_c0#(Ljetbrains/mps/openapi/editor/EditorContext;Lorg/jetbrains/mps/openapi/model/SNode;)Ljetbrains/mps/openapi/editor/cells/EditorCell;" />
-      <scope id="7301162575811126915" at="22,79,23,63" />
-      <scope id="7301162575811126923" at="73,33,74,14" />
-      <scope id="7301162575811126923" at="76,69,77,67" />
-      <scope id="7301162575811126923" at="79,81,80,66" />
-      <scope id="7301162575811126915" at="60,39,62,36" />
-      <scope id="7301162575811126915" at="66,35,68,112">
-        <var name="manager" id="7301162575811126915" />
-      </scope>
-      <scope id="7301162575811126925" at="92,37,94,114">
->>>>>>> bd830ede
+      <scope id="7301162575811126915" at="98,81,100,118" />
+      <scope id="7301162575811126925" at="134,37,136,114">
         <var name="manager" id="7301162575811126925" />
       </scope>
       <scope id="7301162575811126915" at="39,0,42,0" />
-      <scope id="7301162575811126915" at="93,0,96,0" />
-      <scope id="7301162575811126915" at="96,0,99,0">
+      <scope id="7301162575811126915" at="92,0,95,0" />
+      <scope id="7301162575811126915" at="95,0,98,0">
         <var name="editorContext" id="7301162575811126915" />
       </scope>
-<<<<<<< HEAD
-      <scope id="7301162575811126915" at="109,119,112,20" />
-      <scope id="7301162575811126915" at="115,0,118,0" />
+      <scope id="7301162575811126915" at="108,119,111,20" />
+      <scope id="7301162575811126915" at="114,0,117,0" />
       <scope id="7301162575811126915" at="28,0,32,0">
         <var name="context" id="7301162575811126915" />
         <var name="node" id="7301162575811126915" />
       </scope>
-      <scope id="7301162575811126915" at="99,0,103,0">
+      <scope id="7301162575811126915" at="98,0,102,0">
         <var name="editorContext" id="7301162575811126915" />
         <var name="node" id="7301162575811126915" />
-=======
-      <scope id="7301162575811126923" at="73,0,76,0" />
-      <scope id="7301162575811126923" at="76,0,79,0">
-        <var name="editorContext" id="7301162575811126923" />
-      </scope>
-      <scope id="7301162575811126923" at="79,0,82,0">
-        <var name="editorContext" id="7301162575811126923" />
-        <var name="node" id="7301162575811126923" />
->>>>>>> bd830ede
       </scope>
       <scope id="7301162575811126915" at="33,0,38,0" />
       <scope id="2886182022232400337" at="54,50,59,22">
         <var name="editorCell" id="2886182022232400337" />
         <var name="style" id="2886182022232400337" />
       </scope>
-      <scope id="7301162575811126915" at="109,0,114,0">
+      <scope id="7301162575811126915" at="108,0,113,0">
         <var name="context" id="7301162575811126915" />
         <var name="node" id="7301162575811126915" />
         <var name="referencingNode" id="7301162575811126915" />
       </scope>
-<<<<<<< HEAD
-      <scope id="7301162575811126915" at="119,0,124,0" />
+      <scope id="7301162575811126915" at="118,0,123,0" />
       <scope id="2886182022232400337" at="54,0,61,0" />
-      <scope id="7301162575811126929" at="143,49,150,22">
-=======
-      <scope id="7301162575811126929" at="99,88,106,22">
->>>>>>> bd830ede
+      <scope id="7301162575811126929" at="141,49,148,22">
         <var name="editorCell" id="7301162575811126929" />
         <var name="style" id="7301162575811126929" />
       </scope>
@@ -5456,62 +3927,28 @@
         <var name="editorCell" id="7301162575811126927" />
         <var name="style" id="7301162575811126927" />
       </scope>
-<<<<<<< HEAD
-      <scope id="7301162575811126929" at="143,0,152,0" />
+      <scope id="7301162575811126929" at="141,0,150,0" />
       <scope id="7301162575811126915" at="43,0,54,0" />
       <scope id="7301162575811126927" at="61,0,72,0" />
-      <scope id="7301162575811126925" at="125,53,140,24">
-=======
-      <scope id="7301162575811126929" at="99,0,108,0">
-        <var name="editorContext" id="7301162575811126929" />
-        <var name="node" id="7301162575811126929" />
-      </scope>
-      <scope id="7301162575811126915" at="25,0,35,0">
-        <var name="editorContext" id="7301162575811126915" />
-        <var name="node" id="7301162575811126915" />
-      </scope>
-      <scope id="7301162575811126927" at="42,0,53,0">
-        <var name="editorContext" id="7301162575811126927" />
-        <var name="node" id="7301162575811126927" />
-      </scope>
-      <scope id="7301162575811126925" at="82,92,96,24">
->>>>>>> bd830ede
+      <scope id="7301162575811126925" at="124,53,138,24">
         <var name="attributeConcept" id="7301162575811126925" />
         <var name="editorCell" id="7301162575811126925" />
         <var name="provider" id="7301162575811126925" />
       </scope>
-<<<<<<< HEAD
-      <scope id="7301162575811126925" at="125,0,142,0" />
-      <scope id="7301162575811126915" at="72,48,90,22">
-=======
-      <scope id="7301162575811126925" at="82,0,98,0">
-        <var name="editorContext" id="7301162575811126925" />
-        <var name="node" id="7301162575811126925" />
-      </scope>
-      <scope id="7301162575811126915" at="53,87,70,22">
->>>>>>> bd830ede
+      <scope id="7301162575811126925" at="124,0,140,0" />
+      <scope id="7301162575811126915" at="72,48,89,22">
         <var name="attributeConcept" id="7301162575811126915" />
         <var name="editorCell" id="7301162575811126915" />
         <var name="provider" id="7301162575811126915" />
       </scope>
-<<<<<<< HEAD
-      <scope id="7301162575811126915" at="72,0,92,0" />
-      <unit id="7301162575811126915" at="92,0,104,0" name="jetbrains.mps.execution.configurations.editor.NodeSource_EditorBuilder_a$_Inline_iqw32v_a2a" />
-      <unit id="7301162575811126915" at="104,0,143,0" name="jetbrains.mps.execution.configurations.editor.NodeSource_EditorBuilder_a$Inline_Builder_iqw32v_a2a" />
-      <unit id="7301162575811126915" at="24,0,153,0" name="jetbrains.mps.execution.configurations.editor.NodeSource_EditorBuilder_a" />
-=======
-      <scope id="7301162575811126915" at="53,0,72,0">
-        <var name="editorContext" id="7301162575811126915" />
-        <var name="node" id="7301162575811126915" />
-      </scope>
-      <unit id="7301162575811126923" at="72,0,99,0" name="jetbrains.mps.execution.configurations.editor.NodeSource_Editor$_Inline_iqw32v_a2a" />
-      <unit id="7301162575811126915" at="21,0,109,0" name="jetbrains.mps.execution.configurations.editor.NodeSource_Editor" />
->>>>>>> bd830ede
+      <scope id="7301162575811126915" at="72,0,91,0" />
+      <unit id="7301162575811126915" at="91,0,103,0" name="jetbrains.mps.execution.configurations.editor.NodeSource_EditorBuilder_a$_Inline_iqw32v_a2a" />
+      <unit id="7301162575811126915" at="103,0,141,0" name="jetbrains.mps.execution.configurations.editor.NodeSource_EditorBuilder_a$Inline_Builder_iqw32v_a2a" />
+      <unit id="7301162575811126915" at="24,0,151,0" name="jetbrains.mps.execution.configurations.editor.NodeSource_EditorBuilder_a" />
     </file>
   </root>
   <root nodeRef="r:7d438dd6-fddd-4f98-b0ae-eed9d2bebdce(jetbrains.mps.execution.configurations.editor)/7301162575811126931">
     <file name="NodeListSource_Editor.java">
-<<<<<<< HEAD
       <node id="7301162575811126931" at="11,79,12,80" concept="6" />
       <node id="7301162575811126931" at="11,0,14,0" concept="4" trace="createEditorCell#(Ljetbrains/mps/openapi/editor/EditorContext;Lorg/jetbrains/mps/openapi/model/SNode;)Ljetbrains/mps/openapi/editor/cells/EditorCell;" />
       <scope id="7301162575811126931" at="11,79,12,80" />
@@ -5559,199 +3996,101 @@
       <node id="7301162575811126931" at="80,40,81,36" concept="1" />
       <node id="7301162575811126931" at="82,5,83,73" concept="1" />
       <node id="7301162575811126931" at="83,73,84,57" concept="5" />
-      <node id="7301162575811126931" at="84,57,85,59" concept="5" />
-      <node id="7301162575811126931" at="86,35,87,87" concept="5" />
-      <node id="7301162575811126931" at="87,87,88,94" concept="6" />
-      <node id="7301162575811126931" at="89,10,90,22" concept="6" />
-      <node id="7301162575811126931" at="93,33,94,14" concept="10" />
-      <node id="7301162575811126931" at="96,69,97,57" concept="6" />
-      <node id="7301162575811126931" at="99,81,100,41" concept="7" />
-      <node id="7301162575811126931" at="100,41,101,122" concept="6" />
-      <node id="7301162575811126931" at="107,0,108,0" concept="2" trace="myReferencingNode" />
-      <node id="7301162575811126931" at="109,119,110,21" concept="10" />
-      <node id="7301162575811126931" at="110,21,111,42" concept="1" />
-      <node id="7301162575811126931" at="111,42,112,20" concept="1" />
-      <node id="7301162575811126931" at="115,41,116,42" concept="6" />
-      <node id="7301162575811126931" at="121,28,122,20" concept="6" />
-      <node id="7301162575811126938" at="125,53,126,91" concept="5" />
-      <node id="7301162575811126938" at="126,91,127,31" concept="1" />
-      <node id="7301162575811126938" at="127,31,128,44" concept="1" />
-      <node id="7301162575811126938" at="128,44,129,33" concept="1" />
-      <node id="7301162575811126938" at="129,33,130,28" concept="5" />
-      <node id="7301162575811126938" at="130,28,131,65" concept="1" />
-      <node id="7301162575811126938" at="131,65,132,44" concept="1" />
-      <node id="7301162575811126938" at="132,44,133,75" concept="1" />
-      <node id="7301162575811126938" at="133,75,134,59" concept="5" />
-      <node id="7301162575811126938" at="134,59,135,61" concept="5" />
-      <node id="7301162575811126938" at="136,37,137,89" concept="5" />
-      <node id="7301162575811126938" at="137,89,138,96" concept="6" />
-      <node id="7301162575811126938" at="139,12,140,24" concept="6" />
-      <node id="7301162575811126939" at="143,49,144,94" concept="5" />
-      <node id="7301162575811126939" at="144,94,145,47" concept="1" />
-      <node id="7301162575811126939" at="145,47,146,34" concept="5" />
-      <node id="7301162575811126939" at="146,34,147,92" concept="1" />
-      <node id="7301162575811126939" at="147,92,148,40" concept="1" />
-      <node id="7301162575811126939" at="148,40,149,34" concept="1" />
-      <node id="7301162575811126939" at="149,34,150,22" concept="6" />
+      <node id="7301162575811126931" at="85,35,86,87" concept="5" />
+      <node id="7301162575811126931" at="86,87,87,112" concept="6" />
+      <node id="7301162575811126931" at="88,10,89,22" concept="6" />
+      <node id="7301162575811126931" at="92,33,93,14" concept="10" />
+      <node id="7301162575811126931" at="95,69,96,57" concept="6" />
+      <node id="7301162575811126931" at="98,81,99,41" concept="7" />
+      <node id="7301162575811126931" at="99,41,100,122" concept="6" />
+      <node id="7301162575811126931" at="106,0,107,0" concept="2" trace="myReferencingNode" />
+      <node id="7301162575811126931" at="108,119,109,21" concept="10" />
+      <node id="7301162575811126931" at="109,21,110,42" concept="1" />
+      <node id="7301162575811126931" at="110,42,111,20" concept="1" />
+      <node id="7301162575811126931" at="114,41,115,42" concept="6" />
+      <node id="7301162575811126931" at="120,28,121,20" concept="6" />
+      <node id="7301162575811126938" at="124,53,125,91" concept="5" />
+      <node id="7301162575811126938" at="125,91,126,31" concept="1" />
+      <node id="7301162575811126938" at="126,31,127,44" concept="1" />
+      <node id="7301162575811126938" at="127,44,128,33" concept="1" />
+      <node id="7301162575811126938" at="128,33,129,28" concept="5" />
+      <node id="7301162575811126938" at="129,28,130,65" concept="1" />
+      <node id="7301162575811126938" at="130,65,131,44" concept="1" />
+      <node id="7301162575811126938" at="131,44,132,75" concept="1" />
+      <node id="7301162575811126938" at="132,75,133,59" concept="5" />
+      <node id="7301162575811126938" at="134,37,135,89" concept="5" />
+      <node id="7301162575811126938" at="135,89,136,114" concept="6" />
+      <node id="7301162575811126938" at="137,12,138,24" concept="6" />
+      <node id="7301162575811126939" at="141,49,142,94" concept="5" />
+      <node id="7301162575811126939" at="142,94,143,47" concept="1" />
+      <node id="7301162575811126939" at="143,47,144,34" concept="5" />
+      <node id="7301162575811126939" at="144,34,145,92" concept="1" />
+      <node id="7301162575811126939" at="145,92,146,40" concept="1" />
+      <node id="7301162575811126939" at="146,40,147,34" concept="1" />
+      <node id="7301162575811126939" at="147,34,148,22" concept="6" />
       <node id="7301162575811126931" at="25,0,27,0" concept="2" trace="myNode" />
-      <node id="7301162575811126931" at="105,0,107,0" concept="2" trace="myNode" />
+      <node id="7301162575811126931" at="104,0,106,0" concept="2" trace="myNode" />
       <node id="7301162575811126931" at="39,0,42,0" concept="4" trace="createCell#()Ljetbrains/mps/openapi/editor/cells/EditorCell;" />
-      <node id="7301162575811126931" at="93,0,96,0" concept="0" trace="_Inline_9q81zs_a2a#()V" />
-      <node id="7301162575811126931" at="96,0,99,0" concept="4" trace="createEditorCell#(Ljetbrains/mps/openapi/editor/EditorContext;)Ljetbrains/mps/openapi/editor/cells/EditorCell;" />
-      <node id="7301162575811126931" at="115,0,118,0" concept="4" trace="createCell#()Ljetbrains/mps/openapi/editor/cells/EditorCell;" />
+      <node id="7301162575811126931" at="92,0,95,0" concept="0" trace="_Inline_9q81zs_a2a#()V" />
+      <node id="7301162575811126931" at="95,0,98,0" concept="4" trace="createEditorCell#(Ljetbrains/mps/openapi/editor/EditorContext;)Ljetbrains/mps/openapi/editor/cells/EditorCell;" />
+      <node id="7301162575811126931" at="114,0,117,0" concept="4" trace="createCell#()Ljetbrains/mps/openapi/editor/cells/EditorCell;" />
       <node id="7301162575811126931" at="28,0,32,0" concept="0" trace="NodeListSource_EditorBuilder_a#(Ljetbrains/mps/openapi/editor/EditorContext;Lorg/jetbrains/mps/openapi/model/SNode;)V" />
       <node id="7301162575811126931" at="78,63,82,5" concept="3" />
-      <node id="7301162575811126931" at="99,0,103,0" concept="4" trace="createEditorCell#(Ljetbrains/mps/openapi/editor/EditorContext;Lorg/jetbrains/mps/openapi/model/SNode;)Ljetbrains/mps/openapi/editor/cells/EditorCell;" />
+      <node id="7301162575811126931" at="98,0,102,0" concept="4" trace="createEditorCell#(Ljetbrains/mps/openapi/editor/EditorContext;Lorg/jetbrains/mps/openapi/model/SNode;)Ljetbrains/mps/openapi/editor/cells/EditorCell;" />
       <node id="7301162575811126931" at="33,0,38,0" concept="4" trace="getNode#()Lorg/jetbrains/mps/openapi/model/SNode;" />
-      <node id="7301162575811126931" at="85,59,90,22" concept="3" />
-      <node id="7301162575811126931" at="109,0,114,0" concept="0" trace="Inline_Builder_9q81zs_a2a#(Ljetbrains/mps/openapi/editor/EditorContext;Lorg/jetbrains/mps/openapi/model/SNode;Lorg/jetbrains/mps/openapi/model/SNode;)V" />
-      <node id="7301162575811126931" at="119,0,124,0" concept="4" trace="getNode#()Lorg/jetbrains/mps/openapi/model/SNode;" />
-      <node id="7301162575811126938" at="135,61,140,24" concept="3" />
+      <node id="7301162575811126931" at="84,57,89,22" concept="3" />
+      <node id="7301162575811126931" at="108,0,113,0" concept="0" trace="Inline_Builder_9q81zs_a2a#(Ljetbrains/mps/openapi/editor/EditorContext;Lorg/jetbrains/mps/openapi/model/SNode;Lorg/jetbrains/mps/openapi/model/SNode;)V" />
+      <node id="7301162575811126931" at="118,0,123,0" concept="4" trace="getNode#()Lorg/jetbrains/mps/openapi/model/SNode;" />
+      <node id="7301162575811126938" at="133,59,138,24" concept="3" />
       <node id="2886182022232400519" at="54,0,61,0" concept="4" trace="createComponent_9q81zs_a0#()Ljetbrains/mps/openapi/editor/cells/EditorCell;" />
-      <node id="7301162575811126939" at="143,0,152,0" concept="4" trace="createConstant_9q81zs_d0#()Ljetbrains/mps/openapi/editor/cells/EditorCell;" />
+      <node id="7301162575811126939" at="141,0,150,0" concept="4" trace="createConstant_9q81zs_d0#()Ljetbrains/mps/openapi/editor/cells/EditorCell;" />
       <node id="7301162575811126931" at="43,0,54,0" concept="4" trace="createCollection_9q81zs_a#()Ljetbrains/mps/openapi/editor/cells/EditorCell;" />
       <node id="7301162575811126935" at="61,0,72,0" concept="4" trace="createConstant_9q81zs_b0#()Ljetbrains/mps/openapi/editor/cells/EditorCell;" />
-      <node id="7301162575811126938" at="125,0,142,0" concept="4" trace="createProperty_9q81zs_a0c0#()Ljetbrains/mps/openapi/editor/cells/EditorCell;" />
-      <node id="7301162575811126931" at="72,0,92,0" concept="4" trace="createRefCell_9q81zs_c0#()Ljetbrains/mps/openapi/editor/cells/EditorCell;" />
+      <node id="7301162575811126938" at="124,0,140,0" concept="4" trace="createProperty_9q81zs_a0c0#()Ljetbrains/mps/openapi/editor/cells/EditorCell;" />
+      <node id="7301162575811126931" at="72,0,91,0" concept="4" trace="createRefCell_9q81zs_c0#()Ljetbrains/mps/openapi/editor/cells/EditorCell;" />
       <scope id="7301162575811126931" at="35,26,36,18" />
       <scope id="7301162575811126931" at="39,39,40,39" />
-      <scope id="7301162575811126931" at="93,33,94,14" />
-      <scope id="7301162575811126931" at="96,69,97,57" />
-      <scope id="7301162575811126931" at="115,41,116,42" />
-      <scope id="7301162575811126931" at="121,28,122,20" />
+      <scope id="7301162575811126931" at="92,33,93,14" />
+      <scope id="7301162575811126931" at="95,69,96,57" />
+      <scope id="7301162575811126931" at="114,41,115,42" />
+      <scope id="7301162575811126931" at="120,28,121,20" />
       <scope id="7301162575811126931" at="28,94,30,18" />
       <scope id="7301162575811126931" at="79,39,81,36" />
-      <scope id="7301162575811126931" at="86,35,88,94">
+      <scope id="7301162575811126931" at="85,35,87,112">
         <var name="manager" id="7301162575811126931" />
       </scope>
-      <scope id="7301162575811126931" at="99,81,101,122" />
-      <scope id="7301162575811126938" at="136,37,138,96">
-=======
-      <node id="7301162575811126931" at="22,79,23,63" concept="6" />
-      <node id="7301162575811126931" at="25,89,26,99" concept="5" />
-      <node id="7301162575811126931" at="26,99,27,48" concept="1" />
-      <node id="7301162575811126931" at="27,48,28,28" concept="1" />
-      <node id="7301162575811126931" at="28,28,29,82" concept="1" />
-      <node id="7301162575811126931" at="29,82,30,81" concept="1" />
-      <node id="7301162575811126931" at="30,81,31,80" concept="1" />
-      <node id="7301162575811126931" at="31,80,32,81" concept="1" />
-      <node id="7301162575811126931" at="32,81,33,22" concept="6" />
-      <node id="2886182022232400519" at="35,89,36,131" concept="5" />
-      <node id="2886182022232400519" at="36,131,37,34" concept="5" />
-      <node id="2886182022232400519" at="37,34,38,66" concept="1" />
-      <node id="2886182022232400519" at="38,66,39,40" concept="1" />
-      <node id="2886182022232400519" at="39,40,40,22" concept="6" />
-      <node id="7301162575811126935" at="42,88,43,87" concept="5" />
-      <node id="7301162575811126935" at="43,87,44,47" concept="1" />
-      <node id="7301162575811126935" at="44,47,45,34" concept="5" />
-      <node id="7301162575811126935" at="45,34,46,75" concept="1" />
-      <node id="7301162575811126935" at="46,75,47,58" concept="1" />
-      <node id="7301162575811126935" at="47,58,48,57" concept="1" />
-      <node id="7301162575811126935" at="48,57,49,40" concept="1" />
-      <node id="7301162575811126935" at="49,40,50,34" concept="1" />
-      <node id="7301162575811126935" at="50,34,51,22" concept="6" />
-      <node id="7301162575811126931" at="53,87,54,81" concept="5" />
-      <node id="7301162575811126931" at="54,81,55,32" concept="1" />
-      <node id="7301162575811126931" at="55,32,56,45" concept="1" />
-      <node id="7301162575811126931" at="56,45,57,26" concept="5" />
-      <node id="7301162575811126931" at="57,26,58,86" concept="1" />
-      <node id="7301162575811126931" at="58,86,59,58" concept="1" />
-      <node id="7301162575811126931" at="60,39,61,40" concept="1" />
-      <node id="7301162575811126931" at="61,40,62,36" concept="1" />
-      <node id="7301162575811126931" at="63,5,64,73" concept="1" />
-      <node id="7301162575811126931" at="64,73,65,57" concept="5" />
-      <node id="7301162575811126931" at="66,35,67,82" concept="5" />
-      <node id="7301162575811126931" at="67,82,68,112" concept="6" />
-      <node id="7301162575811126931" at="69,10,70,22" concept="6" />
-      <node id="7301162575811126937" at="73,33,74,14" concept="9" />
-      <node id="7301162575811126937" at="76,69,77,67" concept="6" />
-      <node id="7301162575811126937" at="79,81,80,66" concept="6" />
-      <node id="7301162575811126938" at="82,92,83,84" concept="5" />
-      <node id="7301162575811126938" at="83,84,84,31" concept="1" />
-      <node id="7301162575811126938" at="84,31,85,44" concept="1" />
-      <node id="7301162575811126938" at="85,44,86,33" concept="1" />
-      <node id="7301162575811126938" at="86,33,87,28" concept="5" />
-      <node id="7301162575811126938" at="87,28,88,60" concept="1" />
-      <node id="7301162575811126938" at="88,60,89,44" concept="1" />
-      <node id="7301162575811126938" at="89,44,90,75" concept="1" />
-      <node id="7301162575811126938" at="90,75,91,59" concept="5" />
-      <node id="7301162575811126938" at="92,37,93,84" concept="5" />
-      <node id="7301162575811126938" at="93,84,94,114" concept="6" />
-      <node id="7301162575811126938" at="95,12,96,24" concept="6" />
-      <node id="7301162575811126939" at="99,88,100,87" concept="5" />
-      <node id="7301162575811126939" at="100,87,101,47" concept="1" />
-      <node id="7301162575811126939" at="101,47,102,34" concept="5" />
-      <node id="7301162575811126939" at="102,34,103,76" concept="1" />
-      <node id="7301162575811126939" at="103,76,104,40" concept="1" />
-      <node id="7301162575811126939" at="104,40,105,34" concept="1" />
-      <node id="7301162575811126939" at="105,34,106,22" concept="6" />
-      <node id="7301162575811126931" at="22,0,25,0" concept="4" trace="createEditorCell#(Ljetbrains/mps/openapi/editor/EditorContext;Lorg/jetbrains/mps/openapi/model/SNode;)Ljetbrains/mps/openapi/editor/cells/EditorCell;" />
-      <node id="7301162575811126937" at="73,0,76,0" concept="0" trace="_Inline_9q81zs_a2a#()V" />
-      <node id="7301162575811126937" at="76,0,79,0" concept="4" trace="createEditorCell#(Ljetbrains/mps/openapi/editor/EditorContext;)Ljetbrains/mps/openapi/editor/cells/EditorCell;" />
-      <node id="7301162575811126937" at="79,0,82,0" concept="4" trace="createEditorCell#(Ljetbrains/mps/openapi/editor/EditorContext;Lorg/jetbrains/mps/openapi/model/SNode;)Ljetbrains/mps/openapi/editor/cells/EditorCell;" />
-      <node id="7301162575811126931" at="59,58,63,5" concept="3" />
-      <node id="7301162575811126931" at="65,57,70,22" concept="3" />
-      <node id="7301162575811126938" at="91,59,96,24" concept="3" />
-      <node id="2886182022232400519" at="35,0,42,0" concept="4" trace="createComponent_9q81zs_a0#(Ljetbrains/mps/openapi/editor/EditorContext;Lorg/jetbrains/mps/openapi/model/SNode;)Ljetbrains/mps/openapi/editor/cells/EditorCell;" />
-      <node id="7301162575811126939" at="99,0,108,0" concept="4" trace="createConstant_9q81zs_d0#(Ljetbrains/mps/openapi/editor/EditorContext;Lorg/jetbrains/mps/openapi/model/SNode;)Ljetbrains/mps/openapi/editor/cells/EditorCell;" />
-      <node id="7301162575811126931" at="25,0,35,0" concept="4" trace="createCollection_9q81zs_a#(Ljetbrains/mps/openapi/editor/EditorContext;Lorg/jetbrains/mps/openapi/model/SNode;)Ljetbrains/mps/openapi/editor/cells/EditorCell;" />
-      <node id="7301162575811126935" at="42,0,53,0" concept="4" trace="createConstant_9q81zs_b0#(Ljetbrains/mps/openapi/editor/EditorContext;Lorg/jetbrains/mps/openapi/model/SNode;)Ljetbrains/mps/openapi/editor/cells/EditorCell;" />
-      <node id="7301162575811126938" at="82,0,98,0" concept="4" trace="createProperty_9q81zs_a0c0#(Ljetbrains/mps/openapi/editor/EditorContext;Lorg/jetbrains/mps/openapi/model/SNode;)Ljetbrains/mps/openapi/editor/cells/EditorCell;" />
-      <node id="7301162575811126931" at="53,0,72,0" concept="4" trace="createRefCell_9q81zs_c0#(Ljetbrains/mps/openapi/editor/EditorContext;Lorg/jetbrains/mps/openapi/model/SNode;)Ljetbrains/mps/openapi/editor/cells/EditorCell;" />
-      <scope id="7301162575811126931" at="22,79,23,63" />
-      <scope id="7301162575811126937" at="73,33,74,14" />
-      <scope id="7301162575811126937" at="76,69,77,67" />
-      <scope id="7301162575811126937" at="79,81,80,66" />
-      <scope id="7301162575811126931" at="60,39,62,36" />
-      <scope id="7301162575811126931" at="66,35,68,112">
-        <var name="manager" id="7301162575811126931" />
-      </scope>
-      <scope id="7301162575811126938" at="92,37,94,114">
->>>>>>> bd830ede
+      <scope id="7301162575811126931" at="98,81,100,122" />
+      <scope id="7301162575811126938" at="134,37,136,114">
         <var name="manager" id="7301162575811126938" />
       </scope>
       <scope id="7301162575811126931" at="39,0,42,0" />
-      <scope id="7301162575811126931" at="93,0,96,0" />
-      <scope id="7301162575811126931" at="96,0,99,0">
+      <scope id="7301162575811126931" at="92,0,95,0" />
+      <scope id="7301162575811126931" at="95,0,98,0">
         <var name="editorContext" id="7301162575811126931" />
       </scope>
-<<<<<<< HEAD
-      <scope id="7301162575811126931" at="109,119,112,20" />
-      <scope id="7301162575811126931" at="115,0,118,0" />
+      <scope id="7301162575811126931" at="108,119,111,20" />
+      <scope id="7301162575811126931" at="114,0,117,0" />
       <scope id="7301162575811126931" at="28,0,32,0">
         <var name="context" id="7301162575811126931" />
         <var name="node" id="7301162575811126931" />
       </scope>
-      <scope id="7301162575811126931" at="99,0,103,0">
+      <scope id="7301162575811126931" at="98,0,102,0">
         <var name="editorContext" id="7301162575811126931" />
         <var name="node" id="7301162575811126931" />
-=======
-      <scope id="7301162575811126937" at="73,0,76,0" />
-      <scope id="7301162575811126937" at="76,0,79,0">
-        <var name="editorContext" id="7301162575811126937" />
-      </scope>
-      <scope id="7301162575811126937" at="79,0,82,0">
-        <var name="editorContext" id="7301162575811126937" />
-        <var name="node" id="7301162575811126937" />
->>>>>>> bd830ede
       </scope>
       <scope id="7301162575811126931" at="33,0,38,0" />
       <scope id="2886182022232400519" at="54,50,59,22">
         <var name="editorCell" id="2886182022232400519" />
         <var name="style" id="2886182022232400519" />
       </scope>
-      <scope id="7301162575811126931" at="109,0,114,0">
+      <scope id="7301162575811126931" at="108,0,113,0">
         <var name="context" id="7301162575811126931" />
         <var name="node" id="7301162575811126931" />
         <var name="referencingNode" id="7301162575811126931" />
       </scope>
-<<<<<<< HEAD
-      <scope id="7301162575811126931" at="119,0,124,0" />
+      <scope id="7301162575811126931" at="118,0,123,0" />
       <scope id="2886182022232400519" at="54,0,61,0" />
-      <scope id="7301162575811126939" at="143,49,150,22">
-=======
-      <scope id="7301162575811126939" at="99,88,106,22">
->>>>>>> bd830ede
+      <scope id="7301162575811126939" at="141,49,148,22">
         <var name="editorCell" id="7301162575811126939" />
         <var name="style" id="7301162575811126939" />
       </scope>
@@ -5762,62 +4101,28 @@
         <var name="editorCell" id="7301162575811126935" />
         <var name="style" id="7301162575811126935" />
       </scope>
-<<<<<<< HEAD
-      <scope id="7301162575811126939" at="143,0,152,0" />
+      <scope id="7301162575811126939" at="141,0,150,0" />
       <scope id="7301162575811126931" at="43,0,54,0" />
       <scope id="7301162575811126935" at="61,0,72,0" />
-      <scope id="7301162575811126938" at="125,53,140,24">
-=======
-      <scope id="7301162575811126939" at="99,0,108,0">
-        <var name="editorContext" id="7301162575811126939" />
-        <var name="node" id="7301162575811126939" />
-      </scope>
-      <scope id="7301162575811126931" at="25,0,35,0">
-        <var name="editorContext" id="7301162575811126931" />
-        <var name="node" id="7301162575811126931" />
-      </scope>
-      <scope id="7301162575811126935" at="42,0,53,0">
-        <var name="editorContext" id="7301162575811126935" />
-        <var name="node" id="7301162575811126935" />
-      </scope>
-      <scope id="7301162575811126938" at="82,92,96,24">
->>>>>>> bd830ede
+      <scope id="7301162575811126938" at="124,53,138,24">
         <var name="attributeConcept" id="7301162575811126938" />
         <var name="editorCell" id="7301162575811126938" />
         <var name="provider" id="7301162575811126938" />
       </scope>
-<<<<<<< HEAD
-      <scope id="7301162575811126938" at="125,0,142,0" />
-      <scope id="7301162575811126931" at="72,48,90,22">
-=======
-      <scope id="7301162575811126938" at="82,0,98,0">
-        <var name="editorContext" id="7301162575811126938" />
-        <var name="node" id="7301162575811126938" />
-      </scope>
-      <scope id="7301162575811126931" at="53,87,70,22">
->>>>>>> bd830ede
+      <scope id="7301162575811126938" at="124,0,140,0" />
+      <scope id="7301162575811126931" at="72,48,89,22">
         <var name="attributeConcept" id="7301162575811126931" />
         <var name="editorCell" id="7301162575811126931" />
         <var name="provider" id="7301162575811126931" />
       </scope>
-<<<<<<< HEAD
-      <scope id="7301162575811126931" at="72,0,92,0" />
-      <unit id="7301162575811126931" at="92,0,104,0" name="jetbrains.mps.execution.configurations.editor.NodeListSource_EditorBuilder_a$_Inline_9q81zs_a2a" />
-      <unit id="7301162575811126931" at="104,0,143,0" name="jetbrains.mps.execution.configurations.editor.NodeListSource_EditorBuilder_a$Inline_Builder_9q81zs_a2a" />
-      <unit id="7301162575811126931" at="24,0,153,0" name="jetbrains.mps.execution.configurations.editor.NodeListSource_EditorBuilder_a" />
-=======
-      <scope id="7301162575811126931" at="53,0,72,0">
-        <var name="editorContext" id="7301162575811126931" />
-        <var name="node" id="7301162575811126931" />
-      </scope>
-      <unit id="7301162575811126937" at="72,0,99,0" name="jetbrains.mps.execution.configurations.editor.NodeListSource_Editor$_Inline_9q81zs_a2a" />
-      <unit id="7301162575811126931" at="21,0,109,0" name="jetbrains.mps.execution.configurations.editor.NodeListSource_Editor" />
->>>>>>> bd830ede
+      <scope id="7301162575811126931" at="72,0,91,0" />
+      <unit id="7301162575811126931" at="91,0,103,0" name="jetbrains.mps.execution.configurations.editor.NodeListSource_EditorBuilder_a$_Inline_9q81zs_a2a" />
+      <unit id="7301162575811126931" at="103,0,141,0" name="jetbrains.mps.execution.configurations.editor.NodeListSource_EditorBuilder_a$Inline_Builder_9q81zs_a2a" />
+      <unit id="7301162575811126931" at="24,0,151,0" name="jetbrains.mps.execution.configurations.editor.NodeListSource_EditorBuilder_a" />
     </file>
   </root>
   <root nodeRef="r:7d438dd6-fddd-4f98-b0ae-eed9d2bebdce(jetbrains.mps.execution.configurations.editor)/7806358006983673433">
     <file name="RunConfigurationExecutor_Editor.java">
-<<<<<<< HEAD
       <node id="7806358006983673433" at="11,79,12,90" concept="6" />
       <node id="7806358006983673433" at="14,82,15,93" concept="6" />
       <node id="7806358006983673433" at="11,0,14,0" concept="4" trace="createEditorCell#(Ljetbrains/mps/openapi/editor/EditorContext;Lorg/jetbrains/mps/openapi/model/SNode;)Ljetbrains/mps/openapi/editor/cells/EditorCell;" />
@@ -5892,559 +4197,233 @@
       <node id="7806358006983673433" at="114,40,115,42" concept="1" />
       <node id="7806358006983673433" at="116,5,117,73" concept="1" />
       <node id="7806358006983673433" at="117,73,118,57" concept="5" />
-      <node id="7806358006983673433" at="118,57,119,59" concept="5" />
-      <node id="7806358006983673433" at="120,35,121,87" concept="5" />
-      <node id="7806358006983673433" at="121,87,122,94" concept="6" />
-      <node id="7806358006983673433" at="123,10,124,22" concept="6" />
-      <node id="7806358006983673433" at="127,34,128,14" concept="10" />
-      <node id="7806358006983673433" at="130,69,131,57" concept="6" />
-      <node id="7806358006983673433" at="133,81,134,41" concept="7" />
-      <node id="7806358006983673433" at="134,41,135,133" concept="6" />
-      <node id="7806358006983673433" at="141,0,142,0" concept="2" trace="myReferencingNode" />
-      <node id="7806358006983673433" at="143,120,144,21" concept="10" />
-      <node id="7806358006983673433" at="144,21,145,42" concept="1" />
-      <node id="7806358006983673433" at="145,42,146,20" concept="1" />
-      <node id="7806358006983673433" at="149,41,150,43" concept="6" />
-      <node id="7806358006983673433" at="155,28,156,20" concept="6" />
-      <node id="7806358006983709798" at="159,54,160,91" concept="5" />
-      <node id="7806358006983709798" at="160,91,161,31" concept="1" />
-      <node id="7806358006983709798" at="161,31,162,44" concept="1" />
-      <node id="7806358006983709798" at="162,44,163,33" concept="1" />
-      <node id="7806358006983709798" at="163,33,164,28" concept="5" />
-      <node id="7806358006983709798" at="164,28,165,65" concept="1" />
-      <node id="7806358006983709798" at="165,65,166,44" concept="1" />
-      <node id="7806358006983709798" at="166,44,167,75" concept="1" />
-      <node id="7806358006983709798" at="167,75,168,59" concept="5" />
-      <node id="7806358006983709798" at="168,59,169,61" concept="5" />
-      <node id="7806358006983709798" at="170,37,171,89" concept="5" />
-      <node id="7806358006983709798" at="171,89,172,96" concept="6" />
-      <node id="7806358006983709798" at="173,12,174,24" concept="6" />
-      <node id="7806358006983709800" at="177,50,178,95" concept="5" />
-      <node id="7806358006983709800" at="178,95,179,48" concept="1" />
-      <node id="7806358006983709800" at="179,48,180,34" concept="5" />
-      <node id="7806358006983709800" at="180,34,181,82" concept="1" />
-      <node id="7806358006983709800" at="181,82,182,40" concept="1" />
-      <node id="7806358006983709800" at="182,40,183,34" concept="1" />
-      <node id="7806358006983709800" at="183,34,184,22" concept="6" />
-      <node id="7806358006983709804" at="186,50,187,89" concept="5" />
-      <node id="7806358006983709804" at="187,89,188,42" concept="1" />
-      <node id="7806358006983709804" at="188,42,189,55" concept="1" />
-      <node id="7806358006983709804" at="189,55,190,26" concept="5" />
-      <node id="7806358006983709804" at="190,26,191,63" concept="1" />
-      <node id="7806358006983709804" at="191,63,192,55" concept="1" />
-      <node id="7806358006983709804" at="192,55,193,34" concept="5" />
-      <node id="7806358006983709804" at="193,34,194,80" concept="1" />
-      <node id="7806358006983709804" at="194,80,195,40" concept="1" />
-      <node id="7806358006983709804" at="195,40,196,73" concept="1" />
-      <node id="7806358006983709804" at="196,73,197,57" concept="5" />
-      <node id="7806358006983709804" at="197,57,198,59" concept="5" />
-      <node id="7806358006983709804" at="199,35,200,87" concept="5" />
-      <node id="7806358006983709804" at="200,87,201,94" concept="6" />
-      <node id="7806358006983709804" at="202,10,203,22" concept="6" />
-      <node id="7806358006983673433" at="205,51,206,106" concept="5" />
-      <node id="7806358006983673433" at="206,106,207,49" concept="1" />
-      <node id="7806358006983673433" at="207,49,208,60" concept="1" />
+      <node id="7806358006983673433" at="119,35,120,87" concept="5" />
+      <node id="7806358006983673433" at="120,87,121,112" concept="6" />
+      <node id="7806358006983673433" at="122,10,123,22" concept="6" />
+      <node id="7806358006983673433" at="126,34,127,14" concept="10" />
+      <node id="7806358006983673433" at="129,69,130,57" concept="6" />
+      <node id="7806358006983673433" at="132,81,133,41" concept="7" />
+      <node id="7806358006983673433" at="133,41,134,133" concept="6" />
+      <node id="7806358006983673433" at="140,0,141,0" concept="2" trace="myReferencingNode" />
+      <node id="7806358006983673433" at="142,120,143,21" concept="10" />
+      <node id="7806358006983673433" at="143,21,144,42" concept="1" />
+      <node id="7806358006983673433" at="144,42,145,20" concept="1" />
+      <node id="7806358006983673433" at="148,41,149,43" concept="6" />
+      <node id="7806358006983673433" at="154,28,155,20" concept="6" />
+      <node id="7806358006983709798" at="158,54,159,91" concept="5" />
+      <node id="7806358006983709798" at="159,91,160,31" concept="1" />
+      <node id="7806358006983709798" at="160,31,161,44" concept="1" />
+      <node id="7806358006983709798" at="161,44,162,33" concept="1" />
+      <node id="7806358006983709798" at="162,33,163,28" concept="5" />
+      <node id="7806358006983709798" at="163,28,164,65" concept="1" />
+      <node id="7806358006983709798" at="164,65,165,44" concept="1" />
+      <node id="7806358006983709798" at="165,44,166,75" concept="1" />
+      <node id="7806358006983709798" at="166,75,167,59" concept="5" />
+      <node id="7806358006983709798" at="168,37,169,89" concept="5" />
+      <node id="7806358006983709798" at="169,89,170,114" concept="6" />
+      <node id="7806358006983709798" at="171,12,172,24" concept="6" />
+      <node id="7806358006983709800" at="175,50,176,95" concept="5" />
+      <node id="7806358006983709800" at="176,95,177,48" concept="1" />
+      <node id="7806358006983709800" at="177,48,178,34" concept="5" />
+      <node id="7806358006983709800" at="178,34,179,82" concept="1" />
+      <node id="7806358006983709800" at="179,82,180,40" concept="1" />
+      <node id="7806358006983709800" at="180,40,181,34" concept="1" />
+      <node id="7806358006983709800" at="181,34,182,22" concept="6" />
+      <node id="7806358006983709804" at="184,50,185,89" concept="5" />
+      <node id="7806358006983709804" at="185,89,186,42" concept="1" />
+      <node id="7806358006983709804" at="186,42,187,55" concept="1" />
+      <node id="7806358006983709804" at="187,55,188,26" concept="5" />
+      <node id="7806358006983709804" at="188,26,189,63" concept="1" />
+      <node id="7806358006983709804" at="189,63,190,55" concept="1" />
+      <node id="7806358006983709804" at="190,55,191,34" concept="5" />
+      <node id="7806358006983709804" at="191,34,192,80" concept="1" />
+      <node id="7806358006983709804" at="192,80,193,40" concept="1" />
+      <node id="7806358006983709804" at="193,40,194,73" concept="1" />
+      <node id="7806358006983709804" at="194,73,195,57" concept="5" />
+      <node id="7806358006983709804" at="196,35,197,87" concept="5" />
+      <node id="7806358006983709804" at="197,87,198,112" concept="6" />
+      <node id="7806358006983709804" at="199,10,200,22" concept="6" />
+      <node id="7806358006983673433" at="202,51,203,106" concept="5" />
+      <node id="7806358006983673433" at="203,106,204,49" concept="1" />
+      <node id="7806358006983673433" at="204,49,205,60" concept="1" />
+      <node id="7806358006983673433" at="206,69,207,61" concept="1" />
       <node id="7806358006983673433" at="209,69,210,61" concept="1" />
-      <node id="7806358006983673433" at="212,69,213,61" concept="1" />
-      <node id="7806358006983673433" at="214,5,215,22" concept="6" />
-      <node id="7806358006983673444" at="217,52,218,85" concept="5" />
-      <node id="7806358006983673444" at="218,85,219,22" concept="6" />
-      <node id="7806358006983673433" at="221,51,222,150" concept="5" />
-      <node id="7806358006983673433" at="222,150,223,22" concept="6" />
-      <node id="6226796386650283598" at="225,98,226,105" concept="6" />
-      <node id="7806358006983673433" at="228,51,229,149" concept="5" />
-      <node id="7806358006983673433" at="229,149,230,22" concept="6" />
-      <node id="6226796386650283568" at="232,98,233,102" concept="6" />
-      <node id="7806358006983673539" at="235,49,236,93" concept="5" />
-      <node id="7806358006983673539" at="236,93,237,47" concept="1" />
-      <node id="7806358006983673539" at="237,47,238,34" concept="5" />
-      <node id="7806358006983673539" at="238,34,239,49" concept="1" />
-      <node id="7806358006983673539" at="239,49,240,40" concept="1" />
-      <node id="7806358006983673539" at="240,40,241,34" concept="1" />
-      <node id="7806358006983673539" at="241,34,242,22" concept="6" />
-      <node id="6550182048787648113" at="244,50,245,149" concept="5" />
-      <node id="6550182048787648113" at="245,149,246,22" concept="6" />
-      <node id="6550182048787537898" at="248,49,249,93" concept="5" />
-      <node id="6550182048787537898" at="249,93,250,47" concept="1" />
-      <node id="6550182048787537898" at="250,47,251,34" concept="5" />
-      <node id="6550182048787537898" at="251,34,252,49" concept="1" />
-      <node id="6550182048787537898" at="252,49,253,40" concept="1" />
-      <node id="6550182048787537898" at="253,40,254,34" concept="1" />
-      <node id="6550182048787537898" at="254,34,255,22" concept="6" />
-      <node id="7806358006983673433" at="257,51,258,106" concept="5" />
-      <node id="7806358006983673433" at="258,106,259,49" concept="1" />
-      <node id="7806358006983673433" at="259,49,260,34" concept="5" />
-      <node id="7806358006983673433" at="260,34,261,49" concept="1" />
-      <node id="7806358006983673433" at="261,49,262,40" concept="1" />
-      <node id="7806358006983673433" at="262,40,263,60" concept="1" />
-      <node id="7806358006983673433" at="263,60,264,57" concept="1" />
-      <node id="7806358006983673433" at="264,57,265,22" concept="6" />
-      <node id="7806358006983673543" at="267,52,268,85" concept="5" />
-      <node id="7806358006983673543" at="268,85,269,22" concept="6" />
-      <node id="7806358006983673433" at="271,49,272,281" concept="5" />
-      <node id="7806358006983673433" at="272,281,273,33" concept="6" />
-      <node id="7806358006983673433" at="276,122,277,49" concept="10" />
-      <node id="7806358006983673433" at="279,55,280,59" concept="5" />
-      <node id="7806358006983673433" at="280,59,281,41" concept="1" />
-      <node id="7806358006983673433" at="281,41,282,24" concept="6" />
-      <node id="7806358006983673433" at="285,118,286,385" concept="1" />
-      <node id="7806358006983673433" at="288,41,289,38" concept="1" />
-      <node id="7806358006983673433" at="293,44,294,54" concept="5" />
-      <node id="7806358006983673433" at="294,54,295,44" concept="1" />
-      <node id="7806358006983673433" at="295,44,296,0" concept="8" />
-      <node id="7806358006983673433" at="296,0,297,40" concept="1" />
-      <node id="7806358006983673433" at="297,40,298,24" concept="6" />
-      <node id="7806358006983673433" at="300,40,301,28" concept="6" />
-      <node id="1353230511308517278" at="304,49,305,93" concept="5" />
-      <node id="1353230511308517278" at="305,93,306,47" concept="1" />
-      <node id="1353230511308517278" at="306,47,307,34" concept="1" />
-      <node id="1353230511308517278" at="307,34,308,22" concept="6" />
-      <node id="1353230511308518694" at="310,49,311,93" concept="5" />
-      <node id="1353230511308518694" at="311,93,312,47" concept="1" />
-      <node id="1353230511308518694" at="312,47,313,34" concept="1" />
-      <node id="1353230511308518694" at="313,34,314,22" concept="6" />
+      <node id="7806358006983673433" at="211,5,212,22" concept="6" />
+      <node id="7806358006983673444" at="214,52,215,85" concept="5" />
+      <node id="7806358006983673444" at="215,85,216,22" concept="6" />
+      <node id="7806358006983673433" at="218,51,219,150" concept="5" />
+      <node id="7806358006983673433" at="219,150,220,22" concept="6" />
+      <node id="6226796386650283598" at="222,98,223,105" concept="6" />
+      <node id="7806358006983673433" at="225,51,226,149" concept="5" />
+      <node id="7806358006983673433" at="226,149,227,22" concept="6" />
+      <node id="6226796386650283568" at="229,98,230,102" concept="6" />
+      <node id="7806358006983673539" at="232,49,233,93" concept="5" />
+      <node id="7806358006983673539" at="233,93,234,47" concept="1" />
+      <node id="7806358006983673539" at="234,47,235,34" concept="5" />
+      <node id="7806358006983673539" at="235,34,236,49" concept="1" />
+      <node id="7806358006983673539" at="236,49,237,40" concept="1" />
+      <node id="7806358006983673539" at="237,40,238,34" concept="1" />
+      <node id="7806358006983673539" at="238,34,239,22" concept="6" />
+      <node id="6550182048787648113" at="241,50,242,149" concept="5" />
+      <node id="6550182048787648113" at="242,149,243,22" concept="6" />
+      <node id="6550182048787537898" at="245,49,246,93" concept="5" />
+      <node id="6550182048787537898" at="246,93,247,47" concept="1" />
+      <node id="6550182048787537898" at="247,47,248,34" concept="5" />
+      <node id="6550182048787537898" at="248,34,249,49" concept="1" />
+      <node id="6550182048787537898" at="249,49,250,40" concept="1" />
+      <node id="6550182048787537898" at="250,40,251,34" concept="1" />
+      <node id="6550182048787537898" at="251,34,252,22" concept="6" />
+      <node id="7806358006983673433" at="254,51,255,106" concept="5" />
+      <node id="7806358006983673433" at="255,106,256,49" concept="1" />
+      <node id="7806358006983673433" at="256,49,257,34" concept="5" />
+      <node id="7806358006983673433" at="257,34,258,49" concept="1" />
+      <node id="7806358006983673433" at="258,49,259,40" concept="1" />
+      <node id="7806358006983673433" at="259,40,260,60" concept="1" />
+      <node id="7806358006983673433" at="260,60,261,57" concept="1" />
+      <node id="7806358006983673433" at="261,57,262,22" concept="6" />
+      <node id="7806358006983673543" at="264,52,265,85" concept="5" />
+      <node id="7806358006983673543" at="265,85,266,22" concept="6" />
+      <node id="7806358006983673433" at="268,49,269,281" concept="5" />
+      <node id="7806358006983673433" at="269,281,270,33" concept="6" />
+      <node id="7806358006983673433" at="273,122,274,49" concept="10" />
+      <node id="7806358006983673433" at="276,55,277,59" concept="5" />
+      <node id="7806358006983673433" at="277,59,278,41" concept="1" />
+      <node id="7806358006983673433" at="278,41,279,24" concept="6" />
+      <node id="7806358006983673433" at="282,118,283,385" concept="1" />
+      <node id="7806358006983673433" at="285,41,286,38" concept="1" />
+      <node id="7806358006983673433" at="290,44,291,54" concept="5" />
+      <node id="7806358006983673433" at="291,54,292,44" concept="1" />
+      <node id="7806358006983673433" at="292,44,293,0" concept="8" />
+      <node id="7806358006983673433" at="293,0,294,40" concept="1" />
+      <node id="7806358006983673433" at="294,40,295,24" concept="6" />
+      <node id="7806358006983673433" at="297,40,298,28" concept="6" />
+      <node id="1353230511308517278" at="301,49,302,93" concept="5" />
+      <node id="1353230511308517278" at="302,93,303,47" concept="1" />
+      <node id="1353230511308517278" at="303,47,304,34" concept="1" />
+      <node id="1353230511308517278" at="304,34,305,22" concept="6" />
+      <node id="1353230511308518694" at="307,49,308,93" concept="5" />
+      <node id="1353230511308518694" at="308,93,309,47" concept="1" />
+      <node id="1353230511308518694" at="309,47,310,34" concept="1" />
+      <node id="1353230511308518694" at="310,34,311,22" concept="6" />
       <node id="7806358006983673433" at="33,0,35,0" concept="2" trace="myNode" />
-      <node id="7806358006983673433" at="139,0,141,0" concept="2" trace="myNode" />
+      <node id="7806358006983673433" at="138,0,140,0" concept="2" trace="myNode" />
       <node id="7806358006983673433" at="47,0,50,0" concept="4" trace="createCell#()Ljetbrains/mps/openapi/editor/cells/EditorCell;" />
-      <node id="7806358006983673433" at="127,0,130,0" concept="0" trace="_Inline_g7zihj_a2b0#()V" />
-      <node id="7806358006983673433" at="130,0,133,0" concept="4" trace="createEditorCell#(Ljetbrains/mps/openapi/editor/EditorContext;)Ljetbrains/mps/openapi/editor/cells/EditorCell;" />
-      <node id="7806358006983673433" at="149,0,152,0" concept="4" trace="createCell#()Ljetbrains/mps/openapi/editor/cells/EditorCell;" />
-      <node id="7806358006983673433" at="208,60,211,5" concept="3" />
-      <node id="7806358006983673433" at="211,5,214,5" concept="3" />
-      <node id="6226796386650283596" at="225,0,228,0" concept="9" trace="renderingCondition_g7zihj_a1c0#(Lorg/jetbrains/mps/openapi/model/SNode;Ljetbrains/mps/openapi/editor/EditorContext;)Z" />
-      <node id="6226796386650283566" at="232,0,235,0" concept="9" trace="renderingCondition_g7zihj_a2c0#(Lorg/jetbrains/mps/openapi/model/SNode;Ljetbrains/mps/openapi/editor/EditorContext;)Z" />
-      <node id="7806358006983673433" at="276,0,279,0" concept="0" trace="executeSingleRoleHandler_g7zihj_b6a#(Lorg/jetbrains/mps/openapi/model/SNode;Lorg/jetbrains/mps/openapi/language/SContainmentLink;Ljetbrains/mps/openapi/editor/EditorContext;)V" />
-      <node id="7806358006983673433" at="284,70,287,7" concept="3" />
-      <node id="7806358006983673433" at="287,7,290,7" concept="3" />
-      <node id="7806358006983673433" at="300,0,303,0" concept="4" trace="getNoTargetText#()Ljava/lang/String;" />
+      <node id="7806358006983673433" at="126,0,129,0" concept="0" trace="_Inline_g7zihj_a2b0#()V" />
+      <node id="7806358006983673433" at="129,0,132,0" concept="4" trace="createEditorCell#(Ljetbrains/mps/openapi/editor/EditorContext;)Ljetbrains/mps/openapi/editor/cells/EditorCell;" />
+      <node id="7806358006983673433" at="148,0,151,0" concept="4" trace="createCell#()Ljetbrains/mps/openapi/editor/cells/EditorCell;" />
+      <node id="7806358006983673433" at="205,60,208,5" concept="3" />
+      <node id="7806358006983673433" at="208,5,211,5" concept="3" />
+      <node id="6226796386650283596" at="222,0,225,0" concept="9" trace="renderingCondition_g7zihj_a1c0#(Lorg/jetbrains/mps/openapi/model/SNode;Ljetbrains/mps/openapi/editor/EditorContext;)Z" />
+      <node id="6226796386650283566" at="229,0,232,0" concept="9" trace="renderingCondition_g7zihj_a2c0#(Lorg/jetbrains/mps/openapi/model/SNode;Ljetbrains/mps/openapi/editor/EditorContext;)Z" />
+      <node id="7806358006983673433" at="273,0,276,0" concept="0" trace="executeSingleRoleHandler_g7zihj_b6a#(Lorg/jetbrains/mps/openapi/model/SNode;Lorg/jetbrains/mps/openapi/language/SContainmentLink;Ljetbrains/mps/openapi/editor/EditorContext;)V" />
+      <node id="7806358006983673433" at="281,70,284,7" concept="3" />
+      <node id="7806358006983673433" at="284,7,287,7" concept="3" />
+      <node id="7806358006983673433" at="297,0,300,0" concept="4" trace="getNoTargetText#()Ljava/lang/String;" />
       <node id="7806358006983673433" at="36,0,40,0" concept="0" trace="RunConfigurationExecutor_EditorBuilder_a#(Ljetbrains/mps/openapi/editor/EditorContext;Lorg/jetbrains/mps/openapi/model/SNode;)V" />
       <node id="7806358006983709792" at="93,0,97,0" concept="4" trace="createIndentCell_g7zihj_a1a#()Ljetbrains/mps/openapi/editor/cells/EditorCell;" />
       <node id="7806358006983673433" at="112,63,116,5" concept="3" />
-      <node id="7806358006983673433" at="133,0,137,0" concept="4" trace="createEditorCell#(Ljetbrains/mps/openapi/editor/EditorContext;Lorg/jetbrains/mps/openapi/model/SNode;)Ljetbrains/mps/openapi/editor/cells/EditorCell;" />
-      <node id="7806358006983673444" at="217,0,221,0" concept="4" trace="createIndentCell_g7zihj_a2a#()Ljetbrains/mps/openapi/editor/cells/EditorCell;" />
-      <node id="7806358006983673433" at="221,0,225,0" concept="4" trace="createComponent_g7zihj_b2a#()Ljetbrains/mps/openapi/editor/cells/EditorCell;" />
-      <node id="7806358006983673433" at="228,0,232,0" concept="4" trace="createComponent_g7zihj_c2a#()Ljetbrains/mps/openapi/editor/cells/EditorCell;" />
-      <node id="6550182048787648113" at="244,0,248,0" concept="4" trace="createComponent_g7zihj_e0#()Ljetbrains/mps/openapi/editor/cells/EditorCell;" />
-      <node id="7806358006983673543" at="267,0,271,0" concept="4" trace="createIndentCell_g7zihj_a6a#()Ljetbrains/mps/openapi/editor/cells/EditorCell;" />
-      <node id="7806358006983673433" at="271,0,275,0" concept="4" trace="createRefNode_g7zihj_b6a#()Ljetbrains/mps/openapi/editor/cells/EditorCell;" />
+      <node id="7806358006983673433" at="132,0,136,0" concept="4" trace="createEditorCell#(Ljetbrains/mps/openapi/editor/EditorContext;Lorg/jetbrains/mps/openapi/model/SNode;)Ljetbrains/mps/openapi/editor/cells/EditorCell;" />
+      <node id="7806358006983673444" at="214,0,218,0" concept="4" trace="createIndentCell_g7zihj_a2a#()Ljetbrains/mps/openapi/editor/cells/EditorCell;" />
+      <node id="7806358006983673433" at="218,0,222,0" concept="4" trace="createComponent_g7zihj_b2a#()Ljetbrains/mps/openapi/editor/cells/EditorCell;" />
+      <node id="7806358006983673433" at="225,0,229,0" concept="4" trace="createComponent_g7zihj_c2a#()Ljetbrains/mps/openapi/editor/cells/EditorCell;" />
+      <node id="6550182048787648113" at="241,0,245,0" concept="4" trace="createComponent_g7zihj_e0#()Ljetbrains/mps/openapi/editor/cells/EditorCell;" />
+      <node id="7806358006983673543" at="264,0,268,0" concept="4" trace="createIndentCell_g7zihj_a6a#()Ljetbrains/mps/openapi/editor/cells/EditorCell;" />
+      <node id="7806358006983673433" at="268,0,272,0" concept="4" trace="createRefNode_g7zihj_b6a#()Ljetbrains/mps/openapi/editor/cells/EditorCell;" />
       <node id="7806358006983673433" at="41,0,46,0" concept="4" trace="getNode#()Lorg/jetbrains/mps/openapi/model/SNode;" />
-      <node id="7806358006983673433" at="119,59,124,22" concept="3" />
-      <node id="7806358006983673433" at="143,0,148,0" concept="0" trace="Inline_Builder_g7zihj_a2b0#(Ljetbrains/mps/openapi/editor/EditorContext;Lorg/jetbrains/mps/openapi/model/SNode;Lorg/jetbrains/mps/openapi/model/SNode;)V" />
-      <node id="7806358006983673433" at="153,0,158,0" concept="4" trace="getNode#()Lorg/jetbrains/mps/openapi/model/SNode;" />
-      <node id="7806358006983709798" at="169,61,174,24" concept="3" />
-      <node id="7806358006983709804" at="198,59,203,22" concept="3" />
-      <node id="7806358006983673433" at="279,0,284,0" concept="4" trace="createChildCell#(Lorg/jetbrains/mps/openapi/model/SNode;)Ljetbrains/mps/openapi/editor/cells/EditorCell;" />
+      <node id="7806358006983673433" at="118,57,123,22" concept="3" />
+      <node id="7806358006983673433" at="142,0,147,0" concept="0" trace="Inline_Builder_g7zihj_a2b0#(Ljetbrains/mps/openapi/editor/EditorContext;Lorg/jetbrains/mps/openapi/model/SNode;Lorg/jetbrains/mps/openapi/model/SNode;)V" />
+      <node id="7806358006983673433" at="152,0,157,0" concept="4" trace="getNode#()Lorg/jetbrains/mps/openapi/model/SNode;" />
+      <node id="7806358006983709798" at="167,59,172,24" concept="3" />
+      <node id="7806358006983709804" at="195,57,200,22" concept="3" />
+      <node id="7806358006983673433" at="276,0,281,0" concept="4" trace="createChildCell#(Lorg/jetbrains/mps/openapi/model/SNode;)Ljetbrains/mps/openapi/editor/cells/EditorCell;" />
       <node id="7806358006983673433" at="67,0,73,0" concept="4" trace="createCollection_g7zihj_a0#()Ljetbrains/mps/openapi/editor/cells/EditorCell;" />
-      <node id="1353230511308517278" at="304,0,310,0" concept="4" trace="createConstant_g7zihj_h0#()Ljetbrains/mps/openapi/editor/cells/EditorCell;" />
-      <node id="1353230511308518694" at="310,0,316,0" concept="4" trace="createConstant_g7zihj_i0#()Ljetbrains/mps/openapi/editor/cells/EditorCell;" />
+      <node id="1353230511308517278" at="301,0,307,0" concept="4" trace="createConstant_g7zihj_h0#()Ljetbrains/mps/openapi/editor/cells/EditorCell;" />
+      <node id="1353230511308518694" at="307,0,313,0" concept="4" trace="createConstant_g7zihj_i0#()Ljetbrains/mps/openapi/editor/cells/EditorCell;" />
       <node id="2886182022232400389" at="73,0,80,0" concept="4" trace="createComponent_g7zihj_a0a#()Ljetbrains/mps/openapi/editor/cells/EditorCell;" />
-      <node id="7806358006983673433" at="284,0,292,0" concept="4" trace="installCellInfo#(Lorg/jetbrains/mps/openapi/model/SNode;Ljetbrains/mps/openapi/editor/cells/EditorCell;)V" />
-      <node id="7806358006983673433" at="292,0,300,0" concept="4" trace="createEmptyCell#()Ljetbrains/mps/openapi/editor/cells/EditorCell;" />
+      <node id="7806358006983673433" at="281,0,289,0" concept="4" trace="installCellInfo#(Lorg/jetbrains/mps/openapi/model/SNode;Ljetbrains/mps/openapi/editor/cells/EditorCell;)V" />
+      <node id="7806358006983673433" at="289,0,297,0" concept="4" trace="createEmptyCell#()Ljetbrains/mps/openapi/editor/cells/EditorCell;" />
       <node id="7806358006983709794" at="97,0,106,0" concept="4" trace="createConstant_g7zihj_b1a#()Ljetbrains/mps/openapi/editor/cells/EditorCell;" />
-      <node id="7806358006983709800" at="177,0,186,0" concept="4" trace="createConstant_g7zihj_d1a#()Ljetbrains/mps/openapi/editor/cells/EditorCell;" />
-      <node id="7806358006983673539" at="235,0,244,0" concept="4" trace="createConstant_g7zihj_d0#()Ljetbrains/mps/openapi/editor/cells/EditorCell;" />
-      <node id="6550182048787537898" at="248,0,257,0" concept="4" trace="createConstant_g7zihj_f0#()Ljetbrains/mps/openapi/editor/cells/EditorCell;" />
-      <node id="7806358006983673433" at="257,0,267,0" concept="4" trace="createCollection_g7zihj_g0#()Ljetbrains/mps/openapi/editor/cells/EditorCell;" />
-      <node id="7806358006983673433" at="205,0,217,0" concept="4" trace="createCollection_g7zihj_c0#()Ljetbrains/mps/openapi/editor/cells/EditorCell;" />
+      <node id="7806358006983709800" at="175,0,184,0" concept="4" trace="createConstant_g7zihj_d1a#()Ljetbrains/mps/openapi/editor/cells/EditorCell;" />
+      <node id="7806358006983673539" at="232,0,241,0" concept="4" trace="createConstant_g7zihj_d0#()Ljetbrains/mps/openapi/editor/cells/EditorCell;" />
+      <node id="6550182048787537898" at="245,0,254,0" concept="4" trace="createConstant_g7zihj_f0#()Ljetbrains/mps/openapi/editor/cells/EditorCell;" />
+      <node id="7806358006983673433" at="254,0,264,0" concept="4" trace="createCollection_g7zihj_g0#()Ljetbrains/mps/openapi/editor/cells/EditorCell;" />
+      <node id="7806358006983673433" at="202,0,214,0" concept="4" trace="createCollection_g7zihj_c0#()Ljetbrains/mps/openapi/editor/cells/EditorCell;" />
       <node id="7806358006983673433" at="80,0,93,0" concept="4" trace="createCollection_g7zihj_b0#()Ljetbrains/mps/openapi/editor/cells/EditorCell;" />
       <node id="7806358006983673433" at="51,0,67,0" concept="4" trace="createCollection_g7zihj_a#()Ljetbrains/mps/openapi/editor/cells/EditorCell;" />
-      <node id="7806358006983709798" at="159,0,176,0" concept="4" trace="createProperty_g7zihj_a0c1a#()Ljetbrains/mps/openapi/editor/cells/EditorCell;" />
-      <node id="7806358006983709804" at="186,0,205,0" concept="4" trace="createProperty_g7zihj_e1a#()Ljetbrains/mps/openapi/editor/cells/EditorCell;" />
-      <node id="7806358006983673433" at="106,0,126,0" concept="4" trace="createRefCell_g7zihj_c1a#()Ljetbrains/mps/openapi/editor/cells/EditorCell;" />
+      <node id="7806358006983709798" at="158,0,174,0" concept="4" trace="createProperty_g7zihj_a0c1a#()Ljetbrains/mps/openapi/editor/cells/EditorCell;" />
+      <node id="7806358006983709804" at="184,0,202,0" concept="4" trace="createProperty_g7zihj_e1a#()Ljetbrains/mps/openapi/editor/cells/EditorCell;" />
+      <node id="7806358006983673433" at="106,0,125,0" concept="4" trace="createRefCell_g7zihj_c1a#()Ljetbrains/mps/openapi/editor/cells/EditorCell;" />
       <scope id="7806358006983673433" at="43,26,44,18" />
       <scope id="7806358006983673433" at="47,39,48,39" />
-      <scope id="7806358006983673433" at="127,34,128,14" />
-      <scope id="7806358006983673433" at="130,69,131,57" />
-      <scope id="7806358006983673433" at="149,41,150,43" />
-      <scope id="7806358006983673433" at="155,28,156,20" />
+      <scope id="7806358006983673433" at="126,34,127,14" />
+      <scope id="7806358006983673433" at="129,69,130,57" />
+      <scope id="7806358006983673433" at="148,41,149,43" />
+      <scope id="7806358006983673433" at="154,28,155,20" />
+      <scope id="7806358006983673433" at="206,69,207,61" />
       <scope id="7806358006983673433" at="209,69,210,61" />
-      <scope id="7806358006983673433" at="212,69,213,61" />
-      <scope id="6226796386650283597" at="225,98,226,105" />
-      <scope id="6226796386650283567" at="232,98,233,102" />
-      <scope id="7806358006983673433" at="276,122,277,49" />
-      <scope id="7806358006983673433" at="285,118,286,385" />
-      <scope id="7806358006983673433" at="288,41,289,38" />
-      <scope id="7806358006983673433" at="300,40,301,28" />
+      <scope id="6226796386650283597" at="222,98,223,105" />
+      <scope id="6226796386650283567" at="229,98,230,102" />
+      <scope id="7806358006983673433" at="273,122,274,49" />
+      <scope id="7806358006983673433" at="282,118,283,385" />
+      <scope id="7806358006983673433" at="285,41,286,38" />
+      <scope id="7806358006983673433" at="297,40,298,28" />
       <scope id="7806358006983673433" at="36,104,38,18" />
       <scope id="7806358006983709792" at="93,52,95,22">
         <var name="editorCell" id="7806358006983709792" />
       </scope>
       <scope id="7806358006983673433" at="113,39,115,42" />
-      <scope id="7806358006983673433" at="120,35,122,94">
+      <scope id="7806358006983673433" at="119,35,121,112">
         <var name="manager" id="7806358006983673433" />
       </scope>
-      <scope id="7806358006983673433" at="133,81,135,133" />
-      <scope id="7806358006983709798" at="170,37,172,96">
+      <scope id="7806358006983673433" at="132,81,134,133" />
+      <scope id="7806358006983709798" at="168,37,170,114">
         <var name="manager" id="7806358006983709798" />
       </scope>
-      <scope id="7806358006983709804" at="199,35,201,94">
+      <scope id="7806358006983709804" at="196,35,198,112">
         <var name="manager" id="7806358006983709804" />
       </scope>
-      <scope id="7806358006983673444" at="217,52,219,22">
+      <scope id="7806358006983673444" at="214,52,216,22">
         <var name="editorCell" id="7806358006983673444" />
       </scope>
-      <scope id="7806358006983673433" at="221,51,223,22">
+      <scope id="7806358006983673433" at="218,51,220,22">
         <var name="editorCell" id="7806358006983673433" />
       </scope>
-      <scope id="7806358006983673433" at="228,51,230,22">
+      <scope id="7806358006983673433" at="225,51,227,22">
         <var name="editorCell" id="7806358006983673433" />
       </scope>
-      <scope id="6550182048787648113" at="244,50,246,22">
+      <scope id="6550182048787648113" at="241,50,243,22">
         <var name="editorCell" id="6550182048787648113" />
       </scope>
-      <scope id="7806358006983673543" at="267,52,269,22">
+      <scope id="7806358006983673543" at="264,52,266,22">
         <var name="editorCell" id="7806358006983673543" />
       </scope>
-      <scope id="7806358006983673433" at="271,49,273,33">
+      <scope id="7806358006983673433" at="268,49,270,33">
         <var name="provider" id="7806358006983673433" />
       </scope>
       <scope id="7806358006983673433" at="47,0,50,0" />
-      <scope id="7806358006983673433" at="127,0,130,0" />
-      <scope id="7806358006983673433" at="130,0,133,0">
-=======
-      <node id="7806358006983673433" at="31,79,32,63" concept="6" />
-      <node id="7806358006983673433" at="34,82,35,65" concept="6" />
-      <node id="7806358006983673433" at="37,89,38,97" concept="5" />
-      <node id="7806358006983673433" at="38,97,39,48" concept="1" />
-      <node id="7806358006983673433" at="39,48,40,28" concept="1" />
-      <node id="7806358006983673433" at="40,28,41,83" concept="1" />
-      <node id="7806358006983673433" at="41,83,42,83" concept="1" />
-      <node id="7806358006983673433" at="42,83,43,83" concept="1" />
-      <node id="7806358006983673433" at="43,83,44,81" concept="1" />
-      <node id="7806358006983673433" at="44,81,45,82" concept="1" />
-      <node id="7806358006983673433" at="45,82,46,81" concept="1" />
-      <node id="7806358006983673433" at="46,81,47,83" concept="1" />
-      <node id="7806358006983673433" at="47,83,48,81" concept="1" />
-      <node id="7806358006983673433" at="48,81,49,81" concept="1" />
-      <node id="7806358006983673433" at="49,81,50,22" concept="6" />
-      <node id="7806358006983673433" at="52,90,53,99" concept="5" />
-      <node id="7806358006983673433" at="53,99,54,49" concept="1" />
-      <node id="7806358006983673433" at="54,49,55,83" concept="1" />
-      <node id="7806358006983673433" at="55,83,56,22" concept="6" />
-      <node id="2886182022232400389" at="58,90,59,131" concept="5" />
-      <node id="2886182022232400389" at="59,131,60,34" concept="5" />
-      <node id="2886182022232400389" at="60,34,61,66" concept="1" />
-      <node id="2886182022232400389" at="61,66,62,40" concept="1" />
-      <node id="2886182022232400389" at="62,40,63,22" concept="6" />
-      <node id="7806358006983673433" at="65,90,66,99" concept="5" />
-      <node id="7806358006983673433" at="66,99,67,49" concept="1" />
-      <node id="7806358006983673433" at="67,49,68,34" concept="5" />
-      <node id="7806358006983673433" at="68,34,69,52" concept="1" />
-      <node id="7806358006983673433" at="69,52,70,40" concept="1" />
-      <node id="7806358006983673433" at="70,40,71,84" concept="1" />
-      <node id="7806358006983673433" at="71,84,72,82" concept="1" />
-      <node id="7806358006983673433" at="72,82,73,81" concept="1" />
-      <node id="7806358006983673433" at="73,81,74,82" concept="1" />
-      <node id="7806358006983673433" at="74,82,75,82" concept="1" />
-      <node id="7806358006983673433" at="75,82,76,22" concept="6" />
-      <node id="7806358006983709792" at="78,91,79,78" concept="5" />
-      <node id="7806358006983709792" at="79,78,80,22" concept="6" />
-      <node id="7806358006983709794" at="82,89,83,89" concept="5" />
-      <node id="7806358006983709794" at="83,89,84,48" concept="1" />
-      <node id="7806358006983709794" at="84,48,85,34" concept="5" />
-      <node id="7806358006983709794" at="85,34,86,66" concept="1" />
-      <node id="7806358006983709794" at="86,66,87,40" concept="1" />
-      <node id="7806358006983709794" at="87,40,88,34" concept="1" />
-      <node id="7806358006983709794" at="88,34,89,22" concept="6" />
-      <node id="7806358006983673433" at="91,88,92,81" concept="5" />
-      <node id="7806358006983673433" at="92,81,93,41" concept="1" />
-      <node id="7806358006983673433" at="93,41,94,54" concept="1" />
-      <node id="7806358006983673433" at="94,54,95,26" concept="5" />
-      <node id="7806358006983673433" at="95,26,96,97" concept="1" />
-      <node id="7806358006983673433" at="96,97,97,58" concept="1" />
-      <node id="7806358006983673433" at="98,39,99,40" concept="1" />
-      <node id="7806358006983673433" at="99,40,100,42" concept="1" />
-      <node id="7806358006983673433" at="101,5,102,73" concept="1" />
-      <node id="7806358006983673433" at="102,73,103,57" concept="5" />
-      <node id="7806358006983673433" at="104,35,105,82" concept="5" />
-      <node id="7806358006983673433" at="105,82,106,112" concept="6" />
-      <node id="7806358006983673433" at="107,10,108,22" concept="6" />
-      <node id="7806358006983709797" at="111,34,112,14" concept="9" />
-      <node id="7806358006983709797" at="114,69,115,67" concept="6" />
-      <node id="7806358006983709797" at="117,81,118,67" concept="6" />
-      <node id="7806358006983709798" at="120,93,121,84" concept="5" />
-      <node id="7806358006983709798" at="121,84,122,31" concept="1" />
-      <node id="7806358006983709798" at="122,31,123,44" concept="1" />
-      <node id="7806358006983709798" at="123,44,124,33" concept="1" />
-      <node id="7806358006983709798" at="124,33,125,28" concept="5" />
-      <node id="7806358006983709798" at="125,28,126,60" concept="1" />
-      <node id="7806358006983709798" at="126,60,127,44" concept="1" />
-      <node id="7806358006983709798" at="127,44,128,75" concept="1" />
-      <node id="7806358006983709798" at="128,75,129,59" concept="5" />
-      <node id="7806358006983709798" at="130,37,131,84" concept="5" />
-      <node id="7806358006983709798" at="131,84,132,114" concept="6" />
-      <node id="7806358006983709798" at="133,12,134,24" concept="6" />
-      <node id="7806358006983709800" at="137,89,138,88" concept="5" />
-      <node id="7806358006983709800" at="138,88,139,48" concept="1" />
-      <node id="7806358006983709800" at="139,48,140,34" concept="5" />
-      <node id="7806358006983709800" at="140,34,141,66" concept="1" />
-      <node id="7806358006983709800" at="141,66,142,40" concept="1" />
-      <node id="7806358006983709800" at="142,40,143,34" concept="1" />
-      <node id="7806358006983709800" at="143,34,144,22" concept="6" />
-      <node id="7806358006983709804" at="146,89,147,82" concept="5" />
-      <node id="7806358006983709804" at="147,82,148,42" concept="1" />
-      <node id="7806358006983709804" at="148,42,149,55" concept="1" />
-      <node id="7806358006983709804" at="149,55,150,26" concept="5" />
-      <node id="7806358006983709804" at="150,26,151,58" concept="1" />
-      <node id="7806358006983709804" at="151,58,152,55" concept="1" />
-      <node id="7806358006983709804" at="152,55,153,34" concept="5" />
-      <node id="7806358006983709804" at="153,34,154,64" concept="1" />
-      <node id="7806358006983709804" at="154,64,155,40" concept="1" />
-      <node id="7806358006983709804" at="155,40,156,73" concept="1" />
-      <node id="7806358006983709804" at="156,73,157,57" concept="5" />
-      <node id="7806358006983709804" at="158,35,159,82" concept="5" />
-      <node id="7806358006983709804" at="159,82,160,112" concept="6" />
-      <node id="7806358006983709804" at="161,10,162,22" concept="6" />
-      <node id="7806358006983673433" at="164,90,165,99" concept="5" />
-      <node id="7806358006983673433" at="165,99,166,49" concept="1" />
-      <node id="7806358006983673433" at="166,49,167,84" concept="1" />
-      <node id="7806358006983673433" at="168,62,169,85" concept="1" />
-      <node id="7806358006983673433" at="171,62,172,85" concept="1" />
-      <node id="7806358006983673433" at="173,5,174,22" concept="6" />
-      <node id="7806358006983673444" at="176,91,177,78" concept="5" />
-      <node id="7806358006983673444" at="177,78,178,22" concept="6" />
-      <node id="7806358006983673433" at="180,90,181,162" concept="5" />
-      <node id="7806358006983673433" at="181,162,182,22" concept="6" />
-      <node id="6226796386650283598" at="184,98,185,105" concept="6" />
-      <node id="7806358006983673433" at="187,90,188,161" concept="5" />
-      <node id="7806358006983673433" at="188,161,189,22" concept="6" />
-      <node id="6226796386650283568" at="191,98,192,102" concept="6" />
-      <node id="7806358006983673539" at="194,88,195,86" concept="5" />
-      <node id="7806358006983673539" at="195,86,196,47" concept="1" />
-      <node id="7806358006983673539" at="196,47,197,34" concept="5" />
-      <node id="7806358006983673539" at="197,34,198,52" concept="1" />
-      <node id="7806358006983673539" at="198,52,199,40" concept="1" />
-      <node id="7806358006983673539" at="199,40,200,34" concept="1" />
-      <node id="7806358006983673539" at="200,34,201,22" concept="6" />
-      <node id="6550182048787648113" at="203,89,204,161" concept="5" />
-      <node id="6550182048787648113" at="204,161,205,22" concept="6" />
-      <node id="6550182048787537898" at="207,88,208,86" concept="5" />
-      <node id="6550182048787537898" at="208,86,209,47" concept="1" />
-      <node id="6550182048787537898" at="209,47,210,34" concept="5" />
-      <node id="6550182048787537898" at="210,34,211,52" concept="1" />
-      <node id="6550182048787537898" at="211,52,212,40" concept="1" />
-      <node id="6550182048787537898" at="212,40,213,34" concept="1" />
-      <node id="6550182048787537898" at="213,34,214,22" concept="6" />
-      <node id="7806358006983673433" at="216,90,217,99" concept="5" />
-      <node id="7806358006983673433" at="217,99,218,49" concept="1" />
-      <node id="7806358006983673433" at="218,49,219,34" concept="5" />
-      <node id="7806358006983673433" at="219,34,220,52" concept="1" />
-      <node id="7806358006983673433" at="220,52,221,40" concept="1" />
-      <node id="7806358006983673433" at="221,40,222,84" concept="1" />
-      <node id="7806358006983673433" at="222,84,223,81" concept="1" />
-      <node id="7806358006983673433" at="223,81,224,22" concept="6" />
-      <node id="7806358006983673543" at="226,91,227,78" concept="5" />
-      <node id="7806358006983673543" at="227,78,228,22" concept="6" />
-      <node id="7806358006983673433" at="230,88,231,265" concept="5" />
-      <node id="7806358006983673433" at="231,265,232,33" concept="6" />
-      <node id="7806358006983673433" at="235,122,236,49" concept="9" />
-      <node id="7806358006983673433" at="238,55,239,59" concept="5" />
-      <node id="7806358006983673433" at="239,59,240,41" concept="1" />
-      <node id="7806358006983673433" at="240,41,241,24" concept="6" />
-      <node id="7806358006983673433" at="244,118,245,383" concept="1" />
-      <node id="7806358006983673433" at="247,41,248,38" concept="1" />
-      <node id="7806358006983673433" at="252,44,253,54" concept="5" />
-      <node id="7806358006983673433" at="253,54,254,44" concept="1" />
-      <node id="7806358006983673433" at="254,44,255,0" concept="7" />
-      <node id="7806358006983673433" at="255,0,256,40" concept="1" />
-      <node id="7806358006983673433" at="256,40,257,24" concept="6" />
-      <node id="7806358006983673433" at="259,40,260,28" concept="6" />
-      <node id="1353230511308517278" at="263,88,264,86" concept="5" />
-      <node id="1353230511308517278" at="264,86,265,47" concept="1" />
-      <node id="1353230511308517278" at="265,47,266,34" concept="1" />
-      <node id="1353230511308517278" at="266,34,267,22" concept="6" />
-      <node id="1353230511308518694" at="269,88,270,86" concept="5" />
-      <node id="1353230511308518694" at="270,86,271,47" concept="1" />
-      <node id="1353230511308518694" at="271,47,272,34" concept="1" />
-      <node id="1353230511308518694" at="272,34,273,22" concept="6" />
-      <node id="7806358006983673433" at="275,91,276,99" concept="5" />
-      <node id="7806358006983673433" at="276,99,277,50" concept="1" />
-      <node id="7806358006983673433" at="277,50,278,28" concept="1" />
-      <node id="7806358006983673433" at="278,28,279,34" concept="5" />
-      <node id="7806358006983673433" at="279,34,280,52" concept="1" />
-      <node id="7806358006983673433" at="280,52,281,40" concept="1" />
-      <node id="7806358006983673433" at="281,40,282,83" concept="1" />
-      <node id="7806358006983673433" at="282,83,283,81" concept="1" />
-      <node id="7806358006983673433" at="283,81,284,80" concept="1" />
-      <node id="7806358006983673433" at="284,80,285,22" concept="6" />
-      <node id="7806358006983673550" at="287,90,288,78" concept="5" />
-      <node id="7806358006983673550" at="288,78,289,22" concept="6" />
-      <node id="7806358006983673551" at="291,88,292,95" concept="5" />
-      <node id="7806358006983673551" at="292,95,293,47" concept="1" />
-      <node id="7806358006983673551" at="293,47,294,34" concept="5" />
-      <node id="7806358006983673551" at="294,34,295,66" concept="1" />
-      <node id="7806358006983673551" at="295,66,296,40" concept="1" />
-      <node id="7806358006983673551" at="296,40,297,34" concept="1" />
-      <node id="7806358006983673551" at="297,34,298,22" concept="6" />
-      <node id="7806358006983673433" at="300,87,301,292" concept="5" />
-      <node id="7806358006983673433" at="301,292,302,33" concept="6" />
-      <node id="7806358006983673433" at="305,135,306,49" concept="9" />
-      <node id="7806358006983673433" at="308,55,309,59" concept="5" />
-      <node id="7806358006983673433" at="309,59,310,41" concept="1" />
-      <node id="7806358006983673433" at="310,41,311,24" concept="6" />
-      <node id="7806358006983673433" at="314,118,315,397" concept="1" />
-      <node id="7806358006983673433" at="317,41,318,52" concept="1" />
-      <node id="7806358006983673433" at="322,44,323,54" concept="5" />
-      <node id="7806358006983673433" at="323,54,324,58" concept="1" />
-      <node id="7806358006983673433" at="324,58,325,0" concept="7" />
-      <node id="7806358006983673433" at="325,0,326,40" concept="1" />
-      <node id="7806358006983673433" at="326,40,327,24" concept="6" />
-      <node id="7806358006983673433" at="329,40,330,42" concept="6" />
-      <node id="7806358006983673433" at="31,0,34,0" concept="4" trace="createEditorCell#(Ljetbrains/mps/openapi/editor/EditorContext;Lorg/jetbrains/mps/openapi/model/SNode;)Ljetbrains/mps/openapi/editor/cells/EditorCell;" />
-      <node id="7806358006983673433" at="34,0,37,0" concept="4" trace="createInspectedCell#(Ljetbrains/mps/openapi/editor/EditorContext;Lorg/jetbrains/mps/openapi/model/SNode;)Ljetbrains/mps/openapi/editor/cells/EditorCell;" />
-      <node id="7806358006983709797" at="111,0,114,0" concept="0" trace="_Inline_g7zihj_a2b0#()V" />
-      <node id="7806358006983709797" at="114,0,117,0" concept="4" trace="createEditorCell#(Ljetbrains/mps/openapi/editor/EditorContext;)Ljetbrains/mps/openapi/editor/cells/EditorCell;" />
-      <node id="7806358006983709797" at="117,0,120,0" concept="4" trace="createEditorCell#(Ljetbrains/mps/openapi/editor/EditorContext;Lorg/jetbrains/mps/openapi/model/SNode;)Ljetbrains/mps/openapi/editor/cells/EditorCell;" />
-      <node id="7806358006983673433" at="167,84,170,5" concept="3" />
-      <node id="7806358006983673433" at="170,5,173,5" concept="3" />
-      <node id="6226796386650283596" at="184,0,187,0" concept="8" trace="renderingCondition_g7zihj_a1c0#(Lorg/jetbrains/mps/openapi/model/SNode;Ljetbrains/mps/openapi/editor/EditorContext;)Z" />
-      <node id="6226796386650283566" at="191,0,194,0" concept="8" trace="renderingCondition_g7zihj_a2c0#(Lorg/jetbrains/mps/openapi/model/SNode;Ljetbrains/mps/openapi/editor/EditorContext;)Z" />
-      <node id="7806358006983673433" at="235,0,238,0" concept="0" trace="executeSingleRoleHandler_g7zihj_b6a#(Lorg/jetbrains/mps/openapi/model/SNode;Lorg/jetbrains/mps/openapi/language/SContainmentLink;Ljetbrains/mps/openapi/editor/EditorContext;)V" />
-      <node id="7806358006983673433" at="243,70,246,7" concept="3" />
-      <node id="7806358006983673433" at="246,7,249,7" concept="3" />
-      <node id="7806358006983673433" at="259,0,262,0" concept="4" trace="getNoTargetText#()Ljava/lang/String;" />
-      <node id="7806358006983673433" at="305,0,308,0" concept="0" trace="debuggerConfigurationSingleRoleHandler_g7zihj_c0#(Lorg/jetbrains/mps/openapi/model/SNode;Lorg/jetbrains/mps/openapi/language/SContainmentLink;Ljetbrains/mps/openapi/editor/EditorContext;)V" />
-      <node id="7806358006983673433" at="313,70,316,7" concept="3" />
-      <node id="7806358006983673433" at="316,7,319,7" concept="3" />
-      <node id="7806358006983673433" at="329,0,332,0" concept="4" trace="getNoTargetText#()Ljava/lang/String;" />
-      <node id="7806358006983709792" at="78,0,82,0" concept="4" trace="createIndentCell_g7zihj_a1a#(Ljetbrains/mps/openapi/editor/EditorContext;Lorg/jetbrains/mps/openapi/model/SNode;)Ljetbrains/mps/openapi/editor/cells/EditorCell;" />
-      <node id="7806358006983673433" at="97,58,101,5" concept="3" />
-      <node id="7806358006983673444" at="176,0,180,0" concept="4" trace="createIndentCell_g7zihj_a2a#(Ljetbrains/mps/openapi/editor/EditorContext;Lorg/jetbrains/mps/openapi/model/SNode;)Ljetbrains/mps/openapi/editor/cells/EditorCell;" />
-      <node id="7806358006983673433" at="180,0,184,0" concept="4" trace="createComponent_g7zihj_b2a#(Ljetbrains/mps/openapi/editor/EditorContext;Lorg/jetbrains/mps/openapi/model/SNode;)Ljetbrains/mps/openapi/editor/cells/EditorCell;" />
-      <node id="7806358006983673433" at="187,0,191,0" concept="4" trace="createComponent_g7zihj_c2a#(Ljetbrains/mps/openapi/editor/EditorContext;Lorg/jetbrains/mps/openapi/model/SNode;)Ljetbrains/mps/openapi/editor/cells/EditorCell;" />
-      <node id="6550182048787648113" at="203,0,207,0" concept="4" trace="createComponent_g7zihj_e0#(Ljetbrains/mps/openapi/editor/EditorContext;Lorg/jetbrains/mps/openapi/model/SNode;)Ljetbrains/mps/openapi/editor/cells/EditorCell;" />
-      <node id="7806358006983673543" at="226,0,230,0" concept="4" trace="createIndentCell_g7zihj_a6a#(Ljetbrains/mps/openapi/editor/EditorContext;Lorg/jetbrains/mps/openapi/model/SNode;)Ljetbrains/mps/openapi/editor/cells/EditorCell;" />
-      <node id="7806358006983673433" at="230,0,234,0" concept="4" trace="createRefNode_g7zihj_b6a#(Ljetbrains/mps/openapi/editor/EditorContext;Lorg/jetbrains/mps/openapi/model/SNode;)Ljetbrains/mps/openapi/editor/cells/EditorCell;" />
-      <node id="7806358006983673550" at="287,0,291,0" concept="4" trace="createIndentCell_g7zihj_a0#(Ljetbrains/mps/openapi/editor/EditorContext;Lorg/jetbrains/mps/openapi/model/SNode;)Ljetbrains/mps/openapi/editor/cells/EditorCell;" />
-      <node id="7806358006983673433" at="300,0,304,0" concept="4" trace="createRefNode_g7zihj_c0#(Ljetbrains/mps/openapi/editor/EditorContext;Lorg/jetbrains/mps/openapi/model/SNode;)Ljetbrains/mps/openapi/editor/cells/EditorCell;" />
-      <node id="7806358006983673433" at="103,57,108,22" concept="3" />
-      <node id="7806358006983709798" at="129,59,134,24" concept="3" />
-      <node id="7806358006983709804" at="157,57,162,22" concept="3" />
-      <node id="7806358006983673433" at="238,0,243,0" concept="4" trace="createChildCell#(Lorg/jetbrains/mps/openapi/model/SNode;)Ljetbrains/mps/openapi/editor/cells/EditorCell;" />
-      <node id="7806358006983673433" at="308,0,313,0" concept="4" trace="createChildCell#(Lorg/jetbrains/mps/openapi/model/SNode;)Ljetbrains/mps/openapi/editor/cells/EditorCell;" />
-      <node id="7806358006983673433" at="52,0,58,0" concept="4" trace="createCollection_g7zihj_a0#(Ljetbrains/mps/openapi/editor/EditorContext;Lorg/jetbrains/mps/openapi/model/SNode;)Ljetbrains/mps/openapi/editor/cells/EditorCell;" />
-      <node id="1353230511308517278" at="263,0,269,0" concept="4" trace="createConstant_g7zihj_h0#(Ljetbrains/mps/openapi/editor/EditorContext;Lorg/jetbrains/mps/openapi/model/SNode;)Ljetbrains/mps/openapi/editor/cells/EditorCell;" />
-      <node id="1353230511308518694" at="269,0,275,0" concept="4" trace="createConstant_g7zihj_i0#(Ljetbrains/mps/openapi/editor/EditorContext;Lorg/jetbrains/mps/openapi/model/SNode;)Ljetbrains/mps/openapi/editor/cells/EditorCell;" />
-      <node id="2886182022232400389" at="58,0,65,0" concept="4" trace="createComponent_g7zihj_a0a#(Ljetbrains/mps/openapi/editor/EditorContext;Lorg/jetbrains/mps/openapi/model/SNode;)Ljetbrains/mps/openapi/editor/cells/EditorCell;" />
-      <node id="7806358006983673433" at="243,0,251,0" concept="4" trace="installCellInfo#(Lorg/jetbrains/mps/openapi/model/SNode;Ljetbrains/mps/openapi/editor/cells/EditorCell;)V" />
-      <node id="7806358006983673433" at="251,0,259,0" concept="4" trace="createEmptyCell#()Ljetbrains/mps/openapi/editor/cells/EditorCell;" />
-      <node id="7806358006983673433" at="313,0,321,0" concept="4" trace="installCellInfo#(Lorg/jetbrains/mps/openapi/model/SNode;Ljetbrains/mps/openapi/editor/cells/EditorCell;)V" />
-      <node id="7806358006983673433" at="321,0,329,0" concept="4" trace="createEmptyCell#()Ljetbrains/mps/openapi/editor/cells/EditorCell;" />
-      <node id="7806358006983709794" at="82,0,91,0" concept="4" trace="createConstant_g7zihj_b1a#(Ljetbrains/mps/openapi/editor/EditorContext;Lorg/jetbrains/mps/openapi/model/SNode;)Ljetbrains/mps/openapi/editor/cells/EditorCell;" />
-      <node id="7806358006983709800" at="137,0,146,0" concept="4" trace="createConstant_g7zihj_d1a#(Ljetbrains/mps/openapi/editor/EditorContext;Lorg/jetbrains/mps/openapi/model/SNode;)Ljetbrains/mps/openapi/editor/cells/EditorCell;" />
-      <node id="7806358006983673539" at="194,0,203,0" concept="4" trace="createConstant_g7zihj_d0#(Ljetbrains/mps/openapi/editor/EditorContext;Lorg/jetbrains/mps/openapi/model/SNode;)Ljetbrains/mps/openapi/editor/cells/EditorCell;" />
-      <node id="6550182048787537898" at="207,0,216,0" concept="4" trace="createConstant_g7zihj_f0#(Ljetbrains/mps/openapi/editor/EditorContext;Lorg/jetbrains/mps/openapi/model/SNode;)Ljetbrains/mps/openapi/editor/cells/EditorCell;" />
-      <node id="7806358006983673551" at="291,0,300,0" concept="4" trace="createConstant_g7zihj_b0#(Ljetbrains/mps/openapi/editor/EditorContext;Lorg/jetbrains/mps/openapi/model/SNode;)Ljetbrains/mps/openapi/editor/cells/EditorCell;" />
-      <node id="7806358006983673433" at="216,0,226,0" concept="4" trace="createCollection_g7zihj_g0#(Ljetbrains/mps/openapi/editor/EditorContext;Lorg/jetbrains/mps/openapi/model/SNode;)Ljetbrains/mps/openapi/editor/cells/EditorCell;" />
-      <node id="7806358006983673433" at="164,0,176,0" concept="4" trace="createCollection_g7zihj_c0#(Ljetbrains/mps/openapi/editor/EditorContext;Lorg/jetbrains/mps/openapi/model/SNode;)Ljetbrains/mps/openapi/editor/cells/EditorCell;" />
-      <node id="7806358006983673433" at="275,0,287,0" concept="4" trace="createCollection_g7zihj_a_0#(Ljetbrains/mps/openapi/editor/EditorContext;Lorg/jetbrains/mps/openapi/model/SNode;)Ljetbrains/mps/openapi/editor/cells/EditorCell;" />
-      <node id="7806358006983673433" at="65,0,78,0" concept="4" trace="createCollection_g7zihj_b0#(Ljetbrains/mps/openapi/editor/EditorContext;Lorg/jetbrains/mps/openapi/model/SNode;)Ljetbrains/mps/openapi/editor/cells/EditorCell;" />
-      <node id="7806358006983673433" at="37,0,52,0" concept="4" trace="createCollection_g7zihj_a#(Ljetbrains/mps/openapi/editor/EditorContext;Lorg/jetbrains/mps/openapi/model/SNode;)Ljetbrains/mps/openapi/editor/cells/EditorCell;" />
-      <node id="7806358006983709798" at="120,0,136,0" concept="4" trace="createProperty_g7zihj_a0c1a#(Ljetbrains/mps/openapi/editor/EditorContext;Lorg/jetbrains/mps/openapi/model/SNode;)Ljetbrains/mps/openapi/editor/cells/EditorCell;" />
-      <node id="7806358006983709804" at="146,0,164,0" concept="4" trace="createProperty_g7zihj_e1a#(Ljetbrains/mps/openapi/editor/EditorContext;Lorg/jetbrains/mps/openapi/model/SNode;)Ljetbrains/mps/openapi/editor/cells/EditorCell;" />
-      <node id="7806358006983673433" at="91,0,110,0" concept="4" trace="createRefCell_g7zihj_c1a#(Ljetbrains/mps/openapi/editor/EditorContext;Lorg/jetbrains/mps/openapi/model/SNode;)Ljetbrains/mps/openapi/editor/cells/EditorCell;" />
-      <scope id="7806358006983673433" at="31,79,32,63" />
-      <scope id="7806358006983673433" at="34,82,35,65" />
-      <scope id="7806358006983709797" at="111,34,112,14" />
-      <scope id="7806358006983709797" at="114,69,115,67" />
-      <scope id="7806358006983709797" at="117,81,118,67" />
-      <scope id="7806358006983673433" at="168,62,169,85" />
-      <scope id="7806358006983673433" at="171,62,172,85" />
-      <scope id="6226796386650283597" at="184,98,185,105" />
-      <scope id="6226796386650283567" at="191,98,192,102" />
-      <scope id="7806358006983673433" at="235,122,236,49" />
-      <scope id="7806358006983673433" at="244,118,245,383" />
-      <scope id="7806358006983673433" at="247,41,248,38" />
-      <scope id="7806358006983673433" at="259,40,260,28" />
-      <scope id="7806358006983673433" at="305,135,306,49" />
-      <scope id="7806358006983673433" at="314,118,315,397" />
-      <scope id="7806358006983673433" at="317,41,318,52" />
-      <scope id="7806358006983673433" at="329,40,330,42" />
-      <scope id="7806358006983709792" at="78,91,80,22">
-        <var name="editorCell" id="7806358006983709792" />
-      </scope>
-      <scope id="7806358006983673433" at="98,39,100,42" />
-      <scope id="7806358006983673433" at="104,35,106,112">
-        <var name="manager" id="7806358006983673433" />
-      </scope>
-      <scope id="7806358006983709798" at="130,37,132,114">
-        <var name="manager" id="7806358006983709798" />
-      </scope>
-      <scope id="7806358006983709804" at="158,35,160,112">
-        <var name="manager" id="7806358006983709804" />
-      </scope>
-      <scope id="7806358006983673444" at="176,91,178,22">
-        <var name="editorCell" id="7806358006983673444" />
-      </scope>
-      <scope id="7806358006983673433" at="180,90,182,22">
-        <var name="editorCell" id="7806358006983673433" />
-      </scope>
-      <scope id="7806358006983673433" at="187,90,189,22">
-        <var name="editorCell" id="7806358006983673433" />
-      </scope>
-      <scope id="6550182048787648113" at="203,89,205,22">
-        <var name="editorCell" id="6550182048787648113" />
-      </scope>
-      <scope id="7806358006983673543" at="226,91,228,22">
-        <var name="editorCell" id="7806358006983673543" />
-      </scope>
-      <scope id="7806358006983673433" at="230,88,232,33">
-        <var name="provider" id="7806358006983673433" />
-      </scope>
-      <scope id="7806358006983673550" at="287,90,289,22">
-        <var name="editorCell" id="7806358006983673550" />
-      </scope>
-      <scope id="7806358006983673433" at="300,87,302,33">
-        <var name="provider" id="7806358006983673433" />
-      </scope>
-      <scope id="7806358006983673433" at="31,0,34,0">
+      <scope id="7806358006983673433" at="126,0,129,0" />
+      <scope id="7806358006983673433" at="129,0,132,0">
         <var name="editorContext" id="7806358006983673433" />
-        <var name="node" id="7806358006983673433" />
-      </scope>
-      <scope id="7806358006983673433" at="34,0,37,0">
->>>>>>> bd830ede
-        <var name="editorContext" id="7806358006983673433" />
-      </scope>
-<<<<<<< HEAD
-      <scope id="7806358006983673433" at="143,120,146,20" />
-      <scope id="7806358006983673433" at="149,0,152,0" />
-      <scope id="6226796386650283596" at="225,0,228,0">
+      </scope>
+      <scope id="7806358006983673433" at="142,120,145,20" />
+      <scope id="7806358006983673433" at="148,0,151,0" />
+      <scope id="6226796386650283596" at="222,0,225,0">
         <var name="editorContext" id="6226796386650283596" />
         <var name="node" id="6226796386650283596" />
       </scope>
-      <scope id="6226796386650283566" at="232,0,235,0">
+      <scope id="6226796386650283566" at="229,0,232,0">
         <var name="editorContext" id="6226796386650283566" />
         <var name="node" id="6226796386650283566" />
       </scope>
-      <scope id="7806358006983673433" at="276,0,279,0">
-=======
-      <scope id="7806358006983709797" at="111,0,114,0" />
-      <scope id="7806358006983709797" at="114,0,117,0">
-        <var name="editorContext" id="7806358006983709797" />
-      </scope>
-      <scope id="7806358006983709797" at="117,0,120,0">
-        <var name="editorContext" id="7806358006983709797" />
-        <var name="node" id="7806358006983709797" />
-      </scope>
-      <scope id="6226796386650283596" at="184,0,187,0">
-        <var name="editorContext" id="6226796386650283596" />
-        <var name="node" id="6226796386650283596" />
-      </scope>
-      <scope id="6226796386650283566" at="191,0,194,0">
-        <var name="editorContext" id="6226796386650283566" />
-        <var name="node" id="6226796386650283566" />
-      </scope>
-      <scope id="7806358006983673433" at="235,0,238,0">
->>>>>>> bd830ede
+      <scope id="7806358006983673433" at="273,0,276,0">
         <var name="containmentLink" id="7806358006983673433" />
         <var name="context" id="7806358006983673433" />
         <var name="ownerNode" id="7806358006983673433" />
       </scope>
-<<<<<<< HEAD
-      <scope id="7806358006983673433" at="279,55,282,24">
+      <scope id="7806358006983673433" at="276,55,279,24">
         <var name="editorCell" id="7806358006983673433" />
       </scope>
-      <scope id="7806358006983673433" at="300,0,303,0" />
+      <scope id="7806358006983673433" at="297,0,300,0" />
       <scope id="7806358006983673433" at="36,0,40,0">
         <var name="context" id="7806358006983673433" />
         <var name="node" id="7806358006983673433" />
@@ -6453,20 +4432,20 @@
         <var name="editorCell" id="7806358006983673433" />
       </scope>
       <scope id="7806358006983709792" at="93,0,97,0" />
-      <scope id="7806358006983673433" at="133,0,137,0">
+      <scope id="7806358006983673433" at="132,0,136,0">
         <var name="editorContext" id="7806358006983673433" />
         <var name="node" id="7806358006983673433" />
       </scope>
-      <scope id="7806358006983673444" at="217,0,221,0" />
-      <scope id="7806358006983673433" at="221,0,225,0" />
-      <scope id="7806358006983673433" at="228,0,232,0" />
-      <scope id="6550182048787648113" at="244,0,248,0" />
-      <scope id="7806358006983673543" at="267,0,271,0" />
-      <scope id="7806358006983673433" at="271,0,275,0" />
-      <scope id="1353230511308517278" at="304,49,308,22">
+      <scope id="7806358006983673444" at="214,0,218,0" />
+      <scope id="7806358006983673433" at="218,0,222,0" />
+      <scope id="7806358006983673433" at="225,0,229,0" />
+      <scope id="6550182048787648113" at="241,0,245,0" />
+      <scope id="7806358006983673543" at="264,0,268,0" />
+      <scope id="7806358006983673433" at="268,0,272,0" />
+      <scope id="1353230511308517278" at="301,49,305,22">
         <var name="editorCell" id="1353230511308517278" />
       </scope>
-      <scope id="1353230511308518694" at="310,49,314,22">
+      <scope id="1353230511308518694" at="307,49,311,22">
         <var name="editorCell" id="1353230511308518694" />
       </scope>
       <scope id="7806358006983673433" at="41,0,46,0" />
@@ -6474,285 +4453,89 @@
         <var name="editorCell" id="2886182022232400389" />
         <var name="style" id="2886182022232400389" />
       </scope>
-      <scope id="7806358006983673433" at="143,0,148,0">
+      <scope id="7806358006983673433" at="142,0,147,0">
         <var name="context" id="7806358006983673433" />
         <var name="node" id="7806358006983673433" />
         <var name="referencingNode" id="7806358006983673433" />
       </scope>
-      <scope id="7806358006983673433" at="153,0,158,0" />
-      <scope id="7806358006983673433" at="279,0,284,0">
+      <scope id="7806358006983673433" at="152,0,157,0" />
+      <scope id="7806358006983673433" at="276,0,281,0">
         <var name="child" id="7806358006983673433" />
       </scope>
-      <scope id="7806358006983673433" at="293,44,298,24">
+      <scope id="7806358006983673433" at="290,44,295,24">
         <var name="editorCell" id="7806358006983673433" />
       </scope>
       <scope id="7806358006983673433" at="67,0,73,0" />
-      <scope id="7806358006983673433" at="284,70,290,7" />
-      <scope id="1353230511308517278" at="304,0,310,0" />
-      <scope id="1353230511308518694" at="310,0,316,0" />
+      <scope id="7806358006983673433" at="281,70,287,7" />
+      <scope id="1353230511308517278" at="301,0,307,0" />
+      <scope id="1353230511308518694" at="307,0,313,0" />
       <scope id="2886182022232400389" at="73,0,80,0" />
       <scope id="7806358006983709794" at="97,50,104,22">
         <var name="editorCell" id="7806358006983709794" />
         <var name="style" id="7806358006983709794" />
       </scope>
-      <scope id="7806358006983709800" at="177,50,184,22">
+      <scope id="7806358006983709800" at="175,50,182,22">
         <var name="editorCell" id="7806358006983709800" />
         <var name="style" id="7806358006983709800" />
       </scope>
-      <scope id="7806358006983673539" at="235,49,242,22">
+      <scope id="7806358006983673539" at="232,49,239,22">
         <var name="editorCell" id="7806358006983673539" />
         <var name="style" id="7806358006983673539" />
       </scope>
-      <scope id="6550182048787537898" at="248,49,255,22">
+      <scope id="6550182048787537898" at="245,49,252,22">
         <var name="editorCell" id="6550182048787537898" />
         <var name="style" id="6550182048787537898" />
       </scope>
-      <scope id="7806358006983673433" at="257,51,265,22">
+      <scope id="7806358006983673433" at="254,51,262,22">
         <var name="editorCell" id="7806358006983673433" />
         <var name="style" id="7806358006983673433" />
       </scope>
-      <scope id="7806358006983673433" at="284,0,292,0">
+      <scope id="7806358006983673433" at="281,0,289,0">
         <var name="child" id="7806358006983673433" />
         <var name="editorCell" id="7806358006983673433" />
       </scope>
-      <scope id="7806358006983673433" at="292,0,300,0" />
+      <scope id="7806358006983673433" at="289,0,297,0" />
       <scope id="7806358006983709794" at="97,0,106,0" />
-      <scope id="7806358006983709800" at="177,0,186,0" />
-      <scope id="7806358006983673539" at="235,0,244,0" />
-      <scope id="6550182048787537898" at="248,0,257,0" />
-      <scope id="7806358006983673433" at="205,51,215,22">
+      <scope id="7806358006983709800" at="175,0,184,0" />
+      <scope id="7806358006983673539" at="232,0,241,0" />
+      <scope id="6550182048787537898" at="245,0,254,0" />
+      <scope id="7806358006983673433" at="202,51,212,22">
         <var name="editorCell" id="7806358006983673433" />
       </scope>
-      <scope id="7806358006983673433" at="257,0,267,0" />
+      <scope id="7806358006983673433" at="254,0,264,0" />
       <scope id="7806358006983673433" at="80,51,91,22">
         <var name="editorCell" id="7806358006983673433" />
         <var name="style" id="7806358006983673433" />
       </scope>
-      <scope id="7806358006983673433" at="205,0,217,0" />
+      <scope id="7806358006983673433" at="202,0,214,0" />
       <scope id="7806358006983673433" at="80,0,93,0" />
       <scope id="7806358006983673433" at="51,50,65,22">
         <var name="editorCell" id="7806358006983673433" />
       </scope>
-      <scope id="7806358006983709798" at="159,54,174,24">
-=======
-      <scope id="7806358006983673433" at="238,55,241,24">
-        <var name="editorCell" id="7806358006983673433" />
-      </scope>
-      <scope id="7806358006983673433" at="259,0,262,0" />
-      <scope id="7806358006983673433" at="305,0,308,0">
-        <var name="containmentLink" id="7806358006983673433" />
-        <var name="context" id="7806358006983673433" />
-        <var name="ownerNode" id="7806358006983673433" />
-      </scope>
-      <scope id="7806358006983673433" at="308,55,311,24">
-        <var name="editorCell" id="7806358006983673433" />
-      </scope>
-      <scope id="7806358006983673433" at="329,0,332,0" />
-      <scope id="7806358006983673433" at="52,90,56,22">
-        <var name="editorCell" id="7806358006983673433" />
-      </scope>
-      <scope id="7806358006983709792" at="78,0,82,0">
-        <var name="editorContext" id="7806358006983709792" />
-        <var name="node" id="7806358006983709792" />
-      </scope>
-      <scope id="7806358006983673444" at="176,0,180,0">
-        <var name="editorContext" id="7806358006983673444" />
-        <var name="node" id="7806358006983673444" />
-      </scope>
-      <scope id="7806358006983673433" at="180,0,184,0">
-        <var name="editorContext" id="7806358006983673433" />
-        <var name="node" id="7806358006983673433" />
-      </scope>
-      <scope id="7806358006983673433" at="187,0,191,0">
-        <var name="editorContext" id="7806358006983673433" />
-        <var name="node" id="7806358006983673433" />
-      </scope>
-      <scope id="6550182048787648113" at="203,0,207,0">
-        <var name="editorContext" id="6550182048787648113" />
-        <var name="node" id="6550182048787648113" />
-      </scope>
-      <scope id="7806358006983673543" at="226,0,230,0">
-        <var name="editorContext" id="7806358006983673543" />
-        <var name="node" id="7806358006983673543" />
-      </scope>
-      <scope id="7806358006983673433" at="230,0,234,0">
-        <var name="editorContext" id="7806358006983673433" />
-        <var name="node" id="7806358006983673433" />
-      </scope>
-      <scope id="1353230511308517278" at="263,88,267,22">
-        <var name="editorCell" id="1353230511308517278" />
-      </scope>
-      <scope id="1353230511308518694" at="269,88,273,22">
-        <var name="editorCell" id="1353230511308518694" />
-      </scope>
-      <scope id="7806358006983673550" at="287,0,291,0">
-        <var name="editorContext" id="7806358006983673550" />
-        <var name="node" id="7806358006983673550" />
-      </scope>
-      <scope id="7806358006983673433" at="300,0,304,0">
-        <var name="editorContext" id="7806358006983673433" />
-        <var name="node" id="7806358006983673433" />
-      </scope>
-      <scope id="2886182022232400389" at="58,90,63,22">
-        <var name="editorCell" id="2886182022232400389" />
-        <var name="style" id="2886182022232400389" />
-      </scope>
-      <scope id="7806358006983673433" at="238,0,243,0">
-        <var name="child" id="7806358006983673433" />
-      </scope>
-      <scope id="7806358006983673433" at="252,44,257,24">
-        <var name="editorCell" id="7806358006983673433" />
-      </scope>
-      <scope id="7806358006983673433" at="308,0,313,0">
-        <var name="child" id="7806358006983673433" />
-      </scope>
-      <scope id="7806358006983673433" at="322,44,327,24">
-        <var name="editorCell" id="7806358006983673433" />
-      </scope>
-      <scope id="7806358006983673433" at="52,0,58,0">
-        <var name="editorContext" id="7806358006983673433" />
-        <var name="node" id="7806358006983673433" />
-      </scope>
-      <scope id="7806358006983673433" at="243,70,249,7" />
-      <scope id="1353230511308517278" at="263,0,269,0">
-        <var name="editorContext" id="1353230511308517278" />
-        <var name="node" id="1353230511308517278" />
-      </scope>
-      <scope id="1353230511308518694" at="269,0,275,0">
-        <var name="editorContext" id="1353230511308518694" />
-        <var name="node" id="1353230511308518694" />
-      </scope>
-      <scope id="7806358006983673433" at="313,70,319,7" />
-      <scope id="2886182022232400389" at="58,0,65,0">
-        <var name="editorContext" id="2886182022232400389" />
-        <var name="node" id="2886182022232400389" />
-      </scope>
-      <scope id="7806358006983709794" at="82,89,89,22">
-        <var name="editorCell" id="7806358006983709794" />
-        <var name="style" id="7806358006983709794" />
-      </scope>
-      <scope id="7806358006983709800" at="137,89,144,22">
-        <var name="editorCell" id="7806358006983709800" />
-        <var name="style" id="7806358006983709800" />
-      </scope>
-      <scope id="7806358006983673539" at="194,88,201,22">
-        <var name="editorCell" id="7806358006983673539" />
-        <var name="style" id="7806358006983673539" />
-      </scope>
-      <scope id="6550182048787537898" at="207,88,214,22">
-        <var name="editorCell" id="6550182048787537898" />
-        <var name="style" id="6550182048787537898" />
-      </scope>
-      <scope id="7806358006983673551" at="291,88,298,22">
-        <var name="editorCell" id="7806358006983673551" />
-        <var name="style" id="7806358006983673551" />
-      </scope>
-      <scope id="7806358006983673433" at="216,90,224,22">
-        <var name="editorCell" id="7806358006983673433" />
-        <var name="style" id="7806358006983673433" />
-      </scope>
-      <scope id="7806358006983673433" at="243,0,251,0">
-        <var name="child" id="7806358006983673433" />
-        <var name="editorCell" id="7806358006983673433" />
-      </scope>
-      <scope id="7806358006983673433" at="251,0,259,0" />
-      <scope id="7806358006983673433" at="313,0,321,0">
-        <var name="child" id="7806358006983673433" />
-        <var name="editorCell" id="7806358006983673433" />
-      </scope>
-      <scope id="7806358006983673433" at="321,0,329,0" />
-      <scope id="7806358006983709794" at="82,0,91,0">
-        <var name="editorContext" id="7806358006983709794" />
-        <var name="node" id="7806358006983709794" />
-      </scope>
-      <scope id="7806358006983709800" at="137,0,146,0">
-        <var name="editorContext" id="7806358006983709800" />
-        <var name="node" id="7806358006983709800" />
-      </scope>
-      <scope id="7806358006983673539" at="194,0,203,0">
-        <var name="editorContext" id="7806358006983673539" />
-        <var name="node" id="7806358006983673539" />
-      </scope>
-      <scope id="6550182048787537898" at="207,0,216,0">
-        <var name="editorContext" id="6550182048787537898" />
-        <var name="node" id="6550182048787537898" />
-      </scope>
-      <scope id="7806358006983673551" at="291,0,300,0">
-        <var name="editorContext" id="7806358006983673551" />
-        <var name="node" id="7806358006983673551" />
-      </scope>
-      <scope id="7806358006983673433" at="164,90,174,22">
-        <var name="editorCell" id="7806358006983673433" />
-      </scope>
-      <scope id="7806358006983673433" at="216,0,226,0">
-        <var name="editorContext" id="7806358006983673433" />
-        <var name="node" id="7806358006983673433" />
-      </scope>
-      <scope id="7806358006983673433" at="275,91,285,22">
-        <var name="editorCell" id="7806358006983673433" />
-        <var name="style" id="7806358006983673433" />
-      </scope>
-      <scope id="7806358006983673433" at="65,90,76,22">
-        <var name="editorCell" id="7806358006983673433" />
-        <var name="style" id="7806358006983673433" />
-      </scope>
-      <scope id="7806358006983673433" at="164,0,176,0">
-        <var name="editorContext" id="7806358006983673433" />
-        <var name="node" id="7806358006983673433" />
-      </scope>
-      <scope id="7806358006983673433" at="275,0,287,0">
-        <var name="editorContext" id="7806358006983673433" />
-        <var name="node" id="7806358006983673433" />
-      </scope>
-      <scope id="7806358006983673433" at="37,89,50,22">
-        <var name="editorCell" id="7806358006983673433" />
-      </scope>
-      <scope id="7806358006983673433" at="65,0,78,0">
-        <var name="editorContext" id="7806358006983673433" />
-        <var name="node" id="7806358006983673433" />
-      </scope>
-      <scope id="7806358006983709798" at="120,93,134,24">
->>>>>>> bd830ede
+      <scope id="7806358006983709798" at="158,54,172,24">
         <var name="attributeConcept" id="7806358006983709798" />
         <var name="editorCell" id="7806358006983709798" />
         <var name="provider" id="7806358006983709798" />
       </scope>
-<<<<<<< HEAD
       <scope id="7806358006983673433" at="51,0,67,0" />
-      <scope id="7806358006983709798" at="159,0,176,0" />
-      <scope id="7806358006983709804" at="186,50,203,22">
-=======
-      <scope id="7806358006983673433" at="37,0,52,0">
-        <var name="editorContext" id="7806358006983673433" />
-        <var name="node" id="7806358006983673433" />
-      </scope>
-      <scope id="7806358006983709798" at="120,0,136,0">
-        <var name="editorContext" id="7806358006983709798" />
-        <var name="node" id="7806358006983709798" />
-      </scope>
-      <scope id="7806358006983709804" at="146,89,162,22">
->>>>>>> bd830ede
+      <scope id="7806358006983709798" at="158,0,174,0" />
+      <scope id="7806358006983709804" at="184,50,200,22">
         <var name="attributeConcept" id="7806358006983709804" />
         <var name="editorCell" id="7806358006983709804" />
         <var name="provider" id="7806358006983709804" />
         <var name="style" id="7806358006983709804" />
       </scope>
-<<<<<<< HEAD
-      <scope id="7806358006983673433" at="106,49,124,22">
-=======
-      <scope id="7806358006983673433" at="91,88,108,22">
->>>>>>> bd830ede
+      <scope id="7806358006983673433" at="106,49,123,22">
         <var name="attributeConcept" id="7806358006983673433" />
         <var name="editorCell" id="7806358006983673433" />
         <var name="provider" id="7806358006983673433" />
       </scope>
-<<<<<<< HEAD
-      <scope id="7806358006983709804" at="186,0,205,0" />
-      <scope id="7806358006983673433" at="106,0,126,0" />
-      <unit id="7806358006983673433" at="126,0,138,0" name="jetbrains.mps.execution.configurations.editor.RunConfigurationExecutor_EditorBuilder_a$_Inline_g7zihj_a2b0" />
-      <unit id="7806358006983673433" at="275,0,304,0" name="jetbrains.mps.execution.configurations.editor.RunConfigurationExecutor_EditorBuilder_a$executeSingleRoleHandler_g7zihj_b6a" />
-      <unit id="7806358006983673433" at="138,0,177,0" name="jetbrains.mps.execution.configurations.editor.RunConfigurationExecutor_EditorBuilder_a$Inline_Builder_g7zihj_a2b0" />
-      <unit id="7806358006983673433" at="32,0,317,0" name="jetbrains.mps.execution.configurations.editor.RunConfigurationExecutor_EditorBuilder_a" />
+      <scope id="7806358006983709804" at="184,0,202,0" />
+      <scope id="7806358006983673433" at="106,0,125,0" />
+      <unit id="7806358006983673433" at="125,0,137,0" name="jetbrains.mps.execution.configurations.editor.RunConfigurationExecutor_EditorBuilder_a$_Inline_g7zihj_a2b0" />
+      <unit id="7806358006983673433" at="272,0,301,0" name="jetbrains.mps.execution.configurations.editor.RunConfigurationExecutor_EditorBuilder_a$executeSingleRoleHandler_g7zihj_b6a" />
+      <unit id="7806358006983673433" at="137,0,175,0" name="jetbrains.mps.execution.configurations.editor.RunConfigurationExecutor_EditorBuilder_a$Inline_Builder_g7zihj_a2b0" />
+      <unit id="7806358006983673433" at="32,0,314,0" name="jetbrains.mps.execution.configurations.editor.RunConfigurationExecutor_EditorBuilder_a" />
     </file>
     <file name="RunConfigurationExecutor_InspectorBuilder_a.java">
       <node id="7806358006983673433" at="29,107,30,19" concept="10" />
@@ -6862,25 +4645,10 @@
       <scope id="7806358006983673433" at="44,0,57,0" />
       <unit id="7806358006983673433" at="74,0,103,0" name="jetbrains.mps.execution.configurations.editor.RunConfigurationExecutor_InspectorBuilder_a$debuggerConfigurationSingleRoleHandler_g7zihj_c0" />
       <unit id="7806358006983673433" at="25,0,104,0" name="jetbrains.mps.execution.configurations.editor.RunConfigurationExecutor_InspectorBuilder_a" />
-=======
-      <scope id="7806358006983709804" at="146,0,164,0">
-        <var name="editorContext" id="7806358006983709804" />
-        <var name="node" id="7806358006983709804" />
-      </scope>
-      <scope id="7806358006983673433" at="91,0,110,0">
-        <var name="editorContext" id="7806358006983673433" />
-        <var name="node" id="7806358006983673433" />
-      </scope>
-      <unit id="7806358006983709797" at="110,0,137,0" name="jetbrains.mps.execution.configurations.editor.RunConfigurationExecutor_Editor$_Inline_g7zihj_a2b0" />
-      <unit id="7806358006983673433" at="234,0,263,0" name="jetbrains.mps.execution.configurations.editor.RunConfigurationExecutor_Editor$executeSingleRoleHandler_g7zihj_b6a" />
-      <unit id="7806358006983673433" at="304,0,333,0" name="jetbrains.mps.execution.configurations.editor.RunConfigurationExecutor_Editor$debuggerConfigurationSingleRoleHandler_g7zihj_c0" />
-      <unit id="7806358006983673433" at="30,0,334,0" name="jetbrains.mps.execution.configurations.editor.RunConfigurationExecutor_Editor" />
->>>>>>> bd830ede
     </file>
   </root>
   <root nodeRef="r:7d438dd6-fddd-4f98-b0ae-eed9d2bebdce(jetbrains.mps.execution.configurations.editor)/7806358006983738945">
     <file name="ConfigurationFromExecutorReference_Editor.java">
-<<<<<<< HEAD
       <node id="7806358006983738945" at="11,79,12,100" concept="6" />
       <node id="7806358006983738945" at="11,0,14,0" concept="4" trace="createEditorCell#(Ljetbrains/mps/openapi/editor/EditorContext;Lorg/jetbrains/mps/openapi/model/SNode;)Ljetbrains/mps/openapi/editor/cells/EditorCell;" />
       <scope id="7806358006983738945" at="11,79,12,100" />
@@ -6909,44 +4677,19 @@
       <node id="7806358006983738948" at="48,47,49,40" concept="1" />
       <node id="7806358006983738948" at="49,40,50,73" concept="1" />
       <node id="7806358006983738948" at="50,73,51,57" concept="5" />
-      <node id="7806358006983738948" at="51,57,52,59" concept="5" />
-      <node id="7806358006983738948" at="53,35,54,87" concept="5" />
-      <node id="7806358006983738948" at="54,87,55,94" concept="6" />
-      <node id="7806358006983738948" at="56,10,57,22" concept="6" />
+      <node id="7806358006983738948" at="52,35,53,87" concept="5" />
+      <node id="7806358006983738948" at="53,87,54,112" concept="6" />
+      <node id="7806358006983738948" at="55,10,56,22" concept="6" />
       <node id="7806358006983738945" at="19,0,21,0" concept="2" trace="myNode" />
       <node id="7806358006983738945" at="33,0,36,0" concept="4" trace="createCell#()Ljetbrains/mps/openapi/editor/cells/EditorCell;" />
       <node id="7806358006983738945" at="22,0,26,0" concept="0" trace="ConfigurationFromExecutorReference_EditorBuilder_a#(Ljetbrains/mps/openapi/editor/EditorContext;Lorg/jetbrains/mps/openapi/model/SNode;)V" />
       <node id="7806358006983738945" at="27,0,32,0" concept="4" trace="getNode#()Lorg/jetbrains/mps/openapi/model/SNode;" />
-      <node id="7806358006983738948" at="52,59,57,22" concept="3" />
-      <node id="7806358006983738948" at="37,0,59,0" concept="4" trace="createProperty_gswrtm_a#()Ljetbrains/mps/openapi/editor/cells/EditorCell;" />
+      <node id="7806358006983738948" at="51,57,56,22" concept="3" />
+      <node id="7806358006983738948" at="37,0,58,0" concept="4" trace="createProperty_gswrtm_a#()Ljetbrains/mps/openapi/editor/cells/EditorCell;" />
       <scope id="7806358006983738945" at="29,26,30,18" />
       <scope id="7806358006983738945" at="33,39,34,37" />
       <scope id="7806358006983738945" at="22,114,24,18" />
-      <scope id="7806358006983738948" at="53,35,55,94">
-=======
-      <node id="7806358006983738945" at="18,79,19,61" concept="6" />
-      <node id="7806358006983738948" at="21,87,22,82" concept="5" />
-      <node id="7806358006983738948" at="22,82,23,29" concept="1" />
-      <node id="7806358006983738948" at="23,29,24,42" concept="1" />
-      <node id="7806358006983738948" at="24,42,25,26" concept="5" />
-      <node id="7806358006983738948" at="25,26,26,58" concept="1" />
-      <node id="7806358006983738948" at="26,58,27,42" concept="1" />
-      <node id="7806358006983738948" at="27,42,28,28" concept="1" />
-      <node id="7806358006983738948" at="28,28,29,34" concept="5" />
-      <node id="7806358006983738948" at="29,34,30,64" concept="1" />
-      <node id="7806358006983738948" at="30,64,31,50" concept="1" />
-      <node id="7806358006983738948" at="31,50,32,40" concept="1" />
-      <node id="7806358006983738948" at="32,40,33,73" concept="1" />
-      <node id="7806358006983738948" at="33,73,34,57" concept="5" />
-      <node id="7806358006983738948" at="35,35,36,82" concept="5" />
-      <node id="7806358006983738948" at="36,82,37,112" concept="6" />
-      <node id="7806358006983738948" at="38,10,39,22" concept="6" />
-      <node id="7806358006983738945" at="18,0,21,0" concept="4" trace="createEditorCell#(Ljetbrains/mps/openapi/editor/EditorContext;Lorg/jetbrains/mps/openapi/model/SNode;)Ljetbrains/mps/openapi/editor/cells/EditorCell;" />
-      <node id="7806358006983738948" at="34,57,39,22" concept="3" />
-      <node id="7806358006983738948" at="21,0,41,0" concept="4" trace="createProperty_gswrtm_a#(Ljetbrains/mps/openapi/editor/EditorContext;Lorg/jetbrains/mps/openapi/model/SNode;)Ljetbrains/mps/openapi/editor/cells/EditorCell;" />
-      <scope id="7806358006983738945" at="18,79,19,61" />
-      <scope id="7806358006983738948" at="35,35,37,112">
->>>>>>> bd830ede
+      <scope id="7806358006983738948" at="52,35,54,112">
         <var name="manager" id="7806358006983738948" />
       </scope>
       <scope id="7806358006983738945" at="33,0,36,0" />
@@ -6954,27 +4697,15 @@
         <var name="context" id="7806358006983738945" />
         <var name="node" id="7806358006983738945" />
       </scope>
-<<<<<<< HEAD
       <scope id="7806358006983738945" at="27,0,32,0" />
-      <scope id="7806358006983738948" at="37,48,57,22">
-=======
-      <scope id="7806358006983738948" at="21,87,39,22">
->>>>>>> bd830ede
+      <scope id="7806358006983738948" at="37,48,56,22">
         <var name="attributeConcept" id="7806358006983738948" />
         <var name="editorCell" id="7806358006983738948" />
         <var name="provider" id="7806358006983738948" />
         <var name="style" id="7806358006983738948" />
       </scope>
-<<<<<<< HEAD
-      <scope id="7806358006983738948" at="37,0,59,0" />
-      <unit id="7806358006983738945" at="18,0,60,0" name="jetbrains.mps.execution.configurations.editor.ConfigurationFromExecutorReference_EditorBuilder_a" />
-=======
-      <scope id="7806358006983738948" at="21,0,41,0">
-        <var name="editorContext" id="7806358006983738948" />
-        <var name="node" id="7806358006983738948" />
-      </scope>
-      <unit id="7806358006983738945" at="17,0,42,0" name="jetbrains.mps.execution.configurations.editor.ConfigurationFromExecutorReference_Editor" />
->>>>>>> bd830ede
+      <scope id="7806358006983738948" at="37,0,58,0" />
+      <unit id="7806358006983738945" at="18,0,59,0" name="jetbrains.mps.execution.configurations.editor.ConfigurationFromExecutorReference_EditorBuilder_a" />
     </file>
   </root>
   <root nodeRef="r:7d438dd6-fddd-4f98-b0ae-eed9d2bebdce(jetbrains.mps.execution.configurations.editor)/946964771156870356">
