<?xml version="1.0" encoding="UTF-8"?>
<debug-info version="2">
  <root>
    <file name="ConceptPresentationAspectImpl.java">
      <unit at="11,0,130,0" name="jetbrains.mps.execution.configurations.structure.ConceptPresentationAspectImpl" />
    </file>
    <file name="IconContainer.java">
      <unit at="7,0,10,0" name="jetbrains.mps.execution.configurations.structure.IconContainer" />
    </file>
    <file name="LanguageConceptSwitch.java">
      <unit at="10,0,98,0" name="jetbrains.mps.execution.configurations.structure.LanguageConceptSwitch" />
    </file>
    <file name="StructureAspectDescriptor.java">
<<<<<<< HEAD
      <unit at="16,0,478,0" name="jetbrains.mps.execution.configurations.structure.StructureAspectDescriptor" />
=======
      <unit at="16,0,444,0" name="jetbrains.mps.execution.configurations.structure.StructureAspectDescriptor" />
>>>>>>> 7f256598
    </file>
  </root>
</debug-info>
<|MERGE_RESOLUTION|>--- conflicted
+++ resolved
@@ -11,11 +11,7 @@
       <unit at="10,0,98,0" name="jetbrains.mps.execution.configurations.structure.LanguageConceptSwitch" />
     </file>
     <file name="StructureAspectDescriptor.java">
-<<<<<<< HEAD
-      <unit at="16,0,478,0" name="jetbrains.mps.execution.configurations.structure.StructureAspectDescriptor" />
-=======
-      <unit at="16,0,444,0" name="jetbrains.mps.execution.configurations.structure.StructureAspectDescriptor" />
->>>>>>> 7f256598
+      <unit at="16,0,479,0" name="jetbrains.mps.execution.configurations.structure.StructureAspectDescriptor" />
     </file>
   </root>
 </debug-info>
