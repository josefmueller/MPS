--- conflicted
+++ resolved
@@ -2,16 +2,16 @@
 <model ref="r:5a505993-793e-4b2d-84cf-271f9dde39b3(jetbrains.mps.execution.lib)">
   <persistence version="9" />
   <languages>
-    <use id="774bf8a0-62e5-41e1-af63-f4812e60e48b" name="jetbrains.mps.baseLanguage.checkedDots" version="0" />
-    <use id="443f4c36-fcf5-4eb6-9500-8d06ed259e3e" name="jetbrains.mps.baseLanguage.classifiers" version="0" />
-    <use id="fd392034-7849-419d-9071-12563d152375" name="jetbrains.mps.baseLanguage.closures" version="0" />
-    <use id="83888646-71ce-4f1c-9c53-c54016f6ad4f" name="jetbrains.mps.baseLanguage.collections" version="0" />
-    <use id="a247e09e-2435-45ba-b8d2-07e93feba96a" name="jetbrains.mps.baseLanguage.tuples" version="0" />
-    <use id="756e911c-3f1f-4a48-bdf5-a2ceb91b723c" name="jetbrains.mps.execution.settings" version="0" />
-    <use id="63650c59-16c8-498a-99c8-005c7ee9515d" name="jetbrains.mps.lang.access" version="0" />
-    <use id="7866978e-a0f0-4cc7-81bc-4d213d9375e1" name="jetbrains.mps.lang.smodel" version="7" />
-    <use id="f3061a53-9226-4cc5-a443-f952ceaf5816" name="jetbrains.mps.baseLanguage" version="4" />
-    <use id="f2801650-65d5-424e-bb1b-463a8781b786" name="jetbrains.mps.baseLanguage.javadoc" version="2" />
+    <use id="774bf8a0-62e5-41e1-af63-f4812e60e48b" name="jetbrains.mps.baseLanguage.checkedDots" version="-1" />
+    <use id="443f4c36-fcf5-4eb6-9500-8d06ed259e3e" name="jetbrains.mps.baseLanguage.classifiers" version="-1" />
+    <use id="fd392034-7849-419d-9071-12563d152375" name="jetbrains.mps.baseLanguage.closures" version="-1" />
+    <use id="83888646-71ce-4f1c-9c53-c54016f6ad4f" name="jetbrains.mps.baseLanguage.collections" version="-1" />
+    <use id="a247e09e-2435-45ba-b8d2-07e93feba96a" name="jetbrains.mps.baseLanguage.tuples" version="-1" />
+    <use id="756e911c-3f1f-4a48-bdf5-a2ceb91b723c" name="jetbrains.mps.execution.settings" version="-1" />
+    <use id="63650c59-16c8-498a-99c8-005c7ee9515d" name="jetbrains.mps.lang.access" version="-1" />
+    <use id="7866978e-a0f0-4cc7-81bc-4d213d9375e1" name="jetbrains.mps.lang.smodel" version="-1" />
+    <use id="f3061a53-9226-4cc5-a443-f952ceaf5816" name="jetbrains.mps.baseLanguage" version="-1" />
+    <use id="f2801650-65d5-424e-bb1b-463a8781b786" name="jetbrains.mps.baseLanguage.javadoc" version="-1" />
   </languages>
   <imports>
     <import index="w1kc" ref="6ed54515-acc8-4d1e-a16c-9fd6cfe951ea/java:jetbrains.mps.smodel(MPS.Core/)" />
@@ -23,8 +23,8 @@
     <import index="33ny" ref="6354ebe7-c22a-4a0f-ac54-50b52ab9b065/java:java.util(JDK/)" />
     <import index="ncw5" ref="6ed54515-acc8-4d1e-a16c-9fd6cfe951ea/java:jetbrains.mps.util.annotation(MPS.Core/)" />
     <import index="dush" ref="8865b7a8-5271-43d3-884c-6fd1d9cfdd34/java:org.jetbrains.mps.openapi.persistence(MPS.OpenAPI/)" />
+    <import index="z1c3" ref="6ed54515-acc8-4d1e-a16c-9fd6cfe951ea/java:jetbrains.mps.project(MPS.Core/)" />
     <import index="lui2" ref="8865b7a8-5271-43d3-884c-6fd1d9cfdd34/java:org.jetbrains.mps.openapi.module(MPS.OpenAPI/)" />
-    <import index="z1c3" ref="6ed54515-acc8-4d1e-a16c-9fd6cfe951ea/java:jetbrains.mps.project(MPS.Core/)" />
     <import index="jkm4" ref="498d89d2-c2e9-11e2-ad49-6cf049e62fe5/java:com.intellij.openapi.ui(MPS.IDEA/)" implicit="true" />
     <import index="wyt6" ref="6354ebe7-c22a-4a0f-ac54-50b52ab9b065/java:java.lang(JDK/)" implicit="true" />
   </imports>
@@ -145,6 +145,7 @@
       <concept id="1068580123155" name="jetbrains.mps.baseLanguage.structure.ExpressionStatement" flags="nn" index="3clFbF">
         <child id="1068580123156" name="expression" index="3clFbG" />
       </concept>
+      <concept id="1068580123157" name="jetbrains.mps.baseLanguage.structure.Statement" flags="nn" index="3clFbH" />
       <concept id="1068580123159" name="jetbrains.mps.baseLanguage.structure.IfStatement" flags="nn" index="3clFbJ">
         <child id="1082485599094" name="ifFalseStatement" index="9aQIa" />
         <child id="1068580123160" name="condition" index="3clFbw" />
@@ -168,13 +169,6 @@
       <concept id="1079359253375" name="jetbrains.mps.baseLanguage.structure.ParenthesizedExpression" flags="nn" index="1eOMI4">
         <child id="1079359253376" name="expression" index="1eOMHV" />
       </concept>
-<<<<<<< HEAD
-      <concept id="1081506762703" name="jetbrains.mps.baseLanguage.structure.GreaterThanExpression" flags="nn" index="3eOSWO" />
-=======
-      <concept id="1081516740877" name="jetbrains.mps.baseLanguage.structure.NotExpression" flags="nn" index="3fqX7Q">
-        <child id="1081516765348" name="expression" index="3fr31v" />
-      </concept>
->>>>>>> 09932784
       <concept id="1204053956946" name="jetbrains.mps.baseLanguage.structure.IMethodCall" flags="ng" index="1ndlxa">
         <reference id="1068499141037" name="baseMethodDeclaration" index="37wK5l" />
         <child id="1068499141038" name="actualArgument" index="37wK5m" />
@@ -199,20 +193,11 @@
       <concept id="1178549954367" name="jetbrains.mps.baseLanguage.structure.IVisible" flags="ng" index="1B3ioH">
         <child id="1178549979242" name="visibility" index="1B3o_S" />
       </concept>
-<<<<<<< HEAD
       <concept id="1163668896201" name="jetbrains.mps.baseLanguage.structure.TernaryOperatorExpression" flags="nn" index="3K4zz7">
         <child id="1163668914799" name="condition" index="3K4Cdx" />
         <child id="1163668922816" name="ifTrue" index="3K4E3e" />
         <child id="1163668934364" name="ifFalse" index="3K4GZi" />
       </concept>
-      <concept id="6329021646629104957" name="jetbrains.mps.baseLanguage.structure.TextCommentPart" flags="nn" index="3SKdUq">
-        <property id="6329021646629104958" name="text" index="3SKdUp" />
-      </concept>
-      <concept id="6329021646629104954" name="jetbrains.mps.baseLanguage.structure.SingleLineComment" flags="nn" index="3SKdUt">
-        <child id="6329021646629175155" name="commentPart" index="3SKWNk" />
-      </concept>
-=======
->>>>>>> 09932784
       <concept id="1146644602865" name="jetbrains.mps.baseLanguage.structure.PublicVisibility" flags="nn" index="3Tm1VV" />
       <concept id="1146644623116" name="jetbrains.mps.baseLanguage.structure.PrivateVisibility" flags="nn" index="3Tm6S6" />
       <concept id="1178893518978" name="jetbrains.mps.baseLanguage.structure.ThisConstructorInvocation" flags="nn" index="1VxSAg" />
@@ -390,11 +375,6 @@
       </node>
       <node concept="3clFbS" id="7byHRlLC1Qi" role="3clF47">
         <node concept="3clFbJ" id="7byHRlLC1Qj" role="3cqZAp">
-          <node concept="3clFbS" id="7byHRlLC1Qk" role="3clFbx">
-            <node concept="3cpWs6" id="7byHRlLC1Ql" role="3cqZAp">
-              <node concept="10Nm6u" id="7byHRlLC1Qm" role="3cqZAk" />
-            </node>
-          </node>
           <node concept="3clFbC" id="7byHRlLC1Qo" role="3clFbw">
             <node concept="10Nm6u" id="7byHRlLC1Qp" role="3uHU7w" />
             <node concept="2OqwBi" id="7byHRlLC1Qq" role="3uHU7B">
@@ -402,6 +382,11 @@
               <node concept="yHkDZ" id="7byHRlLC1Qs" role="2OqNvi">
                 <ref role="yHkDY" node="7byHRlLC1S9" resolve="myNodePointer" />
               </node>
+            </node>
+          </node>
+          <node concept="3clFbS" id="7byHRlLC1Qk" role="3clFbx">
+            <node concept="3cpWs6" id="7byHRlLC1Ql" role="3cqZAp">
+              <node concept="10Nm6u" id="7byHRlLC1Qm" role="3cqZAk" />
             </node>
           </node>
         </node>
@@ -709,7 +694,6 @@
         <node concept="3cpWs8" id="5h4fo9Gsr_V" role="3cqZAp">
           <node concept="3cpWsn" id="5h4fo9Gsr_W" role="3cpWs9">
             <property role="TrG5h" value="errorText" />
-            <node concept="17QB3L" id="5h4fo9Gsr_X" role="1tU5fm" />
             <node concept="2OqwBi" id="1MVY3kFBrqm" role="33vP2m">
               <node concept="2ShNRf" id="1MVY3kFBrqn" role="2Oq$k0">
                 <node concept="1pGfFk" id="1MVY3kFBrqo" role="2ShVmc">
@@ -868,6 +852,7 @@
                 </node>
               </node>
             </node>
+            <node concept="17QB3L" id="5h4fo9Gsr_X" role="1tU5fm" />
           </node>
         </node>
         <node concept="3clFbJ" id="5h4fo9GsrAy" role="3cqZAp">
@@ -911,13 +896,11 @@
     </node>
     <node concept="yHkHE" id="7byHRlLCxOy" role="yHkHi">
       <property role="TrG5h" value="getNode" />
+      <node concept="3uibUv" id="2P21tSVnNAA" role="3clF45">
+        <ref role="3uigEE" to="mhbf:~SNodeReference" resolve="SNodeReference" />
+      </node>
       <node concept="3clFbS" id="7byHRlLCxOz" role="3clF47">
         <node concept="3clFbJ" id="7byHRlLCxO$" role="3cqZAp">
-          <node concept="3clFbS" id="7byHRlLCxO_" role="3clFbx">
-            <node concept="3cpWs6" id="7byHRlLCxOA" role="3cqZAp">
-              <node concept="10Nm6u" id="7byHRlLCxOB" role="3cqZAk" />
-            </node>
-          </node>
           <node concept="3clFbC" id="7byHRlLCxOD" role="3clFbw">
             <node concept="10Nm6u" id="7byHRlLCxOE" role="3uHU7w" />
             <node concept="2OqwBi" id="7byHRlLCxOF" role="3uHU7B">
@@ -927,6 +910,11 @@
               </node>
             </node>
           </node>
+          <node concept="3clFbS" id="7byHRlLCxO_" role="3clFbx">
+            <node concept="3cpWs6" id="7byHRlLCxOA" role="3cqZAp">
+              <node concept="10Nm6u" id="7byHRlLCxOB" role="3cqZAk" />
+            </node>
+          </node>
         </node>
         <node concept="3cpWs6" id="7byHRlLCxON" role="3cqZAp">
           <node concept="2OqwBi" id="2P21tSVnFgy" role="3cqZAk">
@@ -950,12 +938,21 @@
       <node concept="2AHcQZ" id="7byHRlLCxOX" role="2AJF6D">
         <ref role="2AI5Lk" to="mhfm:~Nullable" resolve="Nullable" />
       </node>
-      <node concept="3uibUv" id="2P21tSVnNAA" role="3clF45">
-        <ref role="3uigEE" to="mhbf:~SNodeReference" resolve="SNodeReference" />
-      </node>
     </node>
     <node concept="yHkHE" id="7byHRlLCxOZ" role="yHkHi">
       <property role="TrG5h" value="setNode" />
+      <node concept="P$JXv" id="EdexLh3zTW" role="lGtFl">
+        <node concept="TZ5HA" id="EdexLh3zTX" role="TZ5H$">
+          <node concept="1dT_AC" id="EdexLh3zTY" role="1dT_Ay">
+            <property role="1dT_AB" value="Deemed for producers that make initial decision and do know actual node (do not resolve one)." />
+          </node>
+        </node>
+        <node concept="TZ5HA" id="EdexLh3zVB" role="TZ5H$">
+          <node concept="1dT_AC" id="EdexLh3zVC" role="1dT_Ay">
+            <property role="1dT_AB" value="Configuration keeps persistence-friendly information about a node." />
+          </node>
+        </node>
+      </node>
       <node concept="3cqZAl" id="7byHRlLCxP0" role="3clF45" />
       <node concept="3clFbS" id="7byHRlLCxP1" role="3clF47">
         <node concept="3clFbJ" id="7byHRlLCxP2" role="3cqZAp">
@@ -1032,18 +1029,6 @@
         <node concept="3Tqbb2" id="7byHRlLCxPM" role="1tU5fm" />
         <node concept="2AHcQZ" id="7byHRlLCxPN" role="2AJF6D">
           <ref role="2AI5Lk" to="mhfm:~Nullable" resolve="Nullable" />
-        </node>
-      </node>
-      <node concept="P$JXv" id="EdexLh3zTW" role="lGtFl">
-        <node concept="TZ5HA" id="EdexLh3zTX" role="TZ5H$">
-          <node concept="1dT_AC" id="EdexLh3zTY" role="1dT_Ay">
-            <property role="1dT_AB" value="Deemed for producers that make initial decision and do know actual node (do not resolve one)." />
-          </node>
-        </node>
-        <node concept="TZ5HA" id="EdexLh3zVB" role="TZ5H$">
-          <node concept="1dT_AC" id="EdexLh3zVC" role="1dT_Ay">
-            <property role="1dT_AB" value="Configuration keeps persistence-friendly information about a node." />
-          </node>
         </node>
       </node>
     </node>
