<?xml version="1.0" encoding="UTF-8"?>
<language namespace="jetbrains.mps.execution.configurations.deprecated" uuid="82c32a3b-4a54-4fc1-b551-7ff9f198d7c1" doNotGenerateAdapters="true">
  <models>
    <modelRoot path="${language_descriptor}/languageModels" />
  </models>
  <accessoryModels />
  <generators>
    <generator name="" generatorUID="jetbrains.mps.execution.configurations.deprecated#6629582826328981980" uuid="ba88d7e7-0ed2-42da-87cb-525b46207909">
      <models>
        <modelRoot path="${language_descriptor}/generator/template" />
      </models>
      <external-templates>
        <generator generatorUID="1d6e05d7-9de9-40a7-9dad-7b8444280942(jetbrains.mps.lang.plugin#1203080439937)" />
        <generator generatorUID="a150150e-46ee-4c9e-b080-08d136e4eefb(jetbrains.mps.baseLanguage.tuples#1238919486295)" />
        <generator generatorUID="857d0a79-6f44-4f46-84ed-9c5b42632011(jetbrains.mps.baseLanguage.closures#1199623535494)" />
<<<<<<< HEAD
        <generator generatorUID="d4ef9816-d167-4e4e-a083-91ffd61b4c5c(jetbrains.mps.lang.plugin.standalone#481983775135098857)" />
        <generator generatorUID="d95e286a-03bd-41d2-a04d-9db8f070e89c(webr.logging#1167240554582)" />
=======
        <generator generatorUID="d95e286a-03bd-41d2-a04d-9db8f070e89c(jetbrains.mps.baseLanguage.logging#1167240554582)" />
>>>>>>> 507418ba
      </external-templates>
      <dependencies>
        <dependency reexport="false">6ed54515-acc8-4d1e-a16c-9fd6cfe951ea(MPS.Core)</dependency>
        <dependency reexport="false">742f6602-5a2f-4313-aa6e-ae1cd4ffdc61(MPS.Platform)</dependency>
        <dependency reexport="false">86441d7a-e194-42da-81a5-2161ec62a379(MPS.Workbench)</dependency>
        <dependency reexport="false">920eaa0e-ecca-46bc-bee7-4e5c59213dd6(Testbench)</dependency>
        <dependency reexport="false">cc7da2f6-419f-4133-a811-31fcd3295a85(jetbrains.mps.debugger.api.api)</dependency>
        <dependency reexport="false">cf8c9de5-1b4a-4dc8-8e6d-847159af31dd(jetbrains.mps.debugger.java.api)</dependency>
        <dependency reexport="false">04b376d5-fc16-403b-a344-c68b30193c6a(jetbrains.mps.execution.lib)</dependency>
        <dependency reexport="false">7866978e-a0f0-4cc7-81bc-4d213d9375e1(jetbrains.mps.lang.smodel)</dependency>
      </dependencies>
      <usedLanguages>
        <usedLanguage>756e911c-3f1f-4a48-bdf5-a2ceb91b723c(jetbrains.mps.execution.settings)</usedLanguage>
        <usedLanguage>5d6bee4c-f891-4a93-a0c9-e2268726ae47(jetbrains.mps.uiLanguage)</usedLanguage>
      </usedLanguages>
      <usedDevKits>
        <usedDevKit>2677cb18-f558-4e33-bc38-a5139cee06dc(jetbrains.mps.devkit.language-design)</usedDevKit>
      </usedDevKits>
      <mapping-priorities>
        <mapping-priority-rule kind="strictly_before">
          <greater-priority-mapping>
            <generator generatorUID="ba88d7e7-0ed2-42da-87cb-525b46207909(jetbrains.mps.execution.configurations.deprecated#6629582826328981980)" />
            <external-mapping>
              <all-local-mappings />
            </external-mapping>
          </greater-priority-mapping>
          <lesser-priority-mapping>
            <generator generatorUID="d4ef9816-d167-4e4e-a083-91ffd61b4c5c(jetbrains.mps.lang.plugin.standalone#481983775135098857)" />
            <external-mapping>
              <all-local-mappings />
            </external-mapping>
          </lesser-priority-mapping>
        </mapping-priority-rule>
        <mapping-priority-rule kind="strictly_before">
          <greater-priority-mapping>
            <generator generatorUID="ba88d7e7-0ed2-42da-87cb-525b46207909(jetbrains.mps.execution.configurations.deprecated#6629582826328981980)" />
            <external-mapping>
              <mapping-node modelUID="r:6ca9e89f-d17e-40d3-aff6-7953521fc77e(jetbrains.mps.execution.configurations.deprecated.generator.template.main@generator)" nodeID="*" />
            </external-mapping>
          </greater-priority-mapping>
          <lesser-priority-mapping>
            <generator generatorUID="ba88d7e7-0ed2-42da-87cb-525b46207909(jetbrains.mps.execution.configurations.deprecated#6629582826328981980)" />
            <external-mapping>
              <all-local-mappings />
            </external-mapping>
          </lesser-priority-mapping>
        </mapping-priority-rule>
        <mapping-priority-rule kind="strictly_before">
          <greater-priority-mapping>
            <generator generatorUID="ba88d7e7-0ed2-42da-87cb-525b46207909(jetbrains.mps.execution.configurations.deprecated#6629582826328981980)" />
            <external-mapping>
              <mapping-node modelUID="r:b98c22e2-bfcd-40d7-9c1f-9a32895cb7de(jetbrains.mps.execution.configurations.deprecated.plugin@generator)" nodeID="*" />
            </external-mapping>
          </greater-priority-mapping>
          <lesser-priority-mapping>
            <generator generatorUID="ba88d7e7-0ed2-42da-87cb-525b46207909(jetbrains.mps.execution.configurations.deprecated#6629582826328981980)" />
            <external-mapping>
              <mapping-set>
                <mapping-set-element>
                  <generator generatorUID="857d0a79-6f44-4f46-84ed-9c5b42632011(jetbrains.mps.baseLanguage.closures#1199623535494)" />
                  <external-mapping>
                    <all-local-mappings />
                  </external-mapping>
                </mapping-set-element>
                <mapping-set-element>
                  <generator generatorUID="a150150e-46ee-4c9e-b080-08d136e4eefb(jetbrains.mps.baseLanguage.tuples#1238919486295)" />
                  <external-mapping>
                    <all-local-mappings />
                  </external-mapping>
                </mapping-set-element>
                <mapping-set-element>
                  <generator generatorUID="d95e286a-03bd-41d2-a04d-9db8f070e89c(jetbrains.mps.baseLanguage.logging#1167240554582)" />
                  <external-mapping>
                    <all-local-mappings />
                  </external-mapping>
                </mapping-set-element>
              </mapping-set>
            </external-mapping>
          </lesser-priority-mapping>
        </mapping-priority-rule>
      </mapping-priorities>
    </generator>
  </generators>
  <sourcePath />
  <dependencies>
    <dependency reexport="false">6ed54515-acc8-4d1e-a16c-9fd6cfe951ea(MPS.Core)</dependency>
    <dependency reexport="false">1ed103c3-3aa6-49b7-9c21-6765ee11f224(MPS.Editor)</dependency>
    <dependency reexport="false">742f6602-5a2f-4313-aa6e-ae1cd4ffdc61(MPS.Platform)</dependency>
    <dependency reexport="false">86441d7a-e194-42da-81a5-2161ec62a379(MPS.Workbench)</dependency>
    <dependency reexport="false">920eaa0e-ecca-46bc-bee7-4e5c59213dd6(Testbench)</dependency>
    <dependency reexport="false">f3061a53-9226-4cc5-a443-f952ceaf5816(jetbrains.mps.baseLanguage)</dependency>
    <dependency reexport="false">cc7da2f6-419f-4133-a811-31fcd3295a85(jetbrains.mps.debugger.api.api)</dependency>
    <dependency reexport="false">cf8c9de5-1b4a-4dc8-8e6d-847159af31dd(jetbrains.mps.debugger.java.api)</dependency>
    <dependency reexport="false">36c11d2d-1875-4a95-8bdb-70ea1ac63222(jetbrains.mps.execution.api)</dependency>
    <dependency reexport="false">0a4126f7-80aa-49b3-88c4-7fd3bf7596a2(jetbrains.mps.execution.configurations.deprecated.runtime)</dependency>
    <dependency reexport="false">5b1f863d-65a0-41a6-a801-33896be24202(jetbrains.mps.ide.editor)</dependency>
    <dependency reexport="false">ceab5195-25ea-4f22-9b92-103b95ca8c0c(jetbrains.mps.lang.core)</dependency>
    <dependency reexport="false">28f9e497-3b42-4291-aeba-0a1039153ab1(jetbrains.mps.lang.plugin)</dependency>
    <dependency reexport="false">7866978e-a0f0-4cc7-81bc-4d213d9375e1(jetbrains.mps.lang.smodel)</dependency>
    <dependency reexport="false">c72da2b9-7cce-4447-8389-f407dc1158b7(jetbrains.mps.lang.structure)</dependency>
  </dependencies>
  <usedLanguages>
    <usedLanguage>83888646-71ce-4f1c-9c53-c54016f6ad4f(jetbrains.mps.baseLanguage.collections)</usedLanguage>
    <usedLanguage>af65afd8-f0dd-4942-87d9-63a55f2a9db1(jetbrains.mps.lang.behavior)</usedLanguage>
    <usedLanguage>28f9e497-3b42-4291-aeba-0a1039153ab1(jetbrains.mps.lang.plugin)</usedLanguage>
    <usedLanguage>7a5dda62-9140-4668-ab76-d5ed1746f2b2(jetbrains.mps.lang.typesystem)</usedLanguage>
    <usedLanguage>5d6bee4c-f891-4a93-a0c9-e2268726ae47(jetbrains.mps.uiLanguage)</usedLanguage>
  </usedLanguages>
  <usedDevKits>
    <usedDevKit>2677cb18-f558-4e33-bc38-a5139cee06dc(jetbrains.mps.devkit.language-design)</usedDevKit>
  </usedDevKits>
  <runtime>
    <dependency reexport="false">0a4126f7-80aa-49b3-88c4-7fd3bf7596a2(jetbrains.mps.execution.configurations.deprecated.runtime)</dependency>
  </runtime>
  <extendedLanguages>
    <extendedLanguage>28f9e497-3b42-4291-aeba-0a1039153ab1(jetbrains.mps.lang.plugin)</extendedLanguage>
    <extendedLanguage>f3061a53-9226-4cc5-a443-f952ceaf5816(jetbrains.mps.baseLanguage)</extendedLanguage>
    <extendedLanguage>5d6bee4c-f891-4a93-a0c9-e2268726ae47(jetbrains.mps.uiLanguage)</extendedLanguage>
    <extendedLanguage>b83431fe-5c8f-40bc-8a36-65e25f4dd253(jetbrains.mps.lang.textGen)</extendedLanguage>
  </extendedLanguages>
</language>
<|MERGE_RESOLUTION|>--- conflicted
+++ resolved
@@ -13,12 +13,7 @@
         <generator generatorUID="1d6e05d7-9de9-40a7-9dad-7b8444280942(jetbrains.mps.lang.plugin#1203080439937)" />
         <generator generatorUID="a150150e-46ee-4c9e-b080-08d136e4eefb(jetbrains.mps.baseLanguage.tuples#1238919486295)" />
         <generator generatorUID="857d0a79-6f44-4f46-84ed-9c5b42632011(jetbrains.mps.baseLanguage.closures#1199623535494)" />
-<<<<<<< HEAD
-        <generator generatorUID="d4ef9816-d167-4e4e-a083-91ffd61b4c5c(jetbrains.mps.lang.plugin.standalone#481983775135098857)" />
         <generator generatorUID="d95e286a-03bd-41d2-a04d-9db8f070e89c(webr.logging#1167240554582)" />
-=======
-        <generator generatorUID="d95e286a-03bd-41d2-a04d-9db8f070e89c(jetbrains.mps.baseLanguage.logging#1167240554582)" />
->>>>>>> 507418ba
       </external-templates>
       <dependencies>
         <dependency reexport="false">6ed54515-acc8-4d1e-a16c-9fd6cfe951ea(MPS.Core)</dependency>
