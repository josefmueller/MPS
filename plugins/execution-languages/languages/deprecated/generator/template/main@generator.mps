--- conflicted
+++ resolved
@@ -1487,36 +1487,6 @@
     </node>
   </root>
   <root id="3251065477410581227">
-<<<<<<< HEAD
-    <node role="visibility" roleId="tpee.1178549979242" type="tpee.PublicVisibility" typeId="tpee.1146644602865" id="3251065477410581228" />
-    <node role="smodelAttribute" roleId="tpck.5169995583184591170" type="tpf8.RootTemplateAnnotation" typeId="tpf8.1168619357332" id="3251065477410581233">
-      <link role="applicableConcept" roleId="tpf8.1168619429071" targetNodeId="11eb.655818460756091959" resolveInfo="JavaRunConfiguration" />
-    </node>
-    <node role="superclass" roleId="tpee.1165602531693" type="tpee.ClassifierType" typeId="tpee.1107535904670" id="3251065477410606082">
-      <link role="classifier" roleId="tpee.1107535924139" targetNodeId="dbrf.~JPanel" resolveInfo="JPanel" />
-    </node>
-    <node role="smodelAttribute" roleId="tpck.5169995583184591170" type="tpf8.PropertyMacro" typeId="tpf8.1087833241328" id="3251065477410865588">
-      <property name="propertyName" nameId="tpck.1757699476691236117" value="name" />
-      <node role="propertyValueFunction" roleId="tpf8.1167756362303" type="tpf8.PropertyMacro_GetPropertyValue" typeId="tpf8.1167756080639" id="3251065477410865589">
-        <node role="body" roleId="tpee.1137022507850" type="tpee.StatementList" typeId="tpee.1068580123136" id="3251065477410865590">
-          <node role="statement" roleId="tpee.1068581517665" type="tpee.ExpressionStatement" typeId="tpee.1068580123155" id="3251065477410865591">
-            <node role="expression" roleId="tpee.1068580123156" type="tpee.PlusExpression" typeId="tpee.1068581242875" id="3251065477410865598">
-              <node role="rightExpression" roleId="tpee.1081773367579" type="tpee.StringLiteral" typeId="tpee.1070475926800" id="3251065477410865601">
-                <property name="value" nameId="tpee.1070475926801" value="_Editor" />
-              </node>
-              <node role="leftExpression" roleId="tpee.1081773367580" type="tpee.DotExpression" typeId="tpee.1197027756228" id="3251065477410865593">
-                <node role="operand" roleId="tpee.1197027771414" type="tpf8.TemplateFunctionParameter_sourceNode" typeId="tpf8.1167169188348" id="3251065477410865592" />
-                <node role="operation" roleId="tpee.1197027833540" type="tp25.SPropertyAccess" typeId="tp25.1138056022639" id="3251065477410865597">
-                  <link role="property" roleId="tp25.1138056395725" targetNodeId="tpck.1169194664001" resolveInfo="name" />
-                </node>
-              </node>
-            </node>
-          </node>
-        </node>
-      </node>
-    </node>
-=======
->>>>>>> 9161bcdd
     <node role="member" roleId="tpee.5375687026011219971" type="tpee.FieldDeclaration" typeId="tpee.1068390468200" id="3251065477411315356">
       <property name="name" nameId="tpck.1169194664001" value="myJavaConfigurationOptions" />
       <node role="visibility" roleId="tpee.1178549979242" type="tpee.PrivateVisibility" typeId="tpee.1146644623116" id="3251065477411315357" />
@@ -1818,8 +1788,6 @@
         </node>
       </node>
     </node>
-<<<<<<< HEAD
-=======
     <node role="visibility" roleId="tpee.1178549979242" type="tpee.PublicVisibility" typeId="tpee.1146644602865" id="3251065477410581228" />
     <node role="smodelAttribute" roleId="tpck.5169995583184591170" type="tpf8.RootTemplateAnnotation" typeId="tpf8.1168619357332" id="3251065477410581233">
       <link role="applicableConcept" roleId="tpf8.1168619429071" targetNodeId="11eb.655818460756091959" resolveInfo="JavaRunConfiguration" />
@@ -1847,7 +1815,6 @@
         </node>
       </node>
     </node>
->>>>>>> 9161bcdd
   </root>
   <root id="7549816165173146546">
     <node role="codeBlock" roleId="tpf8.1195501105008" type="tpf8.MappingScript_CodeBlock" typeId="tpf8.1195500722856" id="7549816165173146547">
@@ -2489,25 +2456,6 @@
                             <property name="nonStatic" nameId="tpee.521412098689998745" value="true" />
                             <link role="baseMethodDeclaration" roleId="tpee.1068499141037" targetNodeId="e2lb.~Object%d&lt;init&gt;()" resolveInfo="Object" />
                             <link role="classifier" roleId="tpee.1170346070688" targetNodeId="msyo.~Computable" resolveInfo="Computable" />
-<<<<<<< HEAD
-                            <node role="visibility" roleId="tpee.1178549979242" type="tpee.PublicVisibility" typeId="tpee.1146644602865" id="4462513030604553588" />
-                            <node role="typeParameter" roleId="tpee.1201186121363" type="tp25.SNodeType" typeId="tp25.1138055754698" id="4462513030604562730">
-                              <node role="smodelAttribute" roleId="tpck.5169995583184591170" type="tpf8.CopySrcNodeMacro" typeId="tpf8.1114706874351" id="4462513030604562801">
-                                <node role="sourceNodeQuery" roleId="tpf8.1168024447342" type="tpf8.SourceSubstituteMacro_SourceNodeQuery" typeId="tpf8.1168024337012" id="4462513030604562802">
-                                  <node role="body" roleId="tpee.1137022507850" type="tpee.StatementList" typeId="tpee.1068580123136" id="4462513030604562803">
-                                    <node role="statement" roleId="tpee.1068581517665" type="tpee.ExpressionStatement" typeId="tpee.1068580123155" id="4462513030604562817">
-                                      <node role="expression" roleId="tpee.1068580123156" type="tp25.StaticConceptMethodCall" typeId="tp25.1206019730951" id="4462513030604562818">
-                                        <link role="baseMethodDeclaration" roleId="tpee.1068499141037" targetNodeId="g3s4.5147346160405686358" resolveInfo="getParameterType" />
-                                        <link role="concept" roleId="tp25.1206019820684" targetNodeId="11eb.3607966867310075767" resolveInfo="Node_FunctionParameter" />
-                                        <node role="actualArgument" roleId="tpee.1068499141038" type="tpf8.TemplateFunctionParameter_sourceNode" typeId="tpf8.1167169188348" id="4462513030604562819" />
-                                      </node>
-                                    </node>
-                                  </node>
-                                </node>
-                              </node>
-                            </node>
-=======
->>>>>>> 9161bcdd
                             <node role="member" roleId="tpee.5375687026011219971" type="tpee.InstanceMethodDeclaration" typeId="tpee.1068580123165" id="4462513030604553589">
                               <property name="isAbstract" nameId="tpee.1178608670077" value="false" />
                               <property name="name" nameId="tpck.1169194664001" value="compute" />
@@ -2538,8 +2486,6 @@
                                 </node>
                               </node>
                             </node>
-<<<<<<< HEAD
-=======
                             <node role="visibility" roleId="tpee.1178549979242" type="tpee.PublicVisibility" typeId="tpee.1146644602865" id="4462513030604553588" />
                             <node role="typeParameter" roleId="tpee.1201186121363" type="tp25.SNodeType" typeId="tp25.1138055754698" id="4462513030604562730">
                               <node role="smodelAttribute" roleId="tpck.5169995583184591170" type="tpf8.CopySrcNodeMacro" typeId="tpf8.1114706874351" id="4462513030604562801">
@@ -2556,7 +2502,6 @@
                                 </node>
                               </node>
                             </node>
->>>>>>> 9161bcdd
                           </node>
                         </node>
                       </node>
@@ -2893,13 +2838,6 @@
   <root id="1633282062187307822">
     <node role="contentNode" roleId="tpf8.1092060348987" type="tpee.ClassConcept" typeId="tpee.1068390468198" id="1633282062187307824">
       <property name="name" nameId="tpck.1169194664001" value="JavaEditorComponent" />
-<<<<<<< HEAD
-      <node role="visibility" roleId="tpee.1178549979242" type="tpee.PublicVisibility" typeId="tpee.1146644602865" id="1633282062187307825" />
-      <node role="superclass" roleId="tpee.1165602531693" type="tpee.ClassifierType" typeId="tpee.1107535904670" id="6784027201969400280">
-        <link role="classifier" roleId="tpee.1107535924139" targetNodeId="dbrf.~JPanel" resolveInfo="JPanel" />
-      </node>
-=======
->>>>>>> 9161bcdd
       <node role="member" roleId="tpee.5375687026011219971" type="tpee.FieldDeclaration" typeId="tpee.1068390468200" id="1633282062187307838">
         <property name="name" nameId="tpck.1169194664001" value="myChooseNodeComponent" />
         <node role="visibility" roleId="tpee.1178549979242" type="tpee.PrivateVisibility" typeId="tpee.1146644623116" id="1633282062187307839" />
@@ -3096,13 +3034,10 @@
         <node role="visibility" roleId="tpee.1178549979242" type="tpee.PublicVisibility" typeId="tpee.1146644602865" id="1633282062187307828" />
         <node role="body" roleId="tpee.1068580123135" type="tpee.StatementList" typeId="tpee.1068580123136" id="1633282062187307829" />
       </node>
-<<<<<<< HEAD
-=======
       <node role="visibility" roleId="tpee.1178549979242" type="tpee.PublicVisibility" typeId="tpee.1146644602865" id="1633282062187307825" />
       <node role="superclass" roleId="tpee.1165602531693" type="tpee.ClassifierType" typeId="tpee.1107535904670" id="6784027201969400280">
         <link role="classifier" roleId="tpee.1107535924139" targetNodeId="dbrf.~JPanel" resolveInfo="JPanel" />
       </node>
->>>>>>> 9161bcdd
     </node>
   </root>
   <root id="6784027201968272728">
@@ -3562,10 +3497,6 @@
   <root id="1566895476211683266">
     <node role="contentNode" roleId="tpf8.1092060348987" type="tpee.ClassConcept" typeId="tpee.1068390468198" id="1566895476212142673">
       <property name="name" nameId="tpck.1169194664001" value="Tmp" />
-<<<<<<< HEAD
-      <node role="visibility" roleId="tpee.1178549979242" type="tpee.PublicVisibility" typeId="tpee.1146644602865" id="1566895476212142674" />
-=======
->>>>>>> 9161bcdd
       <node role="member" roleId="tpee.5375687026011219971" type="tpee.ConstructorDeclaration" typeId="tpee.1068580123140" id="1566895476212142675">
         <node role="returnType" roleId="tpee.1068580123133" type="tpee.VoidType" typeId="tpee.1068581517677" id="1566895476212142676" />
         <node role="visibility" roleId="tpee.1178549979242" type="tpee.PublicVisibility" typeId="tpee.1146644602865" id="1566895476212142677" />
