--- conflicted
+++ resolved
@@ -10,39 +10,32 @@
     </node>
   </roots>
   <root id="5755638771828887259">
-<<<<<<< HEAD
-    <node role="visibility" roleId="tpee.1178549979242" type="tpee.PublicVisibility" typeId="tpee.1146644602865" id="5755638771828887270" />
-=======
->>>>>>> 9161bcdd
     <node role="member" roleId="tpee.5375687026011219971" type="tpee.ConstructorDeclaration" typeId="tpee.1068580123140" id="5755638771828887271">
+      <node role="visibility" roleId="tpee.1178549979242" type="tpee.PublicVisibility" typeId="tpee.1146644602865" id="5755638771828887273" />
       <node role="returnType" roleId="tpee.1068580123133" type="tpee.VoidType" typeId="tpee.1068581517677" id="5755638771828887272" />
-      <node role="visibility" roleId="tpee.1178549979242" type="tpee.PublicVisibility" typeId="tpee.1146644602865" id="5755638771828887273" />
       <node role="body" roleId="tpee.1068580123135" type="tpee.StatementList" typeId="tpee.1068580123136" id="5755638771828887274" />
     </node>
     <node role="member" roleId="tpee.5375687026011219971" type="tpee.StaticMethodDeclaration" typeId="tpee.1081236700938" id="5755638771828887260">
       <property name="name" nameId="tpck.1169194664001" value="createComplicatedNameSuffix" />
-      <node role="returnType" roleId="tpee.1068580123133" type="tpee.StringType" typeId="tpee.1225271177708" id="5755638771828887261" />
+      <node role="parameter" roleId="tpee.1068580123134" type="tpee.ParameterDeclaration" typeId="tpee.1068498886292" id="5755638771828887268">
+        <property name="name" nameId="tpck.1169194664001" value="name" />
+        <node role="type" roleId="tpee.5680397130376446158" type="tpee.StringType" typeId="tpee.1225271177708" id="5755638771828887269" />
+      </node>
       <node role="visibility" roleId="tpee.1178549979242" type="tpee.PublicVisibility" typeId="tpee.1146644602865" id="5755638771828887262" />
       <node role="body" roleId="tpee.1068580123135" type="tpee.StatementList" typeId="tpee.1068580123136" id="5755638771828887263">
         <node role="statement" roleId="tpee.1068581517665" type="tpee.ReturnStatement" typeId="tpee.1068581242878" id="5755638771828887264">
           <node role="expression" roleId="tpee.1068581517676" type="tpee.PlusExpression" typeId="tpee.1068581242875" id="5755638771828887265">
+            <node role="rightExpression" roleId="tpee.1081773367579" type="tpee.StringLiteral" typeId="tpee.1070475926800" id="5755638771828887267">
+              <property name="value" nameId="tpee.1070475926801" value="_22042010" />
+            </node>
             <node role="leftExpression" roleId="tpee.1081773367580" type="tpee.ParameterReference" typeId="tpee.1068581242874" id="5755638771828887266">
               <link role="variableDeclaration" roleId="tpee.1068581517664" targetNodeId="5755638771828887268" resolveInfo="name" />
-            </node>
-            <node role="rightExpression" roleId="tpee.1081773367579" type="tpee.StringLiteral" typeId="tpee.1070475926800" id="5755638771828887267">
-              <property name="value" nameId="tpee.1070475926801" value="_22042010" />
             </node>
           </node>
         </node>
       </node>
-      <node role="parameter" roleId="tpee.1068580123134" type="tpee.ParameterDeclaration" typeId="tpee.1068498886292" id="5755638771828887268">
-        <property name="name" nameId="tpck.1169194664001" value="name" />
-        <node role="type" roleId="tpee.5680397130376446158" type="tpee.StringType" typeId="tpee.1225271177708" id="5755638771828887269" />
-      </node>
+      <node role="returnType" roleId="tpee.1068580123133" type="tpee.StringType" typeId="tpee.1225271177708" id="5755638771828887261" />
     </node>
-<<<<<<< HEAD
-=======
     <node role="visibility" roleId="tpee.1178549979242" type="tpee.PublicVisibility" typeId="tpee.1146644602865" id="5755638771828887270" />
->>>>>>> 9161bcdd
   </root>
 </model>
