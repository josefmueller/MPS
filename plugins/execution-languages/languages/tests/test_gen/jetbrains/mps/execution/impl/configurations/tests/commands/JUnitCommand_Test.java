package jetbrains.mps.execution.impl.configurations.tests.commands;

/*Generated by MPS */

import jetbrains.mps.MPSLaunch;
import jetbrains.mps.lang.test.runtime.BaseTransformationTest;
import org.junit.Test;
import jetbrains.mps.lang.test.runtime.BaseTestBody;
import jetbrains.mps.execution.impl.configurations.util.JUnitUtil;
import jetbrains.mps.internal.collections.runtime.Sequence;
import jetbrains.mps.execution.impl.configurations.tests.commands.sandbox.SimpleBTestCase_Test;
import jetbrains.mps.internal.collections.runtime.ListSequence;
import java.util.ArrayList;
import jetbrains.mps.baseLanguage.unitTest.execution.client.ITestNodeWrapper;
import jetbrains.mps.execution.impl.configurations.tests.commands.sandbox.FailedBTestCase_Test;
import org.jetbrains.mps.openapi.model.SModel;
import jetbrains.mps.smodel.SModelRepository;
import jetbrains.mps.smodel.SModelReference;
import java.util.List;
import com.intellij.execution.process.ProcessHandler;
import jetbrains.mps.baseLanguage.unitTest.execution.client.JUnit_Command;
import jetbrains.mps.baseLanguage.unitTest.execution.client.TestRunState;
import jetbrains.mps.baseLanguage.unitTest.execution.client.TestEventsDispatcher;
import jetbrains.mps.execution.api.commands.OutputRedirector;
import jetbrains.mps.baseLanguage.unitTest.execution.client.UnitTestProcessListener;
import jetbrains.mps.execution.api.commands.ProcessHandlerBuilder;
import junit.framework.Assert;
import com.intellij.execution.ExecutionException;
<<<<<<< HEAD
=======
import jetbrains.mps.smodel.ModelAccess;
import org.jetbrains.mps.openapi.model.SModel;
import jetbrains.mps.smodel.SModelRepository;
import org.jetbrains.mps.openapi.model.SNode;
import jetbrains.mps.lang.smodel.generator.smodelAdapter.SModelOperations;
import jetbrains.mps.internal.collections.runtime.IWhereFilter;
import jetbrains.mps.lang.smodel.generator.smodelAdapter.SPropertyOperations;
import jetbrains.mps.baseLanguage.unitTest.execution.client.TestNodeWrapperFactory;
>>>>>>> a820e882

@MPSLaunch
public class JUnitCommand_Test extends BaseTransformationTest {
  @Test
  public void test_startSimpleBTestCase() throws Throwable {
    this.initTest("${mps_home}", "r:e2bad6d6-3029-4bc3-b44d-49863f32d863(jetbrains.mps.execution.impl.configurations.tests.commands@tests)", false);
    this.runTest("jetbrains.mps.execution.impl.configurations.tests.commands.JUnitCommand_Test$TestBody", "test_startSimpleBTestCase", true);
  }
  @Test
  public void test_startFailedBTestCase() throws Throwable {
    this.initTest("${mps_home}", "r:e2bad6d6-3029-4bc3-b44d-49863f32d863(jetbrains.mps.execution.impl.configurations.tests.commands@tests)", false);
    this.runTest("jetbrains.mps.execution.impl.configurations.tests.commands.JUnitCommand_Test$TestBody", "test_startFailedBTestCase", true);
  }
  @MPSLaunch
  public static class TestBody extends BaseTestBody {
    public void test_startSimpleBTestCase() throws Exception {
      this.checkTests(JUnitUtil.wrapTests(this.getMyModel(), Sequence.<String>singleton(SimpleBTestCase_Test.class.getSimpleName())), ListSequence.fromList(new ArrayList<ITestNodeWrapper>()));
    }
    public void test_startFailedBTestCase() throws Exception {
      this.checkTests(ListSequence.fromList(new ArrayList<ITestNodeWrapper>()), JUnitUtil.wrapTests(this.getMyModel(), Sequence.<String>singleton(FailedBTestCase_Test.class.getSimpleName())));
    }
    public SModel getMyModel() {
      return SModelRepository.getInstance().getModelDescriptor(new SModelReference("jetbrains.mps.execution.impl.configurations.tests.commands.sandbox", "tests"));
    }
    public void checkTests(List<ITestNodeWrapper> success, List<ITestNodeWrapper> failure) {
      try {
        List<ITestNodeWrapper> allTests = ListSequence.fromList(success).union(ListSequence.fromList(failure)).toListSequence();
        ProcessHandler process = new JUnit_Command().createProcess(allTests);
        TestRunState runState = new TestRunState(allTests);
        CheckTestStateListener checkListener = new CheckTestStateListener(success, failure);
        runState.addListener(checkListener);
        TestEventsDispatcher eventsDispatcher = new TestEventsDispatcher(runState);
        OutputRedirector.redirect(process, new UnitTestProcessListener(eventsDispatcher));
        int exitcode = ProcessHandlerBuilder.startAndWait(process, 30 * 1000);
        if (exitcode != ListSequence.fromList(failure).count()) {
          Assert.fail("Exit code must be equal to " + ListSequence.fromList(failure).count() + ", but " + exitcode);
        } else if (exitcode < 0) {
          Assert.fail("Process is running for too long");
        }
        if (isNotEmptyString(checkListener.getMessages())) {
          Assert.fail(checkListener.getMessages());
        }
      } catch (ExecutionException e) {
        Assert.fail();
      }
    }
<<<<<<< HEAD
=======

    public List<ITestNodeWrapper> wrapTests(final Iterable<String> names) {
      final List<ITestNodeWrapper> result = ListSequence.fromList(new ArrayList<ITestNodeWrapper>());
      ModelAccess.instance().runReadAction(new Runnable() {
        public void run() {
          SModel model = SModelRepository.getInstance().getModelDescriptor("jetbrains.mps.execution.impl.configurations.tests.commands.sandbox@tests");
          for (final String name : names) {
            SNode mainNode = ListSequence.fromList(SModelOperations.getRoots(model, "jetbrains.mps.lang.core.structure.INamedConcept")).findFirst(new IWhereFilter<SNode>() {
              public boolean accept(SNode it) {
                return eq_16es9m_a0a0a0a0a0a0a1a0a0a0a1a3c(SPropertyOperations.getString(it, "name"), name);
              }
            });
            ListSequence.fromList(result).addElement(TestNodeWrapperFactory.tryToWrap(mainNode));
          }
        }
      });
      return result;
    }

>>>>>>> a820e882
    private static boolean isNotEmptyString(String str) {
      return str != null && str.length() > 0;
    }
  }
}<|MERGE_RESOLUTION|>--- conflicted
+++ resolved
@@ -15,7 +15,6 @@
 import jetbrains.mps.execution.impl.configurations.tests.commands.sandbox.FailedBTestCase_Test;
 import org.jetbrains.mps.openapi.model.SModel;
 import jetbrains.mps.smodel.SModelRepository;
-import jetbrains.mps.smodel.SModelReference;
 import java.util.List;
 import com.intellij.execution.process.ProcessHandler;
 import jetbrains.mps.baseLanguage.unitTest.execution.client.JUnit_Command;
@@ -26,17 +25,6 @@
 import jetbrains.mps.execution.api.commands.ProcessHandlerBuilder;
 import junit.framework.Assert;
 import com.intellij.execution.ExecutionException;
-<<<<<<< HEAD
-=======
-import jetbrains.mps.smodel.ModelAccess;
-import org.jetbrains.mps.openapi.model.SModel;
-import jetbrains.mps.smodel.SModelRepository;
-import org.jetbrains.mps.openapi.model.SNode;
-import jetbrains.mps.lang.smodel.generator.smodelAdapter.SModelOperations;
-import jetbrains.mps.internal.collections.runtime.IWhereFilter;
-import jetbrains.mps.lang.smodel.generator.smodelAdapter.SPropertyOperations;
-import jetbrains.mps.baseLanguage.unitTest.execution.client.TestNodeWrapperFactory;
->>>>>>> a820e882
 
 @MPSLaunch
 public class JUnitCommand_Test extends BaseTransformationTest {
@@ -59,7 +47,7 @@
       this.checkTests(ListSequence.fromList(new ArrayList<ITestNodeWrapper>()), JUnitUtil.wrapTests(this.getMyModel(), Sequence.<String>singleton(FailedBTestCase_Test.class.getSimpleName())));
     }
     public SModel getMyModel() {
-      return SModelRepository.getInstance().getModelDescriptor(new SModelReference("jetbrains.mps.execution.impl.configurations.tests.commands.sandbox", "tests"));
+      return SModelRepository.getInstance().getModelDescriptor("jetbrains.mps.execution.impl.configurations.tests.commands.sandbox@tests");
     }
     public void checkTests(List<ITestNodeWrapper> success, List<ITestNodeWrapper> failure) {
       try {
@@ -83,28 +71,6 @@
         Assert.fail();
       }
     }
-<<<<<<< HEAD
-=======
-
-    public List<ITestNodeWrapper> wrapTests(final Iterable<String> names) {
-      final List<ITestNodeWrapper> result = ListSequence.fromList(new ArrayList<ITestNodeWrapper>());
-      ModelAccess.instance().runReadAction(new Runnable() {
-        public void run() {
-          SModel model = SModelRepository.getInstance().getModelDescriptor("jetbrains.mps.execution.impl.configurations.tests.commands.sandbox@tests");
-          for (final String name : names) {
-            SNode mainNode = ListSequence.fromList(SModelOperations.getRoots(model, "jetbrains.mps.lang.core.structure.INamedConcept")).findFirst(new IWhereFilter<SNode>() {
-              public boolean accept(SNode it) {
-                return eq_16es9m_a0a0a0a0a0a0a1a0a0a0a1a3c(SPropertyOperations.getString(it, "name"), name);
-              }
-            });
-            ListSequence.fromList(result).addElement(TestNodeWrapperFactory.tryToWrap(mainNode));
-          }
-        }
-      });
-      return result;
-    }
-
->>>>>>> a820e882
     private static boolean isNotEmptyString(String str) {
       return str != null && str.length() > 0;
     }
