--- conflicted
+++ resolved
@@ -9,21 +9,15 @@
   <roots>
     <node type="tp4k.IdeaInitializerDescriptor" typeId="tp4k.5023285075122009364" id="6863272677075182370">
       <property name="id" nameId="tp4k.5023285075122009366" value="jetbrains.mps.execution.languages" />
-      <property name="handleErrors" nameId="tp4k.1573568368168371217" value="true" />
+      <property name="name" nameId="tpck.1169194664001" value="Execution Languages" />
+      <property name="descripttion" nameId="tp4k.5023285075122009368" value="Languages and libraries for implementing execution configurations for MPS" />
+      <property name="version" nameId="tp4k.5023285075122009369" value="3.0" />
+      <property name="vendor" nameId="tp4k.5023285075122009371" value="JetBrains" />
       <property name="vendorUrl" nameId="tp4k.5023285075122009372" value="http://www.jetbrains.com/mps/" />
-      <property name="descripttion" nameId="tp4k.5023285075122009368" value="Languages and libraries for implementing execution configurations for MPS" />
-      <property name="vendor" nameId="tp4k.5023285075122009371" value="JetBrains" />
-      <property name="vendorLogo" nameId="tp4k.4167053799973858143" value="/MPS_16.png" />
-      <property name="name" nameId="tpck.1169194664001" value="Execution Languages" />
-<<<<<<< HEAD
-      <property name="ideaVersion" nameId="tp4k.5023285075122009373" value="117.105" />
-      <property name="loadModules" nameId="tp4k.8842945788826116904" value="true" />
-      <property name="version" nameId="tp4k.5023285075122009369" value="2.5.1" />
-=======
       <property name="ideaVersion" nameId="tp4k.5023285075122009373" value="122.746" />
       <property name="loadModules" nameId="tp4k.8842945788826116904" value="true" />
-      <property name="version" nameId="tp4k.5023285075122009369" value="3.0" />
->>>>>>> 91a810a0
+      <property name="handleErrors" nameId="tp4k.1573568368168371217" value="true" />
+      <property name="vendorLogo" nameId="tp4k.4167053799973858143" value="/MPS_16.png" />
     </node>
     <node type="tgbt.StandalonePluginDescriptor" typeId="tgbt.7520713872864775836" id="7162597690968035968" />
   </roots>
