--- conflicted
+++ resolved
@@ -2,8 +2,8 @@
 <model ref="r:6ff1dacd-2ea5-47a0-9336-2eaecdee8a37(jetbrains.mps.execution.languages.plugin)">
   <persistence version="9" />
   <languages>
-    <use id="28f9e497-3b42-4291-aeba-0a1039153ab1" name="jetbrains.mps.lang.plugin" version="-1" />
-    <use id="ef7bf5ac-d06c-4342-b11d-e42104eb9343" name="jetbrains.mps.lang.plugin.standalone" version="-1" />
+    <use id="28f9e497-3b42-4291-aeba-0a1039153ab1" name="jetbrains.mps.lang.plugin" version="2" />
+    <use id="ef7bf5ac-d06c-4342-b11d-e42104eb9343" name="jetbrains.mps.lang.plugin.standalone" version="0" />
   </languages>
   <imports />
   <registry>
@@ -37,11 +37,7 @@
     <property role="9BnSZ" value="jetbrains.mps.execution.languages" />
     <property role="TrG5h" value="Execution Languages" />
     <property role="9BnSL" value="Languages and libraries for implementing execution configurations for MPS" />
-<<<<<<< HEAD
     <property role="9BnSK" value="2017.2" />
-=======
-    <property role="9BnSK" value="2017.1.2" />
->>>>>>> 3f4600b2
     <property role="9BnSM" value="JetBrains" />
     <property role="9BnSP" value="http://www.jetbrains.com/mps/" />
     <property role="9BnSO" value="171.1" />
