<?xml version="1.0" encoding="UTF-8"?>
<debug-info version="2">
  <concept fqn="c:f3061a53-9226-4cc5-a443-f952ceaf5816/1068580123140:jetbrains.mps.baseLanguage.structure.ConstructorDeclaration" />
  <concept fqn="c:f3061a53-9226-4cc5-a443-f952ceaf5816/1068580123155:jetbrains.mps.baseLanguage.structure.ExpressionStatement" />
  <concept fqn="c:f3061a53-9226-4cc5-a443-f952ceaf5816/1068390468200:jetbrains.mps.baseLanguage.structure.FieldDeclaration" />
  <concept fqn="c:f3061a53-9226-4cc5-a443-f952ceaf5816/1068580123159:jetbrains.mps.baseLanguage.structure.IfStatement" />
  <concept fqn="c:f3061a53-9226-4cc5-a443-f952ceaf5816/1068580123165:jetbrains.mps.baseLanguage.structure.InstanceMethodDeclaration" />
  <concept fqn="c:f3061a53-9226-4cc5-a443-f952ceaf5816/1068581242864:jetbrains.mps.baseLanguage.structure.LocalVariableDeclarationStatement" />
  <concept fqn="c:f3061a53-9226-4cc5-a443-f952ceaf5816/1068581242878:jetbrains.mps.baseLanguage.structure.ReturnStatement" />
  <concept fqn="c:f3061a53-9226-4cc5-a443-f952ceaf5816/1070475587102:jetbrains.mps.baseLanguage.structure.SuperConstructorInvocation" />
  <root>
    <file name="EditorAspectDescriptorImpl.java">
      <unit at="15,0,31,0" name="jetbrains.mps.execution.demo.editor.EditorAspectDescriptorImpl" />
    </file>
  </root>
  <root nodeRef="r:363113bf-a0f4-4959-a96d-48dcb69bed7e(jetbrains.mps.execution.demo.editor)/4928971978190304902">
    <file name="SomeConcept_Editor.java">
<<<<<<< HEAD
      <node id="4928971978190304902" at="11,79,12,77" concept="6" />
      <node id="4928971978190304902" at="11,0,14,0" concept="4" trace="createEditorCell#(Ljetbrains/mps/openapi/editor/EditorContext;Lorg/jetbrains/mps/openapi/model/SNode;)Ljetbrains/mps/openapi/editor/cells/EditorCell;" />
      <scope id="4928971978190304902" at="11,79,12,77" />
      <scope id="4928971978190304902" at="11,0,14,0">
        <var name="editorContext" id="4928971978190304902" />
        <var name="node" id="4928971978190304902" />
      </scope>
      <unit id="4928971978190304902" at="10,0,15,0" name="jetbrains.mps.execution.demo.editor.SomeConcept_Editor" />
    </file>
    <file name="SomeConcept_EditorBuilder_a.java">
      <node id="4928971978190304902" at="24,91,25,19" concept="7" />
      <node id="4928971978190304902" at="25,19,26,18" concept="1" />
      <node id="4928971978190304902" at="31,26,32,18" concept="6" />
      <node id="4928971978190304902" at="35,39,36,39" concept="6" />
      <node id="4928971978190304902" at="39,50,40,104" concept="5" />
      <node id="4928971978190304902" at="40,104,41,48" concept="1" />
      <node id="4928971978190304902" at="41,48,42,28" concept="1" />
      <node id="4928971978190304902" at="42,28,43,65" concept="1" />
      <node id="4928971978190304902" at="43,65,44,57" concept="1" />
      <node id="4928971978190304902" at="44,57,45,59" concept="1" />
      <node id="4928971978190304902" at="45,59,46,22" concept="6" />
      <node id="4928971978190304904" at="48,49,49,89" concept="5" />
      <node id="4928971978190304904" at="49,89,50,29" concept="1" />
      <node id="4928971978190304904" at="50,29,51,42" concept="1" />
      <node id="4928971978190304904" at="51,42,52,26" concept="5" />
      <node id="4928971978190304904" at="52,26,53,63" concept="1" />
      <node id="4928971978190304904" at="53,63,54,42" concept="1" />
      <node id="4928971978190304904" at="54,42,55,73" concept="1" />
      <node id="4928971978190304904" at="55,73,56,57" concept="5" />
      <node id="4928971978190304904" at="56,57,57,59" concept="5" />
      <node id="4928971978190304904" at="58,35,59,87" concept="5" />
      <node id="4928971978190304904" at="59,87,60,94" concept="6" />
      <node id="4928971978190304904" at="61,10,62,22" concept="6" />
      <node id="4928971978190304902" at="64,51,65,106" concept="5" />
      <node id="4928971978190304902" at="65,106,66,49" concept="1" />
      <node id="4928971978190304902" at="66,49,67,34" concept="5" />
      <node id="4928971978190304902" at="67,34,68,49" concept="1" />
      <node id="4928971978190304902" at="68,49,69,40" concept="1" />
      <node id="4928971978190304902" at="69,40,70,60" concept="1" />
      <node id="4928971978190304902" at="70,60,71,58" concept="1" />
      <node id="4928971978190304902" at="71,58,72,58" concept="1" />
      <node id="4928971978190304902" at="72,58,73,22" concept="6" />
      <node id="4928971978190605260" at="75,52,76,85" concept="5" />
      <node id="4928971978190605260" at="76,85,77,22" concept="6" />
      <node id="4928971978190605262" at="79,50,80,101" concept="5" />
      <node id="4928971978190605262" at="80,101,81,48" concept="1" />
      <node id="4928971978190605262" at="81,48,82,34" concept="1" />
      <node id="4928971978190605262" at="82,34,83,22" concept="6" />
      <node id="4928971978190605264" at="85,50,86,89" concept="5" />
      <node id="4928971978190605264" at="86,89,87,30" concept="1" />
      <node id="4928971978190605264" at="87,30,88,43" concept="1" />
      <node id="4928971978190605264" at="88,43,89,26" concept="5" />
      <node id="4928971978190605264" at="89,26,90,63" concept="1" />
      <node id="4928971978190605264" at="90,63,91,43" concept="1" />
      <node id="4928971978190605264" at="91,43,92,73" concept="1" />
      <node id="4928971978190605264" at="92,73,93,57" concept="5" />
      <node id="4928971978190605264" at="93,57,94,59" concept="5" />
      <node id="4928971978190605264" at="95,35,96,87" concept="5" />
      <node id="4928971978190605264" at="96,87,97,94" concept="6" />
      <node id="4928971978190605264" at="98,10,99,22" concept="6" />
      <node id="4928971978190304902" at="21,0,23,0" concept="2" trace="myNode" />
      <node id="4928971978190304902" at="35,0,38,0" concept="4" trace="createCell#()Ljetbrains/mps/openapi/editor/cells/EditorCell;" />
      <node id="4928971978190304902" at="24,0,28,0" concept="0" trace="SomeConcept_EditorBuilder_a#(Ljetbrains/mps/openapi/editor/EditorContext;Lorg/jetbrains/mps/openapi/model/SNode;)V" />
      <node id="4928971978190605260" at="75,0,79,0" concept="4" trace="createIndentCell_1ociws_a1a#()Ljetbrains/mps/openapi/editor/cells/EditorCell;" />
      <node id="4928971978190304902" at="29,0,34,0" concept="4" trace="getNode#()Lorg/jetbrains/mps/openapi/model/SNode;" />
      <node id="4928971978190304904" at="57,59,62,22" concept="3" />
      <node id="4928971978190605264" at="94,59,99,22" concept="3" />
      <node id="4928971978190605262" at="79,0,85,0" concept="4" trace="createConstant_1ociws_b1a#()Ljetbrains/mps/openapi/editor/cells/EditorCell;" />
      <node id="4928971978190304902" at="39,0,48,0" concept="4" trace="createCollection_1ociws_a#()Ljetbrains/mps/openapi/editor/cells/EditorCell;" />
      <node id="4928971978190304902" at="64,0,75,0" concept="4" trace="createCollection_1ociws_b0#()Ljetbrains/mps/openapi/editor/cells/EditorCell;" />
      <node id="4928971978190304904" at="48,0,64,0" concept="4" trace="createProperty_1ociws_a0#()Ljetbrains/mps/openapi/editor/cells/EditorCell;" />
      <node id="4928971978190605264" at="85,0,101,0" concept="4" trace="createProperty_1ociws_c1a#()Ljetbrains/mps/openapi/editor/cells/EditorCell;" />
      <scope id="4928971978190304902" at="31,26,32,18" />
      <scope id="4928971978190304902" at="35,39,36,39" />
      <scope id="4928971978190304902" at="24,91,26,18" />
      <scope id="4928971978190304904" at="58,35,60,94">
        <var name="manager" id="4928971978190304904" />
      </scope>
      <scope id="4928971978190605260" at="75,52,77,22">
        <var name="editorCell" id="4928971978190605260" />
      </scope>
      <scope id="4928971978190605264" at="95,35,97,94">
=======
      <node id="4928971978190304902" at="20,79,21,63" concept="4" />
      <node id="4928971978190304902" at="23,89,24,97" concept="3" />
      <node id="4928971978190304902" at="24,97,25,48" concept="0" />
      <node id="4928971978190304902" at="25,48,26,28" concept="0" />
      <node id="4928971978190304902" at="26,28,27,81" concept="0" />
      <node id="4928971978190304902" at="27,81,28,83" concept="0" />
      <node id="4928971978190304902" at="28,83,29,22" concept="4" />
      <node id="4928971978190304904" at="31,88,32,82" concept="3" />
      <node id="4928971978190304904" at="32,82,33,29" concept="0" />
      <node id="4928971978190304904" at="33,29,34,42" concept="0" />
      <node id="4928971978190304904" at="34,42,35,26" concept="3" />
      <node id="4928971978190304904" at="35,26,36,58" concept="0" />
      <node id="4928971978190304904" at="36,58,37,42" concept="0" />
      <node id="4928971978190304904" at="37,42,38,73" concept="0" />
      <node id="4928971978190304904" at="38,73,39,57" concept="3" />
      <node id="4928971978190304904" at="40,35,41,82" concept="3" />
      <node id="4928971978190304904" at="41,82,42,112" concept="4" />
      <node id="4928971978190304904" at="43,10,44,22" concept="4" />
      <node id="4928971978190304902" at="46,90,47,99" concept="3" />
      <node id="4928971978190304902" at="47,99,48,49" concept="0" />
      <node id="4928971978190304902" at="48,49,49,34" concept="3" />
      <node id="4928971978190304902" at="49,34,50,52" concept="0" />
      <node id="4928971978190304902" at="50,52,51,40" concept="0" />
      <node id="4928971978190304902" at="51,40,52,84" concept="0" />
      <node id="4928971978190304902" at="52,84,53,82" concept="0" />
      <node id="4928971978190304902" at="53,82,54,82" concept="0" />
      <node id="4928971978190304902" at="54,82,55,22" concept="4" />
      <node id="4928971978190605260" at="57,91,58,78" concept="3" />
      <node id="4928971978190605260" at="58,78,59,22" concept="4" />
      <node id="4928971978190605262" at="61,89,62,94" concept="3" />
      <node id="4928971978190605262" at="62,94,63,48" concept="0" />
      <node id="4928971978190605262" at="63,48,64,34" concept="0" />
      <node id="4928971978190605262" at="64,34,65,22" concept="4" />
      <node id="4928971978190605264" at="67,89,68,82" concept="3" />
      <node id="4928971978190605264" at="68,82,69,30" concept="0" />
      <node id="4928971978190605264" at="69,30,70,43" concept="0" />
      <node id="4928971978190605264" at="70,43,71,26" concept="3" />
      <node id="4928971978190605264" at="71,26,72,58" concept="0" />
      <node id="4928971978190605264" at="72,58,73,43" concept="0" />
      <node id="4928971978190605264" at="73,43,74,73" concept="0" />
      <node id="4928971978190605264" at="74,73,75,57" concept="3" />
      <node id="4928971978190605264" at="76,35,77,82" concept="3" />
      <node id="4928971978190605264" at="77,82,78,112" concept="4" />
      <node id="4928971978190605264" at="79,10,80,22" concept="4" />
      <node id="4928971978190304902" at="20,0,23,0" concept="2" trace="createEditorCell#(Ljetbrains/mps/openapi/editor/EditorContext;Lorg/jetbrains/mps/openapi/model/SNode;)Ljetbrains/mps/openapi/editor/cells/EditorCell;" />
      <node id="4928971978190605260" at="57,0,61,0" concept="2" trace="createIndentCell_1ociws_a1a#(Ljetbrains/mps/openapi/editor/EditorContext;Lorg/jetbrains/mps/openapi/model/SNode;)Ljetbrains/mps/openapi/editor/cells/EditorCell;" />
      <node id="4928971978190304904" at="39,57,44,22" concept="1" />
      <node id="4928971978190605264" at="75,57,80,22" concept="1" />
      <node id="4928971978190605262" at="61,0,67,0" concept="2" trace="createConstant_1ociws_b1a#(Ljetbrains/mps/openapi/editor/EditorContext;Lorg/jetbrains/mps/openapi/model/SNode;)Ljetbrains/mps/openapi/editor/cells/EditorCell;" />
      <node id="4928971978190304902" at="23,0,31,0" concept="2" trace="createCollection_1ociws_a#(Ljetbrains/mps/openapi/editor/EditorContext;Lorg/jetbrains/mps/openapi/model/SNode;)Ljetbrains/mps/openapi/editor/cells/EditorCell;" />
      <node id="4928971978190304902" at="46,0,57,0" concept="2" trace="createCollection_1ociws_b0#(Ljetbrains/mps/openapi/editor/EditorContext;Lorg/jetbrains/mps/openapi/model/SNode;)Ljetbrains/mps/openapi/editor/cells/EditorCell;" />
      <node id="4928971978190304904" at="31,0,46,0" concept="2" trace="createProperty_1ociws_a0#(Ljetbrains/mps/openapi/editor/EditorContext;Lorg/jetbrains/mps/openapi/model/SNode;)Ljetbrains/mps/openapi/editor/cells/EditorCell;" />
      <node id="4928971978190605264" at="67,0,82,0" concept="2" trace="createProperty_1ociws_c1a#(Ljetbrains/mps/openapi/editor/EditorContext;Lorg/jetbrains/mps/openapi/model/SNode;)Ljetbrains/mps/openapi/editor/cells/EditorCell;" />
      <scope id="4928971978190304902" at="20,79,21,63" />
      <scope id="4928971978190304904" at="40,35,42,112">
        <var name="manager" id="4928971978190304904" />
      </scope>
      <scope id="4928971978190605260" at="57,91,59,22">
        <var name="editorCell" id="4928971978190605260" />
      </scope>
      <scope id="4928971978190605264" at="76,35,78,112">
>>>>>>> bd830ede
        <var name="manager" id="4928971978190605264" />
      </scope>
      <scope id="4928971978190304902" at="35,0,38,0" />
      <scope id="4928971978190304902" at="24,0,28,0">
        <var name="context" id="4928971978190304902" />
        <var name="node" id="4928971978190304902" />
      </scope>
<<<<<<< HEAD
      <scope id="4928971978190605260" at="75,0,79,0" />
      <scope id="4928971978190605262" at="79,50,83,22">
=======
      <scope id="4928971978190605260" at="57,0,61,0">
        <var name="editorContext" id="4928971978190605260" />
        <var name="node" id="4928971978190605260" />
      </scope>
      <scope id="4928971978190605262" at="61,89,65,22">
>>>>>>> bd830ede
        <var name="editorCell" id="4928971978190605262" />
      </scope>
      <scope id="4928971978190304902" at="29,0,34,0" />
      <scope id="4928971978190605262" at="79,0,85,0" />
      <scope id="4928971978190304902" at="39,50,46,22">
        <var name="editorCell" id="4928971978190304902" />
      </scope>
<<<<<<< HEAD
      <scope id="4928971978190304902" at="39,0,48,0" />
      <scope id="4928971978190304902" at="64,51,73,22">
        <var name="editorCell" id="4928971978190304902" />
        <var name="style" id="4928971978190304902" />
      </scope>
      <scope id="4928971978190304902" at="64,0,75,0" />
      <scope id="4928971978190304904" at="48,49,62,22">
=======
      <scope id="4928971978190605262" at="61,0,67,0">
        <var name="editorContext" id="4928971978190605262" />
        <var name="node" id="4928971978190605262" />
      </scope>
      <scope id="4928971978190304902" at="23,0,31,0">
        <var name="editorContext" id="4928971978190304902" />
        <var name="node" id="4928971978190304902" />
      </scope>
      <scope id="4928971978190304902" at="46,90,55,22">
        <var name="editorCell" id="4928971978190304902" />
        <var name="style" id="4928971978190304902" />
      </scope>
      <scope id="4928971978190304902" at="46,0,57,0">
        <var name="editorContext" id="4928971978190304902" />
        <var name="node" id="4928971978190304902" />
      </scope>
      <scope id="4928971978190304904" at="31,88,44,22">
>>>>>>> bd830ede
        <var name="attributeConcept" id="4928971978190304904" />
        <var name="editorCell" id="4928971978190304904" />
        <var name="provider" id="4928971978190304904" />
      </scope>
<<<<<<< HEAD
      <scope id="4928971978190605264" at="85,50,99,22">
=======
      <scope id="4928971978190605264" at="67,89,80,22">
>>>>>>> bd830ede
        <var name="attributeConcept" id="4928971978190605264" />
        <var name="editorCell" id="4928971978190605264" />
        <var name="provider" id="4928971978190605264" />
      </scope>
<<<<<<< HEAD
      <scope id="4928971978190304904" at="48,0,64,0" />
      <scope id="4928971978190605264" at="85,0,101,0" />
      <unit id="4928971978190304902" at="20,0,102,0" name="jetbrains.mps.execution.demo.editor.SomeConcept_EditorBuilder_a" />
=======
      <scope id="4928971978190304904" at="31,0,46,0">
        <var name="editorContext" id="4928971978190304904" />
        <var name="node" id="4928971978190304904" />
      </scope>
      <scope id="4928971978190605264" at="67,0,82,0">
        <var name="editorContext" id="4928971978190605264" />
        <var name="node" id="4928971978190605264" />
      </scope>
      <unit id="4928971978190304902" at="19,0,83,0" name="jetbrains.mps.execution.demo.editor.SomeConcept_Editor" />
>>>>>>> bd830ede
    </file>
  </root>
</debug-info>
<|MERGE_RESOLUTION|>--- conflicted
+++ resolved
@@ -15,7 +15,6 @@
   </root>
   <root nodeRef="r:363113bf-a0f4-4959-a96d-48dcb69bed7e(jetbrains.mps.execution.demo.editor)/4928971978190304902">
     <file name="SomeConcept_Editor.java">
-<<<<<<< HEAD
       <node id="4928971978190304902" at="11,79,12,77" concept="6" />
       <node id="4928971978190304902" at="11,0,14,0" concept="4" trace="createEditorCell#(Ljetbrains/mps/openapi/editor/EditorContext;Lorg/jetbrains/mps/openapi/model/SNode;)Ljetbrains/mps/openapi/editor/cells/EditorCell;" />
       <scope id="4928971978190304902" at="11,79,12,77" />
@@ -45,122 +44,57 @@
       <node id="4928971978190304904" at="53,63,54,42" concept="1" />
       <node id="4928971978190304904" at="54,42,55,73" concept="1" />
       <node id="4928971978190304904" at="55,73,56,57" concept="5" />
-      <node id="4928971978190304904" at="56,57,57,59" concept="5" />
-      <node id="4928971978190304904" at="58,35,59,87" concept="5" />
-      <node id="4928971978190304904" at="59,87,60,94" concept="6" />
-      <node id="4928971978190304904" at="61,10,62,22" concept="6" />
-      <node id="4928971978190304902" at="64,51,65,106" concept="5" />
-      <node id="4928971978190304902" at="65,106,66,49" concept="1" />
-      <node id="4928971978190304902" at="66,49,67,34" concept="5" />
-      <node id="4928971978190304902" at="67,34,68,49" concept="1" />
-      <node id="4928971978190304902" at="68,49,69,40" concept="1" />
-      <node id="4928971978190304902" at="69,40,70,60" concept="1" />
-      <node id="4928971978190304902" at="70,60,71,58" concept="1" />
-      <node id="4928971978190304902" at="71,58,72,58" concept="1" />
-      <node id="4928971978190304902" at="72,58,73,22" concept="6" />
-      <node id="4928971978190605260" at="75,52,76,85" concept="5" />
-      <node id="4928971978190605260" at="76,85,77,22" concept="6" />
-      <node id="4928971978190605262" at="79,50,80,101" concept="5" />
-      <node id="4928971978190605262" at="80,101,81,48" concept="1" />
-      <node id="4928971978190605262" at="81,48,82,34" concept="1" />
-      <node id="4928971978190605262" at="82,34,83,22" concept="6" />
-      <node id="4928971978190605264" at="85,50,86,89" concept="5" />
-      <node id="4928971978190605264" at="86,89,87,30" concept="1" />
-      <node id="4928971978190605264" at="87,30,88,43" concept="1" />
-      <node id="4928971978190605264" at="88,43,89,26" concept="5" />
-      <node id="4928971978190605264" at="89,26,90,63" concept="1" />
-      <node id="4928971978190605264" at="90,63,91,43" concept="1" />
-      <node id="4928971978190605264" at="91,43,92,73" concept="1" />
-      <node id="4928971978190605264" at="92,73,93,57" concept="5" />
-      <node id="4928971978190605264" at="93,57,94,59" concept="5" />
-      <node id="4928971978190605264" at="95,35,96,87" concept="5" />
-      <node id="4928971978190605264" at="96,87,97,94" concept="6" />
-      <node id="4928971978190605264" at="98,10,99,22" concept="6" />
+      <node id="4928971978190304904" at="57,35,58,87" concept="5" />
+      <node id="4928971978190304904" at="58,87,59,112" concept="6" />
+      <node id="4928971978190304904" at="60,10,61,22" concept="6" />
+      <node id="4928971978190304902" at="63,51,64,106" concept="5" />
+      <node id="4928971978190304902" at="64,106,65,49" concept="1" />
+      <node id="4928971978190304902" at="65,49,66,34" concept="5" />
+      <node id="4928971978190304902" at="66,34,67,49" concept="1" />
+      <node id="4928971978190304902" at="67,49,68,40" concept="1" />
+      <node id="4928971978190304902" at="68,40,69,60" concept="1" />
+      <node id="4928971978190304902" at="69,60,70,58" concept="1" />
+      <node id="4928971978190304902" at="70,58,71,58" concept="1" />
+      <node id="4928971978190304902" at="71,58,72,22" concept="6" />
+      <node id="4928971978190605260" at="74,52,75,85" concept="5" />
+      <node id="4928971978190605260" at="75,85,76,22" concept="6" />
+      <node id="4928971978190605262" at="78,50,79,101" concept="5" />
+      <node id="4928971978190605262" at="79,101,80,48" concept="1" />
+      <node id="4928971978190605262" at="80,48,81,34" concept="1" />
+      <node id="4928971978190605262" at="81,34,82,22" concept="6" />
+      <node id="4928971978190605264" at="84,50,85,89" concept="5" />
+      <node id="4928971978190605264" at="85,89,86,30" concept="1" />
+      <node id="4928971978190605264" at="86,30,87,43" concept="1" />
+      <node id="4928971978190605264" at="87,43,88,26" concept="5" />
+      <node id="4928971978190605264" at="88,26,89,63" concept="1" />
+      <node id="4928971978190605264" at="89,63,90,43" concept="1" />
+      <node id="4928971978190605264" at="90,43,91,73" concept="1" />
+      <node id="4928971978190605264" at="91,73,92,57" concept="5" />
+      <node id="4928971978190605264" at="93,35,94,87" concept="5" />
+      <node id="4928971978190605264" at="94,87,95,112" concept="6" />
+      <node id="4928971978190605264" at="96,10,97,22" concept="6" />
       <node id="4928971978190304902" at="21,0,23,0" concept="2" trace="myNode" />
       <node id="4928971978190304902" at="35,0,38,0" concept="4" trace="createCell#()Ljetbrains/mps/openapi/editor/cells/EditorCell;" />
       <node id="4928971978190304902" at="24,0,28,0" concept="0" trace="SomeConcept_EditorBuilder_a#(Ljetbrains/mps/openapi/editor/EditorContext;Lorg/jetbrains/mps/openapi/model/SNode;)V" />
-      <node id="4928971978190605260" at="75,0,79,0" concept="4" trace="createIndentCell_1ociws_a1a#()Ljetbrains/mps/openapi/editor/cells/EditorCell;" />
+      <node id="4928971978190605260" at="74,0,78,0" concept="4" trace="createIndentCell_1ociws_a1a#()Ljetbrains/mps/openapi/editor/cells/EditorCell;" />
       <node id="4928971978190304902" at="29,0,34,0" concept="4" trace="getNode#()Lorg/jetbrains/mps/openapi/model/SNode;" />
-      <node id="4928971978190304904" at="57,59,62,22" concept="3" />
-      <node id="4928971978190605264" at="94,59,99,22" concept="3" />
-      <node id="4928971978190605262" at="79,0,85,0" concept="4" trace="createConstant_1ociws_b1a#()Ljetbrains/mps/openapi/editor/cells/EditorCell;" />
+      <node id="4928971978190304904" at="56,57,61,22" concept="3" />
+      <node id="4928971978190605264" at="92,57,97,22" concept="3" />
+      <node id="4928971978190605262" at="78,0,84,0" concept="4" trace="createConstant_1ociws_b1a#()Ljetbrains/mps/openapi/editor/cells/EditorCell;" />
       <node id="4928971978190304902" at="39,0,48,0" concept="4" trace="createCollection_1ociws_a#()Ljetbrains/mps/openapi/editor/cells/EditorCell;" />
-      <node id="4928971978190304902" at="64,0,75,0" concept="4" trace="createCollection_1ociws_b0#()Ljetbrains/mps/openapi/editor/cells/EditorCell;" />
-      <node id="4928971978190304904" at="48,0,64,0" concept="4" trace="createProperty_1ociws_a0#()Ljetbrains/mps/openapi/editor/cells/EditorCell;" />
-      <node id="4928971978190605264" at="85,0,101,0" concept="4" trace="createProperty_1ociws_c1a#()Ljetbrains/mps/openapi/editor/cells/EditorCell;" />
+      <node id="4928971978190304902" at="63,0,74,0" concept="4" trace="createCollection_1ociws_b0#()Ljetbrains/mps/openapi/editor/cells/EditorCell;" />
+      <node id="4928971978190304904" at="48,0,63,0" concept="4" trace="createProperty_1ociws_a0#()Ljetbrains/mps/openapi/editor/cells/EditorCell;" />
+      <node id="4928971978190605264" at="84,0,99,0" concept="4" trace="createProperty_1ociws_c1a#()Ljetbrains/mps/openapi/editor/cells/EditorCell;" />
       <scope id="4928971978190304902" at="31,26,32,18" />
       <scope id="4928971978190304902" at="35,39,36,39" />
       <scope id="4928971978190304902" at="24,91,26,18" />
-      <scope id="4928971978190304904" at="58,35,60,94">
+      <scope id="4928971978190304904" at="57,35,59,112">
         <var name="manager" id="4928971978190304904" />
       </scope>
-      <scope id="4928971978190605260" at="75,52,77,22">
+      <scope id="4928971978190605260" at="74,52,76,22">
         <var name="editorCell" id="4928971978190605260" />
       </scope>
-      <scope id="4928971978190605264" at="95,35,97,94">
-=======
-      <node id="4928971978190304902" at="20,79,21,63" concept="4" />
-      <node id="4928971978190304902" at="23,89,24,97" concept="3" />
-      <node id="4928971978190304902" at="24,97,25,48" concept="0" />
-      <node id="4928971978190304902" at="25,48,26,28" concept="0" />
-      <node id="4928971978190304902" at="26,28,27,81" concept="0" />
-      <node id="4928971978190304902" at="27,81,28,83" concept="0" />
-      <node id="4928971978190304902" at="28,83,29,22" concept="4" />
-      <node id="4928971978190304904" at="31,88,32,82" concept="3" />
-      <node id="4928971978190304904" at="32,82,33,29" concept="0" />
-      <node id="4928971978190304904" at="33,29,34,42" concept="0" />
-      <node id="4928971978190304904" at="34,42,35,26" concept="3" />
-      <node id="4928971978190304904" at="35,26,36,58" concept="0" />
-      <node id="4928971978190304904" at="36,58,37,42" concept="0" />
-      <node id="4928971978190304904" at="37,42,38,73" concept="0" />
-      <node id="4928971978190304904" at="38,73,39,57" concept="3" />
-      <node id="4928971978190304904" at="40,35,41,82" concept="3" />
-      <node id="4928971978190304904" at="41,82,42,112" concept="4" />
-      <node id="4928971978190304904" at="43,10,44,22" concept="4" />
-      <node id="4928971978190304902" at="46,90,47,99" concept="3" />
-      <node id="4928971978190304902" at="47,99,48,49" concept="0" />
-      <node id="4928971978190304902" at="48,49,49,34" concept="3" />
-      <node id="4928971978190304902" at="49,34,50,52" concept="0" />
-      <node id="4928971978190304902" at="50,52,51,40" concept="0" />
-      <node id="4928971978190304902" at="51,40,52,84" concept="0" />
-      <node id="4928971978190304902" at="52,84,53,82" concept="0" />
-      <node id="4928971978190304902" at="53,82,54,82" concept="0" />
-      <node id="4928971978190304902" at="54,82,55,22" concept="4" />
-      <node id="4928971978190605260" at="57,91,58,78" concept="3" />
-      <node id="4928971978190605260" at="58,78,59,22" concept="4" />
-      <node id="4928971978190605262" at="61,89,62,94" concept="3" />
-      <node id="4928971978190605262" at="62,94,63,48" concept="0" />
-      <node id="4928971978190605262" at="63,48,64,34" concept="0" />
-      <node id="4928971978190605262" at="64,34,65,22" concept="4" />
-      <node id="4928971978190605264" at="67,89,68,82" concept="3" />
-      <node id="4928971978190605264" at="68,82,69,30" concept="0" />
-      <node id="4928971978190605264" at="69,30,70,43" concept="0" />
-      <node id="4928971978190605264" at="70,43,71,26" concept="3" />
-      <node id="4928971978190605264" at="71,26,72,58" concept="0" />
-      <node id="4928971978190605264" at="72,58,73,43" concept="0" />
-      <node id="4928971978190605264" at="73,43,74,73" concept="0" />
-      <node id="4928971978190605264" at="74,73,75,57" concept="3" />
-      <node id="4928971978190605264" at="76,35,77,82" concept="3" />
-      <node id="4928971978190605264" at="77,82,78,112" concept="4" />
-      <node id="4928971978190605264" at="79,10,80,22" concept="4" />
-      <node id="4928971978190304902" at="20,0,23,0" concept="2" trace="createEditorCell#(Ljetbrains/mps/openapi/editor/EditorContext;Lorg/jetbrains/mps/openapi/model/SNode;)Ljetbrains/mps/openapi/editor/cells/EditorCell;" />
-      <node id="4928971978190605260" at="57,0,61,0" concept="2" trace="createIndentCell_1ociws_a1a#(Ljetbrains/mps/openapi/editor/EditorContext;Lorg/jetbrains/mps/openapi/model/SNode;)Ljetbrains/mps/openapi/editor/cells/EditorCell;" />
-      <node id="4928971978190304904" at="39,57,44,22" concept="1" />
-      <node id="4928971978190605264" at="75,57,80,22" concept="1" />
-      <node id="4928971978190605262" at="61,0,67,0" concept="2" trace="createConstant_1ociws_b1a#(Ljetbrains/mps/openapi/editor/EditorContext;Lorg/jetbrains/mps/openapi/model/SNode;)Ljetbrains/mps/openapi/editor/cells/EditorCell;" />
-      <node id="4928971978190304902" at="23,0,31,0" concept="2" trace="createCollection_1ociws_a#(Ljetbrains/mps/openapi/editor/EditorContext;Lorg/jetbrains/mps/openapi/model/SNode;)Ljetbrains/mps/openapi/editor/cells/EditorCell;" />
-      <node id="4928971978190304902" at="46,0,57,0" concept="2" trace="createCollection_1ociws_b0#(Ljetbrains/mps/openapi/editor/EditorContext;Lorg/jetbrains/mps/openapi/model/SNode;)Ljetbrains/mps/openapi/editor/cells/EditorCell;" />
-      <node id="4928971978190304904" at="31,0,46,0" concept="2" trace="createProperty_1ociws_a0#(Ljetbrains/mps/openapi/editor/EditorContext;Lorg/jetbrains/mps/openapi/model/SNode;)Ljetbrains/mps/openapi/editor/cells/EditorCell;" />
-      <node id="4928971978190605264" at="67,0,82,0" concept="2" trace="createProperty_1ociws_c1a#(Ljetbrains/mps/openapi/editor/EditorContext;Lorg/jetbrains/mps/openapi/model/SNode;)Ljetbrains/mps/openapi/editor/cells/EditorCell;" />
-      <scope id="4928971978190304902" at="20,79,21,63" />
-      <scope id="4928971978190304904" at="40,35,42,112">
-        <var name="manager" id="4928971978190304904" />
-      </scope>
-      <scope id="4928971978190605260" at="57,91,59,22">
-        <var name="editorCell" id="4928971978190605260" />
-      </scope>
-      <scope id="4928971978190605264" at="76,35,78,112">
->>>>>>> bd830ede
+      <scope id="4928971978190605264" at="93,35,95,112">
         <var name="manager" id="4928971978190605264" />
       </scope>
       <scope id="4928971978190304902" at="35,0,38,0" />
@@ -168,78 +102,34 @@
         <var name="context" id="4928971978190304902" />
         <var name="node" id="4928971978190304902" />
       </scope>
-<<<<<<< HEAD
-      <scope id="4928971978190605260" at="75,0,79,0" />
-      <scope id="4928971978190605262" at="79,50,83,22">
-=======
-      <scope id="4928971978190605260" at="57,0,61,0">
-        <var name="editorContext" id="4928971978190605260" />
-        <var name="node" id="4928971978190605260" />
-      </scope>
-      <scope id="4928971978190605262" at="61,89,65,22">
->>>>>>> bd830ede
+      <scope id="4928971978190605260" at="74,0,78,0" />
+      <scope id="4928971978190605262" at="78,50,82,22">
         <var name="editorCell" id="4928971978190605262" />
       </scope>
       <scope id="4928971978190304902" at="29,0,34,0" />
-      <scope id="4928971978190605262" at="79,0,85,0" />
+      <scope id="4928971978190605262" at="78,0,84,0" />
       <scope id="4928971978190304902" at="39,50,46,22">
         <var name="editorCell" id="4928971978190304902" />
       </scope>
-<<<<<<< HEAD
       <scope id="4928971978190304902" at="39,0,48,0" />
-      <scope id="4928971978190304902" at="64,51,73,22">
+      <scope id="4928971978190304902" at="63,51,72,22">
         <var name="editorCell" id="4928971978190304902" />
         <var name="style" id="4928971978190304902" />
       </scope>
-      <scope id="4928971978190304902" at="64,0,75,0" />
-      <scope id="4928971978190304904" at="48,49,62,22">
-=======
-      <scope id="4928971978190605262" at="61,0,67,0">
-        <var name="editorContext" id="4928971978190605262" />
-        <var name="node" id="4928971978190605262" />
-      </scope>
-      <scope id="4928971978190304902" at="23,0,31,0">
-        <var name="editorContext" id="4928971978190304902" />
-        <var name="node" id="4928971978190304902" />
-      </scope>
-      <scope id="4928971978190304902" at="46,90,55,22">
-        <var name="editorCell" id="4928971978190304902" />
-        <var name="style" id="4928971978190304902" />
-      </scope>
-      <scope id="4928971978190304902" at="46,0,57,0">
-        <var name="editorContext" id="4928971978190304902" />
-        <var name="node" id="4928971978190304902" />
-      </scope>
-      <scope id="4928971978190304904" at="31,88,44,22">
->>>>>>> bd830ede
+      <scope id="4928971978190304902" at="63,0,74,0" />
+      <scope id="4928971978190304904" at="48,49,61,22">
         <var name="attributeConcept" id="4928971978190304904" />
         <var name="editorCell" id="4928971978190304904" />
         <var name="provider" id="4928971978190304904" />
       </scope>
-<<<<<<< HEAD
-      <scope id="4928971978190605264" at="85,50,99,22">
-=======
-      <scope id="4928971978190605264" at="67,89,80,22">
->>>>>>> bd830ede
+      <scope id="4928971978190605264" at="84,50,97,22">
         <var name="attributeConcept" id="4928971978190605264" />
         <var name="editorCell" id="4928971978190605264" />
         <var name="provider" id="4928971978190605264" />
       </scope>
-<<<<<<< HEAD
-      <scope id="4928971978190304904" at="48,0,64,0" />
-      <scope id="4928971978190605264" at="85,0,101,0" />
-      <unit id="4928971978190304902" at="20,0,102,0" name="jetbrains.mps.execution.demo.editor.SomeConcept_EditorBuilder_a" />
-=======
-      <scope id="4928971978190304904" at="31,0,46,0">
-        <var name="editorContext" id="4928971978190304904" />
-        <var name="node" id="4928971978190304904" />
-      </scope>
-      <scope id="4928971978190605264" at="67,0,82,0">
-        <var name="editorContext" id="4928971978190605264" />
-        <var name="node" id="4928971978190605264" />
-      </scope>
-      <unit id="4928971978190304902" at="19,0,83,0" name="jetbrains.mps.execution.demo.editor.SomeConcept_Editor" />
->>>>>>> bd830ede
+      <scope id="4928971978190304904" at="48,0,63,0" />
+      <scope id="4928971978190605264" at="84,0,99,0" />
+      <unit id="4928971978190304902" at="20,0,100,0" name="jetbrains.mps.execution.demo.editor.SomeConcept_EditorBuilder_a" />
     </file>
   </root>
 </debug-info>
