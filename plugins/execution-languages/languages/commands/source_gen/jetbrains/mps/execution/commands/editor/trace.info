--- conflicted
+++ resolved
@@ -1102,7 +1102,6 @@
   </root>
   <root nodeRef="r:e255c21e-d39c-4295-8088-dd96816b455c(jetbrains.mps.execution.commands.editor)/612376536074296997">
     <file name="CommandProcessType_Editor.java">
-<<<<<<< HEAD
       <node id="612376536074296997" at="11,79,12,84" concept="6" />
       <node id="612376536074296997" at="11,0,14,0" concept="4" trace="createEditorCell#(Ljetbrains/mps/openapi/editor/EditorContext;Lorg/jetbrains/mps/openapi/model/SNode;)Ljetbrains/mps/openapi/editor/cells/EditorCell;" />
       <scope id="612376536074296997" at="11,79,12,84" />
@@ -1148,258 +1147,129 @@
       <node id="612376536074296997" at="77,40,78,47" concept="1" />
       <node id="612376536074296997" at="79,5,80,73" concept="1" />
       <node id="612376536074296997" at="80,73,81,57" concept="5" />
-      <node id="612376536074296997" at="81,57,82,59" concept="5" />
-      <node id="612376536074296997" at="83,35,84,87" concept="5" />
-      <node id="612376536074296997" at="84,87,85,94" concept="6" />
-      <node id="612376536074296997" at="86,10,87,22" concept="6" />
-      <node id="612376536074296997" at="90,33,91,14" concept="10" />
-      <node id="612376536074296997" at="93,69,94,57" concept="6" />
-      <node id="612376536074296997" at="96,81,97,41" concept="7" />
-      <node id="612376536074296997" at="97,41,98,126" concept="6" />
-      <node id="612376536074296997" at="104,0,105,0" concept="2" trace="myReferencingNode" />
-      <node id="612376536074296997" at="106,119,107,21" concept="10" />
-      <node id="612376536074296997" at="107,21,108,42" concept="1" />
-      <node id="612376536074296997" at="108,42,109,20" concept="1" />
-      <node id="612376536074296997" at="112,41,113,42" concept="6" />
-      <node id="612376536074296997" at="118,28,119,20" concept="6" />
-      <node id="612376536074297012" at="122,53,123,91" concept="5" />
-      <node id="612376536074297012" at="123,91,124,31" concept="1" />
-      <node id="612376536074297012" at="124,31,125,44" concept="1" />
-      <node id="612376536074297012" at="125,44,126,33" concept="1" />
-      <node id="612376536074297012" at="126,33,127,28" concept="5" />
-      <node id="612376536074297012" at="127,28,128,65" concept="1" />
-      <node id="612376536074297012" at="128,65,129,44" concept="1" />
-      <node id="612376536074297012" at="129,44,130,75" concept="1" />
-      <node id="612376536074297012" at="130,75,131,59" concept="5" />
-      <node id="612376536074297012" at="131,59,132,61" concept="5" />
-      <node id="612376536074297012" at="133,37,134,89" concept="5" />
-      <node id="612376536074297012" at="134,89,135,96" concept="6" />
-      <node id="612376536074297012" at="136,12,137,24" concept="6" />
-      <node id="612376536074297006" at="140,49,141,94" concept="5" />
-      <node id="612376536074297006" at="141,94,142,47" concept="1" />
-      <node id="612376536074297006" at="142,47,143,34" concept="5" />
-      <node id="612376536074297006" at="143,34,144,86" concept="1" />
-      <node id="612376536074297006" at="144,86,145,40" concept="1" />
-      <node id="612376536074297006" at="145,40,146,34" concept="1" />
-      <node id="612376536074297006" at="146,34,147,22" concept="6" />
+      <node id="612376536074296997" at="82,35,83,87" concept="5" />
+      <node id="612376536074296997" at="83,87,84,112" concept="6" />
+      <node id="612376536074296997" at="85,10,86,22" concept="6" />
+      <node id="612376536074296997" at="89,33,90,14" concept="10" />
+      <node id="612376536074296997" at="92,69,93,57" concept="6" />
+      <node id="612376536074296997" at="95,81,96,41" concept="7" />
+      <node id="612376536074296997" at="96,41,97,126" concept="6" />
+      <node id="612376536074296997" at="103,0,104,0" concept="2" trace="myReferencingNode" />
+      <node id="612376536074296997" at="105,119,106,21" concept="10" />
+      <node id="612376536074296997" at="106,21,107,42" concept="1" />
+      <node id="612376536074296997" at="107,42,108,20" concept="1" />
+      <node id="612376536074296997" at="111,41,112,42" concept="6" />
+      <node id="612376536074296997" at="117,28,118,20" concept="6" />
+      <node id="612376536074297012" at="121,53,122,91" concept="5" />
+      <node id="612376536074297012" at="122,91,123,31" concept="1" />
+      <node id="612376536074297012" at="123,31,124,44" concept="1" />
+      <node id="612376536074297012" at="124,44,125,33" concept="1" />
+      <node id="612376536074297012" at="125,33,126,28" concept="5" />
+      <node id="612376536074297012" at="126,28,127,65" concept="1" />
+      <node id="612376536074297012" at="127,65,128,44" concept="1" />
+      <node id="612376536074297012" at="128,44,129,75" concept="1" />
+      <node id="612376536074297012" at="129,75,130,59" concept="5" />
+      <node id="612376536074297012" at="131,37,132,89" concept="5" />
+      <node id="612376536074297012" at="132,89,133,114" concept="6" />
+      <node id="612376536074297012" at="134,12,135,24" concept="6" />
+      <node id="612376536074297006" at="138,49,139,94" concept="5" />
+      <node id="612376536074297006" at="139,94,140,47" concept="1" />
+      <node id="612376536074297006" at="140,47,141,34" concept="5" />
+      <node id="612376536074297006" at="141,34,142,86" concept="1" />
+      <node id="612376536074297006" at="142,86,143,40" concept="1" />
+      <node id="612376536074297006" at="143,40,144,34" concept="1" />
+      <node id="612376536074297006" at="144,34,145,22" concept="6" />
       <node id="612376536074296997" at="24,0,26,0" concept="2" trace="myNode" />
-      <node id="612376536074296997" at="102,0,104,0" concept="2" trace="myNode" />
+      <node id="612376536074296997" at="101,0,103,0" concept="2" trace="myNode" />
       <node id="612376536074296997" at="38,0,41,0" concept="4" trace="createCell#()Ljetbrains/mps/openapi/editor/cells/EditorCell;" />
-      <node id="612376536074296997" at="90,0,93,0" concept="0" trace="_Inline_9m9s9z_a2a#()V" />
-      <node id="612376536074296997" at="93,0,96,0" concept="4" trace="createEditorCell#(Ljetbrains/mps/openapi/editor/EditorContext;)Ljetbrains/mps/openapi/editor/cells/EditorCell;" />
-      <node id="612376536074296997" at="112,0,115,0" concept="4" trace="createCell#()Ljetbrains/mps/openapi/editor/cells/EditorCell;" />
+      <node id="612376536074296997" at="89,0,92,0" concept="0" trace="_Inline_9m9s9z_a2a#()V" />
+      <node id="612376536074296997" at="92,0,95,0" concept="4" trace="createEditorCell#(Ljetbrains/mps/openapi/editor/EditorContext;)Ljetbrains/mps/openapi/editor/cells/EditorCell;" />
+      <node id="612376536074296997" at="111,0,114,0" concept="4" trace="createCell#()Ljetbrains/mps/openapi/editor/cells/EditorCell;" />
       <node id="612376536074296997" at="27,0,31,0" concept="0" trace="CommandProcessType_EditorBuilder_a#(Ljetbrains/mps/openapi/editor/EditorContext;Lorg/jetbrains/mps/openapi/model/SNode;)V" />
       <node id="612376536074296997" at="75,63,79,5" concept="3" />
-      <node id="612376536074296997" at="96,0,100,0" concept="4" trace="createEditorCell#(Ljetbrains/mps/openapi/editor/EditorContext;Lorg/jetbrains/mps/openapi/model/SNode;)Ljetbrains/mps/openapi/editor/cells/EditorCell;" />
+      <node id="612376536074296997" at="95,0,99,0" concept="4" trace="createEditorCell#(Ljetbrains/mps/openapi/editor/EditorContext;Lorg/jetbrains/mps/openapi/model/SNode;)Ljetbrains/mps/openapi/editor/cells/EditorCell;" />
       <node id="612376536074296997" at="32,0,37,0" concept="4" trace="getNode#()Lorg/jetbrains/mps/openapi/model/SNode;" />
-      <node id="612376536074296997" at="82,59,87,22" concept="3" />
-      <node id="612376536074296997" at="106,0,111,0" concept="0" trace="Inline_Builder_9m9s9z_a2a#(Ljetbrains/mps/openapi/editor/EditorContext;Lorg/jetbrains/mps/openapi/model/SNode;Lorg/jetbrains/mps/openapi/model/SNode;)V" />
-      <node id="612376536074296997" at="116,0,121,0" concept="4" trace="getNode#()Lorg/jetbrains/mps/openapi/model/SNode;" />
-      <node id="612376536074297012" at="132,61,137,24" concept="3" />
+      <node id="612376536074296997" at="81,57,86,22" concept="3" />
+      <node id="612376536074296997" at="105,0,110,0" concept="0" trace="Inline_Builder_9m9s9z_a2a#(Ljetbrains/mps/openapi/editor/EditorContext;Lorg/jetbrains/mps/openapi/model/SNode;Lorg/jetbrains/mps/openapi/model/SNode;)V" />
+      <node id="612376536074296997" at="115,0,120,0" concept="4" trace="getNode#()Lorg/jetbrains/mps/openapi/model/SNode;" />
+      <node id="612376536074297012" at="130,59,135,24" concept="3" />
       <node id="2886182022232400019" at="53,0,60,0" concept="4" trace="createComponent_9m9s9z_a0#()Ljetbrains/mps/openapi/editor/cells/EditorCell;" />
       <node id="612376536074297004" at="60,0,69,0" concept="4" trace="createConstant_9m9s9z_b0#()Ljetbrains/mps/openapi/editor/cells/EditorCell;" />
-      <node id="612376536074297006" at="140,0,149,0" concept="4" trace="createConstant_9m9s9z_d0#()Ljetbrains/mps/openapi/editor/cells/EditorCell;" />
+      <node id="612376536074297006" at="138,0,147,0" concept="4" trace="createConstant_9m9s9z_d0#()Ljetbrains/mps/openapi/editor/cells/EditorCell;" />
       <node id="612376536074296997" at="42,0,53,0" concept="4" trace="createCollection_9m9s9z_a#()Ljetbrains/mps/openapi/editor/cells/EditorCell;" />
-      <node id="612376536074297012" at="122,0,139,0" concept="4" trace="createProperty_9m9s9z_a0c0#()Ljetbrains/mps/openapi/editor/cells/EditorCell;" />
-      <node id="612376536074296997" at="69,0,89,0" concept="4" trace="createRefCell_9m9s9z_c0#()Ljetbrains/mps/openapi/editor/cells/EditorCell;" />
+      <node id="612376536074297012" at="121,0,137,0" concept="4" trace="createProperty_9m9s9z_a0c0#()Ljetbrains/mps/openapi/editor/cells/EditorCell;" />
+      <node id="612376536074296997" at="69,0,88,0" concept="4" trace="createRefCell_9m9s9z_c0#()Ljetbrains/mps/openapi/editor/cells/EditorCell;" />
       <scope id="612376536074296997" at="34,26,35,18" />
       <scope id="612376536074296997" at="38,39,39,39" />
-      <scope id="612376536074296997" at="90,33,91,14" />
-      <scope id="612376536074296997" at="93,69,94,57" />
-      <scope id="612376536074296997" at="112,41,113,42" />
-      <scope id="612376536074296997" at="118,28,119,20" />
+      <scope id="612376536074296997" at="89,33,90,14" />
+      <scope id="612376536074296997" at="92,69,93,57" />
+      <scope id="612376536074296997" at="111,41,112,42" />
+      <scope id="612376536074296997" at="117,28,118,20" />
       <scope id="612376536074296997" at="27,98,29,18" />
       <scope id="612376536074296997" at="76,39,78,47" />
-      <scope id="612376536074296997" at="83,35,85,94">
+      <scope id="612376536074296997" at="82,35,84,112">
         <var name="manager" id="612376536074296997" />
       </scope>
-      <scope id="612376536074296997" at="96,81,98,126" />
-      <scope id="612376536074297012" at="133,37,135,96">
-=======
-      <node id="612376536074296997" at="22,79,23,63" concept="6" />
-      <node id="612376536074296997" at="25,89,26,96" concept="5" />
-      <node id="612376536074296997" at="26,96,27,48" concept="1" />
-      <node id="612376536074296997" at="27,48,28,28" concept="1" />
-      <node id="612376536074296997" at="28,28,29,82" concept="1" />
-      <node id="612376536074296997" at="29,82,30,81" concept="1" />
-      <node id="612376536074296997" at="30,81,31,80" concept="1" />
-      <node id="612376536074296997" at="31,80,32,81" concept="1" />
-      <node id="612376536074296997" at="32,81,33,22" concept="6" />
-      <node id="2886182022232400019" at="35,89,36,131" concept="5" />
-      <node id="2886182022232400019" at="36,131,37,34" concept="5" />
-      <node id="2886182022232400019" at="37,34,38,66" concept="1" />
-      <node id="2886182022232400019" at="38,66,39,40" concept="1" />
-      <node id="2886182022232400019" at="39,40,40,22" concept="6" />
-      <node id="612376536074297004" at="42,88,43,87" concept="5" />
-      <node id="612376536074297004" at="43,87,44,47" concept="1" />
-      <node id="612376536074297004" at="44,47,45,34" concept="5" />
-      <node id="612376536074297004" at="45,34,46,67" concept="1" />
-      <node id="612376536074297004" at="46,67,47,40" concept="1" />
-      <node id="612376536074297004" at="47,40,48,34" concept="1" />
-      <node id="612376536074297004" at="48,34,49,22" concept="6" />
-      <node id="612376536074296997" at="51,87,52,81" concept="5" />
-      <node id="612376536074296997" at="52,81,53,43" concept="1" />
-      <node id="612376536074296997" at="53,43,54,56" concept="1" />
-      <node id="612376536074296997" at="54,56,55,26" concept="5" />
-      <node id="612376536074296997" at="55,26,56,90" concept="1" />
-      <node id="612376536074296997" at="56,90,57,58" concept="1" />
-      <node id="612376536074296997" at="58,39,59,40" concept="1" />
-      <node id="612376536074296997" at="59,40,60,47" concept="1" />
-      <node id="612376536074296997" at="61,5,62,73" concept="1" />
-      <node id="612376536074296997" at="62,73,63,57" concept="5" />
-      <node id="612376536074296997" at="64,35,65,82" concept="5" />
-      <node id="612376536074296997" at="65,82,66,112" concept="6" />
-      <node id="612376536074296997" at="67,10,68,22" concept="6" />
-      <node id="612376536074297009" at="71,33,72,14" concept="9" />
-      <node id="612376536074297009" at="74,69,75,67" concept="6" />
-      <node id="612376536074297009" at="77,81,78,66" concept="6" />
-      <node id="612376536074297012" at="80,92,81,84" concept="5" />
-      <node id="612376536074297012" at="81,84,82,31" concept="1" />
-      <node id="612376536074297012" at="82,31,83,44" concept="1" />
-      <node id="612376536074297012" at="83,44,84,33" concept="1" />
-      <node id="612376536074297012" at="84,33,85,28" concept="5" />
-      <node id="612376536074297012" at="85,28,86,60" concept="1" />
-      <node id="612376536074297012" at="86,60,87,44" concept="1" />
-      <node id="612376536074297012" at="87,44,88,75" concept="1" />
-      <node id="612376536074297012" at="88,75,89,59" concept="5" />
-      <node id="612376536074297012" at="90,37,91,84" concept="5" />
-      <node id="612376536074297012" at="91,84,92,114" concept="6" />
-      <node id="612376536074297012" at="93,12,94,24" concept="6" />
-      <node id="612376536074297006" at="97,88,98,87" concept="5" />
-      <node id="612376536074297006" at="98,87,99,47" concept="1" />
-      <node id="612376536074297006" at="99,47,100,34" concept="5" />
-      <node id="612376536074297006" at="100,34,101,70" concept="1" />
-      <node id="612376536074297006" at="101,70,102,40" concept="1" />
-      <node id="612376536074297006" at="102,40,103,34" concept="1" />
-      <node id="612376536074297006" at="103,34,104,22" concept="6" />
-      <node id="612376536074296997" at="22,0,25,0" concept="4" trace="createEditorCell#(Ljetbrains/mps/openapi/editor/EditorContext;Lorg/jetbrains/mps/openapi/model/SNode;)Ljetbrains/mps/openapi/editor/cells/EditorCell;" />
-      <node id="612376536074297009" at="71,0,74,0" concept="0" trace="_Inline_9m9s9z_a2a#()V" />
-      <node id="612376536074297009" at="74,0,77,0" concept="4" trace="createEditorCell#(Ljetbrains/mps/openapi/editor/EditorContext;)Ljetbrains/mps/openapi/editor/cells/EditorCell;" />
-      <node id="612376536074297009" at="77,0,80,0" concept="4" trace="createEditorCell#(Ljetbrains/mps/openapi/editor/EditorContext;Lorg/jetbrains/mps/openapi/model/SNode;)Ljetbrains/mps/openapi/editor/cells/EditorCell;" />
-      <node id="612376536074296997" at="57,58,61,5" concept="3" />
-      <node id="612376536074296997" at="63,57,68,22" concept="3" />
-      <node id="612376536074297012" at="89,59,94,24" concept="3" />
-      <node id="2886182022232400019" at="35,0,42,0" concept="4" trace="createComponent_9m9s9z_a0#(Ljetbrains/mps/openapi/editor/EditorContext;Lorg/jetbrains/mps/openapi/model/SNode;)Ljetbrains/mps/openapi/editor/cells/EditorCell;" />
-      <node id="612376536074297004" at="42,0,51,0" concept="4" trace="createConstant_9m9s9z_b0#(Ljetbrains/mps/openapi/editor/EditorContext;Lorg/jetbrains/mps/openapi/model/SNode;)Ljetbrains/mps/openapi/editor/cells/EditorCell;" />
-      <node id="612376536074297006" at="97,0,106,0" concept="4" trace="createConstant_9m9s9z_d0#(Ljetbrains/mps/openapi/editor/EditorContext;Lorg/jetbrains/mps/openapi/model/SNode;)Ljetbrains/mps/openapi/editor/cells/EditorCell;" />
-      <node id="612376536074296997" at="25,0,35,0" concept="4" trace="createCollection_9m9s9z_a#(Ljetbrains/mps/openapi/editor/EditorContext;Lorg/jetbrains/mps/openapi/model/SNode;)Ljetbrains/mps/openapi/editor/cells/EditorCell;" />
-      <node id="612376536074297012" at="80,0,96,0" concept="4" trace="createProperty_9m9s9z_a0c0#(Ljetbrains/mps/openapi/editor/EditorContext;Lorg/jetbrains/mps/openapi/model/SNode;)Ljetbrains/mps/openapi/editor/cells/EditorCell;" />
-      <node id="612376536074296997" at="51,0,70,0" concept="4" trace="createRefCell_9m9s9z_c0#(Ljetbrains/mps/openapi/editor/EditorContext;Lorg/jetbrains/mps/openapi/model/SNode;)Ljetbrains/mps/openapi/editor/cells/EditorCell;" />
-      <scope id="612376536074296997" at="22,79,23,63" />
-      <scope id="612376536074297009" at="71,33,72,14" />
-      <scope id="612376536074297009" at="74,69,75,67" />
-      <scope id="612376536074297009" at="77,81,78,66" />
-      <scope id="612376536074296997" at="58,39,60,47" />
-      <scope id="612376536074296997" at="64,35,66,112">
-        <var name="manager" id="612376536074296997" />
-      </scope>
-      <scope id="612376536074297012" at="90,37,92,114">
->>>>>>> bd830ede
+      <scope id="612376536074296997" at="95,81,97,126" />
+      <scope id="612376536074297012" at="131,37,133,114">
         <var name="manager" id="612376536074297012" />
       </scope>
       <scope id="612376536074296997" at="38,0,41,0" />
-      <scope id="612376536074296997" at="90,0,93,0" />
-      <scope id="612376536074296997" at="93,0,96,0">
+      <scope id="612376536074296997" at="89,0,92,0" />
+      <scope id="612376536074296997" at="92,0,95,0">
         <var name="editorContext" id="612376536074296997" />
       </scope>
-<<<<<<< HEAD
-      <scope id="612376536074296997" at="106,119,109,20" />
-      <scope id="612376536074296997" at="112,0,115,0" />
+      <scope id="612376536074296997" at="105,119,108,20" />
+      <scope id="612376536074296997" at="111,0,114,0" />
       <scope id="612376536074296997" at="27,0,31,0">
         <var name="context" id="612376536074296997" />
         <var name="node" id="612376536074296997" />
       </scope>
-      <scope id="612376536074296997" at="96,0,100,0">
+      <scope id="612376536074296997" at="95,0,99,0">
         <var name="editorContext" id="612376536074296997" />
         <var name="node" id="612376536074296997" />
-=======
-      <scope id="612376536074297009" at="71,0,74,0" />
-      <scope id="612376536074297009" at="74,0,77,0">
-        <var name="editorContext" id="612376536074297009" />
-      </scope>
-      <scope id="612376536074297009" at="77,0,80,0">
-        <var name="editorContext" id="612376536074297009" />
-        <var name="node" id="612376536074297009" />
->>>>>>> bd830ede
       </scope>
       <scope id="612376536074296997" at="32,0,37,0" />
       <scope id="2886182022232400019" at="53,50,58,22">
         <var name="editorCell" id="2886182022232400019" />
         <var name="style" id="2886182022232400019" />
       </scope>
-      <scope id="612376536074296997" at="106,0,111,0">
+      <scope id="612376536074296997" at="105,0,110,0">
         <var name="context" id="612376536074296997" />
         <var name="node" id="612376536074296997" />
         <var name="referencingNode" id="612376536074296997" />
       </scope>
-      <scope id="612376536074296997" at="116,0,121,0" />
+      <scope id="612376536074296997" at="115,0,120,0" />
       <scope id="2886182022232400019" at="53,0,60,0" />
       <scope id="612376536074297004" at="60,49,67,22">
         <var name="editorCell" id="612376536074297004" />
         <var name="style" id="612376536074297004" />
       </scope>
-<<<<<<< HEAD
-      <scope id="612376536074297006" at="140,49,147,22">
-=======
-      <scope id="612376536074297006" at="97,88,104,22">
->>>>>>> bd830ede
+      <scope id="612376536074297006" at="138,49,145,22">
         <var name="editorCell" id="612376536074297006" />
         <var name="style" id="612376536074297006" />
       </scope>
       <scope id="612376536074296997" at="42,50,51,22">
         <var name="editorCell" id="612376536074296997" />
       </scope>
-<<<<<<< HEAD
       <scope id="612376536074297004" at="60,0,69,0" />
-      <scope id="612376536074297006" at="140,0,149,0" />
+      <scope id="612376536074297006" at="138,0,147,0" />
       <scope id="612376536074296997" at="42,0,53,0" />
-      <scope id="612376536074297012" at="122,53,137,24">
-=======
-      <scope id="612376536074297004" at="42,0,51,0">
-        <var name="editorContext" id="612376536074297004" />
-        <var name="node" id="612376536074297004" />
-      </scope>
-      <scope id="612376536074297006" at="97,0,106,0">
-        <var name="editorContext" id="612376536074297006" />
-        <var name="node" id="612376536074297006" />
-      </scope>
-      <scope id="612376536074296997" at="25,0,35,0">
-        <var name="editorContext" id="612376536074296997" />
-        <var name="node" id="612376536074296997" />
-      </scope>
-      <scope id="612376536074297012" at="80,92,94,24">
->>>>>>> bd830ede
+      <scope id="612376536074297012" at="121,53,135,24">
         <var name="attributeConcept" id="612376536074297012" />
         <var name="editorCell" id="612376536074297012" />
         <var name="provider" id="612376536074297012" />
       </scope>
-<<<<<<< HEAD
-      <scope id="612376536074297012" at="122,0,139,0" />
-      <scope id="612376536074296997" at="69,48,87,22">
-=======
-      <scope id="612376536074297012" at="80,0,96,0">
-        <var name="editorContext" id="612376536074297012" />
-        <var name="node" id="612376536074297012" />
-      </scope>
-      <scope id="612376536074296997" at="51,87,68,22">
->>>>>>> bd830ede
+      <scope id="612376536074297012" at="121,0,137,0" />
+      <scope id="612376536074296997" at="69,48,86,22">
         <var name="attributeConcept" id="612376536074296997" />
         <var name="editorCell" id="612376536074296997" />
         <var name="provider" id="612376536074296997" />
       </scope>
-<<<<<<< HEAD
-      <scope id="612376536074296997" at="69,0,89,0" />
-      <unit id="612376536074296997" at="89,0,101,0" name="jetbrains.mps.execution.commands.editor.CommandProcessType_EditorBuilder_a$_Inline_9m9s9z_a2a" />
-      <unit id="612376536074296997" at="101,0,140,0" name="jetbrains.mps.execution.commands.editor.CommandProcessType_EditorBuilder_a$Inline_Builder_9m9s9z_a2a" />
-      <unit id="612376536074296997" at="23,0,150,0" name="jetbrains.mps.execution.commands.editor.CommandProcessType_EditorBuilder_a" />
-=======
-      <scope id="612376536074296997" at="51,0,70,0">
-        <var name="editorContext" id="612376536074296997" />
-        <var name="node" id="612376536074296997" />
-      </scope>
-      <unit id="612376536074297009" at="70,0,97,0" name="jetbrains.mps.execution.commands.editor.CommandProcessType_Editor$_Inline_9m9s9z_a2a" />
-      <unit id="612376536074296997" at="21,0,107,0" name="jetbrains.mps.execution.commands.editor.CommandProcessType_Editor" />
->>>>>>> bd830ede
+      <scope id="612376536074296997" at="69,0,88,0" />
+      <unit id="612376536074296997" at="88,0,100,0" name="jetbrains.mps.execution.commands.editor.CommandProcessType_EditorBuilder_a$_Inline_9m9s9z_a2a" />
+      <unit id="612376536074296997" at="100,0,138,0" name="jetbrains.mps.execution.commands.editor.CommandProcessType_EditorBuilder_a$Inline_Builder_9m9s9z_a2a" />
+      <unit id="612376536074296997" at="23,0,148,0" name="jetbrains.mps.execution.commands.editor.CommandProcessType_EditorBuilder_a" />
     </file>
   </root>
   <root nodeRef="r:e255c21e-d39c-4295-8088-dd96816b455c(jetbrains.mps.execution.commands.editor)/6129022259108579247">
@@ -2514,7 +2384,6 @@
   </root>
   <root nodeRef="r:e255c21e-d39c-4295-8088-dd96816b455c(jetbrains.mps.execution.commands.editor)/856705193941281818">
     <file name="CommandType_Editor.java">
-<<<<<<< HEAD
       <node id="856705193941281818" at="11,79,12,77" concept="6" />
       <node id="856705193941281818" at="11,0,14,0" concept="4" trace="createEditorCell#(Ljetbrains/mps/openapi/editor/EditorContext;Lorg/jetbrains/mps/openapi/model/SNode;)Ljetbrains/mps/openapi/editor/cells/EditorCell;" />
       <scope id="856705193941281818" at="11,79,12,77" />
@@ -2560,263 +2429,133 @@
       <node id="856705193941281818" at="77,40,78,39" concept="1" />
       <node id="856705193941281818" at="79,5,80,73" concept="1" />
       <node id="856705193941281818" at="80,73,81,57" concept="5" />
-      <node id="856705193941281818" at="81,57,82,59" concept="5" />
-      <node id="856705193941281818" at="83,35,84,87" concept="5" />
-      <node id="856705193941281818" at="84,87,85,94" concept="6" />
-      <node id="856705193941281818" at="86,10,87,22" concept="6" />
-      <node id="856705193941281818" at="90,33,91,14" concept="10" />
-      <node id="856705193941281818" at="93,69,94,57" concept="6" />
-      <node id="856705193941281818" at="96,81,97,41" concept="7" />
-      <node id="856705193941281818" at="97,41,98,119" concept="6" />
-      <node id="856705193941281818" at="104,0,105,0" concept="2" trace="myReferencingNode" />
-      <node id="856705193941281818" at="106,119,107,21" concept="10" />
-      <node id="856705193941281818" at="107,21,108,42" concept="1" />
-      <node id="856705193941281818" at="108,42,109,20" concept="1" />
-      <node id="856705193941281818" at="112,41,113,42" concept="6" />
-      <node id="856705193941281818" at="118,28,119,20" concept="6" />
-      <node id="856705193941281824" at="122,53,123,91" concept="5" />
-      <node id="856705193941281824" at="123,91,124,31" concept="1" />
-      <node id="856705193941281824" at="124,31,125,44" concept="1" />
-      <node id="856705193941281824" at="125,44,126,33" concept="1" />
-      <node id="856705193941281824" at="126,33,127,28" concept="5" />
-      <node id="856705193941281824" at="127,28,128,65" concept="1" />
-      <node id="856705193941281824" at="128,65,129,44" concept="1" />
-      <node id="856705193941281824" at="129,44,130,75" concept="1" />
-      <node id="856705193941281824" at="130,75,131,59" concept="5" />
-      <node id="856705193941281824" at="131,59,132,61" concept="5" />
-      <node id="856705193941281824" at="133,37,134,89" concept="5" />
-      <node id="856705193941281824" at="134,89,135,96" concept="6" />
-      <node id="856705193941281824" at="136,12,137,24" concept="6" />
-      <node id="856705193941281825" at="140,49,141,94" concept="5" />
-      <node id="856705193941281825" at="141,94,142,47" concept="1" />
-      <node id="856705193941281825" at="142,47,143,34" concept="5" />
-      <node id="856705193941281825" at="143,34,144,86" concept="1" />
-      <node id="856705193941281825" at="144,86,145,40" concept="1" />
-      <node id="856705193941281825" at="145,40,146,34" concept="1" />
-      <node id="856705193941281825" at="146,34,147,22" concept="6" />
+      <node id="856705193941281818" at="82,35,83,87" concept="5" />
+      <node id="856705193941281818" at="83,87,84,112" concept="6" />
+      <node id="856705193941281818" at="85,10,86,22" concept="6" />
+      <node id="856705193941281818" at="89,33,90,14" concept="10" />
+      <node id="856705193941281818" at="92,69,93,57" concept="6" />
+      <node id="856705193941281818" at="95,81,96,41" concept="7" />
+      <node id="856705193941281818" at="96,41,97,119" concept="6" />
+      <node id="856705193941281818" at="103,0,104,0" concept="2" trace="myReferencingNode" />
+      <node id="856705193941281818" at="105,119,106,21" concept="10" />
+      <node id="856705193941281818" at="106,21,107,42" concept="1" />
+      <node id="856705193941281818" at="107,42,108,20" concept="1" />
+      <node id="856705193941281818" at="111,41,112,42" concept="6" />
+      <node id="856705193941281818" at="117,28,118,20" concept="6" />
+      <node id="856705193941281824" at="121,53,122,91" concept="5" />
+      <node id="856705193941281824" at="122,91,123,31" concept="1" />
+      <node id="856705193941281824" at="123,31,124,44" concept="1" />
+      <node id="856705193941281824" at="124,44,125,33" concept="1" />
+      <node id="856705193941281824" at="125,33,126,28" concept="5" />
+      <node id="856705193941281824" at="126,28,127,65" concept="1" />
+      <node id="856705193941281824" at="127,65,128,44" concept="1" />
+      <node id="856705193941281824" at="128,44,129,75" concept="1" />
+      <node id="856705193941281824" at="129,75,130,59" concept="5" />
+      <node id="856705193941281824" at="131,37,132,89" concept="5" />
+      <node id="856705193941281824" at="132,89,133,114" concept="6" />
+      <node id="856705193941281824" at="134,12,135,24" concept="6" />
+      <node id="856705193941281825" at="138,49,139,94" concept="5" />
+      <node id="856705193941281825" at="139,94,140,47" concept="1" />
+      <node id="856705193941281825" at="140,47,141,34" concept="5" />
+      <node id="856705193941281825" at="141,34,142,86" concept="1" />
+      <node id="856705193941281825" at="142,86,143,40" concept="1" />
+      <node id="856705193941281825" at="143,40,144,34" concept="1" />
+      <node id="856705193941281825" at="144,34,145,22" concept="6" />
       <node id="856705193941281818" at="24,0,26,0" concept="2" trace="myNode" />
-      <node id="856705193941281818" at="102,0,104,0" concept="2" trace="myNode" />
+      <node id="856705193941281818" at="101,0,103,0" concept="2" trace="myNode" />
       <node id="856705193941281818" at="38,0,41,0" concept="4" trace="createCell#()Ljetbrains/mps/openapi/editor/cells/EditorCell;" />
-      <node id="856705193941281818" at="90,0,93,0" concept="0" trace="_Inline_2uesqr_a2a#()V" />
-      <node id="856705193941281818" at="93,0,96,0" concept="4" trace="createEditorCell#(Ljetbrains/mps/openapi/editor/EditorContext;)Ljetbrains/mps/openapi/editor/cells/EditorCell;" />
-      <node id="856705193941281818" at="112,0,115,0" concept="4" trace="createCell#()Ljetbrains/mps/openapi/editor/cells/EditorCell;" />
+      <node id="856705193941281818" at="89,0,92,0" concept="0" trace="_Inline_2uesqr_a2a#()V" />
+      <node id="856705193941281818" at="92,0,95,0" concept="4" trace="createEditorCell#(Ljetbrains/mps/openapi/editor/EditorContext;)Ljetbrains/mps/openapi/editor/cells/EditorCell;" />
+      <node id="856705193941281818" at="111,0,114,0" concept="4" trace="createCell#()Ljetbrains/mps/openapi/editor/cells/EditorCell;" />
       <node id="856705193941281818" at="27,0,31,0" concept="0" trace="CommandType_EditorBuilder_a#(Ljetbrains/mps/openapi/editor/EditorContext;Lorg/jetbrains/mps/openapi/model/SNode;)V" />
       <node id="856705193941281818" at="75,63,79,5" concept="3" />
-      <node id="856705193941281818" at="96,0,100,0" concept="4" trace="createEditorCell#(Ljetbrains/mps/openapi/editor/EditorContext;Lorg/jetbrains/mps/openapi/model/SNode;)Ljetbrains/mps/openapi/editor/cells/EditorCell;" />
+      <node id="856705193941281818" at="95,0,99,0" concept="4" trace="createEditorCell#(Ljetbrains/mps/openapi/editor/EditorContext;Lorg/jetbrains/mps/openapi/model/SNode;)Ljetbrains/mps/openapi/editor/cells/EditorCell;" />
       <node id="856705193941281818" at="32,0,37,0" concept="4" trace="getNode#()Lorg/jetbrains/mps/openapi/model/SNode;" />
-      <node id="856705193941281818" at="82,59,87,22" concept="3" />
-      <node id="856705193941281818" at="106,0,111,0" concept="0" trace="Inline_Builder_2uesqr_a2a#(Ljetbrains/mps/openapi/editor/EditorContext;Lorg/jetbrains/mps/openapi/model/SNode;Lorg/jetbrains/mps/openapi/model/SNode;)V" />
-      <node id="856705193941281818" at="116,0,121,0" concept="4" trace="getNode#()Lorg/jetbrains/mps/openapi/model/SNode;" />
-      <node id="856705193941281824" at="132,61,137,24" concept="3" />
+      <node id="856705193941281818" at="81,57,86,22" concept="3" />
+      <node id="856705193941281818" at="105,0,110,0" concept="0" trace="Inline_Builder_2uesqr_a2a#(Ljetbrains/mps/openapi/editor/EditorContext;Lorg/jetbrains/mps/openapi/model/SNode;Lorg/jetbrains/mps/openapi/model/SNode;)V" />
+      <node id="856705193941281818" at="115,0,120,0" concept="4" trace="getNode#()Lorg/jetbrains/mps/openapi/model/SNode;" />
+      <node id="856705193941281824" at="130,59,135,24" concept="3" />
       <node id="2886182022232400070" at="53,0,60,0" concept="4" trace="createComponent_2uesqr_a0#()Ljetbrains/mps/openapi/editor/cells/EditorCell;" />
       <node id="856705193941281821" at="60,0,69,0" concept="4" trace="createConstant_2uesqr_b0#()Ljetbrains/mps/openapi/editor/cells/EditorCell;" />
-      <node id="856705193941281825" at="140,0,149,0" concept="4" trace="createConstant_2uesqr_d0#()Ljetbrains/mps/openapi/editor/cells/EditorCell;" />
+      <node id="856705193941281825" at="138,0,147,0" concept="4" trace="createConstant_2uesqr_d0#()Ljetbrains/mps/openapi/editor/cells/EditorCell;" />
       <node id="856705193941281818" at="42,0,53,0" concept="4" trace="createCollection_2uesqr_a#()Ljetbrains/mps/openapi/editor/cells/EditorCell;" />
-      <node id="856705193941281824" at="122,0,139,0" concept="4" trace="createProperty_2uesqr_a0c0#()Ljetbrains/mps/openapi/editor/cells/EditorCell;" />
-      <node id="856705193941281818" at="69,0,89,0" concept="4" trace="createRefCell_2uesqr_c0#()Ljetbrains/mps/openapi/editor/cells/EditorCell;" />
+      <node id="856705193941281824" at="121,0,137,0" concept="4" trace="createProperty_2uesqr_a0c0#()Ljetbrains/mps/openapi/editor/cells/EditorCell;" />
+      <node id="856705193941281818" at="69,0,88,0" concept="4" trace="createRefCell_2uesqr_c0#()Ljetbrains/mps/openapi/editor/cells/EditorCell;" />
       <scope id="856705193941281818" at="34,26,35,18" />
       <scope id="856705193941281818" at="38,39,39,39" />
-      <scope id="856705193941281818" at="90,33,91,14" />
-      <scope id="856705193941281818" at="93,69,94,57" />
-      <scope id="856705193941281818" at="112,41,113,42" />
-      <scope id="856705193941281818" at="118,28,119,20" />
+      <scope id="856705193941281818" at="89,33,90,14" />
+      <scope id="856705193941281818" at="92,69,93,57" />
+      <scope id="856705193941281818" at="111,41,112,42" />
+      <scope id="856705193941281818" at="117,28,118,20" />
       <scope id="856705193941281818" at="27,91,29,18" />
       <scope id="856705193941281818" at="76,39,78,39" />
-      <scope id="856705193941281818" at="83,35,85,94">
+      <scope id="856705193941281818" at="82,35,84,112">
         <var name="manager" id="856705193941281818" />
       </scope>
-      <scope id="856705193941281818" at="96,81,98,119" />
-      <scope id="856705193941281824" at="133,37,135,96">
-=======
-      <node id="856705193941281818" at="22,79,23,63" concept="6" />
-      <node id="856705193941281818" at="25,89,26,99" concept="5" />
-      <node id="856705193941281818" at="26,99,27,48" concept="1" />
-      <node id="856705193941281818" at="27,48,28,28" concept="1" />
-      <node id="856705193941281818" at="28,28,29,82" concept="1" />
-      <node id="856705193941281818" at="29,82,30,81" concept="1" />
-      <node id="856705193941281818" at="30,81,31,80" concept="1" />
-      <node id="856705193941281818" at="31,80,32,81" concept="1" />
-      <node id="856705193941281818" at="32,81,33,22" concept="6" />
-      <node id="2886182022232400070" at="35,89,36,131" concept="5" />
-      <node id="2886182022232400070" at="36,131,37,34" concept="5" />
-      <node id="2886182022232400070" at="37,34,38,66" concept="1" />
-      <node id="2886182022232400070" at="38,66,39,40" concept="1" />
-      <node id="2886182022232400070" at="39,40,40,22" concept="6" />
-      <node id="856705193941281821" at="42,88,43,87" concept="5" />
-      <node id="856705193941281821" at="43,87,44,47" concept="1" />
-      <node id="856705193941281821" at="44,47,45,34" concept="5" />
-      <node id="856705193941281821" at="45,34,46,67" concept="1" />
-      <node id="856705193941281821" at="46,67,47,40" concept="1" />
-      <node id="856705193941281821" at="47,40,48,34" concept="1" />
-      <node id="856705193941281821" at="48,34,49,22" concept="6" />
-      <node id="856705193941281818" at="51,87,52,81" concept="5" />
-      <node id="856705193941281818" at="52,81,53,32" concept="1" />
-      <node id="856705193941281818" at="53,32,54,45" concept="1" />
-      <node id="856705193941281818" at="54,45,55,26" concept="5" />
-      <node id="856705193941281818" at="55,26,56,83" concept="1" />
-      <node id="856705193941281818" at="56,83,57,58" concept="1" />
-      <node id="856705193941281818" at="58,39,59,40" concept="1" />
-      <node id="856705193941281818" at="59,40,60,39" concept="1" />
-      <node id="856705193941281818" at="61,5,62,73" concept="1" />
-      <node id="856705193941281818" at="62,73,63,57" concept="5" />
-      <node id="856705193941281818" at="64,35,65,82" concept="5" />
-      <node id="856705193941281818" at="65,82,66,112" concept="6" />
-      <node id="856705193941281818" at="67,10,68,22" concept="6" />
-      <node id="856705193941281823" at="71,33,72,14" concept="9" />
-      <node id="856705193941281823" at="74,69,75,67" concept="6" />
-      <node id="856705193941281823" at="77,81,78,66" concept="6" />
-      <node id="856705193941281824" at="80,92,81,84" concept="5" />
-      <node id="856705193941281824" at="81,84,82,31" concept="1" />
-      <node id="856705193941281824" at="82,31,83,44" concept="1" />
-      <node id="856705193941281824" at="83,44,84,33" concept="1" />
-      <node id="856705193941281824" at="84,33,85,28" concept="5" />
-      <node id="856705193941281824" at="85,28,86,60" concept="1" />
-      <node id="856705193941281824" at="86,60,87,44" concept="1" />
-      <node id="856705193941281824" at="87,44,88,75" concept="1" />
-      <node id="856705193941281824" at="88,75,89,59" concept="5" />
-      <node id="856705193941281824" at="90,37,91,84" concept="5" />
-      <node id="856705193941281824" at="91,84,92,114" concept="6" />
-      <node id="856705193941281824" at="93,12,94,24" concept="6" />
-      <node id="856705193941281825" at="97,88,98,87" concept="5" />
-      <node id="856705193941281825" at="98,87,99,47" concept="1" />
-      <node id="856705193941281825" at="99,47,100,34" concept="5" />
-      <node id="856705193941281825" at="100,34,101,70" concept="1" />
-      <node id="856705193941281825" at="101,70,102,40" concept="1" />
-      <node id="856705193941281825" at="102,40,103,34" concept="1" />
-      <node id="856705193941281825" at="103,34,104,22" concept="6" />
-      <node id="856705193941281818" at="22,0,25,0" concept="4" trace="createEditorCell#(Ljetbrains/mps/openapi/editor/EditorContext;Lorg/jetbrains/mps/openapi/model/SNode;)Ljetbrains/mps/openapi/editor/cells/EditorCell;" />
-      <node id="856705193941281823" at="71,0,74,0" concept="0" trace="_Inline_2uesqr_a2a#()V" />
-      <node id="856705193941281823" at="74,0,77,0" concept="4" trace="createEditorCell#(Ljetbrains/mps/openapi/editor/EditorContext;)Ljetbrains/mps/openapi/editor/cells/EditorCell;" />
-      <node id="856705193941281823" at="77,0,80,0" concept="4" trace="createEditorCell#(Ljetbrains/mps/openapi/editor/EditorContext;Lorg/jetbrains/mps/openapi/model/SNode;)Ljetbrains/mps/openapi/editor/cells/EditorCell;" />
-      <node id="856705193941281818" at="57,58,61,5" concept="3" />
-      <node id="856705193941281818" at="63,57,68,22" concept="3" />
-      <node id="856705193941281824" at="89,59,94,24" concept="3" />
-      <node id="2886182022232400070" at="35,0,42,0" concept="4" trace="createComponent_2uesqr_a0#(Ljetbrains/mps/openapi/editor/EditorContext;Lorg/jetbrains/mps/openapi/model/SNode;)Ljetbrains/mps/openapi/editor/cells/EditorCell;" />
-      <node id="856705193941281821" at="42,0,51,0" concept="4" trace="createConstant_2uesqr_b0#(Ljetbrains/mps/openapi/editor/EditorContext;Lorg/jetbrains/mps/openapi/model/SNode;)Ljetbrains/mps/openapi/editor/cells/EditorCell;" />
-      <node id="856705193941281825" at="97,0,106,0" concept="4" trace="createConstant_2uesqr_d0#(Ljetbrains/mps/openapi/editor/EditorContext;Lorg/jetbrains/mps/openapi/model/SNode;)Ljetbrains/mps/openapi/editor/cells/EditorCell;" />
-      <node id="856705193941281818" at="25,0,35,0" concept="4" trace="createCollection_2uesqr_a#(Ljetbrains/mps/openapi/editor/EditorContext;Lorg/jetbrains/mps/openapi/model/SNode;)Ljetbrains/mps/openapi/editor/cells/EditorCell;" />
-      <node id="856705193941281824" at="80,0,96,0" concept="4" trace="createProperty_2uesqr_a0c0#(Ljetbrains/mps/openapi/editor/EditorContext;Lorg/jetbrains/mps/openapi/model/SNode;)Ljetbrains/mps/openapi/editor/cells/EditorCell;" />
-      <node id="856705193941281818" at="51,0,70,0" concept="4" trace="createRefCell_2uesqr_c0#(Ljetbrains/mps/openapi/editor/EditorContext;Lorg/jetbrains/mps/openapi/model/SNode;)Ljetbrains/mps/openapi/editor/cells/EditorCell;" />
-      <scope id="856705193941281818" at="22,79,23,63" />
-      <scope id="856705193941281823" at="71,33,72,14" />
-      <scope id="856705193941281823" at="74,69,75,67" />
-      <scope id="856705193941281823" at="77,81,78,66" />
-      <scope id="856705193941281818" at="58,39,60,39" />
-      <scope id="856705193941281818" at="64,35,66,112">
-        <var name="manager" id="856705193941281818" />
-      </scope>
-      <scope id="856705193941281824" at="90,37,92,114">
->>>>>>> bd830ede
+      <scope id="856705193941281818" at="95,81,97,119" />
+      <scope id="856705193941281824" at="131,37,133,114">
         <var name="manager" id="856705193941281824" />
       </scope>
       <scope id="856705193941281818" at="38,0,41,0" />
-      <scope id="856705193941281818" at="90,0,93,0" />
-      <scope id="856705193941281818" at="93,0,96,0">
+      <scope id="856705193941281818" at="89,0,92,0" />
+      <scope id="856705193941281818" at="92,0,95,0">
         <var name="editorContext" id="856705193941281818" />
       </scope>
-<<<<<<< HEAD
-      <scope id="856705193941281818" at="106,119,109,20" />
-      <scope id="856705193941281818" at="112,0,115,0" />
+      <scope id="856705193941281818" at="105,119,108,20" />
+      <scope id="856705193941281818" at="111,0,114,0" />
       <scope id="856705193941281818" at="27,0,31,0">
         <var name="context" id="856705193941281818" />
         <var name="node" id="856705193941281818" />
       </scope>
-      <scope id="856705193941281818" at="96,0,100,0">
+      <scope id="856705193941281818" at="95,0,99,0">
         <var name="editorContext" id="856705193941281818" />
         <var name="node" id="856705193941281818" />
-=======
-      <scope id="856705193941281823" at="71,0,74,0" />
-      <scope id="856705193941281823" at="74,0,77,0">
-        <var name="editorContext" id="856705193941281823" />
-      </scope>
-      <scope id="856705193941281823" at="77,0,80,0">
-        <var name="editorContext" id="856705193941281823" />
-        <var name="node" id="856705193941281823" />
->>>>>>> bd830ede
       </scope>
       <scope id="856705193941281818" at="32,0,37,0" />
       <scope id="2886182022232400070" at="53,50,58,22">
         <var name="editorCell" id="2886182022232400070" />
         <var name="style" id="2886182022232400070" />
       </scope>
-      <scope id="856705193941281818" at="106,0,111,0">
+      <scope id="856705193941281818" at="105,0,110,0">
         <var name="context" id="856705193941281818" />
         <var name="node" id="856705193941281818" />
         <var name="referencingNode" id="856705193941281818" />
       </scope>
-      <scope id="856705193941281818" at="116,0,121,0" />
+      <scope id="856705193941281818" at="115,0,120,0" />
       <scope id="2886182022232400070" at="53,0,60,0" />
       <scope id="856705193941281821" at="60,49,67,22">
         <var name="editorCell" id="856705193941281821" />
         <var name="style" id="856705193941281821" />
       </scope>
-<<<<<<< HEAD
-      <scope id="856705193941281825" at="140,49,147,22">
-=======
-      <scope id="856705193941281825" at="97,88,104,22">
->>>>>>> bd830ede
+      <scope id="856705193941281825" at="138,49,145,22">
         <var name="editorCell" id="856705193941281825" />
         <var name="style" id="856705193941281825" />
       </scope>
       <scope id="856705193941281818" at="42,50,51,22">
         <var name="editorCell" id="856705193941281818" />
       </scope>
-<<<<<<< HEAD
       <scope id="856705193941281821" at="60,0,69,0" />
-      <scope id="856705193941281825" at="140,0,149,0" />
+      <scope id="856705193941281825" at="138,0,147,0" />
       <scope id="856705193941281818" at="42,0,53,0" />
-      <scope id="856705193941281824" at="122,53,137,24">
-=======
-      <scope id="856705193941281821" at="42,0,51,0">
-        <var name="editorContext" id="856705193941281821" />
-        <var name="node" id="856705193941281821" />
-      </scope>
-      <scope id="856705193941281825" at="97,0,106,0">
-        <var name="editorContext" id="856705193941281825" />
-        <var name="node" id="856705193941281825" />
-      </scope>
-      <scope id="856705193941281818" at="25,0,35,0">
-        <var name="editorContext" id="856705193941281818" />
-        <var name="node" id="856705193941281818" />
-      </scope>
-      <scope id="856705193941281824" at="80,92,94,24">
->>>>>>> bd830ede
+      <scope id="856705193941281824" at="121,53,135,24">
         <var name="attributeConcept" id="856705193941281824" />
         <var name="editorCell" id="856705193941281824" />
         <var name="provider" id="856705193941281824" />
       </scope>
-<<<<<<< HEAD
-      <scope id="856705193941281824" at="122,0,139,0" />
-      <scope id="856705193941281818" at="69,48,87,22">
-=======
-      <scope id="856705193941281824" at="80,0,96,0">
-        <var name="editorContext" id="856705193941281824" />
-        <var name="node" id="856705193941281824" />
-      </scope>
-      <scope id="856705193941281818" at="51,87,68,22">
->>>>>>> bd830ede
+      <scope id="856705193941281824" at="121,0,137,0" />
+      <scope id="856705193941281818" at="69,48,86,22">
         <var name="attributeConcept" id="856705193941281818" />
         <var name="editorCell" id="856705193941281818" />
         <var name="provider" id="856705193941281818" />
       </scope>
-<<<<<<< HEAD
-      <scope id="856705193941281818" at="69,0,89,0" />
-      <unit id="856705193941281818" at="89,0,101,0" name="jetbrains.mps.execution.commands.editor.CommandType_EditorBuilder_a$_Inline_2uesqr_a2a" />
-      <unit id="856705193941281818" at="101,0,140,0" name="jetbrains.mps.execution.commands.editor.CommandType_EditorBuilder_a$Inline_Builder_2uesqr_a2a" />
-      <unit id="856705193941281818" at="23,0,150,0" name="jetbrains.mps.execution.commands.editor.CommandType_EditorBuilder_a" />
-=======
-      <scope id="856705193941281818" at="51,0,70,0">
-        <var name="editorContext" id="856705193941281818" />
-        <var name="node" id="856705193941281818" />
-      </scope>
-      <unit id="856705193941281823" at="70,0,97,0" name="jetbrains.mps.execution.commands.editor.CommandType_Editor$_Inline_2uesqr_a2a" />
-      <unit id="856705193941281818" at="21,0,107,0" name="jetbrains.mps.execution.commands.editor.CommandType_Editor" />
->>>>>>> bd830ede
+      <scope id="856705193941281818" at="69,0,88,0" />
+      <unit id="856705193941281818" at="88,0,100,0" name="jetbrains.mps.execution.commands.editor.CommandType_EditorBuilder_a$_Inline_2uesqr_a2a" />
+      <unit id="856705193941281818" at="100,0,138,0" name="jetbrains.mps.execution.commands.editor.CommandType_EditorBuilder_a$Inline_Builder_2uesqr_a2a" />
+      <unit id="856705193941281818" at="23,0,148,0" name="jetbrains.mps.execution.commands.editor.CommandType_EditorBuilder_a" />
     </file>
   </root>
   <root nodeRef="r:e255c21e-d39c-4295-8088-dd96816b455c(jetbrains.mps.execution.commands.editor)/856705193941281827">
     <file name="CommandReferenceExpression_Editor.java">
-<<<<<<< HEAD
       <node id="856705193941281827" at="11,79,12,92" concept="6" />
       <node id="856705193941281827" at="11,0,14,0" concept="4" trace="createEditorCell#(Ljetbrains/mps/openapi/editor/EditorContext;Lorg/jetbrains/mps/openapi/model/SNode;)Ljetbrains/mps/openapi/editor/cells/EditorCell;" />
       <scope id="856705193941281827" at="11,79,12,92" />
@@ -2847,208 +2586,112 @@
       <node id="856705193941281827" at="55,40,56,36" concept="1" />
       <node id="856705193941281827" at="57,5,58,73" concept="1" />
       <node id="856705193941281827" at="58,73,59,57" concept="5" />
-      <node id="856705193941281827" at="59,57,60,59" concept="5" />
-      <node id="856705193941281827" at="61,35,62,87" concept="5" />
-      <node id="856705193941281827" at="62,87,63,94" concept="6" />
-      <node id="856705193941281827" at="64,10,65,22" concept="6" />
-      <node id="856705193941281827" at="68,33,69,14" concept="10" />
-      <node id="856705193941281827" at="71,69,72,57" concept="6" />
-      <node id="856705193941281827" at="74,81,75,41" concept="7" />
-      <node id="856705193941281827" at="75,41,76,134" concept="6" />
-      <node id="856705193941281827" at="82,0,83,0" concept="2" trace="myReferencingNode" />
-      <node id="856705193941281827" at="84,119,85,21" concept="10" />
-      <node id="856705193941281827" at="85,21,86,42" concept="1" />
-      <node id="856705193941281827" at="86,42,87,20" concept="1" />
-      <node id="856705193941281827" at="90,41,91,42" concept="6" />
-      <node id="856705193941281827" at="96,28,97,20" concept="6" />
-      <node id="856705193941281830" at="100,53,101,91" concept="5" />
-      <node id="856705193941281830" at="101,91,102,31" concept="1" />
-      <node id="856705193941281830" at="102,31,103,44" concept="1" />
-      <node id="856705193941281830" at="103,44,104,33" concept="1" />
-      <node id="856705193941281830" at="104,33,105,28" concept="5" />
-      <node id="856705193941281830" at="105,28,106,65" concept="1" />
-      <node id="856705193941281830" at="106,65,107,44" concept="1" />
-      <node id="856705193941281830" at="107,44,108,36" concept="5" />
-      <node id="856705193941281830" at="108,36,109,54" concept="1" />
-      <node id="856705193941281830" at="109,54,110,42" concept="1" />
-      <node id="856705193941281830" at="110,42,111,75" concept="1" />
-      <node id="856705193941281830" at="111,75,112,59" concept="5" />
-      <node id="856705193941281830" at="112,59,113,61" concept="5" />
-      <node id="856705193941281830" at="114,37,115,89" concept="5" />
-      <node id="856705193941281830" at="115,89,116,96" concept="6" />
-      <node id="856705193941281830" at="117,12,118,24" concept="6" />
+      <node id="856705193941281827" at="60,35,61,87" concept="5" />
+      <node id="856705193941281827" at="61,87,62,112" concept="6" />
+      <node id="856705193941281827" at="63,10,64,22" concept="6" />
+      <node id="856705193941281827" at="67,33,68,14" concept="10" />
+      <node id="856705193941281827" at="70,69,71,57" concept="6" />
+      <node id="856705193941281827" at="73,81,74,41" concept="7" />
+      <node id="856705193941281827" at="74,41,75,134" concept="6" />
+      <node id="856705193941281827" at="81,0,82,0" concept="2" trace="myReferencingNode" />
+      <node id="856705193941281827" at="83,119,84,21" concept="10" />
+      <node id="856705193941281827" at="84,21,85,42" concept="1" />
+      <node id="856705193941281827" at="85,42,86,20" concept="1" />
+      <node id="856705193941281827" at="89,41,90,42" concept="6" />
+      <node id="856705193941281827" at="95,28,96,20" concept="6" />
+      <node id="856705193941281830" at="99,53,100,91" concept="5" />
+      <node id="856705193941281830" at="100,91,101,31" concept="1" />
+      <node id="856705193941281830" at="101,31,102,44" concept="1" />
+      <node id="856705193941281830" at="102,44,103,33" concept="1" />
+      <node id="856705193941281830" at="103,33,104,28" concept="5" />
+      <node id="856705193941281830" at="104,28,105,65" concept="1" />
+      <node id="856705193941281830" at="105,65,106,44" concept="1" />
+      <node id="856705193941281830" at="106,44,107,36" concept="5" />
+      <node id="856705193941281830" at="107,36,108,54" concept="1" />
+      <node id="856705193941281830" at="108,54,109,42" concept="1" />
+      <node id="856705193941281830" at="109,42,110,75" concept="1" />
+      <node id="856705193941281830" at="110,75,111,59" concept="5" />
+      <node id="856705193941281830" at="112,37,113,89" concept="5" />
+      <node id="856705193941281830" at="113,89,114,114" concept="6" />
+      <node id="856705193941281830" at="115,12,116,24" concept="6" />
       <node id="856705193941281827" at="21,0,23,0" concept="2" trace="myNode" />
-      <node id="856705193941281827" at="80,0,82,0" concept="2" trace="myNode" />
+      <node id="856705193941281827" at="79,0,81,0" concept="2" trace="myNode" />
       <node id="856705193941281827" at="35,0,38,0" concept="4" trace="createCell#()Ljetbrains/mps/openapi/editor/cells/EditorCell;" />
-      <node id="856705193941281827" at="68,0,71,0" concept="0" trace="_Inline_nbi4wa_a0a#()V" />
-      <node id="856705193941281827" at="71,0,74,0" concept="4" trace="createEditorCell#(Ljetbrains/mps/openapi/editor/EditorContext;)Ljetbrains/mps/openapi/editor/cells/EditorCell;" />
-      <node id="856705193941281827" at="90,0,93,0" concept="4" trace="createCell#()Ljetbrains/mps/openapi/editor/cells/EditorCell;" />
+      <node id="856705193941281827" at="67,0,70,0" concept="0" trace="_Inline_nbi4wa_a0a#()V" />
+      <node id="856705193941281827" at="70,0,73,0" concept="4" trace="createEditorCell#(Ljetbrains/mps/openapi/editor/EditorContext;)Ljetbrains/mps/openapi/editor/cells/EditorCell;" />
+      <node id="856705193941281827" at="89,0,92,0" concept="4" trace="createCell#()Ljetbrains/mps/openapi/editor/cells/EditorCell;" />
       <node id="856705193941281827" at="24,0,28,0" concept="0" trace="CommandReferenceExpression_EditorBuilder_a#(Ljetbrains/mps/openapi/editor/EditorContext;Lorg/jetbrains/mps/openapi/model/SNode;)V" />
       <node id="856705193941281827" at="53,63,57,5" concept="3" />
-      <node id="856705193941281827" at="74,0,78,0" concept="4" trace="createEditorCell#(Ljetbrains/mps/openapi/editor/EditorContext;Lorg/jetbrains/mps/openapi/model/SNode;)Ljetbrains/mps/openapi/editor/cells/EditorCell;" />
+      <node id="856705193941281827" at="73,0,77,0" concept="4" trace="createEditorCell#(Ljetbrains/mps/openapi/editor/EditorContext;Lorg/jetbrains/mps/openapi/model/SNode;)Ljetbrains/mps/openapi/editor/cells/EditorCell;" />
       <node id="856705193941281827" at="29,0,34,0" concept="4" trace="getNode#()Lorg/jetbrains/mps/openapi/model/SNode;" />
-      <node id="856705193941281827" at="60,59,65,22" concept="3" />
-      <node id="856705193941281827" at="84,0,89,0" concept="0" trace="Inline_Builder_nbi4wa_a0a#(Ljetbrains/mps/openapi/editor/EditorContext;Lorg/jetbrains/mps/openapi/model/SNode;Lorg/jetbrains/mps/openapi/model/SNode;)V" />
-      <node id="856705193941281827" at="94,0,99,0" concept="4" trace="getNode#()Lorg/jetbrains/mps/openapi/model/SNode;" />
-      <node id="856705193941281830" at="113,61,118,24" concept="3" />
+      <node id="856705193941281827" at="59,57,64,22" concept="3" />
+      <node id="856705193941281827" at="83,0,88,0" concept="0" trace="Inline_Builder_nbi4wa_a0a#(Ljetbrains/mps/openapi/editor/EditorContext;Lorg/jetbrains/mps/openapi/model/SNode;Lorg/jetbrains/mps/openapi/model/SNode;)V" />
+      <node id="856705193941281827" at="93,0,98,0" concept="4" trace="getNode#()Lorg/jetbrains/mps/openapi/model/SNode;" />
+      <node id="856705193941281830" at="111,59,116,24" concept="3" />
       <node id="856705193941281827" at="39,0,47,0" concept="4" trace="createCollection_nbi4wa_a#()Ljetbrains/mps/openapi/editor/cells/EditorCell;" />
-      <node id="856705193941281827" at="47,0,67,0" concept="4" trace="createRefCell_nbi4wa_a0#()Ljetbrains/mps/openapi/editor/cells/EditorCell;" />
-      <node id="856705193941281830" at="100,0,120,0" concept="4" trace="createProperty_nbi4wa_a0a0#()Ljetbrains/mps/openapi/editor/cells/EditorCell;" />
+      <node id="856705193941281827" at="47,0,66,0" concept="4" trace="createRefCell_nbi4wa_a0#()Ljetbrains/mps/openapi/editor/cells/EditorCell;" />
+      <node id="856705193941281830" at="99,0,118,0" concept="4" trace="createProperty_nbi4wa_a0a0#()Ljetbrains/mps/openapi/editor/cells/EditorCell;" />
       <scope id="856705193941281827" at="31,26,32,18" />
       <scope id="856705193941281827" at="35,39,36,39" />
-      <scope id="856705193941281827" at="68,33,69,14" />
-      <scope id="856705193941281827" at="71,69,72,57" />
-      <scope id="856705193941281827" at="90,41,91,42" />
-      <scope id="856705193941281827" at="96,28,97,20" />
+      <scope id="856705193941281827" at="67,33,68,14" />
+      <scope id="856705193941281827" at="70,69,71,57" />
+      <scope id="856705193941281827" at="89,41,90,42" />
+      <scope id="856705193941281827" at="95,28,96,20" />
       <scope id="856705193941281827" at="24,106,26,18" />
       <scope id="856705193941281827" at="54,39,56,36" />
-      <scope id="856705193941281827" at="61,35,63,94">
+      <scope id="856705193941281827" at="60,35,62,112">
         <var name="manager" id="856705193941281827" />
       </scope>
-      <scope id="856705193941281827" at="74,81,76,134" />
-      <scope id="856705193941281830" at="114,37,116,96">
-=======
-      <node id="856705193941281827" at="20,79,21,63" concept="6" />
-      <node id="856705193941281827" at="23,89,24,96" concept="5" />
-      <node id="856705193941281827" at="24,96,25,48" concept="1" />
-      <node id="856705193941281827" at="25,48,26,28" concept="1" />
-      <node id="856705193941281827" at="26,28,27,80" concept="1" />
-      <node id="856705193941281827" at="27,80,28,22" concept="6" />
-      <node id="856705193941281827" at="30,87,31,81" concept="5" />
-      <node id="856705193941281827" at="31,81,32,32" concept="1" />
-      <node id="856705193941281827" at="32,32,33,45" concept="1" />
-      <node id="856705193941281827" at="33,45,34,26" concept="5" />
-      <node id="856705193941281827" at="34,26,35,98" concept="1" />
-      <node id="856705193941281827" at="35,98,36,58" concept="1" />
-      <node id="856705193941281827" at="37,39,38,40" concept="1" />
-      <node id="856705193941281827" at="38,40,39,36" concept="1" />
-      <node id="856705193941281827" at="40,5,41,73" concept="1" />
-      <node id="856705193941281827" at="41,73,42,57" concept="5" />
-      <node id="856705193941281827" at="43,35,44,82" concept="5" />
-      <node id="856705193941281827" at="44,82,45,112" concept="6" />
-      <node id="856705193941281827" at="46,10,47,22" concept="6" />
-      <node id="856705193941281829" at="50,33,51,14" concept="9" />
-      <node id="856705193941281829" at="53,69,54,67" concept="6" />
-      <node id="856705193941281829" at="56,81,57,66" concept="6" />
-      <node id="856705193941281830" at="59,92,60,84" concept="5" />
-      <node id="856705193941281830" at="60,84,61,31" concept="1" />
-      <node id="856705193941281830" at="61,31,62,44" concept="1" />
-      <node id="856705193941281830" at="62,44,63,33" concept="1" />
-      <node id="856705193941281830" at="63,33,64,28" concept="5" />
-      <node id="856705193941281830" at="64,28,65,60" concept="1" />
-      <node id="856705193941281830" at="65,60,66,44" concept="1" />
-      <node id="856705193941281830" at="66,44,67,36" concept="5" />
-      <node id="856705193941281830" at="67,36,68,57" concept="1" />
-      <node id="856705193941281830" at="68,57,69,42" concept="1" />
-      <node id="856705193941281830" at="69,42,70,75" concept="1" />
-      <node id="856705193941281830" at="70,75,71,59" concept="5" />
-      <node id="856705193941281830" at="72,37,73,84" concept="5" />
-      <node id="856705193941281830" at="73,84,74,114" concept="6" />
-      <node id="856705193941281830" at="75,12,76,24" concept="6" />
-      <node id="856705193941281827" at="20,0,23,0" concept="4" trace="createEditorCell#(Ljetbrains/mps/openapi/editor/EditorContext;Lorg/jetbrains/mps/openapi/model/SNode;)Ljetbrains/mps/openapi/editor/cells/EditorCell;" />
-      <node id="856705193941281829" at="50,0,53,0" concept="0" trace="_Inline_nbi4wa_a0a#()V" />
-      <node id="856705193941281829" at="53,0,56,0" concept="4" trace="createEditorCell#(Ljetbrains/mps/openapi/editor/EditorContext;)Ljetbrains/mps/openapi/editor/cells/EditorCell;" />
-      <node id="856705193941281829" at="56,0,59,0" concept="4" trace="createEditorCell#(Ljetbrains/mps/openapi/editor/EditorContext;Lorg/jetbrains/mps/openapi/model/SNode;)Ljetbrains/mps/openapi/editor/cells/EditorCell;" />
-      <node id="856705193941281827" at="36,58,40,5" concept="3" />
-      <node id="856705193941281827" at="42,57,47,22" concept="3" />
-      <node id="856705193941281830" at="71,59,76,24" concept="3" />
-      <node id="856705193941281827" at="23,0,30,0" concept="4" trace="createCollection_nbi4wa_a#(Ljetbrains/mps/openapi/editor/EditorContext;Lorg/jetbrains/mps/openapi/model/SNode;)Ljetbrains/mps/openapi/editor/cells/EditorCell;" />
-      <node id="856705193941281827" at="30,0,49,0" concept="4" trace="createRefCell_nbi4wa_a0#(Ljetbrains/mps/openapi/editor/EditorContext;Lorg/jetbrains/mps/openapi/model/SNode;)Ljetbrains/mps/openapi/editor/cells/EditorCell;" />
-      <node id="856705193941281830" at="59,0,78,0" concept="4" trace="createProperty_nbi4wa_a0a0#(Ljetbrains/mps/openapi/editor/EditorContext;Lorg/jetbrains/mps/openapi/model/SNode;)Ljetbrains/mps/openapi/editor/cells/EditorCell;" />
-      <scope id="856705193941281827" at="20,79,21,63" />
-      <scope id="856705193941281829" at="50,33,51,14" />
-      <scope id="856705193941281829" at="53,69,54,67" />
-      <scope id="856705193941281829" at="56,81,57,66" />
-      <scope id="856705193941281827" at="37,39,39,36" />
-      <scope id="856705193941281827" at="43,35,45,112">
-        <var name="manager" id="856705193941281827" />
-      </scope>
-      <scope id="856705193941281830" at="72,37,74,114">
->>>>>>> bd830ede
+      <scope id="856705193941281827" at="73,81,75,134" />
+      <scope id="856705193941281830" at="112,37,114,114">
         <var name="manager" id="856705193941281830" />
       </scope>
       <scope id="856705193941281827" at="35,0,38,0" />
-      <scope id="856705193941281827" at="68,0,71,0" />
-      <scope id="856705193941281827" at="71,0,74,0">
+      <scope id="856705193941281827" at="67,0,70,0" />
+      <scope id="856705193941281827" at="70,0,73,0">
         <var name="editorContext" id="856705193941281827" />
       </scope>
-      <scope id="856705193941281827" at="84,119,87,20" />
-      <scope id="856705193941281827" at="90,0,93,0" />
+      <scope id="856705193941281827" at="83,119,86,20" />
+      <scope id="856705193941281827" at="89,0,92,0" />
       <scope id="856705193941281827" at="24,0,28,0">
         <var name="context" id="856705193941281827" />
         <var name="node" id="856705193941281827" />
       </scope>
-<<<<<<< HEAD
-      <scope id="856705193941281827" at="74,0,78,0">
+      <scope id="856705193941281827" at="73,0,77,0">
         <var name="editorContext" id="856705193941281827" />
         <var name="node" id="856705193941281827" />
       </scope>
       <scope id="856705193941281827" at="29,0,34,0" />
-      <scope id="856705193941281827" at="84,0,89,0">
+      <scope id="856705193941281827" at="83,0,88,0">
         <var name="context" id="856705193941281827" />
         <var name="node" id="856705193941281827" />
         <var name="referencingNode" id="856705193941281827" />
-=======
-      <scope id="856705193941281829" at="50,0,53,0" />
-      <scope id="856705193941281829" at="53,0,56,0">
-        <var name="editorContext" id="856705193941281829" />
-      </scope>
-      <scope id="856705193941281829" at="56,0,59,0">
-        <var name="editorContext" id="856705193941281829" />
-        <var name="node" id="856705193941281829" />
->>>>>>> bd830ede
-      </scope>
-      <scope id="856705193941281827" at="94,0,99,0" />
+      </scope>
+      <scope id="856705193941281827" at="93,0,98,0" />
       <scope id="856705193941281827" at="39,50,45,22">
         <var name="editorCell" id="856705193941281827" />
       </scope>
-<<<<<<< HEAD
       <scope id="856705193941281827" at="39,0,47,0" />
-      <scope id="856705193941281827" at="47,48,65,22">
-=======
-      <scope id="856705193941281827" at="23,0,30,0">
-        <var name="editorContext" id="856705193941281827" />
-        <var name="node" id="856705193941281827" />
-      </scope>
-      <scope id="856705193941281827" at="30,87,47,22">
->>>>>>> bd830ede
+      <scope id="856705193941281827" at="47,48,64,22">
         <var name="attributeConcept" id="856705193941281827" />
         <var name="editorCell" id="856705193941281827" />
         <var name="provider" id="856705193941281827" />
       </scope>
-<<<<<<< HEAD
-      <scope id="856705193941281830" at="100,53,118,24">
-=======
-      <scope id="856705193941281830" at="59,92,76,24">
->>>>>>> bd830ede
+      <scope id="856705193941281830" at="99,53,116,24">
         <var name="attributeConcept" id="856705193941281830" />
         <var name="editorCell" id="856705193941281830" />
         <var name="provider" id="856705193941281830" />
         <var name="style" id="856705193941281830" />
       </scope>
-<<<<<<< HEAD
-      <scope id="856705193941281827" at="47,0,67,0" />
-      <scope id="856705193941281830" at="100,0,120,0" />
-      <unit id="856705193941281827" at="67,0,79,0" name="jetbrains.mps.execution.commands.editor.CommandReferenceExpression_EditorBuilder_a$_Inline_nbi4wa_a0a" />
-      <unit id="856705193941281827" at="79,0,121,0" name="jetbrains.mps.execution.commands.editor.CommandReferenceExpression_EditorBuilder_a$Inline_Builder_nbi4wa_a0a" />
-      <unit id="856705193941281827" at="20,0,122,0" name="jetbrains.mps.execution.commands.editor.CommandReferenceExpression_EditorBuilder_a" />
-=======
-      <scope id="856705193941281827" at="30,0,49,0">
-        <var name="editorContext" id="856705193941281827" />
-        <var name="node" id="856705193941281827" />
-      </scope>
-      <scope id="856705193941281830" at="59,0,78,0">
-        <var name="editorContext" id="856705193941281830" />
-        <var name="node" id="856705193941281830" />
-      </scope>
-      <unit id="856705193941281829" at="49,0,79,0" name="jetbrains.mps.execution.commands.editor.CommandReferenceExpression_Editor$_Inline_nbi4wa_a0a" />
-      <unit id="856705193941281827" at="19,0,80,0" name="jetbrains.mps.execution.commands.editor.CommandReferenceExpression_Editor" />
->>>>>>> bd830ede
+      <scope id="856705193941281827" at="47,0,66,0" />
+      <scope id="856705193941281830" at="99,0,118,0" />
+      <unit id="856705193941281827" at="66,0,78,0" name="jetbrains.mps.execution.commands.editor.CommandReferenceExpression_EditorBuilder_a$_Inline_nbi4wa_a0a" />
+      <unit id="856705193941281827" at="78,0,119,0" name="jetbrains.mps.execution.commands.editor.CommandReferenceExpression_EditorBuilder_a$Inline_Builder_nbi4wa_a0a" />
+      <unit id="856705193941281827" at="20,0,120,0" name="jetbrains.mps.execution.commands.editor.CommandReferenceExpression_EditorBuilder_a" />
     </file>
   </root>
   <root nodeRef="r:e255c21e-d39c-4295-8088-dd96816b455c(jetbrains.mps.execution.commands.editor)/856705193941281831">
     <file name="CommandParameterReference_Editor.java">
-<<<<<<< HEAD
       <node id="856705193941281831" at="11,79,12,91" concept="6" />
       <node id="856705193941281831" at="11,0,14,0" concept="4" trace="createEditorCell#(Ljetbrains/mps/openapi/editor/EditorContext;Lorg/jetbrains/mps/openapi/model/SNode;)Ljetbrains/mps/openapi/editor/cells/EditorCell;" />
       <scope id="856705193941281831" at="11,79,12,91" />
@@ -3079,210 +2722,113 @@
       <node id="856705193941281831" at="56,40,57,38" concept="1" />
       <node id="856705193941281831" at="58,5,59,73" concept="1" />
       <node id="856705193941281831" at="59,73,60,57" concept="5" />
-      <node id="856705193941281831" at="60,57,61,59" concept="5" />
-      <node id="856705193941281831" at="62,35,63,87" concept="5" />
-      <node id="856705193941281831" at="63,87,64,94" concept="6" />
-      <node id="856705193941281831" at="65,10,66,22" concept="6" />
-      <node id="856705193941281831" at="69,33,70,14" concept="10" />
-      <node id="856705193941281831" at="72,69,73,57" concept="6" />
-      <node id="856705193941281831" at="75,81,76,41" concept="7" />
-      <node id="856705193941281831" at="76,41,77,133" concept="6" />
-      <node id="856705193941281831" at="83,0,84,0" concept="2" trace="myReferencingNode" />
-      <node id="856705193941281831" at="85,119,86,21" concept="10" />
-      <node id="856705193941281831" at="86,21,87,42" concept="1" />
-      <node id="856705193941281831" at="87,42,88,20" concept="1" />
-      <node id="856705193941281831" at="91,41,92,42" concept="6" />
-      <node id="856705193941281831" at="97,28,98,20" concept="6" />
-      <node id="856705193941281834" at="101,53,102,91" concept="5" />
-      <node id="856705193941281834" at="102,91,103,31" concept="1" />
-      <node id="856705193941281834" at="103,31,104,44" concept="1" />
-      <node id="856705193941281834" at="104,44,105,33" concept="1" />
-      <node id="856705193941281834" at="105,33,106,28" concept="5" />
-      <node id="856705193941281834" at="106,28,107,65" concept="1" />
-      <node id="856705193941281834" at="107,65,108,44" concept="1" />
-      <node id="856705193941281834" at="108,44,109,36" concept="5" />
-      <node id="856705193941281834" at="109,36,110,82" concept="1" />
-      <node id="856705193941281834" at="110,82,111,54" concept="1" />
-      <node id="856705193941281834" at="111,54,112,42" concept="1" />
-      <node id="856705193941281834" at="112,42,113,75" concept="1" />
-      <node id="856705193941281834" at="113,75,114,59" concept="5" />
-      <node id="856705193941281834" at="114,59,115,61" concept="5" />
-      <node id="856705193941281834" at="116,37,117,89" concept="5" />
-      <node id="856705193941281834" at="117,89,118,96" concept="6" />
-      <node id="856705193941281834" at="119,12,120,24" concept="6" />
+      <node id="856705193941281831" at="61,35,62,87" concept="5" />
+      <node id="856705193941281831" at="62,87,63,112" concept="6" />
+      <node id="856705193941281831" at="64,10,65,22" concept="6" />
+      <node id="856705193941281831" at="68,33,69,14" concept="10" />
+      <node id="856705193941281831" at="71,69,72,57" concept="6" />
+      <node id="856705193941281831" at="74,81,75,41" concept="7" />
+      <node id="856705193941281831" at="75,41,76,133" concept="6" />
+      <node id="856705193941281831" at="82,0,83,0" concept="2" trace="myReferencingNode" />
+      <node id="856705193941281831" at="84,119,85,21" concept="10" />
+      <node id="856705193941281831" at="85,21,86,42" concept="1" />
+      <node id="856705193941281831" at="86,42,87,20" concept="1" />
+      <node id="856705193941281831" at="90,41,91,42" concept="6" />
+      <node id="856705193941281831" at="96,28,97,20" concept="6" />
+      <node id="856705193941281834" at="100,53,101,91" concept="5" />
+      <node id="856705193941281834" at="101,91,102,31" concept="1" />
+      <node id="856705193941281834" at="102,31,103,44" concept="1" />
+      <node id="856705193941281834" at="103,44,104,33" concept="1" />
+      <node id="856705193941281834" at="104,33,105,28" concept="5" />
+      <node id="856705193941281834" at="105,28,106,65" concept="1" />
+      <node id="856705193941281834" at="106,65,107,44" concept="1" />
+      <node id="856705193941281834" at="107,44,108,36" concept="5" />
+      <node id="856705193941281834" at="108,36,109,82" concept="1" />
+      <node id="856705193941281834" at="109,82,110,54" concept="1" />
+      <node id="856705193941281834" at="110,54,111,42" concept="1" />
+      <node id="856705193941281834" at="111,42,112,75" concept="1" />
+      <node id="856705193941281834" at="112,75,113,59" concept="5" />
+      <node id="856705193941281834" at="114,37,115,89" concept="5" />
+      <node id="856705193941281834" at="115,89,116,114" concept="6" />
+      <node id="856705193941281834" at="117,12,118,24" concept="6" />
       <node id="856705193941281831" at="22,0,24,0" concept="2" trace="myNode" />
-      <node id="856705193941281831" at="81,0,83,0" concept="2" trace="myNode" />
+      <node id="856705193941281831" at="80,0,82,0" concept="2" trace="myNode" />
       <node id="856705193941281831" at="36,0,39,0" concept="4" trace="createCell#()Ljetbrains/mps/openapi/editor/cells/EditorCell;" />
-      <node id="856705193941281831" at="69,0,72,0" concept="0" trace="_Inline_ri978v_a0a#()V" />
-      <node id="856705193941281831" at="72,0,75,0" concept="4" trace="createEditorCell#(Ljetbrains/mps/openapi/editor/EditorContext;)Ljetbrains/mps/openapi/editor/cells/EditorCell;" />
-      <node id="856705193941281831" at="91,0,94,0" concept="4" trace="createCell#()Ljetbrains/mps/openapi/editor/cells/EditorCell;" />
+      <node id="856705193941281831" at="68,0,71,0" concept="0" trace="_Inline_ri978v_a0a#()V" />
+      <node id="856705193941281831" at="71,0,74,0" concept="4" trace="createEditorCell#(Ljetbrains/mps/openapi/editor/EditorContext;)Ljetbrains/mps/openapi/editor/cells/EditorCell;" />
+      <node id="856705193941281831" at="90,0,93,0" concept="4" trace="createCell#()Ljetbrains/mps/openapi/editor/cells/EditorCell;" />
       <node id="856705193941281831" at="25,0,29,0" concept="0" trace="CommandParameterReference_EditorBuilder_a#(Ljetbrains/mps/openapi/editor/EditorContext;Lorg/jetbrains/mps/openapi/model/SNode;)V" />
       <node id="856705193941281831" at="54,63,58,5" concept="3" />
-      <node id="856705193941281831" at="75,0,79,0" concept="4" trace="createEditorCell#(Ljetbrains/mps/openapi/editor/EditorContext;Lorg/jetbrains/mps/openapi/model/SNode;)Ljetbrains/mps/openapi/editor/cells/EditorCell;" />
+      <node id="856705193941281831" at="74,0,78,0" concept="4" trace="createEditorCell#(Ljetbrains/mps/openapi/editor/EditorContext;Lorg/jetbrains/mps/openapi/model/SNode;)Ljetbrains/mps/openapi/editor/cells/EditorCell;" />
       <node id="856705193941281831" at="30,0,35,0" concept="4" trace="getNode#()Lorg/jetbrains/mps/openapi/model/SNode;" />
-      <node id="856705193941281831" at="61,59,66,22" concept="3" />
-      <node id="856705193941281831" at="85,0,90,0" concept="0" trace="Inline_Builder_ri978v_a0a#(Ljetbrains/mps/openapi/editor/EditorContext;Lorg/jetbrains/mps/openapi/model/SNode;Lorg/jetbrains/mps/openapi/model/SNode;)V" />
-      <node id="856705193941281831" at="95,0,100,0" concept="4" trace="getNode#()Lorg/jetbrains/mps/openapi/model/SNode;" />
-      <node id="856705193941281834" at="115,61,120,24" concept="3" />
+      <node id="856705193941281831" at="60,57,65,22" concept="3" />
+      <node id="856705193941281831" at="84,0,89,0" concept="0" trace="Inline_Builder_ri978v_a0a#(Ljetbrains/mps/openapi/editor/EditorContext;Lorg/jetbrains/mps/openapi/model/SNode;Lorg/jetbrains/mps/openapi/model/SNode;)V" />
+      <node id="856705193941281831" at="94,0,99,0" concept="4" trace="getNode#()Lorg/jetbrains/mps/openapi/model/SNode;" />
+      <node id="856705193941281834" at="113,59,118,24" concept="3" />
       <node id="856705193941281831" at="40,0,48,0" concept="4" trace="createCollection_ri978v_a#()Ljetbrains/mps/openapi/editor/cells/EditorCell;" />
-      <node id="856705193941281831" at="48,0,68,0" concept="4" trace="createRefCell_ri978v_a0#()Ljetbrains/mps/openapi/editor/cells/EditorCell;" />
-      <node id="856705193941281834" at="101,0,122,0" concept="4" trace="createProperty_ri978v_a0a0#()Ljetbrains/mps/openapi/editor/cells/EditorCell;" />
+      <node id="856705193941281831" at="48,0,67,0" concept="4" trace="createRefCell_ri978v_a0#()Ljetbrains/mps/openapi/editor/cells/EditorCell;" />
+      <node id="856705193941281834" at="100,0,120,0" concept="4" trace="createProperty_ri978v_a0a0#()Ljetbrains/mps/openapi/editor/cells/EditorCell;" />
       <scope id="856705193941281831" at="32,26,33,18" />
       <scope id="856705193941281831" at="36,39,37,39" />
-      <scope id="856705193941281831" at="69,33,70,14" />
-      <scope id="856705193941281831" at="72,69,73,57" />
-      <scope id="856705193941281831" at="91,41,92,42" />
-      <scope id="856705193941281831" at="97,28,98,20" />
+      <scope id="856705193941281831" at="68,33,69,14" />
+      <scope id="856705193941281831" at="71,69,72,57" />
+      <scope id="856705193941281831" at="90,41,91,42" />
+      <scope id="856705193941281831" at="96,28,97,20" />
       <scope id="856705193941281831" at="25,105,27,18" />
       <scope id="856705193941281831" at="55,39,57,38" />
-      <scope id="856705193941281831" at="62,35,64,94">
+      <scope id="856705193941281831" at="61,35,63,112">
         <var name="manager" id="856705193941281831" />
       </scope>
-      <scope id="856705193941281831" at="75,81,77,133" />
-      <scope id="856705193941281834" at="116,37,118,96">
-=======
-      <node id="856705193941281831" at="21,79,22,63" concept="6" />
-      <node id="856705193941281831" at="24,89,25,96" concept="5" />
-      <node id="856705193941281831" at="25,96,26,48" concept="1" />
-      <node id="856705193941281831" at="26,48,27,28" concept="1" />
-      <node id="856705193941281831" at="27,28,28,80" concept="1" />
-      <node id="856705193941281831" at="28,80,29,22" concept="6" />
-      <node id="856705193941281831" at="31,87,32,81" concept="5" />
-      <node id="856705193941281831" at="32,81,33,34" concept="1" />
-      <node id="856705193941281831" at="33,34,34,47" concept="1" />
-      <node id="856705193941281831" at="34,47,35,26" concept="5" />
-      <node id="856705193941281831" at="35,26,36,97" concept="1" />
-      <node id="856705193941281831" at="36,97,37,58" concept="1" />
-      <node id="856705193941281831" at="38,39,39,40" concept="1" />
-      <node id="856705193941281831" at="39,40,40,38" concept="1" />
-      <node id="856705193941281831" at="41,5,42,73" concept="1" />
-      <node id="856705193941281831" at="42,73,43,57" concept="5" />
-      <node id="856705193941281831" at="44,35,45,82" concept="5" />
-      <node id="856705193941281831" at="45,82,46,112" concept="6" />
-      <node id="856705193941281831" at="47,10,48,22" concept="6" />
-      <node id="856705193941281833" at="51,33,52,14" concept="9" />
-      <node id="856705193941281833" at="54,69,55,67" concept="6" />
-      <node id="856705193941281833" at="57,81,58,66" concept="6" />
-      <node id="856705193941281834" at="60,92,61,84" concept="5" />
-      <node id="856705193941281834" at="61,84,62,31" concept="1" />
-      <node id="856705193941281834" at="62,31,63,44" concept="1" />
-      <node id="856705193941281834" at="63,44,64,33" concept="1" />
-      <node id="856705193941281834" at="64,33,65,28" concept="5" />
-      <node id="856705193941281834" at="65,28,66,60" concept="1" />
-      <node id="856705193941281834" at="66,60,67,44" concept="1" />
-      <node id="856705193941281834" at="67,44,68,36" concept="5" />
-      <node id="856705193941281834" at="68,36,69,66" concept="1" />
-      <node id="856705193941281834" at="69,66,70,57" concept="1" />
-      <node id="856705193941281834" at="70,57,71,42" concept="1" />
-      <node id="856705193941281834" at="71,42,72,75" concept="1" />
-      <node id="856705193941281834" at="72,75,73,59" concept="5" />
-      <node id="856705193941281834" at="74,37,75,84" concept="5" />
-      <node id="856705193941281834" at="75,84,76,114" concept="6" />
-      <node id="856705193941281834" at="77,12,78,24" concept="6" />
-      <node id="856705193941281831" at="21,0,24,0" concept="4" trace="createEditorCell#(Ljetbrains/mps/openapi/editor/EditorContext;Lorg/jetbrains/mps/openapi/model/SNode;)Ljetbrains/mps/openapi/editor/cells/EditorCell;" />
-      <node id="856705193941281833" at="51,0,54,0" concept="0" trace="_Inline_ri978v_a0a#()V" />
-      <node id="856705193941281833" at="54,0,57,0" concept="4" trace="createEditorCell#(Ljetbrains/mps/openapi/editor/EditorContext;)Ljetbrains/mps/openapi/editor/cells/EditorCell;" />
-      <node id="856705193941281833" at="57,0,60,0" concept="4" trace="createEditorCell#(Ljetbrains/mps/openapi/editor/EditorContext;Lorg/jetbrains/mps/openapi/model/SNode;)Ljetbrains/mps/openapi/editor/cells/EditorCell;" />
-      <node id="856705193941281831" at="37,58,41,5" concept="3" />
-      <node id="856705193941281831" at="43,57,48,22" concept="3" />
-      <node id="856705193941281834" at="73,59,78,24" concept="3" />
-      <node id="856705193941281831" at="24,0,31,0" concept="4" trace="createCollection_ri978v_a#(Ljetbrains/mps/openapi/editor/EditorContext;Lorg/jetbrains/mps/openapi/model/SNode;)Ljetbrains/mps/openapi/editor/cells/EditorCell;" />
-      <node id="856705193941281831" at="31,0,50,0" concept="4" trace="createRefCell_ri978v_a0#(Ljetbrains/mps/openapi/editor/EditorContext;Lorg/jetbrains/mps/openapi/model/SNode;)Ljetbrains/mps/openapi/editor/cells/EditorCell;" />
-      <node id="856705193941281834" at="60,0,80,0" concept="4" trace="createProperty_ri978v_a0a0#(Ljetbrains/mps/openapi/editor/EditorContext;Lorg/jetbrains/mps/openapi/model/SNode;)Ljetbrains/mps/openapi/editor/cells/EditorCell;" />
-      <scope id="856705193941281831" at="21,79,22,63" />
-      <scope id="856705193941281833" at="51,33,52,14" />
-      <scope id="856705193941281833" at="54,69,55,67" />
-      <scope id="856705193941281833" at="57,81,58,66" />
-      <scope id="856705193941281831" at="38,39,40,38" />
-      <scope id="856705193941281831" at="44,35,46,112">
-        <var name="manager" id="856705193941281831" />
-      </scope>
-      <scope id="856705193941281834" at="74,37,76,114">
->>>>>>> bd830ede
+      <scope id="856705193941281831" at="74,81,76,133" />
+      <scope id="856705193941281834" at="114,37,116,114">
         <var name="manager" id="856705193941281834" />
       </scope>
       <scope id="856705193941281831" at="36,0,39,0" />
-      <scope id="856705193941281831" at="69,0,72,0" />
-      <scope id="856705193941281831" at="72,0,75,0">
+      <scope id="856705193941281831" at="68,0,71,0" />
+      <scope id="856705193941281831" at="71,0,74,0">
         <var name="editorContext" id="856705193941281831" />
       </scope>
-      <scope id="856705193941281831" at="85,119,88,20" />
-      <scope id="856705193941281831" at="91,0,94,0" />
+      <scope id="856705193941281831" at="84,119,87,20" />
+      <scope id="856705193941281831" at="90,0,93,0" />
       <scope id="856705193941281831" at="25,0,29,0">
         <var name="context" id="856705193941281831" />
         <var name="node" id="856705193941281831" />
       </scope>
-<<<<<<< HEAD
-      <scope id="856705193941281831" at="75,0,79,0">
+      <scope id="856705193941281831" at="74,0,78,0">
         <var name="editorContext" id="856705193941281831" />
         <var name="node" id="856705193941281831" />
       </scope>
       <scope id="856705193941281831" at="30,0,35,0" />
-      <scope id="856705193941281831" at="85,0,90,0">
+      <scope id="856705193941281831" at="84,0,89,0">
         <var name="context" id="856705193941281831" />
         <var name="node" id="856705193941281831" />
         <var name="referencingNode" id="856705193941281831" />
-=======
-      <scope id="856705193941281833" at="51,0,54,0" />
-      <scope id="856705193941281833" at="54,0,57,0">
-        <var name="editorContext" id="856705193941281833" />
-      </scope>
-      <scope id="856705193941281833" at="57,0,60,0">
-        <var name="editorContext" id="856705193941281833" />
-        <var name="node" id="856705193941281833" />
->>>>>>> bd830ede
-      </scope>
-      <scope id="856705193941281831" at="95,0,100,0" />
+      </scope>
+      <scope id="856705193941281831" at="94,0,99,0" />
       <scope id="856705193941281831" at="40,50,46,22">
         <var name="editorCell" id="856705193941281831" />
       </scope>
-<<<<<<< HEAD
       <scope id="856705193941281831" at="40,0,48,0" />
-      <scope id="856705193941281831" at="48,48,66,22">
-=======
-      <scope id="856705193941281831" at="24,0,31,0">
-        <var name="editorContext" id="856705193941281831" />
-        <var name="node" id="856705193941281831" />
-      </scope>
-      <scope id="856705193941281831" at="31,87,48,22">
->>>>>>> bd830ede
+      <scope id="856705193941281831" at="48,48,65,22">
         <var name="attributeConcept" id="856705193941281831" />
         <var name="editorCell" id="856705193941281831" />
         <var name="provider" id="856705193941281831" />
       </scope>
-<<<<<<< HEAD
-      <scope id="856705193941281834" at="101,53,120,24">
-=======
-      <scope id="856705193941281834" at="60,92,78,24">
->>>>>>> bd830ede
+      <scope id="856705193941281834" at="100,53,118,24">
         <var name="attributeConcept" id="856705193941281834" />
         <var name="editorCell" id="856705193941281834" />
         <var name="provider" id="856705193941281834" />
         <var name="style" id="856705193941281834" />
       </scope>
-<<<<<<< HEAD
-      <scope id="856705193941281831" at="48,0,68,0" />
-      <scope id="856705193941281834" at="101,0,122,0" />
-      <unit id="856705193941281831" at="68,0,80,0" name="jetbrains.mps.execution.commands.editor.CommandParameterReference_EditorBuilder_a$_Inline_ri978v_a0a" />
-      <unit id="856705193941281831" at="80,0,123,0" name="jetbrains.mps.execution.commands.editor.CommandParameterReference_EditorBuilder_a$Inline_Builder_ri978v_a0a" />
-      <unit id="856705193941281831" at="21,0,124,0" name="jetbrains.mps.execution.commands.editor.CommandParameterReference_EditorBuilder_a" />
-=======
-      <scope id="856705193941281831" at="31,0,50,0">
-        <var name="editorContext" id="856705193941281831" />
-        <var name="node" id="856705193941281831" />
-      </scope>
-      <scope id="856705193941281834" at="60,0,80,0">
-        <var name="editorContext" id="856705193941281834" />
-        <var name="node" id="856705193941281834" />
-      </scope>
-      <unit id="856705193941281833" at="50,0,81,0" name="jetbrains.mps.execution.commands.editor.CommandParameterReference_Editor$_Inline_ri978v_a0a" />
-      <unit id="856705193941281831" at="20,0,82,0" name="jetbrains.mps.execution.commands.editor.CommandParameterReference_Editor" />
->>>>>>> bd830ede
+      <scope id="856705193941281831" at="48,0,67,0" />
+      <scope id="856705193941281834" at="100,0,120,0" />
+      <unit id="856705193941281831" at="67,0,79,0" name="jetbrains.mps.execution.commands.editor.CommandParameterReference_EditorBuilder_a$_Inline_ri978v_a0a" />
+      <unit id="856705193941281831" at="79,0,121,0" name="jetbrains.mps.execution.commands.editor.CommandParameterReference_EditorBuilder_a$Inline_Builder_ri978v_a0a" />
+      <unit id="856705193941281831" at="21,0,122,0" name="jetbrains.mps.execution.commands.editor.CommandParameterReference_EditorBuilder_a" />
     </file>
   </root>
   <root nodeRef="r:e255c21e-d39c-4295-8088-dd96816b455c(jetbrains.mps.execution.commands.editor)/856705193941281841">
     <file name="ExplicitCommandParameterDeclaration_Editor.java">
-<<<<<<< HEAD
       <node id="856705193941281841" at="11,79,12,101" concept="6" />
       <node id="856705193941281841" at="14,82,15,104" concept="6" />
       <node id="856705193941281841" at="11,0,14,0" concept="4" trace="createEditorCell#(Ljetbrains/mps/openapi/editor/EditorContext;Lorg/jetbrains/mps/openapi/model/SNode;)Ljetbrains/mps/openapi/editor/cells/EditorCell;" />
@@ -3290,154 +2836,6 @@
       <scope id="856705193941281841" at="11,79,12,101" />
       <scope id="856705193941281841" at="14,82,15,104" />
       <scope id="856705193941281841" at="11,0,14,0">
-=======
-      <node id="856705193941281841" at="32,79,33,63" concept="6" />
-      <node id="856705193941281841" at="35,82,36,65" concept="6" />
-      <node id="856705193941281841" at="38,89,39,99" concept="5" />
-      <node id="856705193941281841" at="39,99,40,48" concept="1" />
-      <node id="856705193941281841" at="40,48,41,28" concept="1" />
-      <node id="856705193941281841" at="41,28,42,80" concept="1" />
-      <node id="856705193941281841" at="42,80,43,82" concept="1" />
-      <node id="856705193941281841" at="44,61,45,85" concept="1" />
-      <node id="856705193941281841" at="47,61,48,83" concept="1" />
-      <node id="856705193941281841" at="49,5,50,22" concept="6" />
-      <node id="856705193941281841" at="52,87,53,269" concept="5" />
-      <node id="856705193941281841" at="53,269,54,33" concept="6" />
-      <node id="856705193941281841" at="57,118,58,49" concept="9" />
-      <node id="856705193941281841" at="60,55,61,59" concept="5" />
-      <node id="856705193941281841" at="61,59,62,41" concept="1" />
-      <node id="856705193941281841" at="62,41,63,24" concept="6" />
-      <node id="856705193941281841" at="66,118,67,380" concept="1" />
-      <node id="856705193941281841" at="69,41,70,35" concept="1" />
-      <node id="856705193941281841" at="74,44,75,54" concept="5" />
-      <node id="856705193941281841" at="75,54,76,41" concept="1" />
-      <node id="856705193941281841" at="76,41,77,0" concept="7" />
-      <node id="856705193941281841" at="77,0,78,40" concept="1" />
-      <node id="856705193941281841" at="78,40,79,24" concept="6" />
-      <node id="856705193941281841" at="81,40,82,25" concept="6" />
-      <node id="856705193941281845" at="85,89,86,166" concept="5" />
-      <node id="856705193941281845" at="86,166,87,22" concept="6" />
-      <node id="856705193941281841" at="89,90,90,96" concept="5" />
-      <node id="856705193941281841" at="90,96,91,49" concept="1" />
-      <node id="856705193941281841" at="91,49,92,34" concept="5" />
-      <node id="856705193941281841" at="92,34,93,52" concept="1" />
-      <node id="856705193941281841" at="93,52,94,40" concept="1" />
-      <node id="856705193941281841" at="94,40,95,82" concept="1" />
-      <node id="856705193941281841" at="95,82,96,81" concept="1" />
-      <node id="856705193941281841" at="96,81,97,22" concept="6" />
-      <node id="856705193941281849" at="99,97,100,226" concept="6" />
-      <node id="856705193941281856" at="102,89,103,87" concept="5" />
-      <node id="856705193941281856" at="103,87,104,48" concept="1" />
-      <node id="856705193941281856" at="104,48,105,34" concept="5" />
-      <node id="856705193941281856" at="105,34,106,67" concept="1" />
-      <node id="856705193941281856" at="106,67,107,40" concept="1" />
-      <node id="856705193941281856" at="107,40,108,34" concept="1" />
-      <node id="856705193941281856" at="108,34,109,22" concept="6" />
-      <node id="856705193941281841" at="111,88,112,272" concept="5" />
-      <node id="856705193941281841" at="112,272,113,33" concept="6" />
-      <node id="856705193941281841" at="116,126,117,49" concept="9" />
-      <node id="856705193941281841" at="119,55,120,59" concept="5" />
-      <node id="856705193941281841" at="120,59,121,41" concept="1" />
-      <node id="856705193941281841" at="121,41,122,24" concept="6" />
-      <node id="856705193941281841" at="125,118,126,375" concept="1" />
-      <node id="856705193941281841" at="128,41,129,42" concept="1" />
-      <node id="856705193941281841" at="133,44,134,54" concept="5" />
-      <node id="856705193941281841" at="134,54,135,48" concept="1" />
-      <node id="856705193941281841" at="135,48,136,0" concept="7" />
-      <node id="856705193941281841" at="136,0,137,40" concept="1" />
-      <node id="856705193941281841" at="137,40,138,24" concept="6" />
-      <node id="856705193941281841" at="140,40,141,32" concept="6" />
-      <node id="856705193941281841" at="144,88,145,96" concept="5" />
-      <node id="856705193941281841" at="145,96,146,47" concept="1" />
-      <node id="856705193941281841" at="146,47,147,34" concept="5" />
-      <node id="856705193941281841" at="147,34,148,109" concept="1" />
-      <node id="856705193941281841" at="148,109,149,40" concept="1" />
-      <node id="856705193941281841" at="149,40,150,34" concept="1" />
-      <node id="856705193941281841" at="150,34,151,22" concept="6" />
-      <node id="856705193941281863" at="153,97,154,176" concept="6" />
-      <node id="856705193941281841" at="156,91,157,99" concept="5" />
-      <node id="856705193941281841" at="157,99,158,50" concept="1" />
-      <node id="856705193941281841" at="158,50,159,28" concept="1" />
-      <node id="856705193941281841" at="159,28,160,81" concept="1" />
-      <node id="856705193941281841" at="160,81,161,81" concept="1" />
-      <node id="856705193941281841" at="161,81,162,22" concept="6" />
-      <node id="856705193941281869" at="164,88,165,95" concept="5" />
-      <node id="856705193941281869" at="165,95,166,47" concept="1" />
-      <node id="856705193941281869" at="166,47,167,34" concept="5" />
-      <node id="856705193941281869" at="167,34,168,66" concept="1" />
-      <node id="856705193941281869" at="168,66,169,40" concept="1" />
-      <node id="856705193941281869" at="169,40,170,34" concept="1" />
-      <node id="856705193941281869" at="170,34,171,22" concept="6" />
-      <node id="856705193941281870" at="173,88,174,82" concept="5" />
-      <node id="856705193941281870" at="174,82,175,35" concept="1" />
-      <node id="856705193941281870" at="175,35,176,48" concept="1" />
-      <node id="856705193941281870" at="176,48,177,26" concept="5" />
-      <node id="856705193941281870" at="177,26,178,58" concept="1" />
-      <node id="856705193941281870" at="178,58,179,48" concept="1" />
-      <node id="856705193941281870" at="179,48,180,73" concept="1" />
-      <node id="856705193941281870" at="180,73,181,57" concept="5" />
-      <node id="856705193941281870" at="182,35,183,82" concept="5" />
-      <node id="856705193941281870" at="183,82,184,112" concept="6" />
-      <node id="856705193941281870" at="185,10,186,22" concept="6" />
-      <node id="856705193941281841" at="32,0,35,0" concept="4" trace="createEditorCell#(Ljetbrains/mps/openapi/editor/EditorContext;Lorg/jetbrains/mps/openapi/model/SNode;)Ljetbrains/mps/openapi/editor/cells/EditorCell;" />
-      <node id="856705193941281841" at="35,0,38,0" concept="4" trace="createInspectedCell#(Ljetbrains/mps/openapi/editor/EditorContext;Lorg/jetbrains/mps/openapi/model/SNode;)Ljetbrains/mps/openapi/editor/cells/EditorCell;" />
-      <node id="856705193941281841" at="43,82,46,5" concept="3" />
-      <node id="856705193941281841" at="46,5,49,5" concept="3" />
-      <node id="856705193941281841" at="57,0,60,0" concept="0" trace="typeSingleRoleHandler_1nfcr6_a0#(Lorg/jetbrains/mps/openapi/model/SNode;Lorg/jetbrains/mps/openapi/language/SContainmentLink;Ljetbrains/mps/openapi/editor/EditorContext;)V" />
-      <node id="856705193941281841" at="65,70,68,7" concept="3" />
-      <node id="856705193941281841" at="68,7,71,7" concept="3" />
-      <node id="856705193941281841" at="81,0,84,0" concept="4" trace="getNoTargetText#()Ljava/lang/String;" />
-      <node id="856705193941281847" at="99,0,102,0" concept="8" trace="renderingCondition_1nfcr6_a2a#(Lorg/jetbrains/mps/openapi/model/SNode;Ljetbrains/mps/openapi/editor/EditorContext;)Z" />
-      <node id="856705193941281841" at="116,0,119,0" concept="0" trace="initializerSingleRoleHandler_1nfcr6_b2a#(Lorg/jetbrains/mps/openapi/model/SNode;Lorg/jetbrains/mps/openapi/language/SContainmentLink;Ljetbrains/mps/openapi/editor/EditorContext;)V" />
-      <node id="856705193941281841" at="124,70,127,7" concept="3" />
-      <node id="856705193941281841" at="127,7,130,7" concept="3" />
-      <node id="856705193941281841" at="140,0,143,0" concept="4" trace="getNoTargetText#()Ljava/lang/String;" />
-      <node id="856705193941281861" at="153,0,156,0" concept="8" trace="renderingCondition_1nfcr6_a3a#(Lorg/jetbrains/mps/openapi/model/SNode;Ljetbrains/mps/openapi/editor/EditorContext;)Z" />
-      <node id="856705193941281841" at="52,0,56,0" concept="4" trace="createRefNode_1nfcr6_a0#(Ljetbrains/mps/openapi/editor/EditorContext;Lorg/jetbrains/mps/openapi/model/SNode;)Ljetbrains/mps/openapi/editor/cells/EditorCell;" />
-      <node id="856705193941281845" at="85,0,89,0" concept="4" trace="createComponent_1nfcr6_b0#(Ljetbrains/mps/openapi/editor/EditorContext;Lorg/jetbrains/mps/openapi/model/SNode;)Ljetbrains/mps/openapi/editor/cells/EditorCell;" />
-      <node id="856705193941281841" at="111,0,115,0" concept="4" trace="createRefNode_1nfcr6_b2a#(Ljetbrains/mps/openapi/editor/EditorContext;Lorg/jetbrains/mps/openapi/model/SNode;)Ljetbrains/mps/openapi/editor/cells/EditorCell;" />
-      <node id="856705193941281841" at="60,0,65,0" concept="4" trace="createChildCell#(Lorg/jetbrains/mps/openapi/model/SNode;)Ljetbrains/mps/openapi/editor/cells/EditorCell;" />
-      <node id="856705193941281841" at="119,0,124,0" concept="4" trace="createChildCell#(Lorg/jetbrains/mps/openapi/model/SNode;)Ljetbrains/mps/openapi/editor/cells/EditorCell;" />
-      <node id="856705193941281870" at="181,57,186,22" concept="3" />
-      <node id="856705193941281841" at="65,0,73,0" concept="4" trace="installCellInfo#(Lorg/jetbrains/mps/openapi/model/SNode;Ljetbrains/mps/openapi/editor/cells/EditorCell;)V" />
-      <node id="856705193941281841" at="73,0,81,0" concept="4" trace="createEmptyCell#()Ljetbrains/mps/openapi/editor/cells/EditorCell;" />
-      <node id="856705193941281841" at="124,0,132,0" concept="4" trace="installCellInfo#(Lorg/jetbrains/mps/openapi/model/SNode;Ljetbrains/mps/openapi/editor/cells/EditorCell;)V" />
-      <node id="856705193941281841" at="132,0,140,0" concept="4" trace="createEmptyCell#()Ljetbrains/mps/openapi/editor/cells/EditorCell;" />
-      <node id="856705193941281841" at="156,0,164,0" concept="4" trace="createCollection_1nfcr6_a_0#(Ljetbrains/mps/openapi/editor/EditorContext;Lorg/jetbrains/mps/openapi/model/SNode;)Ljetbrains/mps/openapi/editor/cells/EditorCell;" />
-      <node id="856705193941281856" at="102,0,111,0" concept="4" trace="createConstant_1nfcr6_a2a#(Ljetbrains/mps/openapi/editor/EditorContext;Lorg/jetbrains/mps/openapi/model/SNode;)Ljetbrains/mps/openapi/editor/cells/EditorCell;" />
-      <node id="856705193941281841" at="144,0,153,0" concept="4" trace="createConstant_1nfcr6_d0#(Ljetbrains/mps/openapi/editor/EditorContext;Lorg/jetbrains/mps/openapi/model/SNode;)Ljetbrains/mps/openapi/editor/cells/EditorCell;" />
-      <node id="856705193941281869" at="164,0,173,0" concept="4" trace="createConstant_1nfcr6_a0#(Ljetbrains/mps/openapi/editor/EditorContext;Lorg/jetbrains/mps/openapi/model/SNode;)Ljetbrains/mps/openapi/editor/cells/EditorCell;" />
-      <node id="856705193941281841" at="89,0,99,0" concept="4" trace="createCollection_1nfcr6_c0#(Ljetbrains/mps/openapi/editor/EditorContext;Lorg/jetbrains/mps/openapi/model/SNode;)Ljetbrains/mps/openapi/editor/cells/EditorCell;" />
-      <node id="856705193941281841" at="38,0,52,0" concept="4" trace="createCollection_1nfcr6_a#(Ljetbrains/mps/openapi/editor/EditorContext;Lorg/jetbrains/mps/openapi/model/SNode;)Ljetbrains/mps/openapi/editor/cells/EditorCell;" />
-      <node id="856705193941281870" at="173,0,188,0" concept="4" trace="createProperty_1nfcr6_b0#(Ljetbrains/mps/openapi/editor/EditorContext;Lorg/jetbrains/mps/openapi/model/SNode;)Ljetbrains/mps/openapi/editor/cells/EditorCell;" />
-      <scope id="856705193941281841" at="32,79,33,63" />
-      <scope id="856705193941281841" at="35,82,36,65" />
-      <scope id="856705193941281841" at="44,61,45,85" />
-      <scope id="856705193941281841" at="47,61,48,83" />
-      <scope id="856705193941281841" at="57,118,58,49" />
-      <scope id="856705193941281841" at="66,118,67,380" />
-      <scope id="856705193941281841" at="69,41,70,35" />
-      <scope id="856705193941281841" at="81,40,82,25" />
-      <scope id="856705193941281848" at="99,97,100,226" />
-      <scope id="856705193941281841" at="116,126,117,49" />
-      <scope id="856705193941281841" at="125,118,126,375" />
-      <scope id="856705193941281841" at="128,41,129,42" />
-      <scope id="856705193941281841" at="140,40,141,32" />
-      <scope id="856705193941281862" at="153,97,154,176" />
-      <scope id="856705193941281841" at="52,87,54,33">
-        <var name="provider" id="856705193941281841" />
-      </scope>
-      <scope id="856705193941281845" at="85,89,87,22">
-        <var name="editorCell" id="856705193941281845" />
-      </scope>
-      <scope id="856705193941281841" at="111,88,113,33">
-        <var name="provider" id="856705193941281841" />
-      </scope>
-      <scope id="856705193941281870" at="182,35,184,112">
-        <var name="manager" id="856705193941281870" />
-      </scope>
-      <scope id="856705193941281841" at="32,0,35,0">
->>>>>>> bd830ede
         <var name="editorContext" id="856705193941281841" />
         <var name="node" id="856705193941281841" />
       </scope>
@@ -3677,22 +3075,21 @@
       <node id="856705193941281870" at="61,63,62,48" concept="1" />
       <node id="856705193941281870" at="62,48,63,73" concept="1" />
       <node id="856705193941281870" at="63,73,64,57" concept="5" />
-      <node id="856705193941281870" at="64,57,65,59" concept="5" />
-      <node id="856705193941281870" at="66,35,67,87" concept="5" />
-      <node id="856705193941281870" at="67,87,68,94" concept="6" />
-      <node id="856705193941281870" at="69,10,70,22" concept="6" />
+      <node id="856705193941281870" at="65,35,66,87" concept="5" />
+      <node id="856705193941281870" at="66,87,67,112" concept="6" />
+      <node id="856705193941281870" at="68,10,69,22" concept="6" />
       <node id="856705193941281841" at="20,0,22,0" concept="2" trace="myNode" />
       <node id="856705193941281841" at="34,0,37,0" concept="4" trace="createCell#()Ljetbrains/mps/openapi/editor/cells/EditorCell;" />
       <node id="856705193941281841" at="23,0,27,0" concept="0" trace="ExplicitCommandParameterDeclaration_InspectorBuilder_a#(Ljetbrains/mps/openapi/editor/EditorContext;Lorg/jetbrains/mps/openapi/model/SNode;)V" />
       <node id="856705193941281841" at="28,0,33,0" concept="4" trace="getNode#()Lorg/jetbrains/mps/openapi/model/SNode;" />
-      <node id="856705193941281870" at="65,59,70,22" concept="3" />
+      <node id="856705193941281870" at="64,57,69,22" concept="3" />
       <node id="856705193941281841" at="38,0,47,0" concept="4" trace="createCollection_1nfcr6_a_0#()Ljetbrains/mps/openapi/editor/cells/EditorCell;" />
       <node id="856705193941281869" at="47,0,56,0" concept="4" trace="createConstant_1nfcr6_a0#()Ljetbrains/mps/openapi/editor/cells/EditorCell;" />
-      <node id="856705193941281870" at="56,0,72,0" concept="4" trace="createProperty_1nfcr6_b0#()Ljetbrains/mps/openapi/editor/cells/EditorCell;" />
+      <node id="856705193941281870" at="56,0,71,0" concept="4" trace="createProperty_1nfcr6_b0#()Ljetbrains/mps/openapi/editor/cells/EditorCell;" />
       <scope id="856705193941281841" at="30,26,31,18" />
       <scope id="856705193941281841" at="34,39,35,41" />
       <scope id="856705193941281841" at="23,118,25,18" />
-      <scope id="856705193941281870" at="66,35,68,94">
+      <scope id="856705193941281870" at="65,35,67,112">
         <var name="manager" id="856705193941281870" />
       </scope>
       <scope id="856705193941281841" at="34,0,37,0" />
@@ -3704,42 +3101,23 @@
       <scope id="856705193941281841" at="38,52,45,22">
         <var name="editorCell" id="856705193941281841" />
       </scope>
-<<<<<<< HEAD
       <scope id="856705193941281869" at="47,49,54,22">
         <var name="editorCell" id="856705193941281869" />
         <var name="style" id="856705193941281869" />
       </scope>
       <scope id="856705193941281841" at="38,0,47,0" />
       <scope id="856705193941281869" at="47,0,56,0" />
-      <scope id="856705193941281870" at="56,49,70,22">
-=======
-      <scope id="856705193941281870" at="173,88,186,22">
->>>>>>> bd830ede
+      <scope id="856705193941281870" at="56,49,69,22">
         <var name="attributeConcept" id="856705193941281870" />
         <var name="editorCell" id="856705193941281870" />
         <var name="provider" id="856705193941281870" />
       </scope>
-<<<<<<< HEAD
-      <scope id="856705193941281870" at="56,0,72,0" />
-      <unit id="856705193941281841" at="19,0,73,0" name="jetbrains.mps.execution.commands.editor.ExplicitCommandParameterDeclaration_InspectorBuilder_a" />
-=======
-      <scope id="856705193941281841" at="38,0,52,0">
-        <var name="editorContext" id="856705193941281841" />
-        <var name="node" id="856705193941281841" />
-      </scope>
-      <scope id="856705193941281870" at="173,0,188,0">
-        <var name="editorContext" id="856705193941281870" />
-        <var name="node" id="856705193941281870" />
-      </scope>
-      <unit id="856705193941281841" at="56,0,85,0" name="jetbrains.mps.execution.commands.editor.ExplicitCommandParameterDeclaration_Editor$typeSingleRoleHandler_1nfcr6_a0" />
-      <unit id="856705193941281841" at="115,0,144,0" name="jetbrains.mps.execution.commands.editor.ExplicitCommandParameterDeclaration_Editor$initializerSingleRoleHandler_1nfcr6_b2a" />
-      <unit id="856705193941281841" at="31,0,189,0" name="jetbrains.mps.execution.commands.editor.ExplicitCommandParameterDeclaration_Editor" />
->>>>>>> bd830ede
+      <scope id="856705193941281870" at="56,0,71,0" />
+      <unit id="856705193941281841" at="19,0,72,0" name="jetbrains.mps.execution.commands.editor.ExplicitCommandParameterDeclaration_InspectorBuilder_a" />
     </file>
   </root>
   <root nodeRef="r:e255c21e-d39c-4295-8088-dd96816b455c(jetbrains.mps.execution.commands.editor)/856705193941281871">
     <file name="CommandParameterAssignment_Editor.java">
-<<<<<<< HEAD
       <node id="856705193941281871" at="11,79,12,92" concept="6" />
       <node id="856705193941281871" at="11,0,14,0" concept="4" trace="createEditorCell#(Ljetbrains/mps/openapi/editor/EditorContext;Lorg/jetbrains/mps/openapi/model/SNode;)Ljetbrains/mps/openapi/editor/cells/EditorCell;" />
       <scope id="856705193941281871" at="11,79,12,92" />
@@ -3772,341 +3150,173 @@
       <node id="856705193941281871" at="66,40,67,49" concept="1" />
       <node id="856705193941281871" at="68,5,69,73" concept="1" />
       <node id="856705193941281871" at="69,73,70,57" concept="5" />
-      <node id="856705193941281871" at="70,57,71,59" concept="5" />
-      <node id="856705193941281871" at="72,35,73,87" concept="5" />
-      <node id="856705193941281871" at="73,87,74,94" concept="6" />
-      <node id="856705193941281871" at="75,10,76,22" concept="6" />
-      <node id="856705193941281871" at="79,33,80,14" concept="10" />
-      <node id="856705193941281871" at="82,69,83,57" concept="6" />
-      <node id="856705193941281871" at="85,81,86,41" concept="7" />
-      <node id="856705193941281871" at="86,41,87,134" concept="6" />
-      <node id="856705193941281871" at="93,0,94,0" concept="2" trace="myReferencingNode" />
-      <node id="856705193941281871" at="95,119,96,21" concept="10" />
-      <node id="856705193941281871" at="96,21,97,42" concept="1" />
-      <node id="856705193941281871" at="97,42,98,20" concept="1" />
-      <node id="856705193941281871" at="101,41,102,42" concept="6" />
-      <node id="856705193941281871" at="107,28,108,20" concept="6" />
-      <node id="856705193941281875" at="111,53,112,91" concept="5" />
-      <node id="856705193941281875" at="112,91,113,31" concept="1" />
-      <node id="856705193941281875" at="113,31,114,44" concept="1" />
-      <node id="856705193941281875" at="114,44,115,33" concept="1" />
-      <node id="856705193941281875" at="115,33,116,28" concept="5" />
-      <node id="856705193941281875" at="116,28,117,65" concept="1" />
-      <node id="856705193941281875" at="117,65,118,44" concept="1" />
-      <node id="856705193941281875" at="118,44,119,75" concept="1" />
-      <node id="856705193941281875" at="119,75,120,59" concept="5" />
-      <node id="856705193941281875" at="120,59,121,61" concept="5" />
-      <node id="856705193941281875" at="122,37,123,89" concept="5" />
-      <node id="856705193941281875" at="123,89,124,96" concept="6" />
-      <node id="856705193941281875" at="125,12,126,24" concept="6" />
-      <node id="856705193941281876" at="129,49,130,94" concept="5" />
-      <node id="856705193941281876" at="130,94,131,47" concept="1" />
-      <node id="856705193941281876" at="131,47,132,34" concept="5" />
-      <node id="856705193941281876" at="132,34,133,58" concept="1" />
-      <node id="856705193941281876" at="133,58,134,40" concept="1" />
-      <node id="856705193941281876" at="134,40,135,34" concept="1" />
-      <node id="856705193941281876" at="135,34,136,22" concept="6" />
-      <node id="856705193941281871" at="138,48,139,276" concept="5" />
-      <node id="856705193941281871" at="139,276,140,33" concept="6" />
-      <node id="856705193941281871" at="143,119,144,49" concept="10" />
-      <node id="856705193941281871" at="146,55,147,59" concept="5" />
-      <node id="856705193941281871" at="147,59,148,41" concept="1" />
-      <node id="856705193941281871" at="148,41,149,24" concept="6" />
-      <node id="856705193941281871" at="152,118,153,381" concept="1" />
-      <node id="856705193941281871" at="155,41,156,36" concept="1" />
-      <node id="856705193941281871" at="160,44,161,54" concept="5" />
-      <node id="856705193941281871" at="161,54,162,42" concept="1" />
-      <node id="856705193941281871" at="162,42,163,0" concept="8" />
-      <node id="856705193941281871" at="163,0,164,40" concept="1" />
-      <node id="856705193941281871" at="164,40,165,24" concept="6" />
-      <node id="856705193941281871" at="167,40,168,26" concept="6" />
+      <node id="856705193941281871" at="71,35,72,87" concept="5" />
+      <node id="856705193941281871" at="72,87,73,112" concept="6" />
+      <node id="856705193941281871" at="74,10,75,22" concept="6" />
+      <node id="856705193941281871" at="78,33,79,14" concept="10" />
+      <node id="856705193941281871" at="81,69,82,57" concept="6" />
+      <node id="856705193941281871" at="84,81,85,41" concept="7" />
+      <node id="856705193941281871" at="85,41,86,134" concept="6" />
+      <node id="856705193941281871" at="92,0,93,0" concept="2" trace="myReferencingNode" />
+      <node id="856705193941281871" at="94,119,95,21" concept="10" />
+      <node id="856705193941281871" at="95,21,96,42" concept="1" />
+      <node id="856705193941281871" at="96,42,97,20" concept="1" />
+      <node id="856705193941281871" at="100,41,101,42" concept="6" />
+      <node id="856705193941281871" at="106,28,107,20" concept="6" />
+      <node id="856705193941281875" at="110,53,111,91" concept="5" />
+      <node id="856705193941281875" at="111,91,112,31" concept="1" />
+      <node id="856705193941281875" at="112,31,113,44" concept="1" />
+      <node id="856705193941281875" at="113,44,114,33" concept="1" />
+      <node id="856705193941281875" at="114,33,115,28" concept="5" />
+      <node id="856705193941281875" at="115,28,116,65" concept="1" />
+      <node id="856705193941281875" at="116,65,117,44" concept="1" />
+      <node id="856705193941281875" at="117,44,118,75" concept="1" />
+      <node id="856705193941281875" at="118,75,119,59" concept="5" />
+      <node id="856705193941281875" at="120,37,121,89" concept="5" />
+      <node id="856705193941281875" at="121,89,122,114" concept="6" />
+      <node id="856705193941281875" at="123,12,124,24" concept="6" />
+      <node id="856705193941281876" at="127,49,128,94" concept="5" />
+      <node id="856705193941281876" at="128,94,129,47" concept="1" />
+      <node id="856705193941281876" at="129,47,130,34" concept="5" />
+      <node id="856705193941281876" at="130,34,131,58" concept="1" />
+      <node id="856705193941281876" at="131,58,132,40" concept="1" />
+      <node id="856705193941281876" at="132,40,133,34" concept="1" />
+      <node id="856705193941281876" at="133,34,134,22" concept="6" />
+      <node id="856705193941281871" at="136,48,137,276" concept="5" />
+      <node id="856705193941281871" at="137,276,138,33" concept="6" />
+      <node id="856705193941281871" at="141,119,142,49" concept="10" />
+      <node id="856705193941281871" at="144,55,145,59" concept="5" />
+      <node id="856705193941281871" at="145,59,146,41" concept="1" />
+      <node id="856705193941281871" at="146,41,147,24" concept="6" />
+      <node id="856705193941281871" at="150,118,151,381" concept="1" />
+      <node id="856705193941281871" at="153,41,154,36" concept="1" />
+      <node id="856705193941281871" at="158,44,159,54" concept="5" />
+      <node id="856705193941281871" at="159,54,160,42" concept="1" />
+      <node id="856705193941281871" at="160,42,161,0" concept="8" />
+      <node id="856705193941281871" at="161,0,162,40" concept="1" />
+      <node id="856705193941281871" at="162,40,163,24" concept="6" />
+      <node id="856705193941281871" at="165,40,166,26" concept="6" />
       <node id="856705193941281871" at="30,0,32,0" concept="2" trace="myNode" />
-      <node id="856705193941281871" at="91,0,93,0" concept="2" trace="myNode" />
+      <node id="856705193941281871" at="90,0,92,0" concept="2" trace="myNode" />
       <node id="856705193941281871" at="44,0,47,0" concept="4" trace="createCell#()Ljetbrains/mps/openapi/editor/cells/EditorCell;" />
-      <node id="856705193941281871" at="79,0,82,0" concept="0" trace="_Inline_bofzf4_a0a#()V" />
-      <node id="856705193941281871" at="82,0,85,0" concept="4" trace="createEditorCell#(Ljetbrains/mps/openapi/editor/EditorContext;)Ljetbrains/mps/openapi/editor/cells/EditorCell;" />
-      <node id="856705193941281871" at="101,0,104,0" concept="4" trace="createCell#()Ljetbrains/mps/openapi/editor/cells/EditorCell;" />
-      <node id="856705193941281871" at="143,0,146,0" concept="0" trace="valueSingleRoleHandler_bofzf4_c0#(Lorg/jetbrains/mps/openapi/model/SNode;Lorg/jetbrains/mps/openapi/language/SContainmentLink;Ljetbrains/mps/openapi/editor/EditorContext;)V" />
-      <node id="856705193941281871" at="151,70,154,7" concept="3" />
-      <node id="856705193941281871" at="154,7,157,7" concept="3" />
-      <node id="856705193941281871" at="167,0,170,0" concept="4" trace="getNoTargetText#()Ljava/lang/String;" />
+      <node id="856705193941281871" at="78,0,81,0" concept="0" trace="_Inline_bofzf4_a0a#()V" />
+      <node id="856705193941281871" at="81,0,84,0" concept="4" trace="createEditorCell#(Ljetbrains/mps/openapi/editor/EditorContext;)Ljetbrains/mps/openapi/editor/cells/EditorCell;" />
+      <node id="856705193941281871" at="100,0,103,0" concept="4" trace="createCell#()Ljetbrains/mps/openapi/editor/cells/EditorCell;" />
+      <node id="856705193941281871" at="141,0,144,0" concept="0" trace="valueSingleRoleHandler_bofzf4_c0#(Lorg/jetbrains/mps/openapi/model/SNode;Lorg/jetbrains/mps/openapi/language/SContainmentLink;Ljetbrains/mps/openapi/editor/EditorContext;)V" />
+      <node id="856705193941281871" at="149,70,152,7" concept="3" />
+      <node id="856705193941281871" at="152,7,155,7" concept="3" />
+      <node id="856705193941281871" at="165,0,168,0" concept="4" trace="getNoTargetText#()Ljava/lang/String;" />
       <node id="856705193941281871" at="33,0,37,0" concept="0" trace="CommandParameterAssignment_EditorBuilder_a#(Ljetbrains/mps/openapi/editor/EditorContext;Lorg/jetbrains/mps/openapi/model/SNode;)V" />
       <node id="856705193941281871" at="64,63,68,5" concept="3" />
-      <node id="856705193941281871" at="85,0,89,0" concept="4" trace="createEditorCell#(Ljetbrains/mps/openapi/editor/EditorContext;Lorg/jetbrains/mps/openapi/model/SNode;)Ljetbrains/mps/openapi/editor/cells/EditorCell;" />
-      <node id="856705193941281871" at="138,0,142,0" concept="4" trace="createRefNode_bofzf4_c0#()Ljetbrains/mps/openapi/editor/cells/EditorCell;" />
+      <node id="856705193941281871" at="84,0,88,0" concept="4" trace="createEditorCell#(Ljetbrains/mps/openapi/editor/EditorContext;Lorg/jetbrains/mps/openapi/model/SNode;)Ljetbrains/mps/openapi/editor/cells/EditorCell;" />
+      <node id="856705193941281871" at="136,0,140,0" concept="4" trace="createRefNode_bofzf4_c0#()Ljetbrains/mps/openapi/editor/cells/EditorCell;" />
       <node id="856705193941281871" at="38,0,43,0" concept="4" trace="getNode#()Lorg/jetbrains/mps/openapi/model/SNode;" />
-      <node id="856705193941281871" at="71,59,76,22" concept="3" />
-      <node id="856705193941281871" at="95,0,100,0" concept="0" trace="Inline_Builder_bofzf4_a0a#(Ljetbrains/mps/openapi/editor/EditorContext;Lorg/jetbrains/mps/openapi/model/SNode;Lorg/jetbrains/mps/openapi/model/SNode;)V" />
-      <node id="856705193941281871" at="105,0,110,0" concept="4" trace="getNode#()Lorg/jetbrains/mps/openapi/model/SNode;" />
-      <node id="856705193941281875" at="121,61,126,24" concept="3" />
-      <node id="856705193941281871" at="146,0,151,0" concept="4" trace="createChildCell#(Lorg/jetbrains/mps/openapi/model/SNode;)Ljetbrains/mps/openapi/editor/cells/EditorCell;" />
-      <node id="856705193941281871" at="151,0,159,0" concept="4" trace="installCellInfo#(Lorg/jetbrains/mps/openapi/model/SNode;Ljetbrains/mps/openapi/editor/cells/EditorCell;)V" />
-      <node id="856705193941281871" at="159,0,167,0" concept="4" trace="createEmptyCell#()Ljetbrains/mps/openapi/editor/cells/EditorCell;" />
-      <node id="856705193941281876" at="129,0,138,0" concept="4" trace="createConstant_bofzf4_b0#()Ljetbrains/mps/openapi/editor/cells/EditorCell;" />
+      <node id="856705193941281871" at="70,57,75,22" concept="3" />
+      <node id="856705193941281871" at="94,0,99,0" concept="0" trace="Inline_Builder_bofzf4_a0a#(Ljetbrains/mps/openapi/editor/EditorContext;Lorg/jetbrains/mps/openapi/model/SNode;Lorg/jetbrains/mps/openapi/model/SNode;)V" />
+      <node id="856705193941281871" at="104,0,109,0" concept="4" trace="getNode#()Lorg/jetbrains/mps/openapi/model/SNode;" />
+      <node id="856705193941281875" at="119,59,124,24" concept="3" />
+      <node id="856705193941281871" at="144,0,149,0" concept="4" trace="createChildCell#(Lorg/jetbrains/mps/openapi/model/SNode;)Ljetbrains/mps/openapi/editor/cells/EditorCell;" />
+      <node id="856705193941281871" at="149,0,157,0" concept="4" trace="installCellInfo#(Lorg/jetbrains/mps/openapi/model/SNode;Ljetbrains/mps/openapi/editor/cells/EditorCell;)V" />
+      <node id="856705193941281871" at="157,0,165,0" concept="4" trace="createEmptyCell#()Ljetbrains/mps/openapi/editor/cells/EditorCell;" />
+      <node id="856705193941281876" at="127,0,136,0" concept="4" trace="createConstant_bofzf4_b0#()Ljetbrains/mps/openapi/editor/cells/EditorCell;" />
       <node id="856705193941281871" at="48,0,58,0" concept="4" trace="createCollection_bofzf4_a#()Ljetbrains/mps/openapi/editor/cells/EditorCell;" />
-      <node id="856705193941281875" at="111,0,128,0" concept="4" trace="createProperty_bofzf4_a0a0#()Ljetbrains/mps/openapi/editor/cells/EditorCell;" />
-      <node id="856705193941281871" at="58,0,78,0" concept="4" trace="createRefCell_bofzf4_a0#()Ljetbrains/mps/openapi/editor/cells/EditorCell;" />
+      <node id="856705193941281875" at="110,0,126,0" concept="4" trace="createProperty_bofzf4_a0a0#()Ljetbrains/mps/openapi/editor/cells/EditorCell;" />
+      <node id="856705193941281871" at="58,0,77,0" concept="4" trace="createRefCell_bofzf4_a0#()Ljetbrains/mps/openapi/editor/cells/EditorCell;" />
       <scope id="856705193941281871" at="40,26,41,18" />
       <scope id="856705193941281871" at="44,39,45,39" />
-      <scope id="856705193941281871" at="79,33,80,14" />
-      <scope id="856705193941281871" at="82,69,83,57" />
-      <scope id="856705193941281871" at="101,41,102,42" />
-      <scope id="856705193941281871" at="107,28,108,20" />
-      <scope id="856705193941281871" at="143,119,144,49" />
-      <scope id="856705193941281871" at="152,118,153,381" />
-      <scope id="856705193941281871" at="155,41,156,36" />
-      <scope id="856705193941281871" at="167,40,168,26" />
+      <scope id="856705193941281871" at="78,33,79,14" />
+      <scope id="856705193941281871" at="81,69,82,57" />
+      <scope id="856705193941281871" at="100,41,101,42" />
+      <scope id="856705193941281871" at="106,28,107,20" />
+      <scope id="856705193941281871" at="141,119,142,49" />
+      <scope id="856705193941281871" at="150,118,151,381" />
+      <scope id="856705193941281871" at="153,41,154,36" />
+      <scope id="856705193941281871" at="165,40,166,26" />
       <scope id="856705193941281871" at="33,106,35,18" />
       <scope id="856705193941281871" at="65,39,67,49" />
-      <scope id="856705193941281871" at="72,35,74,94">
+      <scope id="856705193941281871" at="71,35,73,112">
         <var name="manager" id="856705193941281871" />
       </scope>
-      <scope id="856705193941281871" at="85,81,87,134" />
-      <scope id="856705193941281875" at="122,37,124,96">
+      <scope id="856705193941281871" at="84,81,86,134" />
+      <scope id="856705193941281875" at="120,37,122,114">
         <var name="manager" id="856705193941281875" />
       </scope>
-      <scope id="856705193941281871" at="138,48,140,33">
-=======
-      <node id="856705193941281871" at="29,79,30,63" concept="6" />
-      <node id="856705193941281871" at="32,89,33,96" concept="5" />
-      <node id="856705193941281871" at="33,96,34,48" concept="1" />
-      <node id="856705193941281871" at="34,48,35,28" concept="1" />
-      <node id="856705193941281871" at="35,28,36,80" concept="1" />
-      <node id="856705193941281871" at="36,80,37,81" concept="1" />
-      <node id="856705193941281871" at="37,81,38,80" concept="1" />
-      <node id="856705193941281871" at="38,80,39,22" concept="6" />
-      <node id="856705193941281871" at="41,87,42,81" concept="5" />
-      <node id="856705193941281871" at="42,81,43,45" concept="1" />
-      <node id="856705193941281871" at="43,45,44,58" concept="1" />
-      <node id="856705193941281871" at="44,58,45,26" concept="5" />
-      <node id="856705193941281871" at="45,26,46,98" concept="1" />
-      <node id="856705193941281871" at="46,98,47,58" concept="1" />
-      <node id="856705193941281871" at="48,39,49,40" concept="1" />
-      <node id="856705193941281871" at="49,40,50,49" concept="1" />
-      <node id="856705193941281871" at="51,5,52,73" concept="1" />
-      <node id="856705193941281871" at="52,73,53,57" concept="5" />
-      <node id="856705193941281871" at="54,35,55,82" concept="5" />
-      <node id="856705193941281871" at="55,82,56,112" concept="6" />
-      <node id="856705193941281871" at="57,10,58,22" concept="6" />
-      <node id="856705193941281874" at="61,33,62,14" concept="9" />
-      <node id="856705193941281874" at="64,69,65,67" concept="6" />
-      <node id="856705193941281874" at="67,81,68,66" concept="6" />
-      <node id="856705193941281875" at="70,92,71,84" concept="5" />
-      <node id="856705193941281875" at="71,84,72,31" concept="1" />
-      <node id="856705193941281875" at="72,31,73,44" concept="1" />
-      <node id="856705193941281875" at="73,44,74,33" concept="1" />
-      <node id="856705193941281875" at="74,33,75,28" concept="5" />
-      <node id="856705193941281875" at="75,28,76,60" concept="1" />
-      <node id="856705193941281875" at="76,60,77,44" concept="1" />
-      <node id="856705193941281875" at="77,44,78,75" concept="1" />
-      <node id="856705193941281875" at="78,75,79,59" concept="5" />
-      <node id="856705193941281875" at="80,37,81,84" concept="5" />
-      <node id="856705193941281875" at="81,84,82,114" concept="6" />
-      <node id="856705193941281875" at="83,12,84,24" concept="6" />
-      <node id="856705193941281876" at="87,88,88,87" concept="5" />
-      <node id="856705193941281876" at="88,87,89,47" concept="1" />
-      <node id="856705193941281876" at="89,47,90,34" concept="5" />
-      <node id="856705193941281876" at="90,34,91,61" concept="1" />
-      <node id="856705193941281876" at="91,61,92,40" concept="1" />
-      <node id="856705193941281876" at="92,40,93,34" concept="1" />
-      <node id="856705193941281876" at="93,34,94,22" concept="6" />
-      <node id="856705193941281871" at="96,87,97,260" concept="5" />
-      <node id="856705193941281871" at="97,260,98,33" concept="6" />
-      <node id="856705193941281871" at="101,119,102,49" concept="9" />
-      <node id="856705193941281871" at="104,55,105,59" concept="5" />
-      <node id="856705193941281871" at="105,59,106,41" concept="1" />
-      <node id="856705193941281871" at="106,41,107,24" concept="6" />
-      <node id="856705193941281871" at="110,118,111,379" concept="1" />
-      <node id="856705193941281871" at="113,41,114,36" concept="1" />
-      <node id="856705193941281871" at="118,44,119,54" concept="5" />
-      <node id="856705193941281871" at="119,54,120,42" concept="1" />
-      <node id="856705193941281871" at="120,42,121,0" concept="7" />
-      <node id="856705193941281871" at="121,0,122,40" concept="1" />
-      <node id="856705193941281871" at="122,40,123,24" concept="6" />
-      <node id="856705193941281871" at="125,40,126,26" concept="6" />
-      <node id="856705193941281871" at="29,0,32,0" concept="4" trace="createEditorCell#(Ljetbrains/mps/openapi/editor/EditorContext;Lorg/jetbrains/mps/openapi/model/SNode;)Ljetbrains/mps/openapi/editor/cells/EditorCell;" />
-      <node id="856705193941281874" at="61,0,64,0" concept="0" trace="_Inline_bofzf4_a0a#()V" />
-      <node id="856705193941281874" at="64,0,67,0" concept="4" trace="createEditorCell#(Ljetbrains/mps/openapi/editor/EditorContext;)Ljetbrains/mps/openapi/editor/cells/EditorCell;" />
-      <node id="856705193941281874" at="67,0,70,0" concept="4" trace="createEditorCell#(Ljetbrains/mps/openapi/editor/EditorContext;Lorg/jetbrains/mps/openapi/model/SNode;)Ljetbrains/mps/openapi/editor/cells/EditorCell;" />
-      <node id="856705193941281871" at="101,0,104,0" concept="0" trace="valueSingleRoleHandler_bofzf4_c0#(Lorg/jetbrains/mps/openapi/model/SNode;Lorg/jetbrains/mps/openapi/language/SContainmentLink;Ljetbrains/mps/openapi/editor/EditorContext;)V" />
-      <node id="856705193941281871" at="109,70,112,7" concept="3" />
-      <node id="856705193941281871" at="112,7,115,7" concept="3" />
-      <node id="856705193941281871" at="125,0,128,0" concept="4" trace="getNoTargetText#()Ljava/lang/String;" />
-      <node id="856705193941281871" at="47,58,51,5" concept="3" />
-      <node id="856705193941281871" at="96,0,100,0" concept="4" trace="createRefNode_bofzf4_c0#(Ljetbrains/mps/openapi/editor/EditorContext;Lorg/jetbrains/mps/openapi/model/SNode;)Ljetbrains/mps/openapi/editor/cells/EditorCell;" />
-      <node id="856705193941281871" at="53,57,58,22" concept="3" />
-      <node id="856705193941281875" at="79,59,84,24" concept="3" />
-      <node id="856705193941281871" at="104,0,109,0" concept="4" trace="createChildCell#(Lorg/jetbrains/mps/openapi/model/SNode;)Ljetbrains/mps/openapi/editor/cells/EditorCell;" />
-      <node id="856705193941281871" at="109,0,117,0" concept="4" trace="installCellInfo#(Lorg/jetbrains/mps/openapi/model/SNode;Ljetbrains/mps/openapi/editor/cells/EditorCell;)V" />
-      <node id="856705193941281871" at="117,0,125,0" concept="4" trace="createEmptyCell#()Ljetbrains/mps/openapi/editor/cells/EditorCell;" />
-      <node id="856705193941281871" at="32,0,41,0" concept="4" trace="createCollection_bofzf4_a#(Ljetbrains/mps/openapi/editor/EditorContext;Lorg/jetbrains/mps/openapi/model/SNode;)Ljetbrains/mps/openapi/editor/cells/EditorCell;" />
-      <node id="856705193941281876" at="87,0,96,0" concept="4" trace="createConstant_bofzf4_b0#(Ljetbrains/mps/openapi/editor/EditorContext;Lorg/jetbrains/mps/openapi/model/SNode;)Ljetbrains/mps/openapi/editor/cells/EditorCell;" />
-      <node id="856705193941281875" at="70,0,86,0" concept="4" trace="createProperty_bofzf4_a0a0#(Ljetbrains/mps/openapi/editor/EditorContext;Lorg/jetbrains/mps/openapi/model/SNode;)Ljetbrains/mps/openapi/editor/cells/EditorCell;" />
-      <node id="856705193941281871" at="41,0,60,0" concept="4" trace="createRefCell_bofzf4_a0#(Ljetbrains/mps/openapi/editor/EditorContext;Lorg/jetbrains/mps/openapi/model/SNode;)Ljetbrains/mps/openapi/editor/cells/EditorCell;" />
-      <scope id="856705193941281871" at="29,79,30,63" />
-      <scope id="856705193941281874" at="61,33,62,14" />
-      <scope id="856705193941281874" at="64,69,65,67" />
-      <scope id="856705193941281874" at="67,81,68,66" />
-      <scope id="856705193941281871" at="101,119,102,49" />
-      <scope id="856705193941281871" at="110,118,111,379" />
-      <scope id="856705193941281871" at="113,41,114,36" />
-      <scope id="856705193941281871" at="125,40,126,26" />
-      <scope id="856705193941281871" at="48,39,50,49" />
-      <scope id="856705193941281871" at="54,35,56,112">
-        <var name="manager" id="856705193941281871" />
-      </scope>
-      <scope id="856705193941281875" at="80,37,82,114">
-        <var name="manager" id="856705193941281875" />
-      </scope>
-      <scope id="856705193941281871" at="96,87,98,33">
->>>>>>> bd830ede
+      <scope id="856705193941281871" at="136,48,138,33">
         <var name="provider" id="856705193941281871" />
       </scope>
       <scope id="856705193941281871" at="44,0,47,0" />
-      <scope id="856705193941281871" at="79,0,82,0" />
-      <scope id="856705193941281871" at="82,0,85,0">
+      <scope id="856705193941281871" at="78,0,81,0" />
+      <scope id="856705193941281871" at="81,0,84,0">
         <var name="editorContext" id="856705193941281871" />
-<<<<<<< HEAD
-      </scope>
-      <scope id="856705193941281871" at="95,119,98,20" />
-      <scope id="856705193941281871" at="101,0,104,0" />
-      <scope id="856705193941281871" at="143,0,146,0">
-=======
-        <var name="node" id="856705193941281871" />
-      </scope>
-      <scope id="856705193941281874" at="61,0,64,0" />
-      <scope id="856705193941281874" at="64,0,67,0">
-        <var name="editorContext" id="856705193941281874" />
-      </scope>
-      <scope id="856705193941281874" at="67,0,70,0">
-        <var name="editorContext" id="856705193941281874" />
-        <var name="node" id="856705193941281874" />
-      </scope>
-      <scope id="856705193941281871" at="101,0,104,0">
->>>>>>> bd830ede
+      </scope>
+      <scope id="856705193941281871" at="94,119,97,20" />
+      <scope id="856705193941281871" at="100,0,103,0" />
+      <scope id="856705193941281871" at="141,0,144,0">
         <var name="containmentLink" id="856705193941281871" />
         <var name="context" id="856705193941281871" />
         <var name="ownerNode" id="856705193941281871" />
       </scope>
-<<<<<<< HEAD
-      <scope id="856705193941281871" at="146,55,149,24">
+      <scope id="856705193941281871" at="144,55,147,24">
         <var name="editorCell" id="856705193941281871" />
       </scope>
-      <scope id="856705193941281871" at="167,0,170,0" />
+      <scope id="856705193941281871" at="165,0,168,0" />
       <scope id="856705193941281871" at="33,0,37,0">
         <var name="context" id="856705193941281871" />
         <var name="node" id="856705193941281871" />
       </scope>
-      <scope id="856705193941281871" at="85,0,89,0">
+      <scope id="856705193941281871" at="84,0,88,0">
         <var name="editorContext" id="856705193941281871" />
         <var name="node" id="856705193941281871" />
       </scope>
-      <scope id="856705193941281871" at="138,0,142,0" />
+      <scope id="856705193941281871" at="136,0,140,0" />
       <scope id="856705193941281871" at="38,0,43,0" />
-      <scope id="856705193941281871" at="95,0,100,0">
+      <scope id="856705193941281871" at="94,0,99,0">
         <var name="context" id="856705193941281871" />
         <var name="node" id="856705193941281871" />
         <var name="referencingNode" id="856705193941281871" />
       </scope>
-      <scope id="856705193941281871" at="105,0,110,0" />
-      <scope id="856705193941281871" at="146,0,151,0">
+      <scope id="856705193941281871" at="104,0,109,0" />
+      <scope id="856705193941281871" at="144,0,149,0">
         <var name="child" id="856705193941281871" />
       </scope>
-      <scope id="856705193941281871" at="160,44,165,24">
+      <scope id="856705193941281871" at="158,44,163,24">
         <var name="editorCell" id="856705193941281871" />
       </scope>
-      <scope id="856705193941281871" at="151,70,157,7" />
-      <scope id="856705193941281876" at="129,49,136,22">
+      <scope id="856705193941281871" at="149,70,155,7" />
+      <scope id="856705193941281876" at="127,49,134,22">
         <var name="editorCell" id="856705193941281876" />
         <var name="style" id="856705193941281876" />
       </scope>
       <scope id="856705193941281871" at="48,50,56,22">
         <var name="editorCell" id="856705193941281871" />
       </scope>
-      <scope id="856705193941281871" at="151,0,159,0">
+      <scope id="856705193941281871" at="149,0,157,0">
         <var name="child" id="856705193941281871" />
         <var name="editorCell" id="856705193941281871" />
       </scope>
-      <scope id="856705193941281871" at="159,0,167,0" />
-      <scope id="856705193941281876" at="129,0,138,0" />
+      <scope id="856705193941281871" at="157,0,165,0" />
+      <scope id="856705193941281876" at="127,0,136,0" />
       <scope id="856705193941281871" at="48,0,58,0" />
-      <scope id="856705193941281875" at="111,53,126,24">
-=======
-      <scope id="856705193941281871" at="104,55,107,24">
-        <var name="editorCell" id="856705193941281871" />
-      </scope>
-      <scope id="856705193941281871" at="125,0,128,0" />
-      <scope id="856705193941281871" at="96,0,100,0">
-        <var name="editorContext" id="856705193941281871" />
-        <var name="node" id="856705193941281871" />
-      </scope>
-      <scope id="856705193941281871" at="104,0,109,0">
-        <var name="child" id="856705193941281871" />
-      </scope>
-      <scope id="856705193941281871" at="118,44,123,24">
-        <var name="editorCell" id="856705193941281871" />
-      </scope>
-      <scope id="856705193941281871" at="109,70,115,7" />
-      <scope id="856705193941281871" at="32,89,39,22">
-        <var name="editorCell" id="856705193941281871" />
-      </scope>
-      <scope id="856705193941281876" at="87,88,94,22">
-        <var name="editorCell" id="856705193941281876" />
-        <var name="style" id="856705193941281876" />
-      </scope>
-      <scope id="856705193941281871" at="109,0,117,0">
-        <var name="child" id="856705193941281871" />
-        <var name="editorCell" id="856705193941281871" />
-      </scope>
-      <scope id="856705193941281871" at="117,0,125,0" />
-      <scope id="856705193941281871" at="32,0,41,0">
-        <var name="editorContext" id="856705193941281871" />
-        <var name="node" id="856705193941281871" />
-      </scope>
-      <scope id="856705193941281876" at="87,0,96,0">
-        <var name="editorContext" id="856705193941281876" />
-        <var name="node" id="856705193941281876" />
-      </scope>
-      <scope id="856705193941281875" at="70,92,84,24">
->>>>>>> bd830ede
+      <scope id="856705193941281875" at="110,53,124,24">
         <var name="attributeConcept" id="856705193941281875" />
         <var name="editorCell" id="856705193941281875" />
         <var name="provider" id="856705193941281875" />
       </scope>
-<<<<<<< HEAD
-      <scope id="856705193941281875" at="111,0,128,0" />
-      <scope id="856705193941281871" at="58,48,76,22">
-=======
-      <scope id="856705193941281875" at="70,0,86,0">
-        <var name="editorContext" id="856705193941281875" />
-        <var name="node" id="856705193941281875" />
-      </scope>
-      <scope id="856705193941281871" at="41,87,58,22">
->>>>>>> bd830ede
+      <scope id="856705193941281875" at="110,0,126,0" />
+      <scope id="856705193941281871" at="58,48,75,22">
         <var name="attributeConcept" id="856705193941281871" />
         <var name="editorCell" id="856705193941281871" />
         <var name="provider" id="856705193941281871" />
       </scope>
-<<<<<<< HEAD
-      <scope id="856705193941281871" at="58,0,78,0" />
-      <unit id="856705193941281871" at="78,0,90,0" name="jetbrains.mps.execution.commands.editor.CommandParameterAssignment_EditorBuilder_a$_Inline_bofzf4_a0a" />
-      <unit id="856705193941281871" at="142,0,171,0" name="jetbrains.mps.execution.commands.editor.CommandParameterAssignment_EditorBuilder_a$valueSingleRoleHandler_bofzf4_c0" />
-      <unit id="856705193941281871" at="90,0,129,0" name="jetbrains.mps.execution.commands.editor.CommandParameterAssignment_EditorBuilder_a$Inline_Builder_bofzf4_a0a" />
-      <unit id="856705193941281871" at="29,0,172,0" name="jetbrains.mps.execution.commands.editor.CommandParameterAssignment_EditorBuilder_a" />
-=======
-      <scope id="856705193941281871" at="41,0,60,0">
-        <var name="editorContext" id="856705193941281871" />
-        <var name="node" id="856705193941281871" />
-      </scope>
-      <unit id="856705193941281874" at="60,0,87,0" name="jetbrains.mps.execution.commands.editor.CommandParameterAssignment_Editor$_Inline_bofzf4_a0a" />
-      <unit id="856705193941281871" at="100,0,129,0" name="jetbrains.mps.execution.commands.editor.CommandParameterAssignment_Editor$valueSingleRoleHandler_bofzf4_c0" />
-      <unit id="856705193941281871" at="28,0,130,0" name="jetbrains.mps.execution.commands.editor.CommandParameterAssignment_Editor" />
->>>>>>> bd830ede
+      <scope id="856705193941281871" at="58,0,77,0" />
+      <unit id="856705193941281871" at="77,0,89,0" name="jetbrains.mps.execution.commands.editor.CommandParameterAssignment_EditorBuilder_a$_Inline_bofzf4_a0a" />
+      <unit id="856705193941281871" at="140,0,169,0" name="jetbrains.mps.execution.commands.editor.CommandParameterAssignment_EditorBuilder_a$valueSingleRoleHandler_bofzf4_c0" />
+      <unit id="856705193941281871" at="89,0,127,0" name="jetbrains.mps.execution.commands.editor.CommandParameterAssignment_EditorBuilder_a$Inline_Builder_bofzf4_a0a" />
+      <unit id="856705193941281871" at="29,0,170,0" name="jetbrains.mps.execution.commands.editor.CommandParameterAssignment_EditorBuilder_a" />
     </file>
   </root>
   <root nodeRef="r:e255c21e-d39c-4295-8088-dd96816b455c(jetbrains.mps.execution.commands.editor)/856705193941281880">
     <file name="CommandDeclaration_Editor.java">
-<<<<<<< HEAD
       <node id="856705193941281880" at="11,79,12,84" concept="6" />
       <node id="856705193941281880" at="14,82,15,87" concept="6" />
       <node id="856705193941281880" at="11,0,14,0" concept="4" trace="createEditorCell#(Ljetbrains/mps/openapi/editor/EditorContext;Lorg/jetbrains/mps/openapi/model/SNode;)Ljetbrains/mps/openapi/editor/cells/EditorCell;" />
@@ -4159,928 +3369,394 @@
       <node id="856705193941281885" at="88,63,89,42" concept="1" />
       <node id="856705193941281885" at="89,42,90,73" concept="1" />
       <node id="856705193941281885" at="90,73,91,57" concept="5" />
-      <node id="856705193941281885" at="91,57,92,59" concept="5" />
-      <node id="856705193941281885" at="93,35,94,87" concept="5" />
-      <node id="856705193941281885" at="94,87,95,94" concept="6" />
-      <node id="856705193941281885" at="96,10,97,22" concept="6" />
-      <node id="856705193941281880" at="99,51,100,106" concept="5" />
-      <node id="856705193941281880" at="100,106,101,49" concept="1" />
-      <node id="856705193941281880" at="101,49,102,34" concept="5" />
-      <node id="856705193941281880" at="102,34,103,49" concept="1" />
-      <node id="856705193941281880" at="103,49,104,40" concept="1" />
-      <node id="856705193941281880" at="104,40,105,60" concept="1" />
-      <node id="856705193941281880" at="105,60,106,58" concept="1" />
-      <node id="856705193941281880" at="106,58,107,60" concept="1" />
-      <node id="856705193941281880" at="107,60,108,22" concept="6" />
-      <node id="856705193941281889" at="110,52,111,85" concept="5" />
-      <node id="856705193941281889" at="111,85,112,22" concept="6" />
-      <node id="856705193941281890" at="114,50,115,102" concept="5" />
-      <node id="856705193941281890" at="115,102,116,48" concept="1" />
-      <node id="856705193941281890" at="116,48,117,34" concept="5" />
-      <node id="856705193941281890" at="117,34,118,82" concept="1" />
-      <node id="856705193941281890" at="118,82,119,40" concept="1" />
-      <node id="856705193941281890" at="119,40,120,34" concept="1" />
-      <node id="856705193941281890" at="120,34,121,22" concept="6" />
-      <node id="856705193941281880" at="123,52,124,104" concept="5" />
-      <node id="856705193941281880" at="124,104,125,50" concept="1" />
-      <node id="856705193941281880" at="125,50,126,58" concept="1" />
-      <node id="856705193941281880" at="126,58,127,22" concept="6" />
-      <node id="856705193941281880" at="129,50,130,303" concept="5" />
-      <node id="856705193941281880" at="130,303,131,33" concept="6" />
-      <node id="856705193941281880" at="134,137,135,49" concept="10" />
-      <node id="856705193941281880" at="137,55,138,59" concept="5" />
-      <node id="856705193941281880" at="138,59,139,41" concept="1" />
-      <node id="856705193941281880" at="139,41,140,24" concept="6" />
-      <node id="856705193941281880" at="143,118,144,398" concept="1" />
-      <node id="856705193941281880" at="146,41,147,52" concept="1" />
-      <node id="856705193941281880" at="151,44,152,54" concept="5" />
-      <node id="856705193941281880" at="152,54,153,58" concept="1" />
-      <node id="856705193941281880" at="153,58,154,0" concept="8" />
-      <node id="856705193941281880" at="154,0,155,40" concept="1" />
-      <node id="856705193941281880" at="155,40,156,24" concept="6" />
-      <node id="856705193941281880" at="158,40,159,42" concept="6" />
-      <node id="856705193941281893" at="162,49,163,93" concept="5" />
-      <node id="856705193941281893" at="163,93,164,47" concept="1" />
-      <node id="856705193941281893" at="164,47,165,34" concept="5" />
-      <node id="856705193941281893" at="165,34,166,49" concept="1" />
-      <node id="856705193941281893" at="166,49,167,40" concept="1" />
-      <node id="856705193941281893" at="167,40,168,34" concept="1" />
-      <node id="856705193941281893" at="168,34,169,22" concept="6" />
-      <node id="856705193941281880" at="171,51,172,106" concept="5" />
-      <node id="856705193941281880" at="172,106,173,49" concept="1" />
-      <node id="856705193941281880" at="173,49,174,34" concept="5" />
-      <node id="856705193941281880" at="174,34,175,49" concept="1" />
-      <node id="856705193941281880" at="175,49,176,40" concept="1" />
-      <node id="856705193941281880" at="176,40,177,60" concept="1" />
-      <node id="856705193941281880" at="177,60,178,61" concept="1" />
-      <node id="856705193941281880" at="178,61,179,22" concept="6" />
-      <node id="6129022259108579268" at="181,52,182,85" concept="5" />
-      <node id="6129022259108579268" at="182,85,183,22" concept="6" />
-      <node id="856705193941281880" at="185,53,186,154" concept="5" />
-      <node id="856705193941281880" at="186,154,187,91" concept="5" />
-      <node id="856705193941281880" at="187,91,188,52" concept="1" />
-      <node id="856705193941281880" at="188,52,189,34" concept="5" />
-      <node id="856705193941281880" at="189,34,190,49" concept="1" />
-      <node id="856705193941281880" at="190,49,191,61" concept="1" />
-      <node id="856705193941281880" at="191,61,192,58" concept="1" />
-      <node id="856705193941281880" at="192,58,193,60" concept="1" />
-      <node id="856705193941281880" at="193,60,194,68" concept="1" />
-      <node id="856705193941281880" at="194,68,195,40" concept="1" />
-      <node id="856705193941281880" at="195,40,196,49" concept="1" />
-      <node id="856705193941281880" at="196,49,197,22" concept="6" />
-      <node id="856705193941281880" at="200,104,201,50" concept="10" />
-      <node id="856705193941281880" at="203,66,204,93" concept="6" />
-      <node id="1983475444935195331" at="206,72,207,16" concept="6" />
-      <node id="856705193941281880" at="209,57,210,65" concept="5" />
-      <node id="856705193941281880" at="210,65,211,58" concept="1" />
-      <node id="856705193941281880" at="211,58,212,25" concept="6" />
-      <node id="856705193941281880" at="214,41,215,34" concept="5" />
-      <node id="856705193941281880" at="215,34,216,42" concept="1" />
-      <node id="856705193941281880" at="216,42,217,49" concept="1" />
-      <node id="856705193941281880" at="217,49,218,23" concept="6" />
-      <node id="856705193941281880" at="221,96,222,134" concept="1" />
-      <node id="856705193941281880" at="223,34,224,142" concept="1" />
-      <node id="856705193941281880" at="224,142,225,146" concept="1" />
-      <node id="856705193941281880" at="227,122,228,399" concept="1" />
-      <node id="856705193941281880" at="233,75,234,181" concept="5" />
-      <node id="856705193941281880" at="234,181,235,38" concept="1" />
-      <node id="856705193941281880" at="235,38,236,36" concept="5" />
-      <node id="856705193941281880" at="236,36,237,55" concept="1" />
-      <node id="856705193941281880" at="237,55,238,56" concept="1" />
-      <node id="856705193941281880" at="238,56,239,42" concept="1" />
-      <node id="856705193941281880" at="239,42,240,134" concept="1" />
-      <node id="856705193941281880" at="240,134,241,138" concept="1" />
-      <node id="856705193941281880" at="241,138,242,24" concept="6" />
-      <node id="856705193941281912" at="245,49,246,93" concept="5" />
-      <node id="856705193941281912" at="246,93,247,47" concept="1" />
-      <node id="856705193941281912" at="247,47,248,34" concept="5" />
-      <node id="856705193941281912" at="248,34,249,49" concept="1" />
-      <node id="856705193941281912" at="249,49,250,40" concept="1" />
-      <node id="856705193941281912" at="250,40,251,34" concept="1" />
-      <node id="856705193941281912" at="251,34,252,22" concept="6" />
-      <node id="856705193941281880" at="254,51,255,106" concept="5" />
-      <node id="856705193941281880" at="255,106,256,49" concept="1" />
-      <node id="856705193941281880" at="256,49,257,34" concept="5" />
-      <node id="856705193941281880" at="257,34,258,49" concept="1" />
-      <node id="856705193941281880" at="258,49,259,40" concept="1" />
-      <node id="856705193941281880" at="259,40,260,60" concept="1" />
-      <node id="856705193941281880" at="260,60,261,61" concept="1" />
-      <node id="856705193941281880" at="261,61,262,22" concept="6" />
-      <node id="856705193941281916" at="264,52,265,85" concept="5" />
-      <node id="856705193941281916" at="265,85,266,22" concept="6" />
-      <node id="856705193941281880" at="268,53,269,144" concept="5" />
-      <node id="856705193941281880" at="269,144,270,93" concept="5" />
-      <node id="856705193941281880" at="270,93,271,47" concept="1" />
-      <node id="856705193941281880" at="271,47,272,49" concept="1" />
-      <node id="856705193941281880" at="272,49,273,22" concept="6" />
-      <node id="856705193941281880" at="276,99,277,50" concept="10" />
-      <node id="856705193941281880" at="279,66,280,93" concept="6" />
-      <node id="1983475444935179208" at="282,72,283,16" concept="6" />
-      <node id="856705193941281880" at="285,57,286,65" concept="5" />
-      <node id="856705193941281880" at="286,65,287,58" concept="1" />
-      <node id="856705193941281880" at="287,58,288,25" concept="6" />
-      <node id="856705193941281880" at="290,41,291,34" concept="5" />
-      <node id="856705193941281880" at="291,34,292,42" concept="1" />
-      <node id="856705193941281880" at="292,42,293,49" concept="1" />
-      <node id="856705193941281880" at="293,49,294,23" concept="6" />
-      <node id="856705193941281880" at="297,96,298,134" concept="1" />
-      <node id="856705193941281880" at="299,34,300,142" concept="1" />
-      <node id="856705193941281880" at="300,142,301,146" concept="1" />
-      <node id="856705193941281880" at="303,122,304,393" concept="1" />
-      <node id="856705193941281880" at="309,75,310,176" concept="5" />
-      <node id="856705193941281880" at="310,176,311,38" concept="1" />
-      <node id="856705193941281880" at="311,38,312,36" concept="5" />
-      <node id="856705193941281880" at="312,36,313,55" concept="1" />
-      <node id="856705193941281880" at="313,55,314,56" concept="1" />
-      <node id="856705193941281880" at="314,56,315,42" concept="1" />
-      <node id="856705193941281880" at="315,42,316,134" concept="1" />
-      <node id="856705193941281880" at="316,134,317,138" concept="1" />
-      <node id="856705193941281880" at="317,138,318,24" concept="6" />
+      <node id="856705193941281885" at="92,35,93,87" concept="5" />
+      <node id="856705193941281885" at="93,87,94,112" concept="6" />
+      <node id="856705193941281885" at="95,10,96,22" concept="6" />
+      <node id="856705193941281880" at="98,51,99,106" concept="5" />
+      <node id="856705193941281880" at="99,106,100,49" concept="1" />
+      <node id="856705193941281880" at="100,49,101,34" concept="5" />
+      <node id="856705193941281880" at="101,34,102,49" concept="1" />
+      <node id="856705193941281880" at="102,49,103,40" concept="1" />
+      <node id="856705193941281880" at="103,40,104,60" concept="1" />
+      <node id="856705193941281880" at="104,60,105,58" concept="1" />
+      <node id="856705193941281880" at="105,58,106,60" concept="1" />
+      <node id="856705193941281880" at="106,60,107,22" concept="6" />
+      <node id="856705193941281889" at="109,52,110,85" concept="5" />
+      <node id="856705193941281889" at="110,85,111,22" concept="6" />
+      <node id="856705193941281890" at="113,50,114,102" concept="5" />
+      <node id="856705193941281890" at="114,102,115,48" concept="1" />
+      <node id="856705193941281890" at="115,48,116,34" concept="5" />
+      <node id="856705193941281890" at="116,34,117,82" concept="1" />
+      <node id="856705193941281890" at="117,82,118,40" concept="1" />
+      <node id="856705193941281890" at="118,40,119,34" concept="1" />
+      <node id="856705193941281890" at="119,34,120,22" concept="6" />
+      <node id="856705193941281880" at="122,52,123,104" concept="5" />
+      <node id="856705193941281880" at="123,104,124,50" concept="1" />
+      <node id="856705193941281880" at="124,50,125,58" concept="1" />
+      <node id="856705193941281880" at="125,58,126,22" concept="6" />
+      <node id="856705193941281880" at="128,50,129,303" concept="5" />
+      <node id="856705193941281880" at="129,303,130,33" concept="6" />
+      <node id="856705193941281880" at="133,137,134,49" concept="10" />
+      <node id="856705193941281880" at="136,55,137,59" concept="5" />
+      <node id="856705193941281880" at="137,59,138,41" concept="1" />
+      <node id="856705193941281880" at="138,41,139,24" concept="6" />
+      <node id="856705193941281880" at="142,118,143,398" concept="1" />
+      <node id="856705193941281880" at="145,41,146,52" concept="1" />
+      <node id="856705193941281880" at="150,44,151,54" concept="5" />
+      <node id="856705193941281880" at="151,54,152,58" concept="1" />
+      <node id="856705193941281880" at="152,58,153,0" concept="8" />
+      <node id="856705193941281880" at="153,0,154,40" concept="1" />
+      <node id="856705193941281880" at="154,40,155,24" concept="6" />
+      <node id="856705193941281880" at="157,40,158,42" concept="6" />
+      <node id="856705193941281893" at="161,49,162,93" concept="5" />
+      <node id="856705193941281893" at="162,93,163,47" concept="1" />
+      <node id="856705193941281893" at="163,47,164,34" concept="5" />
+      <node id="856705193941281893" at="164,34,165,49" concept="1" />
+      <node id="856705193941281893" at="165,49,166,40" concept="1" />
+      <node id="856705193941281893" at="166,40,167,34" concept="1" />
+      <node id="856705193941281893" at="167,34,168,22" concept="6" />
+      <node id="856705193941281880" at="170,51,171,106" concept="5" />
+      <node id="856705193941281880" at="171,106,172,49" concept="1" />
+      <node id="856705193941281880" at="172,49,173,34" concept="5" />
+      <node id="856705193941281880" at="173,34,174,49" concept="1" />
+      <node id="856705193941281880" at="174,49,175,40" concept="1" />
+      <node id="856705193941281880" at="175,40,176,60" concept="1" />
+      <node id="856705193941281880" at="176,60,177,61" concept="1" />
+      <node id="856705193941281880" at="177,61,178,22" concept="6" />
+      <node id="6129022259108579268" at="180,52,181,85" concept="5" />
+      <node id="6129022259108579268" at="181,85,182,22" concept="6" />
+      <node id="856705193941281880" at="184,53,185,154" concept="5" />
+      <node id="856705193941281880" at="185,154,186,91" concept="5" />
+      <node id="856705193941281880" at="186,91,187,52" concept="1" />
+      <node id="856705193941281880" at="187,52,188,34" concept="5" />
+      <node id="856705193941281880" at="188,34,189,49" concept="1" />
+      <node id="856705193941281880" at="189,49,190,61" concept="1" />
+      <node id="856705193941281880" at="190,61,191,58" concept="1" />
+      <node id="856705193941281880" at="191,58,192,60" concept="1" />
+      <node id="856705193941281880" at="192,60,193,68" concept="1" />
+      <node id="856705193941281880" at="193,68,194,40" concept="1" />
+      <node id="856705193941281880" at="194,40,195,49" concept="1" />
+      <node id="856705193941281880" at="195,49,196,22" concept="6" />
+      <node id="856705193941281880" at="199,104,200,50" concept="10" />
+      <node id="856705193941281880" at="202,66,203,93" concept="6" />
+      <node id="1983475444935195331" at="205,72,206,16" concept="6" />
+      <node id="856705193941281880" at="208,57,209,65" concept="5" />
+      <node id="856705193941281880" at="209,65,210,58" concept="1" />
+      <node id="856705193941281880" at="210,58,211,25" concept="6" />
+      <node id="856705193941281880" at="213,41,214,34" concept="5" />
+      <node id="856705193941281880" at="214,34,215,42" concept="1" />
+      <node id="856705193941281880" at="215,42,216,49" concept="1" />
+      <node id="856705193941281880" at="216,49,217,23" concept="6" />
+      <node id="856705193941281880" at="220,96,221,134" concept="1" />
+      <node id="856705193941281880" at="222,34,223,142" concept="1" />
+      <node id="856705193941281880" at="223,142,224,146" concept="1" />
+      <node id="856705193941281880" at="226,122,227,399" concept="1" />
+      <node id="856705193941281880" at="232,75,233,181" concept="5" />
+      <node id="856705193941281880" at="233,181,234,38" concept="1" />
+      <node id="856705193941281880" at="234,38,235,36" concept="5" />
+      <node id="856705193941281880" at="235,36,236,55" concept="1" />
+      <node id="856705193941281880" at="236,55,237,56" concept="1" />
+      <node id="856705193941281880" at="237,56,238,42" concept="1" />
+      <node id="856705193941281880" at="238,42,239,134" concept="1" />
+      <node id="856705193941281880" at="239,134,240,138" concept="1" />
+      <node id="856705193941281880" at="240,138,241,24" concept="6" />
+      <node id="856705193941281912" at="244,49,245,93" concept="5" />
+      <node id="856705193941281912" at="245,93,246,47" concept="1" />
+      <node id="856705193941281912" at="246,47,247,34" concept="5" />
+      <node id="856705193941281912" at="247,34,248,49" concept="1" />
+      <node id="856705193941281912" at="248,49,249,40" concept="1" />
+      <node id="856705193941281912" at="249,40,250,34" concept="1" />
+      <node id="856705193941281912" at="250,34,251,22" concept="6" />
+      <node id="856705193941281880" at="253,51,254,106" concept="5" />
+      <node id="856705193941281880" at="254,106,255,49" concept="1" />
+      <node id="856705193941281880" at="255,49,256,34" concept="5" />
+      <node id="856705193941281880" at="256,34,257,49" concept="1" />
+      <node id="856705193941281880" at="257,49,258,40" concept="1" />
+      <node id="856705193941281880" at="258,40,259,60" concept="1" />
+      <node id="856705193941281880" at="259,60,260,61" concept="1" />
+      <node id="856705193941281880" at="260,61,261,22" concept="6" />
+      <node id="856705193941281916" at="263,52,264,85" concept="5" />
+      <node id="856705193941281916" at="264,85,265,22" concept="6" />
+      <node id="856705193941281880" at="267,53,268,144" concept="5" />
+      <node id="856705193941281880" at="268,144,269,93" concept="5" />
+      <node id="856705193941281880" at="269,93,270,47" concept="1" />
+      <node id="856705193941281880" at="270,47,271,49" concept="1" />
+      <node id="856705193941281880" at="271,49,272,22" concept="6" />
+      <node id="856705193941281880" at="275,99,276,50" concept="10" />
+      <node id="856705193941281880" at="278,66,279,93" concept="6" />
+      <node id="1983475444935179208" at="281,72,282,16" concept="6" />
+      <node id="856705193941281880" at="284,57,285,65" concept="5" />
+      <node id="856705193941281880" at="285,65,286,58" concept="1" />
+      <node id="856705193941281880" at="286,58,287,25" concept="6" />
+      <node id="856705193941281880" at="289,41,290,34" concept="5" />
+      <node id="856705193941281880" at="290,34,291,42" concept="1" />
+      <node id="856705193941281880" at="291,42,292,49" concept="1" />
+      <node id="856705193941281880" at="292,49,293,23" concept="6" />
+      <node id="856705193941281880" at="296,96,297,134" concept="1" />
+      <node id="856705193941281880" at="298,34,299,142" concept="1" />
+      <node id="856705193941281880" at="299,142,300,146" concept="1" />
+      <node id="856705193941281880" at="302,122,303,393" concept="1" />
+      <node id="856705193941281880" at="308,75,309,176" concept="5" />
+      <node id="856705193941281880" at="309,176,310,38" concept="1" />
+      <node id="856705193941281880" at="310,38,311,36" concept="5" />
+      <node id="856705193941281880" at="311,36,312,55" concept="1" />
+      <node id="856705193941281880" at="312,55,313,56" concept="1" />
+      <node id="856705193941281880" at="313,56,314,42" concept="1" />
+      <node id="856705193941281880" at="314,42,315,134" concept="1" />
+      <node id="856705193941281880" at="315,134,316,138" concept="1" />
+      <node id="856705193941281880" at="316,138,317,24" concept="6" />
       <node id="856705193941281880" at="36,0,38,0" concept="2" trace="myNode" />
       <node id="856705193941281880" at="50,0,53,0" concept="4" trace="createCell#()Ljetbrains/mps/openapi/editor/cells/EditorCell;" />
-      <node id="856705193941281880" at="134,0,137,0" concept="0" trace="debuggerConfigurationSingleRoleHandler_y485ry_a2b0#(Lorg/jetbrains/mps/openapi/model/SNode;Lorg/jetbrains/mps/openapi/language/SContainmentLink;Ljetbrains/mps/openapi/editor/EditorContext;)V" />
-      <node id="856705193941281880" at="142,70,145,7" concept="3" />
-      <node id="856705193941281880" at="145,7,148,7" concept="3" />
-      <node id="856705193941281880" at="158,0,161,0" concept="4" trace="getNoTargetText#()Ljava/lang/String;" />
-      <node id="856705193941281880" at="200,0,203,0" concept="0" trace="executePartListHandler_y485ry_b3a#(Lorg/jetbrains/mps/openapi/model/SNode;Ljava/lang/String;Ljetbrains/mps/openapi/editor/EditorContext;)V" />
-      <node id="856705193941281880" at="203,0,206,0" concept="4" trace="createNodeToInsert#(Ljetbrains/mps/openapi/editor/EditorContext;)Lorg/jetbrains/mps/openapi/model/SNode;" />
-      <node id="856705193941281880" at="206,0,209,0" concept="4" trace="getSeparatorText#(Ljetbrains/mps/openapi/editor/EditorContext;Lorg/jetbrains/mps/openapi/model/SNode;)Ljava/lang/String;" />
-      <node id="856705193941281880" at="226,9,229,9" concept="3" />
-      <node id="856705193941281880" at="276,0,279,0" concept="0" trace="methodListHandler_y485ry_b5a#(Lorg/jetbrains/mps/openapi/model/SNode;Ljava/lang/String;Ljetbrains/mps/openapi/editor/EditorContext;)V" />
-      <node id="856705193941281880" at="279,0,282,0" concept="4" trace="createNodeToInsert#(Ljetbrains/mps/openapi/editor/EditorContext;)Lorg/jetbrains/mps/openapi/model/SNode;" />
-      <node id="856705193941281880" at="282,0,285,0" concept="4" trace="getSeparatorText#(Ljetbrains/mps/openapi/editor/EditorContext;Lorg/jetbrains/mps/openapi/model/SNode;)Ljava/lang/String;" />
-      <node id="856705193941281880" at="302,9,305,9" concept="3" />
+      <node id="856705193941281880" at="133,0,136,0" concept="0" trace="debuggerConfigurationSingleRoleHandler_y485ry_a2b0#(Lorg/jetbrains/mps/openapi/model/SNode;Lorg/jetbrains/mps/openapi/language/SContainmentLink;Ljetbrains/mps/openapi/editor/EditorContext;)V" />
+      <node id="856705193941281880" at="141,70,144,7" concept="3" />
+      <node id="856705193941281880" at="144,7,147,7" concept="3" />
+      <node id="856705193941281880" at="157,0,160,0" concept="4" trace="getNoTargetText#()Ljava/lang/String;" />
+      <node id="856705193941281880" at="199,0,202,0" concept="0" trace="executePartListHandler_y485ry_b3a#(Lorg/jetbrains/mps/openapi/model/SNode;Ljava/lang/String;Ljetbrains/mps/openapi/editor/EditorContext;)V" />
+      <node id="856705193941281880" at="202,0,205,0" concept="4" trace="createNodeToInsert#(Ljetbrains/mps/openapi/editor/EditorContext;)Lorg/jetbrains/mps/openapi/model/SNode;" />
+      <node id="856705193941281880" at="205,0,208,0" concept="4" trace="getSeparatorText#(Ljetbrains/mps/openapi/editor/EditorContext;Lorg/jetbrains/mps/openapi/model/SNode;)Ljava/lang/String;" />
+      <node id="856705193941281880" at="225,9,228,9" concept="3" />
+      <node id="856705193941281880" at="275,0,278,0" concept="0" trace="methodListHandler_y485ry_b5a#(Lorg/jetbrains/mps/openapi/model/SNode;Ljava/lang/String;Ljetbrains/mps/openapi/editor/EditorContext;)V" />
+      <node id="856705193941281880" at="278,0,281,0" concept="4" trace="createNodeToInsert#(Ljetbrains/mps/openapi/editor/EditorContext;)Lorg/jetbrains/mps/openapi/model/SNode;" />
+      <node id="856705193941281880" at="281,0,284,0" concept="4" trace="getSeparatorText#(Ljetbrains/mps/openapi/editor/EditorContext;Lorg/jetbrains/mps/openapi/model/SNode;)Ljava/lang/String;" />
+      <node id="856705193941281880" at="301,9,304,9" concept="3" />
       <node id="856705193941281880" at="39,0,43,0" concept="0" trace="CommandDeclaration_EditorBuilder_a#(Ljetbrains/mps/openapi/editor/EditorContext;Lorg/jetbrains/mps/openapi/model/SNode;)V" />
-      <node id="856705193941281889" at="110,0,114,0" concept="4" trace="createIndentCell_y485ry_a1a#()Ljetbrains/mps/openapi/editor/cells/EditorCell;" />
-      <node id="856705193941281880" at="129,0,133,0" concept="4" trace="createRefNode_y485ry_a2b0#()Ljetbrains/mps/openapi/editor/cells/EditorCell;" />
-      <node id="6129022259108579268" at="181,0,185,0" concept="4" trace="createIndentCell_y485ry_a3a#()Ljetbrains/mps/openapi/editor/cells/EditorCell;" />
-      <node id="856705193941281880" at="222,134,226,9" concept="3" />
-      <node id="856705193941281916" at="264,0,268,0" concept="4" trace="createIndentCell_y485ry_a5a#()Ljetbrains/mps/openapi/editor/cells/EditorCell;" />
-      <node id="856705193941281880" at="298,134,302,9" concept="3" />
+      <node id="856705193941281889" at="109,0,113,0" concept="4" trace="createIndentCell_y485ry_a1a#()Ljetbrains/mps/openapi/editor/cells/EditorCell;" />
+      <node id="856705193941281880" at="128,0,132,0" concept="4" trace="createRefNode_y485ry_a2b0#()Ljetbrains/mps/openapi/editor/cells/EditorCell;" />
+      <node id="6129022259108579268" at="180,0,184,0" concept="4" trace="createIndentCell_y485ry_a3a#()Ljetbrains/mps/openapi/editor/cells/EditorCell;" />
+      <node id="856705193941281880" at="221,134,225,9" concept="3" />
+      <node id="856705193941281916" at="263,0,267,0" concept="4" trace="createIndentCell_y485ry_a5a#()Ljetbrains/mps/openapi/editor/cells/EditorCell;" />
+      <node id="856705193941281880" at="297,134,301,9" concept="3" />
       <node id="856705193941281880" at="44,0,49,0" concept="4" trace="getNode#()Lorg/jetbrains/mps/openapi/model/SNode;" />
-      <node id="856705193941281885" at="92,59,97,22" concept="3" />
-      <node id="856705193941281880" at="137,0,142,0" concept="4" trace="createChildCell#(Lorg/jetbrains/mps/openapi/model/SNode;)Ljetbrains/mps/openapi/editor/cells/EditorCell;" />
-      <node id="856705193941281880" at="209,0,214,0" concept="4" trace="createNodeCell#(Lorg/jetbrains/mps/openapi/model/SNode;)Ljetbrains/mps/openapi/editor/cells/EditorCell;" />
-      <node id="856705193941281880" at="285,0,290,0" concept="4" trace="createNodeCell#(Lorg/jetbrains/mps/openapi/model/SNode;)Ljetbrains/mps/openapi/editor/cells/EditorCell;" />
-      <node id="856705193941281880" at="123,0,129,0" concept="4" trace="createCollection_y485ry_c1a#()Ljetbrains/mps/openapi/editor/cells/EditorCell;" />
-      <node id="856705193941281880" at="214,0,220,0" concept="4" trace="createEmptyCell#()Ljetbrains/mps/openapi/editor/cells/EditorCell;" />
-      <node id="856705193941281880" at="290,0,296,0" concept="4" trace="createEmptyCell#()Ljetbrains/mps/openapi/editor/cells/EditorCell;" />
+      <node id="856705193941281885" at="91,57,96,22" concept="3" />
+      <node id="856705193941281880" at="136,0,141,0" concept="4" trace="createChildCell#(Lorg/jetbrains/mps/openapi/model/SNode;)Ljetbrains/mps/openapi/editor/cells/EditorCell;" />
+      <node id="856705193941281880" at="208,0,213,0" concept="4" trace="createNodeCell#(Lorg/jetbrains/mps/openapi/model/SNode;)Ljetbrains/mps/openapi/editor/cells/EditorCell;" />
+      <node id="856705193941281880" at="284,0,289,0" concept="4" trace="createNodeCell#(Lorg/jetbrains/mps/openapi/model/SNode;)Ljetbrains/mps/openapi/editor/cells/EditorCell;" />
+      <node id="856705193941281880" at="122,0,128,0" concept="4" trace="createCollection_y485ry_c1a#()Ljetbrains/mps/openapi/editor/cells/EditorCell;" />
+      <node id="856705193941281880" at="213,0,219,0" concept="4" trace="createEmptyCell#()Ljetbrains/mps/openapi/editor/cells/EditorCell;" />
+      <node id="856705193941281880" at="289,0,295,0" concept="4" trace="createEmptyCell#()Ljetbrains/mps/openapi/editor/cells/EditorCell;" />
       <node id="856705193941281880" at="67,0,74,0" concept="4" trace="createCollection_y485ry_a0#()Ljetbrains/mps/openapi/editor/cells/EditorCell;" />
-      <node id="856705193941281880" at="268,0,275,0" concept="4" trace="createRefNodeList_y485ry_b5a#()Ljetbrains/mps/openapi/editor/cells/EditorCell;" />
-      <node id="856705193941281880" at="142,0,150,0" concept="4" trace="installCellInfo#(Lorg/jetbrains/mps/openapi/model/SNode;Ljetbrains/mps/openapi/editor/cells/EditorCell;)V" />
-      <node id="856705193941281880" at="150,0,158,0" concept="4" trace="createEmptyCell#()Ljetbrains/mps/openapi/editor/cells/EditorCell;" />
+      <node id="856705193941281880" at="267,0,274,0" concept="4" trace="createRefNodeList_y485ry_b5a#()Ljetbrains/mps/openapi/editor/cells/EditorCell;" />
+      <node id="856705193941281880" at="141,0,149,0" concept="4" trace="installCellInfo#(Lorg/jetbrains/mps/openapi/model/SNode;Ljetbrains/mps/openapi/editor/cells/EditorCell;)V" />
+      <node id="856705193941281880" at="149,0,157,0" concept="4" trace="createEmptyCell#()Ljetbrains/mps/openapi/editor/cells/EditorCell;" />
       <node id="856705193941281884" at="74,0,83,0" concept="4" trace="createConstant_y485ry_a0a#()Ljetbrains/mps/openapi/editor/cells/EditorCell;" />
-      <node id="856705193941281890" at="114,0,123,0" concept="4" trace="createConstant_y485ry_b1a#()Ljetbrains/mps/openapi/editor/cells/EditorCell;" />
-      <node id="856705193941281893" at="162,0,171,0" concept="4" trace="createConstant_y485ry_c0#()Ljetbrains/mps/openapi/editor/cells/EditorCell;" />
-      <node id="856705193941281912" at="245,0,254,0" concept="4" trace="createConstant_y485ry_e0#()Ljetbrains/mps/openapi/editor/cells/EditorCell;" />
-      <node id="856705193941281880" at="171,0,181,0" concept="4" trace="createCollection_y485ry_d0#()Ljetbrains/mps/openapi/editor/cells/EditorCell;" />
-      <node id="856705193941281880" at="220,86,230,7" concept="3" />
-      <node id="856705193941281880" at="254,0,264,0" concept="4" trace="createCollection_y485ry_f0#()Ljetbrains/mps/openapi/editor/cells/EditorCell;" />
-      <node id="856705193941281880" at="296,86,306,7" concept="3" />
-      <node id="856705193941281880" at="99,0,110,0" concept="4" trace="createCollection_y485ry_b0#()Ljetbrains/mps/openapi/editor/cells/EditorCell;" />
-      <node id="856705193941281880" at="220,0,232,0" concept="4" trace="installElementCellActions#(Lorg/jetbrains/mps/openapi/model/SNode;Ljetbrains/mps/openapi/editor/cells/EditorCell;)V" />
-      <node id="856705193941281880" at="232,0,244,0" concept="4" trace="createSeparatorCell#(Lorg/jetbrains/mps/openapi/model/SNode;Lorg/jetbrains/mps/openapi/model/SNode;)Ljetbrains/mps/openapi/editor/cells/EditorCell;" />
-      <node id="856705193941281880" at="296,0,308,0" concept="4" trace="installElementCellActions#(Lorg/jetbrains/mps/openapi/model/SNode;Ljetbrains/mps/openapi/editor/cells/EditorCell;)V" />
-      <node id="856705193941281880" at="308,0,320,0" concept="4" trace="createSeparatorCell#(Lorg/jetbrains/mps/openapi/model/SNode;Lorg/jetbrains/mps/openapi/model/SNode;)Ljetbrains/mps/openapi/editor/cells/EditorCell;" />
+      <node id="856705193941281890" at="113,0,122,0" concept="4" trace="createConstant_y485ry_b1a#()Ljetbrains/mps/openapi/editor/cells/EditorCell;" />
+      <node id="856705193941281893" at="161,0,170,0" concept="4" trace="createConstant_y485ry_c0#()Ljetbrains/mps/openapi/editor/cells/EditorCell;" />
+      <node id="856705193941281912" at="244,0,253,0" concept="4" trace="createConstant_y485ry_e0#()Ljetbrains/mps/openapi/editor/cells/EditorCell;" />
+      <node id="856705193941281880" at="170,0,180,0" concept="4" trace="createCollection_y485ry_d0#()Ljetbrains/mps/openapi/editor/cells/EditorCell;" />
+      <node id="856705193941281880" at="219,86,229,7" concept="3" />
+      <node id="856705193941281880" at="253,0,263,0" concept="4" trace="createCollection_y485ry_f0#()Ljetbrains/mps/openapi/editor/cells/EditorCell;" />
+      <node id="856705193941281880" at="295,86,305,7" concept="3" />
+      <node id="856705193941281880" at="98,0,109,0" concept="4" trace="createCollection_y485ry_b0#()Ljetbrains/mps/openapi/editor/cells/EditorCell;" />
+      <node id="856705193941281880" at="219,0,231,0" concept="4" trace="installElementCellActions#(Lorg/jetbrains/mps/openapi/model/SNode;Ljetbrains/mps/openapi/editor/cells/EditorCell;)V" />
+      <node id="856705193941281880" at="231,0,243,0" concept="4" trace="createSeparatorCell#(Lorg/jetbrains/mps/openapi/model/SNode;Lorg/jetbrains/mps/openapi/model/SNode;)Ljetbrains/mps/openapi/editor/cells/EditorCell;" />
+      <node id="856705193941281880" at="295,0,307,0" concept="4" trace="installElementCellActions#(Lorg/jetbrains/mps/openapi/model/SNode;Ljetbrains/mps/openapi/editor/cells/EditorCell;)V" />
+      <node id="856705193941281880" at="307,0,319,0" concept="4" trace="createSeparatorCell#(Lorg/jetbrains/mps/openapi/model/SNode;Lorg/jetbrains/mps/openapi/model/SNode;)Ljetbrains/mps/openapi/editor/cells/EditorCell;" />
       <node id="856705193941281880" at="54,0,67,0" concept="4" trace="createCollection_y485ry_a#()Ljetbrains/mps/openapi/editor/cells/EditorCell;" />
-      <node id="856705193941281880" at="185,0,199,0" concept="4" trace="createRefNodeList_y485ry_b3a#()Ljetbrains/mps/openapi/editor/cells/EditorCell;" />
-      <node id="856705193941281885" at="83,0,99,0" concept="4" trace="createProperty_y485ry_b0a#()Ljetbrains/mps/openapi/editor/cells/EditorCell;" />
+      <node id="856705193941281880" at="184,0,198,0" concept="4" trace="createRefNodeList_y485ry_b3a#()Ljetbrains/mps/openapi/editor/cells/EditorCell;" />
+      <node id="856705193941281885" at="83,0,98,0" concept="4" trace="createProperty_y485ry_b0a#()Ljetbrains/mps/openapi/editor/cells/EditorCell;" />
       <scope id="856705193941281880" at="46,26,47,18" />
       <scope id="856705193941281880" at="50,39,51,39" />
-      <scope id="856705193941281880" at="134,137,135,49" />
-      <scope id="856705193941281880" at="143,118,144,398" />
-      <scope id="856705193941281880" at="146,41,147,52" />
-      <scope id="856705193941281880" at="158,40,159,42" />
-      <scope id="856705193941281880" at="200,104,201,50" />
-      <scope id="856705193941281880" at="203,66,204,93" />
-      <scope id="1983475444935195281" at="206,72,207,16" />
-      <scope id="856705193941281880" at="227,122,228,399" />
-      <scope id="856705193941281880" at="276,99,277,50" />
-      <scope id="856705193941281880" at="279,66,280,93" />
-      <scope id="1983475444935179131" at="282,72,283,16" />
-      <scope id="856705193941281880" at="303,122,304,393" />
+      <scope id="856705193941281880" at="133,137,134,49" />
+      <scope id="856705193941281880" at="142,118,143,398" />
+      <scope id="856705193941281880" at="145,41,146,52" />
+      <scope id="856705193941281880" at="157,40,158,42" />
+      <scope id="856705193941281880" at="199,104,200,50" />
+      <scope id="856705193941281880" at="202,66,203,93" />
+      <scope id="1983475444935195281" at="205,72,206,16" />
+      <scope id="856705193941281880" at="226,122,227,399" />
+      <scope id="856705193941281880" at="275,99,276,50" />
+      <scope id="856705193941281880" at="278,66,279,93" />
+      <scope id="1983475444935179131" at="281,72,282,16" />
+      <scope id="856705193941281880" at="302,122,303,393" />
       <scope id="856705193941281880" at="39,98,41,18" />
-      <scope id="856705193941281885" at="93,35,95,94">
+      <scope id="856705193941281885" at="92,35,94,112">
         <var name="manager" id="856705193941281885" />
       </scope>
-      <scope id="856705193941281889" at="110,52,112,22">
+      <scope id="856705193941281889" at="109,52,111,22">
         <var name="editorCell" id="856705193941281889" />
       </scope>
-      <scope id="856705193941281880" at="129,50,131,33">
+      <scope id="856705193941281880" at="128,50,130,33">
         <var name="provider" id="856705193941281880" />
       </scope>
-      <scope id="6129022259108579268" at="181,52,183,22">
+      <scope id="6129022259108579268" at="180,52,182,22">
         <var name="editorCell" id="6129022259108579268" />
       </scope>
-      <scope id="856705193941281880" at="223,34,225,146" />
-      <scope id="856705193941281916" at="264,52,266,22">
+      <scope id="856705193941281880" at="222,34,224,146" />
+      <scope id="856705193941281916" at="263,52,265,22">
         <var name="editorCell" id="856705193941281916" />
       </scope>
-      <scope id="856705193941281880" at="299,34,301,146" />
+      <scope id="856705193941281880" at="298,34,300,146" />
       <scope id="856705193941281880" at="50,0,53,0" />
-      <scope id="856705193941281880" at="134,0,137,0">
-=======
-      <node id="856705193941281880" at="35,79,36,63" concept="6" />
-      <node id="856705193941281880" at="38,82,39,65" concept="6" />
-      <node id="856705193941281880" at="41,89,42,97" concept="5" />
-      <node id="856705193941281880" at="42,97,43,48" concept="1" />
-      <node id="856705193941281880" at="43,48,44,28" concept="1" />
-      <node id="856705193941281880" at="44,28,45,83" concept="1" />
-      <node id="856705193941281880" at="45,83,46,83" concept="1" />
-      <node id="856705193941281880" at="46,83,47,81" concept="1" />
-      <node id="856705193941281880" at="47,81,48,83" concept="1" />
-      <node id="856705193941281880" at="48,83,49,81" concept="1" />
-      <node id="856705193941281880" at="49,81,50,83" concept="1" />
-      <node id="856705193941281880" at="50,83,51,22" concept="6" />
-      <node id="856705193941281880" at="53,90,54,99" concept="5" />
-      <node id="856705193941281880" at="54,99,55,49" concept="1" />
-      <node id="856705193941281880" at="55,49,56,82" concept="1" />
-      <node id="856705193941281880" at="56,82,57,82" concept="1" />
-      <node id="856705193941281880" at="57,82,58,22" concept="6" />
-      <node id="856705193941281884" at="60,89,61,93" concept="5" />
-      <node id="856705193941281884" at="61,93,62,48" concept="1" />
-      <node id="856705193941281884" at="62,48,63,34" concept="5" />
-      <node id="856705193941281884" at="63,34,64,66" concept="1" />
-      <node id="856705193941281884" at="64,66,65,40" concept="1" />
-      <node id="856705193941281884" at="65,40,66,34" concept="1" />
-      <node id="856705193941281884" at="66,34,67,22" concept="6" />
-      <node id="856705193941281885" at="69,89,70,82" concept="5" />
-      <node id="856705193941281885" at="70,82,71,29" concept="1" />
-      <node id="856705193941281885" at="71,29,72,42" concept="1" />
-      <node id="856705193941281885" at="72,42,73,26" concept="5" />
-      <node id="856705193941281885" at="73,26,74,58" concept="1" />
-      <node id="856705193941281885" at="74,58,75,42" concept="1" />
-      <node id="856705193941281885" at="75,42,76,73" concept="1" />
-      <node id="856705193941281885" at="76,73,77,57" concept="5" />
-      <node id="856705193941281885" at="78,35,79,82" concept="5" />
-      <node id="856705193941281885" at="79,82,80,112" concept="6" />
-      <node id="856705193941281885" at="81,10,82,22" concept="6" />
-      <node id="856705193941281880" at="84,90,85,99" concept="5" />
-      <node id="856705193941281880" at="85,99,86,49" concept="1" />
-      <node id="856705193941281880" at="86,49,87,34" concept="5" />
-      <node id="856705193941281880" at="87,34,88,52" concept="1" />
-      <node id="856705193941281880" at="88,52,89,40" concept="1" />
-      <node id="856705193941281880" at="89,40,90,84" concept="1" />
-      <node id="856705193941281880" at="90,84,91,82" concept="1" />
-      <node id="856705193941281880" at="91,82,92,84" concept="1" />
-      <node id="856705193941281880" at="92,84,93,22" concept="6" />
-      <node id="856705193941281889" at="95,91,96,78" concept="5" />
-      <node id="856705193941281889" at="96,78,97,22" concept="6" />
-      <node id="856705193941281890" at="99,89,100,95" concept="5" />
-      <node id="856705193941281890" at="100,95,101,48" concept="1" />
-      <node id="856705193941281890" at="101,48,102,34" concept="5" />
-      <node id="856705193941281890" at="102,34,103,66" concept="1" />
-      <node id="856705193941281890" at="103,66,104,40" concept="1" />
-      <node id="856705193941281890" at="104,40,105,34" concept="1" />
-      <node id="856705193941281890" at="105,34,106,22" concept="6" />
-      <node id="856705193941281880" at="108,91,109,97" concept="5" />
-      <node id="856705193941281880" at="109,97,110,50" concept="1" />
-      <node id="856705193941281880" at="110,50,111,82" concept="1" />
-      <node id="856705193941281880" at="111,82,112,22" concept="6" />
-      <node id="856705193941281880" at="114,89,115,287" concept="5" />
-      <node id="856705193941281880" at="115,287,116,33" concept="6" />
-      <node id="856705193941281880" at="119,137,120,49" concept="9" />
-      <node id="856705193941281880" at="122,55,123,59" concept="5" />
-      <node id="856705193941281880" at="123,59,124,41" concept="1" />
-      <node id="856705193941281880" at="124,41,125,24" concept="6" />
-      <node id="856705193941281880" at="128,118,129,396" concept="1" />
-      <node id="856705193941281880" at="131,41,132,52" concept="1" />
-      <node id="856705193941281880" at="136,44,137,54" concept="5" />
-      <node id="856705193941281880" at="137,54,138,58" concept="1" />
-      <node id="856705193941281880" at="138,58,139,0" concept="7" />
-      <node id="856705193941281880" at="139,0,140,40" concept="1" />
-      <node id="856705193941281880" at="140,40,141,24" concept="6" />
-      <node id="856705193941281880" at="143,40,144,42" concept="6" />
-      <node id="856705193941281893" at="147,88,148,86" concept="5" />
-      <node id="856705193941281893" at="148,86,149,47" concept="1" />
-      <node id="856705193941281893" at="149,47,150,34" concept="5" />
-      <node id="856705193941281893" at="150,34,151,52" concept="1" />
-      <node id="856705193941281893" at="151,52,152,40" concept="1" />
-      <node id="856705193941281893" at="152,40,153,34" concept="1" />
-      <node id="856705193941281893" at="153,34,154,22" concept="6" />
-      <node id="856705193941281880" at="156,90,157,99" concept="5" />
-      <node id="856705193941281880" at="157,99,158,49" concept="1" />
-      <node id="856705193941281880" at="158,49,159,34" concept="5" />
-      <node id="856705193941281880" at="159,34,160,52" concept="1" />
-      <node id="856705193941281880" at="160,52,161,40" concept="1" />
-      <node id="856705193941281880" at="161,40,162,84" concept="1" />
-      <node id="856705193941281880" at="162,84,163,85" concept="1" />
-      <node id="856705193941281880" at="163,85,164,22" concept="6" />
-      <node id="6129022259108579268" at="166,91,167,78" concept="5" />
-      <node id="6129022259108579268" at="167,78,168,22" concept="6" />
-      <node id="856705193941281880" at="170,92,171,138" concept="5" />
-      <node id="856705193941281880" at="171,138,172,106" concept="5" />
-      <node id="856705193941281880" at="172,106,173,52" concept="1" />
-      <node id="856705193941281880" at="173,52,174,34" concept="5" />
-      <node id="856705193941281880" at="174,34,175,52" concept="1" />
-      <node id="856705193941281880" at="175,52,176,64" concept="1" />
-      <node id="856705193941281880" at="176,64,177,61" concept="1" />
-      <node id="856705193941281880" at="177,61,178,63" concept="1" />
-      <node id="856705193941281880" at="178,63,179,71" concept="1" />
-      <node id="856705193941281880" at="179,71,180,40" concept="1" />
-      <node id="856705193941281880" at="180,40,181,49" concept="1" />
-      <node id="856705193941281880" at="181,49,182,22" concept="6" />
-      <node id="856705193941281880" at="185,104,186,50" concept="9" />
-      <node id="856705193941281880" at="188,66,189,41" concept="5" />
-      <node id="856705193941281880" at="189,41,190,93" concept="6" />
-      <node id="1983475444935195331" at="192,72,193,16" concept="6" />
-      <node id="856705193941281880" at="195,86,196,80" concept="5" />
-      <node id="856705193941281880" at="196,80,197,95" concept="1" />
-      <node id="856705193941281880" at="197,95,198,25" concept="6" />
-      <node id="856705193941281880" at="200,68,201,34" concept="5" />
-      <node id="856705193941281880" at="201,34,202,55" concept="1" />
-      <node id="856705193941281880" at="202,55,203,87" concept="1" />
-      <node id="856705193941281880" at="203,87,204,23" concept="6" />
-      <node id="856705193941281880" at="207,96,208,134" concept="1" />
-      <node id="856705193941281880" at="209,34,210,142" concept="1" />
-      <node id="856705193941281880" at="210,142,211,146" concept="1" />
-      <node id="856705193941281880" at="213,122,214,397" concept="1" />
-      <node id="856705193941281880" at="219,104,220,177" concept="5" />
-      <node id="856705193941281880" at="220,177,221,38" concept="1" />
-      <node id="856705193941281880" at="221,38,222,36" concept="5" />
-      <node id="856705193941281880" at="222,36,223,55" concept="1" />
-      <node id="856705193941281880" at="223,55,224,56" concept="1" />
-      <node id="856705193941281880" at="224,56,225,42" concept="1" />
-      <node id="856705193941281880" at="225,42,226,134" concept="1" />
-      <node id="856705193941281880" at="226,134,227,138" concept="1" />
-      <node id="856705193941281880" at="227,138,228,24" concept="6" />
-      <node id="856705193941281912" at="231,88,232,86" concept="5" />
-      <node id="856705193941281912" at="232,86,233,47" concept="1" />
-      <node id="856705193941281912" at="233,47,234,34" concept="5" />
-      <node id="856705193941281912" at="234,34,235,52" concept="1" />
-      <node id="856705193941281912" at="235,52,236,40" concept="1" />
-      <node id="856705193941281912" at="236,40,237,34" concept="1" />
-      <node id="856705193941281912" at="237,34,238,22" concept="6" />
-      <node id="856705193941281880" at="240,90,241,99" concept="5" />
-      <node id="856705193941281880" at="241,99,242,49" concept="1" />
-      <node id="856705193941281880" at="242,49,243,34" concept="5" />
-      <node id="856705193941281880" at="243,34,244,52" concept="1" />
-      <node id="856705193941281880" at="244,52,245,40" concept="1" />
-      <node id="856705193941281880" at="245,40,246,84" concept="1" />
-      <node id="856705193941281880" at="246,84,247,85" concept="1" />
-      <node id="856705193941281880" at="247,85,248,22" concept="6" />
-      <node id="856705193941281916" at="250,91,251,78" concept="5" />
-      <node id="856705193941281916" at="251,78,252,22" concept="6" />
-      <node id="856705193941281880" at="254,92,255,128" concept="5" />
-      <node id="856705193941281880" at="255,128,256,108" concept="5" />
-      <node id="856705193941281880" at="256,108,257,47" concept="1" />
-      <node id="856705193941281880" at="257,47,258,49" concept="1" />
-      <node id="856705193941281880" at="258,49,259,22" concept="6" />
-      <node id="856705193941281880" at="262,99,263,50" concept="9" />
-      <node id="856705193941281880" at="265,66,266,41" concept="5" />
-      <node id="856705193941281880" at="266,41,267,93" concept="6" />
-      <node id="1983475444935179208" at="269,72,270,16" concept="6" />
-      <node id="856705193941281880" at="272,86,273,80" concept="5" />
-      <node id="856705193941281880" at="273,80,274,95" concept="1" />
-      <node id="856705193941281880" at="274,95,275,25" concept="6" />
-      <node id="856705193941281880" at="277,68,278,34" concept="5" />
-      <node id="856705193941281880" at="278,34,279,55" concept="1" />
-      <node id="856705193941281880" at="279,55,280,87" concept="1" />
-      <node id="856705193941281880" at="280,87,281,23" concept="6" />
-      <node id="856705193941281880" at="284,96,285,134" concept="1" />
-      <node id="856705193941281880" at="286,34,287,142" concept="1" />
-      <node id="856705193941281880" at="287,142,288,146" concept="1" />
-      <node id="856705193941281880" at="290,122,291,391" concept="1" />
-      <node id="856705193941281880" at="296,104,297,172" concept="5" />
-      <node id="856705193941281880" at="297,172,298,38" concept="1" />
-      <node id="856705193941281880" at="298,38,299,36" concept="5" />
-      <node id="856705193941281880" at="299,36,300,55" concept="1" />
-      <node id="856705193941281880" at="300,55,301,56" concept="1" />
-      <node id="856705193941281880" at="301,56,302,42" concept="1" />
-      <node id="856705193941281880" at="302,42,303,134" concept="1" />
-      <node id="856705193941281880" at="303,134,304,138" concept="1" />
-      <node id="856705193941281880" at="304,138,305,24" concept="6" />
-      <node id="856705193941281880" at="308,91,309,96" concept="5" />
-      <node id="856705193941281880" at="309,96,310,50" concept="1" />
-      <node id="856705193941281880" at="310,50,311,28" concept="1" />
-      <node id="856705193941281880" at="311,28,312,80" concept="1" />
-      <node id="856705193941281880" at="312,80,313,22" concept="6" />
-      <node id="856705193941281880" at="315,87,316,277" concept="5" />
-      <node id="856705193941281880" at="316,277,317,33" concept="6" />
-      <node id="856705193941281880" at="320,131,321,49" concept="9" />
-      <node id="856705193941281880" at="323,55,324,59" concept="5" />
-      <node id="856705193941281880" at="324,59,325,41" concept="1" />
-      <node id="856705193941281880" at="325,41,326,24" concept="6" />
-      <node id="856705193941281880" at="329,118,330,392" concept="1" />
-      <node id="856705193941281880" at="332,41,333,48" concept="1" />
-      <node id="856705193941281880" at="337,44,338,54" concept="5" />
-      <node id="856705193941281880" at="338,54,339,54" concept="1" />
-      <node id="856705193941281880" at="339,54,340,0" concept="7" />
-      <node id="856705193941281880" at="340,0,341,40" concept="1" />
-      <node id="856705193941281880" at="341,40,342,24" concept="6" />
-      <node id="856705193941281880" at="344,40,345,38" concept="6" />
-      <node id="856705193941281880" at="35,0,38,0" concept="4" trace="createEditorCell#(Ljetbrains/mps/openapi/editor/EditorContext;Lorg/jetbrains/mps/openapi/model/SNode;)Ljetbrains/mps/openapi/editor/cells/EditorCell;" />
-      <node id="856705193941281880" at="38,0,41,0" concept="4" trace="createInspectedCell#(Ljetbrains/mps/openapi/editor/EditorContext;Lorg/jetbrains/mps/openapi/model/SNode;)Ljetbrains/mps/openapi/editor/cells/EditorCell;" />
-      <node id="856705193941281880" at="119,0,122,0" concept="0" trace="debuggerConfigurationSingleRoleHandler_y485ry_a2b0#(Lorg/jetbrains/mps/openapi/model/SNode;Lorg/jetbrains/mps/openapi/language/SContainmentLink;Ljetbrains/mps/openapi/editor/EditorContext;)V" />
-      <node id="856705193941281880" at="127,70,130,7" concept="3" />
-      <node id="856705193941281880" at="130,7,133,7" concept="3" />
-      <node id="856705193941281880" at="143,0,146,0" concept="4" trace="getNoTargetText#()Ljava/lang/String;" />
-      <node id="856705193941281880" at="185,0,188,0" concept="0" trace="executePartListHandler_y485ry_b3a#(Lorg/jetbrains/mps/openapi/model/SNode;Ljava/lang/String;Ljetbrains/mps/openapi/editor/EditorContext;)V" />
-      <node id="856705193941281880" at="192,0,195,0" concept="4" trace="getSeparatorText#(Ljetbrains/mps/openapi/editor/EditorContext;Lorg/jetbrains/mps/openapi/model/SNode;)Ljava/lang/String;" />
-      <node id="856705193941281880" at="212,9,215,9" concept="3" />
-      <node id="856705193941281880" at="262,0,265,0" concept="0" trace="methodListHandler_y485ry_b5a#(Lorg/jetbrains/mps/openapi/model/SNode;Ljava/lang/String;Ljetbrains/mps/openapi/editor/EditorContext;)V" />
-      <node id="856705193941281880" at="269,0,272,0" concept="4" trace="getSeparatorText#(Ljetbrains/mps/openapi/editor/EditorContext;Lorg/jetbrains/mps/openapi/model/SNode;)Ljava/lang/String;" />
-      <node id="856705193941281880" at="289,9,292,9" concept="3" />
-      <node id="856705193941281880" at="320,0,323,0" concept="0" trace="debuggerParameterSingleRoleHandler_y485ry_a0#(Lorg/jetbrains/mps/openapi/model/SNode;Lorg/jetbrains/mps/openapi/language/SContainmentLink;Ljetbrains/mps/openapi/editor/EditorContext;)V" />
-      <node id="856705193941281880" at="328,70,331,7" concept="3" />
-      <node id="856705193941281880" at="331,7,334,7" concept="3" />
-      <node id="856705193941281880" at="344,0,347,0" concept="4" trace="getNoTargetText#()Ljava/lang/String;" />
-      <node id="856705193941281889" at="95,0,99,0" concept="4" trace="createIndentCell_y485ry_a1a#(Ljetbrains/mps/openapi/editor/EditorContext;Lorg/jetbrains/mps/openapi/model/SNode;)Ljetbrains/mps/openapi/editor/cells/EditorCell;" />
-      <node id="856705193941281880" at="114,0,118,0" concept="4" trace="createRefNode_y485ry_a2b0#(Ljetbrains/mps/openapi/editor/EditorContext;Lorg/jetbrains/mps/openapi/model/SNode;)Ljetbrains/mps/openapi/editor/cells/EditorCell;" />
-      <node id="6129022259108579268" at="166,0,170,0" concept="4" trace="createIndentCell_y485ry_a3a#(Ljetbrains/mps/openapi/editor/EditorContext;Lorg/jetbrains/mps/openapi/model/SNode;)Ljetbrains/mps/openapi/editor/cells/EditorCell;" />
-      <node id="856705193941281880" at="188,0,192,0" concept="4" trace="createNodeToInsert#(Ljetbrains/mps/openapi/editor/EditorContext;)Lorg/jetbrains/mps/openapi/model/SNode;" />
-      <node id="856705193941281880" at="208,134,212,9" concept="3" />
-      <node id="856705193941281916" at="250,0,254,0" concept="4" trace="createIndentCell_y485ry_a5a#(Ljetbrains/mps/openapi/editor/EditorContext;Lorg/jetbrains/mps/openapi/model/SNode;)Ljetbrains/mps/openapi/editor/cells/EditorCell;" />
-      <node id="856705193941281880" at="265,0,269,0" concept="4" trace="createNodeToInsert#(Ljetbrains/mps/openapi/editor/EditorContext;)Lorg/jetbrains/mps/openapi/model/SNode;" />
-      <node id="856705193941281880" at="285,134,289,9" concept="3" />
-      <node id="856705193941281880" at="315,0,319,0" concept="4" trace="createRefNode_y485ry_a0#(Ljetbrains/mps/openapi/editor/EditorContext;Lorg/jetbrains/mps/openapi/model/SNode;)Ljetbrains/mps/openapi/editor/cells/EditorCell;" />
-      <node id="856705193941281885" at="77,57,82,22" concept="3" />
-      <node id="856705193941281880" at="122,0,127,0" concept="4" trace="createChildCell#(Lorg/jetbrains/mps/openapi/model/SNode;)Ljetbrains/mps/openapi/editor/cells/EditorCell;" />
-      <node id="856705193941281880" at="195,0,200,0" concept="4" trace="createNodeCell#(Ljetbrains/mps/openapi/editor/EditorContext;Lorg/jetbrains/mps/openapi/model/SNode;)Ljetbrains/mps/openapi/editor/cells/EditorCell;" />
-      <node id="856705193941281880" at="272,0,277,0" concept="4" trace="createNodeCell#(Ljetbrains/mps/openapi/editor/EditorContext;Lorg/jetbrains/mps/openapi/model/SNode;)Ljetbrains/mps/openapi/editor/cells/EditorCell;" />
-      <node id="856705193941281880" at="323,0,328,0" concept="4" trace="createChildCell#(Lorg/jetbrains/mps/openapi/model/SNode;)Ljetbrains/mps/openapi/editor/cells/EditorCell;" />
-      <node id="856705193941281880" at="108,0,114,0" concept="4" trace="createCollection_y485ry_c1a#(Ljetbrains/mps/openapi/editor/EditorContext;Lorg/jetbrains/mps/openapi/model/SNode;)Ljetbrains/mps/openapi/editor/cells/EditorCell;" />
-      <node id="856705193941281880" at="200,0,206,0" concept="4" trace="createEmptyCell#(Ljetbrains/mps/openapi/editor/EditorContext;)Ljetbrains/mps/openapi/editor/cells/EditorCell;" />
-      <node id="856705193941281880" at="277,0,283,0" concept="4" trace="createEmptyCell#(Ljetbrains/mps/openapi/editor/EditorContext;)Ljetbrains/mps/openapi/editor/cells/EditorCell;" />
-      <node id="856705193941281880" at="53,0,60,0" concept="4" trace="createCollection_y485ry_a0#(Ljetbrains/mps/openapi/editor/EditorContext;Lorg/jetbrains/mps/openapi/model/SNode;)Ljetbrains/mps/openapi/editor/cells/EditorCell;" />
-      <node id="856705193941281880" at="254,0,261,0" concept="4" trace="createRefNodeList_y485ry_b5a#(Ljetbrains/mps/openapi/editor/EditorContext;Lorg/jetbrains/mps/openapi/model/SNode;)Ljetbrains/mps/openapi/editor/cells/EditorCell;" />
-      <node id="856705193941281880" at="308,0,315,0" concept="4" trace="createCollection_y485ry_a_0#(Ljetbrains/mps/openapi/editor/EditorContext;Lorg/jetbrains/mps/openapi/model/SNode;)Ljetbrains/mps/openapi/editor/cells/EditorCell;" />
-      <node id="856705193941281880" at="127,0,135,0" concept="4" trace="installCellInfo#(Lorg/jetbrains/mps/openapi/model/SNode;Ljetbrains/mps/openapi/editor/cells/EditorCell;)V" />
-      <node id="856705193941281880" at="135,0,143,0" concept="4" trace="createEmptyCell#()Ljetbrains/mps/openapi/editor/cells/EditorCell;" />
-      <node id="856705193941281880" at="328,0,336,0" concept="4" trace="installCellInfo#(Lorg/jetbrains/mps/openapi/model/SNode;Ljetbrains/mps/openapi/editor/cells/EditorCell;)V" />
-      <node id="856705193941281880" at="336,0,344,0" concept="4" trace="createEmptyCell#()Ljetbrains/mps/openapi/editor/cells/EditorCell;" />
-      <node id="856705193941281884" at="60,0,69,0" concept="4" trace="createConstant_y485ry_a0a#(Ljetbrains/mps/openapi/editor/EditorContext;Lorg/jetbrains/mps/openapi/model/SNode;)Ljetbrains/mps/openapi/editor/cells/EditorCell;" />
-      <node id="856705193941281890" at="99,0,108,0" concept="4" trace="createConstant_y485ry_b1a#(Ljetbrains/mps/openapi/editor/EditorContext;Lorg/jetbrains/mps/openapi/model/SNode;)Ljetbrains/mps/openapi/editor/cells/EditorCell;" />
-      <node id="856705193941281893" at="147,0,156,0" concept="4" trace="createConstant_y485ry_c0#(Ljetbrains/mps/openapi/editor/EditorContext;Lorg/jetbrains/mps/openapi/model/SNode;)Ljetbrains/mps/openapi/editor/cells/EditorCell;" />
-      <node id="856705193941281912" at="231,0,240,0" concept="4" trace="createConstant_y485ry_e0#(Ljetbrains/mps/openapi/editor/EditorContext;Lorg/jetbrains/mps/openapi/model/SNode;)Ljetbrains/mps/openapi/editor/cells/EditorCell;" />
-      <node id="856705193941281880" at="156,0,166,0" concept="4" trace="createCollection_y485ry_d0#(Ljetbrains/mps/openapi/editor/EditorContext;Lorg/jetbrains/mps/openapi/model/SNode;)Ljetbrains/mps/openapi/editor/cells/EditorCell;" />
-      <node id="856705193941281880" at="206,132,216,7" concept="3" />
-      <node id="856705193941281880" at="240,0,250,0" concept="4" trace="createCollection_y485ry_f0#(Ljetbrains/mps/openapi/editor/EditorContext;Lorg/jetbrains/mps/openapi/model/SNode;)Ljetbrains/mps/openapi/editor/cells/EditorCell;" />
-      <node id="856705193941281880" at="283,132,293,7" concept="3" />
-      <node id="856705193941281880" at="84,0,95,0" concept="4" trace="createCollection_y485ry_b0#(Ljetbrains/mps/openapi/editor/EditorContext;Lorg/jetbrains/mps/openapi/model/SNode;)Ljetbrains/mps/openapi/editor/cells/EditorCell;" />
-      <node id="856705193941281880" at="41,0,53,0" concept="4" trace="createCollection_y485ry_a#(Ljetbrains/mps/openapi/editor/EditorContext;Lorg/jetbrains/mps/openapi/model/SNode;)Ljetbrains/mps/openapi/editor/cells/EditorCell;" />
-      <node id="856705193941281880" at="206,0,218,0" concept="4" trace="installElementCellActions#(Lorg/jetbrains/mps/openapi/model/SNode;Lorg/jetbrains/mps/openapi/model/SNode;Ljetbrains/mps/openapi/editor/cells/EditorCell;Ljetbrains/mps/openapi/editor/EditorContext;)V" />
-      <node id="856705193941281880" at="218,0,230,0" concept="4" trace="createSeparatorCell#(Ljetbrains/mps/openapi/editor/EditorContext;Lorg/jetbrains/mps/openapi/model/SNode;Lorg/jetbrains/mps/openapi/model/SNode;)Ljetbrains/mps/openapi/editor/cells/EditorCell;" />
-      <node id="856705193941281880" at="283,0,295,0" concept="4" trace="installElementCellActions#(Lorg/jetbrains/mps/openapi/model/SNode;Lorg/jetbrains/mps/openapi/model/SNode;Ljetbrains/mps/openapi/editor/cells/EditorCell;Ljetbrains/mps/openapi/editor/EditorContext;)V" />
-      <node id="856705193941281880" at="295,0,307,0" concept="4" trace="createSeparatorCell#(Ljetbrains/mps/openapi/editor/EditorContext;Lorg/jetbrains/mps/openapi/model/SNode;Lorg/jetbrains/mps/openapi/model/SNode;)Ljetbrains/mps/openapi/editor/cells/EditorCell;" />
-      <node id="856705193941281880" at="170,0,184,0" concept="4" trace="createRefNodeList_y485ry_b3a#(Ljetbrains/mps/openapi/editor/EditorContext;Lorg/jetbrains/mps/openapi/model/SNode;)Ljetbrains/mps/openapi/editor/cells/EditorCell;" />
-      <node id="856705193941281885" at="69,0,84,0" concept="4" trace="createProperty_y485ry_b0a#(Ljetbrains/mps/openapi/editor/EditorContext;Lorg/jetbrains/mps/openapi/model/SNode;)Ljetbrains/mps/openapi/editor/cells/EditorCell;" />
-      <scope id="856705193941281880" at="35,79,36,63" />
-      <scope id="856705193941281880" at="38,82,39,65" />
-      <scope id="856705193941281880" at="119,137,120,49" />
-      <scope id="856705193941281880" at="128,118,129,396" />
-      <scope id="856705193941281880" at="131,41,132,52" />
-      <scope id="856705193941281880" at="143,40,144,42" />
-      <scope id="856705193941281880" at="185,104,186,50" />
-      <scope id="1983475444935195281" at="192,72,193,16" />
-      <scope id="856705193941281880" at="213,122,214,397" />
-      <scope id="856705193941281880" at="262,99,263,50" />
-      <scope id="1983475444935179131" at="269,72,270,16" />
-      <scope id="856705193941281880" at="290,122,291,391" />
-      <scope id="856705193941281880" at="320,131,321,49" />
-      <scope id="856705193941281880" at="329,118,330,392" />
-      <scope id="856705193941281880" at="332,41,333,48" />
-      <scope id="856705193941281880" at="344,40,345,38" />
-      <scope id="856705193941281885" at="78,35,80,112">
-        <var name="manager" id="856705193941281885" />
-      </scope>
-      <scope id="856705193941281889" at="95,91,97,22">
-        <var name="editorCell" id="856705193941281889" />
-      </scope>
-      <scope id="856705193941281880" at="114,89,116,33">
-        <var name="provider" id="856705193941281880" />
-      </scope>
-      <scope id="6129022259108579268" at="166,91,168,22">
-        <var name="editorCell" id="6129022259108579268" />
-      </scope>
-      <scope id="856705193941281880" at="188,66,190,93">
-        <var name="listOwner" id="856705193941281880" />
-      </scope>
-      <scope id="856705193941281880" at="209,34,211,146" />
-      <scope id="856705193941281916" at="250,91,252,22">
-        <var name="editorCell" id="856705193941281916" />
-      </scope>
-      <scope id="856705193941281880" at="265,66,267,93">
-        <var name="listOwner" id="856705193941281880" />
-      </scope>
-      <scope id="856705193941281880" at="286,34,288,146" />
-      <scope id="856705193941281880" at="315,87,317,33">
-        <var name="provider" id="856705193941281880" />
-      </scope>
-      <scope id="856705193941281880" at="35,0,38,0">
-        <var name="editorContext" id="856705193941281880" />
-        <var name="node" id="856705193941281880" />
-      </scope>
-      <scope id="856705193941281880" at="38,0,41,0">
-        <var name="editorContext" id="856705193941281880" />
-        <var name="node" id="856705193941281880" />
-      </scope>
-      <scope id="856705193941281880" at="119,0,122,0">
->>>>>>> bd830ede
+      <scope id="856705193941281880" at="133,0,136,0">
         <var name="containmentLink" id="856705193941281880" />
         <var name="context" id="856705193941281880" />
         <var name="ownerNode" id="856705193941281880" />
       </scope>
-<<<<<<< HEAD
-      <scope id="856705193941281880" at="137,55,140,24">
+      <scope id="856705193941281880" at="136,55,139,24">
         <var name="editorCell" id="856705193941281880" />
       </scope>
-      <scope id="856705193941281880" at="158,0,161,0" />
-      <scope id="856705193941281880" at="200,0,203,0">
-=======
-      <scope id="856705193941281880" at="122,55,125,24">
-        <var name="editorCell" id="856705193941281880" />
-      </scope>
-      <scope id="856705193941281880" at="143,0,146,0" />
-      <scope id="856705193941281880" at="185,0,188,0">
->>>>>>> bd830ede
+      <scope id="856705193941281880" at="157,0,160,0" />
+      <scope id="856705193941281880" at="199,0,202,0">
         <var name="childRole" id="856705193941281880" />
         <var name="context" id="856705193941281880" />
         <var name="ownerNode" id="856705193941281880" />
       </scope>
-<<<<<<< HEAD
-      <scope id="856705193941281880" at="203,0,206,0">
+      <scope id="856705193941281880" at="202,0,205,0">
         <var name="editorContext" id="856705193941281880" />
       </scope>
-      <scope id="856705193941281880" at="206,0,209,0">
+      <scope id="856705193941281880" at="205,0,208,0">
         <var name="context" id="856705193941281880" />
         <var name="node" id="856705193941281880" />
       </scope>
-      <scope id="856705193941281880" at="209,57,212,25">
+      <scope id="856705193941281880" at="208,57,211,25">
         <var name="elementCell" id="856705193941281880" />
       </scope>
-      <scope id="856705193941281880" at="276,0,279,0">
-=======
-      <scope id="856705193941281880" at="192,0,195,0">
-        <var name="context" id="856705193941281880" />
-        <var name="node" id="856705193941281880" />
-      </scope>
-      <scope id="856705193941281880" at="195,86,198,25">
-        <var name="elementCell" id="856705193941281880" />
-      </scope>
-      <scope id="856705193941281880" at="262,0,265,0">
->>>>>>> bd830ede
+      <scope id="856705193941281880" at="275,0,278,0">
         <var name="childRole" id="856705193941281880" />
         <var name="context" id="856705193941281880" />
         <var name="ownerNode" id="856705193941281880" />
       </scope>
-<<<<<<< HEAD
-      <scope id="856705193941281880" at="279,0,282,0">
+      <scope id="856705193941281880" at="278,0,281,0">
         <var name="editorContext" id="856705193941281880" />
       </scope>
-      <scope id="856705193941281880" at="282,0,285,0">
+      <scope id="856705193941281880" at="281,0,284,0">
         <var name="context" id="856705193941281880" />
         <var name="node" id="856705193941281880" />
       </scope>
-      <scope id="856705193941281880" at="285,57,288,25">
+      <scope id="856705193941281880" at="284,57,287,25">
         <var name="elementCell" id="856705193941281880" />
       </scope>
       <scope id="856705193941281880" at="39,0,43,0">
         <var name="context" id="856705193941281880" />
         <var name="node" id="856705193941281880" />
       </scope>
-      <scope id="856705193941281889" at="110,0,114,0" />
-      <scope id="856705193941281880" at="123,52,127,22">
+      <scope id="856705193941281889" at="109,0,113,0" />
+      <scope id="856705193941281880" at="122,52,126,22">
         <var name="editorCell" id="856705193941281880" />
       </scope>
-      <scope id="856705193941281880" at="129,0,133,0" />
-      <scope id="6129022259108579268" at="181,0,185,0" />
-      <scope id="856705193941281880" at="214,41,218,23">
+      <scope id="856705193941281880" at="128,0,132,0" />
+      <scope id="6129022259108579268" at="180,0,184,0" />
+      <scope id="856705193941281880" at="213,41,217,23">
         <var name="emptyCell" id="856705193941281880" />
       </scope>
-      <scope id="856705193941281916" at="264,0,268,0" />
-      <scope id="856705193941281880" at="290,41,294,23">
+      <scope id="856705193941281916" at="263,0,267,0" />
+      <scope id="856705193941281880" at="289,41,293,23">
         <var name="emptyCell" id="856705193941281880" />
       </scope>
       <scope id="856705193941281880" at="44,0,49,0" />
       <scope id="856705193941281880" at="67,51,72,22">
         <var name="editorCell" id="856705193941281880" />
       </scope>
-      <scope id="856705193941281880" at="137,0,142,0">
+      <scope id="856705193941281880" at="136,0,141,0">
         <var name="child" id="856705193941281880" />
       </scope>
-      <scope id="856705193941281880" at="151,44,156,24">
+      <scope id="856705193941281880" at="150,44,155,24">
         <var name="editorCell" id="856705193941281880" />
       </scope>
-      <scope id="856705193941281880" at="209,0,214,0">
+      <scope id="856705193941281880" at="208,0,213,0">
         <var name="elementNode" id="856705193941281880" />
       </scope>
-      <scope id="856705193941281880" at="268,53,273,22">
+      <scope id="856705193941281880" at="267,53,272,22">
         <var name="editorCell" id="856705193941281880" />
         <var name="handler" id="856705193941281880" />
       </scope>
-      <scope id="856705193941281880" at="285,0,290,0">
+      <scope id="856705193941281880" at="284,0,289,0">
         <var name="elementNode" id="856705193941281880" />
       </scope>
-      <scope id="856705193941281880" at="123,0,129,0" />
-      <scope id="856705193941281880" at="142,70,148,7" />
-      <scope id="856705193941281880" at="214,0,220,0" />
-      <scope id="856705193941281880" at="290,0,296,0" />
+      <scope id="856705193941281880" at="122,0,128,0" />
+      <scope id="856705193941281880" at="141,70,147,7" />
+      <scope id="856705193941281880" at="213,0,219,0" />
+      <scope id="856705193941281880" at="289,0,295,0" />
       <scope id="856705193941281880" at="67,0,74,0" />
       <scope id="856705193941281884" at="74,50,81,22">
         <var name="editorCell" id="856705193941281884" />
         <var name="style" id="856705193941281884" />
       </scope>
-      <scope id="856705193941281890" at="114,50,121,22">
+      <scope id="856705193941281890" at="113,50,120,22">
         <var name="editorCell" id="856705193941281890" />
         <var name="style" id="856705193941281890" />
       </scope>
-      <scope id="856705193941281893" at="162,49,169,22">
+      <scope id="856705193941281893" at="161,49,168,22">
         <var name="editorCell" id="856705193941281893" />
         <var name="style" id="856705193941281893" />
       </scope>
-      <scope id="856705193941281912" at="245,49,252,22">
+      <scope id="856705193941281912" at="244,49,251,22">
         <var name="editorCell" id="856705193941281912" />
         <var name="style" id="856705193941281912" />
       </scope>
-      <scope id="856705193941281880" at="268,0,275,0" />
-      <scope id="856705193941281880" at="142,0,150,0">
+      <scope id="856705193941281880" at="267,0,274,0" />
+      <scope id="856705193941281880" at="141,0,149,0">
         <var name="child" id="856705193941281880" />
         <var name="editorCell" id="856705193941281880" />
       </scope>
-      <scope id="856705193941281880" at="150,0,158,0" />
-      <scope id="856705193941281880" at="171,51,179,22">
+      <scope id="856705193941281880" at="149,0,157,0" />
+      <scope id="856705193941281880" at="170,51,178,22">
         <var name="editorCell" id="856705193941281880" />
         <var name="style" id="856705193941281880" />
       </scope>
-      <scope id="856705193941281880" at="221,96,229,9" />
-      <scope id="856705193941281880" at="254,51,262,22">
+      <scope id="856705193941281880" at="220,96,228,9" />
+      <scope id="856705193941281880" at="253,51,261,22">
         <var name="editorCell" id="856705193941281880" />
         <var name="style" id="856705193941281880" />
       </scope>
-      <scope id="856705193941281880" at="297,96,305,9" />
+      <scope id="856705193941281880" at="296,96,304,9" />
       <scope id="856705193941281884" at="74,0,83,0" />
-      <scope id="856705193941281880" at="99,51,108,22">
+      <scope id="856705193941281880" at="98,51,107,22">
         <var name="editorCell" id="856705193941281880" />
         <var name="style" id="856705193941281880" />
       </scope>
-      <scope id="856705193941281890" at="114,0,123,0" />
-      <scope id="856705193941281893" at="162,0,171,0" />
-      <scope id="856705193941281880" at="233,75,242,24">
+      <scope id="856705193941281890" at="113,0,122,0" />
+      <scope id="856705193941281893" at="161,0,170,0" />
+      <scope id="856705193941281880" at="232,75,241,24">
         <var name="editorCell" id="856705193941281880" />
         <var name="style" id="856705193941281880" />
       </scope>
-      <scope id="856705193941281912" at="245,0,254,0" />
-      <scope id="856705193941281880" at="309,75,318,24">
-=======
-      <scope id="856705193941281880" at="269,0,272,0">
-        <var name="context" id="856705193941281880" />
-        <var name="node" id="856705193941281880" />
-      </scope>
-      <scope id="856705193941281880" at="272,86,275,25">
-        <var name="elementCell" id="856705193941281880" />
-      </scope>
-      <scope id="856705193941281880" at="320,0,323,0">
-        <var name="containmentLink" id="856705193941281880" />
-        <var name="context" id="856705193941281880" />
-        <var name="ownerNode" id="856705193941281880" />
-      </scope>
-      <scope id="856705193941281880" at="323,55,326,24">
-        <var name="editorCell" id="856705193941281880" />
-      </scope>
-      <scope id="856705193941281880" at="344,0,347,0" />
-      <scope id="856705193941281889" at="95,0,99,0">
-        <var name="editorContext" id="856705193941281889" />
-        <var name="node" id="856705193941281889" />
-      </scope>
-      <scope id="856705193941281880" at="108,91,112,22">
-        <var name="editorCell" id="856705193941281880" />
-      </scope>
-      <scope id="856705193941281880" at="114,0,118,0">
-        <var name="editorContext" id="856705193941281880" />
-        <var name="node" id="856705193941281880" />
-      </scope>
-      <scope id="6129022259108579268" at="166,0,170,0">
-        <var name="editorContext" id="6129022259108579268" />
-        <var name="node" id="6129022259108579268" />
-      </scope>
-      <scope id="856705193941281880" at="188,0,192,0">
-        <var name="editorContext" id="856705193941281880" />
-      </scope>
-      <scope id="856705193941281880" at="200,68,204,23">
-        <var name="emptyCell" id="856705193941281880" />
-      </scope>
-      <scope id="856705193941281916" at="250,0,254,0">
-        <var name="editorContext" id="856705193941281916" />
-        <var name="node" id="856705193941281916" />
-      </scope>
-      <scope id="856705193941281880" at="265,0,269,0">
-        <var name="editorContext" id="856705193941281880" />
-      </scope>
-      <scope id="856705193941281880" at="277,68,281,23">
-        <var name="emptyCell" id="856705193941281880" />
-      </scope>
-      <scope id="856705193941281880" at="315,0,319,0">
-        <var name="editorContext" id="856705193941281880" />
-        <var name="node" id="856705193941281880" />
-      </scope>
-      <scope id="856705193941281880" at="53,90,58,22">
-        <var name="editorCell" id="856705193941281880" />
-      </scope>
-      <scope id="856705193941281880" at="122,0,127,0">
-        <var name="child" id="856705193941281880" />
-      </scope>
-      <scope id="856705193941281880" at="136,44,141,24">
-        <var name="editorCell" id="856705193941281880" />
-      </scope>
-      <scope id="856705193941281880" at="195,0,200,0">
-        <var name="editorContext" id="856705193941281880" />
-        <var name="elementNode" id="856705193941281880" />
-      </scope>
-      <scope id="856705193941281880" at="254,92,259,22">
-        <var name="editorCell" id="856705193941281880" />
-        <var name="handler" id="856705193941281880" />
-      </scope>
-      <scope id="856705193941281880" at="272,0,277,0">
-        <var name="editorContext" id="856705193941281880" />
-        <var name="elementNode" id="856705193941281880" />
-      </scope>
-      <scope id="856705193941281880" at="308,91,313,22">
-        <var name="editorCell" id="856705193941281880" />
-      </scope>
-      <scope id="856705193941281880" at="323,0,328,0">
-        <var name="child" id="856705193941281880" />
-      </scope>
-      <scope id="856705193941281880" at="337,44,342,24">
-        <var name="editorCell" id="856705193941281880" />
-      </scope>
-      <scope id="856705193941281880" at="108,0,114,0">
-        <var name="editorContext" id="856705193941281880" />
-        <var name="node" id="856705193941281880" />
-      </scope>
-      <scope id="856705193941281880" at="127,70,133,7" />
-      <scope id="856705193941281880" at="200,0,206,0">
-        <var name="editorContext" id="856705193941281880" />
-      </scope>
-      <scope id="856705193941281880" at="277,0,283,0">
-        <var name="editorContext" id="856705193941281880" />
-      </scope>
-      <scope id="856705193941281880" at="328,70,334,7" />
-      <scope id="856705193941281880" at="53,0,60,0">
-        <var name="editorContext" id="856705193941281880" />
-        <var name="node" id="856705193941281880" />
-      </scope>
-      <scope id="856705193941281884" at="60,89,67,22">
-        <var name="editorCell" id="856705193941281884" />
-        <var name="style" id="856705193941281884" />
-      </scope>
-      <scope id="856705193941281890" at="99,89,106,22">
-        <var name="editorCell" id="856705193941281890" />
-        <var name="style" id="856705193941281890" />
-      </scope>
-      <scope id="856705193941281893" at="147,88,154,22">
-        <var name="editorCell" id="856705193941281893" />
-        <var name="style" id="856705193941281893" />
-      </scope>
-      <scope id="856705193941281912" at="231,88,238,22">
-        <var name="editorCell" id="856705193941281912" />
-        <var name="style" id="856705193941281912" />
-      </scope>
-      <scope id="856705193941281880" at="254,0,261,0">
-        <var name="editorContext" id="856705193941281880" />
-        <var name="node" id="856705193941281880" />
-      </scope>
-      <scope id="856705193941281880" at="308,0,315,0">
-        <var name="editorContext" id="856705193941281880" />
-        <var name="node" id="856705193941281880" />
-      </scope>
-      <scope id="856705193941281880" at="127,0,135,0">
-        <var name="child" id="856705193941281880" />
-        <var name="editorCell" id="856705193941281880" />
-      </scope>
-      <scope id="856705193941281880" at="135,0,143,0" />
-      <scope id="856705193941281880" at="156,90,164,22">
+      <scope id="856705193941281912" at="244,0,253,0" />
+      <scope id="856705193941281880" at="308,75,317,24">
         <var name="editorCell" id="856705193941281880" />
         <var name="style" id="856705193941281880" />
       </scope>
-      <scope id="856705193941281880" at="207,96,215,9" />
-      <scope id="856705193941281880" at="240,90,248,22">
-        <var name="editorCell" id="856705193941281880" />
-        <var name="style" id="856705193941281880" />
-      </scope>
-      <scope id="856705193941281880" at="284,96,292,9" />
-      <scope id="856705193941281880" at="328,0,336,0">
-        <var name="child" id="856705193941281880" />
-        <var name="editorCell" id="856705193941281880" />
-      </scope>
-      <scope id="856705193941281880" at="336,0,344,0" />
-      <scope id="856705193941281884" at="60,0,69,0">
-        <var name="editorContext" id="856705193941281884" />
-        <var name="node" id="856705193941281884" />
-      </scope>
-      <scope id="856705193941281880" at="84,90,93,22">
-        <var name="editorCell" id="856705193941281880" />
-        <var name="style" id="856705193941281880" />
-      </scope>
-      <scope id="856705193941281890" at="99,0,108,0">
-        <var name="editorContext" id="856705193941281890" />
-        <var name="node" id="856705193941281890" />
-      </scope>
-      <scope id="856705193941281893" at="147,0,156,0">
-        <var name="editorContext" id="856705193941281893" />
-        <var name="node" id="856705193941281893" />
-      </scope>
-      <scope id="856705193941281880" at="219,104,228,24">
-        <var name="editorCell" id="856705193941281880" />
-        <var name="style" id="856705193941281880" />
-      </scope>
-      <scope id="856705193941281912" at="231,0,240,0">
-        <var name="editorContext" id="856705193941281912" />
-        <var name="node" id="856705193941281912" />
-      </scope>
-      <scope id="856705193941281880" at="296,104,305,24">
->>>>>>> bd830ede
-        <var name="editorCell" id="856705193941281880" />
-        <var name="style" id="856705193941281880" />
-      </scope>
-      <scope id="856705193941281880" at="171,0,181,0" />
-      <scope id="856705193941281880" at="220,86,230,7" />
-      <scope id="856705193941281880" at="254,0,264,0" />
-      <scope id="856705193941281880" at="296,86,306,7" />
+      <scope id="856705193941281880" at="170,0,180,0" />
+      <scope id="856705193941281880" at="219,86,229,7" />
+      <scope id="856705193941281880" at="253,0,263,0" />
+      <scope id="856705193941281880" at="295,86,305,7" />
       <scope id="856705193941281880" at="54,50,65,22">
         <var name="editorCell" id="856705193941281880" />
       </scope>
-<<<<<<< HEAD
-      <scope id="856705193941281880" at="99,0,110,0" />
-      <scope id="856705193941281880" at="185,53,197,22">
-=======
-      <scope id="856705193941281880" at="156,0,166,0">
-        <var name="editorContext" id="856705193941281880" />
-        <var name="node" id="856705193941281880" />
-      </scope>
-      <scope id="856705193941281880" at="206,132,216,7" />
-      <scope id="856705193941281880" at="240,0,250,0">
-        <var name="editorContext" id="856705193941281880" />
-        <var name="node" id="856705193941281880" />
-      </scope>
-      <scope id="856705193941281880" at="283,132,293,7" />
-      <scope id="856705193941281880" at="84,0,95,0">
-        <var name="editorContext" id="856705193941281880" />
-        <var name="node" id="856705193941281880" />
-      </scope>
-      <scope id="856705193941281880" at="41,0,53,0">
-        <var name="editorContext" id="856705193941281880" />
-        <var name="node" id="856705193941281880" />
-      </scope>
-      <scope id="856705193941281880" at="170,92,182,22">
->>>>>>> bd830ede
+      <scope id="856705193941281880" at="98,0,109,0" />
+      <scope id="856705193941281880" at="184,53,196,22">
         <var name="editorCell" id="856705193941281880" />
         <var name="handler" id="856705193941281880" />
         <var name="style" id="856705193941281880" />
       </scope>
-<<<<<<< HEAD
-      <scope id="856705193941281880" at="220,0,232,0">
-=======
-      <scope id="856705193941281880" at="206,0,218,0">
-        <var name="editorContext" id="856705193941281880" />
->>>>>>> bd830ede
+      <scope id="856705193941281880" at="219,0,231,0">
         <var name="elementCell" id="856705193941281880" />
         <var name="elementNode" id="856705193941281880" />
       </scope>
-<<<<<<< HEAD
-      <scope id="856705193941281880" at="232,0,244,0">
+      <scope id="856705193941281880" at="231,0,243,0">
         <var name="nextNode" id="856705193941281880" />
         <var name="prevNode" id="856705193941281880" />
       </scope>
-      <scope id="856705193941281880" at="296,0,308,0">
-=======
-      <scope id="856705193941281880" at="218,0,230,0">
-        <var name="editorContext" id="856705193941281880" />
+      <scope id="856705193941281880" at="295,0,307,0">
+        <var name="elementCell" id="856705193941281880" />
+        <var name="elementNode" id="856705193941281880" />
+      </scope>
+      <scope id="856705193941281880" at="307,0,319,0">
         <var name="nextNode" id="856705193941281880" />
         <var name="prevNode" id="856705193941281880" />
       </scope>
-      <scope id="856705193941281880" at="283,0,295,0">
-        <var name="editorContext" id="856705193941281880" />
->>>>>>> bd830ede
-        <var name="elementCell" id="856705193941281880" />
-        <var name="elementNode" id="856705193941281880" />
-      </scope>
-<<<<<<< HEAD
-      <scope id="856705193941281880" at="308,0,320,0">
-        <var name="nextNode" id="856705193941281880" />
-        <var name="prevNode" id="856705193941281880" />
-      </scope>
       <scope id="856705193941281880" at="54,0,67,0" />
-      <scope id="856705193941281885" at="83,50,97,22">
-=======
-      <scope id="856705193941281880" at="295,0,307,0">
-        <var name="editorContext" id="856705193941281880" />
-        <var name="nextNode" id="856705193941281880" />
-        <var name="prevNode" id="856705193941281880" />
-      </scope>
-      <scope id="856705193941281885" at="69,89,82,22">
->>>>>>> bd830ede
+      <scope id="856705193941281885" at="83,50,96,22">
         <var name="attributeConcept" id="856705193941281885" />
         <var name="editorCell" id="856705193941281885" />
         <var name="provider" id="856705193941281885" />
       </scope>
-<<<<<<< HEAD
-      <scope id="856705193941281880" at="185,0,199,0" />
-      <scope id="856705193941281885" at="83,0,99,0" />
-      <unit id="856705193941281880" at="133,0,162,0" name="jetbrains.mps.execution.commands.editor.CommandDeclaration_EditorBuilder_a$debuggerConfigurationSingleRoleHandler_y485ry_a2b0" />
-      <unit id="856705193941281880" at="199,0,245,0" name="jetbrains.mps.execution.commands.editor.CommandDeclaration_EditorBuilder_a$executePartListHandler_y485ry_b3a" />
-      <unit id="856705193941281880" at="275,0,321,0" name="jetbrains.mps.execution.commands.editor.CommandDeclaration_EditorBuilder_a$methodListHandler_y485ry_b5a" />
-      <unit id="856705193941281880" at="35,0,322,0" name="jetbrains.mps.execution.commands.editor.CommandDeclaration_EditorBuilder_a" />
+      <scope id="856705193941281880" at="184,0,198,0" />
+      <scope id="856705193941281885" at="83,0,98,0" />
+      <unit id="856705193941281880" at="132,0,161,0" name="jetbrains.mps.execution.commands.editor.CommandDeclaration_EditorBuilder_a$debuggerConfigurationSingleRoleHandler_y485ry_a2b0" />
+      <unit id="856705193941281880" at="198,0,244,0" name="jetbrains.mps.execution.commands.editor.CommandDeclaration_EditorBuilder_a$executePartListHandler_y485ry_b3a" />
+      <unit id="856705193941281880" at="274,0,320,0" name="jetbrains.mps.execution.commands.editor.CommandDeclaration_EditorBuilder_a$methodListHandler_y485ry_b5a" />
+      <unit id="856705193941281880" at="35,0,321,0" name="jetbrains.mps.execution.commands.editor.CommandDeclaration_EditorBuilder_a" />
     </file>
     <file name="CommandDeclaration_InspectorBuilder_a.java">
       <node id="856705193941281880" at="23,101,24,19" concept="10" />
@@ -5164,21 +3840,6 @@
       <scope id="856705193941281880" at="67,0,75,0" />
       <unit id="856705193941281880" at="50,0,79,0" name="jetbrains.mps.execution.commands.editor.CommandDeclaration_InspectorBuilder_a$debuggerParameterSingleRoleHandler_y485ry_a0" />
       <unit id="856705193941281880" at="19,0,80,0" name="jetbrains.mps.execution.commands.editor.CommandDeclaration_InspectorBuilder_a" />
-=======
-      <scope id="856705193941281880" at="170,0,184,0">
-        <var name="editorContext" id="856705193941281880" />
-        <var name="node" id="856705193941281880" />
-      </scope>
-      <scope id="856705193941281885" at="69,0,84,0">
-        <var name="editorContext" id="856705193941281885" />
-        <var name="node" id="856705193941281885" />
-      </scope>
-      <unit id="856705193941281880" at="118,0,147,0" name="jetbrains.mps.execution.commands.editor.CommandDeclaration_Editor$debuggerConfigurationSingleRoleHandler_y485ry_a2b0" />
-      <unit id="856705193941281880" at="319,0,348,0" name="jetbrains.mps.execution.commands.editor.CommandDeclaration_Editor$debuggerParameterSingleRoleHandler_y485ry_a0" />
-      <unit id="856705193941281880" at="184,0,231,0" name="jetbrains.mps.execution.commands.editor.CommandDeclaration_Editor$executePartListHandler_y485ry_b3a" />
-      <unit id="856705193941281880" at="261,0,308,0" name="jetbrains.mps.execution.commands.editor.CommandDeclaration_Editor$methodListHandler_y485ry_b5a" />
-      <unit id="856705193941281880" at="34,0,349,0" name="jetbrains.mps.execution.commands.editor.CommandDeclaration_Editor" />
->>>>>>> bd830ede
     </file>
   </root>
   <root nodeRef="r:e255c21e-d39c-4295-8088-dd96816b455c(jetbrains.mps.execution.commands.editor)/856705193941281920">
@@ -5232,7 +3893,6 @@
   </root>
   <root nodeRef="r:e255c21e-d39c-4295-8088-dd96816b455c(jetbrains.mps.execution.commands.editor)/856705193941281922">
     <file name="CommandBuilderExpression_Editor.java">
-<<<<<<< HEAD
       <node id="856705193941281922" at="11,79,12,90" concept="6" />
       <node id="856705193941281922" at="11,0,14,0" concept="4" trace="createEditorCell#(Ljetbrains/mps/openapi/editor/EditorContext;Lorg/jetbrains/mps/openapi/model/SNode;)Ljetbrains/mps/openapi/editor/cells/EditorCell;" />
       <scope id="856705193941281922" at="11,79,12,90" />
@@ -5266,392 +3926,192 @@
       <node id="856705193941281922" at="71,40,72,40" concept="1" />
       <node id="856705193941281922" at="73,5,74,73" concept="1" />
       <node id="856705193941281922" at="74,73,75,57" concept="5" />
-      <node id="856705193941281922" at="75,57,76,59" concept="5" />
-      <node id="856705193941281922" at="77,35,78,87" concept="5" />
-      <node id="856705193941281922" at="78,87,79,94" concept="6" />
-      <node id="856705193941281922" at="80,10,81,22" concept="6" />
-      <node id="856705193941281922" at="84,33,85,14" concept="10" />
-      <node id="856705193941281922" at="87,69,88,57" concept="6" />
-      <node id="856705193941281922" at="90,81,91,41" concept="7" />
-      <node id="856705193941281922" at="91,41,92,132" concept="6" />
-      <node id="856705193941281922" at="98,0,99,0" concept="2" trace="myReferencingNode" />
-      <node id="856705193941281922" at="100,119,101,21" concept="10" />
-      <node id="856705193941281922" at="101,21,102,42" concept="1" />
-      <node id="856705193941281922" at="102,42,103,20" concept="1" />
-      <node id="856705193941281922" at="106,41,107,42" concept="6" />
-      <node id="856705193941281922" at="112,28,113,20" concept="6" />
-      <node id="6129022259108621551" at="116,53,117,91" concept="5" />
-      <node id="6129022259108621551" at="117,91,118,31" concept="1" />
-      <node id="6129022259108621551" at="118,31,119,44" concept="1" />
-      <node id="6129022259108621551" at="119,44,120,33" concept="1" />
-      <node id="6129022259108621551" at="120,33,121,28" concept="5" />
-      <node id="6129022259108621551" at="121,28,122,65" concept="1" />
-      <node id="6129022259108621551" at="122,65,123,44" concept="1" />
-      <node id="6129022259108621551" at="123,44,124,75" concept="1" />
-      <node id="6129022259108621551" at="124,75,125,59" concept="5" />
-      <node id="6129022259108621551" at="125,59,126,61" concept="5" />
-      <node id="6129022259108621551" at="127,37,128,89" concept="5" />
-      <node id="6129022259108621551" at="128,89,129,96" concept="6" />
-      <node id="6129022259108621551" at="130,12,131,24" concept="6" />
-      <node id="856705193941281927" at="134,49,135,94" concept="5" />
-      <node id="856705193941281927" at="135,94,136,47" concept="1" />
-      <node id="856705193941281927" at="136,47,137,34" concept="5" />
-      <node id="856705193941281927" at="137,34,138,93" concept="1" />
-      <node id="856705193941281927" at="138,93,139,40" concept="1" />
-      <node id="856705193941281927" at="139,40,140,34" concept="1" />
-      <node id="856705193941281927" at="140,34,141,22" concept="6" />
-      <node id="856705193941281922" at="143,52,144,153" concept="5" />
-      <node id="856705193941281922" at="144,153,145,93" concept="5" />
-      <node id="856705193941281922" at="145,93,146,49" concept="1" />
-      <node id="856705193941281922" at="146,49,147,35" concept="1" />
-      <node id="856705193941281922" at="147,35,148,49" concept="1" />
-      <node id="856705193941281922" at="148,49,149,22" concept="6" />
-      <node id="856705193941281922" at="152,100,153,50" concept="10" />
-      <node id="856705193941281922" at="155,66,156,93" concept="6" />
-      <node id="856705193941281922" at="158,57,159,65" concept="5" />
-      <node id="856705193941281922" at="159,65,160,58" concept="1" />
-      <node id="856705193941281922" at="160,58,161,25" concept="6" />
-      <node id="856705193941281922" at="163,41,164,34" concept="5" />
-      <node id="856705193941281922" at="164,34,165,42" concept="1" />
-      <node id="856705193941281922" at="165,42,166,49" concept="1" />
-      <node id="856705193941281922" at="166,49,167,23" concept="6" />
-      <node id="856705193941281922" at="170,96,171,134" concept="1" />
-      <node id="856705193941281922" at="172,34,173,142" concept="1" />
-      <node id="856705193941281922" at="173,142,174,146" concept="1" />
-      <node id="856705193941281922" at="176,122,177,395" concept="1" />
-      <node id="856705193941281930" at="182,49,183,94" concept="5" />
-      <node id="856705193941281930" at="183,94,184,47" concept="1" />
-      <node id="856705193941281930" at="184,47,185,34" concept="5" />
-      <node id="856705193941281930" at="185,34,186,85" concept="1" />
-      <node id="856705193941281930" at="186,85,187,40" concept="1" />
-      <node id="856705193941281930" at="187,40,188,34" concept="1" />
-      <node id="856705193941281930" at="188,34,189,22" concept="6" />
+      <node id="856705193941281922" at="76,35,77,87" concept="5" />
+      <node id="856705193941281922" at="77,87,78,112" concept="6" />
+      <node id="856705193941281922" at="79,10,80,22" concept="6" />
+      <node id="856705193941281922" at="83,33,84,14" concept="10" />
+      <node id="856705193941281922" at="86,69,87,57" concept="6" />
+      <node id="856705193941281922" at="89,81,90,41" concept="7" />
+      <node id="856705193941281922" at="90,41,91,132" concept="6" />
+      <node id="856705193941281922" at="97,0,98,0" concept="2" trace="myReferencingNode" />
+      <node id="856705193941281922" at="99,119,100,21" concept="10" />
+      <node id="856705193941281922" at="100,21,101,42" concept="1" />
+      <node id="856705193941281922" at="101,42,102,20" concept="1" />
+      <node id="856705193941281922" at="105,41,106,42" concept="6" />
+      <node id="856705193941281922" at="111,28,112,20" concept="6" />
+      <node id="6129022259108621551" at="115,53,116,91" concept="5" />
+      <node id="6129022259108621551" at="116,91,117,31" concept="1" />
+      <node id="6129022259108621551" at="117,31,118,44" concept="1" />
+      <node id="6129022259108621551" at="118,44,119,33" concept="1" />
+      <node id="6129022259108621551" at="119,33,120,28" concept="5" />
+      <node id="6129022259108621551" at="120,28,121,65" concept="1" />
+      <node id="6129022259108621551" at="121,65,122,44" concept="1" />
+      <node id="6129022259108621551" at="122,44,123,75" concept="1" />
+      <node id="6129022259108621551" at="123,75,124,59" concept="5" />
+      <node id="6129022259108621551" at="125,37,126,89" concept="5" />
+      <node id="6129022259108621551" at="126,89,127,114" concept="6" />
+      <node id="6129022259108621551" at="128,12,129,24" concept="6" />
+      <node id="856705193941281927" at="132,49,133,94" concept="5" />
+      <node id="856705193941281927" at="133,94,134,47" concept="1" />
+      <node id="856705193941281927" at="134,47,135,34" concept="5" />
+      <node id="856705193941281927" at="135,34,136,93" concept="1" />
+      <node id="856705193941281927" at="136,93,137,40" concept="1" />
+      <node id="856705193941281927" at="137,40,138,34" concept="1" />
+      <node id="856705193941281927" at="138,34,139,22" concept="6" />
+      <node id="856705193941281922" at="141,52,142,153" concept="5" />
+      <node id="856705193941281922" at="142,153,143,93" concept="5" />
+      <node id="856705193941281922" at="143,93,144,49" concept="1" />
+      <node id="856705193941281922" at="144,49,145,35" concept="1" />
+      <node id="856705193941281922" at="145,35,146,49" concept="1" />
+      <node id="856705193941281922" at="146,49,147,22" concept="6" />
+      <node id="856705193941281922" at="150,100,151,50" concept="10" />
+      <node id="856705193941281922" at="153,66,154,93" concept="6" />
+      <node id="856705193941281922" at="156,57,157,65" concept="5" />
+      <node id="856705193941281922" at="157,65,158,58" concept="1" />
+      <node id="856705193941281922" at="158,58,159,25" concept="6" />
+      <node id="856705193941281922" at="161,41,162,34" concept="5" />
+      <node id="856705193941281922" at="162,34,163,42" concept="1" />
+      <node id="856705193941281922" at="163,42,164,49" concept="1" />
+      <node id="856705193941281922" at="164,49,165,23" concept="6" />
+      <node id="856705193941281922" at="168,96,169,134" concept="1" />
+      <node id="856705193941281922" at="170,34,171,142" concept="1" />
+      <node id="856705193941281922" at="171,142,172,146" concept="1" />
+      <node id="856705193941281922" at="174,122,175,395" concept="1" />
+      <node id="856705193941281930" at="180,49,181,94" concept="5" />
+      <node id="856705193941281930" at="181,94,182,47" concept="1" />
+      <node id="856705193941281930" at="182,47,183,34" concept="5" />
+      <node id="856705193941281930" at="183,34,184,85" concept="1" />
+      <node id="856705193941281930" at="184,85,185,40" concept="1" />
+      <node id="856705193941281930" at="185,40,186,34" concept="1" />
+      <node id="856705193941281930" at="186,34,187,22" concept="6" />
       <node id="856705193941281922" at="34,0,36,0" concept="2" trace="myNode" />
-      <node id="856705193941281922" at="96,0,98,0" concept="2" trace="myNode" />
+      <node id="856705193941281922" at="95,0,97,0" concept="2" trace="myNode" />
       <node id="856705193941281922" at="48,0,51,0" concept="4" trace="createCell#()Ljetbrains/mps/openapi/editor/cells/EditorCell;" />
-      <node id="856705193941281922" at="84,0,87,0" concept="0" trace="_Inline_lo57cy_a0a#()V" />
-      <node id="856705193941281922" at="87,0,90,0" concept="4" trace="createEditorCell#(Ljetbrains/mps/openapi/editor/EditorContext;)Ljetbrains/mps/openapi/editor/cells/EditorCell;" />
-      <node id="856705193941281922" at="106,0,109,0" concept="4" trace="createCell#()Ljetbrains/mps/openapi/editor/cells/EditorCell;" />
-      <node id="856705193941281922" at="152,0,155,0" concept="0" trace="argumentListHandler_lo57cy_c0#(Lorg/jetbrains/mps/openapi/model/SNode;Ljava/lang/String;Ljetbrains/mps/openapi/editor/EditorContext;)V" />
-      <node id="856705193941281922" at="155,0,158,0" concept="4" trace="createNodeToInsert#(Ljetbrains/mps/openapi/editor/EditorContext;)Lorg/jetbrains/mps/openapi/model/SNode;" />
-      <node id="856705193941281922" at="175,9,178,9" concept="3" />
+      <node id="856705193941281922" at="83,0,86,0" concept="0" trace="_Inline_lo57cy_a0a#()V" />
+      <node id="856705193941281922" at="86,0,89,0" concept="4" trace="createEditorCell#(Ljetbrains/mps/openapi/editor/EditorContext;)Ljetbrains/mps/openapi/editor/cells/EditorCell;" />
+      <node id="856705193941281922" at="105,0,108,0" concept="4" trace="createCell#()Ljetbrains/mps/openapi/editor/cells/EditorCell;" />
+      <node id="856705193941281922" at="150,0,153,0" concept="0" trace="argumentListHandler_lo57cy_c0#(Lorg/jetbrains/mps/openapi/model/SNode;Ljava/lang/String;Ljetbrains/mps/openapi/editor/EditorContext;)V" />
+      <node id="856705193941281922" at="153,0,156,0" concept="4" trace="createNodeToInsert#(Ljetbrains/mps/openapi/editor/EditorContext;)Lorg/jetbrains/mps/openapi/model/SNode;" />
+      <node id="856705193941281922" at="173,9,176,9" concept="3" />
       <node id="856705193941281922" at="37,0,41,0" concept="0" trace="CommandBuilderExpression_EditorBuilder_a#(Ljetbrains/mps/openapi/editor/EditorContext;Lorg/jetbrains/mps/openapi/model/SNode;)V" />
       <node id="856705193941281922" at="69,63,73,5" concept="3" />
-      <node id="856705193941281922" at="90,0,94,0" concept="4" trace="createEditorCell#(Ljetbrains/mps/openapi/editor/EditorContext;Lorg/jetbrains/mps/openapi/model/SNode;)Ljetbrains/mps/openapi/editor/cells/EditorCell;" />
-      <node id="856705193941281922" at="171,134,175,9" concept="3" />
+      <node id="856705193941281922" at="89,0,93,0" concept="4" trace="createEditorCell#(Ljetbrains/mps/openapi/editor/EditorContext;Lorg/jetbrains/mps/openapi/model/SNode;)Ljetbrains/mps/openapi/editor/cells/EditorCell;" />
+      <node id="856705193941281922" at="169,134,173,9" concept="3" />
       <node id="856705193941281922" at="42,0,47,0" concept="4" trace="getNode#()Lorg/jetbrains/mps/openapi/model/SNode;" />
-      <node id="856705193941281922" at="76,59,81,22" concept="3" />
-      <node id="856705193941281922" at="100,0,105,0" concept="0" trace="Inline_Builder_lo57cy_a0a#(Ljetbrains/mps/openapi/editor/EditorContext;Lorg/jetbrains/mps/openapi/model/SNode;Lorg/jetbrains/mps/openapi/model/SNode;)V" />
-      <node id="856705193941281922" at="110,0,115,0" concept="4" trace="getNode#()Lorg/jetbrains/mps/openapi/model/SNode;" />
-      <node id="6129022259108621551" at="126,61,131,24" concept="3" />
-      <node id="856705193941281922" at="158,0,163,0" concept="4" trace="createNodeCell#(Lorg/jetbrains/mps/openapi/model/SNode;)Ljetbrains/mps/openapi/editor/cells/EditorCell;" />
-      <node id="856705193941281922" at="163,0,169,0" concept="4" trace="createEmptyCell#()Ljetbrains/mps/openapi/editor/cells/EditorCell;" />
-      <node id="856705193941281922" at="143,0,151,0" concept="4" trace="createRefNodeList_lo57cy_c0#()Ljetbrains/mps/openapi/editor/cells/EditorCell;" />
-      <node id="856705193941281927" at="134,0,143,0" concept="4" trace="createConstant_lo57cy_b0#()Ljetbrains/mps/openapi/editor/cells/EditorCell;" />
-      <node id="856705193941281930" at="182,0,191,0" concept="4" trace="createConstant_lo57cy_d0#()Ljetbrains/mps/openapi/editor/cells/EditorCell;" />
-      <node id="856705193941281922" at="169,86,179,7" concept="3" />
+      <node id="856705193941281922" at="75,57,80,22" concept="3" />
+      <node id="856705193941281922" at="99,0,104,0" concept="0" trace="Inline_Builder_lo57cy_a0a#(Ljetbrains/mps/openapi/editor/EditorContext;Lorg/jetbrains/mps/openapi/model/SNode;Lorg/jetbrains/mps/openapi/model/SNode;)V" />
+      <node id="856705193941281922" at="109,0,114,0" concept="4" trace="getNode#()Lorg/jetbrains/mps/openapi/model/SNode;" />
+      <node id="6129022259108621551" at="124,59,129,24" concept="3" />
+      <node id="856705193941281922" at="156,0,161,0" concept="4" trace="createNodeCell#(Lorg/jetbrains/mps/openapi/model/SNode;)Ljetbrains/mps/openapi/editor/cells/EditorCell;" />
+      <node id="856705193941281922" at="161,0,167,0" concept="4" trace="createEmptyCell#()Ljetbrains/mps/openapi/editor/cells/EditorCell;" />
+      <node id="856705193941281922" at="141,0,149,0" concept="4" trace="createRefNodeList_lo57cy_c0#()Ljetbrains/mps/openapi/editor/cells/EditorCell;" />
+      <node id="856705193941281927" at="132,0,141,0" concept="4" trace="createConstant_lo57cy_b0#()Ljetbrains/mps/openapi/editor/cells/EditorCell;" />
+      <node id="856705193941281930" at="180,0,189,0" concept="4" trace="createConstant_lo57cy_d0#()Ljetbrains/mps/openapi/editor/cells/EditorCell;" />
+      <node id="856705193941281922" at="167,86,177,7" concept="3" />
       <node id="856705193941281922" at="52,0,63,0" concept="4" trace="createCollection_lo57cy_a#()Ljetbrains/mps/openapi/editor/cells/EditorCell;" />
-      <node id="856705193941281922" at="169,0,181,0" concept="4" trace="installElementCellActions#(Lorg/jetbrains/mps/openapi/model/SNode;Ljetbrains/mps/openapi/editor/cells/EditorCell;)V" />
-      <node id="6129022259108621551" at="116,0,133,0" concept="4" trace="createProperty_lo57cy_a0a0#()Ljetbrains/mps/openapi/editor/cells/EditorCell;" />
-      <node id="856705193941281922" at="63,0,83,0" concept="4" trace="createRefCell_lo57cy_a0#()Ljetbrains/mps/openapi/editor/cells/EditorCell;" />
+      <node id="856705193941281922" at="167,0,179,0" concept="4" trace="installElementCellActions#(Lorg/jetbrains/mps/openapi/model/SNode;Ljetbrains/mps/openapi/editor/cells/EditorCell;)V" />
+      <node id="6129022259108621551" at="115,0,131,0" concept="4" trace="createProperty_lo57cy_a0a0#()Ljetbrains/mps/openapi/editor/cells/EditorCell;" />
+      <node id="856705193941281922" at="63,0,82,0" concept="4" trace="createRefCell_lo57cy_a0#()Ljetbrains/mps/openapi/editor/cells/EditorCell;" />
       <scope id="856705193941281922" at="44,26,45,18" />
       <scope id="856705193941281922" at="48,39,49,39" />
-      <scope id="856705193941281922" at="84,33,85,14" />
-      <scope id="856705193941281922" at="87,69,88,57" />
-      <scope id="856705193941281922" at="106,41,107,42" />
-      <scope id="856705193941281922" at="112,28,113,20" />
-      <scope id="856705193941281922" at="152,100,153,50" />
-      <scope id="856705193941281922" at="155,66,156,93" />
-      <scope id="856705193941281922" at="176,122,177,395" />
+      <scope id="856705193941281922" at="83,33,84,14" />
+      <scope id="856705193941281922" at="86,69,87,57" />
+      <scope id="856705193941281922" at="105,41,106,42" />
+      <scope id="856705193941281922" at="111,28,112,20" />
+      <scope id="856705193941281922" at="150,100,151,50" />
+      <scope id="856705193941281922" at="153,66,154,93" />
+      <scope id="856705193941281922" at="174,122,175,395" />
       <scope id="856705193941281922" at="37,104,39,18" />
       <scope id="856705193941281922" at="70,39,72,40" />
-      <scope id="856705193941281922" at="77,35,79,94">
+      <scope id="856705193941281922" at="76,35,78,112">
         <var name="manager" id="856705193941281922" />
       </scope>
-      <scope id="856705193941281922" at="90,81,92,132" />
-      <scope id="6129022259108621551" at="127,37,129,96">
+      <scope id="856705193941281922" at="89,81,91,132" />
+      <scope id="6129022259108621551" at="125,37,127,114">
         <var name="manager" id="6129022259108621551" />
       </scope>
-      <scope id="856705193941281922" at="172,34,174,146" />
+      <scope id="856705193941281922" at="170,34,172,146" />
       <scope id="856705193941281922" at="48,0,51,0" />
-      <scope id="856705193941281922" at="84,0,87,0" />
-      <scope id="856705193941281922" at="87,0,90,0">
+      <scope id="856705193941281922" at="83,0,86,0" />
+      <scope id="856705193941281922" at="86,0,89,0">
         <var name="editorContext" id="856705193941281922" />
       </scope>
-      <scope id="856705193941281922" at="100,119,103,20" />
-      <scope id="856705193941281922" at="106,0,109,0" />
-      <scope id="856705193941281922" at="152,0,155,0">
-=======
-      <node id="856705193941281922" at="32,79,33,63" concept="6" />
-      <node id="856705193941281922" at="35,89,36,96" concept="5" />
-      <node id="856705193941281922" at="36,96,37,48" concept="1" />
-      <node id="856705193941281922" at="37,48,38,28" concept="1" />
-      <node id="856705193941281922" at="38,28,39,80" concept="1" />
-      <node id="856705193941281922" at="39,80,40,81" concept="1" />
-      <node id="856705193941281922" at="40,81,41,84" concept="1" />
-      <node id="856705193941281922" at="41,84,42,81" concept="1" />
-      <node id="856705193941281922" at="42,81,43,22" concept="6" />
-      <node id="856705193941281922" at="45,87,46,81" concept="5" />
-      <node id="856705193941281922" at="46,81,47,36" concept="1" />
-      <node id="856705193941281922" at="47,36,48,49" concept="1" />
-      <node id="856705193941281922" at="48,49,49,26" concept="5" />
-      <node id="856705193941281922" at="49,26,50,96" concept="1" />
-      <node id="856705193941281922" at="50,96,51,58" concept="1" />
-      <node id="856705193941281922" at="52,39,53,40" concept="1" />
-      <node id="856705193941281922" at="53,40,54,40" concept="1" />
-      <node id="856705193941281922" at="55,5,56,73" concept="1" />
-      <node id="856705193941281922" at="56,73,57,57" concept="5" />
-      <node id="856705193941281922" at="58,35,59,82" concept="5" />
-      <node id="856705193941281922" at="59,82,60,112" concept="6" />
-      <node id="856705193941281922" at="61,10,62,22" concept="6" />
-      <node id="6129022259108621549" at="65,33,66,14" concept="9" />
-      <node id="6129022259108621549" at="68,69,69,67" concept="6" />
-      <node id="6129022259108621549" at="71,81,72,66" concept="6" />
-      <node id="6129022259108621551" at="74,92,75,84" concept="5" />
-      <node id="6129022259108621551" at="75,84,76,31" concept="1" />
-      <node id="6129022259108621551" at="76,31,77,44" concept="1" />
-      <node id="6129022259108621551" at="77,44,78,33" concept="1" />
-      <node id="6129022259108621551" at="78,33,79,28" concept="5" />
-      <node id="6129022259108621551" at="79,28,80,60" concept="1" />
-      <node id="6129022259108621551" at="80,60,81,44" concept="1" />
-      <node id="6129022259108621551" at="81,44,82,75" concept="1" />
-      <node id="6129022259108621551" at="82,75,83,59" concept="5" />
-      <node id="6129022259108621551" at="84,37,85,84" concept="5" />
-      <node id="6129022259108621551" at="85,84,86,114" concept="6" />
-      <node id="6129022259108621551" at="87,12,88,24" concept="6" />
-      <node id="856705193941281927" at="91,88,92,87" concept="5" />
-      <node id="856705193941281927" at="92,87,93,47" concept="1" />
-      <node id="856705193941281927" at="93,47,94,34" concept="5" />
-      <node id="856705193941281927" at="94,34,95,77" concept="1" />
-      <node id="856705193941281927" at="95,77,96,40" concept="1" />
-      <node id="856705193941281927" at="96,40,97,34" concept="1" />
-      <node id="856705193941281927" at="97,34,98,22" concept="6" />
-      <node id="856705193941281922" at="100,91,101,137" concept="5" />
-      <node id="856705193941281922" at="101,137,102,108" concept="5" />
-      <node id="856705193941281922" at="102,108,103,49" concept="1" />
-      <node id="856705193941281922" at="103,49,104,35" concept="1" />
-      <node id="856705193941281922" at="104,35,105,49" concept="1" />
-      <node id="856705193941281922" at="105,49,106,22" concept="6" />
-      <node id="856705193941281922" at="109,100,110,50" concept="9" />
-      <node id="856705193941281922" at="112,66,113,41" concept="5" />
-      <node id="856705193941281922" at="113,41,114,93" concept="6" />
-      <node id="856705193941281922" at="116,86,117,80" concept="5" />
-      <node id="856705193941281922" at="117,80,118,95" concept="1" />
-      <node id="856705193941281922" at="118,95,119,25" concept="6" />
-      <node id="856705193941281922" at="121,68,122,34" concept="5" />
-      <node id="856705193941281922" at="122,34,123,55" concept="1" />
-      <node id="856705193941281922" at="123,55,124,87" concept="1" />
-      <node id="856705193941281922" at="124,87,125,23" concept="6" />
-      <node id="856705193941281922" at="128,96,129,134" concept="1" />
-      <node id="856705193941281922" at="130,34,131,142" concept="1" />
-      <node id="856705193941281922" at="131,142,132,146" concept="1" />
-      <node id="856705193941281922" at="134,122,135,393" concept="1" />
-      <node id="856705193941281930" at="140,88,141,87" concept="5" />
-      <node id="856705193941281930" at="141,87,142,47" concept="1" />
-      <node id="856705193941281930" at="142,47,143,34" concept="5" />
-      <node id="856705193941281930" at="143,34,144,69" concept="1" />
-      <node id="856705193941281930" at="144,69,145,40" concept="1" />
-      <node id="856705193941281930" at="145,40,146,34" concept="1" />
-      <node id="856705193941281930" at="146,34,147,22" concept="6" />
-      <node id="856705193941281922" at="32,0,35,0" concept="4" trace="createEditorCell#(Ljetbrains/mps/openapi/editor/EditorContext;Lorg/jetbrains/mps/openapi/model/SNode;)Ljetbrains/mps/openapi/editor/cells/EditorCell;" />
-      <node id="6129022259108621549" at="65,0,68,0" concept="0" trace="_Inline_lo57cy_a0a#()V" />
-      <node id="6129022259108621549" at="68,0,71,0" concept="4" trace="createEditorCell#(Ljetbrains/mps/openapi/editor/EditorContext;)Ljetbrains/mps/openapi/editor/cells/EditorCell;" />
-      <node id="6129022259108621549" at="71,0,74,0" concept="4" trace="createEditorCell#(Ljetbrains/mps/openapi/editor/EditorContext;Lorg/jetbrains/mps/openapi/model/SNode;)Ljetbrains/mps/openapi/editor/cells/EditorCell;" />
-      <node id="856705193941281922" at="109,0,112,0" concept="0" trace="argumentListHandler_lo57cy_c0#(Lorg/jetbrains/mps/openapi/model/SNode;Ljava/lang/String;Ljetbrains/mps/openapi/editor/EditorContext;)V" />
-      <node id="856705193941281922" at="133,9,136,9" concept="3" />
-      <node id="856705193941281922" at="51,58,55,5" concept="3" />
-      <node id="856705193941281922" at="112,0,116,0" concept="4" trace="createNodeToInsert#(Ljetbrains/mps/openapi/editor/EditorContext;)Lorg/jetbrains/mps/openapi/model/SNode;" />
-      <node id="856705193941281922" at="129,134,133,9" concept="3" />
-      <node id="856705193941281922" at="57,57,62,22" concept="3" />
-      <node id="6129022259108621551" at="83,59,88,24" concept="3" />
-      <node id="856705193941281922" at="116,0,121,0" concept="4" trace="createNodeCell#(Ljetbrains/mps/openapi/editor/EditorContext;Lorg/jetbrains/mps/openapi/model/SNode;)Ljetbrains/mps/openapi/editor/cells/EditorCell;" />
-      <node id="856705193941281922" at="121,0,127,0" concept="4" trace="createEmptyCell#(Ljetbrains/mps/openapi/editor/EditorContext;)Ljetbrains/mps/openapi/editor/cells/EditorCell;" />
-      <node id="856705193941281922" at="100,0,108,0" concept="4" trace="createRefNodeList_lo57cy_c0#(Ljetbrains/mps/openapi/editor/EditorContext;Lorg/jetbrains/mps/openapi/model/SNode;)Ljetbrains/mps/openapi/editor/cells/EditorCell;" />
-      <node id="856705193941281927" at="91,0,100,0" concept="4" trace="createConstant_lo57cy_b0#(Ljetbrains/mps/openapi/editor/EditorContext;Lorg/jetbrains/mps/openapi/model/SNode;)Ljetbrains/mps/openapi/editor/cells/EditorCell;" />
-      <node id="856705193941281930" at="140,0,149,0" concept="4" trace="createConstant_lo57cy_d0#(Ljetbrains/mps/openapi/editor/EditorContext;Lorg/jetbrains/mps/openapi/model/SNode;)Ljetbrains/mps/openapi/editor/cells/EditorCell;" />
-      <node id="856705193941281922" at="35,0,45,0" concept="4" trace="createCollection_lo57cy_a#(Ljetbrains/mps/openapi/editor/EditorContext;Lorg/jetbrains/mps/openapi/model/SNode;)Ljetbrains/mps/openapi/editor/cells/EditorCell;" />
-      <node id="856705193941281922" at="127,132,137,7" concept="3" />
-      <node id="856705193941281922" at="127,0,139,0" concept="4" trace="installElementCellActions#(Lorg/jetbrains/mps/openapi/model/SNode;Lorg/jetbrains/mps/openapi/model/SNode;Ljetbrains/mps/openapi/editor/cells/EditorCell;Ljetbrains/mps/openapi/editor/EditorContext;)V" />
-      <node id="6129022259108621551" at="74,0,90,0" concept="4" trace="createProperty_lo57cy_a0a0#(Ljetbrains/mps/openapi/editor/EditorContext;Lorg/jetbrains/mps/openapi/model/SNode;)Ljetbrains/mps/openapi/editor/cells/EditorCell;" />
-      <node id="856705193941281922" at="45,0,64,0" concept="4" trace="createRefCell_lo57cy_a0#(Ljetbrains/mps/openapi/editor/EditorContext;Lorg/jetbrains/mps/openapi/model/SNode;)Ljetbrains/mps/openapi/editor/cells/EditorCell;" />
-      <scope id="856705193941281922" at="32,79,33,63" />
-      <scope id="6129022259108621549" at="65,33,66,14" />
-      <scope id="6129022259108621549" at="68,69,69,67" />
-      <scope id="6129022259108621549" at="71,81,72,66" />
-      <scope id="856705193941281922" at="109,100,110,50" />
-      <scope id="856705193941281922" at="134,122,135,393" />
-      <scope id="856705193941281922" at="52,39,54,40" />
-      <scope id="856705193941281922" at="58,35,60,112">
-        <var name="manager" id="856705193941281922" />
-      </scope>
-      <scope id="6129022259108621551" at="84,37,86,114">
-        <var name="manager" id="6129022259108621551" />
-      </scope>
-      <scope id="856705193941281922" at="112,66,114,93">
-        <var name="listOwner" id="856705193941281922" />
-      </scope>
-      <scope id="856705193941281922" at="130,34,132,146" />
-      <scope id="856705193941281922" at="32,0,35,0">
-        <var name="editorContext" id="856705193941281922" />
-        <var name="node" id="856705193941281922" />
-      </scope>
-      <scope id="6129022259108621549" at="65,0,68,0" />
-      <scope id="6129022259108621549" at="68,0,71,0">
-        <var name="editorContext" id="6129022259108621549" />
-      </scope>
-      <scope id="6129022259108621549" at="71,0,74,0">
-        <var name="editorContext" id="6129022259108621549" />
-        <var name="node" id="6129022259108621549" />
-      </scope>
-      <scope id="856705193941281922" at="109,0,112,0">
->>>>>>> bd830ede
+      <scope id="856705193941281922" at="99,119,102,20" />
+      <scope id="856705193941281922" at="105,0,108,0" />
+      <scope id="856705193941281922" at="150,0,153,0">
         <var name="childRole" id="856705193941281922" />
         <var name="context" id="856705193941281922" />
         <var name="ownerNode" id="856705193941281922" />
       </scope>
-<<<<<<< HEAD
-      <scope id="856705193941281922" at="155,0,158,0">
+      <scope id="856705193941281922" at="153,0,156,0">
         <var name="editorContext" id="856705193941281922" />
       </scope>
-      <scope id="856705193941281922" at="158,57,161,25">
+      <scope id="856705193941281922" at="156,57,159,25">
         <var name="elementCell" id="856705193941281922" />
       </scope>
       <scope id="856705193941281922" at="37,0,41,0">
         <var name="context" id="856705193941281922" />
         <var name="node" id="856705193941281922" />
       </scope>
-      <scope id="856705193941281922" at="90,0,94,0">
-=======
-      <scope id="856705193941281922" at="116,86,119,25">
-        <var name="elementCell" id="856705193941281922" />
-      </scope>
-      <scope id="856705193941281922" at="112,0,116,0">
->>>>>>> bd830ede
+      <scope id="856705193941281922" at="89,0,93,0">
         <var name="editorContext" id="856705193941281922" />
         <var name="node" id="856705193941281922" />
       </scope>
-<<<<<<< HEAD
-      <scope id="856705193941281922" at="163,41,167,23">
+      <scope id="856705193941281922" at="161,41,165,23">
         <var name="emptyCell" id="856705193941281922" />
       </scope>
       <scope id="856705193941281922" at="42,0,47,0" />
-      <scope id="856705193941281922" at="100,0,105,0">
+      <scope id="856705193941281922" at="99,0,104,0">
         <var name="context" id="856705193941281922" />
         <var name="node" id="856705193941281922" />
         <var name="referencingNode" id="856705193941281922" />
       </scope>
-      <scope id="856705193941281922" at="110,0,115,0" />
-      <scope id="856705193941281922" at="158,0,163,0">
+      <scope id="856705193941281922" at="109,0,114,0" />
+      <scope id="856705193941281922" at="156,0,161,0">
         <var name="elementNode" id="856705193941281922" />
       </scope>
-      <scope id="856705193941281922" at="143,52,149,22">
+      <scope id="856705193941281922" at="141,52,147,22">
         <var name="editorCell" id="856705193941281922" />
         <var name="handler" id="856705193941281922" />
       </scope>
-      <scope id="856705193941281922" at="163,0,169,0" />
-      <scope id="856705193941281927" at="134,49,141,22">
+      <scope id="856705193941281922" at="161,0,167,0" />
+      <scope id="856705193941281927" at="132,49,139,22">
         <var name="editorCell" id="856705193941281927" />
         <var name="style" id="856705193941281927" />
       </scope>
-      <scope id="856705193941281930" at="182,49,189,22">
-=======
-      <scope id="856705193941281922" at="121,68,125,23">
-        <var name="emptyCell" id="856705193941281922" />
-      </scope>
-      <scope id="856705193941281922" at="116,0,121,0">
-        <var name="editorContext" id="856705193941281922" />
-        <var name="elementNode" id="856705193941281922" />
-      </scope>
-      <scope id="856705193941281922" at="100,91,106,22">
-        <var name="editorCell" id="856705193941281922" />
-        <var name="handler" id="856705193941281922" />
-      </scope>
-      <scope id="856705193941281922" at="121,0,127,0">
-        <var name="editorContext" id="856705193941281922" />
-      </scope>
-      <scope id="856705193941281927" at="91,88,98,22">
-        <var name="editorCell" id="856705193941281927" />
-        <var name="style" id="856705193941281927" />
-      </scope>
-      <scope id="856705193941281930" at="140,88,147,22">
->>>>>>> bd830ede
+      <scope id="856705193941281930" at="180,49,187,22">
         <var name="editorCell" id="856705193941281930" />
         <var name="style" id="856705193941281930" />
       </scope>
-      <scope id="856705193941281922" at="143,0,151,0" />
-      <scope id="856705193941281922" at="170,96,178,9" />
+      <scope id="856705193941281922" at="141,0,149,0" />
+      <scope id="856705193941281922" at="168,96,176,9" />
       <scope id="856705193941281922" at="52,50,61,22">
         <var name="editorCell" id="856705193941281922" />
       </scope>
-<<<<<<< HEAD
-      <scope id="856705193941281927" at="134,0,143,0" />
-      <scope id="856705193941281930" at="182,0,191,0" />
-      <scope id="856705193941281922" at="169,86,179,7" />
+      <scope id="856705193941281927" at="132,0,141,0" />
+      <scope id="856705193941281930" at="180,0,189,0" />
+      <scope id="856705193941281922" at="167,86,177,7" />
       <scope id="856705193941281922" at="52,0,63,0" />
-      <scope id="856705193941281922" at="169,0,181,0">
-=======
-      <scope id="856705193941281922" at="100,0,108,0">
-        <var name="editorContext" id="856705193941281922" />
-        <var name="node" id="856705193941281922" />
-      </scope>
-      <scope id="856705193941281922" at="128,96,136,9" />
-      <scope id="856705193941281927" at="91,0,100,0">
-        <var name="editorContext" id="856705193941281927" />
-        <var name="node" id="856705193941281927" />
-      </scope>
-      <scope id="856705193941281930" at="140,0,149,0">
-        <var name="editorContext" id="856705193941281930" />
-        <var name="node" id="856705193941281930" />
-      </scope>
-      <scope id="856705193941281922" at="35,0,45,0">
-        <var name="editorContext" id="856705193941281922" />
-        <var name="node" id="856705193941281922" />
-      </scope>
-      <scope id="856705193941281922" at="127,132,137,7" />
-      <scope id="856705193941281922" at="127,0,139,0">
-        <var name="editorContext" id="856705193941281922" />
->>>>>>> bd830ede
+      <scope id="856705193941281922" at="167,0,179,0">
         <var name="elementCell" id="856705193941281922" />
         <var name="elementNode" id="856705193941281922" />
       </scope>
-<<<<<<< HEAD
-      <scope id="6129022259108621551" at="116,53,131,24">
-=======
-      <scope id="6129022259108621551" at="74,92,88,24">
->>>>>>> bd830ede
+      <scope id="6129022259108621551" at="115,53,129,24">
         <var name="attributeConcept" id="6129022259108621551" />
         <var name="editorCell" id="6129022259108621551" />
         <var name="provider" id="6129022259108621551" />
       </scope>
-<<<<<<< HEAD
-      <scope id="6129022259108621551" at="116,0,133,0" />
-      <scope id="856705193941281922" at="63,48,81,22">
-=======
-      <scope id="6129022259108621551" at="74,0,90,0">
-        <var name="editorContext" id="6129022259108621551" />
-        <var name="node" id="6129022259108621551" />
-      </scope>
-      <scope id="856705193941281922" at="45,87,62,22">
->>>>>>> bd830ede
+      <scope id="6129022259108621551" at="115,0,131,0" />
+      <scope id="856705193941281922" at="63,48,80,22">
         <var name="attributeConcept" id="856705193941281922" />
         <var name="editorCell" id="856705193941281922" />
         <var name="provider" id="856705193941281922" />
       </scope>
-<<<<<<< HEAD
-      <scope id="856705193941281922" at="63,0,83,0" />
-      <unit id="856705193941281922" at="83,0,95,0" name="jetbrains.mps.execution.commands.editor.CommandBuilderExpression_EditorBuilder_a$_Inline_lo57cy_a0a" />
-      <unit id="856705193941281922" at="151,0,182,0" name="jetbrains.mps.execution.commands.editor.CommandBuilderExpression_EditorBuilder_a$argumentListHandler_lo57cy_c0" />
-      <unit id="856705193941281922" at="95,0,134,0" name="jetbrains.mps.execution.commands.editor.CommandBuilderExpression_EditorBuilder_a$Inline_Builder_lo57cy_a0a" />
-      <unit id="856705193941281922" at="33,0,192,0" name="jetbrains.mps.execution.commands.editor.CommandBuilderExpression_EditorBuilder_a" />
-=======
-      <scope id="856705193941281922" at="45,0,64,0">
-        <var name="editorContext" id="856705193941281922" />
-        <var name="node" id="856705193941281922" />
-      </scope>
-      <unit id="6129022259108621549" at="64,0,91,0" name="jetbrains.mps.execution.commands.editor.CommandBuilderExpression_Editor$_Inline_lo57cy_a0a" />
-      <unit id="856705193941281922" at="108,0,140,0" name="jetbrains.mps.execution.commands.editor.CommandBuilderExpression_Editor$argumentListHandler_lo57cy_c0" />
-      <unit id="856705193941281922" at="31,0,150,0" name="jetbrains.mps.execution.commands.editor.CommandBuilderExpression_Editor" />
->>>>>>> bd830ede
+      <scope id="856705193941281922" at="63,0,82,0" />
+      <unit id="856705193941281922" at="82,0,94,0" name="jetbrains.mps.execution.commands.editor.CommandBuilderExpression_EditorBuilder_a$_Inline_lo57cy_a0a" />
+      <unit id="856705193941281922" at="149,0,180,0" name="jetbrains.mps.execution.commands.editor.CommandBuilderExpression_EditorBuilder_a$argumentListHandler_lo57cy_c0" />
+      <unit id="856705193941281922" at="94,0,132,0" name="jetbrains.mps.execution.commands.editor.CommandBuilderExpression_EditorBuilder_a$Inline_Builder_lo57cy_a0a" />
+      <unit id="856705193941281922" at="33,0,190,0" name="jetbrains.mps.execution.commands.editor.CommandBuilderExpression_EditorBuilder_a" />
     </file>
   </root>
   <root nodeRef="r:e255c21e-d39c-4295-8088-dd96816b455c(jetbrains.mps.execution.commands.editor)/856705193941281932">
@@ -6009,7 +4469,6 @@
   </root>
   <root nodeRef="r:e255c21e-d39c-4295-8088-dd96816b455c(jetbrains.mps.execution.commands.editor)/889694274152179964">
     <file name="KeyValueCommandPart_Editor.java">
-<<<<<<< HEAD
       <node id="889694274152179964" at="11,79,12,85" concept="6" />
       <node id="889694274152179964" at="14,82,15,88" concept="6" />
       <node id="889694274152179964" at="11,0,14,0" concept="4" trace="createEditorCell#(Ljetbrains/mps/openapi/editor/EditorContext;Lorg/jetbrains/mps/openapi/model/SNode;)Ljetbrains/mps/openapi/editor/cells/EditorCell;" />
@@ -6017,143 +4476,6 @@
       <scope id="889694274152179964" at="11,79,12,85" />
       <scope id="889694274152179964" at="14,82,15,88" />
       <scope id="889694274152179964" at="11,0,14,0">
-=======
-      <node id="889694274152179964" at="31,79,32,63" concept="6" />
-      <node id="889694274152179964" at="34,82,35,65" concept="6" />
-      <node id="889694274152179964" at="37,89,38,96" concept="5" />
-      <node id="889694274152179964" at="38,96,39,48" concept="1" />
-      <node id="889694274152179964" at="39,48,40,28" concept="1" />
-      <node id="889694274152179964" at="40,28,41,81" concept="1" />
-      <node id="889694274152179964" at="42,61,43,83" concept="1" />
-      <node id="889694274152179964" at="44,5,45,80" concept="1" />
-      <node id="889694274152179964" at="45,80,46,80" concept="1" />
-      <node id="889694274152179964" at="46,80,47,81" concept="1" />
-      <node id="889694274152179964" at="47,81,48,22" concept="6" />
-      <node id="889694274152179969" at="50,88,51,87" concept="5" />
-      <node id="889694274152179969" at="51,87,52,47" concept="1" />
-      <node id="889694274152179969" at="52,47,53,34" concept="5" />
-      <node id="889694274152179969" at="53,34,54,70" concept="1" />
-      <node id="889694274152179969" at="54,70,55,110" concept="1" />
-      <node id="889694274152179969" at="55,110,56,40" concept="1" />
-      <node id="889694274152179969" at="56,40,57,34" concept="1" />
-      <node id="889694274152179969" at="57,34,58,22" concept="6" />
-      <node id="889694274152179964" at="60,88,61,87" concept="5" />
-      <node id="889694274152179964" at="61,87,62,47" concept="1" />
-      <node id="889694274152179964" at="62,47,63,34" concept="5" />
-      <node id="889694274152179964" at="63,34,64,61" concept="1" />
-      <node id="889694274152179964" at="64,61,65,58" concept="1" />
-      <node id="889694274152179964" at="65,58,66,40" concept="1" />
-      <node id="889694274152179964" at="66,40,67,34" concept="1" />
-      <node id="889694274152179964" at="67,34,68,22" concept="6" />
-      <node id="1616228152991926098" at="70,97,71,171" concept="6" />
-      <node id="889694274152179964" at="73,87,74,249" concept="5" />
-      <node id="889694274152179964" at="74,249,75,33" concept="6" />
-      <node id="889694274152179964" at="78,117,79,49" concept="9" />
-      <node id="889694274152179964" at="81,55,82,59" concept="5" />
-      <node id="889694274152179964" at="82,59,83,41" concept="1" />
-      <node id="889694274152179964" at="83,41,84,24" concept="6" />
-      <node id="889694274152179964" at="87,118,88,377" concept="1" />
-      <node id="889694274152179964" at="90,41,91,34" concept="1" />
-      <node id="889694274152179964" at="95,44,96,54" concept="5" />
-      <node id="889694274152179964" at="96,54,97,40" concept="1" />
-      <node id="889694274152179964" at="97,40,98,0" concept="7" />
-      <node id="889694274152179964" at="98,0,99,40" concept="1" />
-      <node id="889694274152179964" at="99,40,100,24" concept="6" />
-      <node id="889694274152179964" at="102,40,103,24" concept="6" />
-      <node id="889694274152179964" at="106,87,107,253" concept="5" />
-      <node id="889694274152179964" at="107,253,108,33" concept="6" />
-      <node id="889694274152179964" at="111,119,112,49" concept="9" />
-      <node id="889694274152179964" at="114,55,115,59" concept="5" />
-      <node id="889694274152179964" at="115,59,116,41" concept="1" />
-      <node id="889694274152179964" at="116,41,117,24" concept="6" />
-      <node id="889694274152179964" at="120,118,121,379" concept="1" />
-      <node id="889694274152179964" at="123,41,124,36" concept="1" />
-      <node id="889694274152179964" at="128,44,129,54" concept="5" />
-      <node id="889694274152179964" at="129,54,130,42" concept="1" />
-      <node id="889694274152179964" at="130,42,131,0" concept="7" />
-      <node id="889694274152179964" at="131,0,132,40" concept="1" />
-      <node id="889694274152179964" at="132,40,133,24" concept="6" />
-      <node id="889694274152179964" at="135,40,136,26" concept="6" />
-      <node id="889694274152179980" at="139,88,140,87" concept="5" />
-      <node id="889694274152179980" at="140,87,141,47" concept="1" />
-      <node id="889694274152179980" at="141,47,142,34" concept="5" />
-      <node id="889694274152179980" at="142,34,143,71" concept="1" />
-      <node id="889694274152179980" at="143,71,144,110" concept="1" />
-      <node id="889694274152179980" at="144,110,145,40" concept="1" />
-      <node id="889694274152179980" at="145,40,146,34" concept="1" />
-      <node id="889694274152179980" at="146,34,147,22" concept="6" />
-      <node id="889694274152179964" at="149,91,150,99" concept="5" />
-      <node id="889694274152179964" at="150,99,151,50" concept="1" />
-      <node id="889694274152179964" at="151,50,152,28" concept="1" />
-      <node id="889694274152179964" at="152,28,153,83" concept="1" />
-      <node id="889694274152179964" at="153,83,154,81" concept="1" />
-      <node id="889694274152179964" at="154,81,155,22" concept="6" />
-      <node id="1616228152991926109" at="157,90,158,90" concept="5" />
-      <node id="1616228152991926109" at="158,90,159,49" concept="1" />
-      <node id="1616228152991926109" at="159,49,160,34" concept="1" />
-      <node id="1616228152991926109" at="160,34,161,22" concept="6" />
-      <node id="1616228152991926111" at="163,88,164,82" concept="5" />
-      <node id="1616228152991926111" at="164,82,165,29" concept="1" />
-      <node id="1616228152991926111" at="165,29,166,42" concept="1" />
-      <node id="1616228152991926111" at="166,42,167,26" concept="5" />
-      <node id="1616228152991926111" at="167,26,168,58" concept="1" />
-      <node id="1616228152991926111" at="168,58,169,42" concept="1" />
-      <node id="1616228152991926111" at="169,42,170,73" concept="1" />
-      <node id="1616228152991926111" at="170,73,171,57" concept="5" />
-      <node id="1616228152991926111" at="172,35,173,82" concept="5" />
-      <node id="1616228152991926111" at="173,82,174,112" concept="6" />
-      <node id="1616228152991926111" at="175,10,176,22" concept="6" />
-      <node id="889694274152179964" at="31,0,34,0" concept="4" trace="createEditorCell#(Ljetbrains/mps/openapi/editor/EditorContext;Lorg/jetbrains/mps/openapi/model/SNode;)Ljetbrains/mps/openapi/editor/cells/EditorCell;" />
-      <node id="889694274152179964" at="34,0,37,0" concept="4" trace="createInspectedCell#(Ljetbrains/mps/openapi/editor/EditorContext;Lorg/jetbrains/mps/openapi/model/SNode;)Ljetbrains/mps/openapi/editor/cells/EditorCell;" />
-      <node id="889694274152179964" at="41,81,44,5" concept="3" />
-      <node id="1616228152991922791" at="70,0,73,0" concept="8" trace="renderingCondition_4797dc_a1a#(Lorg/jetbrains/mps/openapi/model/SNode;Ljetbrains/mps/openapi/editor/EditorContext;)Z" />
-      <node id="889694274152179964" at="78,0,81,0" concept="0" trace="keySingleRoleHandler_4797dc_c0#(Lorg/jetbrains/mps/openapi/model/SNode;Lorg/jetbrains/mps/openapi/language/SContainmentLink;Ljetbrains/mps/openapi/editor/EditorContext;)V" />
-      <node id="889694274152179964" at="86,70,89,7" concept="3" />
-      <node id="889694274152179964" at="89,7,92,7" concept="3" />
-      <node id="889694274152179964" at="102,0,105,0" concept="4" trace="getNoTargetText#()Ljava/lang/String;" />
-      <node id="889694274152179964" at="111,0,114,0" concept="0" trace="valueSingleRoleHandler_4797dc_d0#(Lorg/jetbrains/mps/openapi/model/SNode;Lorg/jetbrains/mps/openapi/language/SContainmentLink;Ljetbrains/mps/openapi/editor/EditorContext;)V" />
-      <node id="889694274152179964" at="119,70,122,7" concept="3" />
-      <node id="889694274152179964" at="122,7,125,7" concept="3" />
-      <node id="889694274152179964" at="135,0,138,0" concept="4" trace="getNoTargetText#()Ljava/lang/String;" />
-      <node id="889694274152179964" at="73,0,77,0" concept="4" trace="createRefNode_4797dc_c0#(Ljetbrains/mps/openapi/editor/EditorContext;Lorg/jetbrains/mps/openapi/model/SNode;)Ljetbrains/mps/openapi/editor/cells/EditorCell;" />
-      <node id="889694274152179964" at="106,0,110,0" concept="4" trace="createRefNode_4797dc_d0#(Ljetbrains/mps/openapi/editor/EditorContext;Lorg/jetbrains/mps/openapi/model/SNode;)Ljetbrains/mps/openapi/editor/cells/EditorCell;" />
-      <node id="889694274152179964" at="81,0,86,0" concept="4" trace="createChildCell#(Lorg/jetbrains/mps/openapi/model/SNode;)Ljetbrains/mps/openapi/editor/cells/EditorCell;" />
-      <node id="889694274152179964" at="114,0,119,0" concept="4" trace="createChildCell#(Lorg/jetbrains/mps/openapi/model/SNode;)Ljetbrains/mps/openapi/editor/cells/EditorCell;" />
-      <node id="1616228152991926111" at="171,57,176,22" concept="3" />
-      <node id="1616228152991926109" at="157,0,163,0" concept="4" trace="createConstant_4797dc_a0_0#(Ljetbrains/mps/openapi/editor/EditorContext;Lorg/jetbrains/mps/openapi/model/SNode;)Ljetbrains/mps/openapi/editor/cells/EditorCell;" />
-      <node id="889694274152179964" at="86,0,94,0" concept="4" trace="installCellInfo#(Lorg/jetbrains/mps/openapi/model/SNode;Ljetbrains/mps/openapi/editor/cells/EditorCell;)V" />
-      <node id="889694274152179964" at="94,0,102,0" concept="4" trace="createEmptyCell#()Ljetbrains/mps/openapi/editor/cells/EditorCell;" />
-      <node id="889694274152179964" at="119,0,127,0" concept="4" trace="installCellInfo#(Lorg/jetbrains/mps/openapi/model/SNode;Ljetbrains/mps/openapi/editor/cells/EditorCell;)V" />
-      <node id="889694274152179964" at="127,0,135,0" concept="4" trace="createEmptyCell#()Ljetbrains/mps/openapi/editor/cells/EditorCell;" />
-      <node id="889694274152179964" at="149,0,157,0" concept="4" trace="createCollection_4797dc_a_0#(Ljetbrains/mps/openapi/editor/EditorContext;Lorg/jetbrains/mps/openapi/model/SNode;)Ljetbrains/mps/openapi/editor/cells/EditorCell;" />
-      <node id="889694274152179969" at="50,0,60,0" concept="4" trace="createConstant_4797dc_a0#(Ljetbrains/mps/openapi/editor/EditorContext;Lorg/jetbrains/mps/openapi/model/SNode;)Ljetbrains/mps/openapi/editor/cells/EditorCell;" />
-      <node id="889694274152179964" at="60,0,70,0" concept="4" trace="createConstant_4797dc_b0#(Ljetbrains/mps/openapi/editor/EditorContext;Lorg/jetbrains/mps/openapi/model/SNode;)Ljetbrains/mps/openapi/editor/cells/EditorCell;" />
-      <node id="889694274152179980" at="139,0,149,0" concept="4" trace="createConstant_4797dc_e0#(Ljetbrains/mps/openapi/editor/EditorContext;Lorg/jetbrains/mps/openapi/model/SNode;)Ljetbrains/mps/openapi/editor/cells/EditorCell;" />
-      <node id="889694274152179964" at="37,0,50,0" concept="4" trace="createCollection_4797dc_a#(Ljetbrains/mps/openapi/editor/EditorContext;Lorg/jetbrains/mps/openapi/model/SNode;)Ljetbrains/mps/openapi/editor/cells/EditorCell;" />
-      <node id="1616228152991926111" at="163,0,178,0" concept="4" trace="createProperty_4797dc_b0#(Ljetbrains/mps/openapi/editor/EditorContext;Lorg/jetbrains/mps/openapi/model/SNode;)Ljetbrains/mps/openapi/editor/cells/EditorCell;" />
-      <scope id="889694274152179964" at="31,79,32,63" />
-      <scope id="889694274152179964" at="34,82,35,65" />
-      <scope id="889694274152179964" at="42,61,43,83" />
-      <scope id="1616228152991922792" at="70,97,71,171" />
-      <scope id="889694274152179964" at="78,117,79,49" />
-      <scope id="889694274152179964" at="87,118,88,377" />
-      <scope id="889694274152179964" at="90,41,91,34" />
-      <scope id="889694274152179964" at="102,40,103,24" />
-      <scope id="889694274152179964" at="111,119,112,49" />
-      <scope id="889694274152179964" at="120,118,121,379" />
-      <scope id="889694274152179964" at="123,41,124,36" />
-      <scope id="889694274152179964" at="135,40,136,26" />
-      <scope id="889694274152179964" at="73,87,75,33">
-        <var name="provider" id="889694274152179964" />
-      </scope>
-      <scope id="889694274152179964" at="106,87,108,33">
-        <var name="provider" id="889694274152179964" />
-      </scope>
-      <scope id="1616228152991926111" at="172,35,174,112">
-        <var name="manager" id="1616228152991926111" />
-      </scope>
-      <scope id="889694274152179964" at="31,0,34,0">
->>>>>>> bd830ede
         <var name="editorContext" id="889694274152179964" />
         <var name="node" id="889694274152179964" />
       </scope>
@@ -6377,22 +4699,21 @@
       <node id="1616228152991926111" at="55,63,56,42" concept="1" />
       <node id="1616228152991926111" at="56,42,57,73" concept="1" />
       <node id="1616228152991926111" at="57,73,58,57" concept="5" />
-      <node id="1616228152991926111" at="58,57,59,59" concept="5" />
-      <node id="1616228152991926111" at="60,35,61,87" concept="5" />
-      <node id="1616228152991926111" at="61,87,62,94" concept="6" />
-      <node id="1616228152991926111" at="63,10,64,22" concept="6" />
+      <node id="1616228152991926111" at="59,35,60,87" concept="5" />
+      <node id="1616228152991926111" at="60,87,61,112" concept="6" />
+      <node id="1616228152991926111" at="62,10,63,22" concept="6" />
       <node id="889694274152179964" at="17,0,19,0" concept="2" trace="myNode" />
       <node id="889694274152179964" at="31,0,34,0" concept="4" trace="createCell#()Ljetbrains/mps/openapi/editor/cells/EditorCell;" />
       <node id="889694274152179964" at="20,0,24,0" concept="0" trace="KeyValueCommandPart_InspectorBuilder_a#(Ljetbrains/mps/openapi/editor/EditorContext;Lorg/jetbrains/mps/openapi/model/SNode;)V" />
       <node id="889694274152179964" at="25,0,30,0" concept="4" trace="getNode#()Lorg/jetbrains/mps/openapi/model/SNode;" />
-      <node id="1616228152991926111" at="59,59,64,22" concept="3" />
+      <node id="1616228152991926111" at="58,57,63,22" concept="3" />
       <node id="1616228152991926109" at="44,0,50,0" concept="4" trace="createConstant_4797dc_a0_0#()Ljetbrains/mps/openapi/editor/cells/EditorCell;" />
       <node id="889694274152179964" at="35,0,44,0" concept="4" trace="createCollection_4797dc_a_0#()Ljetbrains/mps/openapi/editor/cells/EditorCell;" />
-      <node id="1616228152991926111" at="50,0,66,0" concept="4" trace="createProperty_4797dc_b0#()Ljetbrains/mps/openapi/editor/cells/EditorCell;" />
+      <node id="1616228152991926111" at="50,0,65,0" concept="4" trace="createProperty_4797dc_b0#()Ljetbrains/mps/openapi/editor/cells/EditorCell;" />
       <scope id="889694274152179964" at="27,26,28,18" />
       <scope id="889694274152179964" at="31,39,32,41" />
       <scope id="889694274152179964" at="20,102,22,18" />
-      <scope id="1616228152991926111" at="60,35,62,94">
+      <scope id="1616228152991926111" at="59,35,61,112">
         <var name="manager" id="1616228152991926111" />
       </scope>
       <scope id="889694274152179964" at="31,0,34,0" />
@@ -6408,32 +4729,14 @@
       <scope id="889694274152179964" at="35,52,42,22">
         <var name="editorCell" id="889694274152179964" />
       </scope>
-<<<<<<< HEAD
       <scope id="889694274152179964" at="35,0,44,0" />
-      <scope id="1616228152991926111" at="50,49,64,22">
-=======
-      <scope id="889694274152179964" at="37,0,50,0">
-        <var name="editorContext" id="889694274152179964" />
-        <var name="node" id="889694274152179964" />
-      </scope>
-      <scope id="1616228152991926111" at="163,88,176,22">
->>>>>>> bd830ede
+      <scope id="1616228152991926111" at="50,49,63,22">
         <var name="attributeConcept" id="1616228152991926111" />
         <var name="editorCell" id="1616228152991926111" />
         <var name="provider" id="1616228152991926111" />
       </scope>
-<<<<<<< HEAD
-      <scope id="1616228152991926111" at="50,0,66,0" />
-      <unit id="889694274152179964" at="16,0,67,0" name="jetbrains.mps.execution.commands.editor.KeyValueCommandPart_InspectorBuilder_a" />
-=======
-      <scope id="1616228152991926111" at="163,0,178,0">
-        <var name="editorContext" id="1616228152991926111" />
-        <var name="node" id="1616228152991926111" />
-      </scope>
-      <unit id="889694274152179964" at="77,0,106,0" name="jetbrains.mps.execution.commands.editor.KeyValueCommandPart_Editor$keySingleRoleHandler_4797dc_c0" />
-      <unit id="889694274152179964" at="110,0,139,0" name="jetbrains.mps.execution.commands.editor.KeyValueCommandPart_Editor$valueSingleRoleHandler_4797dc_d0" />
-      <unit id="889694274152179964" at="30,0,179,0" name="jetbrains.mps.execution.commands.editor.KeyValueCommandPart_Editor" />
->>>>>>> bd830ede
+      <scope id="1616228152991926111" at="50,0,65,0" />
+      <unit id="889694274152179964" at="16,0,66,0" name="jetbrains.mps.execution.commands.editor.KeyValueCommandPart_InspectorBuilder_a" />
     </file>
   </root>
 </debug-info>
