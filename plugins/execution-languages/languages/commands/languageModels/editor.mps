--- conflicted
+++ resolved
@@ -23,19 +23,11 @@
       <node role="childCellModel" roleId="tpc2.1073389446424" type="tpc2.CellModel_Component" typeId="tpc2.1078939183254" id="2886182022232400070" nodeInfo="ng">
         <property name="attractsFocus" nameId="tpc2.1130859485024" value="0" />
         <link role="editorComponent" roleId="tpc2.1078939183255" targetNodeId="tpco.2900100530630621651" resolveInfo="alias" />
-<<<<<<< HEAD
-        <link role="parentStyleClass" roleId="tpc2.1186406756722" targetNodeId="tpen.1186415544875" resolveInfo="KeyWord" />
-      </node>
-      <node role="childCellModel" roleId="tpc2.1073389446424" type="tpc2.CellModel_Constant" typeId="tpc2.1073389577006" id="856705193941281821" nodeInfo="nn">
-        <property name="text" nameId="tpc2.1073389577007" value="&lt;" />
-        <link role="parentStyleClass" roleId="tpc2.1186406756722" targetNodeId="jfm4.946964771156905361" resolveInfo="lessThen" />
-=======
         <link role="parentStyleClass" roleId="tpc2.1381004262292426837" targetNodeId="tpen.1186415544875" resolveInfo="KeyWord" />
       </node>
       <node role="childCellModel" roleId="tpc2.1073389446424" type="tpc2.CellModel_Constant" typeId="tpc2.1073389577006" id="856705193941281821" nodeInfo="nn">
         <property name="text" nameId="tpc2.1073389577007" value="&lt;" />
         <link role="parentStyleClass" roleId="tpc2.1381004262292426837" targetNodeId="jfm4.946964771156905361" resolveInfo="lessThen" />
->>>>>>> f41488bc
       </node>
       <node role="childCellModel" roleId="tpc2.1073389446424" type="tpc2.CellModel_RefCell" typeId="tpc2.1088013125922" id="856705193941281822" nodeInfo="ng">
         <link role="relationDeclaration" roleId="tpc2.1140103550593" targetNodeId="rzqf.856705193941281751" />
@@ -48,11 +40,7 @@
       </node>
       <node role="childCellModel" roleId="tpc2.1073389446424" type="tpc2.CellModel_Constant" typeId="tpc2.1073389577006" id="856705193941281825" nodeInfo="nn">
         <property name="text" nameId="tpc2.1073389577007" value="&gt;" />
-<<<<<<< HEAD
-        <link role="parentStyleClass" roleId="tpc2.1186406756722" targetNodeId="jfm4.946964771156905365" resolveInfo="greaterThen" />
-=======
         <link role="parentStyleClass" roleId="tpc2.1381004262292426837" targetNodeId="jfm4.946964771156905365" resolveInfo="greaterThen" />
->>>>>>> f41488bc
       </node>
       <node role="cellLayout" roleId="tpc2.1106270802874" type="tpc2.CellLayout_Horizontal" typeId="tpc2.1106270549637" id="856705193941281826" nodeInfo="nn" />
     </node>
@@ -79,11 +67,7 @@
         <node role="cellModel" roleId="tpc2.1080736633877" type="tpc2.CellModel_Property" typeId="tpc2.1073389658414" id="856705193941281834" nodeInfo="ng">
           <property name="readOnly" nameId="tpc2.1140017977771" value="true" />
           <link role="relationDeclaration" roleId="tpc2.1140103550593" targetNodeId="tpck.1169194664001" resolveInfo="name" />
-<<<<<<< HEAD
-          <link role="parentStyleClass" roleId="tpc2.1186406756722" targetNodeId="tpen.1198595398954" resolveInfo="Field" />
-=======
           <link role="parentStyleClass" roleId="tpc2.1381004262292426837" targetNodeId="tpen.1198595398954" resolveInfo="Field" />
->>>>>>> f41488bc
         </node>
       </node>
     </node>
@@ -121,11 +105,7 @@
         </node>
         <node role="childCellModel" roleId="tpc2.1073389446424" type="tpc2.CellModel_Constant" typeId="tpc2.1073389577006" id="856705193941281856" nodeInfo="nn">
           <property name="text" nameId="tpc2.1073389577007" value="=" />
-<<<<<<< HEAD
-          <link role="parentStyleClass" roleId="tpc2.1186406756722" targetNodeId="tpen.1215010940130" resolveInfo="Operator" />
-=======
           <link role="parentStyleClass" roleId="tpc2.1381004262292426837" targetNodeId="tpen.1215010940130" resolveInfo="Operator" />
->>>>>>> f41488bc
         </node>
         <node role="childCellModel" roleId="tpc2.1073389446424" type="tpc2.CellModel_RefNode" typeId="tpc2.1073389882823" id="856705193941281857" nodeInfo="ng">
           <link role="relationDeclaration" roleId="tpc2.1140103550593" targetNodeId="tpee.1068431790190" />
@@ -155,11 +135,7 @@
       <node role="cellLayout" roleId="tpc2.1106270802874" type="tpc2.CellLayout_Horizontal" typeId="tpc2.1106270549637" id="856705193941281868" nodeInfo="nn" />
       <node role="childCellModel" roleId="tpc2.1073389446424" type="tpc2.CellModel_Constant" typeId="tpc2.1073389577006" id="856705193941281869" nodeInfo="nn">
         <property name="text" nameId="tpc2.1073389577007" value="required:" />
-<<<<<<< HEAD
-        <link role="parentStyleClass" roleId="tpc2.1186406756722" targetNodeId="tpen.1186415544875" resolveInfo="KeyWord" />
-=======
         <link role="parentStyleClass" roleId="tpc2.1381004262292426837" targetNodeId="tpen.1186415544875" resolveInfo="KeyWord" />
->>>>>>> f41488bc
       </node>
       <node role="childCellModel" roleId="tpc2.1073389446424" type="tpc2.CellModel_Property" typeId="tpc2.1073389658414" id="856705193941281870" nodeInfo="ng">
         <link role="relationDeclaration" roleId="tpc2.1140103550593" targetNodeId="rzqf.856705193941281763" resolveInfo="isRequired" />
@@ -197,11 +173,7 @@
       <node role="childCellModel" roleId="tpc2.1073389446424" type="tpc2.CellModel_Collection" typeId="tpc2.1073389446423" id="856705193941281883" nodeInfo="nn">
         <node role="childCellModel" roleId="tpc2.1073389446424" type="tpc2.CellModel_Constant" typeId="tpc2.1073389577006" id="856705193941281884" nodeInfo="nn">
           <property name="text" nameId="tpc2.1073389577007" value="command" />
-<<<<<<< HEAD
-          <link role="parentStyleClass" roleId="tpc2.1186406756722" targetNodeId="tpen.1186415544875" resolveInfo="KeyWord" />
-=======
           <link role="parentStyleClass" roleId="tpc2.1381004262292426837" targetNodeId="tpen.1186415544875" resolveInfo="KeyWord" />
->>>>>>> f41488bc
         </node>
         <node role="childCellModel" roleId="tpc2.1073389446424" type="tpc2.CellModel_Property" typeId="tpc2.1073389658414" id="856705193941281885" nodeInfo="ng">
           <link role="relationDeclaration" roleId="tpc2.1140103550593" targetNodeId="tpck.1169194664001" resolveInfo="name" />
@@ -215,11 +187,7 @@
         <node role="childCellModel" roleId="tpc2.1073389446424" type="tpc2.CellModel_Indent" typeId="tpc2.1198256887712" id="856705193941281889" nodeInfo="ng" />
         <node role="childCellModel" roleId="tpc2.1073389446424" type="tpc2.CellModel_Constant" typeId="tpc2.1073389577006" id="856705193941281890" nodeInfo="nn">
           <property name="text" nameId="tpc2.1073389577007" value="debugger:" />
-<<<<<<< HEAD
-          <link role="parentStyleClass" roleId="tpc2.1186406756722" targetNodeId="tpen.1186415544875" resolveInfo="KeyWord" />
-=======
           <link role="parentStyleClass" roleId="tpc2.1381004262292426837" targetNodeId="tpen.1186415544875" resolveInfo="KeyWord" />
->>>>>>> f41488bc
         </node>
         <node role="childCellModel" roleId="tpc2.1073389446424" type="tpc2.CellModel_Collection" typeId="tpc2.1073389446423" id="6586232406240908939" nodeInfo="nn">
           <node role="cellLayout" roleId="tpc2.1106270802874" type="tpc2.CellLayout_Vertical" typeId="tpc2.1106270571710" id="6586232406240908940" nodeInfo="nn" />
@@ -287,11 +255,7 @@
     <node role="cellModel" roleId="tpc2.1080736633877" type="tpc2.CellModel_Component" typeId="tpc2.1078939183254" id="2886182022232400227" nodeInfo="ng">
       <property name="attractsFocus" nameId="tpc2.1130859485024" value="0" />
       <link role="editorComponent" roleId="tpc2.1078939183255" targetNodeId="tpco.2900100530630621651" resolveInfo="alias" />
-<<<<<<< HEAD
-      <link role="parentStyleClass" roleId="tpc2.1186406756722" targetNodeId="tpen.1186415544875" resolveInfo="KeyWord" />
-=======
       <link role="parentStyleClass" roleId="tpc2.1381004262292426837" targetNodeId="tpen.1186415544875" resolveInfo="KeyWord" />
->>>>>>> f41488bc
     </node>
   </root>
   <root type="tpc2.ConceptEditorDeclaration" typeId="tpc2.1071666914219" id="856705193941281922" nodeInfo="ng">
@@ -309,11 +273,7 @@
       </node>
       <node role="childCellModel" roleId="tpc2.1073389446424" type="tpc2.CellModel_Constant" typeId="tpc2.1073389577006" id="856705193941281927" nodeInfo="nn">
         <property name="text" nameId="tpc2.1073389577007" value="(" />
-<<<<<<< HEAD
-        <link role="parentStyleClass" roleId="tpc2.1186406756722" targetNodeId="tpen.1234958090348" resolveInfo="LeftParenAfterName" />
-=======
         <link role="parentStyleClass" roleId="tpc2.1381004262292426837" targetNodeId="tpen.1234958090348" resolveInfo="LeftParenAfterName" />
->>>>>>> f41488bc
       </node>
       <node role="childCellModel" roleId="tpc2.1073389446424" type="tpc2.CellModel_RefNodeList" typeId="tpc2.1073390211982" id="856705193941281928" nodeInfo="ng">
         <link role="relationDeclaration" roleId="tpc2.1140103550593" targetNodeId="rzqf.856705193941281781" />
@@ -321,11 +281,7 @@
       </node>
       <node role="childCellModel" roleId="tpc2.1073389446424" type="tpc2.CellModel_Constant" typeId="tpc2.1073389577006" id="856705193941281930" nodeInfo="nn">
         <property name="text" nameId="tpc2.1073389577007" value=")" />
-<<<<<<< HEAD
-        <link role="parentStyleClass" roleId="tpc2.1186406756722" targetNodeId="tpen.1215088010675" resolveInfo="RightParen" />
-=======
         <link role="parentStyleClass" roleId="tpc2.1381004262292426837" targetNodeId="tpen.1215088010675" resolveInfo="RightParen" />
->>>>>>> f41488bc
       </node>
       <node role="cellLayout" roleId="tpc2.1106270802874" type="tpc2.CellLayout_Indent" typeId="tpc2.1237303669825" id="856705193941281931" nodeInfo="nn" />
     </node>
@@ -336,11 +292,7 @@
     <node role="cellModel" roleId="tpc2.1080736633877" type="tpc2.CellModel_Collection" typeId="tpc2.1073389446423" id="856705193941281933" nodeInfo="nn">
       <node role="childCellModel" roleId="tpc2.1073389446424" type="tpc2.CellModel_Constant" typeId="tpc2.1073389577006" id="856705193941281934" nodeInfo="nn">
         <property name="text" nameId="tpc2.1073389577007" value="report" />
-<<<<<<< HEAD
-        <link role="parentStyleClass" roleId="tpc2.1186406756722" targetNodeId="tpen.1186415544875" resolveInfo="KeyWord" />
-=======
         <link role="parentStyleClass" roleId="tpc2.1381004262292426837" targetNodeId="tpen.1186415544875" resolveInfo="KeyWord" />
->>>>>>> f41488bc
       </node>
       <node role="childCellModel" roleId="tpc2.1073389446424" type="tpc2.CellModel_Component" typeId="tpc2.1078939183254" id="2886182022232400675" nodeInfo="ng">
         <property name="attractsFocus" nameId="tpc2.1130859485024" value="0" />
@@ -384,11 +336,7 @@
     <node role="cellModel" roleId="tpc2.1080736633877" type="tpc2.CellModel_Component" typeId="tpc2.1078939183254" id="2886182022232400027" nodeInfo="ng">
       <property name="attractsFocus" nameId="tpc2.1130859485024" value="0" />
       <link role="editorComponent" roleId="tpc2.1078939183255" targetNodeId="tpco.2900100530630621651" resolveInfo="alias" />
-<<<<<<< HEAD
-      <link role="parentStyleClass" roleId="tpc2.1186406756722" targetNodeId="tpen.1198595398954" resolveInfo="Field" />
-=======
       <link role="parentStyleClass" roleId="tpc2.1381004262292426837" targetNodeId="tpen.1198595398954" resolveInfo="Field" />
->>>>>>> f41488bc
     </node>
   </root>
   <root type="tpc2.ConceptEditorDeclaration" typeId="tpc2.1071666914219" id="6129022259108579247" nodeInfo="ng">
@@ -401,19 +349,11 @@
       <node role="childCellModel" roleId="tpc2.1073389446424" type="tpc2.CellModel_Collection" typeId="tpc2.1073389446423" id="6129022259108579273" nodeInfo="nn">
         <node role="childCellModel" roleId="tpc2.1073389446424" type="tpc2.CellModel_Constant" typeId="tpc2.1073389577006" id="6129022259108579251" nodeInfo="nn">
           <property name="text" nameId="tpc2.1073389577007" value="execute" />
-<<<<<<< HEAD
-          <link role="parentStyleClass" roleId="tpc2.1186406756722" targetNodeId="tpen.1186415544875" resolveInfo="KeyWord" />
-        </node>
-        <node role="childCellModel" roleId="tpc2.1073389446424" type="tpc2.CellModel_Constant" typeId="tpc2.1073389577006" id="59224697583907730" nodeInfo="nn">
-          <property name="text" nameId="tpc2.1073389577007" value="(" />
-          <link role="parentStyleClass" roleId="tpc2.1186406756722" targetNodeId="tpen.1234958090348" resolveInfo="LeftParenAfterName" />
-=======
           <link role="parentStyleClass" roleId="tpc2.1381004262292426837" targetNodeId="tpen.1186415544875" resolveInfo="KeyWord" />
         </node>
         <node role="childCellModel" roleId="tpc2.1073389446424" type="tpc2.CellModel_Constant" typeId="tpc2.1073389577006" id="59224697583907730" nodeInfo="nn">
           <property name="text" nameId="tpc2.1073389577007" value="(" />
           <link role="parentStyleClass" roleId="tpc2.1381004262292426837" targetNodeId="tpen.1234958090348" resolveInfo="LeftParenAfterName" />
->>>>>>> f41488bc
         </node>
         <node role="childCellModel" roleId="tpc2.1073389446424" type="tpc2.CellModel_RefNodeList" typeId="tpc2.1073390211982" id="6129022259108579276" nodeInfo="ng">
           <link role="relationDeclaration" roleId="tpc2.1140103550593" targetNodeId="rzqf.6129022259108579245" />
@@ -433,11 +373,7 @@
         </node>
         <node role="childCellModel" roleId="tpc2.1073389446424" type="tpc2.CellModel_Constant" typeId="tpc2.1073389577006" id="59224697583907732" nodeInfo="nn">
           <property name="text" nameId="tpc2.1073389577007" value=")" />
-<<<<<<< HEAD
-          <link role="parentStyleClass" roleId="tpc2.1186406756722" targetNodeId="tpen.1215088010675" resolveInfo="RightParen" />
-=======
           <link role="parentStyleClass" roleId="tpc2.1381004262292426837" targetNodeId="tpen.1215088010675" resolveInfo="RightParen" />
->>>>>>> f41488bc
         </node>
         <node role="cellLayout" roleId="tpc2.1106270802874" type="tpc2.CellLayout_Horizontal" typeId="tpc2.1106270549637" id="558680274510771621" nodeInfo="nn" />
       </node>
@@ -457,19 +393,11 @@
       <node role="childCellModel" roleId="tpc2.1073389446424" type="tpc2.CellModel_Component" typeId="tpc2.1078939183254" id="2886182022232400019" nodeInfo="ng">
         <property name="attractsFocus" nameId="tpc2.1130859485024" value="0" />
         <link role="editorComponent" roleId="tpc2.1078939183255" targetNodeId="tpco.2900100530630621651" resolveInfo="alias" />
-<<<<<<< HEAD
-        <link role="parentStyleClass" roleId="tpc2.1186406756722" targetNodeId="tpen.1186415544875" resolveInfo="KeyWord" />
-      </node>
-      <node role="childCellModel" roleId="tpc2.1073389446424" type="tpc2.CellModel_Constant" typeId="tpc2.1073389577006" id="612376536074297004" nodeInfo="nn">
-        <property name="text" nameId="tpc2.1073389577007" value="&lt;" />
-        <link role="parentStyleClass" roleId="tpc2.1186406756722" targetNodeId="jfm4.946964771156905361" resolveInfo="lessThen" />
-=======
         <link role="parentStyleClass" roleId="tpc2.1381004262292426837" targetNodeId="tpen.1186415544875" resolveInfo="KeyWord" />
       </node>
       <node role="childCellModel" roleId="tpc2.1073389446424" type="tpc2.CellModel_Constant" typeId="tpc2.1073389577006" id="612376536074297004" nodeInfo="nn">
         <property name="text" nameId="tpc2.1073389577007" value="&lt;" />
         <link role="parentStyleClass" roleId="tpc2.1381004262292426837" targetNodeId="jfm4.946964771156905361" resolveInfo="lessThen" />
->>>>>>> f41488bc
       </node>
       <node role="childCellModel" roleId="tpc2.1073389446424" type="tpc2.CellModel_RefCell" typeId="tpc2.1088013125922" id="612376536074297008" nodeInfo="ng">
         <link role="relationDeclaration" roleId="tpc2.1140103550593" targetNodeId="rzqf.612376536074296996" />
@@ -482,11 +410,7 @@
       </node>
       <node role="childCellModel" roleId="tpc2.1073389446424" type="tpc2.CellModel_Constant" typeId="tpc2.1073389577006" id="612376536074297006" nodeInfo="nn">
         <property name="text" nameId="tpc2.1073389577007" value="&gt;" />
-<<<<<<< HEAD
-        <link role="parentStyleClass" roleId="tpc2.1186406756722" targetNodeId="jfm4.946964771156905365" resolveInfo="greaterThen" />
-=======
         <link role="parentStyleClass" roleId="tpc2.1381004262292426837" targetNodeId="jfm4.946964771156905365" resolveInfo="greaterThen" />
->>>>>>> f41488bc
       </node>
       <node role="cellLayout" roleId="tpc2.1106270802874" type="tpc2.CellLayout_Indent" typeId="tpc2.1237303669825" id="612376536074297001" nodeInfo="nn" />
     </node>
@@ -665,11 +589,7 @@
     <node role="cellModel" roleId="tpc2.1080736633877" type="tpc2.CellModel_Collection" typeId="tpc2.1073389446423" id="6868250101935613849" nodeInfo="nn">
       <node role="childCellModel" roleId="tpc2.1073389446424" type="tpc2.CellModel_Constant" typeId="tpc2.1073389577006" id="6868250101935635286" nodeInfo="nn">
         <property name="text" nameId="tpc2.1073389577007" value="&lt;" />
-<<<<<<< HEAD
-        <link role="parentStyleClass" roleId="tpc2.1186406756722" targetNodeId="tpen.1215087929380" resolveInfo="LeftParen" />
-=======
         <link role="parentStyleClass" roleId="tpc2.1381004262292426837" targetNodeId="tpen.1215087929380" resolveInfo="LeftParen" />
->>>>>>> f41488bc
         <node role="styleItem" roleId="tpc2.1219418656006" type="tpc2.ForegroundColorStyleClassItem" typeId="tpc2.1186404549998" id="6868250101935635287" nodeInfo="nn">
           <property name="color" nameId="tpc2.1186403713874" value="lightGray" />
         </node>
@@ -728,22 +648,14 @@
         </node>
         <node role="childCellModel" roleId="tpc2.1073389446424" type="tpc2.CellModel_Constant" typeId="tpc2.1073389577006" id="6868250101935613874" nodeInfo="nn">
           <property name="text" nameId="tpc2.1073389577007" value="(" />
-<<<<<<< HEAD
-          <link role="parentStyleClass" roleId="tpc2.1186406756722" targetNodeId="tpen.1234958090348" resolveInfo="LeftParenAfterName" />
-=======
           <link role="parentStyleClass" roleId="tpc2.1381004262292426837" targetNodeId="tpen.1234958090348" resolveInfo="LeftParenAfterName" />
->>>>>>> f41488bc
         </node>
         <node role="childCellModel" roleId="tpc2.1073389446424" type="tpc2.CellModel_RefNode" typeId="tpc2.1073389882823" id="6868250101935613880" nodeInfo="ng">
           <link role="relationDeclaration" roleId="tpc2.1140103550593" targetNodeId="rzqf.6868250101935610316" />
         </node>
         <node role="childCellModel" roleId="tpc2.1073389446424" type="tpc2.CellModel_Constant" typeId="tpc2.1073389577006" id="6868250101935613882" nodeInfo="nn">
           <property name="text" nameId="tpc2.1073389577007" value=")" />
-<<<<<<< HEAD
-          <link role="parentStyleClass" roleId="tpc2.1186406756722" targetNodeId="tpen.1215088010675" resolveInfo="RightParen" />
-=======
           <link role="parentStyleClass" roleId="tpc2.1381004262292426837" targetNodeId="tpen.1215088010675" resolveInfo="RightParen" />
->>>>>>> f41488bc
         </node>
         <node role="cellLayout" roleId="tpc2.1106270802874" type="tpc2.CellLayout_Indent" typeId="tpc2.1237303669825" id="6868250101935613857" nodeInfo="nn" />
         <node role="renderingCondition" roleId="tpc2.1142887637401" type="tpc2.QueryFunction_NodeCondition" typeId="tpc2.1142886221719" id="6868250101935613858" nodeInfo="nn">
@@ -764,11 +676,7 @@
       </node>
       <node role="childCellModel" roleId="tpc2.1073389446424" type="tpc2.CellModel_Constant" typeId="tpc2.1073389577006" id="6868250101935635289" nodeInfo="nn">
         <property name="text" nameId="tpc2.1073389577007" value="&gt;" />
-<<<<<<< HEAD
-        <link role="parentStyleClass" roleId="tpc2.1186406756722" targetNodeId="tpen.1215088010675" resolveInfo="RightParen" />
-=======
         <link role="parentStyleClass" roleId="tpc2.1381004262292426837" targetNodeId="tpen.1215088010675" resolveInfo="RightParen" />
->>>>>>> f41488bc
         <node role="styleItem" roleId="tpc2.1219418656006" type="tpc2.ForegroundColorStyleClassItem" typeId="tpc2.1186404549998" id="6868250101935635290" nodeInfo="nn">
           <property name="color" nameId="tpc2.1186403713874" value="lightGray" />
         </node>
@@ -819,11 +727,7 @@
     <node role="cellModel" roleId="tpc2.1080736633877" type="tpc2.CellModel_Collection" typeId="tpc2.1073389446423" id="889694274152179966" nodeInfo="nn">
       <node role="childCellModel" roleId="tpc2.1073389446424" type="tpc2.CellModel_Constant" typeId="tpc2.1073389577006" id="889694274152179969" nodeInfo="nn">
         <property name="text" nameId="tpc2.1073389577007" value="[" />
-<<<<<<< HEAD
-        <link role="parentStyleClass" roleId="tpc2.1186406756722" targetNodeId="tpen.1233923571622" resolveInfo="LeftBracket" />
-=======
         <link role="parentStyleClass" roleId="tpc2.1381004262292426837" targetNodeId="tpen.1233923571622" resolveInfo="LeftBracket" />
->>>>>>> f41488bc
         <node role="styleItem" roleId="tpc2.1219418656006" type="tpc2.ForegroundColorStyleClassItem" typeId="tpc2.1186404549998" id="889694274152179971" nodeInfo="nn">
           <property name="color" nameId="tpc2.1186403713874" value="lightGray" />
         </node>
@@ -855,11 +759,7 @@
       </node>
       <node role="childCellModel" roleId="tpc2.1073389446424" type="tpc2.CellModel_Constant" typeId="tpc2.1073389577006" id="889694274152179980" nodeInfo="nn">
         <property name="text" nameId="tpc2.1073389577007" value="]" />
-<<<<<<< HEAD
-        <link role="parentStyleClass" roleId="tpc2.1186406756722" targetNodeId="tpen.1233923584313" resolveInfo="RightBracket" />
-=======
         <link role="parentStyleClass" roleId="tpc2.1381004262292426837" targetNodeId="tpen.1233923584313" resolveInfo="RightBracket" />
->>>>>>> f41488bc
         <node role="styleItem" roleId="tpc2.1219418656006" type="tpc2.ForegroundColorStyleClassItem" typeId="tpc2.1186404549998" id="889694274152179981" nodeInfo="nn">
           <property name="color" nameId="tpc2.1186403713874" value="lightGray" />
         </node>
@@ -882,20 +782,12 @@
       <node role="childCellModel" roleId="tpc2.1073389446424" type="tpc2.CellModel_Component" typeId="tpc2.1078939183254" id="2886182022232399976" nodeInfo="ng">
         <property name="attractsFocus" nameId="tpc2.1130859485024" value="0" />
         <link role="editorComponent" roleId="tpc2.1078939183255" targetNodeId="tpco.2900100530630621651" resolveInfo="alias" />
-<<<<<<< HEAD
-        <link role="parentStyleClass" roleId="tpc2.1186406756722" targetNodeId="jfm4.946964771156905368" resolveInfo="operation" />
-=======
         <link role="parentStyleClass" roleId="tpc2.1381004262292426837" targetNodeId="jfm4.946964771156905368" resolveInfo="operation" />
->>>>>>> f41488bc
       </node>
       <node role="cellLayout" roleId="tpc2.1106270802874" type="tpc2.CellLayout_Horizontal" typeId="tpc2.1106270549637" id="2459753140357929011" nodeInfo="nn" />
       <node role="childCellModel" roleId="tpc2.1073389446424" type="tpc2.CellModel_Constant" typeId="tpc2.1073389577006" id="2459753140357929015" nodeInfo="nn">
         <property name="text" nameId="tpc2.1073389577007" value="(" />
-<<<<<<< HEAD
-        <link role="parentStyleClass" roleId="tpc2.1186406756722" targetNodeId="tpen.1234958090348" resolveInfo="LeftParenAfterName" />
-=======
         <link role="parentStyleClass" roleId="tpc2.1381004262292426837" targetNodeId="tpen.1234958090348" resolveInfo="LeftParenAfterName" />
->>>>>>> f41488bc
       </node>
       <node role="childCellModel" roleId="tpc2.1073389446424" type="tpc2.CellModel_RefNode" typeId="tpc2.1073389882823" id="454072909645291154" nodeInfo="ng">
         <property name="noTargetText" nameId="tpc2.1139852716018" value=" " />
@@ -904,11 +796,7 @@
       </node>
       <node role="childCellModel" roleId="tpc2.1073389446424" type="tpc2.CellModel_Constant" typeId="tpc2.1073389577006" id="2459753140357929018" nodeInfo="nn">
         <property name="text" nameId="tpc2.1073389577007" value=")" />
-<<<<<<< HEAD
-        <link role="parentStyleClass" roleId="tpc2.1186406756722" targetNodeId="tpen.1215088010675" resolveInfo="RightParen" />
-=======
         <link role="parentStyleClass" roleId="tpc2.1381004262292426837" targetNodeId="tpen.1215088010675" resolveInfo="RightParen" />
->>>>>>> f41488bc
       </node>
     </node>
   </root>
@@ -941,11 +829,7 @@
         </node>
         <node role="childCellModel" roleId="tpc2.1073389446424" type="tpc2.CellModel_Constant" typeId="tpc2.1073389577006" id="2343546112398330919" nodeInfo="nn">
           <property name="text" nameId="tpc2.1073389577007" value="in" />
-<<<<<<< HEAD
-          <link role="parentStyleClass" roleId="tpc2.1186406756722" targetNodeId="tpen.1186415544875" resolveInfo="KeyWord" />
-=======
           <link role="parentStyleClass" roleId="tpc2.1381004262292426837" targetNodeId="tpen.1186415544875" resolveInfo="KeyWord" />
->>>>>>> f41488bc
         </node>
         <node role="childCellModel" roleId="tpc2.1073389446424" type="tpc2.CellModel_RefNode" typeId="tpc2.1073389882823" id="2343546112398330920" nodeInfo="ng">
           <property name="noTargetText" nameId="tpc2.1139852716018" value="current directory" />
@@ -961,11 +845,7 @@
         <node role="cellLayout" roleId="tpc2.1106270802874" type="tpc2.CellLayout_Horizontal" typeId="tpc2.1106270549637" id="2343546112398375172" nodeInfo="nn" />
         <node role="childCellModel" roleId="tpc2.1073389446424" type="tpc2.CellModel_Constant" typeId="tpc2.1073389577006" id="2343546112398375173" nodeInfo="nn">
           <property name="text" nameId="tpc2.1073389577007" value="working directory:" />
-<<<<<<< HEAD
-          <link role="parentStyleClass" roleId="tpc2.1186406756722" targetNodeId="tpen.1186415544875" resolveInfo="KeyWord" />
-=======
           <link role="parentStyleClass" roleId="tpc2.1381004262292426837" targetNodeId="tpen.1186415544875" resolveInfo="KeyWord" />
->>>>>>> f41488bc
         </node>
         <node role="childCellModel" roleId="tpc2.1073389446424" type="tpc2.CellModel_RefNode" typeId="tpc2.1073389882823" id="2343546112398375174" nodeInfo="ng">
           <property name="noTargetText" nameId="tpc2.1139852716018" value="current directory" />
