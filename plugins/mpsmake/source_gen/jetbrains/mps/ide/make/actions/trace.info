<?xml version="1.0" encoding="UTF-8"?>
<debug-info>
  <concept fqn="jetbrains.mps.baseLanguage.structure.BlockStatement" />
  <concept fqn="jetbrains.mps.baseLanguage.structure.ConstructorDeclaration" />
  <concept fqn="jetbrains.mps.baseLanguage.structure.ExpressionStatement" />
  <concept fqn="jetbrains.mps.baseLanguage.structure.FieldDeclaration" />
  <concept fqn="jetbrains.mps.baseLanguage.structure.ForeachStatement" />
  <concept fqn="jetbrains.mps.baseLanguage.structure.IfStatement" />
  <concept fqn="jetbrains.mps.baseLanguage.structure.InstanceMethodDeclaration" />
  <concept fqn="jetbrains.mps.baseLanguage.structure.LocalVariableDeclarationStatement" />
  <concept fqn="jetbrains.mps.baseLanguage.structure.ReturnStatement" />
  <concept fqn="jetbrains.mps.baseLanguage.structure.SingleLineComment" />
  <concept fqn="jetbrains.mps.baseLanguage.structure.Statement" />
  <concept fqn="jetbrains.mps.baseLanguage.structure.StaticFieldDeclaration" />
  <concept fqn="jetbrains.mps.baseLanguage.structure.StaticMethodDeclaration" />
  <concept fqn="jetbrains.mps.baseLanguage.structure.SuperConstructorInvocation" />
  <concept fqn="jetbrains.mps.baseLanguage.structure.ThisConstructorInvocation" />
  <concept fqn="jetbrains.mps.baseLanguage.structure.ThrowStatement" />
  <concept fqn="jetbrains.mps.baseLanguage.structure.TryCatchStatement" />
  <concept fqn="jetbrains.mps.baseLanguage.structure.TryStatement" />
  <root>
    <file name="IconContainer.java">
      <unit at="8,0,13,0" name="jetbrains.mps.ide.make.actions.IconContainer" />
    </file>
  </root>
  <root nodeRef="r:cfccec82-df72-4483-9807-88776b4673ab(jetbrains.mps.ide.make.actions)/1815980786159353546">
    <file name="BuildAllDataFlows_Action.java">
      <node id="1815980786159353546" at="30,0,31,0" concept="11" trace="ICON" />
      <node id="1815980786159353546" at="31,37,32,45" concept="13" />
      <node id="1815980786159353546" at="32,45,33,35" concept="2" />
      <node id="1815980786159353546" at="33,35,34,40" concept="2" />
      <node id="1815980786159353546" at="37,32,38,16" concept="8" />
      <node id="1815980786159353546" at="41,9,42,43" concept="0" />
      <node id="1815980786159353546" at="41,9,42,43" concept="2" />
      <node id="1815980786159353546" at="44,42,45,92" concept="2" />
      <node id="1815980786159353546" at="46,7,47,44" concept="2" />
      <node id="1815980786159353546" at="51,53,52,19" concept="8" />
      <node id="1815980786159353546" at="53,5,54,97" concept="2" />
      <node id="1815980786159353546" at="55,65,56,19" concept="8" />
      <node id="1815980786159353546" at="57,5,58,16" concept="8" />
      <node id="1815980786159353553" at="61,9,62,79" concept="7" />
      <node id="2004991980989488429" at="64,27,65,130" concept="7" />
      <node id="2696244552124884113" at="67,47,68,54" concept="8" />
      <node id="2696244552124884125" at="71,46,72,69" concept="8" />
      <node id="8406158885482334152" at="76,9,77,167" concept="2" />
      <node id="1815980786159353546" at="79,42,80,91" concept="2" />
      <node id="1815980786159353546" at="84,0,85,0" concept="11" trace="LOG" />
      <node id="1815980786159353546" at="43,27,46,7" concept="0" />
      <node id="1815980786159353546" at="43,27,46,7" concept="5" />
      <node id="1815980786159353546" at="50,95,53,5" concept="5" />
      <node id="1815980786159353546" at="54,97,57,5" concept="5" />
      <node id="2696244552124884111" at="67,0,70,0" concept="6" trace="select#(Ljetbrains/mps/smodel/Language;)Lorg/jetbrains/mps/openapi/model/SModel;" />
      <node id="2696244552124884123" at="71,0,74,0" concept="6" trace="accept#(Lorg/jetbrains/mps/openapi/model/SModel;)Z" />
      <node id="1815980786159353546" at="78,27,81,7" concept="0" />
      <node id="1815980786159353546" at="78,27,81,7" concept="5" />
      <node id="1815980786159353546" at="36,0,40,0" concept="6" trace="isDumbAware#()Z" />
      <node id="1815980786159353546" at="53,5,57,5" concept="0" />
      <node id="1815980786159353546" at="31,0,36,0" concept="1" trace="BuildAllDataFlows_Action#()V" />
      <node id="1815980786159353546" at="40,89,48,5" concept="16" />
      <node id="2696244552124884091" at="65,130,74,14" concept="2" />
      <node id="1815980786159353546" at="40,0,50,0" concept="6" trace="doUpdate#(Lcom/intellij/openapi/actionSystem/AnActionEvent;Ljava/util/Map;)V" />
      <node id="1815980786159353546" at="50,0,60,0" concept="6" trace="collectActionData#(Lcom/intellij/openapi/actionSystem/AnActionEvent;Ljava/util/Map;)Z" />
      <node id="2034046503361587581" at="64,0,76,0" concept="6" trace="run#()V" />
      <node id="2034046503361587577" at="62,79,76,9" concept="2" />
      <node id="1815980786159353546" at="60,96,82,5" concept="16" />
      <node id="1815980786159353546" at="60,0,84,0" concept="6" trace="doExecute#(Lcom/intellij/openapi/actionSystem/AnActionEvent;Ljava/util/Map;)V" />
      <scope id="1815980786159353546" at="37,32,38,16" />
      <scope id="1815980786159353546" at="41,9,42,43" />
      <scope id="1815980786159353546" at="44,42,45,92" />
      <scope id="1815980786159353546" at="51,53,52,19" />
      <scope id="1815980786159353546" at="55,65,56,19" />
      <scope id="2696244552124884112" at="67,47,68,54" />
      <scope id="2696244552124884124" at="71,46,72,69" />
      <scope id="1815980786159353546" at="79,42,80,91" />
      <scope id="1815980786159353546" at="31,37,34,40" />
      <scope id="1815980786159353546" at="43,27,46,7" />
      <scope id="2696244552124884111" at="67,0,70,0">
        <var name="it" id="2696244552124884111" />
      </scope>
      <scope id="2696244552124884123" at="71,0,74,0">
        <var name="it" id="2696244552124884123" />
      </scope>
      <scope id="1815980786159353546" at="78,0,81,7">
        <var name="t" id="1815980786159353546" />
      </scope>
      <scope id="1815980786159353546" at="78,27,81,7" />
      <scope id="1815980786159353546" at="36,0,40,0" />
      <scope id="1815980786159353546" at="43,0,47,44">
        <var name="t" id="1815980786159353546" />
      </scope>
      <scope id="1815980786159353546" at="43,27,47,44" />
      <scope id="1815980786159353546" at="53,5,57,5" />
      <scope id="1815980786159353546" at="31,0,36,0" />
      <scope id="1815980786159353546" at="40,89,48,5" />
      <scope id="1815980786159353546" at="50,95,58,16" />
      <scope id="1815980786159353546" at="40,0,50,0">
        <var name="_params" id="1815980786159353546" />
        <var name="event" id="1815980786159353546" />
      </scope>
      <scope id="1815980786159353546" at="50,0,60,0">
        <var name="_params" id="1815980786159353546" />
        <var name="event" id="1815980786159353546" />
      </scope>
      <scope id="2034046503361587582" at="64,27,74,14">
        <var name="projectModules" id="2004991980989488430" />
      </scope>
      <scope id="2034046503361587581" at="64,0,76,0" />
      <scope id="1815980786159353546" at="61,9,77,167">
        <var name="models" id="1815980786159353554" />
      </scope>
      <scope id="1815980786159353546" at="60,96,82,5" />
      <scope id="1815980786159353546" at="60,0,84,0">
        <var name="_params" id="1815980786159353546" />
        <var name="event" id="1815980786159353546" />
      </scope>
      <unit id="2696244552124884111" at="66,154,70,11" name="jetbrains.mps.ide.make.actions.BuildAllDataFlows_Action$2" />
      <unit id="2696244552124884123" at="70,23,74,11" name="jetbrains.mps.ide.make.actions.BuildAllDataFlows_Action$2" />
      <unit id="2034046503361587581" at="63,103,76,7" name="jetbrains.mps.ide.make.actions.BuildAllDataFlows_Action$1" />
      <unit id="1815980786159353546" at="29,0,86,0" name="jetbrains.mps.ide.make.actions.BuildAllDataFlows_Action" />
    </file>
  </root>
  <root nodeRef="r:cfccec82-df72-4483-9807-88776b4673ab(jetbrains.mps.ide.make.actions)/2017614408232613001">
    <file name="ProjectCompileActions_ActionGroup.java">
      <node id="2017614408232613001" at="10,0,11,0" concept="11" trace="LOG" />
      <node id="2017614408232613001" at="11,0,12,0" concept="11" trace="ID" />
      <node id="2017614408232613001" at="12,46,13,39" concept="13" />
      <node id="2017614408232613001" at="13,39,14,30" concept="2" />
      <node id="2017614408232613001" at="14,30,15,25" concept="2" />
      <node id="2017614408232613003" at="16,9,17,111" concept="2" />
      <node id="2017614408232613004" at="17,111,18,113" concept="2" />
      <node id="2017614408232613005" at="18,113,19,109" concept="2" />
      <node id="2017614408232613001" at="20,27,21,39" concept="2" />
      <node id="2017614408232613001" at="15,25,22,5" concept="16" />
      <node id="2017614408232613001" at="12,0,24,0" concept="1" trace="ProjectCompileActions_ActionGroup#()V" />
      <scope id="2017614408232613001" at="20,0,21,39">
        <var name="t" id="2017614408232613001" />
      </scope>
      <scope id="2017614408232613001" at="20,27,21,39" />
      <scope id="2017614408232613001" at="16,9,19,109" />
      <scope id="2017614408232613001" at="12,46,22,5" />
      <scope id="2017614408232613001" at="12,0,24,0" />
      <unit id="2017614408232613001" at="9,0,25,0" name="jetbrains.mps.ide.make.actions.ProjectCompileActions_ActionGroup" />
    </file>
  </root>
  <root nodeRef="r:cfccec82-df72-4483-9807-88776b4673ab(jetbrains.mps.ide.make.actions)/2017614408232613007">
    <file name="CleanProject_Action.java">
      <node id="2017614408232613007" at="31,0,32,0" concept="11" trace="ICON" />
      <node id="2017614408232613007" at="32,32,33,49" concept="13" />
      <node id="2017614408232613007" at="33,49,34,34" concept="2" />
      <node id="2017614408232613007" at="34,34,35,40" concept="2" />
      <node id="2017614408232613007" at="38,32,39,16" concept="8" />
      <node id="2017614408232613007" at="42,9,43,43" concept="0" />
      <node id="2017614408232613007" at="42,9,43,43" concept="2" />
      <node id="2017614408232613007" at="45,42,46,87" concept="2" />
      <node id="2017614408232613007" at="47,7,48,44" concept="2" />
      <node id="2017614408232613007" at="52,53,53,19" concept="8" />
      <node id="2017614408232613007" at="54,5,55,100" concept="2" />
      <node id="2017614408232613007" at="56,62,57,19" concept="8" />
      <node id="2017614408232613007" at="58,5,59,91" concept="2" />
      <node id="2017614408232613007" at="60,66,61,19" concept="8" />
      <node id="2017614408232613007" at="62,5,63,94" concept="2" />
      <node id="2017614408232613007" at="64,62,65,19" concept="8" />
      <node id="2017614408232613007" at="66,5,67,16" concept="8" />
      <node id="2017614408232613010" at="70,9,71,92" concept="7" />
      <node id="2017614408232613017" at="71,92,72,170" concept="2" />
      <node id="2034046503361587339" at="77,31,78,52" concept="7" />
      <node id="2034046503361587344" at="78,52,79,81" concept="2" />
      <node id="2017614408232613007" at="85,42,86,86" concept="2" />
      <node id="2017614408232613007" at="90,0,91,0" concept="11" trace="LOG" />
      <node id="2017614408232613007" at="44,27,47,7" concept="0" />
      <node id="2017614408232613007" at="44,27,47,7" concept="5" />
      <node id="2017614408232613007" at="51,95,54,5" concept="5" />
      <node id="2017614408232613007" at="55,100,58,5" concept="5" />
      <node id="2017614408232613007" at="59,91,62,5" concept="5" />
      <node id="2017614408232613007" at="63,94,66,5" concept="5" />
      <node id="2017614408232613007" at="84,27,87,7" concept="0" />
      <node id="2017614408232613007" at="84,27,87,7" concept="5" />
      <node id="2017614408232613007" at="37,0,41,0" concept="6" trace="isDumbAware#()Z" />
      <node id="2017614408232613007" at="54,5,58,5" concept="0" />
      <node id="2017614408232613007" at="58,5,62,5" concept="0" />
      <node id="2017614408232613007" at="62,5,66,5" concept="0" />
      <node id="2034046503361587337" at="77,0,81,0" concept="6" trace="run#()V" />
      <node id="2017614408232613007" at="32,0,37,0" concept="1" trace="CleanProject_Action#()V" />
      <node id="2034046503361587333" at="75,69,81,13" concept="2" />
      <node id="2017614408232613007" at="41,89,49,5" concept="16" />
      <node id="2017614408232613052" at="74,0,83,0" concept="6" trace="run#(Lcom/intellij/openapi/progress/ProgressIndicator;)V" />
      <node id="2017614408232613007" at="41,0,51,0" concept="6" trace="doUpdate#(Lcom/intellij/openapi/actionSystem/AnActionEvent;Ljava/util/Map;)V" />
      <node id="2017614408232613044" at="72,170,83,9" concept="2" />
      <node id="2017614408232613007" at="51,0,69,0" concept="6" trace="collectActionData#(Lcom/intellij/openapi/actionSystem/AnActionEvent;Ljava/util/Map;)Z" />
      <node id="2017614408232613007" at="69,96,88,5" concept="16" />
      <node id="2017614408232613007" at="69,0,90,0" concept="6" trace="doExecute#(Lcom/intellij/openapi/actionSystem/AnActionEvent;Ljava/util/Map;)V" />
      <scope id="2017614408232613007" at="38,32,39,16" />
      <scope id="2017614408232613007" at="42,9,43,43" />
      <scope id="2017614408232613007" at="45,42,46,87" />
      <scope id="2017614408232613007" at="52,53,53,19" />
      <scope id="2017614408232613007" at="56,62,57,19" />
      <scope id="2017614408232613007" at="60,66,61,19" />
      <scope id="2017614408232613007" at="64,62,65,19" />
      <scope id="2017614408232613007" at="85,42,86,86" />
      <scope id="2034046503361587338" at="77,31,79,81">
        <var name="maker" id="2034046503361587340" />
      </scope>
      <scope id="2017614408232613007" at="32,32,35,40" />
      <scope id="2017614408232613007" at="44,27,47,7" />
      <scope id="2017614408232613007" at="84,0,87,7">
        <var name="t" id="2017614408232613007" />
      </scope>
      <scope id="2017614408232613007" at="84,27,87,7" />
      <scope id="2017614408232613007" at="37,0,41,0" />
      <scope id="2017614408232613007" at="44,0,48,44">
        <var name="t" id="2017614408232613007" />
      </scope>
      <scope id="2017614408232613007" at="44,27,48,44" />
      <scope id="2017614408232613007" at="54,5,58,5" />
      <scope id="2017614408232613007" at="58,5,62,5" />
      <scope id="2017614408232613007" at="62,5,66,5" />
      <scope id="2034046503361587337" at="77,0,81,0" />
      <scope id="2017614408232613007" at="32,0,37,0" />
      <scope id="2017614408232613058" at="75,69,81,13" />
      <scope id="2017614408232613007" at="41,89,49,5" />
      <scope id="2017614408232613052" at="74,0,83,0">
        <var name="indicator" id="2017614408232613055" />
      </scope>
      <scope id="2017614408232613007" at="41,0,51,0">
        <var name="_params" id="2017614408232613007" />
        <var name="event" id="2017614408232613007" />
      </scope>
      <scope id="2017614408232613007" at="70,9,83,9">
        <var name="modulesToBuild" id="2017614408232613011" />
      </scope>
      <scope id="2017614408232613007" at="51,95,67,16" />
      <scope id="2017614408232613007" at="51,0,69,0">
        <var name="_params" id="2017614408232613007" />
        <var name="event" id="2017614408232613007" />
      </scope>
      <scope id="2017614408232613007" at="69,96,88,5" />
      <scope id="2017614408232613007" at="69,0,90,0">
        <var name="_params" id="2017614408232613007" />
        <var name="event" id="2017614408232613007" />
      </scope>
      <unit id="2034046503361587337" at="76,51,81,11" name="jetbrains.mps.ide.make.actions.CleanProject_Action$2" />
      <unit id="2017614408232613050" at="73,44,83,7" name="jetbrains.mps.ide.make.actions.CleanProject_Action$1" />
      <unit id="2017614408232613007" at="30,0,92,0" name="jetbrains.mps.ide.make.actions.CleanProject_Action" />
    </file>
  </root>
  <root nodeRef="r:cfccec82-df72-4483-9807-88776b4673ab(jetbrains.mps.ide.make.actions)/2017614408232613081">
    <file name="CompileProject_Action.java">
      <node id="2017614408232613081" at="26,0,27,0" concept="11" trace="ICON" />
      <node id="2017614408232613081" at="27,34,28,42" concept="13" />
      <node id="2017614408232613081" at="28,42,29,35" concept="2" />
      <node id="2017614408232613081" at="29,35,30,40" concept="2" />
      <node id="2017614408232613081" at="33,32,34,16" concept="8" />
      <node id="2017614408232613081" at="37,9,38,43" concept="0" />
      <node id="2017614408232613081" at="37,9,38,43" concept="2" />
      <node id="2017614408232613081" at="40,42,41,89" concept="2" />
      <node id="2017614408232613081" at="42,7,43,44" concept="2" />
      <node id="2017614408232613081" at="47,53,48,19" concept="8" />
      <node id="2017614408232613081" at="49,5,50,91" concept="2" />
      <node id="2017614408232613081" at="51,66,52,19" concept="8" />
      <node id="2017614408232613081" at="53,5,54,94" concept="2" />
      <node id="2017614408232613081" at="55,62,56,19" concept="8" />
      <node id="2017614408232613081" at="57,5,58,16" concept="8" />
      <node id="2017614408232613084" at="61,9,62,79" concept="7" />
      <node id="2017614408232613091" at="62,79,63,163" concept="2" />
      <node id="2017614408232613118" at="63,163,64,151" concept="2" />
      <node id="2017614408232613081" at="66,42,67,88" concept="2" />
      <node id="2017614408232613081" at="71,0,72,0" concept="11" trace="LOG" />
      <node id="2017614408232613081" at="39,27,42,7" concept="0" />
      <node id="2017614408232613081" at="39,27,42,7" concept="5" />
      <node id="2017614408232613081" at="46,95,49,5" concept="5" />
      <node id="2017614408232613081" at="50,91,53,5" concept="5" />
      <node id="2017614408232613081" at="54,94,57,5" concept="5" />
      <node id="2017614408232613081" at="65,27,68,7" concept="0" />
      <node id="2017614408232613081" at="65,27,68,7" concept="5" />
      <node id="2017614408232613081" at="32,0,36,0" concept="6" trace="isDumbAware#()Z" />
      <node id="2017614408232613081" at="49,5,53,5" concept="0" />
      <node id="2017614408232613081" at="53,5,57,5" concept="0" />
      <node id="2017614408232613081" at="27,0,32,0" concept="1" trace="CompileProject_Action#()V" />
      <node id="2017614408232613081" at="36,89,44,5" concept="16" />
      <node id="2017614408232613081" at="60,96,69,5" concept="16" />
      <node id="2017614408232613081" at="36,0,46,0" concept="6" trace="doUpdate#(Lcom/intellij/openapi/actionSystem/AnActionEvent;Ljava/util/Map;)V" />
      <node id="2017614408232613081" at="60,0,71,0" concept="6" trace="doExecute#(Lcom/intellij/openapi/actionSystem/AnActionEvent;Ljava/util/Map;)V" />
      <node id="2017614408232613081" at="46,0,60,0" concept="6" trace="collectActionData#(Lcom/intellij/openapi/actionSystem/AnActionEvent;Ljava/util/Map;)Z" />
      <scope id="2017614408232613081" at="33,32,34,16" />
      <scope id="2017614408232613081" at="37,9,38,43" />
      <scope id="2017614408232613081" at="40,42,41,89" />
      <scope id="2017614408232613081" at="47,53,48,19" />
      <scope id="2017614408232613081" at="51,66,52,19" />
      <scope id="2017614408232613081" at="55,62,56,19" />
      <scope id="2017614408232613081" at="66,42,67,88" />
      <scope id="2017614408232613081" at="27,34,30,40" />
      <scope id="2017614408232613081" at="39,27,42,7" />
      <scope id="2017614408232613081" at="61,9,64,151">
        <var name="modules" id="2017614408232613085" />
      </scope>
      <scope id="2017614408232613081" at="65,0,68,7">
        <var name="t" id="2017614408232613081" />
      </scope>
      <scope id="2017614408232613081" at="65,27,68,7" />
      <scope id="2017614408232613081" at="32,0,36,0" />
      <scope id="2017614408232613081" at="39,0,43,44">
        <var name="t" id="2017614408232613081" />
      </scope>
      <scope id="2017614408232613081" at="39,27,43,44" />
      <scope id="2017614408232613081" at="49,5,53,5" />
      <scope id="2017614408232613081" at="53,5,57,5" />
      <scope id="2017614408232613081" at="27,0,32,0" />
      <scope id="2017614408232613081" at="36,89,44,5" />
      <scope id="2017614408232613081" at="60,96,69,5" />
      <scope id="2017614408232613081" at="36,0,46,0">
        <var name="_params" id="2017614408232613081" />
        <var name="event" id="2017614408232613081" />
      </scope>
      <scope id="2017614408232613081" at="60,0,71,0">
        <var name="_params" id="2017614408232613081" />
        <var name="event" id="2017614408232613081" />
      </scope>
      <scope id="2017614408232613081" at="46,95,58,16" />
      <scope id="2017614408232613081" at="46,0,60,0">
        <var name="_params" id="2017614408232613081" />
        <var name="event" id="2017614408232613081" />
      </scope>
      <unit id="2017614408232613081" at="25,0,73,0" name="jetbrains.mps.ide.make.actions.CompileProject_Action" />
    </file>
  </root>
  <root nodeRef="r:cfccec82-df72-4483-9807-88776b4673ab(jetbrains.mps.ide.make.actions)/2017614408232613132">
    <file name="RecompileProject_Action.java">
      <node id="2017614408232613132" at="26,0,27,0" concept="11" trace="ICON" />
      <node id="2017614408232613132" at="27,36,28,44" concept="13" />
      <node id="2017614408232613132" at="28,44,29,34" concept="2" />
      <node id="2017614408232613132" at="29,34,30,40" concept="2" />
      <node id="2017614408232613132" at="33,32,34,16" concept="8" />
      <node id="2017614408232613132" at="37,9,38,43" concept="0" />
      <node id="2017614408232613132" at="37,9,38,43" concept="2" />
      <node id="2017614408232613132" at="40,42,41,91" concept="2" />
      <node id="2017614408232613132" at="42,7,43,44" concept="2" />
      <node id="2017614408232613132" at="47,53,48,19" concept="8" />
      <node id="2017614408232613132" at="49,5,50,91" concept="2" />
      <node id="2017614408232613132" at="51,66,52,19" concept="8" />
      <node id="2017614408232613132" at="53,5,54,94" concept="2" />
      <node id="2017614408232613132" at="55,62,56,19" concept="8" />
      <node id="2017614408232613132" at="57,5,58,16" concept="8" />
      <node id="2017614408232613135" at="61,9,62,85" concept="7" />
      <node id="2017614408232613142" at="62,85,63,163" concept="2" />
      <node id="2017614408232613169" at="63,163,64,150" concept="2" />
      <node id="2017614408232613132" at="66,42,67,90" concept="2" />
      <node id="2017614408232613132" at="71,0,72,0" concept="11" trace="LOG" />
      <node id="2017614408232613132" at="39,27,42,7" concept="0" />
      <node id="2017614408232613132" at="39,27,42,7" concept="5" />
      <node id="2017614408232613132" at="46,95,49,5" concept="5" />
      <node id="2017614408232613132" at="50,91,53,5" concept="5" />
      <node id="2017614408232613132" at="54,94,57,5" concept="5" />
      <node id="2017614408232613132" at="65,27,68,7" concept="0" />
      <node id="2017614408232613132" at="65,27,68,7" concept="5" />
      <node id="2017614408232613132" at="32,0,36,0" concept="6" trace="isDumbAware#()Z" />
      <node id="2017614408232613132" at="49,5,53,5" concept="0" />
      <node id="2017614408232613132" at="53,5,57,5" concept="0" />
      <node id="2017614408232613132" at="27,0,32,0" concept="1" trace="RecompileProject_Action#()V" />
      <node id="2017614408232613132" at="36,89,44,5" concept="16" />
      <node id="2017614408232613132" at="60,96,69,5" concept="16" />
      <node id="2017614408232613132" at="36,0,46,0" concept="6" trace="doUpdate#(Lcom/intellij/openapi/actionSystem/AnActionEvent;Ljava/util/Map;)V" />
      <node id="2017614408232613132" at="60,0,71,0" concept="6" trace="doExecute#(Lcom/intellij/openapi/actionSystem/AnActionEvent;Ljava/util/Map;)V" />
      <node id="2017614408232613132" at="46,0,60,0" concept="6" trace="collectActionData#(Lcom/intellij/openapi/actionSystem/AnActionEvent;Ljava/util/Map;)Z" />
      <scope id="2017614408232613132" at="33,32,34,16" />
      <scope id="2017614408232613132" at="37,9,38,43" />
      <scope id="2017614408232613132" at="40,42,41,91" />
      <scope id="2017614408232613132" at="47,53,48,19" />
      <scope id="2017614408232613132" at="51,66,52,19" />
      <scope id="2017614408232613132" at="55,62,56,19" />
      <scope id="2017614408232613132" at="66,42,67,90" />
      <scope id="2017614408232613132" at="27,36,30,40" />
      <scope id="2017614408232613132" at="39,27,42,7" />
      <scope id="2017614408232613132" at="61,9,64,150">
        <var name="modules" id="2017614408232613136" />
      </scope>
      <scope id="2017614408232613132" at="65,0,68,7">
        <var name="t" id="2017614408232613132" />
      </scope>
      <scope id="2017614408232613132" at="65,27,68,7" />
      <scope id="2017614408232613132" at="32,0,36,0" />
      <scope id="2017614408232613132" at="39,0,43,44">
        <var name="t" id="2017614408232613132" />
      </scope>
      <scope id="2017614408232613132" at="39,27,43,44" />
      <scope id="2017614408232613132" at="49,5,53,5" />
      <scope id="2017614408232613132" at="53,5,57,5" />
      <scope id="2017614408232613132" at="27,0,32,0" />
      <scope id="2017614408232613132" at="36,89,44,5" />
      <scope id="2017614408232613132" at="60,96,69,5" />
      <scope id="2017614408232613132" at="36,0,46,0">
        <var name="_params" id="2017614408232613132" />
        <var name="event" id="2017614408232613132" />
      </scope>
      <scope id="2017614408232613132" at="60,0,71,0">
        <var name="_params" id="2017614408232613132" />
        <var name="event" id="2017614408232613132" />
      </scope>
      <scope id="2017614408232613132" at="46,95,58,16" />
      <scope id="2017614408232613132" at="46,0,60,0">
        <var name="_params" id="2017614408232613132" />
        <var name="event" id="2017614408232613132" />
      </scope>
      <unit id="2017614408232613132" at="25,0,73,0" name="jetbrains.mps.ide.make.actions.RecompileProject_Action" />
    </file>
  </root>
  <root nodeRef="r:cfccec82-df72-4483-9807-88776b4673ab(jetbrains.mps.ide.make.actions)/2355088855588242086">
    <file name="BuildAllBehaviors_Action.java">
      <node id="2355088855588242086" at="30,0,31,0" concept="11" trace="ICON" />
      <node id="2355088855588242086" at="31,37,32,45" concept="13" />
      <node id="2355088855588242086" at="32,45,33,35" concept="2" />
      <node id="2355088855588242086" at="33,35,34,40" concept="2" />
      <node id="2355088855588242086" at="37,32,38,16" concept="8" />
      <node id="2355088855588242086" at="41,9,42,43" concept="0" />
      <node id="2355088855588242086" at="41,9,42,43" concept="2" />
      <node id="2355088855588242086" at="44,42,45,92" concept="2" />
      <node id="2355088855588242086" at="46,7,47,44" concept="2" />
      <node id="2355088855588242086" at="51,53,52,19" concept="8" />
      <node id="2355088855588242086" at="53,5,54,97" concept="2" />
      <node id="2355088855588242086" at="55,65,56,19" concept="8" />
      <node id="2355088855588242086" at="57,5,58,16" concept="8" />
      <node id="2355088855588242093" at="61,9,62,79" concept="7" />
      <node id="2004991980989545378" at="64,27,65,130" concept="7" />
      <node id="2696244552124839800" at="67,47,68,53" concept="8" />
      <node id="2696244552124839812" at="71,46,72,69" concept="8" />
      <node id="8406158885482351692" at="76,9,77,167" concept="2" />
      <node id="2355088855588242086" at="79,42,80,91" concept="2" />
      <node id="2355088855588242086" at="84,0,85,0" concept="11" trace="LOG" />
      <node id="2355088855588242086" at="43,27,46,7" concept="0" />
      <node id="2355088855588242086" at="43,27,46,7" concept="5" />
      <node id="2355088855588242086" at="50,95,53,5" concept="5" />
      <node id="2355088855588242086" at="54,97,57,5" concept="5" />
      <node id="2696244552124839798" at="67,0,70,0" concept="6" trace="select#(Ljetbrains/mps/smodel/Language;)Lorg/jetbrains/mps/openapi/model/SModel;" />
      <node id="2696244552124839810" at="71,0,74,0" concept="6" trace="accept#(Lorg/jetbrains/mps/openapi/model/SModel;)Z" />
      <node id="2355088855588242086" at="78,27,81,7" concept="0" />
      <node id="2355088855588242086" at="78,27,81,7" concept="5" />
      <node id="2355088855588242086" at="36,0,40,0" concept="6" trace="isDumbAware#()Z" />
      <node id="2355088855588242086" at="53,5,57,5" concept="0" />
      <node id="2355088855588242086" at="31,0,36,0" concept="1" trace="BuildAllBehaviors_Action#()V" />
      <node id="2355088855588242086" at="40,89,48,5" concept="16" />
      <node id="2696244552124839778" at="65,130,74,14" concept="2" />
      <node id="2355088855588242086" at="40,0,50,0" concept="6" trace="doUpdate#(Lcom/intellij/openapi/actionSystem/AnActionEvent;Ljava/util/Map;)V" />
      <node id="2355088855588242086" at="50,0,60,0" concept="6" trace="collectActionData#(Lcom/intellij/openapi/actionSystem/AnActionEvent;Ljava/util/Map;)Z" />
      <node id="2034046503361561430" at="64,0,76,0" concept="6" trace="run#()V" />
      <node id="2034046503361561426" at="62,79,76,9" concept="2" />
      <node id="2355088855588242086" at="60,96,82,5" concept="16" />
      <node id="2355088855588242086" at="60,0,84,0" concept="6" trace="doExecute#(Lcom/intellij/openapi/actionSystem/AnActionEvent;Ljava/util/Map;)V" />
      <scope id="2355088855588242086" at="37,32,38,16" />
      <scope id="2355088855588242086" at="41,9,42,43" />
      <scope id="2355088855588242086" at="44,42,45,92" />
      <scope id="2355088855588242086" at="51,53,52,19" />
      <scope id="2355088855588242086" at="55,65,56,19" />
      <scope id="2696244552124839799" at="67,47,68,53" />
      <scope id="2696244552124839811" at="71,46,72,69" />
      <scope id="2355088855588242086" at="79,42,80,91" />
      <scope id="2355088855588242086" at="31,37,34,40" />
      <scope id="2355088855588242086" at="43,27,46,7" />
      <scope id="2696244552124839798" at="67,0,70,0">
        <var name="it" id="2696244552124839798" />
      </scope>
      <scope id="2696244552124839810" at="71,0,74,0">
        <var name="it" id="2696244552124839810" />
      </scope>
      <scope id="2355088855588242086" at="78,0,81,7">
        <var name="t" id="2355088855588242086" />
      </scope>
      <scope id="2355088855588242086" at="78,27,81,7" />
      <scope id="2355088855588242086" at="36,0,40,0" />
      <scope id="2355088855588242086" at="43,0,47,44">
        <var name="t" id="2355088855588242086" />
      </scope>
      <scope id="2355088855588242086" at="43,27,47,44" />
      <scope id="2355088855588242086" at="53,5,57,5" />
      <scope id="2355088855588242086" at="31,0,36,0" />
      <scope id="2355088855588242086" at="40,89,48,5" />
      <scope id="2355088855588242086" at="50,95,58,16" />
      <scope id="2355088855588242086" at="40,0,50,0">
        <var name="_params" id="2355088855588242086" />
        <var name="event" id="2355088855588242086" />
      </scope>
      <scope id="2355088855588242086" at="50,0,60,0">
        <var name="_params" id="2355088855588242086" />
        <var name="event" id="2355088855588242086" />
      </scope>
      <scope id="2034046503361561431" at="64,27,74,14">
        <var name="projectModules" id="2004991980989545379" />
      </scope>
      <scope id="2034046503361561430" at="64,0,76,0" />
      <scope id="2355088855588242086" at="61,9,77,167">
        <var name="models" id="2355088855588242094" />
      </scope>
      <scope id="2355088855588242086" at="60,96,82,5" />
      <scope id="2355088855588242086" at="60,0,84,0">
        <var name="_params" id="2355088855588242086" />
        <var name="event" id="2355088855588242086" />
      </scope>
      <unit id="2696244552124839798" at="66,154,70,11" name="jetbrains.mps.ide.make.actions.BuildAllBehaviors_Action$2" />
      <unit id="2696244552124839810" at="70,23,74,11" name="jetbrains.mps.ide.make.actions.BuildAllBehaviors_Action$2" />
      <unit id="2034046503361561430" at="63,103,76,7" name="jetbrains.mps.ide.make.actions.BuildAllBehaviors_Action$1" />
      <unit id="2355088855588242086" at="29,0,86,0" name="jetbrains.mps.ide.make.actions.BuildAllBehaviors_Action" />
    </file>
  </root>
  <root nodeRef="r:cfccec82-df72-4483-9807-88776b4673ab(jetbrains.mps.ide.make.actions)/2355088855588242147">
    <file name="BuildAllConstraints_Action.java">
      <node id="2355088855588242147" at="30,0,31,0" concept="11" trace="ICON" />
      <node id="2355088855588242147" at="31,39,32,47" concept="13" />
      <node id="2355088855588242147" at="32,47,33,35" concept="2" />
      <node id="2355088855588242147" at="33,35,34,40" concept="2" />
      <node id="2355088855588242147" at="37,32,38,16" concept="8" />
      <node id="2355088855588242147" at="41,9,42,43" concept="0" />
      <node id="2355088855588242147" at="41,9,42,43" concept="2" />
      <node id="2355088855588242147" at="44,42,45,94" concept="2" />
      <node id="2355088855588242147" at="46,7,47,44" concept="2" />
      <node id="2355088855588242147" at="51,53,52,19" concept="8" />
      <node id="2355088855588242147" at="53,5,54,97" concept="2" />
      <node id="2355088855588242147" at="55,65,56,19" concept="8" />
      <node id="2355088855588242147" at="57,5,58,16" concept="8" />
      <node id="5551197716189779691" at="61,9,62,79" concept="7" />
      <node id="2004991980989535142" at="64,27,65,130" concept="7" />
      <node id="2696244552124861950" at="67,47,68,56" concept="8" />
      <node id="2696244552124861962" at="71,46,72,69" concept="8" />
      <node id="8406158885482342922" at="76,9,77,167" concept="2" />
      <node id="2355088855588242147" at="79,42,80,93" concept="2" />
      <node id="2355088855588242147" at="84,0,85,0" concept="11" trace="LOG" />
      <node id="2355088855588242147" at="43,27,46,7" concept="0" />
      <node id="2355088855588242147" at="43,27,46,7" concept="5" />
      <node id="2355088855588242147" at="50,95,53,5" concept="5" />
      <node id="2355088855588242147" at="54,97,57,5" concept="5" />
      <node id="2696244552124861948" at="67,0,70,0" concept="6" trace="select#(Ljetbrains/mps/smodel/Language;)Lorg/jetbrains/mps/openapi/model/SModel;" />
      <node id="2696244552124861960" at="71,0,74,0" concept="6" trace="accept#(Lorg/jetbrains/mps/openapi/model/SModel;)Z" />
      <node id="2355088855588242147" at="78,27,81,7" concept="0" />
      <node id="2355088855588242147" at="78,27,81,7" concept="5" />
      <node id="2355088855588242147" at="36,0,40,0" concept="6" trace="isDumbAware#()Z" />
      <node id="2355088855588242147" at="53,5,57,5" concept="0" />
      <node id="2355088855588242147" at="31,0,36,0" concept="1" trace="BuildAllConstraints_Action#()V" />
      <node id="2355088855588242147" at="40,89,48,5" concept="16" />
      <node id="2696244552124861928" at="65,130,74,14" concept="2" />
      <node id="2355088855588242147" at="40,0,50,0" concept="6" trace="doUpdate#(Lcom/intellij/openapi/actionSystem/AnActionEvent;Ljava/util/Map;)V" />
      <node id="2355088855588242147" at="50,0,60,0" concept="6" trace="collectActionData#(Lcom/intellij/openapi/actionSystem/AnActionEvent;Ljava/util/Map;)Z" />
      <node id="2034046503361610066" at="64,0,76,0" concept="6" trace="run#()V" />
      <node id="2034046503361610062" at="62,79,76,9" concept="2" />
      <node id="2355088855588242147" at="60,96,82,5" concept="16" />
      <node id="2355088855588242147" at="60,0,84,0" concept="6" trace="doExecute#(Lcom/intellij/openapi/actionSystem/AnActionEvent;Ljava/util/Map;)V" />
      <scope id="2355088855588242147" at="37,32,38,16" />
      <scope id="2355088855588242147" at="41,9,42,43" />
      <scope id="2355088855588242147" at="44,42,45,94" />
      <scope id="2355088855588242147" at="51,53,52,19" />
      <scope id="2355088855588242147" at="55,65,56,19" />
      <scope id="2696244552124861949" at="67,47,68,56" />
      <scope id="2696244552124861961" at="71,46,72,69" />
      <scope id="2355088855588242147" at="79,42,80,93" />
      <scope id="2355088855588242147" at="31,39,34,40" />
      <scope id="2355088855588242147" at="43,27,46,7" />
      <scope id="2696244552124861948" at="67,0,70,0">
        <var name="it" id="2696244552124861948" />
      </scope>
      <scope id="2696244552124861960" at="71,0,74,0">
        <var name="it" id="2696244552124861960" />
      </scope>
      <scope id="2355088855588242147" at="78,0,81,7">
        <var name="t" id="2355088855588242147" />
      </scope>
      <scope id="2355088855588242147" at="78,27,81,7" />
      <scope id="2355088855588242147" at="36,0,40,0" />
      <scope id="2355088855588242147" at="43,0,47,44">
        <var name="t" id="2355088855588242147" />
      </scope>
      <scope id="2355088855588242147" at="43,27,47,44" />
      <scope id="2355088855588242147" at="53,5,57,5" />
      <scope id="2355088855588242147" at="31,0,36,0" />
      <scope id="2355088855588242147" at="40,89,48,5" />
      <scope id="2355088855588242147" at="50,95,58,16" />
      <scope id="2355088855588242147" at="40,0,50,0">
        <var name="_params" id="2355088855588242147" />
        <var name="event" id="2355088855588242147" />
      </scope>
      <scope id="2355088855588242147" at="50,0,60,0">
        <var name="_params" id="2355088855588242147" />
        <var name="event" id="2355088855588242147" />
      </scope>
      <scope id="2034046503361610067" at="64,27,74,14">
        <var name="projectModules" id="2004991980989535143" />
      </scope>
      <scope id="2034046503361610066" at="64,0,76,0" />
      <scope id="2355088855588242147" at="61,9,77,167">
        <var name="models" id="5551197716189779692" />
      </scope>
      <scope id="2355088855588242147" at="60,96,82,5" />
      <scope id="2355088855588242147" at="60,0,84,0">
        <var name="_params" id="2355088855588242147" />
        <var name="event" id="2355088855588242147" />
      </scope>
      <unit id="2696244552124861948" at="66,154,70,11" name="jetbrains.mps.ide.make.actions.BuildAllConstraints_Action$2" />
      <unit id="2696244552124861960" at="70,23,74,11" name="jetbrains.mps.ide.make.actions.BuildAllConstraints_Action$2" />
      <unit id="2034046503361610066" at="63,103,76,7" name="jetbrains.mps.ide.make.actions.BuildAllConstraints_Action$1" />
      <unit id="2355088855588242147" at="29,0,86,0" name="jetbrains.mps.ide.make.actions.BuildAllConstraints_Action" />
    </file>
  </root>
  <root nodeRef="r:cfccec82-df72-4483-9807-88776b4673ab(jetbrains.mps.ide.make.actions)/2355088855588242208">
    <file name="BuildAllGenerators_Action.java">
      <node id="2355088855588242208" at="27,0,28,0" concept="11" trace="ICON" />
      <node id="2355088855588242208" at="28,38,29,46" concept="13" />
      <node id="2355088855588242208" at="29,46,30,35" concept="2" />
      <node id="2355088855588242208" at="30,35,31,40" concept="2" />
      <node id="2355088855588242208" at="34,32,35,16" concept="8" />
      <node id="2355088855588242208" at="38,9,39,43" concept="0" />
      <node id="2355088855588242208" at="38,9,39,43" concept="2" />
      <node id="2355088855588242208" at="41,42,42,93" concept="2" />
      <node id="2355088855588242208" at="43,7,44,44" concept="2" />
      <node id="2355088855588242208" at="48,53,49,19" concept="8" />
      <node id="2355088855588242208" at="50,5,51,97" concept="2" />
      <node id="2355088855588242208" at="52,65,53,19" concept="8" />
      <node id="2355088855588242208" at="54,5,55,16" concept="8" />
      <node id="2355088855588242215" at="58,9,59,76" concept="7" />
      <node id="2004991980989626487" at="61,27,62,130" concept="7" />
      <node id="2696244552125075607" at="64,63,65,40" concept="8" />
      <node id="8406158885482311598" at="69,9,70,163" concept="2" />
      <node id="2355088855588242208" at="72,42,73,92" concept="2" />
      <node id="2355088855588242208" at="77,0,78,0" concept="11" trace="LOG" />
      <node id="2355088855588242208" at="40,27,43,7" concept="0" />
      <node id="2355088855588242208" at="40,27,43,7" concept="5" />
      <node id="2355088855588242208" at="47,95,50,5" concept="5" />
      <node id="2355088855588242208" at="51,97,54,5" concept="5" />
      <node id="2696244552125075605" at="64,0,67,0" concept="6" trace="translate#(Ljetbrains/mps/smodel/Language;)Ljava/lang/Iterable;" />
      <node id="2355088855588242208" at="71,27,74,7" concept="0" />
      <node id="2355088855588242208" at="71,27,74,7" concept="5" />
      <node id="2355088855588242208" at="33,0,37,0" concept="6" trace="isDumbAware#()Z" />
      <node id="2355088855588242208" at="50,5,54,5" concept="0" />
      <node id="2355088855588242208" at="28,0,33,0" concept="1" trace="BuildAllGenerators_Action#()V" />
      <node id="2034046503361586020" at="62,130,67,14" concept="2" />
      <node id="2355088855588242208" at="37,89,45,5" concept="16" />
      <node id="2034046503361586018" at="61,0,69,0" concept="6" trace="run#()V" />
      <node id="2355088855588242208" at="37,0,47,0" concept="6" trace="doUpdate#(Lcom/intellij/openapi/actionSystem/AnActionEvent;Ljava/util/Map;)V" />
      <node id="2355088855588242208" at="47,0,57,0" concept="6" trace="collectActionData#(Lcom/intellij/openapi/actionSystem/AnActionEvent;Ljava/util/Map;)Z" />
      <node id="2034046503361586014" at="59,76,69,9" concept="2" />
      <node id="2355088855588242208" at="57,96,75,5" concept="16" />
      <node id="2355088855588242208" at="57,0,77,0" concept="6" trace="doExecute#(Lcom/intellij/openapi/actionSystem/AnActionEvent;Ljava/util/Map;)V" />
      <scope id="2355088855588242208" at="34,32,35,16" />
      <scope id="2355088855588242208" at="38,9,39,43" />
      <scope id="2355088855588242208" at="41,42,42,93" />
      <scope id="2355088855588242208" at="48,53,49,19" />
      <scope id="2355088855588242208" at="52,65,53,19" />
      <scope id="2696244552125075606" at="64,63,65,40" />
      <scope id="2355088855588242208" at="72,42,73,92" />
      <scope id="2355088855588242208" at="28,38,31,40" />
      <scope id="2355088855588242208" at="40,27,43,7" />
      <scope id="2696244552125075605" at="64,0,67,0">
        <var name="it" id="2696244552125075605" />
      </scope>
      <scope id="2355088855588242208" at="71,0,74,7">
        <var name="t" id="2355088855588242208" />
      </scope>
      <scope id="2355088855588242208" at="71,27,74,7" />
      <scope id="2355088855588242208" at="33,0,37,0" />
      <scope id="2355088855588242208" at="40,0,44,44">
        <var name="t" id="2355088855588242208" />
      </scope>
      <scope id="2355088855588242208" at="40,27,44,44" />
      <scope id="2355088855588242208" at="50,5,54,5" />
      <scope id="2355088855588242208" at="28,0,33,0" />
      <scope id="2034046503361586019" at="61,27,67,14">
        <var name="projectModules" id="2004991980989626488" />
      </scope>
      <scope id="2355088855588242208" at="37,89,45,5" />
      <scope id="2355088855588242208" at="47,95,55,16" />
      <scope id="2034046503361586018" at="61,0,69,0" />
      <scope id="2355088855588242208" at="37,0,47,0">
        <var name="_params" id="2355088855588242208" />
        <var name="event" id="2355088855588242208" />
      </scope>
      <scope id="2355088855588242208" at="47,0,57,0">
        <var name="_params" id="2355088855588242208" />
        <var name="event" id="2355088855588242208" />
      </scope>
      <scope id="2355088855588242208" at="58,9,70,163">
        <var name="m" id="2355088855588242216" />
      </scope>
      <scope id="2355088855588242208" at="57,96,75,5" />
      <scope id="2355088855588242208" at="57,0,77,0">
        <var name="_params" id="2355088855588242208" />
        <var name="event" id="2355088855588242208" />
      </scope>
      <unit id="2696244552125075605" at="63,153,67,11" name="jetbrains.mps.ide.make.actions.BuildAllGenerators_Action$2" />
      <unit id="2034046503361586018" at="60,103,69,7" name="jetbrains.mps.ide.make.actions.BuildAllGenerators_Action$1" />
      <unit id="2355088855588242208" at="26,0,79,0" name="jetbrains.mps.ide.make.actions.BuildAllGenerators_Action" />
    </file>
  </root>
  <root nodeRef="r:cfccec82-df72-4483-9807-88776b4673ab(jetbrains.mps.ide.make.actions)/2355088855588242250">
    <file name="BuildAllLanguageDescriptors_Action.java">
      <node id="2355088855588242250" at="30,0,31,0" concept="11" trace="ICON" />
      <node id="2355088855588242250" at="31,47,32,56" concept="13" />
      <node id="2355088855588242250" at="32,56,33,35" concept="2" />
      <node id="2355088855588242250" at="33,35,34,40" concept="2" />
      <node id="2355088855588242250" at="37,32,38,16" concept="8" />
      <node id="2355088855588242250" at="41,9,42,43" concept="0" />
      <node id="2355088855588242250" at="41,9,42,43" concept="2" />
      <node id="2355088855588242250" at="44,42,45,102" concept="2" />
      <node id="2355088855588242250" at="46,7,47,44" concept="2" />
      <node id="2355088855588242250" at="51,53,52,19" concept="8" />
      <node id="2355088855588242250" at="53,5,54,97" concept="2" />
      <node id="2355088855588242250" at="55,65,56,19" concept="8" />
      <node id="2355088855588242250" at="57,5,58,16" concept="8" />
      <node id="5551197716189780515" at="61,9,62,79" concept="7" />
      <node id="2004991980989676154" at="64,27,65,130" concept="7" />
      <node id="2696244552125294271" at="69,50,70,81" concept="8" />
      <node id="2696244552125118206" at="75,46,76,69" concept="8" />
      <node id="8406158885482291627" at="80,9,81,167" concept="2" />
      <node id="2355088855588242250" at="83,42,84,101" concept="2" />
      <node id="2355088855588242250" at="88,0,89,0" concept="11" trace="LOG" />
      <node id="2355088855588242250" at="43,27,46,7" concept="0" />
      <node id="2355088855588242250" at="43,27,46,7" concept="5" />
      <node id="2355088855588242250" at="50,95,53,5" concept="5" />
      <node id="2355088855588242250" at="54,97,57,5" concept="5" />
      <node id="2696244552125286325" at="69,0,72,0" concept="6" trace="accept#(Lorg/jetbrains/mps/openapi/model/SModel;)Z" />
      <node id="2696244552125118204" at="75,0,78,0" concept="6" trace="accept#(Lorg/jetbrains/mps/openapi/model/SModel;)Z" />
      <node id="2355088855588242250" at="82,27,85,7" concept="0" />
      <node id="2355088855588242250" at="82,27,85,7" concept="5" />
      <node id="2355088855588242250" at="36,0,40,0" concept="6" trace="isDumbAware#()Z" />
      <node id="2355088855588242250" at="53,5,57,5" concept="0" />
      <node id="2355088855588242250" at="31,0,36,0" concept="1" trace="BuildAllLanguageDescriptors_Action#()V" />
      <node id="2696244552125192262" at="67,47,72,17" concept="8" />
      <node id="2696244552125118192" at="67,0,74,0" concept="6" trace="select#(Ljetbrains/mps/smodel/Language;)Lorg/jetbrains/mps/openapi/model/SModel;" />
      <node id="2355088855588242250" at="40,89,48,5" concept="16" />
      <node id="2355088855588242250" at="40,0,50,0" concept="6" trace="doUpdate#(Lcom/intellij/openapi/actionSystem/AnActionEvent;Ljava/util/Map;)V" />
      <node id="2355088855588242250" at="50,0,60,0" concept="6" trace="collectActionData#(Lcom/intellij/openapi/actionSystem/AnActionEvent;Ljava/util/Map;)Z" />
      <node id="2696244552125118172" at="65,130,78,14" concept="2" />
      <node id="2034046503361583923" at="64,0,80,0" concept="6" trace="run#()V" />
      <node id="2034046503361583919" at="62,79,80,9" concept="2" />
      <node id="2355088855588242250" at="60,96,86,5" concept="16" />
      <node id="2355088855588242250" at="60,0,88,0" concept="6" trace="doExecute#(Lcom/intellij/openapi/actionSystem/AnActionEvent;Ljava/util/Map;)V" />
      <scope id="2355088855588242250" at="37,32,38,16" />
      <scope id="2355088855588242250" at="41,9,42,43" />
      <scope id="2355088855588242250" at="44,42,45,102" />
      <scope id="2355088855588242250" at="51,53,52,19" />
      <scope id="2355088855588242250" at="55,65,56,19" />
      <scope id="2696244552125286326" at="69,50,70,81" />
      <scope id="2696244552125118205" at="75,46,76,69" />
      <scope id="2355088855588242250" at="83,42,84,101" />
      <scope id="2355088855588242250" at="31,47,34,40" />
      <scope id="2355088855588242250" at="43,27,46,7" />
      <scope id="2696244552125286325" at="69,0,72,0">
        <var name="it" id="2696244552125286325" />
      </scope>
      <scope id="2696244552125118204" at="75,0,78,0">
        <var name="it" id="2696244552125118204" />
      </scope>
      <scope id="2355088855588242250" at="82,0,85,7">
        <var name="t" id="2355088855588242250" />
      </scope>
      <scope id="2355088855588242250" at="82,27,85,7" />
      <scope id="2355088855588242250" at="36,0,40,0" />
      <scope id="2355088855588242250" at="43,0,47,44">
        <var name="t" id="2355088855588242250" />
      </scope>
      <scope id="2355088855588242250" at="43,27,47,44" />
      <scope id="2355088855588242250" at="53,5,57,5" />
      <scope id="2355088855588242250" at="31,0,36,0" />
      <scope id="2696244552125118193" at="67,47,72,17" />
      <scope id="2696244552125118192" at="67,0,74,0">
        <var name="it" id="2696244552125118192" />
      </scope>
      <scope id="2355088855588242250" at="40,89,48,5" />
      <scope id="2355088855588242250" at="50,95,58,16" />
      <scope id="2355088855588242250" at="40,0,50,0">
        <var name="_params" id="2355088855588242250" />
        <var name="event" id="2355088855588242250" />
      </scope>
      <scope id="2355088855588242250" at="50,0,60,0">
        <var name="_params" id="2355088855588242250" />
        <var name="event" id="2355088855588242250" />
      </scope>
      <scope id="2034046503361583924" at="64,27,78,14">
        <var name="projectModules" id="2004991980989676155" />
      </scope>
      <scope id="2034046503361583923" at="64,0,80,0" />
      <scope id="2355088855588242250" at="61,9,81,167">
        <var name="models" id="5551197716189780516" />
      </scope>
      <scope id="2355088855588242250" at="60,96,86,5" />
      <scope id="2355088855588242250" at="60,0,88,0">
        <var name="_params" id="2355088855588242250" />
        <var name="event" id="2355088855588242250" />
      </scope>
      <unit id="2696244552125286325" at="68,94,72,15" name="jetbrains.mps.ide.make.actions.BuildAllLanguageDescriptors_Action$3" />
      <unit id="2696244552125118204" at="74,23,78,11" name="jetbrains.mps.ide.make.actions.BuildAllLanguageDescriptors_Action$2" />
      <unit id="2696244552125118192" at="66,154,74,11" name="jetbrains.mps.ide.make.actions.BuildAllLanguageDescriptors_Action$2" />
      <unit id="2034046503361583923" at="63,103,80,7" name="jetbrains.mps.ide.make.actions.BuildAllLanguageDescriptors_Action$1" />
      <unit id="2355088855588242250" at="29,0,90,0" name="jetbrains.mps.ide.make.actions.BuildAllLanguageDescriptors_Action" />
    </file>
  </root>
  <root nodeRef="r:cfccec82-df72-4483-9807-88776b4673ab(jetbrains.mps.ide.make.actions)/2355088855588242313">
    <file name="BuildAllStructures_Action.java">
      <node id="2355088855588242313" at="30,0,31,0" concept="11" trace="ICON" />
      <node id="2355088855588242313" at="31,38,32,46" concept="13" />
      <node id="2355088855588242313" at="32,46,33,35" concept="2" />
      <node id="2355088855588242313" at="33,35,34,40" concept="2" />
      <node id="2355088855588242313" at="37,32,38,16" concept="8" />
      <node id="2355088855588242313" at="41,9,42,43" concept="0" />
      <node id="2355088855588242313" at="41,9,42,43" concept="2" />
      <node id="2355088855588242313" at="44,42,45,93" concept="2" />
      <node id="2355088855588242313" at="46,7,47,44" concept="2" />
      <node id="2355088855588242313" at="51,53,52,19" concept="8" />
      <node id="2355088855588242313" at="53,5,54,97" concept="2" />
      <node id="2355088855588242313" at="55,65,56,19" concept="8" />
      <node id="2355088855588242313" at="57,5,58,16" concept="8" />
      <node id="5551197716189780582" at="61,9,62,79" concept="7" />
      <node id="2004991980989693896" at="64,27,65,130" concept="7" />
      <node id="2696244552125348349" at="67,47,68,54" concept="8" />
      <node id="2696244552125348361" at="71,46,72,69" concept="8" />
      <node id="8406158885482251121" at="76,9,77,167" concept="2" />
      <node id="2355088855588242313" at="79,42,80,92" concept="2" />
      <node id="2355088855588242313" at="84,0,85,0" concept="11" trace="LOG" />
      <node id="2355088855588242313" at="43,27,46,7" concept="0" />
      <node id="2355088855588242313" at="43,27,46,7" concept="5" />
      <node id="2355088855588242313" at="50,95,53,5" concept="5" />
      <node id="2355088855588242313" at="54,97,57,5" concept="5" />
      <node id="2696244552125348347" at="67,0,70,0" concept="6" trace="select#(Ljetbrains/mps/smodel/Language;)Lorg/jetbrains/mps/openapi/model/SModel;" />
      <node id="2696244552125348359" at="71,0,74,0" concept="6" trace="accept#(Lorg/jetbrains/mps/openapi/model/SModel;)Z" />
      <node id="2355088855588242313" at="78,27,81,7" concept="0" />
      <node id="2355088855588242313" at="78,27,81,7" concept="5" />
      <node id="2355088855588242313" at="36,0,40,0" concept="6" trace="isDumbAware#()Z" />
      <node id="2355088855588242313" at="53,5,57,5" concept="0" />
      <node id="2355088855588242313" at="31,0,36,0" concept="1" trace="BuildAllStructures_Action#()V" />
      <node id="2355088855588242313" at="40,89,48,5" concept="16" />
      <node id="2696244552125348327" at="65,130,74,14" concept="2" />
      <node id="2355088855588242313" at="40,0,50,0" concept="6" trace="doUpdate#(Lcom/intellij/openapi/actionSystem/AnActionEvent;Ljava/util/Map;)V" />
      <node id="2355088855588242313" at="50,0,60,0" concept="6" trace="collectActionData#(Lcom/intellij/openapi/actionSystem/AnActionEvent;Ljava/util/Map;)Z" />
      <node id="2034046503361590149" at="64,0,76,0" concept="6" trace="run#()V" />
      <node id="2034046503361590145" at="62,79,76,9" concept="2" />
      <node id="2355088855588242313" at="60,96,82,5" concept="16" />
      <node id="2355088855588242313" at="60,0,84,0" concept="6" trace="doExecute#(Lcom/intellij/openapi/actionSystem/AnActionEvent;Ljava/util/Map;)V" />
      <scope id="2355088855588242313" at="37,32,38,16" />
      <scope id="2355088855588242313" at="41,9,42,43" />
      <scope id="2355088855588242313" at="44,42,45,93" />
      <scope id="2355088855588242313" at="51,53,52,19" />
      <scope id="2355088855588242313" at="55,65,56,19" />
      <scope id="2696244552125348348" at="67,47,68,54" />
      <scope id="2696244552125348360" at="71,46,72,69" />
      <scope id="2355088855588242313" at="79,42,80,92" />
      <scope id="2355088855588242313" at="31,38,34,40" />
      <scope id="2355088855588242313" at="43,27,46,7" />
      <scope id="2696244552125348347" at="67,0,70,0">
        <var name="it" id="2696244552125348347" />
      </scope>
      <scope id="2696244552125348359" at="71,0,74,0">
        <var name="it" id="2696244552125348359" />
      </scope>
      <scope id="2355088855588242313" at="78,0,81,7">
        <var name="t" id="2355088855588242313" />
      </scope>
      <scope id="2355088855588242313" at="78,27,81,7" />
      <scope id="2355088855588242313" at="36,0,40,0" />
      <scope id="2355088855588242313" at="43,0,47,44">
        <var name="t" id="2355088855588242313" />
      </scope>
      <scope id="2355088855588242313" at="43,27,47,44" />
      <scope id="2355088855588242313" at="53,5,57,5" />
      <scope id="2355088855588242313" at="31,0,36,0" />
      <scope id="2355088855588242313" at="40,89,48,5" />
      <scope id="2355088855588242313" at="50,95,58,16" />
      <scope id="2355088855588242313" at="40,0,50,0">
        <var name="_params" id="2355088855588242313" />
        <var name="event" id="2355088855588242313" />
      </scope>
      <scope id="2355088855588242313" at="50,0,60,0">
        <var name="_params" id="2355088855588242313" />
        <var name="event" id="2355088855588242313" />
      </scope>
      <scope id="2034046503361590150" at="64,27,74,14">
        <var name="projectModules" id="2004991980989693897" />
      </scope>
      <scope id="2034046503361590149" at="64,0,76,0" />
      <scope id="2355088855588242313" at="61,9,77,167">
        <var name="models" id="5551197716189780583" />
      </scope>
      <scope id="2355088855588242313" at="60,96,82,5" />
      <scope id="2355088855588242313" at="60,0,84,0">
        <var name="_params" id="2355088855588242313" />
        <var name="event" id="2355088855588242313" />
      </scope>
      <unit id="2696244552125348347" at="66,154,70,11" name="jetbrains.mps.ide.make.actions.BuildAllStructures_Action$2" />
      <unit id="2696244552125348359" at="70,23,74,11" name="jetbrains.mps.ide.make.actions.BuildAllStructures_Action$2" />
      <unit id="2034046503361590149" at="63,103,76,7" name="jetbrains.mps.ide.make.actions.BuildAllStructures_Action$1" />
      <unit id="2355088855588242313" at="29,0,86,0" name="jetbrains.mps.ide.make.actions.BuildAllStructures_Action" />
    </file>
  </root>
  <root nodeRef="r:cfccec82-df72-4483-9807-88776b4673ab(jetbrains.mps.ide.make.actions)/2355088855588242374">
    <file name="MakeAddition_ActionGroup.java">
      <node id="2355088855588242374" at="10,0,11,0" concept="11" trace="LOG" />
      <node id="2355088855588242374" at="11,0,12,0" concept="11" trace="ID" />
      <node id="2355088855588242374" at="12,37,13,22" concept="13" />
      <node id="2355088855588242374" at="13,22,14,30" concept="2" />
      <node id="2355088855588242374" at="14,30,15,25" concept="2" />
      <node id="2355088855588242376" at="16,9,17,51" concept="2" />
      <node id="2355088855588242377" at="17,51,18,109" concept="2" />
      <node id="2355088855588242378" at="18,109,19,115" concept="2" />
      <node id="2355088855588242379" at="19,115,20,106" concept="2" />
      <node id="2355088855588242380" at="20,106,21,106" concept="2" />
      <node id="2355088855588242381" at="21,106,22,105" concept="2" />
      <node id="2355088855588242382" at="22,105,23,107" concept="2" />
      <node id="675857548158192055" at="23,107,24,103" concept="2" />
      <node id="459403722178732024" at="24,103,25,106" concept="2" />
      <node id="6012793257440525008" at="25,106,26,103" concept="2" />
      <node id="7618679532021831603" at="26,103,27,108" concept="2" />
      <node id="1815980786160003175" at="27,108,28,105" concept="2" />
      <node id="5880068183763259075" at="28,105,29,117" concept="2" />
      <node id="2355088855588242383" at="29,117,30,51" concept="2" />
      <node id="2355088855588242374" at="31,27,32,39" concept="2" />
      <node id="2355088855588242374" at="15,25,33,5" concept="16" />
      <node id="2355088855588242374" at="12,0,35,0" concept="1" trace="MakeAddition_ActionGroup#()V" />
      <scope id="2355088855588242374" at="31,0,32,39">
        <var name="t" id="2355088855588242374" />
      </scope>
      <scope id="2355088855588242374" at="31,27,32,39" />
      <scope id="2355088855588242374" at="16,9,30,51" />
      <scope id="2355088855588242374" at="12,37,33,5" />
      <scope id="2355088855588242374" at="12,0,35,0" />
      <unit id="2355088855588242374" at="9,0,36,0" name="jetbrains.mps.ide.make.actions.MakeAddition_ActionGroup" />
    </file>
  </root>
  <root nodeRef="r:cfccec82-df72-4483-9807-88776b4673ab(jetbrains.mps.ide.make.actions)/2355088855588242385">
    <file name="RebuildRequiredModels_Action.java">
      <node id="2355088855588242385" at="28,0,29,0" concept="11" trace="ICON" />
      <node id="2355088855588242385" at="29,41,30,47" concept="13" />
      <node id="2355088855588242385" at="30,47,31,35" concept="2" />
      <node id="2355088855588242385" at="31,35,32,40" concept="2" />
      <node id="2355088855588242385" at="35,32,36,16" concept="8" />
      <node id="2355088855588242385" at="39,9,40,43" concept="0" />
      <node id="2355088855588242385" at="39,9,40,43" concept="2" />
      <node id="2355088855588242385" at="42,42,43,96" concept="2" />
      <node id="2355088855588242385" at="44,7,45,44" concept="2" />
      <node id="2355088855588242385" at="49,53,50,19" concept="8" />
      <node id="2355088855588242385" at="51,5,52,97" concept="2" />
      <node id="2355088855588242385" at="53,65,54,19" concept="8" />
      <node id="2355088855588242385" at="55,5,56,16" concept="8" />
      <node id="2355088855588242392" at="59,9,60,79" concept="7" />
      <node id="2696244552125368402" at="62,27,63,144" concept="7" />
      <node id="2034046503361623632" at="63,144,64,95" concept="7" />
      <node id="2696244552125397277" at="66,59,67,55" concept="8" />
      <node id="2696244552125701261" at="70,46,71,49" concept="8" />
      <node id="2355088855588242435" at="75,9,76,167" concept="2" />
      <node id="2355088855588242385" at="78,42,79,95" concept="2" />
      <node id="2355088855588242385" at="83,0,84,0" concept="11" trace="LOG" />
      <node id="2355088855588242385" at="41,27,44,7" concept="0" />
      <node id="2355088855588242385" at="41,27,44,7" concept="5" />
      <node id="2355088855588242385" at="48,95,51,5" concept="5" />
      <node id="2355088855588242385" at="52,97,55,5" concept="5" />
      <node id="2696244552125393946" at="66,0,69,0" concept="6" trace="translate#(Lorg/jetbrains/mps/openapi/module/SModule;)Ljava/lang/Iterable;" />
      <node id="2696244552125695944" at="70,0,73,0" concept="6" trace="accept#(Lorg/jetbrains/mps/openapi/model/SModel;)Z" />
      <node id="2355088855588242385" at="77,27,80,7" concept="0" />
      <node id="2355088855588242385" at="77,27,80,7" concept="5" />
      <node id="2355088855588242385" at="34,0,38,0" concept="6" trace="isDumbAware#()Z" />
      <node id="2355088855588242385" at="51,5,55,5" concept="0" />
      <node id="2355088855588242385" at="29,0,34,0" concept="1" trace="RebuildRequiredModels_Action#()V" />
      <node id="2355088855588242385" at="38,89,46,5" concept="16" />
      <node id="2034046503361623636" at="64,95,73,14" concept="2" />
      <node id="2355088855588242385" at="38,0,48,0" concept="6" trace="doUpdate#(Lcom/intellij/openapi/actionSystem/AnActionEvent;Ljava/util/Map;)V" />
      <node id="2355088855588242385" at="48,0,58,0" concept="6" trace="collectActionData#(Lcom/intellij/openapi/actionSystem/AnActionEvent;Ljava/util/Map;)Z" />
      <node id="2034046503361623609" at="62,0,75,0" concept="6" trace="run#()V" />
      <node id="2034046503361623605" at="60,79,75,9" concept="2" />
      <node id="2355088855588242385" at="58,96,81,5" concept="16" />
      <node id="2355088855588242385" at="58,0,83,0" concept="6" trace="doExecute#(Lcom/intellij/openapi/actionSystem/AnActionEvent;Ljava/util/Map;)V" />
      <scope id="2355088855588242385" at="35,32,36,16" />
      <scope id="2355088855588242385" at="39,9,40,43" />
      <scope id="2355088855588242385" at="42,42,43,96" />
      <scope id="2355088855588242385" at="49,53,50,19" />
      <scope id="2355088855588242385" at="53,65,54,19" />
      <scope id="2696244552125393947" at="66,59,67,55" />
      <scope id="2696244552125695945" at="70,46,71,49" />
      <scope id="2355088855588242385" at="78,42,79,95" />
      <scope id="2355088855588242385" at="29,41,32,40" />
      <scope id="2355088855588242385" at="41,27,44,7" />
      <scope id="2696244552125393946" at="66,0,69,0">
        <var name="it" id="2696244552125393946" />
      </scope>
      <scope id="2696244552125695944" at="70,0,73,0">
        <var name="it" id="2696244552125695944" />
      </scope>
      <scope id="2355088855588242385" at="77,0,80,7">
        <var name="t" id="2355088855588242385" />
      </scope>
      <scope id="2355088855588242385" at="77,27,80,7" />
      <scope id="2355088855588242385" at="34,0,38,0" />
      <scope id="2355088855588242385" at="41,0,45,44">
        <var name="t" id="2355088855588242385" />
      </scope>
      <scope id="2355088855588242385" at="41,27,45,44" />
      <scope id="2355088855588242385" at="51,5,55,5" />
      <scope id="2355088855588242385" at="29,0,34,0" />
      <scope id="2355088855588242385" at="38,89,46,5" />
      <scope id="2355088855588242385" at="48,95,56,16" />
      <scope id="2355088855588242385" at="38,0,48,0">
        <var name="_params" id="2355088855588242385" />
        <var name="event" id="2355088855588242385" />
      </scope>
      <scope id="2355088855588242385" at="48,0,58,0">
        <var name="_params" id="2355088855588242385" />
        <var name="event" id="2355088855588242385" />
      </scope>
      <scope id="2034046503361623610" at="62,27,73,14">
        <var name="mgsm" id="2034046503361623633" />
        <var name="projectModules" id="2696244552125368403" />
      </scope>
      <scope id="2034046503361623609" at="62,0,75,0" />
      <scope id="2355088855588242385" at="59,9,76,167">
        <var name="models" id="2355088855588242393" />
      </scope>
      <scope id="2355088855588242385" at="58,96,81,5" />
      <scope id="2355088855588242385" at="58,0,83,0">
        <var name="_params" id="2355088855588242385" />
        <var name="event" id="2355088855588242385" />
      </scope>
      <unit id="2696244552125393946" at="65,134,69,11" name="jetbrains.mps.ide.make.actions.RebuildRequiredModels_Action$2" />
      <unit id="2696244552125695944" at="69,23,73,11" name="jetbrains.mps.ide.make.actions.RebuildRequiredModels_Action$2" />
      <unit id="2034046503361623609" at="61,103,75,7" name="jetbrains.mps.ide.make.actions.RebuildRequiredModels_Action$1" />
      <unit id="2355088855588242385" at="27,0,85,0" name="jetbrains.mps.ide.make.actions.RebuildRequiredModels_Action" />
    </file>
  </root>
  <root nodeRef="r:cfccec82-df72-4483-9807-88776b4673ab(jetbrains.mps.ide.make.actions)/321200956998476185">
    <file name="TransientModelsWidget.java">
      <node id="321200956998476316" at="20,0,21,0" concept="11" trace="WIDGET_ID" />
      <node id="321200956998476311" at="23,0,24,0" concept="3" trace="myIcon" />
      <node id="8389765655984608761" at="24,0,25,0" concept="3" trace="myIconDisable" />
      <node id="1819416201368234315" at="25,0,26,0" concept="3" trace="myComponent" />
      <node id="321200956998476204" at="26,47,27,22" concept="2" />
      <node id="1819416201368234318" at="27,22,28,49" concept="2" />
      <node id="321200956998476226" at="36,34,37,44" concept="8" />
      <node id="321200956998476229" at="38,5,39,35" concept="8" />
      <node id="321200956998476248" at="47,75,48,97" concept="7" />
      <node id="321200956998476254" at="48,97,49,90" concept="2" />
      <node id="6005576522675274492" at="49,90,50,54" concept="2" />
      <node id="821918482060593359" at="51,79,52,64" concept="7" />
      <node id="821918482060638593" at="52,64,53,57" concept="7" />
      <node id="821918482060638616" at="53,57,54,40" concept="7" />
      <node id="821918482060638599" at="54,40,55,83" concept="2" />
      <node id="821918482060594595" at="55,83,56,74" concept="2" />
      <node id="2624121685586288014" at="61,24,62,25" concept="2" />
      <node id="2624121685586288018" at="62,25,63,35" concept="2" />
      <node id="321200956998476280" at="67,105,68,16" concept="8" />
      <node id="321200956998476293" at="75,34,76,20" concept="8" />
      <node id="8389765655984609697" at="77,5,78,69" concept="9" />
      <node id="8389765655984488094" at="78,69,79,14" concept="9" />
      <node id="8389765655984608262" at="79,14,80,25" concept="8" />
      <node id="321200956998476309" at="84,22,85,21" concept="8" />
      <node id="8401918447150650277" at="87,42,88,68" concept="8" />
      <node id="1819416201368234113" at="91,36,92,28" concept="8" />
      <node id="4935899752297319649" at="96,34,97,20" concept="8" />
      <node id="4935899752297330325" at="98,5,99,18" concept="8" />
      <node id="4935899752297304287" at="102,38,103,18" concept="8" />
      <node id="4935899752297314995" at="105,31,106,38" concept="8" />
      <node id="321200956998476186" at="21,0,23,0" concept="3" trace="myStatusBar" />
      <node id="321200956998476212" at="30,0,33,0" concept="6" trace="install#(Lcom/intellij/openapi/wm/StatusBar;)V" />
      <node id="321200956998476224" at="35,34,38,5" concept="5" />
      <node id="321200956998476282" at="70,0,73,0" concept="6" trace="dispose#()V" />
      <node id="321200956998476291" at="74,30,77,5" concept="5" />
      <node id="8401918447150650272" at="87,0,90,0" concept="6" trace="isSaveTransientModels#()Z" />
      <node id="4935899752297319647" at="95,27,98,5" concept="5" />
      <node id="4935899752297304288" at="105,0,108,0" concept="6" trace="getAlignment#()F" />
      <node id="321200956998476194" at="26,0,30,0" concept="1" trace="TransientModelsWidget#(Lcom/intellij/openapi/wm/StatusBar;)V" />
      <node id="2624121685586288010" at="61,0,65,0" concept="6" trace="update#()V" />
      <node id="1819416201368223017" at="90,0,94,0" concept="6" trace="getComponent#()Ljavax/swing/JComponent;" />
      <node id="4935899752297304277" at="101,0,105,0" concept="6" trace="getMaxPossibleText#()Ljava/lang/String;" />
      <node id="321200956998476272" at="65,0,70,0" concept="6" trace="getPresentation#(Lcom/intellij/openapi/wm/StatusBarWidget/PlatformType;)Lcom/intellij/openapi/wm/StatusBarWidget/WidgetPresentation;" />
      <node id="321200956998476304" at="82,0,87,0" concept="6" trace="ID#()Ljava/lang/String;" />
      <node id="4935899752297304266" at="94,0,101,0" concept="6" trace="getText#()Ljava/lang/String;" />
      <node id="321200956998476219" at="33,0,41,0" concept="6" trace="getTooltipText#()Ljava/lang/String;" />
      <node id="321200956998476286" at="73,0,82,0" concept="6" trace="getIcon#()Ljavax/swing/Icon;" />
      <node id="1819416201368233187" at="46,41,57,9" concept="5" />
      <node id="321200956998476242" at="45,0,59,0" concept="6" trace="consume#(Ljava/awt/event/MouseEvent;)V" />
      <node id="321200956998476237" at="43,50,59,6" concept="8" />
      <node id="321200956998476231" at="41,0,61,0" concept="6" trace="getClickConsumer#()Lcom/intellij/util/Consumer;" />
      <scope id="321200956998476218" at="31,47,31,47" />
      <scope id="321200956998476285" at="71,25,71,25" />
      <scope id="321200956998476225" at="36,34,37,44" />
      <scope id="321200956998476279" at="67,105,68,16" />
      <scope id="321200956998476292" at="75,34,76,20" />
      <scope id="321200956998476308" at="84,22,85,21" />
      <scope id="8401918447150650275" at="87,42,88,68" />
      <scope id="1819416201368223020" at="91,36,92,28" />
      <scope id="4935899752297319648" at="96,34,97,20" />
      <scope id="4935899752297304285" at="102,38,103,18" />
      <scope id="4935899752297304295" at="105,31,106,38" />
      <scope id="321200956998476197" at="26,47,28,49" />
      <scope id="2624121685586288013" at="61,24,63,35" />
      <scope id="321200956998476212" at="30,0,33,0">
        <var name="bar" id="321200956998476215" />
      </scope>
      <scope id="1819416201368233202" at="47,75,50,54">
        <var name="saveTransientModels" id="321200956998476249" />
      </scope>
      <scope id="321200956998476282" at="70,0,73,0" />
      <scope id="8401918447150650272" at="87,0,90,0" />
      <scope id="4935899752297304288" at="105,0,108,0" />
      <scope id="321200956998476194" at="26,0,30,0">
        <var name="bar" id="321200956998476208" />
      </scope>
      <scope id="321200956998476223" at="35,34,39,35" />
      <scope id="2624121685586288010" at="61,0,65,0" />
      <scope id="1819416201368223017" at="90,0,94,0" />
      <scope id="4935899752297304274" at="95,27,99,18" />
      <scope id="4935899752297304277" at="101,0,105,0" />
      <scope id="821918482060593350" at="51,79,56,74">
        <var name="dimension" id="821918482060638594" />
        <var name="panel" id="821918482060593360" />
        <var name="point" id="821918482060638617" />
      </scope>
      <scope id="321200956998476272" at="65,0,70,0">
        <var name="type" id="321200956998476275" />
      </scope>
      <scope id="321200956998476304" at="82,0,87,0" />
      <scope id="321200956998476290" at="74,30,80,25" />
      <scope id="4935899752297304266" at="94,0,101,0" />
      <scope id="321200956998476219" at="33,0,41,0" />
      <scope id="321200956998476286" at="73,0,82,0" />
      <scope id="321200956998476247" at="46,41,57,9" />
      <scope id="321200956998476242" at="45,0,59,0">
        <var name="e" id="321200956998476245" />
      </scope>
      <scope id="321200956998476236" at="43,50,59,6" />
      <scope id="321200956998476231" at="41,0,61,0" />
      <unit id="321200956998476240" at="44,15,59,5" name="jetbrains.mps.ide.make.actions.TransientModelsWidget$1" />
      <unit id="321200956998476185" at="19,0,109,0" name="jetbrains.mps.ide.make.actions.TransientModelsWidget" />
    </file>
  </root>
  <root nodeRef="r:cfccec82-df72-4483-9807-88776b4673ab(jetbrains.mps.ide.make.actions)/3366942412399971107">
    <file name="Options_Action.java">
      <node id="3366942412399971107" at="15,0,16,0" concept="11" trace="ICON" />
      <node id="3366942412399971107" at="16,27,17,31" concept="13" />
      <node id="3366942412399971107" at="17,31,18,34" concept="2" />
      <node id="3366942412399971107" at="18,34,19,41" concept="2" />
      <node id="3366942412399971107" at="22,32,23,16" concept="8" />
      <node id="3366942412399971112" at="25,87,26,17" concept="8" />
      <node id="3366942412399971107" at="30,7,31,60" concept="7" />
      <node id="3366942412399971107" at="31,60,32,63" concept="2" />
      <node id="3366942412399971107" at="35,42,36,82" concept="2" />
      <node id="3366942412399971107" at="37,7,38,44" concept="2" />
      <node id="3366942412399971107" at="44,42,45,81" concept="2" />
      <node id="3366942412399971107" at="49,0,50,0" concept="11" trace="LOG" />
      <node id="3366942412399971107" at="25,0,28,0" concept="6" trace="isApplicable#(Lcom/intellij/openapi/actionSystem/AnActionEvent;Ljava/util/Map;)Z" />
      <node id="3366942412399971107" at="34,27,37,7" concept="0" />
      <node id="3366942412399971107" at="34,27,37,7" concept="5" />
      <node id="3366942412399971107" at="43,27,46,7" concept="0" />
      <node id="3366942412399971107" at="43,27,46,7" concept="5" />
      <node id="3366942412399971107" at="21,0,25,0" concept="6" trace="isDumbAware#()Z" />
      <node id="3366942412399971107" at="29,9,33,7" concept="0" />
      <node id="3366942412399971107" at="16,0,21,0" concept="1" trace="Options_Action#()V" />
      <node id="3366942412399971107" at="41,96,47,5" concept="16" />
      <node id="3366942412399971107" at="41,0,49,0" concept="6" trace="doExecute#(Lcom/intellij/openapi/actionSystem/AnActionEvent;Ljava/util/Map;)V" />
      <node id="3366942412399971107" at="28,89,39,5" concept="16" />
      <node id="3366942412399971107" at="28,0,41,0" concept="6" trace="doUpdate#(Lcom/intellij/openapi/actionSystem/AnActionEvent;Ljava/util/Map;)V" />
      <scope id="3366942412399971107" at="42,9,42,9" />
      <scope id="3366942412399971107" at="22,32,23,16" />
      <scope id="3366942412399971111" at="25,87,26,17" />
      <scope id="3366942412399971107" at="35,42,36,82" />
      <scope id="3366942412399971107" at="44,42,45,81" />
      <scope id="3366942412399971107" at="30,7,32,63">
        <var name="enabled" id="3366942412399971107" />
      </scope>
      <scope id="3366942412399971107" at="16,27,19,41" />
      <scope id="3366942412399971107" at="25,0,28,0">
        <var name="_params" id="3366942412399971107" />
        <var name="event" id="3366942412399971107" />
      </scope>
      <scope id="3366942412399971107" at="34,27,37,7" />
      <scope id="3366942412399971107" at="43,0,46,7">
        <var name="t" id="3366942412399971107" />
      </scope>
      <scope id="3366942412399971107" at="43,27,46,7" />
      <scope id="3366942412399971107" at="21,0,25,0" />
      <scope id="3366942412399971107" at="29,9,33,7" />
      <scope id="3366942412399971107" at="34,0,38,44">
        <var name="t" id="3366942412399971107" />
      </scope>
      <scope id="3366942412399971107" at="34,27,38,44" />
      <scope id="3366942412399971107" at="16,0,21,0" />
      <scope id="3366942412399971107" at="41,96,47,5" />
      <scope id="3366942412399971107" at="41,0,49,0">
        <var name="_params" id="3366942412399971107" />
        <var name="event" id="3366942412399971107" />
      </scope>
      <scope id="3366942412399971107" at="28,89,39,5" />
      <scope id="3366942412399971107" at="28,0,41,0">
        <var name="_params" id="3366942412399971107" />
        <var name="event" id="3366942412399971107" />
      </scope>
      <unit id="3366942412399971107" at="14,0,51,0" name="jetbrains.mps.ide.make.actions.Options_Action" />
    </file>
  </root>
  <root nodeRef="r:cfccec82-df72-4483-9807-88776b4673ab(jetbrains.mps.ide.make.actions)/459403722178709461">
    <file name="BuildAllIntentions_Action.java">
      <node id="459403722178709461" at="30,0,31,0" concept="11" trace="ICON" />
      <node id="459403722178709461" at="31,38,32,46" concept="13" />
      <node id="459403722178709461" at="32,46,33,35" concept="2" />
      <node id="459403722178709461" at="33,35,34,40" concept="2" />
      <node id="459403722178709461" at="37,32,38,16" concept="8" />
      <node id="459403722178709461" at="41,9,42,43" concept="0" />
      <node id="459403722178709461" at="41,9,42,43" concept="2" />
      <node id="459403722178709461" at="44,42,45,93" concept="2" />
      <node id="459403722178709461" at="46,7,47,44" concept="2" />
      <node id="459403722178709461" at="51,53,52,19" concept="8" />
      <node id="459403722178709461" at="53,5,54,97" concept="2" />
      <node id="459403722178709461" at="55,65,56,19" concept="8" />
      <node id="459403722178709461" at="57,5,58,16" concept="8" />
      <node id="459403722178709468" at="61,9,62,79" concept="7" />
      <node id="2004991980989659930" at="64,27,65,130" concept="7" />
      <node id="2696244552125098247" at="67,47,68,55" concept="8" />
      <node id="2696244552125098259" at="71,46,72,69" concept="8" />
      <node id="8406158885482302664" at="76,9,77,167" concept="2" />
      <node id="459403722178709461" at="79,42,80,92" concept="2" />
      <node id="459403722178709461" at="84,0,85,0" concept="11" trace="LOG" />
      <node id="459403722178709461" at="43,27,46,7" concept="0" />
      <node id="459403722178709461" at="43,27,46,7" concept="5" />
      <node id="459403722178709461" at="50,95,53,5" concept="5" />
      <node id="459403722178709461" at="54,97,57,5" concept="5" />
      <node id="2696244552125098245" at="67,0,70,0" concept="6" trace="select#(Ljetbrains/mps/smodel/Language;)Lorg/jetbrains/mps/openapi/model/SModel;" />
      <node id="2696244552125098257" at="71,0,74,0" concept="6" trace="accept#(Lorg/jetbrains/mps/openapi/model/SModel;)Z" />
      <node id="459403722178709461" at="78,27,81,7" concept="0" />
      <node id="459403722178709461" at="78,27,81,7" concept="5" />
      <node id="459403722178709461" at="36,0,40,0" concept="6" trace="isDumbAware#()Z" />
      <node id="459403722178709461" at="53,5,57,5" concept="0" />
      <node id="459403722178709461" at="31,0,36,0" concept="1" trace="BuildAllIntentions_Action#()V" />
      <node id="459403722178709461" at="40,89,48,5" concept="16" />
      <node id="2696244552125098225" at="65,130,74,14" concept="2" />
      <node id="459403722178709461" at="40,0,50,0" concept="6" trace="doUpdate#(Lcom/intellij/openapi/actionSystem/AnActionEvent;Ljava/util/Map;)V" />
      <node id="459403722178709461" at="50,0,60,0" concept="6" trace="collectActionData#(Lcom/intellij/openapi/actionSystem/AnActionEvent;Ljava/util/Map;)Z" />
      <node id="2034046503361617494" at="64,0,76,0" concept="6" trace="run#()V" />
      <node id="2034046503361617489" at="62,79,76,9" concept="2" />
      <node id="459403722178709461" at="60,96,82,5" concept="16" />
      <node id="459403722178709461" at="60,0,84,0" concept="6" trace="doExecute#(Lcom/intellij/openapi/actionSystem/AnActionEvent;Ljava/util/Map;)V" />
      <scope id="459403722178709461" at="37,32,38,16" />
      <scope id="459403722178709461" at="41,9,42,43" />
      <scope id="459403722178709461" at="44,42,45,93" />
      <scope id="459403722178709461" at="51,53,52,19" />
      <scope id="459403722178709461" at="55,65,56,19" />
      <scope id="2696244552125098246" at="67,47,68,55" />
      <scope id="2696244552125098258" at="71,46,72,69" />
      <scope id="459403722178709461" at="79,42,80,92" />
      <scope id="459403722178709461" at="31,38,34,40" />
      <scope id="459403722178709461" at="43,27,46,7" />
      <scope id="2696244552125098245" at="67,0,70,0">
        <var name="it" id="2696244552125098245" />
      </scope>
      <scope id="2696244552125098257" at="71,0,74,0">
        <var name="it" id="2696244552125098257" />
      </scope>
      <scope id="459403722178709461" at="78,0,81,7">
        <var name="t" id="459403722178709461" />
      </scope>
      <scope id="459403722178709461" at="78,27,81,7" />
      <scope id="459403722178709461" at="36,0,40,0" />
      <scope id="459403722178709461" at="43,0,47,44">
        <var name="t" id="459403722178709461" />
      </scope>
      <scope id="459403722178709461" at="43,27,47,44" />
      <scope id="459403722178709461" at="53,5,57,5" />
      <scope id="459403722178709461" at="31,0,36,0" />
      <scope id="459403722178709461" at="40,89,48,5" />
      <scope id="459403722178709461" at="50,95,58,16" />
      <scope id="459403722178709461" at="40,0,50,0">
        <var name="_params" id="459403722178709461" />
        <var name="event" id="459403722178709461" />
      </scope>
      <scope id="459403722178709461" at="50,0,60,0">
        <var name="_params" id="459403722178709461" />
        <var name="event" id="459403722178709461" />
      </scope>
      <scope id="2034046503361617495" at="64,27,74,14">
        <var name="projectModules" id="2004991980989659931" />
      </scope>
      <scope id="2034046503361617494" at="64,0,76,0" />
      <scope id="459403722178709461" at="61,9,77,167">
        <var name="models" id="459403722178709469" />
      </scope>
      <scope id="459403722178709461" at="60,96,82,5" />
      <scope id="459403722178709461" at="60,0,84,0">
        <var name="_params" id="459403722178709461" />
        <var name="event" id="459403722178709461" />
      </scope>
      <unit id="2696244552125098245" at="66,154,70,11" name="jetbrains.mps.ide.make.actions.BuildAllIntentions_Action$2" />
      <unit id="2696244552125098257" at="70,23,74,11" name="jetbrains.mps.ide.make.actions.BuildAllIntentions_Action$2" />
      <unit id="2034046503361617494" at="63,103,76,7" name="jetbrains.mps.ide.make.actions.BuildAllIntentions_Action$1" />
      <unit id="459403722178709461" at="29,0,86,0" name="jetbrains.mps.ide.make.actions.BuildAllIntentions_Action" />
    </file>
  </root>
  <root nodeRef="r:cfccec82-df72-4483-9807-88776b4673ab(jetbrains.mps.ide.make.actions)/4753172061859438776">
    <file name="JavaModuleActions_ActionGroup.java">
      <node id="4753172061859438776" at="10,0,11,0" concept="11" trace="LOG" />
      <node id="4753172061859438776" at="11,0,12,0" concept="11" trace="ID" />
      <node id="4753172061859438776" at="12,42,13,35" concept="13" />
      <node id="4753172061859438776" at="13,35,14,30" concept="2" />
      <node id="4753172061859438776" at="14,30,15,25" concept="2" />
      <node id="4753172061859438778" at="16,9,17,103" concept="2" />
      <node id="4753172061859438779" at="17,103,18,106" concept="2" />
      <node id="4753172061859438780" at="18,106,19,104" concept="2" />
      <node id="4753172061859438776" at="20,27,21,39" concept="2" />
      <node id="4753172061859438776" at="15,25,22,5" concept="16" />
      <node id="4753172061859438776" at="12,0,24,0" concept="1" trace="JavaModuleActions_ActionGroup#()V" />
      <scope id="4753172061859438776" at="20,0,21,39">
        <var name="t" id="4753172061859438776" />
      </scope>
      <scope id="4753172061859438776" at="20,27,21,39" />
      <scope id="4753172061859438776" at="16,9,19,104" />
      <scope id="4753172061859438776" at="12,42,22,5" />
      <scope id="4753172061859438776" at="12,0,24,0" />
      <unit id="4753172061859438776" at="9,0,25,0" name="jetbrains.mps.ide.make.actions.JavaModuleActions_ActionGroup" />
    </file>
  </root>
  <root nodeRef="r:cfccec82-df72-4483-9807-88776b4673ab(jetbrains.mps.ide.make.actions)/4753172061859438783">
    <file name="CleanModule_Action.java">
      <node id="4753172061859438783" at="28,0,29,0" concept="11" trace="ICON" />
      <node id="4753172061859438783" at="29,31,30,49" concept="13" />
      <node id="4753172061859438783" at="30,49,31,35" concept="2" />
      <node id="4753172061859438783" at="31,35,32,40" concept="2" />
      <node id="4753172061859438783" at="35,32,36,16" concept="8" />
      <node id="2245262340249171810" at="38,87,39,100" concept="8" />
      <node id="4753172061859438783" at="43,7,44,60" concept="7" />
      <node id="4753172061859438783" at="44,60,45,63" concept="2" />
      <node id="4753172061859438783" at="48,42,49,86" concept="2" />
      <node id="4753172061859438783" at="50,7,51,44" concept="2" />
      <node id="4753172061859438783" at="55,53,56,19" concept="8" />
      <node id="4753172061859438783" at="57,5,58,87" concept="2" />
      <node id="4753172061859438783" at="59,62,60,19" concept="8" />
      <node id="4753172061859438783" at="61,5,62,88" concept="2" />
      <node id="4753172061859438783" at="63,61,64,19" concept="8" />
      <node id="4753172061859438783" at="65,5,66,16" concept="8" />
      <node id="2034046503361582669" at="74,31,75,52" concept="7" />
      <node id="2034046503361582674" at="75,52,76,141" concept="2" />
      <node id="4753172061859438783" at="82,42,83,85" concept="2" />
      <node id="4753172061859438783" at="87,0,88,0" concept="11" trace="LOG" />
      <node id="4753172061859438783" at="38,0,41,0" concept="6" trace="isApplicable#(Lcom/intellij/openapi/actionSystem/AnActionEvent;Ljava/util/Map;)Z" />
      <node id="4753172061859438783" at="47,27,50,7" concept="0" />
      <node id="4753172061859438783" at="47,27,50,7" concept="5" />
      <node id="4753172061859438783" at="54,95,57,5" concept="5" />
      <node id="4753172061859438783" at="58,87,61,5" concept="5" />
      <node id="4753172061859438783" at="62,88,65,5" concept="5" />
      <node id="4753172061859438783" at="81,27,84,7" concept="0" />
      <node id="4753172061859438783" at="81,27,84,7" concept="5" />
      <node id="4753172061859438783" at="34,0,38,0" concept="6" trace="isDumbAware#()Z" />
      <node id="4753172061859438783" at="42,9,46,7" concept="0" />
      <node id="4753172061859438783" at="57,5,61,5" concept="0" />
      <node id="4753172061859438783" at="61,5,65,5" concept="0" />
      <node id="2034046503361582667" at="74,0,78,0" concept="6" trace="run#()V" />
      <node id="4753172061859438783" at="29,0,34,0" concept="1" trace="CleanModule_Action#()V" />
      <node id="2034046503361582663" at="72,69,78,13" concept="2" />
      <node id="4753172061859438802" at="71,0,80,0" concept="6" trace="run#(Lcom/intellij/openapi/progress/ProgressIndicator;)V" />
      <node id="4753172061859438783" at="41,89,52,5" concept="16" />
      <node id="4753172061859438794" at="69,9,80,9" concept="2" />
      <node id="4753172061859438783" at="41,0,54,0" concept="6" trace="doUpdate#(Lcom/intellij/openapi/actionSystem/AnActionEvent;Ljava/util/Map;)V" />
      <node id="4753172061859438783" at="54,0,68,0" concept="6" trace="collectActionData#(Lcom/intellij/openapi/actionSystem/AnActionEvent;Ljava/util/Map;)Z" />
      <node id="4753172061859438783" at="68,96,85,5" concept="16" />
      <node id="4753172061859438783" at="68,0,87,0" concept="6" trace="doExecute#(Lcom/intellij/openapi/actionSystem/AnActionEvent;Ljava/util/Map;)V" />
      <scope id="4753172061859438783" at="35,32,36,16" />
      <scope id="4753172061859438830" at="38,87,39,100" />
      <scope id="4753172061859438783" at="48,42,49,86" />
      <scope id="4753172061859438783" at="55,53,56,19" />
      <scope id="4753172061859438783" at="59,62,60,19" />
      <scope id="4753172061859438783" at="63,61,64,19" />
      <scope id="4753172061859438783" at="82,42,83,85" />
      <scope id="4753172061859438783" at="43,7,45,63">
        <var name="enabled" id="4753172061859438783" />
      </scope>
      <scope id="2034046503361582668" at="74,31,76,141">
        <var name="maker" id="2034046503361582670" />
      </scope>
      <scope id="4753172061859438783" at="29,31,32,40" />
      <scope id="4753172061859438783" at="38,0,41,0">
        <var name="_params" id="4753172061859438783" />
        <var name="event" id="4753172061859438783" />
      </scope>
      <scope id="4753172061859438783" at="47,27,50,7" />
      <scope id="4753172061859438783" at="81,0,84,7">
        <var name="t" id="4753172061859438783" />
      </scope>
      <scope id="4753172061859438783" at="81,27,84,7" />
      <scope id="4753172061859438783" at="34,0,38,0" />
      <scope id="4753172061859438783" at="42,9,46,7" />
      <scope id="4753172061859438783" at="47,0,51,44">
        <var name="t" id="4753172061859438783" />
      </scope>
      <scope id="4753172061859438783" at="47,27,51,44" />
      <scope id="4753172061859438783" at="57,5,61,5" />
      <scope id="4753172061859438783" at="61,5,65,5" />
      <scope id="2034046503361582667" at="74,0,78,0" />
      <scope id="4753172061859438783" at="29,0,34,0" />
      <scope id="4753172061859438808" at="72,69,78,13" />
      <scope id="4753172061859438802" at="71,0,80,0">
        <var name="indicator" id="4753172061859438805" />
      </scope>
      <scope id="4753172061859438783" at="41,89,52,5" />
      <scope id="4753172061859438783" at="69,9,80,9" />
      <scope id="4753172061859438783" at="54,95,66,16" />
      <scope id="4753172061859438783" at="41,0,54,0">
        <var name="_params" id="4753172061859438783" />
        <var name="event" id="4753172061859438783" />
      </scope>
      <scope id="4753172061859438783" at="54,0,68,0">
        <var name="_params" id="4753172061859438783" />
        <var name="event" id="4753172061859438783" />
      </scope>
      <scope id="4753172061859438783" at="68,96,85,5" />
      <scope id="4753172061859438783" at="68,0,87,0">
        <var name="_params" id="4753172061859438783" />
        <var name="event" id="4753172061859438783" />
      </scope>
      <unit id="2034046503361582667" at="73,51,78,11" name="jetbrains.mps.ide.make.actions.CleanModule_Action$2" />
      <unit id="4753172061859438800" at="70,44,80,7" name="jetbrains.mps.ide.make.actions.CleanModule_Action$1" />
      <unit id="4753172061859438783" at="27,0,89,0" name="jetbrains.mps.ide.make.actions.CleanModule_Action" />
    </file>
  </root>
  <root nodeRef="r:cfccec82-df72-4483-9807-88776b4673ab(jetbrains.mps.ide.make.actions)/4753172061859438849">
    <file name="RebuildModule_Action.java">
      <node id="4753172061859438849" at="24,0,25,0" concept="11" trace="ICON" />
      <node id="4753172061859438849" at="25,33,26,44" concept="13" />
      <node id="4753172061859438849" at="26,44,27,35" concept="2" />
      <node id="4753172061859438849" at="27,35,28,40" concept="2" />
      <node id="4753172061859438849" at="31,32,32,16" concept="8" />
      <node id="2245262340249205313" at="34,87,35,100" concept="8" />
      <node id="4753172061859438849" at="39,7,40,60" concept="7" />
      <node id="4753172061859438849" at="40,60,41,63" concept="2" />
      <node id="4753172061859438849" at="44,42,45,88" concept="2" />
      <node id="4753172061859438849" at="46,7,47,44" concept="2" />
      <node id="4753172061859438849" at="51,53,52,19" concept="8" />
      <node id="4753172061859438849" at="53,5,54,87" concept="2" />
      <node id="4753172061859438849" at="55,62,56,19" concept="8" />
      <node id="4753172061859438849" at="57,5,58,88" concept="2" />
      <node id="4753172061859438849" at="59,61,60,19" concept="8" />
      <node id="4753172061859438849" at="61,5,62,16" concept="8" />
      <node id="4753172061859438852" at="65,9,66,116" concept="7" />
      <node id="4753172061859438860" at="66,116,67,146" concept="2" />
      <node id="4753172061859438849" at="69,42,70,87" concept="2" />
      <node id="4753172061859438849" at="74,0,75,0" concept="11" trace="LOG" />
      <node id="4753172061859438849" at="34,0,37,0" concept="6" trace="isApplicable#(Lcom/intellij/openapi/actionSystem/AnActionEvent;Ljava/util/Map;)Z" />
      <node id="4753172061859438849" at="43,27,46,7" concept="0" />
      <node id="4753172061859438849" at="43,27,46,7" concept="5" />
      <node id="4753172061859438849" at="50,95,53,5" concept="5" />
      <node id="4753172061859438849" at="54,87,57,5" concept="5" />
      <node id="4753172061859438849" at="58,88,61,5" concept="5" />
      <node id="4753172061859438849" at="68,27,71,7" concept="0" />
      <node id="4753172061859438849" at="68,27,71,7" concept="5" />
      <node id="4753172061859438849" at="30,0,34,0" concept="6" trace="isDumbAware#()Z" />
      <node id="4753172061859438849" at="38,9,42,7" concept="0" />
      <node id="4753172061859438849" at="53,5,57,5" concept="0" />
      <node id="4753172061859438849" at="57,5,61,5" concept="0" />
      <node id="4753172061859438849" at="25,0,30,0" concept="1" trace="RebuildModule_Action#()V" />
      <node id="4753172061859438849" at="64,96,72,5" concept="16" />
      <node id="4753172061859438849" at="64,0,74,0" concept="6" trace="doExecute#(Lcom/intellij/openapi/actionSystem/AnActionEvent;Ljava/util/Map;)V" />
      <node id="4753172061859438849" at="37,89,48,5" concept="16" />
      <node id="4753172061859438849" at="37,0,50,0" concept="6" trace="doUpdate#(Lcom/intellij/openapi/actionSystem/AnActionEvent;Ljava/util/Map;)V" />
      <node id="4753172061859438849" at="50,0,64,0" concept="6" trace="collectActionData#(Lcom/intellij/openapi/actionSystem/AnActionEvent;Ljava/util/Map;)Z" />
      <scope id="4753172061859438849" at="31,32,32,16" />
      <scope id="4753172061859438873" at="34,87,35,100" />
      <scope id="4753172061859438849" at="44,42,45,88" />
      <scope id="4753172061859438849" at="51,53,52,19" />
      <scope id="4753172061859438849" at="55,62,56,19" />
      <scope id="4753172061859438849" at="59,61,60,19" />
      <scope id="4753172061859438849" at="69,42,70,87" />
      <scope id="4753172061859438849" at="39,7,41,63">
        <var name="enabled" id="4753172061859438849" />
      </scope>
      <scope id="4753172061859438849" at="65,9,67,146">
        <var name="modules" id="4753172061859438853" />
      </scope>
      <scope id="4753172061859438849" at="25,33,28,40" />
      <scope id="4753172061859438849" at="34,0,37,0">
        <var name="_params" id="4753172061859438849" />
        <var name="event" id="4753172061859438849" />
      </scope>
      <scope id="4753172061859438849" at="43,27,46,7" />
      <scope id="4753172061859438849" at="68,0,71,7">
        <var name="t" id="4753172061859438849" />
      </scope>
      <scope id="4753172061859438849" at="68,27,71,7" />
      <scope id="4753172061859438849" at="30,0,34,0" />
      <scope id="4753172061859438849" at="38,9,42,7" />
      <scope id="4753172061859438849" at="43,0,47,44">
        <var name="t" id="4753172061859438849" />
      </scope>
      <scope id="4753172061859438849" at="43,27,47,44" />
      <scope id="4753172061859438849" at="53,5,57,5" />
      <scope id="4753172061859438849" at="57,5,61,5" />
      <scope id="4753172061859438849" at="25,0,30,0" />
      <scope id="4753172061859438849" at="64,96,72,5" />
      <scope id="4753172061859438849" at="64,0,74,0">
        <var name="_params" id="4753172061859438849" />
        <var name="event" id="4753172061859438849" />
      </scope>
      <scope id="4753172061859438849" at="37,89,48,5" />
      <scope id="4753172061859438849" at="50,95,62,16" />
      <scope id="4753172061859438849" at="37,0,50,0">
        <var name="_params" id="4753172061859438849" />
        <var name="event" id="4753172061859438849" />
      </scope>
      <scope id="4753172061859438849" at="50,0,64,0">
        <var name="_params" id="4753172061859438849" />
        <var name="event" id="4753172061859438849" />
      </scope>
      <unit id="4753172061859438849" at="23,0,76,0" name="jetbrains.mps.ide.make.actions.RebuildModule_Action" />
    </file>
  </root>
  <root nodeRef="r:cfccec82-df72-4483-9807-88776b4673ab(jetbrains.mps.ide.make.actions)/4753172061859438882">
    <file name="MakeModule_Action.java">
      <node id="4753172061859438882" at="24,0,25,0" concept="11" trace="ICON" />
      <node id="4753172061859438882" at="25,30,26,42" concept="13" />
      <node id="4753172061859438882" at="26,42,27,35" concept="2" />
      <node id="4753172061859438882" at="27,35,28,40" concept="2" />
      <node id="4753172061859438882" at="31,32,32,16" concept="8" />
      <node id="2245262340249196356" at="34,87,35,100" concept="8" />
      <node id="4753172061859438882" at="39,7,40,60" concept="7" />
      <node id="4753172061859438882" at="40,60,41,63" concept="2" />
      <node id="4753172061859438882" at="44,42,45,85" concept="2" />
      <node id="4753172061859438882" at="46,7,47,44" concept="2" />
      <node id="4753172061859438882" at="51,53,52,19" concept="8" />
      <node id="4753172061859438882" at="53,5,54,87" concept="2" />
      <node id="4753172061859438882" at="55,62,56,19" concept="8" />
      <node id="4753172061859438882" at="57,5,58,88" concept="2" />
      <node id="4753172061859438882" at="59,61,60,19" concept="8" />
      <node id="4753172061859438882" at="61,5,62,16" concept="8" />
      <node id="4753172061859438885" at="65,9,66,116" concept="7" />
      <node id="4753172061859438893" at="66,116,67,147" concept="2" />
      <node id="4753172061859438882" at="69,42,70,84" concept="2" />
      <node id="4753172061859438882" at="74,0,75,0" concept="11" trace="LOG" />
      <node id="4753172061859438882" at="34,0,37,0" concept="6" trace="isApplicable#(Lcom/intellij/openapi/actionSystem/AnActionEvent;Ljava/util/Map;)Z" />
      <node id="4753172061859438882" at="43,27,46,7" concept="0" />
      <node id="4753172061859438882" at="43,27,46,7" concept="5" />
      <node id="4753172061859438882" at="50,95,53,5" concept="5" />
      <node id="4753172061859438882" at="54,87,57,5" concept="5" />
      <node id="4753172061859438882" at="58,88,61,5" concept="5" />
      <node id="4753172061859438882" at="68,27,71,7" concept="0" />
      <node id="4753172061859438882" at="68,27,71,7" concept="5" />
      <node id="4753172061859438882" at="30,0,34,0" concept="6" trace="isDumbAware#()Z" />
      <node id="4753172061859438882" at="38,9,42,7" concept="0" />
      <node id="4753172061859438882" at="53,5,57,5" concept="0" />
      <node id="4753172061859438882" at="57,5,61,5" concept="0" />
      <node id="4753172061859438882" at="25,0,30,0" concept="1" trace="MakeModule_Action#()V" />
      <node id="4753172061859438882" at="64,96,72,5" concept="16" />
      <node id="4753172061859438882" at="64,0,74,0" concept="6" trace="doExecute#(Lcom/intellij/openapi/actionSystem/AnActionEvent;Ljava/util/Map;)V" />
      <node id="4753172061859438882" at="37,89,48,5" concept="16" />
      <node id="4753172061859438882" at="37,0,50,0" concept="6" trace="doUpdate#(Lcom/intellij/openapi/actionSystem/AnActionEvent;Ljava/util/Map;)V" />
      <node id="4753172061859438882" at="50,0,64,0" concept="6" trace="collectActionData#(Lcom/intellij/openapi/actionSystem/AnActionEvent;Ljava/util/Map;)Z" />
      <scope id="4753172061859438882" at="31,32,32,16" />
      <scope id="4753172061859438906" at="34,87,35,100" />
      <scope id="4753172061859438882" at="44,42,45,85" />
      <scope id="4753172061859438882" at="51,53,52,19" />
      <scope id="4753172061859438882" at="55,62,56,19" />
      <scope id="4753172061859438882" at="59,61,60,19" />
      <scope id="4753172061859438882" at="69,42,70,84" />
      <scope id="4753172061859438882" at="39,7,41,63">
        <var name="enabled" id="4753172061859438882" />
      </scope>
      <scope id="4753172061859438882" at="65,9,67,147">
        <var name="modules" id="4753172061859438886" />
      </scope>
      <scope id="4753172061859438882" at="25,30,28,40" />
      <scope id="4753172061859438882" at="34,0,37,0">
        <var name="_params" id="4753172061859438882" />
        <var name="event" id="4753172061859438882" />
      </scope>
      <scope id="4753172061859438882" at="43,27,46,7" />
      <scope id="4753172061859438882" at="68,0,71,7">
        <var name="t" id="4753172061859438882" />
      </scope>
      <scope id="4753172061859438882" at="68,27,71,7" />
      <scope id="4753172061859438882" at="30,0,34,0" />
      <scope id="4753172061859438882" at="38,9,42,7" />
      <scope id="4753172061859438882" at="43,0,47,44">
        <var name="t" id="4753172061859438882" />
      </scope>
      <scope id="4753172061859438882" at="43,27,47,44" />
      <scope id="4753172061859438882" at="53,5,57,5" />
      <scope id="4753172061859438882" at="57,5,61,5" />
      <scope id="4753172061859438882" at="25,0,30,0" />
      <scope id="4753172061859438882" at="64,96,72,5" />
      <scope id="4753172061859438882" at="64,0,74,0">
        <var name="_params" id="4753172061859438882" />
        <var name="event" id="4753172061859438882" />
      </scope>
      <scope id="4753172061859438882" at="37,89,48,5" />
      <scope id="4753172061859438882" at="50,95,62,16" />
      <scope id="4753172061859438882" at="37,0,50,0">
        <var name="_params" id="4753172061859438882" />
        <var name="event" id="4753172061859438882" />
      </scope>
      <scope id="4753172061859438882" at="50,0,64,0">
        <var name="_params" id="4753172061859438882" />
        <var name="event" id="4753172061859438882" />
      </scope>
      <unit id="4753172061859438882" at="23,0,76,0" name="jetbrains.mps.ide.make.actions.MakeModule_Action" />
    </file>
  </root>
  <root nodeRef="r:cfccec82-df72-4483-9807-88776b4673ab(jetbrains.mps.ide.make.actions)/4753172061859438915">
    <file name="DefaultMakeTask.java">
      <node id="8181254056938348781" at="24,0,25,0" concept="3" trace="myProject" />
      <node id="4753172061859438916" at="25,0,26,0" concept="3" trace="needClean" />
      <node id="4753172061859438919" at="26,0,27,0" concept="3" trace="modules" />
      <node id="4753172061859438931" at="28,127,29,32" concept="13" />
      <node id="4753172061859438935" at="29,32,30,31" concept="2" />
      <node id="4753172061859438941" at="30,31,31,80" concept="2" />
      <node id="8181254056938360639" at="31,80,32,52" concept="2" />
      <node id="1637160376125502138" at="36,57,37,74" concept="7" />
      <node id="1637160376125502159" at="37,74,38,44" concept="2" />
      <node id="4305429072761015117" at="39,9,40,86" concept="7" />
      <node id="5943324037901155722" at="42,27,43,83" concept="7" />
      <node id="2034046503361606555" at="43,83,44,83" concept="7" />
      <node id="2034046503361606565" at="45,26,46,53" concept="2" />
      <node id="5366349032751469598" at="47,11,48,154" concept="2" />
      <node id="5366349032751308839" at="48,154,49,0" concept="10" />
      <node id="8181254056938442935" at="51,9,52,0" concept="10" />
      <node id="2034046503373004767" at="55,29,56,124" concept="2" />
      <node id="1637160376125502151" at="60,15,61,21" concept="2" />
      <node id="2034046503361606563" at="44,83,47,11" concept="5" />
      <node id="2034046503373004765" at="55,0,58,0" concept="6" trace="run#()V" />
      <node id="2034046503373004761" at="53,56,58,11" concept="2" />
      <node id="4753172061859438927" at="28,0,34,0" concept="1" trace="DefaultMakeTask#(Lcom/intellij/openapi/project/Project;Ljava/lang/String;Ljava/util/Set;Z)V" />
      <node id="4753172061859438990" at="52,0,59,7" concept="5" />
      <node id="2034046503361606553" at="42,0,51,0" concept="6" trace="run#()V" />
      <node id="8181254056938444116" at="40,86,51,9" concept="2" />
      <node id="1637160376125502147" at="38,44,62,5" concept="17" />
      <node id="4753172061859438958" at="35,0,64,0" concept="6" trace="run#(Lcom/intellij/openapi/progress/ProgressIndicator;)V" />
      <scope id="2034046503361606564" at="45,26,46,53" />
      <scope id="2034046503373004766" at="55,29,56,124" />
      <scope id="1637160376125502150" at="60,15,61,21" />
      <scope id="2034046503373004765" at="55,0,58,0" />
      <scope id="4753172061859438930" at="28,127,32,52" />
      <scope id="4753172061859438991" at="53,56,58,11" />
      <scope id="4753172061859438927" at="28,0,34,0">
        <var name="modules" id="4753172061859438952" />
        <var name="needClean" id="4753172061859438955" />
        <var name="project" id="4753172061859438948" />
        <var name="title" id="4753172061859438950" />
      </scope>
      <scope id="2034046503361606554" at="42,27,49,0">
        <var name="maker" id="2034046503361606556" />
        <var name="mvt" id="5943324037901155723" />
      </scope>
      <scope id="2034046503361606553" at="42,0,51,0" />
      <scope id="1637160376125502148" at="39,9,59,7">
        <var name="mpsCompilationResult" id="4305429072761015118" />
      </scope>
      <scope id="4753172061859438964" at="36,57,62,5">
        <var name="monitor" id="1637160376125502139" />
      </scope>
      <scope id="4753172061859438958" at="35,0,64,0">
        <var name="indicator" id="4753172061859438961" />
      </scope>
      <unit id="2034046503373004765" at="54,54,58,9" name="jetbrains.mps.ide.make.actions.DefaultMakeTask$2" />
      <unit id="2034046503361606553" at="41,51,51,7" name="jetbrains.mps.ide.make.actions.DefaultMakeTask$1" />
      <unit id="4753172061859438915" at="23,0,65,0" name="jetbrains.mps.ide.make.actions.DefaultMakeTask" />
    </file>
  </root>
  <root nodeRef="r:cfccec82-df72-4483-9807-88776b4673ab(jetbrains.mps.ide.make.actions)/5285710378702826195">
    <file name="SaveTransientModelsAction.java">
      <node id="5285710378702826202" at="12,38,13,35" concept="13" />
      <node id="5285710378702826210" at="16,46,17,68" concept="8" />
      <node id="5285710378702826220" at="20,39,21,20" concept="2" />
      <node id="5285710378702826223" at="21,20,22,80" concept="2" />
      <node id="5285710378702826252" at="23,43,24,66" concept="2" />
      <node id="5285710378702826244" at="25,12,26,40" concept="2" />
      <node id="5285710378702826267" at="30,59,31,67" concept="2" />
      <node id="6005576522675274542" at="31,67,32,48" concept="2" />
      <node id="5285710378702826242" at="25,10,27,5" concept="0" />
      <node id="5285710378702826198" at="12,0,15,0" concept="1" trace="SaveTransientModelsAction#()V" />
      <node id="5285710378702826204" at="15,0,19,0" concept="6" trace="isSelected#(Lcom/intellij/openapi/actionSystem/AnActionEvent;)Z" />
      <node id="5285710378702826235" at="22,80,27,5" concept="5" />
      <node id="5285710378702826259" at="29,0,34,0" concept="6" trace="setSelected#(Lcom/intellij/openapi/actionSystem/AnActionEvent;Z)V" />
      <node id="5285710378702826214" at="19,0,29,0" concept="6" trace="update#(Lcom/intellij/openapi/actionSystem/AnActionEvent;)V" />
      <scope id="5285710378702826201" at="12,38,13,35" />
      <scope id="5285710378702826209" at="16,46,17,68" />
      <scope id="5285710378702826251" at="23,43,24,66" />
      <scope id="5285710378702826243" at="25,12,26,40" />
      <scope id="5285710378702826266" at="30,59,32,48" />
      <scope id="5285710378702826198" at="12,0,15,0" />
      <scope id="5285710378702826204" at="15,0,19,0">
        <var name="e" id="5285710378702826207" />
      </scope>
      <scope id="5285710378702826259" at="29,0,34,0">
        <var name="e" id="5285710378702826262" />
        <var name="state" id="5285710378702826264" />
      </scope>
      <scope id="5285710378702826219" at="20,39,27,5" />
      <scope id="5285710378702826214" at="19,0,29,0">
        <var name="e" id="5285710378702826217" />
      </scope>
      <unit id="5285710378702826195" at="11,0,35,0" name="jetbrains.mps.ide.make.actions.SaveTransientModelsAction" />
    </file>
  </root>
  <root nodeRef="r:cfccec82-df72-4483-9807-88776b4673ab(jetbrains.mps.ide.make.actions)/5332171957773708940">
    <file name="CheckModelsBeforeGeneration_Action.java">
      <node id="5332171957773708940" at="19,0,20,0" concept="11" trace="ICON" />
      <node id="5332171957773708940" at="20,47,21,95" concept="13" />
      <node id="5332171957773708940" at="21,95,22,34" concept="2" />
      <node id="5332171957773708940" at="22,34,23,41" concept="2" />
      <node id="5332171957773708940" at="26,32,27,16" concept="8" />
      <node id="5332171957773708957" at="31,7,32,97" concept="7" />
      <node id="5332171957773708965" at="33,28,34,74" concept="2" />
      <node id="5332171957773708975" at="35,16,36,65" concept="2" />
      <node id="5332171957773708940" at="40,42,41,102" concept="2" />
      <node id="5332171957773708940" at="42,7,43,44" concept="2" />
      <node id="5332171957773708943" at="47,9,48,80" concept="7" />
      <node id="5332171957773708947" at="48,80,49,91" concept="2" />
      <node id="5332171957773708940" at="51,42,52,101" concept="2" />
      <node id="5332171957773708940" at="56,0,57,0" concept="11" trace="LOG" />
      <node id="5332171957773708973" at="35,14,37,9" concept="0" />
      <node id="5332171957773708940" at="39,27,42,7" concept="0" />
      <node id="5332171957773708940" at="39,27,42,7" concept="5" />
      <node id="5332171957773708940" at="50,27,53,7" concept="0" />
      <node id="5332171957773708940" at="50,27,53,7" concept="5" />
      <node id="5332171957773708940" at="25,0,29,0" concept="6" trace="isDumbAware#()Z" />
      <node id="5332171957773708940" at="20,0,25,0" concept="1" trace="CheckModelsBeforeGeneration_Action#()V" />
      <node id="5332171957773708963" at="32,97,37,9" concept="5" />
      <node id="5332171957773708940" at="30,9,38,7" concept="0" />
      <node id="5332171957773708940" at="46,96,54,5" concept="16" />
      <node id="5332171957773708940" at="46,0,56,0" concept="6" trace="doExecute#(Lcom/intellij/openapi/actionSystem/AnActionEvent;Ljava/util/Map;)V" />
      <node id="5332171957773708940" at="29,89,44,5" concept="16" />
      <node id="5332171957773708940" at="29,0,46,0" concept="6" trace="doUpdate#(Lcom/intellij/openapi/actionSystem/AnActionEvent;Ljava/util/Map;)V" />
      <scope id="5332171957773708940" at="26,32,27,16" />
      <scope id="5332171957773708964" at="33,28,34,74" />
      <scope id="5332171957773708974" at="35,16,36,65" />
      <scope id="5332171957773708940" at="40,42,41,102" />
      <scope id="5332171957773708940" at="51,42,52,101" />
      <scope id="5332171957773708940" at="47,9,49,91">
        <var name="settings" id="5332171957773708944" />
      </scope>
      <scope id="5332171957773708940" at="20,47,23,41" />
      <scope id="5332171957773708940" at="39,27,42,7" />
      <scope id="5332171957773708940" at="50,0,53,7">
        <var name="t" id="5332171957773708940" />
      </scope>
      <scope id="5332171957773708940" at="50,27,53,7" />
      <scope id="5332171957773708940" at="25,0,29,0" />
      <scope id="5332171957773708940" at="39,0,43,44">
        <var name="t" id="5332171957773708940" />
      </scope>
      <scope id="5332171957773708940" at="39,27,43,44" />
      <scope id="5332171957773708940" at="20,0,25,0" />
      <scope id="5332171957773708956" at="31,7,37,9">
        <var name="optionEnabled" id="5332171957773708958" />
      </scope>
      <scope id="5332171957773708940" at="30,9,38,7" />
      <scope id="5332171957773708940" at="46,96,54,5" />
      <scope id="5332171957773708940" at="46,0,56,0">
        <var name="_params" id="5332171957773708940" />
        <var name="event" id="5332171957773708940" />
      </scope>
      <scope id="5332171957773708940" at="29,89,44,5" />
      <scope id="5332171957773708940" at="29,0,46,0">
        <var name="_params" id="5332171957773708940" />
        <var name="event" id="5332171957773708940" />
      </scope>
      <unit id="5332171957773708940" at="18,0,58,0" name="jetbrains.mps.ide.make.actions.CheckModelsBeforeGeneration_Action" />
    </file>
  </root>
  <root nodeRef="r:cfccec82-df72-4483-9807-88776b4673ab(jetbrains.mps.ide.make.actions)/5332171957773708985">
    <file name="GenerateOptions_ActionGroup.java">
      <node id="5332171957773708985" at="13,0,14,0" concept="11" trace="LOG" />
      <node id="5332171957773708985" at="14,0,15,0" concept="11" trace="ID" />
      <node id="5332171957773708985" at="15,0,16,0" concept="11" trace="LABEL_ID_saveTransientModels" />
      <node id="5332171957773708985" at="16,40,17,33" concept="13" />
      <node id="5332171957773708985" at="17,33,18,30" concept="2" />
      <node id="5332171957773708985" at="18,30,19,25" concept="2" />
      <node id="3366942412399971106" at="20,9,21,98" concept="2" />
      <node id="5332171957773708987" at="22,7,23,109" concept="7" />
      <node id="5332171957773708987" at="23,109,24,66" concept="7" />
      <node id="5332171957773708987" at="24,66,25,97" concept="2" />
      <node id="5332171957773708987" at="25,97,26,59" concept="2" />
      <node id="5332171957773708988" at="27,7,28,118" concept="2" />
      <node id="5332171957773708985" at="29,27,30,39" concept="2" />
      <node id="5332171957773708987" at="21,98,27,7" concept="0" />
      <node id="5332171957773708985" at="19,25,31,5" concept="16" />
      <node id="5332171957773708985" at="16,0,33,0" concept="1" trace="GenerateOptions_ActionGroup#()V" />
      <scope id="5332171957773708985" at="29,0,30,39">
        <var name="t" id="5332171957773708985" />
      </scope>
      <scope id="5332171957773708985" at="29,27,30,39" />
      <scope id="5332171957773708987" at="22,7,26,59">
        <var name="action" id="5332171957773708987" />
        <var name="manager" id="5332171957773708987" />
      </scope>
      <scope id="5332171957773708985" at="20,9,28,118" />
      <scope id="5332171957773708985" at="16,40,31,5" />
      <scope id="5332171957773708985" at="16,0,33,0" />
      <unit id="5332171957773708985" at="12,0,34,0" name="jetbrains.mps.ide.make.actions.GenerateOptions_ActionGroup" />
    </file>
  </root>
  <root nodeRef="r:cfccec82-df72-4483-9807-88776b4673ab(jetbrains.mps.ide.make.actions)/5332171957773708990">
    <file name="SaveTransientModels_ActionGroup.java">
      <node id="5332171957773708990" at="10,0,11,0" concept="11" trace="LOG" />
      <node id="5332171957773708990" at="11,0,12,0" concept="11" trace="ID" />
      <node id="5332171957773708990" at="12,44,13,37" concept="13" />
      <node id="5332171957773708990" at="13,37,14,30" concept="2" />
      <node id="5332171957773708990" at="14,30,15,25" concept="2" />
      <node id="5332171957773708994" at="16,9,17,80" concept="2" />
      <node id="5332171957773708990" at="18,27,19,39" concept="2" />
      <node id="5332171957773708990" at="15,25,20,5" concept="16" />
      <node id="5332171957773708990" at="12,0,22,0" concept="1" trace="SaveTransientModels_ActionGroup#()V" />
      <scope id="5332171957773708990" at="16,9,17,80" />
      <scope id="5332171957773708990" at="18,0,19,39">
        <var name="t" id="5332171957773708990" />
      </scope>
      <scope id="5332171957773708990" at="18,27,19,39" />
      <scope id="5332171957773708990" at="12,44,20,5" />
      <scope id="5332171957773708990" at="12,0,22,0" />
      <unit id="5332171957773708990" at="9,0,23,0" name="jetbrains.mps.ide.make.actions.SaveTransientModels_ActionGroup" />
    </file>
  </root>
  <root nodeRef="r:cfccec82-df72-4483-9807-88776b4673ab(jetbrains.mps.ide.make.actions)/5880068183762873970">
    <file name="BuildAllGeneratableGenerators_Action.java">
      <node id="5880068183762873970" at="28,0,29,0" concept="11" trace="ICON" />
      <node id="5880068183762873970" at="29,49,30,102" concept="13" />
      <node id="5880068183762873970" at="30,102,31,35" concept="2" />
      <node id="5880068183762873970" at="31,35,32,40" concept="2" />
      <node id="5880068183762873970" at="35,32,36,16" concept="8" />
      <node id="5880068183762873970" at="39,9,40,43" concept="0" />
      <node id="5880068183762873970" at="39,9,40,43" concept="2" />
      <node id="5880068183762873970" at="42,42,43,104" concept="2" />
      <node id="5880068183762873970" at="44,7,45,44" concept="2" />
      <node id="5880068183762873970" at="49,53,50,19" concept="8" />
      <node id="5880068183762873970" at="51,5,52,97" concept="2" />
      <node id="5880068183762873970" at="53,65,54,19" concept="8" />
      <node id="5880068183762873970" at="55,5,56,16" concept="8" />
      <node id="5880068183762873977" at="59,9,60,76" concept="7" />
      <node id="5880068183762873991" at="62,27,63,130" concept="7" />
      <node id="5880068183762874014" at="65,63,66,40" concept="8" />
      <node id="5880068183762991505" at="69,49,70,44" concept="8" />
      <node id="8406158885482378614" at="74,9,75,163" concept="2" />
      <node id="5880068183762873970" at="77,42,78,103" concept="2" />
      <node id="5880068183762873970" at="82,0,83,0" concept="11" trace="LOG" />
      <node id="5880068183762873970" at="41,27,44,7" concept="0" />
      <node id="5880068183762873970" at="41,27,44,7" concept="5" />
      <node id="5880068183762873970" at="48,95,51,5" concept="5" />
      <node id="5880068183762873970" at="52,97,55,5" concept="5" />
      <node id="5880068183762874012" at="65,0,68,0" concept="6" trace="translate#(Ljetbrains/mps/smodel/Language;)Ljava/lang/Iterable;" />
      <node id="5880068183762979555" at="69,0,72,0" concept="6" trace="accept#(Ljetbrains/mps/smodel/Generator;)Z" />
      <node id="5880068183762873970" at="76,27,79,7" concept="0" />
      <node id="5880068183762873970" at="76,27,79,7" concept="5" />
      <node id="5880068183762873970" at="34,0,38,0" concept="6" trace="isDumbAware#()Z" />
      <node id="5880068183762873970" at="51,5,55,5" concept="0" />
      <node id="5880068183762873970" at="29,0,34,0" concept="1" trace="BuildAllGeneratableGenerators_Action#()V" />
      <node id="5880068183762873970" at="38,89,46,5" concept="16" />
      <node id="5880068183762874001" at="63,130,72,14" concept="2" />
      <node id="5880068183762873970" at="38,0,48,0" concept="6" trace="doUpdate#(Lcom/intellij/openapi/actionSystem/AnActionEvent;Ljava/util/Map;)V" />
      <node id="5880068183762873970" at="48,0,58,0" concept="6" trace="collectActionData#(Lcom/intellij/openapi/actionSystem/AnActionEvent;Ljava/util/Map;)Z" />
      <node id="5880068183762873989" at="62,0,74,0" concept="6" trace="run#()V" />
      <node id="5880068183762873981" at="60,76,74,9" concept="2" />
      <node id="5880068183762873970" at="58,96,80,5" concept="16" />
      <node id="5880068183762873970" at="58,0,82,0" concept="6" trace="doExecute#(Lcom/intellij/openapi/actionSystem/AnActionEvent;Ljava/util/Map;)V" />
      <scope id="5880068183762873970" at="35,32,36,16" />
      <scope id="5880068183762873970" at="39,9,40,43" />
      <scope id="5880068183762873970" at="42,42,43,104" />
      <scope id="5880068183762873970" at="49,53,50,19" />
      <scope id="5880068183762873970" at="53,65,54,19" />
      <scope id="5880068183762874013" at="65,63,66,40" />
      <scope id="5880068183762979556" at="69,49,70,44" />
      <scope id="5880068183762873970" at="77,42,78,103" />
      <scope id="5880068183762873970" at="29,49,32,40" />
      <scope id="5880068183762873970" at="41,27,44,7" />
      <scope id="5880068183762874012" at="65,0,68,0">
        <var name="it" id="5880068183762874012" />
      </scope>
      <scope id="5880068183762979555" at="69,0,72,0">
        <var name="it" id="5880068183762979555" />
      </scope>
      <scope id="5880068183762873970" at="76,0,79,7">
        <var name="t" id="5880068183762873970" />
      </scope>
      <scope id="5880068183762873970" at="76,27,79,7" />
      <scope id="5880068183762873970" at="34,0,38,0" />
      <scope id="5880068183762873970" at="41,0,45,44">
        <var name="t" id="5880068183762873970" />
      </scope>
      <scope id="5880068183762873970" at="41,27,45,44" />
      <scope id="5880068183762873970" at="51,5,55,5" />
      <scope id="5880068183762873970" at="29,0,34,0" />
      <scope id="5880068183762873970" at="38,89,46,5" />
      <scope id="5880068183762873970" at="48,95,56,16" />
      <scope id="5880068183762873970" at="38,0,48,0">
        <var name="_params" id="5880068183762873970" />
        <var name="event" id="5880068183762873970" />
      </scope>
      <scope id="5880068183762873970" at="48,0,58,0">
        <var name="_params" id="5880068183762873970" />
        <var name="event" id="5880068183762873970" />
      </scope>
      <scope id="5880068183762873990" at="62,27,72,14">
        <var name="projectModules" id="5880068183762873992" />
      </scope>
      <scope id="5880068183762873989" at="62,0,74,0" />
      <scope id="5880068183762873970" at="59,9,75,163">
        <var name="m" id="5880068183762873978" />
      </scope>
      <scope id="5880068183762873970" at="58,96,80,5" />
      <scope id="5880068183762873970" at="58,0,82,0">
        <var name="_params" id="5880068183762873970" />
        <var name="event" id="5880068183762873970" />
      </scope>
      <unit id="5880068183762874012" at="64,153,68,11" name="jetbrains.mps.ide.make.actions.BuildAllGeneratableGenerators_Action$2" />
      <unit id="5880068183762979555" at="68,23,72,11" name="jetbrains.mps.ide.make.actions.BuildAllGeneratableGenerators_Action$2" />
      <unit id="5880068183762873989" at="61,103,74,7" name="jetbrains.mps.ide.make.actions.BuildAllGeneratableGenerators_Action$1" />
      <unit id="5880068183762873970" at="27,0,84,0" name="jetbrains.mps.ide.make.actions.BuildAllGeneratableGenerators_Action" />
    </file>
  </root>
  <root nodeRef="r:cfccec82-df72-4483-9807-88776b4673ab(jetbrains.mps.ide.make.actions)/5882989260841555164">
    <file name="Make_PluginInitializer.java">
      <node id="5882989260841555164" at="17,51,18,50" concept="8" />
      <node id="5882989260841555164" at="19,9,20,20" concept="8" />
      <node id="5882989260841555164" at="26,36,27,83" concept="9" />
      <node id="5882989260841555164" at="27,83,28,37" concept="8" />
      <node id="5882989260841555164" at="30,0,32,0" concept="6" trace="initComponent#()V" />
      <node id="5882989260841555164" at="32,0,34,0" concept="6" trace="disposeComponent#()V" />
      <node id="5882989260841555164" at="16,43,19,9" concept="5" />
      <node id="5882989260841555164" at="24,0,30,0" concept="6" trace="getComponentName#()Ljava/lang/String;" />
      <node id="5882989260841555164" at="15,0,22,0" concept="6" trace="create#(Ljava/lang/Class;)null" />
      <node id="5882989260841555164" at="13,35,22,7" concept="2" />
      <node id="5882989260841555164" at="13,0,24,0" concept="1" trace="Make_PluginInitializer#()V" />
      <scope id="5882989260841555164" at="30,31,30,31" />
      <scope id="5882989260841555164" at="32,34,32,34" />
      <scope id="5882989260841555164" at="17,51,18,50" />
      <scope id="5882989260841555164" at="26,36,28,37" />
      <scope id="5882989260841555164" at="30,0,32,0" />
      <scope id="5882989260841555164" at="32,0,34,0" />
      <scope id="5882989260841555164" at="16,43,20,20" />
      <scope id="5882989260841555164" at="24,0,30,0" />
      <scope id="5882989260841555164" at="15,0,22,0">
        <var name="klass" id="5882989260841555164" />
      </scope>
      <scope id="5882989260841555164" at="13,35,22,7" />
      <scope id="5882989260841555164" at="13,0,24,0" />
      <unit id="5882989260841555164" at="14,54,22,5" name="jetbrains.mps.ide.make.actions.Make_PluginInitializer$1" />
      <unit id="5882989260841555164" at="12,0,35,0" name="jetbrains.mps.ide.make.actions.Make_PluginInitializer" />
    </file>
    <file name="plugin.xml">
      <unit id="5882989260841555164" at="1,0,20,14" name="jetbrains.mps.ide.make.actions.plugin" />
    </file>
  </root>
  <root nodeRef="r:cfccec82-df72-4483-9807-88776b4673ab(jetbrains.mps.ide.make.actions)/6005576522675134787">
    <file name="TransientModelsNotification.java">
      <node id="6005576522675224746" at="17,0,18,0" concept="3" trace="myProject" />
      <node id="6005576522675224824" at="18,0,19,0" concept="3" trace="myDisplayer" />
      <node id="6005576522675273474" at="19,0,20,0" concept="3" trace="myStatusBar" />
      <node id="6005576522675273477" at="20,0,21,0" concept="3" trace="myWidget" />
      <node id="6005576522675224750" at="21,55,22,24" concept="2" />
      <node id="6005576522675274271" at="25,31,26,70" concept="2" />
      <node id="6005576522675274275" at="26,70,27,54" concept="2" />
      <node id="6005576522675274414" at="27,54,28,36" concept="2" />
      <node id="6005576522675274291" at="28,36,29,22" concept="2" />
      <node id="6005576522675274267" at="29,22,30,0" concept="10" />
      <node id="6005576522675224841" at="30,0,31,73" concept="2" />
      <node id="1235853420642763575" at="31,73,32,23" concept="2" />
      <node id="6005576522675274428" at="35,31,36,44" concept="2" />
      <node id="6005576522675224856" at="36,44,37,34" concept="2" />
      <node id="6005576522675151290" at="48,36,49,43" concept="8" />
      <node id="6005576522675274336" at="53,55,54,40" concept="8" />
      <node id="6005576522675273558" at="56,9,57,22" concept="2" />
      <node id="6005576522675273583" at="60,74,61,67" concept="8" />
      <node id="6005576522675134789" at="21,0,24,0" concept="1" trace="TransientModelsNotification#(Lcom/intellij/openapi/project/Project;)V" />
      <node id="6005576522675148132" at="39,0,42,0" concept="6" trace="initComponent#()V" />
      <node id="6005576522675148136" at="42,0,45,0" concept="6" trace="disposeComponent#()V" />
      <node id="6005576522675274380" at="53,0,56,0" concept="6" trace="select#(Lcom/intellij/openapi/project/Project;)Ljetbrains/mps/ide/make/actions/TransientModelsWidget;" />
      <node id="6005576522675273571" at="60,0,63,0" concept="12" trace="getInstance#(Lcom/intellij/openapi/project/Project;)Ljetbrains/mps/ide/make/actions/TransientModelsNotification;" />
      <node id="6005576522675148128" at="34,0,39,0" concept="6" trace="projectClosed#()V" />
      <node id="6005576522675148140" at="45,0,51,0" concept="6" trace="getComponentName#()Ljava/lang/String;" />
      <node id="6005576522675273555" at="51,38,58,5" concept="4" />
      <node id="6005576522675273551" at="51,0,60,0" concept="12" trace="updateWidgets#()V" />
      <node id="6005576522675148124" at="24,0,34,0" concept="6" trace="projectOpened#()V" />
      <scope id="6005576522675148135" at="40,31,40,31" />
      <scope id="6005576522675148139" at="43,34,43,34" />
      <scope id="6005576522675134792" at="21,55,22,24" />
      <scope id="6005576522675148145" at="48,36,49,43" />
      <scope id="6005576522675274381" at="53,55,54,40" />
      <scope id="6005576522675273557" at="56,9,57,22" />
      <scope id="6005576522675273574" at="60,74,61,67" />
      <scope id="6005576522675148131" at="35,31,37,34" />
      <scope id="6005576522675134789" at="21,0,24,0">
        <var name="project" id="6005576522675224743" />
      </scope>
      <scope id="6005576522675148132" at="39,0,42,0" />
      <scope id="6005576522675148136" at="42,0,45,0" />
      <scope id="6005576522675274380" at="53,0,56,0">
        <var name="it" id="6005576522675274380" />
      </scope>
      <scope id="6005576522675273571" at="60,0,63,0">
        <var name="project" id="6005576522675273578" />
      </scope>
      <scope id="6005576522675148128" at="34,0,39,0" />
      <scope id="6005576522675148140" at="45,0,51,0" />
      <scope id="6005576522675148127" at="25,31,32,23" />
      <scope id="6005576522675273554" at="51,38,58,5" />
      <scope id="6005576522675273555" at="51,38,58,5">
        <var name="widget" id="6005576522675273556" />
      </scope>
      <scope id="6005576522675273551" at="51,0,60,0" />
      <scope id="6005576522675148124" at="24,0,34,0" />
      <unit id="6005576522675274380" at="52,141,56,5" name="jetbrains.mps.ide.make.actions.TransientModelsNotification$1" />
      <unit id="6005576522675134787" at="16,0,64,0" name="jetbrains.mps.ide.make.actions.TransientModelsNotification" />
    </file>
  </root>
  <root nodeRef="r:cfccec82-df72-4483-9807-88776b4673ab(jetbrains.mps.ide.make.actions)/6012793257440448466">
    <file name="BuildAllActions_Action.java">
      <node id="6012793257440448466" at="30,0,31,0" concept="11" trace="ICON" />
      <node id="6012793257440448466" at="31,35,32,43" concept="13" />
      <node id="6012793257440448466" at="32,43,33,35" concept="2" />
      <node id="6012793257440448466" at="33,35,34,40" concept="2" />
      <node id="6012793257440448466" at="37,32,38,16" concept="8" />
      <node id="6012793257440448466" at="41,9,42,43" concept="0" />
      <node id="6012793257440448466" at="41,9,42,43" concept="2" />
      <node id="6012793257440448466" at="44,42,45,90" concept="2" />
      <node id="6012793257440448466" at="46,7,47,44" concept="2" />
      <node id="6012793257440448466" at="51,53,52,19" concept="8" />
      <node id="6012793257440448466" at="53,5,54,97" concept="2" />
      <node id="6012793257440448466" at="55,65,56,19" concept="8" />
      <node id="6012793257440448466" at="57,5,58,16" concept="8" />
      <node id="6012793257440448473" at="61,9,62,79" concept="7" />
      <node id="2004991980989555781" at="64,27,65,130" concept="7" />
      <node id="2696244552124816460" at="67,47,68,52" concept="8" />
      <node id="2696244552124816472" at="71,46,72,69" concept="8" />
      <node id="8406158885482360462" at="76,9,77,167" concept="2" />
      <node id="6012793257440448466" at="79,42,80,89" concept="2" />
      <node id="6012793257440448466" at="84,0,85,0" concept="11" trace="LOG" />
      <node id="6012793257440448466" at="43,27,46,7" concept="0" />
      <node id="6012793257440448466" at="43,27,46,7" concept="5" />
      <node id="6012793257440448466" at="50,95,53,5" concept="5" />
      <node id="6012793257440448466" at="54,97,57,5" concept="5" />
      <node id="2696244552124816458" at="67,0,70,0" concept="6" trace="select#(Ljetbrains/mps/smodel/Language;)Lorg/jetbrains/mps/openapi/model/SModel;" />
      <node id="2696244552124816470" at="71,0,74,0" concept="6" trace="accept#(Lorg/jetbrains/mps/openapi/model/SModel;)Z" />
      <node id="6012793257440448466" at="78,27,81,7" concept="0" />
      <node id="6012793257440448466" at="78,27,81,7" concept="5" />
      <node id="6012793257440448466" at="36,0,40,0" concept="6" trace="isDumbAware#()Z" />
      <node id="6012793257440448466" at="53,5,57,5" concept="0" />
      <node id="6012793257440448466" at="31,0,36,0" concept="1" trace="BuildAllActions_Action#()V" />
      <node id="6012793257440448466" at="40,89,48,5" concept="16" />
      <node id="2696244552124816438" at="65,130,74,14" concept="2" />
      <node id="6012793257440448466" at="40,0,50,0" concept="6" trace="doUpdate#(Lcom/intellij/openapi/actionSystem/AnActionEvent;Ljava/util/Map;)V" />
      <node id="6012793257440448466" at="50,0,60,0" concept="6" trace="collectActionData#(Lcom/intellij/openapi/actionSystem/AnActionEvent;Ljava/util/Map;)Z" />
      <node id="2034046503361594228" at="64,0,76,0" concept="6" trace="run#()V" />
      <node id="2034046503361594224" at="62,79,76,9" concept="2" />
      <node id="6012793257440448466" at="60,96,82,5" concept="16" />
      <node id="6012793257440448466" at="60,0,84,0" concept="6" trace="doExecute#(Lcom/intellij/openapi/actionSystem/AnActionEvent;Ljava/util/Map;)V" />
      <scope id="6012793257440448466" at="37,32,38,16" />
      <scope id="6012793257440448466" at="41,9,42,43" />
      <scope id="6012793257440448466" at="44,42,45,90" />
      <scope id="6012793257440448466" at="51,53,52,19" />
      <scope id="6012793257440448466" at="55,65,56,19" />
      <scope id="2696244552124816459" at="67,47,68,52" />
      <scope id="2696244552124816471" at="71,46,72,69" />
      <scope id="6012793257440448466" at="79,42,80,89" />
      <scope id="6012793257440448466" at="31,35,34,40" />
      <scope id="6012793257440448466" at="43,27,46,7" />
      <scope id="2696244552124816458" at="67,0,70,0">
        <var name="it" id="2696244552124816458" />
      </scope>
      <scope id="2696244552124816470" at="71,0,74,0">
        <var name="it" id="2696244552124816470" />
      </scope>
      <scope id="6012793257440448466" at="78,0,81,7">
        <var name="t" id="6012793257440448466" />
      </scope>
      <scope id="6012793257440448466" at="78,27,81,7" />
      <scope id="6012793257440448466" at="36,0,40,0" />
      <scope id="6012793257440448466" at="43,0,47,44">
        <var name="t" id="6012793257440448466" />
      </scope>
      <scope id="6012793257440448466" at="43,27,47,44" />
      <scope id="6012793257440448466" at="53,5,57,5" />
      <scope id="6012793257440448466" at="31,0,36,0" />
      <scope id="6012793257440448466" at="40,89,48,5" />
      <scope id="6012793257440448466" at="50,95,58,16" />
      <scope id="6012793257440448466" at="40,0,50,0">
        <var name="_params" id="6012793257440448466" />
        <var name="event" id="6012793257440448466" />
      </scope>
      <scope id="6012793257440448466" at="50,0,60,0">
        <var name="_params" id="6012793257440448466" />
        <var name="event" id="6012793257440448466" />
      </scope>
      <scope id="2034046503361594229" at="64,27,74,14">
        <var name="projectModules" id="2004991980989555782" />
      </scope>
      <scope id="2034046503361594228" at="64,0,76,0" />
      <scope id="6012793257440448466" at="61,9,77,167">
        <var name="models" id="6012793257440448474" />
      </scope>
      <scope id="6012793257440448466" at="60,96,82,5" />
      <scope id="6012793257440448466" at="60,0,84,0">
        <var name="_params" id="6012793257440448466" />
        <var name="event" id="6012793257440448466" />
      </scope>
      <unit id="2696244552124816458" at="66,154,70,11" name="jetbrains.mps.ide.make.actions.BuildAllActions_Action$2" />
      <unit id="2696244552124816470" at="70,23,74,11" name="jetbrains.mps.ide.make.actions.BuildAllActions_Action$2" />
      <unit id="2034046503361594228" at="63,103,76,7" name="jetbrains.mps.ide.make.actions.BuildAllActions_Action$1" />
      <unit id="6012793257440448466" at="29,0,86,0" name="jetbrains.mps.ide.make.actions.BuildAllActions_Action" />
    </file>
  </root>
  <root nodeRef="r:cfccec82-df72-4483-9807-88776b4673ab(jetbrains.mps.ide.make.actions)/6613699149169331484">
    <file name="TransientModelsPanel.java">
      <node id="6613699149169331635" at="16,0,17,0" concept="3" trace="myWidget" />
      <node id="6585386985659843473" at="17,0,18,0" concept="3" trace="label" />
      <node id="6613699149169331490" at="19,61,20,22" concept="2" />
      <node id="6585386985659849355" at="20,22,21,107" concept="2" />
      <node id="3563085402991947303" at="21,107,22,33" concept="2" />
      <node id="7249228420722645055" at="22,33,23,43" concept="7" />
      <node id="7249228420722744110" at="23,43,24,111" concept="7" />
      <node id="4112358478777667523" at="24,111,25,80" concept="2" />
      <node id="7249228420722944344" at="25,80,26,63" concept="2" />
      <node id="7249228420723067276" at="26,63,27,43" concept="2" />
      <node id="6585386985659523569" at="27,43,28,25" concept="2" />
      <node id="7474008924585123059" at="28,25,29,0" concept="10" />
      <node id="6613699149169331501" at="29,0,30,67" concept="2" />
      <node id="6613699149169331505" at="30,67,31,46" concept="2" />
      <node id="6613699149169331521" at="34,52,35,47" concept="2" />
      <node id="6613699149169331529" at="37,7,38,21" concept="2" />
      <node id="6585386985659902569" at="40,24,41,43" concept="2" />
      <node id="6585386985659970304" at="41,43,42,43" concept="2" />
      <node id="6613699149169331627" at="45,34,46,37" concept="8" />
      <node id="6613699149169331515" at="33,0,37,0" concept="6" trace="mousePressed#(Ljava/awt/event/MouseEvent;)V" />
      <node id="6613699149169331535" at="40,0,44,0" concept="6" trace="update#()V" />
      <node id="6613699149169331623" at="44,0,48,0" concept="6" trace="getToolTipText#()Ljava/lang/String;" />
      <node id="6613699149169331510" at="31,46,37,7" concept="2" />
      <node id="6613699149169331486" at="19,0,40,0" concept="1" trace="TransientModelsPanel#(Ljetbrains/mps/ide/make/actions/TransientModelsWidget;)V" />
      <scope id="6613699149169331520" at="34,52,35,47" />
      <scope id="6613699149169331626" at="45,34,46,37" />
      <scope id="6613699149169331538" at="40,24,42,43" />
      <scope id="6613699149169331515" at="33,0,37,0">
        <var name="e" id="6613699149169331518" />
      </scope>
      <scope id="6613699149169331535" at="40,0,44,0" />
      <scope id="6613699149169331623" at="44,0,48,0" />
      <scope id="6613699149169331489" at="19,61,38,21">
        <var name="framedStyle" id="7249228420722744113" />
        <var name="labelFont" id="7249228420722645056" />
      </scope>
      <scope id="6613699149169331486" at="19,0,40,0">
        <var name="widget" id="6585386985659474732" />
      </scope>
      <unit id="6613699149169331514" at="32,25,37,5" name="jetbrains.mps.ide.make.actions.TransientModelsPanel$1" />
      <unit id="6613699149169331484" at="15,0,49,0" name="jetbrains.mps.ide.make.actions.TransientModelsPanel" />
    </file>
  </root>
  <root nodeRef="r:cfccec82-df72-4483-9807-88776b4673ab(jetbrains.mps.ide.make.actions)/675857548158123534">
    <file name="BuildAllEditors_Action.java">
      <node id="675857548158123534" at="30,0,31,0" concept="11" trace="ICON" />
      <node id="675857548158123534" at="31,35,32,43" concept="13" />
      <node id="675857548158123534" at="32,43,33,35" concept="2" />
      <node id="675857548158123534" at="33,35,34,40" concept="2" />
      <node id="675857548158123534" at="37,32,38,16" concept="8" />
      <node id="675857548158123534" at="41,9,42,43" concept="0" />
      <node id="675857548158123534" at="41,9,42,43" concept="2" />
      <node id="675857548158123534" at="44,42,45,90" concept="2" />
      <node id="675857548158123534" at="46,7,47,44" concept="2" />
      <node id="675857548158123534" at="51,53,52,19" concept="8" />
      <node id="675857548158123534" at="53,5,54,97" concept="2" />
      <node id="675857548158123534" at="55,65,56,19" concept="8" />
      <node id="675857548158123534" at="57,5,58,16" concept="8" />
      <node id="8881154495569930380" at="61,9,62,79" concept="7" />
      <node id="6943292323661346357" at="64,27,65,130" concept="7" />
      <node id="6943292323661531397" at="67,47,68,51" concept="8" />
      <node id="6943292323661651962" at="71,46,72,69" concept="8" />
      <node id="8406158885482325382" at="76,9,77,167" concept="2" />
      <node id="675857548158123534" at="79,42,80,89" concept="2" />
      <node id="675857548158123534" at="84,0,85,0" concept="11" trace="LOG" />
      <node id="675857548158123534" at="43,27,46,7" concept="0" />
      <node id="675857548158123534" at="43,27,46,7" concept="5" />
      <node id="675857548158123534" at="50,95,53,5" concept="5" />
      <node id="675857548158123534" at="54,97,57,5" concept="5" />
      <node id="6943292323661531395" at="67,0,70,0" concept="6" trace="select#(Ljetbrains/mps/smodel/Language;)Lorg/jetbrains/mps/openapi/model/SModel;" />
      <node id="6943292323661648163" at="71,0,74,0" concept="6" trace="accept#(Lorg/jetbrains/mps/openapi/model/SModel;)Z" />
      <node id="675857548158123534" at="78,27,81,7" concept="0" />
      <node id="675857548158123534" at="78,27,81,7" concept="5" />
      <node id="675857548158123534" at="36,0,40,0" concept="6" trace="isDumbAware#()Z" />
      <node id="675857548158123534" at="53,5,57,5" concept="0" />
      <node id="675857548158123534" at="31,0,36,0" concept="1" trace="BuildAllEditors_Action#()V" />
      <node id="675857548158123534" at="40,89,48,5" concept="16" />
      <node id="6943292323661723114" at="65,130,74,14" concept="2" />
      <node id="675857548158123534" at="40,0,50,0" concept="6" trace="doUpdate#(Lcom/intellij/openapi/actionSystem/AnActionEvent;Ljava/util/Map;)V" />
      <node id="675857548158123534" at="50,0,60,0" concept="6" trace="collectActionData#(Lcom/intellij/openapi/actionSystem/AnActionEvent;Ljava/util/Map;)Z" />
      <node id="2034046503361625717" at="64,0,76,0" concept="6" trace="run#()V" />
      <node id="2034046503361625713" at="62,79,76,9" concept="2" />
      <node id="675857548158123534" at="60,96,82,5" concept="16" />
      <node id="675857548158123534" at="60,0,84,0" concept="6" trace="doExecute#(Lcom/intellij/openapi/actionSystem/AnActionEvent;Ljava/util/Map;)V" />
      <scope id="675857548158123534" at="37,32,38,16" />
      <scope id="675857548158123534" at="41,9,42,43" />
      <scope id="675857548158123534" at="44,42,45,90" />
      <scope id="675857548158123534" at="51,53,52,19" />
      <scope id="675857548158123534" at="55,65,56,19" />
      <scope id="6943292323661531396" at="67,47,68,51" />
      <scope id="6943292323661648164" at="71,46,72,69" />
      <scope id="675857548158123534" at="79,42,80,89" />
      <scope id="675857548158123534" at="31,35,34,40" />
      <scope id="675857548158123534" at="43,27,46,7" />
      <scope id="6943292323661531395" at="67,0,70,0">
        <var name="it" id="6943292323661531395" />
      </scope>
      <scope id="6943292323661648163" at="71,0,74,0">
        <var name="it" id="6943292323661648163" />
      </scope>
      <scope id="675857548158123534" at="78,0,81,7">
        <var name="t" id="675857548158123534" />
      </scope>
      <scope id="675857548158123534" at="78,27,81,7" />
      <scope id="675857548158123534" at="36,0,40,0" />
      <scope id="675857548158123534" at="43,0,47,44">
        <var name="t" id="675857548158123534" />
      </scope>
      <scope id="675857548158123534" at="43,27,47,44" />
      <scope id="675857548158123534" at="53,5,57,5" />
      <scope id="675857548158123534" at="31,0,36,0" />
      <scope id="675857548158123534" at="40,89,48,5" />
      <scope id="675857548158123534" at="50,95,58,16" />
      <scope id="675857548158123534" at="40,0,50,0">
        <var name="_params" id="675857548158123534" />
        <var name="event" id="675857548158123534" />
      </scope>
      <scope id="675857548158123534" at="50,0,60,0">
        <var name="_params" id="675857548158123534" />
        <var name="event" id="675857548158123534" />
      </scope>
      <scope id="2034046503361625718" at="64,27,74,14">
        <var name="projectModules" id="6943292323661346358" />
      </scope>
      <scope id="2034046503361625717" at="64,0,76,0" />
      <scope id="675857548158123534" at="61,9,77,167">
        <var name="models" id="8881154495569930381" />
      </scope>
      <scope id="675857548158123534" at="60,96,82,5" />
      <scope id="675857548158123534" at="60,0,84,0">
        <var name="_params" id="675857548158123534" />
        <var name="event" id="675857548158123534" />
      </scope>
      <unit id="6943292323661531395" at="66,154,70,11" name="jetbrains.mps.ide.make.actions.BuildAllEditors_Action$2" />
      <unit id="6943292323661648163" at="70,23,74,11" name="jetbrains.mps.ide.make.actions.BuildAllEditors_Action$2" />
      <unit id="2034046503361625717" at="63,103,76,7" name="jetbrains.mps.ide.make.actions.BuildAllEditors_Action$1" />
      <unit id="675857548158123534" at="29,0,86,0" name="jetbrains.mps.ide.make.actions.BuildAllEditors_Action" />
    </file>
  </root>
  <root nodeRef="r:cfccec82-df72-4483-9807-88776b4673ab(jetbrains.mps.ide.make.actions)/7162597690968054079">
    <file name="Make_ApplicationPlugin.java">
      <node id="7162597690968054079" at="20,0,21,0" concept="3" trace="myId" />
      <node id="7162597690968054079" at="23,27,24,16" concept="8" />
      <node id="7162597690968054079" at="26,30,27,30" concept="9" />
      <node id="7162597690968054079" at="27,30,28,44" concept="2" />
      <node id="7162597690968054079" at="28,44,29,46" concept="2" />
      <node id="7162597690968054079" at="29,46,30,48" concept="2" />
      <node id="7162597690968054079" at="30,48,31,46" concept="2" />
      <node id="7162597690968054079" at="31,46,32,44" concept="2" />
      <node id="7162597690968054079" at="32,44,33,58" concept="2" />
      <node id="7162597690968054079" at="33,58,34,47" concept="2" />
      <node id="7162597690968054079" at="34,47,35,47" concept="2" />
      <node id="7162597690968054079" at="35,47,36,56" concept="2" />
      <node id="7162597690968054079" at="36,56,37,49" concept="2" />
      <node id="7162597690968054079" at="37,49,38,47" concept="2" />
      <node id="7162597690968054079" at="38,47,39,56" concept="2" />
      <node id="7162597690968054079" at="39,56,40,40" concept="2" />
      <node id="7162597690968054079" at="40,40,41,41" concept="2" />
      <node id="7162597690968054079" at="41,41,42,43" concept="2" />
      <node id="7162597690968054079" at="42,43,43,39" concept="2" />
      <node id="7162597690968054079" at="43,39,44,40" concept="2" />
      <node id="7162597690968054079" at="44,40,45,47" concept="2" />
      <node id="7162597690968054079" at="45,47,46,48" concept="2" />
      <node id="7162597690968054079" at="46,48,47,36" concept="2" />
      <node id="7162597690968054079" at="47,36,48,42" concept="2" />
      <node id="7162597690968054079" at="48,42,49,43" concept="2" />
      <node id="7162597690968054079" at="49,43,50,50" concept="2" />
      <node id="7162597690968054079" at="50,50,51,50" concept="2" />
      <node id="7162597690968054079" at="51,50,52,51" concept="2" />
      <node id="7162597690968054079" at="52,51,53,45" concept="2" />
      <node id="7162597690968054079" at="53,45,54,45" concept="2" />
      <node id="7162597690968054079" at="54,45,55,14" concept="9" />
      <node id="7162597690968054079" at="55,14,56,48" concept="2" />
      <node id="7162597690968054079" at="56,48,57,43" concept="2" />
      <node id="7162597690968054079" at="57,43,58,50" concept="2" />
      <node id="7162597690968054079" at="58,50,59,45" concept="2" />
      <node id="7162597690968054079" at="59,45,60,37" concept="2" />
      <node id="7162597690968054079" at="60,37,61,46" concept="2" />
      <node id="7162597690968054079" at="61,46,62,54" concept="2" />
      <node id="7162597690968054079" at="62,54,63,44" concept="2" />
      <node id="7162597690968054079" at="63,44,64,52" concept="2" />
      <node id="7162597690968054079" at="64,52,65,49" concept="2" />
      <node id="7162597690968054079" at="65,49,66,44" concept="2" />
      <node id="7162597690968054079" at="68,37,69,92" concept="2" />
      <node id="7162597690968054079" at="69,92,70,145" concept="2" />
      <node id="7162597690968054079" at="70,145,71,151" concept="2" />
      <node id="7162597690968054079" at="71,151,72,117" concept="2" />
      <node id="7162597690968054079" at="72,117,73,153" concept="2" />
      <node id="7162597690968054079" at="73,153,74,131" concept="2" />
      <node id="7162597690968054079" at="74,131,75,117" concept="2" />
      <node id="7162597690968054079" at="75,117,76,128" concept="2" />
      <node id="7162597690968054079" at="76,128,77,109" concept="2" />
      <node id="7162597690968054079" at="77,109,78,140" concept="2" />
      <node id="7162597690968054079" at="78,140,79,100" concept="2" />
      <node id="7162597690968054079" at="79,100,80,116" concept="2" />
      <node id="7162597690968054079" at="80,116,81,142" concept="2" />
      <node id="7162597690968054079" at="81,142,82,83" concept="2" />
      <node id="7162597690968054079" at="84,48,85,92" concept="7" />
      <node id="7162597690968054079" at="85,92,86,71" concept="2" />
      <node id="7162597690968054079" at="86,71,87,15" concept="8" />
      <node id="7162597690968054079" at="21,0,23,0" concept="1" trace="Make_ApplicationPlugin#()V" />
      <node id="7162597690968054079" at="23,0,26,0" concept="6" trace="getId#()Lcom/intellij/openapi/extensions/PluginId;" />
      <node id="7162597690968054079" at="84,0,89,0" concept="6" trace="initKeymaps#()Ljava/util/List;" />
      <node id="7162597690968054079" at="68,0,84,0" concept="6" trace="adjustRegularGroups#()V" />
      <node id="7162597690968054079" at="26,0,68,0" concept="6" trace="createGroups#()V" />
      <scope id="7162597690968054079" at="21,35,21,35" />
      <scope id="7162597690968054079" at="23,27,24,16" />
      <scope id="7162597690968054079" at="21,0,23,0" />
      <scope id="7162597690968054079" at="23,0,26,0" />
      <scope id="7162597690968054079" at="84,48,87,15">
        <var name="res" id="7162597690968054079" />
      </scope>
      <scope id="7162597690968054079" at="84,0,89,0" />
      <scope id="7162597690968054079" at="68,37,82,83" />
      <scope id="7162597690968054079" at="68,0,84,0" />
      <scope id="7162597690968054079" at="26,30,66,44" />
      <scope id="7162597690968054079" at="26,0,68,0" />
      <unit id="7162597690968054079" at="19,0,90,0" name="jetbrains.mps.ide.make.actions.Make_ApplicationPlugin" />
    </file>
  </root>
  <root nodeRef="r:cfccec82-df72-4483-9807-88776b4673ab(jetbrains.mps.ide.make.actions)/721478377485341571">
    <file name="TransientModelBallonDisplayer.java">
      <node id="7550858217961932795" at="37,0,38,0" concept="11" trace="ID" />
      <node id="1275835579956644855" at="38,0,39,0" concept="3" trace="myMakeNotificationListener" />
      <node id="2022241925975928749" at="39,0,40,0" concept="3" trace="myProject" />
      <node id="6005576522675274232" at="40,0,41,0" concept="3" trace="myWidget" />
      <node id="2022241925975929612" at="41,87,42,24" concept="2" />
      <node id="6005576522675274256" at="42,24,43,22" concept="2" />
      <node id="8060841067251607702" at="45,22,46,72" concept="2" />
      <node id="1690477811494030627" at="46,72,47,23" concept="2" />
      <node id="721478377485348917" at="50,25,51,75" concept="2" />
      <node id="1690477811494028829" at="54,97,55,118" concept="2" />
      <node id="7550858217961929329" at="58,37,59,139" concept="7" />
      <node id="621016502014035560" at="59,139,60,127" concept="7" />
      <node id="4517385494359470564" at="60,127,61,243" concept="7" />
      <node id="4517385494359470595" at="62,20,63,35" concept="2" />
      <node id="7035395638377099138" at="64,5,65,52" concept="7" />
      <node id="7035395638377112092" at="65,52,66,37" concept="2" />
      <node id="4517385494359433625" at="66,37,67,0" concept="10" />
      <node id="721478377485341717" at="67,0,68,37" concept="2" />
      <node id="7035395638377076128" at="68,37,69,0" concept="10" />
      <node id="721478377485341620" at="69,0,70,55" concept="7" />
      <node id="6204683942016234925" at="71,53,72,43" concept="2" />
      <node id="2022241925975927783" at="73,12,74,94" concept="2" />
      <node id="6204683942016234949" at="75,55,76,45" concept="2" />
      <node id="2022241925975927719" at="77,14,78,73" concept="7" />
      <node id="2022241925975927733" at="79,55,80,66" concept="7" />
      <node id="2022241925975927739" at="80,66,81,59" concept="7" />
      <node id="2022241925975927745" at="81,59,82,82" concept="7" />
      <node id="2022241925975927754" at="82,82,83,39" concept="2" />
      <node id="2022241925975927764" at="83,39,84,87" concept="2" />
      <node id="8689724042318038810" at="90,91,91,13" concept="8" />
      <node id="8689724042318038831" at="95,25,96,29" concept="2" />
      <node id="6204683942016226528" at="100,70,101,43" concept="7" />
      <node id="6204683942016226535" at="101,43,102,91" concept="7" />
      <node id="6204683942016226549" at="102,91,103,77" concept="2" />
      <node id="621016502014035531" at="106,94,107,19" concept="8" />
      <node id="621016502014035541" at="108,5,109,106" concept="7" />
      <node id="621016502014035547" at="109,106,110,115" concept="8" />
      <node id="9186796564629073673" at="112,49,113,83" concept="7" />
      <node id="9186796564629073680" at="113,83,114,102" concept="2" />
      <node id="2248862906532644433" at="117,0,118,0" concept="3" trace="mySessionJustOpened" />
      <node id="2248862906532644437" at="122,75,123,35" concept="2" />
      <node id="8689724042318038886" at="125,34,126,23" concept="2" />
      <node id="2248862906532644464" at="126,23,127,38" concept="2" />
      <node id="2248862906532644484" at="129,82,130,36" concept="2" />
      <node id="721478377485342361" at="147,36,148,46" concept="8" />
      <node id="721478377485342361" at="149,5,150,16" concept="8" />
      <node id="2022241925975929623" at="153,36,154,46" concept="8" />
      <node id="2022241925975929623" at="155,5,156,16" concept="8" />
      <node id="1275835579956689896" at="118,0,120,0" concept="1" trace="MyMakeNotificationListener#()V" />
      <node id="1690477811494028827" at="53,35,56,5" concept="5" />
      <node id="4517385494359470588" at="61,243,64,5" concept="5" />
      <node id="8689724042318038808" at="89,29,92,5" concept="5" />
      <node id="621016502014035524" at="105,40,108,5" concept="5" />
      <node id="1275835579956644908" at="133,0,136,0" concept="6" trace="scriptAboutToStart#(Ljetbrains/mps/make/MakeNotification;)V" />
      <node id="1275835579956644914" at="136,0,139,0" concept="6" trace="scriptFinished#(Ljetbrains/mps/make/MakeNotification;)V" />
      <node id="1275835579956644920" at="139,0,142,0" concept="6" trace="sessionOpened#(Ljetbrains/mps/make/MakeNotification;)V" />
      <node id="1275835579956644926" at="142,0,145,0" concept="6" trace="sessionClosed#(Ljetbrains/mps/make/MakeNotification;)V" />
      <node id="721478377485342361" at="146,89,149,5" concept="5" />
      <node id="2022241925975929623" at="152,81,155,5" concept="5" />
      <node id="721478377485341573" at="41,0,45,0" concept="1" trace="TransientModelBallonDisplayer#(Lcom/intellij/openapi/project/Project;Ljetbrains/mps/ide/make/actions/TransientModelsWidget;)V" />
      <node id="721478377485348908" at="45,0,49,0" concept="6" trace="init#()V" />
      <node id="721478377485348913" at="49,0,53,0" concept="6" trace="dispose#()V" />
      <node id="8689724042318038827" at="94,0,98,0" concept="6" trace="run#()V" />
      <node id="9186796564629060696" at="112,0,116,0" concept="12" trace="setShowPopup#(Z)V" />
      <node id="2248862906532644458" at="124,89,128,9" concept="5" />
      <node id="1690477811494028815" at="53,0,58,0" concept="6" trace="ensureRegistered#()V" />
      <node id="6204683942016226520" at="100,0,105,0" concept="6" trace="showForComponent#(Ljava/awt/Component;Lcom/intellij/openapi/ui/popup/Balloon;)V" />
      <node id="8689724042318038819" at="92,5,98,7" concept="2" />
      <node id="721478377485342361" at="146,0,152,0" concept="12" trace="check_45eojt_a0j0i#(Ljetbrains/mps/ide/make/actions/TransientModelsWidget;)Ljavax/swing/JComponent;" />
      <node id="2022241925975929623" at="152,0,158,0" concept="12" trace="check_45eojt_a0a0a01a8#(Lcom/intellij/openapi/wm/StatusBar;)Ljavax/swing/JComponent;" />
      <node id="2022241925975927724" at="78,73,85,9" concept="5" />
      <node id="9186796564629060105" at="105,0,112,0" concept="12" trace="isPopupShown#()Z" />
      <node id="6204683942016234954" at="77,12,86,7" concept="0" />
      <node id="1275835579956644879" at="121,67,131,7" concept="5" />
      <node id="8689724042318038804" at="89,0,100,0" concept="6" trace="showBallon#()V" />
      <node id="6204683942016234931" at="74,94,86,7" concept="5" />
      <node id="1275835579956644868" at="120,0,133,0" concept="6" trace="handleNotification#(Ljetbrains/mps/make/MakeNotification;)V" />
      <node id="2022241925975927717" at="73,10,87,5" concept="0" />
      <node id="721478377485341624" at="70,55,87,5" concept="5" />
      <node id="721478377485341577" at="58,0,89,0" concept="6" trace="showBaloonInternal#()V" />
      <scope id="1275835579956689897" at="118,41,118,41" />
      <scope id="1275835579956644913" at="134,67,134,67" />
      <scope id="1275835579956644919" at="137,63,137,63" />
      <scope id="1275835579956644925" at="140,62,140,62" />
      <scope id="1275835579956644931" at="143,62,143,62" />
      <scope id="721478377485348916" at="50,25,51,75" />
      <scope id="1690477811494028828" at="54,97,55,118" />
      <scope id="4517385494359470589" at="62,20,63,35" />
      <scope id="721478377485341684" at="71,53,72,43" />
      <scope id="6204683942016234932" at="75,55,76,45" />
      <scope id="8689724042318038809" at="90,91,91,13" />
      <scope id="8689724042318038830" at="95,25,96,29" />
      <scope id="621016502014035525" at="106,94,107,19" />
      <scope id="1275835579956644885" at="122,75,123,35" />
      <scope id="1757657583289670580" at="129,82,130,36" />
      <scope id="721478377485342361" at="147,36,148,46" />
      <scope id="2022241925975929623" at="153,36,154,46" />
      <scope id="721478377485341576" at="41,87,43,22" />
      <scope id="721478377485348911" at="45,22,47,23" />
      <scope id="9186796564629060698" at="112,49,114,102">
        <var name="settings" id="9186796564629073674" />
      </scope>
      <scope id="1275835579956689896" at="118,0,120,0" />
      <scope id="2248862906532644459" at="125,34,127,38" />
      <scope id="1690477811494028818" at="53,35,56,5" />
      <scope id="6204683942016226524" at="100,70,103,77">
        <var name="offset" id="6204683942016226517" />
        <var name="point" id="6204683942016226518" />
      </scope>
      <scope id="1275835579956644908" at="133,0,136,0">
        <var name="notification" id="1275835579956644909" />
      </scope>
      <scope id="1275835579956644914" at="136,0,139,0">
        <var name="notification" id="1275835579956644915" />
      </scope>
      <scope id="1275835579956644920" at="139,0,142,0">
        <var name="notification" id="1275835579956644923" />
      </scope>
      <scope id="1275835579956644926" at="142,0,145,0">
        <var name="notification" id="1275835579956644929" />
      </scope>
      <scope id="721478377485341573" at="41,0,45,0">
        <var name="project" id="2022241925975928747" />
        <var name="widget" id="6005576522675274252" />
      </scope>
      <scope id="721478377485348908" at="45,0,49,0" />
      <scope id="721478377485348913" at="49,0,53,0" />
      <scope id="8689724042318038827" at="94,0,98,0" />
      <scope id="9186796564629060696" at="112,0,116,0">
        <var name="show" id="9186796564629060723" />
      </scope>
      <scope id="2248862906532644445" at="124,89,128,9" />
      <scope id="721478377485342361" at="146,89,150,16" />
      <scope id="2022241925975929623" at="152,81,156,16" />
      <scope id="1690477811494028815" at="53,0,58,0" />
      <scope id="2022241925975927732" at="79,55,84,87">
        <var name="bounds" id="2022241925975927740" />
        <var name="contentPane" id="2022241925975927734" />
        <var name="target" id="2022241925975927746" />
      </scope>
      <scope id="6204683942016226520" at="100,0,105,0">
        <var name="ballon" id="6204683942016226563" />
        <var name="component" id="6204683942016226519" />
      </scope>
      <scope id="621016502014021342" at="105,40,110,115">
        <var name="displayType" id="621016502014035542" />
      </scope>
      <scope id="721478377485342361" at="146,0,152,0">
        <var name="checkedDotOperand" id="721478377485342361" />
      </scope>
      <scope id="2022241925975929623" at="152,0,158,0">
        <var name="checkedDotOperand" id="2022241925975929623" />
      </scope>
      <scope id="9186796564629060105" at="105,0,112,0" />
      <scope id="6204683942016234955" at="77,14,85,9">
        <var name="rootPane" id="2022241925975927720" />
      </scope>
      <scope id="8689724042318038807" at="89,29,98,7" />
      <scope id="1275835579956644873" at="121,67,131,7" />
      <scope id="8689724042318038804" at="89,0,100,0" />
      <scope id="2022241925975927718" at="73,12,86,7" />
      <scope id="1275835579956644868" at="120,0,133,0">
        <var name="notification" id="1275835579956644869" />
      </scope>
      <scope id="721478377485341580" at="58,37,87,5">
        <var name="balloon" id="721478377485341582" />
        <var name="builder" id="4517385494359470565" />
        <var name="component" id="721478377485341621" />
        <var name="notification" id="7550858217961929330" />
        <var name="sticky" id="621016502014035561" />
      </scope>
      <scope id="721478377485341577" at="58,0,89,0" />
      <unit id="8689724042318038825" at="93,56,98,5" name="jetbrains.mps.ide.make.actions.TransientModelBallonDisplayer$1" />
      <unit id="1275835579956689892" at="116,0,146,0" name="jetbrains.mps.ide.make.actions.TransientModelBallonDisplayer$MyMakeNotificationListener" />
      <unit id="721478377485341571" at="36,0,159,0" name="jetbrains.mps.ide.make.actions.TransientModelBallonDisplayer" />
    </file>
  </root>
  <root nodeRef="r:cfccec82-df72-4483-9807-88776b4673ab(jetbrains.mps.ide.make.actions)/7618679532021116974">
    <file name="BuildAllRefactorings_Action.java">
      <node id="7618679532021116974" at="30,0,31,0" concept="11" trace="ICON" />
      <node id="7618679532021116974" at="31,40,32,48" concept="13" />
      <node id="7618679532021116974" at="32,48,33,35" concept="2" />
      <node id="7618679532021116974" at="33,35,34,40" concept="2" />
      <node id="7618679532021116974" at="37,32,38,16" concept="8" />
      <node id="7618679532021116974" at="41,9,42,43" concept="0" />
      <node id="7618679532021116974" at="41,9,42,43" concept="2" />
      <node id="7618679532021116974" at="44,42,45,95" concept="2" />
      <node id="7618679532021116974" at="46,7,47,44" concept="2" />
      <node id="7618679532021116974" at="51,53,52,19" concept="8" />
      <node id="7618679532021116974" at="53,5,54,97" concept="2" />
      <node id="7618679532021116974" at="55,65,56,19" concept="8" />
      <node id="7618679532021116974" at="57,5,58,16" concept="8" />
      <node id="7618679532021116981" at="61,9,62,79" concept="7" />
      <node id="2004991980989684920" at="64,27,65,130" concept="7" />
      <node id="2696244552125329423" at="67,47,68,57" concept="8" />
      <node id="2696244552125329435" at="71,46,72,69" concept="8" />
      <node id="8406158885482281342" at="76,9,77,167" concept="2" />
      <node id="7618679532021116974" at="79,42,80,94" concept="2" />
      <node id="7618679532021116974" at="84,0,85,0" concept="11" trace="LOG" />
      <node id="7618679532021116974" at="43,27,46,7" concept="0" />
      <node id="7618679532021116974" at="43,27,46,7" concept="5" />
      <node id="7618679532021116974" at="50,95,53,5" concept="5" />
      <node id="7618679532021116974" at="54,97,57,5" concept="5" />
      <node id="2696244552125329421" at="67,0,70,0" concept="6" trace="select#(Ljetbrains/mps/smodel/Language;)Lorg/jetbrains/mps/openapi/model/SModel;" />
      <node id="2696244552125329433" at="71,0,74,0" concept="6" trace="accept#(Lorg/jetbrains/mps/openapi/model/SModel;)Z" />
      <node id="7618679532021116974" at="78,27,81,7" concept="0" />
      <node id="7618679532021116974" at="78,27,81,7" concept="5" />
      <node id="7618679532021116974" at="36,0,40,0" concept="6" trace="isDumbAware#()Z" />
      <node id="7618679532021116974" at="53,5,57,5" concept="0" />
      <node id="7618679532021116974" at="31,0,36,0" concept="1" trace="BuildAllRefactorings_Action#()V" />
      <node id="7618679532021116974" at="40,89,48,5" concept="16" />
      <node id="2696244552125329401" at="65,130,74,14" concept="2" />
      <node id="7618679532021116974" at="40,0,50,0" concept="6" trace="doUpdate#(Lcom/intellij/openapi/actionSystem/AnActionEvent;Ljava/util/Map;)V" />
      <node id="7618679532021116974" at="50,0,60,0" concept="6" trace="collectActionData#(Lcom/intellij/openapi/actionSystem/AnActionEvent;Ljava/util/Map;)Z" />
      <node id="2034046503361581833" at="64,0,76,0" concept="6" trace="run#()V" />
      <node id="2034046503361581829" at="62,79,76,9" concept="2" />
      <node id="7618679532021116974" at="60,96,82,5" concept="16" />
      <node id="7618679532021116974" at="60,0,84,0" concept="6" trace="doExecute#(Lcom/intellij/openapi/actionSystem/AnActionEvent;Ljava/util/Map;)V" />
      <scope id="7618679532021116974" at="37,32,38,16" />
      <scope id="7618679532021116974" at="41,9,42,43" />
      <scope id="7618679532021116974" at="44,42,45,95" />
      <scope id="7618679532021116974" at="51,53,52,19" />
      <scope id="7618679532021116974" at="55,65,56,19" />
      <scope id="2696244552125329422" at="67,47,68,57" />
      <scope id="2696244552125329434" at="71,46,72,69" />
      <scope id="7618679532021116974" at="79,42,80,94" />
      <scope id="7618679532021116974" at="31,40,34,40" />
      <scope id="7618679532021116974" at="43,27,46,7" />
      <scope id="2696244552125329421" at="67,0,70,0">
        <var name="it" id="2696244552125329421" />
      </scope>
      <scope id="2696244552125329433" at="71,0,74,0">
        <var name="it" id="2696244552125329433" />
      </scope>
      <scope id="7618679532021116974" at="78,0,81,7">
        <var name="t" id="7618679532021116974" />
      </scope>
      <scope id="7618679532021116974" at="78,27,81,7" />
      <scope id="7618679532021116974" at="36,0,40,0" />
      <scope id="7618679532021116974" at="43,0,47,44">
        <var name="t" id="7618679532021116974" />
      </scope>
      <scope id="7618679532021116974" at="43,27,47,44" />
      <scope id="7618679532021116974" at="53,5,57,5" />
      <scope id="7618679532021116974" at="31,0,36,0" />
      <scope id="7618679532021116974" at="40,89,48,5" />
      <scope id="7618679532021116974" at="50,95,58,16" />
      <scope id="7618679532021116974" at="40,0,50,0">
        <var name="_params" id="7618679532021116974" />
        <var name="event" id="7618679532021116974" />
      </scope>
      <scope id="7618679532021116974" at="50,0,60,0">
        <var name="_params" id="7618679532021116974" />
        <var name="event" id="7618679532021116974" />
      </scope>
      <scope id="2034046503361581834" at="64,27,74,14">
        <var name="projectModules" id="2004991980989684921" />
      </scope>
      <scope id="2034046503361581833" at="64,0,76,0" />
      <scope id="7618679532021116974" at="61,9,77,167">
        <var name="models" id="7618679532021116982" />
      </scope>
      <scope id="7618679532021116974" at="60,96,82,5" />
      <scope id="7618679532021116974" at="60,0,84,0">
        <var name="_params" id="7618679532021116974" />
        <var name="event" id="7618679532021116974" />
      </scope>
      <unit id="2696244552125329421" at="66,154,70,11" name="jetbrains.mps.ide.make.actions.BuildAllRefactorings_Action$2" />
      <unit id="2696244552125329433" at="70,23,74,11" name="jetbrains.mps.ide.make.actions.BuildAllRefactorings_Action$2" />
      <unit id="2034046503361581833" at="63,103,76,7" name="jetbrains.mps.ide.make.actions.BuildAllRefactorings_Action$1" />
      <unit id="7618679532021116974" at="29,0,86,0" name="jetbrains.mps.ide.make.actions.BuildAllRefactorings_Action" />
    </file>
  </root>
  <root nodeRef="r:cfccec82-df72-4483-9807-88776b4673ab(jetbrains.mps.ide.make.actions)/821918482060440369">
    <file name="WidgetSettingsPanel.java">
      <node id="821918482060600845" at="17,0,18,0" concept="3" trace="myShowPopupBox" />
      <node id="3353462584644965628" at="18,32,19,31" concept="13" />
      <node id="821918482060600849" at="19,31,20,114" concept="2" />
      <node id="3354109888307491340" at="20,114,21,58" concept="2" />
      <node id="1884868727859640974" at="21,58,22,112" concept="2" />
      <node id="3354109888307413102" at="22,112,23,0" concept="10" />
      <node id="821918482060587715" at="23,0,24,62" concept="2" />
      <node id="821918482060600841" at="29,32,30,18" concept="2" />
      <node id="821918482060600843" at="30,18,31,28" concept="8" />
      <node id="821918482060600873" at="33,21,34,22" concept="2" />
      <node id="9186796564629073697" at="36,26,37,76" concept="2" />
      <node id="3353462584644996741" at="37,76,38,48" concept="2" />
      <node id="821918482060600854" at="36,0,40,0" concept="6" trace="onClose#()V" />
      <node id="821918482060600821" at="28,0,33,0" concept="6" trace="compute#()Ljava/lang/Boolean;" />
      <node id="821918482060594607" at="26,50,33,21" concept="7" />
      <node id="821918482060440371" at="18,0,26,0" concept="1" trace="WidgetSettingsPanel#()V" />
      <node id="821918482060594601" at="26,0,36,0" concept="6" trace="showComponent#(Lcom/intellij/ui/awt/RelativePoint;)V" />
      <scope id="821918482060600824" at="29,32,31,28" />
      <scope id="821918482060600857" at="36,26,38,48" />
      <scope id="821918482060600854" at="36,0,40,0" />
      <scope id="821918482060600821" at="28,0,33,0" />
      <scope id="821918482060440374" at="18,32,24,62" />
      <scope id="821918482060440371" at="18,0,26,0" />
      <scope id="821918482060594604" at="26,50,34,22">
        <var name="popup" id="821918482060594608" />
      </scope>
      <scope id="821918482060594601" at="26,0,36,0">
        <var name="point" id="821918482060594605" />
      </scope>
      <unit id="821918482060600819" at="27,156,33,5" name="jetbrains.mps.ide.make.actions.WidgetSettingsPanel$1" />
      <unit id="821918482060440369" at="16,0,41,0" name="jetbrains.mps.ide.make.actions.WidgetSettingsPanel" />
    </file>
  </root>
  <root nodeRef="r:cfccec82-df72-4483-9807-88776b4673ab(jetbrains.mps.ide.make.actions)/8610665572788514618">
    <file name="MakeSelectedModels_Action.java">
      <node id="8610665572788514618" at="23,0,24,0" concept="11" trace="ICON" />
      <node id="8610665572788514618" at="24,38,25,34" concept="13" />
      <node id="8610665572788514618" at="25,34,26,35" concept="2" />
      <node id="8610665572788514618" at="26,35,27,40" concept="2" />
      <node id="8610665572788514618" at="30,32,31,16" concept="8" />
      <node id="9010458443787639167" at="34,56,35,19" concept="8" />
      <node id="5551197716189849909" at="36,5,37,74" concept="7" />
      <node id="8406158885481196013" at="38,48,39,19" concept="8" />
      <node id="8610665572788514648" at="40,5,41,132" concept="7" />
      <node id="8610665572788514669" at="42,23,43,44" concept="2" />
      <node id="8610665572788514676" at="43,44,44,18" concept="8" />
      <node id="8610665572788514681" at="45,5,46,17" concept="8" />
      <node id="8610665572788514618" at="50,7,51,60" concept="7" />
      <node id="8610665572788514618" at="51,60,52,63" concept="2" />
      <node id="8610665572788514618" at="55,42,56,93" concept="2" />
      <node id="8610665572788514618" at="57,7,58,44" concept="2" />
      <node id="8610665572788514618" at="62,53,63,19" concept="8" />
      <node id="8610665572788514618" at="64,5,65,97" concept="2" />
      <node id="8610665572788514618" at="66,65,67,19" concept="8" />
      <node id="8610665572788514618" at="68,5,69,88" concept="0" />
      <node id="8610665572788514618" at="68,5,69,88" concept="2" />
      <node id="8610665572788514618" at="69,88,70,95" concept="0" />
      <node id="8610665572788514618" at="69,88,70,95" concept="2" />
      <node id="8610665572788514618" at="70,95,71,16" concept="8" />
      <node id="8610665572788514624" at="74,9,75,188" concept="2" />
      <node id="8610665572788514618" at="77,42,78,92" concept="2" />
      <node id="8406158885484991563" at="82,69,83,69" concept="7" />
      <node id="7946791476425192861" at="84,78,85,128" concept="2" />
      <node id="7946791476425192875" at="87,168,88,98" concept="2" />
      <node id="7946791476425192895" at="89,5,90,14" concept="8" />
      <node id="8610665572788514618" at="92,0,93,0" concept="11" trace="LOG" />
      <node id="9010458443787639165" at="33,87,36,5" concept="5" />
      <node id="8406158885481175147" at="37,74,40,5" concept="5" />
      <node id="8610665572788514618" at="54,27,57,7" concept="0" />
      <node id="8610665572788514618" at="54,27,57,7" concept="5" />
      <node id="8610665572788514618" at="61,95,64,5" concept="5" />
      <node id="8610665572788514618" at="65,97,68,5" concept="5" />
      <node id="8610665572788514618" at="76,27,79,7" concept="0" />
      <node id="8610665572788514618" at="76,27,79,7" concept="5" />
      <node id="7946791476425192859" at="83,69,86,5" concept="5" />
      <node id="7946791476425192873" at="86,5,89,5" concept="5" />
      <node id="8610665572788514618" at="29,0,33,0" concept="6" trace="isDumbAware#()Z" />
      <node id="8610665572788514667" at="41,132,45,5" concept="5" />
      <node id="8610665572788514618" at="49,9,53,7" concept="0" />
      <node id="8610665572788514618" at="64,5,68,5" concept="0" />
      <node id="8610665572788514618" at="24,0,29,0" concept="1" trace="MakeSelectedModels_Action#()V" />
      <node id="8610665572788514618" at="73,96,80,5" concept="16" />
      <node id="8610665572788514618" at="73,0,82,0" concept="6" trace="doExecute#(Lcom/intellij/openapi/actionSystem/AnActionEvent;Ljava/util/Map;)V" />
      <node id="8406158885484991558" at="82,0,92,0" concept="6" trace="getModels#(Ljava/util/Map;)Ljava/util/List;" />
      <node id="8610665572788514618" at="48,89,59,5" concept="16" />
      <node id="8610665572788514618" at="61,0,73,0" concept="6" trace="collectActionData#(Lcom/intellij/openapi/actionSystem/AnActionEvent;Ljava/util/Map;)Z" />
      <node id="8610665572788514618" at="48,0,61,0" concept="6" trace="doUpdate#(Lcom/intellij/openapi/actionSystem/AnActionEvent;Ljava/util/Map;)V" />
      <node id="8610665572788514618" at="33,0,48,0" concept="6" trace="isApplicable#(Lcom/intellij/openapi/actionSystem/AnActionEvent;Ljava/util/Map;)Z" />
      <scope id="8610665572788514618" at="30,32,31,16" />
      <scope id="9010458443787639166" at="34,56,35,19" />
      <scope id="8406158885481175150" at="38,48,39,19" />
      <scope id="8610665572788514618" at="55,42,56,93" />
      <scope id="8610665572788514618" at="62,53,63,19" />
      <scope id="8610665572788514618" at="66,65,67,19" />
      <scope id="8610665572788514618" at="68,5,69,88" />
      <scope id="8610665572788514618" at="69,88,70,95" />
      <scope id="8610665572788514618" at="74,9,75,188" />
      <scope id="8610665572788514618" at="77,42,78,92" />
      <scope id="7946791476425192860" at="84,78,85,128" />
      <scope id="7946791476425192874" at="87,168,88,98" />
      <scope id="8610665572788514668" at="42,23,44,18" />
      <scope id="8610665572788514618" at="50,7,52,63">
        <var name="enabled" id="8610665572788514618" />
      </scope>
      <scope id="8610665572788514618" at="24,38,27,40" />
      <scope id="8610665572788514618" at="54,27,57,7" />
      <scope id="8610665572788514618" at="76,0,79,7">
        <var name="t" id="8610665572788514618" />
      </scope>
      <scope id="8610665572788514618" at="76,27,79,7" />
      <scope id="8610665572788514618" at="29,0,33,0" />
      <scope id="8610665572788514618" at="49,9,53,7" />
      <scope id="8610665572788514618" at="54,0,58,44">
        <var name="t" id="8610665572788514618" />
      </scope>
      <scope id="8610665572788514618" at="54,27,58,44" />
      <scope id="8610665572788514618" at="64,5,68,5" />
      <scope id="8610665572788514618" at="24,0,29,0" />
      <scope id="8610665572788514618" at="73,96,80,5" />
      <scope id="8406158885484991562" at="82,69,90,14">
        <var name="rv" id="8406158885484991564" />
      </scope>
      <scope id="8610665572788514618" at="73,0,82,0">
        <var name="_params" id="8610665572788514618" />
        <var name="event" id="8610665572788514618" />
      </scope>
      <scope id="8610665572788514618" at="61,95,71,16" />
      <scope id="8406158885484991558" at="82,0,92,0">
        <var name="_params" id="8406158885484991558" />
      </scope>
      <scope id="8610665572788514618" at="48,89,59,5" />
      <scope id="8610665572788514618" at="61,0,73,0">
        <var name="_params" id="8610665572788514618" />
        <var name="event" id="8610665572788514618" />
      </scope>
      <scope id="8610665572788514647" at="33,87,46,17">
        <var name="list" id="5551197716189849910" />
        <var name="text" id="8610665572788514649" />
      </scope>
      <scope id="8610665572788514618" at="48,0,61,0">
        <var name="_params" id="8610665572788514618" />
        <var name="event" id="8610665572788514618" />
      </scope>
      <scope id="8610665572788514618" at="33,0,48,0">
        <var name="_params" id="8610665572788514618" />
        <var name="event" id="8610665572788514618" />
      </scope>
      <unit id="8610665572788514618" at="22,0,94,0" name="jetbrains.mps.ide.make.actions.MakeSelectedModels_Action" />
    </file>
  </root>
  <root nodeRef="r:cfccec82-df72-4483-9807-88776b4673ab(jetbrains.mps.ide.make.actions)/8610665572788514683">
    <file name="MakeActionParameters.java">
      <node id="8406158885479050338" at="26,0,27,0" concept="3" trace="myProject" />
      <node id="8610665572788515169" at="27,0,28,0" concept="3" trace="myModels" />
      <node id="8610665572788515176" at="28,0,29,0" concept="3" trace="myModules" />
      <node id="8406158885479556616" at="29,0,30,0" concept="3" trace="myCleanBuild" />
      <node id="8610665572788515173" at="30,0,31,0" concept="3" trace="cmodel" />
      <node id="8610665572788515180" at="31,0,32,0" concept="3" trace="cmodule" />
      <node id="8406158885482700290" at="38,142,39,31" concept="14" />
      <node id="8406158885482742953" at="39,31,40,72" concept="7" />
      <node id="8406158885482752301" at="41,25,42,60" concept="2" />
      <node id="8406158885482767211" at="44,25,45,78" concept="2" />
      <node id="8406158885482795570" at="46,5,47,18" concept="2" />
      <node id="8406158885482809147" at="47,18,48,74" concept="7" />
      <node id="8406158885482824849" at="49,26,50,61" concept="2" />
      <node id="8406158885482846144" at="52,26,53,79" concept="2" />
      <node id="8406158885482859185" at="54,5,55,19" concept="2" />
      <node id="8406158885478826305" at="57,57,58,24" concept="2" />
      <node id="8406158885478826311" at="60,63,61,106" concept="2" />
      <node id="8406158885479410880" at="61,106,62,16" concept="8" />
      <node id="8406158885479412655" at="64,66,65,110" concept="2" />
      <node id="8406158885479412667" at="65,110,66,16" concept="8" />
      <node id="8406158885479556620" at="74,56,75,25" concept="2" />
      <node id="8406158885479556555" at="75,25,76,16" concept="8" />
      <node id="8406158885479924045" at="78,32,79,24" concept="8" />
      <node id="8406158885479804903" at="82,31,83,21" concept="8" />
      <node id="8406158885482948346" at="85,30,86,59" concept="7" />
      <node id="8406158885483094504" at="89,42,90,51" concept="8" />
      <node id="8406158885483094511" at="92,12,93,20" concept="8" />
      <node id="8406158885483149000" at="95,56,96,53" concept="8" />
      <node id="8406158885483362080" at="97,7,98,107" concept="7" />
      <node id="8406158885482919112" at="98,107,99,72" concept="8" />
      <node id="8406158885483682717" at="103,42,104,27" concept="8" />
      <node id="8406158885483682729" at="107,42,108,32" concept="8" />
      <node id="8406158885483682736" at="110,11,111,20" concept="8" />
      <node id="8406158885483761142" at="113,57,114,54" concept="8" />
      <node id="8406158885484011849" at="115,7,116,64" concept="7" />
      <node id="8406158885483960221" at="116,64,117,108" concept="7" />
      <node id="8406158885483960234" at="117,108,118,76" concept="7" />
      <node id="8406158885483876219" at="118,76,119,0" concept="10" />
      <node id="8406158885483022967" at="119,0,120,80" concept="8" />
      <node id="8406158885484355882" at="121,5,122,16" concept="8" />
      <node id="8406158885484465529" at="124,45,125,26" concept="7" />
      <node id="8406158885484472465" at="126,75,127,22" concept="2" />
      <node id="8406158885484525979" at="130,55,131,33" concept="8" />
      <node id="8406158885484534874" at="134,12,135,68" concept="2" />
      <node id="8406158885484483918" at="138,40,139,49" concept="8" />
      <node id="4290873071535752911" at="143,56,144,70" concept="7" />
      <node id="8406158885484624216" at="145,37,146,75" concept="7" />
      <node id="8406158885484636661" at="148,58,149,34" concept="8" />
      <node id="8406158885484770545" at="152,5,153,18" concept="8" />
      <node id="8406158885484531504" at="134,10,136,5" concept="0" />
      <node id="8406158885482751022" at="40,72,43,5" concept="5" />
      <node id="8406158885482737920" at="43,5,46,5" concept="5" />
      <node id="8406158885482820919" at="48,74,51,5" concept="5" />
      <node id="8406158885482841381" at="51,5,54,5" concept="5" />
      <node id="8406158885478826302" at="57,0,60,0" concept="1" trace="MakeActionParameters#(Ljetbrains/mps/project/Project;)V" />
      <node id="8406158885479889183" at="78,0,81,0" concept="6" trace="isCleanMake#()Z" />
      <node id="8406158885483094502" at="89,0,92,0" concept="6" trace="accept#(Lorg/jetbrains/mps/openapi/model/SModel;)Z" />
      <node id="8406158885483112839" at="94,7,97,7" concept="5" />
      <node id="8406158885483682715" at="103,0,106,0" concept="6" trace="accept#(Lorg/jetbrains/mps/openapi/module/SModule;)Z" />
      <node id="8406158885483682727" at="107,0,110,0" concept="6" trace="accept#(Lorg/jetbrains/mps/openapi/module/SModule;)Z" />
      <node id="8406158885483723287" at="112,7,115,7" concept="5" />
      <node id="8406158885484524129" at="130,0,133,0" concept="6" trace="translate#(Lorg/jetbrains/mps/openapi/module/SModule;)Ljava/lang/Iterable;" />
      <node id="8406158885484482718" at="138,0,141,0" concept="6" trace="accept#(Lorg/jetbrains/mps/openapi/model/SModel;)Z" />
      <node id="8406158885484635538" at="148,0,151,0" concept="6" trace="translate#(Ljetbrains/mps/smodel/Generator;)Ljava/lang/Iterable;" />
      <node id="8406158885479265198" at="60,0,64,0" concept="6" trace="models#(Ljava/lang/Iterable;)Ljetbrains/mps/ide/make/actions/MakeActionParameters;" />
      <node id="8406158885479412650" at="64,0,68,0" concept="6" trace="modules#(Ljava/lang/Iterable;)Ljetbrains/mps/ide/make/actions/MakeActionParameters;" />
      <node id="8406158885479748272" at="81,0,85,0" concept="6" trace="getProject#()Ljetbrains/mps/project/Project;" />
      <node id="8406158885484506188" at="128,84,133,9" concept="2" />
      <node id="8406158885484544148" at="136,5,141,35" concept="8" />
      <node id="8406158885484644686" at="146,75,151,10" concept="8" />
      <node id="8406158885483094498" at="87,75,94,7" concept="5" />
      <node id="4290873071535753901" at="144,70,152,5" concept="5" />
      <node id="8406158885479499725" at="68,0,78,0" concept="6" trace="cleanMake#(Z)Ljetbrains/mps/ide/make/actions/MakeActionParameters;" />
      <node id="8406158885483682711" at="101,77,112,7" concept="5" />
      <node id="8406158885484437745" at="125,26,136,5" concept="5" />
      <node id="4290873071535698906" at="143,0,155,0" concept="6" trace="allModelsOf#(Lorg/jetbrains/mps/openapi/module/SModule;)Ljava/lang/Iterable;" />
      <node id="8406158885482879627" at="86,59,100,5" concept="5" />
      <node id="8610665572788514884" at="124,0,143,0" concept="6" trace="collectInput#()Ljava/lang/Iterable;" />
      <node id="8406158885482983108" at="100,5,121,5" concept="5" />
      <node id="8610665572788515120" at="32,0,57,0" concept="1" trace="MakeActionParameters#(Ljetbrains/mps/smodel/IOperationContext;Ljava/lang/Iterable;Lorg/jetbrains/mps/openapi/model/SModel;Ljava/lang/Iterable;Lorg/jetbrains/mps/openapi/module/SModule;)V" />
      <node id="8610665572788514684" at="85,0,124,0" concept="6" trace="actionText#()Ljava/lang/String;" />
      <scope id="8406158885482751025" at="41,25,42,60" />
      <scope id="8406158885482737923" at="44,25,45,78" />
      <scope id="8406158885482820922" at="49,26,50,61" />
      <scope id="8406158885482841384" at="52,26,53,79" />
      <scope id="8406158885478826304" at="57,57,58,24" />
      <scope id="8406158885479889185" at="78,32,79,24" />
      <scope id="8406158885479748276" at="82,31,83,21" />
      <scope id="8406158885483094503" at="89,42,90,51" />
      <scope id="8406158885483094510" at="92,12,93,20" />
      <scope id="8406158885483112842" at="95,56,96,53" />
      <scope id="8406158885483682716" at="103,42,104,27" />
      <scope id="8406158885483682728" at="107,42,108,32" />
      <scope id="8406158885483682735" at="110,11,111,20" />
      <scope id="8406158885483723290" at="113,57,114,54" />
      <scope id="8406158885484437748" at="126,75,127,22" />
      <scope id="8406158885484524130" at="130,55,131,33" />
      <scope id="8406158885484531505" at="134,12,135,68" />
      <scope id="8406158885484482719" at="138,40,139,49" />
      <scope id="8406158885484635539" at="148,58,149,34" />
      <scope id="8406158885479265201" at="60,63,62,16" />
      <scope id="8406158885479412654" at="64,66,66,16" />
      <scope id="8406158885479499729" at="74,56,76,16" />
      <scope id="8406158885478826302" at="57,0,60,0">
        <var name="project" id="8406158885478826352" />
      </scope>
      <scope id="8406158885479889183" at="78,0,81,0" />
      <scope id="8406158885483094502" at="89,0,92,0">
        <var name="md" id="8406158885483094502" />
      </scope>
      <scope id="8406158885483682715" at="103,0,106,0">
        <var name="m" id="8406158885483682715" />
      </scope>
      <scope id="8406158885483682727" at="107,0,110,0">
        <var name="m" id="8406158885483682727" />
      </scope>
      <scope id="8406158885484524129" at="130,0,133,0">
        <var name="it" id="8406158885484524129" />
      </scope>
      <scope id="8406158885484482718" at="138,0,141,0">
        <var name="it" id="8406158885484482718" />
      </scope>
      <scope id="8406158885484635538" at="148,0,151,0">
        <var name="gen" id="8406158885484635538" />
      </scope>
      <scope id="8406158885479265198" at="60,0,64,0">
        <var name="models" id="8406158885479281156" />
      </scope>
      <scope id="8406158885479412650" at="64,0,68,0">
        <var name="modules" id="8406158885478826359" />
      </scope>
      <scope id="8406158885479748272" at="81,0,85,0" />
      <scope id="8406158885484487140" at="128,84,133,9" />
      <scope id="4290873071535753902" at="145,37,151,10">
        <var name="generators" id="8406158885484624217" />
      </scope>
      <scope id="8406158885479499725" at="68,0,78,0">
        <var name="clean" id="8406158885479529016" />
      </scope>
      <scope id="4290873071535698909" at="143,56,153,18">
        <var name="models" id="4290873071535752912" />
      </scope>
      <scope id="8406158885482879630" at="87,75,99,72">
        <var name="modelName" id="8406158885483362081" />
      </scope>
      <scope id="4290873071535698906" at="143,0,155,0">
        <var name="module" id="4290873071535752909" />
      </scope>
      <scope id="8610665572788515135" at="38,142,55,19">
        <var name="list1" id="8406158885482742954" />
        <var name="list2" id="8406158885482809148" />
      </scope>
      <scope id="8610665572788514888" at="124,45,141,35">
        <var name="smds" id="8406158885484465532" />
      </scope>
      <scope id="8406158885482983111" at="101,77,120,80">
        <var name="kindName" id="8406158885483960222" />
        <var name="module" id="8406158885484011850" />
        <var name="moduleName" id="8406158885483960235" />
      </scope>
      <scope id="8610665572788514884" at="124,0,143,0" />
      <scope id="8610665572788515120" at="32,0,57,0">
        <var name="cmodel" id="8610665572788515126" />
        <var name="cmodule" id="8610665572788515131" />
        <var name="context" id="8610665572788515121" />
        <var name="models" id="8610665572788515123" />
        <var name="modules" id="8610665572788515128" />
      </scope>
      <scope id="8610665572788514688" at="85,30,122,16">
        <var name="fmt" id="8406158885482948347" />
      </scope>
      <scope id="8610665572788514684" at="85,0,124,0" />
      <unit id="8406158885483094502" at="88,52,92,7" name="jetbrains.mps.ide.make.actions.MakeActionParameters$1" />
      <unit id="8406158885483682715" at="102,51,106,7" name="jetbrains.mps.ide.make.actions.MakeActionParameters$2" />
      <unit id="8406158885483682727" at="106,53,110,7" name="jetbrains.mps.ide.make.actions.MakeActionParameters$3" />
      <unit id="8406158885484524129" at="129,60,133,7" name="jetbrains.mps.ide.make.actions.MakeActionParameters$4" />
      <unit id="8406158885484482718" at="137,71,141,5" name="jetbrains.mps.ide.make.actions.MakeActionParameters$5" />
      <unit id="8406158885484635538" at="147,98,151,7" name="jetbrains.mps.ide.make.actions.MakeActionParameters$6" />
      <unit id="8610665572788514683" at="25,0,156,0" name="jetbrains.mps.ide.make.actions.MakeActionParameters" />
    </file>
  </root>
  <root nodeRef="r:cfccec82-df72-4483-9807-88776b4673ab(jetbrains.mps.ide.make.actions)/8610665572788515183">
    <file name="Make_ActionGroup.java">
      <node id="8610665572788515183" at="13,0,14,0" concept="11" trace="LOG" />
      <node id="8610665572788515183" at="14,0,15,0" concept="11" trace="ID" />
      <node id="8610665572788515183" at="15,0,16,0" concept="11" trace="LABEL_ID_preview" />
      <node id="8610665572788515183" at="16,29,17,22" concept="13" />
      <node id="8610665572788515183" at="17,22,18,30" concept="2" />
      <node id="8610665572788515183" at="18,30,19,25" concept="2" />
      <node id="8610665572788515185" at="20,9,21,133" concept="2" />
      <node id="8610665572788515187" at="21,133,22,131" concept="2" />
      <node id="8610665572788515189" at="23,7,24,86" concept="7" />
      <node id="8610665572788515189" at="24,86,25,66" concept="7" />
      <node id="8610665572788515189" at="25,66,26,97" concept="2" />
      <node id="8610665572788515189" at="26,97,27,48" concept="2" />
      <node id="8610665572788515183" at="29,27,30,39" concept="2" />
      <node id="8610665572788515189" at="22,131,28,7" concept="0" />
      <node id="8610665572788515183" at="19,25,31,5" concept="16" />
      <node id="8610665572788515183" at="16,0,33,0" concept="1" trace="Make_ActionGroup#()V" />
      <scope id="8610665572788515183" at="29,0,30,39">
        <var name="t" id="8610665572788515183" />
      </scope>
      <scope id="8610665572788515183" at="29,27,30,39" />
      <scope id="8610665572788515189" at="23,7,27,48">
        <var name="action" id="8610665572788515189" />
        <var name="manager" id="8610665572788515189" />
      </scope>
      <scope id="8610665572788515183" at="20,9,28,7" />
      <scope id="8610665572788515183" at="16,29,31,5" />
      <scope id="8610665572788515183" at="16,0,33,0" />
      <unit id="8610665572788515183" at="12,0,34,0" name="jetbrains.mps.ide.make.actions.Make_ActionGroup" />
    </file>
  </root>
  <root nodeRef="r:cfccec82-df72-4483-9807-88776b4673ab(jetbrains.mps.ide.make.actions)/8610665572788515195">
    <file name="MakeProject_Action.java">
      <node id="8610665572788515195" at="24,0,25,0" concept="11" trace="ICON" />
      <node id="8610665572788515195" at="25,31,26,37" concept="13" />
      <node id="8610665572788515195" at="26,37,27,34" concept="2" />
      <node id="8610665572788515195" at="27,34,28,40" concept="2" />
      <node id="8610665572788515195" at="31,32,32,16" concept="8" />
      <node id="9010458443787586183" at="34,87,35,60" concept="8" />
      <node id="8610665572788515195" at="39,7,40,60" concept="7" />
      <node id="8610665572788515195" at="40,60,41,63" concept="2" />
      <node id="8610665572788515195" at="44,42,45,86" concept="2" />
      <node id="8610665572788515195" at="46,7,47,44" concept="2" />
      <node id="8610665572788515195" at="51,53,52,19" concept="8" />
      <node id="8610665572788515195" at="53,5,54,97" concept="2" />
      <node id="8610665572788515195" at="55,65,56,19" concept="8" />
      <node id="8610665572788515195" at="57,5,58,16" concept="8" />
      <node id="5551197716189824564" at="61,9,62,184" concept="7" />
      <node id="8610665572788515200" at="62,184,63,147" concept="2" />
      <node id="8610665572788515195" at="65,42,66,85" concept="2" />
      <node id="8610665572788515195" at="70,0,71,0" concept="11" trace="LOG" />
      <node id="8610665572788515195" at="34,0,37,0" concept="6" trace="isApplicable#(Lcom/intellij/openapi/actionSystem/AnActionEvent;Ljava/util/Map;)Z" />
      <node id="8610665572788515195" at="43,27,46,7" concept="0" />
      <node id="8610665572788515195" at="43,27,46,7" concept="5" />
      <node id="8610665572788515195" at="50,95,53,5" concept="5" />
      <node id="8610665572788515195" at="54,97,57,5" concept="5" />
      <node id="8610665572788515195" at="64,27,67,7" concept="0" />
      <node id="8610665572788515195" at="64,27,67,7" concept="5" />
      <node id="8610665572788515195" at="30,0,34,0" concept="6" trace="isDumbAware#()Z" />
      <node id="8610665572788515195" at="38,9,42,7" concept="0" />
      <node id="8610665572788515195" at="53,5,57,5" concept="0" />
      <node id="8610665572788515195" at="25,0,30,0" concept="1" trace="MakeProject_Action#()V" />
      <node id="8610665572788515195" at="60,96,68,5" concept="16" />
      <node id="8610665572788515195" at="50,0,60,0" concept="6" trace="collectActionData#(Lcom/intellij/openapi/actionSystem/AnActionEvent;Ljava/util/Map;)Z" />
      <node id="8610665572788515195" at="60,0,70,0" concept="6" trace="doExecute#(Lcom/intellij/openapi/actionSystem/AnActionEvent;Ljava/util/Map;)V" />
      <node id="8610665572788515195" at="37,89,48,5" concept="16" />
      <node id="8610665572788515195" at="37,0,50,0" concept="6" trace="doUpdate#(Lcom/intellij/openapi/actionSystem/AnActionEvent;Ljava/util/Map;)V" />
      <scope id="8610665572788515195" at="31,32,32,16" />
      <scope id="9010458443787586174" at="34,87,35,60" />
      <scope id="8610665572788515195" at="44,42,45,86" />
      <scope id="8610665572788515195" at="51,53,52,19" />
      <scope id="8610665572788515195" at="55,65,56,19" />
      <scope id="8610665572788515195" at="65,42,66,85" />
      <scope id="8610665572788515195" at="39,7,41,63">
        <var name="enabled" id="8610665572788515195" />
      </scope>
      <scope id="8610665572788515195" at="61,9,63,147">
        <var name="modules" id="5551197716189824565" />
      </scope>
      <scope id="8610665572788515195" at="25,31,28,40" />
      <scope id="8610665572788515195" at="34,0,37,0">
        <var name="_params" id="8610665572788515195" />
        <var name="event" id="8610665572788515195" />
      </scope>
      <scope id="8610665572788515195" at="43,27,46,7" />
      <scope id="8610665572788515195" at="64,0,67,7">
        <var name="t" id="8610665572788515195" />
      </scope>
      <scope id="8610665572788515195" at="64,27,67,7" />
      <scope id="8610665572788515195" at="30,0,34,0" />
      <scope id="8610665572788515195" at="38,9,42,7" />
      <scope id="8610665572788515195" at="43,0,47,44">
        <var name="t" id="8610665572788515195" />
      </scope>
      <scope id="8610665572788515195" at="43,27,47,44" />
      <scope id="8610665572788515195" at="53,5,57,5" />
      <scope id="8610665572788515195" at="25,0,30,0" />
      <scope id="8610665572788515195" at="50,95,58,16" />
      <scope id="8610665572788515195" at="60,96,68,5" />
      <scope id="8610665572788515195" at="50,0,60,0">
        <var name="_params" id="8610665572788515195" />
        <var name="event" id="8610665572788515195" />
      </scope>
      <scope id="8610665572788515195" at="60,0,70,0">
        <var name="_params" id="8610665572788515195" />
        <var name="event" id="8610665572788515195" />
      </scope>
      <scope id="8610665572788515195" at="37,89,48,5" />
      <scope id="8610665572788515195" at="37,0,50,0">
        <var name="_params" id="8610665572788515195" />
        <var name="event" id="8610665572788515195" />
      </scope>
      <unit id="8610665572788515195" at="23,0,72,0" name="jetbrains.mps.ide.make.actions.MakeProject_Action" />
    </file>
  </root>
  <root nodeRef="r:cfccec82-df72-4483-9807-88776b4673ab(jetbrains.mps.ide.make.actions)/8610665572788515222">
    <file name="ProjectMake_ActionGroup.java">
      <node id="8610665572788515222" at="10,0,11,0" concept="11" trace="LOG" />
      <node id="8610665572788515222" at="11,0,12,0" concept="11" trace="ID" />
      <node id="8610665572788515222" at="12,36,13,29" concept="13" />
      <node id="8610665572788515222" at="13,29,14,30" concept="2" />
      <node id="8610665572788515222" at="14,30,15,25" concept="2" />
      <node id="8610665572788515225" at="16,9,17,98" concept="2" />
      <node id="8610665572788515226" at="17,98,18,101" concept="2" />
      <node id="8610665572788515222" at="19,27,20,39" concept="2" />
      <node id="8610665572788515222" at="15,25,21,5" concept="16" />
      <node id="8610665572788515222" at="12,0,23,0" concept="1" trace="ProjectMake_ActionGroup#()V" />
      <scope id="8610665572788515222" at="19,0,20,39">
        <var name="t" id="8610665572788515222" />
      </scope>
      <scope id="8610665572788515222" at="19,27,20,39" />
      <scope id="8610665572788515222" at="16,9,18,101" />
      <scope id="8610665572788515222" at="12,36,21,5" />
      <scope id="8610665572788515222" at="12,0,23,0" />
      <unit id="8610665572788515222" at="9,0,24,0" name="jetbrains.mps.ide.make.actions.ProjectMake_ActionGroup" />
    </file>
  </root>
  <root nodeRef="r:cfccec82-df72-4483-9807-88776b4673ab(jetbrains.mps.ide.make.actions)/8610665572788515227">
    <file name="GlobalMake_ActionGroup.java">
      <node id="8610665572788515227" at="10,0,11,0" concept="11" trace="LOG" />
      <node id="8610665572788515227" at="11,0,12,0" concept="11" trace="ID" />
      <node id="8610665572788515227" at="12,35,13,28" concept="13" />
      <node id="8610665572788515227" at="13,28,14,30" concept="2" />
      <node id="8610665572788515227" at="14,30,15,25" concept="2" />
      <node id="8546647817422461963" at="16,9,17,49" concept="2" />
      <node id="8610665572788515230" at="17,49,18,97" concept="2" />
      <node id="8610665572788515236" at="18,97,19,100" concept="2" />
      <node id="8546647817422461959" at="19,100,20,49" concept="2" />
      <node id="8610665572788515231" at="20,49,21,105" concept="2" />
      <node id="8610665572788515232" at="21,105,22,108" concept="2" />
      <node id="8546647817422461961" at="22,108,23,49" concept="2" />
      <node id="6997441392234452076" at="23,49,24,104" concept="2" />
      <node id="8610665572788515234" at="24,104,25,107" concept="2" />
      <node id="8610665572788515235" at="25,107,26,49" concept="2" />
      <node id="8610665572788515227" at="27,27,28,39" concept="2" />
      <node id="8610665572788515227" at="15,25,29,5" concept="16" />
      <node id="8610665572788515227" at="12,0,31,0" concept="1" trace="GlobalMake_ActionGroup#()V" />
      <scope id="8610665572788515227" at="27,0,28,39">
        <var name="t" id="8610665572788515227" />
      </scope>
      <scope id="8610665572788515227" at="27,27,28,39" />
      <scope id="8610665572788515227" at="16,9,26,49" />
      <scope id="8610665572788515227" at="12,35,29,5" />
      <scope id="8610665572788515227" at="12,0,31,0" />
      <unit id="8610665572788515227" at="9,0,32,0" name="jetbrains.mps.ide.make.actions.GlobalMake_ActionGroup" />
    </file>
  </root>
  <root nodeRef="r:cfccec82-df72-4483-9807-88776b4673ab(jetbrains.mps.ide.make.actions)/8610665572788515237">
    <file name="MakeActionImpl.java">
<<<<<<< HEAD
      <node id="8610665572788515356" at="27,0,28,0" concept="3" trace="myParams" />
      <node id="8406158885479881328" at="35,100,36,38" concept="14" />
      <node id="8406158885479860977" at="38,63,39,27" concept="2" />
      <node id="2270132903213692091" at="45,51,46,40" concept="15" />
      <node id="6352952732713485430" at="47,5,48,50" concept="7" />
      <node id="1186936846703260826" at="48,50,49,38" concept="9" />
      <node id="2361823221845537645" at="49,38,50,65" concept="2" />
      <node id="2361823221845468472" at="50,65,51,0" concept="10" />
      <node id="2361823221845764915" at="53,44,54,39" concept="8" />
      <node id="1186936846703260835" at="56,7,57,0" concept="10" />
      <node id="1841925426083462667" at="57,0,58,0" concept="10" />
      <node id="1193209256883452146" at="58,0,59,133" concept="7" />
      <node id="3519555968774803967" at="63,141,64,22" concept="9" />
      <node id="3519555968774803969" at="64,22,65,31" concept="2" />
      <node id="3519555968774803975" at="66,16,67,33" concept="9" />
      <node id="2471859212023128345" at="67,33,68,57" concept="2" />
      <node id="1841925426083462668" at="71,6,72,0" concept="10" />
      <node id="1841925426083462655" at="73,62,74,58" concept="2" />
      <node id="8610665572788515315" at="79,55,80,41" concept="8" />
      <node id="8406158885479860969" at="38,0,41,0" concept="1" trace="MakeActionImpl#(Ljetbrains/mps/ide/make/actions/MakeActionParameters;)V" />
      <node id="2270132903213607260" at="44,31,47,5" concept="5" />
      <node id="2361823221845763727" at="53,0,56,0" concept="6" trace="compute#()Ljava/lang/Iterable;" />
      <node id="3519555968774803973" at="66,14,69,9" concept="0" />
      <node id="1841925426083462648" at="72,0,75,5" concept="5" />
      <node id="8610665572788515313" at="79,0,82,0" concept="6" trace="translate#(Ljetbrains/mps/make/resources/IResource;)Ljava/lang/Iterable;" />
      <node id="8610665572788515242" at="51,0,56,7" concept="7" />
      <node id="8610665572788515309" at="77,71,82,7" concept="8" />
      <node id="3519555968774803947" at="62,54,69,9" concept="5" />
      <node id="8610665572788515300" at="77,0,84,0" concept="6" trace="selectModels#(Ljava/lang/Iterable;)Ljava/lang/Iterable;" />
      <node id="8610665572788515325" at="28,0,38,0" concept="1" trace="MakeActionImpl#(Ljetbrains/mps/smodel/IOperationContext;Ljetbrains/mps/ide/make/actions/MakeActionParameters;Z)V" />
      <node id="1841925426083408140" at="61,0,71,0" concept="6" trace="doExecute#(Ljava/lang/Runnable;)V" />
      <node id="1841925426083408130" at="59,133,71,6" concept="7" />
      <node id="8610665572788515238" at="41,0,77,0" concept="6" trace="executeAction#()V" />
      <scope id="8610665572788515328" at="35,100,36,38" />
      <scope id="8406158885479860970" at="38,63,39,27" />
      <scope id="2270132903213607263" at="45,51,46,40" />
      <scope id="2361823221845763728" at="53,44,54,39" />
      <scope id="1841925426083462653" at="73,62,74,58" />
      <scope id="8610665572788515314" at="79,55,80,41" />
      <scope id="3519555968774803966" at="63,141,65,31" />
      <scope id="3519555968774803974" at="66,16,68,57" />
      <scope id="8406158885479860969" at="38,0,41,0">
        <var name="params" id="8406158885479860991" />
      </scope>
      <scope id="2361823221845763727" at="53,0,56,0" />
      <scope id="8610665572788515313" at="79,0,82,0">
        <var name="it" id="8610665572788515313" />
      </scope>
      <scope id="8610665572788515308" at="77,71,82,7" />
      <scope id="1841925426083408145" at="62,54,69,9" />
      <scope id="8610665572788515300" at="77,0,84,0">
        <var name="inputRes" id="8610665572788515304" />
      </scope>
      <scope id="8610665572788515325" at="28,0,38,0">
=======
      <node id="8610665572788515356" at="24,0,25,0" concept="3" trace="myParams" />
      <node id="8406158885479881328" at="30,100,31,38" concept="14" />
      <node id="8406158885479860977" at="33,63,34,27" concept="2" />
      <node id="2270132903213692091" at="40,51,41,40" concept="15" />
      <node id="8610665572788515242" at="42,5,43,75" concept="7" />
      <node id="1186936846703260835" at="43,75,44,0" concept="10" />
      <node id="1186936846703260826" at="44,0,45,38" concept="9" />
      <node id="6352952732713485430" at="45,38,46,50" concept="7" />
      <node id="6352952732713520961" at="48,25,49,42" concept="2" />
      <node id="1841925426083462667" at="51,7,52,0" concept="10" />
      <node id="1193209256883452146" at="52,0,53,133" concept="7" />
      <node id="3519555968774803967" at="57,141,58,22" concept="9" />
      <node id="3519555968774803969" at="58,22,59,31" concept="2" />
      <node id="3519555968774803975" at="60,16,61,33" concept="9" />
      <node id="2471859212023128345" at="61,33,62,57" concept="2" />
      <node id="1841925426083462668" at="65,6,66,0" concept="10" />
      <node id="1841925426083462655" at="67,62,68,58" concept="2" />
      <node id="8610665572788515315" at="73,55,74,41" concept="8" />
      <node id="8406158885479860969" at="33,0,36,0" concept="1" trace="MakeActionImpl#(Ljetbrains/mps/ide/make/actions/MakeActionParameters;)V" />
      <node id="2270132903213607260" at="39,31,42,5" concept="5" />
      <node id="6352952732713518591" at="48,0,51,0" concept="6" trace="run#()V" />
      <node id="3519555968774803973" at="60,14,63,9" concept="0" />
      <node id="1841925426083462648" at="66,0,69,5" concept="5" />
      <node id="8610665572788515313" at="73,0,76,0" concept="6" trace="translate#(Ljetbrains/mps/make/resources/IResource;)Ljava/lang/Iterable;" />
      <node id="6352952732713500984" at="46,50,51,7" concept="2" />
      <node id="8610665572788515309" at="71,81,76,7" concept="8" />
      <node id="3519555968774803947" at="56,54,63,9" concept="5" />
      <node id="8610665572788515300" at="71,0,78,0" concept="6" trace="selectModels#(Ljava/lang/Iterable;)Ljava/lang/Iterable;" />
      <node id="8610665572788515325" at="25,0,33,0" concept="1" trace="MakeActionImpl#(Ljetbrains/mps/smodel/IOperationContext;Ljetbrains/mps/ide/make/actions/MakeActionParameters;Z)V" />
      <node id="1841925426083408140" at="55,0,65,0" concept="6" trace="doExecute#(Ljava/lang/Runnable;)V" />
      <node id="1841925426083408130" at="53,133,65,6" concept="7" />
      <node id="8610665572788515238" at="36,0,71,0" concept="6" trace="executeAction#()V" />
      <scope id="8610665572788515328" at="30,100,31,38" />
      <scope id="8406158885479860970" at="33,63,34,27" />
      <scope id="2270132903213607263" at="40,51,41,40" />
      <scope id="6352952732713518592" at="48,25,49,42" />
      <scope id="1841925426083462653" at="67,62,68,58" />
      <scope id="8610665572788515314" at="73,55,74,41" />
      <scope id="3519555968774803966" at="57,141,59,31" />
      <scope id="3519555968774803974" at="60,16,62,57" />
      <scope id="8406158885479860969" at="33,0,36,0">
        <var name="params" id="8406158885479860991" />
      </scope>
      <scope id="6352952732713518591" at="48,0,51,0" />
      <scope id="8610665572788515313" at="73,0,76,0">
        <var name="it" id="8610665572788515313" />
      </scope>
      <scope id="8610665572788515308" at="71,81,76,7" />
      <scope id="1841925426083408145" at="56,54,63,9" />
      <scope id="8610665572788515300" at="71,0,78,0">
        <var name="inputRes" id="8610665572788515304" />
      </scope>
      <scope id="8610665572788515325" at="25,0,33,0">
>>>>>>> d43530ed
        <var name="cleanMake" id="8610665572788515351" />
        <var name="context" id="8610665572788515347" />
        <var name="params" id="8610665572788515349" />
      </scope>
<<<<<<< HEAD
      <scope id="1841925426083408140" at="61,0,71,0">
        <var name="scriptRunnable" id="1841925426083408143" />
      </scope>
      <scope id="8610665572788515241" at="44,31,75,5">
=======
      <scope id="1841925426083408140" at="55,0,65,0">
        <var name="scriptRunnable" id="1841925426083408143" />
      </scope>
      <scope id="8610665572788515241" at="39,31,69,5">
>>>>>>> d43530ed
        <var name="inputRes" id="8610665572788515243" />
        <var name="models" id="1193209256883452147" />
        <var name="project" id="6352952732713485431" />
        <var name="session" id="1841925426083408131" />
      </scope>
<<<<<<< HEAD
      <scope id="8610665572788515238" at="41,0,77,0" />
      <unit id="2361823221845763727" at="52,107,56,5" name="jetbrains.mps.ide.make.actions.MakeActionImpl$1" />
      <unit id="8610665572788515313" at="78,57,82,5" name="jetbrains.mps.ide.make.actions.MakeActionImpl$3" />
      <unit id="1841925426083408135" at="60,30,71,5" name="jetbrains.mps.ide.make.actions.MakeActionImpl$2" />
      <unit id="8610665572788515237" at="26,0,85,0" name="jetbrains.mps.ide.make.actions.MakeActionImpl" />
=======
      <scope id="8610665572788515238" at="36,0,71,0" />
      <unit id="6352952732713518591" at="47,48,51,5" name="jetbrains.mps.ide.make.actions.MakeActionImpl$1" />
      <unit id="8610665572788515313" at="72,57,76,5" name="jetbrains.mps.ide.make.actions.MakeActionImpl$3" />
      <unit id="1841925426083408135" at="54,30,65,5" name="jetbrains.mps.ide.make.actions.MakeActionImpl$2" />
      <unit id="8610665572788515237" at="23,0,79,0" name="jetbrains.mps.ide.make.actions.MakeActionImpl" />
>>>>>>> d43530ed
    </file>
  </root>
  <root nodeRef="r:cfccec82-df72-4483-9807-88776b4673ab(jetbrains.mps.ide.make.actions)/8610665572788515362">
    <file name="TextPreviewGroup_ActionGroup.java">
      <node id="8610665572788515362" at="13,0,14,0" concept="11" trace="LOG" />
      <node id="8610665572788515362" at="14,0,15,0" concept="11" trace="ID" />
      <node id="8610665572788515362" at="15,0,16,0" concept="11" trace="LABEL_ID_other" />
      <node id="8610665572788515362" at="16,41,17,34" concept="13" />
      <node id="8610665572788515362" at="17,34,18,30" concept="2" />
      <node id="8610665572788515362" at="18,30,19,25" concept="2" />
      <node id="8610665572788515364" at="20,9,21,108" concept="2" />
      <node id="4045134570814154915" at="22,7,23,96" concept="7" />
      <node id="4045134570814154915" at="23,96,24,66" concept="7" />
      <node id="4045134570814154915" at="24,66,25,97" concept="2" />
      <node id="4045134570814154915" at="25,97,26,60" concept="2" />
      <node id="8610665572788515362" at="28,27,29,39" concept="2" />
      <node id="4045134570814154915" at="21,108,27,7" concept="0" />
      <node id="8610665572788515362" at="19,25,30,5" concept="16" />
      <node id="8610665572788515362" at="16,0,32,0" concept="1" trace="TextPreviewGroup_ActionGroup#()V" />
      <scope id="8610665572788515362" at="28,0,29,39">
        <var name="t" id="8610665572788515362" />
      </scope>
      <scope id="8610665572788515362" at="28,27,29,39" />
      <scope id="4045134570814154915" at="22,7,26,60">
        <var name="action" id="4045134570814154915" />
        <var name="manager" id="4045134570814154915" />
      </scope>
      <scope id="8610665572788515362" at="20,9,27,7" />
      <scope id="8610665572788515362" at="16,41,30,5" />
      <scope id="8610665572788515362" at="16,0,32,0" />
      <unit id="8610665572788515362" at="12,0,33,0" name="jetbrains.mps.ide.make.actions.TextPreviewGroup_ActionGroup" />
    </file>
  </root>
  <root nodeRef="r:cfccec82-df72-4483-9807-88776b4673ab(jetbrains.mps.ide.make.actions)/8610665572788515366">
    <file name="NamespaceMake_ActionGroup.java">
      <node id="8610665572788515366" at="11,0,12,0" concept="11" trace="LOG" />
      <node id="8610665572788515366" at="12,0,13,0" concept="11" trace="ID" />
      <node id="8610665572788515366" at="13,38,14,31" concept="13" />
      <node id="8610665572788515366" at="14,31,15,30" concept="2" />
      <node id="8610665572788515366" at="15,30,16,25" concept="2" />
      <node id="8610665572788515368" at="17,9,18,142" concept="2" />
      <node id="8610665572788515370" at="18,142,19,140" concept="2" />
      <node id="8610665572788515366" at="20,27,21,39" concept="2" />
      <node id="8610665572788515366" at="16,25,22,5" concept="16" />
      <node id="8610665572788515366" at="13,0,24,0" concept="1" trace="NamespaceMake_ActionGroup#()V" />
      <scope id="8610665572788515366" at="20,0,21,39">
        <var name="t" id="8610665572788515366" />
      </scope>
      <scope id="8610665572788515366" at="20,27,21,39" />
      <scope id="8610665572788515366" at="17,9,19,140" />
      <scope id="8610665572788515366" at="13,38,22,5" />
      <scope id="8610665572788515366" at="13,0,24,0" />
      <unit id="8610665572788515366" at="10,0,25,0" name="jetbrains.mps.ide.make.actions.NamespaceMake_ActionGroup" />
    </file>
  </root>
  <root nodeRef="r:cfccec82-df72-4483-9807-88776b4673ab(jetbrains.mps.ide.make.actions)/8610665572788515373">
    <file name="MakeSelection_Action.java">
      <node id="8610665572788515373" at="25,0,26,0" concept="11" trace="ICON" />
      <node id="8610665572788515452" at="26,0,27,0" concept="3" trace="cleanMake" />
      <node id="8610665572788515373" at="27,54,28,28" concept="13" />
      <node id="8610665572788515373" at="28,28,29,35" concept="2" />
      <node id="8610665572788515373" at="29,35,30,35" concept="2" />
      <node id="8610665572788515373" at="30,35,31,40" concept="2" />
      <node id="8610665572788515373" at="34,32,35,16" concept="8" />
      <node id="9010458443787639181" at="38,56,39,19" concept="8" />
      <node id="8610665572788515411" at="40,5,41,274" concept="7" />
      <node id="8610665572788515438" at="42,23,43,44" concept="2" />
      <node id="8610665572788515445" at="43,44,44,18" concept="8" />
      <node id="8610665572788515450" at="45,5,46,17" concept="8" />
      <node id="8610665572788515373" at="50,7,51,60" concept="7" />
      <node id="8610665572788515373" at="51,60,52,63" concept="2" />
      <node id="8610665572788515373" at="55,42,56,88" concept="2" />
      <node id="8610665572788515373" at="57,7,58,44" concept="2" />
      <node id="8610665572788515373" at="62,53,63,19" concept="8" />
      <node id="8610665572788515373" at="64,5,65,97" concept="2" />
      <node id="8610665572788515373" at="66,65,67,19" concept="8" />
      <node id="8610665572788515373" at="68,5,69,88" concept="0" />
      <node id="8610665572788515373" at="68,5,69,88" concept="2" />
      <node id="8610665572788515373" at="69,88,70,95" concept="0" />
      <node id="8610665572788515373" at="69,88,70,95" concept="2" />
      <node id="8610665572788515373" at="70,95,71,90" concept="0" />
      <node id="8610665572788515373" at="70,95,71,90" concept="2" />
      <node id="8610665572788515373" at="71,90,72,97" concept="0" />
      <node id="8610665572788515373" at="71,90,72,97" concept="2" />
      <node id="8610665572788515373" at="72,97,73,16" concept="8" />
      <node id="8610665572788515381" at="76,9,77,285" concept="2" />
      <node id="8610665572788515373" at="79,42,80,87" concept="2" />
      <node id="8610665572788515373" at="85,31,86,44" concept="7" />
      <node id="8610665572788515373" at="86,44,87,36" concept="2" />
      <node id="8610665572788515373" at="87,36,88,20" concept="2" />
      <node id="8610665572788515373" at="88,20,89,53" concept="2" />
      <node id="8610665572788515373" at="89,53,90,20" concept="2" />
      <node id="8610665572788515373" at="90,20,91,26" concept="8" />
      <node id="8406158885485042918" at="93,71,94,74" concept="7" />
      <node id="8406158885485042926" at="95,35,96,50" concept="2" />
      <node id="8406158885485042938" at="97,5,98,71" concept="7" />
      <node id="8406158885485042962" at="99,80,100,130" concept="2" />
      <node id="7295075546112608399" at="102,68,103,48" concept="2" />
      <node id="8406158885485042969" at="104,5,105,14" concept="8" />
      <node id="8406158885485051766" at="107,69,108,69" concept="7" />
      <node id="8406158885485051791" at="109,78,110,128" concept="2" />
      <node id="8406158885485051775" at="112,168,113,98" concept="2" />
      <node id="8406158885485051803" at="114,5,115,14" concept="8" />
      <node id="8610665572788515373" at="117,0,118,0" concept="11" trace="LOG" />
      <node id="8610665572788515373" at="88,20,90,20" concept="0" />
      <node id="9010458443787639179" at="37,87,40,5" concept="5" />
      <node id="8610665572788515373" at="54,27,57,7" concept="0" />
      <node id="8610665572788515373" at="54,27,57,7" concept="5" />
      <node id="8610665572788515373" at="61,95,64,5" concept="5" />
      <node id="8610665572788515373" at="65,97,68,5" concept="5" />
      <node id="8610665572788515373" at="78,27,81,7" concept="0" />
      <node id="8610665572788515373" at="78,27,81,7" concept="5" />
      <node id="8406158885485042924" at="94,74,97,5" concept="5" />
      <node id="9044340457672129159" at="98,71,101,5" concept="5" />
      <node id="7295075546112585846" at="101,5,104,5" concept="5" />
      <node id="9044340457672154858" at="108,69,111,5" concept="5" />
      <node id="8406158885485051773" at="111,5,114,5" concept="5" />
      <node id="8610665572788515373" at="33,0,37,0" concept="6" trace="isDumbAware#()Z" />
      <node id="8610665572788515436" at="41,274,45,5" concept="5" />
      <node id="8610665572788515373" at="49,9,53,7" concept="0" />
      <node id="8610665572788515373" at="64,5,68,5" concept="0" />
      <node id="8610665572788515373" at="27,0,33,0" concept="1" trace="MakeSelection_Action#(Z)V" />
      <node id="8610665572788515373" at="75,96,82,5" concept="16" />
      <node id="8610665572788515373" at="75,0,84,0" concept="6" trace="doExecute#(Lcom/intellij/openapi/actionSystem/AnActionEvent;Ljava/util/Map;)V" />
      <node id="8610665572788515373" at="84,0,93,0" concept="6" trace="getActionId#()Ljava/lang/String;" />
      <node id="8406158885485051761" at="107,0,117,0" concept="6" trace="getModels#(Ljava/util/Map;)Ljava/util/List;" />
      <node id="8610665572788515373" at="37,0,48,0" concept="6" trace="isApplicable#(Lcom/intellij/openapi/actionSystem/AnActionEvent;Ljava/util/Map;)Z" />
      <node id="8610665572788515373" at="48,89,59,5" concept="16" />
      <node id="8610665572788515373" at="48,0,61,0" concept="6" trace="doUpdate#(Lcom/intellij/openapi/actionSystem/AnActionEvent;Ljava/util/Map;)V" />
      <node id="8610665572788515373" at="61,0,75,0" concept="6" trace="collectActionData#(Lcom/intellij/openapi/actionSystem/AnActionEvent;Ljava/util/Map;)Z" />
      <node id="8406158885485042913" at="93,0,107,0" concept="6" trace="getModules#(Ljava/util/Map;)Ljava/util/List;" />
      <scope id="8610665572788515373" at="34,32,35,16" />
      <scope id="9010458443787639180" at="38,56,39,19" />
      <scope id="8610665572788515373" at="55,42,56,88" />
      <scope id="8610665572788515373" at="62,53,63,19" />
      <scope id="8610665572788515373" at="66,65,67,19" />
      <scope id="8610665572788515373" at="68,5,69,88" />
      <scope id="8610665572788515373" at="69,88,70,95" />
      <scope id="8610665572788515373" at="70,95,71,90" />
      <scope id="8610665572788515373" at="71,90,72,97" />
      <scope id="8610665572788515373" at="76,9,77,285" />
      <scope id="8610665572788515373" at="79,42,80,87" />
      <scope id="8406158885485042925" at="95,35,96,50" />
      <scope id="9044340457672129161" at="99,80,100,130" />
      <scope id="7295075546112585848" at="102,68,103,48" />
      <scope id="9044340457672154860" at="109,78,110,128" />
      <scope id="8406158885485051774" at="112,168,113,98" />
      <scope id="8610665572788515437" at="42,23,44,18" />
      <scope id="8610665572788515373" at="50,7,52,63">
        <var name="enabled" id="8610665572788515373" />
      </scope>
      <scope id="8610665572788515373" at="88,20,90,20" />
      <scope id="8610665572788515373" at="54,27,57,7" />
      <scope id="8610665572788515373" at="78,0,81,7">
        <var name="t" id="8610665572788515373" />
      </scope>
      <scope id="8610665572788515373" at="78,27,81,7" />
      <scope id="8610665572788515373" at="27,54,31,40" />
      <scope id="8610665572788515373" at="33,0,37,0" />
      <scope id="8610665572788515373" at="49,9,53,7" />
      <scope id="8610665572788515373" at="54,0,58,44">
        <var name="t" id="8610665572788515373" />
      </scope>
      <scope id="8610665572788515373" at="54,27,58,44" />
      <scope id="8610665572788515373" at="64,5,68,5" />
      <scope id="8610665572788515373" at="27,0,33,0">
        <var name="cleanMake_par" id="8610665572788515373" />
      </scope>
      <scope id="8610665572788515373" at="85,31,91,26">
        <var name="res" id="8610665572788515373" />
      </scope>
      <scope id="8610665572788515373" at="75,96,82,5" />
      <scope id="8406158885485051765" at="107,69,115,14">
        <var name="rv" id="8406158885485051767" />
      </scope>
      <scope id="8610665572788515410" at="37,87,46,17">
        <var name="text" id="8610665572788515412" />
      </scope>
      <scope id="8610665572788515373" at="75,0,84,0">
        <var name="_params" id="8610665572788515373" />
        <var name="event" id="8610665572788515373" />
      </scope>
      <scope id="8610665572788515373" at="84,0,93,0" />
      <scope id="8406158885485051761" at="107,0,117,0">
        <var name="_params" id="8406158885485051761" />
      </scope>
      <scope id="8610665572788515373" at="37,0,48,0">
        <var name="_params" id="8610665572788515373" />
        <var name="event" id="8610665572788515373" />
      </scope>
      <scope id="8610665572788515373" at="48,89,59,5" />
      <scope id="8610665572788515373" at="61,95,73,16" />
      <scope id="8406158885485042917" at="93,71,105,14">
        <var name="cmd" id="8406158885485042919" />
        <var name="rv" id="8406158885485042939" />
      </scope>
      <scope id="8610665572788515373" at="48,0,61,0">
        <var name="_params" id="8610665572788515373" />
        <var name="event" id="8610665572788515373" />
      </scope>
      <scope id="8610665572788515373" at="61,0,75,0">
        <var name="_params" id="8610665572788515373" />
        <var name="event" id="8610665572788515373" />
      </scope>
      <scope id="8406158885485042913" at="93,0,107,0">
        <var name="_params" id="8406158885485042913" />
      </scope>
      <unit id="8610665572788515373" at="24,0,119,0" name="jetbrains.mps.ide.make.actions.MakeSelection_Action" />
    </file>
  </root>
  <root nodeRef="r:cfccec82-df72-4483-9807-88776b4673ab(jetbrains.mps.ide.make.actions)/8610665572788515455">
    <file name="MakeNamespace_Action.java">
      <node id="8610665572788515455" at="25,0,26,0" concept="11" trace="ICON" />
      <node id="8610665572788515456" at="26,0,27,0" concept="3" trace="cleanMake" />
      <node id="8610665572788515455" at="27,54,28,28" concept="13" />
      <node id="8610665572788515455" at="28,28,29,35" concept="2" />
      <node id="8610665572788515455" at="29,35,30,35" concept="2" />
      <node id="8610665572788515455" at="30,35,31,40" concept="2" />
      <node id="8610665572788515455" at="34,32,35,16" concept="8" />
      <node id="9010458443787586113" at="38,56,39,19" concept="8" />
      <node id="8610665572788515526" at="42,57,43,21" concept="8" />
      <node id="8610665572788515537" at="45,5,46,226" concept="7" />
      <node id="8610665572788515558" at="47,23,48,44" concept="2" />
      <node id="8610665572788515565" at="48,44,49,18" concept="8" />
      <node id="8610665572788515570" at="50,5,51,17" concept="8" />
      <node id="8610665572788515455" at="55,7,56,60" concept="7" />
      <node id="8610665572788515455" at="56,60,57,63" concept="2" />
      <node id="8610665572788515455" at="60,42,61,88" concept="2" />
      <node id="8610665572788515455" at="62,7,63,44" concept="2" />
      <node id="8610665572788515455" at="67,53,68,19" concept="8" />
      <node id="8610665572788515455" at="69,5,70,97" concept="2" />
      <node id="8610665572788515455" at="71,65,72,19" concept="8" />
      <node id="8610665572788515455" at="73,5,74,93" concept="2" />
      <node id="8610665572788515455" at="75,62,76,19" concept="8" />
      <node id="8610665572788515455" at="77,5,78,16" concept="8" />
      <node id="8610665572788515498" at="81,9,82,237" concept="2" />
      <node id="8046374919838407418" at="82,237,83,0" concept="10" />
      <node id="8610665572788515455" at="85,42,86,87" concept="2" />
      <node id="8610665572788515455" at="91,31,92,44" concept="7" />
      <node id="8610665572788515455" at="92,44,93,36" concept="2" />
      <node id="8610665572788515455" at="93,36,94,20" concept="2" />
      <node id="8610665572788515455" at="94,20,95,53" concept="2" />
      <node id="8610665572788515455" at="95,53,96,20" concept="2" />
      <node id="8610665572788515455" at="96,20,97,26" concept="8" />
      <node id="8610665572788515461" at="99,76,100,53" concept="7" />
      <node id="8610665572788515483" at="102,100,103,28" concept="2" />
      <node id="8610665572788515488" at="105,5,106,19" concept="8" />
      <node id="8610665572788515455" at="108,0,109,0" concept="11" trace="LOG" />
      <node id="8610665572788515455" at="94,20,96,20" concept="0" />
      <node id="9010458443787586102" at="37,87,40,5" concept="5" />
      <node id="8610665572788515524" at="41,98,44,7" concept="5" />
      <node id="8610665572788515455" at="59,27,62,7" concept="0" />
      <node id="8610665572788515455" at="59,27,62,7" concept="5" />
      <node id="8610665572788515455" at="66,95,69,5" concept="5" />
      <node id="8610665572788515455" at="70,97,73,5" concept="5" />
      <node id="8610665572788515455" at="74,93,77,5" concept="5" />
      <node id="8610665572788515455" at="84,27,87,7" concept="0" />
      <node id="8610665572788515455" at="84,27,87,7" concept="5" />
      <node id="8610665572788515474" at="101,115,104,7" concept="4" />
      <node id="8610665572788515455" at="33,0,37,0" concept="6" trace="isDumbAware#()Z" />
      <node id="8610665572788515556" at="46,226,50,5" concept="5" />
      <node id="8610665572788515455" at="54,9,58,7" concept="0" />
      <node id="8610665572788515455" at="69,5,73,5" concept="0" />
      <node id="8610665572788515455" at="73,5,77,5" concept="0" />
      <node id="8610665572788515522" at="40,5,45,5" concept="4" />
      <node id="8610665572788515468" at="100,53,105,5" concept="4" />
      <node id="8610665572788515455" at="27,0,33,0" concept="1" trace="MakeNamespace_Action#(Z)V" />
      <node id="8610665572788515455" at="80,96,88,5" concept="16" />
      <node id="8610665572788515455" at="90,0,99,0" concept="6" trace="getActionId#()Ljava/lang/String;" />
      <node id="8610665572788515459" at="99,0,108,0" concept="6" trace="selectedModules#(Ljava/util/Map;)Ljava/util/List;" />
      <node id="8610665572788515455" at="80,0,90,0" concept="6" trace="doExecute#(Lcom/intellij/openapi/actionSystem/AnActionEvent;Ljava/util/Map;)V" />
      <node id="8610665572788515455" at="53,89,64,5" concept="16" />
      <node id="8610665572788515455" at="53,0,66,0" concept="6" trace="doUpdate#(Lcom/intellij/openapi/actionSystem/AnActionEvent;Ljava/util/Map;)V" />
      <node id="8610665572788515455" at="66,0,80,0" concept="6" trace="collectActionData#(Lcom/intellij/openapi/actionSystem/AnActionEvent;Ljava/util/Map;)Z" />
      <node id="8610665572788515455" at="37,0,53,0" concept="6" trace="isApplicable#(Lcom/intellij/openapi/actionSystem/AnActionEvent;Ljava/util/Map;)Z" />
      <scope id="8610665572788515455" at="34,32,35,16" />
      <scope id="9010458443787586103" at="38,56,39,19" />
      <scope id="8610665572788515525" at="42,57,43,21" />
      <scope id="8610665572788515455" at="60,42,61,88" />
      <scope id="8610665572788515455" at="67,53,68,19" />
      <scope id="8610665572788515455" at="71,65,72,19" />
      <scope id="8610665572788515455" at="75,62,76,19" />
      <scope id="8610665572788515455" at="85,42,86,87" />
      <scope id="8610665572788515482" at="102,100,103,28" />
      <scope id="8610665572788515557" at="47,23,49,18" />
      <scope id="8610665572788515455" at="55,7,57,63">
        <var name="enabled" id="8610665572788515455" />
      </scope>
      <scope id="8610665572788515455" at="81,9,83,0" />
      <scope id="8610665572788515455" at="94,20,96,20" />
      <scope id="8610665572788515523" at="41,98,44,7" />
      <scope id="8610665572788515455" at="59,27,62,7" />
      <scope id="8610665572788515455" at="84,0,87,7">
        <var name="t" id="8610665572788515455" />
      </scope>
      <scope id="8610665572788515455" at="84,27,87,7" />
      <scope id="8610665572788515473" at="101,115,104,7" />
      <scope id="8610665572788515474" at="101,115,104,7">
        <var name="module" id="8610665572788515475" />
      </scope>
      <scope id="8610665572788515455" at="27,54,31,40" />
      <scope id="8610665572788515455" at="33,0,37,0" />
      <scope id="8610665572788515455" at="54,9,58,7" />
      <scope id="8610665572788515455" at="59,0,63,44">
        <var name="t" id="8610665572788515455" />
      </scope>
      <scope id="8610665572788515455" at="59,27,63,44" />
      <scope id="8610665572788515455" at="69,5,73,5" />
      <scope id="8610665572788515455" at="73,5,77,5" />
      <scope id="8610665572788515522" at="40,5,45,5">
        <var name="selectedNode" id="8610665572788515535" />
      </scope>
      <scope id="8610665572788515468" at="100,53,105,5">
        <var name="ppNode" id="8610665572788515469" />
      </scope>
      <scope id="8610665572788515455" at="27,0,33,0">
        <var name="cleanMake_par" id="8610665572788515455" />
      </scope>
      <scope id="8610665572788515455" at="91,31,97,26">
        <var name="res" id="8610665572788515455" />
      </scope>
      <scope id="8610665572788515460" at="99,76,106,19">
        <var name="modules" id="8610665572788515462" />
      </scope>
      <scope id="8610665572788515455" at="80,96,88,5" />
      <scope id="8610665572788515455" at="90,0,99,0" />
      <scope id="8610665572788515459" at="99,0,108,0">
        <var name="_params" id="8610665572788515459" />
      </scope>
      <scope id="8610665572788515455" at="80,0,90,0">
        <var name="_params" id="8610665572788515455" />
        <var name="event" id="8610665572788515455" />
      </scope>
      <scope id="8610665572788515455" at="53,89,64,5" />
      <scope id="8610665572788515455" at="66,95,78,16" />
      <scope id="8610665572788515455" at="53,0,66,0">
        <var name="_params" id="8610665572788515455" />
        <var name="event" id="8610665572788515455" />
      </scope>
      <scope id="8610665572788515521" at="37,87,51,17">
        <var name="text" id="8610665572788515538" />
      </scope>
      <scope id="8610665572788515455" at="66,0,80,0">
        <var name="_params" id="8610665572788515455" />
        <var name="event" id="8610665572788515455" />
      </scope>
      <scope id="8610665572788515455" at="37,0,53,0">
        <var name="_params" id="8610665572788515455" />
        <var name="event" id="8610665572788515455" />
      </scope>
      <unit id="8610665572788515455" at="24,0,110,0" name="jetbrains.mps.ide.make.actions.MakeNamespace_Action" />
    </file>
  </root>
  <root nodeRef="r:cfccec82-df72-4483-9807-88776b4673ab(jetbrains.mps.ide.make.actions)/8610665572788515572">
    <file name="RebuildSelectedModules_Action.java">
      <node id="8610665572788515572" at="24,0,25,0" concept="11" trace="ICON" />
      <node id="8610665572788515572" at="25,42,26,38" concept="13" />
      <node id="8610665572788515572" at="26,38,27,35" concept="2" />
      <node id="8610665572788515572" at="27,35,28,40" concept="2" />
      <node id="8610665572788515572" at="31,32,32,16" concept="8" />
      <node id="9010458443787639213" at="35,56,36,19" concept="8" />
      <node id="8406158885481371252" at="37,5,38,80" concept="7" />
      <node id="8406158885481371261" at="39,48,40,19" concept="8" />
      <node id="8406158885481371266" at="41,5,42,149" concept="7" />
      <node id="8610665572788515623" at="43,23,44,44" concept="2" />
      <node id="8610665572788515630" at="44,44,45,18" concept="8" />
      <node id="8610665572788515635" at="46,5,47,17" concept="8" />
      <node id="8610665572788515572" at="51,7,52,60" concept="7" />
      <node id="8610665572788515572" at="52,60,53,63" concept="2" />
      <node id="8610665572788515572" at="56,42,57,97" concept="2" />
      <node id="8610665572788515572" at="58,7,59,44" concept="2" />
      <node id="8610665572788515572" at="63,53,64,19" concept="8" />
      <node id="8610665572788515572" at="65,5,66,97" concept="2" />
      <node id="8610665572788515572" at="67,65,68,19" concept="8" />
      <node id="8610665572788515572" at="69,5,70,90" concept="0" />
      <node id="8610665572788515572" at="69,5,70,90" concept="2" />
      <node id="8610665572788515572" at="70,90,71,97" concept="0" />
      <node id="8610665572788515572" at="70,90,71,97" concept="2" />
      <node id="8610665572788515572" at="71,97,72,16" concept="8" />
      <node id="8406158885481357401" at="75,9,76,210" concept="2" />
      <node id="8610665572788515572" at="78,42,79,96" concept="2" />
      <node id="8406158885485030871" at="83,71,84,74" concept="7" />
      <node id="8406158885485030879" at="85,35,86,50" concept="2" />
      <node id="7946791476425467446" at="87,5,88,71" concept="7" />
      <node id="7946791476425467455" at="89,80,90,130" concept="2" />
      <node id="7946791476425467469" at="92,68,93,48" concept="2" />
      <node id="8406158885485030922" at="94,5,95,14" concept="8" />
      <node id="8610665572788515572" at="97,0,98,0" concept="11" trace="LOG" />
      <node id="9010458443787639211" at="34,87,37,5" concept="5" />
      <node id="8406158885481371259" at="38,80,41,5" concept="5" />
      <node id="8610665572788515572" at="55,27,58,7" concept="0" />
      <node id="8610665572788515572" at="55,27,58,7" concept="5" />
      <node id="8610665572788515572" at="62,95,65,5" concept="5" />
      <node id="8610665572788515572" at="66,97,69,5" concept="5" />
      <node id="8610665572788515572" at="77,27,80,7" concept="0" />
      <node id="8610665572788515572" at="77,27,80,7" concept="5" />
      <node id="8406158885485030877" at="84,74,87,5" concept="5" />
      <node id="7946791476425467453" at="88,71,91,5" concept="5" />
      <node id="7946791476425467467" at="91,5,94,5" concept="5" />
      <node id="8610665572788515572" at="30,0,34,0" concept="6" trace="isDumbAware#()Z" />
      <node id="8610665572788515621" at="42,149,46,5" concept="5" />
      <node id="8610665572788515572" at="50,9,54,7" concept="0" />
      <node id="8610665572788515572" at="65,5,69,5" concept="0" />
      <node id="8610665572788515572" at="25,0,30,0" concept="1" trace="RebuildSelectedModules_Action#()V" />
      <node id="8610665572788515572" at="74,96,81,5" concept="16" />
      <node id="8610665572788515572" at="74,0,83,0" concept="6" trace="doExecute#(Lcom/intellij/openapi/actionSystem/AnActionEvent;Ljava/util/Map;)V" />
      <node id="8610665572788515572" at="49,89,60,5" concept="16" />
      <node id="8610665572788515572" at="62,0,74,0" concept="6" trace="collectActionData#(Lcom/intellij/openapi/actionSystem/AnActionEvent;Ljava/util/Map;)Z" />
      <node id="8610665572788515572" at="49,0,62,0" concept="6" trace="doUpdate#(Lcom/intellij/openapi/actionSystem/AnActionEvent;Ljava/util/Map;)V" />
      <node id="8406158885485030866" at="83,0,97,0" concept="6" trace="getModules#(Ljava/util/Map;)Ljava/util/List;" />
      <node id="8610665572788515572" at="34,0,49,0" concept="6" trace="isApplicable#(Lcom/intellij/openapi/actionSystem/AnActionEvent;Ljava/util/Map;)Z" />
      <scope id="8610665572788515572" at="31,32,32,16" />
      <scope id="9010458443787639212" at="35,56,36,19" />
      <scope id="8406158885481371260" at="39,48,40,19" />
      <scope id="8610665572788515572" at="56,42,57,97" />
      <scope id="8610665572788515572" at="63,53,64,19" />
      <scope id="8610665572788515572" at="67,65,68,19" />
      <scope id="8610665572788515572" at="69,5,70,90" />
      <scope id="8610665572788515572" at="70,90,71,97" />
      <scope id="8610665572788515572" at="75,9,76,210" />
      <scope id="8610665572788515572" at="78,42,79,96" />
      <scope id="8406158885485030878" at="85,35,86,50" />
      <scope id="7946791476425467454" at="89,80,90,130" />
      <scope id="7946791476425467468" at="92,68,93,48" />
      <scope id="8610665572788515622" at="43,23,45,18" />
      <scope id="8610665572788515572" at="51,7,53,63">
        <var name="enabled" id="8610665572788515572" />
      </scope>
      <scope id="8610665572788515572" at="25,42,28,40" />
      <scope id="8610665572788515572" at="55,27,58,7" />
      <scope id="8610665572788515572" at="77,0,80,7">
        <var name="t" id="8610665572788515572" />
      </scope>
      <scope id="8610665572788515572" at="77,27,80,7" />
      <scope id="8610665572788515572" at="30,0,34,0" />
      <scope id="8610665572788515572" at="50,9,54,7" />
      <scope id="8610665572788515572" at="55,0,59,44">
        <var name="t" id="8610665572788515572" />
      </scope>
      <scope id="8610665572788515572" at="55,27,59,44" />
      <scope id="8610665572788515572" at="65,5,69,5" />
      <scope id="8610665572788515572" at="25,0,30,0" />
      <scope id="8610665572788515572" at="74,96,81,5" />
      <scope id="8610665572788515572" at="74,0,83,0">
        <var name="_params" id="8610665572788515572" />
        <var name="event" id="8610665572788515572" />
      </scope>
      <scope id="8610665572788515572" at="62,95,72,16" />
      <scope id="8610665572788515572" at="49,89,60,5" />
      <scope id="8610665572788515572" at="62,0,74,0">
        <var name="_params" id="8610665572788515572" />
        <var name="event" id="8610665572788515572" />
      </scope>
      <scope id="8406158885485030870" at="83,71,95,14">
        <var name="cmd" id="8406158885485030872" />
        <var name="rv" id="7946791476425467447" />
      </scope>
      <scope id="8610665572788515601" at="34,87,47,17">
        <var name="list" id="8406158885481371253" />
        <var name="text" id="8406158885481371267" />
      </scope>
      <scope id="8610665572788515572" at="49,0,62,0">
        <var name="_params" id="8610665572788515572" />
        <var name="event" id="8610665572788515572" />
      </scope>
      <scope id="8406158885485030866" at="83,0,97,0">
        <var name="_params" id="8406158885485030866" />
      </scope>
      <scope id="8610665572788515572" at="34,0,49,0">
        <var name="_params" id="8610665572788515572" />
        <var name="event" id="8610665572788515572" />
      </scope>
      <unit id="8610665572788515572" at="23,0,99,0" name="jetbrains.mps.ide.make.actions.RebuildSelectedModules_Action" />
    </file>
  </root>
  <root nodeRef="r:cfccec82-df72-4483-9807-88776b4673ab(jetbrains.mps.ide.make.actions)/8610665572788515637">
    <file name="MakeSelectedModules_Action.java">
      <node id="8610665572788515637" at="24,0,25,0" concept="11" trace="ICON" />
      <node id="8610665572788515637" at="25,39,26,35" concept="13" />
      <node id="8610665572788515637" at="26,35,27,35" concept="2" />
      <node id="8610665572788515637" at="27,35,28,40" concept="2" />
      <node id="8610665572788515637" at="31,32,32,16" concept="8" />
      <node id="9010458443787639174" at="35,56,36,19" concept="8" />
      <node id="8406158885481099815" at="37,5,38,77" concept="7" />
      <node id="8406158885481129735" at="39,48,40,19" concept="8" />
      <node id="8610665572788515667" at="41,5,42,133" concept="7" />
      <node id="8610665572788515688" at="43,23,44,44" concept="2" />
      <node id="8610665572788515695" at="44,44,45,18" concept="8" />
      <node id="8610665572788515700" at="46,5,47,17" concept="8" />
      <node id="8610665572788515637" at="51,7,52,60" concept="7" />
      <node id="8610665572788515637" at="52,60,53,63" concept="2" />
      <node id="8610665572788515637" at="56,42,57,94" concept="2" />
      <node id="8610665572788515637" at="58,7,59,44" concept="2" />
      <node id="8610665572788515637" at="63,53,64,19" concept="8" />
      <node id="8610665572788515637" at="65,5,66,97" concept="2" />
      <node id="8610665572788515637" at="67,65,68,19" concept="8" />
      <node id="8610665572788515637" at="69,5,70,90" concept="0" />
      <node id="8610665572788515637" at="69,5,70,90" concept="2" />
      <node id="8610665572788515637" at="70,90,71,97" concept="0" />
      <node id="8610665572788515637" at="70,90,71,97" concept="2" />
      <node id="8610665572788515637" at="71,97,72,16" concept="8" />
      <node id="8610665572788515643" at="75,9,76,191" concept="2" />
      <node id="8610665572788515637" at="78,42,79,93" concept="2" />
      <node id="8406158885480994756" at="83,71,84,74" concept="7" />
      <node id="8406158885480994764" at="85,35,86,50" concept="2" />
      <node id="7946791476425174148" at="87,5,88,71" concept="7" />
      <node id="7946791476425174157" at="89,80,90,130" concept="2" />
      <node id="7946791476425174171" at="92,68,93,48" concept="2" />
      <node id="7946791476425174185" at="94,5,95,14" concept="8" />
      <node id="8610665572788515637" at="97,0,98,0" concept="11" trace="LOG" />
      <node id="9010458443787639172" at="34,87,37,5" concept="5" />
      <node id="8406158885481102178" at="38,77,41,5" concept="5" />
      <node id="8610665572788515637" at="55,27,58,7" concept="0" />
      <node id="8610665572788515637" at="55,27,58,7" concept="5" />
      <node id="8610665572788515637" at="62,95,65,5" concept="5" />
      <node id="8610665572788515637" at="66,97,69,5" concept="5" />
      <node id="8610665572788515637" at="77,27,80,7" concept="0" />
      <node id="8610665572788515637" at="77,27,80,7" concept="5" />
      <node id="8406158885480994762" at="84,74,87,5" concept="5" />
      <node id="7946791476425174155" at="88,71,91,5" concept="5" />
      <node id="7946791476425174169" at="91,5,94,5" concept="5" />
      <node id="8610665572788515637" at="30,0,34,0" concept="6" trace="isDumbAware#()Z" />
      <node id="8610665572788515686" at="42,133,46,5" concept="5" />
      <node id="8610665572788515637" at="50,9,54,7" concept="0" />
      <node id="8610665572788515637" at="65,5,69,5" concept="0" />
      <node id="8610665572788515637" at="25,0,30,0" concept="1" trace="MakeSelectedModules_Action#()V" />
      <node id="8610665572788515637" at="74,96,81,5" concept="16" />
      <node id="8610665572788515637" at="74,0,83,0" concept="6" trace="doExecute#(Lcom/intellij/openapi/actionSystem/AnActionEvent;Ljava/util/Map;)V" />
      <node id="8610665572788515637" at="49,89,60,5" concept="16" />
      <node id="8610665572788515637" at="62,0,74,0" concept="6" trace="collectActionData#(Lcom/intellij/openapi/actionSystem/AnActionEvent;Ljava/util/Map;)Z" />
      <node id="8610665572788515637" at="49,0,62,0" concept="6" trace="doUpdate#(Lcom/intellij/openapi/actionSystem/AnActionEvent;Ljava/util/Map;)V" />
      <node id="8406158885480994805" at="83,0,97,0" concept="6" trace="getModules#(Ljava/util/Map;)Ljava/util/List;" />
      <node id="8610665572788515637" at="34,0,49,0" concept="6" trace="isApplicable#(Lcom/intellij/openapi/actionSystem/AnActionEvent;Ljava/util/Map;)Z" />
      <scope id="8610665572788515637" at="31,32,32,16" />
      <scope id="9010458443787639173" at="35,56,36,19" />
      <scope id="8406158885481102181" at="39,48,40,19" />
      <scope id="8610665572788515637" at="56,42,57,94" />
      <scope id="8610665572788515637" at="63,53,64,19" />
      <scope id="8610665572788515637" at="67,65,68,19" />
      <scope id="8610665572788515637" at="69,5,70,90" />
      <scope id="8610665572788515637" at="70,90,71,97" />
      <scope id="8610665572788515637" at="75,9,76,191" />
      <scope id="8610665572788515637" at="78,42,79,93" />
      <scope id="8406158885480994763" at="85,35,86,50" />
      <scope id="7946791476425174156" at="89,80,90,130" />
      <scope id="7946791476425174170" at="92,68,93,48" />
      <scope id="8610665572788515687" at="43,23,45,18" />
      <scope id="8610665572788515637" at="51,7,53,63">
        <var name="enabled" id="8610665572788515637" />
      </scope>
      <scope id="8610665572788515637" at="25,39,28,40" />
      <scope id="8610665572788515637" at="55,27,58,7" />
      <scope id="8610665572788515637" at="77,0,80,7">
        <var name="t" id="8610665572788515637" />
      </scope>
      <scope id="8610665572788515637" at="77,27,80,7" />
      <scope id="8610665572788515637" at="30,0,34,0" />
      <scope id="8610665572788515637" at="50,9,54,7" />
      <scope id="8610665572788515637" at="55,0,59,44">
        <var name="t" id="8610665572788515637" />
      </scope>
      <scope id="8610665572788515637" at="55,27,59,44" />
      <scope id="8610665572788515637" at="65,5,69,5" />
      <scope id="8610665572788515637" at="25,0,30,0" />
      <scope id="8610665572788515637" at="74,96,81,5" />
      <scope id="8610665572788515637" at="74,0,83,0">
        <var name="_params" id="8610665572788515637" />
        <var name="event" id="8610665572788515637" />
      </scope>
      <scope id="8610665572788515637" at="62,95,72,16" />
      <scope id="8610665572788515637" at="49,89,60,5" />
      <scope id="8610665572788515637" at="62,0,74,0">
        <var name="_params" id="8610665572788515637" />
        <var name="event" id="8610665572788515637" />
      </scope>
      <scope id="8406158885480994753" at="83,71,95,14">
        <var name="cmd" id="8406158885480994757" />
        <var name="rv" id="7946791476425174149" />
      </scope>
      <scope id="8610665572788515666" at="34,87,47,17">
        <var name="list" id="8406158885481099816" />
        <var name="text" id="8610665572788515668" />
      </scope>
      <scope id="8610665572788515637" at="49,0,62,0">
        <var name="_params" id="8610665572788515637" />
        <var name="event" id="8610665572788515637" />
      </scope>
      <scope id="8406158885480994805" at="83,0,97,0">
        <var name="_params" id="8406158885480994805" />
      </scope>
      <scope id="8610665572788515637" at="34,0,49,0">
        <var name="_params" id="8610665572788515637" />
        <var name="event" id="8610665572788515637" />
      </scope>
      <unit id="8610665572788515637" at="23,0,99,0" name="jetbrains.mps.ide.make.actions.MakeSelectedModules_Action" />
    </file>
  </root>
  <root nodeRef="r:cfccec82-df72-4483-9807-88776b4673ab(jetbrains.mps.ide.make.actions)/8610665572788515703">
    <file name="RebuildSelectedModels_Action.java">
      <node id="8610665572788515703" at="23,0,24,0" concept="11" trace="ICON" />
      <node id="8610665572788515703" at="24,41,25,37" concept="13" />
      <node id="8610665572788515703" at="25,37,26,35" concept="2" />
      <node id="8610665572788515703" at="26,35,27,40" concept="2" />
      <node id="8610665572788515703" at="30,32,31,16" concept="8" />
      <node id="9010458443787639206" at="34,56,35,19" concept="8" />
      <node id="8406158885481323550" at="36,5,37,77" concept="7" />
      <node id="8406158885481323559" at="38,48,39,19" concept="8" />
      <node id="8406158885481323564" at="40,5,41,148" concept="7" />
      <node id="8610665572788515754" at="42,23,43,44" concept="2" />
      <node id="8610665572788515761" at="43,44,44,18" concept="8" />
      <node id="8610665572788515766" at="45,5,46,17" concept="8" />
      <node id="8610665572788515703" at="50,7,51,60" concept="7" />
      <node id="8610665572788515703" at="51,60,52,63" concept="2" />
      <node id="8610665572788515703" at="55,42,56,96" concept="2" />
      <node id="8610665572788515703" at="57,7,58,44" concept="2" />
      <node id="8610665572788515703" at="62,53,63,19" concept="8" />
      <node id="8610665572788515703" at="64,5,65,97" concept="2" />
      <node id="8610665572788515703" at="66,65,67,19" concept="8" />
      <node id="8610665572788515703" at="68,5,69,88" concept="0" />
      <node id="8610665572788515703" at="68,5,69,88" concept="2" />
      <node id="8610665572788515703" at="69,88,70,95" concept="0" />
      <node id="8610665572788515703" at="69,88,70,95" concept="2" />
      <node id="8610665572788515703" at="70,95,71,16" concept="8" />
      <node id="8406158885481310005" at="74,9,75,207" concept="2" />
      <node id="8610665572788515703" at="77,42,78,95" concept="2" />
      <node id="8406158885481294694" at="82,69,83,69" concept="7" />
      <node id="7946791476425445520" at="84,78,85,128" concept="2" />
      <node id="7946791476425445534" at="87,168,88,98" concept="2" />
      <node id="7946791476425445554" at="89,5,90,14" concept="8" />
      <node id="8610665572788515703" at="92,0,93,0" concept="11" trace="LOG" />
      <node id="9010458443787639204" at="33,87,36,5" concept="5" />
      <node id="8406158885481323557" at="37,77,40,5" concept="5" />
      <node id="8610665572788515703" at="54,27,57,7" concept="0" />
      <node id="8610665572788515703" at="54,27,57,7" concept="5" />
      <node id="8610665572788515703" at="61,95,64,5" concept="5" />
      <node id="8610665572788515703" at="65,97,68,5" concept="5" />
      <node id="8610665572788515703" at="76,27,79,7" concept="0" />
      <node id="8610665572788515703" at="76,27,79,7" concept="5" />
      <node id="7946791476425445518" at="83,69,86,5" concept="5" />
      <node id="7946791476425445532" at="86,5,89,5" concept="5" />
      <node id="8610665572788515703" at="29,0,33,0" concept="6" trace="isDumbAware#()Z" />
      <node id="8610665572788515752" at="41,148,45,5" concept="5" />
      <node id="8610665572788515703" at="49,9,53,7" concept="0" />
      <node id="8610665572788515703" at="64,5,68,5" concept="0" />
      <node id="8610665572788515703" at="24,0,29,0" concept="1" trace="RebuildSelectedModels_Action#()V" />
      <node id="8610665572788515703" at="73,96,80,5" concept="16" />
      <node id="8610665572788515703" at="73,0,82,0" concept="6" trace="doExecute#(Lcom/intellij/openapi/actionSystem/AnActionEvent;Ljava/util/Map;)V" />
      <node id="8406158885481294689" at="82,0,92,0" concept="6" trace="getModels#(Ljava/util/Map;)Ljava/util/List;" />
      <node id="8610665572788515703" at="48,89,59,5" concept="16" />
      <node id="8610665572788515703" at="61,0,73,0" concept="6" trace="collectActionData#(Lcom/intellij/openapi/actionSystem/AnActionEvent;Ljava/util/Map;)Z" />
      <node id="8610665572788515703" at="48,0,61,0" concept="6" trace="doUpdate#(Lcom/intellij/openapi/actionSystem/AnActionEvent;Ljava/util/Map;)V" />
      <node id="8610665572788515703" at="33,0,48,0" concept="6" trace="isApplicable#(Lcom/intellij/openapi/actionSystem/AnActionEvent;Ljava/util/Map;)Z" />
      <scope id="8610665572788515703" at="30,32,31,16" />
      <scope id="9010458443787639205" at="34,56,35,19" />
      <scope id="8406158885481323558" at="38,48,39,19" />
      <scope id="8610665572788515703" at="55,42,56,96" />
      <scope id="8610665572788515703" at="62,53,63,19" />
      <scope id="8610665572788515703" at="66,65,67,19" />
      <scope id="8610665572788515703" at="68,5,69,88" />
      <scope id="8610665572788515703" at="69,88,70,95" />
      <scope id="8610665572788515703" at="74,9,75,207" />
      <scope id="8610665572788515703" at="77,42,78,95" />
      <scope id="7946791476425445519" at="84,78,85,128" />
      <scope id="7946791476425445533" at="87,168,88,98" />
      <scope id="8610665572788515753" at="42,23,44,18" />
      <scope id="8610665572788515703" at="50,7,52,63">
        <var name="enabled" id="8610665572788515703" />
      </scope>
      <scope id="8610665572788515703" at="24,41,27,40" />
      <scope id="8610665572788515703" at="54,27,57,7" />
      <scope id="8610665572788515703" at="76,0,79,7">
        <var name="t" id="8610665572788515703" />
      </scope>
      <scope id="8610665572788515703" at="76,27,79,7" />
      <scope id="8610665572788515703" at="29,0,33,0" />
      <scope id="8610665572788515703" at="49,9,53,7" />
      <scope id="8610665572788515703" at="54,0,58,44">
        <var name="t" id="8610665572788515703" />
      </scope>
      <scope id="8610665572788515703" at="54,27,58,44" />
      <scope id="8610665572788515703" at="64,5,68,5" />
      <scope id="8610665572788515703" at="24,0,29,0" />
      <scope id="8610665572788515703" at="73,96,80,5" />
      <scope id="8406158885481294693" at="82,69,90,14">
        <var name="rv" id="8406158885481294695" />
      </scope>
      <scope id="8610665572788515703" at="73,0,82,0">
        <var name="_params" id="8610665572788515703" />
        <var name="event" id="8610665572788515703" />
      </scope>
      <scope id="8610665572788515703" at="61,95,71,16" />
      <scope id="8406158885481294689" at="82,0,92,0">
        <var name="_params" id="8406158885481294689" />
      </scope>
      <scope id="8610665572788515703" at="48,89,59,5" />
      <scope id="8610665572788515703" at="61,0,73,0">
        <var name="_params" id="8610665572788515703" />
        <var name="event" id="8610665572788515703" />
      </scope>
      <scope id="8610665572788515732" at="33,87,46,17">
        <var name="list" id="8406158885481323551" />
        <var name="text" id="8406158885481323565" />
      </scope>
      <scope id="8610665572788515703" at="48,0,61,0">
        <var name="_params" id="8610665572788515703" />
        <var name="event" id="8610665572788515703" />
      </scope>
      <scope id="8610665572788515703" at="33,0,48,0">
        <var name="_params" id="8610665572788515703" />
        <var name="event" id="8610665572788515703" />
      </scope>
      <unit id="8610665572788515703" at="22,0,94,0" name="jetbrains.mps.ide.make.actions.RebuildSelectedModels_Action" />
    </file>
  </root>
  <root nodeRef="r:cfccec82-df72-4483-9807-88776b4673ab(jetbrains.mps.ide.make.actions)/8610665572788515769">
    <file name="TextPreviewModel_Action.java">
      <node id="8610665572788515769" at="26,0,27,0" concept="11" trace="ICON" />
      <node id="8610665572788515769" at="27,36,28,46" concept="13" />
      <node id="8610665572788515769" at="28,46,29,35" concept="2" />
      <node id="8610665572788515769" at="29,35,30,40" concept="2" />
      <node id="8610665572788515769" at="33,32,34,16" concept="8" />
      <node id="9010458443787641486" at="37,56,38,19" concept="8" />
      <node id="8610665572788515979" at="39,5,40,70" concept="7" />
      <node id="8610665572788515985" at="40,70,41,59" concept="8" />
      <node id="8610665572788515769" at="45,7,46,60" concept="7" />
      <node id="8610665572788515769" at="46,60,47,63" concept="2" />
      <node id="8610665572788515769" at="50,42,51,91" concept="2" />
      <node id="8610665572788515769" at="52,7,53,44" concept="2" />
      <node id="8610665572788515769" at="57,53,58,19" concept="8" />
      <node id="8610665572788515769" at="59,5,60,97" concept="2" />
      <node id="8610665572788515769" at="61,65,62,19" concept="8" />
      <node id="8610665572788515769" at="63,5,64,85" concept="0" />
      <node id="8610665572788515769" at="63,5,64,85" concept="2" />
      <node id="8610665572788515769" at="64,85,65,95" concept="2" />
      <node id="8610665572788515769" at="66,61,67,19" concept="8" />
      <node id="8610665572788515769" at="68,5,69,88" concept="0" />
      <node id="8610665572788515769" at="68,5,69,88" concept="2" />
      <node id="8610665572788515769" at="69,88,70,16" concept="8" />
      <node id="3257444691069125340" at="73,9,74,207" concept="7" />
      <node id="1313226109833155616" at="75,64,76,158" concept="2" />
      <node id="8610665572788515769" at="79,42,80,90" concept="2" />
      <node id="8610665572788515773" at="84,69,85,21" concept="7" />
      <node id="8610665572788515784" at="86,72,87,65" concept="2" />
      <node id="8610665572788515799" at="88,159,89,78" concept="2" />
      <node id="8610665572788515808" at="90,5,91,14" concept="8" />
      <node id="8610665572788515769" at="93,0,94,0" concept="11" trace="LOG" />
      <node id="9010458443787641484" at="36,87,39,5" concept="5" />
      <node id="8610665572788515769" at="49,27,52,7" concept="0" />
      <node id="8610665572788515769" at="49,27,52,7" concept="5" />
      <node id="8610665572788515769" at="56,95,59,5" concept="5" />
      <node id="8610665572788515769" at="60,97,63,5" concept="5" />
      <node id="8610665572788515769" at="65,95,68,5" concept="5" />
      <node id="91579848780199483" at="74,207,77,7" concept="5" />
      <node id="8610665572788515769" at="78,27,81,7" concept="0" />
      <node id="8610665572788515769" at="78,27,81,7" concept="5" />
      <node id="8610665572788515769" at="32,0,36,0" concept="6" trace="isDumbAware#()Z" />
      <node id="8610665572788515769" at="44,9,48,7" concept="0" />
      <node id="8610665572788515769" at="59,5,63,5" concept="0" />
      <node id="8610665572788515769" at="64,85,68,5" concept="0" />
      <node id="8610665572788515769" at="27,0,32,0" concept="1" trace="TextPreviewModel_Action#()V" />
      <node id="8610665572788515777" at="85,21,90,5" concept="5" />
      <node id="8610665572788515769" at="36,0,43,0" concept="6" trace="isApplicable#(Lcom/intellij/openapi/actionSystem/AnActionEvent;Ljava/util/Map;)Z" />
      <node id="8610665572788515770" at="84,0,93,0" concept="6" trace="modelToGenerate#(Ljava/util/Map;)Lorg/jetbrains/mps/openapi/model/SModel;" />
      <node id="8610665572788515769" at="72,96,82,5" concept="16" />
      <node id="8610665572788515769" at="43,89,54,5" concept="16" />
      <node id="8610665572788515769" at="72,0,84,0" concept="6" trace="doExecute#(Lcom/intellij/openapi/actionSystem/AnActionEvent;Ljava/util/Map;)V" />
      <node id="8610665572788515769" at="43,0,56,0" concept="6" trace="doUpdate#(Lcom/intellij/openapi/actionSystem/AnActionEvent;Ljava/util/Map;)V" />
      <node id="8610665572788515769" at="56,0,72,0" concept="6" trace="collectActionData#(Lcom/intellij/openapi/actionSystem/AnActionEvent;Ljava/util/Map;)Z" />
      <scope id="8610665572788515769" at="33,32,34,16" />
      <scope id="9010458443787641485" at="37,56,38,19" />
      <scope id="8610665572788515769" at="50,42,51,91" />
      <scope id="8610665572788515769" at="57,53,58,19" />
      <scope id="8610665572788515769" at="61,65,62,19" />
      <scope id="8610665572788515769" at="63,5,64,85" />
      <scope id="8610665572788515769" at="66,61,67,19" />
      <scope id="8610665572788515769" at="68,5,69,88" />
      <scope id="91579848780199484" at="75,64,76,158" />
      <scope id="8610665572788515769" at="79,42,80,90" />
      <scope id="8610665572788515783" at="86,72,87,65" />
      <scope id="8610665572788515798" at="88,159,89,78" />
      <scope id="8610665572788515769" at="45,7,47,63">
        <var name="enabled" id="8610665572788515769" />
      </scope>
      <scope id="8610665572788515769" at="27,36,30,40" />
      <scope id="8610665572788515769" at="49,27,52,7" />
      <scope id="8610665572788515769" at="78,0,81,7">
        <var name="t" id="8610665572788515769" />
      </scope>
      <scope id="8610665572788515769" at="78,27,81,7" />
      <scope id="8610665572788515769" at="32,0,36,0" />
      <scope id="8610665572788515769" at="44,9,48,7" />
      <scope id="8610665572788515769" at="49,0,53,44">
        <var name="t" id="8610665572788515769" />
      </scope>
      <scope id="8610665572788515769" at="49,27,53,44" />
      <scope id="8610665572788515769" at="59,5,63,5" />
      <scope id="8610665572788515769" at="64,85,68,5" />
      <scope id="8610665572788515769" at="73,9,77,7">
        <var name="session" id="3257444691069125341" />
      </scope>
      <scope id="8610665572788515769" at="27,0,32,0" />
      <scope id="8610665572788515978" at="36,87,41,59">
        <var name="md" id="8610665572788515980" />
      </scope>
      <scope id="8610665572788515769" at="36,0,43,0">
        <var name="_params" id="8610665572788515769" />
        <var name="event" id="8610665572788515769" />
      </scope>
      <scope id="8610665572788515772" at="84,69,91,14">
        <var name="md" id="8610665572788515774" />
      </scope>
      <scope id="8610665572788515770" at="84,0,93,0">
        <var name="_params" id="8610665572788515770" />
      </scope>
      <scope id="8610665572788515769" at="72,96,82,5" />
      <scope id="8610665572788515769" at="43,89,54,5" />
      <scope id="8610665572788515769" at="72,0,84,0">
        <var name="_params" id="8610665572788515769" />
        <var name="event" id="8610665572788515769" />
      </scope>
      <scope id="8610665572788515769" at="43,0,56,0">
        <var name="_params" id="8610665572788515769" />
        <var name="event" id="8610665572788515769" />
      </scope>
      <scope id="8610665572788515769" at="56,95,70,16" />
      <scope id="8610665572788515769" at="56,0,72,0">
        <var name="_params" id="8610665572788515769" />
        <var name="event" id="8610665572788515769" />
      </scope>
      <unit id="8610665572788515769" at="25,0,95,0" name="jetbrains.mps.ide.make.actions.TextPreviewModel_Action" />
    </file>
  </root>
  <root nodeRef="r:cfccec82-df72-4483-9807-88776b4673ab(jetbrains.mps.ide.make.actions)/8610665572788515994">
    <file name="ToolbarMake_ActionGroup.java">
      <node id="8610665572788515994" at="10,0,11,0" concept="11" trace="LOG" />
      <node id="8610665572788515994" at="11,0,12,0" concept="11" trace="ID" />
      <node id="8610665572788515994" at="12,36,13,29" concept="13" />
      <node id="8610665572788515994" at="13,29,14,30" concept="2" />
      <node id="8610665572788515994" at="14,30,15,25" concept="2" />
      <node id="8610665572788515997" at="16,9,17,98" concept="2" />
      <node id="8610665572788515994" at="18,27,19,39" concept="2" />
      <node id="8610665572788515994" at="15,25,20,5" concept="16" />
      <node id="8610665572788515994" at="12,0,22,0" concept="1" trace="ToolbarMake_ActionGroup#()V" />
      <scope id="8610665572788515994" at="16,9,17,98" />
      <scope id="8610665572788515994" at="18,0,19,39">
        <var name="t" id="8610665572788515994" />
      </scope>
      <scope id="8610665572788515994" at="18,27,19,39" />
      <scope id="8610665572788515994" at="12,36,20,5" />
      <scope id="8610665572788515994" at="12,0,22,0" />
      <unit id="8610665572788515994" at="9,0,23,0" name="jetbrains.mps.ide.make.actions.ToolbarMake_ActionGroup" />
    </file>
  </root>
  <root nodeRef="r:cfccec82-df72-4483-9807-88776b4673ab(jetbrains.mps.ide.make.actions)/8610665572788515998">
    <file name="RebuildProject_Action.java">
      <node id="8610665572788515998" at="23,0,24,0" concept="11" trace="ICON" />
      <node id="8610665572788515998" at="24,34,25,40" concept="13" />
      <node id="8610665572788515998" at="25,40,26,35" concept="2" />
      <node id="8610665572788515998" at="26,35,27,40" concept="2" />
      <node id="8610665572788515998" at="30,32,31,16" concept="8" />
      <node id="9010458443787639196" at="33,87,34,60" concept="8" />
      <node id="8610665572788515998" at="38,7,39,60" concept="7" />
      <node id="8610665572788515998" at="39,60,40,63" concept="2" />
      <node id="8610665572788515998" at="43,42,44,89" concept="2" />
      <node id="8610665572788515998" at="45,7,46,44" concept="2" />
      <node id="8610665572788515998" at="50,53,51,19" concept="8" />
      <node id="8610665572788515998" at="52,5,53,97" concept="2" />
      <node id="8610665572788515998" at="54,65,55,19" concept="8" />
      <node id="8610665572788515998" at="56,5,57,16" concept="8" />
      <node id="5551197716189849989" at="60,9,61,184" concept="7" />
      <node id="8406158885481982865" at="61,184,62,163" concept="2" />
      <node id="8610665572788515998" at="64,42,65,88" concept="2" />
      <node id="8610665572788515998" at="69,0,70,0" concept="11" trace="LOG" />
      <node id="8610665572788515998" at="33,0,36,0" concept="6" trace="isApplicable#(Lcom/intellij/openapi/actionSystem/AnActionEvent;Ljava/util/Map;)Z" />
      <node id="8610665572788515998" at="42,27,45,7" concept="0" />
      <node id="8610665572788515998" at="42,27,45,7" concept="5" />
      <node id="8610665572788515998" at="49,95,52,5" concept="5" />
      <node id="8610665572788515998" at="53,97,56,5" concept="5" />
      <node id="8610665572788515998" at="63,27,66,7" concept="0" />
      <node id="8610665572788515998" at="63,27,66,7" concept="5" />
      <node id="8610665572788515998" at="29,0,33,0" concept="6" trace="isDumbAware#()Z" />
      <node id="8610665572788515998" at="37,9,41,7" concept="0" />
      <node id="8610665572788515998" at="52,5,56,5" concept="0" />
      <node id="8610665572788515998" at="24,0,29,0" concept="1" trace="RebuildProject_Action#()V" />
      <node id="8610665572788515998" at="59,96,67,5" concept="16" />
      <node id="8610665572788515998" at="49,0,59,0" concept="6" trace="collectActionData#(Lcom/intellij/openapi/actionSystem/AnActionEvent;Ljava/util/Map;)Z" />
      <node id="8610665572788515998" at="59,0,69,0" concept="6" trace="doExecute#(Lcom/intellij/openapi/actionSystem/AnActionEvent;Ljava/util/Map;)V" />
      <node id="8610665572788515998" at="36,89,47,5" concept="16" />
      <node id="8610665572788515998" at="36,0,49,0" concept="6" trace="doUpdate#(Lcom/intellij/openapi/actionSystem/AnActionEvent;Ljava/util/Map;)V" />
      <scope id="8610665572788515998" at="30,32,31,16" />
      <scope id="9010458443787639187" at="33,87,34,60" />
      <scope id="8610665572788515998" at="43,42,44,89" />
      <scope id="8610665572788515998" at="50,53,51,19" />
      <scope id="8610665572788515998" at="54,65,55,19" />
      <scope id="8610665572788515998" at="64,42,65,88" />
      <scope id="8610665572788515998" at="38,7,40,63">
        <var name="enabled" id="8610665572788515998" />
      </scope>
      <scope id="8610665572788515998" at="60,9,62,163">
        <var name="modules" id="5551197716189849990" />
      </scope>
      <scope id="8610665572788515998" at="24,34,27,40" />
      <scope id="8610665572788515998" at="33,0,36,0">
        <var name="_params" id="8610665572788515998" />
        <var name="event" id="8610665572788515998" />
      </scope>
      <scope id="8610665572788515998" at="42,27,45,7" />
      <scope id="8610665572788515998" at="63,0,66,7">
        <var name="t" id="8610665572788515998" />
      </scope>
      <scope id="8610665572788515998" at="63,27,66,7" />
      <scope id="8610665572788515998" at="29,0,33,0" />
      <scope id="8610665572788515998" at="37,9,41,7" />
      <scope id="8610665572788515998" at="42,0,46,44">
        <var name="t" id="8610665572788515998" />
      </scope>
      <scope id="8610665572788515998" at="42,27,46,44" />
      <scope id="8610665572788515998" at="52,5,56,5" />
      <scope id="8610665572788515998" at="24,0,29,0" />
      <scope id="8610665572788515998" at="49,95,57,16" />
      <scope id="8610665572788515998" at="59,96,67,5" />
      <scope id="8610665572788515998" at="49,0,59,0">
        <var name="_params" id="8610665572788515998" />
        <var name="event" id="8610665572788515998" />
      </scope>
      <scope id="8610665572788515998" at="59,0,69,0">
        <var name="_params" id="8610665572788515998" />
        <var name="event" id="8610665572788515998" />
      </scope>
      <scope id="8610665572788515998" at="36,89,47,5" />
      <scope id="8610665572788515998" at="36,0,49,0">
        <var name="_params" id="8610665572788515998" />
        <var name="event" id="8610665572788515998" />
      </scope>
      <unit id="8610665572788515998" at="22,0,71,0" name="jetbrains.mps.ide.make.actions.RebuildProject_Action" />
    </file>
  </root>
  <root nodeRef="r:cfccec82-df72-4483-9807-88776b4673ab(jetbrains.mps.ide.make.actions)/8610665572788521540">
    <file name="Default_KeymapChanges.java">
      <node id="8610665572788521540" at="11,34,12,14" concept="9" />
      <node id="8610665572788521540" at="12,14,13,107" concept="2" />
      <node id="8610665572788521540" at="13,107,14,115" concept="2" />
      <node id="8610665572788521540" at="14,115,15,114" concept="2" />
      <node id="8610665572788521540" at="15,114,16,28" concept="9" />
      <node id="8610665572788521540" at="16,28,17,15" concept="9" />
      <node id="8610665572788521540" at="19,29,20,22" concept="8" />
      <node id="8610665572788521540" at="22,53,23,70" concept="8" />
      <node id="8610665572788521540" at="19,0,22,0" concept="6" trace="getScheme#()Ljava/lang/String;" />
      <node id="8610665572788521540" at="22,0,25,0" concept="12" trace="getShortcut#(Ljava/lang/String;)Lcom/intellij/openapi/actionSystem/Shortcut;" />
      <node id="8610665572788521540" at="11,0,19,0" concept="1" trace="Default_KeymapChanges#()V" />
      <scope id="8610665572788521540" at="19,29,20,22" />
      <scope id="8610665572788521540" at="22,53,23,70" />
      <scope id="8610665572788521540" at="19,0,22,0" />
      <scope id="8610665572788521540" at="22,0,25,0">
        <var name="stroke" id="8610665572788521540" />
      </scope>
      <scope id="8610665572788521540" at="11,34,17,15" />
      <scope id="8610665572788521540" at="11,0,19,0" />
      <unit id="8610665572788521540" at="10,0,26,0" name="jetbrains.mps.ide.make.actions.Default_KeymapChanges" />
    </file>
  </root>
</debug-info>
<|MERGE_RESOLUTION|>--- conflicted
+++ resolved
@@ -3090,62 +3090,6 @@
   </root>
   <root nodeRef="r:cfccec82-df72-4483-9807-88776b4673ab(jetbrains.mps.ide.make.actions)/8610665572788515237">
     <file name="MakeActionImpl.java">
-<<<<<<< HEAD
-      <node id="8610665572788515356" at="27,0,28,0" concept="3" trace="myParams" />
-      <node id="8406158885479881328" at="35,100,36,38" concept="14" />
-      <node id="8406158885479860977" at="38,63,39,27" concept="2" />
-      <node id="2270132903213692091" at="45,51,46,40" concept="15" />
-      <node id="6352952732713485430" at="47,5,48,50" concept="7" />
-      <node id="1186936846703260826" at="48,50,49,38" concept="9" />
-      <node id="2361823221845537645" at="49,38,50,65" concept="2" />
-      <node id="2361823221845468472" at="50,65,51,0" concept="10" />
-      <node id="2361823221845764915" at="53,44,54,39" concept="8" />
-      <node id="1186936846703260835" at="56,7,57,0" concept="10" />
-      <node id="1841925426083462667" at="57,0,58,0" concept="10" />
-      <node id="1193209256883452146" at="58,0,59,133" concept="7" />
-      <node id="3519555968774803967" at="63,141,64,22" concept="9" />
-      <node id="3519555968774803969" at="64,22,65,31" concept="2" />
-      <node id="3519555968774803975" at="66,16,67,33" concept="9" />
-      <node id="2471859212023128345" at="67,33,68,57" concept="2" />
-      <node id="1841925426083462668" at="71,6,72,0" concept="10" />
-      <node id="1841925426083462655" at="73,62,74,58" concept="2" />
-      <node id="8610665572788515315" at="79,55,80,41" concept="8" />
-      <node id="8406158885479860969" at="38,0,41,0" concept="1" trace="MakeActionImpl#(Ljetbrains/mps/ide/make/actions/MakeActionParameters;)V" />
-      <node id="2270132903213607260" at="44,31,47,5" concept="5" />
-      <node id="2361823221845763727" at="53,0,56,0" concept="6" trace="compute#()Ljava/lang/Iterable;" />
-      <node id="3519555968774803973" at="66,14,69,9" concept="0" />
-      <node id="1841925426083462648" at="72,0,75,5" concept="5" />
-      <node id="8610665572788515313" at="79,0,82,0" concept="6" trace="translate#(Ljetbrains/mps/make/resources/IResource;)Ljava/lang/Iterable;" />
-      <node id="8610665572788515242" at="51,0,56,7" concept="7" />
-      <node id="8610665572788515309" at="77,71,82,7" concept="8" />
-      <node id="3519555968774803947" at="62,54,69,9" concept="5" />
-      <node id="8610665572788515300" at="77,0,84,0" concept="6" trace="selectModels#(Ljava/lang/Iterable;)Ljava/lang/Iterable;" />
-      <node id="8610665572788515325" at="28,0,38,0" concept="1" trace="MakeActionImpl#(Ljetbrains/mps/smodel/IOperationContext;Ljetbrains/mps/ide/make/actions/MakeActionParameters;Z)V" />
-      <node id="1841925426083408140" at="61,0,71,0" concept="6" trace="doExecute#(Ljava/lang/Runnable;)V" />
-      <node id="1841925426083408130" at="59,133,71,6" concept="7" />
-      <node id="8610665572788515238" at="41,0,77,0" concept="6" trace="executeAction#()V" />
-      <scope id="8610665572788515328" at="35,100,36,38" />
-      <scope id="8406158885479860970" at="38,63,39,27" />
-      <scope id="2270132903213607263" at="45,51,46,40" />
-      <scope id="2361823221845763728" at="53,44,54,39" />
-      <scope id="1841925426083462653" at="73,62,74,58" />
-      <scope id="8610665572788515314" at="79,55,80,41" />
-      <scope id="3519555968774803966" at="63,141,65,31" />
-      <scope id="3519555968774803974" at="66,16,68,57" />
-      <scope id="8406158885479860969" at="38,0,41,0">
-        <var name="params" id="8406158885479860991" />
-      </scope>
-      <scope id="2361823221845763727" at="53,0,56,0" />
-      <scope id="8610665572788515313" at="79,0,82,0">
-        <var name="it" id="8610665572788515313" />
-      </scope>
-      <scope id="8610665572788515308" at="77,71,82,7" />
-      <scope id="1841925426083408145" at="62,54,69,9" />
-      <scope id="8610665572788515300" at="77,0,84,0">
-        <var name="inputRes" id="8610665572788515304" />
-      </scope>
-      <scope id="8610665572788515325" at="28,0,38,0">
-=======
       <node id="8610665572788515356" at="24,0,25,0" concept="3" trace="myParams" />
       <node id="8406158885479881328" at="30,100,31,38" concept="14" />
       <node id="8406158885479860977" at="33,63,34,27" concept="2" />
@@ -3199,40 +3143,24 @@
         <var name="inputRes" id="8610665572788515304" />
       </scope>
       <scope id="8610665572788515325" at="25,0,33,0">
->>>>>>> d43530ed
         <var name="cleanMake" id="8610665572788515351" />
         <var name="context" id="8610665572788515347" />
         <var name="params" id="8610665572788515349" />
       </scope>
-<<<<<<< HEAD
-      <scope id="1841925426083408140" at="61,0,71,0">
-        <var name="scriptRunnable" id="1841925426083408143" />
-      </scope>
-      <scope id="8610665572788515241" at="44,31,75,5">
-=======
       <scope id="1841925426083408140" at="55,0,65,0">
         <var name="scriptRunnable" id="1841925426083408143" />
       </scope>
       <scope id="8610665572788515241" at="39,31,69,5">
->>>>>>> d43530ed
         <var name="inputRes" id="8610665572788515243" />
         <var name="models" id="1193209256883452147" />
         <var name="project" id="6352952732713485431" />
         <var name="session" id="1841925426083408131" />
       </scope>
-<<<<<<< HEAD
-      <scope id="8610665572788515238" at="41,0,77,0" />
-      <unit id="2361823221845763727" at="52,107,56,5" name="jetbrains.mps.ide.make.actions.MakeActionImpl$1" />
-      <unit id="8610665572788515313" at="78,57,82,5" name="jetbrains.mps.ide.make.actions.MakeActionImpl$3" />
-      <unit id="1841925426083408135" at="60,30,71,5" name="jetbrains.mps.ide.make.actions.MakeActionImpl$2" />
-      <unit id="8610665572788515237" at="26,0,85,0" name="jetbrains.mps.ide.make.actions.MakeActionImpl" />
-=======
       <scope id="8610665572788515238" at="36,0,71,0" />
       <unit id="6352952732713518591" at="47,48,51,5" name="jetbrains.mps.ide.make.actions.MakeActionImpl$1" />
       <unit id="8610665572788515313" at="72,57,76,5" name="jetbrains.mps.ide.make.actions.MakeActionImpl$3" />
       <unit id="1841925426083408135" at="54,30,65,5" name="jetbrains.mps.ide.make.actions.MakeActionImpl$2" />
       <unit id="8610665572788515237" at="23,0,79,0" name="jetbrains.mps.ide.make.actions.MakeActionImpl" />
->>>>>>> d43530ed
     </file>
   </root>
   <root nodeRef="r:cfccec82-df72-4483-9807-88776b4673ab(jetbrains.mps.ide.make.actions)/8610665572788515362">
