--- conflicted
+++ resolved
@@ -27,214 +27,119 @@
   </root>
   <root nodeRef="r:cfccec82-df72-4483-9807-88776b4673ab(jetbrains.mps.ide.make.actions)/1815980786159353546">
     <file name="BuildAllDataFlows_Action.java">
-<<<<<<< HEAD
-      <node id="1815980786159353546" at="29,0,30,0" concept="14" trace="ICON" />
-      <node id="1815980786159353546" at="30,37,31,45" concept="16" />
-      <node id="1815980786159353546" at="31,45,32,35" concept="5" />
-      <node id="1815980786159353546" at="32,35,33,41" concept="5" />
-      <node id="1815980786159353546" at="36,32,37,16" concept="11" />
-      <node id="1815980786159353546" at="40,9,41,43" concept="1" />
-      <node id="1815980786159353546" at="40,9,41,43" concept="5" />
-      <node id="1815980786159353546" at="43,42,44,92" concept="5" />
-      <node id="1815980786159353546" at="45,7,46,44" concept="5" />
-      <node id="1815980786159353546" at="50,53,51,19" concept="11" />
-      <node id="1815980786159353546" at="52,5,53,100" concept="5" />
-      <node id="1815980786159353546" at="54,62,55,19" concept="11" />
-      <node id="1815980786159353546" at="56,5,57,97" concept="5" />
-      <node id="1815980786159353546" at="58,65,59,19" concept="11" />
-      <node id="1815980786159353546" at="60,5,61,16" concept="11" />
-      <node id="1815980786159353553" at="64,9,65,79" concept="10" />
-      <node id="2034046503361587583" at="67,27,68,92" concept="10" />
-      <node id="2034046503361587601" at="70,46,71,90" concept="11" />
-      <node id="1815980786159353588" at="75,9,76,0" concept="13" />
-      <node id="1815980786159353589" at="76,0,77,239" concept="5" />
-      <node id="1815980786159353546" at="79,42,80,91" concept="5" />
-      <node id="1815980786159353546" at="84,0,85,0" concept="14" trace="LOG" />
-      <node id="1815980786159353546" at="42,27,45,7" concept="1" />
-      <node id="1815980786159353546" at="42,27,45,7" concept="8" />
-      <node id="1815980786159353546" at="49,95,52,5" concept="8" />
-      <node id="1815980786159353546" at="53,100,56,5" concept="8" />
-      <node id="1815980786159353546" at="57,97,60,5" concept="8" />
-      <node id="2034046503361587599" at="70,0,73,0" concept="9" trace="accept#(Lorg/jetbrains/mps/openapi/model/SModel;)Z" />
-      <node id="1815980786159353546" at="78,27,81,7" concept="1" />
-      <node id="1815980786159353546" at="78,27,81,7" concept="8" />
-      <node id="1815980786159353546" at="35,0,39,0" concept="9" trace="isDumbAware#()Z" />
-      <node id="1815980786159353546" at="52,5,56,5" concept="1" />
-      <node id="1815980786159353546" at="56,5,60,5" concept="1" />
-      <node id="1815980786159353546" at="30,0,35,0" concept="3" trace="BuildAllDataFlows_Action#()V" />
-      <node id="2034046503361587590" at="68,92,73,14" concept="5" />
-      <node id="1815980786159353546" at="39,89,47,5" concept="18" />
-      <node id="2034046503361587581" at="67,0,75,0" concept="9" trace="run#()V" />
-      <node id="1815980786159353546" at="39,0,49,0" concept="9" trace="doUpdate#(Lcom/intellij/openapi/actionSystem/AnActionEvent;Ljava/util/Map;)V" />
-      <node id="2034046503361587577" at="65,79,75,9" concept="5" />
-      <node id="1815980786159353546" at="49,0,63,0" concept="9" trace="collectActionData#(Lcom/intellij/openapi/actionSystem/AnActionEvent;Ljava/util/Map;)Z" />
-      <node id="1815980786159353546" at="63,96,82,5" concept="18" />
-      <node id="1815980786159353546" at="63,0,84,0" concept="9" trace="doExecute#(Lcom/intellij/openapi/actionSystem/AnActionEvent;Ljava/util/Map;)V" />
-      <scope id="1815980786159353546" at="36,32,37,16" />
-      <scope id="1815980786159353546" at="40,9,41,43" />
-      <scope id="1815980786159353546" at="43,42,44,92" />
-      <scope id="1815980786159353546" at="50,53,51,19" />
-      <scope id="1815980786159353546" at="54,62,55,19" />
-      <scope id="1815980786159353546" at="58,65,59,19" />
-      <scope id="2034046503361587600" at="70,46,71,90" />
-      <scope id="1815980786159353546" at="79,42,80,91" />
-      <scope id="1815980786159353546" at="30,37,33,41" />
-      <scope id="1815980786159353546" at="42,27,45,7" />
-      <scope id="2034046503361587599" at="70,0,73,0">
-        <var name="it" id="2034046503361587599" />
-      </scope>
-      <scope id="1815980786159353546" at="78,0,81,7">
+      <node id="1815980786159353546" at="32,0,33,0" concept="14" trace="ICON" />
+      <node id="1815980786159353546" at="33,37,34,45" concept="16" />
+      <node id="1815980786159353546" at="34,45,35,35" concept="5" />
+      <node id="1815980786159353546" at="35,35,36,41" concept="5" />
+      <node id="1815980786159353546" at="39,32,40,16" concept="11" />
+      <node id="1815980786159353546" at="43,9,44,43" concept="1" />
+      <node id="1815980786159353546" at="43,9,44,43" concept="5" />
+      <node id="1815980786159353546" at="46,42,47,92" concept="5" />
+      <node id="1815980786159353546" at="48,7,49,44" concept="5" />
+      <node id="1815980786159353546" at="53,53,54,19" concept="11" />
+      <node id="1815980786159353546" at="55,5,56,100" concept="5" />
+      <node id="1815980786159353546" at="57,62,58,19" concept="11" />
+      <node id="1815980786159353546" at="59,5,60,97" concept="5" />
+      <node id="1815980786159353546" at="61,65,62,19" concept="11" />
+      <node id="1815980786159353546" at="63,5,64,16" concept="11" />
+      <node id="1815980786159353553" at="67,9,68,79" concept="10" />
+      <node id="2696244552124884082" at="70,27,71,120" concept="10" />
+      <node id="2696244552124884104" at="73,47,74,44" concept="11" />
+      <node id="2696244552124884113" at="77,46,78,65" concept="11" />
+      <node id="2696244552124884125" at="81,46,82,32" concept="11" />
+      <node id="2696244552124884134" at="85,46,86,55" concept="11" />
+      <node id="1815980786159353588" at="90,9,91,0" concept="13" />
+      <node id="1815980786159353589" at="91,0,92,239" concept="5" />
+      <node id="1815980786159353546" at="94,42,95,91" concept="5" />
+      <node id="1815980786159353546" at="99,0,100,0" concept="14" trace="LOG" />
+      <node id="1815980786159353546" at="45,27,48,7" concept="1" />
+      <node id="1815980786159353546" at="45,27,48,7" concept="8" />
+      <node id="1815980786159353546" at="52,95,55,5" concept="8" />
+      <node id="1815980786159353546" at="56,100,59,5" concept="8" />
+      <node id="1815980786159353546" at="60,97,63,5" concept="8" />
+      <node id="2696244552124884102" at="73,0,76,0" concept="9" trace="accept#(Lorg/jetbrains/mps/openapi/module/SModule;)Z" />
+      <node id="2696244552124884111" at="77,0,80,0" concept="9" trace="select#(Lorg/jetbrains/mps/openapi/module/SModule;)Lorg/jetbrains/mps/openapi/model/SModel;" />
+      <node id="2696244552124884123" at="81,0,84,0" concept="9" trace="accept#(Lorg/jetbrains/mps/openapi/model/SModel;)Z" />
+      <node id="2696244552124884132" at="85,0,88,0" concept="9" trace="accept#(Lorg/jetbrains/mps/openapi/model/SModel;)Z" />
+      <node id="1815980786159353546" at="93,27,96,7" concept="1" />
+      <node id="1815980786159353546" at="93,27,96,7" concept="8" />
+      <node id="1815980786159353546" at="38,0,42,0" concept="9" trace="isDumbAware#()Z" />
+      <node id="1815980786159353546" at="55,5,59,5" concept="1" />
+      <node id="1815980786159353546" at="59,5,63,5" concept="1" />
+      <node id="1815980786159353546" at="33,0,38,0" concept="3" trace="BuildAllDataFlows_Action#()V" />
+      <node id="1815980786159353546" at="42,89,50,5" concept="18" />
+      <node id="1815980786159353546" at="42,0,52,0" concept="9" trace="doUpdate#(Lcom/intellij/openapi/actionSystem/AnActionEvent;Ljava/util/Map;)V" />
+      <node id="1815980786159353546" at="52,0,66,0" concept="9" trace="collectActionData#(Lcom/intellij/openapi/actionSystem/AnActionEvent;Ljava/util/Map;)Z" />
+      <node id="2696244552124884091" at="71,120,88,14" concept="5" />
+      <node id="2034046503361587581" at="70,0,90,0" concept="9" trace="run#()V" />
+      <node id="2034046503361587577" at="68,79,90,9" concept="5" />
+      <node id="1815980786159353546" at="66,96,97,5" concept="18" />
+      <node id="1815980786159353546" at="66,0,99,0" concept="9" trace="doExecute#(Lcom/intellij/openapi/actionSystem/AnActionEvent;Ljava/util/Map;)V" />
+      <scope id="1815980786159353546" at="39,32,40,16" />
+      <scope id="1815980786159353546" at="43,9,44,43" />
+      <scope id="1815980786159353546" at="46,42,47,92" />
+      <scope id="1815980786159353546" at="53,53,54,19" />
+      <scope id="1815980786159353546" at="57,62,58,19" />
+      <scope id="1815980786159353546" at="61,65,62,19" />
+      <scope id="2696244552124884103" at="73,47,74,44" />
+      <scope id="2696244552124884112" at="77,46,78,65" />
+      <scope id="2696244552124884124" at="81,46,82,32" />
+      <scope id="2696244552124884133" at="85,46,86,55" />
+      <scope id="1815980786159353546" at="94,42,95,91" />
+      <scope id="1815980786159353546" at="33,37,36,41" />
+      <scope id="1815980786159353546" at="45,27,48,7" />
+      <scope id="2696244552124884102" at="73,0,76,0">
+        <var name="it" id="2696244552124884102" />
+      </scope>
+      <scope id="2696244552124884111" at="77,0,80,0">
+        <var name="it" id="2696244552124884111" />
+      </scope>
+      <scope id="2696244552124884123" at="81,0,84,0">
+        <var name="it" id="2696244552124884123" />
+      </scope>
+      <scope id="2696244552124884132" at="85,0,88,0">
+        <var name="it" id="2696244552124884132" />
+      </scope>
+      <scope id="1815980786159353546" at="93,0,96,7">
         <var name="t" id="1815980786159353546" />
       </scope>
-      <scope id="1815980786159353546" at="78,27,81,7" />
-      <scope id="1815980786159353546" at="35,0,39,0" />
-      <scope id="1815980786159353546" at="42,0,46,44">
+      <scope id="1815980786159353546" at="93,27,96,7" />
+      <scope id="1815980786159353546" at="38,0,42,0" />
+      <scope id="1815980786159353546" at="45,0,49,44">
         <var name="t" id="1815980786159353546" />
       </scope>
-      <scope id="1815980786159353546" at="42,27,46,44" />
-      <scope id="1815980786159353546" at="52,5,56,5" />
-      <scope id="1815980786159353546" at="56,5,60,5" />
-      <scope id="1815980786159353546" at="30,0,35,0" />
-      <scope id="2034046503361587582" at="67,27,73,14">
-        <var name="allModels" id="2034046503361587584" />
-      </scope>
-      <scope id="1815980786159353546" at="39,89,47,5" />
-      <scope id="2034046503361587581" at="67,0,75,0" />
-      <scope id="1815980786159353546" at="39,0,49,0">
+      <scope id="1815980786159353546" at="45,27,49,44" />
+      <scope id="1815980786159353546" at="55,5,59,5" />
+      <scope id="1815980786159353546" at="59,5,63,5" />
+      <scope id="1815980786159353546" at="33,0,38,0" />
+      <scope id="1815980786159353546" at="42,89,50,5" />
+      <scope id="1815980786159353546" at="42,0,52,0">
         <var name="_params" id="1815980786159353546" />
         <var name="event" id="1815980786159353546" />
       </scope>
-      <scope id="1815980786159353546" at="49,95,61,16" />
-      <scope id="1815980786159353546" at="64,9,77,239">
-        <var name="models" id="1815980786159353554" />
-      </scope>
-      <scope id="1815980786159353546" at="49,0,63,0">
+      <scope id="1815980786159353546" at="52,95,64,16" />
+      <scope id="1815980786159353546" at="52,0,66,0">
         <var name="_params" id="1815980786159353546" />
         <var name="event" id="1815980786159353546" />
       </scope>
-      <scope id="1815980786159353546" at="63,96,82,5" />
-      <scope id="1815980786159353546" at="63,0,84,0">
+      <scope id="2034046503361587582" at="70,27,88,14">
+        <var name="projectModules" id="2696244552124884083" />
+      </scope>
+      <scope id="2034046503361587581" at="70,0,90,0" />
+      <scope id="1815980786159353546" at="67,9,92,239">
+        <var name="models" id="1815980786159353554" />
+      </scope>
+      <scope id="1815980786159353546" at="66,96,97,5" />
+      <scope id="1815980786159353546" at="66,0,99,0">
         <var name="_params" id="1815980786159353546" />
         <var name="event" id="1815980786159353546" />
       </scope>
-      <unit id="2034046503361587599" at="69,125,73,11" name="jetbrains.mps.ide.make.actions.BuildAllDataFlows_Action$2" />
-      <unit id="2034046503361587581" at="66,47,75,7" name="jetbrains.mps.ide.make.actions.BuildAllDataFlows_Action$1" />
-      <unit id="1815980786159353546" at="28,0,86,0" name="jetbrains.mps.ide.make.actions.BuildAllDataFlows_Action" />
-=======
-      <node id="1815980786159353546" at="32,0,33,0" concept="14" trace="ICON" />
-      <node id="1815980786159353546" at="34,37,35,45" concept="16" />
-      <node id="1815980786159353546" at="35,45,36,35" concept="5" />
-      <node id="1815980786159353546" at="36,35,37,41" concept="5" />
-      <node id="1815980786159353546" at="41,32,42,16" concept="11" />
-      <node id="1815980786159353546" at="46,9,47,43" concept="1" />
-      <node id="1815980786159353546" at="46,9,47,43" concept="5" />
-      <node id="1815980786159353546" at="49,42,50,92" concept="5" />
-      <node id="1815980786159353546" at="51,7,52,44" concept="5" />
-      <node id="1815980786159353546" at="57,53,58,19" concept="11" />
-      <node id="1815980786159353546" at="59,5,60,100" concept="5" />
-      <node id="1815980786159353546" at="61,62,62,19" concept="11" />
-      <node id="1815980786159353546" at="63,5,64,97" concept="5" />
-      <node id="1815980786159353546" at="65,65,66,19" concept="11" />
-      <node id="1815980786159353546" at="67,5,68,16" concept="11" />
-      <node id="1815980786159353553" at="72,9,73,79" concept="10" />
-      <node id="2696244552124884082" at="75,27,76,120" concept="10" />
-      <node id="2696244552124884104" at="78,47,79,44" concept="11" />
-      <node id="2696244552124884113" at="82,46,83,65" concept="11" />
-      <node id="2696244552124884125" at="86,46,87,32" concept="11" />
-      <node id="2696244552124884134" at="90,46,91,55" concept="11" />
-      <node id="1815980786159353588" at="95,9,96,0" concept="13" />
-      <node id="1815980786159353589" at="96,0,97,239" concept="5" />
-      <node id="1815980786159353546" at="99,42,100,91" concept="5" />
-      <node id="1815980786159353546" at="105,0,106,0" concept="14" trace="LOG" />
-      <node id="1815980786159353546" at="48,27,51,7" concept="1" />
-      <node id="1815980786159353546" at="48,27,51,7" concept="8" />
-      <node id="1815980786159353546" at="56,95,59,5" concept="8" />
-      <node id="1815980786159353546" at="60,100,63,5" concept="8" />
-      <node id="1815980786159353546" at="64,97,67,5" concept="8" />
-      <node id="2696244552124884102" at="78,0,81,0" concept="9" trace="accept#(Lorg/jetbrains/mps/openapi/module/SModule;)Z" />
-      <node id="2696244552124884111" at="82,0,85,0" concept="9" trace="select#(Lorg/jetbrains/mps/openapi/module/SModule;)Lorg/jetbrains/mps/openapi/model/SModel;" />
-      <node id="2696244552124884123" at="86,0,89,0" concept="9" trace="accept#(Lorg/jetbrains/mps/openapi/model/SModel;)Z" />
-      <node id="2696244552124884132" at="90,0,93,0" concept="9" trace="accept#(Lorg/jetbrains/mps/openapi/model/SModel;)Z" />
-      <node id="1815980786159353546" at="98,27,101,7" concept="1" />
-      <node id="1815980786159353546" at="98,27,101,7" concept="8" />
-      <node id="1815980786159353546" at="40,0,44,0" concept="9" trace="isDumbAware#()Z" />
-      <node id="1815980786159353546" at="59,5,63,5" concept="1" />
-      <node id="1815980786159353546" at="63,5,67,5" concept="1" />
-      <node id="1815980786159353546" at="34,0,39,0" concept="3" trace="BuildAllDataFlows_Action#()V" />
-      <node id="1815980786159353546" at="45,89,53,5" concept="18" />
-      <node id="1815980786159353546" at="45,0,55,0" concept="9" trace="doUpdate#(Lcom/intellij/openapi/actionSystem/AnActionEvent;Ljava/util/Map;)V" />
-      <node id="1815980786159353546" at="56,0,70,0" concept="9" trace="collectActionData#(Lcom/intellij/openapi/actionSystem/AnActionEvent;Ljava/util/Map;)Z" />
-      <node id="2696244552124884091" at="76,120,93,14" concept="5" />
-      <node id="2034046503361587581" at="75,0,95,0" concept="9" trace="run#()V" />
-      <node id="2034046503361587577" at="73,79,95,9" concept="5" />
-      <node id="1815980786159353546" at="71,96,102,5" concept="18" />
-      <node id="1815980786159353546" at="71,0,104,0" concept="9" trace="doExecute#(Lcom/intellij/openapi/actionSystem/AnActionEvent;Ljava/util/Map;)V" />
-      <scope id="1815980786159353546" at="41,32,42,16" />
-      <scope id="1815980786159353546" at="46,9,47,43" />
-      <scope id="1815980786159353546" at="49,42,50,92" />
-      <scope id="1815980786159353546" at="57,53,58,19" />
-      <scope id="1815980786159353546" at="61,62,62,19" />
-      <scope id="1815980786159353546" at="65,65,66,19" />
-      <scope id="2696244552124884103" at="78,47,79,44" />
-      <scope id="2696244552124884112" at="82,46,83,65" />
-      <scope id="2696244552124884124" at="86,46,87,32" />
-      <scope id="2696244552124884133" at="90,46,91,55" />
-      <scope id="1815980786159353546" at="99,42,100,91" />
-      <scope id="1815980786159353546" at="34,37,37,41" />
-      <scope id="1815980786159353546" at="48,27,51,7" />
-      <scope id="2696244552124884102" at="78,0,81,0">
-        <var name="it" id="2696244552124884102" />
-      </scope>
-      <scope id="2696244552124884111" at="82,0,85,0">
-        <var name="it" id="2696244552124884111" />
-      </scope>
-      <scope id="2696244552124884123" at="86,0,89,0">
-        <var name="it" id="2696244552124884123" />
-      </scope>
-      <scope id="2696244552124884132" at="90,0,93,0">
-        <var name="it" id="2696244552124884132" />
-      </scope>
-      <scope id="1815980786159353546" at="98,0,101,7">
-        <var name="t" id="1815980786159353546" />
-      </scope>
-      <scope id="1815980786159353546" at="98,27,101,7" />
-      <scope id="1815980786159353546" at="40,0,44,0" />
-      <scope id="1815980786159353546" at="48,0,52,44">
-        <var name="t" id="1815980786159353546" />
-      </scope>
-      <scope id="1815980786159353546" at="48,27,52,44" />
-      <scope id="1815980786159353546" at="59,5,63,5" />
-      <scope id="1815980786159353546" at="63,5,67,5" />
-      <scope id="1815980786159353546" at="34,0,39,0" />
-      <scope id="1815980786159353546" at="45,89,53,5" />
-      <scope id="1815980786159353546" at="45,0,55,0">
-        <var name="_params" id="1815980786159353546" />
-        <var name="event" id="1815980786159353546" />
-      </scope>
-      <scope id="1815980786159353546" at="56,95,68,16" />
-      <scope id="1815980786159353546" at="56,0,70,0">
-        <var name="_params" id="1815980786159353546" />
-        <var name="event" id="1815980786159353546" />
-      </scope>
-      <scope id="2034046503361587582" at="75,27,93,14">
-        <var name="projectModules" id="2696244552124884083" />
-      </scope>
-      <scope id="2034046503361587581" at="75,0,95,0" />
-      <scope id="1815980786159353546" at="72,9,97,239">
-        <var name="models" id="1815980786159353554" />
-      </scope>
-      <scope id="1815980786159353546" at="71,96,102,5" />
-      <scope id="1815980786159353546" at="71,0,104,0">
-        <var name="_params" id="1815980786159353546" />
-        <var name="event" id="1815980786159353546" />
-      </scope>
-      <unit id="2696244552124884102" at="77,130,81,11" name="jetbrains.mps.ide.make.actions.BuildAllDataFlows_Action$2" />
-      <unit id="2696244552124884111" at="81,24,85,11" name="jetbrains.mps.ide.make.actions.BuildAllDataFlows_Action$2" />
-      <unit id="2696244552124884123" at="85,23,89,11" name="jetbrains.mps.ide.make.actions.BuildAllDataFlows_Action$2" />
-      <unit id="2696244552124884132" at="89,23,93,11" name="jetbrains.mps.ide.make.actions.BuildAllDataFlows_Action$2" />
-      <unit id="2034046503361587581" at="74,47,95,7" name="jetbrains.mps.ide.make.actions.BuildAllDataFlows_Action$1" />
-      <unit id="1815980786159353546" at="31,0,107,0" name="jetbrains.mps.ide.make.actions.BuildAllDataFlows_Action" />
->>>>>>> bf3a2c62
+      <unit id="2696244552124884102" at="72,130,76,11" name="jetbrains.mps.ide.make.actions.BuildAllDataFlows_Action$2" />
+      <unit id="2696244552124884111" at="76,24,80,11" name="jetbrains.mps.ide.make.actions.BuildAllDataFlows_Action$2" />
+      <unit id="2696244552124884123" at="80,23,84,11" name="jetbrains.mps.ide.make.actions.BuildAllDataFlows_Action$2" />
+      <unit id="2696244552124884132" at="84,23,88,11" name="jetbrains.mps.ide.make.actions.BuildAllDataFlows_Action$2" />
+      <unit id="2034046503361587581" at="69,47,90,7" name="jetbrains.mps.ide.make.actions.BuildAllDataFlows_Action$1" />
+      <unit id="1815980786159353546" at="31,0,101,0" name="jetbrains.mps.ide.make.actions.BuildAllDataFlows_Action" />
     </file>
   </root>
   <root nodeRef="r:cfccec82-df72-4483-9807-88776b4673ab(jetbrains.mps.ide.make.actions)/2017614408232613001">
@@ -523,1043 +428,579 @@
   </root>
   <root nodeRef="r:cfccec82-df72-4483-9807-88776b4673ab(jetbrains.mps.ide.make.actions)/2355088855588242086">
     <file name="BuildAllBehaviors_Action.java">
-<<<<<<< HEAD
-      <node id="2355088855588242086" at="29,0,30,0" concept="14" trace="ICON" />
-      <node id="2355088855588242086" at="30,37,31,45" concept="16" />
-      <node id="2355088855588242086" at="31,45,32,35" concept="5" />
-      <node id="2355088855588242086" at="32,35,33,40" concept="5" />
-      <node id="2355088855588242086" at="36,32,37,16" concept="11" />
-      <node id="2355088855588242086" at="40,9,41,43" concept="1" />
-      <node id="2355088855588242086" at="40,9,41,43" concept="5" />
-      <node id="2355088855588242086" at="43,42,44,92" concept="5" />
-      <node id="2355088855588242086" at="45,7,46,44" concept="5" />
-      <node id="2355088855588242086" at="50,53,51,19" concept="11" />
-      <node id="2355088855588242086" at="52,5,53,100" concept="5" />
-      <node id="2355088855588242086" at="54,62,55,19" concept="11" />
-      <node id="2355088855588242086" at="56,5,57,97" concept="5" />
-      <node id="2355088855588242086" at="58,65,59,19" concept="11" />
-      <node id="2355088855588242086" at="60,5,61,16" concept="11" />
-      <node id="2355088855588242093" at="64,9,65,79" concept="10" />
-      <node id="2034046503361561432" at="67,27,68,92" concept="10" />
-      <node id="2034046503361561449" at="70,46,71,89" concept="11" />
-      <node id="2355088855588242128" at="75,9,76,0" concept="13" />
-      <node id="2355088855588242129" at="76,0,77,239" concept="5" />
-      <node id="2355088855588242086" at="79,42,80,91" concept="5" />
-      <node id="2355088855588242086" at="84,0,85,0" concept="14" trace="LOG" />
-      <node id="2355088855588242086" at="42,27,45,7" concept="1" />
-      <node id="2355088855588242086" at="42,27,45,7" concept="8" />
-      <node id="2355088855588242086" at="49,95,52,5" concept="8" />
-      <node id="2355088855588242086" at="53,100,56,5" concept="8" />
-      <node id="2355088855588242086" at="57,97,60,5" concept="8" />
-      <node id="2034046503361561447" at="70,0,73,0" concept="9" trace="accept#(Lorg/jetbrains/mps/openapi/model/SModel;)Z" />
-      <node id="2355088855588242086" at="78,27,81,7" concept="1" />
-      <node id="2355088855588242086" at="78,27,81,7" concept="8" />
-      <node id="2355088855588242086" at="35,0,39,0" concept="9" trace="isDumbAware#()Z" />
-      <node id="2355088855588242086" at="52,5,56,5" concept="1" />
-      <node id="2355088855588242086" at="56,5,60,5" concept="1" />
-      <node id="2355088855588242086" at="30,0,35,0" concept="3" trace="BuildAllBehaviors_Action#()V" />
-      <node id="2034046503361561439" at="68,92,73,14" concept="5" />
-      <node id="2355088855588242086" at="39,89,47,5" concept="18" />
-      <node id="2034046503361561430" at="67,0,75,0" concept="9" trace="run#()V" />
-      <node id="2355088855588242086" at="39,0,49,0" concept="9" trace="doUpdate#(Lcom/intellij/openapi/actionSystem/AnActionEvent;Ljava/util/Map;)V" />
-      <node id="2034046503361561426" at="65,79,75,9" concept="5" />
-      <node id="2355088855588242086" at="49,0,63,0" concept="9" trace="collectActionData#(Lcom/intellij/openapi/actionSystem/AnActionEvent;Ljava/util/Map;)Z" />
-      <node id="2355088855588242086" at="63,96,82,5" concept="18" />
-      <node id="2355088855588242086" at="63,0,84,0" concept="9" trace="doExecute#(Lcom/intellij/openapi/actionSystem/AnActionEvent;Ljava/util/Map;)V" />
-      <scope id="2355088855588242086" at="36,32,37,16" />
-      <scope id="2355088855588242086" at="40,9,41,43" />
-      <scope id="2355088855588242086" at="43,42,44,92" />
-      <scope id="2355088855588242086" at="50,53,51,19" />
-      <scope id="2355088855588242086" at="54,62,55,19" />
-      <scope id="2355088855588242086" at="58,65,59,19" />
-      <scope id="2034046503361561448" at="70,46,71,89" />
-      <scope id="2355088855588242086" at="79,42,80,91" />
-      <scope id="2355088855588242086" at="30,37,33,40" />
-      <scope id="2355088855588242086" at="42,27,45,7" />
-      <scope id="2034046503361561447" at="70,0,73,0">
-        <var name="it" id="2034046503361561447" />
-      </scope>
-      <scope id="2355088855588242086" at="78,0,81,7">
+      <node id="2355088855588242086" at="32,0,33,0" concept="14" trace="ICON" />
+      <node id="2355088855588242086" at="33,37,34,45" concept="16" />
+      <node id="2355088855588242086" at="34,45,35,35" concept="5" />
+      <node id="2355088855588242086" at="35,35,36,40" concept="5" />
+      <node id="2355088855588242086" at="39,32,40,16" concept="11" />
+      <node id="2355088855588242086" at="43,9,44,43" concept="1" />
+      <node id="2355088855588242086" at="43,9,44,43" concept="5" />
+      <node id="2355088855588242086" at="46,42,47,92" concept="5" />
+      <node id="2355088855588242086" at="48,7,49,44" concept="5" />
+      <node id="2355088855588242086" at="53,53,54,19" concept="11" />
+      <node id="2355088855588242086" at="55,5,56,100" concept="5" />
+      <node id="2355088855588242086" at="57,62,58,19" concept="11" />
+      <node id="2355088855588242086" at="59,5,60,97" concept="5" />
+      <node id="2355088855588242086" at="61,65,62,19" concept="11" />
+      <node id="2355088855588242086" at="63,5,64,16" concept="11" />
+      <node id="2355088855588242093" at="67,9,68,79" concept="10" />
+      <node id="2696244552124839769" at="70,27,71,120" concept="10" />
+      <node id="2696244552124839791" at="73,47,74,44" concept="11" />
+      <node id="2696244552124839800" at="77,46,78,64" concept="11" />
+      <node id="2696244552124839812" at="81,46,82,32" concept="11" />
+      <node id="2696244552124839821" at="85,46,86,55" concept="11" />
+      <node id="2355088855588242128" at="90,9,91,0" concept="13" />
+      <node id="2355088855588242129" at="91,0,92,239" concept="5" />
+      <node id="2355088855588242086" at="94,42,95,91" concept="5" />
+      <node id="2355088855588242086" at="99,0,100,0" concept="14" trace="LOG" />
+      <node id="2355088855588242086" at="45,27,48,7" concept="1" />
+      <node id="2355088855588242086" at="45,27,48,7" concept="8" />
+      <node id="2355088855588242086" at="52,95,55,5" concept="8" />
+      <node id="2355088855588242086" at="56,100,59,5" concept="8" />
+      <node id="2355088855588242086" at="60,97,63,5" concept="8" />
+      <node id="2696244552124839789" at="73,0,76,0" concept="9" trace="accept#(Lorg/jetbrains/mps/openapi/module/SModule;)Z" />
+      <node id="2696244552124839798" at="77,0,80,0" concept="9" trace="select#(Lorg/jetbrains/mps/openapi/module/SModule;)Lorg/jetbrains/mps/openapi/model/SModel;" />
+      <node id="2696244552124839810" at="81,0,84,0" concept="9" trace="accept#(Lorg/jetbrains/mps/openapi/model/SModel;)Z" />
+      <node id="2696244552124839819" at="85,0,88,0" concept="9" trace="accept#(Lorg/jetbrains/mps/openapi/model/SModel;)Z" />
+      <node id="2355088855588242086" at="93,27,96,7" concept="1" />
+      <node id="2355088855588242086" at="93,27,96,7" concept="8" />
+      <node id="2355088855588242086" at="38,0,42,0" concept="9" trace="isDumbAware#()Z" />
+      <node id="2355088855588242086" at="55,5,59,5" concept="1" />
+      <node id="2355088855588242086" at="59,5,63,5" concept="1" />
+      <node id="2355088855588242086" at="33,0,38,0" concept="3" trace="BuildAllBehaviors_Action#()V" />
+      <node id="2355088855588242086" at="42,89,50,5" concept="18" />
+      <node id="2355088855588242086" at="42,0,52,0" concept="9" trace="doUpdate#(Lcom/intellij/openapi/actionSystem/AnActionEvent;Ljava/util/Map;)V" />
+      <node id="2355088855588242086" at="52,0,66,0" concept="9" trace="collectActionData#(Lcom/intellij/openapi/actionSystem/AnActionEvent;Ljava/util/Map;)Z" />
+      <node id="2696244552124839778" at="71,120,88,14" concept="5" />
+      <node id="2034046503361561430" at="70,0,90,0" concept="9" trace="run#()V" />
+      <node id="2034046503361561426" at="68,79,90,9" concept="5" />
+      <node id="2355088855588242086" at="66,96,97,5" concept="18" />
+      <node id="2355088855588242086" at="66,0,99,0" concept="9" trace="doExecute#(Lcom/intellij/openapi/actionSystem/AnActionEvent;Ljava/util/Map;)V" />
+      <scope id="2355088855588242086" at="39,32,40,16" />
+      <scope id="2355088855588242086" at="43,9,44,43" />
+      <scope id="2355088855588242086" at="46,42,47,92" />
+      <scope id="2355088855588242086" at="53,53,54,19" />
+      <scope id="2355088855588242086" at="57,62,58,19" />
+      <scope id="2355088855588242086" at="61,65,62,19" />
+      <scope id="2696244552124839790" at="73,47,74,44" />
+      <scope id="2696244552124839799" at="77,46,78,64" />
+      <scope id="2696244552124839811" at="81,46,82,32" />
+      <scope id="2696244552124839820" at="85,46,86,55" />
+      <scope id="2355088855588242086" at="94,42,95,91" />
+      <scope id="2355088855588242086" at="33,37,36,40" />
+      <scope id="2355088855588242086" at="45,27,48,7" />
+      <scope id="2696244552124839789" at="73,0,76,0">
+        <var name="it" id="2696244552124839789" />
+      </scope>
+      <scope id="2696244552124839798" at="77,0,80,0">
+        <var name="it" id="2696244552124839798" />
+      </scope>
+      <scope id="2696244552124839810" at="81,0,84,0">
+        <var name="it" id="2696244552124839810" />
+      </scope>
+      <scope id="2696244552124839819" at="85,0,88,0">
+        <var name="it" id="2696244552124839819" />
+      </scope>
+      <scope id="2355088855588242086" at="93,0,96,7">
         <var name="t" id="2355088855588242086" />
       </scope>
-      <scope id="2355088855588242086" at="78,27,81,7" />
-      <scope id="2355088855588242086" at="35,0,39,0" />
-      <scope id="2355088855588242086" at="42,0,46,44">
+      <scope id="2355088855588242086" at="93,27,96,7" />
+      <scope id="2355088855588242086" at="38,0,42,0" />
+      <scope id="2355088855588242086" at="45,0,49,44">
         <var name="t" id="2355088855588242086" />
       </scope>
-      <scope id="2355088855588242086" at="42,27,46,44" />
-      <scope id="2355088855588242086" at="52,5,56,5" />
-      <scope id="2355088855588242086" at="56,5,60,5" />
-      <scope id="2355088855588242086" at="30,0,35,0" />
-      <scope id="2034046503361561431" at="67,27,73,14">
-        <var name="allModels" id="2034046503361561433" />
-      </scope>
-      <scope id="2355088855588242086" at="39,89,47,5" />
-      <scope id="2034046503361561430" at="67,0,75,0" />
-      <scope id="2355088855588242086" at="39,0,49,0">
+      <scope id="2355088855588242086" at="45,27,49,44" />
+      <scope id="2355088855588242086" at="55,5,59,5" />
+      <scope id="2355088855588242086" at="59,5,63,5" />
+      <scope id="2355088855588242086" at="33,0,38,0" />
+      <scope id="2355088855588242086" at="42,89,50,5" />
+      <scope id="2355088855588242086" at="42,0,52,0">
         <var name="_params" id="2355088855588242086" />
         <var name="event" id="2355088855588242086" />
       </scope>
-      <scope id="2355088855588242086" at="49,95,61,16" />
-      <scope id="2355088855588242086" at="64,9,77,239">
-        <var name="models" id="2355088855588242094" />
-      </scope>
-      <scope id="2355088855588242086" at="49,0,63,0">
+      <scope id="2355088855588242086" at="52,95,64,16" />
+      <scope id="2355088855588242086" at="52,0,66,0">
         <var name="_params" id="2355088855588242086" />
         <var name="event" id="2355088855588242086" />
       </scope>
-      <scope id="2355088855588242086" at="63,96,82,5" />
-      <scope id="2355088855588242086" at="63,0,84,0">
+      <scope id="2034046503361561431" at="70,27,88,14">
+        <var name="projectModules" id="2696244552124839770" />
+      </scope>
+      <scope id="2034046503361561430" at="70,0,90,0" />
+      <scope id="2355088855588242086" at="67,9,92,239">
+        <var name="models" id="2355088855588242094" />
+      </scope>
+      <scope id="2355088855588242086" at="66,96,97,5" />
+      <scope id="2355088855588242086" at="66,0,99,0">
         <var name="_params" id="2355088855588242086" />
         <var name="event" id="2355088855588242086" />
       </scope>
-      <unit id="2034046503361561447" at="69,125,73,11" name="jetbrains.mps.ide.make.actions.BuildAllBehaviors_Action$2" />
-      <unit id="2034046503361561430" at="66,47,75,7" name="jetbrains.mps.ide.make.actions.BuildAllBehaviors_Action$1" />
-      <unit id="2355088855588242086" at="28,0,86,0" name="jetbrains.mps.ide.make.actions.BuildAllBehaviors_Action" />
-=======
-      <node id="2355088855588242086" at="32,0,33,0" concept="14" trace="ICON" />
-      <node id="2355088855588242086" at="34,37,35,45" concept="16" />
-      <node id="2355088855588242086" at="35,45,36,35" concept="5" />
-      <node id="2355088855588242086" at="36,35,37,40" concept="5" />
-      <node id="2355088855588242086" at="41,32,42,16" concept="11" />
-      <node id="2355088855588242086" at="46,9,47,43" concept="1" />
-      <node id="2355088855588242086" at="46,9,47,43" concept="5" />
-      <node id="2355088855588242086" at="49,42,50,92" concept="5" />
-      <node id="2355088855588242086" at="51,7,52,44" concept="5" />
-      <node id="2355088855588242086" at="57,53,58,19" concept="11" />
-      <node id="2355088855588242086" at="59,5,60,100" concept="5" />
-      <node id="2355088855588242086" at="61,62,62,19" concept="11" />
-      <node id="2355088855588242086" at="63,5,64,97" concept="5" />
-      <node id="2355088855588242086" at="65,65,66,19" concept="11" />
-      <node id="2355088855588242086" at="67,5,68,16" concept="11" />
-      <node id="2355088855588242093" at="72,9,73,79" concept="10" />
-      <node id="2696244552124839769" at="75,27,76,120" concept="10" />
-      <node id="2696244552124839791" at="78,47,79,44" concept="11" />
-      <node id="2696244552124839800" at="82,46,83,64" concept="11" />
-      <node id="2696244552124839812" at="86,46,87,32" concept="11" />
-      <node id="2696244552124839821" at="90,46,91,55" concept="11" />
-      <node id="2355088855588242128" at="95,9,96,0" concept="13" />
-      <node id="2355088855588242129" at="96,0,97,239" concept="5" />
-      <node id="2355088855588242086" at="99,42,100,91" concept="5" />
-      <node id="2355088855588242086" at="105,0,106,0" concept="14" trace="LOG" />
-      <node id="2355088855588242086" at="48,27,51,7" concept="1" />
-      <node id="2355088855588242086" at="48,27,51,7" concept="8" />
-      <node id="2355088855588242086" at="56,95,59,5" concept="8" />
-      <node id="2355088855588242086" at="60,100,63,5" concept="8" />
-      <node id="2355088855588242086" at="64,97,67,5" concept="8" />
-      <node id="2696244552124839789" at="78,0,81,0" concept="9" trace="accept#(Lorg/jetbrains/mps/openapi/module/SModule;)Z" />
-      <node id="2696244552124839798" at="82,0,85,0" concept="9" trace="select#(Lorg/jetbrains/mps/openapi/module/SModule;)Lorg/jetbrains/mps/openapi/model/SModel;" />
-      <node id="2696244552124839810" at="86,0,89,0" concept="9" trace="accept#(Lorg/jetbrains/mps/openapi/model/SModel;)Z" />
-      <node id="2696244552124839819" at="90,0,93,0" concept="9" trace="accept#(Lorg/jetbrains/mps/openapi/model/SModel;)Z" />
-      <node id="2355088855588242086" at="98,27,101,7" concept="1" />
-      <node id="2355088855588242086" at="98,27,101,7" concept="8" />
-      <node id="2355088855588242086" at="40,0,44,0" concept="9" trace="isDumbAware#()Z" />
-      <node id="2355088855588242086" at="59,5,63,5" concept="1" />
-      <node id="2355088855588242086" at="63,5,67,5" concept="1" />
-      <node id="2355088855588242086" at="34,0,39,0" concept="3" trace="BuildAllBehaviors_Action#()V" />
-      <node id="2355088855588242086" at="45,89,53,5" concept="18" />
-      <node id="2355088855588242086" at="45,0,55,0" concept="9" trace="doUpdate#(Lcom/intellij/openapi/actionSystem/AnActionEvent;Ljava/util/Map;)V" />
-      <node id="2355088855588242086" at="56,0,70,0" concept="9" trace="collectActionData#(Lcom/intellij/openapi/actionSystem/AnActionEvent;Ljava/util/Map;)Z" />
-      <node id="2696244552124839778" at="76,120,93,14" concept="5" />
-      <node id="2034046503361561430" at="75,0,95,0" concept="9" trace="run#()V" />
-      <node id="2034046503361561426" at="73,79,95,9" concept="5" />
-      <node id="2355088855588242086" at="71,96,102,5" concept="18" />
-      <node id="2355088855588242086" at="71,0,104,0" concept="9" trace="doExecute#(Lcom/intellij/openapi/actionSystem/AnActionEvent;Ljava/util/Map;)V" />
-      <scope id="2355088855588242086" at="41,32,42,16" />
-      <scope id="2355088855588242086" at="46,9,47,43" />
-      <scope id="2355088855588242086" at="49,42,50,92" />
-      <scope id="2355088855588242086" at="57,53,58,19" />
-      <scope id="2355088855588242086" at="61,62,62,19" />
-      <scope id="2355088855588242086" at="65,65,66,19" />
-      <scope id="2696244552124839790" at="78,47,79,44" />
-      <scope id="2696244552124839799" at="82,46,83,64" />
-      <scope id="2696244552124839811" at="86,46,87,32" />
-      <scope id="2696244552124839820" at="90,46,91,55" />
-      <scope id="2355088855588242086" at="99,42,100,91" />
-      <scope id="2355088855588242086" at="34,37,37,40" />
-      <scope id="2355088855588242086" at="48,27,51,7" />
-      <scope id="2696244552124839789" at="78,0,81,0">
-        <var name="it" id="2696244552124839789" />
-      </scope>
-      <scope id="2696244552124839798" at="82,0,85,0">
-        <var name="it" id="2696244552124839798" />
-      </scope>
-      <scope id="2696244552124839810" at="86,0,89,0">
-        <var name="it" id="2696244552124839810" />
-      </scope>
-      <scope id="2696244552124839819" at="90,0,93,0">
-        <var name="it" id="2696244552124839819" />
-      </scope>
-      <scope id="2355088855588242086" at="98,0,101,7">
-        <var name="t" id="2355088855588242086" />
-      </scope>
-      <scope id="2355088855588242086" at="98,27,101,7" />
-      <scope id="2355088855588242086" at="40,0,44,0" />
-      <scope id="2355088855588242086" at="48,0,52,44">
-        <var name="t" id="2355088855588242086" />
-      </scope>
-      <scope id="2355088855588242086" at="48,27,52,44" />
-      <scope id="2355088855588242086" at="59,5,63,5" />
-      <scope id="2355088855588242086" at="63,5,67,5" />
-      <scope id="2355088855588242086" at="34,0,39,0" />
-      <scope id="2355088855588242086" at="45,89,53,5" />
-      <scope id="2355088855588242086" at="45,0,55,0">
-        <var name="_params" id="2355088855588242086" />
-        <var name="event" id="2355088855588242086" />
-      </scope>
-      <scope id="2355088855588242086" at="56,95,68,16" />
-      <scope id="2355088855588242086" at="56,0,70,0">
-        <var name="_params" id="2355088855588242086" />
-        <var name="event" id="2355088855588242086" />
-      </scope>
-      <scope id="2034046503361561431" at="75,27,93,14">
-        <var name="projectModules" id="2696244552124839770" />
-      </scope>
-      <scope id="2034046503361561430" at="75,0,95,0" />
-      <scope id="2355088855588242086" at="72,9,97,239">
-        <var name="models" id="2355088855588242094" />
-      </scope>
-      <scope id="2355088855588242086" at="71,96,102,5" />
-      <scope id="2355088855588242086" at="71,0,104,0">
-        <var name="_params" id="2355088855588242086" />
-        <var name="event" id="2355088855588242086" />
-      </scope>
-      <unit id="2696244552124839789" at="77,130,81,11" name="jetbrains.mps.ide.make.actions.BuildAllBehaviors_Action$2" />
-      <unit id="2696244552124839798" at="81,24,85,11" name="jetbrains.mps.ide.make.actions.BuildAllBehaviors_Action$2" />
-      <unit id="2696244552124839810" at="85,23,89,11" name="jetbrains.mps.ide.make.actions.BuildAllBehaviors_Action$2" />
-      <unit id="2696244552124839819" at="89,23,93,11" name="jetbrains.mps.ide.make.actions.BuildAllBehaviors_Action$2" />
-      <unit id="2034046503361561430" at="74,47,95,7" name="jetbrains.mps.ide.make.actions.BuildAllBehaviors_Action$1" />
-      <unit id="2355088855588242086" at="31,0,107,0" name="jetbrains.mps.ide.make.actions.BuildAllBehaviors_Action" />
->>>>>>> bf3a2c62
+      <unit id="2696244552124839789" at="72,130,76,11" name="jetbrains.mps.ide.make.actions.BuildAllBehaviors_Action$2" />
+      <unit id="2696244552124839798" at="76,24,80,11" name="jetbrains.mps.ide.make.actions.BuildAllBehaviors_Action$2" />
+      <unit id="2696244552124839810" at="80,23,84,11" name="jetbrains.mps.ide.make.actions.BuildAllBehaviors_Action$2" />
+      <unit id="2696244552124839819" at="84,23,88,11" name="jetbrains.mps.ide.make.actions.BuildAllBehaviors_Action$2" />
+      <unit id="2034046503361561430" at="69,47,90,7" name="jetbrains.mps.ide.make.actions.BuildAllBehaviors_Action$1" />
+      <unit id="2355088855588242086" at="31,0,101,0" name="jetbrains.mps.ide.make.actions.BuildAllBehaviors_Action" />
     </file>
   </root>
   <root nodeRef="r:cfccec82-df72-4483-9807-88776b4673ab(jetbrains.mps.ide.make.actions)/2355088855588242147">
     <file name="BuildAllConstraints_Action.java">
-<<<<<<< HEAD
-      <node id="2355088855588242147" at="29,0,30,0" concept="14" trace="ICON" />
-      <node id="2355088855588242147" at="30,39,31,47" concept="16" />
-      <node id="2355088855588242147" at="31,47,32,35" concept="5" />
-      <node id="2355088855588242147" at="32,35,33,40" concept="5" />
-      <node id="2355088855588242147" at="36,32,37,16" concept="11" />
-      <node id="2355088855588242147" at="40,9,41,43" concept="1" />
-      <node id="2355088855588242147" at="40,9,41,43" concept="5" />
-      <node id="2355088855588242147" at="43,42,44,94" concept="5" />
-      <node id="2355088855588242147" at="45,7,46,44" concept="5" />
-      <node id="2355088855588242147" at="50,53,51,19" concept="11" />
-      <node id="2355088855588242147" at="52,5,53,100" concept="5" />
-      <node id="2355088855588242147" at="54,62,55,19" concept="11" />
-      <node id="2355088855588242147" at="56,5,57,97" concept="5" />
-      <node id="2355088855588242147" at="58,65,59,19" concept="11" />
-      <node id="2355088855588242147" at="60,5,61,16" concept="11" />
-      <node id="5551197716189779691" at="64,9,65,79" concept="10" />
-      <node id="2034046503361610068" at="67,27,68,92" concept="10" />
-      <node id="2034046503361610086" at="70,46,71,92" concept="11" />
-      <node id="2355088855588242189" at="75,9,76,0" concept="13" />
-      <node id="2355088855588242190" at="76,0,77,239" concept="5" />
-      <node id="2355088855588242147" at="79,42,80,93" concept="5" />
-      <node id="2355088855588242147" at="84,0,85,0" concept="14" trace="LOG" />
-      <node id="2355088855588242147" at="42,27,45,7" concept="1" />
-      <node id="2355088855588242147" at="42,27,45,7" concept="8" />
-      <node id="2355088855588242147" at="49,95,52,5" concept="8" />
-      <node id="2355088855588242147" at="53,100,56,5" concept="8" />
-      <node id="2355088855588242147" at="57,97,60,5" concept="8" />
-      <node id="2034046503361610084" at="70,0,73,0" concept="9" trace="accept#(Lorg/jetbrains/mps/openapi/model/SModel;)Z" />
-      <node id="2355088855588242147" at="78,27,81,7" concept="1" />
-      <node id="2355088855588242147" at="78,27,81,7" concept="8" />
-      <node id="2355088855588242147" at="35,0,39,0" concept="9" trace="isDumbAware#()Z" />
-      <node id="2355088855588242147" at="52,5,56,5" concept="1" />
-      <node id="2355088855588242147" at="56,5,60,5" concept="1" />
-      <node id="2355088855588242147" at="30,0,35,0" concept="3" trace="BuildAllConstraints_Action#()V" />
-      <node id="2034046503361610075" at="68,92,73,14" concept="5" />
-      <node id="2355088855588242147" at="39,89,47,5" concept="18" />
-      <node id="2034046503361610066" at="67,0,75,0" concept="9" trace="run#()V" />
-      <node id="2355088855588242147" at="39,0,49,0" concept="9" trace="doUpdate#(Lcom/intellij/openapi/actionSystem/AnActionEvent;Ljava/util/Map;)V" />
-      <node id="2034046503361610062" at="65,79,75,9" concept="5" />
-      <node id="2355088855588242147" at="49,0,63,0" concept="9" trace="collectActionData#(Lcom/intellij/openapi/actionSystem/AnActionEvent;Ljava/util/Map;)Z" />
-      <node id="2355088855588242147" at="63,96,82,5" concept="18" />
-      <node id="2355088855588242147" at="63,0,84,0" concept="9" trace="doExecute#(Lcom/intellij/openapi/actionSystem/AnActionEvent;Ljava/util/Map;)V" />
-      <scope id="2355088855588242147" at="36,32,37,16" />
-      <scope id="2355088855588242147" at="40,9,41,43" />
-      <scope id="2355088855588242147" at="43,42,44,94" />
-      <scope id="2355088855588242147" at="50,53,51,19" />
-      <scope id="2355088855588242147" at="54,62,55,19" />
-      <scope id="2355088855588242147" at="58,65,59,19" />
-      <scope id="2034046503361610085" at="70,46,71,92" />
-      <scope id="2355088855588242147" at="79,42,80,93" />
-      <scope id="2355088855588242147" at="30,39,33,40" />
-      <scope id="2355088855588242147" at="42,27,45,7" />
-      <scope id="2034046503361610084" at="70,0,73,0">
-        <var name="it" id="2034046503361610084" />
-      </scope>
-      <scope id="2355088855588242147" at="78,0,81,7">
+      <node id="2355088855588242147" at="32,0,33,0" concept="14" trace="ICON" />
+      <node id="2355088855588242147" at="33,39,34,47" concept="16" />
+      <node id="2355088855588242147" at="34,47,35,35" concept="5" />
+      <node id="2355088855588242147" at="35,35,36,40" concept="5" />
+      <node id="2355088855588242147" at="39,32,40,16" concept="11" />
+      <node id="2355088855588242147" at="43,9,44,43" concept="1" />
+      <node id="2355088855588242147" at="43,9,44,43" concept="5" />
+      <node id="2355088855588242147" at="46,42,47,94" concept="5" />
+      <node id="2355088855588242147" at="48,7,49,44" concept="5" />
+      <node id="2355088855588242147" at="53,53,54,19" concept="11" />
+      <node id="2355088855588242147" at="55,5,56,100" concept="5" />
+      <node id="2355088855588242147" at="57,62,58,19" concept="11" />
+      <node id="2355088855588242147" at="59,5,60,97" concept="5" />
+      <node id="2355088855588242147" at="61,65,62,19" concept="11" />
+      <node id="2355088855588242147" at="63,5,64,16" concept="11" />
+      <node id="5551197716189779691" at="67,9,68,79" concept="10" />
+      <node id="2696244552124861919" at="70,27,71,120" concept="10" />
+      <node id="2696244552124861941" at="73,47,74,44" concept="11" />
+      <node id="2696244552124861950" at="77,46,78,67" concept="11" />
+      <node id="2696244552124861962" at="81,46,82,32" concept="11" />
+      <node id="2696244552124861971" at="85,46,86,55" concept="11" />
+      <node id="2355088855588242189" at="90,9,91,0" concept="13" />
+      <node id="2355088855588242190" at="91,0,92,239" concept="5" />
+      <node id="2355088855588242147" at="94,42,95,93" concept="5" />
+      <node id="2355088855588242147" at="99,0,100,0" concept="14" trace="LOG" />
+      <node id="2355088855588242147" at="45,27,48,7" concept="1" />
+      <node id="2355088855588242147" at="45,27,48,7" concept="8" />
+      <node id="2355088855588242147" at="52,95,55,5" concept="8" />
+      <node id="2355088855588242147" at="56,100,59,5" concept="8" />
+      <node id="2355088855588242147" at="60,97,63,5" concept="8" />
+      <node id="2696244552124861939" at="73,0,76,0" concept="9" trace="accept#(Lorg/jetbrains/mps/openapi/module/SModule;)Z" />
+      <node id="2696244552124861948" at="77,0,80,0" concept="9" trace="select#(Lorg/jetbrains/mps/openapi/module/SModule;)Lorg/jetbrains/mps/openapi/model/SModel;" />
+      <node id="2696244552124861960" at="81,0,84,0" concept="9" trace="accept#(Lorg/jetbrains/mps/openapi/model/SModel;)Z" />
+      <node id="2696244552124861969" at="85,0,88,0" concept="9" trace="accept#(Lorg/jetbrains/mps/openapi/model/SModel;)Z" />
+      <node id="2355088855588242147" at="93,27,96,7" concept="1" />
+      <node id="2355088855588242147" at="93,27,96,7" concept="8" />
+      <node id="2355088855588242147" at="38,0,42,0" concept="9" trace="isDumbAware#()Z" />
+      <node id="2355088855588242147" at="55,5,59,5" concept="1" />
+      <node id="2355088855588242147" at="59,5,63,5" concept="1" />
+      <node id="2355088855588242147" at="33,0,38,0" concept="3" trace="BuildAllConstraints_Action#()V" />
+      <node id="2355088855588242147" at="42,89,50,5" concept="18" />
+      <node id="2355088855588242147" at="42,0,52,0" concept="9" trace="doUpdate#(Lcom/intellij/openapi/actionSystem/AnActionEvent;Ljava/util/Map;)V" />
+      <node id="2355088855588242147" at="52,0,66,0" concept="9" trace="collectActionData#(Lcom/intellij/openapi/actionSystem/AnActionEvent;Ljava/util/Map;)Z" />
+      <node id="2696244552124861928" at="71,120,88,14" concept="5" />
+      <node id="2034046503361610066" at="70,0,90,0" concept="9" trace="run#()V" />
+      <node id="2034046503361610062" at="68,79,90,9" concept="5" />
+      <node id="2355088855588242147" at="66,96,97,5" concept="18" />
+      <node id="2355088855588242147" at="66,0,99,0" concept="9" trace="doExecute#(Lcom/intellij/openapi/actionSystem/AnActionEvent;Ljava/util/Map;)V" />
+      <scope id="2355088855588242147" at="39,32,40,16" />
+      <scope id="2355088855588242147" at="43,9,44,43" />
+      <scope id="2355088855588242147" at="46,42,47,94" />
+      <scope id="2355088855588242147" at="53,53,54,19" />
+      <scope id="2355088855588242147" at="57,62,58,19" />
+      <scope id="2355088855588242147" at="61,65,62,19" />
+      <scope id="2696244552124861940" at="73,47,74,44" />
+      <scope id="2696244552124861949" at="77,46,78,67" />
+      <scope id="2696244552124861961" at="81,46,82,32" />
+      <scope id="2696244552124861970" at="85,46,86,55" />
+      <scope id="2355088855588242147" at="94,42,95,93" />
+      <scope id="2355088855588242147" at="33,39,36,40" />
+      <scope id="2355088855588242147" at="45,27,48,7" />
+      <scope id="2696244552124861939" at="73,0,76,0">
+        <var name="it" id="2696244552124861939" />
+      </scope>
+      <scope id="2696244552124861948" at="77,0,80,0">
+        <var name="it" id="2696244552124861948" />
+      </scope>
+      <scope id="2696244552124861960" at="81,0,84,0">
+        <var name="it" id="2696244552124861960" />
+      </scope>
+      <scope id="2696244552124861969" at="85,0,88,0">
+        <var name="it" id="2696244552124861969" />
+      </scope>
+      <scope id="2355088855588242147" at="93,0,96,7">
         <var name="t" id="2355088855588242147" />
       </scope>
-      <scope id="2355088855588242147" at="78,27,81,7" />
-      <scope id="2355088855588242147" at="35,0,39,0" />
-      <scope id="2355088855588242147" at="42,0,46,44">
+      <scope id="2355088855588242147" at="93,27,96,7" />
+      <scope id="2355088855588242147" at="38,0,42,0" />
+      <scope id="2355088855588242147" at="45,0,49,44">
         <var name="t" id="2355088855588242147" />
       </scope>
-      <scope id="2355088855588242147" at="42,27,46,44" />
-      <scope id="2355088855588242147" at="52,5,56,5" />
-      <scope id="2355088855588242147" at="56,5,60,5" />
-      <scope id="2355088855588242147" at="30,0,35,0" />
-      <scope id="2034046503361610067" at="67,27,73,14">
-        <var name="allModels" id="2034046503361610069" />
-      </scope>
-      <scope id="2355088855588242147" at="39,89,47,5" />
-      <scope id="2034046503361610066" at="67,0,75,0" />
-      <scope id="2355088855588242147" at="39,0,49,0">
+      <scope id="2355088855588242147" at="45,27,49,44" />
+      <scope id="2355088855588242147" at="55,5,59,5" />
+      <scope id="2355088855588242147" at="59,5,63,5" />
+      <scope id="2355088855588242147" at="33,0,38,0" />
+      <scope id="2355088855588242147" at="42,89,50,5" />
+      <scope id="2355088855588242147" at="42,0,52,0">
         <var name="_params" id="2355088855588242147" />
         <var name="event" id="2355088855588242147" />
       </scope>
-      <scope id="2355088855588242147" at="49,95,61,16" />
-      <scope id="2355088855588242147" at="64,9,77,239">
-        <var name="models" id="5551197716189779692" />
-      </scope>
-      <scope id="2355088855588242147" at="49,0,63,0">
+      <scope id="2355088855588242147" at="52,95,64,16" />
+      <scope id="2355088855588242147" at="52,0,66,0">
         <var name="_params" id="2355088855588242147" />
         <var name="event" id="2355088855588242147" />
       </scope>
-      <scope id="2355088855588242147" at="63,96,82,5" />
-      <scope id="2355088855588242147" at="63,0,84,0">
+      <scope id="2034046503361610067" at="70,27,88,14">
+        <var name="projectModules" id="2696244552124861920" />
+      </scope>
+      <scope id="2034046503361610066" at="70,0,90,0" />
+      <scope id="2355088855588242147" at="67,9,92,239">
+        <var name="models" id="5551197716189779692" />
+      </scope>
+      <scope id="2355088855588242147" at="66,96,97,5" />
+      <scope id="2355088855588242147" at="66,0,99,0">
         <var name="_params" id="2355088855588242147" />
         <var name="event" id="2355088855588242147" />
       </scope>
-      <unit id="2034046503361610084" at="69,125,73,11" name="jetbrains.mps.ide.make.actions.BuildAllConstraints_Action$2" />
-      <unit id="2034046503361610066" at="66,47,75,7" name="jetbrains.mps.ide.make.actions.BuildAllConstraints_Action$1" />
-      <unit id="2355088855588242147" at="28,0,86,0" name="jetbrains.mps.ide.make.actions.BuildAllConstraints_Action" />
-=======
-      <node id="2355088855588242147" at="32,0,33,0" concept="14" trace="ICON" />
-      <node id="2355088855588242147" at="34,39,35,47" concept="16" />
-      <node id="2355088855588242147" at="35,47,36,35" concept="5" />
-      <node id="2355088855588242147" at="36,35,37,40" concept="5" />
-      <node id="2355088855588242147" at="41,32,42,16" concept="11" />
-      <node id="2355088855588242147" at="46,9,47,43" concept="1" />
-      <node id="2355088855588242147" at="46,9,47,43" concept="5" />
-      <node id="2355088855588242147" at="49,42,50,94" concept="5" />
-      <node id="2355088855588242147" at="51,7,52,44" concept="5" />
-      <node id="2355088855588242147" at="57,53,58,19" concept="11" />
-      <node id="2355088855588242147" at="59,5,60,100" concept="5" />
-      <node id="2355088855588242147" at="61,62,62,19" concept="11" />
-      <node id="2355088855588242147" at="63,5,64,97" concept="5" />
-      <node id="2355088855588242147" at="65,65,66,19" concept="11" />
-      <node id="2355088855588242147" at="67,5,68,16" concept="11" />
-      <node id="5551197716189779691" at="72,9,73,79" concept="10" />
-      <node id="2696244552124861919" at="75,27,76,120" concept="10" />
-      <node id="2696244552124861941" at="78,47,79,44" concept="11" />
-      <node id="2696244552124861950" at="82,46,83,67" concept="11" />
-      <node id="2696244552124861962" at="86,46,87,32" concept="11" />
-      <node id="2696244552124861971" at="90,46,91,55" concept="11" />
-      <node id="2355088855588242189" at="95,9,96,0" concept="13" />
-      <node id="2355088855588242190" at="96,0,97,239" concept="5" />
-      <node id="2355088855588242147" at="99,42,100,93" concept="5" />
-      <node id="2355088855588242147" at="105,0,106,0" concept="14" trace="LOG" />
-      <node id="2355088855588242147" at="48,27,51,7" concept="1" />
-      <node id="2355088855588242147" at="48,27,51,7" concept="8" />
-      <node id="2355088855588242147" at="56,95,59,5" concept="8" />
-      <node id="2355088855588242147" at="60,100,63,5" concept="8" />
-      <node id="2355088855588242147" at="64,97,67,5" concept="8" />
-      <node id="2696244552124861939" at="78,0,81,0" concept="9" trace="accept#(Lorg/jetbrains/mps/openapi/module/SModule;)Z" />
-      <node id="2696244552124861948" at="82,0,85,0" concept="9" trace="select#(Lorg/jetbrains/mps/openapi/module/SModule;)Lorg/jetbrains/mps/openapi/model/SModel;" />
-      <node id="2696244552124861960" at="86,0,89,0" concept="9" trace="accept#(Lorg/jetbrains/mps/openapi/model/SModel;)Z" />
-      <node id="2696244552124861969" at="90,0,93,0" concept="9" trace="accept#(Lorg/jetbrains/mps/openapi/model/SModel;)Z" />
-      <node id="2355088855588242147" at="98,27,101,7" concept="1" />
-      <node id="2355088855588242147" at="98,27,101,7" concept="8" />
-      <node id="2355088855588242147" at="40,0,44,0" concept="9" trace="isDumbAware#()Z" />
-      <node id="2355088855588242147" at="59,5,63,5" concept="1" />
-      <node id="2355088855588242147" at="63,5,67,5" concept="1" />
-      <node id="2355088855588242147" at="34,0,39,0" concept="3" trace="BuildAllConstraints_Action#()V" />
-      <node id="2355088855588242147" at="45,89,53,5" concept="18" />
-      <node id="2355088855588242147" at="45,0,55,0" concept="9" trace="doUpdate#(Lcom/intellij/openapi/actionSystem/AnActionEvent;Ljava/util/Map;)V" />
-      <node id="2355088855588242147" at="56,0,70,0" concept="9" trace="collectActionData#(Lcom/intellij/openapi/actionSystem/AnActionEvent;Ljava/util/Map;)Z" />
-      <node id="2696244552124861928" at="76,120,93,14" concept="5" />
-      <node id="2034046503361610066" at="75,0,95,0" concept="9" trace="run#()V" />
-      <node id="2034046503361610062" at="73,79,95,9" concept="5" />
-      <node id="2355088855588242147" at="71,96,102,5" concept="18" />
-      <node id="2355088855588242147" at="71,0,104,0" concept="9" trace="doExecute#(Lcom/intellij/openapi/actionSystem/AnActionEvent;Ljava/util/Map;)V" />
-      <scope id="2355088855588242147" at="41,32,42,16" />
-      <scope id="2355088855588242147" at="46,9,47,43" />
-      <scope id="2355088855588242147" at="49,42,50,94" />
-      <scope id="2355088855588242147" at="57,53,58,19" />
-      <scope id="2355088855588242147" at="61,62,62,19" />
-      <scope id="2355088855588242147" at="65,65,66,19" />
-      <scope id="2696244552124861940" at="78,47,79,44" />
-      <scope id="2696244552124861949" at="82,46,83,67" />
-      <scope id="2696244552124861961" at="86,46,87,32" />
-      <scope id="2696244552124861970" at="90,46,91,55" />
-      <scope id="2355088855588242147" at="99,42,100,93" />
-      <scope id="2355088855588242147" at="34,39,37,40" />
-      <scope id="2355088855588242147" at="48,27,51,7" />
-      <scope id="2696244552124861939" at="78,0,81,0">
-        <var name="it" id="2696244552124861939" />
-      </scope>
-      <scope id="2696244552124861948" at="82,0,85,0">
-        <var name="it" id="2696244552124861948" />
-      </scope>
-      <scope id="2696244552124861960" at="86,0,89,0">
-        <var name="it" id="2696244552124861960" />
-      </scope>
-      <scope id="2696244552124861969" at="90,0,93,0">
-        <var name="it" id="2696244552124861969" />
-      </scope>
-      <scope id="2355088855588242147" at="98,0,101,7">
-        <var name="t" id="2355088855588242147" />
-      </scope>
-      <scope id="2355088855588242147" at="98,27,101,7" />
-      <scope id="2355088855588242147" at="40,0,44,0" />
-      <scope id="2355088855588242147" at="48,0,52,44">
-        <var name="t" id="2355088855588242147" />
-      </scope>
-      <scope id="2355088855588242147" at="48,27,52,44" />
-      <scope id="2355088855588242147" at="59,5,63,5" />
-      <scope id="2355088855588242147" at="63,5,67,5" />
-      <scope id="2355088855588242147" at="34,0,39,0" />
-      <scope id="2355088855588242147" at="45,89,53,5" />
-      <scope id="2355088855588242147" at="45,0,55,0">
-        <var name="_params" id="2355088855588242147" />
-        <var name="event" id="2355088855588242147" />
-      </scope>
-      <scope id="2355088855588242147" at="56,95,68,16" />
-      <scope id="2355088855588242147" at="56,0,70,0">
-        <var name="_params" id="2355088855588242147" />
-        <var name="event" id="2355088855588242147" />
-      </scope>
-      <scope id="2034046503361610067" at="75,27,93,14">
-        <var name="projectModules" id="2696244552124861920" />
-      </scope>
-      <scope id="2034046503361610066" at="75,0,95,0" />
-      <scope id="2355088855588242147" at="72,9,97,239">
-        <var name="models" id="5551197716189779692" />
-      </scope>
-      <scope id="2355088855588242147" at="71,96,102,5" />
-      <scope id="2355088855588242147" at="71,0,104,0">
-        <var name="_params" id="2355088855588242147" />
-        <var name="event" id="2355088855588242147" />
-      </scope>
-      <unit id="2696244552124861939" at="77,130,81,11" name="jetbrains.mps.ide.make.actions.BuildAllConstraints_Action$2" />
-      <unit id="2696244552124861948" at="81,24,85,11" name="jetbrains.mps.ide.make.actions.BuildAllConstraints_Action$2" />
-      <unit id="2696244552124861960" at="85,23,89,11" name="jetbrains.mps.ide.make.actions.BuildAllConstraints_Action$2" />
-      <unit id="2696244552124861969" at="89,23,93,11" name="jetbrains.mps.ide.make.actions.BuildAllConstraints_Action$2" />
-      <unit id="2034046503361610066" at="74,47,95,7" name="jetbrains.mps.ide.make.actions.BuildAllConstraints_Action$1" />
-      <unit id="2355088855588242147" at="31,0,107,0" name="jetbrains.mps.ide.make.actions.BuildAllConstraints_Action" />
->>>>>>> bf3a2c62
+      <unit id="2696244552124861939" at="72,130,76,11" name="jetbrains.mps.ide.make.actions.BuildAllConstraints_Action$2" />
+      <unit id="2696244552124861948" at="76,24,80,11" name="jetbrains.mps.ide.make.actions.BuildAllConstraints_Action$2" />
+      <unit id="2696244552124861960" at="80,23,84,11" name="jetbrains.mps.ide.make.actions.BuildAllConstraints_Action$2" />
+      <unit id="2696244552124861969" at="84,23,88,11" name="jetbrains.mps.ide.make.actions.BuildAllConstraints_Action$2" />
+      <unit id="2034046503361610066" at="69,47,90,7" name="jetbrains.mps.ide.make.actions.BuildAllConstraints_Action$1" />
+      <unit id="2355088855588242147" at="31,0,101,0" name="jetbrains.mps.ide.make.actions.BuildAllConstraints_Action" />
     </file>
   </root>
   <root nodeRef="r:cfccec82-df72-4483-9807-88776b4673ab(jetbrains.mps.ide.make.actions)/2355088855588242208">
     <file name="BuildAllGenerators_Action.java">
-<<<<<<< HEAD
-      <node id="2355088855588242208" at="26,0,27,0" concept="14" trace="ICON" />
-      <node id="2355088855588242208" at="27,38,28,46" concept="16" />
-      <node id="2355088855588242208" at="28,46,29,35" concept="5" />
-      <node id="2355088855588242208" at="29,35,30,40" concept="5" />
-      <node id="2355088855588242208" at="33,32,34,16" concept="11" />
-      <node id="2355088855588242208" at="37,9,38,43" concept="1" />
-      <node id="2355088855588242208" at="37,9,38,43" concept="5" />
-      <node id="2355088855588242208" at="40,42,41,93" concept="5" />
-      <node id="2355088855588242208" at="42,7,43,44" concept="5" />
-      <node id="2355088855588242208" at="47,53,48,19" concept="11" />
-      <node id="2355088855588242208" at="49,5,50,100" concept="5" />
-      <node id="2355088855588242208" at="51,62,52,19" concept="11" />
-      <node id="2355088855588242208" at="53,5,54,97" concept="5" />
-      <node id="2355088855588242208" at="55,65,56,19" concept="11" />
-      <node id="2355088855588242208" at="57,5,58,16" concept="11" />
-      <node id="2355088855588242215" at="61,9,62,76" concept="10" />
-      <node id="2034046503361586020" at="64,27,65,169" concept="5" />
-      <node id="2355088855588242231" at="67,9,68,0" concept="13" />
-      <node id="2355088855588242232" at="68,0,69,234" concept="5" />
-      <node id="2355088855588242208" at="71,42,72,92" concept="5" />
-      <node id="2355088855588242208" at="76,0,77,0" concept="14" trace="LOG" />
-      <node id="2355088855588242208" at="39,27,42,7" concept="1" />
-      <node id="2355088855588242208" at="39,27,42,7" concept="8" />
-      <node id="2355088855588242208" at="46,95,49,5" concept="8" />
-      <node id="2355088855588242208" at="50,100,53,5" concept="8" />
-      <node id="2355088855588242208" at="54,97,57,5" concept="8" />
-      <node id="2034046503361586018" at="64,0,67,0" concept="9" trace="run#()V" />
-      <node id="2355088855588242208" at="70,27,73,7" concept="1" />
-      <node id="2355088855588242208" at="70,27,73,7" concept="8" />
-      <node id="2355088855588242208" at="32,0,36,0" concept="9" trace="isDumbAware#()Z" />
-      <node id="2355088855588242208" at="49,5,53,5" concept="1" />
+      <node id="2355088855588242208" at="30,0,31,0" concept="14" trace="ICON" />
+      <node id="2355088855588242208" at="31,38,32,46" concept="16" />
+      <node id="2355088855588242208" at="32,46,33,35" concept="5" />
+      <node id="2355088855588242208" at="33,35,34,40" concept="5" />
+      <node id="2355088855588242208" at="37,32,38,16" concept="11" />
+      <node id="2355088855588242208" at="41,9,42,43" concept="1" />
+      <node id="2355088855588242208" at="41,9,42,43" concept="5" />
+      <node id="2355088855588242208" at="44,42,45,93" concept="5" />
+      <node id="2355088855588242208" at="46,7,47,44" concept="5" />
+      <node id="2355088855588242208" at="51,53,52,19" concept="11" />
+      <node id="2355088855588242208" at="53,5,54,100" concept="5" />
+      <node id="2355088855588242208" at="55,62,56,19" concept="11" />
+      <node id="2355088855588242208" at="57,5,58,97" concept="5" />
+      <node id="2355088855588242208" at="59,65,60,19" concept="11" />
+      <node id="2355088855588242208" at="61,5,62,16" concept="11" />
+      <node id="2355088855588242215" at="65,9,66,76" concept="10" />
+      <node id="2696244552124948418" at="68,27,69,120" concept="10" />
+      <node id="2696244552125075598" at="71,47,72,44" concept="11" />
+      <node id="2696244552125075607" at="75,62,76,53" concept="11" />
+      <node id="2355088855588242231" at="80,9,81,0" concept="13" />
+      <node id="2355088855588242232" at="81,0,82,234" concept="5" />
+      <node id="2355088855588242208" at="84,42,85,92" concept="5" />
+      <node id="2355088855588242208" at="89,0,90,0" concept="14" trace="LOG" />
+      <node id="2355088855588242208" at="43,27,46,7" concept="1" />
+      <node id="2355088855588242208" at="43,27,46,7" concept="8" />
+      <node id="2355088855588242208" at="50,95,53,5" concept="8" />
+      <node id="2355088855588242208" at="54,100,57,5" concept="8" />
+      <node id="2355088855588242208" at="58,97,61,5" concept="8" />
+      <node id="2696244552125075596" at="71,0,74,0" concept="9" trace="accept#(Lorg/jetbrains/mps/openapi/module/SModule;)Z" />
+      <node id="2696244552125075605" at="75,0,78,0" concept="9" trace="translate#(Lorg/jetbrains/mps/openapi/module/SModule;)Ljava/lang/Iterable;" />
+      <node id="2355088855588242208" at="83,27,86,7" concept="1" />
+      <node id="2355088855588242208" at="83,27,86,7" concept="8" />
+      <node id="2355088855588242208" at="36,0,40,0" concept="9" trace="isDumbAware#()Z" />
       <node id="2355088855588242208" at="53,5,57,5" concept="1" />
-      <node id="2355088855588242208" at="27,0,32,0" concept="3" trace="BuildAllGenerators_Action#()V" />
-      <node id="2034046503361586014" at="62,76,67,9" concept="5" />
-      <node id="2355088855588242208" at="36,89,44,5" concept="18" />
-      <node id="2355088855588242208" at="36,0,46,0" concept="9" trace="doUpdate#(Lcom/intellij/openapi/actionSystem/AnActionEvent;Ljava/util/Map;)V" />
-      <node id="2355088855588242208" at="46,0,60,0" concept="9" trace="collectActionData#(Lcom/intellij/openapi/actionSystem/AnActionEvent;Ljava/util/Map;)Z" />
-      <node id="2355088855588242208" at="60,96,74,5" concept="18" />
-      <node id="2355088855588242208" at="60,0,76,0" concept="9" trace="doExecute#(Lcom/intellij/openapi/actionSystem/AnActionEvent;Ljava/util/Map;)V" />
-      <scope id="2355088855588242208" at="33,32,34,16" />
-      <scope id="2355088855588242208" at="37,9,38,43" />
-      <scope id="2355088855588242208" at="40,42,41,93" />
-      <scope id="2355088855588242208" at="47,53,48,19" />
-      <scope id="2355088855588242208" at="51,62,52,19" />
-      <scope id="2355088855588242208" at="55,65,56,19" />
-      <scope id="2034046503361586019" at="64,27,65,169" />
-      <scope id="2355088855588242208" at="71,42,72,92" />
-      <scope id="2355088855588242208" at="27,38,30,40" />
-      <scope id="2355088855588242208" at="39,27,42,7" />
-      <scope id="2034046503361586018" at="64,0,67,0" />
-      <scope id="2355088855588242208" at="70,0,73,7">
+      <node id="2355088855588242208" at="57,5,61,5" concept="1" />
+      <node id="2355088855588242208" at="31,0,36,0" concept="3" trace="BuildAllGenerators_Action#()V" />
+      <node id="2355088855588242208" at="40,89,48,5" concept="18" />
+      <node id="2034046503361586020" at="69,120,78,14" concept="5" />
+      <node id="2355088855588242208" at="40,0,50,0" concept="9" trace="doUpdate#(Lcom/intellij/openapi/actionSystem/AnActionEvent;Ljava/util/Map;)V" />
+      <node id="2034046503361586018" at="68,0,80,0" concept="9" trace="run#()V" />
+      <node id="2355088855588242208" at="50,0,64,0" concept="9" trace="collectActionData#(Lcom/intellij/openapi/actionSystem/AnActionEvent;Ljava/util/Map;)Z" />
+      <node id="2034046503361586014" at="66,76,80,9" concept="5" />
+      <node id="2355088855588242208" at="64,96,87,5" concept="18" />
+      <node id="2355088855588242208" at="64,0,89,0" concept="9" trace="doExecute#(Lcom/intellij/openapi/actionSystem/AnActionEvent;Ljava/util/Map;)V" />
+      <scope id="2355088855588242208" at="37,32,38,16" />
+      <scope id="2355088855588242208" at="41,9,42,43" />
+      <scope id="2355088855588242208" at="44,42,45,93" />
+      <scope id="2355088855588242208" at="51,53,52,19" />
+      <scope id="2355088855588242208" at="55,62,56,19" />
+      <scope id="2355088855588242208" at="59,65,60,19" />
+      <scope id="2696244552125075597" at="71,47,72,44" />
+      <scope id="2696244552125075606" at="75,62,76,53" />
+      <scope id="2355088855588242208" at="84,42,85,92" />
+      <scope id="2355088855588242208" at="31,38,34,40" />
+      <scope id="2355088855588242208" at="43,27,46,7" />
+      <scope id="2696244552125075596" at="71,0,74,0">
+        <var name="it" id="2696244552125075596" />
+      </scope>
+      <scope id="2696244552125075605" at="75,0,78,0">
+        <var name="it" id="2696244552125075605" />
+      </scope>
+      <scope id="2355088855588242208" at="83,0,86,7">
         <var name="t" id="2355088855588242208" />
       </scope>
-      <scope id="2355088855588242208" at="70,27,73,7" />
-      <scope id="2355088855588242208" at="32,0,36,0" />
-      <scope id="2355088855588242208" at="39,0,43,44">
+      <scope id="2355088855588242208" at="83,27,86,7" />
+      <scope id="2355088855588242208" at="36,0,40,0" />
+      <scope id="2355088855588242208" at="43,0,47,44">
         <var name="t" id="2355088855588242208" />
       </scope>
-      <scope id="2355088855588242208" at="39,27,43,44" />
-      <scope id="2355088855588242208" at="49,5,53,5" />
+      <scope id="2355088855588242208" at="43,27,47,44" />
       <scope id="2355088855588242208" at="53,5,57,5" />
-      <scope id="2355088855588242208" at="27,0,32,0" />
-      <scope id="2355088855588242208" at="36,89,44,5" />
-      <scope id="2355088855588242208" at="61,9,69,234">
-        <var name="m" id="2355088855588242216" />
-      </scope>
-      <scope id="2355088855588242208" at="36,0,46,0">
+      <scope id="2355088855588242208" at="57,5,61,5" />
+      <scope id="2355088855588242208" at="31,0,36,0" />
+      <scope id="2355088855588242208" at="40,89,48,5" />
+      <scope id="2355088855588242208" at="40,0,50,0">
         <var name="_params" id="2355088855588242208" />
         <var name="event" id="2355088855588242208" />
       </scope>
-      <scope id="2355088855588242208" at="46,95,58,16" />
-      <scope id="2355088855588242208" at="46,0,60,0">
+      <scope id="2034046503361586019" at="68,27,78,14">
+        <var name="projectModules" id="2696244552124948419" />
+      </scope>
+      <scope id="2355088855588242208" at="50,95,62,16" />
+      <scope id="2034046503361586018" at="68,0,80,0" />
+      <scope id="2355088855588242208" at="50,0,64,0">
         <var name="_params" id="2355088855588242208" />
         <var name="event" id="2355088855588242208" />
       </scope>
-      <scope id="2355088855588242208" at="60,96,74,5" />
-      <scope id="2355088855588242208" at="60,0,76,0">
+      <scope id="2355088855588242208" at="65,9,82,234">
+        <var name="m" id="2355088855588242216" />
+      </scope>
+      <scope id="2355088855588242208" at="64,96,87,5" />
+      <scope id="2355088855588242208" at="64,0,89,0">
         <var name="_params" id="2355088855588242208" />
         <var name="event" id="2355088855588242208" />
       </scope>
-      <unit id="2034046503361586018" at="63,47,67,7" name="jetbrains.mps.ide.make.actions.BuildAllGenerators_Action$1" />
-      <unit id="2355088855588242208" at="25,0,78,0" name="jetbrains.mps.ide.make.actions.BuildAllGenerators_Action" />
-=======
-      <node id="2355088855588242208" at="30,0,31,0" concept="14" trace="ICON" />
-      <node id="2355088855588242208" at="32,38,33,46" concept="16" />
-      <node id="2355088855588242208" at="33,46,34,35" concept="5" />
-      <node id="2355088855588242208" at="34,35,35,40" concept="5" />
-      <node id="2355088855588242208" at="39,32,40,16" concept="11" />
-      <node id="2355088855588242208" at="44,9,45,43" concept="1" />
-      <node id="2355088855588242208" at="44,9,45,43" concept="5" />
-      <node id="2355088855588242208" at="47,42,48,93" concept="5" />
-      <node id="2355088855588242208" at="49,7,50,44" concept="5" />
-      <node id="2355088855588242208" at="55,53,56,19" concept="11" />
-      <node id="2355088855588242208" at="57,5,58,100" concept="5" />
-      <node id="2355088855588242208" at="59,62,60,19" concept="11" />
-      <node id="2355088855588242208" at="61,5,62,97" concept="5" />
-      <node id="2355088855588242208" at="63,65,64,19" concept="11" />
-      <node id="2355088855588242208" at="65,5,66,16" concept="11" />
-      <node id="2355088855588242215" at="70,9,71,76" concept="10" />
-      <node id="2696244552124948418" at="73,27,74,120" concept="10" />
-      <node id="2696244552125075598" at="76,47,77,44" concept="11" />
-      <node id="2696244552125075607" at="80,62,81,53" concept="11" />
-      <node id="2355088855588242231" at="85,9,86,0" concept="13" />
-      <node id="2355088855588242232" at="86,0,87,234" concept="5" />
-      <node id="2355088855588242208" at="89,42,90,92" concept="5" />
-      <node id="2355088855588242208" at="95,0,96,0" concept="14" trace="LOG" />
-      <node id="2355088855588242208" at="46,27,49,7" concept="1" />
-      <node id="2355088855588242208" at="46,27,49,7" concept="8" />
-      <node id="2355088855588242208" at="54,95,57,5" concept="8" />
-      <node id="2355088855588242208" at="58,100,61,5" concept="8" />
-      <node id="2355088855588242208" at="62,97,65,5" concept="8" />
-      <node id="2696244552125075596" at="76,0,79,0" concept="9" trace="accept#(Lorg/jetbrains/mps/openapi/module/SModule;)Z" />
-      <node id="2696244552125075605" at="80,0,83,0" concept="9" trace="translate#(Lorg/jetbrains/mps/openapi/module/SModule;)Ljava/lang/Iterable;" />
-      <node id="2355088855588242208" at="88,27,91,7" concept="1" />
-      <node id="2355088855588242208" at="88,27,91,7" concept="8" />
-      <node id="2355088855588242208" at="38,0,42,0" concept="9" trace="isDumbAware#()Z" />
-      <node id="2355088855588242208" at="57,5,61,5" concept="1" />
-      <node id="2355088855588242208" at="61,5,65,5" concept="1" />
-      <node id="2355088855588242208" at="32,0,37,0" concept="3" trace="BuildAllGenerators_Action#()V" />
-      <node id="2355088855588242208" at="43,89,51,5" concept="18" />
-      <node id="2034046503361586020" at="74,120,83,14" concept="5" />
-      <node id="2355088855588242208" at="43,0,53,0" concept="9" trace="doUpdate#(Lcom/intellij/openapi/actionSystem/AnActionEvent;Ljava/util/Map;)V" />
-      <node id="2034046503361586018" at="73,0,85,0" concept="9" trace="run#()V" />
-      <node id="2355088855588242208" at="54,0,68,0" concept="9" trace="collectActionData#(Lcom/intellij/openapi/actionSystem/AnActionEvent;Ljava/util/Map;)Z" />
-      <node id="2034046503361586014" at="71,76,85,9" concept="5" />
-      <node id="2355088855588242208" at="69,96,92,5" concept="18" />
-      <node id="2355088855588242208" at="69,0,94,0" concept="9" trace="doExecute#(Lcom/intellij/openapi/actionSystem/AnActionEvent;Ljava/util/Map;)V" />
-      <scope id="2355088855588242208" at="39,32,40,16" />
-      <scope id="2355088855588242208" at="44,9,45,43" />
-      <scope id="2355088855588242208" at="47,42,48,93" />
-      <scope id="2355088855588242208" at="55,53,56,19" />
-      <scope id="2355088855588242208" at="59,62,60,19" />
-      <scope id="2355088855588242208" at="63,65,64,19" />
-      <scope id="2696244552125075597" at="76,47,77,44" />
-      <scope id="2696244552125075606" at="80,62,81,53" />
-      <scope id="2355088855588242208" at="89,42,90,92" />
-      <scope id="2355088855588242208" at="32,38,35,40" />
-      <scope id="2355088855588242208" at="46,27,49,7" />
-      <scope id="2696244552125075596" at="76,0,79,0">
-        <var name="it" id="2696244552125075596" />
-      </scope>
-      <scope id="2696244552125075605" at="80,0,83,0">
-        <var name="it" id="2696244552125075605" />
-      </scope>
-      <scope id="2355088855588242208" at="88,0,91,7">
-        <var name="t" id="2355088855588242208" />
-      </scope>
-      <scope id="2355088855588242208" at="88,27,91,7" />
-      <scope id="2355088855588242208" at="38,0,42,0" />
-      <scope id="2355088855588242208" at="46,0,50,44">
-        <var name="t" id="2355088855588242208" />
-      </scope>
-      <scope id="2355088855588242208" at="46,27,50,44" />
-      <scope id="2355088855588242208" at="57,5,61,5" />
-      <scope id="2355088855588242208" at="61,5,65,5" />
-      <scope id="2355088855588242208" at="32,0,37,0" />
-      <scope id="2355088855588242208" at="43,89,51,5" />
-      <scope id="2355088855588242208" at="43,0,53,0">
-        <var name="_params" id="2355088855588242208" />
-        <var name="event" id="2355088855588242208" />
-      </scope>
-      <scope id="2034046503361586019" at="73,27,83,14">
-        <var name="projectModules" id="2696244552124948419" />
-      </scope>
-      <scope id="2355088855588242208" at="54,95,66,16" />
-      <scope id="2034046503361586018" at="73,0,85,0" />
-      <scope id="2355088855588242208" at="54,0,68,0">
-        <var name="_params" id="2355088855588242208" />
-        <var name="event" id="2355088855588242208" />
-      </scope>
-      <scope id="2355088855588242208" at="70,9,87,234">
-        <var name="m" id="2355088855588242216" />
-      </scope>
-      <scope id="2355088855588242208" at="69,96,92,5" />
-      <scope id="2355088855588242208" at="69,0,94,0">
-        <var name="_params" id="2355088855588242208" />
-        <var name="event" id="2355088855588242208" />
-      </scope>
-      <unit id="2696244552125075596" at="75,126,79,11" name="jetbrains.mps.ide.make.actions.BuildAllGenerators_Action$2" />
-      <unit id="2696244552125075605" at="79,27,83,11" name="jetbrains.mps.ide.make.actions.BuildAllGenerators_Action$2" />
-      <unit id="2034046503361586018" at="72,47,85,7" name="jetbrains.mps.ide.make.actions.BuildAllGenerators_Action$1" />
-      <unit id="2355088855588242208" at="29,0,97,0" name="jetbrains.mps.ide.make.actions.BuildAllGenerators_Action" />
->>>>>>> bf3a2c62
+      <unit id="2696244552125075596" at="70,126,74,11" name="jetbrains.mps.ide.make.actions.BuildAllGenerators_Action$2" />
+      <unit id="2696244552125075605" at="74,27,78,11" name="jetbrains.mps.ide.make.actions.BuildAllGenerators_Action$2" />
+      <unit id="2034046503361586018" at="67,47,80,7" name="jetbrains.mps.ide.make.actions.BuildAllGenerators_Action$1" />
+      <unit id="2355088855588242208" at="29,0,91,0" name="jetbrains.mps.ide.make.actions.BuildAllGenerators_Action" />
     </file>
   </root>
   <root nodeRef="r:cfccec82-df72-4483-9807-88776b4673ab(jetbrains.mps.ide.make.actions)/2355088855588242250">
     <file name="BuildAllLanguageDescriptors_Action.java">
-<<<<<<< HEAD
-      <node id="2355088855588242250" at="29,0,30,0" concept="14" trace="ICON" />
-      <node id="2355088855588242250" at="30,47,31,56" concept="16" />
-      <node id="2355088855588242250" at="31,56,32,35" concept="5" />
-      <node id="2355088855588242250" at="32,35,33,40" concept="5" />
-      <node id="2355088855588242250" at="36,32,37,16" concept="11" />
-      <node id="2355088855588242250" at="40,9,41,43" concept="1" />
-      <node id="2355088855588242250" at="40,9,41,43" concept="5" />
-      <node id="2355088855588242250" at="43,42,44,102" concept="5" />
-      <node id="2355088855588242250" at="45,7,46,44" concept="5" />
-      <node id="2355088855588242250" at="50,53,51,19" concept="11" />
-      <node id="2355088855588242250" at="52,5,53,100" concept="5" />
-      <node id="2355088855588242250" at="54,62,55,19" concept="11" />
-      <node id="2355088855588242250" at="56,5,57,97" concept="5" />
-      <node id="2355088855588242250" at="58,65,59,19" concept="11" />
-      <node id="2355088855588242250" at="60,5,61,16" concept="11" />
-      <node id="5551197716189780515" at="64,9,65,79" concept="10" />
-      <node id="2034046503361583925" at="67,27,68,92" concept="10" />
-      <node id="2034046503361583943" at="70,46,71,114" concept="11" />
-      <node id="2355088855588242294" at="75,9,76,0" concept="13" />
-      <node id="2355088855588242295" at="76,0,77,239" concept="5" />
-      <node id="2355088855588242250" at="79,42,80,101" concept="5" />
-      <node id="2355088855588242250" at="84,0,85,0" concept="14" trace="LOG" />
-      <node id="2355088855588242250" at="42,27,45,7" concept="1" />
-      <node id="2355088855588242250" at="42,27,45,7" concept="8" />
-      <node id="2355088855588242250" at="49,95,52,5" concept="8" />
-      <node id="2355088855588242250" at="53,100,56,5" concept="8" />
-      <node id="2355088855588242250" at="57,97,60,5" concept="8" />
-      <node id="2034046503361583941" at="70,0,73,0" concept="9" trace="accept#(Lorg/jetbrains/mps/openapi/model/SModel;)Z" />
-      <node id="2355088855588242250" at="78,27,81,7" concept="1" />
-      <node id="2355088855588242250" at="78,27,81,7" concept="8" />
-      <node id="2355088855588242250" at="35,0,39,0" concept="9" trace="isDumbAware#()Z" />
-      <node id="2355088855588242250" at="52,5,56,5" concept="1" />
-      <node id="2355088855588242250" at="56,5,60,5" concept="1" />
-      <node id="2355088855588242250" at="30,0,35,0" concept="3" trace="BuildAllLanguageDescriptors_Action#()V" />
-      <node id="2034046503361583932" at="68,92,73,14" concept="5" />
-      <node id="2355088855588242250" at="39,89,47,5" concept="18" />
-      <node id="2034046503361583923" at="67,0,75,0" concept="9" trace="run#()V" />
-      <node id="2355088855588242250" at="39,0,49,0" concept="9" trace="doUpdate#(Lcom/intellij/openapi/actionSystem/AnActionEvent;Ljava/util/Map;)V" />
-      <node id="2034046503361583919" at="65,79,75,9" concept="5" />
-      <node id="2355088855588242250" at="49,0,63,0" concept="9" trace="collectActionData#(Lcom/intellij/openapi/actionSystem/AnActionEvent;Ljava/util/Map;)Z" />
-      <node id="2355088855588242250" at="63,96,82,5" concept="18" />
-      <node id="2355088855588242250" at="63,0,84,0" concept="9" trace="doExecute#(Lcom/intellij/openapi/actionSystem/AnActionEvent;Ljava/util/Map;)V" />
-      <scope id="2355088855588242250" at="36,32,37,16" />
-      <scope id="2355088855588242250" at="40,9,41,43" />
-      <scope id="2355088855588242250" at="43,42,44,102" />
-      <scope id="2355088855588242250" at="50,53,51,19" />
-      <scope id="2355088855588242250" at="54,62,55,19" />
-      <scope id="2355088855588242250" at="58,65,59,19" />
-      <scope id="2034046503361583942" at="70,46,71,114" />
-      <scope id="2355088855588242250" at="79,42,80,101" />
-      <scope id="2355088855588242250" at="30,47,33,40" />
-      <scope id="2355088855588242250" at="42,27,45,7" />
-      <scope id="2034046503361583941" at="70,0,73,0">
-        <var name="it" id="2034046503361583941" />
-      </scope>
-      <scope id="2355088855588242250" at="78,0,81,7">
+      <node id="2355088855588242250" at="32,0,33,0" concept="14" trace="ICON" />
+      <node id="2355088855588242250" at="33,47,34,56" concept="16" />
+      <node id="2355088855588242250" at="34,56,35,35" concept="5" />
+      <node id="2355088855588242250" at="35,35,36,40" concept="5" />
+      <node id="2355088855588242250" at="39,32,40,16" concept="11" />
+      <node id="2355088855588242250" at="43,9,44,43" concept="1" />
+      <node id="2355088855588242250" at="43,9,44,43" concept="5" />
+      <node id="2355088855588242250" at="46,42,47,102" concept="5" />
+      <node id="2355088855588242250" at="48,7,49,44" concept="5" />
+      <node id="2355088855588242250" at="53,53,54,19" concept="11" />
+      <node id="2355088855588242250" at="55,5,56,100" concept="5" />
+      <node id="2355088855588242250" at="57,62,58,19" concept="11" />
+      <node id="2355088855588242250" at="59,5,60,97" concept="5" />
+      <node id="2355088855588242250" at="61,65,62,19" concept="11" />
+      <node id="2355088855588242250" at="63,5,64,16" concept="11" />
+      <node id="5551197716189780515" at="67,9,68,79" concept="10" />
+      <node id="2696244552125118163" at="70,27,71,120" concept="10" />
+      <node id="2696244552125118185" at="73,47,74,44" concept="11" />
+      <node id="2696244552125294271" at="79,50,80,81" concept="11" />
+      <node id="2696244552125118206" at="85,46,86,32" concept="11" />
+      <node id="2696244552125118215" at="89,46,90,55" concept="11" />
+      <node id="2355088855588242294" at="94,9,95,0" concept="13" />
+      <node id="2355088855588242295" at="95,0,96,239" concept="5" />
+      <node id="2355088855588242250" at="98,42,99,101" concept="5" />
+      <node id="2355088855588242250" at="103,0,104,0" concept="14" trace="LOG" />
+      <node id="2355088855588242250" at="45,27,48,7" concept="1" />
+      <node id="2355088855588242250" at="45,27,48,7" concept="8" />
+      <node id="2355088855588242250" at="52,95,55,5" concept="8" />
+      <node id="2355088855588242250" at="56,100,59,5" concept="8" />
+      <node id="2355088855588242250" at="60,97,63,5" concept="8" />
+      <node id="2696244552125118183" at="73,0,76,0" concept="9" trace="accept#(Lorg/jetbrains/mps/openapi/module/SModule;)Z" />
+      <node id="2696244552125286325" at="79,0,82,0" concept="9" trace="accept#(Lorg/jetbrains/mps/openapi/model/SModel;)Z" />
+      <node id="2696244552125118204" at="85,0,88,0" concept="9" trace="accept#(Lorg/jetbrains/mps/openapi/model/SModel;)Z" />
+      <node id="2696244552125118213" at="89,0,92,0" concept="9" trace="accept#(Lorg/jetbrains/mps/openapi/model/SModel;)Z" />
+      <node id="2355088855588242250" at="97,27,100,7" concept="1" />
+      <node id="2355088855588242250" at="97,27,100,7" concept="8" />
+      <node id="2355088855588242250" at="38,0,42,0" concept="9" trace="isDumbAware#()Z" />
+      <node id="2355088855588242250" at="55,5,59,5" concept="1" />
+      <node id="2355088855588242250" at="59,5,63,5" concept="1" />
+      <node id="2355088855588242250" at="33,0,38,0" concept="3" trace="BuildAllLanguageDescriptors_Action#()V" />
+      <node id="2696244552125192262" at="77,46,82,17" concept="11" />
+      <node id="2696244552125118192" at="77,0,84,0" concept="9" trace="select#(Lorg/jetbrains/mps/openapi/module/SModule;)Lorg/jetbrains/mps/openapi/model/SModel;" />
+      <node id="2355088855588242250" at="42,89,50,5" concept="18" />
+      <node id="2355088855588242250" at="42,0,52,0" concept="9" trace="doUpdate#(Lcom/intellij/openapi/actionSystem/AnActionEvent;Ljava/util/Map;)V" />
+      <node id="2355088855588242250" at="52,0,66,0" concept="9" trace="collectActionData#(Lcom/intellij/openapi/actionSystem/AnActionEvent;Ljava/util/Map;)Z" />
+      <node id="2696244552125118172" at="71,120,92,14" concept="5" />
+      <node id="2034046503361583923" at="70,0,94,0" concept="9" trace="run#()V" />
+      <node id="2034046503361583919" at="68,79,94,9" concept="5" />
+      <node id="2355088855588242250" at="66,96,101,5" concept="18" />
+      <node id="2355088855588242250" at="66,0,103,0" concept="9" trace="doExecute#(Lcom/intellij/openapi/actionSystem/AnActionEvent;Ljava/util/Map;)V" />
+      <scope id="2355088855588242250" at="39,32,40,16" />
+      <scope id="2355088855588242250" at="43,9,44,43" />
+      <scope id="2355088855588242250" at="46,42,47,102" />
+      <scope id="2355088855588242250" at="53,53,54,19" />
+      <scope id="2355088855588242250" at="57,62,58,19" />
+      <scope id="2355088855588242250" at="61,65,62,19" />
+      <scope id="2696244552125118184" at="73,47,74,44" />
+      <scope id="2696244552125286326" at="79,50,80,81" />
+      <scope id="2696244552125118205" at="85,46,86,32" />
+      <scope id="2696244552125118214" at="89,46,90,55" />
+      <scope id="2355088855588242250" at="98,42,99,101" />
+      <scope id="2355088855588242250" at="33,47,36,40" />
+      <scope id="2355088855588242250" at="45,27,48,7" />
+      <scope id="2696244552125118183" at="73,0,76,0">
+        <var name="it" id="2696244552125118183" />
+      </scope>
+      <scope id="2696244552125286325" at="79,0,82,0">
+        <var name="it" id="2696244552125286325" />
+      </scope>
+      <scope id="2696244552125118204" at="85,0,88,0">
+        <var name="it" id="2696244552125118204" />
+      </scope>
+      <scope id="2696244552125118213" at="89,0,92,0">
+        <var name="it" id="2696244552125118213" />
+      </scope>
+      <scope id="2355088855588242250" at="97,0,100,7">
         <var name="t" id="2355088855588242250" />
       </scope>
-      <scope id="2355088855588242250" at="78,27,81,7" />
-      <scope id="2355088855588242250" at="35,0,39,0" />
-      <scope id="2355088855588242250" at="42,0,46,44">
+      <scope id="2355088855588242250" at="97,27,100,7" />
+      <scope id="2355088855588242250" at="38,0,42,0" />
+      <scope id="2355088855588242250" at="45,0,49,44">
         <var name="t" id="2355088855588242250" />
       </scope>
-      <scope id="2355088855588242250" at="42,27,46,44" />
-      <scope id="2355088855588242250" at="52,5,56,5" />
-      <scope id="2355088855588242250" at="56,5,60,5" />
-      <scope id="2355088855588242250" at="30,0,35,0" />
-      <scope id="2034046503361583924" at="67,27,73,14">
-        <var name="allModels" id="2034046503361583926" />
-      </scope>
-      <scope id="2355088855588242250" at="39,89,47,5" />
-      <scope id="2034046503361583923" at="67,0,75,0" />
-      <scope id="2355088855588242250" at="39,0,49,0">
+      <scope id="2355088855588242250" at="45,27,49,44" />
+      <scope id="2355088855588242250" at="55,5,59,5" />
+      <scope id="2355088855588242250" at="59,5,63,5" />
+      <scope id="2355088855588242250" at="33,0,38,0" />
+      <scope id="2696244552125118193" at="77,46,82,17" />
+      <scope id="2696244552125118192" at="77,0,84,0">
+        <var name="it" id="2696244552125118192" />
+      </scope>
+      <scope id="2355088855588242250" at="42,89,50,5" />
+      <scope id="2355088855588242250" at="42,0,52,0">
         <var name="_params" id="2355088855588242250" />
         <var name="event" id="2355088855588242250" />
       </scope>
-      <scope id="2355088855588242250" at="49,95,61,16" />
-      <scope id="2355088855588242250" at="64,9,77,239">
-        <var name="models" id="5551197716189780516" />
-      </scope>
-      <scope id="2355088855588242250" at="49,0,63,0">
+      <scope id="2355088855588242250" at="52,95,64,16" />
+      <scope id="2355088855588242250" at="52,0,66,0">
         <var name="_params" id="2355088855588242250" />
         <var name="event" id="2355088855588242250" />
       </scope>
-      <scope id="2355088855588242250" at="63,96,82,5" />
-      <scope id="2355088855588242250" at="63,0,84,0">
+      <scope id="2034046503361583924" at="70,27,92,14">
+        <var name="projectModules" id="2696244552125118164" />
+      </scope>
+      <scope id="2034046503361583923" at="70,0,94,0" />
+      <scope id="2355088855588242250" at="67,9,96,239">
+        <var name="models" id="5551197716189780516" />
+      </scope>
+      <scope id="2355088855588242250" at="66,96,101,5" />
+      <scope id="2355088855588242250" at="66,0,103,0">
         <var name="_params" id="2355088855588242250" />
         <var name="event" id="2355088855588242250" />
       </scope>
-      <unit id="2034046503361583941" at="69,125,73,11" name="jetbrains.mps.ide.make.actions.BuildAllLanguageDescriptors_Action$2" />
-      <unit id="2034046503361583923" at="66,47,75,7" name="jetbrains.mps.ide.make.actions.BuildAllLanguageDescriptors_Action$1" />
-      <unit id="2355088855588242250" at="28,0,86,0" name="jetbrains.mps.ide.make.actions.BuildAllLanguageDescriptors_Action" />
-=======
-      <node id="2355088855588242250" at="32,0,33,0" concept="14" trace="ICON" />
-      <node id="2355088855588242250" at="34,47,35,56" concept="16" />
-      <node id="2355088855588242250" at="35,56,36,35" concept="5" />
-      <node id="2355088855588242250" at="36,35,37,40" concept="5" />
-      <node id="2355088855588242250" at="41,32,42,16" concept="11" />
-      <node id="2355088855588242250" at="46,9,47,43" concept="1" />
-      <node id="2355088855588242250" at="46,9,47,43" concept="5" />
-      <node id="2355088855588242250" at="49,42,50,102" concept="5" />
-      <node id="2355088855588242250" at="51,7,52,44" concept="5" />
-      <node id="2355088855588242250" at="57,53,58,19" concept="11" />
-      <node id="2355088855588242250" at="59,5,60,100" concept="5" />
-      <node id="2355088855588242250" at="61,62,62,19" concept="11" />
-      <node id="2355088855588242250" at="63,5,64,97" concept="5" />
-      <node id="2355088855588242250" at="65,65,66,19" concept="11" />
-      <node id="2355088855588242250" at="67,5,68,16" concept="11" />
-      <node id="5551197716189780515" at="72,9,73,79" concept="10" />
-      <node id="2696244552125118163" at="75,27,76,120" concept="10" />
-      <node id="2696244552125118185" at="78,47,79,44" concept="11" />
-      <node id="2696244552125294271" at="84,50,85,81" concept="11" />
-      <node id="2696244552125118206" at="90,46,91,32" concept="11" />
-      <node id="2696244552125118215" at="94,46,95,55" concept="11" />
-      <node id="2355088855588242294" at="99,9,100,0" concept="13" />
-      <node id="2355088855588242295" at="100,0,101,239" concept="5" />
-      <node id="2355088855588242250" at="103,42,104,101" concept="5" />
-      <node id="2355088855588242250" at="109,0,110,0" concept="14" trace="LOG" />
-      <node id="2355088855588242250" at="48,27,51,7" concept="1" />
-      <node id="2355088855588242250" at="48,27,51,7" concept="8" />
-      <node id="2355088855588242250" at="56,95,59,5" concept="8" />
-      <node id="2355088855588242250" at="60,100,63,5" concept="8" />
-      <node id="2355088855588242250" at="64,97,67,5" concept="8" />
-      <node id="2696244552125118183" at="78,0,81,0" concept="9" trace="accept#(Lorg/jetbrains/mps/openapi/module/SModule;)Z" />
-      <node id="2696244552125286325" at="84,0,87,0" concept="9" trace="accept#(Lorg/jetbrains/mps/openapi/model/SModel;)Z" />
-      <node id="2696244552125118204" at="90,0,93,0" concept="9" trace="accept#(Lorg/jetbrains/mps/openapi/model/SModel;)Z" />
-      <node id="2696244552125118213" at="94,0,97,0" concept="9" trace="accept#(Lorg/jetbrains/mps/openapi/model/SModel;)Z" />
-      <node id="2355088855588242250" at="102,27,105,7" concept="1" />
-      <node id="2355088855588242250" at="102,27,105,7" concept="8" />
-      <node id="2355088855588242250" at="40,0,44,0" concept="9" trace="isDumbAware#()Z" />
-      <node id="2355088855588242250" at="59,5,63,5" concept="1" />
-      <node id="2355088855588242250" at="63,5,67,5" concept="1" />
-      <node id="2355088855588242250" at="34,0,39,0" concept="3" trace="BuildAllLanguageDescriptors_Action#()V" />
-      <node id="2696244552125192262" at="82,46,87,17" concept="11" />
-      <node id="2696244552125118192" at="82,0,89,0" concept="9" trace="select#(Lorg/jetbrains/mps/openapi/module/SModule;)Lorg/jetbrains/mps/openapi/model/SModel;" />
-      <node id="2355088855588242250" at="45,89,53,5" concept="18" />
-      <node id="2355088855588242250" at="45,0,55,0" concept="9" trace="doUpdate#(Lcom/intellij/openapi/actionSystem/AnActionEvent;Ljava/util/Map;)V" />
-      <node id="2355088855588242250" at="56,0,70,0" concept="9" trace="collectActionData#(Lcom/intellij/openapi/actionSystem/AnActionEvent;Ljava/util/Map;)Z" />
-      <node id="2696244552125118172" at="76,120,97,14" concept="5" />
-      <node id="2034046503361583923" at="75,0,99,0" concept="9" trace="run#()V" />
-      <node id="2034046503361583919" at="73,79,99,9" concept="5" />
-      <node id="2355088855588242250" at="71,96,106,5" concept="18" />
-      <node id="2355088855588242250" at="71,0,108,0" concept="9" trace="doExecute#(Lcom/intellij/openapi/actionSystem/AnActionEvent;Ljava/util/Map;)V" />
-      <scope id="2355088855588242250" at="41,32,42,16" />
-      <scope id="2355088855588242250" at="46,9,47,43" />
-      <scope id="2355088855588242250" at="49,42,50,102" />
-      <scope id="2355088855588242250" at="57,53,58,19" />
-      <scope id="2355088855588242250" at="61,62,62,19" />
-      <scope id="2355088855588242250" at="65,65,66,19" />
-      <scope id="2696244552125118184" at="78,47,79,44" />
-      <scope id="2696244552125286326" at="84,50,85,81" />
-      <scope id="2696244552125118205" at="90,46,91,32" />
-      <scope id="2696244552125118214" at="94,46,95,55" />
-      <scope id="2355088855588242250" at="103,42,104,101" />
-      <scope id="2355088855588242250" at="34,47,37,40" />
-      <scope id="2355088855588242250" at="48,27,51,7" />
-      <scope id="2696244552125118183" at="78,0,81,0">
-        <var name="it" id="2696244552125118183" />
-      </scope>
-      <scope id="2696244552125286325" at="84,0,87,0">
-        <var name="it" id="2696244552125286325" />
-      </scope>
-      <scope id="2696244552125118204" at="90,0,93,0">
-        <var name="it" id="2696244552125118204" />
-      </scope>
-      <scope id="2696244552125118213" at="94,0,97,0">
-        <var name="it" id="2696244552125118213" />
-      </scope>
-      <scope id="2355088855588242250" at="102,0,105,7">
-        <var name="t" id="2355088855588242250" />
-      </scope>
-      <scope id="2355088855588242250" at="102,27,105,7" />
-      <scope id="2355088855588242250" at="40,0,44,0" />
-      <scope id="2355088855588242250" at="48,0,52,44">
-        <var name="t" id="2355088855588242250" />
-      </scope>
-      <scope id="2355088855588242250" at="48,27,52,44" />
-      <scope id="2355088855588242250" at="59,5,63,5" />
-      <scope id="2355088855588242250" at="63,5,67,5" />
-      <scope id="2355088855588242250" at="34,0,39,0" />
-      <scope id="2696244552125118193" at="82,46,87,17" />
-      <scope id="2696244552125118192" at="82,0,89,0">
-        <var name="it" id="2696244552125118192" />
-      </scope>
-      <scope id="2355088855588242250" at="45,89,53,5" />
-      <scope id="2355088855588242250" at="45,0,55,0">
-        <var name="_params" id="2355088855588242250" />
-        <var name="event" id="2355088855588242250" />
-      </scope>
-      <scope id="2355088855588242250" at="56,95,68,16" />
-      <scope id="2355088855588242250" at="56,0,70,0">
-        <var name="_params" id="2355088855588242250" />
-        <var name="event" id="2355088855588242250" />
-      </scope>
-      <scope id="2034046503361583924" at="75,27,97,14">
-        <var name="projectModules" id="2696244552125118164" />
-      </scope>
-      <scope id="2034046503361583923" at="75,0,99,0" />
-      <scope id="2355088855588242250" at="72,9,101,239">
-        <var name="models" id="5551197716189780516" />
-      </scope>
-      <scope id="2355088855588242250" at="71,96,106,5" />
-      <scope id="2355088855588242250" at="71,0,108,0">
-        <var name="_params" id="2355088855588242250" />
-        <var name="event" id="2355088855588242250" />
-      </scope>
-      <unit id="2696244552125118183" at="77,130,81,11" name="jetbrains.mps.ide.make.actions.BuildAllLanguageDescriptors_Action$2" />
-      <unit id="2696244552125286325" at="83,94,87,15" name="jetbrains.mps.ide.make.actions.BuildAllLanguageDescriptors_Action$3" />
-      <unit id="2696244552125118204" at="89,23,93,11" name="jetbrains.mps.ide.make.actions.BuildAllLanguageDescriptors_Action$2" />
-      <unit id="2696244552125118213" at="93,23,97,11" name="jetbrains.mps.ide.make.actions.BuildAllLanguageDescriptors_Action$2" />
-      <unit id="2696244552125118192" at="81,24,89,11" name="jetbrains.mps.ide.make.actions.BuildAllLanguageDescriptors_Action$2" />
-      <unit id="2034046503361583923" at="74,47,99,7" name="jetbrains.mps.ide.make.actions.BuildAllLanguageDescriptors_Action$1" />
-      <unit id="2355088855588242250" at="31,0,111,0" name="jetbrains.mps.ide.make.actions.BuildAllLanguageDescriptors_Action" />
->>>>>>> bf3a2c62
+      <unit id="2696244552125118183" at="72,130,76,11" name="jetbrains.mps.ide.make.actions.BuildAllLanguageDescriptors_Action$2" />
+      <unit id="2696244552125286325" at="78,94,82,15" name="jetbrains.mps.ide.make.actions.BuildAllLanguageDescriptors_Action$3" />
+      <unit id="2696244552125118204" at="84,23,88,11" name="jetbrains.mps.ide.make.actions.BuildAllLanguageDescriptors_Action$2" />
+      <unit id="2696244552125118213" at="88,23,92,11" name="jetbrains.mps.ide.make.actions.BuildAllLanguageDescriptors_Action$2" />
+      <unit id="2696244552125118192" at="76,24,84,11" name="jetbrains.mps.ide.make.actions.BuildAllLanguageDescriptors_Action$2" />
+      <unit id="2034046503361583923" at="69,47,94,7" name="jetbrains.mps.ide.make.actions.BuildAllLanguageDescriptors_Action$1" />
+      <unit id="2355088855588242250" at="31,0,105,0" name="jetbrains.mps.ide.make.actions.BuildAllLanguageDescriptors_Action" />
     </file>
   </root>
   <root nodeRef="r:cfccec82-df72-4483-9807-88776b4673ab(jetbrains.mps.ide.make.actions)/2355088855588242313">
     <file name="BuildAllStructures_Action.java">
-<<<<<<< HEAD
-      <node id="2355088855588242313" at="29,0,30,0" concept="14" trace="ICON" />
-      <node id="2355088855588242313" at="30,38,31,46" concept="16" />
-      <node id="2355088855588242313" at="31,46,32,35" concept="5" />
-      <node id="2355088855588242313" at="32,35,33,40" concept="5" />
-      <node id="2355088855588242313" at="36,32,37,16" concept="11" />
-      <node id="2355088855588242313" at="40,9,41,43" concept="1" />
-      <node id="2355088855588242313" at="40,9,41,43" concept="5" />
-      <node id="2355088855588242313" at="43,42,44,93" concept="5" />
-      <node id="2355088855588242313" at="45,7,46,44" concept="5" />
-      <node id="2355088855588242313" at="50,53,51,19" concept="11" />
-      <node id="2355088855588242313" at="52,5,53,100" concept="5" />
-      <node id="2355088855588242313" at="54,62,55,19" concept="11" />
-      <node id="2355088855588242313" at="56,5,57,97" concept="5" />
-      <node id="2355088855588242313" at="58,65,59,19" concept="11" />
-      <node id="2355088855588242313" at="60,5,61,16" concept="11" />
-      <node id="5551197716189780582" at="64,9,65,79" concept="10" />
-      <node id="2034046503361590151" at="67,27,68,92" concept="10" />
-      <node id="2034046503361590169" at="70,46,71,90" concept="11" />
-      <node id="2355088855588242356" at="75,9,76,239" concept="5" />
-      <node id="2355088855588242313" at="78,42,79,92" concept="5" />
-      <node id="2355088855588242313" at="83,0,84,0" concept="14" trace="LOG" />
-      <node id="2355088855588242313" at="42,27,45,7" concept="1" />
-      <node id="2355088855588242313" at="42,27,45,7" concept="8" />
-      <node id="2355088855588242313" at="49,95,52,5" concept="8" />
-      <node id="2355088855588242313" at="53,100,56,5" concept="8" />
-      <node id="2355088855588242313" at="57,97,60,5" concept="8" />
-      <node id="2034046503361590167" at="70,0,73,0" concept="9" trace="accept#(Lorg/jetbrains/mps/openapi/model/SModel;)Z" />
-      <node id="2355088855588242313" at="77,27,80,7" concept="1" />
-      <node id="2355088855588242313" at="77,27,80,7" concept="8" />
-      <node id="2355088855588242313" at="35,0,39,0" concept="9" trace="isDumbAware#()Z" />
-      <node id="2355088855588242313" at="52,5,56,5" concept="1" />
-      <node id="2355088855588242313" at="56,5,60,5" concept="1" />
-      <node id="2355088855588242313" at="30,0,35,0" concept="3" trace="BuildAllStructures_Action#()V" />
-      <node id="2034046503361590158" at="68,92,73,14" concept="5" />
-      <node id="2355088855588242313" at="39,89,47,5" concept="18" />
-      <node id="2034046503361590149" at="67,0,75,0" concept="9" trace="run#()V" />
-      <node id="2355088855588242313" at="39,0,49,0" concept="9" trace="doUpdate#(Lcom/intellij/openapi/actionSystem/AnActionEvent;Ljava/util/Map;)V" />
-      <node id="2034046503361590145" at="65,79,75,9" concept="5" />
-      <node id="2355088855588242313" at="49,0,63,0" concept="9" trace="collectActionData#(Lcom/intellij/openapi/actionSystem/AnActionEvent;Ljava/util/Map;)Z" />
-      <node id="2355088855588242313" at="63,96,81,5" concept="18" />
-      <node id="2355088855588242313" at="63,0,83,0" concept="9" trace="doExecute#(Lcom/intellij/openapi/actionSystem/AnActionEvent;Ljava/util/Map;)V" />
-      <scope id="2355088855588242313" at="36,32,37,16" />
-      <scope id="2355088855588242313" at="40,9,41,43" />
-      <scope id="2355088855588242313" at="43,42,44,93" />
-      <scope id="2355088855588242313" at="50,53,51,19" />
-      <scope id="2355088855588242313" at="54,62,55,19" />
-      <scope id="2355088855588242313" at="58,65,59,19" />
-      <scope id="2034046503361590168" at="70,46,71,90" />
-      <scope id="2355088855588242313" at="78,42,79,92" />
-      <scope id="2355088855588242313" at="30,38,33,40" />
-      <scope id="2355088855588242313" at="42,27,45,7" />
-      <scope id="2034046503361590167" at="70,0,73,0">
-        <var name="it" id="2034046503361590167" />
-      </scope>
-      <scope id="2355088855588242313" at="77,0,80,7">
+      <node id="2355088855588242313" at="32,0,33,0" concept="14" trace="ICON" />
+      <node id="2355088855588242313" at="33,38,34,46" concept="16" />
+      <node id="2355088855588242313" at="34,46,35,35" concept="5" />
+      <node id="2355088855588242313" at="35,35,36,40" concept="5" />
+      <node id="2355088855588242313" at="39,32,40,16" concept="11" />
+      <node id="2355088855588242313" at="43,9,44,43" concept="1" />
+      <node id="2355088855588242313" at="43,9,44,43" concept="5" />
+      <node id="2355088855588242313" at="46,42,47,93" concept="5" />
+      <node id="2355088855588242313" at="48,7,49,44" concept="5" />
+      <node id="2355088855588242313" at="53,53,54,19" concept="11" />
+      <node id="2355088855588242313" at="55,5,56,100" concept="5" />
+      <node id="2355088855588242313" at="57,62,58,19" concept="11" />
+      <node id="2355088855588242313" at="59,5,60,97" concept="5" />
+      <node id="2355088855588242313" at="61,65,62,19" concept="11" />
+      <node id="2355088855588242313" at="63,5,64,16" concept="11" />
+      <node id="5551197716189780582" at="67,9,68,79" concept="10" />
+      <node id="2696244552125348318" at="70,27,71,120" concept="10" />
+      <node id="2696244552125348340" at="73,47,74,44" concept="11" />
+      <node id="2696244552125348349" at="77,46,78,65" concept="11" />
+      <node id="2696244552125348361" at="81,46,82,32" concept="11" />
+      <node id="2696244552125348370" at="85,46,86,55" concept="11" />
+      <node id="2355088855588242356" at="90,9,91,239" concept="5" />
+      <node id="2355088855588242313" at="93,42,94,92" concept="5" />
+      <node id="2355088855588242313" at="98,0,99,0" concept="14" trace="LOG" />
+      <node id="2355088855588242313" at="45,27,48,7" concept="1" />
+      <node id="2355088855588242313" at="45,27,48,7" concept="8" />
+      <node id="2355088855588242313" at="52,95,55,5" concept="8" />
+      <node id="2355088855588242313" at="56,100,59,5" concept="8" />
+      <node id="2355088855588242313" at="60,97,63,5" concept="8" />
+      <node id="2696244552125348338" at="73,0,76,0" concept="9" trace="accept#(Lorg/jetbrains/mps/openapi/module/SModule;)Z" />
+      <node id="2696244552125348347" at="77,0,80,0" concept="9" trace="select#(Lorg/jetbrains/mps/openapi/module/SModule;)Lorg/jetbrains/mps/openapi/model/SModel;" />
+      <node id="2696244552125348359" at="81,0,84,0" concept="9" trace="accept#(Lorg/jetbrains/mps/openapi/model/SModel;)Z" />
+      <node id="2696244552125348368" at="85,0,88,0" concept="9" trace="accept#(Lorg/jetbrains/mps/openapi/model/SModel;)Z" />
+      <node id="2355088855588242313" at="92,27,95,7" concept="1" />
+      <node id="2355088855588242313" at="92,27,95,7" concept="8" />
+      <node id="2355088855588242313" at="38,0,42,0" concept="9" trace="isDumbAware#()Z" />
+      <node id="2355088855588242313" at="55,5,59,5" concept="1" />
+      <node id="2355088855588242313" at="59,5,63,5" concept="1" />
+      <node id="2355088855588242313" at="33,0,38,0" concept="3" trace="BuildAllStructures_Action#()V" />
+      <node id="2355088855588242313" at="42,89,50,5" concept="18" />
+      <node id="2355088855588242313" at="42,0,52,0" concept="9" trace="doUpdate#(Lcom/intellij/openapi/actionSystem/AnActionEvent;Ljava/util/Map;)V" />
+      <node id="2355088855588242313" at="52,0,66,0" concept="9" trace="collectActionData#(Lcom/intellij/openapi/actionSystem/AnActionEvent;Ljava/util/Map;)Z" />
+      <node id="2696244552125348327" at="71,120,88,14" concept="5" />
+      <node id="2034046503361590149" at="70,0,90,0" concept="9" trace="run#()V" />
+      <node id="2034046503361590145" at="68,79,90,9" concept="5" />
+      <node id="2355088855588242313" at="66,96,96,5" concept="18" />
+      <node id="2355088855588242313" at="66,0,98,0" concept="9" trace="doExecute#(Lcom/intellij/openapi/actionSystem/AnActionEvent;Ljava/util/Map;)V" />
+      <scope id="2355088855588242313" at="39,32,40,16" />
+      <scope id="2355088855588242313" at="43,9,44,43" />
+      <scope id="2355088855588242313" at="46,42,47,93" />
+      <scope id="2355088855588242313" at="53,53,54,19" />
+      <scope id="2355088855588242313" at="57,62,58,19" />
+      <scope id="2355088855588242313" at="61,65,62,19" />
+      <scope id="2696244552125348339" at="73,47,74,44" />
+      <scope id="2696244552125348348" at="77,46,78,65" />
+      <scope id="2696244552125348360" at="81,46,82,32" />
+      <scope id="2696244552125348369" at="85,46,86,55" />
+      <scope id="2355088855588242313" at="93,42,94,92" />
+      <scope id="2355088855588242313" at="33,38,36,40" />
+      <scope id="2355088855588242313" at="45,27,48,7" />
+      <scope id="2696244552125348338" at="73,0,76,0">
+        <var name="it" id="2696244552125348338" />
+      </scope>
+      <scope id="2696244552125348347" at="77,0,80,0">
+        <var name="it" id="2696244552125348347" />
+      </scope>
+      <scope id="2696244552125348359" at="81,0,84,0">
+        <var name="it" id="2696244552125348359" />
+      </scope>
+      <scope id="2696244552125348368" at="85,0,88,0">
+        <var name="it" id="2696244552125348368" />
+      </scope>
+      <scope id="2355088855588242313" at="92,0,95,7">
         <var name="t" id="2355088855588242313" />
       </scope>
-      <scope id="2355088855588242313" at="77,27,80,7" />
-      <scope id="2355088855588242313" at="35,0,39,0" />
-      <scope id="2355088855588242313" at="42,0,46,44">
+      <scope id="2355088855588242313" at="92,27,95,7" />
+      <scope id="2355088855588242313" at="38,0,42,0" />
+      <scope id="2355088855588242313" at="45,0,49,44">
         <var name="t" id="2355088855588242313" />
       </scope>
-      <scope id="2355088855588242313" at="42,27,46,44" />
-      <scope id="2355088855588242313" at="52,5,56,5" />
-      <scope id="2355088855588242313" at="56,5,60,5" />
-      <scope id="2355088855588242313" at="30,0,35,0" />
-      <scope id="2034046503361590150" at="67,27,73,14">
-        <var name="allModels" id="2034046503361590152" />
-      </scope>
-      <scope id="2355088855588242313" at="39,89,47,5" />
-      <scope id="2034046503361590149" at="67,0,75,0" />
-      <scope id="2355088855588242313" at="39,0,49,0">
+      <scope id="2355088855588242313" at="45,27,49,44" />
+      <scope id="2355088855588242313" at="55,5,59,5" />
+      <scope id="2355088855588242313" at="59,5,63,5" />
+      <scope id="2355088855588242313" at="33,0,38,0" />
+      <scope id="2355088855588242313" at="42,89,50,5" />
+      <scope id="2355088855588242313" at="42,0,52,0">
         <var name="_params" id="2355088855588242313" />
         <var name="event" id="2355088855588242313" />
       </scope>
-      <scope id="2355088855588242313" at="49,95,61,16" />
-      <scope id="2355088855588242313" at="64,9,76,239">
-        <var name="models" id="5551197716189780583" />
-      </scope>
-      <scope id="2355088855588242313" at="49,0,63,0">
+      <scope id="2355088855588242313" at="52,95,64,16" />
+      <scope id="2355088855588242313" at="52,0,66,0">
         <var name="_params" id="2355088855588242313" />
         <var name="event" id="2355088855588242313" />
       </scope>
-      <scope id="2355088855588242313" at="63,96,81,5" />
-      <scope id="2355088855588242313" at="63,0,83,0">
+      <scope id="2034046503361590150" at="70,27,88,14">
+        <var name="projectModules" id="2696244552125348319" />
+      </scope>
+      <scope id="2034046503361590149" at="70,0,90,0" />
+      <scope id="2355088855588242313" at="67,9,91,239">
+        <var name="models" id="5551197716189780583" />
+      </scope>
+      <scope id="2355088855588242313" at="66,96,96,5" />
+      <scope id="2355088855588242313" at="66,0,98,0">
         <var name="_params" id="2355088855588242313" />
         <var name="event" id="2355088855588242313" />
       </scope>
-      <unit id="2034046503361590167" at="69,125,73,11" name="jetbrains.mps.ide.make.actions.BuildAllStructures_Action$2" />
-      <unit id="2034046503361590149" at="66,47,75,7" name="jetbrains.mps.ide.make.actions.BuildAllStructures_Action$1" />
-      <unit id="2355088855588242313" at="28,0,85,0" name="jetbrains.mps.ide.make.actions.BuildAllStructures_Action" />
-=======
-      <node id="2355088855588242313" at="32,0,33,0" concept="14" trace="ICON" />
-      <node id="2355088855588242313" at="34,38,35,46" concept="16" />
-      <node id="2355088855588242313" at="35,46,36,35" concept="5" />
-      <node id="2355088855588242313" at="36,35,37,40" concept="5" />
-      <node id="2355088855588242313" at="41,32,42,16" concept="11" />
-      <node id="2355088855588242313" at="46,9,47,43" concept="1" />
-      <node id="2355088855588242313" at="46,9,47,43" concept="5" />
-      <node id="2355088855588242313" at="49,42,50,93" concept="5" />
-      <node id="2355088855588242313" at="51,7,52,44" concept="5" />
-      <node id="2355088855588242313" at="57,53,58,19" concept="11" />
-      <node id="2355088855588242313" at="59,5,60,100" concept="5" />
-      <node id="2355088855588242313" at="61,62,62,19" concept="11" />
-      <node id="2355088855588242313" at="63,5,64,97" concept="5" />
-      <node id="2355088855588242313" at="65,65,66,19" concept="11" />
-      <node id="2355088855588242313" at="67,5,68,16" concept="11" />
-      <node id="5551197716189780582" at="72,9,73,79" concept="10" />
-      <node id="2696244552125348318" at="75,27,76,120" concept="10" />
-      <node id="2696244552125348340" at="78,47,79,44" concept="11" />
-      <node id="2696244552125348349" at="82,46,83,65" concept="11" />
-      <node id="2696244552125348361" at="86,46,87,32" concept="11" />
-      <node id="2696244552125348370" at="90,46,91,55" concept="11" />
-      <node id="2355088855588242356" at="95,9,96,239" concept="5" />
-      <node id="2355088855588242313" at="98,42,99,92" concept="5" />
-      <node id="2355088855588242313" at="104,0,105,0" concept="14" trace="LOG" />
-      <node id="2355088855588242313" at="48,27,51,7" concept="1" />
-      <node id="2355088855588242313" at="48,27,51,7" concept="8" />
-      <node id="2355088855588242313" at="56,95,59,5" concept="8" />
-      <node id="2355088855588242313" at="60,100,63,5" concept="8" />
-      <node id="2355088855588242313" at="64,97,67,5" concept="8" />
-      <node id="2696244552125348338" at="78,0,81,0" concept="9" trace="accept#(Lorg/jetbrains/mps/openapi/module/SModule;)Z" />
-      <node id="2696244552125348347" at="82,0,85,0" concept="9" trace="select#(Lorg/jetbrains/mps/openapi/module/SModule;)Lorg/jetbrains/mps/openapi/model/SModel;" />
-      <node id="2696244552125348359" at="86,0,89,0" concept="9" trace="accept#(Lorg/jetbrains/mps/openapi/model/SModel;)Z" />
-      <node id="2696244552125348368" at="90,0,93,0" concept="9" trace="accept#(Lorg/jetbrains/mps/openapi/model/SModel;)Z" />
-      <node id="2355088855588242313" at="97,27,100,7" concept="1" />
-      <node id="2355088855588242313" at="97,27,100,7" concept="8" />
-      <node id="2355088855588242313" at="40,0,44,0" concept="9" trace="isDumbAware#()Z" />
-      <node id="2355088855588242313" at="59,5,63,5" concept="1" />
-      <node id="2355088855588242313" at="63,5,67,5" concept="1" />
-      <node id="2355088855588242313" at="34,0,39,0" concept="3" trace="BuildAllStructures_Action#()V" />
-      <node id="2355088855588242313" at="45,89,53,5" concept="18" />
-      <node id="2355088855588242313" at="45,0,55,0" concept="9" trace="doUpdate#(Lcom/intellij/openapi/actionSystem/AnActionEvent;Ljava/util/Map;)V" />
-      <node id="2355088855588242313" at="56,0,70,0" concept="9" trace="collectActionData#(Lcom/intellij/openapi/actionSystem/AnActionEvent;Ljava/util/Map;)Z" />
-      <node id="2696244552125348327" at="76,120,93,14" concept="5" />
-      <node id="2034046503361590149" at="75,0,95,0" concept="9" trace="run#()V" />
-      <node id="2034046503361590145" at="73,79,95,9" concept="5" />
-      <node id="2355088855588242313" at="71,96,101,5" concept="18" />
-      <node id="2355088855588242313" at="71,0,103,0" concept="9" trace="doExecute#(Lcom/intellij/openapi/actionSystem/AnActionEvent;Ljava/util/Map;)V" />
-      <scope id="2355088855588242313" at="41,32,42,16" />
-      <scope id="2355088855588242313" at="46,9,47,43" />
-      <scope id="2355088855588242313" at="49,42,50,93" />
-      <scope id="2355088855588242313" at="57,53,58,19" />
-      <scope id="2355088855588242313" at="61,62,62,19" />
-      <scope id="2355088855588242313" at="65,65,66,19" />
-      <scope id="2696244552125348339" at="78,47,79,44" />
-      <scope id="2696244552125348348" at="82,46,83,65" />
-      <scope id="2696244552125348360" at="86,46,87,32" />
-      <scope id="2696244552125348369" at="90,46,91,55" />
-      <scope id="2355088855588242313" at="98,42,99,92" />
-      <scope id="2355088855588242313" at="34,38,37,40" />
-      <scope id="2355088855588242313" at="48,27,51,7" />
-      <scope id="2696244552125348338" at="78,0,81,0">
-        <var name="it" id="2696244552125348338" />
-      </scope>
-      <scope id="2696244552125348347" at="82,0,85,0">
-        <var name="it" id="2696244552125348347" />
-      </scope>
-      <scope id="2696244552125348359" at="86,0,89,0">
-        <var name="it" id="2696244552125348359" />
-      </scope>
-      <scope id="2696244552125348368" at="90,0,93,0">
-        <var name="it" id="2696244552125348368" />
-      </scope>
-      <scope id="2355088855588242313" at="97,0,100,7">
-        <var name="t" id="2355088855588242313" />
-      </scope>
-      <scope id="2355088855588242313" at="97,27,100,7" />
-      <scope id="2355088855588242313" at="40,0,44,0" />
-      <scope id="2355088855588242313" at="48,0,52,44">
-        <var name="t" id="2355088855588242313" />
-      </scope>
-      <scope id="2355088855588242313" at="48,27,52,44" />
-      <scope id="2355088855588242313" at="59,5,63,5" />
-      <scope id="2355088855588242313" at="63,5,67,5" />
-      <scope id="2355088855588242313" at="34,0,39,0" />
-      <scope id="2355088855588242313" at="45,89,53,5" />
-      <scope id="2355088855588242313" at="45,0,55,0">
-        <var name="_params" id="2355088855588242313" />
-        <var name="event" id="2355088855588242313" />
-      </scope>
-      <scope id="2355088855588242313" at="56,95,68,16" />
-      <scope id="2355088855588242313" at="56,0,70,0">
-        <var name="_params" id="2355088855588242313" />
-        <var name="event" id="2355088855588242313" />
-      </scope>
-      <scope id="2034046503361590150" at="75,27,93,14">
-        <var name="projectModules" id="2696244552125348319" />
-      </scope>
-      <scope id="2034046503361590149" at="75,0,95,0" />
-      <scope id="2355088855588242313" at="72,9,96,239">
-        <var name="models" id="5551197716189780583" />
-      </scope>
-      <scope id="2355088855588242313" at="71,96,101,5" />
-      <scope id="2355088855588242313" at="71,0,103,0">
-        <var name="_params" id="2355088855588242313" />
-        <var name="event" id="2355088855588242313" />
-      </scope>
-      <unit id="2696244552125348338" at="77,130,81,11" name="jetbrains.mps.ide.make.actions.BuildAllStructures_Action$2" />
-      <unit id="2696244552125348347" at="81,24,85,11" name="jetbrains.mps.ide.make.actions.BuildAllStructures_Action$2" />
-      <unit id="2696244552125348359" at="85,23,89,11" name="jetbrains.mps.ide.make.actions.BuildAllStructures_Action$2" />
-      <unit id="2696244552125348368" at="89,23,93,11" name="jetbrains.mps.ide.make.actions.BuildAllStructures_Action$2" />
-      <unit id="2034046503361590149" at="74,47,95,7" name="jetbrains.mps.ide.make.actions.BuildAllStructures_Action$1" />
-      <unit id="2355088855588242313" at="31,0,106,0" name="jetbrains.mps.ide.make.actions.BuildAllStructures_Action" />
->>>>>>> bf3a2c62
+      <unit id="2696244552125348338" at="72,130,76,11" name="jetbrains.mps.ide.make.actions.BuildAllStructures_Action$2" />
+      <unit id="2696244552125348347" at="76,24,80,11" name="jetbrains.mps.ide.make.actions.BuildAllStructures_Action$2" />
+      <unit id="2696244552125348359" at="80,23,84,11" name="jetbrains.mps.ide.make.actions.BuildAllStructures_Action$2" />
+      <unit id="2696244552125348368" at="84,23,88,11" name="jetbrains.mps.ide.make.actions.BuildAllStructures_Action$2" />
+      <unit id="2034046503361590149" at="69,47,90,7" name="jetbrains.mps.ide.make.actions.BuildAllStructures_Action$1" />
+      <unit id="2355088855588242313" at="31,0,100,0" name="jetbrains.mps.ide.make.actions.BuildAllStructures_Action" />
     </file>
   </root>
   <root nodeRef="r:cfccec82-df72-4483-9807-88776b4673ab(jetbrains.mps.ide.make.actions)/2355088855588242374">
@@ -1597,210 +1038,106 @@
   </root>
   <root nodeRef="r:cfccec82-df72-4483-9807-88776b4673ab(jetbrains.mps.ide.make.actions)/2355088855588242385">
     <file name="RebuildRequiredModels_Action.java">
-<<<<<<< HEAD
-      <node id="2355088855588242385" at="29,0,30,0" concept="14" trace="ICON" />
-      <node id="2355088855588242385" at="30,41,31,47" concept="16" />
-      <node id="2355088855588242385" at="31,47,32,35" concept="5" />
-      <node id="2355088855588242385" at="32,35,33,40" concept="5" />
-      <node id="2355088855588242385" at="36,32,37,16" concept="11" />
-      <node id="2355088855588242385" at="40,9,41,43" concept="1" />
-      <node id="2355088855588242385" at="40,9,41,43" concept="5" />
-      <node id="2355088855588242385" at="43,42,44,96" concept="5" />
-      <node id="2355088855588242385" at="45,7,46,44" concept="5" />
-      <node id="2355088855588242385" at="50,53,51,19" concept="11" />
-      <node id="2355088855588242385" at="52,5,53,100" concept="5" />
-      <node id="2355088855588242385" at="54,62,55,19" concept="11" />
-      <node id="2355088855588242385" at="56,5,57,97" concept="5" />
-      <node id="2355088855588242385" at="58,65,59,19" concept="11" />
-      <node id="2355088855588242385" at="60,5,61,16" concept="11" />
-      <node id="2355088855588242392" at="64,9,65,79" concept="10" />
-      <node id="2034046503361623617" at="69,45,70,33" concept="11" />
-      <node id="2034046503361623632" at="72,13,73,95" concept="10" />
-      <node id="2034046503361623646" at="75,46,76,49" concept="11" />
-      <node id="2355088855588242435" at="80,9,81,239" concept="5" />
-      <node id="2355088855588242385" at="83,42,84,95" concept="5" />
-      <node id="2355088855588242385" at="88,0,89,0" concept="14" trace="LOG" />
-      <node id="2355088855588242385" at="42,27,45,7" concept="1" />
-      <node id="2355088855588242385" at="42,27,45,7" concept="8" />
-      <node id="2355088855588242385" at="49,95,52,5" concept="8" />
-      <node id="2355088855588242385" at="53,100,56,5" concept="8" />
-      <node id="2355088855588242385" at="57,97,60,5" concept="8" />
-      <node id="2034046503361623615" at="69,0,72,0" concept="9" trace="select#(Lorg/jetbrains/mps/openapi/model/SModel;)Lorg/jetbrains/mps/openapi/model/SModel;" />
-      <node id="2034046503361623644" at="75,0,78,0" concept="9" trace="accept#(Lorg/jetbrains/mps/openapi/model/SModel;)Z" />
-      <node id="2355088855588242385" at="82,27,85,7" concept="1" />
-      <node id="2355088855588242385" at="82,27,85,7" concept="8" />
-      <node id="2355088855588242385" at="35,0,39,0" concept="9" trace="isDumbAware#()Z" />
-      <node id="2355088855588242385" at="52,5,56,5" concept="1" />
-      <node id="2355088855588242385" at="56,5,60,5" concept="1" />
-      <node id="2355088855588242385" at="30,0,35,0" concept="3" trace="RebuildRequiredModels_Action#()V" />
-      <node id="2034046503361623611" at="67,27,72,13" concept="10" />
-      <node id="2034046503361623636" at="73,95,78,14" concept="5" />
-      <node id="2355088855588242385" at="39,89,47,5" concept="18" />
-      <node id="2355088855588242385" at="39,0,49,0" concept="9" trace="doUpdate#(Lcom/intellij/openapi/actionSystem/AnActionEvent;Ljava/util/Map;)V" />
-      <node id="2034046503361623609" at="67,0,80,0" concept="9" trace="run#()V" />
-      <node id="2355088855588242385" at="49,0,63,0" concept="9" trace="collectActionData#(Lcom/intellij/openapi/actionSystem/AnActionEvent;Ljava/util/Map;)Z" />
-      <node id="2034046503361623605" at="65,79,80,9" concept="5" />
-      <node id="2355088855588242385" at="63,96,86,5" concept="18" />
-      <node id="2355088855588242385" at="63,0,88,0" concept="9" trace="doExecute#(Lcom/intellij/openapi/actionSystem/AnActionEvent;Ljava/util/Map;)V" />
-      <scope id="2355088855588242385" at="36,32,37,16" />
-      <scope id="2355088855588242385" at="40,9,41,43" />
-      <scope id="2355088855588242385" at="43,42,44,96" />
-      <scope id="2355088855588242385" at="50,53,51,19" />
-      <scope id="2355088855588242385" at="54,62,55,19" />
-      <scope id="2355088855588242385" at="58,65,59,19" />
-      <scope id="2034046503361623616" at="69,45,70,33" />
-      <scope id="2034046503361623645" at="75,46,76,49" />
-      <scope id="2355088855588242385" at="83,42,84,95" />
-      <scope id="2355088855588242385" at="30,41,33,40" />
-      <scope id="2355088855588242385" at="42,27,45,7" />
-      <scope id="2034046503361623615" at="69,0,72,0">
-        <var name="it" id="2034046503361623615" />
-      </scope>
-      <scope id="2034046503361623644" at="75,0,78,0">
-        <var name="it" id="2034046503361623644" />
-      </scope>
-      <scope id="2355088855588242385" at="82,0,85,7">
+      <node id="2355088855588242385" at="30,0,31,0" concept="14" trace="ICON" />
+      <node id="2355088855588242385" at="31,41,32,47" concept="16" />
+      <node id="2355088855588242385" at="32,47,33,35" concept="5" />
+      <node id="2355088855588242385" at="33,35,34,40" concept="5" />
+      <node id="2355088855588242385" at="37,32,38,16" concept="11" />
+      <node id="2355088855588242385" at="41,9,42,43" concept="1" />
+      <node id="2355088855588242385" at="41,9,42,43" concept="5" />
+      <node id="2355088855588242385" at="44,42,45,96" concept="5" />
+      <node id="2355088855588242385" at="46,7,47,44" concept="5" />
+      <node id="2355088855588242385" at="51,53,52,19" concept="11" />
+      <node id="2355088855588242385" at="53,5,54,100" concept="5" />
+      <node id="2355088855588242385" at="55,62,56,19" concept="11" />
+      <node id="2355088855588242385" at="57,5,58,97" concept="5" />
+      <node id="2355088855588242385" at="59,65,60,19" concept="11" />
+      <node id="2355088855588242385" at="61,5,62,16" concept="11" />
+      <node id="2355088855588242392" at="65,9,66,79" concept="10" />
+      <node id="2696244552125368402" at="68,27,69,120" concept="10" />
+      <node id="2034046503361623632" at="69,120,70,95" concept="10" />
+      <node id="2696244552125397277" at="72,59,73,55" concept="11" />
+      <node id="2696244552125701261" at="76,46,77,49" concept="11" />
+      <node id="2355088855588242435" at="81,9,82,239" concept="5" />
+      <node id="2355088855588242385" at="84,42,85,95" concept="5" />
+      <node id="2355088855588242385" at="89,0,90,0" concept="14" trace="LOG" />
+      <node id="2355088855588242385" at="43,27,46,7" concept="1" />
+      <node id="2355088855588242385" at="43,27,46,7" concept="8" />
+      <node id="2355088855588242385" at="50,95,53,5" concept="8" />
+      <node id="2355088855588242385" at="54,100,57,5" concept="8" />
+      <node id="2355088855588242385" at="58,97,61,5" concept="8" />
+      <node id="2696244552125393946" at="72,0,75,0" concept="9" trace="translate#(Lorg/jetbrains/mps/openapi/module/SModule;)Ljava/lang/Iterable;" />
+      <node id="2696244552125695944" at="76,0,79,0" concept="9" trace="accept#(Lorg/jetbrains/mps/openapi/model/SModel;)Z" />
+      <node id="2355088855588242385" at="83,27,86,7" concept="1" />
+      <node id="2355088855588242385" at="83,27,86,7" concept="8" />
+      <node id="2355088855588242385" at="36,0,40,0" concept="9" trace="isDumbAware#()Z" />
+      <node id="2355088855588242385" at="53,5,57,5" concept="1" />
+      <node id="2355088855588242385" at="57,5,61,5" concept="1" />
+      <node id="2355088855588242385" at="31,0,36,0" concept="3" trace="RebuildRequiredModels_Action#()V" />
+      <node id="2355088855588242385" at="40,89,48,5" concept="18" />
+      <node id="2034046503361623636" at="70,95,79,14" concept="5" />
+      <node id="2355088855588242385" at="40,0,50,0" concept="9" trace="doUpdate#(Lcom/intellij/openapi/actionSystem/AnActionEvent;Ljava/util/Map;)V" />
+      <node id="2034046503361623609" at="68,0,81,0" concept="9" trace="run#()V" />
+      <node id="2355088855588242385" at="50,0,64,0" concept="9" trace="collectActionData#(Lcom/intellij/openapi/actionSystem/AnActionEvent;Ljava/util/Map;)Z" />
+      <node id="2034046503361623605" at="66,79,81,9" concept="5" />
+      <node id="2355088855588242385" at="64,96,87,5" concept="18" />
+      <node id="2355088855588242385" at="64,0,89,0" concept="9" trace="doExecute#(Lcom/intellij/openapi/actionSystem/AnActionEvent;Ljava/util/Map;)V" />
+      <scope id="2355088855588242385" at="37,32,38,16" />
+      <scope id="2355088855588242385" at="41,9,42,43" />
+      <scope id="2355088855588242385" at="44,42,45,96" />
+      <scope id="2355088855588242385" at="51,53,52,19" />
+      <scope id="2355088855588242385" at="55,62,56,19" />
+      <scope id="2355088855588242385" at="59,65,60,19" />
+      <scope id="2696244552125393947" at="72,59,73,55" />
+      <scope id="2696244552125695945" at="76,46,77,49" />
+      <scope id="2355088855588242385" at="84,42,85,95" />
+      <scope id="2355088855588242385" at="31,41,34,40" />
+      <scope id="2355088855588242385" at="43,27,46,7" />
+      <scope id="2696244552125393946" at="72,0,75,0">
+        <var name="it" id="2696244552125393946" />
+      </scope>
+      <scope id="2696244552125695944" at="76,0,79,0">
+        <var name="it" id="2696244552125695944" />
+      </scope>
+      <scope id="2355088855588242385" at="83,0,86,7">
         <var name="t" id="2355088855588242385" />
       </scope>
-      <scope id="2355088855588242385" at="82,27,85,7" />
-      <scope id="2355088855588242385" at="35,0,39,0" />
-      <scope id="2355088855588242385" at="42,0,46,44">
+      <scope id="2355088855588242385" at="83,27,86,7" />
+      <scope id="2355088855588242385" at="36,0,40,0" />
+      <scope id="2355088855588242385" at="43,0,47,44">
         <var name="t" id="2355088855588242385" />
       </scope>
-      <scope id="2355088855588242385" at="42,27,46,44" />
-      <scope id="2355088855588242385" at="52,5,56,5" />
-      <scope id="2355088855588242385" at="56,5,60,5" />
-      <scope id="2355088855588242385" at="30,0,35,0" />
-      <scope id="2355088855588242385" at="39,89,47,5" />
-      <scope id="2355088855588242385" at="39,0,49,0">
+      <scope id="2355088855588242385" at="43,27,47,44" />
+      <scope id="2355088855588242385" at="53,5,57,5" />
+      <scope id="2355088855588242385" at="57,5,61,5" />
+      <scope id="2355088855588242385" at="31,0,36,0" />
+      <scope id="2355088855588242385" at="40,89,48,5" />
+      <scope id="2355088855588242385" at="40,0,50,0">
         <var name="_params" id="2355088855588242385" />
         <var name="event" id="2355088855588242385" />
       </scope>
-      <scope id="2034046503361623610" at="67,27,78,14">
-        <var name="allModels" id="2034046503361623612" />
-=======
-      <node id="2355088855588242385" at="30,0,31,0" concept="14" trace="ICON" />
-      <node id="2355088855588242385" at="32,41,33,47" concept="16" />
-      <node id="2355088855588242385" at="33,47,34,35" concept="5" />
-      <node id="2355088855588242385" at="34,35,35,40" concept="5" />
-      <node id="2355088855588242385" at="39,32,40,16" concept="11" />
-      <node id="2355088855588242385" at="44,9,45,43" concept="1" />
-      <node id="2355088855588242385" at="44,9,45,43" concept="5" />
-      <node id="2355088855588242385" at="47,42,48,96" concept="5" />
-      <node id="2355088855588242385" at="49,7,50,44" concept="5" />
-      <node id="2355088855588242385" at="55,53,56,19" concept="11" />
-      <node id="2355088855588242385" at="57,5,58,100" concept="5" />
-      <node id="2355088855588242385" at="59,62,60,19" concept="11" />
-      <node id="2355088855588242385" at="61,5,62,97" concept="5" />
-      <node id="2355088855588242385" at="63,65,64,19" concept="11" />
-      <node id="2355088855588242385" at="65,5,66,16" concept="11" />
-      <node id="2355088855588242392" at="70,9,71,79" concept="10" />
-      <node id="2696244552125368402" at="73,27,74,120" concept="10" />
-      <node id="2034046503361623632" at="74,120,75,95" concept="10" />
-      <node id="2696244552125397277" at="77,59,78,55" concept="11" />
-      <node id="2696244552125701261" at="81,46,82,49" concept="11" />
-      <node id="2355088855588242435" at="86,9,87,239" concept="5" />
-      <node id="2355088855588242385" at="89,42,90,95" concept="5" />
-      <node id="2355088855588242385" at="95,0,96,0" concept="14" trace="LOG" />
-      <node id="2355088855588242385" at="46,27,49,7" concept="1" />
-      <node id="2355088855588242385" at="46,27,49,7" concept="8" />
-      <node id="2355088855588242385" at="54,95,57,5" concept="8" />
-      <node id="2355088855588242385" at="58,100,61,5" concept="8" />
-      <node id="2355088855588242385" at="62,97,65,5" concept="8" />
-      <node id="2696244552125393946" at="77,0,80,0" concept="9" trace="translate#(Lorg/jetbrains/mps/openapi/module/SModule;)Ljava/lang/Iterable;" />
-      <node id="2696244552125695944" at="81,0,84,0" concept="9" trace="accept#(Lorg/jetbrains/mps/openapi/model/SModel;)Z" />
-      <node id="2355088855588242385" at="88,27,91,7" concept="1" />
-      <node id="2355088855588242385" at="88,27,91,7" concept="8" />
-      <node id="2355088855588242385" at="38,0,42,0" concept="9" trace="isDumbAware#()Z" />
-      <node id="2355088855588242385" at="57,5,61,5" concept="1" />
-      <node id="2355088855588242385" at="61,5,65,5" concept="1" />
-      <node id="2355088855588242385" at="32,0,37,0" concept="3" trace="RebuildRequiredModels_Action#()V" />
-      <node id="2355088855588242385" at="43,89,51,5" concept="18" />
-      <node id="2034046503361623636" at="75,95,84,14" concept="5" />
-      <node id="2355088855588242385" at="43,0,53,0" concept="9" trace="doUpdate#(Lcom/intellij/openapi/actionSystem/AnActionEvent;Ljava/util/Map;)V" />
-      <node id="2034046503361623609" at="73,0,86,0" concept="9" trace="run#()V" />
-      <node id="2355088855588242385" at="54,0,68,0" concept="9" trace="collectActionData#(Lcom/intellij/openapi/actionSystem/AnActionEvent;Ljava/util/Map;)Z" />
-      <node id="2034046503361623605" at="71,79,86,9" concept="5" />
-      <node id="2355088855588242385" at="69,96,92,5" concept="18" />
-      <node id="2355088855588242385" at="69,0,94,0" concept="9" trace="doExecute#(Lcom/intellij/openapi/actionSystem/AnActionEvent;Ljava/util/Map;)V" />
-      <scope id="2355088855588242385" at="39,32,40,16" />
-      <scope id="2355088855588242385" at="44,9,45,43" />
-      <scope id="2355088855588242385" at="47,42,48,96" />
-      <scope id="2355088855588242385" at="55,53,56,19" />
-      <scope id="2355088855588242385" at="59,62,60,19" />
-      <scope id="2355088855588242385" at="63,65,64,19" />
-      <scope id="2696244552125393947" at="77,59,78,55" />
-      <scope id="2696244552125695945" at="81,46,82,49" />
-      <scope id="2355088855588242385" at="89,42,90,95" />
-      <scope id="2355088855588242385" at="32,41,35,40" />
-      <scope id="2355088855588242385" at="46,27,49,7" />
-      <scope id="2696244552125393946" at="77,0,80,0">
-        <var name="it" id="2696244552125393946" />
-      </scope>
-      <scope id="2696244552125695944" at="81,0,84,0">
-        <var name="it" id="2696244552125695944" />
-      </scope>
-      <scope id="2355088855588242385" at="88,0,91,7">
-        <var name="t" id="2355088855588242385" />
-      </scope>
-      <scope id="2355088855588242385" at="88,27,91,7" />
-      <scope id="2355088855588242385" at="38,0,42,0" />
-      <scope id="2355088855588242385" at="46,0,50,44">
-        <var name="t" id="2355088855588242385" />
-      </scope>
-      <scope id="2355088855588242385" at="46,27,50,44" />
-      <scope id="2355088855588242385" at="57,5,61,5" />
-      <scope id="2355088855588242385" at="61,5,65,5" />
-      <scope id="2355088855588242385" at="32,0,37,0" />
-      <scope id="2355088855588242385" at="43,89,51,5" />
-      <scope id="2355088855588242385" at="43,0,53,0">
+      <scope id="2034046503361623610" at="68,27,79,14">
+        <var name="mgsm" id="2034046503361623633" />
+        <var name="projectModules" id="2696244552125368403" />
+      </scope>
+      <scope id="2355088855588242385" at="50,95,62,16" />
+      <scope id="2034046503361623609" at="68,0,81,0" />
+      <scope id="2355088855588242385" at="50,0,64,0">
         <var name="_params" id="2355088855588242385" />
         <var name="event" id="2355088855588242385" />
       </scope>
-      <scope id="2034046503361623610" at="73,27,84,14">
->>>>>>> bf3a2c62
-        <var name="mgsm" id="2034046503361623633" />
-        <var name="projectModules" id="2696244552125368403" />
-      </scope>
-<<<<<<< HEAD
-      <scope id="2355088855588242385" at="49,95,61,16" />
-      <scope id="2034046503361623609" at="67,0,80,0" />
-      <scope id="2355088855588242385" at="49,0,63,0">
+      <scope id="2355088855588242385" at="65,9,82,239">
+        <var name="models" id="2355088855588242393" />
+      </scope>
+      <scope id="2355088855588242385" at="64,96,87,5" />
+      <scope id="2355088855588242385" at="64,0,89,0">
         <var name="_params" id="2355088855588242385" />
         <var name="event" id="2355088855588242385" />
       </scope>
-      <scope id="2355088855588242385" at="64,9,81,239">
-        <var name="models" id="2355088855588242393" />
-      </scope>
-      <scope id="2355088855588242385" at="63,96,86,5" />
-      <scope id="2355088855588242385" at="63,0,88,0">
-        <var name="_params" id="2355088855588242385" />
-        <var name="event" id="2355088855588242385" />
-      </scope>
-      <unit id="2034046503361623615" at="68,147,72,11" name="jetbrains.mps.ide.make.actions.RebuildRequiredModels_Action$2" />
-      <unit id="2034046503361623644" at="74,125,78,11" name="jetbrains.mps.ide.make.actions.RebuildRequiredModels_Action$2" />
-      <unit id="2034046503361623609" at="66,47,80,7" name="jetbrains.mps.ide.make.actions.RebuildRequiredModels_Action$1" />
-      <unit id="2355088855588242385" at="28,0,90,0" name="jetbrains.mps.ide.make.actions.RebuildRequiredModels_Action" />
-=======
-      <scope id="2355088855588242385" at="54,95,66,16" />
-      <scope id="2034046503361623609" at="73,0,86,0" />
-      <scope id="2355088855588242385" at="54,0,68,0">
-        <var name="_params" id="2355088855588242385" />
-        <var name="event" id="2355088855588242385" />
-      </scope>
-      <scope id="2355088855588242385" at="70,9,87,239">
-        <var name="models" id="2355088855588242393" />
-      </scope>
-      <scope id="2355088855588242385" at="69,96,92,5" />
-      <scope id="2355088855588242385" at="69,0,94,0">
-        <var name="_params" id="2355088855588242385" />
-        <var name="event" id="2355088855588242385" />
-      </scope>
-      <unit id="2696244552125393946" at="76,134,80,11" name="jetbrains.mps.ide.make.actions.RebuildRequiredModels_Action$2" />
-      <unit id="2696244552125695944" at="80,23,84,11" name="jetbrains.mps.ide.make.actions.RebuildRequiredModels_Action$2" />
-      <unit id="2034046503361623609" at="72,47,86,7" name="jetbrains.mps.ide.make.actions.RebuildRequiredModels_Action$1" />
-      <unit id="2355088855588242385" at="29,0,97,0" name="jetbrains.mps.ide.make.actions.RebuildRequiredModels_Action" />
->>>>>>> bf3a2c62
+      <unit id="2696244552125393946" at="71,134,75,11" name="jetbrains.mps.ide.make.actions.RebuildRequiredModels_Action$2" />
+      <unit id="2696244552125695944" at="75,23,79,11" name="jetbrains.mps.ide.make.actions.RebuildRequiredModels_Action$2" />
+      <unit id="2034046503361623609" at="67,47,81,7" name="jetbrains.mps.ide.make.actions.RebuildRequiredModels_Action$1" />
+      <unit id="2355088855588242385" at="29,0,91,0" name="jetbrains.mps.ide.make.actions.RebuildRequiredModels_Action" />
     </file>
   </root>
   <root nodeRef="r:cfccec82-df72-4483-9807-88776b4673ab(jetbrains.mps.ide.make.actions)/321200956998476185">
@@ -1975,214 +1312,119 @@
   </root>
   <root nodeRef="r:cfccec82-df72-4483-9807-88776b4673ab(jetbrains.mps.ide.make.actions)/459403722178709461">
     <file name="BuildAllIntentions_Action.java">
-<<<<<<< HEAD
-      <node id="459403722178709461" at="29,0,30,0" concept="14" trace="ICON" />
-      <node id="459403722178709461" at="30,38,31,46" concept="16" />
-      <node id="459403722178709461" at="31,46,32,35" concept="5" />
-      <node id="459403722178709461" at="32,35,33,41" concept="5" />
-      <node id="459403722178709461" at="36,32,37,16" concept="11" />
-      <node id="459403722178709461" at="40,9,41,43" concept="1" />
-      <node id="459403722178709461" at="40,9,41,43" concept="5" />
-      <node id="459403722178709461" at="43,42,44,93" concept="5" />
-      <node id="459403722178709461" at="45,7,46,44" concept="5" />
-      <node id="459403722178709461" at="50,53,51,19" concept="11" />
-      <node id="459403722178709461" at="52,5,53,100" concept="5" />
-      <node id="459403722178709461" at="54,62,55,19" concept="11" />
-      <node id="459403722178709461" at="56,5,57,97" concept="5" />
-      <node id="459403722178709461" at="58,65,59,19" concept="11" />
-      <node id="459403722178709461" at="60,5,61,16" concept="11" />
-      <node id="459403722178709468" at="64,9,65,79" concept="10" />
-      <node id="2034046503361617496" at="67,27,68,92" concept="10" />
-      <node id="2034046503361617518" at="70,46,71,91" concept="11" />
-      <node id="459403722178709504" at="75,9,76,0" concept="13" />
-      <node id="459403722178709505" at="76,0,77,239" concept="5" />
-      <node id="459403722178709461" at="79,42,80,92" concept="5" />
-      <node id="459403722178709461" at="84,0,85,0" concept="14" trace="LOG" />
-      <node id="459403722178709461" at="42,27,45,7" concept="1" />
-      <node id="459403722178709461" at="42,27,45,7" concept="8" />
-      <node id="459403722178709461" at="49,95,52,5" concept="8" />
-      <node id="459403722178709461" at="53,100,56,5" concept="8" />
-      <node id="459403722178709461" at="57,97,60,5" concept="8" />
-      <node id="2034046503361617516" at="70,0,73,0" concept="9" trace="accept#(Lorg/jetbrains/mps/openapi/model/SModel;)Z" />
-      <node id="459403722178709461" at="78,27,81,7" concept="1" />
-      <node id="459403722178709461" at="78,27,81,7" concept="8" />
-      <node id="459403722178709461" at="35,0,39,0" concept="9" trace="isDumbAware#()Z" />
-      <node id="459403722178709461" at="52,5,56,5" concept="1" />
-      <node id="459403722178709461" at="56,5,60,5" concept="1" />
-      <node id="459403722178709461" at="30,0,35,0" concept="3" trace="BuildAllIntentions_Action#()V" />
-      <node id="2034046503361617504" at="68,92,73,14" concept="5" />
-      <node id="459403722178709461" at="39,89,47,5" concept="18" />
-      <node id="2034046503361617494" at="67,0,75,0" concept="9" trace="run#()V" />
-      <node id="459403722178709461" at="39,0,49,0" concept="9" trace="doUpdate#(Lcom/intellij/openapi/actionSystem/AnActionEvent;Ljava/util/Map;)V" />
-      <node id="2034046503361617489" at="65,79,75,9" concept="5" />
-      <node id="459403722178709461" at="49,0,63,0" concept="9" trace="collectActionData#(Lcom/intellij/openapi/actionSystem/AnActionEvent;Ljava/util/Map;)Z" />
-      <node id="459403722178709461" at="63,96,82,5" concept="18" />
-      <node id="459403722178709461" at="63,0,84,0" concept="9" trace="doExecute#(Lcom/intellij/openapi/actionSystem/AnActionEvent;Ljava/util/Map;)V" />
-      <scope id="459403722178709461" at="36,32,37,16" />
-      <scope id="459403722178709461" at="40,9,41,43" />
-      <scope id="459403722178709461" at="43,42,44,93" />
-      <scope id="459403722178709461" at="50,53,51,19" />
-      <scope id="459403722178709461" at="54,62,55,19" />
-      <scope id="459403722178709461" at="58,65,59,19" />
-      <scope id="2034046503361617517" at="70,46,71,91" />
-      <scope id="459403722178709461" at="79,42,80,92" />
-      <scope id="459403722178709461" at="30,38,33,41" />
-      <scope id="459403722178709461" at="42,27,45,7" />
-      <scope id="2034046503361617516" at="70,0,73,0">
-        <var name="it" id="2034046503361617516" />
-      </scope>
-      <scope id="459403722178709461" at="78,0,81,7">
+      <node id="459403722178709461" at="32,0,33,0" concept="14" trace="ICON" />
+      <node id="459403722178709461" at="33,38,34,46" concept="16" />
+      <node id="459403722178709461" at="34,46,35,35" concept="5" />
+      <node id="459403722178709461" at="35,35,36,41" concept="5" />
+      <node id="459403722178709461" at="39,32,40,16" concept="11" />
+      <node id="459403722178709461" at="43,9,44,43" concept="1" />
+      <node id="459403722178709461" at="43,9,44,43" concept="5" />
+      <node id="459403722178709461" at="46,42,47,93" concept="5" />
+      <node id="459403722178709461" at="48,7,49,44" concept="5" />
+      <node id="459403722178709461" at="53,53,54,19" concept="11" />
+      <node id="459403722178709461" at="55,5,56,100" concept="5" />
+      <node id="459403722178709461" at="57,62,58,19" concept="11" />
+      <node id="459403722178709461" at="59,5,60,97" concept="5" />
+      <node id="459403722178709461" at="61,65,62,19" concept="11" />
+      <node id="459403722178709461" at="63,5,64,16" concept="11" />
+      <node id="459403722178709468" at="67,9,68,79" concept="10" />
+      <node id="2696244552125098216" at="70,27,71,120" concept="10" />
+      <node id="2696244552125098238" at="73,47,74,44" concept="11" />
+      <node id="2696244552125098247" at="77,46,78,66" concept="11" />
+      <node id="2696244552125098259" at="81,46,82,32" concept="11" />
+      <node id="2696244552125098268" at="85,46,86,55" concept="11" />
+      <node id="459403722178709504" at="90,9,91,0" concept="13" />
+      <node id="459403722178709505" at="91,0,92,239" concept="5" />
+      <node id="459403722178709461" at="94,42,95,92" concept="5" />
+      <node id="459403722178709461" at="99,0,100,0" concept="14" trace="LOG" />
+      <node id="459403722178709461" at="45,27,48,7" concept="1" />
+      <node id="459403722178709461" at="45,27,48,7" concept="8" />
+      <node id="459403722178709461" at="52,95,55,5" concept="8" />
+      <node id="459403722178709461" at="56,100,59,5" concept="8" />
+      <node id="459403722178709461" at="60,97,63,5" concept="8" />
+      <node id="2696244552125098236" at="73,0,76,0" concept="9" trace="accept#(Lorg/jetbrains/mps/openapi/module/SModule;)Z" />
+      <node id="2696244552125098245" at="77,0,80,0" concept="9" trace="select#(Lorg/jetbrains/mps/openapi/module/SModule;)Lorg/jetbrains/mps/openapi/model/SModel;" />
+      <node id="2696244552125098257" at="81,0,84,0" concept="9" trace="accept#(Lorg/jetbrains/mps/openapi/model/SModel;)Z" />
+      <node id="2696244552125098266" at="85,0,88,0" concept="9" trace="accept#(Lorg/jetbrains/mps/openapi/model/SModel;)Z" />
+      <node id="459403722178709461" at="93,27,96,7" concept="1" />
+      <node id="459403722178709461" at="93,27,96,7" concept="8" />
+      <node id="459403722178709461" at="38,0,42,0" concept="9" trace="isDumbAware#()Z" />
+      <node id="459403722178709461" at="55,5,59,5" concept="1" />
+      <node id="459403722178709461" at="59,5,63,5" concept="1" />
+      <node id="459403722178709461" at="33,0,38,0" concept="3" trace="BuildAllIntentions_Action#()V" />
+      <node id="459403722178709461" at="42,89,50,5" concept="18" />
+      <node id="459403722178709461" at="42,0,52,0" concept="9" trace="doUpdate#(Lcom/intellij/openapi/actionSystem/AnActionEvent;Ljava/util/Map;)V" />
+      <node id="459403722178709461" at="52,0,66,0" concept="9" trace="collectActionData#(Lcom/intellij/openapi/actionSystem/AnActionEvent;Ljava/util/Map;)Z" />
+      <node id="2696244552125098225" at="71,120,88,14" concept="5" />
+      <node id="2034046503361617494" at="70,0,90,0" concept="9" trace="run#()V" />
+      <node id="2034046503361617489" at="68,79,90,9" concept="5" />
+      <node id="459403722178709461" at="66,96,97,5" concept="18" />
+      <node id="459403722178709461" at="66,0,99,0" concept="9" trace="doExecute#(Lcom/intellij/openapi/actionSystem/AnActionEvent;Ljava/util/Map;)V" />
+      <scope id="459403722178709461" at="39,32,40,16" />
+      <scope id="459403722178709461" at="43,9,44,43" />
+      <scope id="459403722178709461" at="46,42,47,93" />
+      <scope id="459403722178709461" at="53,53,54,19" />
+      <scope id="459403722178709461" at="57,62,58,19" />
+      <scope id="459403722178709461" at="61,65,62,19" />
+      <scope id="2696244552125098237" at="73,47,74,44" />
+      <scope id="2696244552125098246" at="77,46,78,66" />
+      <scope id="2696244552125098258" at="81,46,82,32" />
+      <scope id="2696244552125098267" at="85,46,86,55" />
+      <scope id="459403722178709461" at="94,42,95,92" />
+      <scope id="459403722178709461" at="33,38,36,41" />
+      <scope id="459403722178709461" at="45,27,48,7" />
+      <scope id="2696244552125098236" at="73,0,76,0">
+        <var name="it" id="2696244552125098236" />
+      </scope>
+      <scope id="2696244552125098245" at="77,0,80,0">
+        <var name="it" id="2696244552125098245" />
+      </scope>
+      <scope id="2696244552125098257" at="81,0,84,0">
+        <var name="it" id="2696244552125098257" />
+      </scope>
+      <scope id="2696244552125098266" at="85,0,88,0">
+        <var name="it" id="2696244552125098266" />
+      </scope>
+      <scope id="459403722178709461" at="93,0,96,7">
         <var name="t" id="459403722178709461" />
       </scope>
-      <scope id="459403722178709461" at="78,27,81,7" />
-      <scope id="459403722178709461" at="35,0,39,0" />
-      <scope id="459403722178709461" at="42,0,46,44">
+      <scope id="459403722178709461" at="93,27,96,7" />
+      <scope id="459403722178709461" at="38,0,42,0" />
+      <scope id="459403722178709461" at="45,0,49,44">
         <var name="t" id="459403722178709461" />
       </scope>
-      <scope id="459403722178709461" at="42,27,46,44" />
-      <scope id="459403722178709461" at="52,5,56,5" />
-      <scope id="459403722178709461" at="56,5,60,5" />
-      <scope id="459403722178709461" at="30,0,35,0" />
-      <scope id="2034046503361617495" at="67,27,73,14">
-        <var name="allModels" id="2034046503361617497" />
-      </scope>
-      <scope id="459403722178709461" at="39,89,47,5" />
-      <scope id="2034046503361617494" at="67,0,75,0" />
-      <scope id="459403722178709461" at="39,0,49,0">
+      <scope id="459403722178709461" at="45,27,49,44" />
+      <scope id="459403722178709461" at="55,5,59,5" />
+      <scope id="459403722178709461" at="59,5,63,5" />
+      <scope id="459403722178709461" at="33,0,38,0" />
+      <scope id="459403722178709461" at="42,89,50,5" />
+      <scope id="459403722178709461" at="42,0,52,0">
         <var name="_params" id="459403722178709461" />
         <var name="event" id="459403722178709461" />
       </scope>
-      <scope id="459403722178709461" at="49,95,61,16" />
-      <scope id="459403722178709461" at="64,9,77,239">
-        <var name="models" id="459403722178709469" />
-      </scope>
-      <scope id="459403722178709461" at="49,0,63,0">
+      <scope id="459403722178709461" at="52,95,64,16" />
+      <scope id="459403722178709461" at="52,0,66,0">
         <var name="_params" id="459403722178709461" />
         <var name="event" id="459403722178709461" />
       </scope>
-      <scope id="459403722178709461" at="63,96,82,5" />
-      <scope id="459403722178709461" at="63,0,84,0">
+      <scope id="2034046503361617495" at="70,27,88,14">
+        <var name="projectModules" id="2696244552125098217" />
+      </scope>
+      <scope id="2034046503361617494" at="70,0,90,0" />
+      <scope id="459403722178709461" at="67,9,92,239">
+        <var name="models" id="459403722178709469" />
+      </scope>
+      <scope id="459403722178709461" at="66,96,97,5" />
+      <scope id="459403722178709461" at="66,0,99,0">
         <var name="_params" id="459403722178709461" />
         <var name="event" id="459403722178709461" />
       </scope>
-      <unit id="2034046503361617516" at="69,125,73,11" name="jetbrains.mps.ide.make.actions.BuildAllIntentions_Action$2" />
-      <unit id="2034046503361617494" at="66,47,75,7" name="jetbrains.mps.ide.make.actions.BuildAllIntentions_Action$1" />
-      <unit id="459403722178709461" at="28,0,86,0" name="jetbrains.mps.ide.make.actions.BuildAllIntentions_Action" />
-=======
-      <node id="459403722178709461" at="32,0,33,0" concept="14" trace="ICON" />
-      <node id="459403722178709461" at="34,38,35,46" concept="16" />
-      <node id="459403722178709461" at="35,46,36,35" concept="5" />
-      <node id="459403722178709461" at="36,35,37,41" concept="5" />
-      <node id="459403722178709461" at="41,32,42,16" concept="11" />
-      <node id="459403722178709461" at="46,9,47,43" concept="1" />
-      <node id="459403722178709461" at="46,9,47,43" concept="5" />
-      <node id="459403722178709461" at="49,42,50,93" concept="5" />
-      <node id="459403722178709461" at="51,7,52,44" concept="5" />
-      <node id="459403722178709461" at="57,53,58,19" concept="11" />
-      <node id="459403722178709461" at="59,5,60,100" concept="5" />
-      <node id="459403722178709461" at="61,62,62,19" concept="11" />
-      <node id="459403722178709461" at="63,5,64,97" concept="5" />
-      <node id="459403722178709461" at="65,65,66,19" concept="11" />
-      <node id="459403722178709461" at="67,5,68,16" concept="11" />
-      <node id="459403722178709468" at="72,9,73,79" concept="10" />
-      <node id="2696244552125098216" at="75,27,76,120" concept="10" />
-      <node id="2696244552125098238" at="78,47,79,44" concept="11" />
-      <node id="2696244552125098247" at="82,46,83,66" concept="11" />
-      <node id="2696244552125098259" at="86,46,87,32" concept="11" />
-      <node id="2696244552125098268" at="90,46,91,55" concept="11" />
-      <node id="459403722178709504" at="95,9,96,0" concept="13" />
-      <node id="459403722178709505" at="96,0,97,239" concept="5" />
-      <node id="459403722178709461" at="99,42,100,92" concept="5" />
-      <node id="459403722178709461" at="105,0,106,0" concept="14" trace="LOG" />
-      <node id="459403722178709461" at="48,27,51,7" concept="1" />
-      <node id="459403722178709461" at="48,27,51,7" concept="8" />
-      <node id="459403722178709461" at="56,95,59,5" concept="8" />
-      <node id="459403722178709461" at="60,100,63,5" concept="8" />
-      <node id="459403722178709461" at="64,97,67,5" concept="8" />
-      <node id="2696244552125098236" at="78,0,81,0" concept="9" trace="accept#(Lorg/jetbrains/mps/openapi/module/SModule;)Z" />
-      <node id="2696244552125098245" at="82,0,85,0" concept="9" trace="select#(Lorg/jetbrains/mps/openapi/module/SModule;)Lorg/jetbrains/mps/openapi/model/SModel;" />
-      <node id="2696244552125098257" at="86,0,89,0" concept="9" trace="accept#(Lorg/jetbrains/mps/openapi/model/SModel;)Z" />
-      <node id="2696244552125098266" at="90,0,93,0" concept="9" trace="accept#(Lorg/jetbrains/mps/openapi/model/SModel;)Z" />
-      <node id="459403722178709461" at="98,27,101,7" concept="1" />
-      <node id="459403722178709461" at="98,27,101,7" concept="8" />
-      <node id="459403722178709461" at="40,0,44,0" concept="9" trace="isDumbAware#()Z" />
-      <node id="459403722178709461" at="59,5,63,5" concept="1" />
-      <node id="459403722178709461" at="63,5,67,5" concept="1" />
-      <node id="459403722178709461" at="34,0,39,0" concept="3" trace="BuildAllIntentions_Action#()V" />
-      <node id="459403722178709461" at="45,89,53,5" concept="18" />
-      <node id="459403722178709461" at="45,0,55,0" concept="9" trace="doUpdate#(Lcom/intellij/openapi/actionSystem/AnActionEvent;Ljava/util/Map;)V" />
-      <node id="459403722178709461" at="56,0,70,0" concept="9" trace="collectActionData#(Lcom/intellij/openapi/actionSystem/AnActionEvent;Ljava/util/Map;)Z" />
-      <node id="2696244552125098225" at="76,120,93,14" concept="5" />
-      <node id="2034046503361617494" at="75,0,95,0" concept="9" trace="run#()V" />
-      <node id="2034046503361617489" at="73,79,95,9" concept="5" />
-      <node id="459403722178709461" at="71,96,102,5" concept="18" />
-      <node id="459403722178709461" at="71,0,104,0" concept="9" trace="doExecute#(Lcom/intellij/openapi/actionSystem/AnActionEvent;Ljava/util/Map;)V" />
-      <scope id="459403722178709461" at="41,32,42,16" />
-      <scope id="459403722178709461" at="46,9,47,43" />
-      <scope id="459403722178709461" at="49,42,50,93" />
-      <scope id="459403722178709461" at="57,53,58,19" />
-      <scope id="459403722178709461" at="61,62,62,19" />
-      <scope id="459403722178709461" at="65,65,66,19" />
-      <scope id="2696244552125098237" at="78,47,79,44" />
-      <scope id="2696244552125098246" at="82,46,83,66" />
-      <scope id="2696244552125098258" at="86,46,87,32" />
-      <scope id="2696244552125098267" at="90,46,91,55" />
-      <scope id="459403722178709461" at="99,42,100,92" />
-      <scope id="459403722178709461" at="34,38,37,41" />
-      <scope id="459403722178709461" at="48,27,51,7" />
-      <scope id="2696244552125098236" at="78,0,81,0">
-        <var name="it" id="2696244552125098236" />
-      </scope>
-      <scope id="2696244552125098245" at="82,0,85,0">
-        <var name="it" id="2696244552125098245" />
-      </scope>
-      <scope id="2696244552125098257" at="86,0,89,0">
-        <var name="it" id="2696244552125098257" />
-      </scope>
-      <scope id="2696244552125098266" at="90,0,93,0">
-        <var name="it" id="2696244552125098266" />
-      </scope>
-      <scope id="459403722178709461" at="98,0,101,7">
-        <var name="t" id="459403722178709461" />
-      </scope>
-      <scope id="459403722178709461" at="98,27,101,7" />
-      <scope id="459403722178709461" at="40,0,44,0" />
-      <scope id="459403722178709461" at="48,0,52,44">
-        <var name="t" id="459403722178709461" />
-      </scope>
-      <scope id="459403722178709461" at="48,27,52,44" />
-      <scope id="459403722178709461" at="59,5,63,5" />
-      <scope id="459403722178709461" at="63,5,67,5" />
-      <scope id="459403722178709461" at="34,0,39,0" />
-      <scope id="459403722178709461" at="45,89,53,5" />
-      <scope id="459403722178709461" at="45,0,55,0">
-        <var name="_params" id="459403722178709461" />
-        <var name="event" id="459403722178709461" />
-      </scope>
-      <scope id="459403722178709461" at="56,95,68,16" />
-      <scope id="459403722178709461" at="56,0,70,0">
-        <var name="_params" id="459403722178709461" />
-        <var name="event" id="459403722178709461" />
-      </scope>
-      <scope id="2034046503361617495" at="75,27,93,14">
-        <var name="projectModules" id="2696244552125098217" />
-      </scope>
-      <scope id="2034046503361617494" at="75,0,95,0" />
-      <scope id="459403722178709461" at="72,9,97,239">
-        <var name="models" id="459403722178709469" />
-      </scope>
-      <scope id="459403722178709461" at="71,96,102,5" />
-      <scope id="459403722178709461" at="71,0,104,0">
-        <var name="_params" id="459403722178709461" />
-        <var name="event" id="459403722178709461" />
-      </scope>
-      <unit id="2696244552125098236" at="77,130,81,11" name="jetbrains.mps.ide.make.actions.BuildAllIntentions_Action$2" />
-      <unit id="2696244552125098245" at="81,24,85,11" name="jetbrains.mps.ide.make.actions.BuildAllIntentions_Action$2" />
-      <unit id="2696244552125098257" at="85,23,89,11" name="jetbrains.mps.ide.make.actions.BuildAllIntentions_Action$2" />
-      <unit id="2696244552125098266" at="89,23,93,11" name="jetbrains.mps.ide.make.actions.BuildAllIntentions_Action$2" />
-      <unit id="2034046503361617494" at="74,47,95,7" name="jetbrains.mps.ide.make.actions.BuildAllIntentions_Action$1" />
-      <unit id="459403722178709461" at="31,0,107,0" name="jetbrains.mps.ide.make.actions.BuildAllIntentions_Action" />
->>>>>>> bf3a2c62
+      <unit id="2696244552125098236" at="72,130,76,11" name="jetbrains.mps.ide.make.actions.BuildAllIntentions_Action$2" />
+      <unit id="2696244552125098245" at="76,24,80,11" name="jetbrains.mps.ide.make.actions.BuildAllIntentions_Action$2" />
+      <unit id="2696244552125098257" at="80,23,84,11" name="jetbrains.mps.ide.make.actions.BuildAllIntentions_Action$2" />
+      <unit id="2696244552125098266" at="84,23,88,11" name="jetbrains.mps.ide.make.actions.BuildAllIntentions_Action$2" />
+      <unit id="2034046503361617494" at="69,47,90,7" name="jetbrains.mps.ide.make.actions.BuildAllIntentions_Action$1" />
+      <unit id="459403722178709461" at="31,0,101,0" name="jetbrains.mps.ide.make.actions.BuildAllIntentions_Action" />
     </file>
   </root>
   <root nodeRef="r:cfccec82-df72-4483-9807-88776b4673ab(jetbrains.mps.ide.make.actions)/4753172061859438776">
@@ -2800,214 +2042,119 @@
   </root>
   <root nodeRef="r:cfccec82-df72-4483-9807-88776b4673ab(jetbrains.mps.ide.make.actions)/6012793257440448466">
     <file name="BuildAllActions_Action.java">
-<<<<<<< HEAD
-      <node id="6012793257440448466" at="29,0,30,0" concept="14" trace="ICON" />
-      <node id="6012793257440448466" at="30,35,31,43" concept="16" />
-      <node id="6012793257440448466" at="31,43,32,35" concept="5" />
-      <node id="6012793257440448466" at="32,35,33,41" concept="5" />
-      <node id="6012793257440448466" at="36,32,37,16" concept="11" />
-      <node id="6012793257440448466" at="40,9,41,43" concept="1" />
-      <node id="6012793257440448466" at="40,9,41,43" concept="5" />
-      <node id="6012793257440448466" at="43,42,44,90" concept="5" />
-      <node id="6012793257440448466" at="45,7,46,44" concept="5" />
-      <node id="6012793257440448466" at="50,53,51,19" concept="11" />
-      <node id="6012793257440448466" at="52,5,53,100" concept="5" />
-      <node id="6012793257440448466" at="54,62,55,19" concept="11" />
-      <node id="6012793257440448466" at="56,5,57,97" concept="5" />
-      <node id="6012793257440448466" at="58,65,59,19" concept="11" />
-      <node id="6012793257440448466" at="60,5,61,16" concept="11" />
-      <node id="6012793257440448473" at="64,9,65,79" concept="10" />
-      <node id="2034046503361594230" at="67,27,68,92" concept="10" />
-      <node id="2034046503361594248" at="70,46,71,88" concept="11" />
-      <node id="6012793257440448508" at="75,9,76,0" concept="13" />
-      <node id="6012793257440448509" at="76,0,77,239" concept="5" />
-      <node id="6012793257440448466" at="79,42,80,89" concept="5" />
-      <node id="6012793257440448466" at="84,0,85,0" concept="14" trace="LOG" />
-      <node id="6012793257440448466" at="42,27,45,7" concept="1" />
-      <node id="6012793257440448466" at="42,27,45,7" concept="8" />
-      <node id="6012793257440448466" at="49,95,52,5" concept="8" />
-      <node id="6012793257440448466" at="53,100,56,5" concept="8" />
-      <node id="6012793257440448466" at="57,97,60,5" concept="8" />
-      <node id="2034046503361594246" at="70,0,73,0" concept="9" trace="accept#(Lorg/jetbrains/mps/openapi/model/SModel;)Z" />
-      <node id="6012793257440448466" at="78,27,81,7" concept="1" />
-      <node id="6012793257440448466" at="78,27,81,7" concept="8" />
-      <node id="6012793257440448466" at="35,0,39,0" concept="9" trace="isDumbAware#()Z" />
-      <node id="6012793257440448466" at="52,5,56,5" concept="1" />
-      <node id="6012793257440448466" at="56,5,60,5" concept="1" />
-      <node id="6012793257440448466" at="30,0,35,0" concept="3" trace="BuildAllActions_Action#()V" />
-      <node id="2034046503361594237" at="68,92,73,14" concept="5" />
-      <node id="6012793257440448466" at="39,89,47,5" concept="18" />
-      <node id="2034046503361594228" at="67,0,75,0" concept="9" trace="run#()V" />
-      <node id="6012793257440448466" at="39,0,49,0" concept="9" trace="doUpdate#(Lcom/intellij/openapi/actionSystem/AnActionEvent;Ljava/util/Map;)V" />
-      <node id="2034046503361594224" at="65,79,75,9" concept="5" />
-      <node id="6012793257440448466" at="49,0,63,0" concept="9" trace="collectActionData#(Lcom/intellij/openapi/actionSystem/AnActionEvent;Ljava/util/Map;)Z" />
-      <node id="6012793257440448466" at="63,96,82,5" concept="18" />
-      <node id="6012793257440448466" at="63,0,84,0" concept="9" trace="doExecute#(Lcom/intellij/openapi/actionSystem/AnActionEvent;Ljava/util/Map;)V" />
-      <scope id="6012793257440448466" at="36,32,37,16" />
-      <scope id="6012793257440448466" at="40,9,41,43" />
-      <scope id="6012793257440448466" at="43,42,44,90" />
-      <scope id="6012793257440448466" at="50,53,51,19" />
-      <scope id="6012793257440448466" at="54,62,55,19" />
-      <scope id="6012793257440448466" at="58,65,59,19" />
-      <scope id="2034046503361594247" at="70,46,71,88" />
-      <scope id="6012793257440448466" at="79,42,80,89" />
-      <scope id="6012793257440448466" at="30,35,33,41" />
-      <scope id="6012793257440448466" at="42,27,45,7" />
-      <scope id="2034046503361594246" at="70,0,73,0">
-        <var name="it" id="2034046503361594246" />
-      </scope>
-      <scope id="6012793257440448466" at="78,0,81,7">
+      <node id="6012793257440448466" at="32,0,33,0" concept="14" trace="ICON" />
+      <node id="6012793257440448466" at="33,35,34,43" concept="16" />
+      <node id="6012793257440448466" at="34,43,35,35" concept="5" />
+      <node id="6012793257440448466" at="35,35,36,41" concept="5" />
+      <node id="6012793257440448466" at="39,32,40,16" concept="11" />
+      <node id="6012793257440448466" at="43,9,44,43" concept="1" />
+      <node id="6012793257440448466" at="43,9,44,43" concept="5" />
+      <node id="6012793257440448466" at="46,42,47,90" concept="5" />
+      <node id="6012793257440448466" at="48,7,49,44" concept="5" />
+      <node id="6012793257440448466" at="53,53,54,19" concept="11" />
+      <node id="6012793257440448466" at="55,5,56,100" concept="5" />
+      <node id="6012793257440448466" at="57,62,58,19" concept="11" />
+      <node id="6012793257440448466" at="59,5,60,97" concept="5" />
+      <node id="6012793257440448466" at="61,65,62,19" concept="11" />
+      <node id="6012793257440448466" at="63,5,64,16" concept="11" />
+      <node id="6012793257440448473" at="67,9,68,79" concept="10" />
+      <node id="2696244552124816429" at="70,27,71,120" concept="10" />
+      <node id="2696244552124816451" at="73,47,74,44" concept="11" />
+      <node id="2696244552124816460" at="77,46,78,63" concept="11" />
+      <node id="2696244552124816472" at="81,46,82,32" concept="11" />
+      <node id="2696244552124816481" at="85,46,86,55" concept="11" />
+      <node id="6012793257440448508" at="90,9,91,0" concept="13" />
+      <node id="6012793257440448509" at="91,0,92,239" concept="5" />
+      <node id="6012793257440448466" at="94,42,95,89" concept="5" />
+      <node id="6012793257440448466" at="99,0,100,0" concept="14" trace="LOG" />
+      <node id="6012793257440448466" at="45,27,48,7" concept="1" />
+      <node id="6012793257440448466" at="45,27,48,7" concept="8" />
+      <node id="6012793257440448466" at="52,95,55,5" concept="8" />
+      <node id="6012793257440448466" at="56,100,59,5" concept="8" />
+      <node id="6012793257440448466" at="60,97,63,5" concept="8" />
+      <node id="2696244552124816449" at="73,0,76,0" concept="9" trace="accept#(Lorg/jetbrains/mps/openapi/module/SModule;)Z" />
+      <node id="2696244552124816458" at="77,0,80,0" concept="9" trace="select#(Lorg/jetbrains/mps/openapi/module/SModule;)Lorg/jetbrains/mps/openapi/model/SModel;" />
+      <node id="2696244552124816470" at="81,0,84,0" concept="9" trace="accept#(Lorg/jetbrains/mps/openapi/model/SModel;)Z" />
+      <node id="2696244552124816479" at="85,0,88,0" concept="9" trace="accept#(Lorg/jetbrains/mps/openapi/model/SModel;)Z" />
+      <node id="6012793257440448466" at="93,27,96,7" concept="1" />
+      <node id="6012793257440448466" at="93,27,96,7" concept="8" />
+      <node id="6012793257440448466" at="38,0,42,0" concept="9" trace="isDumbAware#()Z" />
+      <node id="6012793257440448466" at="55,5,59,5" concept="1" />
+      <node id="6012793257440448466" at="59,5,63,5" concept="1" />
+      <node id="6012793257440448466" at="33,0,38,0" concept="3" trace="BuildAllActions_Action#()V" />
+      <node id="6012793257440448466" at="42,89,50,5" concept="18" />
+      <node id="6012793257440448466" at="42,0,52,0" concept="9" trace="doUpdate#(Lcom/intellij/openapi/actionSystem/AnActionEvent;Ljava/util/Map;)V" />
+      <node id="6012793257440448466" at="52,0,66,0" concept="9" trace="collectActionData#(Lcom/intellij/openapi/actionSystem/AnActionEvent;Ljava/util/Map;)Z" />
+      <node id="2696244552124816438" at="71,120,88,14" concept="5" />
+      <node id="2034046503361594228" at="70,0,90,0" concept="9" trace="run#()V" />
+      <node id="2034046503361594224" at="68,79,90,9" concept="5" />
+      <node id="6012793257440448466" at="66,96,97,5" concept="18" />
+      <node id="6012793257440448466" at="66,0,99,0" concept="9" trace="doExecute#(Lcom/intellij/openapi/actionSystem/AnActionEvent;Ljava/util/Map;)V" />
+      <scope id="6012793257440448466" at="39,32,40,16" />
+      <scope id="6012793257440448466" at="43,9,44,43" />
+      <scope id="6012793257440448466" at="46,42,47,90" />
+      <scope id="6012793257440448466" at="53,53,54,19" />
+      <scope id="6012793257440448466" at="57,62,58,19" />
+      <scope id="6012793257440448466" at="61,65,62,19" />
+      <scope id="2696244552124816450" at="73,47,74,44" />
+      <scope id="2696244552124816459" at="77,46,78,63" />
+      <scope id="2696244552124816471" at="81,46,82,32" />
+      <scope id="2696244552124816480" at="85,46,86,55" />
+      <scope id="6012793257440448466" at="94,42,95,89" />
+      <scope id="6012793257440448466" at="33,35,36,41" />
+      <scope id="6012793257440448466" at="45,27,48,7" />
+      <scope id="2696244552124816449" at="73,0,76,0">
+        <var name="it" id="2696244552124816449" />
+      </scope>
+      <scope id="2696244552124816458" at="77,0,80,0">
+        <var name="it" id="2696244552124816458" />
+      </scope>
+      <scope id="2696244552124816470" at="81,0,84,0">
+        <var name="it" id="2696244552124816470" />
+      </scope>
+      <scope id="2696244552124816479" at="85,0,88,0">
+        <var name="it" id="2696244552124816479" />
+      </scope>
+      <scope id="6012793257440448466" at="93,0,96,7">
         <var name="t" id="6012793257440448466" />
       </scope>
-      <scope id="6012793257440448466" at="78,27,81,7" />
-      <scope id="6012793257440448466" at="35,0,39,0" />
-      <scope id="6012793257440448466" at="42,0,46,44">
+      <scope id="6012793257440448466" at="93,27,96,7" />
+      <scope id="6012793257440448466" at="38,0,42,0" />
+      <scope id="6012793257440448466" at="45,0,49,44">
         <var name="t" id="6012793257440448466" />
       </scope>
-      <scope id="6012793257440448466" at="42,27,46,44" />
-      <scope id="6012793257440448466" at="52,5,56,5" />
-      <scope id="6012793257440448466" at="56,5,60,5" />
-      <scope id="6012793257440448466" at="30,0,35,0" />
-      <scope id="2034046503361594229" at="67,27,73,14">
-        <var name="allModels" id="2034046503361594231" />
-      </scope>
-      <scope id="6012793257440448466" at="39,89,47,5" />
-      <scope id="2034046503361594228" at="67,0,75,0" />
-      <scope id="6012793257440448466" at="39,0,49,0">
+      <scope id="6012793257440448466" at="45,27,49,44" />
+      <scope id="6012793257440448466" at="55,5,59,5" />
+      <scope id="6012793257440448466" at="59,5,63,5" />
+      <scope id="6012793257440448466" at="33,0,38,0" />
+      <scope id="6012793257440448466" at="42,89,50,5" />
+      <scope id="6012793257440448466" at="42,0,52,0">
         <var name="_params" id="6012793257440448466" />
         <var name="event" id="6012793257440448466" />
       </scope>
-      <scope id="6012793257440448466" at="49,95,61,16" />
-      <scope id="6012793257440448466" at="64,9,77,239">
-        <var name="models" id="6012793257440448474" />
-      </scope>
-      <scope id="6012793257440448466" at="49,0,63,0">
+      <scope id="6012793257440448466" at="52,95,64,16" />
+      <scope id="6012793257440448466" at="52,0,66,0">
         <var name="_params" id="6012793257440448466" />
         <var name="event" id="6012793257440448466" />
       </scope>
-      <scope id="6012793257440448466" at="63,96,82,5" />
-      <scope id="6012793257440448466" at="63,0,84,0">
+      <scope id="2034046503361594229" at="70,27,88,14">
+        <var name="projectModules" id="2696244552124816430" />
+      </scope>
+      <scope id="2034046503361594228" at="70,0,90,0" />
+      <scope id="6012793257440448466" at="67,9,92,239">
+        <var name="models" id="6012793257440448474" />
+      </scope>
+      <scope id="6012793257440448466" at="66,96,97,5" />
+      <scope id="6012793257440448466" at="66,0,99,0">
         <var name="_params" id="6012793257440448466" />
         <var name="event" id="6012793257440448466" />
       </scope>
-      <unit id="2034046503361594246" at="69,125,73,11" name="jetbrains.mps.ide.make.actions.BuildAllActions_Action$2" />
-      <unit id="2034046503361594228" at="66,47,75,7" name="jetbrains.mps.ide.make.actions.BuildAllActions_Action$1" />
-      <unit id="6012793257440448466" at="28,0,86,0" name="jetbrains.mps.ide.make.actions.BuildAllActions_Action" />
-=======
-      <node id="6012793257440448466" at="32,0,33,0" concept="14" trace="ICON" />
-      <node id="6012793257440448466" at="34,35,35,43" concept="16" />
-      <node id="6012793257440448466" at="35,43,36,35" concept="5" />
-      <node id="6012793257440448466" at="36,35,37,41" concept="5" />
-      <node id="6012793257440448466" at="41,32,42,16" concept="11" />
-      <node id="6012793257440448466" at="46,9,47,43" concept="1" />
-      <node id="6012793257440448466" at="46,9,47,43" concept="5" />
-      <node id="6012793257440448466" at="49,42,50,90" concept="5" />
-      <node id="6012793257440448466" at="51,7,52,44" concept="5" />
-      <node id="6012793257440448466" at="57,53,58,19" concept="11" />
-      <node id="6012793257440448466" at="59,5,60,100" concept="5" />
-      <node id="6012793257440448466" at="61,62,62,19" concept="11" />
-      <node id="6012793257440448466" at="63,5,64,97" concept="5" />
-      <node id="6012793257440448466" at="65,65,66,19" concept="11" />
-      <node id="6012793257440448466" at="67,5,68,16" concept="11" />
-      <node id="6012793257440448473" at="72,9,73,79" concept="10" />
-      <node id="2696244552124816429" at="75,27,76,120" concept="10" />
-      <node id="2696244552124816451" at="78,47,79,44" concept="11" />
-      <node id="2696244552124816460" at="82,46,83,63" concept="11" />
-      <node id="2696244552124816472" at="86,46,87,32" concept="11" />
-      <node id="2696244552124816481" at="90,46,91,55" concept="11" />
-      <node id="6012793257440448508" at="95,9,96,0" concept="13" />
-      <node id="6012793257440448509" at="96,0,97,239" concept="5" />
-      <node id="6012793257440448466" at="99,42,100,89" concept="5" />
-      <node id="6012793257440448466" at="105,0,106,0" concept="14" trace="LOG" />
-      <node id="6012793257440448466" at="48,27,51,7" concept="1" />
-      <node id="6012793257440448466" at="48,27,51,7" concept="8" />
-      <node id="6012793257440448466" at="56,95,59,5" concept="8" />
-      <node id="6012793257440448466" at="60,100,63,5" concept="8" />
-      <node id="6012793257440448466" at="64,97,67,5" concept="8" />
-      <node id="2696244552124816449" at="78,0,81,0" concept="9" trace="accept#(Lorg/jetbrains/mps/openapi/module/SModule;)Z" />
-      <node id="2696244552124816458" at="82,0,85,0" concept="9" trace="select#(Lorg/jetbrains/mps/openapi/module/SModule;)Lorg/jetbrains/mps/openapi/model/SModel;" />
-      <node id="2696244552124816470" at="86,0,89,0" concept="9" trace="accept#(Lorg/jetbrains/mps/openapi/model/SModel;)Z" />
-      <node id="2696244552124816479" at="90,0,93,0" concept="9" trace="accept#(Lorg/jetbrains/mps/openapi/model/SModel;)Z" />
-      <node id="6012793257440448466" at="98,27,101,7" concept="1" />
-      <node id="6012793257440448466" at="98,27,101,7" concept="8" />
-      <node id="6012793257440448466" at="40,0,44,0" concept="9" trace="isDumbAware#()Z" />
-      <node id="6012793257440448466" at="59,5,63,5" concept="1" />
-      <node id="6012793257440448466" at="63,5,67,5" concept="1" />
-      <node id="6012793257440448466" at="34,0,39,0" concept="3" trace="BuildAllActions_Action#()V" />
-      <node id="6012793257440448466" at="45,89,53,5" concept="18" />
-      <node id="6012793257440448466" at="45,0,55,0" concept="9" trace="doUpdate#(Lcom/intellij/openapi/actionSystem/AnActionEvent;Ljava/util/Map;)V" />
-      <node id="6012793257440448466" at="56,0,70,0" concept="9" trace="collectActionData#(Lcom/intellij/openapi/actionSystem/AnActionEvent;Ljava/util/Map;)Z" />
-      <node id="2696244552124816438" at="76,120,93,14" concept="5" />
-      <node id="2034046503361594228" at="75,0,95,0" concept="9" trace="run#()V" />
-      <node id="2034046503361594224" at="73,79,95,9" concept="5" />
-      <node id="6012793257440448466" at="71,96,102,5" concept="18" />
-      <node id="6012793257440448466" at="71,0,104,0" concept="9" trace="doExecute#(Lcom/intellij/openapi/actionSystem/AnActionEvent;Ljava/util/Map;)V" />
-      <scope id="6012793257440448466" at="41,32,42,16" />
-      <scope id="6012793257440448466" at="46,9,47,43" />
-      <scope id="6012793257440448466" at="49,42,50,90" />
-      <scope id="6012793257440448466" at="57,53,58,19" />
-      <scope id="6012793257440448466" at="61,62,62,19" />
-      <scope id="6012793257440448466" at="65,65,66,19" />
-      <scope id="2696244552124816450" at="78,47,79,44" />
-      <scope id="2696244552124816459" at="82,46,83,63" />
-      <scope id="2696244552124816471" at="86,46,87,32" />
-      <scope id="2696244552124816480" at="90,46,91,55" />
-      <scope id="6012793257440448466" at="99,42,100,89" />
-      <scope id="6012793257440448466" at="34,35,37,41" />
-      <scope id="6012793257440448466" at="48,27,51,7" />
-      <scope id="2696244552124816449" at="78,0,81,0">
-        <var name="it" id="2696244552124816449" />
-      </scope>
-      <scope id="2696244552124816458" at="82,0,85,0">
-        <var name="it" id="2696244552124816458" />
-      </scope>
-      <scope id="2696244552124816470" at="86,0,89,0">
-        <var name="it" id="2696244552124816470" />
-      </scope>
-      <scope id="2696244552124816479" at="90,0,93,0">
-        <var name="it" id="2696244552124816479" />
-      </scope>
-      <scope id="6012793257440448466" at="98,0,101,7">
-        <var name="t" id="6012793257440448466" />
-      </scope>
-      <scope id="6012793257440448466" at="98,27,101,7" />
-      <scope id="6012793257440448466" at="40,0,44,0" />
-      <scope id="6012793257440448466" at="48,0,52,44">
-        <var name="t" id="6012793257440448466" />
-      </scope>
-      <scope id="6012793257440448466" at="48,27,52,44" />
-      <scope id="6012793257440448466" at="59,5,63,5" />
-      <scope id="6012793257440448466" at="63,5,67,5" />
-      <scope id="6012793257440448466" at="34,0,39,0" />
-      <scope id="6012793257440448466" at="45,89,53,5" />
-      <scope id="6012793257440448466" at="45,0,55,0">
-        <var name="_params" id="6012793257440448466" />
-        <var name="event" id="6012793257440448466" />
-      </scope>
-      <scope id="6012793257440448466" at="56,95,68,16" />
-      <scope id="6012793257440448466" at="56,0,70,0">
-        <var name="_params" id="6012793257440448466" />
-        <var name="event" id="6012793257440448466" />
-      </scope>
-      <scope id="2034046503361594229" at="75,27,93,14">
-        <var name="projectModules" id="2696244552124816430" />
-      </scope>
-      <scope id="2034046503361594228" at="75,0,95,0" />
-      <scope id="6012793257440448466" at="72,9,97,239">
-        <var name="models" id="6012793257440448474" />
-      </scope>
-      <scope id="6012793257440448466" at="71,96,102,5" />
-      <scope id="6012793257440448466" at="71,0,104,0">
-        <var name="_params" id="6012793257440448466" />
-        <var name="event" id="6012793257440448466" />
-      </scope>
-      <unit id="2696244552124816449" at="77,130,81,11" name="jetbrains.mps.ide.make.actions.BuildAllActions_Action$2" />
-      <unit id="2696244552124816458" at="81,24,85,11" name="jetbrains.mps.ide.make.actions.BuildAllActions_Action$2" />
-      <unit id="2696244552124816470" at="85,23,89,11" name="jetbrains.mps.ide.make.actions.BuildAllActions_Action$2" />
-      <unit id="2696244552124816479" at="89,23,93,11" name="jetbrains.mps.ide.make.actions.BuildAllActions_Action$2" />
-      <unit id="2034046503361594228" at="74,47,95,7" name="jetbrains.mps.ide.make.actions.BuildAllActions_Action$1" />
-      <unit id="6012793257440448466" at="31,0,107,0" name="jetbrains.mps.ide.make.actions.BuildAllActions_Action" />
->>>>>>> bf3a2c62
+      <unit id="2696244552124816449" at="72,130,76,11" name="jetbrains.mps.ide.make.actions.BuildAllActions_Action$2" />
+      <unit id="2696244552124816458" at="76,24,80,11" name="jetbrains.mps.ide.make.actions.BuildAllActions_Action$2" />
+      <unit id="2696244552124816470" at="80,23,84,11" name="jetbrains.mps.ide.make.actions.BuildAllActions_Action$2" />
+      <unit id="2696244552124816479" at="84,23,88,11" name="jetbrains.mps.ide.make.actions.BuildAllActions_Action$2" />
+      <unit id="2034046503361594228" at="69,47,90,7" name="jetbrains.mps.ide.make.actions.BuildAllActions_Action$1" />
+      <unit id="6012793257440448466" at="31,0,101,0" name="jetbrains.mps.ide.make.actions.BuildAllActions_Action" />
     </file>
   </root>
   <root nodeRef="r:cfccec82-df72-4483-9807-88776b4673ab(jetbrains.mps.ide.make.actions)/6613699149169331484">
@@ -3057,214 +2204,119 @@
   </root>
   <root nodeRef="r:cfccec82-df72-4483-9807-88776b4673ab(jetbrains.mps.ide.make.actions)/675857548158123534">
     <file name="BuildAllEditors_Action.java">
-<<<<<<< HEAD
-      <node id="675857548158123534" at="29,0,30,0" concept="14" trace="ICON" />
-      <node id="675857548158123534" at="30,35,31,43" concept="16" />
-      <node id="675857548158123534" at="31,43,32,35" concept="5" />
-      <node id="675857548158123534" at="32,35,33,41" concept="5" />
-      <node id="675857548158123534" at="36,32,37,16" concept="11" />
-      <node id="675857548158123534" at="40,9,41,43" concept="1" />
-      <node id="675857548158123534" at="40,9,41,43" concept="5" />
-      <node id="675857548158123534" at="43,42,44,90" concept="5" />
-      <node id="675857548158123534" at="45,7,46,44" concept="5" />
-      <node id="675857548158123534" at="50,53,51,19" concept="11" />
-      <node id="675857548158123534" at="52,5,53,100" concept="5" />
-      <node id="675857548158123534" at="54,62,55,19" concept="11" />
-      <node id="675857548158123534" at="56,5,57,97" concept="5" />
-      <node id="675857548158123534" at="58,65,59,19" concept="11" />
-      <node id="675857548158123534" at="60,5,61,16" concept="11" />
-      <node id="8881154495569930380" at="64,9,65,79" concept="10" />
-      <node id="2034046503361625719" at="67,27,68,92" concept="10" />
-      <node id="2034046503361625737" at="70,46,71,87" concept="11" />
-      <node id="8881154495569930416" at="75,9,76,0" concept="13" />
-      <node id="8881154495569930417" at="76,0,77,239" concept="5" />
-      <node id="675857548158123534" at="79,42,80,89" concept="5" />
-      <node id="675857548158123534" at="84,0,85,0" concept="14" trace="LOG" />
-      <node id="675857548158123534" at="42,27,45,7" concept="1" />
-      <node id="675857548158123534" at="42,27,45,7" concept="8" />
-      <node id="675857548158123534" at="49,95,52,5" concept="8" />
-      <node id="675857548158123534" at="53,100,56,5" concept="8" />
-      <node id="675857548158123534" at="57,97,60,5" concept="8" />
-      <node id="2034046503361625735" at="70,0,73,0" concept="9" trace="accept#(Lorg/jetbrains/mps/openapi/model/SModel;)Z" />
-      <node id="675857548158123534" at="78,27,81,7" concept="1" />
-      <node id="675857548158123534" at="78,27,81,7" concept="8" />
-      <node id="675857548158123534" at="35,0,39,0" concept="9" trace="isDumbAware#()Z" />
-      <node id="675857548158123534" at="52,5,56,5" concept="1" />
-      <node id="675857548158123534" at="56,5,60,5" concept="1" />
-      <node id="675857548158123534" at="30,0,35,0" concept="3" trace="BuildAllEditors_Action#()V" />
-      <node id="2034046503361625726" at="68,92,73,14" concept="5" />
-      <node id="675857548158123534" at="39,89,47,5" concept="18" />
-      <node id="2034046503361625717" at="67,0,75,0" concept="9" trace="run#()V" />
-      <node id="675857548158123534" at="39,0,49,0" concept="9" trace="doUpdate#(Lcom/intellij/openapi/actionSystem/AnActionEvent;Ljava/util/Map;)V" />
-      <node id="2034046503361625713" at="65,79,75,9" concept="5" />
-      <node id="675857548158123534" at="49,0,63,0" concept="9" trace="collectActionData#(Lcom/intellij/openapi/actionSystem/AnActionEvent;Ljava/util/Map;)Z" />
-      <node id="675857548158123534" at="63,96,82,5" concept="18" />
-      <node id="675857548158123534" at="63,0,84,0" concept="9" trace="doExecute#(Lcom/intellij/openapi/actionSystem/AnActionEvent;Ljava/util/Map;)V" />
-      <scope id="675857548158123534" at="36,32,37,16" />
-      <scope id="675857548158123534" at="40,9,41,43" />
-      <scope id="675857548158123534" at="43,42,44,90" />
-      <scope id="675857548158123534" at="50,53,51,19" />
-      <scope id="675857548158123534" at="54,62,55,19" />
-      <scope id="675857548158123534" at="58,65,59,19" />
-      <scope id="2034046503361625736" at="70,46,71,87" />
-      <scope id="675857548158123534" at="79,42,80,89" />
-      <scope id="675857548158123534" at="30,35,33,41" />
-      <scope id="675857548158123534" at="42,27,45,7" />
-      <scope id="2034046503361625735" at="70,0,73,0">
-        <var name="it" id="2034046503361625735" />
-      </scope>
-      <scope id="675857548158123534" at="78,0,81,7">
+      <node id="675857548158123534" at="32,0,33,0" concept="14" trace="ICON" />
+      <node id="675857548158123534" at="33,35,34,43" concept="16" />
+      <node id="675857548158123534" at="34,43,35,35" concept="5" />
+      <node id="675857548158123534" at="35,35,36,41" concept="5" />
+      <node id="675857548158123534" at="39,32,40,16" concept="11" />
+      <node id="675857548158123534" at="43,9,44,43" concept="1" />
+      <node id="675857548158123534" at="43,9,44,43" concept="5" />
+      <node id="675857548158123534" at="46,42,47,90" concept="5" />
+      <node id="675857548158123534" at="48,7,49,44" concept="5" />
+      <node id="675857548158123534" at="53,53,54,19" concept="11" />
+      <node id="675857548158123534" at="55,5,56,100" concept="5" />
+      <node id="675857548158123534" at="57,62,58,19" concept="11" />
+      <node id="675857548158123534" at="59,5,60,97" concept="5" />
+      <node id="675857548158123534" at="61,65,62,19" concept="11" />
+      <node id="675857548158123534" at="63,5,64,16" concept="11" />
+      <node id="8881154495569930380" at="67,9,68,79" concept="10" />
+      <node id="6943292323661346357" at="70,27,71,120" concept="10" />
+      <node id="6943292323661474134" at="73,47,74,44" concept="11" />
+      <node id="6943292323661531397" at="77,46,78,62" concept="11" />
+      <node id="6943292323661651962" at="81,46,82,32" concept="11" />
+      <node id="2696244552124388776" at="85,46,86,55" concept="11" />
+      <node id="8881154495569930416" at="90,9,91,0" concept="13" />
+      <node id="8881154495569930417" at="91,0,92,239" concept="5" />
+      <node id="675857548158123534" at="94,42,95,89" concept="5" />
+      <node id="675857548158123534" at="99,0,100,0" concept="14" trace="LOG" />
+      <node id="675857548158123534" at="45,27,48,7" concept="1" />
+      <node id="675857548158123534" at="45,27,48,7" concept="8" />
+      <node id="675857548158123534" at="52,95,55,5" concept="8" />
+      <node id="675857548158123534" at="56,100,59,5" concept="8" />
+      <node id="675857548158123534" at="60,97,63,5" concept="8" />
+      <node id="6943292323661471081" at="73,0,76,0" concept="9" trace="accept#(Lorg/jetbrains/mps/openapi/module/SModule;)Z" />
+      <node id="6943292323661531395" at="77,0,80,0" concept="9" trace="select#(Lorg/jetbrains/mps/openapi/module/SModule;)Lorg/jetbrains/mps/openapi/model/SModel;" />
+      <node id="6943292323661648163" at="81,0,84,0" concept="9" trace="accept#(Lorg/jetbrains/mps/openapi/model/SModel;)Z" />
+      <node id="2696244552124387035" at="85,0,88,0" concept="9" trace="accept#(Lorg/jetbrains/mps/openapi/model/SModel;)Z" />
+      <node id="675857548158123534" at="93,27,96,7" concept="1" />
+      <node id="675857548158123534" at="93,27,96,7" concept="8" />
+      <node id="675857548158123534" at="38,0,42,0" concept="9" trace="isDumbAware#()Z" />
+      <node id="675857548158123534" at="55,5,59,5" concept="1" />
+      <node id="675857548158123534" at="59,5,63,5" concept="1" />
+      <node id="675857548158123534" at="33,0,38,0" concept="3" trace="BuildAllEditors_Action#()V" />
+      <node id="675857548158123534" at="42,89,50,5" concept="18" />
+      <node id="675857548158123534" at="42,0,52,0" concept="9" trace="doUpdate#(Lcom/intellij/openapi/actionSystem/AnActionEvent;Ljava/util/Map;)V" />
+      <node id="675857548158123534" at="52,0,66,0" concept="9" trace="collectActionData#(Lcom/intellij/openapi/actionSystem/AnActionEvent;Ljava/util/Map;)Z" />
+      <node id="6943292323661723114" at="71,120,88,14" concept="5" />
+      <node id="2034046503361625717" at="70,0,90,0" concept="9" trace="run#()V" />
+      <node id="2034046503361625713" at="68,79,90,9" concept="5" />
+      <node id="675857548158123534" at="66,96,97,5" concept="18" />
+      <node id="675857548158123534" at="66,0,99,0" concept="9" trace="doExecute#(Lcom/intellij/openapi/actionSystem/AnActionEvent;Ljava/util/Map;)V" />
+      <scope id="675857548158123534" at="39,32,40,16" />
+      <scope id="675857548158123534" at="43,9,44,43" />
+      <scope id="675857548158123534" at="46,42,47,90" />
+      <scope id="675857548158123534" at="53,53,54,19" />
+      <scope id="675857548158123534" at="57,62,58,19" />
+      <scope id="675857548158123534" at="61,65,62,19" />
+      <scope id="6943292323661471082" at="73,47,74,44" />
+      <scope id="6943292323661531396" at="77,46,78,62" />
+      <scope id="6943292323661648164" at="81,46,82,32" />
+      <scope id="2696244552124387036" at="85,46,86,55" />
+      <scope id="675857548158123534" at="94,42,95,89" />
+      <scope id="675857548158123534" at="33,35,36,41" />
+      <scope id="675857548158123534" at="45,27,48,7" />
+      <scope id="6943292323661471081" at="73,0,76,0">
+        <var name="it" id="6943292323661471081" />
+      </scope>
+      <scope id="6943292323661531395" at="77,0,80,0">
+        <var name="it" id="6943292323661531395" />
+      </scope>
+      <scope id="6943292323661648163" at="81,0,84,0">
+        <var name="it" id="6943292323661648163" />
+      </scope>
+      <scope id="2696244552124387035" at="85,0,88,0">
+        <var name="it" id="2696244552124387035" />
+      </scope>
+      <scope id="675857548158123534" at="93,0,96,7">
         <var name="t" id="675857548158123534" />
       </scope>
-      <scope id="675857548158123534" at="78,27,81,7" />
-      <scope id="675857548158123534" at="35,0,39,0" />
-      <scope id="675857548158123534" at="42,0,46,44">
+      <scope id="675857548158123534" at="93,27,96,7" />
+      <scope id="675857548158123534" at="38,0,42,0" />
+      <scope id="675857548158123534" at="45,0,49,44">
         <var name="t" id="675857548158123534" />
       </scope>
-      <scope id="675857548158123534" at="42,27,46,44" />
-      <scope id="675857548158123534" at="52,5,56,5" />
-      <scope id="675857548158123534" at="56,5,60,5" />
-      <scope id="675857548158123534" at="30,0,35,0" />
-      <scope id="2034046503361625718" at="67,27,73,14">
-        <var name="allModels" id="2034046503361625720" />
-      </scope>
-      <scope id="675857548158123534" at="39,89,47,5" />
-      <scope id="2034046503361625717" at="67,0,75,0" />
-      <scope id="675857548158123534" at="39,0,49,0">
+      <scope id="675857548158123534" at="45,27,49,44" />
+      <scope id="675857548158123534" at="55,5,59,5" />
+      <scope id="675857548158123534" at="59,5,63,5" />
+      <scope id="675857548158123534" at="33,0,38,0" />
+      <scope id="675857548158123534" at="42,89,50,5" />
+      <scope id="675857548158123534" at="42,0,52,0">
         <var name="_params" id="675857548158123534" />
         <var name="event" id="675857548158123534" />
       </scope>
-      <scope id="675857548158123534" at="49,95,61,16" />
-      <scope id="675857548158123534" at="64,9,77,239">
-        <var name="models" id="8881154495569930381" />
-      </scope>
-      <scope id="675857548158123534" at="49,0,63,0">
+      <scope id="675857548158123534" at="52,95,64,16" />
+      <scope id="675857548158123534" at="52,0,66,0">
         <var name="_params" id="675857548158123534" />
         <var name="event" id="675857548158123534" />
       </scope>
-      <scope id="675857548158123534" at="63,96,82,5" />
-      <scope id="675857548158123534" at="63,0,84,0">
+      <scope id="2034046503361625718" at="70,27,88,14">
+        <var name="projectModules" id="6943292323661346358" />
+      </scope>
+      <scope id="2034046503361625717" at="70,0,90,0" />
+      <scope id="675857548158123534" at="67,9,92,239">
+        <var name="models" id="8881154495569930381" />
+      </scope>
+      <scope id="675857548158123534" at="66,96,97,5" />
+      <scope id="675857548158123534" at="66,0,99,0">
         <var name="_params" id="675857548158123534" />
         <var name="event" id="675857548158123534" />
       </scope>
-      <unit id="2034046503361625735" at="69,125,73,11" name="jetbrains.mps.ide.make.actions.BuildAllEditors_Action$2" />
-      <unit id="2034046503361625717" at="66,47,75,7" name="jetbrains.mps.ide.make.actions.BuildAllEditors_Action$1" />
-      <unit id="675857548158123534" at="28,0,86,0" name="jetbrains.mps.ide.make.actions.BuildAllEditors_Action" />
-=======
-      <node id="675857548158123534" at="32,0,33,0" concept="14" trace="ICON" />
-      <node id="675857548158123534" at="34,35,35,43" concept="16" />
-      <node id="675857548158123534" at="35,43,36,35" concept="5" />
-      <node id="675857548158123534" at="36,35,37,41" concept="5" />
-      <node id="675857548158123534" at="41,32,42,16" concept="11" />
-      <node id="675857548158123534" at="46,9,47,43" concept="1" />
-      <node id="675857548158123534" at="46,9,47,43" concept="5" />
-      <node id="675857548158123534" at="49,42,50,90" concept="5" />
-      <node id="675857548158123534" at="51,7,52,44" concept="5" />
-      <node id="675857548158123534" at="57,53,58,19" concept="11" />
-      <node id="675857548158123534" at="59,5,60,100" concept="5" />
-      <node id="675857548158123534" at="61,62,62,19" concept="11" />
-      <node id="675857548158123534" at="63,5,64,97" concept="5" />
-      <node id="675857548158123534" at="65,65,66,19" concept="11" />
-      <node id="675857548158123534" at="67,5,68,16" concept="11" />
-      <node id="8881154495569930380" at="72,9,73,79" concept="10" />
-      <node id="6943292323661346357" at="75,27,76,120" concept="10" />
-      <node id="6943292323661474134" at="78,47,79,44" concept="11" />
-      <node id="6943292323661531397" at="82,46,83,62" concept="11" />
-      <node id="6943292323661651962" at="86,46,87,32" concept="11" />
-      <node id="2696244552124388776" at="90,46,91,55" concept="11" />
-      <node id="8881154495569930416" at="95,9,96,0" concept="13" />
-      <node id="8881154495569930417" at="96,0,97,239" concept="5" />
-      <node id="675857548158123534" at="99,42,100,89" concept="5" />
-      <node id="675857548158123534" at="105,0,106,0" concept="14" trace="LOG" />
-      <node id="675857548158123534" at="48,27,51,7" concept="1" />
-      <node id="675857548158123534" at="48,27,51,7" concept="8" />
-      <node id="675857548158123534" at="56,95,59,5" concept="8" />
-      <node id="675857548158123534" at="60,100,63,5" concept="8" />
-      <node id="675857548158123534" at="64,97,67,5" concept="8" />
-      <node id="6943292323661471081" at="78,0,81,0" concept="9" trace="accept#(Lorg/jetbrains/mps/openapi/module/SModule;)Z" />
-      <node id="6943292323661531395" at="82,0,85,0" concept="9" trace="select#(Lorg/jetbrains/mps/openapi/module/SModule;)Lorg/jetbrains/mps/openapi/model/SModel;" />
-      <node id="6943292323661648163" at="86,0,89,0" concept="9" trace="accept#(Lorg/jetbrains/mps/openapi/model/SModel;)Z" />
-      <node id="2696244552124387035" at="90,0,93,0" concept="9" trace="accept#(Lorg/jetbrains/mps/openapi/model/SModel;)Z" />
-      <node id="675857548158123534" at="98,27,101,7" concept="1" />
-      <node id="675857548158123534" at="98,27,101,7" concept="8" />
-      <node id="675857548158123534" at="40,0,44,0" concept="9" trace="isDumbAware#()Z" />
-      <node id="675857548158123534" at="59,5,63,5" concept="1" />
-      <node id="675857548158123534" at="63,5,67,5" concept="1" />
-      <node id="675857548158123534" at="34,0,39,0" concept="3" trace="BuildAllEditors_Action#()V" />
-      <node id="675857548158123534" at="45,89,53,5" concept="18" />
-      <node id="675857548158123534" at="45,0,55,0" concept="9" trace="doUpdate#(Lcom/intellij/openapi/actionSystem/AnActionEvent;Ljava/util/Map;)V" />
-      <node id="675857548158123534" at="56,0,70,0" concept="9" trace="collectActionData#(Lcom/intellij/openapi/actionSystem/AnActionEvent;Ljava/util/Map;)Z" />
-      <node id="6943292323661723114" at="76,120,93,14" concept="5" />
-      <node id="2034046503361625717" at="75,0,95,0" concept="9" trace="run#()V" />
-      <node id="2034046503361625713" at="73,79,95,9" concept="5" />
-      <node id="675857548158123534" at="71,96,102,5" concept="18" />
-      <node id="675857548158123534" at="71,0,104,0" concept="9" trace="doExecute#(Lcom/intellij/openapi/actionSystem/AnActionEvent;Ljava/util/Map;)V" />
-      <scope id="675857548158123534" at="41,32,42,16" />
-      <scope id="675857548158123534" at="46,9,47,43" />
-      <scope id="675857548158123534" at="49,42,50,90" />
-      <scope id="675857548158123534" at="57,53,58,19" />
-      <scope id="675857548158123534" at="61,62,62,19" />
-      <scope id="675857548158123534" at="65,65,66,19" />
-      <scope id="6943292323661471082" at="78,47,79,44" />
-      <scope id="6943292323661531396" at="82,46,83,62" />
-      <scope id="6943292323661648164" at="86,46,87,32" />
-      <scope id="2696244552124387036" at="90,46,91,55" />
-      <scope id="675857548158123534" at="99,42,100,89" />
-      <scope id="675857548158123534" at="34,35,37,41" />
-      <scope id="675857548158123534" at="48,27,51,7" />
-      <scope id="6943292323661471081" at="78,0,81,0">
-        <var name="it" id="6943292323661471081" />
-      </scope>
-      <scope id="6943292323661531395" at="82,0,85,0">
-        <var name="it" id="6943292323661531395" />
-      </scope>
-      <scope id="6943292323661648163" at="86,0,89,0">
-        <var name="it" id="6943292323661648163" />
-      </scope>
-      <scope id="2696244552124387035" at="90,0,93,0">
-        <var name="it" id="2696244552124387035" />
-      </scope>
-      <scope id="675857548158123534" at="98,0,101,7">
-        <var name="t" id="675857548158123534" />
-      </scope>
-      <scope id="675857548158123534" at="98,27,101,7" />
-      <scope id="675857548158123534" at="40,0,44,0" />
-      <scope id="675857548158123534" at="48,0,52,44">
-        <var name="t" id="675857548158123534" />
-      </scope>
-      <scope id="675857548158123534" at="48,27,52,44" />
-      <scope id="675857548158123534" at="59,5,63,5" />
-      <scope id="675857548158123534" at="63,5,67,5" />
-      <scope id="675857548158123534" at="34,0,39,0" />
-      <scope id="675857548158123534" at="45,89,53,5" />
-      <scope id="675857548158123534" at="45,0,55,0">
-        <var name="_params" id="675857548158123534" />
-        <var name="event" id="675857548158123534" />
-      </scope>
-      <scope id="675857548158123534" at="56,95,68,16" />
-      <scope id="675857548158123534" at="56,0,70,0">
-        <var name="_params" id="675857548158123534" />
-        <var name="event" id="675857548158123534" />
-      </scope>
-      <scope id="2034046503361625718" at="75,27,93,14">
-        <var name="projectModules" id="6943292323661346358" />
-      </scope>
-      <scope id="2034046503361625717" at="75,0,95,0" />
-      <scope id="675857548158123534" at="72,9,97,239">
-        <var name="models" id="8881154495569930381" />
-      </scope>
-      <scope id="675857548158123534" at="71,96,102,5" />
-      <scope id="675857548158123534" at="71,0,104,0">
-        <var name="_params" id="675857548158123534" />
-        <var name="event" id="675857548158123534" />
-      </scope>
-      <unit id="6943292323661471081" at="77,130,81,11" name="jetbrains.mps.ide.make.actions.BuildAllEditors_Action$2" />
-      <unit id="6943292323661531395" at="81,24,85,11" name="jetbrains.mps.ide.make.actions.BuildAllEditors_Action$2" />
-      <unit id="6943292323661648163" at="85,23,89,11" name="jetbrains.mps.ide.make.actions.BuildAllEditors_Action$2" />
-      <unit id="2696244552124387035" at="89,23,93,11" name="jetbrains.mps.ide.make.actions.BuildAllEditors_Action$2" />
-      <unit id="2034046503361625717" at="74,47,95,7" name="jetbrains.mps.ide.make.actions.BuildAllEditors_Action$1" />
-      <unit id="675857548158123534" at="31,0,107,0" name="jetbrains.mps.ide.make.actions.BuildAllEditors_Action" />
->>>>>>> bf3a2c62
+      <unit id="6943292323661471081" at="72,130,76,11" name="jetbrains.mps.ide.make.actions.BuildAllEditors_Action$2" />
+      <unit id="6943292323661531395" at="76,24,80,11" name="jetbrains.mps.ide.make.actions.BuildAllEditors_Action$2" />
+      <unit id="6943292323661648163" at="80,23,84,11" name="jetbrains.mps.ide.make.actions.BuildAllEditors_Action$2" />
+      <unit id="2696244552124387035" at="84,23,88,11" name="jetbrains.mps.ide.make.actions.BuildAllEditors_Action$2" />
+      <unit id="2034046503361625717" at="69,47,90,7" name="jetbrains.mps.ide.make.actions.BuildAllEditors_Action$1" />
+      <unit id="675857548158123534" at="31,0,101,0" name="jetbrains.mps.ide.make.actions.BuildAllEditors_Action" />
     </file>
   </root>
   <root nodeRef="r:cfccec82-df72-4483-9807-88776b4673ab(jetbrains.mps.ide.make.actions)/7162597690968054079">
@@ -3528,214 +2580,119 @@
   </root>
   <root nodeRef="r:cfccec82-df72-4483-9807-88776b4673ab(jetbrains.mps.ide.make.actions)/7618679532021116974">
     <file name="BuildAllRefactorings_Action.java">
-<<<<<<< HEAD
-      <node id="7618679532021116974" at="29,0,30,0" concept="14" trace="ICON" />
-      <node id="7618679532021116974" at="30,40,31,48" concept="16" />
-      <node id="7618679532021116974" at="31,48,32,35" concept="5" />
-      <node id="7618679532021116974" at="32,35,33,41" concept="5" />
-      <node id="7618679532021116974" at="36,32,37,16" concept="11" />
-      <node id="7618679532021116974" at="40,9,41,43" concept="1" />
-      <node id="7618679532021116974" at="40,9,41,43" concept="5" />
-      <node id="7618679532021116974" at="43,42,44,95" concept="5" />
-      <node id="7618679532021116974" at="45,7,46,44" concept="5" />
-      <node id="7618679532021116974" at="50,53,51,19" concept="11" />
-      <node id="7618679532021116974" at="52,5,53,100" concept="5" />
-      <node id="7618679532021116974" at="54,62,55,19" concept="11" />
-      <node id="7618679532021116974" at="56,5,57,97" concept="5" />
-      <node id="7618679532021116974" at="58,65,59,19" concept="11" />
-      <node id="7618679532021116974" at="60,5,61,16" concept="11" />
-      <node id="7618679532021116981" at="64,9,65,79" concept="10" />
-      <node id="2034046503361581835" at="67,27,68,92" concept="10" />
-      <node id="2034046503361581853" at="70,46,71,93" concept="11" />
-      <node id="7618679532021117016" at="75,9,76,0" concept="13" />
-      <node id="7618679532021117017" at="76,0,77,239" concept="5" />
-      <node id="7618679532021116974" at="79,42,80,94" concept="5" />
-      <node id="7618679532021116974" at="84,0,85,0" concept="14" trace="LOG" />
-      <node id="7618679532021116974" at="42,27,45,7" concept="1" />
-      <node id="7618679532021116974" at="42,27,45,7" concept="8" />
-      <node id="7618679532021116974" at="49,95,52,5" concept="8" />
-      <node id="7618679532021116974" at="53,100,56,5" concept="8" />
-      <node id="7618679532021116974" at="57,97,60,5" concept="8" />
-      <node id="2034046503361581851" at="70,0,73,0" concept="9" trace="accept#(Lorg/jetbrains/mps/openapi/model/SModel;)Z" />
-      <node id="7618679532021116974" at="78,27,81,7" concept="1" />
-      <node id="7618679532021116974" at="78,27,81,7" concept="8" />
-      <node id="7618679532021116974" at="35,0,39,0" concept="9" trace="isDumbAware#()Z" />
-      <node id="7618679532021116974" at="52,5,56,5" concept="1" />
-      <node id="7618679532021116974" at="56,5,60,5" concept="1" />
-      <node id="7618679532021116974" at="30,0,35,0" concept="3" trace="BuildAllRefactorings_Action#()V" />
-      <node id="2034046503361581842" at="68,92,73,14" concept="5" />
-      <node id="7618679532021116974" at="39,89,47,5" concept="18" />
-      <node id="2034046503361581833" at="67,0,75,0" concept="9" trace="run#()V" />
-      <node id="7618679532021116974" at="39,0,49,0" concept="9" trace="doUpdate#(Lcom/intellij/openapi/actionSystem/AnActionEvent;Ljava/util/Map;)V" />
-      <node id="2034046503361581829" at="65,79,75,9" concept="5" />
-      <node id="7618679532021116974" at="49,0,63,0" concept="9" trace="collectActionData#(Lcom/intellij/openapi/actionSystem/AnActionEvent;Ljava/util/Map;)Z" />
-      <node id="7618679532021116974" at="63,96,82,5" concept="18" />
-      <node id="7618679532021116974" at="63,0,84,0" concept="9" trace="doExecute#(Lcom/intellij/openapi/actionSystem/AnActionEvent;Ljava/util/Map;)V" />
-      <scope id="7618679532021116974" at="36,32,37,16" />
-      <scope id="7618679532021116974" at="40,9,41,43" />
-      <scope id="7618679532021116974" at="43,42,44,95" />
-      <scope id="7618679532021116974" at="50,53,51,19" />
-      <scope id="7618679532021116974" at="54,62,55,19" />
-      <scope id="7618679532021116974" at="58,65,59,19" />
-      <scope id="2034046503361581852" at="70,46,71,93" />
-      <scope id="7618679532021116974" at="79,42,80,94" />
-      <scope id="7618679532021116974" at="30,40,33,41" />
-      <scope id="7618679532021116974" at="42,27,45,7" />
-      <scope id="2034046503361581851" at="70,0,73,0">
-        <var name="it" id="2034046503361581851" />
-      </scope>
-      <scope id="7618679532021116974" at="78,0,81,7">
+      <node id="7618679532021116974" at="32,0,33,0" concept="14" trace="ICON" />
+      <node id="7618679532021116974" at="33,40,34,48" concept="16" />
+      <node id="7618679532021116974" at="34,48,35,35" concept="5" />
+      <node id="7618679532021116974" at="35,35,36,41" concept="5" />
+      <node id="7618679532021116974" at="39,32,40,16" concept="11" />
+      <node id="7618679532021116974" at="43,9,44,43" concept="1" />
+      <node id="7618679532021116974" at="43,9,44,43" concept="5" />
+      <node id="7618679532021116974" at="46,42,47,95" concept="5" />
+      <node id="7618679532021116974" at="48,7,49,44" concept="5" />
+      <node id="7618679532021116974" at="53,53,54,19" concept="11" />
+      <node id="7618679532021116974" at="55,5,56,100" concept="5" />
+      <node id="7618679532021116974" at="57,62,58,19" concept="11" />
+      <node id="7618679532021116974" at="59,5,60,97" concept="5" />
+      <node id="7618679532021116974" at="61,65,62,19" concept="11" />
+      <node id="7618679532021116974" at="63,5,64,16" concept="11" />
+      <node id="7618679532021116981" at="67,9,68,79" concept="10" />
+      <node id="2696244552125329392" at="70,27,71,120" concept="10" />
+      <node id="2696244552125329414" at="73,47,74,44" concept="11" />
+      <node id="2696244552125329423" at="77,46,78,68" concept="11" />
+      <node id="2696244552125329435" at="81,46,82,32" concept="11" />
+      <node id="2696244552125329444" at="85,46,86,55" concept="11" />
+      <node id="7618679532021117016" at="90,9,91,0" concept="13" />
+      <node id="7618679532021117017" at="91,0,92,239" concept="5" />
+      <node id="7618679532021116974" at="94,42,95,94" concept="5" />
+      <node id="7618679532021116974" at="99,0,100,0" concept="14" trace="LOG" />
+      <node id="7618679532021116974" at="45,27,48,7" concept="1" />
+      <node id="7618679532021116974" at="45,27,48,7" concept="8" />
+      <node id="7618679532021116974" at="52,95,55,5" concept="8" />
+      <node id="7618679532021116974" at="56,100,59,5" concept="8" />
+      <node id="7618679532021116974" at="60,97,63,5" concept="8" />
+      <node id="2696244552125329412" at="73,0,76,0" concept="9" trace="accept#(Lorg/jetbrains/mps/openapi/module/SModule;)Z" />
+      <node id="2696244552125329421" at="77,0,80,0" concept="9" trace="select#(Lorg/jetbrains/mps/openapi/module/SModule;)Lorg/jetbrains/mps/openapi/model/SModel;" />
+      <node id="2696244552125329433" at="81,0,84,0" concept="9" trace="accept#(Lorg/jetbrains/mps/openapi/model/SModel;)Z" />
+      <node id="2696244552125329442" at="85,0,88,0" concept="9" trace="accept#(Lorg/jetbrains/mps/openapi/model/SModel;)Z" />
+      <node id="7618679532021116974" at="93,27,96,7" concept="1" />
+      <node id="7618679532021116974" at="93,27,96,7" concept="8" />
+      <node id="7618679532021116974" at="38,0,42,0" concept="9" trace="isDumbAware#()Z" />
+      <node id="7618679532021116974" at="55,5,59,5" concept="1" />
+      <node id="7618679532021116974" at="59,5,63,5" concept="1" />
+      <node id="7618679532021116974" at="33,0,38,0" concept="3" trace="BuildAllRefactorings_Action#()V" />
+      <node id="7618679532021116974" at="42,89,50,5" concept="18" />
+      <node id="7618679532021116974" at="42,0,52,0" concept="9" trace="doUpdate#(Lcom/intellij/openapi/actionSystem/AnActionEvent;Ljava/util/Map;)V" />
+      <node id="7618679532021116974" at="52,0,66,0" concept="9" trace="collectActionData#(Lcom/intellij/openapi/actionSystem/AnActionEvent;Ljava/util/Map;)Z" />
+      <node id="2696244552125329401" at="71,120,88,14" concept="5" />
+      <node id="2034046503361581833" at="70,0,90,0" concept="9" trace="run#()V" />
+      <node id="2034046503361581829" at="68,79,90,9" concept="5" />
+      <node id="7618679532021116974" at="66,96,97,5" concept="18" />
+      <node id="7618679532021116974" at="66,0,99,0" concept="9" trace="doExecute#(Lcom/intellij/openapi/actionSystem/AnActionEvent;Ljava/util/Map;)V" />
+      <scope id="7618679532021116974" at="39,32,40,16" />
+      <scope id="7618679532021116974" at="43,9,44,43" />
+      <scope id="7618679532021116974" at="46,42,47,95" />
+      <scope id="7618679532021116974" at="53,53,54,19" />
+      <scope id="7618679532021116974" at="57,62,58,19" />
+      <scope id="7618679532021116974" at="61,65,62,19" />
+      <scope id="2696244552125329413" at="73,47,74,44" />
+      <scope id="2696244552125329422" at="77,46,78,68" />
+      <scope id="2696244552125329434" at="81,46,82,32" />
+      <scope id="2696244552125329443" at="85,46,86,55" />
+      <scope id="7618679532021116974" at="94,42,95,94" />
+      <scope id="7618679532021116974" at="33,40,36,41" />
+      <scope id="7618679532021116974" at="45,27,48,7" />
+      <scope id="2696244552125329412" at="73,0,76,0">
+        <var name="it" id="2696244552125329412" />
+      </scope>
+      <scope id="2696244552125329421" at="77,0,80,0">
+        <var name="it" id="2696244552125329421" />
+      </scope>
+      <scope id="2696244552125329433" at="81,0,84,0">
+        <var name="it" id="2696244552125329433" />
+      </scope>
+      <scope id="2696244552125329442" at="85,0,88,0">
+        <var name="it" id="2696244552125329442" />
+      </scope>
+      <scope id="7618679532021116974" at="93,0,96,7">
         <var name="t" id="7618679532021116974" />
       </scope>
-      <scope id="7618679532021116974" at="78,27,81,7" />
-      <scope id="7618679532021116974" at="35,0,39,0" />
-      <scope id="7618679532021116974" at="42,0,46,44">
+      <scope id="7618679532021116974" at="93,27,96,7" />
+      <scope id="7618679532021116974" at="38,0,42,0" />
+      <scope id="7618679532021116974" at="45,0,49,44">
         <var name="t" id="7618679532021116974" />
       </scope>
-      <scope id="7618679532021116974" at="42,27,46,44" />
-      <scope id="7618679532021116974" at="52,5,56,5" />
-      <scope id="7618679532021116974" at="56,5,60,5" />
-      <scope id="7618679532021116974" at="30,0,35,0" />
-      <scope id="2034046503361581834" at="67,27,73,14">
-        <var name="allModels" id="2034046503361581836" />
-      </scope>
-      <scope id="7618679532021116974" at="39,89,47,5" />
-      <scope id="2034046503361581833" at="67,0,75,0" />
-      <scope id="7618679532021116974" at="39,0,49,0">
+      <scope id="7618679532021116974" at="45,27,49,44" />
+      <scope id="7618679532021116974" at="55,5,59,5" />
+      <scope id="7618679532021116974" at="59,5,63,5" />
+      <scope id="7618679532021116974" at="33,0,38,0" />
+      <scope id="7618679532021116974" at="42,89,50,5" />
+      <scope id="7618679532021116974" at="42,0,52,0">
         <var name="_params" id="7618679532021116974" />
         <var name="event" id="7618679532021116974" />
       </scope>
-      <scope id="7618679532021116974" at="49,95,61,16" />
-      <scope id="7618679532021116974" at="64,9,77,239">
-        <var name="models" id="7618679532021116982" />
-      </scope>
-      <scope id="7618679532021116974" at="49,0,63,0">
+      <scope id="7618679532021116974" at="52,95,64,16" />
+      <scope id="7618679532021116974" at="52,0,66,0">
         <var name="_params" id="7618679532021116974" />
         <var name="event" id="7618679532021116974" />
       </scope>
-      <scope id="7618679532021116974" at="63,96,82,5" />
-      <scope id="7618679532021116974" at="63,0,84,0">
+      <scope id="2034046503361581834" at="70,27,88,14">
+        <var name="projectModules" id="2696244552125329393" />
+      </scope>
+      <scope id="2034046503361581833" at="70,0,90,0" />
+      <scope id="7618679532021116974" at="67,9,92,239">
+        <var name="models" id="7618679532021116982" />
+      </scope>
+      <scope id="7618679532021116974" at="66,96,97,5" />
+      <scope id="7618679532021116974" at="66,0,99,0">
         <var name="_params" id="7618679532021116974" />
         <var name="event" id="7618679532021116974" />
       </scope>
-      <unit id="2034046503361581851" at="69,125,73,11" name="jetbrains.mps.ide.make.actions.BuildAllRefactorings_Action$2" />
-      <unit id="2034046503361581833" at="66,47,75,7" name="jetbrains.mps.ide.make.actions.BuildAllRefactorings_Action$1" />
-      <unit id="7618679532021116974" at="28,0,86,0" name="jetbrains.mps.ide.make.actions.BuildAllRefactorings_Action" />
-=======
-      <node id="7618679532021116974" at="32,0,33,0" concept="14" trace="ICON" />
-      <node id="7618679532021116974" at="34,40,35,48" concept="16" />
-      <node id="7618679532021116974" at="35,48,36,35" concept="5" />
-      <node id="7618679532021116974" at="36,35,37,41" concept="5" />
-      <node id="7618679532021116974" at="41,32,42,16" concept="11" />
-      <node id="7618679532021116974" at="46,9,47,43" concept="1" />
-      <node id="7618679532021116974" at="46,9,47,43" concept="5" />
-      <node id="7618679532021116974" at="49,42,50,95" concept="5" />
-      <node id="7618679532021116974" at="51,7,52,44" concept="5" />
-      <node id="7618679532021116974" at="57,53,58,19" concept="11" />
-      <node id="7618679532021116974" at="59,5,60,100" concept="5" />
-      <node id="7618679532021116974" at="61,62,62,19" concept="11" />
-      <node id="7618679532021116974" at="63,5,64,97" concept="5" />
-      <node id="7618679532021116974" at="65,65,66,19" concept="11" />
-      <node id="7618679532021116974" at="67,5,68,16" concept="11" />
-      <node id="7618679532021116981" at="72,9,73,79" concept="10" />
-      <node id="2696244552125329392" at="75,27,76,120" concept="10" />
-      <node id="2696244552125329414" at="78,47,79,44" concept="11" />
-      <node id="2696244552125329423" at="82,46,83,68" concept="11" />
-      <node id="2696244552125329435" at="86,46,87,32" concept="11" />
-      <node id="2696244552125329444" at="90,46,91,55" concept="11" />
-      <node id="7618679532021117016" at="95,9,96,0" concept="13" />
-      <node id="7618679532021117017" at="96,0,97,239" concept="5" />
-      <node id="7618679532021116974" at="99,42,100,94" concept="5" />
-      <node id="7618679532021116974" at="105,0,106,0" concept="14" trace="LOG" />
-      <node id="7618679532021116974" at="48,27,51,7" concept="1" />
-      <node id="7618679532021116974" at="48,27,51,7" concept="8" />
-      <node id="7618679532021116974" at="56,95,59,5" concept="8" />
-      <node id="7618679532021116974" at="60,100,63,5" concept="8" />
-      <node id="7618679532021116974" at="64,97,67,5" concept="8" />
-      <node id="2696244552125329412" at="78,0,81,0" concept="9" trace="accept#(Lorg/jetbrains/mps/openapi/module/SModule;)Z" />
-      <node id="2696244552125329421" at="82,0,85,0" concept="9" trace="select#(Lorg/jetbrains/mps/openapi/module/SModule;)Lorg/jetbrains/mps/openapi/model/SModel;" />
-      <node id="2696244552125329433" at="86,0,89,0" concept="9" trace="accept#(Lorg/jetbrains/mps/openapi/model/SModel;)Z" />
-      <node id="2696244552125329442" at="90,0,93,0" concept="9" trace="accept#(Lorg/jetbrains/mps/openapi/model/SModel;)Z" />
-      <node id="7618679532021116974" at="98,27,101,7" concept="1" />
-      <node id="7618679532021116974" at="98,27,101,7" concept="8" />
-      <node id="7618679532021116974" at="40,0,44,0" concept="9" trace="isDumbAware#()Z" />
-      <node id="7618679532021116974" at="59,5,63,5" concept="1" />
-      <node id="7618679532021116974" at="63,5,67,5" concept="1" />
-      <node id="7618679532021116974" at="34,0,39,0" concept="3" trace="BuildAllRefactorings_Action#()V" />
-      <node id="7618679532021116974" at="45,89,53,5" concept="18" />
-      <node id="7618679532021116974" at="45,0,55,0" concept="9" trace="doUpdate#(Lcom/intellij/openapi/actionSystem/AnActionEvent;Ljava/util/Map;)V" />
-      <node id="7618679532021116974" at="56,0,70,0" concept="9" trace="collectActionData#(Lcom/intellij/openapi/actionSystem/AnActionEvent;Ljava/util/Map;)Z" />
-      <node id="2696244552125329401" at="76,120,93,14" concept="5" />
-      <node id="2034046503361581833" at="75,0,95,0" concept="9" trace="run#()V" />
-      <node id="2034046503361581829" at="73,79,95,9" concept="5" />
-      <node id="7618679532021116974" at="71,96,102,5" concept="18" />
-      <node id="7618679532021116974" at="71,0,104,0" concept="9" trace="doExecute#(Lcom/intellij/openapi/actionSystem/AnActionEvent;Ljava/util/Map;)V" />
-      <scope id="7618679532021116974" at="41,32,42,16" />
-      <scope id="7618679532021116974" at="46,9,47,43" />
-      <scope id="7618679532021116974" at="49,42,50,95" />
-      <scope id="7618679532021116974" at="57,53,58,19" />
-      <scope id="7618679532021116974" at="61,62,62,19" />
-      <scope id="7618679532021116974" at="65,65,66,19" />
-      <scope id="2696244552125329413" at="78,47,79,44" />
-      <scope id="2696244552125329422" at="82,46,83,68" />
-      <scope id="2696244552125329434" at="86,46,87,32" />
-      <scope id="2696244552125329443" at="90,46,91,55" />
-      <scope id="7618679532021116974" at="99,42,100,94" />
-      <scope id="7618679532021116974" at="34,40,37,41" />
-      <scope id="7618679532021116974" at="48,27,51,7" />
-      <scope id="2696244552125329412" at="78,0,81,0">
-        <var name="it" id="2696244552125329412" />
-      </scope>
-      <scope id="2696244552125329421" at="82,0,85,0">
-        <var name="it" id="2696244552125329421" />
-      </scope>
-      <scope id="2696244552125329433" at="86,0,89,0">
-        <var name="it" id="2696244552125329433" />
-      </scope>
-      <scope id="2696244552125329442" at="90,0,93,0">
-        <var name="it" id="2696244552125329442" />
-      </scope>
-      <scope id="7618679532021116974" at="98,0,101,7">
-        <var name="t" id="7618679532021116974" />
-      </scope>
-      <scope id="7618679532021116974" at="98,27,101,7" />
-      <scope id="7618679532021116974" at="40,0,44,0" />
-      <scope id="7618679532021116974" at="48,0,52,44">
-        <var name="t" id="7618679532021116974" />
-      </scope>
-      <scope id="7618679532021116974" at="48,27,52,44" />
-      <scope id="7618679532021116974" at="59,5,63,5" />
-      <scope id="7618679532021116974" at="63,5,67,5" />
-      <scope id="7618679532021116974" at="34,0,39,0" />
-      <scope id="7618679532021116974" at="45,89,53,5" />
-      <scope id="7618679532021116974" at="45,0,55,0">
-        <var name="_params" id="7618679532021116974" />
-        <var name="event" id="7618679532021116974" />
-      </scope>
-      <scope id="7618679532021116974" at="56,95,68,16" />
-      <scope id="7618679532021116974" at="56,0,70,0">
-        <var name="_params" id="7618679532021116974" />
-        <var name="event" id="7618679532021116974" />
-      </scope>
-      <scope id="2034046503361581834" at="75,27,93,14">
-        <var name="projectModules" id="2696244552125329393" />
-      </scope>
-      <scope id="2034046503361581833" at="75,0,95,0" />
-      <scope id="7618679532021116974" at="72,9,97,239">
-        <var name="models" id="7618679532021116982" />
-      </scope>
-      <scope id="7618679532021116974" at="71,96,102,5" />
-      <scope id="7618679532021116974" at="71,0,104,0">
-        <var name="_params" id="7618679532021116974" />
-        <var name="event" id="7618679532021116974" />
-      </scope>
-      <unit id="2696244552125329412" at="77,130,81,11" name="jetbrains.mps.ide.make.actions.BuildAllRefactorings_Action$2" />
-      <unit id="2696244552125329421" at="81,24,85,11" name="jetbrains.mps.ide.make.actions.BuildAllRefactorings_Action$2" />
-      <unit id="2696244552125329433" at="85,23,89,11" name="jetbrains.mps.ide.make.actions.BuildAllRefactorings_Action$2" />
-      <unit id="2696244552125329442" at="89,23,93,11" name="jetbrains.mps.ide.make.actions.BuildAllRefactorings_Action$2" />
-      <unit id="2034046503361581833" at="74,47,95,7" name="jetbrains.mps.ide.make.actions.BuildAllRefactorings_Action$1" />
-      <unit id="7618679532021116974" at="31,0,107,0" name="jetbrains.mps.ide.make.actions.BuildAllRefactorings_Action" />
->>>>>>> bf3a2c62
+      <unit id="2696244552125329412" at="72,130,76,11" name="jetbrains.mps.ide.make.actions.BuildAllRefactorings_Action$2" />
+      <unit id="2696244552125329421" at="76,24,80,11" name="jetbrains.mps.ide.make.actions.BuildAllRefactorings_Action$2" />
+      <unit id="2696244552125329433" at="80,23,84,11" name="jetbrains.mps.ide.make.actions.BuildAllRefactorings_Action$2" />
+      <unit id="2696244552125329442" at="84,23,88,11" name="jetbrains.mps.ide.make.actions.BuildAllRefactorings_Action$2" />
+      <unit id="2034046503361581833" at="69,47,90,7" name="jetbrains.mps.ide.make.actions.BuildAllRefactorings_Action$1" />
+      <unit id="7618679532021116974" at="31,0,101,0" name="jetbrains.mps.ide.make.actions.BuildAllRefactorings_Action" />
     </file>
   </root>
   <root nodeRef="r:cfccec82-df72-4483-9807-88776b4673ab(jetbrains.mps.ide.make.actions)/821918482060440369">
