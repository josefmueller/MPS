--- conflicted
+++ resolved
@@ -1,2322 +1,2 @@
 <?xml version="1.0" encoding="UTF-8"?>
-<<<<<<< HEAD
-<dependencies version="2" modelHash="-6opqf2vb3ocqaludtayj8uebeej728g" />
-=======
-<dependencies version="2" modelHash="-ad6uya9unnr7ypviyq4tyfb5kmxuk9t">
-  <dep model="f:java_stub#498d89d2-c2e9-11e2-ad49-6cf049e62fe5#com.intellij.openapi(MPS.IDEA/com.intellij.openapi@java_stub)" />
-  <dep model="f:java_stub#498d89d2-c2e9-11e2-ad49-6cf049e62fe5#com.intellij.openapi.actionSystem(MPS.IDEA/com.intellij.openapi.actionSystem@java_stub)" />
-  <dep model="f:java_stub#498d89d2-c2e9-11e2-ad49-6cf049e62fe5#com.intellij.openapi.components(MPS.IDEA/com.intellij.openapi.components@java_stub)" />
-  <dep model="f:java_stub#498d89d2-c2e9-11e2-ad49-6cf049e62fe5#com.intellij.openapi.extensions(MPS.IDEA/com.intellij.openapi.extensions@java_stub)" />
-  <dep model="f:java_stub#498d89d2-c2e9-11e2-ad49-6cf049e62fe5#com.intellij.openapi.progress(MPS.IDEA/com.intellij.openapi.progress@java_stub)" />
-  <dep model="f:java_stub#498d89d2-c2e9-11e2-ad49-6cf049e62fe5#com.intellij.openapi.project(MPS.IDEA/com.intellij.openapi.project@java_stub)" />
-  <dep model="f:java_stub#498d89d2-c2e9-11e2-ad49-6cf049e62fe5#com.intellij.openapi.ui.popup(MPS.IDEA/com.intellij.openapi.ui.popup@java_stub)" />
-  <dep model="f:java_stub#498d89d2-c2e9-11e2-ad49-6cf049e62fe5#com.intellij.openapi.util(MPS.IDEA/com.intellij.openapi.util@java_stub)" />
-  <dep model="f:java_stub#498d89d2-c2e9-11e2-ad49-6cf049e62fe5#com.intellij.openapi.wm(MPS.IDEA/com.intellij.openapi.wm@java_stub)" />
-  <dep model="f:java_stub#498d89d2-c2e9-11e2-ad49-6cf049e62fe5#com.intellij.util.ui(MPS.IDEA/com.intellij.util.ui@java_stub)" />
-  <dep model="f:java_stub#6354ebe7-c22a-4a0f-ac54-50b52ab9b065#java.awt(JDK/java.awt@java_stub)" />
-  <dep model="f:java_stub#6354ebe7-c22a-4a0f-ac54-50b52ab9b065#java.awt.event(JDK/java.awt.event@java_stub)" />
-  <dep model="f:java_stub#6354ebe7-c22a-4a0f-ac54-50b52ab9b065#java.awt.image(JDK/java.awt.image@java_stub)" />
-  <dep model="f:java_stub#6354ebe7-c22a-4a0f-ac54-50b52ab9b065#java.io(JDK/java.io@java_stub)" />
-  <dep model="f:java_stub#6354ebe7-c22a-4a0f-ac54-50b52ab9b065#java.lang(JDK/java.lang@java_stub)" />
-  <dep model="f:java_stub#6354ebe7-c22a-4a0f-ac54-50b52ab9b065#java.lang.reflect(JDK/java.lang.reflect@java_stub)" />
-  <dep model="f:java_stub#6354ebe7-c22a-4a0f-ac54-50b52ab9b065#java.util(JDK/java.util@java_stub)" />
-  <dep model="f:java_stub#6354ebe7-c22a-4a0f-ac54-50b52ab9b065#javax.accessibility(JDK/javax.accessibility@java_stub)" />
-  <dep model="f:java_stub#6354ebe7-c22a-4a0f-ac54-50b52ab9b065#javax.swing(JDK/javax.swing@java_stub)" />
-  <dep model="f:java_stub#6354ebe7-c22a-4a0f-ac54-50b52ab9b065#javax.swing.tree(JDK/javax.swing.tree@java_stub)" />
-  <dep model="f:java_stub#6ed54515-acc8-4d1e-a16c-9fd6cfe951ea#jetbrains.mps.classloading(MPS.Core/jetbrains.mps.classloading@java_stub)" />
-  <dep model="f:java_stub#6ed54515-acc8-4d1e-a16c-9fd6cfe951ea#jetbrains.mps.components(MPS.Core/jetbrains.mps.components@java_stub)" />
-  <dep model="f:java_stub#6ed54515-acc8-4d1e-a16c-9fd6cfe951ea#jetbrains.mps.extapi.module(MPS.Core/jetbrains.mps.extapi.module@java_stub)" />
-  <dep model="f:java_stub#6ed54515-acc8-4d1e-a16c-9fd6cfe951ea#jetbrains.mps.generator(MPS.Core/jetbrains.mps.generator@java_stub)" />
-  <dep model="f:java_stub#6ed54515-acc8-4d1e-a16c-9fd6cfe951ea#jetbrains.mps.make(MPS.Core/jetbrains.mps.make@java_stub)" />
-  <dep model="f:java_stub#6ed54515-acc8-4d1e-a16c-9fd6cfe951ea#jetbrains.mps.progress(MPS.Core/jetbrains.mps.progress@java_stub)" />
-  <dep model="f:java_stub#6ed54515-acc8-4d1e-a16c-9fd6cfe951ea#jetbrains.mps.project(MPS.Core/jetbrains.mps.project@java_stub)" />
-  <dep model="f:java_stub#6ed54515-acc8-4d1e-a16c-9fd6cfe951ea#jetbrains.mps.smodel(MPS.Core/jetbrains.mps.smodel@java_stub)" />
-  <dep model="f:java_stub#6ed54515-acc8-4d1e-a16c-9fd6cfe951ea#jetbrains.mps.util(MPS.Core/jetbrains.mps.util@java_stub)" />
-  <dep model="f:java_stub#6ed54515-acc8-4d1e-a16c-9fd6cfe951ea#jetbrains.mps.vfs(MPS.Core/jetbrains.mps.vfs@java_stub)" />
-  <dep model="f:java_stub#742f6602-5a2f-4313-aa6e-ae1cd4ffdc61#jetbrains.mps.ide.actions(MPS.Platform/jetbrains.mps.ide.actions@java_stub)" />
-  <dep model="f:java_stub#742f6602-5a2f-4313-aa6e-ae1cd4ffdc61#jetbrains.mps.ide.messages(MPS.Platform/jetbrains.mps.ide.messages@java_stub)" />
-  <dep model="f:java_stub#742f6602-5a2f-4313-aa6e-ae1cd4ffdc61#jetbrains.mps.ide.ui.tree(MPS.Platform/jetbrains.mps.ide.ui.tree@java_stub)" />
-  <dep model="f:java_stub#742f6602-5a2f-4313-aa6e-ae1cd4ffdc61#jetbrains.mps.ide.ui.tree.module(MPS.Platform/jetbrains.mps.ide.ui.tree.module@java_stub)" />
-  <dep model="f:java_stub#742f6602-5a2f-4313-aa6e-ae1cd4ffdc61#jetbrains.mps.plugins(MPS.Platform/jetbrains.mps.plugins@java_stub)" />
-  <dep model="f:java_stub#742f6602-5a2f-4313-aa6e-ae1cd4ffdc61#jetbrains.mps.plugins.actions(MPS.Platform/jetbrains.mps.plugins.actions@java_stub)" />
-  <dep model="f:java_stub#742f6602-5a2f-4313-aa6e-ae1cd4ffdc61#jetbrains.mps.progress(MPS.Platform/jetbrains.mps.progress@java_stub)" />
-  <dep model="f:java_stub#742f6602-5a2f-4313-aa6e-ae1cd4ffdc61#jetbrains.mps.project(MPS.Platform/jetbrains.mps.project@java_stub)" />
-  <dep model="f:java_stub#742f6602-5a2f-4313-aa6e-ae1cd4ffdc61#jetbrains.mps.workbench.action(MPS.Platform/jetbrains.mps.workbench.action@java_stub)" />
-  <dep model="f:java_stub#8865b7a8-5271-43d3-884c-6fd1d9cfdd34#org.jetbrains.mps.openapi.model(MPS.OpenAPI/org.jetbrains.mps.openapi.model@java_stub)" />
-  <dep model="f:java_stub#8865b7a8-5271-43d3-884c-6fd1d9cfdd34#org.jetbrains.mps.openapi.module(MPS.OpenAPI/org.jetbrains.mps.openapi.module@java_stub)" />
-  <dep model="f:java_stub#8865b7a8-5271-43d3-884c-6fd1d9cfdd34#org.jetbrains.mps.openapi.util(MPS.OpenAPI/org.jetbrains.mps.openapi.util@java_stub)" />
-  <dep model="f:java_stub#a3e4657f-a76c-45bb-bbda-c764596ecc65#org.apache.log4j(jetbrains.mps.baseLanguage.logging.runtime/org.apache.log4j@java_stub)" />
-  <dep model="r:00000000-0000-4000-0000-011c895902ca(jetbrains.mps.baseLanguage.structure)" hash="eggblwsr0208cbp174vd3je0pubxy4w" />
-  <dep model="r:00000000-0000-4000-0000-011c895902cd(jetbrains.mps.baseLanguage.generator.java.main@generator)" hash="-5guu3hjwnpnfynbad2ytblvm5de60j1" />
-  <dep model="r:00000000-0000-4000-0000-011c895902de(jetbrains.mps.baseLanguage.blTypes.primitiveDescriptors)" />
-  <dep model="r:00000000-0000-4000-0000-011c89590303(jetbrains.mps.lang.smodel.generator.baseLanguage.template.main@generator)" hash="cnx949enbtq83q3c9nmfsmlg7t37kd4" />
-  <dep model="r:00000000-0000-4000-0000-011c8959033a(jetbrains.mps.baseLanguage.closures.generator.baseLanguage.template.main@generator)" hash="eao7ue458y7tcq2dzwkfpbwu1m1iuda" />
-  <dep model="r:00000000-0000-4000-0000-011c89590369(jetbrains.mps.lang.plugin.generator.baseLanguage.template.main@generator)" hash="avfa9d1gi6elwdyk4j2v3gai0koenk9" />
-  <dep model="r:00000000-0000-4000-0000-011c895904a4(jetbrains.mps.ide.actions)" hash="5klf4vki6zf2bejsyidbltn66jozrqm" />
-  <dep model="r:00000000-0000-4000-0000-011c895904a5(jetbrains.mps.ide.common)" hash="ba89jqskwzfozlji9tgdpx0khszu4zd" />
-  <dep model="r:00000000-0000-4000-0000-011c89590580(jetbrains.mps.baseLanguage.logging.generator.baseLanguage.template.main@generator)" hash="esw4kfzqsep0i31uc99yts4q6nnhwtf" />
-  <dep model="r:03a139dc-3ebb-4127-956e-d3aaa9b6277c(jetbrains.mps.execution.settings.generator.template.main@generator)" hash="c3243v3frzzby6l811bf8cofijv1twy" />
-  <dep model="r:4aa0c7da-6277-43fd-90b0-e616e98e56e0(jetbrains.mps.lang.resources.generator.template.main@generator)" hash="archgb9ezx3fkik2b3slafom002xp1q" />
-  <dep model="r:4ea5a78b-cb8a-4831-b227-f7860a22491d(jetbrains.mps.make.resources)" hash="-dwycimb15ng3elwiisnj78cwc2th43j" />
-  <dep model="r:61e3d524-8c49-4491-b5e3-f6d6e9364527(jetbrains.mps.util)" hash="-elm4njawhyv1ya2dnl4hlgu8zji6h9t" />
-  <dep model="r:6ba2667b-185e-45cd-ac65-e4b9d66da28e(jetbrains.mps.smodel.resources)" hash="-161lwm16gf96fpwyz7ts5qo6e79hada" />
-  <dep model="r:9832fb5f-2578-4b58-8014-a5de79da988e(jetbrains.mps.ide.editor.actions)" hash="-be9vkebijy27p8o5w8jt76kly7qexps" />
-  <dep model="r:b25dd364-bc3f-4a66-97d1-262009610c5e(jetbrains.mps.make)" hash="-4csoz2c66r49kdzivi9g7lrlayttc77" />
-  <dep model="r:b45707fc-ff12-4ef7-8bef-69287f7e33f2(jetbrains.mps.baseLanguage.checkedDots.generator.template.main@generator)" hash="e3cuyosgt1g8afe525nrzifsw5sx072" />
-  <dep model="r:b4d7d620-6723-4aa2-856b-118497e84e9e(jetbrains.mps.baseLanguage.generator.java.strings@generator)" hash="-bkuyiekmoekvx4wtv4qejtruxiwtg50" />
-  <dep model="r:c71b740e-a20d-4190-9688-0f8df932da4d(jetbrains.mps.baseLanguage.tuples.generator.template.main@generator)" hash="-b5j65z7mcybbtesos0omxqxxxx2nv6e" />
-  <dep model="r:d1558b8f-fc9e-4ca7-bb90-70ac789f336e(jetbrains.mps.baseLanguage.collections.generator.baseLanguage.template.post@generator)" hash="6lqwy64mga622tpk5t288xgf49o6z88" />
-  <dep model="r:f04c1476-2f91-4f59-be13-c8e009abebee(jetbrains.mps.baseLanguageInternal.generator.template.main@generator)" hash="8cdjk2e5d2y2u9lult1ptgxxrttxv07" />
-  <dep model="r:f88361e7-5098-4f71-afec-1ad5641911e8(jetbrains.mps.lang.plugin.standalone.generator.template.main@generator)" hash="-2utm0fbagoawecrp0pbbqiozv3gb50w" />
-  <dep model="r:fc76aa36-3cff-41c7-b94b-eee0e8341932(jetbrains.mps.internal.collections.runtime)" hash="5g3rtdo35mi5yfu1kii2pegdk4kei4n" />
-  <common hash="a8d9m5zhrw9ohgvxsbot8bk3r7ywlv1" dependsOnNodes="true">
-    <dep root="321200956998476185" />
-    <dep root="6613699149169331484" />
-    <dep model="r:4aa0c7da-6277-43fd-90b0-e616e98e56e0(jetbrains.mps.lang.resources.generator.template.main@generator)" />
-    <dep model="r:b4d7d620-6723-4aa2-856b-118497e84e9e(jetbrains.mps.baseLanguage.generator.java.strings@generator)" />
-    <file name="IconContainer.java" />
-  </common>
-  <source id="5882989260841555164" name="MPS Generation support" hash="-1r134eslcw2iyeh4zcv7a8pqcdt7n3u" dependsOnCreated="true" dependsOnNodes="true">
-    <dep root="1815980786159353546" />
-    <dep root="2017614408232613001" />
-    <dep root="2017614408232613007" />
-    <dep root="2017614408232613081" />
-    <dep root="2017614408232613132" />
-    <dep root="2355088855588242086" />
-    <dep root="2355088855588242147" />
-    <dep root="2355088855588242208" />
-    <dep root="2355088855588242250" />
-    <dep root="2355088855588242313" />
-    <dep root="2355088855588242374" />
-    <dep root="2355088855588242385" />
-    <dep root="321200956998476185" />
-    <dep root="3366942412399971107" />
-    <dep root="459403722178709461" />
-    <dep root="4753172061859438776" />
-    <dep root="4753172061859438783" />
-    <dep root="4753172061859438849" />
-    <dep root="4753172061859438882" />
-    <dep root="4753172061859438915" />
-    <dep root="5285710378702826195" />
-    <dep root="5332171957773708940" />
-    <dep root="5332171957773708985" />
-    <dep root="5332171957773708990" />
-    <dep root="6005576522675134787" />
-    <dep root="6012793257440448466" />
-    <dep root="6613699149169331484" />
-    <dep root="675857548158123534" />
-    <dep root="7162597690968054079" />
-    <dep root="721478377485341571" />
-    <dep root="7618679532021116974" />
-    <dep root="821918482060440369" />
-    <dep root="8610665572788514618" />
-    <dep root="8610665572788514683" />
-    <dep root="8610665572788515183" />
-    <dep root="8610665572788515195" />
-    <dep root="8610665572788515222" />
-    <dep root="8610665572788515227" />
-    <dep root="8610665572788515237" />
-    <dep root="8610665572788515362" />
-    <dep root="8610665572788515366" />
-    <dep root="8610665572788515373" />
-    <dep root="8610665572788515455" />
-    <dep root="8610665572788515572" />
-    <dep root="8610665572788515637" />
-    <dep root="8610665572788515703" />
-    <dep root="8610665572788515769" />
-    <dep root="8610665572788515994" />
-    <dep root="8610665572788515998" />
-    <dep root="8610665572788521540" />
-    <dep model="f:java_stub#498d89d2-c2e9-11e2-ad49-6cf049e62fe5#com.intellij.openapi.components(MPS.IDEA/com.intellij.openapi.components@java_stub)" />
-    <dep model="f:java_stub#6354ebe7-c22a-4a0f-ac54-50b52ab9b065#java.lang(JDK/java.lang@java_stub)" />
-    <dep model="f:java_stub#742f6602-5a2f-4313-aa6e-ae1cd4ffdc61#jetbrains.mps.plugins(MPS.Platform/jetbrains.mps.plugins@java_stub)" />
-    <file name="Make_PluginInitializer.java" />
-    <file name="plugin.xml" />
-  </source>
-  <source id="5332171957773708940" name="CheckModelsBeforeGeneration" hash="-6koue96jokijkcf94s9ulfxjad97on1" dependsOnCreated="true" dependsOnNodes="true">
-    <dep root="1815980786159353546" />
-    <dep root="2017614408232613001" />
-    <dep root="2017614408232613007" />
-    <dep root="2017614408232613081" />
-    <dep root="2017614408232613132" />
-    <dep root="2355088855588242086" />
-    <dep root="2355088855588242147" />
-    <dep root="2355088855588242208" />
-    <dep root="2355088855588242250" />
-    <dep root="2355088855588242313" />
-    <dep root="2355088855588242374" />
-    <dep root="2355088855588242385" />
-    <dep root="321200956998476185" />
-    <dep root="3366942412399971107" />
-    <dep root="459403722178709461" />
-    <dep root="4753172061859438776" />
-    <dep root="4753172061859438783" />
-    <dep root="4753172061859438849" />
-    <dep root="4753172061859438882" />
-    <dep root="4753172061859438915" />
-    <dep root="5285710378702826195" />
-    <dep root="5332171957773708985" />
-    <dep root="5332171957773708990" />
-    <dep root="5882989260841555164" />
-    <dep root="6005576522675134787" />
-    <dep root="6012793257440448466" />
-    <dep root="6613699149169331484" />
-    <dep root="675857548158123534" />
-    <dep root="7162597690968054079" />
-    <dep root="721478377485341571" />
-    <dep root="7618679532021116974" />
-    <dep root="821918482060440369" />
-    <dep root="8610665572788514618" />
-    <dep root="8610665572788514683" />
-    <dep root="8610665572788515183" />
-    <dep root="8610665572788515195" />
-    <dep root="8610665572788515222" />
-    <dep root="8610665572788515227" />
-    <dep root="8610665572788515237" />
-    <dep root="8610665572788515362" />
-    <dep root="8610665572788515366" />
-    <dep root="8610665572788515373" />
-    <dep root="8610665572788515455" />
-    <dep root="8610665572788515572" />
-    <dep root="8610665572788515637" />
-    <dep root="8610665572788515703" />
-    <dep root="8610665572788515769" />
-    <dep root="8610665572788515994" />
-    <dep root="8610665572788515998" />
-    <dep root="8610665572788521540" />
-    <dep model="f:java_stub#6354ebe7-c22a-4a0f-ac54-50b52ab9b065#java.lang(JDK/java.lang@java_stub)" />
-    <dep model="f:java_stub#a3e4657f-a76c-45bb-bbda-c764596ecc65#org.apache.log4j(jetbrains.mps.baseLanguage.logging.runtime/org.apache.log4j@java_stub)" />
-    <dep model="r:00000000-0000-4000-0000-011c89590369(jetbrains.mps.lang.plugin.generator.baseLanguage.template.main@generator)" />
-    <dep model="r:00000000-0000-4000-0000-011c89590580(jetbrains.mps.baseLanguage.logging.generator.baseLanguage.template.main@generator)" />
-    <dep model="r:03a139dc-3ebb-4127-956e-d3aaa9b6277c(jetbrains.mps.execution.settings.generator.template.main@generator)" />
-    <dep model="r:c71b740e-a20d-4190-9688-0f8df932da4d(jetbrains.mps.baseLanguage.tuples.generator.template.main@generator)" />
-    <file name="CheckModelsBeforeGeneration_Action.java" />
-  </source>
-  <source id="5332171957773708985" name="GenerateOptions" hash="-be00jyzwmsstws0sl86k9tgjvrbzriw">
-    <dep root="3366942412399971107" />
-    <dep root="5332171957773708940" />
-    <dep model="r:00000000-0000-4000-0000-011c89590369(jetbrains.mps.lang.plugin.generator.baseLanguage.template.main@generator)" />
-    <file name="GenerateOptions_ActionGroup.java" />
-  </source>
-  <source id="5332171957773708990" name="SaveTransientModels" hash="-aqhg1jshj39felqf5hrmetvka8euv4u">
-    <dep model="r:00000000-0000-4000-0000-011c89590369(jetbrains.mps.lang.plugin.generator.baseLanguage.template.main@generator)" />
-    <dep model="r:03a139dc-3ebb-4127-956e-d3aaa9b6277c(jetbrains.mps.execution.settings.generator.template.main@generator)" />
-    <file name="SaveTransientModels_ActionGroup.java" />
-  </source>
-  <source id="2017614408232613001" name="ProjectCompileActions" hash="-5qz1lbcgi1lb4e97ikw09rgh54dgfja">
-    <dep root="2017614408232613007" />
-    <dep root="2017614408232613081" />
-    <dep root="2017614408232613132" />
-    <dep model="r:00000000-0000-4000-0000-011c89590369(jetbrains.mps.lang.plugin.generator.baseLanguage.template.main@generator)" />
-    <file name="ProjectCompileActions_ActionGroup.java" />
-  </source>
-  <source id="2017614408232613007" name="CleanProject" hash="al9sto78l1nytnlm19exukyc0msp925" dependsOnCreated="true" dependsOnNodes="true">
-    <dep root="1815980786159353546" />
-    <dep root="2017614408232613001" />
-    <dep root="2017614408232613081" />
-    <dep root="2017614408232613132" />
-    <dep root="2355088855588242086" />
-    <dep root="2355088855588242147" />
-    <dep root="2355088855588242208" />
-    <dep root="2355088855588242250" />
-    <dep root="2355088855588242313" />
-    <dep root="2355088855588242374" />
-    <dep root="2355088855588242385" />
-    <dep root="321200956998476185" />
-    <dep root="3366942412399971107" />
-    <dep root="459403722178709461" />
-    <dep root="4753172061859438776" />
-    <dep root="4753172061859438783" />
-    <dep root="4753172061859438849" />
-    <dep root="4753172061859438882" />
-    <dep root="4753172061859438915" />
-    <dep root="5285710378702826195" />
-    <dep root="5332171957773708940" />
-    <dep root="5332171957773708985" />
-    <dep root="5332171957773708990" />
-    <dep root="5882989260841555164" />
-    <dep root="6005576522675134787" />
-    <dep root="6012793257440448466" />
-    <dep root="6613699149169331484" />
-    <dep root="675857548158123534" />
-    <dep root="7162597690968054079" />
-    <dep root="721478377485341571" />
-    <dep root="7618679532021116974" />
-    <dep root="821918482060440369" />
-    <dep root="8610665572788514618" />
-    <dep root="8610665572788514683" />
-    <dep root="8610665572788515183" />
-    <dep root="8610665572788515195" />
-    <dep root="8610665572788515222" />
-    <dep root="8610665572788515227" />
-    <dep root="8610665572788515237" />
-    <dep root="8610665572788515362" />
-    <dep root="8610665572788515366" />
-    <dep root="8610665572788515373" />
-    <dep root="8610665572788515455" />
-    <dep root="8610665572788515572" />
-    <dep root="8610665572788515637" />
-    <dep root="8610665572788515703" />
-    <dep root="8610665572788515769" />
-    <dep root="8610665572788515994" />
-    <dep root="8610665572788515998" />
-    <dep root="8610665572788521540" />
-    <dep model="f:java_stub#498d89d2-c2e9-11e2-ad49-6cf049e62fe5#com.intellij.openapi.actionSystem(MPS.IDEA/com.intellij.openapi.actionSystem@java_stub)" />
-    <dep model="f:java_stub#498d89d2-c2e9-11e2-ad49-6cf049e62fe5#com.intellij.openapi.components(MPS.IDEA/com.intellij.openapi.components@java_stub)" />
-    <dep model="f:java_stub#498d89d2-c2e9-11e2-ad49-6cf049e62fe5#com.intellij.openapi.progress(MPS.IDEA/com.intellij.openapi.progress@java_stub)" />
-    <dep model="f:java_stub#498d89d2-c2e9-11e2-ad49-6cf049e62fe5#com.intellij.openapi.project(MPS.IDEA/com.intellij.openapi.project@java_stub)" />
-    <dep model="f:java_stub#6354ebe7-c22a-4a0f-ac54-50b52ab9b065#java.io(JDK/java.io@java_stub)" />
-    <dep model="f:java_stub#6354ebe7-c22a-4a0f-ac54-50b52ab9b065#java.lang(JDK/java.lang@java_stub)" />
-    <dep model="f:java_stub#6354ebe7-c22a-4a0f-ac54-50b52ab9b065#java.lang.reflect(JDK/java.lang.reflect@java_stub)" />
-    <dep model="f:java_stub#6354ebe7-c22a-4a0f-ac54-50b52ab9b065#java.util(JDK/java.util@java_stub)" />
-    <dep model="f:java_stub#6ed54515-acc8-4d1e-a16c-9fd6cfe951ea#jetbrains.mps.make(MPS.Core/jetbrains.mps.make@java_stub)" />
-    <dep model="f:java_stub#6ed54515-acc8-4d1e-a16c-9fd6cfe951ea#jetbrains.mps.progress(MPS.Core/jetbrains.mps.progress@java_stub)" />
-    <dep model="f:java_stub#6ed54515-acc8-4d1e-a16c-9fd6cfe951ea#jetbrains.mps.project(MPS.Core/jetbrains.mps.project@java_stub)" />
-    <dep model="f:java_stub#6ed54515-acc8-4d1e-a16c-9fd6cfe951ea#jetbrains.mps.smodel(MPS.Core/jetbrains.mps.smodel@java_stub)" />
-    <dep model="f:java_stub#742f6602-5a2f-4313-aa6e-ae1cd4ffdc61#jetbrains.mps.ide.actions(MPS.Platform/jetbrains.mps.ide.actions@java_stub)" />
-    <dep model="f:java_stub#742f6602-5a2f-4313-aa6e-ae1cd4ffdc61#jetbrains.mps.progress(MPS.Platform/jetbrains.mps.progress@java_stub)" />
-    <dep model="f:java_stub#742f6602-5a2f-4313-aa6e-ae1cd4ffdc61#jetbrains.mps.project(MPS.Platform/jetbrains.mps.project@java_stub)" />
-    <dep model="f:java_stub#8865b7a8-5271-43d3-884c-6fd1d9cfdd34#org.jetbrains.mps.openapi.module(MPS.OpenAPI/org.jetbrains.mps.openapi.module@java_stub)" />
-    <dep model="f:java_stub#8865b7a8-5271-43d3-884c-6fd1d9cfdd34#org.jetbrains.mps.openapi.util(MPS.OpenAPI/org.jetbrains.mps.openapi.util@java_stub)" />
-    <dep model="f:java_stub#a3e4657f-a76c-45bb-bbda-c764596ecc65#org.apache.log4j(jetbrains.mps.baseLanguage.logging.runtime/org.apache.log4j@java_stub)" />
-    <dep model="r:00000000-0000-4000-0000-011c895902ca(jetbrains.mps.baseLanguage.structure)" />
-    <dep model="r:00000000-0000-4000-0000-011c895902de(jetbrains.mps.baseLanguage.blTypes.primitiveDescriptors)" />
-    <dep model="r:00000000-0000-4000-0000-011c8959033a(jetbrains.mps.baseLanguage.closures.generator.baseLanguage.template.main@generator)" />
-    <dep model="r:00000000-0000-4000-0000-011c89590369(jetbrains.mps.lang.plugin.generator.baseLanguage.template.main@generator)" />
-    <dep model="r:00000000-0000-4000-0000-011c89590580(jetbrains.mps.baseLanguage.logging.generator.baseLanguage.template.main@generator)" />
-    <dep model="r:fc76aa36-3cff-41c7-b94b-eee0e8341932(jetbrains.mps.internal.collections.runtime)" />
-    <file name="CleanProject_Action.java" />
-  </source>
-  <source id="2017614408232613081" name="CompileProject" hash="9a4edu43ebilbaapn27o7amouv13vro" dependsOnCreated="true" dependsOnNodes="true">
-    <dep root="1815980786159353546" />
-    <dep root="2017614408232613001" />
-    <dep root="2017614408232613007" />
-    <dep root="2017614408232613132" />
-    <dep root="2355088855588242086" />
-    <dep root="2355088855588242147" />
-    <dep root="2355088855588242208" />
-    <dep root="2355088855588242250" />
-    <dep root="2355088855588242313" />
-    <dep root="2355088855588242374" />
-    <dep root="2355088855588242385" />
-    <dep root="321200956998476185" />
-    <dep root="3366942412399971107" />
-    <dep root="459403722178709461" />
-    <dep root="4753172061859438776" />
-    <dep root="4753172061859438783" />
-    <dep root="4753172061859438849" />
-    <dep root="4753172061859438882" />
-    <dep root="4753172061859438915" />
-    <dep root="5285710378702826195" />
-    <dep root="5332171957773708940" />
-    <dep root="5332171957773708985" />
-    <dep root="5332171957773708990" />
-    <dep root="5882989260841555164" />
-    <dep root="6005576522675134787" />
-    <dep root="6012793257440448466" />
-    <dep root="6613699149169331484" />
-    <dep root="675857548158123534" />
-    <dep root="7162597690968054079" />
-    <dep root="721478377485341571" />
-    <dep root="7618679532021116974" />
-    <dep root="821918482060440369" />
-    <dep root="8610665572788514618" />
-    <dep root="8610665572788514683" />
-    <dep root="8610665572788515183" />
-    <dep root="8610665572788515195" />
-    <dep root="8610665572788515222" />
-    <dep root="8610665572788515227" />
-    <dep root="8610665572788515237" />
-    <dep root="8610665572788515362" />
-    <dep root="8610665572788515366" />
-    <dep root="8610665572788515373" />
-    <dep root="8610665572788515455" />
-    <dep root="8610665572788515572" />
-    <dep root="8610665572788515637" />
-    <dep root="8610665572788515703" />
-    <dep root="8610665572788515769" />
-    <dep root="8610665572788515994" />
-    <dep root="8610665572788515998" />
-    <dep root="8610665572788521540" />
-    <dep model="f:java_stub#498d89d2-c2e9-11e2-ad49-6cf049e62fe5#com.intellij.openapi.actionSystem(MPS.IDEA/com.intellij.openapi.actionSystem@java_stub)" />
-    <dep model="f:java_stub#498d89d2-c2e9-11e2-ad49-6cf049e62fe5#com.intellij.openapi.components(MPS.IDEA/com.intellij.openapi.components@java_stub)" />
-    <dep model="f:java_stub#498d89d2-c2e9-11e2-ad49-6cf049e62fe5#com.intellij.openapi.project(MPS.IDEA/com.intellij.openapi.project@java_stub)" />
-    <dep model="f:java_stub#6354ebe7-c22a-4a0f-ac54-50b52ab9b065#java.io(JDK/java.io@java_stub)" />
-    <dep model="f:java_stub#6354ebe7-c22a-4a0f-ac54-50b52ab9b065#java.lang(JDK/java.lang@java_stub)" />
-    <dep model="f:java_stub#6354ebe7-c22a-4a0f-ac54-50b52ab9b065#java.lang.reflect(JDK/java.lang.reflect@java_stub)" />
-    <dep model="f:java_stub#6354ebe7-c22a-4a0f-ac54-50b52ab9b065#java.util(JDK/java.util@java_stub)" />
-    <dep model="f:java_stub#6ed54515-acc8-4d1e-a16c-9fd6cfe951ea#jetbrains.mps.project(MPS.Core/jetbrains.mps.project@java_stub)" />
-    <dep model="f:java_stub#6ed54515-acc8-4d1e-a16c-9fd6cfe951ea#jetbrains.mps.smodel(MPS.Core/jetbrains.mps.smodel@java_stub)" />
-    <dep model="f:java_stub#742f6602-5a2f-4313-aa6e-ae1cd4ffdc61#jetbrains.mps.ide.actions(MPS.Platform/jetbrains.mps.ide.actions@java_stub)" />
-    <dep model="f:java_stub#742f6602-5a2f-4313-aa6e-ae1cd4ffdc61#jetbrains.mps.project(MPS.Platform/jetbrains.mps.project@java_stub)" />
-    <dep model="f:java_stub#8865b7a8-5271-43d3-884c-6fd1d9cfdd34#org.jetbrains.mps.openapi.module(MPS.OpenAPI/org.jetbrains.mps.openapi.module@java_stub)" />
-    <dep model="f:java_stub#a3e4657f-a76c-45bb-bbda-c764596ecc65#org.apache.log4j(jetbrains.mps.baseLanguage.logging.runtime/org.apache.log4j@java_stub)" />
-    <dep model="r:00000000-0000-4000-0000-011c895902ca(jetbrains.mps.baseLanguage.structure)" />
-    <dep model="r:00000000-0000-4000-0000-011c89590369(jetbrains.mps.lang.plugin.generator.baseLanguage.template.main@generator)" />
-    <dep model="r:00000000-0000-4000-0000-011c89590580(jetbrains.mps.baseLanguage.logging.generator.baseLanguage.template.main@generator)" />
-    <dep model="r:fc76aa36-3cff-41c7-b94b-eee0e8341932(jetbrains.mps.internal.collections.runtime)" />
-    <file name="CompileProject_Action.java" />
-  </source>
-  <source id="2017614408232613132" name="RecompileProject" hash="9ktq1n419njcyqlbxa8erz59oocdqi2" dependsOnCreated="true" dependsOnNodes="true">
-    <dep root="1815980786159353546" />
-    <dep root="2017614408232613001" />
-    <dep root="2017614408232613007" />
-    <dep root="2017614408232613081" />
-    <dep root="2355088855588242086" />
-    <dep root="2355088855588242147" />
-    <dep root="2355088855588242208" />
-    <dep root="2355088855588242250" />
-    <dep root="2355088855588242313" />
-    <dep root="2355088855588242374" />
-    <dep root="2355088855588242385" />
-    <dep root="321200956998476185" />
-    <dep root="3366942412399971107" />
-    <dep root="459403722178709461" />
-    <dep root="4753172061859438776" />
-    <dep root="4753172061859438783" />
-    <dep root="4753172061859438849" />
-    <dep root="4753172061859438882" />
-    <dep root="4753172061859438915" />
-    <dep root="5285710378702826195" />
-    <dep root="5332171957773708940" />
-    <dep root="5332171957773708985" />
-    <dep root="5332171957773708990" />
-    <dep root="5882989260841555164" />
-    <dep root="6005576522675134787" />
-    <dep root="6012793257440448466" />
-    <dep root="6613699149169331484" />
-    <dep root="675857548158123534" />
-    <dep root="7162597690968054079" />
-    <dep root="721478377485341571" />
-    <dep root="7618679532021116974" />
-    <dep root="821918482060440369" />
-    <dep root="8610665572788514618" />
-    <dep root="8610665572788514683" />
-    <dep root="8610665572788515183" />
-    <dep root="8610665572788515195" />
-    <dep root="8610665572788515222" />
-    <dep root="8610665572788515227" />
-    <dep root="8610665572788515237" />
-    <dep root="8610665572788515362" />
-    <dep root="8610665572788515366" />
-    <dep root="8610665572788515373" />
-    <dep root="8610665572788515455" />
-    <dep root="8610665572788515572" />
-    <dep root="8610665572788515637" />
-    <dep root="8610665572788515703" />
-    <dep root="8610665572788515769" />
-    <dep root="8610665572788515994" />
-    <dep root="8610665572788515998" />
-    <dep root="8610665572788521540" />
-    <dep model="f:java_stub#498d89d2-c2e9-11e2-ad49-6cf049e62fe5#com.intellij.openapi.actionSystem(MPS.IDEA/com.intellij.openapi.actionSystem@java_stub)" />
-    <dep model="f:java_stub#498d89d2-c2e9-11e2-ad49-6cf049e62fe5#com.intellij.openapi.components(MPS.IDEA/com.intellij.openapi.components@java_stub)" />
-    <dep model="f:java_stub#498d89d2-c2e9-11e2-ad49-6cf049e62fe5#com.intellij.openapi.project(MPS.IDEA/com.intellij.openapi.project@java_stub)" />
-    <dep model="f:java_stub#6354ebe7-c22a-4a0f-ac54-50b52ab9b065#java.io(JDK/java.io@java_stub)" />
-    <dep model="f:java_stub#6354ebe7-c22a-4a0f-ac54-50b52ab9b065#java.lang(JDK/java.lang@java_stub)" />
-    <dep model="f:java_stub#6354ebe7-c22a-4a0f-ac54-50b52ab9b065#java.lang.reflect(JDK/java.lang.reflect@java_stub)" />
-    <dep model="f:java_stub#6354ebe7-c22a-4a0f-ac54-50b52ab9b065#java.util(JDK/java.util@java_stub)" />
-    <dep model="f:java_stub#6ed54515-acc8-4d1e-a16c-9fd6cfe951ea#jetbrains.mps.project(MPS.Core/jetbrains.mps.project@java_stub)" />
-    <dep model="f:java_stub#6ed54515-acc8-4d1e-a16c-9fd6cfe951ea#jetbrains.mps.smodel(MPS.Core/jetbrains.mps.smodel@java_stub)" />
-    <dep model="f:java_stub#742f6602-5a2f-4313-aa6e-ae1cd4ffdc61#jetbrains.mps.ide.actions(MPS.Platform/jetbrains.mps.ide.actions@java_stub)" />
-    <dep model="f:java_stub#742f6602-5a2f-4313-aa6e-ae1cd4ffdc61#jetbrains.mps.project(MPS.Platform/jetbrains.mps.project@java_stub)" />
-    <dep model="f:java_stub#8865b7a8-5271-43d3-884c-6fd1d9cfdd34#org.jetbrains.mps.openapi.module(MPS.OpenAPI/org.jetbrains.mps.openapi.module@java_stub)" />
-    <dep model="f:java_stub#a3e4657f-a76c-45bb-bbda-c764596ecc65#org.apache.log4j(jetbrains.mps.baseLanguage.logging.runtime/org.apache.log4j@java_stub)" />
-    <dep model="r:00000000-0000-4000-0000-011c895902ca(jetbrains.mps.baseLanguage.structure)" />
-    <dep model="r:00000000-0000-4000-0000-011c89590369(jetbrains.mps.lang.plugin.generator.baseLanguage.template.main@generator)" />
-    <dep model="r:00000000-0000-4000-0000-011c89590580(jetbrains.mps.baseLanguage.logging.generator.baseLanguage.template.main@generator)" />
-    <dep model="r:fc76aa36-3cff-41c7-b94b-eee0e8341932(jetbrains.mps.internal.collections.runtime)" />
-    <file name="RecompileProject_Action.java" />
-  </source>
-  <source id="4753172061859438776" name="JavaModuleActions" hash="6f5e1nk4qpn1vl38uraiz0dv8w0hpmw">
-    <dep root="4753172061859438783" />
-    <dep root="4753172061859438849" />
-    <dep root="4753172061859438882" />
-    <dep model="r:00000000-0000-4000-0000-011c89590369(jetbrains.mps.lang.plugin.generator.baseLanguage.template.main@generator)" />
-    <file name="JavaModuleActions_ActionGroup.java" />
-  </source>
-  <source id="4753172061859438783" name="CleanModule" hash="-bjtzy2o7988q3awdeswow5lc41vbwpw" dependsOnCreated="true" dependsOnNodes="true">
-    <dep root="1815980786159353546" />
-    <dep root="2017614408232613001" />
-    <dep root="2017614408232613007" />
-    <dep root="2017614408232613081" />
-    <dep root="2017614408232613132" />
-    <dep root="2355088855588242086" />
-    <dep root="2355088855588242147" />
-    <dep root="2355088855588242208" />
-    <dep root="2355088855588242250" />
-    <dep root="2355088855588242313" />
-    <dep root="2355088855588242374" />
-    <dep root="2355088855588242385" />
-    <dep root="321200956998476185" />
-    <dep root="3366942412399971107" />
-    <dep root="459403722178709461" />
-    <dep root="4753172061859438776" />
-    <dep root="4753172061859438849" />
-    <dep root="4753172061859438882" />
-    <dep root="4753172061859438915" />
-    <dep root="5285710378702826195" />
-    <dep root="5332171957773708940" />
-    <dep root="5332171957773708985" />
-    <dep root="5332171957773708990" />
-    <dep root="5882989260841555164" />
-    <dep root="6005576522675134787" />
-    <dep root="6012793257440448466" />
-    <dep root="6613699149169331484" />
-    <dep root="675857548158123534" />
-    <dep root="7162597690968054079" />
-    <dep root="721478377485341571" />
-    <dep root="7618679532021116974" />
-    <dep root="821918482060440369" />
-    <dep root="8610665572788514618" />
-    <dep root="8610665572788514683" />
-    <dep root="8610665572788515183" />
-    <dep root="8610665572788515195" />
-    <dep root="8610665572788515222" />
-    <dep root="8610665572788515227" />
-    <dep root="8610665572788515237" />
-    <dep root="8610665572788515362" />
-    <dep root="8610665572788515366" />
-    <dep root="8610665572788515373" />
-    <dep root="8610665572788515455" />
-    <dep root="8610665572788515572" />
-    <dep root="8610665572788515637" />
-    <dep root="8610665572788515703" />
-    <dep root="8610665572788515769" />
-    <dep root="8610665572788515994" />
-    <dep root="8610665572788515998" />
-    <dep root="8610665572788521540" />
-    <dep model="f:java_stub#498d89d2-c2e9-11e2-ad49-6cf049e62fe5#com.intellij.openapi.actionSystem(MPS.IDEA/com.intellij.openapi.actionSystem@java_stub)" />
-    <dep model="f:java_stub#498d89d2-c2e9-11e2-ad49-6cf049e62fe5#com.intellij.openapi.progress(MPS.IDEA/com.intellij.openapi.progress@java_stub)" />
-    <dep model="f:java_stub#498d89d2-c2e9-11e2-ad49-6cf049e62fe5#com.intellij.openapi.project(MPS.IDEA/com.intellij.openapi.project@java_stub)" />
-    <dep model="f:java_stub#6354ebe7-c22a-4a0f-ac54-50b52ab9b065#java.io(JDK/java.io@java_stub)" />
-    <dep model="f:java_stub#6354ebe7-c22a-4a0f-ac54-50b52ab9b065#java.lang(JDK/java.lang@java_stub)" />
-    <dep model="f:java_stub#6354ebe7-c22a-4a0f-ac54-50b52ab9b065#java.util(JDK/java.util@java_stub)" />
-    <dep model="f:java_stub#6ed54515-acc8-4d1e-a16c-9fd6cfe951ea#jetbrains.mps.make(MPS.Core/jetbrains.mps.make@java_stub)" />
-    <dep model="f:java_stub#6ed54515-acc8-4d1e-a16c-9fd6cfe951ea#jetbrains.mps.progress(MPS.Core/jetbrains.mps.progress@java_stub)" />
-    <dep model="f:java_stub#6ed54515-acc8-4d1e-a16c-9fd6cfe951ea#jetbrains.mps.util(MPS.Core/jetbrains.mps.util@java_stub)" />
-    <dep model="f:java_stub#742f6602-5a2f-4313-aa6e-ae1cd4ffdc61#jetbrains.mps.ide.actions(MPS.Platform/jetbrains.mps.ide.actions@java_stub)" />
-    <dep model="f:java_stub#742f6602-5a2f-4313-aa6e-ae1cd4ffdc61#jetbrains.mps.progress(MPS.Platform/jetbrains.mps.progress@java_stub)" />
-    <dep model="f:java_stub#8865b7a8-5271-43d3-884c-6fd1d9cfdd34#org.jetbrains.mps.openapi.module(MPS.OpenAPI/org.jetbrains.mps.openapi.module@java_stub)" />
-    <dep model="f:java_stub#8865b7a8-5271-43d3-884c-6fd1d9cfdd34#org.jetbrains.mps.openapi.util(MPS.OpenAPI/org.jetbrains.mps.openapi.util@java_stub)" />
-    <dep model="f:java_stub#a3e4657f-a76c-45bb-bbda-c764596ecc65#org.apache.log4j(jetbrains.mps.baseLanguage.logging.runtime/org.apache.log4j@java_stub)" />
-    <dep model="r:00000000-0000-4000-0000-011c895902ca(jetbrains.mps.baseLanguage.structure)" />
-    <dep model="r:00000000-0000-4000-0000-011c8959033a(jetbrains.mps.baseLanguage.closures.generator.baseLanguage.template.main@generator)" />
-    <dep model="r:00000000-0000-4000-0000-011c89590369(jetbrains.mps.lang.plugin.generator.baseLanguage.template.main@generator)" />
-    <dep model="r:00000000-0000-4000-0000-011c89590580(jetbrains.mps.baseLanguage.logging.generator.baseLanguage.template.main@generator)" />
-    <dep model="r:c71b740e-a20d-4190-9688-0f8df932da4d(jetbrains.mps.baseLanguage.tuples.generator.template.main@generator)" />
-    <dep model="r:fc76aa36-3cff-41c7-b94b-eee0e8341932(jetbrains.mps.internal.collections.runtime)" />
-    <file name="CleanModule_Action.java" />
-  </source>
-  <source id="4753172061859438849" name="RebuildModule" hash="dcm1rialfyo36psdo4ifzp7aouknwoi" dependsOnCreated="true" dependsOnNodes="true">
-    <dep root="1815980786159353546" />
-    <dep root="2017614408232613001" />
-    <dep root="2017614408232613007" />
-    <dep root="2017614408232613081" />
-    <dep root="2017614408232613132" />
-    <dep root="2355088855588242086" />
-    <dep root="2355088855588242147" />
-    <dep root="2355088855588242208" />
-    <dep root="2355088855588242250" />
-    <dep root="2355088855588242313" />
-    <dep root="2355088855588242374" />
-    <dep root="2355088855588242385" />
-    <dep root="321200956998476185" />
-    <dep root="3366942412399971107" />
-    <dep root="459403722178709461" />
-    <dep root="4753172061859438776" />
-    <dep root="4753172061859438783" />
-    <dep root="4753172061859438882" />
-    <dep root="4753172061859438915" />
-    <dep root="5285710378702826195" />
-    <dep root="5332171957773708940" />
-    <dep root="5332171957773708985" />
-    <dep root="5332171957773708990" />
-    <dep root="5882989260841555164" />
-    <dep root="6005576522675134787" />
-    <dep root="6012793257440448466" />
-    <dep root="6613699149169331484" />
-    <dep root="675857548158123534" />
-    <dep root="7162597690968054079" />
-    <dep root="721478377485341571" />
-    <dep root="7618679532021116974" />
-    <dep root="821918482060440369" />
-    <dep root="8610665572788514618" />
-    <dep root="8610665572788514683" />
-    <dep root="8610665572788515183" />
-    <dep root="8610665572788515195" />
-    <dep root="8610665572788515222" />
-    <dep root="8610665572788515227" />
-    <dep root="8610665572788515237" />
-    <dep root="8610665572788515362" />
-    <dep root="8610665572788515366" />
-    <dep root="8610665572788515373" />
-    <dep root="8610665572788515455" />
-    <dep root="8610665572788515572" />
-    <dep root="8610665572788515637" />
-    <dep root="8610665572788515703" />
-    <dep root="8610665572788515769" />
-    <dep root="8610665572788515994" />
-    <dep root="8610665572788515998" />
-    <dep root="8610665572788521540" />
-    <dep model="f:java_stub#498d89d2-c2e9-11e2-ad49-6cf049e62fe5#com.intellij.openapi.actionSystem(MPS.IDEA/com.intellij.openapi.actionSystem@java_stub)" />
-    <dep model="f:java_stub#498d89d2-c2e9-11e2-ad49-6cf049e62fe5#com.intellij.openapi.project(MPS.IDEA/com.intellij.openapi.project@java_stub)" />
-    <dep model="f:java_stub#6354ebe7-c22a-4a0f-ac54-50b52ab9b065#java.lang(JDK/java.lang@java_stub)" />
-    <dep model="f:java_stub#6354ebe7-c22a-4a0f-ac54-50b52ab9b065#java.util(JDK/java.util@java_stub)" />
-    <dep model="f:java_stub#742f6602-5a2f-4313-aa6e-ae1cd4ffdc61#jetbrains.mps.ide.actions(MPS.Platform/jetbrains.mps.ide.actions@java_stub)" />
-    <dep model="f:java_stub#8865b7a8-5271-43d3-884c-6fd1d9cfdd34#org.jetbrains.mps.openapi.module(MPS.OpenAPI/org.jetbrains.mps.openapi.module@java_stub)" />
-    <dep model="f:java_stub#a3e4657f-a76c-45bb-bbda-c764596ecc65#org.apache.log4j(jetbrains.mps.baseLanguage.logging.runtime/org.apache.log4j@java_stub)" />
-    <dep model="r:00000000-0000-4000-0000-011c895902ca(jetbrains.mps.baseLanguage.structure)" />
-    <dep model="r:00000000-0000-4000-0000-011c89590369(jetbrains.mps.lang.plugin.generator.baseLanguage.template.main@generator)" />
-    <dep model="r:00000000-0000-4000-0000-011c89590580(jetbrains.mps.baseLanguage.logging.generator.baseLanguage.template.main@generator)" />
-    <dep model="r:03a139dc-3ebb-4127-956e-d3aaa9b6277c(jetbrains.mps.execution.settings.generator.template.main@generator)" />
-    <dep model="r:fc76aa36-3cff-41c7-b94b-eee0e8341932(jetbrains.mps.internal.collections.runtime)" />
-    <file name="RebuildModule_Action.java" />
-  </source>
-  <source id="4753172061859438882" name="MakeModule" hash="5sox89w0n6eugctc59xkxkckrpt4ao" dependsOnCreated="true" dependsOnNodes="true">
-    <dep root="1815980786159353546" />
-    <dep root="2017614408232613001" />
-    <dep root="2017614408232613007" />
-    <dep root="2017614408232613081" />
-    <dep root="2017614408232613132" />
-    <dep root="2355088855588242086" />
-    <dep root="2355088855588242147" />
-    <dep root="2355088855588242208" />
-    <dep root="2355088855588242250" />
-    <dep root="2355088855588242313" />
-    <dep root="2355088855588242374" />
-    <dep root="2355088855588242385" />
-    <dep root="321200956998476185" />
-    <dep root="3366942412399971107" />
-    <dep root="459403722178709461" />
-    <dep root="4753172061859438776" />
-    <dep root="4753172061859438783" />
-    <dep root="4753172061859438849" />
-    <dep root="4753172061859438915" />
-    <dep root="5285710378702826195" />
-    <dep root="5332171957773708940" />
-    <dep root="5332171957773708985" />
-    <dep root="5332171957773708990" />
-    <dep root="5882989260841555164" />
-    <dep root="6005576522675134787" />
-    <dep root="6012793257440448466" />
-    <dep root="6613699149169331484" />
-    <dep root="675857548158123534" />
-    <dep root="7162597690968054079" />
-    <dep root="721478377485341571" />
-    <dep root="7618679532021116974" />
-    <dep root="821918482060440369" />
-    <dep root="8610665572788514618" />
-    <dep root="8610665572788514683" />
-    <dep root="8610665572788515183" />
-    <dep root="8610665572788515195" />
-    <dep root="8610665572788515222" />
-    <dep root="8610665572788515227" />
-    <dep root="8610665572788515237" />
-    <dep root="8610665572788515362" />
-    <dep root="8610665572788515366" />
-    <dep root="8610665572788515373" />
-    <dep root="8610665572788515455" />
-    <dep root="8610665572788515572" />
-    <dep root="8610665572788515637" />
-    <dep root="8610665572788515703" />
-    <dep root="8610665572788515769" />
-    <dep root="8610665572788515994" />
-    <dep root="8610665572788515998" />
-    <dep root="8610665572788521540" />
-    <dep model="f:java_stub#498d89d2-c2e9-11e2-ad49-6cf049e62fe5#com.intellij.openapi.actionSystem(MPS.IDEA/com.intellij.openapi.actionSystem@java_stub)" />
-    <dep model="f:java_stub#498d89d2-c2e9-11e2-ad49-6cf049e62fe5#com.intellij.openapi.project(MPS.IDEA/com.intellij.openapi.project@java_stub)" />
-    <dep model="f:java_stub#6354ebe7-c22a-4a0f-ac54-50b52ab9b065#java.lang(JDK/java.lang@java_stub)" />
-    <dep model="f:java_stub#6354ebe7-c22a-4a0f-ac54-50b52ab9b065#java.util(JDK/java.util@java_stub)" />
-    <dep model="f:java_stub#742f6602-5a2f-4313-aa6e-ae1cd4ffdc61#jetbrains.mps.ide.actions(MPS.Platform/jetbrains.mps.ide.actions@java_stub)" />
-    <dep model="f:java_stub#8865b7a8-5271-43d3-884c-6fd1d9cfdd34#org.jetbrains.mps.openapi.module(MPS.OpenAPI/org.jetbrains.mps.openapi.module@java_stub)" />
-    <dep model="f:java_stub#a3e4657f-a76c-45bb-bbda-c764596ecc65#org.apache.log4j(jetbrains.mps.baseLanguage.logging.runtime/org.apache.log4j@java_stub)" />
-    <dep model="r:00000000-0000-4000-0000-011c895902ca(jetbrains.mps.baseLanguage.structure)" />
-    <dep model="r:00000000-0000-4000-0000-011c89590369(jetbrains.mps.lang.plugin.generator.baseLanguage.template.main@generator)" />
-    <dep model="r:00000000-0000-4000-0000-011c89590580(jetbrains.mps.baseLanguage.logging.generator.baseLanguage.template.main@generator)" />
-    <dep model="r:fc76aa36-3cff-41c7-b94b-eee0e8341932(jetbrains.mps.internal.collections.runtime)" />
-    <file name="MakeModule_Action.java" />
-  </source>
-  <source id="4753172061859438915" name="DefaultMakeTask" hash="b6of2x6nu5s6czfo8afnj2drdp7cwn4">
-    <dep model="f:java_stub#498d89d2-c2e9-11e2-ad49-6cf049e62fe5#com.intellij.openapi.components(MPS.IDEA/com.intellij.openapi.components@java_stub)" />
-    <dep model="f:java_stub#498d89d2-c2e9-11e2-ad49-6cf049e62fe5#com.intellij.openapi.progress(MPS.IDEA/com.intellij.openapi.progress@java_stub)" />
-    <dep model="f:java_stub#6354ebe7-c22a-4a0f-ac54-50b52ab9b065#java.lang(JDK/java.lang@java_stub)" />
-    <dep model="f:java_stub#6354ebe7-c22a-4a0f-ac54-50b52ab9b065#java.util(JDK/java.util@java_stub)" />
-    <dep model="f:java_stub#6ed54515-acc8-4d1e-a16c-9fd6cfe951ea#jetbrains.mps.classloading(MPS.Core/jetbrains.mps.classloading@java_stub)" />
-    <dep model="f:java_stub#6ed54515-acc8-4d1e-a16c-9fd6cfe951ea#jetbrains.mps.components(MPS.Core/jetbrains.mps.components@java_stub)" />
-    <dep model="f:java_stub#6ed54515-acc8-4d1e-a16c-9fd6cfe951ea#jetbrains.mps.make(MPS.Core/jetbrains.mps.make@java_stub)" />
-    <dep model="f:java_stub#6ed54515-acc8-4d1e-a16c-9fd6cfe951ea#jetbrains.mps.progress(MPS.Core/jetbrains.mps.progress@java_stub)" />
-    <dep model="f:java_stub#742f6602-5a2f-4313-aa6e-ae1cd4ffdc61#jetbrains.mps.ide.messages(MPS.Platform/jetbrains.mps.ide.messages@java_stub)" />
-    <dep model="f:java_stub#742f6602-5a2f-4313-aa6e-ae1cd4ffdc61#jetbrains.mps.progress(MPS.Platform/jetbrains.mps.progress@java_stub)" />
-    <dep model="f:java_stub#8865b7a8-5271-43d3-884c-6fd1d9cfdd34#org.jetbrains.mps.openapi.module(MPS.OpenAPI/org.jetbrains.mps.openapi.module@java_stub)" />
-    <dep model="f:java_stub#8865b7a8-5271-43d3-884c-6fd1d9cfdd34#org.jetbrains.mps.openapi.util(MPS.OpenAPI/org.jetbrains.mps.openapi.util@java_stub)" />
-    <dep model="r:00000000-0000-4000-0000-011c895902ca(jetbrains.mps.baseLanguage.structure)" />
-    <dep model="r:00000000-0000-4000-0000-011c8959033a(jetbrains.mps.baseLanguage.closures.generator.baseLanguage.template.main@generator)" />
-    <dep model="r:00000000-0000-4000-0000-011c89590580(jetbrains.mps.baseLanguage.logging.generator.baseLanguage.template.main@generator)" />
-    <dep model="r:03a139dc-3ebb-4127-956e-d3aaa9b6277c(jetbrains.mps.execution.settings.generator.template.main@generator)" />
-    <dep model="r:b45707fc-ff12-4ef7-8bef-69287f7e33f2(jetbrains.mps.baseLanguage.checkedDots.generator.template.main@generator)" />
-    <dep model="r:c71b740e-a20d-4190-9688-0f8df932da4d(jetbrains.mps.baseLanguage.tuples.generator.template.main@generator)" />
-    <dep model="r:fc76aa36-3cff-41c7-b94b-eee0e8341932(jetbrains.mps.internal.collections.runtime)" />
-    <file name="DefaultMakeTask.java" />
-  </source>
-  <source id="3366942412399971107" name="Options" hash="d3fvifvhjpz4frfr33slhi5oi3ab1ai" dependsOnCreated="true" dependsOnNodes="true">
-    <dep root="1815980786159353546" />
-    <dep root="2017614408232613001" />
-    <dep root="2017614408232613007" />
-    <dep root="2017614408232613081" />
-    <dep root="2017614408232613132" />
-    <dep root="2355088855588242086" />
-    <dep root="2355088855588242147" />
-    <dep root="2355088855588242208" />
-    <dep root="2355088855588242250" />
-    <dep root="2355088855588242313" />
-    <dep root="2355088855588242374" />
-    <dep root="2355088855588242385" />
-    <dep root="321200956998476185" />
-    <dep root="459403722178709461" />
-    <dep root="4753172061859438776" />
-    <dep root="4753172061859438783" />
-    <dep root="4753172061859438849" />
-    <dep root="4753172061859438882" />
-    <dep root="4753172061859438915" />
-    <dep root="5285710378702826195" />
-    <dep root="5332171957773708940" />
-    <dep root="5332171957773708985" />
-    <dep root="5332171957773708990" />
-    <dep root="5882989260841555164" />
-    <dep root="6005576522675134787" />
-    <dep root="6012793257440448466" />
-    <dep root="6613699149169331484" />
-    <dep root="675857548158123534" />
-    <dep root="7162597690968054079" />
-    <dep root="721478377485341571" />
-    <dep root="7618679532021116974" />
-    <dep root="821918482060440369" />
-    <dep root="8610665572788514618" />
-    <dep root="8610665572788514683" />
-    <dep root="8610665572788515183" />
-    <dep root="8610665572788515195" />
-    <dep root="8610665572788515222" />
-    <dep root="8610665572788515227" />
-    <dep root="8610665572788515237" />
-    <dep root="8610665572788515362" />
-    <dep root="8610665572788515366" />
-    <dep root="8610665572788515373" />
-    <dep root="8610665572788515455" />
-    <dep root="8610665572788515572" />
-    <dep root="8610665572788515637" />
-    <dep root="8610665572788515703" />
-    <dep root="8610665572788515769" />
-    <dep root="8610665572788515994" />
-    <dep root="8610665572788515998" />
-    <dep root="8610665572788521540" />
-    <dep model="f:java_stub#6354ebe7-c22a-4a0f-ac54-50b52ab9b065#java.lang(JDK/java.lang@java_stub)" />
-    <dep model="f:java_stub#a3e4657f-a76c-45bb-bbda-c764596ecc65#org.apache.log4j(jetbrains.mps.baseLanguage.logging.runtime/org.apache.log4j@java_stub)" />
-    <dep model="r:00000000-0000-4000-0000-011c89590580(jetbrains.mps.baseLanguage.logging.generator.baseLanguage.template.main@generator)" />
-    <file name="Options_Action.java" />
-  </source>
-  <source id="8610665572788514618" name="MakeSelectedModels" hash="cs2pjxbilhx458uys8ryu7e6tfeku20" dependsOnCreated="true" dependsOnNodes="true">
-    <dep root="1815980786159353546" />
-    <dep root="2017614408232613001" />
-    <dep root="2017614408232613007" />
-    <dep root="2017614408232613081" />
-    <dep root="2017614408232613132" />
-    <dep root="2355088855588242086" />
-    <dep root="2355088855588242147" />
-    <dep root="2355088855588242208" />
-    <dep root="2355088855588242250" />
-    <dep root="2355088855588242313" />
-    <dep root="2355088855588242374" />
-    <dep root="2355088855588242385" />
-    <dep root="321200956998476185" />
-    <dep root="3366942412399971107" />
-    <dep root="459403722178709461" />
-    <dep root="4753172061859438776" />
-    <dep root="4753172061859438783" />
-    <dep root="4753172061859438849" />
-    <dep root="4753172061859438882" />
-    <dep root="4753172061859438915" />
-    <dep root="5285710378702826195" />
-    <dep root="5332171957773708940" />
-    <dep root="5332171957773708985" />
-    <dep root="5332171957773708990" />
-    <dep root="5882989260841555164" />
-    <dep root="6005576522675134787" />
-    <dep root="6012793257440448466" />
-    <dep root="6613699149169331484" />
-    <dep root="675857548158123534" />
-    <dep root="7162597690968054079" />
-    <dep root="721478377485341571" />
-    <dep root="7618679532021116974" />
-    <dep root="821918482060440369" />
-    <dep root="8610665572788514683" />
-    <dep root="8610665572788515183" />
-    <dep root="8610665572788515195" />
-    <dep root="8610665572788515222" />
-    <dep root="8610665572788515227" />
-    <dep root="8610665572788515237" />
-    <dep root="8610665572788515362" />
-    <dep root="8610665572788515366" />
-    <dep root="8610665572788515373" />
-    <dep root="8610665572788515455" />
-    <dep root="8610665572788515572" />
-    <dep root="8610665572788515637" />
-    <dep root="8610665572788515703" />
-    <dep root="8610665572788515769" />
-    <dep root="8610665572788515994" />
-    <dep root="8610665572788515998" />
-    <dep root="8610665572788521540" />
-    <dep model="f:java_stub#6354ebe7-c22a-4a0f-ac54-50b52ab9b065#java.lang(JDK/java.lang@java_stub)" />
-    <dep model="f:java_stub#6354ebe7-c22a-4a0f-ac54-50b52ab9b065#java.util(JDK/java.util@java_stub)" />
-    <dep model="f:java_stub#6ed54515-acc8-4d1e-a16c-9fd6cfe951ea#jetbrains.mps.smodel(MPS.Core/jetbrains.mps.smodel@java_stub)" />
-    <dep model="f:java_stub#742f6602-5a2f-4313-aa6e-ae1cd4ffdc61#jetbrains.mps.ide.actions(MPS.Platform/jetbrains.mps.ide.actions@java_stub)" />
-    <dep model="f:java_stub#8865b7a8-5271-43d3-884c-6fd1d9cfdd34#org.jetbrains.mps.openapi.model(MPS.OpenAPI/org.jetbrains.mps.openapi.model@java_stub)" />
-    <dep model="f:java_stub#a3e4657f-a76c-45bb-bbda-c764596ecc65#org.apache.log4j(jetbrains.mps.baseLanguage.logging.runtime/org.apache.log4j@java_stub)" />
-    <dep model="r:00000000-0000-4000-0000-011c895902ca(jetbrains.mps.baseLanguage.structure)" />
-    <dep model="r:00000000-0000-4000-0000-011c89590369(jetbrains.mps.lang.plugin.generator.baseLanguage.template.main@generator)" />
-    <dep model="r:00000000-0000-4000-0000-011c89590580(jetbrains.mps.baseLanguage.logging.generator.baseLanguage.template.main@generator)" />
-    <dep model="r:fc76aa36-3cff-41c7-b94b-eee0e8341932(jetbrains.mps.internal.collections.runtime)" />
-    <file name="MakeSelectedModels_Action.java" />
-  </source>
-  <source id="8610665572788514683" name="MakeActionParameters" hash="4ofezobae3ypa3eymp0fipotjxmt65d">
-    <dep model="f:java_stub#6354ebe7-c22a-4a0f-ac54-50b52ab9b065#java.lang(JDK/java.lang@java_stub)" />
-    <dep model="f:java_stub#6354ebe7-c22a-4a0f-ac54-50b52ab9b065#java.util(JDK/java.util@java_stub)" />
-    <dep model="f:java_stub#6ed54515-acc8-4d1e-a16c-9fd6cfe951ea#jetbrains.mps.extapi.module(MPS.Core/jetbrains.mps.extapi.module@java_stub)" />
-    <dep model="f:java_stub#6ed54515-acc8-4d1e-a16c-9fd6cfe951ea#jetbrains.mps.generator(MPS.Core/jetbrains.mps.generator@java_stub)" />
-    <dep model="f:java_stub#6ed54515-acc8-4d1e-a16c-9fd6cfe951ea#jetbrains.mps.project(MPS.Core/jetbrains.mps.project@java_stub)" />
-    <dep model="f:java_stub#6ed54515-acc8-4d1e-a16c-9fd6cfe951ea#jetbrains.mps.smodel(MPS.Core/jetbrains.mps.smodel@java_stub)" />
-    <dep model="f:java_stub#6ed54515-acc8-4d1e-a16c-9fd6cfe951ea#jetbrains.mps.vfs(MPS.Core/jetbrains.mps.vfs@java_stub)" />
-    <dep model="f:java_stub#8865b7a8-5271-43d3-884c-6fd1d9cfdd34#org.jetbrains.mps.openapi.model(MPS.OpenAPI/org.jetbrains.mps.openapi.model@java_stub)" />
-    <dep model="f:java_stub#8865b7a8-5271-43d3-884c-6fd1d9cfdd34#org.jetbrains.mps.openapi.module(MPS.OpenAPI/org.jetbrains.mps.openapi.module@java_stub)" />
-    <dep model="r:00000000-0000-4000-0000-011c895902ca(jetbrains.mps.baseLanguage.structure)" />
-    <dep model="r:00000000-0000-4000-0000-011c895902cd(jetbrains.mps.baseLanguage.generator.java.main@generator)" />
-    <dep model="r:00000000-0000-4000-0000-011c8959033a(jetbrains.mps.baseLanguage.closures.generator.baseLanguage.template.main@generator)" />
-    <dep model="r:4ea5a78b-cb8a-4831-b227-f7860a22491d(jetbrains.mps.make.resources)" />
-    <dep model="r:61e3d524-8c49-4491-b5e3-f6d6e9364527(jetbrains.mps.util)" />
-    <dep model="r:b45707fc-ff12-4ef7-8bef-69287f7e33f2(jetbrains.mps.baseLanguage.checkedDots.generator.template.main@generator)" />
-    <dep model="r:d1558b8f-fc9e-4ca7-bb90-70ac789f336e(jetbrains.mps.baseLanguage.collections.generator.baseLanguage.template.post@generator)" />
-    <dep model="r:fc76aa36-3cff-41c7-b94b-eee0e8341932(jetbrains.mps.internal.collections.runtime)" />
-    <file name="MakeActionParameters.java" />
-  </source>
-  <source id="8610665572788515183" name="Make" hash="duxji0was97agx44460ngyjix7x8zji">
-    <dep root="8610665572788515373" />
-    <dep model="r:00000000-0000-4000-0000-011c89590369(jetbrains.mps.lang.plugin.generator.baseLanguage.template.main@generator)" />
-    <file name="Make_ActionGroup.java" />
-  </source>
-  <source id="8610665572788515195" name="MakeProject" hash="-7vjcpsl23qsr38zkuyqzudlmctng4on" dependsOnCreated="true" dependsOnNodes="true">
-    <dep root="1815980786159353546" />
-    <dep root="2017614408232613001" />
-    <dep root="2017614408232613007" />
-    <dep root="2017614408232613081" />
-    <dep root="2017614408232613132" />
-    <dep root="2355088855588242086" />
-    <dep root="2355088855588242147" />
-    <dep root="2355088855588242208" />
-    <dep root="2355088855588242250" />
-    <dep root="2355088855588242313" />
-    <dep root="2355088855588242374" />
-    <dep root="2355088855588242385" />
-    <dep root="321200956998476185" />
-    <dep root="3366942412399971107" />
-    <dep root="459403722178709461" />
-    <dep root="4753172061859438776" />
-    <dep root="4753172061859438783" />
-    <dep root="4753172061859438849" />
-    <dep root="4753172061859438882" />
-    <dep root="4753172061859438915" />
-    <dep root="5285710378702826195" />
-    <dep root="5332171957773708940" />
-    <dep root="5332171957773708985" />
-    <dep root="5332171957773708990" />
-    <dep root="5882989260841555164" />
-    <dep root="6005576522675134787" />
-    <dep root="6012793257440448466" />
-    <dep root="6613699149169331484" />
-    <dep root="675857548158123534" />
-    <dep root="7162597690968054079" />
-    <dep root="721478377485341571" />
-    <dep root="7618679532021116974" />
-    <dep root="821918482060440369" />
-    <dep root="8610665572788514618" />
-    <dep root="8610665572788514683" />
-    <dep root="8610665572788515183" />
-    <dep root="8610665572788515222" />
-    <dep root="8610665572788515227" />
-    <dep root="8610665572788515237" />
-    <dep root="8610665572788515362" />
-    <dep root="8610665572788515366" />
-    <dep root="8610665572788515373" />
-    <dep root="8610665572788515455" />
-    <dep root="8610665572788515572" />
-    <dep root="8610665572788515637" />
-    <dep root="8610665572788515703" />
-    <dep root="8610665572788515769" />
-    <dep root="8610665572788515994" />
-    <dep root="8610665572788515998" />
-    <dep root="8610665572788521540" />
-    <dep model="f:java_stub#6354ebe7-c22a-4a0f-ac54-50b52ab9b065#java.lang(JDK/java.lang@java_stub)" />
-    <dep model="f:java_stub#6354ebe7-c22a-4a0f-ac54-50b52ab9b065#java.util(JDK/java.util@java_stub)" />
-    <dep model="f:java_stub#6ed54515-acc8-4d1e-a16c-9fd6cfe951ea#jetbrains.mps.smodel(MPS.Core/jetbrains.mps.smodel@java_stub)" />
-    <dep model="f:java_stub#742f6602-5a2f-4313-aa6e-ae1cd4ffdc61#jetbrains.mps.ide.actions(MPS.Platform/jetbrains.mps.ide.actions@java_stub)" />
-    <dep model="f:java_stub#742f6602-5a2f-4313-aa6e-ae1cd4ffdc61#jetbrains.mps.project(MPS.Platform/jetbrains.mps.project@java_stub)" />
-    <dep model="f:java_stub#8865b7a8-5271-43d3-884c-6fd1d9cfdd34#org.jetbrains.mps.openapi.module(MPS.OpenAPI/org.jetbrains.mps.openapi.module@java_stub)" />
-    <dep model="f:java_stub#a3e4657f-a76c-45bb-bbda-c764596ecc65#org.apache.log4j(jetbrains.mps.baseLanguage.logging.runtime/org.apache.log4j@java_stub)" />
-    <dep model="r:00000000-0000-4000-0000-011c895902ca(jetbrains.mps.baseLanguage.structure)" />
-    <dep model="r:00000000-0000-4000-0000-011c89590369(jetbrains.mps.lang.plugin.generator.baseLanguage.template.main@generator)" />
-    <dep model="r:00000000-0000-4000-0000-011c89590580(jetbrains.mps.baseLanguage.logging.generator.baseLanguage.template.main@generator)" />
-    <dep model="r:fc76aa36-3cff-41c7-b94b-eee0e8341932(jetbrains.mps.internal.collections.runtime)" />
-    <file name="MakeProject_Action.java" />
-  </source>
-  <source id="8610665572788515222" name="ProjectMake" hash="-e8yi9l3ze17sul788t3q8k3achui3ft">
-    <dep root="8610665572788515195" />
-    <dep root="8610665572788515998" />
-    <dep model="r:00000000-0000-4000-0000-011c89590369(jetbrains.mps.lang.plugin.generator.baseLanguage.template.main@generator)" />
-    <file name="ProjectMake_ActionGroup.java" />
-  </source>
-  <source id="8610665572788515227" name="GlobalMake" hash="-dsb39h5hnus7qdxvojfx7zyjbl09m1">
-    <dep root="8610665572788514618" />
-    <dep root="8610665572788515195" />
-    <dep root="8610665572788515572" />
-    <dep root="8610665572788515637" />
-    <dep root="8610665572788515703" />
-    <dep root="8610665572788515998" />
-    <dep model="r:00000000-0000-4000-0000-011c89590369(jetbrains.mps.lang.plugin.generator.baseLanguage.template.main@generator)" />
-    <file name="GlobalMake_ActionGroup.java" />
-  </source>
-  <source id="8610665572788515237" name="MakeActionImpl" hash="-3o93iedibia7u0pi834meopzxatpxg1">
-    <dep root="8610665572788514683" />
-    <dep model="f:java_stub#6354ebe7-c22a-4a0f-ac54-50b52ab9b065#java.lang(JDK/java.lang@java_stub)" />
-    <dep model="f:java_stub#6ed54515-acc8-4d1e-a16c-9fd6cfe951ea#jetbrains.mps.project(MPS.Core/jetbrains.mps.project@java_stub)" />
-    <dep model="f:java_stub#6ed54515-acc8-4d1e-a16c-9fd6cfe951ea#jetbrains.mps.smodel(MPS.Core/jetbrains.mps.smodel@java_stub)" />
-    <dep model="f:java_stub#8865b7a8-5271-43d3-884c-6fd1d9cfdd34#org.jetbrains.mps.openapi.model(MPS.OpenAPI/org.jetbrains.mps.openapi.model@java_stub)" />
-    <dep model="f:java_stub#8865b7a8-5271-43d3-884c-6fd1d9cfdd34#org.jetbrains.mps.openapi.module(MPS.OpenAPI/org.jetbrains.mps.openapi.module@java_stub)" />
-    <dep model="r:00000000-0000-4000-0000-011c895902cd(jetbrains.mps.baseLanguage.generator.java.main@generator)" />
-    <dep model="r:00000000-0000-4000-0000-011c8959033a(jetbrains.mps.baseLanguage.closures.generator.baseLanguage.template.main@generator)" />
-    <dep model="r:4ea5a78b-cb8a-4831-b227-f7860a22491d(jetbrains.mps.make.resources)" />
-    <dep model="r:6ba2667b-185e-45cd-ac65-e4b9d66da28e(jetbrains.mps.smodel.resources)" />
-    <dep model="r:b45707fc-ff12-4ef7-8bef-69287f7e33f2(jetbrains.mps.baseLanguage.checkedDots.generator.template.main@generator)" />
-    <dep model="r:fc76aa36-3cff-41c7-b94b-eee0e8341932(jetbrains.mps.internal.collections.runtime)" />
-    <file name="MakeActionImpl.java" />
-  </source>
-  <source id="8610665572788515362" name="TextPreviewGroup" hash="-6yen2nwf28qp1e4byq2ujq9d3vlj5w8">
-    <dep root="8610665572788515769" />
-    <dep model="r:00000000-0000-4000-0000-011c89590369(jetbrains.mps.lang.plugin.generator.baseLanguage.template.main@generator)" />
-    <file name="TextPreviewGroup_ActionGroup.java" />
-  </source>
-  <source id="8610665572788515366" name="NamespaceMake" hash="-eickpnzxyr6dmb98mq5gzbag48grwtk">
-    <dep root="8610665572788515455" />
-    <dep model="r:00000000-0000-4000-0000-011c89590369(jetbrains.mps.lang.plugin.generator.baseLanguage.template.main@generator)" />
-    <file name="NamespaceMake_ActionGroup.java" />
-  </source>
-  <source id="8610665572788515373" name="MakeSelection" hash="-1hy0d3durqhpgczjh3cvftrtydm0be" dependsOnCreated="true" dependsOnNodes="true">
-    <dep root="1815980786159353546" />
-    <dep root="2017614408232613001" />
-    <dep root="2017614408232613007" />
-    <dep root="2017614408232613081" />
-    <dep root="2017614408232613132" />
-    <dep root="2355088855588242086" />
-    <dep root="2355088855588242147" />
-    <dep root="2355088855588242208" />
-    <dep root="2355088855588242250" />
-    <dep root="2355088855588242313" />
-    <dep root="2355088855588242374" />
-    <dep root="2355088855588242385" />
-    <dep root="321200956998476185" />
-    <dep root="3366942412399971107" />
-    <dep root="459403722178709461" />
-    <dep root="4753172061859438776" />
-    <dep root="4753172061859438783" />
-    <dep root="4753172061859438849" />
-    <dep root="4753172061859438882" />
-    <dep root="4753172061859438915" />
-    <dep root="5285710378702826195" />
-    <dep root="5332171957773708940" />
-    <dep root="5332171957773708985" />
-    <dep root="5332171957773708990" />
-    <dep root="5882989260841555164" />
-    <dep root="6005576522675134787" />
-    <dep root="6012793257440448466" />
-    <dep root="6613699149169331484" />
-    <dep root="675857548158123534" />
-    <dep root="7162597690968054079" />
-    <dep root="721478377485341571" />
-    <dep root="7618679532021116974" />
-    <dep root="821918482060440369" />
-    <dep root="8610665572788514618" />
-    <dep root="8610665572788514683" />
-    <dep root="8610665572788515183" />
-    <dep root="8610665572788515195" />
-    <dep root="8610665572788515222" />
-    <dep root="8610665572788515227" />
-    <dep root="8610665572788515237" />
-    <dep root="8610665572788515362" />
-    <dep root="8610665572788515366" />
-    <dep root="8610665572788515455" />
-    <dep root="8610665572788515572" />
-    <dep root="8610665572788515637" />
-    <dep root="8610665572788515703" />
-    <dep root="8610665572788515769" />
-    <dep root="8610665572788515994" />
-    <dep root="8610665572788515998" />
-    <dep root="8610665572788521540" />
-    <dep model="f:java_stub#6354ebe7-c22a-4a0f-ac54-50b52ab9b065#java.lang(JDK/java.lang@java_stub)" />
-    <dep model="f:java_stub#6354ebe7-c22a-4a0f-ac54-50b52ab9b065#java.util(JDK/java.util@java_stub)" />
-    <dep model="f:java_stub#6ed54515-acc8-4d1e-a16c-9fd6cfe951ea#jetbrains.mps.smodel(MPS.Core/jetbrains.mps.smodel@java_stub)" />
-    <dep model="f:java_stub#742f6602-5a2f-4313-aa6e-ae1cd4ffdc61#jetbrains.mps.ide.actions(MPS.Platform/jetbrains.mps.ide.actions@java_stub)" />
-    <dep model="f:java_stub#8865b7a8-5271-43d3-884c-6fd1d9cfdd34#org.jetbrains.mps.openapi.model(MPS.OpenAPI/org.jetbrains.mps.openapi.model@java_stub)" />
-    <dep model="f:java_stub#8865b7a8-5271-43d3-884c-6fd1d9cfdd34#org.jetbrains.mps.openapi.module(MPS.OpenAPI/org.jetbrains.mps.openapi.module@java_stub)" />
-    <dep model="f:java_stub#a3e4657f-a76c-45bb-bbda-c764596ecc65#org.apache.log4j(jetbrains.mps.baseLanguage.logging.runtime/org.apache.log4j@java_stub)" />
-    <dep model="r:00000000-0000-4000-0000-011c895902ca(jetbrains.mps.baseLanguage.structure)" />
-    <dep model="r:00000000-0000-4000-0000-011c89590369(jetbrains.mps.lang.plugin.generator.baseLanguage.template.main@generator)" />
-    <dep model="r:00000000-0000-4000-0000-011c89590580(jetbrains.mps.baseLanguage.logging.generator.baseLanguage.template.main@generator)" />
-    <dep model="r:fc76aa36-3cff-41c7-b94b-eee0e8341932(jetbrains.mps.internal.collections.runtime)" />
-    <file name="MakeSelection_Action.java" />
-  </source>
-  <source id="8610665572788515455" name="MakeNamespace" hash="-ar5m8yohv74aygwt0z0t3q221eai3zy" dependsOnCreated="true" dependsOnNodes="true">
-    <dep root="1815980786159353546" />
-    <dep root="2017614408232613001" />
-    <dep root="2017614408232613007" />
-    <dep root="2017614408232613081" />
-    <dep root="2017614408232613132" />
-    <dep root="2355088855588242086" />
-    <dep root="2355088855588242147" />
-    <dep root="2355088855588242208" />
-    <dep root="2355088855588242250" />
-    <dep root="2355088855588242313" />
-    <dep root="2355088855588242374" />
-    <dep root="2355088855588242385" />
-    <dep root="321200956998476185" />
-    <dep root="3366942412399971107" />
-    <dep root="459403722178709461" />
-    <dep root="4753172061859438776" />
-    <dep root="4753172061859438783" />
-    <dep root="4753172061859438849" />
-    <dep root="4753172061859438882" />
-    <dep root="4753172061859438915" />
-    <dep root="5285710378702826195" />
-    <dep root="5332171957773708940" />
-    <dep root="5332171957773708985" />
-    <dep root="5332171957773708990" />
-    <dep root="5882989260841555164" />
-    <dep root="6005576522675134787" />
-    <dep root="6012793257440448466" />
-    <dep root="6613699149169331484" />
-    <dep root="675857548158123534" />
-    <dep root="7162597690968054079" />
-    <dep root="721478377485341571" />
-    <dep root="7618679532021116974" />
-    <dep root="821918482060440369" />
-    <dep root="8610665572788514618" />
-    <dep root="8610665572788514683" />
-    <dep root="8610665572788515183" />
-    <dep root="8610665572788515195" />
-    <dep root="8610665572788515222" />
-    <dep root="8610665572788515227" />
-    <dep root="8610665572788515237" />
-    <dep root="8610665572788515362" />
-    <dep root="8610665572788515366" />
-    <dep root="8610665572788515373" />
-    <dep root="8610665572788515572" />
-    <dep root="8610665572788515637" />
-    <dep root="8610665572788515703" />
-    <dep root="8610665572788515769" />
-    <dep root="8610665572788515994" />
-    <dep root="8610665572788515998" />
-    <dep root="8610665572788521540" />
-    <dep model="f:java_stub#498d89d2-c2e9-11e2-ad49-6cf049e62fe5#com.intellij.openapi.actionSystem(MPS.IDEA/com.intellij.openapi.actionSystem@java_stub)" />
-    <dep model="f:java_stub#6354ebe7-c22a-4a0f-ac54-50b52ab9b065#java.io(JDK/java.io@java_stub)" />
-    <dep model="f:java_stub#6354ebe7-c22a-4a0f-ac54-50b52ab9b065#java.lang(JDK/java.lang@java_stub)" />
-    <dep model="f:java_stub#6354ebe7-c22a-4a0f-ac54-50b52ab9b065#java.util(JDK/java.util@java_stub)" />
-    <dep model="f:java_stub#6354ebe7-c22a-4a0f-ac54-50b52ab9b065#javax.swing.tree(JDK/javax.swing.tree@java_stub)" />
-    <dep model="f:java_stub#6ed54515-acc8-4d1e-a16c-9fd6cfe951ea#jetbrains.mps.smodel(MPS.Core/jetbrains.mps.smodel@java_stub)" />
-    <dep model="f:java_stub#742f6602-5a2f-4313-aa6e-ae1cd4ffdc61#jetbrains.mps.ide.actions(MPS.Platform/jetbrains.mps.ide.actions@java_stub)" />
-    <dep model="f:java_stub#742f6602-5a2f-4313-aa6e-ae1cd4ffdc61#jetbrains.mps.ide.ui.tree(MPS.Platform/jetbrains.mps.ide.ui.tree@java_stub)" />
-    <dep model="f:java_stub#742f6602-5a2f-4313-aa6e-ae1cd4ffdc61#jetbrains.mps.ide.ui.tree.module(MPS.Platform/jetbrains.mps.ide.ui.tree.module@java_stub)" />
-    <dep model="f:java_stub#8865b7a8-5271-43d3-884c-6fd1d9cfdd34#org.jetbrains.mps.openapi.module(MPS.OpenAPI/org.jetbrains.mps.openapi.module@java_stub)" />
-    <dep model="f:java_stub#a3e4657f-a76c-45bb-bbda-c764596ecc65#org.apache.log4j(jetbrains.mps.baseLanguage.logging.runtime/org.apache.log4j@java_stub)" />
-    <dep model="r:00000000-0000-4000-0000-011c895902ca(jetbrains.mps.baseLanguage.structure)" />
-    <dep model="r:00000000-0000-4000-0000-011c89590369(jetbrains.mps.lang.plugin.generator.baseLanguage.template.main@generator)" />
-    <dep model="r:00000000-0000-4000-0000-011c89590580(jetbrains.mps.baseLanguage.logging.generator.baseLanguage.template.main@generator)" />
-    <dep model="r:03a139dc-3ebb-4127-956e-d3aaa9b6277c(jetbrains.mps.execution.settings.generator.template.main@generator)" />
-    <dep model="r:d1558b8f-fc9e-4ca7-bb90-70ac789f336e(jetbrains.mps.baseLanguage.collections.generator.baseLanguage.template.post@generator)" />
-    <dep model="r:fc76aa36-3cff-41c7-b94b-eee0e8341932(jetbrains.mps.internal.collections.runtime)" />
-    <file name="MakeNamespace_Action.java" />
-  </source>
-  <source id="8610665572788515572" name="RebuildSelectedModules" hash="qcybhvda8pim5494zin0jc3ibfk1vh" dependsOnCreated="true" dependsOnNodes="true">
-    <dep root="1815980786159353546" />
-    <dep root="2017614408232613001" />
-    <dep root="2017614408232613007" />
-    <dep root="2017614408232613081" />
-    <dep root="2017614408232613132" />
-    <dep root="2355088855588242086" />
-    <dep root="2355088855588242147" />
-    <dep root="2355088855588242208" />
-    <dep root="2355088855588242250" />
-    <dep root="2355088855588242313" />
-    <dep root="2355088855588242374" />
-    <dep root="2355088855588242385" />
-    <dep root="321200956998476185" />
-    <dep root="3366942412399971107" />
-    <dep root="459403722178709461" />
-    <dep root="4753172061859438776" />
-    <dep root="4753172061859438783" />
-    <dep root="4753172061859438849" />
-    <dep root="4753172061859438882" />
-    <dep root="4753172061859438915" />
-    <dep root="5285710378702826195" />
-    <dep root="5332171957773708940" />
-    <dep root="5332171957773708985" />
-    <dep root="5332171957773708990" />
-    <dep root="5882989260841555164" />
-    <dep root="6005576522675134787" />
-    <dep root="6012793257440448466" />
-    <dep root="6613699149169331484" />
-    <dep root="675857548158123534" />
-    <dep root="7162597690968054079" />
-    <dep root="721478377485341571" />
-    <dep root="7618679532021116974" />
-    <dep root="821918482060440369" />
-    <dep root="8610665572788514618" />
-    <dep root="8610665572788514683" />
-    <dep root="8610665572788515183" />
-    <dep root="8610665572788515195" />
-    <dep root="8610665572788515222" />
-    <dep root="8610665572788515227" />
-    <dep root="8610665572788515237" />
-    <dep root="8610665572788515362" />
-    <dep root="8610665572788515366" />
-    <dep root="8610665572788515373" />
-    <dep root="8610665572788515455" />
-    <dep root="8610665572788515637" />
-    <dep root="8610665572788515703" />
-    <dep root="8610665572788515769" />
-    <dep root="8610665572788515994" />
-    <dep root="8610665572788515998" />
-    <dep root="8610665572788521540" />
-    <dep model="f:java_stub#6354ebe7-c22a-4a0f-ac54-50b52ab9b065#java.lang(JDK/java.lang@java_stub)" />
-    <dep model="f:java_stub#6354ebe7-c22a-4a0f-ac54-50b52ab9b065#java.util(JDK/java.util@java_stub)" />
-    <dep model="f:java_stub#6ed54515-acc8-4d1e-a16c-9fd6cfe951ea#jetbrains.mps.smodel(MPS.Core/jetbrains.mps.smodel@java_stub)" />
-    <dep model="f:java_stub#742f6602-5a2f-4313-aa6e-ae1cd4ffdc61#jetbrains.mps.ide.actions(MPS.Platform/jetbrains.mps.ide.actions@java_stub)" />
-    <dep model="f:java_stub#8865b7a8-5271-43d3-884c-6fd1d9cfdd34#org.jetbrains.mps.openapi.module(MPS.OpenAPI/org.jetbrains.mps.openapi.module@java_stub)" />
-    <dep model="f:java_stub#a3e4657f-a76c-45bb-bbda-c764596ecc65#org.apache.log4j(jetbrains.mps.baseLanguage.logging.runtime/org.apache.log4j@java_stub)" />
-    <dep model="r:00000000-0000-4000-0000-011c895902ca(jetbrains.mps.baseLanguage.structure)" />
-    <dep model="r:00000000-0000-4000-0000-011c89590369(jetbrains.mps.lang.plugin.generator.baseLanguage.template.main@generator)" />
-    <dep model="r:00000000-0000-4000-0000-011c89590580(jetbrains.mps.baseLanguage.logging.generator.baseLanguage.template.main@generator)" />
-    <dep model="r:c71b740e-a20d-4190-9688-0f8df932da4d(jetbrains.mps.baseLanguage.tuples.generator.template.main@generator)" />
-    <dep model="r:fc76aa36-3cff-41c7-b94b-eee0e8341932(jetbrains.mps.internal.collections.runtime)" />
-    <file name="RebuildSelectedModules_Action.java" />
-  </source>
-  <source id="8610665572788515637" name="MakeSelectedModules" hash="-6pd4213zc46x8owqrgfbxxkl4fxg1ts" dependsOnCreated="true" dependsOnNodes="true">
-    <dep root="1815980786159353546" />
-    <dep root="2017614408232613001" />
-    <dep root="2017614408232613007" />
-    <dep root="2017614408232613081" />
-    <dep root="2017614408232613132" />
-    <dep root="2355088855588242086" />
-    <dep root="2355088855588242147" />
-    <dep root="2355088855588242208" />
-    <dep root="2355088855588242250" />
-    <dep root="2355088855588242313" />
-    <dep root="2355088855588242374" />
-    <dep root="2355088855588242385" />
-    <dep root="321200956998476185" />
-    <dep root="3366942412399971107" />
-    <dep root="459403722178709461" />
-    <dep root="4753172061859438776" />
-    <dep root="4753172061859438783" />
-    <dep root="4753172061859438849" />
-    <dep root="4753172061859438882" />
-    <dep root="4753172061859438915" />
-    <dep root="5285710378702826195" />
-    <dep root="5332171957773708940" />
-    <dep root="5332171957773708985" />
-    <dep root="5332171957773708990" />
-    <dep root="5882989260841555164" />
-    <dep root="6005576522675134787" />
-    <dep root="6012793257440448466" />
-    <dep root="6613699149169331484" />
-    <dep root="675857548158123534" />
-    <dep root="7162597690968054079" />
-    <dep root="721478377485341571" />
-    <dep root="7618679532021116974" />
-    <dep root="821918482060440369" />
-    <dep root="8610665572788514618" />
-    <dep root="8610665572788514683" />
-    <dep root="8610665572788515183" />
-    <dep root="8610665572788515195" />
-    <dep root="8610665572788515222" />
-    <dep root="8610665572788515227" />
-    <dep root="8610665572788515237" />
-    <dep root="8610665572788515362" />
-    <dep root="8610665572788515366" />
-    <dep root="8610665572788515373" />
-    <dep root="8610665572788515455" />
-    <dep root="8610665572788515572" />
-    <dep root="8610665572788515703" />
-    <dep root="8610665572788515769" />
-    <dep root="8610665572788515994" />
-    <dep root="8610665572788515998" />
-    <dep root="8610665572788521540" />
-    <dep model="f:java_stub#6354ebe7-c22a-4a0f-ac54-50b52ab9b065#java.lang(JDK/java.lang@java_stub)" />
-    <dep model="f:java_stub#6354ebe7-c22a-4a0f-ac54-50b52ab9b065#java.util(JDK/java.util@java_stub)" />
-    <dep model="f:java_stub#6ed54515-acc8-4d1e-a16c-9fd6cfe951ea#jetbrains.mps.smodel(MPS.Core/jetbrains.mps.smodel@java_stub)" />
-    <dep model="f:java_stub#742f6602-5a2f-4313-aa6e-ae1cd4ffdc61#jetbrains.mps.ide.actions(MPS.Platform/jetbrains.mps.ide.actions@java_stub)" />
-    <dep model="f:java_stub#8865b7a8-5271-43d3-884c-6fd1d9cfdd34#org.jetbrains.mps.openapi.module(MPS.OpenAPI/org.jetbrains.mps.openapi.module@java_stub)" />
-    <dep model="f:java_stub#a3e4657f-a76c-45bb-bbda-c764596ecc65#org.apache.log4j(jetbrains.mps.baseLanguage.logging.runtime/org.apache.log4j@java_stub)" />
-    <dep model="r:00000000-0000-4000-0000-011c895902ca(jetbrains.mps.baseLanguage.structure)" />
-    <dep model="r:00000000-0000-4000-0000-011c89590369(jetbrains.mps.lang.plugin.generator.baseLanguage.template.main@generator)" />
-    <dep model="r:00000000-0000-4000-0000-011c89590580(jetbrains.mps.baseLanguage.logging.generator.baseLanguage.template.main@generator)" />
-    <dep model="r:fc76aa36-3cff-41c7-b94b-eee0e8341932(jetbrains.mps.internal.collections.runtime)" />
-    <file name="MakeSelectedModules_Action.java" />
-  </source>
-  <source id="8610665572788515703" name="RebuildSelectedModels" hash="9wekflj3z91e0qntl1wl73yoeyb71ec" dependsOnCreated="true" dependsOnNodes="true">
-    <dep root="1815980786159353546" />
-    <dep root="2017614408232613001" />
-    <dep root="2017614408232613007" />
-    <dep root="2017614408232613081" />
-    <dep root="2017614408232613132" />
-    <dep root="2355088855588242086" />
-    <dep root="2355088855588242147" />
-    <dep root="2355088855588242208" />
-    <dep root="2355088855588242250" />
-    <dep root="2355088855588242313" />
-    <dep root="2355088855588242374" />
-    <dep root="2355088855588242385" />
-    <dep root="321200956998476185" />
-    <dep root="3366942412399971107" />
-    <dep root="459403722178709461" />
-    <dep root="4753172061859438776" />
-    <dep root="4753172061859438783" />
-    <dep root="4753172061859438849" />
-    <dep root="4753172061859438882" />
-    <dep root="4753172061859438915" />
-    <dep root="5285710378702826195" />
-    <dep root="5332171957773708940" />
-    <dep root="5332171957773708985" />
-    <dep root="5332171957773708990" />
-    <dep root="5882989260841555164" />
-    <dep root="6005576522675134787" />
-    <dep root="6012793257440448466" />
-    <dep root="6613699149169331484" />
-    <dep root="675857548158123534" />
-    <dep root="7162597690968054079" />
-    <dep root="721478377485341571" />
-    <dep root="7618679532021116974" />
-    <dep root="821918482060440369" />
-    <dep root="8610665572788514618" />
-    <dep root="8610665572788514683" />
-    <dep root="8610665572788515183" />
-    <dep root="8610665572788515195" />
-    <dep root="8610665572788515222" />
-    <dep root="8610665572788515227" />
-    <dep root="8610665572788515237" />
-    <dep root="8610665572788515362" />
-    <dep root="8610665572788515366" />
-    <dep root="8610665572788515373" />
-    <dep root="8610665572788515455" />
-    <dep root="8610665572788515572" />
-    <dep root="8610665572788515637" />
-    <dep root="8610665572788515769" />
-    <dep root="8610665572788515994" />
-    <dep root="8610665572788515998" />
-    <dep root="8610665572788521540" />
-    <dep model="f:java_stub#6354ebe7-c22a-4a0f-ac54-50b52ab9b065#java.lang(JDK/java.lang@java_stub)" />
-    <dep model="f:java_stub#6354ebe7-c22a-4a0f-ac54-50b52ab9b065#java.util(JDK/java.util@java_stub)" />
-    <dep model="f:java_stub#6ed54515-acc8-4d1e-a16c-9fd6cfe951ea#jetbrains.mps.smodel(MPS.Core/jetbrains.mps.smodel@java_stub)" />
-    <dep model="f:java_stub#742f6602-5a2f-4313-aa6e-ae1cd4ffdc61#jetbrains.mps.ide.actions(MPS.Platform/jetbrains.mps.ide.actions@java_stub)" />
-    <dep model="f:java_stub#8865b7a8-5271-43d3-884c-6fd1d9cfdd34#org.jetbrains.mps.openapi.model(MPS.OpenAPI/org.jetbrains.mps.openapi.model@java_stub)" />
-    <dep model="f:java_stub#a3e4657f-a76c-45bb-bbda-c764596ecc65#org.apache.log4j(jetbrains.mps.baseLanguage.logging.runtime/org.apache.log4j@java_stub)" />
-    <dep model="r:00000000-0000-4000-0000-011c895902ca(jetbrains.mps.baseLanguage.structure)" />
-    <dep model="r:00000000-0000-4000-0000-011c89590369(jetbrains.mps.lang.plugin.generator.baseLanguage.template.main@generator)" />
-    <dep model="r:00000000-0000-4000-0000-011c89590580(jetbrains.mps.baseLanguage.logging.generator.baseLanguage.template.main@generator)" />
-    <dep model="r:fc76aa36-3cff-41c7-b94b-eee0e8341932(jetbrains.mps.internal.collections.runtime)" />
-    <file name="RebuildSelectedModels_Action.java" />
-  </source>
-  <source id="8610665572788515769" name="TextPreviewModel" hash="-81drijg74b3rs0rsmcf6n45j82big0u" dependsOnCreated="true" dependsOnNodes="true">
-    <dep root="1815980786159353546" />
-    <dep root="2017614408232613001" />
-    <dep root="2017614408232613007" />
-    <dep root="2017614408232613081" />
-    <dep root="2017614408232613132" />
-    <dep root="2355088855588242086" />
-    <dep root="2355088855588242147" />
-    <dep root="2355088855588242208" />
-    <dep root="2355088855588242250" />
-    <dep root="2355088855588242313" />
-    <dep root="2355088855588242374" />
-    <dep root="2355088855588242385" />
-    <dep root="321200956998476185" />
-    <dep root="3366942412399971107" />
-    <dep root="459403722178709461" />
-    <dep root="4753172061859438776" />
-    <dep root="4753172061859438783" />
-    <dep root="4753172061859438849" />
-    <dep root="4753172061859438882" />
-    <dep root="4753172061859438915" />
-    <dep root="5285710378702826195" />
-    <dep root="5332171957773708940" />
-    <dep root="5332171957773708985" />
-    <dep root="5332171957773708990" />
-    <dep root="5882989260841555164" />
-    <dep root="6005576522675134787" />
-    <dep root="6012793257440448466" />
-    <dep root="6613699149169331484" />
-    <dep root="675857548158123534" />
-    <dep root="7162597690968054079" />
-    <dep root="721478377485341571" />
-    <dep root="7618679532021116974" />
-    <dep root="821918482060440369" />
-    <dep root="8610665572788514618" />
-    <dep root="8610665572788514683" />
-    <dep root="8610665572788515183" />
-    <dep root="8610665572788515195" />
-    <dep root="8610665572788515222" />
-    <dep root="8610665572788515227" />
-    <dep root="8610665572788515237" />
-    <dep root="8610665572788515362" />
-    <dep root="8610665572788515366" />
-    <dep root="8610665572788515373" />
-    <dep root="8610665572788515455" />
-    <dep root="8610665572788515572" />
-    <dep root="8610665572788515637" />
-    <dep root="8610665572788515703" />
-    <dep root="8610665572788515994" />
-    <dep root="8610665572788515998" />
-    <dep root="8610665572788521540" />
-    <dep model="f:java_stub#498d89d2-c2e9-11e2-ad49-6cf049e62fe5#com.intellij.openapi.actionSystem(MPS.IDEA/com.intellij.openapi.actionSystem@java_stub)" />
-    <dep model="f:java_stub#498d89d2-c2e9-11e2-ad49-6cf049e62fe5#com.intellij.openapi.project(MPS.IDEA/com.intellij.openapi.project@java_stub)" />
-    <dep model="f:java_stub#6354ebe7-c22a-4a0f-ac54-50b52ab9b065#java.io(JDK/java.io@java_stub)" />
-    <dep model="f:java_stub#6354ebe7-c22a-4a0f-ac54-50b52ab9b065#java.lang(JDK/java.lang@java_stub)" />
-    <dep model="f:java_stub#6354ebe7-c22a-4a0f-ac54-50b52ab9b065#java.util(JDK/java.util@java_stub)" />
-    <dep model="f:java_stub#6ed54515-acc8-4d1e-a16c-9fd6cfe951ea#jetbrains.mps.smodel(MPS.Core/jetbrains.mps.smodel@java_stub)" />
-    <dep model="f:java_stub#742f6602-5a2f-4313-aa6e-ae1cd4ffdc61#jetbrains.mps.ide.actions(MPS.Platform/jetbrains.mps.ide.actions@java_stub)" />
-    <dep model="f:java_stub#742f6602-5a2f-4313-aa6e-ae1cd4ffdc61#jetbrains.mps.workbench.action(MPS.Platform/jetbrains.mps.workbench.action@java_stub)" />
-    <dep model="f:java_stub#8865b7a8-5271-43d3-884c-6fd1d9cfdd34#org.jetbrains.mps.openapi.model(MPS.OpenAPI/org.jetbrains.mps.openapi.model@java_stub)" />
-    <dep model="f:java_stub#a3e4657f-a76c-45bb-bbda-c764596ecc65#org.apache.log4j(jetbrains.mps.baseLanguage.logging.runtime/org.apache.log4j@java_stub)" />
-    <dep model="r:00000000-0000-4000-0000-011c895902ca(jetbrains.mps.baseLanguage.structure)" />
-    <dep model="r:00000000-0000-4000-0000-011c89590369(jetbrains.mps.lang.plugin.generator.baseLanguage.template.main@generator)" />
-    <dep model="r:00000000-0000-4000-0000-011c89590580(jetbrains.mps.baseLanguage.logging.generator.baseLanguage.template.main@generator)" />
-    <dep model="r:b25dd364-bc3f-4a66-97d1-262009610c5e(jetbrains.mps.make)" />
-    <dep model="r:fc76aa36-3cff-41c7-b94b-eee0e8341932(jetbrains.mps.internal.collections.runtime)" />
-    <file name="TextPreviewModel_Action.java" />
-  </source>
-  <source id="8610665572788515994" name="ToolbarMake" hash="-dvjzz1iu43nlpd3ejutyidz1lmownh0">
-    <dep root="8610665572788515195" />
-    <dep model="r:00000000-0000-4000-0000-011c89590369(jetbrains.mps.lang.plugin.generator.baseLanguage.template.main@generator)" />
-    <file name="ToolbarMake_ActionGroup.java" />
-  </source>
-  <source id="8610665572788515998" name="RebuildProject" hash="-26nk7ofrwhuusownl57ztvx8zdhhhtk" dependsOnCreated="true" dependsOnNodes="true">
-    <dep root="1815980786159353546" />
-    <dep root="2017614408232613001" />
-    <dep root="2017614408232613007" />
-    <dep root="2017614408232613081" />
-    <dep root="2017614408232613132" />
-    <dep root="2355088855588242086" />
-    <dep root="2355088855588242147" />
-    <dep root="2355088855588242208" />
-    <dep root="2355088855588242250" />
-    <dep root="2355088855588242313" />
-    <dep root="2355088855588242374" />
-    <dep root="2355088855588242385" />
-    <dep root="321200956998476185" />
-    <dep root="3366942412399971107" />
-    <dep root="459403722178709461" />
-    <dep root="4753172061859438776" />
-    <dep root="4753172061859438783" />
-    <dep root="4753172061859438849" />
-    <dep root="4753172061859438882" />
-    <dep root="4753172061859438915" />
-    <dep root="5285710378702826195" />
-    <dep root="5332171957773708940" />
-    <dep root="5332171957773708985" />
-    <dep root="5332171957773708990" />
-    <dep root="5882989260841555164" />
-    <dep root="6005576522675134787" />
-    <dep root="6012793257440448466" />
-    <dep root="6613699149169331484" />
-    <dep root="675857548158123534" />
-    <dep root="7162597690968054079" />
-    <dep root="721478377485341571" />
-    <dep root="7618679532021116974" />
-    <dep root="821918482060440369" />
-    <dep root="8610665572788514618" />
-    <dep root="8610665572788514683" />
-    <dep root="8610665572788515183" />
-    <dep root="8610665572788515195" />
-    <dep root="8610665572788515222" />
-    <dep root="8610665572788515227" />
-    <dep root="8610665572788515237" />
-    <dep root="8610665572788515362" />
-    <dep root="8610665572788515366" />
-    <dep root="8610665572788515373" />
-    <dep root="8610665572788515455" />
-    <dep root="8610665572788515572" />
-    <dep root="8610665572788515637" />
-    <dep root="8610665572788515703" />
-    <dep root="8610665572788515769" />
-    <dep root="8610665572788515994" />
-    <dep root="8610665572788521540" />
-    <dep model="f:java_stub#6354ebe7-c22a-4a0f-ac54-50b52ab9b065#java.lang(JDK/java.lang@java_stub)" />
-    <dep model="f:java_stub#6354ebe7-c22a-4a0f-ac54-50b52ab9b065#java.util(JDK/java.util@java_stub)" />
-    <dep model="f:java_stub#6ed54515-acc8-4d1e-a16c-9fd6cfe951ea#jetbrains.mps.smodel(MPS.Core/jetbrains.mps.smodel@java_stub)" />
-    <dep model="f:java_stub#742f6602-5a2f-4313-aa6e-ae1cd4ffdc61#jetbrains.mps.ide.actions(MPS.Platform/jetbrains.mps.ide.actions@java_stub)" />
-    <dep model="f:java_stub#742f6602-5a2f-4313-aa6e-ae1cd4ffdc61#jetbrains.mps.project(MPS.Platform/jetbrains.mps.project@java_stub)" />
-    <dep model="f:java_stub#8865b7a8-5271-43d3-884c-6fd1d9cfdd34#org.jetbrains.mps.openapi.module(MPS.OpenAPI/org.jetbrains.mps.openapi.module@java_stub)" />
-    <dep model="f:java_stub#a3e4657f-a76c-45bb-bbda-c764596ecc65#org.apache.log4j(jetbrains.mps.baseLanguage.logging.runtime/org.apache.log4j@java_stub)" />
-    <dep model="r:00000000-0000-4000-0000-011c895902ca(jetbrains.mps.baseLanguage.structure)" />
-    <dep model="r:00000000-0000-4000-0000-011c89590369(jetbrains.mps.lang.plugin.generator.baseLanguage.template.main@generator)" />
-    <dep model="r:00000000-0000-4000-0000-011c89590580(jetbrains.mps.baseLanguage.logging.generator.baseLanguage.template.main@generator)" />
-    <dep model="r:fc76aa36-3cff-41c7-b94b-eee0e8341932(jetbrains.mps.internal.collections.runtime)" />
-    <file name="RebuildProject_Action.java" />
-  </source>
-  <source id="8610665572788521540" name="Default" hash="-e20gb7nhvgd2baprbbbzisxy4gs7rfx">
-    <dep root="8610665572788515637" />
-    <dep root="8610665572788515703" />
-    <dep root="8610665572788515769" />
-    <dep model="f:java_stub#498d89d2-c2e9-11e2-ad49-6cf049e62fe5#com.intellij.openapi.actionSystem(MPS.IDEA/com.intellij.openapi.actionSystem@java_stub)" />
-    <dep model="f:java_stub#6354ebe7-c22a-4a0f-ac54-50b52ab9b065#java.lang(JDK/java.lang@java_stub)" />
-    <dep model="r:00000000-0000-4000-0000-011c89590369(jetbrains.mps.lang.plugin.generator.baseLanguage.template.main@generator)" />
-    <file name="Default_KeymapChanges.java" />
-  </source>
-  <source id="821918482060440369" name="WidgetSettingsPanel" hash="-2fwnorf0mlf5u6lk5plg6ffh4avv9ik">
-    <dep model="f:java_stub#6354ebe7-c22a-4a0f-ac54-50b52ab9b065#java.awt(JDK/java.awt@java_stub)" />
-    <dep model="f:java_stub#6354ebe7-c22a-4a0f-ac54-50b52ab9b065#java.awt.image(JDK/java.awt.image@java_stub)" />
-    <dep model="f:java_stub#6354ebe7-c22a-4a0f-ac54-50b52ab9b065#java.io(JDK/java.io@java_stub)" />
-    <dep model="f:java_stub#6354ebe7-c22a-4a0f-ac54-50b52ab9b065#java.lang(JDK/java.lang@java_stub)" />
-    <dep model="f:java_stub#6354ebe7-c22a-4a0f-ac54-50b52ab9b065#javax.accessibility(JDK/javax.accessibility@java_stub)" />
-    <dep model="f:java_stub#6354ebe7-c22a-4a0f-ac54-50b52ab9b065#javax.swing(JDK/javax.swing@java_stub)" />
-    <dep model="r:00000000-0000-4000-0000-011c89590303(jetbrains.mps.lang.smodel.generator.baseLanguage.template.main@generator)" />
-    <dep model="r:00000000-0000-4000-0000-011c895904a5(jetbrains.mps.ide.common)" />
-    <dep model="r:03a139dc-3ebb-4127-956e-d3aaa9b6277c(jetbrains.mps.execution.settings.generator.template.main@generator)" />
-    <dep model="r:b45707fc-ff12-4ef7-8bef-69287f7e33f2(jetbrains.mps.baseLanguage.checkedDots.generator.template.main@generator)" />
-    <file name="WidgetSettingsPanel.java" />
-  </source>
-  <source id="321200956998476185" name="TransientModelsWidget" hash="-5ykhfp3ffchdquiv73lc5ibc7wt8qs9">
-    <dep model="r:00000000-0000-4000-0000-011c895902cd(jetbrains.mps.baseLanguage.generator.java.main@generator)" />
-    <dep model="r:00000000-0000-4000-0000-011c89590303(jetbrains.mps.lang.smodel.generator.baseLanguage.template.main@generator)" />
-    <dep model="r:4aa0c7da-6277-43fd-90b0-e616e98e56e0(jetbrains.mps.lang.resources.generator.template.main@generator)" />
-    <file name="TransientModelsWidget.java" />
-  </source>
-  <source id="5285710378702826195" name="SaveTransientModelsAction" hash="6q8rn3g1mvlvgrkw60boa2sqczeb0yn">
-    <dep model="f:java_stub#498d89d2-c2e9-11e2-ad49-6cf049e62fe5#com.intellij.openapi.actionSystem(MPS.IDEA/com.intellij.openapi.actionSystem@java_stub)" />
-    <dep model="r:00000000-0000-4000-0000-011c895902cd(jetbrains.mps.baseLanguage.generator.java.main@generator)" />
-    <dep model="r:00000000-0000-4000-0000-011c89590303(jetbrains.mps.lang.smodel.generator.baseLanguage.template.main@generator)" />
-    <dep model="r:b4d7d620-6723-4aa2-856b-118497e84e9e(jetbrains.mps.baseLanguage.generator.java.strings@generator)" />
-    <dep model="r:f04c1476-2f91-4f59-be13-c8e009abebee(jetbrains.mps.baseLanguageInternal.generator.template.main@generator)" />
-    <file name="SaveTransientModelsAction.java" />
-  </source>
-  <source id="721478377485341571" name="TransientModelBallonDisplayer" hash="-bkwbonoyearctundl33aldtte3fubx6">
-    <dep root="321200956998476185" />
-    <dep model="f:java_stub#498d89d2-c2e9-11e2-ad49-6cf049e62fe5#com.intellij.openapi(MPS.IDEA/com.intellij.openapi@java_stub)" />
-    <dep model="f:java_stub#498d89d2-c2e9-11e2-ad49-6cf049e62fe5#com.intellij.openapi.components(MPS.IDEA/com.intellij.openapi.components@java_stub)" />
-    <dep model="f:java_stub#498d89d2-c2e9-11e2-ad49-6cf049e62fe5#com.intellij.openapi.extensions(MPS.IDEA/com.intellij.openapi.extensions@java_stub)" />
-    <dep model="f:java_stub#498d89d2-c2e9-11e2-ad49-6cf049e62fe5#com.intellij.openapi.project(MPS.IDEA/com.intellij.openapi.project@java_stub)" />
-    <dep model="f:java_stub#498d89d2-c2e9-11e2-ad49-6cf049e62fe5#com.intellij.openapi.ui.popup(MPS.IDEA/com.intellij.openapi.ui.popup@java_stub)" />
-    <dep model="f:java_stub#498d89d2-c2e9-11e2-ad49-6cf049e62fe5#com.intellij.openapi.util(MPS.IDEA/com.intellij.openapi.util@java_stub)" />
-    <dep model="f:java_stub#498d89d2-c2e9-11e2-ad49-6cf049e62fe5#com.intellij.openapi.wm(MPS.IDEA/com.intellij.openapi.wm@java_stub)" />
-    <dep model="f:java_stub#6354ebe7-c22a-4a0f-ac54-50b52ab9b065#java.awt(JDK/java.awt@java_stub)" />
-    <dep model="f:java_stub#6354ebe7-c22a-4a0f-ac54-50b52ab9b065#java.awt.image(JDK/java.awt.image@java_stub)" />
-    <dep model="f:java_stub#6354ebe7-c22a-4a0f-ac54-50b52ab9b065#java.io(JDK/java.io@java_stub)" />
-    <dep model="f:java_stub#6354ebe7-c22a-4a0f-ac54-50b52ab9b065#java.lang(JDK/java.lang@java_stub)" />
-    <dep model="f:java_stub#6354ebe7-c22a-4a0f-ac54-50b52ab9b065#javax.swing(JDK/javax.swing@java_stub)" />
-    <dep model="r:00000000-0000-4000-0000-011c895902cd(jetbrains.mps.baseLanguage.generator.java.main@generator)" />
-    <dep model="r:00000000-0000-4000-0000-011c89590303(jetbrains.mps.lang.smodel.generator.baseLanguage.template.main@generator)" />
-    <dep model="r:f04c1476-2f91-4f59-be13-c8e009abebee(jetbrains.mps.baseLanguageInternal.generator.template.main@generator)" />
-    <file name="TransientModelBallonDisplayer.java" />
-  </source>
-  <source id="6613699149169331484" name="TransientModelsPanel" hash="-6bfsi6057nh7vvvurxnva8173v24vze">
-    <dep root="321200956998476185" />
-    <dep model="f:java_stub#498d89d2-c2e9-11e2-ad49-6cf049e62fe5#com.intellij.openapi(MPS.IDEA/com.intellij.openapi@java_stub)" />
-    <dep model="f:java_stub#498d89d2-c2e9-11e2-ad49-6cf049e62fe5#com.intellij.openapi.wm(MPS.IDEA/com.intellij.openapi.wm@java_stub)" />
-    <dep model="f:java_stub#498d89d2-c2e9-11e2-ad49-6cf049e62fe5#com.intellij.util.ui(MPS.IDEA/com.intellij.util.ui@java_stub)" />
-    <dep model="f:java_stub#6354ebe7-c22a-4a0f-ac54-50b52ab9b065#java.awt(JDK/java.awt@java_stub)" />
-    <dep model="f:java_stub#6354ebe7-c22a-4a0f-ac54-50b52ab9b065#java.awt.event(JDK/java.awt.event@java_stub)" />
-    <dep model="f:java_stub#6354ebe7-c22a-4a0f-ac54-50b52ab9b065#java.awt.image(JDK/java.awt.image@java_stub)" />
-    <dep model="f:java_stub#6354ebe7-c22a-4a0f-ac54-50b52ab9b065#java.io(JDK/java.io@java_stub)" />
-    <dep model="f:java_stub#6354ebe7-c22a-4a0f-ac54-50b52ab9b065#java.lang(JDK/java.lang@java_stub)" />
-    <dep model="f:java_stub#6354ebe7-c22a-4a0f-ac54-50b52ab9b065#java.util(JDK/java.util@java_stub)" />
-    <dep model="f:java_stub#6354ebe7-c22a-4a0f-ac54-50b52ab9b065#javax.accessibility(JDK/javax.accessibility@java_stub)" />
-    <dep model="f:java_stub#6354ebe7-c22a-4a0f-ac54-50b52ab9b065#javax.swing(JDK/javax.swing@java_stub)" />
-    <dep model="r:00000000-0000-4000-0000-011c89590303(jetbrains.mps.lang.smodel.generator.baseLanguage.template.main@generator)" />
-    <dep model="r:4aa0c7da-6277-43fd-90b0-e616e98e56e0(jetbrains.mps.lang.resources.generator.template.main@generator)" />
-    <file name="TransientModelsPanel.java" />
-  </source>
-  <source id="6005576522675134787" name="TransientModelsNotification" hash="-4pjw0e4it7du7yl3hn894nfq962c5r0">
-    <dep root="321200956998476185" />
-    <dep root="721478377485341571" />
-    <dep model="f:java_stub#498d89d2-c2e9-11e2-ad49-6cf049e62fe5#com.intellij.openapi(MPS.IDEA/com.intellij.openapi@java_stub)" />
-    <dep model="f:java_stub#498d89d2-c2e9-11e2-ad49-6cf049e62fe5#com.intellij.openapi.components(MPS.IDEA/com.intellij.openapi.components@java_stub)" />
-    <dep model="f:java_stub#498d89d2-c2e9-11e2-ad49-6cf049e62fe5#com.intellij.openapi.extensions(MPS.IDEA/com.intellij.openapi.extensions@java_stub)" />
-    <dep model="f:java_stub#498d89d2-c2e9-11e2-ad49-6cf049e62fe5#com.intellij.openapi.project(MPS.IDEA/com.intellij.openapi.project@java_stub)" />
-    <dep model="f:java_stub#498d89d2-c2e9-11e2-ad49-6cf049e62fe5#com.intellij.openapi.util(MPS.IDEA/com.intellij.openapi.util@java_stub)" />
-    <dep model="f:java_stub#6354ebe7-c22a-4a0f-ac54-50b52ab9b065#java.lang(JDK/java.lang@java_stub)" />
-    <dep model="r:00000000-0000-4000-0000-011c8959033a(jetbrains.mps.baseLanguage.closures.generator.baseLanguage.template.main@generator)" />
-    <dep model="r:d1558b8f-fc9e-4ca7-bb90-70ac789f336e(jetbrains.mps.baseLanguage.collections.generator.baseLanguage.template.post@generator)" />
-    <dep model="r:fc76aa36-3cff-41c7-b94b-eee0e8341932(jetbrains.mps.internal.collections.runtime)" />
-    <file name="TransientModelsNotification.java" />
-  </source>
-  <source id="2355088855588242086" name="BuildAllBehaviors" hash="dvcd6btfodyqil6167ih6gj0wqw472k" dependsOnCreated="true" dependsOnNodes="true">
-    <dep root="1815980786159353546" />
-    <dep root="2017614408232613001" />
-    <dep root="2017614408232613007" />
-    <dep root="2017614408232613081" />
-    <dep root="2017614408232613132" />
-    <dep root="2355088855588242147" />
-    <dep root="2355088855588242208" />
-    <dep root="2355088855588242250" />
-    <dep root="2355088855588242313" />
-    <dep root="2355088855588242374" />
-    <dep root="2355088855588242385" />
-    <dep root="321200956998476185" />
-    <dep root="3366942412399971107" />
-    <dep root="459403722178709461" />
-    <dep root="4753172061859438776" />
-    <dep root="4753172061859438783" />
-    <dep root="4753172061859438849" />
-    <dep root="4753172061859438882" />
-    <dep root="4753172061859438915" />
-    <dep root="5285710378702826195" />
-    <dep root="5332171957773708940" />
-    <dep root="5332171957773708985" />
-    <dep root="5332171957773708990" />
-    <dep root="5882989260841555164" />
-    <dep root="6005576522675134787" />
-    <dep root="6012793257440448466" />
-    <dep root="6613699149169331484" />
-    <dep root="675857548158123534" />
-    <dep root="7162597690968054079" />
-    <dep root="721478377485341571" />
-    <dep root="7618679532021116974" />
-    <dep root="821918482060440369" />
-    <dep root="8610665572788514618" />
-    <dep root="8610665572788514683" />
-    <dep root="8610665572788515183" />
-    <dep root="8610665572788515195" />
-    <dep root="8610665572788515222" />
-    <dep root="8610665572788515227" />
-    <dep root="8610665572788515237" />
-    <dep root="8610665572788515362" />
-    <dep root="8610665572788515366" />
-    <dep root="8610665572788515373" />
-    <dep root="8610665572788515455" />
-    <dep root="8610665572788515572" />
-    <dep root="8610665572788515637" />
-    <dep root="8610665572788515703" />
-    <dep root="8610665572788515769" />
-    <dep root="8610665572788515994" />
-    <dep root="8610665572788515998" />
-    <dep root="8610665572788521540" />
-    <dep model="f:java_stub#498d89d2-c2e9-11e2-ad49-6cf049e62fe5#com.intellij.openapi.components(MPS.IDEA/com.intellij.openapi.components@java_stub)" />
-    <dep model="f:java_stub#6354ebe7-c22a-4a0f-ac54-50b52ab9b065#java.io(JDK/java.io@java_stub)" />
-    <dep model="f:java_stub#6354ebe7-c22a-4a0f-ac54-50b52ab9b065#java.lang(JDK/java.lang@java_stub)" />
-    <dep model="f:java_stub#6354ebe7-c22a-4a0f-ac54-50b52ab9b065#java.util(JDK/java.util@java_stub)" />
-    <dep model="f:java_stub#6ed54515-acc8-4d1e-a16c-9fd6cfe951ea#jetbrains.mps.extapi.module(MPS.Core/jetbrains.mps.extapi.module@java_stub)" />
-    <dep model="f:java_stub#6ed54515-acc8-4d1e-a16c-9fd6cfe951ea#jetbrains.mps.project(MPS.Core/jetbrains.mps.project@java_stub)" />
-    <dep model="f:java_stub#6ed54515-acc8-4d1e-a16c-9fd6cfe951ea#jetbrains.mps.smodel(MPS.Core/jetbrains.mps.smodel@java_stub)" />
-    <dep model="f:java_stub#6ed54515-acc8-4d1e-a16c-9fd6cfe951ea#jetbrains.mps.vfs(MPS.Core/jetbrains.mps.vfs@java_stub)" />
-    <dep model="f:java_stub#742f6602-5a2f-4313-aa6e-ae1cd4ffdc61#jetbrains.mps.ide.actions(MPS.Platform/jetbrains.mps.ide.actions@java_stub)" />
-    <dep model="f:java_stub#742f6602-5a2f-4313-aa6e-ae1cd4ffdc61#jetbrains.mps.project(MPS.Platform/jetbrains.mps.project@java_stub)" />
-    <dep model="f:java_stub#8865b7a8-5271-43d3-884c-6fd1d9cfdd34#org.jetbrains.mps.openapi.model(MPS.OpenAPI/org.jetbrains.mps.openapi.model@java_stub)" />
-    <dep model="f:java_stub#8865b7a8-5271-43d3-884c-6fd1d9cfdd34#org.jetbrains.mps.openapi.module(MPS.OpenAPI/org.jetbrains.mps.openapi.module@java_stub)" />
-    <dep model="f:java_stub#a3e4657f-a76c-45bb-bbda-c764596ecc65#org.apache.log4j(jetbrains.mps.baseLanguage.logging.runtime/org.apache.log4j@java_stub)" />
-    <dep model="r:00000000-0000-4000-0000-011c895902ca(jetbrains.mps.baseLanguage.structure)" />
-    <dep model="r:00000000-0000-4000-0000-011c8959033a(jetbrains.mps.baseLanguage.closures.generator.baseLanguage.template.main@generator)" />
-    <dep model="r:00000000-0000-4000-0000-011c89590369(jetbrains.mps.lang.plugin.generator.baseLanguage.template.main@generator)" />
-    <dep model="r:00000000-0000-4000-0000-011c89590580(jetbrains.mps.baseLanguage.logging.generator.baseLanguage.template.main@generator)" />
-    <dep model="r:61e3d524-8c49-4491-b5e3-f6d6e9364527(jetbrains.mps.util)" />
-    <dep model="r:fc76aa36-3cff-41c7-b94b-eee0e8341932(jetbrains.mps.internal.collections.runtime)" />
-    <file name="BuildAllBehaviors_Action.java" />
-  </source>
-  <source id="2355088855588242147" name="BuildAllConstraints" hash="d01gwtph64qw63hj83qjre8nrzwwcnc" dependsOnCreated="true" dependsOnNodes="true">
-    <dep root="1815980786159353546" />
-    <dep root="2017614408232613001" />
-    <dep root="2017614408232613007" />
-    <dep root="2017614408232613081" />
-    <dep root="2017614408232613132" />
-    <dep root="2355088855588242086" />
-    <dep root="2355088855588242208" />
-    <dep root="2355088855588242250" />
-    <dep root="2355088855588242313" />
-    <dep root="2355088855588242374" />
-    <dep root="2355088855588242385" />
-    <dep root="321200956998476185" />
-    <dep root="3366942412399971107" />
-    <dep root="459403722178709461" />
-    <dep root="4753172061859438776" />
-    <dep root="4753172061859438783" />
-    <dep root="4753172061859438849" />
-    <dep root="4753172061859438882" />
-    <dep root="4753172061859438915" />
-    <dep root="5285710378702826195" />
-    <dep root="5332171957773708940" />
-    <dep root="5332171957773708985" />
-    <dep root="5332171957773708990" />
-    <dep root="5882989260841555164" />
-    <dep root="6005576522675134787" />
-    <dep root="6012793257440448466" />
-    <dep root="6613699149169331484" />
-    <dep root="675857548158123534" />
-    <dep root="7162597690968054079" />
-    <dep root="721478377485341571" />
-    <dep root="7618679532021116974" />
-    <dep root="821918482060440369" />
-    <dep root="8610665572788514618" />
-    <dep root="8610665572788514683" />
-    <dep root="8610665572788515183" />
-    <dep root="8610665572788515195" />
-    <dep root="8610665572788515222" />
-    <dep root="8610665572788515227" />
-    <dep root="8610665572788515237" />
-    <dep root="8610665572788515362" />
-    <dep root="8610665572788515366" />
-    <dep root="8610665572788515373" />
-    <dep root="8610665572788515455" />
-    <dep root="8610665572788515572" />
-    <dep root="8610665572788515637" />
-    <dep root="8610665572788515703" />
-    <dep root="8610665572788515769" />
-    <dep root="8610665572788515994" />
-    <dep root="8610665572788515998" />
-    <dep root="8610665572788521540" />
-    <dep model="f:java_stub#498d89d2-c2e9-11e2-ad49-6cf049e62fe5#com.intellij.openapi.components(MPS.IDEA/com.intellij.openapi.components@java_stub)" />
-    <dep model="f:java_stub#6354ebe7-c22a-4a0f-ac54-50b52ab9b065#java.io(JDK/java.io@java_stub)" />
-    <dep model="f:java_stub#6354ebe7-c22a-4a0f-ac54-50b52ab9b065#java.lang(JDK/java.lang@java_stub)" />
-    <dep model="f:java_stub#6354ebe7-c22a-4a0f-ac54-50b52ab9b065#java.util(JDK/java.util@java_stub)" />
-    <dep model="f:java_stub#6ed54515-acc8-4d1e-a16c-9fd6cfe951ea#jetbrains.mps.extapi.module(MPS.Core/jetbrains.mps.extapi.module@java_stub)" />
-    <dep model="f:java_stub#6ed54515-acc8-4d1e-a16c-9fd6cfe951ea#jetbrains.mps.project(MPS.Core/jetbrains.mps.project@java_stub)" />
-    <dep model="f:java_stub#6ed54515-acc8-4d1e-a16c-9fd6cfe951ea#jetbrains.mps.smodel(MPS.Core/jetbrains.mps.smodel@java_stub)" />
-    <dep model="f:java_stub#6ed54515-acc8-4d1e-a16c-9fd6cfe951ea#jetbrains.mps.vfs(MPS.Core/jetbrains.mps.vfs@java_stub)" />
-    <dep model="f:java_stub#742f6602-5a2f-4313-aa6e-ae1cd4ffdc61#jetbrains.mps.ide.actions(MPS.Platform/jetbrains.mps.ide.actions@java_stub)" />
-    <dep model="f:java_stub#742f6602-5a2f-4313-aa6e-ae1cd4ffdc61#jetbrains.mps.project(MPS.Platform/jetbrains.mps.project@java_stub)" />
-    <dep model="f:java_stub#8865b7a8-5271-43d3-884c-6fd1d9cfdd34#org.jetbrains.mps.openapi.model(MPS.OpenAPI/org.jetbrains.mps.openapi.model@java_stub)" />
-    <dep model="f:java_stub#8865b7a8-5271-43d3-884c-6fd1d9cfdd34#org.jetbrains.mps.openapi.module(MPS.OpenAPI/org.jetbrains.mps.openapi.module@java_stub)" />
-    <dep model="f:java_stub#a3e4657f-a76c-45bb-bbda-c764596ecc65#org.apache.log4j(jetbrains.mps.baseLanguage.logging.runtime/org.apache.log4j@java_stub)" />
-    <dep model="r:00000000-0000-4000-0000-011c895902ca(jetbrains.mps.baseLanguage.structure)" />
-    <dep model="r:00000000-0000-4000-0000-011c8959033a(jetbrains.mps.baseLanguage.closures.generator.baseLanguage.template.main@generator)" />
-    <dep model="r:00000000-0000-4000-0000-011c89590369(jetbrains.mps.lang.plugin.generator.baseLanguage.template.main@generator)" />
-    <dep model="r:00000000-0000-4000-0000-011c89590580(jetbrains.mps.baseLanguage.logging.generator.baseLanguage.template.main@generator)" />
-    <dep model="r:61e3d524-8c49-4491-b5e3-f6d6e9364527(jetbrains.mps.util)" />
-    <dep model="r:fc76aa36-3cff-41c7-b94b-eee0e8341932(jetbrains.mps.internal.collections.runtime)" />
-    <file name="BuildAllConstraints_Action.java" />
-  </source>
-  <source id="2355088855588242208" name="BuildAllGenerators" hash="-dxbwbactawie30sjg59o6cjm41ejl07" dependsOnCreated="true" dependsOnNodes="true">
-    <dep root="1815980786159353546" />
-    <dep root="2017614408232613001" />
-    <dep root="2017614408232613007" />
-    <dep root="2017614408232613081" />
-    <dep root="2017614408232613132" />
-    <dep root="2355088855588242086" />
-    <dep root="2355088855588242147" />
-    <dep root="2355088855588242250" />
-    <dep root="2355088855588242313" />
-    <dep root="2355088855588242374" />
-    <dep root="2355088855588242385" />
-    <dep root="321200956998476185" />
-    <dep root="3366942412399971107" />
-    <dep root="459403722178709461" />
-    <dep root="4753172061859438776" />
-    <dep root="4753172061859438783" />
-    <dep root="4753172061859438849" />
-    <dep root="4753172061859438882" />
-    <dep root="4753172061859438915" />
-    <dep root="5285710378702826195" />
-    <dep root="5332171957773708940" />
-    <dep root="5332171957773708985" />
-    <dep root="5332171957773708990" />
-    <dep root="5882989260841555164" />
-    <dep root="6005576522675134787" />
-    <dep root="6012793257440448466" />
-    <dep root="6613699149169331484" />
-    <dep root="675857548158123534" />
-    <dep root="7162597690968054079" />
-    <dep root="721478377485341571" />
-    <dep root="7618679532021116974" />
-    <dep root="821918482060440369" />
-    <dep root="8610665572788514618" />
-    <dep root="8610665572788514683" />
-    <dep root="8610665572788515183" />
-    <dep root="8610665572788515195" />
-    <dep root="8610665572788515222" />
-    <dep root="8610665572788515227" />
-    <dep root="8610665572788515237" />
-    <dep root="8610665572788515362" />
-    <dep root="8610665572788515366" />
-    <dep root="8610665572788515373" />
-    <dep root="8610665572788515455" />
-    <dep root="8610665572788515572" />
-    <dep root="8610665572788515637" />
-    <dep root="8610665572788515703" />
-    <dep root="8610665572788515769" />
-    <dep root="8610665572788515994" />
-    <dep root="8610665572788515998" />
-    <dep root="8610665572788521540" />
-    <dep model="f:java_stub#498d89d2-c2e9-11e2-ad49-6cf049e62fe5#com.intellij.openapi.components(MPS.IDEA/com.intellij.openapi.components@java_stub)" />
-    <dep model="f:java_stub#6354ebe7-c22a-4a0f-ac54-50b52ab9b065#java.io(JDK/java.io@java_stub)" />
-    <dep model="f:java_stub#6354ebe7-c22a-4a0f-ac54-50b52ab9b065#java.lang(JDK/java.lang@java_stub)" />
-    <dep model="f:java_stub#6354ebe7-c22a-4a0f-ac54-50b52ab9b065#java.util(JDK/java.util@java_stub)" />
-    <dep model="f:java_stub#6ed54515-acc8-4d1e-a16c-9fd6cfe951ea#jetbrains.mps.extapi.module(MPS.Core/jetbrains.mps.extapi.module@java_stub)" />
-    <dep model="f:java_stub#6ed54515-acc8-4d1e-a16c-9fd6cfe951ea#jetbrains.mps.project(MPS.Core/jetbrains.mps.project@java_stub)" />
-    <dep model="f:java_stub#6ed54515-acc8-4d1e-a16c-9fd6cfe951ea#jetbrains.mps.smodel(MPS.Core/jetbrains.mps.smodel@java_stub)" />
-    <dep model="f:java_stub#6ed54515-acc8-4d1e-a16c-9fd6cfe951ea#jetbrains.mps.vfs(MPS.Core/jetbrains.mps.vfs@java_stub)" />
-    <dep model="f:java_stub#742f6602-5a2f-4313-aa6e-ae1cd4ffdc61#jetbrains.mps.ide.actions(MPS.Platform/jetbrains.mps.ide.actions@java_stub)" />
-    <dep model="f:java_stub#742f6602-5a2f-4313-aa6e-ae1cd4ffdc61#jetbrains.mps.project(MPS.Platform/jetbrains.mps.project@java_stub)" />
-    <dep model="f:java_stub#8865b7a8-5271-43d3-884c-6fd1d9cfdd34#org.jetbrains.mps.openapi.module(MPS.OpenAPI/org.jetbrains.mps.openapi.module@java_stub)" />
-    <dep model="f:java_stub#a3e4657f-a76c-45bb-bbda-c764596ecc65#org.apache.log4j(jetbrains.mps.baseLanguage.logging.runtime/org.apache.log4j@java_stub)" />
-    <dep model="r:00000000-0000-4000-0000-011c895902ca(jetbrains.mps.baseLanguage.structure)" />
-    <dep model="r:00000000-0000-4000-0000-011c8959033a(jetbrains.mps.baseLanguage.closures.generator.baseLanguage.template.main@generator)" />
-    <dep model="r:00000000-0000-4000-0000-011c89590369(jetbrains.mps.lang.plugin.generator.baseLanguage.template.main@generator)" />
-    <dep model="r:00000000-0000-4000-0000-011c89590580(jetbrains.mps.baseLanguage.logging.generator.baseLanguage.template.main@generator)" />
-    <dep model="r:fc76aa36-3cff-41c7-b94b-eee0e8341932(jetbrains.mps.internal.collections.runtime)" />
-    <file name="BuildAllGenerators_Action.java" />
-  </source>
-  <source id="2355088855588242250" name="BuildAllLanguageDescriptors" hash="-4v0w654krzrtw4dt7lyug8jef1rqsc6" dependsOnCreated="true" dependsOnNodes="true">
-    <dep root="1815980786159353546" />
-    <dep root="2017614408232613001" />
-    <dep root="2017614408232613007" />
-    <dep root="2017614408232613081" />
-    <dep root="2017614408232613132" />
-    <dep root="2355088855588242086" />
-    <dep root="2355088855588242147" />
-    <dep root="2355088855588242208" />
-    <dep root="2355088855588242313" />
-    <dep root="2355088855588242374" />
-    <dep root="2355088855588242385" />
-    <dep root="321200956998476185" />
-    <dep root="3366942412399971107" />
-    <dep root="459403722178709461" />
-    <dep root="4753172061859438776" />
-    <dep root="4753172061859438783" />
-    <dep root="4753172061859438849" />
-    <dep root="4753172061859438882" />
-    <dep root="4753172061859438915" />
-    <dep root="5285710378702826195" />
-    <dep root="5332171957773708940" />
-    <dep root="5332171957773708985" />
-    <dep root="5332171957773708990" />
-    <dep root="5882989260841555164" />
-    <dep root="6005576522675134787" />
-    <dep root="6012793257440448466" />
-    <dep root="6613699149169331484" />
-    <dep root="675857548158123534" />
-    <dep root="7162597690968054079" />
-    <dep root="721478377485341571" />
-    <dep root="7618679532021116974" />
-    <dep root="821918482060440369" />
-    <dep root="8610665572788514618" />
-    <dep root="8610665572788514683" />
-    <dep root="8610665572788515183" />
-    <dep root="8610665572788515195" />
-    <dep root="8610665572788515222" />
-    <dep root="8610665572788515227" />
-    <dep root="8610665572788515237" />
-    <dep root="8610665572788515362" />
-    <dep root="8610665572788515366" />
-    <dep root="8610665572788515373" />
-    <dep root="8610665572788515455" />
-    <dep root="8610665572788515572" />
-    <dep root="8610665572788515637" />
-    <dep root="8610665572788515703" />
-    <dep root="8610665572788515769" />
-    <dep root="8610665572788515994" />
-    <dep root="8610665572788515998" />
-    <dep root="8610665572788521540" />
-    <dep model="f:java_stub#498d89d2-c2e9-11e2-ad49-6cf049e62fe5#com.intellij.openapi.components(MPS.IDEA/com.intellij.openapi.components@java_stub)" />
-    <dep model="f:java_stub#6354ebe7-c22a-4a0f-ac54-50b52ab9b065#java.io(JDK/java.io@java_stub)" />
-    <dep model="f:java_stub#6354ebe7-c22a-4a0f-ac54-50b52ab9b065#java.lang(JDK/java.lang@java_stub)" />
-    <dep model="f:java_stub#6354ebe7-c22a-4a0f-ac54-50b52ab9b065#java.util(JDK/java.util@java_stub)" />
-    <dep model="f:java_stub#6ed54515-acc8-4d1e-a16c-9fd6cfe951ea#jetbrains.mps.project(MPS.Core/jetbrains.mps.project@java_stub)" />
-    <dep model="f:java_stub#6ed54515-acc8-4d1e-a16c-9fd6cfe951ea#jetbrains.mps.smodel(MPS.Core/jetbrains.mps.smodel@java_stub)" />
-    <dep model="f:java_stub#742f6602-5a2f-4313-aa6e-ae1cd4ffdc61#jetbrains.mps.ide.actions(MPS.Platform/jetbrains.mps.ide.actions@java_stub)" />
-    <dep model="f:java_stub#742f6602-5a2f-4313-aa6e-ae1cd4ffdc61#jetbrains.mps.project(MPS.Platform/jetbrains.mps.project@java_stub)" />
-    <dep model="f:java_stub#8865b7a8-5271-43d3-884c-6fd1d9cfdd34#org.jetbrains.mps.openapi.model(MPS.OpenAPI/org.jetbrains.mps.openapi.model@java_stub)" />
-    <dep model="f:java_stub#8865b7a8-5271-43d3-884c-6fd1d9cfdd34#org.jetbrains.mps.openapi.module(MPS.OpenAPI/org.jetbrains.mps.openapi.module@java_stub)" />
-    <dep model="f:java_stub#a3e4657f-a76c-45bb-bbda-c764596ecc65#org.apache.log4j(jetbrains.mps.baseLanguage.logging.runtime/org.apache.log4j@java_stub)" />
-    <dep model="r:00000000-0000-4000-0000-011c895902ca(jetbrains.mps.baseLanguage.structure)" />
-    <dep model="r:00000000-0000-4000-0000-011c8959033a(jetbrains.mps.baseLanguage.closures.generator.baseLanguage.template.main@generator)" />
-    <dep model="r:00000000-0000-4000-0000-011c89590369(jetbrains.mps.lang.plugin.generator.baseLanguage.template.main@generator)" />
-    <dep model="r:00000000-0000-4000-0000-011c89590580(jetbrains.mps.baseLanguage.logging.generator.baseLanguage.template.main@generator)" />
-    <dep model="r:61e3d524-8c49-4491-b5e3-f6d6e9364527(jetbrains.mps.util)" />
-    <dep model="r:fc76aa36-3cff-41c7-b94b-eee0e8341932(jetbrains.mps.internal.collections.runtime)" />
-    <file name="BuildAllLanguageDescriptors_Action.java" />
-  </source>
-  <source id="2355088855588242313" name="BuildAllStructures" hash="8q1nejvw51ycsiy90ussipbj00qsv74" dependsOnCreated="true" dependsOnNodes="true">
-    <dep root="1815980786159353546" />
-    <dep root="2017614408232613001" />
-    <dep root="2017614408232613007" />
-    <dep root="2017614408232613081" />
-    <dep root="2017614408232613132" />
-    <dep root="2355088855588242086" />
-    <dep root="2355088855588242147" />
-    <dep root="2355088855588242208" />
-    <dep root="2355088855588242250" />
-    <dep root="2355088855588242374" />
-    <dep root="2355088855588242385" />
-    <dep root="321200956998476185" />
-    <dep root="3366942412399971107" />
-    <dep root="459403722178709461" />
-    <dep root="4753172061859438776" />
-    <dep root="4753172061859438783" />
-    <dep root="4753172061859438849" />
-    <dep root="4753172061859438882" />
-    <dep root="4753172061859438915" />
-    <dep root="5285710378702826195" />
-    <dep root="5332171957773708940" />
-    <dep root="5332171957773708985" />
-    <dep root="5332171957773708990" />
-    <dep root="5882989260841555164" />
-    <dep root="6005576522675134787" />
-    <dep root="6012793257440448466" />
-    <dep root="6613699149169331484" />
-    <dep root="675857548158123534" />
-    <dep root="7162597690968054079" />
-    <dep root="721478377485341571" />
-    <dep root="7618679532021116974" />
-    <dep root="821918482060440369" />
-    <dep root="8610665572788514618" />
-    <dep root="8610665572788514683" />
-    <dep root="8610665572788515183" />
-    <dep root="8610665572788515195" />
-    <dep root="8610665572788515222" />
-    <dep root="8610665572788515227" />
-    <dep root="8610665572788515237" />
-    <dep root="8610665572788515362" />
-    <dep root="8610665572788515366" />
-    <dep root="8610665572788515373" />
-    <dep root="8610665572788515455" />
-    <dep root="8610665572788515572" />
-    <dep root="8610665572788515637" />
-    <dep root="8610665572788515703" />
-    <dep root="8610665572788515769" />
-    <dep root="8610665572788515994" />
-    <dep root="8610665572788515998" />
-    <dep root="8610665572788521540" />
-    <dep model="f:java_stub#498d89d2-c2e9-11e2-ad49-6cf049e62fe5#com.intellij.openapi.components(MPS.IDEA/com.intellij.openapi.components@java_stub)" />
-    <dep model="f:java_stub#6354ebe7-c22a-4a0f-ac54-50b52ab9b065#java.io(JDK/java.io@java_stub)" />
-    <dep model="f:java_stub#6354ebe7-c22a-4a0f-ac54-50b52ab9b065#java.lang(JDK/java.lang@java_stub)" />
-    <dep model="f:java_stub#6354ebe7-c22a-4a0f-ac54-50b52ab9b065#java.util(JDK/java.util@java_stub)" />
-    <dep model="f:java_stub#6ed54515-acc8-4d1e-a16c-9fd6cfe951ea#jetbrains.mps.extapi.module(MPS.Core/jetbrains.mps.extapi.module@java_stub)" />
-    <dep model="f:java_stub#6ed54515-acc8-4d1e-a16c-9fd6cfe951ea#jetbrains.mps.project(MPS.Core/jetbrains.mps.project@java_stub)" />
-    <dep model="f:java_stub#6ed54515-acc8-4d1e-a16c-9fd6cfe951ea#jetbrains.mps.smodel(MPS.Core/jetbrains.mps.smodel@java_stub)" />
-    <dep model="f:java_stub#6ed54515-acc8-4d1e-a16c-9fd6cfe951ea#jetbrains.mps.vfs(MPS.Core/jetbrains.mps.vfs@java_stub)" />
-    <dep model="f:java_stub#742f6602-5a2f-4313-aa6e-ae1cd4ffdc61#jetbrains.mps.ide.actions(MPS.Platform/jetbrains.mps.ide.actions@java_stub)" />
-    <dep model="f:java_stub#742f6602-5a2f-4313-aa6e-ae1cd4ffdc61#jetbrains.mps.project(MPS.Platform/jetbrains.mps.project@java_stub)" />
-    <dep model="f:java_stub#8865b7a8-5271-43d3-884c-6fd1d9cfdd34#org.jetbrains.mps.openapi.model(MPS.OpenAPI/org.jetbrains.mps.openapi.model@java_stub)" />
-    <dep model="f:java_stub#8865b7a8-5271-43d3-884c-6fd1d9cfdd34#org.jetbrains.mps.openapi.module(MPS.OpenAPI/org.jetbrains.mps.openapi.module@java_stub)" />
-    <dep model="f:java_stub#a3e4657f-a76c-45bb-bbda-c764596ecc65#org.apache.log4j(jetbrains.mps.baseLanguage.logging.runtime/org.apache.log4j@java_stub)" />
-    <dep model="r:00000000-0000-4000-0000-011c895902ca(jetbrains.mps.baseLanguage.structure)" />
-    <dep model="r:00000000-0000-4000-0000-011c8959033a(jetbrains.mps.baseLanguage.closures.generator.baseLanguage.template.main@generator)" />
-    <dep model="r:00000000-0000-4000-0000-011c89590369(jetbrains.mps.lang.plugin.generator.baseLanguage.template.main@generator)" />
-    <dep model="r:00000000-0000-4000-0000-011c89590580(jetbrains.mps.baseLanguage.logging.generator.baseLanguage.template.main@generator)" />
-    <dep model="r:61e3d524-8c49-4491-b5e3-f6d6e9364527(jetbrains.mps.util)" />
-    <dep model="r:fc76aa36-3cff-41c7-b94b-eee0e8341932(jetbrains.mps.internal.collections.runtime)" />
-    <file name="BuildAllStructures_Action.java" />
-  </source>
-  <source id="2355088855588242374" name="MakeAddition" hash="azzx86pzr5ykul23dafnq3nq0didfwj">
-    <dep root="1815980786159353546" />
-    <dep root="2355088855588242086" />
-    <dep root="2355088855588242147" />
-    <dep root="2355088855588242208" />
-    <dep root="2355088855588242250" />
-    <dep root="2355088855588242313" />
-    <dep root="2355088855588242385" />
-    <dep root="459403722178709461" />
-    <dep root="6012793257440448466" />
-    <dep root="675857548158123534" />
-    <dep root="7618679532021116974" />
-    <dep model="r:00000000-0000-4000-0000-011c89590369(jetbrains.mps.lang.plugin.generator.baseLanguage.template.main@generator)" />
-    <file name="MakeAddition_ActionGroup.java" />
-  </source>
-  <source id="2355088855588242385" name="RebuildRequiredModels" hash="-2x5zi46dsz3qikpa358caukm8odi7ut" dependsOnCreated="true" dependsOnNodes="true">
-    <dep root="1815980786159353546" />
-    <dep root="2017614408232613001" />
-    <dep root="2017614408232613007" />
-    <dep root="2017614408232613081" />
-    <dep root="2017614408232613132" />
-    <dep root="2355088855588242086" />
-    <dep root="2355088855588242147" />
-    <dep root="2355088855588242208" />
-    <dep root="2355088855588242250" />
-    <dep root="2355088855588242313" />
-    <dep root="2355088855588242374" />
-    <dep root="321200956998476185" />
-    <dep root="3366942412399971107" />
-    <dep root="459403722178709461" />
-    <dep root="4753172061859438776" />
-    <dep root="4753172061859438783" />
-    <dep root="4753172061859438849" />
-    <dep root="4753172061859438882" />
-    <dep root="4753172061859438915" />
-    <dep root="5285710378702826195" />
-    <dep root="5332171957773708940" />
-    <dep root="5332171957773708985" />
-    <dep root="5332171957773708990" />
-    <dep root="5882989260841555164" />
-    <dep root="6005576522675134787" />
-    <dep root="6012793257440448466" />
-    <dep root="6613699149169331484" />
-    <dep root="675857548158123534" />
-    <dep root="7162597690968054079" />
-    <dep root="721478377485341571" />
-    <dep root="7618679532021116974" />
-    <dep root="821918482060440369" />
-    <dep root="8610665572788514618" />
-    <dep root="8610665572788514683" />
-    <dep root="8610665572788515183" />
-    <dep root="8610665572788515195" />
-    <dep root="8610665572788515222" />
-    <dep root="8610665572788515227" />
-    <dep root="8610665572788515237" />
-    <dep root="8610665572788515362" />
-    <dep root="8610665572788515366" />
-    <dep root="8610665572788515373" />
-    <dep root="8610665572788515455" />
-    <dep root="8610665572788515572" />
-    <dep root="8610665572788515637" />
-    <dep root="8610665572788515703" />
-    <dep root="8610665572788515769" />
-    <dep root="8610665572788515994" />
-    <dep root="8610665572788515998" />
-    <dep root="8610665572788521540" />
-    <dep model="f:java_stub#498d89d2-c2e9-11e2-ad49-6cf049e62fe5#com.intellij.openapi.components(MPS.IDEA/com.intellij.openapi.components@java_stub)" />
-    <dep model="f:java_stub#6354ebe7-c22a-4a0f-ac54-50b52ab9b065#java.io(JDK/java.io@java_stub)" />
-    <dep model="f:java_stub#6354ebe7-c22a-4a0f-ac54-50b52ab9b065#java.lang(JDK/java.lang@java_stub)" />
-    <dep model="f:java_stub#6354ebe7-c22a-4a0f-ac54-50b52ab9b065#java.util(JDK/java.util@java_stub)" />
-    <dep model="f:java_stub#6ed54515-acc8-4d1e-a16c-9fd6cfe951ea#jetbrains.mps.components(MPS.Core/jetbrains.mps.components@java_stub)" />
-    <dep model="f:java_stub#6ed54515-acc8-4d1e-a16c-9fd6cfe951ea#jetbrains.mps.generator(MPS.Core/jetbrains.mps.generator@java_stub)" />
-    <dep model="f:java_stub#6ed54515-acc8-4d1e-a16c-9fd6cfe951ea#jetbrains.mps.project(MPS.Core/jetbrains.mps.project@java_stub)" />
-    <dep model="f:java_stub#6ed54515-acc8-4d1e-a16c-9fd6cfe951ea#jetbrains.mps.smodel(MPS.Core/jetbrains.mps.smodel@java_stub)" />
-    <dep model="f:java_stub#742f6602-5a2f-4313-aa6e-ae1cd4ffdc61#jetbrains.mps.ide.actions(MPS.Platform/jetbrains.mps.ide.actions@java_stub)" />
-    <dep model="f:java_stub#742f6602-5a2f-4313-aa6e-ae1cd4ffdc61#jetbrains.mps.project(MPS.Platform/jetbrains.mps.project@java_stub)" />
-    <dep model="f:java_stub#8865b7a8-5271-43d3-884c-6fd1d9cfdd34#org.jetbrains.mps.openapi.model(MPS.OpenAPI/org.jetbrains.mps.openapi.model@java_stub)" />
-    <dep model="f:java_stub#8865b7a8-5271-43d3-884c-6fd1d9cfdd34#org.jetbrains.mps.openapi.module(MPS.OpenAPI/org.jetbrains.mps.openapi.module@java_stub)" />
-    <dep model="f:java_stub#a3e4657f-a76c-45bb-bbda-c764596ecc65#org.apache.log4j(jetbrains.mps.baseLanguage.logging.runtime/org.apache.log4j@java_stub)" />
-    <dep model="r:00000000-0000-4000-0000-011c895902ca(jetbrains.mps.baseLanguage.structure)" />
-    <dep model="r:00000000-0000-4000-0000-011c8959033a(jetbrains.mps.baseLanguage.closures.generator.baseLanguage.template.main@generator)" />
-    <dep model="r:00000000-0000-4000-0000-011c89590369(jetbrains.mps.lang.plugin.generator.baseLanguage.template.main@generator)" />
-    <dep model="r:00000000-0000-4000-0000-011c89590580(jetbrains.mps.baseLanguage.logging.generator.baseLanguage.template.main@generator)" />
-    <dep model="r:fc76aa36-3cff-41c7-b94b-eee0e8341932(jetbrains.mps.internal.collections.runtime)" />
-    <file name="RebuildRequiredModels_Action.java" />
-  </source>
-  <source id="7162597690968054079" hash="5x0zrqqntsonv4wxw7cz9tkawlzge28" dependsOnCreated="true" dependsOnNodes="true">
-    <dep root="1815980786159353546" />
-    <dep root="2017614408232613001" />
-    <dep root="2017614408232613007" />
-    <dep root="2017614408232613081" />
-    <dep root="2017614408232613132" />
-    <dep root="2355088855588242086" />
-    <dep root="2355088855588242147" />
-    <dep root="2355088855588242208" />
-    <dep root="2355088855588242250" />
-    <dep root="2355088855588242313" />
-    <dep root="2355088855588242374" />
-    <dep root="2355088855588242385" />
-    <dep root="321200956998476185" />
-    <dep root="3366942412399971107" />
-    <dep root="459403722178709461" />
-    <dep root="4753172061859438776" />
-    <dep root="4753172061859438783" />
-    <dep root="4753172061859438849" />
-    <dep root="4753172061859438882" />
-    <dep root="4753172061859438915" />
-    <dep root="5285710378702826195" />
-    <dep root="5332171957773708940" />
-    <dep root="5332171957773708985" />
-    <dep root="5332171957773708990" />
-    <dep root="5882989260841555164" />
-    <dep root="6005576522675134787" />
-    <dep root="6012793257440448466" />
-    <dep root="6613699149169331484" />
-    <dep root="675857548158123534" />
-    <dep root="721478377485341571" />
-    <dep root="7618679532021116974" />
-    <dep root="821918482060440369" />
-    <dep root="8610665572788514618" />
-    <dep root="8610665572788514683" />
-    <dep root="8610665572788515183" />
-    <dep root="8610665572788515195" />
-    <dep root="8610665572788515222" />
-    <dep root="8610665572788515227" />
-    <dep root="8610665572788515237" />
-    <dep root="8610665572788515362" />
-    <dep root="8610665572788515366" />
-    <dep root="8610665572788515373" />
-    <dep root="8610665572788515455" />
-    <dep root="8610665572788515572" />
-    <dep root="8610665572788515637" />
-    <dep root="8610665572788515703" />
-    <dep root="8610665572788515769" />
-    <dep root="8610665572788515994" />
-    <dep root="8610665572788515998" />
-    <dep root="8610665572788521540" />
-    <dep model="f:java_stub#498d89d2-c2e9-11e2-ad49-6cf049e62fe5#com.intellij.openapi.actionSystem(MPS.IDEA/com.intellij.openapi.actionSystem@java_stub)" />
-    <dep model="f:java_stub#498d89d2-c2e9-11e2-ad49-6cf049e62fe5#com.intellij.openapi.project(MPS.IDEA/com.intellij.openapi.project@java_stub)" />
-    <dep model="f:java_stub#6354ebe7-c22a-4a0f-ac54-50b52ab9b065#java.lang(JDK/java.lang@java_stub)" />
-    <dep model="f:java_stub#742f6602-5a2f-4313-aa6e-ae1cd4ffdc61#jetbrains.mps.plugins.actions(MPS.Platform/jetbrains.mps.plugins.actions@java_stub)" />
-    <dep model="f:java_stub#742f6602-5a2f-4313-aa6e-ae1cd4ffdc61#jetbrains.mps.workbench.action(MPS.Platform/jetbrains.mps.workbench.action@java_stub)" />
-    <dep model="r:00000000-0000-4000-0000-011c89590369(jetbrains.mps.lang.plugin.generator.baseLanguage.template.main@generator)" />
-    <dep model="r:00000000-0000-4000-0000-011c895904a4(jetbrains.mps.ide.actions)" />
-    <dep model="r:9832fb5f-2578-4b58-8014-a5de79da988e(jetbrains.mps.ide.editor.actions)" />
-    <dep model="r:f88361e7-5098-4f71-afec-1ad5641911e8(jetbrains.mps.lang.plugin.standalone.generator.template.main@generator)" />
-    <file name="Make_ApplicationPlugin.java" />
-  </source>
-  <source id="675857548158123534" name="BuildAllEditors" hash="185uk95vpnj1z61kp5ktpoe3gvoj6x9" dependsOnCreated="true" dependsOnNodes="true">
-    <dep root="1815980786159353546" />
-    <dep root="2017614408232613001" />
-    <dep root="2017614408232613007" />
-    <dep root="2017614408232613081" />
-    <dep root="2017614408232613132" />
-    <dep root="2355088855588242086" />
-    <dep root="2355088855588242147" />
-    <dep root="2355088855588242208" />
-    <dep root="2355088855588242250" />
-    <dep root="2355088855588242313" />
-    <dep root="2355088855588242374" />
-    <dep root="2355088855588242385" />
-    <dep root="321200956998476185" />
-    <dep root="3366942412399971107" />
-    <dep root="459403722178709461" />
-    <dep root="4753172061859438776" />
-    <dep root="4753172061859438783" />
-    <dep root="4753172061859438849" />
-    <dep root="4753172061859438882" />
-    <dep root="4753172061859438915" />
-    <dep root="5285710378702826195" />
-    <dep root="5332171957773708940" />
-    <dep root="5332171957773708985" />
-    <dep root="5332171957773708990" />
-    <dep root="5882989260841555164" />
-    <dep root="6005576522675134787" />
-    <dep root="6012793257440448466" />
-    <dep root="6613699149169331484" />
-    <dep root="7162597690968054079" />
-    <dep root="721478377485341571" />
-    <dep root="7618679532021116974" />
-    <dep root="821918482060440369" />
-    <dep root="8610665572788514618" />
-    <dep root="8610665572788514683" />
-    <dep root="8610665572788515183" />
-    <dep root="8610665572788515195" />
-    <dep root="8610665572788515222" />
-    <dep root="8610665572788515227" />
-    <dep root="8610665572788515237" />
-    <dep root="8610665572788515362" />
-    <dep root="8610665572788515366" />
-    <dep root="8610665572788515373" />
-    <dep root="8610665572788515455" />
-    <dep root="8610665572788515572" />
-    <dep root="8610665572788515637" />
-    <dep root="8610665572788515703" />
-    <dep root="8610665572788515769" />
-    <dep root="8610665572788515994" />
-    <dep root="8610665572788515998" />
-    <dep root="8610665572788521540" />
-    <dep model="f:java_stub#498d89d2-c2e9-11e2-ad49-6cf049e62fe5#com.intellij.openapi.components(MPS.IDEA/com.intellij.openapi.components@java_stub)" />
-    <dep model="f:java_stub#6354ebe7-c22a-4a0f-ac54-50b52ab9b065#java.io(JDK/java.io@java_stub)" />
-    <dep model="f:java_stub#6354ebe7-c22a-4a0f-ac54-50b52ab9b065#java.lang(JDK/java.lang@java_stub)" />
-    <dep model="f:java_stub#6354ebe7-c22a-4a0f-ac54-50b52ab9b065#java.util(JDK/java.util@java_stub)" />
-    <dep model="f:java_stub#6ed54515-acc8-4d1e-a16c-9fd6cfe951ea#jetbrains.mps.extapi.module(MPS.Core/jetbrains.mps.extapi.module@java_stub)" />
-    <dep model="f:java_stub#6ed54515-acc8-4d1e-a16c-9fd6cfe951ea#jetbrains.mps.project(MPS.Core/jetbrains.mps.project@java_stub)" />
-    <dep model="f:java_stub#6ed54515-acc8-4d1e-a16c-9fd6cfe951ea#jetbrains.mps.smodel(MPS.Core/jetbrains.mps.smodel@java_stub)" />
-    <dep model="f:java_stub#6ed54515-acc8-4d1e-a16c-9fd6cfe951ea#jetbrains.mps.vfs(MPS.Core/jetbrains.mps.vfs@java_stub)" />
-    <dep model="f:java_stub#742f6602-5a2f-4313-aa6e-ae1cd4ffdc61#jetbrains.mps.ide.actions(MPS.Platform/jetbrains.mps.ide.actions@java_stub)" />
-    <dep model="f:java_stub#742f6602-5a2f-4313-aa6e-ae1cd4ffdc61#jetbrains.mps.project(MPS.Platform/jetbrains.mps.project@java_stub)" />
-    <dep model="f:java_stub#8865b7a8-5271-43d3-884c-6fd1d9cfdd34#org.jetbrains.mps.openapi.model(MPS.OpenAPI/org.jetbrains.mps.openapi.model@java_stub)" />
-    <dep model="f:java_stub#8865b7a8-5271-43d3-884c-6fd1d9cfdd34#org.jetbrains.mps.openapi.module(MPS.OpenAPI/org.jetbrains.mps.openapi.module@java_stub)" />
-    <dep model="f:java_stub#a3e4657f-a76c-45bb-bbda-c764596ecc65#org.apache.log4j(jetbrains.mps.baseLanguage.logging.runtime/org.apache.log4j@java_stub)" />
-    <dep model="r:00000000-0000-4000-0000-011c895902ca(jetbrains.mps.baseLanguage.structure)" />
-    <dep model="r:00000000-0000-4000-0000-011c8959033a(jetbrains.mps.baseLanguage.closures.generator.baseLanguage.template.main@generator)" />
-    <dep model="r:00000000-0000-4000-0000-011c89590369(jetbrains.mps.lang.plugin.generator.baseLanguage.template.main@generator)" />
-    <dep model="r:00000000-0000-4000-0000-011c89590580(jetbrains.mps.baseLanguage.logging.generator.baseLanguage.template.main@generator)" />
-    <dep model="r:61e3d524-8c49-4491-b5e3-f6d6e9364527(jetbrains.mps.util)" />
-    <dep model="r:fc76aa36-3cff-41c7-b94b-eee0e8341932(jetbrains.mps.internal.collections.runtime)" />
-    <file name="BuildAllEditors_Action.java" />
-  </source>
-  <source id="459403722178709461" name="BuildAllIntentions" hash="-1idolsvx2duzgx4hfm52sitlximyghj" dependsOnCreated="true" dependsOnNodes="true">
-    <dep root="1815980786159353546" />
-    <dep root="2017614408232613001" />
-    <dep root="2017614408232613007" />
-    <dep root="2017614408232613081" />
-    <dep root="2017614408232613132" />
-    <dep root="2355088855588242086" />
-    <dep root="2355088855588242147" />
-    <dep root="2355088855588242208" />
-    <dep root="2355088855588242250" />
-    <dep root="2355088855588242313" />
-    <dep root="2355088855588242374" />
-    <dep root="2355088855588242385" />
-    <dep root="321200956998476185" />
-    <dep root="3366942412399971107" />
-    <dep root="4753172061859438776" />
-    <dep root="4753172061859438783" />
-    <dep root="4753172061859438849" />
-    <dep root="4753172061859438882" />
-    <dep root="4753172061859438915" />
-    <dep root="5285710378702826195" />
-    <dep root="5332171957773708940" />
-    <dep root="5332171957773708985" />
-    <dep root="5332171957773708990" />
-    <dep root="5882989260841555164" />
-    <dep root="6005576522675134787" />
-    <dep root="6012793257440448466" />
-    <dep root="6613699149169331484" />
-    <dep root="675857548158123534" />
-    <dep root="7162597690968054079" />
-    <dep root="721478377485341571" />
-    <dep root="7618679532021116974" />
-    <dep root="821918482060440369" />
-    <dep root="8610665572788514618" />
-    <dep root="8610665572788514683" />
-    <dep root="8610665572788515183" />
-    <dep root="8610665572788515195" />
-    <dep root="8610665572788515222" />
-    <dep root="8610665572788515227" />
-    <dep root="8610665572788515237" />
-    <dep root="8610665572788515362" />
-    <dep root="8610665572788515366" />
-    <dep root="8610665572788515373" />
-    <dep root="8610665572788515455" />
-    <dep root="8610665572788515572" />
-    <dep root="8610665572788515637" />
-    <dep root="8610665572788515703" />
-    <dep root="8610665572788515769" />
-    <dep root="8610665572788515994" />
-    <dep root="8610665572788515998" />
-    <dep root="8610665572788521540" />
-    <dep model="f:java_stub#498d89d2-c2e9-11e2-ad49-6cf049e62fe5#com.intellij.openapi.components(MPS.IDEA/com.intellij.openapi.components@java_stub)" />
-    <dep model="f:java_stub#6354ebe7-c22a-4a0f-ac54-50b52ab9b065#java.io(JDK/java.io@java_stub)" />
-    <dep model="f:java_stub#6354ebe7-c22a-4a0f-ac54-50b52ab9b065#java.lang(JDK/java.lang@java_stub)" />
-    <dep model="f:java_stub#6354ebe7-c22a-4a0f-ac54-50b52ab9b065#java.util(JDK/java.util@java_stub)" />
-    <dep model="f:java_stub#6ed54515-acc8-4d1e-a16c-9fd6cfe951ea#jetbrains.mps.extapi.module(MPS.Core/jetbrains.mps.extapi.module@java_stub)" />
-    <dep model="f:java_stub#6ed54515-acc8-4d1e-a16c-9fd6cfe951ea#jetbrains.mps.project(MPS.Core/jetbrains.mps.project@java_stub)" />
-    <dep model="f:java_stub#6ed54515-acc8-4d1e-a16c-9fd6cfe951ea#jetbrains.mps.smodel(MPS.Core/jetbrains.mps.smodel@java_stub)" />
-    <dep model="f:java_stub#6ed54515-acc8-4d1e-a16c-9fd6cfe951ea#jetbrains.mps.vfs(MPS.Core/jetbrains.mps.vfs@java_stub)" />
-    <dep model="f:java_stub#742f6602-5a2f-4313-aa6e-ae1cd4ffdc61#jetbrains.mps.ide.actions(MPS.Platform/jetbrains.mps.ide.actions@java_stub)" />
-    <dep model="f:java_stub#742f6602-5a2f-4313-aa6e-ae1cd4ffdc61#jetbrains.mps.project(MPS.Platform/jetbrains.mps.project@java_stub)" />
-    <dep model="f:java_stub#8865b7a8-5271-43d3-884c-6fd1d9cfdd34#org.jetbrains.mps.openapi.model(MPS.OpenAPI/org.jetbrains.mps.openapi.model@java_stub)" />
-    <dep model="f:java_stub#8865b7a8-5271-43d3-884c-6fd1d9cfdd34#org.jetbrains.mps.openapi.module(MPS.OpenAPI/org.jetbrains.mps.openapi.module@java_stub)" />
-    <dep model="f:java_stub#a3e4657f-a76c-45bb-bbda-c764596ecc65#org.apache.log4j(jetbrains.mps.baseLanguage.logging.runtime/org.apache.log4j@java_stub)" />
-    <dep model="r:00000000-0000-4000-0000-011c895902ca(jetbrains.mps.baseLanguage.structure)" />
-    <dep model="r:00000000-0000-4000-0000-011c8959033a(jetbrains.mps.baseLanguage.closures.generator.baseLanguage.template.main@generator)" />
-    <dep model="r:00000000-0000-4000-0000-011c89590369(jetbrains.mps.lang.plugin.generator.baseLanguage.template.main@generator)" />
-    <dep model="r:00000000-0000-4000-0000-011c89590580(jetbrains.mps.baseLanguage.logging.generator.baseLanguage.template.main@generator)" />
-    <dep model="r:61e3d524-8c49-4491-b5e3-f6d6e9364527(jetbrains.mps.util)" />
-    <dep model="r:fc76aa36-3cff-41c7-b94b-eee0e8341932(jetbrains.mps.internal.collections.runtime)" />
-    <file name="BuildAllIntentions_Action.java" />
-  </source>
-  <source id="6012793257440448466" name="BuildAllActions" hash="3jr8b7t1vwhub8ypts4bj6vtzncwed" dependsOnCreated="true" dependsOnNodes="true">
-    <dep root="1815980786159353546" />
-    <dep root="2017614408232613001" />
-    <dep root="2017614408232613007" />
-    <dep root="2017614408232613081" />
-    <dep root="2017614408232613132" />
-    <dep root="2355088855588242086" />
-    <dep root="2355088855588242147" />
-    <dep root="2355088855588242208" />
-    <dep root="2355088855588242250" />
-    <dep root="2355088855588242313" />
-    <dep root="2355088855588242374" />
-    <dep root="2355088855588242385" />
-    <dep root="321200956998476185" />
-    <dep root="3366942412399971107" />
-    <dep root="459403722178709461" />
-    <dep root="4753172061859438776" />
-    <dep root="4753172061859438783" />
-    <dep root="4753172061859438849" />
-    <dep root="4753172061859438882" />
-    <dep root="4753172061859438915" />
-    <dep root="5285710378702826195" />
-    <dep root="5332171957773708940" />
-    <dep root="5332171957773708985" />
-    <dep root="5332171957773708990" />
-    <dep root="5882989260841555164" />
-    <dep root="6005576522675134787" />
-    <dep root="6613699149169331484" />
-    <dep root="675857548158123534" />
-    <dep root="7162597690968054079" />
-    <dep root="721478377485341571" />
-    <dep root="7618679532021116974" />
-    <dep root="821918482060440369" />
-    <dep root="8610665572788514618" />
-    <dep root="8610665572788514683" />
-    <dep root="8610665572788515183" />
-    <dep root="8610665572788515195" />
-    <dep root="8610665572788515222" />
-    <dep root="8610665572788515227" />
-    <dep root="8610665572788515237" />
-    <dep root="8610665572788515362" />
-    <dep root="8610665572788515366" />
-    <dep root="8610665572788515373" />
-    <dep root="8610665572788515455" />
-    <dep root="8610665572788515572" />
-    <dep root="8610665572788515637" />
-    <dep root="8610665572788515703" />
-    <dep root="8610665572788515769" />
-    <dep root="8610665572788515994" />
-    <dep root="8610665572788515998" />
-    <dep root="8610665572788521540" />
-    <dep model="f:java_stub#498d89d2-c2e9-11e2-ad49-6cf049e62fe5#com.intellij.openapi.components(MPS.IDEA/com.intellij.openapi.components@java_stub)" />
-    <dep model="f:java_stub#6354ebe7-c22a-4a0f-ac54-50b52ab9b065#java.io(JDK/java.io@java_stub)" />
-    <dep model="f:java_stub#6354ebe7-c22a-4a0f-ac54-50b52ab9b065#java.lang(JDK/java.lang@java_stub)" />
-    <dep model="f:java_stub#6354ebe7-c22a-4a0f-ac54-50b52ab9b065#java.util(JDK/java.util@java_stub)" />
-    <dep model="f:java_stub#6ed54515-acc8-4d1e-a16c-9fd6cfe951ea#jetbrains.mps.extapi.module(MPS.Core/jetbrains.mps.extapi.module@java_stub)" />
-    <dep model="f:java_stub#6ed54515-acc8-4d1e-a16c-9fd6cfe951ea#jetbrains.mps.project(MPS.Core/jetbrains.mps.project@java_stub)" />
-    <dep model="f:java_stub#6ed54515-acc8-4d1e-a16c-9fd6cfe951ea#jetbrains.mps.smodel(MPS.Core/jetbrains.mps.smodel@java_stub)" />
-    <dep model="f:java_stub#6ed54515-acc8-4d1e-a16c-9fd6cfe951ea#jetbrains.mps.vfs(MPS.Core/jetbrains.mps.vfs@java_stub)" />
-    <dep model="f:java_stub#742f6602-5a2f-4313-aa6e-ae1cd4ffdc61#jetbrains.mps.ide.actions(MPS.Platform/jetbrains.mps.ide.actions@java_stub)" />
-    <dep model="f:java_stub#742f6602-5a2f-4313-aa6e-ae1cd4ffdc61#jetbrains.mps.project(MPS.Platform/jetbrains.mps.project@java_stub)" />
-    <dep model="f:java_stub#8865b7a8-5271-43d3-884c-6fd1d9cfdd34#org.jetbrains.mps.openapi.model(MPS.OpenAPI/org.jetbrains.mps.openapi.model@java_stub)" />
-    <dep model="f:java_stub#8865b7a8-5271-43d3-884c-6fd1d9cfdd34#org.jetbrains.mps.openapi.module(MPS.OpenAPI/org.jetbrains.mps.openapi.module@java_stub)" />
-    <dep model="f:java_stub#a3e4657f-a76c-45bb-bbda-c764596ecc65#org.apache.log4j(jetbrains.mps.baseLanguage.logging.runtime/org.apache.log4j@java_stub)" />
-    <dep model="r:00000000-0000-4000-0000-011c895902ca(jetbrains.mps.baseLanguage.structure)" />
-    <dep model="r:00000000-0000-4000-0000-011c8959033a(jetbrains.mps.baseLanguage.closures.generator.baseLanguage.template.main@generator)" />
-    <dep model="r:00000000-0000-4000-0000-011c89590369(jetbrains.mps.lang.plugin.generator.baseLanguage.template.main@generator)" />
-    <dep model="r:00000000-0000-4000-0000-011c89590580(jetbrains.mps.baseLanguage.logging.generator.baseLanguage.template.main@generator)" />
-    <dep model="r:61e3d524-8c49-4491-b5e3-f6d6e9364527(jetbrains.mps.util)" />
-    <dep model="r:fc76aa36-3cff-41c7-b94b-eee0e8341932(jetbrains.mps.internal.collections.runtime)" />
-    <file name="BuildAllActions_Action.java" />
-  </source>
-  <source id="7618679532021116974" name="BuildAllRefactorings" hash="-d41zsibpvwsa4afmei0rox68uftjwjy" dependsOnCreated="true" dependsOnNodes="true">
-    <dep root="1815980786159353546" />
-    <dep root="2017614408232613001" />
-    <dep root="2017614408232613007" />
-    <dep root="2017614408232613081" />
-    <dep root="2017614408232613132" />
-    <dep root="2355088855588242086" />
-    <dep root="2355088855588242147" />
-    <dep root="2355088855588242208" />
-    <dep root="2355088855588242250" />
-    <dep root="2355088855588242313" />
-    <dep root="2355088855588242374" />
-    <dep root="2355088855588242385" />
-    <dep root="321200956998476185" />
-    <dep root="3366942412399971107" />
-    <dep root="459403722178709461" />
-    <dep root="4753172061859438776" />
-    <dep root="4753172061859438783" />
-    <dep root="4753172061859438849" />
-    <dep root="4753172061859438882" />
-    <dep root="4753172061859438915" />
-    <dep root="5285710378702826195" />
-    <dep root="5332171957773708940" />
-    <dep root="5332171957773708985" />
-    <dep root="5332171957773708990" />
-    <dep root="5882989260841555164" />
-    <dep root="6005576522675134787" />
-    <dep root="6012793257440448466" />
-    <dep root="6613699149169331484" />
-    <dep root="675857548158123534" />
-    <dep root="7162597690968054079" />
-    <dep root="721478377485341571" />
-    <dep root="821918482060440369" />
-    <dep root="8610665572788514618" />
-    <dep root="8610665572788514683" />
-    <dep root="8610665572788515183" />
-    <dep root="8610665572788515195" />
-    <dep root="8610665572788515222" />
-    <dep root="8610665572788515227" />
-    <dep root="8610665572788515237" />
-    <dep root="8610665572788515362" />
-    <dep root="8610665572788515366" />
-    <dep root="8610665572788515373" />
-    <dep root="8610665572788515455" />
-    <dep root="8610665572788515572" />
-    <dep root="8610665572788515637" />
-    <dep root="8610665572788515703" />
-    <dep root="8610665572788515769" />
-    <dep root="8610665572788515994" />
-    <dep root="8610665572788515998" />
-    <dep root="8610665572788521540" />
-    <dep model="f:java_stub#498d89d2-c2e9-11e2-ad49-6cf049e62fe5#com.intellij.openapi.components(MPS.IDEA/com.intellij.openapi.components@java_stub)" />
-    <dep model="f:java_stub#6354ebe7-c22a-4a0f-ac54-50b52ab9b065#java.io(JDK/java.io@java_stub)" />
-    <dep model="f:java_stub#6354ebe7-c22a-4a0f-ac54-50b52ab9b065#java.lang(JDK/java.lang@java_stub)" />
-    <dep model="f:java_stub#6354ebe7-c22a-4a0f-ac54-50b52ab9b065#java.util(JDK/java.util@java_stub)" />
-    <dep model="f:java_stub#6ed54515-acc8-4d1e-a16c-9fd6cfe951ea#jetbrains.mps.extapi.module(MPS.Core/jetbrains.mps.extapi.module@java_stub)" />
-    <dep model="f:java_stub#6ed54515-acc8-4d1e-a16c-9fd6cfe951ea#jetbrains.mps.project(MPS.Core/jetbrains.mps.project@java_stub)" />
-    <dep model="f:java_stub#6ed54515-acc8-4d1e-a16c-9fd6cfe951ea#jetbrains.mps.smodel(MPS.Core/jetbrains.mps.smodel@java_stub)" />
-    <dep model="f:java_stub#6ed54515-acc8-4d1e-a16c-9fd6cfe951ea#jetbrains.mps.vfs(MPS.Core/jetbrains.mps.vfs@java_stub)" />
-    <dep model="f:java_stub#742f6602-5a2f-4313-aa6e-ae1cd4ffdc61#jetbrains.mps.ide.actions(MPS.Platform/jetbrains.mps.ide.actions@java_stub)" />
-    <dep model="f:java_stub#742f6602-5a2f-4313-aa6e-ae1cd4ffdc61#jetbrains.mps.project(MPS.Platform/jetbrains.mps.project@java_stub)" />
-    <dep model="f:java_stub#8865b7a8-5271-43d3-884c-6fd1d9cfdd34#org.jetbrains.mps.openapi.model(MPS.OpenAPI/org.jetbrains.mps.openapi.model@java_stub)" />
-    <dep model="f:java_stub#8865b7a8-5271-43d3-884c-6fd1d9cfdd34#org.jetbrains.mps.openapi.module(MPS.OpenAPI/org.jetbrains.mps.openapi.module@java_stub)" />
-    <dep model="f:java_stub#a3e4657f-a76c-45bb-bbda-c764596ecc65#org.apache.log4j(jetbrains.mps.baseLanguage.logging.runtime/org.apache.log4j@java_stub)" />
-    <dep model="r:00000000-0000-4000-0000-011c895902ca(jetbrains.mps.baseLanguage.structure)" />
-    <dep model="r:00000000-0000-4000-0000-011c8959033a(jetbrains.mps.baseLanguage.closures.generator.baseLanguage.template.main@generator)" />
-    <dep model="r:00000000-0000-4000-0000-011c89590369(jetbrains.mps.lang.plugin.generator.baseLanguage.template.main@generator)" />
-    <dep model="r:00000000-0000-4000-0000-011c89590580(jetbrains.mps.baseLanguage.logging.generator.baseLanguage.template.main@generator)" />
-    <dep model="r:61e3d524-8c49-4491-b5e3-f6d6e9364527(jetbrains.mps.util)" />
-    <dep model="r:fc76aa36-3cff-41c7-b94b-eee0e8341932(jetbrains.mps.internal.collections.runtime)" />
-    <file name="BuildAllRefactorings_Action.java" />
-  </source>
-  <source id="1815980786159353546" name="BuildAllDataFlows" hash="-a5f71g9wyyy3cee3dxy0pydxpo943hw" dependsOnCreated="true" dependsOnNodes="true">
-    <dep root="2017614408232613001" />
-    <dep root="2017614408232613007" />
-    <dep root="2017614408232613081" />
-    <dep root="2017614408232613132" />
-    <dep root="2355088855588242086" />
-    <dep root="2355088855588242147" />
-    <dep root="2355088855588242208" />
-    <dep root="2355088855588242250" />
-    <dep root="2355088855588242313" />
-    <dep root="2355088855588242374" />
-    <dep root="2355088855588242385" />
-    <dep root="321200956998476185" />
-    <dep root="3366942412399971107" />
-    <dep root="459403722178709461" />
-    <dep root="4753172061859438776" />
-    <dep root="4753172061859438783" />
-    <dep root="4753172061859438849" />
-    <dep root="4753172061859438882" />
-    <dep root="4753172061859438915" />
-    <dep root="5285710378702826195" />
-    <dep root="5332171957773708940" />
-    <dep root="5332171957773708985" />
-    <dep root="5332171957773708990" />
-    <dep root="5882989260841555164" />
-    <dep root="6005576522675134787" />
-    <dep root="6012793257440448466" />
-    <dep root="6613699149169331484" />
-    <dep root="675857548158123534" />
-    <dep root="7162597690968054079" />
-    <dep root="721478377485341571" />
-    <dep root="7618679532021116974" />
-    <dep root="821918482060440369" />
-    <dep root="8610665572788514618" />
-    <dep root="8610665572788514683" />
-    <dep root="8610665572788515183" />
-    <dep root="8610665572788515195" />
-    <dep root="8610665572788515222" />
-    <dep root="8610665572788515227" />
-    <dep root="8610665572788515237" />
-    <dep root="8610665572788515362" />
-    <dep root="8610665572788515366" />
-    <dep root="8610665572788515373" />
-    <dep root="8610665572788515455" />
-    <dep root="8610665572788515572" />
-    <dep root="8610665572788515637" />
-    <dep root="8610665572788515703" />
-    <dep root="8610665572788515769" />
-    <dep root="8610665572788515994" />
-    <dep root="8610665572788515998" />
-    <dep root="8610665572788521540" />
-    <dep model="f:java_stub#498d89d2-c2e9-11e2-ad49-6cf049e62fe5#com.intellij.openapi.components(MPS.IDEA/com.intellij.openapi.components@java_stub)" />
-    <dep model="f:java_stub#6354ebe7-c22a-4a0f-ac54-50b52ab9b065#java.io(JDK/java.io@java_stub)" />
-    <dep model="f:java_stub#6354ebe7-c22a-4a0f-ac54-50b52ab9b065#java.lang(JDK/java.lang@java_stub)" />
-    <dep model="f:java_stub#6354ebe7-c22a-4a0f-ac54-50b52ab9b065#java.util(JDK/java.util@java_stub)" />
-    <dep model="f:java_stub#6ed54515-acc8-4d1e-a16c-9fd6cfe951ea#jetbrains.mps.extapi.module(MPS.Core/jetbrains.mps.extapi.module@java_stub)" />
-    <dep model="f:java_stub#6ed54515-acc8-4d1e-a16c-9fd6cfe951ea#jetbrains.mps.project(MPS.Core/jetbrains.mps.project@java_stub)" />
-    <dep model="f:java_stub#6ed54515-acc8-4d1e-a16c-9fd6cfe951ea#jetbrains.mps.smodel(MPS.Core/jetbrains.mps.smodel@java_stub)" />
-    <dep model="f:java_stub#6ed54515-acc8-4d1e-a16c-9fd6cfe951ea#jetbrains.mps.vfs(MPS.Core/jetbrains.mps.vfs@java_stub)" />
-    <dep model="f:java_stub#742f6602-5a2f-4313-aa6e-ae1cd4ffdc61#jetbrains.mps.ide.actions(MPS.Platform/jetbrains.mps.ide.actions@java_stub)" />
-    <dep model="f:java_stub#742f6602-5a2f-4313-aa6e-ae1cd4ffdc61#jetbrains.mps.project(MPS.Platform/jetbrains.mps.project@java_stub)" />
-    <dep model="f:java_stub#8865b7a8-5271-43d3-884c-6fd1d9cfdd34#org.jetbrains.mps.openapi.model(MPS.OpenAPI/org.jetbrains.mps.openapi.model@java_stub)" />
-    <dep model="f:java_stub#8865b7a8-5271-43d3-884c-6fd1d9cfdd34#org.jetbrains.mps.openapi.module(MPS.OpenAPI/org.jetbrains.mps.openapi.module@java_stub)" />
-    <dep model="f:java_stub#a3e4657f-a76c-45bb-bbda-c764596ecc65#org.apache.log4j(jetbrains.mps.baseLanguage.logging.runtime/org.apache.log4j@java_stub)" />
-    <dep model="r:00000000-0000-4000-0000-011c895902ca(jetbrains.mps.baseLanguage.structure)" />
-    <dep model="r:00000000-0000-4000-0000-011c8959033a(jetbrains.mps.baseLanguage.closures.generator.baseLanguage.template.main@generator)" />
-    <dep model="r:00000000-0000-4000-0000-011c89590369(jetbrains.mps.lang.plugin.generator.baseLanguage.template.main@generator)" />
-    <dep model="r:00000000-0000-4000-0000-011c89590580(jetbrains.mps.baseLanguage.logging.generator.baseLanguage.template.main@generator)" />
-    <dep model="r:61e3d524-8c49-4491-b5e3-f6d6e9364527(jetbrains.mps.util)" />
-    <dep model="r:fc76aa36-3cff-41c7-b94b-eee0e8341932(jetbrains.mps.internal.collections.runtime)" />
-    <file name="BuildAllDataFlows_Action.java" />
-  </source>
-</dependencies>
->>>>>>> bf3a2c62
+<dependencies version="2" modelHash="-ad6uya9unnr7ypviyq4tyfb5kmxuk9t" />
