<?xml version="1.0" encoding="UTF-8"?>
<module type="JAVA_MODULE" version="4">
  <component name="NewModuleRootManager" inherit-compiler-output="false">
    <output url="file://$MODULE_DIR$/classes" />
    <output-test url="file://$MODULE_DIR$/classes" />
    <exclude-output />
    <content url="file://$MODULE_DIR$">
      <sourceFolder url="file://$MODULE_DIR$/sources" isTestSource="false" />
      <sourceFolder url="file://$MODULE_DIR$/solutions/jetbrains.mps.debugger-api/source_gen" isTestSource="false" />
      <sourceFolder url="file://$MODULE_DIR$/resources" isTestSource="false" />
    </content>
    <orderEntry type="inheritedJdk" />
    <orderEntry type="sourceFolder" forTests="false" />
    <orderEntry type="module" module-name="debug-api" />
<<<<<<< HEAD
    <orderEntry type="module" module-name="editor-runtime" />
=======
    <orderEntry type="library" name="IDEA-plaform" level="project" />
    <orderEntry type="module" module-name="plugin" />
    <orderEntry type="module" module-name="runConfigurations" exported="" />
>>>>>>> 5d00d01a
  </component>
</module>
<|MERGE_RESOLUTION|>--- conflicted
+++ resolved
@@ -12,12 +12,9 @@
     <orderEntry type="inheritedJdk" />
     <orderEntry type="sourceFolder" forTests="false" />
     <orderEntry type="module" module-name="debug-api" />
-<<<<<<< HEAD
     <orderEntry type="module" module-name="editor-runtime" />
-=======
     <orderEntry type="library" name="IDEA-plaform" level="project" />
     <orderEntry type="module" module-name="plugin" />
     <orderEntry type="module" module-name="runConfigurations" exported="" />
->>>>>>> 5d00d01a
   </component>
 </module>
