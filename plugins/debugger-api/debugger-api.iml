<?xml version="1.0" encoding="UTF-8"?>
<module type="JAVA_MODULE" version="4">
  <component name="NewModuleRootManager" inherit-compiler-output="false">
    <output url="file://$MODULE_DIR$/classes" />
    <output-test url="file://$MODULE_DIR$/classes" />
    <exclude-output />
    <content url="file://$MODULE_DIR$">
<<<<<<< HEAD
      <sourceFolder url="file://$MODULE_DIR$/solutions/jetbrains.mps.debugger-api/source_gen" isTestSource="false" />
=======
      <sourceFolder url="file://$MODULE_DIR$/sources" isTestSource="false" />
      <sourceFolder url="file://$MODULE_DIR$/source_gen" isTestSource="false" />
>>>>>>> 4a0fa1e5
      <sourceFolder url="file://$MODULE_DIR$/resources" isTestSource="false" />
    </content>
    <orderEntry type="inheritedJdk" />
    <orderEntry type="sourceFolder" forTests="false" />
    <orderEntry type="module" module-name="debug-api" />
    <orderEntry type="module" module-name="editor-runtime" />
    <orderEntry type="module" module-name="MPS-platform" />
    <orderEntry type="module" module-name="runConfigurations" exported="" />
    <orderEntry type="module" module-name="plugin-runtime" />
    <orderEntry type="module" module-name="kernel" />
    <orderEntry type="module" module-name="workbench" />
    <orderEntry type="module" module-name="collections-runtime" />
    <orderEntry type="module" module-name="generator-engine" />
    <orderEntry type="module" module-name="typesystemEngine" />
    <orderEntry type="module" module-name="Closures-runtime" />
    <orderEntry type="module" module-name="mps-platform" />
    <orderEntry type="module" module-name="mps-workbench" />
    <orderEntry type="library" name="Commons-logging" level="project" />
    <orderEntry type="library" name="JDOM" level="project" />
    <orderEntry type="module" module-name="mps-editor" />
  </component>
</module>
<|MERGE_RESOLUTION|>--- conflicted
+++ resolved
@@ -5,12 +5,8 @@
     <output-test url="file://$MODULE_DIR$/classes" />
     <exclude-output />
     <content url="file://$MODULE_DIR$">
-<<<<<<< HEAD
-      <sourceFolder url="file://$MODULE_DIR$/solutions/jetbrains.mps.debugger-api/source_gen" isTestSource="false" />
-=======
       <sourceFolder url="file://$MODULE_DIR$/sources" isTestSource="false" />
       <sourceFolder url="file://$MODULE_DIR$/source_gen" isTestSource="false" />
->>>>>>> 4a0fa1e5
       <sourceFolder url="file://$MODULE_DIR$/resources" isTestSource="false" />
     </content>
     <orderEntry type="inheritedJdk" />
