--- conflicted
+++ resolved
@@ -27,23 +27,9 @@
     </node>
   </roots>
   <root id="4474271214083126640">
-<<<<<<< HEAD
-    <node role="visibility" roleId="tpee.1178549979242" type="tpee.PublicVisibility" typeId="tpee.1146644602865" id="4474271214083126641" />
-    <node role="superclass" roleId="tpee.1165602531693" type="tpee.ClassifierType" typeId="tpee.1107535904670" id="4474271214083126642">
-      <link role="classifier" roleId="tpee.1107535924139" targetNodeId="y1yh.~GenericProgramRunner" resolveInfo="GenericProgramRunner" />
-    </node>
     <node role="member" roleId="tpee.5375687026011219971" type="tpee.StaticFieldDeclaration" typeId="tpee.1070462154015" id="4474271214083126643">
       <property name="name" nameId="tpck.1169194664001" value="LOG" />
       <property name="isFinal" nameId="tpee.1176718929932" value="true" />
-      <node role="type" roleId="tpee.5680397130376446158" type="tpee.ClassifierType" typeId="tpee.1107535904670" id="3907325479406730997">
-        <link role="classifier" roleId="tpee.1107535924139" targetNodeId="to5d.~Logger" resolveInfo="Logger" />
-      </node>
-      <node role="visibility" roleId="tpee.1178549979242" type="tpee.PrivateVisibility" typeId="tpee.1146644623116" id="4474271214083126645" />
-=======
-    <node role="member" roleId="tpee.5375687026011219971" type="tpee.StaticFieldDeclaration" typeId="tpee.1070462154015" id="4474271214083126643">
-      <property name="name" nameId="tpck.1169194664001" value="LOG" />
-      <property name="isFinal" nameId="tpee.1176718929932" value="true" />
->>>>>>> 9161bcdd
       <node role="initializer" roleId="tpee.1068431790190" type="tpee.StaticMethodCall" typeId="tpee.1081236700937" id="4474271214083126646">
         <link role="classConcept" roleId="tpee.1144433194310" targetNodeId="to5d.~Logger" resolveInfo="Logger" />
         <link role="baseMethodDeclaration" roleId="tpee.1068499141037" targetNodeId="to5d.~Logger%dgetLogger(java%dlang%dClass)%cjetbrains%dmps%dlogging%dLogger" resolveInfo="getLogger" />
@@ -57,10 +43,6 @@
       </node>
     </node>
     <node role="member" roleId="tpee.5375687026011219971" type="tpee.ConstructorDeclaration" typeId="tpee.1068580123140" id="4474271214083126648">
-<<<<<<< HEAD
-      <node role="visibility" roleId="tpee.1178549979242" type="tpee.PublicVisibility" typeId="tpee.1146644602865" id="4474271214083126649" />
-=======
->>>>>>> 9161bcdd
       <node role="returnType" roleId="tpee.1068580123133" type="tpee.VoidType" typeId="tpee.1068581517677" id="4474271214083126650" />
       <node role="body" roleId="tpee.1068580123135" type="tpee.StatementList" typeId="tpee.1068580123136" id="4474271214083126651" />
       <node role="visibility" roleId="tpee.1178549979242" type="tpee.PublicVisibility" typeId="tpee.1146644602865" id="4474271214083126649" />
@@ -69,31 +51,6 @@
       <property name="isAbstract" nameId="tpee.1178608670077" value="false" />
       <property name="name" nameId="tpck.1169194664001" value="canRun" />
       <property name="isFinal" nameId="tpee.1181808852946" value="false" />
-<<<<<<< HEAD
-      <node role="visibility" roleId="tpee.1178549979242" type="tpee.PublicVisibility" typeId="tpee.1146644602865" id="4474271214083126653" />
-      <node role="returnType" roleId="tpee.1068580123133" type="tpee.BooleanType" typeId="tpee.1070534644030" id="4474271214083126654" />
-      <node role="parameter" roleId="tpee.1068580123134" type="tpee.ParameterDeclaration" typeId="tpee.1068498886292" id="4474271214083126655">
-        <property name="name" nameId="tpck.1169194664001" value="executorId" />
-        <property name="isFinal" nameId="tpee.1176718929932" value="true" />
-        <node role="type" roleId="tpee.5680397130376446158" type="tpee.ClassifierType" typeId="tpee.1107535904670" id="4474271214083126656">
-          <link role="classifier" roleId="tpee.1107535924139" targetNodeId="e2lb.~String" resolveInfo="String" />
-        </node>
-        <node role="annotation" roleId="tpee.1188208488637" type="tpee.AnnotationInstance" typeId="tpee.1188207840427" id="4474271214083126657">
-          <link role="annotation" roleId="tpee.1188208074048" targetNodeId="68ai.~NotNull" resolveInfo="NotNull" />
-        </node>
-      </node>
-      <node role="parameter" roleId="tpee.1068580123134" type="tpee.ParameterDeclaration" typeId="tpee.1068498886292" id="4474271214083126658">
-        <property name="name" nameId="tpck.1169194664001" value="profile" />
-        <property name="isFinal" nameId="tpee.1176718929932" value="true" />
-        <node role="type" roleId="tpee.5680397130376446158" type="tpee.ClassifierType" typeId="tpee.1107535904670" id="3907325479406730998">
-          <link role="classifier" roleId="tpee.1107535924139" targetNodeId="ydef.~RunProfile" resolveInfo="RunProfile" />
-        </node>
-        <node role="annotation" roleId="tpee.1188208488637" type="tpee.AnnotationInstance" typeId="tpee.1188207840427" id="4474271214083126660">
-          <link role="annotation" roleId="tpee.1188208074048" targetNodeId="68ai.~NotNull" resolveInfo="NotNull" />
-        </node>
-      </node>
-=======
->>>>>>> 9161bcdd
       <node role="body" roleId="tpee.1068580123135" type="tpee.StatementList" typeId="tpee.1068580123136" id="4474271214083126661">
         <node role="statement" roleId="tpee.1068581517665" type="tpee.TryCatchStatement" typeId="tpee.1164879751025" id="4474271214083126662">
           <node role="body" roleId="tpee.1164879758292" type="tpee.StatementList" typeId="tpee.1068580123136" id="4474271214083126674">
@@ -193,11 +150,6 @@
       <property name="isAbstract" nameId="tpee.1178608670077" value="false" />
       <property name="name" nameId="tpck.1169194664001" value="isOldRunConfiguration" />
       <property name="isFinal" nameId="tpee.1181808852946" value="false" />
-<<<<<<< HEAD
-      <node role="visibility" roleId="tpee.1178549979242" type="tpee.PrivateVisibility" typeId="tpee.1146644623116" id="4474271214083126688" />
-      <node role="returnType" roleId="tpee.1068580123133" type="tpee.BooleanType" typeId="tpee.1070534644030" id="4474271214083126689" />
-=======
->>>>>>> 9161bcdd
       <node role="parameter" roleId="tpee.1068580123134" type="tpee.ParameterDeclaration" typeId="tpee.1068498886292" id="4474271214083126690">
         <property name="name" nameId="tpck.1169194664001" value="profile" />
         <property name="isFinal" nameId="tpee.1176718929932" value="false" />
@@ -296,13 +248,9 @@
       <property name="isAbstract" nameId="tpee.1178608670077" value="false" />
       <property name="name" nameId="tpck.1169194664001" value="getRunnerId" />
       <property name="isFinal" nameId="tpee.1181808852946" value="false" />
-<<<<<<< HEAD
-      <node role="visibility" roleId="tpee.1178549979242" type="tpee.PublicVisibility" typeId="tpee.1146644602865" id="4474271214083126727" />
-=======
       <node role="annotation" roleId="tpee.1188208488637" type="tpee.AnnotationInstance" typeId="tpee.1188207840427" id="4474271214083126732">
         <link role="annotation" roleId="tpee.1188208074048" targetNodeId="68ai.~NotNull" resolveInfo="NotNull" />
       </node>
->>>>>>> 9161bcdd
       <node role="returnType" roleId="tpee.1068580123133" type="tpee.ClassifierType" typeId="tpee.1107535904670" id="4474271214083126728">
         <link role="classifier" roleId="tpee.1107535924139" targetNodeId="e2lb.~String" resolveInfo="String" />
       </node>
@@ -319,49 +267,8 @@
       <property name="isAbstract" nameId="tpee.1178608670077" value="false" />
       <property name="name" nameId="tpck.1169194664001" value="doExecute" />
       <property name="isFinal" nameId="tpee.1181808852946" value="false" />
-<<<<<<< HEAD
-      <node role="visibility" roleId="tpee.1178549979242" type="tpee.ProtectedVisibility" typeId="tpee.1146644641414" id="4474271214083126734" />
-      <node role="returnType" roleId="tpee.1068580123133" type="tpee.ClassifierType" typeId="tpee.1107535904670" id="4474271214083126735">
-        <link role="classifier" roleId="tpee.1107535924139" targetNodeId="vstq.~RunContentDescriptor" resolveInfo="RunContentDescriptor" />
-      </node>
-      <node role="parameter" roleId="tpee.1068580123134" type="tpee.ParameterDeclaration" typeId="tpee.1068498886292" id="4474271214083126736">
-        <property name="name" nameId="tpck.1169194664001" value="project" />
-        <property name="isFinal" nameId="tpee.1176718929932" value="true" />
-        <node role="type" roleId="tpee.5680397130376446158" type="tpee.ClassifierType" typeId="tpee.1107535904670" id="3907325479406731003">
-          <link role="classifier" roleId="tpee.1107535924139" targetNodeId="ph2v.~Project" resolveInfo="Project" />
-        </node>
-      </node>
-      <node role="parameter" roleId="tpee.1068580123134" type="tpee.ParameterDeclaration" typeId="tpee.1068498886292" id="4474271214083126738">
-        <property name="name" nameId="tpck.1169194664001" value="executor" />
-        <property name="isFinal" nameId="tpee.1176718929932" value="true" />
-        <node role="type" roleId="tpee.5680397130376446158" type="tpee.ClassifierType" typeId="tpee.1107535904670" id="4474271214083126739">
-          <link role="classifier" roleId="tpee.1107535924139" targetNodeId="egwk.~Executor" resolveInfo="Executor" />
-        </node>
-      </node>
-      <node role="parameter" roleId="tpee.1068580123134" type="tpee.ParameterDeclaration" typeId="tpee.1068498886292" id="4474271214083126740">
-        <property name="name" nameId="tpck.1169194664001" value="state" />
-        <property name="isFinal" nameId="tpee.1176718929932" value="true" />
-        <node role="type" roleId="tpee.5680397130376446158" type="tpee.ClassifierType" typeId="tpee.1107535904670" id="3907325479406731004">
-          <link role="classifier" roleId="tpee.1107535924139" targetNodeId="ydef.~RunProfileState" resolveInfo="RunProfileState" />
-        </node>
-      </node>
-      <node role="parameter" roleId="tpee.1068580123134" type="tpee.ParameterDeclaration" typeId="tpee.1068498886292" id="4474271214083126742">
-        <property name="name" nameId="tpck.1169194664001" value="contentToReuse" />
-        <property name="isFinal" nameId="tpee.1176718929932" value="true" />
-        <node role="type" roleId="tpee.5680397130376446158" type="tpee.ClassifierType" typeId="tpee.1107535904670" id="4474271214083126743">
-          <link role="classifier" roleId="tpee.1107535924139" targetNodeId="vstq.~RunContentDescriptor" resolveInfo="RunContentDescriptor" />
-        </node>
-      </node>
-      <node role="parameter" roleId="tpee.1068580123134" type="tpee.ParameterDeclaration" typeId="tpee.1068498886292" id="4474271214083126744">
-        <property name="name" nameId="tpck.1169194664001" value="env" />
-        <property name="isFinal" nameId="tpee.1176718929932" value="true" />
-        <node role="type" roleId="tpee.5680397130376446158" type="tpee.ClassifierType" typeId="tpee.1107535904670" id="4474271214083126745">
-          <link role="classifier" roleId="tpee.1107535924139" targetNodeId="y1yh.~ExecutionEnvironment" resolveInfo="ExecutionEnvironment" />
-        </node>
-=======
       <node role="throwsItem" roleId="tpee.1164879685961" type="tpee.ClassifierType" typeId="tpee.1107535904670" id="4474271214083126754">
         <link role="classifier" roleId="tpee.1107535924139" targetNodeId="egwk.~ExecutionException" resolveInfo="ExecutionException" />
->>>>>>> 9161bcdd
       </node>
       <node role="body" roleId="tpee.1068580123135" type="tpee.StatementList" typeId="tpee.1068580123136" id="4474271214083126746">
         <node role="statement" roleId="tpee.1068581517665" type="tpee.SingleLineComment" typeId="tpee.6329021646629104954" id="4474271214083127122">
@@ -390,23 +297,7 @@
           </node>
         </node>
       </node>
-<<<<<<< HEAD
-      <node role="throwsItem" roleId="tpee.1164879685961" type="tpee.ClassifierType" typeId="tpee.1107535904670" id="4474271214083126754">
-        <link role="classifier" roleId="tpee.1107535924139" targetNodeId="egwk.~ExecutionException" resolveInfo="ExecutionException" />
-      </node>
-    </node>
-    <node role="member" roleId="tpee.5375687026011219971" type="tpee.InstanceMethodDeclaration" typeId="tpee.1068580123165" id="4474271214083126755">
-      <property name="isAbstract" nameId="tpee.1178608670077" value="false" />
-      <property name="name" nameId="tpck.1169194664001" value="createContentDescriptor" />
-      <property name="isFinal" nameId="tpee.1181808852946" value="false" />
-      <node role="visibility" roleId="tpee.1178549979242" type="tpee.ProtectedVisibility" typeId="tpee.1146644641414" id="4474271214083126756" />
-      <node role="returnType" roleId="tpee.1068580123133" type="tpee.ClassifierType" typeId="tpee.1107535904670" id="4474271214083126757">
-        <link role="classifier" roleId="tpee.1107535924139" targetNodeId="vstq.~RunContentDescriptor" resolveInfo="RunContentDescriptor" />
-      </node>
-      <node role="parameter" roleId="tpee.1068580123134" type="tpee.ParameterDeclaration" typeId="tpee.1068498886292" id="4474271214083126758">
-=======
       <node role="parameter" roleId="tpee.1068580123134" type="tpee.ParameterDeclaration" typeId="tpee.1068498886292" id="4474271214083126736">
->>>>>>> 9161bcdd
         <property name="name" nameId="tpck.1169194664001" value="project" />
         <property name="isFinal" nameId="tpee.1176718929932" value="true" />
         <node role="type" roleId="tpee.5680397130376446158" type="tpee.ClassifierType" typeId="tpee.1107535904670" id="3907325479406731003">
@@ -733,10 +624,6 @@
       <property name="isAbstract" nameId="tpee.1178608670077" value="false" />
       <property name="name" nameId="tpck.1169194664001" value="getSettingsEditor" />
       <property name="isFinal" nameId="tpee.1181808852946" value="false" />
-<<<<<<< HEAD
-      <node role="visibility" roleId="tpee.1178549979242" type="tpee.PublicVisibility" typeId="tpee.1146644602865" id="4474271214083126850" />
-=======
->>>>>>> 9161bcdd
       <node role="returnType" roleId="tpee.1068580123133" type="tpee.ClassifierType" typeId="tpee.1107535904670" id="3907325479406731009">
         <link role="classifier" roleId="tpee.1107535924139" targetNodeId="yhq4.~SettingsEditor" resolveInfo="SettingsEditor" />
       </node>
