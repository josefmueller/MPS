<?xml version="1.0" encoding="UTF-8"?>
<model modelUID="r:2a614e43-21e7-49b5-9503-c8251b638b89(jetbrains.mps.debugger.api.runner)">
  <persistence version="7" />
  <language namespace="f3061a53-9226-4cc5-a443-f952ceaf5816(jetbrains.mps.baseLanguage)" />
  <import index="to5d" modelUID="f:java_stub#6ed54515-acc8-4d1e-a16c-9fd6cfe951ea#jetbrains.mps.logging(MPS.Core/jetbrains.mps.logging@java_stub)" version="-1" />
  <import index="5ths" modelUID="r:0cf7389f-e174-4742-a3d2-15c79317838a(jetbrains.mps.debug.api.run)" version="-1" />
  <import index="1l1h" modelUID="r:c02662c0-67c5-4c3a-8d3a-cd7ffe189340(jetbrains.mps.debug.api)" version="-1" />
  <import index="y1yh" modelUID="f:java_stub#742f6602-5a2f-4313-aa6e-ae1cd4ffdc61#com.intellij.execution.runners(MPS.Platform/com.intellij.execution.runners@java_stub)" version="-1" />
  <import index="ydef" modelUID="f:java_stub#742f6602-5a2f-4313-aa6e-ae1cd4ffdc61#com.intellij.execution.configurations(MPS.Platform/com.intellij.execution.configurations@java_stub)" version="-1" />
  <import index="vstq" modelUID="f:java_stub#742f6602-5a2f-4313-aa6e-ae1cd4ffdc61#com.intellij.execution.ui(MPS.Platform/com.intellij.execution.ui@java_stub)" version="-1" />
  <import index="egwk" modelUID="f:java_stub#742f6602-5a2f-4313-aa6e-ae1cd4ffdc61#com.intellij.execution(MPS.Platform/com.intellij.execution@java_stub)" version="-1" />
  <import index="ph2v" modelUID="f:java_stub#742f6602-5a2f-4313-aa6e-ae1cd4ffdc61#com.intellij.openapi.project(MPS.Platform/com.intellij.openapi.project@java_stub)" version="-1" />
  <import index="ko86" modelUID="f:java_stub#742f6602-5a2f-4313-aa6e-ae1cd4ffdc61#com.intellij.execution.executors(MPS.Platform/com.intellij.execution.executors@java_stub)" version="-1" />
  <import index="yhq4" modelUID="f:java_stub#742f6602-5a2f-4313-aa6e-ae1cd4ffdc61#com.intellij.openapi.options(MPS.Platform/com.intellij.openapi.options@java_stub)" version="-1" />
  <import index="68ai" modelUID="f:java_stub#6ed54515-acc8-4d1e-a16c-9fd6cfe951ea#org.jetbrains.annotations(org.jetbrains.annotations@java_stub)" version="-1" />
  <import index="63nd" modelUID="r:891e5016-c8e3-4b89-90ed-01a5f21e6fc3(jetbrains.mps.debugger.api.ui.tool)" version="-1" />
  <import index="e2lb" modelUID="f:java_stub#6354ebe7-c22a-4a0f-ac54-50b52ab9b065#java.lang(java.lang@java_stub)" version="-1" />
  <import index="jd8b" modelUID="r:eccef71a-aa33-4ad5-b44f-afac5cbda4d8(jetbrains.mps.plugins.pluginparts.runconfigs)" version="0" />
  <import index="eibu" modelUID="r:49e72ff8-8ace-42fd-8f9f-5961eed9792e(jetbrains.mps.execution.api.configurations)" version="-1" />
  <import index="tpck" modelUID="r:00000000-0000-4000-0000-011c89590288(jetbrains.mps.lang.core.structure)" version="0" implicit="yes" />
  <import index="tpee" modelUID="r:00000000-0000-4000-0000-011c895902ca(jetbrains.mps.baseLanguage.structure)" version="4" implicit="yes" />
  <roots>
    <node type="tpee.ClassConcept" typeId="tpee.1068390468198" id="4474271214083126640">
      <property name="name" nameId="tpck.1169194664001" value="MPSDebugRunner" />
      <property name="abstractClass" nameId="tpee.1075300953594" value="false" />
      <property name="isFinal" nameId="tpee.1221565133444" value="false" />
    </node>
  </roots>
  <root id="4474271214083126640">
    <node role="visibility" roleId="tpee.1178549979242" type="tpee.PublicVisibility" typeId="tpee.1146644602865" id="4474271214083126641" />
    <node role="superclass" roleId="tpee.1165602531693" type="tpee.ClassifierType" typeId="tpee.1107535904670" id="4474271214083126642">
      <link role="classifier" roleId="tpee.1107535924139" targetNodeId="y1yh.~GenericProgramRunner" resolveInfo="GenericProgramRunner" />
    </node>
<<<<<<< HEAD
    <node role="staticField" roleId="tpee.1128555889557" type="tpee.StaticFieldDeclaration" typeId="tpee.1070462154015" id="4474271214083126643">
=======
    <node role="member" roleId="tpee.5375687026011219971" type="tpee.StaticFieldDeclaration" typeId="tpee.1070462154015" id="4474271214083126643">
>>>>>>> a4d772e2
      <property name="name" nameId="tpck.1169194664001" value="LOG" />
      <property name="isFinal" nameId="tpee.1176718929932" value="true" />
      <node role="type" roleId="tpee.5680397130376446158" type="tpee.ClassifierType" typeId="tpee.1107535904670" id="3907325479406730997">
        <link role="classifier" roleId="tpee.1107535924139" targetNodeId="to5d.~Logger" resolveInfo="Logger" />
      </node>
      <node role="visibility" roleId="tpee.1178549979242" type="tpee.PrivateVisibility" typeId="tpee.1146644623116" id="4474271214083126645" />
      <node role="initializer" roleId="tpee.1068431790190" type="tpee.StaticMethodCall" typeId="tpee.1081236700937" id="4474271214083126646">
        <link role="classConcept" roleId="tpee.1144433194310" targetNodeId="to5d.~Logger" resolveInfo="Logger" />
        <link role="baseMethodDeclaration" roleId="tpee.1068499141037" targetNodeId="to5d.~Logger%dgetLogger(java%dlang%dClass)%cjetbrains%dmps%dlogging%dLogger" resolveInfo="getLogger" />
        <node role="actualArgument" roleId="tpee.1068499141038" type="tpee.ClassifierClassExpression" typeId="tpee.1116615150612" id="4474271214083126647">
          <link role="classifier" roleId="tpee.1116615189566" targetNodeId="4474271214083126640" resolveInfo="MPSDebugRunner" />
        </node>
      </node>
    </node>
    <node role="member" roleId="tpee.5375687026011219971" type="tpee.ConstructorDeclaration" typeId="tpee.1068580123140" id="4474271214083126648">
      <node role="visibility" roleId="tpee.1178549979242" type="tpee.PublicVisibility" typeId="tpee.1146644602865" id="4474271214083126649" />
      <node role="returnType" roleId="tpee.1068580123133" type="tpee.VoidType" typeId="tpee.1068581517677" id="4474271214083126650" />
      <node role="body" roleId="tpee.1068580123135" type="tpee.StatementList" typeId="tpee.1068580123136" id="4474271214083126651" />
    </node>
    <node role="member" roleId="tpee.5375687026011219971" type="tpee.InstanceMethodDeclaration" typeId="tpee.1068580123165" id="4474271214083126652">
      <property name="isAbstract" nameId="tpee.1178608670077" value="false" />
      <property name="name" nameId="tpck.1169194664001" value="canRun" />
      <property name="isFinal" nameId="tpee.1181808852946" value="false" />
      <node role="visibility" roleId="tpee.1178549979242" type="tpee.PublicVisibility" typeId="tpee.1146644602865" id="4474271214083126653" />
      <node role="returnType" roleId="tpee.1068580123133" type="tpee.BooleanType" typeId="tpee.1070534644030" id="4474271214083126654" />
      <node role="parameter" roleId="tpee.1068580123134" type="tpee.ParameterDeclaration" typeId="tpee.1068498886292" id="4474271214083126655">
        <property name="name" nameId="tpck.1169194664001" value="executorId" />
        <property name="isFinal" nameId="tpee.1176718929932" value="true" />
        <node role="type" roleId="tpee.5680397130376446158" type="tpee.ClassifierType" typeId="tpee.1107535904670" id="4474271214083126656">
          <link role="classifier" roleId="tpee.1107535924139" targetNodeId="e2lb.~String" resolveInfo="String" />
        </node>
        <node role="annotation" roleId="tpee.1188208488637" type="tpee.AnnotationInstance" typeId="tpee.1188207840427" id="4474271214083126657">
          <link role="annotation" roleId="tpee.1188208074048" targetNodeId="68ai.~NotNull" resolveInfo="NotNull" />
        </node>
      </node>
      <node role="parameter" roleId="tpee.1068580123134" type="tpee.ParameterDeclaration" typeId="tpee.1068498886292" id="4474271214083126658">
        <property name="name" nameId="tpck.1169194664001" value="profile" />
        <property name="isFinal" nameId="tpee.1176718929932" value="true" />
        <node role="type" roleId="tpee.5680397130376446158" type="tpee.ClassifierType" typeId="tpee.1107535904670" id="3907325479406730998">
          <link role="classifier" roleId="tpee.1107535924139" targetNodeId="ydef.~RunProfile" resolveInfo="RunProfile" />
        </node>
        <node role="annotation" roleId="tpee.1188208488637" type="tpee.AnnotationInstance" typeId="tpee.1188207840427" id="4474271214083126660">
          <link role="annotation" roleId="tpee.1188208074048" targetNodeId="68ai.~NotNull" resolveInfo="NotNull" />
        </node>
      </node>
      <node role="body" roleId="tpee.1068580123135" type="tpee.StatementList" typeId="tpee.1068580123136" id="4474271214083126661">
        <node role="statement" roleId="tpee.1068581517665" type="tpee.TryCatchStatement" typeId="tpee.1164879751025" id="4474271214083126662">
          <node role="catchClause" roleId="tpee.1164903496223" type="tpee.CatchClause" typeId="tpee.1164903280175" id="4474271214083126663">
            <node role="catchBody" roleId="tpee.1164903359218" type="tpee.StatementList" typeId="tpee.1068580123136" id="4474271214083126664">
              <node role="statement" roleId="tpee.1068581517665" type="tpee.ExpressionStatement" typeId="tpee.1068580123155" id="4474271214083126665">
                <node role="expression" roleId="tpee.1068580123156" type="tpee.DotExpression" typeId="tpee.1197027756228" id="4474271214083126666">
                  <node role="operand" roleId="tpee.1197027771414" type="tpee.LocalStaticFieldReference" typeId="tpee.1172008963197" id="4474271214083126667">
                    <link role="variableDeclaration" roleId="tpee.1068581517664" targetNodeId="4474271214083126643" resolveInfo="LOG" />
                  </node>
                  <node role="operation" roleId="tpee.1197027833540" type="tpee.InstanceMethodCallOperation" typeId="tpee.1202948039474" id="4474271214083126668">
                    <link role="baseMethodDeclaration" roleId="tpee.1068499141037" targetNodeId="to5d.~Logger%ddebug(java%dlang%dString)%cvoid" resolveInfo="debug" />
                    <node role="actualArgument" roleId="tpee.1068499141038" type="tpee.DotExpression" typeId="tpee.1197027756228" id="262412979073544771">
                      <node role="operand" roleId="tpee.1197027771414" type="tpee.LocalVariableReference" typeId="tpee.1068581242866" id="4474271214083126669">
                        <link role="variableDeclaration" roleId="tpee.1068581517664" targetNodeId="4474271214083126672" resolveInfo="throwable" />
                      </node>
                      <node role="operation" roleId="tpee.1197027833540" type="tpee.InstanceMethodCallOperation" typeId="tpee.1202948039474" id="262412979073544777">
                        <link role="baseMethodDeclaration" roleId="tpee.1068499141037" targetNodeId="e2lb.~Throwable%dgetMessage()%cjava%dlang%dString" resolveInfo="getMessage" />
                      </node>
                    </node>
                  </node>
                </node>
              </node>
              <node role="statement" roleId="tpee.1068581517665" type="tpee.ReturnStatement" typeId="tpee.1068581242878" id="4474271214083126670">
                <node role="expression" roleId="tpee.1068581517676" type="tpee.BooleanConstant" typeId="tpee.1068580123137" id="4474271214083126671">
                  <property name="value" nameId="tpee.1068580123138" value="false" />
                </node>
              </node>
            </node>
            <node role="throwable" roleId="tpee.1164903359217" type="tpee.LocalVariableDeclaration" typeId="tpee.1068581242863" id="4474271214083126672">
              <property name="name" nameId="tpck.1169194664001" value="throwable" />
              <property name="isFinal" nameId="tpee.1176718929932" value="false" />
              <node role="type" roleId="tpee.5680397130376446158" type="tpee.ClassifierType" typeId="tpee.1107535904670" id="4474271214083126673">
                <link role="classifier" roleId="tpee.1107535924139" targetNodeId="e2lb.~Throwable" resolveInfo="Throwable" />
              </node>
            </node>
          </node>
          <node role="body" roleId="tpee.1164879758292" type="tpee.StatementList" typeId="tpee.1068580123136" id="4474271214083126674">
            <node role="statement" roleId="tpee.1068581517665" type="tpee.ReturnStatement" typeId="tpee.1068581242878" id="4474271214083126675">
              <node role="expression" roleId="tpee.1068581517676" type="tpee.AndExpression" typeId="tpee.1080120340718" id="4474271214083126676">
                <node role="leftExpression" roleId="tpee.1081773367580" type="tpee.DotExpression" typeId="tpee.1197027756228" id="4474271214083126677">
                  <node role="operand" roleId="tpee.1197027771414" type="tpee.ParameterReference" typeId="tpee.1068581242874" id="4474271214083126678">
                    <link role="variableDeclaration" roleId="tpee.1068581517664" targetNodeId="4474271214083126655" resolveInfo="executorId" />
                  </node>
                  <node role="operation" roleId="tpee.1197027833540" type="tpee.InstanceMethodCallOperation" typeId="tpee.1202948039474" id="4474271214083126679">
                    <link role="baseMethodDeclaration" roleId="tpee.1068499141037" targetNodeId="e2lb.~String%dequals(java%dlang%dObject)%cboolean" resolveInfo="equals" />
                    <node role="actualArgument" roleId="tpee.1068499141038" type="tpee.StaticFieldReference" typeId="tpee.1070533707846" id="4474271214083126680">
                      <link role="classifier" roleId="tpee.1144433057691" targetNodeId="ko86.~DefaultDebugExecutor" resolveInfo="DefaultDebugExecutor" />
                      <link role="variableDeclaration" roleId="tpee.1068581517664" targetNodeId="ko86.~DefaultDebugExecutor%dEXECUTOR_ID" resolveInfo="EXECUTOR_ID" />
                    </node>
                  </node>
                </node>
                <node role="rightExpression" roleId="tpee.1081773367579" type="tpee.ParenthesizedExpression" typeId="tpee.1079359253375" id="4474271214083126681">
                  <node role="expression" roleId="tpee.1079359253376" type="tpee.OrExpression" typeId="tpee.1080223426719" id="4474271214083126682">
                    <node role="leftExpression" roleId="tpee.1081773367580" type="tpee.LocalInstanceMethodCall" typeId="tpee.3066917033203108594" id="4474271214083126683">
                      <link role="baseMethodDeclaration" roleId="tpee.1068499141037" targetNodeId="4474271214083126687" resolveInfo="isOldRunConfiguration" />
                      <node role="actualArgument" roleId="tpee.1068499141038" type="tpee.ParameterReference" typeId="tpee.1068581242874" id="4474271214083126684">
                        <link role="variableDeclaration" roleId="tpee.1068581517664" targetNodeId="4474271214083126658" resolveInfo="profile" />
                      </node>
                    </node>
                    <node role="rightExpression" roleId="tpee.1081773367579" type="tpee.LocalInstanceMethodCall" typeId="tpee.3066917033203108594" id="4474271214083126685">
                      <link role="baseMethodDeclaration" roleId="tpee.1068499141037" targetNodeId="4474271214083126706" resolveInfo="isNewRunConfiguration" />
                      <node role="actualArgument" roleId="tpee.1068499141038" type="tpee.ParameterReference" typeId="tpee.1068581242874" id="4474271214083126686">
                        <link role="variableDeclaration" roleId="tpee.1068581517664" targetNodeId="4474271214083126658" resolveInfo="profile" />
                      </node>
                    </node>
                  </node>
                </node>
              </node>
            </node>
          </node>
        </node>
      </node>
    </node>
    <node role="member" roleId="tpee.5375687026011219971" type="tpee.InstanceMethodDeclaration" typeId="tpee.1068580123165" id="4474271214083126687">
      <property name="isAbstract" nameId="tpee.1178608670077" value="false" />
      <property name="name" nameId="tpck.1169194664001" value="isOldRunConfiguration" />
      <property name="isFinal" nameId="tpee.1181808852946" value="false" />
      <node role="visibility" roleId="tpee.1178549979242" type="tpee.PrivateVisibility" typeId="tpee.1146644623116" id="4474271214083126688" />
      <node role="returnType" roleId="tpee.1068580123133" type="tpee.BooleanType" typeId="tpee.1070534644030" id="4474271214083126689" />
      <node role="parameter" roleId="tpee.1068580123134" type="tpee.ParameterDeclaration" typeId="tpee.1068498886292" id="4474271214083126690">
        <property name="name" nameId="tpck.1169194664001" value="profile" />
        <property name="isFinal" nameId="tpee.1176718929932" value="false" />
        <node role="type" roleId="tpee.5680397130376446158" type="tpee.ClassifierType" typeId="tpee.1107535904670" id="3907325479406730999">
          <link role="classifier" roleId="tpee.1107535924139" targetNodeId="ydef.~RunProfile" resolveInfo="RunProfile" />
        </node>
      </node>
      <node role="body" roleId="tpee.1068580123135" type="tpee.StatementList" typeId="tpee.1068580123136" id="4474271214083126692">
        <node role="statement" roleId="tpee.1068581517665" type="tpee.ReturnStatement" typeId="tpee.1068581242878" id="4474271214083126693">
          <node role="expression" roleId="tpee.1068581517676" type="tpee.AndExpression" typeId="tpee.1080120340718" id="4474271214083126694">
            <node role="leftExpression" roleId="tpee.1081773367580" type="tpee.ParenthesizedExpression" typeId="tpee.1079359253375" id="4474271214083126695">
              <node role="expression" roleId="tpee.1079359253376" type="tpee.InstanceOfExpression" typeId="tpee.1081256982272" id="4474271214083126696">
                <node role="classType" roleId="tpee.1081256993305" type="tpee.ClassifierType" typeId="tpee.1107535904670" id="8922140744667330779">
                  <link role="classifier" roleId="tpee.1107535924139" targetNodeId="jd8b.5628633142282726547" resolveInfo="BaseRunConfig" />
                </node>
                <node role="leftExpression" roleId="tpee.1081256993304" type="tpee.ParameterReference" typeId="tpee.1068581242874" id="4474271214083126697">
                  <link role="variableDeclaration" roleId="tpee.1068581517664" targetNodeId="4474271214083126690" resolveInfo="profile" />
                </node>
              </node>
            </node>
            <node role="rightExpression" roleId="tpee.1081773367579" type="tpee.ParenthesizedExpression" typeId="tpee.1079359253375" id="4474271214083126699">
              <node role="expression" roleId="tpee.1079359253376" type="tpee.DotExpression" typeId="tpee.1197027756228" id="4474271214083126700">
                <node role="operand" roleId="tpee.1197027771414" type="tpee.ParenthesizedExpression" typeId="tpee.1079359253375" id="4474271214083126701">
                  <node role="expression" roleId="tpee.1079359253376" type="tpee.CastExpression" typeId="tpee.1070534934090" id="4474271214083126702">
                    <node role="type" roleId="tpee.1070534934091" type="tpee.ClassifierType" typeId="tpee.1107535904670" id="8922140744667331446">
                      <link role="classifier" roleId="tpee.1107535924139" targetNodeId="jd8b.5628633142282726547" resolveInfo="BaseRunConfig" />
                    </node>
                    <node role="expression" roleId="tpee.1070534934092" type="tpee.ParameterReference" typeId="tpee.1068581242874" id="4474271214083126703">
                      <link role="variableDeclaration" roleId="tpee.1068581517664" targetNodeId="4474271214083126690" resolveInfo="profile" />
                    </node>
                  </node>
                </node>
                <node role="operation" roleId="tpee.1197027833540" type="tpee.InstanceMethodCallOperation" typeId="tpee.1202948039474" id="4474271214083126705">
                  <link role="baseMethodDeclaration" roleId="tpee.1068499141037" targetNodeId="jd8b.5628633142282726577" resolveInfo="isDebuggable" />
                </node>
              </node>
            </node>
          </node>
        </node>
      </node>
    </node>
    <node role="member" roleId="tpee.5375687026011219971" type="tpee.InstanceMethodDeclaration" typeId="tpee.1068580123165" id="4474271214083126706">
      <property name="isAbstract" nameId="tpee.1178608670077" value="false" />
      <property name="name" nameId="tpck.1169194664001" value="isNewRunConfiguration" />
      <property name="isFinal" nameId="tpee.1181808852946" value="false" />
      <node role="visibility" roleId="tpee.1178549979242" type="tpee.PrivateVisibility" typeId="tpee.1146644623116" id="4474271214083126707" />
      <node role="returnType" roleId="tpee.1068580123133" type="tpee.BooleanType" typeId="tpee.1070534644030" id="4474271214083126708" />
      <node role="parameter" roleId="tpee.1068580123134" type="tpee.ParameterDeclaration" typeId="tpee.1068498886292" id="4474271214083126709">
        <property name="name" nameId="tpck.1169194664001" value="profile" />
        <property name="isFinal" nameId="tpee.1176718929932" value="false" />
        <node role="type" roleId="tpee.5680397130376446158" type="tpee.ClassifierType" typeId="tpee.1107535904670" id="3907325479406731002">
          <link role="classifier" roleId="tpee.1107535924139" targetNodeId="ydef.~RunProfile" resolveInfo="RunProfile" />
        </node>
      </node>
      <node role="body" roleId="tpee.1068580123135" type="tpee.StatementList" typeId="tpee.1068580123136" id="4474271214083126711">
        <node role="statement" roleId="tpee.1068581517665" type="tpee.ReturnStatement" typeId="tpee.1068581242878" id="4474271214083126712">
          <node role="expression" roleId="tpee.1068581517676" type="tpee.AndExpression" typeId="tpee.1080120340718" id="4474271214083126713">
            <node role="leftExpression" roleId="tpee.1081773367580" type="tpee.ParenthesizedExpression" typeId="tpee.1079359253375" id="4474271214083126714">
              <node role="expression" roleId="tpee.1079359253376" type="tpee.InstanceOfExpression" typeId="tpee.1081256982272" id="4474271214083126715">
                <node role="classType" roleId="tpee.1081256993305" type="tpee.ClassifierType" typeId="tpee.1107535904670" id="8922140744667332436">
                  <link role="classifier" roleId="tpee.1107535924139" targetNodeId="eibu.3908032508224771122" resolveInfo="BaseMpsRunConfiguration" />
                </node>
                <node role="leftExpression" roleId="tpee.1081256993304" type="tpee.ParameterReference" typeId="tpee.1068581242874" id="4474271214083126716">
                  <link role="variableDeclaration" roleId="tpee.1068581517664" targetNodeId="4474271214083126709" resolveInfo="profile" />
                </node>
              </node>
            </node>
            <node role="rightExpression" roleId="tpee.1081773367579" type="tpee.ParenthesizedExpression" typeId="tpee.1079359253375" id="4474271214083126718">
              <node role="expression" roleId="tpee.1079359253376" type="tpee.DotExpression" typeId="tpee.1197027756228" id="4474271214083126719">
                <node role="operand" roleId="tpee.1197027771414" type="tpee.ParenthesizedExpression" typeId="tpee.1079359253375" id="4474271214083126720">
                  <node role="expression" roleId="tpee.1079359253376" type="tpee.CastExpression" typeId="tpee.1070534934090" id="4474271214083126721">
                    <node role="type" roleId="tpee.1070534934091" type="tpee.ClassifierType" typeId="tpee.1107535904670" id="8922140744667333103">
                      <link role="classifier" roleId="tpee.1107535924139" targetNodeId="eibu.3908032508224771122" resolveInfo="BaseMpsRunConfiguration" />
                    </node>
                    <node role="expression" roleId="tpee.1070534934092" type="tpee.ParameterReference" typeId="tpee.1068581242874" id="4474271214083126722">
                      <link role="variableDeclaration" roleId="tpee.1068581517664" targetNodeId="4474271214083126709" resolveInfo="profile" />
                    </node>
                  </node>
                </node>
                <node role="operation" roleId="tpee.1197027833540" type="tpee.InstanceMethodCallOperation" typeId="tpee.1202948039474" id="4474271214083126724">
                  <link role="baseMethodDeclaration" roleId="tpee.1068499141037" targetNodeId="eibu.3908032508224771123" resolveInfo="canExecute" />
                  <node role="actualArgument" roleId="tpee.1068499141038" type="tpee.StaticFieldReference" typeId="tpee.1070533707846" id="4474271214083126725">
                    <link role="classifier" roleId="tpee.1144433057691" targetNodeId="ko86.~DefaultDebugExecutor" resolveInfo="DefaultDebugExecutor" />
                    <link role="variableDeclaration" roleId="tpee.1068581517664" targetNodeId="ko86.~DefaultDebugExecutor%dEXECUTOR_ID" resolveInfo="EXECUTOR_ID" />
                  </node>
                </node>
              </node>
            </node>
          </node>
        </node>
      </node>
    </node>
    <node role="member" roleId="tpee.5375687026011219971" type="tpee.InstanceMethodDeclaration" typeId="tpee.1068580123165" id="4474271214083126726">
      <property name="isAbstract" nameId="tpee.1178608670077" value="false" />
      <property name="name" nameId="tpck.1169194664001" value="getRunnerId" />
      <property name="isFinal" nameId="tpee.1181808852946" value="false" />
      <node role="visibility" roleId="tpee.1178549979242" type="tpee.PublicVisibility" typeId="tpee.1146644602865" id="4474271214083126727" />
      <node role="returnType" roleId="tpee.1068580123133" type="tpee.ClassifierType" typeId="tpee.1107535904670" id="4474271214083126728">
        <link role="classifier" roleId="tpee.1107535924139" targetNodeId="e2lb.~String" resolveInfo="String" />
      </node>
      <node role="body" roleId="tpee.1068580123135" type="tpee.StatementList" typeId="tpee.1068580123136" id="4474271214083126729">
        <node role="statement" roleId="tpee.1068581517665" type="tpee.ReturnStatement" typeId="tpee.1068581242878" id="4474271214083126730">
          <node role="expression" roleId="tpee.1068581517676" type="tpee.StringLiteral" typeId="tpee.1070475926800" id="4474271214083126731">
            <property name="value" nameId="tpee.1070475926801" value="Default Debug Runner" />
          </node>
        </node>
      </node>
      <node role="annotation" roleId="tpee.1188208488637" type="tpee.AnnotationInstance" typeId="tpee.1188207840427" id="4474271214083126732">
        <link role="annotation" roleId="tpee.1188208074048" targetNodeId="68ai.~NotNull" resolveInfo="NotNull" />
      </node>
    </node>
    <node role="member" roleId="tpee.5375687026011219971" type="tpee.InstanceMethodDeclaration" typeId="tpee.1068580123165" id="4474271214083126733">
      <property name="isAbstract" nameId="tpee.1178608670077" value="false" />
      <property name="name" nameId="tpck.1169194664001" value="doExecute" />
      <property name="isFinal" nameId="tpee.1181808852946" value="false" />
      <node role="visibility" roleId="tpee.1178549979242" type="tpee.ProtectedVisibility" typeId="tpee.1146644641414" id="4474271214083126734" />
      <node role="returnType" roleId="tpee.1068580123133" type="tpee.ClassifierType" typeId="tpee.1107535904670" id="4474271214083126735">
        <link role="classifier" roleId="tpee.1107535924139" targetNodeId="vstq.~RunContentDescriptor" resolveInfo="RunContentDescriptor" />
      </node>
      <node role="parameter" roleId="tpee.1068580123134" type="tpee.ParameterDeclaration" typeId="tpee.1068498886292" id="4474271214083126736">
        <property name="name" nameId="tpck.1169194664001" value="project" />
        <property name="isFinal" nameId="tpee.1176718929932" value="true" />
        <node role="type" roleId="tpee.5680397130376446158" type="tpee.ClassifierType" typeId="tpee.1107535904670" id="3907325479406731003">
          <link role="classifier" roleId="tpee.1107535924139" targetNodeId="ph2v.~Project" resolveInfo="Project" />
        </node>
      </node>
      <node role="parameter" roleId="tpee.1068580123134" type="tpee.ParameterDeclaration" typeId="tpee.1068498886292" id="4474271214083126738">
        <property name="name" nameId="tpck.1169194664001" value="executor" />
        <property name="isFinal" nameId="tpee.1176718929932" value="true" />
        <node role="type" roleId="tpee.5680397130376446158" type="tpee.ClassifierType" typeId="tpee.1107535904670" id="4474271214083126739">
          <link role="classifier" roleId="tpee.1107535924139" targetNodeId="egwk.~Executor" resolveInfo="Executor" />
        </node>
      </node>
      <node role="parameter" roleId="tpee.1068580123134" type="tpee.ParameterDeclaration" typeId="tpee.1068498886292" id="4474271214083126740">
        <property name="name" nameId="tpck.1169194664001" value="state" />
        <property name="isFinal" nameId="tpee.1176718929932" value="true" />
        <node role="type" roleId="tpee.5680397130376446158" type="tpee.ClassifierType" typeId="tpee.1107535904670" id="3907325479406731004">
          <link role="classifier" roleId="tpee.1107535924139" targetNodeId="ydef.~RunProfileState" resolveInfo="RunProfileState" />
        </node>
      </node>
      <node role="parameter" roleId="tpee.1068580123134" type="tpee.ParameterDeclaration" typeId="tpee.1068498886292" id="4474271214083126742">
        <property name="name" nameId="tpck.1169194664001" value="contentToReuse" />
        <property name="isFinal" nameId="tpee.1176718929932" value="true" />
        <node role="type" roleId="tpee.5680397130376446158" type="tpee.ClassifierType" typeId="tpee.1107535904670" id="4474271214083126743">
          <link role="classifier" roleId="tpee.1107535924139" targetNodeId="vstq.~RunContentDescriptor" resolveInfo="RunContentDescriptor" />
        </node>
      </node>
      <node role="parameter" roleId="tpee.1068580123134" type="tpee.ParameterDeclaration" typeId="tpee.1068498886292" id="4474271214083126744">
        <property name="name" nameId="tpck.1169194664001" value="env" />
        <property name="isFinal" nameId="tpee.1176718929932" value="true" />
        <node role="type" roleId="tpee.5680397130376446158" type="tpee.ClassifierType" typeId="tpee.1107535904670" id="4474271214083126745">
          <link role="classifier" roleId="tpee.1107535924139" targetNodeId="y1yh.~ExecutionEnvironment" resolveInfo="ExecutionEnvironment" />
        </node>
      </node>
      <node role="body" roleId="tpee.1068580123135" type="tpee.StatementList" typeId="tpee.1068580123136" id="4474271214083126746">
        <node role="statement" roleId="tpee.1068581517665" type="tpee.SingleLineComment" typeId="tpee.6329021646629104954" id="4474271214083127122">
          <node role="commentPart" roleId="tpee.6329021646629175155" type="tpee.TextCommentPart" typeId="tpee.6329021646629104957" id="4474271214083127123">
            <property name="text" nameId="tpee.6329021646629104958" value=" FileDocumentManager.getInstance().saveAllDocuments();" />
          </node>
        </node>
        <node role="statement" roleId="tpee.1068581517665" type="tpee.ReturnStatement" typeId="tpee.1068581242878" id="4474271214083126747">
          <node role="expression" roleId="tpee.1068581517676" type="tpee.LocalInstanceMethodCall" typeId="tpee.3066917033203108594" id="4474271214083126748">
            <link role="baseMethodDeclaration" roleId="tpee.1068499141037" targetNodeId="4474271214083126755" resolveInfo="createContentDescriptor" />
            <node role="actualArgument" roleId="tpee.1068499141038" type="tpee.ParameterReference" typeId="tpee.1068581242874" id="4474271214083126749">
              <link role="variableDeclaration" roleId="tpee.1068581517664" targetNodeId="4474271214083126736" resolveInfo="project" />
            </node>
            <node role="actualArgument" roleId="tpee.1068499141038" type="tpee.ParameterReference" typeId="tpee.1068581242874" id="4474271214083126750">
              <link role="variableDeclaration" roleId="tpee.1068581517664" targetNodeId="4474271214083126738" resolveInfo="executor" />
            </node>
            <node role="actualArgument" roleId="tpee.1068499141038" type="tpee.ParameterReference" typeId="tpee.1068581242874" id="4474271214083126751">
              <link role="variableDeclaration" roleId="tpee.1068581517664" targetNodeId="4474271214083126740" resolveInfo="state" />
            </node>
            <node role="actualArgument" roleId="tpee.1068499141038" type="tpee.ParameterReference" typeId="tpee.1068581242874" id="4474271214083126752">
              <link role="variableDeclaration" roleId="tpee.1068581517664" targetNodeId="4474271214083126742" resolveInfo="contentToReuse" />
            </node>
            <node role="actualArgument" roleId="tpee.1068499141038" type="tpee.ParameterReference" typeId="tpee.1068581242874" id="4474271214083126753">
              <link role="variableDeclaration" roleId="tpee.1068581517664" targetNodeId="4474271214083126744" resolveInfo="env" />
            </node>
          </node>
        </node>
      </node>
      <node role="throwsItem" roleId="tpee.1164879685961" type="tpee.ClassifierType" typeId="tpee.1107535904670" id="4474271214083126754">
        <link role="classifier" roleId="tpee.1107535924139" targetNodeId="egwk.~ExecutionException" resolveInfo="ExecutionException" />
      </node>
    </node>
    <node role="member" roleId="tpee.5375687026011219971" type="tpee.InstanceMethodDeclaration" typeId="tpee.1068580123165" id="4474271214083126755">
      <property name="isAbstract" nameId="tpee.1178608670077" value="false" />
      <property name="name" nameId="tpck.1169194664001" value="createContentDescriptor" />
      <property name="isFinal" nameId="tpee.1181808852946" value="false" />
      <node role="visibility" roleId="tpee.1178549979242" type="tpee.ProtectedVisibility" typeId="tpee.1146644641414" id="4474271214083126756" />
      <node role="returnType" roleId="tpee.1068580123133" type="tpee.ClassifierType" typeId="tpee.1107535904670" id="4474271214083126757">
        <link role="classifier" roleId="tpee.1107535924139" targetNodeId="vstq.~RunContentDescriptor" resolveInfo="RunContentDescriptor" />
      </node>
      <node role="parameter" roleId="tpee.1068580123134" type="tpee.ParameterDeclaration" typeId="tpee.1068498886292" id="4474271214083126758">
        <property name="name" nameId="tpck.1169194664001" value="project" />
        <property name="isFinal" nameId="tpee.1176718929932" value="false" />
        <node role="type" roleId="tpee.5680397130376446158" type="tpee.ClassifierType" typeId="tpee.1107535904670" id="3907325479406731006">
          <link role="classifier" roleId="tpee.1107535924139" targetNodeId="ph2v.~Project" resolveInfo="Project" />
        </node>
      </node>
      <node role="parameter" roleId="tpee.1068580123134" type="tpee.ParameterDeclaration" typeId="tpee.1068498886292" id="4474271214083126760">
        <property name="name" nameId="tpck.1169194664001" value="executor" />
        <property name="isFinal" nameId="tpee.1176718929932" value="false" />
        <node role="type" roleId="tpee.5680397130376446158" type="tpee.ClassifierType" typeId="tpee.1107535904670" id="4474271214083126761">
          <link role="classifier" roleId="tpee.1107535924139" targetNodeId="egwk.~Executor" resolveInfo="Executor" />
        </node>
      </node>
      <node role="parameter" roleId="tpee.1068580123134" type="tpee.ParameterDeclaration" typeId="tpee.1068498886292" id="4474271214083126762">
        <property name="name" nameId="tpck.1169194664001" value="state" />
        <property name="isFinal" nameId="tpee.1176718929932" value="false" />
        <node role="type" roleId="tpee.5680397130376446158" type="tpee.ClassifierType" typeId="tpee.1107535904670" id="3907325479406731005">
          <link role="classifier" roleId="tpee.1107535924139" targetNodeId="ydef.~RunProfileState" resolveInfo="RunProfileState" />
        </node>
      </node>
      <node role="parameter" roleId="tpee.1068580123134" type="tpee.ParameterDeclaration" typeId="tpee.1068498886292" id="4474271214083126764">
        <property name="name" nameId="tpck.1169194664001" value="contentToReuse" />
        <property name="isFinal" nameId="tpee.1176718929932" value="false" />
        <node role="type" roleId="tpee.5680397130376446158" type="tpee.ClassifierType" typeId="tpee.1107535904670" id="4474271214083126765">
          <link role="classifier" roleId="tpee.1107535924139" targetNodeId="vstq.~RunContentDescriptor" resolveInfo="RunContentDescriptor" />
        </node>
      </node>
      <node role="parameter" roleId="tpee.1068580123134" type="tpee.ParameterDeclaration" typeId="tpee.1068498886292" id="4474271214083126766">
        <property name="name" nameId="tpck.1169194664001" value="env" />
        <property name="isFinal" nameId="tpee.1176718929932" value="false" />
        <node role="type" roleId="tpee.5680397130376446158" type="tpee.ClassifierType" typeId="tpee.1107535904670" id="4474271214083126767">
          <link role="classifier" roleId="tpee.1107535924139" targetNodeId="y1yh.~ExecutionEnvironment" resolveInfo="ExecutionEnvironment" />
        </node>
      </node>
      <node role="body" roleId="tpee.1068580123135" type="tpee.StatementList" typeId="tpee.1068580123136" id="4474271214083126768">
        <node role="statement" roleId="tpee.1068581517665" type="tpee.LocalVariableDeclarationStatement" typeId="tpee.1068581242864" id="4474271214083126769">
          <node role="localVariableDeclaration" roleId="tpee.1068581242865" type="tpee.LocalVariableDeclaration" typeId="tpee.1068581242863" id="4474271214083126770">
            <property name="name" nameId="tpck.1169194664001" value="debugger" />
            <property name="isFinal" nameId="tpee.1176718929932" value="false" />
            <node role="type" roleId="tpee.5680397130376446158" type="tpee.ClassifierType" typeId="tpee.1107535904670" id="4474271214083126771">
              <link role="classifier" roleId="tpee.1107535924139" targetNodeId="1l1h.4474271214082912941" resolveInfo="IDebugger" />
            </node>
          </node>
        </node>
        <node role="statement" roleId="tpee.1068581517665" type="tpee.SingleLineComment" typeId="tpee.6329021646629104954" id="4474271214083127124">
          <node role="commentPart" roleId="tpee.6329021646629175155" type="tpee.TextCommentPart" typeId="tpee.6329021646629104957" id="4474271214083127125">
            <property name="text" nameId="tpee.6329021646629104958" value="todo get connection settings" />
          </node>
        </node>
        <node role="statement" roleId="tpee.1068581517665" type="tpee.IfStatement" typeId="tpee.1068580123159" id="4474271214083126772">
          <node role="condition" roleId="tpee.1068580123160" type="tpee.InstanceOfExpression" typeId="tpee.1081256982272" id="4474271214083126773">
            <node role="leftExpression" roleId="tpee.1081256993304" type="tpee.ParameterReference" typeId="tpee.1068581242874" id="4474271214083126774">
              <link role="variableDeclaration" roleId="tpee.1068581517664" targetNodeId="4474271214083126762" resolveInfo="state" />
            </node>
            <node role="classType" roleId="tpee.1081256993305" type="tpee.ClassifierType" typeId="tpee.1107535904670" id="3907325479406731007">
              <link role="classifier" roleId="tpee.1107535924139" targetNodeId="5ths.4474271214082913266" resolveInfo="DebuggerRunProfileState" />
            </node>
          </node>
          <node role="ifFalseStatement" roleId="tpee.1082485599094" type="tpee.BlockStatement" typeId="tpee.1082485599095" id="4474271214083126776">
            <node role="statements" roleId="tpee.1082485599096" type="tpee.StatementList" typeId="tpee.1068580123136" id="4474271214083126777">
              <node role="statement" roleId="tpee.1068581517665" type="tpee.ThrowStatement" typeId="tpee.1164991038168" id="4474271214083126778">
                <node role="throwable" roleId="tpee.1164991057263" type="tpee.GenericNewExpression" typeId="tpee.1145552977093" id="4474271214083126779">
                  <node role="creator" roleId="tpee.1145553007750" type="tpee.ClassCreator" typeId="tpee.1212685548494" id="4474271214083126780">
                    <link role="baseMethodDeclaration" roleId="tpee.1068499141037" targetNodeId="egwk.~ExecutionException%d&lt;init&gt;(java%dlang%dString)" resolveInfo="ExecutionException" />
                    <node role="actualArgument" roleId="tpee.1068499141038" type="tpee.StringLiteral" typeId="tpee.1070475926800" id="4474271214083126781">
                      <property name="value" nameId="tpee.1070475926801" value="Unknown Run Profile State" />
                    </node>
                  </node>
                </node>
              </node>
            </node>
          </node>
          <node role="ifTrue" roleId="tpee.1068580123161" type="tpee.StatementList" typeId="tpee.1068580123136" id="4474271214083126782">
            <node role="statement" roleId="tpee.1068581517665" type="tpee.ExpressionStatement" typeId="tpee.1068580123155" id="4474271214083126783">
              <node role="expression" roleId="tpee.1068580123156" type="tpee.AssignmentExpression" typeId="tpee.1068498886294" id="4474271214083126784">
                <node role="lValue" roleId="tpee.1068498886295" type="tpee.LocalVariableReference" typeId="tpee.1068581242866" id="4474271214083126785">
                  <link role="variableDeclaration" roleId="tpee.1068581517664" targetNodeId="4474271214083126770" resolveInfo="debugger" />
                </node>
                <node role="rValue" roleId="tpee.1068498886297" type="tpee.DotExpression" typeId="tpee.1197027756228" id="4474271214083126786">
                  <node role="operand" roleId="tpee.1197027771414" type="tpee.DotExpression" typeId="tpee.1197027756228" id="4474271214083126787">
                    <node role="operand" roleId="tpee.1197027771414" type="tpee.ParenthesizedExpression" typeId="tpee.1079359253375" id="4474271214083126788">
                      <node role="expression" roleId="tpee.1079359253376" type="tpee.CastExpression" typeId="tpee.1070534934090" id="4474271214083126789">
                        <node role="expression" roleId="tpee.1070534934092" type="tpee.ParameterReference" typeId="tpee.1068581242874" id="4474271214083126790">
                          <link role="variableDeclaration" roleId="tpee.1068581517664" targetNodeId="4474271214083126762" resolveInfo="state" />
                        </node>
                        <node role="type" roleId="tpee.1070534934091" type="tpee.ClassifierType" typeId="tpee.1107535904670" id="3907325479406731008">
                          <link role="classifier" roleId="tpee.1107535924139" targetNodeId="5ths.4474271214082913266" resolveInfo="DebuggerRunProfileState" />
                        </node>
                      </node>
                    </node>
                    <node role="operation" roleId="tpee.1197027833540" type="tpee.InstanceMethodCallOperation" typeId="tpee.1202948039474" id="4474271214083126792">
                      <link role="baseMethodDeclaration" roleId="tpee.1068499141037" targetNodeId="5ths.4474271214082913329" resolveInfo="getDebuggerConfiguration" />
                    </node>
                  </node>
                  <node role="operation" roleId="tpee.1197027833540" type="tpee.InstanceMethodCallOperation" typeId="tpee.1202948039474" id="4474271214083126793">
                    <link role="baseMethodDeclaration" roleId="tpee.1068499141037" targetNodeId="5ths.4474271214082913239" resolveInfo="getDebugger" />
                  </node>
                </node>
              </node>
            </node>
          </node>
        </node>
        <node role="statement" roleId="tpee.1068581517665" type="tpee.IfStatement" typeId="tpee.1068580123159" id="4474271214083126794">
          <node role="condition" roleId="tpee.1068580123160" type="tpee.EqualsExpression" typeId="tpee.1068580123152" id="4474271214083126795">
            <node role="leftExpression" roleId="tpee.1081773367580" type="tpee.LocalVariableReference" typeId="tpee.1068581242866" id="4474271214083126796">
              <link role="variableDeclaration" roleId="tpee.1068581517664" targetNodeId="4474271214083126770" resolveInfo="debugger" />
            </node>
            <node role="rightExpression" roleId="tpee.1081773367579" type="tpee.NullLiteral" typeId="tpee.1070534058343" id="4474271214083126797" />
          </node>
          <node role="ifTrue" roleId="tpee.1068580123161" type="tpee.StatementList" typeId="tpee.1068580123136" id="4474271214083126798">
            <node role="statement" roleId="tpee.1068581517665" type="tpee.ThrowStatement" typeId="tpee.1164991038168" id="4474271214083126799">
              <node role="throwable" roleId="tpee.1164991057263" type="tpee.GenericNewExpression" typeId="tpee.1145552977093" id="4474271214083126800">
                <node role="creator" roleId="tpee.1145553007750" type="tpee.ClassCreator" typeId="tpee.1212685548494" id="4474271214083126801">
                  <link role="baseMethodDeclaration" roleId="tpee.1068499141037" targetNodeId="egwk.~ExecutionException%d&lt;init&gt;(java%dlang%dString)" resolveInfo="ExecutionException" />
                  <node role="actualArgument" roleId="tpee.1068499141038" type="tpee.StringLiteral" typeId="tpee.1070475926800" id="4474271214083126802">
                    <property name="value" nameId="tpee.1070475926801" value="Can't Start Debugger" />
                  </node>
                </node>
              </node>
            </node>
          </node>
        </node>
        <node role="statement" roleId="tpee.1068581517665" type="tpee.LocalVariableDeclarationStatement" typeId="tpee.1068581242864" id="4474271214083126803">
          <node role="localVariableDeclaration" roleId="tpee.1068581242865" type="tpee.LocalVariableDeclaration" typeId="tpee.1068581242863" id="4474271214083126804">
            <property name="name" nameId="tpck.1169194664001" value="debugSessionCreator" />
            <property name="isFinal" nameId="tpee.1176718929932" value="false" />
            <node role="type" roleId="tpee.5680397130376446158" type="tpee.ClassifierType" typeId="tpee.1107535904670" id="4474271214083126805">
              <link role="classifier" roleId="tpee.1107535924139" targetNodeId="1l1h.4474271214082913453" resolveInfo="AbstractDebugSessionCreator" />
            </node>
            <node role="initializer" roleId="tpee.1068431790190" type="tpee.DotExpression" typeId="tpee.1197027756228" id="4474271214083126806">
              <node role="operand" roleId="tpee.1197027771414" type="tpee.LocalVariableReference" typeId="tpee.1068581242866" id="4474271214083126807">
                <link role="variableDeclaration" roleId="tpee.1068581517664" targetNodeId="4474271214083126770" resolveInfo="debugger" />
              </node>
              <node role="operation" roleId="tpee.1197027833540" type="tpee.InstanceMethodCallOperation" typeId="tpee.1202948039474" id="4474271214083126808">
                <link role="baseMethodDeclaration" roleId="tpee.1068499141037" targetNodeId="1l1h.4474271214082915235" resolveInfo="createDebugSessionCreator" />
                <node role="actualArgument" roleId="tpee.1068499141038" type="tpee.ParameterReference" typeId="tpee.1068581242874" id="4474271214083126809">
                  <link role="variableDeclaration" roleId="tpee.1068581517664" targetNodeId="4474271214083126758" resolveInfo="project" />
                </node>
              </node>
            </node>
          </node>
        </node>
        <node role="statement" roleId="tpee.1068581517665" type="tpee.LocalVariableDeclarationStatement" typeId="tpee.1068581242864" id="4474271214083126810">
          <node role="localVariableDeclaration" roleId="tpee.1068581242865" type="tpee.LocalVariableDeclaration" typeId="tpee.1068581242863" id="4474271214083126811">
            <property name="name" nameId="tpck.1169194664001" value="executionResult" />
            <property name="isFinal" nameId="tpee.1176718929932" value="false" />
            <node role="type" roleId="tpee.5680397130376446158" type="tpee.ClassifierType" typeId="tpee.1107535904670" id="4474271214083126812">
              <link role="classifier" roleId="tpee.1107535924139" targetNodeId="egwk.~ExecutionResult" resolveInfo="ExecutionResult" />
            </node>
            <node role="initializer" roleId="tpee.1068431790190" type="tpee.DotExpression" typeId="tpee.1197027756228" id="4474271214083126813">
              <node role="operand" roleId="tpee.1197027771414" type="tpee.LocalVariableReference" typeId="tpee.1068581242866" id="4474271214083126814">
                <link role="variableDeclaration" roleId="tpee.1068581517664" targetNodeId="4474271214083126804" resolveInfo="debugSessionCreator" />
              </node>
              <node role="operation" roleId="tpee.1197027833540" type="tpee.InstanceMethodCallOperation" typeId="tpee.1202948039474" id="4474271214083126815">
                <link role="baseMethodDeclaration" roleId="tpee.1068499141037" targetNodeId="1l1h.4474271214082913464" resolveInfo="startSession" />
                <node role="actualArgument" roleId="tpee.1068499141038" type="tpee.ParameterReference" typeId="tpee.1068581242874" id="4474271214083126816">
                  <link role="variableDeclaration" roleId="tpee.1068581517664" targetNodeId="4474271214083126760" resolveInfo="executor" />
                </node>
                <node role="actualArgument" roleId="tpee.1068499141038" type="tpee.ThisExpression" typeId="tpee.1070475354124" id="4474271214083126817" />
                <node role="actualArgument" roleId="tpee.1068499141038" type="tpee.ParameterReference" typeId="tpee.1068581242874" id="4474271214083126818">
                  <link role="variableDeclaration" roleId="tpee.1068581517664" targetNodeId="4474271214083126762" resolveInfo="state" />
                </node>
                <node role="actualArgument" roleId="tpee.1068499141038" type="tpee.ParameterReference" typeId="tpee.1068581242874" id="4474271214083126819">
                  <link role="variableDeclaration" roleId="tpee.1068581517664" targetNodeId="4474271214083126758" resolveInfo="project" />
                </node>
              </node>
            </node>
          </node>
        </node>
        <node role="statement" roleId="tpee.1068581517665" type="tpee.LocalVariableDeclarationStatement" typeId="tpee.1068581242864" id="4474271214083126820">
          <node role="localVariableDeclaration" roleId="tpee.1068581242865" type="tpee.LocalVariableDeclaration" typeId="tpee.1068581242863" id="4474271214083126821">
            <property name="name" nameId="tpck.1169194664001" value="debugSession" />
            <property name="isFinal" nameId="tpee.1176718929932" value="false" />
            <node role="type" roleId="tpee.5680397130376446158" type="tpee.ClassifierType" typeId="tpee.1107535904670" id="4474271214083126822">
              <link role="classifier" roleId="tpee.1107535924139" targetNodeId="1l1h.4474271214082912940" resolveInfo="AbstractDebugSession" />
            </node>
            <node role="initializer" roleId="tpee.1068431790190" type="tpee.DotExpression" typeId="tpee.1197027756228" id="4474271214083126823">
              <node role="operand" roleId="tpee.1197027771414" type="tpee.LocalVariableReference" typeId="tpee.1068581242866" id="4474271214083126824">
                <link role="variableDeclaration" roleId="tpee.1068581517664" targetNodeId="4474271214083126804" resolveInfo="debugSessionCreator" />
              </node>
              <node role="operation" roleId="tpee.1197027833540" type="tpee.InstanceMethodCallOperation" typeId="tpee.1202948039474" id="4474271214083126825">
                <link role="baseMethodDeclaration" roleId="tpee.1068499141037" targetNodeId="1l1h.4474271214082913499" resolveInfo="getDebugSession" />
              </node>
            </node>
          </node>
        </node>
        <node role="statement" roleId="tpee.1068581517665" type="tpee.AssertStatement" typeId="tpee.1160998861373" id="6225536200579648566">
          <node role="condition" roleId="tpee.1160998896846" type="tpee.EqualsExpression" typeId="tpee.1068580123152" id="6225536200579648588">
            <node role="rightExpression" roleId="tpee.1081773367579" type="tpee.DotExpression" typeId="tpee.1197027756228" id="6225536200579648598">
              <node role="operand" roleId="tpee.1197027771414" type="tpee.LocalVariableReference" typeId="tpee.1068581242866" id="6225536200579648591">
                <link role="variableDeclaration" roleId="tpee.1068581517664" targetNodeId="4474271214083126811" resolveInfo="executionResult" />
              </node>
              <node role="operation" roleId="tpee.1197027833540" type="tpee.InstanceMethodCallOperation" typeId="tpee.1202948039474" id="6225536200579648604">
                <link role="baseMethodDeclaration" roleId="tpee.1068499141037" targetNodeId="egwk.~ExecutionResult%dgetProcessHandler()%ccom%dintellij%dexecution%dprocess%dProcessHandler" resolveInfo="getProcessHandler" />
              </node>
            </node>
            <node role="leftExpression" roleId="tpee.1081773367580" type="tpee.DotExpression" typeId="tpee.1197027756228" id="6225536200579648575">
              <node role="operand" roleId="tpee.1197027771414" type="tpee.LocalVariableReference" typeId="tpee.1068581242866" id="6225536200579648568">
                <link role="variableDeclaration" roleId="tpee.1068581517664" targetNodeId="4474271214083126821" resolveInfo="debugSession" />
              </node>
              <node role="operation" roleId="tpee.1197027833540" type="tpee.InstanceMethodCallOperation" typeId="tpee.1202948039474" id="6225536200579648581">
                <link role="baseMethodDeclaration" roleId="tpee.1068499141037" targetNodeId="1l1h.4474271214082916996" resolveInfo="getProcessHandler" />
              </node>
            </node>
          </node>
          <node role="message" roleId="tpee.1160998916832" type="tpee.StringLiteral" typeId="tpee.1070475926800" id="6225536200579648611">
            <property name="value" nameId="tpee.1070475926801" value="Two process handlers for the same debug session" />
          </node>
        </node>
        <node role="statement" roleId="tpee.1068581517665" type="tpee.ExpressionStatement" typeId="tpee.1068580123155" id="4474271214083126826">
          <node role="expression" roleId="tpee.1068580123156" type="tpee.DotExpression" typeId="tpee.1197027756228" id="4474271214083126827">
            <node role="operand" roleId="tpee.1197027771414" type="tpee.StaticMethodCall" typeId="tpee.1081236700937" id="4474271214083126828">
              <link role="classConcept" roleId="tpee.1144433194310" targetNodeId="1l1h.4474271214082913702" resolveInfo="DebugSessionManagerComponent" />
              <link role="baseMethodDeclaration" roleId="tpee.1068499141037" targetNodeId="1l1h.4474271214082913803" resolveInfo="getInstance" />
              <node role="actualArgument" roleId="tpee.1068499141038" type="tpee.ParameterReference" typeId="tpee.1068581242874" id="4474271214083126829">
                <link role="variableDeclaration" roleId="tpee.1068581517664" targetNodeId="4474271214083126758" resolveInfo="project" />
              </node>
            </node>
            <node role="operation" roleId="tpee.1197027833540" type="tpee.InstanceMethodCallOperation" typeId="tpee.1202948039474" id="4474271214083126830">
              <link role="baseMethodDeclaration" roleId="tpee.1068499141037" targetNodeId="1l1h.4474271214082913981" resolveInfo="addDebugSession" />
              <node role="actualArgument" roleId="tpee.1068499141038" type="tpee.LocalVariableReference" typeId="tpee.1068581242866" id="4474271214083126831">
                <link role="variableDeclaration" roleId="tpee.1068581517664" targetNodeId="4474271214083126821" resolveInfo="debugSession" />
              </node>
            </node>
          </node>
        </node>
        <node role="statement" roleId="tpee.1068581517665" type="tpee.LocalVariableDeclarationStatement" typeId="tpee.1068581242864" id="4474271214083126832">
          <node role="localVariableDeclaration" roleId="tpee.1068581242865" type="tpee.LocalVariableDeclaration" typeId="tpee.1068581242863" id="4474271214083126833">
            <property name="name" nameId="tpck.1169194664001" value="contentBuilder" />
            <property name="isFinal" nameId="tpee.1176718929932" value="false" />
            <node role="type" roleId="tpee.5680397130376446158" type="tpee.ClassifierType" typeId="tpee.1107535904670" id="4474271214083126834">
              <link role="classifier" roleId="tpee.1107535924139" targetNodeId="63nd.4474271214083120245" resolveInfo="DebuggerToolContentBuilder" />
            </node>
            <node role="initializer" roleId="tpee.1068431790190" type="tpee.GenericNewExpression" typeId="tpee.1145552977093" id="4474271214083126835">
              <node role="creator" roleId="tpee.1145553007750" type="tpee.ClassCreator" typeId="tpee.1212685548494" id="4474271214083126836">
                <link role="baseMethodDeclaration" roleId="tpee.1068499141037" targetNodeId="63nd.4474271214083120307" resolveInfo="DebuggerToolContentBuilder" />
                <node role="actualArgument" roleId="tpee.1068499141038" type="tpee.ParameterReference" typeId="tpee.1068581242874" id="4474271214083126837">
                  <link role="variableDeclaration" roleId="tpee.1068581517664" targetNodeId="4474271214083126758" resolveInfo="project" />
                </node>
                <node role="actualArgument" roleId="tpee.1068499141038" type="tpee.ThisExpression" typeId="tpee.1070475354124" id="4474271214083126838" />
                <node role="actualArgument" roleId="tpee.1068499141038" type="tpee.ParameterReference" typeId="tpee.1068581242874" id="4474271214083126839">
                  <link role="variableDeclaration" roleId="tpee.1068581517664" targetNodeId="4474271214083126760" resolveInfo="executor" />
                </node>
                <node role="actualArgument" roleId="tpee.1068499141038" type="tpee.LocalVariableReference" typeId="tpee.1068581242866" id="4474271214083126840">
                  <link role="variableDeclaration" roleId="tpee.1068581517664" targetNodeId="4474271214083126811" resolveInfo="executionResult" />
                </node>
                <node role="actualArgument" roleId="tpee.1068499141038" type="tpee.ParameterReference" typeId="tpee.1068581242874" id="4474271214083126841">
                  <link role="variableDeclaration" roleId="tpee.1068581517664" targetNodeId="4474271214083126766" resolveInfo="env" />
                </node>
              </node>
            </node>
          </node>
        </node>
        <node role="statement" roleId="tpee.1068581517665" type="tpee.ReturnStatement" typeId="tpee.1068581242878" id="4474271214083126842">
          <node role="expression" roleId="tpee.1068581517676" type="tpee.DotExpression" typeId="tpee.1197027756228" id="4474271214083126843">
            <node role="operand" roleId="tpee.1197027771414" type="tpee.LocalVariableReference" typeId="tpee.1068581242866" id="4474271214083126844">
              <link role="variableDeclaration" roleId="tpee.1068581517664" targetNodeId="4474271214083126833" resolveInfo="contentBuilder" />
            </node>
            <node role="operation" roleId="tpee.1197027833540" type="tpee.InstanceMethodCallOperation" typeId="tpee.1202948039474" id="4474271214083126845">
              <link role="baseMethodDeclaration" roleId="tpee.1068499141037" targetNodeId="63nd.4474271214083120601" resolveInfo="showRunContent" />
              <node role="actualArgument" roleId="tpee.1068499141038" type="tpee.ParameterReference" typeId="tpee.1068581242874" id="4474271214083126846">
                <link role="variableDeclaration" roleId="tpee.1068581517664" targetNodeId="4474271214083126764" resolveInfo="contentToReuse" />
              </node>
            </node>
          </node>
        </node>
      </node>
      <node role="annotation" roleId="tpee.1188208488637" type="tpee.AnnotationInstance" typeId="tpee.1188207840427" id="4474271214083126847">
        <link role="annotation" roleId="tpee.1188208074048" targetNodeId="68ai.~Nullable" resolveInfo="Nullable" />
      </node>
      <node role="throwsItem" roleId="tpee.1164879685961" type="tpee.ClassifierType" typeId="tpee.1107535904670" id="4474271214083126848">
        <link role="classifier" roleId="tpee.1107535924139" targetNodeId="egwk.~ExecutionException" resolveInfo="ExecutionException" />
      </node>
    </node>
    <node role="member" roleId="tpee.5375687026011219971" type="tpee.InstanceMethodDeclaration" typeId="tpee.1068580123165" id="4474271214083126849">
      <property name="isAbstract" nameId="tpee.1178608670077" value="false" />
      <property name="name" nameId="tpck.1169194664001" value="getSettingsEditor" />
      <property name="isFinal" nameId="tpee.1181808852946" value="false" />
      <node role="visibility" roleId="tpee.1178549979242" type="tpee.PublicVisibility" typeId="tpee.1146644602865" id="4474271214083126850" />
      <node role="returnType" roleId="tpee.1068580123133" type="tpee.ClassifierType" typeId="tpee.1107535904670" id="3907325479406731009">
        <link role="classifier" roleId="tpee.1107535924139" targetNodeId="yhq4.~SettingsEditor" resolveInfo="SettingsEditor" />
      </node>
      <node role="parameter" roleId="tpee.1068580123134" type="tpee.ParameterDeclaration" typeId="tpee.1068498886292" id="4474271214083126852">
        <property name="name" nameId="tpck.1169194664001" value="executor" />
        <property name="isFinal" nameId="tpee.1176718929932" value="true" />
        <node role="type" roleId="tpee.5680397130376446158" type="tpee.ClassifierType" typeId="tpee.1107535904670" id="4474271214083126853">
          <link role="classifier" roleId="tpee.1107535924139" targetNodeId="egwk.~Executor" resolveInfo="Executor" />
        </node>
      </node>
      <node role="parameter" roleId="tpee.1068580123134" type="tpee.ParameterDeclaration" typeId="tpee.1068498886292" id="4474271214083126854">
        <property name="name" nameId="tpck.1169194664001" value="configuration" />
        <property name="isFinal" nameId="tpee.1176718929932" value="false" />
        <node role="type" roleId="tpee.5680397130376446158" type="tpee.ClassifierType" typeId="tpee.1107535904670" id="3907325479406731010">
          <link role="classifier" roleId="tpee.1107535924139" targetNodeId="ydef.~RunConfiguration" resolveInfo="RunConfiguration" />
        </node>
      </node>
      <node role="body" roleId="tpee.1068580123135" type="tpee.StatementList" typeId="tpee.1068580123136" id="4474271214083126856">
        <node role="statement" roleId="tpee.1068581517665" type="tpee.ReturnStatement" typeId="tpee.1068581242878" id="4474271214083126857">
          <node role="expression" roleId="tpee.1068581517676" type="tpee.NullLiteral" typeId="tpee.1070534058343" id="4474271214083126858" />
        </node>
      </node>
    </node>
  </root>
</model>
<|MERGE_RESOLUTION|>--- conflicted
+++ resolved
@@ -15,8 +15,8 @@
   <import index="68ai" modelUID="f:java_stub#6ed54515-acc8-4d1e-a16c-9fd6cfe951ea#org.jetbrains.annotations(org.jetbrains.annotations@java_stub)" version="-1" />
   <import index="63nd" modelUID="r:891e5016-c8e3-4b89-90ed-01a5f21e6fc3(jetbrains.mps.debugger.api.ui.tool)" version="-1" />
   <import index="e2lb" modelUID="f:java_stub#6354ebe7-c22a-4a0f-ac54-50b52ab9b065#java.lang(java.lang@java_stub)" version="-1" />
+  <import index="eibu" modelUID="r:49e72ff8-8ace-42fd-8f9f-5961eed9792e(jetbrains.mps.execution.api.configurations)" version="-1" />
   <import index="jd8b" modelUID="r:eccef71a-aa33-4ad5-b44f-afac5cbda4d8(jetbrains.mps.plugins.pluginparts.runconfigs)" version="0" />
-  <import index="eibu" modelUID="r:49e72ff8-8ace-42fd-8f9f-5961eed9792e(jetbrains.mps.execution.api.configurations)" version="-1" />
   <import index="tpck" modelUID="r:00000000-0000-4000-0000-011c89590288(jetbrains.mps.lang.core.structure)" version="0" implicit="yes" />
   <import index="tpee" modelUID="r:00000000-0000-4000-0000-011c895902ca(jetbrains.mps.baseLanguage.structure)" version="4" implicit="yes" />
   <roots>
@@ -27,21 +27,9 @@
     </node>
   </roots>
   <root id="4474271214083126640">
-    <node role="visibility" roleId="tpee.1178549979242" type="tpee.PublicVisibility" typeId="tpee.1146644602865" id="4474271214083126641" />
-    <node role="superclass" roleId="tpee.1165602531693" type="tpee.ClassifierType" typeId="tpee.1107535904670" id="4474271214083126642">
-      <link role="classifier" roleId="tpee.1107535924139" targetNodeId="y1yh.~GenericProgramRunner" resolveInfo="GenericProgramRunner" />
-    </node>
-<<<<<<< HEAD
-    <node role="staticField" roleId="tpee.1128555889557" type="tpee.StaticFieldDeclaration" typeId="tpee.1070462154015" id="4474271214083126643">
-=======
     <node role="member" roleId="tpee.5375687026011219971" type="tpee.StaticFieldDeclaration" typeId="tpee.1070462154015" id="4474271214083126643">
->>>>>>> a4d772e2
       <property name="name" nameId="tpck.1169194664001" value="LOG" />
       <property name="isFinal" nameId="tpee.1176718929932" value="true" />
-      <node role="type" roleId="tpee.5680397130376446158" type="tpee.ClassifierType" typeId="tpee.1107535904670" id="3907325479406730997">
-        <link role="classifier" roleId="tpee.1107535924139" targetNodeId="to5d.~Logger" resolveInfo="Logger" />
-      </node>
-      <node role="visibility" roleId="tpee.1178549979242" type="tpee.PrivateVisibility" typeId="tpee.1146644623116" id="4474271214083126645" />
       <node role="initializer" roleId="tpee.1068431790190" type="tpee.StaticMethodCall" typeId="tpee.1081236700937" id="4474271214083126646">
         <link role="classConcept" roleId="tpee.1144433194310" targetNodeId="to5d.~Logger" resolveInfo="Logger" />
         <link role="baseMethodDeclaration" roleId="tpee.1068499141037" targetNodeId="to5d.~Logger%dgetLogger(java%dlang%dClass)%cjetbrains%dmps%dlogging%dLogger" resolveInfo="getLogger" />
@@ -49,41 +37,64 @@
           <link role="classifier" roleId="tpee.1116615189566" targetNodeId="4474271214083126640" resolveInfo="MPSDebugRunner" />
         </node>
       </node>
+      <node role="visibility" roleId="tpee.1178549979242" type="tpee.PrivateVisibility" typeId="tpee.1146644623116" id="4474271214083126645" />
+      <node role="type" roleId="tpee.5680397130376446158" type="tpee.ClassifierType" typeId="tpee.1107535904670" id="3907325479406730997">
+        <link role="classifier" roleId="tpee.1107535924139" targetNodeId="to5d.~Logger" resolveInfo="Logger" />
+      </node>
     </node>
     <node role="member" roleId="tpee.5375687026011219971" type="tpee.ConstructorDeclaration" typeId="tpee.1068580123140" id="4474271214083126648">
-      <node role="visibility" roleId="tpee.1178549979242" type="tpee.PublicVisibility" typeId="tpee.1146644602865" id="4474271214083126649" />
       <node role="returnType" roleId="tpee.1068580123133" type="tpee.VoidType" typeId="tpee.1068581517677" id="4474271214083126650" />
       <node role="body" roleId="tpee.1068580123135" type="tpee.StatementList" typeId="tpee.1068580123136" id="4474271214083126651" />
+      <node role="visibility" roleId="tpee.1178549979242" type="tpee.PublicVisibility" typeId="tpee.1146644602865" id="4474271214083126649" />
     </node>
     <node role="member" roleId="tpee.5375687026011219971" type="tpee.InstanceMethodDeclaration" typeId="tpee.1068580123165" id="4474271214083126652">
       <property name="isAbstract" nameId="tpee.1178608670077" value="false" />
       <property name="name" nameId="tpck.1169194664001" value="canRun" />
       <property name="isFinal" nameId="tpee.1181808852946" value="false" />
-      <node role="visibility" roleId="tpee.1178549979242" type="tpee.PublicVisibility" typeId="tpee.1146644602865" id="4474271214083126653" />
-      <node role="returnType" roleId="tpee.1068580123133" type="tpee.BooleanType" typeId="tpee.1070534644030" id="4474271214083126654" />
-      <node role="parameter" roleId="tpee.1068580123134" type="tpee.ParameterDeclaration" typeId="tpee.1068498886292" id="4474271214083126655">
-        <property name="name" nameId="tpck.1169194664001" value="executorId" />
-        <property name="isFinal" nameId="tpee.1176718929932" value="true" />
-        <node role="type" roleId="tpee.5680397130376446158" type="tpee.ClassifierType" typeId="tpee.1107535904670" id="4474271214083126656">
-          <link role="classifier" roleId="tpee.1107535924139" targetNodeId="e2lb.~String" resolveInfo="String" />
-        </node>
-        <node role="annotation" roleId="tpee.1188208488637" type="tpee.AnnotationInstance" typeId="tpee.1188207840427" id="4474271214083126657">
-          <link role="annotation" roleId="tpee.1188208074048" targetNodeId="68ai.~NotNull" resolveInfo="NotNull" />
-        </node>
-      </node>
-      <node role="parameter" roleId="tpee.1068580123134" type="tpee.ParameterDeclaration" typeId="tpee.1068498886292" id="4474271214083126658">
-        <property name="name" nameId="tpck.1169194664001" value="profile" />
-        <property name="isFinal" nameId="tpee.1176718929932" value="true" />
-        <node role="type" roleId="tpee.5680397130376446158" type="tpee.ClassifierType" typeId="tpee.1107535904670" id="3907325479406730998">
-          <link role="classifier" roleId="tpee.1107535924139" targetNodeId="ydef.~RunProfile" resolveInfo="RunProfile" />
-        </node>
-        <node role="annotation" roleId="tpee.1188208488637" type="tpee.AnnotationInstance" typeId="tpee.1188207840427" id="4474271214083126660">
-          <link role="annotation" roleId="tpee.1188208074048" targetNodeId="68ai.~NotNull" resolveInfo="NotNull" />
-        </node>
-      </node>
       <node role="body" roleId="tpee.1068580123135" type="tpee.StatementList" typeId="tpee.1068580123136" id="4474271214083126661">
         <node role="statement" roleId="tpee.1068581517665" type="tpee.TryCatchStatement" typeId="tpee.1164879751025" id="4474271214083126662">
+          <node role="body" roleId="tpee.1164879758292" type="tpee.StatementList" typeId="tpee.1068580123136" id="4474271214083126674">
+            <node role="statement" roleId="tpee.1068581517665" type="tpee.ReturnStatement" typeId="tpee.1068581242878" id="4474271214083126675">
+              <node role="expression" roleId="tpee.1068581517676" type="tpee.AndExpression" typeId="tpee.1080120340718" id="4474271214083126676">
+                <node role="rightExpression" roleId="tpee.1081773367579" type="tpee.ParenthesizedExpression" typeId="tpee.1079359253375" id="4474271214083126681">
+                  <node role="expression" roleId="tpee.1079359253376" type="tpee.OrExpression" typeId="tpee.1080223426719" id="4474271214083126682">
+                    <node role="leftExpression" roleId="tpee.1081773367580" type="tpee.LocalInstanceMethodCall" typeId="tpee.3066917033203108594" id="4474271214083126683">
+                      <link role="baseMethodDeclaration" roleId="tpee.1068499141037" targetNodeId="4474271214083126687" resolveInfo="isOldRunConfiguration" />
+                      <node role="actualArgument" roleId="tpee.1068499141038" type="tpee.ParameterReference" typeId="tpee.1068581242874" id="4474271214083126684">
+                        <link role="variableDeclaration" roleId="tpee.1068581517664" targetNodeId="4474271214083126658" resolveInfo="profile" />
+                      </node>
+                    </node>
+                    <node role="rightExpression" roleId="tpee.1081773367579" type="tpee.LocalInstanceMethodCall" typeId="tpee.3066917033203108594" id="4474271214083126685">
+                      <link role="baseMethodDeclaration" roleId="tpee.1068499141037" targetNodeId="4474271214083126706" resolveInfo="isNewRunConfiguration" />
+                      <node role="actualArgument" roleId="tpee.1068499141038" type="tpee.ParameterReference" typeId="tpee.1068581242874" id="4474271214083126686">
+                        <link role="variableDeclaration" roleId="tpee.1068581517664" targetNodeId="4474271214083126658" resolveInfo="profile" />
+                      </node>
+                    </node>
+                  </node>
+                </node>
+                <node role="leftExpression" roleId="tpee.1081773367580" type="tpee.DotExpression" typeId="tpee.1197027756228" id="4474271214083126677">
+                  <node role="operation" roleId="tpee.1197027833540" type="tpee.InstanceMethodCallOperation" typeId="tpee.1202948039474" id="4474271214083126679">
+                    <link role="baseMethodDeclaration" roleId="tpee.1068499141037" targetNodeId="e2lb.~String%dequals(java%dlang%dObject)%cboolean" resolveInfo="equals" />
+                    <node role="actualArgument" roleId="tpee.1068499141038" type="tpee.StaticFieldReference" typeId="tpee.1070533707846" id="4474271214083126680">
+                      <link role="classifier" roleId="tpee.1144433057691" targetNodeId="ko86.~DefaultDebugExecutor" resolveInfo="DefaultDebugExecutor" />
+                      <link role="variableDeclaration" roleId="tpee.1068581517664" targetNodeId="ko86.~DefaultDebugExecutor%dEXECUTOR_ID" resolveInfo="EXECUTOR_ID" />
+                    </node>
+                  </node>
+                  <node role="operand" roleId="tpee.1197027771414" type="tpee.ParameterReference" typeId="tpee.1068581242874" id="4474271214083126678">
+                    <link role="variableDeclaration" roleId="tpee.1068581517664" targetNodeId="4474271214083126655" resolveInfo="executorId" />
+                  </node>
+                </node>
+              </node>
+            </node>
+          </node>
           <node role="catchClause" roleId="tpee.1164903496223" type="tpee.CatchClause" typeId="tpee.1164903280175" id="4474271214083126663">
+            <node role="throwable" roleId="tpee.1164903359217" type="tpee.LocalVariableDeclaration" typeId="tpee.1068581242863" id="4474271214083126672">
+              <property name="name" nameId="tpck.1169194664001" value="throwable" />
+              <property name="isFinal" nameId="tpee.1176718929932" value="false" />
+              <node role="type" roleId="tpee.5680397130376446158" type="tpee.ClassifierType" typeId="tpee.1107535904670" id="4474271214083126673">
+                <link role="classifier" roleId="tpee.1107535924139" targetNodeId="e2lb.~Throwable" resolveInfo="Throwable" />
+              </node>
+            </node>
             <node role="catchBody" roleId="tpee.1164903359218" type="tpee.StatementList" typeId="tpee.1068580123136" id="4474271214083126664">
               <node role="statement" roleId="tpee.1068581517665" type="tpee.ExpressionStatement" typeId="tpee.1068580123155" id="4474271214083126665">
                 <node role="expression" roleId="tpee.1068580123156" type="tpee.DotExpression" typeId="tpee.1197027756228" id="4474271214083126666">
@@ -109,91 +120,72 @@
                 </node>
               </node>
             </node>
-            <node role="throwable" roleId="tpee.1164903359217" type="tpee.LocalVariableDeclaration" typeId="tpee.1068581242863" id="4474271214083126672">
-              <property name="name" nameId="tpck.1169194664001" value="throwable" />
-              <property name="isFinal" nameId="tpee.1176718929932" value="false" />
-              <node role="type" roleId="tpee.5680397130376446158" type="tpee.ClassifierType" typeId="tpee.1107535904670" id="4474271214083126673">
-                <link role="classifier" roleId="tpee.1107535924139" targetNodeId="e2lb.~Throwable" resolveInfo="Throwable" />
-              </node>
-            </node>
-          </node>
-          <node role="body" roleId="tpee.1164879758292" type="tpee.StatementList" typeId="tpee.1068580123136" id="4474271214083126674">
-            <node role="statement" roleId="tpee.1068581517665" type="tpee.ReturnStatement" typeId="tpee.1068581242878" id="4474271214083126675">
-              <node role="expression" roleId="tpee.1068581517676" type="tpee.AndExpression" typeId="tpee.1080120340718" id="4474271214083126676">
-                <node role="leftExpression" roleId="tpee.1081773367580" type="tpee.DotExpression" typeId="tpee.1197027756228" id="4474271214083126677">
-                  <node role="operand" roleId="tpee.1197027771414" type="tpee.ParameterReference" typeId="tpee.1068581242874" id="4474271214083126678">
-                    <link role="variableDeclaration" roleId="tpee.1068581517664" targetNodeId="4474271214083126655" resolveInfo="executorId" />
-                  </node>
-                  <node role="operation" roleId="tpee.1197027833540" type="tpee.InstanceMethodCallOperation" typeId="tpee.1202948039474" id="4474271214083126679">
-                    <link role="baseMethodDeclaration" roleId="tpee.1068499141037" targetNodeId="e2lb.~String%dequals(java%dlang%dObject)%cboolean" resolveInfo="equals" />
-                    <node role="actualArgument" roleId="tpee.1068499141038" type="tpee.StaticFieldReference" typeId="tpee.1070533707846" id="4474271214083126680">
-                      <link role="classifier" roleId="tpee.1144433057691" targetNodeId="ko86.~DefaultDebugExecutor" resolveInfo="DefaultDebugExecutor" />
-                      <link role="variableDeclaration" roleId="tpee.1068581517664" targetNodeId="ko86.~DefaultDebugExecutor%dEXECUTOR_ID" resolveInfo="EXECUTOR_ID" />
-                    </node>
-                  </node>
-                </node>
-                <node role="rightExpression" roleId="tpee.1081773367579" type="tpee.ParenthesizedExpression" typeId="tpee.1079359253375" id="4474271214083126681">
-                  <node role="expression" roleId="tpee.1079359253376" type="tpee.OrExpression" typeId="tpee.1080223426719" id="4474271214083126682">
-                    <node role="leftExpression" roleId="tpee.1081773367580" type="tpee.LocalInstanceMethodCall" typeId="tpee.3066917033203108594" id="4474271214083126683">
-                      <link role="baseMethodDeclaration" roleId="tpee.1068499141037" targetNodeId="4474271214083126687" resolveInfo="isOldRunConfiguration" />
-                      <node role="actualArgument" roleId="tpee.1068499141038" type="tpee.ParameterReference" typeId="tpee.1068581242874" id="4474271214083126684">
-                        <link role="variableDeclaration" roleId="tpee.1068581517664" targetNodeId="4474271214083126658" resolveInfo="profile" />
-                      </node>
-                    </node>
-                    <node role="rightExpression" roleId="tpee.1081773367579" type="tpee.LocalInstanceMethodCall" typeId="tpee.3066917033203108594" id="4474271214083126685">
-                      <link role="baseMethodDeclaration" roleId="tpee.1068499141037" targetNodeId="4474271214083126706" resolveInfo="isNewRunConfiguration" />
-                      <node role="actualArgument" roleId="tpee.1068499141038" type="tpee.ParameterReference" typeId="tpee.1068581242874" id="4474271214083126686">
-                        <link role="variableDeclaration" roleId="tpee.1068581517664" targetNodeId="4474271214083126658" resolveInfo="profile" />
-                      </node>
-                    </node>
-                  </node>
-                </node>
-              </node>
-            </node>
-          </node>
-        </node>
-      </node>
+          </node>
+        </node>
+      </node>
+      <node role="returnType" roleId="tpee.1068580123133" type="tpee.BooleanType" typeId="tpee.1070534644030" id="4474271214083126654" />
+      <node role="parameter" roleId="tpee.1068580123134" type="tpee.ParameterDeclaration" typeId="tpee.1068498886292" id="4474271214083126655">
+        <property name="name" nameId="tpck.1169194664001" value="executorId" />
+        <property name="isFinal" nameId="tpee.1176718929932" value="true" />
+        <node role="type" roleId="tpee.5680397130376446158" type="tpee.ClassifierType" typeId="tpee.1107535904670" id="4474271214083126656">
+          <link role="classifier" roleId="tpee.1107535924139" targetNodeId="e2lb.~String" resolveInfo="String" />
+        </node>
+        <node role="annotation" roleId="tpee.1188208488637" type="tpee.AnnotationInstance" typeId="tpee.1188207840427" id="4474271214083126657">
+          <link role="annotation" roleId="tpee.1188208074048" targetNodeId="68ai.~NotNull" resolveInfo="NotNull" />
+        </node>
+      </node>
+      <node role="parameter" roleId="tpee.1068580123134" type="tpee.ParameterDeclaration" typeId="tpee.1068498886292" id="4474271214083126658">
+        <property name="name" nameId="tpck.1169194664001" value="profile" />
+        <property name="isFinal" nameId="tpee.1176718929932" value="true" />
+        <node role="annotation" roleId="tpee.1188208488637" type="tpee.AnnotationInstance" typeId="tpee.1188207840427" id="4474271214083126660">
+          <link role="annotation" roleId="tpee.1188208074048" targetNodeId="68ai.~NotNull" resolveInfo="NotNull" />
+        </node>
+        <node role="type" roleId="tpee.5680397130376446158" type="tpee.ClassifierType" typeId="tpee.1107535904670" id="3907325479406730998">
+          <link role="classifier" roleId="tpee.1107535924139" targetNodeId="ydef.~RunProfile" resolveInfo="RunProfile" />
+        </node>
+      </node>
+      <node role="visibility" roleId="tpee.1178549979242" type="tpee.PublicVisibility" typeId="tpee.1146644602865" id="4474271214083126653" />
     </node>
     <node role="member" roleId="tpee.5375687026011219971" type="tpee.InstanceMethodDeclaration" typeId="tpee.1068580123165" id="4474271214083126687">
       <property name="isAbstract" nameId="tpee.1178608670077" value="false" />
       <property name="name" nameId="tpck.1169194664001" value="isOldRunConfiguration" />
       <property name="isFinal" nameId="tpee.1181808852946" value="false" />
+      <node role="parameter" roleId="tpee.1068580123134" type="tpee.ParameterDeclaration" typeId="tpee.1068498886292" id="4474271214083126690">
+        <property name="name" nameId="tpck.1169194664001" value="profile" />
+        <property name="isFinal" nameId="tpee.1176718929932" value="false" />
+        <node role="type" roleId="tpee.5680397130376446158" type="tpee.ClassifierType" typeId="tpee.1107535904670" id="3907325479406730999">
+          <link role="classifier" roleId="tpee.1107535924139" targetNodeId="ydef.~RunProfile" resolveInfo="RunProfile" />
+        </node>
+      </node>
       <node role="visibility" roleId="tpee.1178549979242" type="tpee.PrivateVisibility" typeId="tpee.1146644623116" id="4474271214083126688" />
       <node role="returnType" roleId="tpee.1068580123133" type="tpee.BooleanType" typeId="tpee.1070534644030" id="4474271214083126689" />
-      <node role="parameter" roleId="tpee.1068580123134" type="tpee.ParameterDeclaration" typeId="tpee.1068498886292" id="4474271214083126690">
-        <property name="name" nameId="tpck.1169194664001" value="profile" />
-        <property name="isFinal" nameId="tpee.1176718929932" value="false" />
-        <node role="type" roleId="tpee.5680397130376446158" type="tpee.ClassifierType" typeId="tpee.1107535904670" id="3907325479406730999">
-          <link role="classifier" roleId="tpee.1107535924139" targetNodeId="ydef.~RunProfile" resolveInfo="RunProfile" />
-        </node>
-      </node>
       <node role="body" roleId="tpee.1068580123135" type="tpee.StatementList" typeId="tpee.1068580123136" id="4474271214083126692">
         <node role="statement" roleId="tpee.1068581517665" type="tpee.ReturnStatement" typeId="tpee.1068581242878" id="4474271214083126693">
           <node role="expression" roleId="tpee.1068581517676" type="tpee.AndExpression" typeId="tpee.1080120340718" id="4474271214083126694">
+            <node role="rightExpression" roleId="tpee.1081773367579" type="tpee.ParenthesizedExpression" typeId="tpee.1079359253375" id="4474271214083126699">
+              <node role="expression" roleId="tpee.1079359253376" type="tpee.DotExpression" typeId="tpee.1197027756228" id="4474271214083126700">
+                <node role="operation" roleId="tpee.1197027833540" type="tpee.InstanceMethodCallOperation" typeId="tpee.1202948039474" id="4474271214083126705">
+                  <link role="baseMethodDeclaration" roleId="tpee.1068499141037" targetNodeId="jd8b.5628633142282726577" resolveInfo="isDebuggable" />
+                </node>
+                <node role="operand" roleId="tpee.1197027771414" type="tpee.ParenthesizedExpression" typeId="tpee.1079359253375" id="4474271214083126701">
+                  <node role="expression" roleId="tpee.1079359253376" type="tpee.CastExpression" typeId="tpee.1070534934090" id="4474271214083126702">
+                    <node role="expression" roleId="tpee.1070534934092" type="tpee.ParameterReference" typeId="tpee.1068581242874" id="4474271214083126703">
+                      <link role="variableDeclaration" roleId="tpee.1068581517664" targetNodeId="4474271214083126690" resolveInfo="profile" />
+                    </node>
+                    <node role="type" roleId="tpee.1070534934091" type="tpee.ClassifierType" typeId="tpee.1107535904670" id="3907325479406731001">
+                      <link role="classifier" roleId="tpee.1107535924139" targetNodeId="jd8b.5628633142282726547" resolveInfo="BaseRunConfig" />
+                    </node>
+                  </node>
+                </node>
+              </node>
+            </node>
             <node role="leftExpression" roleId="tpee.1081773367580" type="tpee.ParenthesizedExpression" typeId="tpee.1079359253375" id="4474271214083126695">
               <node role="expression" roleId="tpee.1079359253376" type="tpee.InstanceOfExpression" typeId="tpee.1081256982272" id="4474271214083126696">
-                <node role="classType" roleId="tpee.1081256993305" type="tpee.ClassifierType" typeId="tpee.1107535904670" id="8922140744667330779">
-                  <link role="classifier" roleId="tpee.1107535924139" targetNodeId="jd8b.5628633142282726547" resolveInfo="BaseRunConfig" />
-                </node>
                 <node role="leftExpression" roleId="tpee.1081256993304" type="tpee.ParameterReference" typeId="tpee.1068581242874" id="4474271214083126697">
                   <link role="variableDeclaration" roleId="tpee.1068581517664" targetNodeId="4474271214083126690" resolveInfo="profile" />
                 </node>
-              </node>
-            </node>
-            <node role="rightExpression" roleId="tpee.1081773367579" type="tpee.ParenthesizedExpression" typeId="tpee.1079359253375" id="4474271214083126699">
-              <node role="expression" roleId="tpee.1079359253376" type="tpee.DotExpression" typeId="tpee.1197027756228" id="4474271214083126700">
-                <node role="operand" roleId="tpee.1197027771414" type="tpee.ParenthesizedExpression" typeId="tpee.1079359253375" id="4474271214083126701">
-                  <node role="expression" roleId="tpee.1079359253376" type="tpee.CastExpression" typeId="tpee.1070534934090" id="4474271214083126702">
-                    <node role="type" roleId="tpee.1070534934091" type="tpee.ClassifierType" typeId="tpee.1107535904670" id="8922140744667331446">
-                      <link role="classifier" roleId="tpee.1107535924139" targetNodeId="jd8b.5628633142282726547" resolveInfo="BaseRunConfig" />
-                    </node>
-                    <node role="expression" roleId="tpee.1070534934092" type="tpee.ParameterReference" typeId="tpee.1068581242874" id="4474271214083126703">
-                      <link role="variableDeclaration" roleId="tpee.1068581517664" targetNodeId="4474271214083126690" resolveInfo="profile" />
-                    </node>
-                  </node>
-                </node>
-                <node role="operation" roleId="tpee.1197027833540" type="tpee.InstanceMethodCallOperation" typeId="tpee.1202948039474" id="4474271214083126705">
-                  <link role="baseMethodDeclaration" roleId="tpee.1068499141037" targetNodeId="jd8b.5628633142282726577" resolveInfo="isDebuggable" />
+                <node role="classType" roleId="tpee.1081256993305" type="tpee.ClassifierType" typeId="tpee.1107535904670" id="3907325479406731000">
+                  <link role="classifier" roleId="tpee.1107535924139" targetNodeId="jd8b.5628633142282726547" resolveInfo="BaseRunConfig" />
                 </node>
               </node>
             </node>
@@ -206,20 +198,12 @@
       <property name="name" nameId="tpck.1169194664001" value="isNewRunConfiguration" />
       <property name="isFinal" nameId="tpee.1181808852946" value="false" />
       <node role="visibility" roleId="tpee.1178549979242" type="tpee.PrivateVisibility" typeId="tpee.1146644623116" id="4474271214083126707" />
-      <node role="returnType" roleId="tpee.1068580123133" type="tpee.BooleanType" typeId="tpee.1070534644030" id="4474271214083126708" />
-      <node role="parameter" roleId="tpee.1068580123134" type="tpee.ParameterDeclaration" typeId="tpee.1068498886292" id="4474271214083126709">
-        <property name="name" nameId="tpck.1169194664001" value="profile" />
-        <property name="isFinal" nameId="tpee.1176718929932" value="false" />
-        <node role="type" roleId="tpee.5680397130376446158" type="tpee.ClassifierType" typeId="tpee.1107535904670" id="3907325479406731002">
-          <link role="classifier" roleId="tpee.1107535924139" targetNodeId="ydef.~RunProfile" resolveInfo="RunProfile" />
-        </node>
-      </node>
       <node role="body" roleId="tpee.1068580123135" type="tpee.StatementList" typeId="tpee.1068580123136" id="4474271214083126711">
         <node role="statement" roleId="tpee.1068581517665" type="tpee.ReturnStatement" typeId="tpee.1068581242878" id="4474271214083126712">
           <node role="expression" roleId="tpee.1068581517676" type="tpee.AndExpression" typeId="tpee.1080120340718" id="4474271214083126713">
             <node role="leftExpression" roleId="tpee.1081773367580" type="tpee.ParenthesizedExpression" typeId="tpee.1079359253375" id="4474271214083126714">
               <node role="expression" roleId="tpee.1079359253376" type="tpee.InstanceOfExpression" typeId="tpee.1081256982272" id="4474271214083126715">
-                <node role="classType" roleId="tpee.1081256993305" type="tpee.ClassifierType" typeId="tpee.1107535904670" id="8922140744667332436">
+                <node role="classType" roleId="tpee.1081256993305" type="tpee.ClassifierType" typeId="tpee.1107535904670" id="4474271214083126717">
                   <link role="classifier" roleId="tpee.1107535924139" targetNodeId="eibu.3908032508224771122" resolveInfo="BaseMpsRunConfiguration" />
                 </node>
                 <node role="leftExpression" roleId="tpee.1081256993304" type="tpee.ParameterReference" typeId="tpee.1068581242874" id="4474271214083126716">
@@ -229,16 +213,6 @@
             </node>
             <node role="rightExpression" roleId="tpee.1081773367579" type="tpee.ParenthesizedExpression" typeId="tpee.1079359253375" id="4474271214083126718">
               <node role="expression" roleId="tpee.1079359253376" type="tpee.DotExpression" typeId="tpee.1197027756228" id="4474271214083126719">
-                <node role="operand" roleId="tpee.1197027771414" type="tpee.ParenthesizedExpression" typeId="tpee.1079359253375" id="4474271214083126720">
-                  <node role="expression" roleId="tpee.1079359253376" type="tpee.CastExpression" typeId="tpee.1070534934090" id="4474271214083126721">
-                    <node role="type" roleId="tpee.1070534934091" type="tpee.ClassifierType" typeId="tpee.1107535904670" id="8922140744667333103">
-                      <link role="classifier" roleId="tpee.1107535924139" targetNodeId="eibu.3908032508224771122" resolveInfo="BaseMpsRunConfiguration" />
-                    </node>
-                    <node role="expression" roleId="tpee.1070534934092" type="tpee.ParameterReference" typeId="tpee.1068581242874" id="4474271214083126722">
-                      <link role="variableDeclaration" roleId="tpee.1068581517664" targetNodeId="4474271214083126709" resolveInfo="profile" />
-                    </node>
-                  </node>
-                </node>
                 <node role="operation" roleId="tpee.1197027833540" type="tpee.InstanceMethodCallOperation" typeId="tpee.1202948039474" id="4474271214083126724">
                   <link role="baseMethodDeclaration" roleId="tpee.1068499141037" targetNodeId="eibu.3908032508224771123" resolveInfo="canExecute" />
                   <node role="actualArgument" roleId="tpee.1068499141038" type="tpee.StaticFieldReference" typeId="tpee.1070533707846" id="4474271214083126725">
@@ -246,17 +220,37 @@
                     <link role="variableDeclaration" roleId="tpee.1068581517664" targetNodeId="ko86.~DefaultDebugExecutor%dEXECUTOR_ID" resolveInfo="EXECUTOR_ID" />
                   </node>
                 </node>
-              </node>
-            </node>
-          </node>
-        </node>
-      </node>
+                <node role="operand" roleId="tpee.1197027771414" type="tpee.ParenthesizedExpression" typeId="tpee.1079359253375" id="4474271214083126720">
+                  <node role="expression" roleId="tpee.1079359253376" type="tpee.CastExpression" typeId="tpee.1070534934090" id="4474271214083126721">
+                    <node role="expression" roleId="tpee.1070534934092" type="tpee.ParameterReference" typeId="tpee.1068581242874" id="4474271214083126722">
+                      <link role="variableDeclaration" roleId="tpee.1068581517664" targetNodeId="4474271214083126709" resolveInfo="profile" />
+                    </node>
+                    <node role="type" roleId="tpee.1070534934091" type="tpee.ClassifierType" typeId="tpee.1107535904670" id="4474271214083126723">
+                      <link role="classifier" roleId="tpee.1107535924139" targetNodeId="eibu.3908032508224771122" resolveInfo="BaseMpsRunConfiguration" />
+                    </node>
+                  </node>
+                </node>
+              </node>
+            </node>
+          </node>
+        </node>
+      </node>
+      <node role="parameter" roleId="tpee.1068580123134" type="tpee.ParameterDeclaration" typeId="tpee.1068498886292" id="4474271214083126709">
+        <property name="name" nameId="tpck.1169194664001" value="profile" />
+        <property name="isFinal" nameId="tpee.1176718929932" value="false" />
+        <node role="type" roleId="tpee.5680397130376446158" type="tpee.ClassifierType" typeId="tpee.1107535904670" id="3907325479406731002">
+          <link role="classifier" roleId="tpee.1107535924139" targetNodeId="ydef.~RunProfile" resolveInfo="RunProfile" />
+        </node>
+      </node>
+      <node role="returnType" roleId="tpee.1068580123133" type="tpee.BooleanType" typeId="tpee.1070534644030" id="4474271214083126708" />
     </node>
     <node role="member" roleId="tpee.5375687026011219971" type="tpee.InstanceMethodDeclaration" typeId="tpee.1068580123165" id="4474271214083126726">
       <property name="isAbstract" nameId="tpee.1178608670077" value="false" />
       <property name="name" nameId="tpck.1169194664001" value="getRunnerId" />
       <property name="isFinal" nameId="tpee.1181808852946" value="false" />
-      <node role="visibility" roleId="tpee.1178549979242" type="tpee.PublicVisibility" typeId="tpee.1146644602865" id="4474271214083126727" />
+      <node role="annotation" roleId="tpee.1188208488637" type="tpee.AnnotationInstance" typeId="tpee.1188207840427" id="4474271214083126732">
+        <link role="annotation" roleId="tpee.1188208074048" targetNodeId="68ai.~NotNull" resolveInfo="NotNull" />
+      </node>
       <node role="returnType" roleId="tpee.1068580123133" type="tpee.ClassifierType" typeId="tpee.1107535904670" id="4474271214083126728">
         <link role="classifier" roleId="tpee.1107535924139" targetNodeId="e2lb.~String" resolveInfo="String" />
       </node>
@@ -267,52 +261,14 @@
           </node>
         </node>
       </node>
-      <node role="annotation" roleId="tpee.1188208488637" type="tpee.AnnotationInstance" typeId="tpee.1188207840427" id="4474271214083126732">
-        <link role="annotation" roleId="tpee.1188208074048" targetNodeId="68ai.~NotNull" resolveInfo="NotNull" />
-      </node>
+      <node role="visibility" roleId="tpee.1178549979242" type="tpee.PublicVisibility" typeId="tpee.1146644602865" id="4474271214083126727" />
     </node>
     <node role="member" roleId="tpee.5375687026011219971" type="tpee.InstanceMethodDeclaration" typeId="tpee.1068580123165" id="4474271214083126733">
       <property name="isAbstract" nameId="tpee.1178608670077" value="false" />
       <property name="name" nameId="tpck.1169194664001" value="doExecute" />
       <property name="isFinal" nameId="tpee.1181808852946" value="false" />
-      <node role="visibility" roleId="tpee.1178549979242" type="tpee.ProtectedVisibility" typeId="tpee.1146644641414" id="4474271214083126734" />
-      <node role="returnType" roleId="tpee.1068580123133" type="tpee.ClassifierType" typeId="tpee.1107535904670" id="4474271214083126735">
-        <link role="classifier" roleId="tpee.1107535924139" targetNodeId="vstq.~RunContentDescriptor" resolveInfo="RunContentDescriptor" />
-      </node>
-      <node role="parameter" roleId="tpee.1068580123134" type="tpee.ParameterDeclaration" typeId="tpee.1068498886292" id="4474271214083126736">
-        <property name="name" nameId="tpck.1169194664001" value="project" />
-        <property name="isFinal" nameId="tpee.1176718929932" value="true" />
-        <node role="type" roleId="tpee.5680397130376446158" type="tpee.ClassifierType" typeId="tpee.1107535904670" id="3907325479406731003">
-          <link role="classifier" roleId="tpee.1107535924139" targetNodeId="ph2v.~Project" resolveInfo="Project" />
-        </node>
-      </node>
-      <node role="parameter" roleId="tpee.1068580123134" type="tpee.ParameterDeclaration" typeId="tpee.1068498886292" id="4474271214083126738">
-        <property name="name" nameId="tpck.1169194664001" value="executor" />
-        <property name="isFinal" nameId="tpee.1176718929932" value="true" />
-        <node role="type" roleId="tpee.5680397130376446158" type="tpee.ClassifierType" typeId="tpee.1107535904670" id="4474271214083126739">
-          <link role="classifier" roleId="tpee.1107535924139" targetNodeId="egwk.~Executor" resolveInfo="Executor" />
-        </node>
-      </node>
-      <node role="parameter" roleId="tpee.1068580123134" type="tpee.ParameterDeclaration" typeId="tpee.1068498886292" id="4474271214083126740">
-        <property name="name" nameId="tpck.1169194664001" value="state" />
-        <property name="isFinal" nameId="tpee.1176718929932" value="true" />
-        <node role="type" roleId="tpee.5680397130376446158" type="tpee.ClassifierType" typeId="tpee.1107535904670" id="3907325479406731004">
-          <link role="classifier" roleId="tpee.1107535924139" targetNodeId="ydef.~RunProfileState" resolveInfo="RunProfileState" />
-        </node>
-      </node>
-      <node role="parameter" roleId="tpee.1068580123134" type="tpee.ParameterDeclaration" typeId="tpee.1068498886292" id="4474271214083126742">
-        <property name="name" nameId="tpck.1169194664001" value="contentToReuse" />
-        <property name="isFinal" nameId="tpee.1176718929932" value="true" />
-        <node role="type" roleId="tpee.5680397130376446158" type="tpee.ClassifierType" typeId="tpee.1107535904670" id="4474271214083126743">
-          <link role="classifier" roleId="tpee.1107535924139" targetNodeId="vstq.~RunContentDescriptor" resolveInfo="RunContentDescriptor" />
-        </node>
-      </node>
-      <node role="parameter" roleId="tpee.1068580123134" type="tpee.ParameterDeclaration" typeId="tpee.1068498886292" id="4474271214083126744">
-        <property name="name" nameId="tpck.1169194664001" value="env" />
-        <property name="isFinal" nameId="tpee.1176718929932" value="true" />
-        <node role="type" roleId="tpee.5680397130376446158" type="tpee.ClassifierType" typeId="tpee.1107535904670" id="4474271214083126745">
-          <link role="classifier" roleId="tpee.1107535924139" targetNodeId="y1yh.~ExecutionEnvironment" resolveInfo="ExecutionEnvironment" />
-        </node>
+      <node role="throwsItem" roleId="tpee.1164879685961" type="tpee.ClassifierType" typeId="tpee.1107535904670" id="4474271214083126754">
+        <link role="classifier" roleId="tpee.1107535924139" targetNodeId="egwk.~ExecutionException" resolveInfo="ExecutionException" />
       </node>
       <node role="body" roleId="tpee.1068580123135" type="tpee.StatementList" typeId="tpee.1068580123136" id="4474271214083126746">
         <node role="statement" roleId="tpee.1068581517665" type="tpee.SingleLineComment" typeId="tpee.6329021646629104954" id="4474271214083127122">
@@ -341,52 +297,55 @@
           </node>
         </node>
       </node>
-      <node role="throwsItem" roleId="tpee.1164879685961" type="tpee.ClassifierType" typeId="tpee.1107535904670" id="4474271214083126754">
-        <link role="classifier" roleId="tpee.1107535924139" targetNodeId="egwk.~ExecutionException" resolveInfo="ExecutionException" />
+      <node role="parameter" roleId="tpee.1068580123134" type="tpee.ParameterDeclaration" typeId="tpee.1068498886292" id="4474271214083126736">
+        <property name="name" nameId="tpck.1169194664001" value="project" />
+        <property name="isFinal" nameId="tpee.1176718929932" value="true" />
+        <node role="type" roleId="tpee.5680397130376446158" type="tpee.ClassifierType" typeId="tpee.1107535904670" id="3907325479406731003">
+          <link role="classifier" roleId="tpee.1107535924139" targetNodeId="ph2v.~Project" resolveInfo="Project" />
+        </node>
+      </node>
+      <node role="visibility" roleId="tpee.1178549979242" type="tpee.ProtectedVisibility" typeId="tpee.1146644641414" id="4474271214083126734" />
+      <node role="returnType" roleId="tpee.1068580123133" type="tpee.ClassifierType" typeId="tpee.1107535904670" id="4474271214083126735">
+        <link role="classifier" roleId="tpee.1107535924139" targetNodeId="vstq.~RunContentDescriptor" resolveInfo="RunContentDescriptor" />
+      </node>
+      <node role="parameter" roleId="tpee.1068580123134" type="tpee.ParameterDeclaration" typeId="tpee.1068498886292" id="4474271214083126738">
+        <property name="name" nameId="tpck.1169194664001" value="executor" />
+        <property name="isFinal" nameId="tpee.1176718929932" value="true" />
+        <node role="type" roleId="tpee.5680397130376446158" type="tpee.ClassifierType" typeId="tpee.1107535904670" id="4474271214083126739">
+          <link role="classifier" roleId="tpee.1107535924139" targetNodeId="egwk.~Executor" resolveInfo="Executor" />
+        </node>
+      </node>
+      <node role="parameter" roleId="tpee.1068580123134" type="tpee.ParameterDeclaration" typeId="tpee.1068498886292" id="4474271214083126740">
+        <property name="name" nameId="tpck.1169194664001" value="state" />
+        <property name="isFinal" nameId="tpee.1176718929932" value="true" />
+        <node role="type" roleId="tpee.5680397130376446158" type="tpee.ClassifierType" typeId="tpee.1107535904670" id="3907325479406731004">
+          <link role="classifier" roleId="tpee.1107535924139" targetNodeId="ydef.~RunProfileState" resolveInfo="RunProfileState" />
+        </node>
+      </node>
+      <node role="parameter" roleId="tpee.1068580123134" type="tpee.ParameterDeclaration" typeId="tpee.1068498886292" id="4474271214083126742">
+        <property name="name" nameId="tpck.1169194664001" value="contentToReuse" />
+        <property name="isFinal" nameId="tpee.1176718929932" value="true" />
+        <node role="type" roleId="tpee.5680397130376446158" type="tpee.ClassifierType" typeId="tpee.1107535904670" id="4474271214083126743">
+          <link role="classifier" roleId="tpee.1107535924139" targetNodeId="vstq.~RunContentDescriptor" resolveInfo="RunContentDescriptor" />
+        </node>
+      </node>
+      <node role="parameter" roleId="tpee.1068580123134" type="tpee.ParameterDeclaration" typeId="tpee.1068498886292" id="4474271214083126744">
+        <property name="name" nameId="tpck.1169194664001" value="env" />
+        <property name="isFinal" nameId="tpee.1176718929932" value="true" />
+        <node role="type" roleId="tpee.5680397130376446158" type="tpee.ClassifierType" typeId="tpee.1107535904670" id="4474271214083126745">
+          <link role="classifier" roleId="tpee.1107535924139" targetNodeId="y1yh.~ExecutionEnvironment" resolveInfo="ExecutionEnvironment" />
+        </node>
       </node>
     </node>
     <node role="member" roleId="tpee.5375687026011219971" type="tpee.InstanceMethodDeclaration" typeId="tpee.1068580123165" id="4474271214083126755">
       <property name="isAbstract" nameId="tpee.1178608670077" value="false" />
       <property name="name" nameId="tpck.1169194664001" value="createContentDescriptor" />
       <property name="isFinal" nameId="tpee.1181808852946" value="false" />
-      <node role="visibility" roleId="tpee.1178549979242" type="tpee.ProtectedVisibility" typeId="tpee.1146644641414" id="4474271214083126756" />
-      <node role="returnType" roleId="tpee.1068580123133" type="tpee.ClassifierType" typeId="tpee.1107535904670" id="4474271214083126757">
-        <link role="classifier" roleId="tpee.1107535924139" targetNodeId="vstq.~RunContentDescriptor" resolveInfo="RunContentDescriptor" />
-      </node>
-      <node role="parameter" roleId="tpee.1068580123134" type="tpee.ParameterDeclaration" typeId="tpee.1068498886292" id="4474271214083126758">
-        <property name="name" nameId="tpck.1169194664001" value="project" />
-        <property name="isFinal" nameId="tpee.1176718929932" value="false" />
-        <node role="type" roleId="tpee.5680397130376446158" type="tpee.ClassifierType" typeId="tpee.1107535904670" id="3907325479406731006">
-          <link role="classifier" roleId="tpee.1107535924139" targetNodeId="ph2v.~Project" resolveInfo="Project" />
-        </node>
-      </node>
-      <node role="parameter" roleId="tpee.1068580123134" type="tpee.ParameterDeclaration" typeId="tpee.1068498886292" id="4474271214083126760">
-        <property name="name" nameId="tpck.1169194664001" value="executor" />
-        <property name="isFinal" nameId="tpee.1176718929932" value="false" />
-        <node role="type" roleId="tpee.5680397130376446158" type="tpee.ClassifierType" typeId="tpee.1107535904670" id="4474271214083126761">
-          <link role="classifier" roleId="tpee.1107535924139" targetNodeId="egwk.~Executor" resolveInfo="Executor" />
-        </node>
-      </node>
-      <node role="parameter" roleId="tpee.1068580123134" type="tpee.ParameterDeclaration" typeId="tpee.1068498886292" id="4474271214083126762">
-        <property name="name" nameId="tpck.1169194664001" value="state" />
-        <property name="isFinal" nameId="tpee.1176718929932" value="false" />
-        <node role="type" roleId="tpee.5680397130376446158" type="tpee.ClassifierType" typeId="tpee.1107535904670" id="3907325479406731005">
-          <link role="classifier" roleId="tpee.1107535924139" targetNodeId="ydef.~RunProfileState" resolveInfo="RunProfileState" />
-        </node>
-      </node>
-      <node role="parameter" roleId="tpee.1068580123134" type="tpee.ParameterDeclaration" typeId="tpee.1068498886292" id="4474271214083126764">
-        <property name="name" nameId="tpck.1169194664001" value="contentToReuse" />
-        <property name="isFinal" nameId="tpee.1176718929932" value="false" />
-        <node role="type" roleId="tpee.5680397130376446158" type="tpee.ClassifierType" typeId="tpee.1107535904670" id="4474271214083126765">
-          <link role="classifier" roleId="tpee.1107535924139" targetNodeId="vstq.~RunContentDescriptor" resolveInfo="RunContentDescriptor" />
-        </node>
-      </node>
-      <node role="parameter" roleId="tpee.1068580123134" type="tpee.ParameterDeclaration" typeId="tpee.1068498886292" id="4474271214083126766">
-        <property name="name" nameId="tpck.1169194664001" value="env" />
-        <property name="isFinal" nameId="tpee.1176718929932" value="false" />
-        <node role="type" roleId="tpee.5680397130376446158" type="tpee.ClassifierType" typeId="tpee.1107535904670" id="4474271214083126767">
-          <link role="classifier" roleId="tpee.1107535924139" targetNodeId="y1yh.~ExecutionEnvironment" resolveInfo="ExecutionEnvironment" />
-        </node>
+      <node role="throwsItem" roleId="tpee.1164879685961" type="tpee.ClassifierType" typeId="tpee.1107535904670" id="4474271214083126848">
+        <link role="classifier" roleId="tpee.1107535924139" targetNodeId="egwk.~ExecutionException" resolveInfo="ExecutionException" />
+      </node>
+      <node role="annotation" roleId="tpee.1188208488637" type="tpee.AnnotationInstance" typeId="tpee.1188207840427" id="4474271214083126847">
+        <link role="annotation" roleId="tpee.1188208074048" targetNodeId="68ai.~Nullable" resolveInfo="Nullable" />
       </node>
       <node role="body" roleId="tpee.1068580123135" type="tpee.StatementList" typeId="tpee.1068580123136" id="4474271214083126768">
         <node role="statement" roleId="tpee.1068581517665" type="tpee.LocalVariableDeclarationStatement" typeId="tpee.1068581242864" id="4474271214083126769">
@@ -404,12 +363,33 @@
           </node>
         </node>
         <node role="statement" roleId="tpee.1068581517665" type="tpee.IfStatement" typeId="tpee.1068580123159" id="4474271214083126772">
-          <node role="condition" roleId="tpee.1068580123160" type="tpee.InstanceOfExpression" typeId="tpee.1081256982272" id="4474271214083126773">
-            <node role="leftExpression" roleId="tpee.1081256993304" type="tpee.ParameterReference" typeId="tpee.1068581242874" id="4474271214083126774">
-              <link role="variableDeclaration" roleId="tpee.1068581517664" targetNodeId="4474271214083126762" resolveInfo="state" />
-            </node>
-            <node role="classType" roleId="tpee.1081256993305" type="tpee.ClassifierType" typeId="tpee.1107535904670" id="3907325479406731007">
-              <link role="classifier" roleId="tpee.1107535924139" targetNodeId="5ths.4474271214082913266" resolveInfo="DebuggerRunProfileState" />
+          <node role="ifTrue" roleId="tpee.1068580123161" type="tpee.StatementList" typeId="tpee.1068580123136" id="4474271214083126782">
+            <node role="statement" roleId="tpee.1068581517665" type="tpee.ExpressionStatement" typeId="tpee.1068580123155" id="4474271214083126783">
+              <node role="expression" roleId="tpee.1068580123156" type="tpee.AssignmentExpression" typeId="tpee.1068498886294" id="4474271214083126784">
+                <node role="rValue" roleId="tpee.1068498886297" type="tpee.DotExpression" typeId="tpee.1197027756228" id="4474271214083126786">
+                  <node role="operand" roleId="tpee.1197027771414" type="tpee.DotExpression" typeId="tpee.1197027756228" id="4474271214083126787">
+                    <node role="operand" roleId="tpee.1197027771414" type="tpee.ParenthesizedExpression" typeId="tpee.1079359253375" id="4474271214083126788">
+                      <node role="expression" roleId="tpee.1079359253376" type="tpee.CastExpression" typeId="tpee.1070534934090" id="4474271214083126789">
+                        <node role="type" roleId="tpee.1070534934091" type="tpee.ClassifierType" typeId="tpee.1107535904670" id="3907325479406731008">
+                          <link role="classifier" roleId="tpee.1107535924139" targetNodeId="5ths.4474271214082913266" resolveInfo="DebuggerRunProfileState" />
+                        </node>
+                        <node role="expression" roleId="tpee.1070534934092" type="tpee.ParameterReference" typeId="tpee.1068581242874" id="4474271214083126790">
+                          <link role="variableDeclaration" roleId="tpee.1068581517664" targetNodeId="4474271214083126762" resolveInfo="state" />
+                        </node>
+                      </node>
+                    </node>
+                    <node role="operation" roleId="tpee.1197027833540" type="tpee.InstanceMethodCallOperation" typeId="tpee.1202948039474" id="4474271214083126792">
+                      <link role="baseMethodDeclaration" roleId="tpee.1068499141037" targetNodeId="5ths.4474271214082913329" resolveInfo="getDebuggerConfiguration" />
+                    </node>
+                  </node>
+                  <node role="operation" roleId="tpee.1197027833540" type="tpee.InstanceMethodCallOperation" typeId="tpee.1202948039474" id="4474271214083126793">
+                    <link role="baseMethodDeclaration" roleId="tpee.1068499141037" targetNodeId="5ths.4474271214082913239" resolveInfo="getDebugger" />
+                  </node>
+                </node>
+                <node role="lValue" roleId="tpee.1068498886295" type="tpee.LocalVariableReference" typeId="tpee.1068581242866" id="4474271214083126785">
+                  <link role="variableDeclaration" roleId="tpee.1068581517664" targetNodeId="4474271214083126770" resolveInfo="debugger" />
+                </node>
+              </node>
             </node>
           </node>
           <node role="ifFalseStatement" roleId="tpee.1082485599094" type="tpee.BlockStatement" typeId="tpee.1082485599095" id="4474271214083126776">
@@ -426,43 +406,16 @@
               </node>
             </node>
           </node>
-          <node role="ifTrue" roleId="tpee.1068580123161" type="tpee.StatementList" typeId="tpee.1068580123136" id="4474271214083126782">
-            <node role="statement" roleId="tpee.1068581517665" type="tpee.ExpressionStatement" typeId="tpee.1068580123155" id="4474271214083126783">
-              <node role="expression" roleId="tpee.1068580123156" type="tpee.AssignmentExpression" typeId="tpee.1068498886294" id="4474271214083126784">
-                <node role="lValue" roleId="tpee.1068498886295" type="tpee.LocalVariableReference" typeId="tpee.1068581242866" id="4474271214083126785">
-                  <link role="variableDeclaration" roleId="tpee.1068581517664" targetNodeId="4474271214083126770" resolveInfo="debugger" />
-                </node>
-                <node role="rValue" roleId="tpee.1068498886297" type="tpee.DotExpression" typeId="tpee.1197027756228" id="4474271214083126786">
-                  <node role="operand" roleId="tpee.1197027771414" type="tpee.DotExpression" typeId="tpee.1197027756228" id="4474271214083126787">
-                    <node role="operand" roleId="tpee.1197027771414" type="tpee.ParenthesizedExpression" typeId="tpee.1079359253375" id="4474271214083126788">
-                      <node role="expression" roleId="tpee.1079359253376" type="tpee.CastExpression" typeId="tpee.1070534934090" id="4474271214083126789">
-                        <node role="expression" roleId="tpee.1070534934092" type="tpee.ParameterReference" typeId="tpee.1068581242874" id="4474271214083126790">
-                          <link role="variableDeclaration" roleId="tpee.1068581517664" targetNodeId="4474271214083126762" resolveInfo="state" />
-                        </node>
-                        <node role="type" roleId="tpee.1070534934091" type="tpee.ClassifierType" typeId="tpee.1107535904670" id="3907325479406731008">
-                          <link role="classifier" roleId="tpee.1107535924139" targetNodeId="5ths.4474271214082913266" resolveInfo="DebuggerRunProfileState" />
-                        </node>
-                      </node>
-                    </node>
-                    <node role="operation" roleId="tpee.1197027833540" type="tpee.InstanceMethodCallOperation" typeId="tpee.1202948039474" id="4474271214083126792">
-                      <link role="baseMethodDeclaration" roleId="tpee.1068499141037" targetNodeId="5ths.4474271214082913329" resolveInfo="getDebuggerConfiguration" />
-                    </node>
-                  </node>
-                  <node role="operation" roleId="tpee.1197027833540" type="tpee.InstanceMethodCallOperation" typeId="tpee.1202948039474" id="4474271214083126793">
-                    <link role="baseMethodDeclaration" roleId="tpee.1068499141037" targetNodeId="5ths.4474271214082913239" resolveInfo="getDebugger" />
-                  </node>
-                </node>
-              </node>
+          <node role="condition" roleId="tpee.1068580123160" type="tpee.InstanceOfExpression" typeId="tpee.1081256982272" id="4474271214083126773">
+            <node role="leftExpression" roleId="tpee.1081256993304" type="tpee.ParameterReference" typeId="tpee.1068581242874" id="4474271214083126774">
+              <link role="variableDeclaration" roleId="tpee.1068581517664" targetNodeId="4474271214083126762" resolveInfo="state" />
+            </node>
+            <node role="classType" roleId="tpee.1081256993305" type="tpee.ClassifierType" typeId="tpee.1107535904670" id="3907325479406731007">
+              <link role="classifier" roleId="tpee.1107535924139" targetNodeId="5ths.4474271214082913266" resolveInfo="DebuggerRunProfileState" />
             </node>
           </node>
         </node>
         <node role="statement" roleId="tpee.1068581517665" type="tpee.IfStatement" typeId="tpee.1068580123159" id="4474271214083126794">
-          <node role="condition" roleId="tpee.1068580123160" type="tpee.EqualsExpression" typeId="tpee.1068580123152" id="4474271214083126795">
-            <node role="leftExpression" roleId="tpee.1081773367580" type="tpee.LocalVariableReference" typeId="tpee.1068581242866" id="4474271214083126796">
-              <link role="variableDeclaration" roleId="tpee.1068581517664" targetNodeId="4474271214083126770" resolveInfo="debugger" />
-            </node>
-            <node role="rightExpression" roleId="tpee.1081773367579" type="tpee.NullLiteral" typeId="tpee.1070534058343" id="4474271214083126797" />
-          </node>
           <node role="ifTrue" roleId="tpee.1068580123161" type="tpee.StatementList" typeId="tpee.1068580123136" id="4474271214083126798">
             <node role="statement" roleId="tpee.1068581517665" type="tpee.ThrowStatement" typeId="tpee.1164991038168" id="4474271214083126799">
               <node role="throwable" roleId="tpee.1164991057263" type="tpee.GenericNewExpression" typeId="tpee.1145552977093" id="4474271214083126800">
@@ -475,14 +428,17 @@
               </node>
             </node>
           </node>
+          <node role="condition" roleId="tpee.1068580123160" type="tpee.EqualsExpression" typeId="tpee.1068580123152" id="4474271214083126795">
+            <node role="rightExpression" roleId="tpee.1081773367579" type="tpee.NullLiteral" typeId="tpee.1070534058343" id="4474271214083126797" />
+            <node role="leftExpression" roleId="tpee.1081773367580" type="tpee.LocalVariableReference" typeId="tpee.1068581242866" id="4474271214083126796">
+              <link role="variableDeclaration" roleId="tpee.1068581517664" targetNodeId="4474271214083126770" resolveInfo="debugger" />
+            </node>
+          </node>
         </node>
         <node role="statement" roleId="tpee.1068581517665" type="tpee.LocalVariableDeclarationStatement" typeId="tpee.1068581242864" id="4474271214083126803">
           <node role="localVariableDeclaration" roleId="tpee.1068581242865" type="tpee.LocalVariableDeclaration" typeId="tpee.1068581242863" id="4474271214083126804">
             <property name="name" nameId="tpck.1169194664001" value="debugSessionCreator" />
             <property name="isFinal" nameId="tpee.1176718929932" value="false" />
-            <node role="type" roleId="tpee.5680397130376446158" type="tpee.ClassifierType" typeId="tpee.1107535904670" id="4474271214083126805">
-              <link role="classifier" roleId="tpee.1107535924139" targetNodeId="1l1h.4474271214082913453" resolveInfo="AbstractDebugSessionCreator" />
-            </node>
             <node role="initializer" roleId="tpee.1068431790190" type="tpee.DotExpression" typeId="tpee.1197027756228" id="4474271214083126806">
               <node role="operand" roleId="tpee.1197027771414" type="tpee.LocalVariableReference" typeId="tpee.1068581242866" id="4474271214083126807">
                 <link role="variableDeclaration" roleId="tpee.1068581517664" targetNodeId="4474271214083126770" resolveInfo="debugger" />
@@ -493,6 +449,9 @@
                   <link role="variableDeclaration" roleId="tpee.1068581517664" targetNodeId="4474271214083126758" resolveInfo="project" />
                 </node>
               </node>
+            </node>
+            <node role="type" roleId="tpee.5680397130376446158" type="tpee.ClassifierType" typeId="tpee.1107535904670" id="4474271214083126805">
+              <link role="classifier" roleId="tpee.1107535924139" targetNodeId="1l1h.4474271214082913453" resolveInfo="AbstractDebugSessionCreator" />
             </node>
           </node>
         </node>
@@ -527,29 +486,24 @@
           <node role="localVariableDeclaration" roleId="tpee.1068581242865" type="tpee.LocalVariableDeclaration" typeId="tpee.1068581242863" id="4474271214083126821">
             <property name="name" nameId="tpck.1169194664001" value="debugSession" />
             <property name="isFinal" nameId="tpee.1176718929932" value="false" />
+            <node role="initializer" roleId="tpee.1068431790190" type="tpee.DotExpression" typeId="tpee.1197027756228" id="4474271214083126823">
+              <node role="operation" roleId="tpee.1197027833540" type="tpee.InstanceMethodCallOperation" typeId="tpee.1202948039474" id="4474271214083126825">
+                <link role="baseMethodDeclaration" roleId="tpee.1068499141037" targetNodeId="1l1h.4474271214082913499" resolveInfo="getDebugSession" />
+              </node>
+              <node role="operand" roleId="tpee.1197027771414" type="tpee.LocalVariableReference" typeId="tpee.1068581242866" id="4474271214083126824">
+                <link role="variableDeclaration" roleId="tpee.1068581517664" targetNodeId="4474271214083126804" resolveInfo="debugSessionCreator" />
+              </node>
+            </node>
             <node role="type" roleId="tpee.5680397130376446158" type="tpee.ClassifierType" typeId="tpee.1107535904670" id="4474271214083126822">
               <link role="classifier" roleId="tpee.1107535924139" targetNodeId="1l1h.4474271214082912940" resolveInfo="AbstractDebugSession" />
             </node>
-            <node role="initializer" roleId="tpee.1068431790190" type="tpee.DotExpression" typeId="tpee.1197027756228" id="4474271214083126823">
-              <node role="operand" roleId="tpee.1197027771414" type="tpee.LocalVariableReference" typeId="tpee.1068581242866" id="4474271214083126824">
-                <link role="variableDeclaration" roleId="tpee.1068581517664" targetNodeId="4474271214083126804" resolveInfo="debugSessionCreator" />
-              </node>
-              <node role="operation" roleId="tpee.1197027833540" type="tpee.InstanceMethodCallOperation" typeId="tpee.1202948039474" id="4474271214083126825">
-                <link role="baseMethodDeclaration" roleId="tpee.1068499141037" targetNodeId="1l1h.4474271214082913499" resolveInfo="getDebugSession" />
-              </node>
-            </node>
           </node>
         </node>
         <node role="statement" roleId="tpee.1068581517665" type="tpee.AssertStatement" typeId="tpee.1160998861373" id="6225536200579648566">
+          <node role="message" roleId="tpee.1160998916832" type="tpee.StringLiteral" typeId="tpee.1070475926800" id="6225536200579648611">
+            <property name="value" nameId="tpee.1070475926801" value="Two process handlers for the same debug session" />
+          </node>
           <node role="condition" roleId="tpee.1160998896846" type="tpee.EqualsExpression" typeId="tpee.1068580123152" id="6225536200579648588">
-            <node role="rightExpression" roleId="tpee.1081773367579" type="tpee.DotExpression" typeId="tpee.1197027756228" id="6225536200579648598">
-              <node role="operand" roleId="tpee.1197027771414" type="tpee.LocalVariableReference" typeId="tpee.1068581242866" id="6225536200579648591">
-                <link role="variableDeclaration" roleId="tpee.1068581517664" targetNodeId="4474271214083126811" resolveInfo="executionResult" />
-              </node>
-              <node role="operation" roleId="tpee.1197027833540" type="tpee.InstanceMethodCallOperation" typeId="tpee.1202948039474" id="6225536200579648604">
-                <link role="baseMethodDeclaration" roleId="tpee.1068499141037" targetNodeId="egwk.~ExecutionResult%dgetProcessHandler()%ccom%dintellij%dexecution%dprocess%dProcessHandler" resolveInfo="getProcessHandler" />
-              </node>
-            </node>
             <node role="leftExpression" roleId="tpee.1081773367580" type="tpee.DotExpression" typeId="tpee.1197027756228" id="6225536200579648575">
               <node role="operand" roleId="tpee.1197027771414" type="tpee.LocalVariableReference" typeId="tpee.1068581242866" id="6225536200579648568">
                 <link role="variableDeclaration" roleId="tpee.1068581517664" targetNodeId="4474271214083126821" resolveInfo="debugSession" />
@@ -558,9 +512,14 @@
                 <link role="baseMethodDeclaration" roleId="tpee.1068499141037" targetNodeId="1l1h.4474271214082916996" resolveInfo="getProcessHandler" />
               </node>
             </node>
-          </node>
-          <node role="message" roleId="tpee.1160998916832" type="tpee.StringLiteral" typeId="tpee.1070475926800" id="6225536200579648611">
-            <property name="value" nameId="tpee.1070475926801" value="Two process handlers for the same debug session" />
+            <node role="rightExpression" roleId="tpee.1081773367579" type="tpee.DotExpression" typeId="tpee.1197027756228" id="6225536200579648598">
+              <node role="operation" roleId="tpee.1197027833540" type="tpee.InstanceMethodCallOperation" typeId="tpee.1202948039474" id="6225536200579648604">
+                <link role="baseMethodDeclaration" roleId="tpee.1068499141037" targetNodeId="egwk.~ExecutionResult%dgetProcessHandler()%ccom%dintellij%dexecution%dprocess%dProcessHandler" resolveInfo="getProcessHandler" />
+              </node>
+              <node role="operand" roleId="tpee.1197027771414" type="tpee.LocalVariableReference" typeId="tpee.1068581242866" id="6225536200579648591">
+                <link role="variableDeclaration" roleId="tpee.1068581517664" targetNodeId="4474271214083126811" resolveInfo="executionResult" />
+              </node>
+            </node>
           </node>
         </node>
         <node role="statement" roleId="tpee.1068581517665" type="tpee.ExpressionStatement" typeId="tpee.1068580123155" id="4474271214083126826">
@@ -621,21 +580,54 @@
           </node>
         </node>
       </node>
-      <node role="annotation" roleId="tpee.1188208488637" type="tpee.AnnotationInstance" typeId="tpee.1188207840427" id="4474271214083126847">
-        <link role="annotation" roleId="tpee.1188208074048" targetNodeId="68ai.~Nullable" resolveInfo="Nullable" />
-      </node>
-      <node role="throwsItem" roleId="tpee.1164879685961" type="tpee.ClassifierType" typeId="tpee.1107535904670" id="4474271214083126848">
-        <link role="classifier" roleId="tpee.1107535924139" targetNodeId="egwk.~ExecutionException" resolveInfo="ExecutionException" />
+      <node role="parameter" roleId="tpee.1068580123134" type="tpee.ParameterDeclaration" typeId="tpee.1068498886292" id="4474271214083126758">
+        <property name="name" nameId="tpck.1169194664001" value="project" />
+        <property name="isFinal" nameId="tpee.1176718929932" value="false" />
+        <node role="type" roleId="tpee.5680397130376446158" type="tpee.ClassifierType" typeId="tpee.1107535904670" id="3907325479406731006">
+          <link role="classifier" roleId="tpee.1107535924139" targetNodeId="ph2v.~Project" resolveInfo="Project" />
+        </node>
+      </node>
+      <node role="parameter" roleId="tpee.1068580123134" type="tpee.ParameterDeclaration" typeId="tpee.1068498886292" id="4474271214083126760">
+        <property name="name" nameId="tpck.1169194664001" value="executor" />
+        <property name="isFinal" nameId="tpee.1176718929932" value="false" />
+        <node role="type" roleId="tpee.5680397130376446158" type="tpee.ClassifierType" typeId="tpee.1107535904670" id="4474271214083126761">
+          <link role="classifier" roleId="tpee.1107535924139" targetNodeId="egwk.~Executor" resolveInfo="Executor" />
+        </node>
+      </node>
+      <node role="parameter" roleId="tpee.1068580123134" type="tpee.ParameterDeclaration" typeId="tpee.1068498886292" id="4474271214083126762">
+        <property name="name" nameId="tpck.1169194664001" value="state" />
+        <property name="isFinal" nameId="tpee.1176718929932" value="false" />
+        <node role="type" roleId="tpee.5680397130376446158" type="tpee.ClassifierType" typeId="tpee.1107535904670" id="3907325479406731005">
+          <link role="classifier" roleId="tpee.1107535924139" targetNodeId="ydef.~RunProfileState" resolveInfo="RunProfileState" />
+        </node>
+      </node>
+      <node role="parameter" roleId="tpee.1068580123134" type="tpee.ParameterDeclaration" typeId="tpee.1068498886292" id="4474271214083126764">
+        <property name="name" nameId="tpck.1169194664001" value="contentToReuse" />
+        <property name="isFinal" nameId="tpee.1176718929932" value="false" />
+        <node role="type" roleId="tpee.5680397130376446158" type="tpee.ClassifierType" typeId="tpee.1107535904670" id="4474271214083126765">
+          <link role="classifier" roleId="tpee.1107535924139" targetNodeId="vstq.~RunContentDescriptor" resolveInfo="RunContentDescriptor" />
+        </node>
+      </node>
+      <node role="parameter" roleId="tpee.1068580123134" type="tpee.ParameterDeclaration" typeId="tpee.1068498886292" id="4474271214083126766">
+        <property name="name" nameId="tpck.1169194664001" value="env" />
+        <property name="isFinal" nameId="tpee.1176718929932" value="false" />
+        <node role="type" roleId="tpee.5680397130376446158" type="tpee.ClassifierType" typeId="tpee.1107535904670" id="4474271214083126767">
+          <link role="classifier" roleId="tpee.1107535924139" targetNodeId="y1yh.~ExecutionEnvironment" resolveInfo="ExecutionEnvironment" />
+        </node>
+      </node>
+      <node role="visibility" roleId="tpee.1178549979242" type="tpee.ProtectedVisibility" typeId="tpee.1146644641414" id="4474271214083126756" />
+      <node role="returnType" roleId="tpee.1068580123133" type="tpee.ClassifierType" typeId="tpee.1107535904670" id="4474271214083126757">
+        <link role="classifier" roleId="tpee.1107535924139" targetNodeId="vstq.~RunContentDescriptor" resolveInfo="RunContentDescriptor" />
       </node>
     </node>
     <node role="member" roleId="tpee.5375687026011219971" type="tpee.InstanceMethodDeclaration" typeId="tpee.1068580123165" id="4474271214083126849">
       <property name="isAbstract" nameId="tpee.1178608670077" value="false" />
       <property name="name" nameId="tpck.1169194664001" value="getSettingsEditor" />
       <property name="isFinal" nameId="tpee.1181808852946" value="false" />
-      <node role="visibility" roleId="tpee.1178549979242" type="tpee.PublicVisibility" typeId="tpee.1146644602865" id="4474271214083126850" />
       <node role="returnType" roleId="tpee.1068580123133" type="tpee.ClassifierType" typeId="tpee.1107535904670" id="3907325479406731009">
         <link role="classifier" roleId="tpee.1107535924139" targetNodeId="yhq4.~SettingsEditor" resolveInfo="SettingsEditor" />
       </node>
+      <node role="visibility" roleId="tpee.1178549979242" type="tpee.PublicVisibility" typeId="tpee.1146644602865" id="4474271214083126850" />
       <node role="parameter" roleId="tpee.1068580123134" type="tpee.ParameterDeclaration" typeId="tpee.1068498886292" id="4474271214083126852">
         <property name="name" nameId="tpck.1169194664001" value="executor" />
         <property name="isFinal" nameId="tpee.1176718929932" value="true" />
@@ -656,5 +648,9 @@
         </node>
       </node>
     </node>
+    <node role="visibility" roleId="tpee.1178549979242" type="tpee.PublicVisibility" typeId="tpee.1146644602865" id="4474271214083126641" />
+    <node role="superclass" roleId="tpee.1165602531693" type="tpee.ClassifierType" typeId="tpee.1107535904670" id="4474271214083126642">
+      <link role="classifier" roleId="tpee.1107535924139" targetNodeId="y1yh.~GenericProgramRunner" resolveInfo="GenericProgramRunner" />
+    </node>
   </root>
 </model>
