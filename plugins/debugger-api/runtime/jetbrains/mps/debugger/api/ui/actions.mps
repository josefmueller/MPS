<?xml version="1.0" encoding="UTF-8"?>
<model modelUID="r:01820806-c285-4459-a416-37590f94adc8(jetbrains.mps.debugger.api.ui.actions)">
  <persistence version="7" />
  <language namespace="443f4c36-fcf5-4eb6-9500-8d06ed259e3e(jetbrains.mps.baseLanguage.classifiers)" />
  <language namespace="28f9e497-3b42-4291-aeba-0a1039153ab1(jetbrains.mps.lang.plugin)" />
  <language namespace="f3061a53-9226-4cc5-a443-f952ceaf5816(jetbrains.mps.baseLanguage)" />
  <language namespace="83888646-71ce-4f1c-9c53-c54016f6ad4f(jetbrains.mps.baseLanguage.collections)" />
  <language namespace="fd392034-7849-419d-9071-12563d152375(jetbrains.mps.baseLanguage.closures)" />
  <language namespace="982eb8df-2c96-4bd7-9963-11712ea622e5(jetbrains.mps.lang.resources)" />
  <language namespace="63650c59-16c8-498a-99c8-005c7ee9515d(jetbrains.mps.lang.access)" />
  <language namespace="ef7bf5ac-d06c-4342-b11d-e42104eb9343(jetbrains.mps.lang.plugin.standalone)" />
  <import index="tprs" modelUID="r:00000000-0000-4000-0000-011c895904a4(jetbrains.mps.ide.actions)" version="-1" />
  <import index="e2lb" modelUID="f:java_stub#6354ebe7-c22a-4a0f-ac54-50b52ab9b065#java.lang(java.lang@java_stub)" version="-1" />
  <import index="dbrf" modelUID="f:java_stub#6354ebe7-c22a-4a0f-ac54-50b52ab9b065#javax.swing(javax.swing@java_stub)" version="-1" />
  <import index="1t7x" modelUID="f:java_stub#6354ebe7-c22a-4a0f-ac54-50b52ab9b065#java.awt(java.awt@java_stub)" version="-1" />
  <import index="oj8w" modelUID="f:java_stub#6354ebe7-c22a-4a0f-ac54-50b52ab9b065#javax.swing.text(javax.swing.text@java_stub)" version="-1" />
  <import index="dp1x" modelUID="r:84719e1a-99f6-4297-90ba-8ad2a947fa4a(jetbrains.mps.ide.datatransfer)" version="-1" />
  <import index="mzqo" modelUID="f:java_stub#86441d7a-e194-42da-81a5-2161ec62a379#jetbrains.mps.ide.dialogs(MPS.Workbench/jetbrains.mps.ide.dialogs@java_stub)" version="-1" />
  <import index="cu2c" modelUID="f:java_stub#6ed54515-acc8-4d1e-a16c-9fd6cfe951ea#jetbrains.mps.smodel(MPS.Core/jetbrains.mps.smodel@java_stub)" version="-1" />
  <import index="pry4" modelUID="r:0a0d7eec-6e5a-412b-8e16-e3ee5ed7fb95(jetbrains.mps.debug.api.programState)" version="-1" />
  <import index="lt1n" modelUID="r:4a0301da-c964-420c-8e35-486843de9df5(jetbrains.mps.debug.api.evaluation)" version="-1" />
  <import index="qiil" modelUID="r:16e1d5b7-80ca-4570-9d1a-1cf2ce305e08(jetbrains.mps.debugger.api.ui)" version="-1" />
  <import index="qst8" modelUID="r:e8d15a56-f89d-47fc-ac9f-8a35d3539ac3(jetbrains.mps.debugger.api.ui.breakpoints)" version="-1" />
  <import index="1l1h" modelUID="r:c02662c0-67c5-4c3a-8d3a-cd7ffe189340(jetbrains.mps.debug.api)" version="-1" />
  <import index="rw00" modelUID="r:d910d08e-4a00-41f9-ac8b-b7c374586874(jetbrains.mps.debug.api.breakpoints)" version="-1" />
  <import index="oobn" modelUID="f:java_stub#1ed103c3-3aa6-49b7-9c21-6765ee11f224#jetbrains.mps.openapi.navigation(MPS.Editor/jetbrains.mps.openapi.navigation@java_stub)" version="-1" />
  <import index="mepa" modelUID="f:java_stub#742f6602-5a2f-4313-aa6e-ae1cd4ffdc61#com.intellij.openapi.application(MPS.Platform/com.intellij.openapi.application@java_stub)" version="-1" />
  <import index="6tyf" modelUID="f:java_stub#742f6602-5a2f-4313-aa6e-ae1cd4ffdc61#com.intellij.openapi.actionSystem(MPS.Platform/com.intellij.openapi.actionSystem@java_stub)" version="-1" />
  <import index="5xh9" modelUID="f:java_stub#742f6602-5a2f-4313-aa6e-ae1cd4ffdc61#jetbrains.mps.ide.actions(MPS.Platform/jetbrains.mps.ide.actions@java_stub)" version="-1" />
  <import index="pt5l" modelUID="f:java_stub#742f6602-5a2f-4313-aa6e-ae1cd4ffdc61#jetbrains.mps.ide.project(MPS.Platform/jetbrains.mps.ide.project@java_stub)" version="-1" />
  <import index="j5l0" modelUID="f:java_stub#742f6602-5a2f-4313-aa6e-ae1cd4ffdc61#jetbrains.mps.debugger.core.breakpoints(MPS.Platform/jetbrains.mps.debugger.core.breakpoints@java_stub)" version="-1" />
  <import index="btw8" modelUID="f:java_stub#742f6602-5a2f-4313-aa6e-ae1cd4ffdc61#com.intellij.ui(MPS.Platform/com.intellij.ui@java_stub)" version="-1" />
  <import index="1d7m" modelUID="f:java_stub#1ed103c3-3aa6-49b7-9c21-6765ee11f224#jetbrains.mps.ide.editor(MPS.Editor/jetbrains.mps.ide.editor@java_stub)" version="-1" />
  <import index="9a8" modelUID="f:java_stub#1ed103c3-3aa6-49b7-9c21-6765ee11f224#jetbrains.mps.nodeEditor(MPS.Editor/jetbrains.mps.nodeEditor@java_stub)" version="-1" />
  <import index="h12" modelUID="f:java_stub#742f6602-5a2f-4313-aa6e-ae1cd4ffdc61#com.intellij.openapi.ui(MPS.Platform/com.intellij.openapi.ui@java_stub)" version="-1" />
  <import index="8q6x" modelUID="f:java_stub#6354ebe7-c22a-4a0f-ac54-50b52ab9b065#java.awt.event(JDK/java.awt.event@java_stub)" version="-1" />
  <import index="jxum" modelUID="f:java_stub#1ed103c3-3aa6-49b7-9c21-6765ee11f224#jetbrains.mps.nodeEditor.selection(MPS.Editor/jetbrains.mps.nodeEditor.selection@java_stub)" version="-1" />
  <import index="ph2v" modelUID="f:java_stub#742f6602-5a2f-4313-aa6e-ae1cd4ffdc61#com.intellij.openapi.project(MPS.Platform/com.intellij.openapi.project@java_stub)" version="-1" />
  <import index="68ai" modelUID="f:java_stub#6ed54515-acc8-4d1e-a16c-9fd6cfe951ea#org.jetbrains.annotations(MPS.Core/org.jetbrains.annotations@java_stub)" version="-1" />
  <import index="tpck" modelUID="r:00000000-0000-4000-0000-011c89590288(jetbrains.mps.lang.core.structure)" version="0" implicit="yes" />
  <import index="tpee" modelUID="r:00000000-0000-4000-0000-011c895902ca(jetbrains.mps.baseLanguage.structure)" version="4" implicit="yes" />
  <import index="tp4f" modelUID="r:00000000-0000-4000-0000-011c89590373(jetbrains.mps.baseLanguage.classifiers.structure)" version="0" implicit="yes" />
  <import index="tp4k" modelUID="r:00000000-0000-4000-0000-011c89590368(jetbrains.mps.lang.plugin.structure)" version="35" implicit="yes" />
  <import index="tp2q" modelUID="r:00000000-0000-4000-0000-011c8959032e(jetbrains.mps.baseLanguage.collections.structure)" version="7" implicit="yes" />
  <import index="tp2c" modelUID="r:00000000-0000-4000-0000-011c89590338(jetbrains.mps.baseLanguage.closures.structure)" version="3" implicit="yes" />
  <import index="1oap" modelUID="r:03d44d4c-3d65-461c-9085-0f48e9569e59(jetbrains.mps.lang.resources.structure)" version="0" implicit="yes" />
  <import index="qff7" modelUID="r:2ba2e307-a81d-4a21-9e0b-de3624e2fb83(jetbrains.mps.lang.access.structure)" version="0" implicit="yes" />
  <import index="tgbt" modelUID="r:c70ee934-afb1-4c02-b6a9-1c4d1908a792(jetbrains.mps.lang.plugin.standalone.structure)" version="1" implicit="yes" />
  <roots>
    <node type="tp4k.ActionDeclaration" typeId="tp4k.1203071646776" id="7064627997011532320">
      <property name="isAlwaysVisible" nameId="tp4k.1207149998849" value="true" />
      <property name="name" nameId="tpck.1169194664001" value="EvaluateExpression" />
      <property name="outsideCommandExecution" nameId="tp4k.1211298967294" value="true" />
      <property name="caption" nameId="tp4k.1205250923097" value="Evaluate Expression" />
      <property name="virtualPackage" nameId="tpck.1193676396447" value="tool" />
    </node>
    <node type="tp4k.ActionDeclaration" typeId="tp4k.1203071646776" id="7064627997011532361">
      <property name="name" nameId="tpck.1169194664001" value="ExportThreads" />
      <property name="outsideCommandExecution" nameId="tp4k.1211298967294" value="true" />
      <property name="caption" nameId="tp4k.1205250923097" value="Export Threads" />
      <property name="virtualPackage" nameId="tpck.1193676396447" value="tool" />
    </node>
    <node type="tpee.ClassConcept" typeId="tpee.1068390468198" id="7064627997011532536">
      <property name="name" nameId="tpck.1169194664001" value="ExportThreadsDialog" />
    </node>
    <node type="tp4k.ActionDeclaration" typeId="tp4k.1203071646776" id="7064627997011532643">
      <property name="description" nameId="tp4k.1213273179528" value="Pause Execution" />
      <property name="isAlwaysVisible" nameId="tp4k.1207149998849" value="true" />
      <property name="name" nameId="tpck.1169194664001" value="Pause" />
      <property name="outsideCommandExecution" nameId="tp4k.1211298967294" value="true" />
      <property name="caption" nameId="tp4k.1205250923097" value="Pause" />
      <property name="virtualPackage" nameId="tpck.1193676396447" value="execution" />
    </node>
    <node type="tp4k.ActionDeclaration" typeId="tp4k.1203071646776" id="7064627997011532672">
      <property name="description" nameId="tp4k.1213273179528" value="Resume Execution" />
      <property name="isAlwaysVisible" nameId="tp4k.1207149998849" value="true" />
      <property name="name" nameId="tpck.1169194664001" value="Resume" />
      <property name="outsideCommandExecution" nameId="tp4k.1211298967294" value="true" />
      <property name="caption" nameId="tp4k.1205250923097" value="Resume" />
      <property name="virtualPackage" nameId="tpck.1193676396447" value="execution" />
    </node>
    <node type="tp4k.ActionDeclaration" typeId="tp4k.1203071646776" id="7064627997011532701">
      <property name="isAlwaysVisible" nameId="tp4k.1207149998849" value="true" />
      <property name="name" nameId="tpck.1169194664001" value="StepInto" />
      <property name="caption" nameId="tp4k.1205250923097" value="Step Into" />
      <property name="virtualPackage" nameId="tpck.1193676396447" value="execution" />
    </node>
    <node type="tp4k.ActionDeclaration" typeId="tp4k.1203071646776" id="7064627997011532730">
      <property name="isAlwaysVisible" nameId="tp4k.1207149998849" value="true" />
      <property name="name" nameId="tpck.1169194664001" value="StepOut" />
      <property name="caption" nameId="tp4k.1205250923097" value="Step Out" />
      <property name="virtualPackage" nameId="tpck.1193676396447" value="execution" />
    </node>
    <node type="tp4k.ActionDeclaration" typeId="tp4k.1203071646776" id="7064627997011532759">
      <property name="isAlwaysVisible" nameId="tp4k.1207149998849" value="true" />
      <property name="name" nameId="tpck.1169194664001" value="StepOver" />
      <property name="outsideCommandExecution" nameId="tp4k.1211298967294" value="true" />
      <property name="caption" nameId="tp4k.1205250923097" value="Step Over" />
      <property name="virtualPackage" nameId="tpck.1193676396447" value="execution" />
    </node>
    <node type="tp4k.ActionDeclaration" typeId="tp4k.1203071646776" id="7064627997011532788">
      <property name="name" nameId="tpck.1169194664001" value="ToggleBreakpoint" />
      <property name="caption" nameId="tp4k.1205250923097" value="Toggle Breakpoint" />
      <property name="virtualPackage" nameId="tpck.1193676396447" value="breakpoints" />
    </node>
    <node type="tp4k.ActionDeclaration" typeId="tp4k.1203071646776" id="7064627997011532825">
      <property name="name" nameId="tpck.1169194664001" value="ViewBreakpoints" />
      <property name="outsideCommandExecution" nameId="tp4k.1211298967294" value="true" />
      <property name="caption" nameId="tp4k.1205250923097" value="View Breakpoints" />
      <property name="virtualPackage" nameId="tpck.1193676396447" value="breakpoints" />
    </node>
    <node type="tp4k.ActionGroupDeclaration" typeId="tp4k.1203087890642" id="7064627997011532858">
      <property name="name" nameId="tpck.1169194664001" value="DebugRunMenu" />
    </node>
    <node type="tp4k.ActionGroupDeclaration" typeId="tp4k.1203087890642" id="7064627997011532872">
      <property name="name" nameId="tpck.1169194664001" value="DebugTool" />
    </node>
    <node type="tp4k.InterfaceGroup" typeId="tp4k.1204383956737" id="7064627997011656237">
      <property name="name" nameId="tpck.1169194664001" value="MPSDebugMuteAction" />
      <property name="virtualPackage" nameId="tpck.1193676396447" value="breakpoints" />
    </node>
    <node type="tp4k.InterfaceGroup" typeId="tp4k.1204383956737" id="7064627997011656241">
      <property name="name" nameId="tpck.1169194664001" value="MPSDebugStopAction" />
      <property name="virtualPackage" nameId="tpck.1193676396447" value="execution" />
    </node>
    <node type="tp4k.KeymapChangesDeclaration" typeId="tp4k.1562714432501166197" id="4073774232572770202">
      <property name="name" nameId="tpck.1169194664001" value="Debugger" />
    </node>
    <node type="tp4k.IdeaInitializerDescriptor" typeId="tp4k.5023285075122009364" id="6762701973176605162">
      <property name="id" nameId="tp4k.5023285075122009366" value="jetbrains.mps.debugger-api" />
      <property name="handleErrors" nameId="tp4k.1573568368168371217" value="true" />
      <property name="descripttion" nameId="tp4k.5023285075122009368" value="Base debugging support for MPS" />
      <property name="vendorUrl" nameId="tp4k.5023285075122009372" value="http://www.jetbrains.com/mps/" />
      <property name="vendor" nameId="tp4k.5023285075122009371" value="JetBrains" />
      <property name="name" nameId="tpck.1169194664001" value="Debugger API for MPS" />
<<<<<<< HEAD
      <property name="vendorLogo" nameId="tp4k.4167053799973858143" value="/MPS_16.png" />
      <property name="ideaVersion" nameId="tp4k.5023285075122009373" value="122.746" />
=======
      <property name="ideaVersion" nameId="tp4k.5023285075122009373" value="123.1" />
>>>>>>> 9161bcdd
      <property name="version" nameId="tp4k.5023285075122009369" value="3.0" />
    </node>
    <node type="tpee.ClassConcept" typeId="tpee.1068390468198" id="2392684134639444998">
      <property name="name" nameId="tpck.1169194664001" value="MuteBreakpoints" />
      <property name="virtualPackage" nameId="tpck.1193676396447" value="breakpoints" />
    </node>
    <node type="tp4k.ActionGroupDeclaration" typeId="tp4k.1203087890642" id="9154600507441896288">
      <property name="name" nameId="tpck.1169194664001" value="DebugStepsMenu" />
    </node>
    <node type="tp4k.ActionDeclaration" typeId="tp4k.1203071646776" id="6515087165749899624">
      <property name="description" nameId="tp4k.1213273179528" value="Go To Source" />
      <property name="isAlwaysVisible" nameId="tp4k.1207149998849" value="true" />
      <property name="name" nameId="tpck.1169194664001" value="GoToBreakpointSourceAction" />
      <property name="virtualPackage" nameId="tpck.1193676396447" value="breakpoints.dialog" />
      <property name="caption" nameId="tp4k.1205250923097" value="Go To" />
    </node>
    <node type="tp4k.ActionDeclaration" typeId="tp4k.1203071646776" id="6515087165749935206">
      <property name="description" nameId="tp4k.1213273179528" value="View Source" />
      <property name="isAlwaysVisible" nameId="tp4k.1207149998849" value="true" />
      <property name="name" nameId="tpck.1169194664001" value="ViewBreakpointSourceAction" />
      <property name="virtualPackage" nameId="tpck.1193676396447" value="breakpoints.dialog" />
      <property name="caption" nameId="tp4k.1205250923097" value="View Source" />
    </node>
    <node type="tp4k.ActionDeclaration" typeId="tp4k.1203071646776" id="418270182880363898">
      <property name="description" nameId="tp4k.1213273179528" value="Delete Breakpoint" />
      <property name="isAlwaysVisible" nameId="tp4k.1207149998849" value="true" />
      <property name="name" nameId="tpck.1169194664001" value="DeleteBreakpointAction" />
      <property name="virtualPackage" nameId="tpck.1193676396447" value="breakpoints.dialog" />
      <property name="caption" nameId="tp4k.1205250923097" value="Delete" />
    </node>
    <node type="tp4k.ActionDeclaration" typeId="tp4k.1203071646776" id="8643693251546857272">
      <property name="name" nameId="tpck.1169194664001" value="GoToSource" />
      <property name="virtualPackage" nameId="tpck.1193676396447" value="tree" />
      <property name="caption" nameId="tp4k.1205250923097" value="Go To Source" />
    </node>
    <node type="tp4k.ActionGroupDeclaration" typeId="tp4k.1203087890642" id="8643693251546855502">
      <property name="name" nameId="tpck.1169194664001" value="AbstractWatchableNodeActions" />
      <property name="virtualPackage" nameId="tpck.1193676396447" value="tree" />
    </node>
    <node type="tgbt.StandalonePluginDescriptor" typeId="tgbt.7520713872864775836" id="7162597690968011921" />
  </roots>
  <root id="7064627997011532320">
    <node role="parameter" roleId="tp4k.1217413222820" type="tp4k.ActionDataParameterDeclaration" typeId="tp4k.1217252042208" id="7064627997011532321">
      <property name="name" nameId="tpck.1169194664001" value="operationContext" />
      <link role="key" roleId="tp4k.1217252646389" targetNodeId="5xh9.~MPSCommonDataKeys%dOPERATION_CONTEXT" resolveInfo="OPERATION_CONTEXT" />
      <node role="condition" roleId="tp4k.5538333046911298738" type="tp4k.RequiredCondition" typeId="tp4k.5538333046911348654" id="8898893144448210151" />
    </node>
    <node role="parameter" roleId="tp4k.1217413222820" type="tp4k.ActionDataParameterDeclaration" typeId="tp4k.1217252042208" id="4789587624734686749">
      <property name="name" nameId="tpck.1169194664001" value="component" />
      <link role="key" roleId="tp4k.1217252646389" targetNodeId="1d7m.~MPSEditorDataKeys%dEDITOR_COMPONENT" resolveInfo="EDITOR_COMPONENT" />
    </node>
    <node role="executeFunction" roleId="tp4k.1203083461638" type="tp4k.ExecuteBlock" typeId="tp4k.1203083511112" id="7064627997011532322">
      <node role="body" roleId="tpee.1137022507850" type="tpee.StatementList" typeId="tpee.1068580123136" id="7064627997011532323">
        <node role="statement" roleId="tpee.1068581517665" type="tpee.LocalVariableDeclarationStatement" typeId="tpee.1068581242864" id="7064627997011532324">
          <node role="localVariableDeclaration" roleId="tpee.1068581242865" type="tpee.LocalVariableDeclaration" typeId="tpee.1068581242863" id="7064627997011532325">
            <property name="name" nameId="tpck.1169194664001" value="evaluationProvider" />
            <node role="type" roleId="tpee.5680397130376446158" type="tpee.ClassifierType" typeId="tpee.1107535904670" id="7064627997011532326">
              <link role="classifier" roleId="tpee.1107535924139" targetNodeId="lt1n.4474271214082914177" resolveInfo="IEvaluationProvider" />
            </node>
            <node role="initializer" roleId="tpee.1068431790190" type="tpee.StaticMethodCall" typeId="tpee.1081236700937" id="7078159644845059918">
              <link role="classConcept" roleId="tpee.1144433194310" targetNodeId="qiil.2392684134639614907" resolveInfo="DebugActionsUtil" />
              <link role="baseMethodDeclaration" roleId="tpee.1068499141037" targetNodeId="qiil.2392684134639614929" resolveInfo="getEvaluationProvider" />
              <node role="actualArgument" roleId="tpee.1068499141038" type="tp4k.ConceptFunctionParameter_AnActionEvent" typeId="tp4k.1203082903663" id="7078159644845059919" />
            </node>
          </node>
        </node>
        <node role="statement" roleId="tpee.1068581517665" type="tpee.IfStatement" typeId="tpee.1068580123159" id="7064627997011532329">
          <node role="ifTrue" roleId="tpee.1068580123161" type="tpee.StatementList" typeId="tpee.1068580123136" id="7064627997011532330">
            <node role="statement" roleId="tpee.1068581517665" type="tpee.LocalVariableDeclarationStatement" typeId="tpee.1068581242864" id="2666603886872191706">
              <node role="localVariableDeclaration" roleId="tpee.1068581242865" type="tpee.LocalVariableDeclaration" typeId="tpee.1068581242863" id="2666603886872191707">
                <property name="name" nameId="tpck.1169194664001" value="nodePointers" />
                <node role="initializer" roleId="tpee.1068431790190" type="tpee.GenericNewExpression" typeId="tpee.1145552977093" id="2666603886872191711">
                  <node role="creator" roleId="tpee.1145553007750" type="tp2q.ListCreatorWithInit" typeId="tp2q.1160600644654" id="2666603886872191712">
                    <node role="elementType" roleId="tp2q.1237721435807" type="tpee.ClassifierType" typeId="tpee.1107535904670" id="8186385791509940988">
                      <link role="classifier" roleId="tpee.1107535924139" targetNodeId="cu2c.~SNodePointer" resolveInfo="SNodePointer" />
                    </node>
                  </node>
                </node>
                <node role="type" roleId="tpee.5680397130376446158" type="tp2q.ListType" typeId="tp2q.1151688443754" id="2666603886872191708">
                  <node role="elementType" roleId="tp2q.1151688676805" type="tpee.ClassifierType" typeId="tpee.1107535904670" id="3400626614612468830">
                    <link role="classifier" roleId="tpee.1107535924139" targetNodeId="cu2c.~SNodePointer" resolveInfo="SNodePointer" />
                  </node>
                </node>
              </node>
            </node>
            <node role="statement" roleId="tpee.1068581517665" type="tpee.IfStatement" typeId="tpee.1068580123159" id="4789587624734695235">
              <node role="ifTrue" roleId="tpee.1068580123161" type="tpee.StatementList" typeId="tpee.1068580123136" id="4789587624734695236">
                <node role="statement" roleId="tpee.1068581517665" type="tpee.LocalVariableDeclarationStatement" typeId="tpee.1068581242864" id="4789587624734726843">
                  <node role="localVariableDeclaration" roleId="tpee.1068581242865" type="tpee.LocalVariableDeclaration" typeId="tpee.1068581242863" id="4789587624734726844">
                    <property name="name" nameId="tpck.1169194664001" value="selection" />
                    <node role="type" roleId="tpee.5680397130376446158" type="tpee.ClassifierType" typeId="tpee.1107535904670" id="8186385791509942947">
                      <link role="classifier" roleId="tpee.1107535924139" targetNodeId="jxum.~Selection" resolveInfo="Selection" />
                    </node>
                    <node role="initializer" roleId="tpee.1068431790190" type="tpee.DotExpression" typeId="tpee.1197027756228" id="4789587624734726846">
                      <node role="operand" roleId="tpee.1197027771414" type="tpee.DotExpression" typeId="tpee.1197027756228" id="4789587624734726847">
                        <node role="operand" roleId="tpee.1197027771414" type="tpee.DotExpression" typeId="tpee.1197027756228" id="4789587624734726848">
                          <node role="operand" roleId="tpee.1197027771414" type="tp4f.ThisClassifierExpression" typeId="tp4f.1205752633985" id="4789587624734726849" />
                          <node role="operation" roleId="tpee.1197027833540" type="tp4k.ActionDataParameterReferenceOperation" typeId="tp4k.1217252428768" id="4789587624734726850">
                            <link role="member" roleId="tp4f.1205756909548" targetNodeId="4789587624734686749" resolveInfo="component" />
                          </node>
                        </node>
                        <node role="operation" roleId="tpee.1197027833540" type="tpee.InstanceMethodCallOperation" typeId="tpee.1202948039474" id="4789587624734726851">
                          <link role="baseMethodDeclaration" roleId="tpee.1068499141037" targetNodeId="9a8.~EditorComponent%dgetSelectionManager()%cjetbrains%dmps%dnodeEditor%dselection%dSelectionManager" resolveInfo="getSelectionManager" />
                        </node>
                      </node>
                      <node role="operation" roleId="tpee.1197027833540" type="tpee.InstanceMethodCallOperation" typeId="tpee.1202948039474" id="4789587624734726852">
                        <link role="baseMethodDeclaration" roleId="tpee.1068499141037" targetNodeId="jxum.~SelectionManager%dgetSelection()%cjetbrains%dmps%dnodeEditor%dselection%dSelection" resolveInfo="getSelection" />
                      </node>
                    </node>
                  </node>
                </node>
                <node role="statement" roleId="tpee.1068581517665" type="tpee.IfStatement" typeId="tpee.1068580123159" id="4336756357323848017">
                  <node role="ifTrue" roleId="tpee.1068580123161" type="tpee.StatementList" typeId="tpee.1068580123136" id="4336756357323848018">
                    <node role="statement" roleId="tpee.1068581517665" type="qff7.ExecuteLightweightCommandStatement" typeId="qff7.8974276187400348181" id="2666603886872230702">
                      <node role="commandClosureLiteral" roleId="qff7.8974276187400348171" type="qff7.CommandClosureLiteral" typeId="qff7.8974276187400348173" id="2666603886872230703">
                        <node role="body" roleId="tp2c.1199569916463" type="tpee.StatementList" typeId="tpee.1068580123136" id="2666603886872230704">
                          <node role="statement" roleId="tpee.1068581517665" type="tpee.ExpressionStatement" typeId="tpee.1068580123155" id="2666603886872191741">
                            <node role="expression" roleId="tpee.1068580123156" type="tpee.DotExpression" typeId="tpee.1197027756228" id="4336756357323877135">
                              <node role="operand" roleId="tpee.1197027771414" type="tpee.LocalVariableReference" typeId="tpee.1068581242866" id="2666603886872191743">
                                <link role="variableDeclaration" roleId="tpee.1068581517664" targetNodeId="2666603886872191707" resolveInfo="nodePointers" />
                              </node>
                              <node role="operation" roleId="tpee.1197027833540" type="tp2q.AddAllElementsOperation" typeId="tp2q.1160666733551" id="4336756357323877139">
                                <node role="argument" roleId="tp2q.1160666822012" type="tpee.DotExpression" typeId="tpee.1197027756228" id="2666603886872191720">
                                  <node role="operand" roleId="tpee.1197027771414" type="tpee.GenericNewExpression" typeId="tpee.1145552977093" id="2666603886872191721">
                                    <node role="creator" roleId="tpee.1145553007750" type="tp2q.SequenceCreator" typeId="tp2q.1224414427926" id="2666603886872191722">
                                      <node role="elementType" roleId="tp2q.1224414456414" type="tpee.ClassifierType" typeId="tpee.1107535904670" id="8186385791509942948">
                                        <link role="classifier" roleId="tpee.1107535924139" targetNodeId="cu2c.~SNode" resolveInfo="SNode" />
                                      </node>
                                      <node role="initializer" roleId="tp2q.1224414466839" type="tp2c.ClosureLiteral" typeId="tp2c.1199569711397" id="2666603886872191724">
                                        <node role="body" roleId="tp2c.1199569916463" type="tpee.StatementList" typeId="tpee.1068580123136" id="2666603886872191725">
                                          <node role="statement" roleId="tpee.1068581517665" type="tpee.ExpressionStatement" typeId="tpee.1068580123155" id="4798773806052003223">
                                            <node role="expression" roleId="tpee.1068580123156" type="tpee.DotExpression" typeId="tpee.1197027756228" id="4798773806051999104">
                                              <node role="operation" roleId="tpee.1197027833540" type="tpee.InstanceMethodCallOperation" typeId="tpee.1202948039474" id="4798773806052003206">
                                                <link role="baseMethodDeclaration" roleId="tpee.1068499141037" targetNodeId="jxum.~Selection%dgetSelectedNodes()%cjava%dutil%dList" resolveInfo="getSelectedNodes" />
                                              </node>
                                              <node role="operand" roleId="tpee.1197027771414" type="tpee.LocalVariableReference" typeId="tpee.1068581242866" id="4789587624734726872">
                                                <link role="variableDeclaration" roleId="tpee.1068581517664" targetNodeId="4789587624734726844" resolveInfo="selection" />
                                              </node>
                                            </node>
                                          </node>
                                        </node>
                                      </node>
                                    </node>
                                  </node>
                                  <node role="operation" roleId="tpee.1197027833540" type="tp2q.SelectOperation" typeId="tp2q.1202128969694" id="2666603886872191730">
                                    <node role="closure" roleId="tp2q.1204796294226" type="tp2c.ClosureLiteral" typeId="tp2c.1199569711397" id="2666603886872191731">
                                      <node role="body" roleId="tp2c.1199569916463" type="tpee.StatementList" typeId="tpee.1068580123136" id="2666603886872191732">
                                        <node role="statement" roleId="tpee.1068581517665" type="tpee.ExpressionStatement" typeId="tpee.1068580123155" id="2666603886872191733">
                                          <node role="expression" roleId="tpee.1068580123156" type="tpee.GenericNewExpression" typeId="tpee.1145552977093" id="2666603886872191734">
                                            <node role="creator" roleId="tpee.1145553007750" type="tpee.ClassCreator" typeId="tpee.1212685548494" id="2666603886872191735">
                                              <link role="baseMethodDeclaration" roleId="tpee.1068499141037" targetNodeId="cu2c.~SNodePointer%d&lt;init&gt;(jetbrains%dmps%dsmodel%dSNode)" resolveInfo="SNodePointer" />
                                              <node role="actualArgument" roleId="tpee.1068499141038" type="tpee.ParameterReference" typeId="tpee.1068581242874" id="2666603886872191736">
                                                <link role="variableDeclaration" roleId="tpee.1068581517664" targetNodeId="2666603886872191737" resolveInfo="it" />
                                              </node>
                                            </node>
                                          </node>
                                        </node>
                                      </node>
                                      <node role="parameter" roleId="tp2c.1199569906740" type="tp2q.SmartClosureParameterDeclaration" typeId="tp2q.1203518072036" id="2666603886872191737">
                                        <property name="name" nameId="tpck.1169194664001" value="it" />
                                        <node role="type" roleId="tpee.5680397130376446158" type="tpee.UndefinedType" typeId="tpee.4836112446988635817" id="2666603886872191738" />
                                      </node>
                                    </node>
                                  </node>
                                </node>
                              </node>
                            </node>
                          </node>
                        </node>
                      </node>
                    </node>
                  </node>
                  <node role="condition" roleId="tpee.1068580123160" type="tpee.OrExpression" typeId="tpee.1080223426719" id="4336756357323865664">
                    <node role="rightExpression" roleId="tpee.1081773367579" type="tpee.ParenthesizedExpression" typeId="tpee.1079359253375" id="4336756357323865667">
                      <node role="expression" roleId="tpee.1079359253376" type="tpee.InstanceOfExpression" typeId="tpee.1081256982272" id="4336756357323865670">
                        <node role="classType" roleId="tpee.1081256993305" type="tpee.ClassifierType" typeId="tpee.1107535904670" id="4336756357323877134">
                          <link role="classifier" roleId="tpee.1107535924139" targetNodeId="jxum.~MultipleSelection" resolveInfo="MultipleSelection" />
                        </node>
                        <node role="leftExpression" roleId="tpee.1081256993304" type="tpee.LocalVariableReference" typeId="tpee.1068581242866" id="4336756357323865669">
                          <link role="variableDeclaration" roleId="tpee.1068581517664" targetNodeId="4789587624734726844" resolveInfo="selection" />
                        </node>
                      </node>
                    </node>
                    <node role="leftExpression" roleId="tpee.1081773367580" type="tpee.OrExpression" typeId="tpee.1080223426719" id="2208727413134888436">
                      <node role="rightExpression" roleId="tpee.1081773367579" type="tpee.ParenthesizedExpression" typeId="tpee.1079359253375" id="2208727413134904110">
                        <node role="expression" roleId="tpee.1079359253376" type="tpee.AndExpression" typeId="tpee.1080120340718" id="2208727413134909640">
                          <node role="rightExpression" roleId="tpee.1081773367579" type="tpee.NotExpression" typeId="tpee.1081516740877" id="2208727413134909646">
                            <node role="expression" roleId="tpee.1081516765348" type="tpee.ParenthesizedExpression" typeId="tpee.1079359253375" id="2208727413134909647">
                              <node role="expression" roleId="tpee.1079359253376" type="tpee.InstanceOfExpression" typeId="tpee.1081256982272" id="2208727413134909650">
                                <node role="classType" roleId="tpee.1081256993305" type="tpee.ClassifierType" typeId="tpee.1107535904670" id="2208727413134909653">
                                  <link role="classifier" roleId="tpee.1107535924139" targetNodeId="jxum.~EditorCellLabelSelection" resolveInfo="EditorCellLabelSelection" />
                                </node>
                                <node role="leftExpression" roleId="tpee.1081256993304" type="tpee.LocalVariableReference" typeId="tpee.1068581242866" id="2208727413134909649">
                                  <link role="variableDeclaration" roleId="tpee.1068581517664" targetNodeId="4789587624734726844" resolveInfo="selection" />
                                </node>
                              </node>
                            </node>
                          </node>
                          <node role="leftExpression" roleId="tpee.1081773367580" type="tpee.InstanceOfExpression" typeId="tpee.1081256982272" id="2208727413134904113">
                            <node role="classType" roleId="tpee.1081256993305" type="tpee.ClassifierType" typeId="tpee.1107535904670" id="2208727413134904116">
                              <link role="classifier" roleId="tpee.1107535924139" targetNodeId="jxum.~EditorCellSelection" resolveInfo="EditorCellSelection" />
                            </node>
                            <node role="leftExpression" roleId="tpee.1081256993304" type="tpee.LocalVariableReference" typeId="tpee.1068581242866" id="2208727413134904112">
                              <link role="variableDeclaration" roleId="tpee.1068581517664" targetNodeId="4789587624734726844" resolveInfo="selection" />
                            </node>
                          </node>
                        </node>
                      </node>
                      <node role="leftExpression" roleId="tpee.1081773367580" type="tpee.ParenthesizedExpression" typeId="tpee.1079359253375" id="4336756357323848029">
                        <node role="expression" roleId="tpee.1079359253376" type="tpee.AndExpression" typeId="tpee.1080120340718" id="4336756357323848031">
                          <node role="leftExpression" roleId="tpee.1081773367580" type="tpee.InstanceOfExpression" typeId="tpee.1081256982272" id="4336756357323848022">
                            <node role="classType" roleId="tpee.1081256993305" type="tpee.ClassifierType" typeId="tpee.1107535904670" id="4336756357323848025">
                              <link role="classifier" roleId="tpee.1107535924139" targetNodeId="jxum.~EditorCellLabelSelection" resolveInfo="EditorCellLabelSelection" />
                            </node>
                            <node role="leftExpression" roleId="tpee.1081256993304" type="tpee.LocalVariableReference" typeId="tpee.1068581242866" id="4336756357323848021">
                              <link role="variableDeclaration" roleId="tpee.1068581517664" targetNodeId="4789587624734726844" resolveInfo="selection" />
                            </node>
                          </node>
                          <node role="rightExpression" roleId="tpee.1081773367579" type="tpee.DotExpression" typeId="tpee.1197027756228" id="4336756357323865659">
                            <node role="operand" roleId="tpee.1197027771414" type="tpee.ParenthesizedExpression" typeId="tpee.1079359253375" id="4336756357323848034">
                              <node role="expression" roleId="tpee.1079359253376" type="tpee.CastExpression" typeId="tpee.1070534934090" id="4336756357323848035">
                                <node role="type" roleId="tpee.1070534934091" type="tpee.ClassifierType" typeId="tpee.1107535904670" id="4336756357323865657">
                                  <link role="classifier" roleId="tpee.1107535924139" targetNodeId="jxum.~EditorCellLabelSelection" resolveInfo="EditorCellLabelSelection" />
                                </node>
                                <node role="expression" roleId="tpee.1070534934092" type="tpee.LocalVariableReference" typeId="tpee.1068581242866" id="4336756357323865658">
                                  <link role="variableDeclaration" roleId="tpee.1068581517664" targetNodeId="4789587624734726844" resolveInfo="selection" />
                                </node>
                              </node>
                            </node>
                            <node role="operation" roleId="tpee.1197027833540" type="tpee.InstanceMethodCallOperation" typeId="tpee.1202948039474" id="4336756357323865663">
                              <link role="baseMethodDeclaration" roleId="tpee.1068499141037" targetNodeId="jxum.~EditorCellLabelSelection%dhasNonTrivialSelection()%cboolean" resolveInfo="hasNonTrivialSelection" />
                            </node>
                          </node>
                        </node>
                      </node>
                    </node>
                  </node>
                </node>
              </node>
              <node role="condition" roleId="tpee.1068580123160" type="tpee.NotEqualsExpression" typeId="tpee.1073239437375" id="4789587624734705492">
                <node role="rightExpression" roleId="tpee.1081773367579" type="tpee.NullLiteral" typeId="tpee.1070534058343" id="4789587624734705495" />
                <node role="leftExpression" roleId="tpee.1081773367580" type="tpee.DotExpression" typeId="tpee.1197027756228" id="4789587624734695239">
                  <node role="operand" roleId="tpee.1197027771414" type="tp4f.ThisClassifierExpression" typeId="tp4f.1205752633985" id="4789587624734695240" />
                  <node role="operation" roleId="tpee.1197027833540" type="tp4k.ActionDataParameterReferenceOperation" typeId="tp4k.1217252428768" id="4789587624734695241">
                    <link role="member" roleId="tp4f.1205756909548" targetNodeId="4789587624734686749" resolveInfo="component" />
                  </node>
                </node>
              </node>
            </node>
            <node role="statement" roleId="tpee.1068581517665" type="tpee.ExpressionStatement" typeId="tpee.1068580123155" id="7064627997011532331">
              <node role="expression" roleId="tpee.1068580123156" type="tpee.DotExpression" typeId="tpee.1197027756228" id="7064627997011532332">
                <node role="operand" roleId="tpee.1197027771414" type="tpee.LocalVariableReference" typeId="tpee.1068581242866" id="7064627997011532333">
                  <link role="variableDeclaration" roleId="tpee.1068581517664" targetNodeId="7064627997011532325" resolveInfo="evaluationProvider" />
                </node>
                <node role="operation" roleId="tpee.1197027833540" type="tpee.InstanceMethodCallOperation" typeId="tpee.1202948039474" id="7064627997011532334">
                  <link role="baseMethodDeclaration" roleId="tpee.1068499141037" targetNodeId="lt1n.4474271214082914185" resolveInfo="showEvaluationDialog" />
                  <node role="actualArgument" roleId="tpee.1068499141038" type="tpee.DotExpression" typeId="tpee.1197027756228" id="7064627997011532335">
                    <node role="operand" roleId="tpee.1197027771414" type="tp4f.ThisClassifierExpression" typeId="tp4f.1205752633985" id="7064627997011532336" />
                    <node role="operation" roleId="tpee.1197027833540" type="tp4k.ActionDataParameterReferenceOperation" typeId="tp4k.1217252428768" id="7064627997011532337">
                      <link role="member" roleId="tp4f.1205756909548" targetNodeId="7064627997011532321" resolveInfo="operationContext" />
                    </node>
                  </node>
                  <node role="actualArgument" roleId="tpee.1068499141038" type="tpee.LocalVariableReference" typeId="tpee.1068581242866" id="2666603886872191740">
                    <link role="variableDeclaration" roleId="tpee.1068581517664" targetNodeId="2666603886872191707" resolveInfo="nodePointers" />
                  </node>
                </node>
              </node>
            </node>
          </node>
          <node role="condition" roleId="tpee.1068580123160" type="tpee.NotEqualsExpression" typeId="tpee.1073239437375" id="7064627997011532338">
            <node role="rightExpression" roleId="tpee.1081773367579" type="tpee.NullLiteral" typeId="tpee.1070534058343" id="7064627997011532339" />
            <node role="leftExpression" roleId="tpee.1081773367580" type="tpee.LocalVariableReference" typeId="tpee.1068581242866" id="7064627997011532340">
              <link role="variableDeclaration" roleId="tpee.1068581517664" targetNodeId="7064627997011532325" resolveInfo="evaluationProvider" />
            </node>
          </node>
        </node>
      </node>
    </node>
    <node role="updateBlock" roleId="tp4k.1203083196627" type="tp4k.DoUpdateBlock" typeId="tp4k.1203082695294" id="7064627997011532341">
      <node role="body" roleId="tpee.1137022507850" type="tpee.StatementList" typeId="tpee.1068580123136" id="7064627997011532342">
        <node role="statement" roleId="tpee.1068581517665" type="tpee.LocalVariableDeclarationStatement" typeId="tpee.1068581242864" id="7064627997011532343">
          <node role="localVariableDeclaration" roleId="tpee.1068581242865" type="tpee.LocalVariableDeclaration" typeId="tpee.1068581242863" id="7064627997011532344">
            <property name="name" nameId="tpck.1169194664001" value="evaluationProvider" />
            <node role="type" roleId="tpee.5680397130376446158" type="tpee.ClassifierType" typeId="tpee.1107535904670" id="7064627997011532345">
              <link role="classifier" roleId="tpee.1107535924139" targetNodeId="lt1n.4474271214082914177" resolveInfo="IEvaluationProvider" />
            </node>
            <node role="initializer" roleId="tpee.1068431790190" type="tpee.StaticMethodCall" typeId="tpee.1081236700937" id="7078159644845059916">
              <link role="classConcept" roleId="tpee.1144433194310" targetNodeId="qiil.2392684134639614907" resolveInfo="DebugActionsUtil" />
              <link role="baseMethodDeclaration" roleId="tpee.1068499141037" targetNodeId="qiil.2392684134639614929" resolveInfo="getEvaluationProvider" />
              <node role="actualArgument" roleId="tpee.1068499141038" type="tp4k.ConceptFunctionParameter_AnActionEvent" typeId="tp4k.1203082903663" id="7078159644845059917" />
            </node>
          </node>
        </node>
        <node role="statement" roleId="tpee.1068581517665" type="tpee.ExpressionStatement" typeId="tpee.1068580123155" id="7064627997011532348">
          <node role="expression" roleId="tpee.1068580123156" type="tpee.DotExpression" typeId="tpee.1197027756228" id="7064627997011532349">
            <node role="operand" roleId="tpee.1197027771414" type="tpee.DotExpression" typeId="tpee.1197027756228" id="7064627997011532350">
              <node role="operand" roleId="tpee.1197027771414" type="tp4k.ConceptFunctionParameter_AnActionEvent" typeId="tp4k.1203082903663" id="7064627997011532351" />
              <node role="operation" roleId="tpee.1197027833540" type="tpee.InstanceMethodCallOperation" typeId="tpee.1202948039474" id="7064627997011532352">
                <link role="baseMethodDeclaration" roleId="tpee.1068499141037" targetNodeId="6tyf.~AnActionEvent%dgetPresentation()%ccom%dintellij%dopenapi%dactionSystem%dPresentation" resolveInfo="getPresentation" />
              </node>
            </node>
            <node role="operation" roleId="tpee.1197027833540" type="tpee.InstanceMethodCallOperation" typeId="tpee.1202948039474" id="7064627997011532353">
              <link role="baseMethodDeclaration" roleId="tpee.1068499141037" targetNodeId="6tyf.~Presentation%dsetEnabled(boolean)%cvoid" resolveInfo="setEnabled" />
              <node role="actualArgument" roleId="tpee.1068499141038" type="tpee.AndExpression" typeId="tpee.1080120340718" id="7064627997011532354">
                <node role="leftExpression" roleId="tpee.1081773367580" type="tpee.NotEqualsExpression" typeId="tpee.1073239437375" id="7064627997011532355">
                  <node role="leftExpression" roleId="tpee.1081773367580" type="tpee.LocalVariableReference" typeId="tpee.1068581242866" id="7064627997011532356">
                    <link role="variableDeclaration" roleId="tpee.1068581517664" targetNodeId="7064627997011532344" resolveInfo="evaluationProvider" />
                  </node>
                  <node role="rightExpression" roleId="tpee.1081773367579" type="tpee.NullLiteral" typeId="tpee.1070534058343" id="7064627997011532357" />
                </node>
                <node role="rightExpression" roleId="tpee.1081773367579" type="tpee.DotExpression" typeId="tpee.1197027756228" id="7064627997011532358">
                  <node role="operand" roleId="tpee.1197027771414" type="tpee.LocalVariableReference" typeId="tpee.1068581242866" id="7064627997011532359">
                    <link role="variableDeclaration" roleId="tpee.1068581517664" targetNodeId="7064627997011532344" resolveInfo="evaluationProvider" />
                  </node>
                  <node role="operation" roleId="tpee.1197027833540" type="tpee.InstanceMethodCallOperation" typeId="tpee.1202948039474" id="7064627997011532360">
                    <link role="baseMethodDeclaration" roleId="tpee.1068499141037" targetNodeId="lt1n.4474271214082914199" resolveInfo="canEvaluate" />
                  </node>
                </node>
              </node>
            </node>
          </node>
        </node>
      </node>
    </node>
    <node role="icon" roleId="tp4k.8976425910813834639" type="1oap.IconResource" typeId="1oap.8974276187400029883" id="4470409037201091378">
      <property name="path" nameId="1oap.8974276187400029899" value="${solution_descriptor}/resources/evaluate.png" />
    </node>
  </root>
  <root id="7064627997011532361">
    <node role="executeFunction" roleId="tp4k.1203083461638" type="tp4k.ExecuteBlock" typeId="tp4k.1203083511112" id="7064627997011532362">
      <node role="body" roleId="tpee.1137022507850" type="tpee.StatementList" typeId="tpee.1068580123136" id="7064627997011532363">
        <node role="statement" roleId="tpee.1068581517665" type="tpee.LocalVariableDeclarationStatement" typeId="tpee.1068581242864" id="7064627997011532364">
          <node role="localVariableDeclaration" roleId="tpee.1068581242865" type="tpee.LocalVariableDeclaration" typeId="tpee.1068581242863" id="7064627997011532365">
            <property name="name" nameId="tpck.1169194664001" value="debugSession" />
            <node role="type" roleId="tpee.5680397130376446158" type="tpee.ClassifierType" typeId="tpee.1107535904670" id="7064627997011532366">
              <link role="classifier" roleId="tpee.1107535924139" targetNodeId="1l1h.4474271214082912940" resolveInfo="AbstractDebugSession" />
            </node>
            <node role="initializer" roleId="tpee.1068431790190" type="tpee.StaticMethodCall" typeId="tpee.1081236700937" id="3505405076286708200">
              <link role="classConcept" roleId="tpee.1144433194310" targetNodeId="qiil.2392684134639614907" resolveInfo="DebugActionsUtil" />
              <link role="baseMethodDeclaration" roleId="tpee.1068499141037" targetNodeId="qiil.2392684134639614913" resolveInfo="getDebugSession" />
              <node role="actualArgument" roleId="tpee.1068499141038" type="tp4k.ConceptFunctionParameter_AnActionEvent" typeId="tp4k.1203082903663" id="3505405076286708201" />
            </node>
          </node>
        </node>
        <node role="statement" roleId="tpee.1068581517665" type="tpee.LocalVariableDeclarationStatement" typeId="tpee.1068581242864" id="7064627997011532369">
          <node role="localVariableDeclaration" roleId="tpee.1068581242865" type="tpee.LocalVariableDeclaration" typeId="tpee.1068581242863" id="7064627997011532370">
            <property name="name" nameId="tpck.1169194664001" value="uiState" />
            <node role="type" roleId="tpee.5680397130376446158" type="tpee.ClassifierType" typeId="tpee.1107535904670" id="7064627997011532371">
              <link role="classifier" roleId="tpee.1107535924139" targetNodeId="1l1h.4474271214082913514" resolveInfo="AbstractUiState" />
            </node>
            <node role="initializer" roleId="tpee.1068431790190" type="tpee.ParenthesizedExpression" typeId="tpee.1079359253375" id="7064627997011532372">
              <node role="expression" roleId="tpee.1079359253376" type="tpee.CastExpression" typeId="tpee.1070534934090" id="7064627997011532373">
                <node role="type" roleId="tpee.1070534934091" type="tpee.ClassifierType" typeId="tpee.1107535904670" id="7064627997011532374">
                  <link role="classifier" roleId="tpee.1107535924139" targetNodeId="1l1h.4474271214082913514" resolveInfo="AbstractUiState" />
                </node>
                <node role="expression" roleId="tpee.1070534934092" type="tpee.DotExpression" typeId="tpee.1197027756228" id="7064627997011532375">
                  <node role="operand" roleId="tpee.1197027771414" type="tpee.LocalVariableReference" typeId="tpee.1068581242866" id="7064627997011532376">
                    <link role="variableDeclaration" roleId="tpee.1068581517664" targetNodeId="7064627997011532365" resolveInfo="debugSession" />
                  </node>
                  <node role="operation" roleId="tpee.1197027833540" type="tpee.InstanceMethodCallOperation" typeId="tpee.1202948039474" id="7064627997011532377">
                    <link role="baseMethodDeclaration" roleId="tpee.1068499141037" targetNodeId="1l1h.4474271214082917131" resolveInfo="getUiState" />
                  </node>
                </node>
              </node>
            </node>
          </node>
        </node>
        <node role="statement" roleId="tpee.1068581517665" type="tpee.LocalVariableDeclarationStatement" typeId="tpee.1068581242864" id="7064627997011532378">
          <node role="localVariableDeclaration" roleId="tpee.1068581242865" type="tpee.LocalVariableDeclaration" typeId="tpee.1068581242863" id="7064627997011532379">
            <property name="name" nameId="tpck.1169194664001" value="sb" />
            <node role="type" roleId="tpee.5680397130376446158" type="tpee.ClassifierType" typeId="tpee.1107535904670" id="7064627997011532380">
              <link role="classifier" roleId="tpee.1107535924139" targetNodeId="e2lb.~StringBuffer" resolveInfo="StringBuffer" />
            </node>
            <node role="initializer" roleId="tpee.1068431790190" type="tpee.GenericNewExpression" typeId="tpee.1145552977093" id="7064627997011532381">
              <node role="creator" roleId="tpee.1145553007750" type="tpee.ClassCreator" typeId="tpee.1212685548494" id="7064627997011532382">
                <link role="baseMethodDeclaration" roleId="tpee.1068499141037" targetNodeId="e2lb.~StringBuffer%d&lt;init&gt;()" resolveInfo="StringBuffer" />
              </node>
            </node>
          </node>
        </node>
        <node role="statement" roleId="tpee.1068581517665" type="tp2q.ForEachStatement" typeId="tp2q.1153943597977" id="7064627997011532383">
          <node role="variable" roleId="tp2q.1153944400369" type="tp2q.ForEachVariable" typeId="tp2q.1153944193378" id="7064627997011532384">
            <property name="name" nameId="tpck.1169194664001" value="thread" />
          </node>
          <node role="body" roleId="tpee.1154032183016" type="tpee.StatementList" typeId="tpee.1068580123136" id="7064627997011532385">
            <node role="statement" roleId="tpee.1068581517665" type="tpee.ExpressionStatement" typeId="tpee.1068580123155" id="7064627997011532386">
              <node role="expression" roleId="tpee.1068580123156" type="tpee.DotExpression" typeId="tpee.1197027756228" id="7064627997011532387">
                <node role="operand" roleId="tpee.1197027771414" type="tpee.LocalVariableReference" typeId="tpee.1068581242866" id="7064627997011532388">
                  <link role="variableDeclaration" roleId="tpee.1068581517664" targetNodeId="7064627997011532379" resolveInfo="sb" />
                </node>
                <node role="operation" roleId="tpee.1197027833540" type="tpee.InstanceMethodCallOperation" typeId="tpee.1202948039474" id="7064627997011532389">
                  <link role="baseMethodDeclaration" roleId="tpee.1068499141037" targetNodeId="e2lb.~StringBuffer%dappend(java%dlang%dString)%cjava%dlang%dStringBuffer" resolveInfo="append" />
                  <node role="actualArgument" roleId="tpee.1068499141038" type="tpee.DotExpression" typeId="tpee.1197027756228" id="7064627997011532390">
                    <node role="operand" roleId="tpee.1197027771414" type="tp2q.ForEachVariableReference" typeId="tp2q.1153944233411" id="7064627997011532391">
                      <link role="variable" roleId="tp2q.1153944258490" targetNodeId="7064627997011532384" resolveInfo="thread" />
                    </node>
                    <node role="operation" roleId="tpee.1197027833540" type="tpee.InstanceMethodCallOperation" typeId="tpee.1202948039474" id="7064627997011532392">
                      <link role="baseMethodDeclaration" roleId="tpee.1068499141037" targetNodeId="pry4.4474271214082913258" resolveInfo="getPresentation" />
                    </node>
                  </node>
                </node>
              </node>
            </node>
            <node role="statement" roleId="tpee.1068581517665" type="tpee.ExpressionStatement" typeId="tpee.1068580123155" id="7064627997011532393">
              <node role="expression" roleId="tpee.1068580123156" type="tpee.DotExpression" typeId="tpee.1197027756228" id="7064627997011532394">
                <node role="operand" roleId="tpee.1197027771414" type="tpee.LocalVariableReference" typeId="tpee.1068581242866" id="7064627997011532395">
                  <link role="variableDeclaration" roleId="tpee.1068581517664" targetNodeId="7064627997011532379" resolveInfo="sb" />
                </node>
                <node role="operation" roleId="tpee.1197027833540" type="tpee.InstanceMethodCallOperation" typeId="tpee.1202948039474" id="7064627997011532396">
                  <link role="baseMethodDeclaration" roleId="tpee.1068499141037" targetNodeId="e2lb.~StringBuffer%dappend(char)%cjava%dlang%dStringBuffer" resolveInfo="append" />
                  <node role="actualArgument" roleId="tpee.1068499141038" type="tpee.CharConstant" typeId="tpee.1200397529627" id="7064627997011532397">
                    <property name="charConstant" nameId="tpee.1200397540847" value="\n" />
                  </node>
                </node>
              </node>
            </node>
            <node role="statement" roleId="tpee.1068581517665" type="tp2q.ForEachStatement" typeId="tp2q.1153943597977" id="7064627997011532398">
              <node role="variable" roleId="tp2q.1153944400369" type="tp2q.ForEachVariable" typeId="tp2q.1153944193378" id="7064627997011532399">
                <property name="name" nameId="tpck.1169194664001" value="frame" />
              </node>
              <node role="inputSequence" roleId="tp2q.1153944424730" type="tpee.DotExpression" typeId="tpee.1197027756228" id="7064627997011532400">
                <node role="operand" roleId="tpee.1197027771414" type="tp2q.ForEachVariableReference" typeId="tp2q.1153944233411" id="7064627997011532401">
                  <link role="variable" roleId="tp2q.1153944258490" targetNodeId="7064627997011532384" resolveInfo="thread" />
                </node>
                <node role="operation" roleId="tpee.1197027833540" type="tpee.InstanceMethodCallOperation" typeId="tpee.1202948039474" id="7064627997011532402">
                  <link role="baseMethodDeclaration" roleId="tpee.1068499141037" targetNodeId="pry4.4474271214082913245" resolveInfo="getFrames" />
                </node>
              </node>
              <node role="body" roleId="tpee.1154032183016" type="tpee.StatementList" typeId="tpee.1068580123136" id="7064627997011532403">
                <node role="statement" roleId="tpee.1068581517665" type="tpee.LocalVariableDeclarationStatement" typeId="tpee.1068581242864" id="7064627997011532404">
                  <node role="localVariableDeclaration" roleId="tpee.1068581242865" type="tpee.LocalVariableDeclaration" typeId="tpee.1068581242863" id="7064627997011532405">
                    <property name="name" nameId="tpck.1169194664001" value="location" />
                    <node role="type" roleId="tpee.5680397130376446158" type="tpee.ClassifierType" typeId="tpee.1107535904670" id="7064627997011532406">
                      <link role="classifier" roleId="tpee.1107535924139" targetNodeId="pry4.4474271214082914148" resolveInfo="ILocation" />
                    </node>
                    <node role="initializer" roleId="tpee.1068431790190" type="tpee.DotExpression" typeId="tpee.1197027756228" id="7064627997011532407">
                      <node role="operand" roleId="tpee.1197027771414" type="tp2q.ForEachVariableReference" typeId="tp2q.1153944233411" id="7064627997011532408">
                        <link role="variable" roleId="tp2q.1153944258490" targetNodeId="7064627997011532399" resolveInfo="frame" />
                      </node>
                      <node role="operation" roleId="tpee.1197027833540" type="tpee.InstanceMethodCallOperation" typeId="tpee.1202948039474" id="7064627997011532409">
                        <link role="baseMethodDeclaration" roleId="tpee.1068499141037" targetNodeId="pry4.4474271214082914123" resolveInfo="getLocation" />
                      </node>
                    </node>
                  </node>
                </node>
                <node role="statement" roleId="tpee.1068581517665" type="tpee.ExpressionStatement" typeId="tpee.1068580123155" id="7064627997011532410">
                  <node role="expression" roleId="tpee.1068580123156" type="tpee.DotExpression" typeId="tpee.1197027756228" id="7064627997011532411">
                    <node role="operand" roleId="tpee.1197027771414" type="tpee.LocalVariableReference" typeId="tpee.1068581242866" id="7064627997011532412">
                      <link role="variableDeclaration" roleId="tpee.1068581517664" targetNodeId="7064627997011532379" resolveInfo="sb" />
                    </node>
                    <node role="operation" roleId="tpee.1197027833540" type="tpee.InstanceMethodCallOperation" typeId="tpee.1202948039474" id="7064627997011532413">
                      <link role="baseMethodDeclaration" roleId="tpee.1068499141037" targetNodeId="e2lb.~StringBuffer%dappend(char)%cjava%dlang%dStringBuffer" resolveInfo="append" />
                      <node role="actualArgument" roleId="tpee.1068499141038" type="tpee.CharConstant" typeId="tpee.1200397529627" id="7064627997011532414">
                        <property name="charConstant" nameId="tpee.1200397540847" value="\t" />
                      </node>
                    </node>
                  </node>
                </node>
                <node role="statement" roleId="tpee.1068581517665" type="tpee.ExpressionStatement" typeId="tpee.1068580123155" id="7064627997011532415">
                  <node role="expression" roleId="tpee.1068580123156" type="tpee.DotExpression" typeId="tpee.1197027756228" id="7064627997011532416">
                    <node role="operand" roleId="tpee.1197027771414" type="tpee.LocalVariableReference" typeId="tpee.1068581242866" id="7064627997011532417">
                      <link role="variableDeclaration" roleId="tpee.1068581517664" targetNodeId="7064627997011532379" resolveInfo="sb" />
                    </node>
                    <node role="operation" roleId="tpee.1197027833540" type="tpee.InstanceMethodCallOperation" typeId="tpee.1202948039474" id="7064627997011532418">
                      <link role="baseMethodDeclaration" roleId="tpee.1068499141037" targetNodeId="e2lb.~StringBuffer%dappend(java%dlang%dString)%cjava%dlang%dStringBuffer" resolveInfo="append" />
                      <node role="actualArgument" roleId="tpee.1068499141038" type="tpee.StringLiteral" typeId="tpee.1070475926800" id="7064627997011532419">
                        <property name="value" nameId="tpee.1070475926801" value="at " />
                      </node>
                    </node>
                  </node>
                </node>
                <node role="statement" roleId="tpee.1068581517665" type="tpee.ExpressionStatement" typeId="tpee.1068580123155" id="7064627997011532420">
                  <node role="expression" roleId="tpee.1068580123156" type="tpee.DotExpression" typeId="tpee.1197027756228" id="7064627997011532421">
                    <node role="operand" roleId="tpee.1197027771414" type="tpee.LocalVariableReference" typeId="tpee.1068581242866" id="7064627997011532422">
                      <link role="variableDeclaration" roleId="tpee.1068581517664" targetNodeId="7064627997011532379" resolveInfo="sb" />
                    </node>
                    <node role="operation" roleId="tpee.1197027833540" type="tpee.InstanceMethodCallOperation" typeId="tpee.1202948039474" id="7064627997011532423">
                      <link role="baseMethodDeclaration" roleId="tpee.1068499141037" targetNodeId="e2lb.~StringBuffer%dappend(java%dlang%dString)%cjava%dlang%dStringBuffer" resolveInfo="append" />
                      <node role="actualArgument" roleId="tpee.1068499141038" type="tpee.DotExpression" typeId="tpee.1197027756228" id="7064627997011532424">
                        <node role="operand" roleId="tpee.1197027771414" type="tpee.LocalVariableReference" typeId="tpee.1068581242866" id="7064627997011532425">
                          <link role="variableDeclaration" roleId="tpee.1068581517664" targetNodeId="7064627997011532405" resolveInfo="location" />
                        </node>
                        <node role="operation" roleId="tpee.1197027833540" type="tpee.InstanceMethodCallOperation" typeId="tpee.1202948039474" id="7064627997011532426">
                          <link role="baseMethodDeclaration" roleId="tpee.1068499141037" targetNodeId="pry4.4474271214082914154" resolveInfo="getUnitName" />
                        </node>
                      </node>
                    </node>
                  </node>
                </node>
                <node role="statement" roleId="tpee.1068581517665" type="tpee.ExpressionStatement" typeId="tpee.1068580123155" id="7064627997011532427">
                  <node role="expression" roleId="tpee.1068580123156" type="tpee.DotExpression" typeId="tpee.1197027756228" id="7064627997011532428">
                    <node role="operand" roleId="tpee.1197027771414" type="tpee.LocalVariableReference" typeId="tpee.1068581242866" id="7064627997011532429">
                      <link role="variableDeclaration" roleId="tpee.1068581517664" targetNodeId="7064627997011532379" resolveInfo="sb" />
                    </node>
                    <node role="operation" roleId="tpee.1197027833540" type="tpee.InstanceMethodCallOperation" typeId="tpee.1202948039474" id="7064627997011532430">
                      <link role="baseMethodDeclaration" roleId="tpee.1068499141037" targetNodeId="e2lb.~StringBuffer%dappend(java%dlang%dString)%cjava%dlang%dStringBuffer" resolveInfo="append" />
                      <node role="actualArgument" roleId="tpee.1068499141038" type="tpee.StringLiteral" typeId="tpee.1070475926800" id="7064627997011532431">
                        <property name="value" nameId="tpee.1070475926801" value="." />
                      </node>
                    </node>
                  </node>
                </node>
                <node role="statement" roleId="tpee.1068581517665" type="tpee.ExpressionStatement" typeId="tpee.1068580123155" id="7064627997011532432">
                  <node role="expression" roleId="tpee.1068580123156" type="tpee.DotExpression" typeId="tpee.1197027756228" id="7064627997011532433">
                    <node role="operand" roleId="tpee.1197027771414" type="tpee.LocalVariableReference" typeId="tpee.1068581242866" id="7064627997011532434">
                      <link role="variableDeclaration" roleId="tpee.1068581517664" targetNodeId="7064627997011532379" resolveInfo="sb" />
                    </node>
                    <node role="operation" roleId="tpee.1197027833540" type="tpee.InstanceMethodCallOperation" typeId="tpee.1202948039474" id="7064627997011532435">
                      <link role="baseMethodDeclaration" roleId="tpee.1068499141037" targetNodeId="e2lb.~StringBuffer%dappend(java%dlang%dString)%cjava%dlang%dStringBuffer" resolveInfo="append" />
                      <node role="actualArgument" roleId="tpee.1068499141038" type="tpee.DotExpression" typeId="tpee.1197027756228" id="7064627997011532436">
                        <node role="operand" roleId="tpee.1197027771414" type="tpee.LocalVariableReference" typeId="tpee.1068581242866" id="7064627997011532437">
                          <link role="variableDeclaration" roleId="tpee.1068581517664" targetNodeId="7064627997011532405" resolveInfo="location" />
                        </node>
                        <node role="operation" roleId="tpee.1197027833540" type="tpee.InstanceMethodCallOperation" typeId="tpee.1202948039474" id="7064627997011532438">
                          <link role="baseMethodDeclaration" roleId="tpee.1068499141037" targetNodeId="pry4.4474271214082914158" resolveInfo="getRoutineName" />
                        </node>
                      </node>
                    </node>
                  </node>
                </node>
                <node role="statement" roleId="tpee.1068581517665" type="tpee.ExpressionStatement" typeId="tpee.1068580123155" id="7064627997011532439">
                  <node role="expression" roleId="tpee.1068580123156" type="tpee.DotExpression" typeId="tpee.1197027756228" id="7064627997011532440">
                    <node role="operand" roleId="tpee.1197027771414" type="tpee.LocalVariableReference" typeId="tpee.1068581242866" id="7064627997011532441">
                      <link role="variableDeclaration" roleId="tpee.1068581517664" targetNodeId="7064627997011532379" resolveInfo="sb" />
                    </node>
                    <node role="operation" roleId="tpee.1197027833540" type="tpee.InstanceMethodCallOperation" typeId="tpee.1202948039474" id="7064627997011532442">
                      <link role="baseMethodDeclaration" roleId="tpee.1068499141037" targetNodeId="e2lb.~StringBuffer%dappend(java%dlang%dString)%cjava%dlang%dStringBuffer" resolveInfo="append" />
                      <node role="actualArgument" roleId="tpee.1068499141038" type="tpee.StringLiteral" typeId="tpee.1070475926800" id="7064627997011532443">
                        <property name="value" nameId="tpee.1070475926801" value="(" />
                      </node>
                    </node>
                  </node>
                </node>
                <node role="statement" roleId="tpee.1068581517665" type="tpee.ExpressionStatement" typeId="tpee.1068580123155" id="7064627997011532444">
                  <node role="expression" roleId="tpee.1068580123156" type="tpee.DotExpression" typeId="tpee.1197027756228" id="7064627997011532445">
                    <node role="operand" roleId="tpee.1197027771414" type="tpee.LocalVariableReference" typeId="tpee.1068581242866" id="7064627997011532446">
                      <link role="variableDeclaration" roleId="tpee.1068581517664" targetNodeId="7064627997011532379" resolveInfo="sb" />
                    </node>
                    <node role="operation" roleId="tpee.1197027833540" type="tpee.InstanceMethodCallOperation" typeId="tpee.1202948039474" id="7064627997011532447">
                      <link role="baseMethodDeclaration" roleId="tpee.1068499141037" targetNodeId="e2lb.~StringBuffer%dappend(java%dlang%dString)%cjava%dlang%dStringBuffer" resolveInfo="append" />
                      <node role="actualArgument" roleId="tpee.1068499141038" type="tpee.DotExpression" typeId="tpee.1197027756228" id="7064627997011532448">
                        <node role="operand" roleId="tpee.1197027771414" type="tpee.DotExpression" typeId="tpee.1197027756228" id="7064627997011532449">
                          <node role="operand" roleId="tpee.1197027771414" type="tp2q.ForEachVariableReference" typeId="tp2q.1153944233411" id="7064627997011532450">
                            <link role="variable" roleId="tp2q.1153944258490" targetNodeId="7064627997011532399" resolveInfo="frame" />
                          </node>
                          <node role="operation" roleId="tpee.1197027833540" type="tpee.InstanceMethodCallOperation" typeId="tpee.1202948039474" id="7064627997011532451">
                            <link role="baseMethodDeclaration" roleId="tpee.1068499141037" targetNodeId="pry4.4474271214082914123" resolveInfo="getLocation" />
                          </node>
                        </node>
                        <node role="operation" roleId="tpee.1197027833540" type="tpee.InstanceMethodCallOperation" typeId="tpee.1202948039474" id="7064627997011532452">
                          <link role="baseMethodDeclaration" roleId="tpee.1068499141037" targetNodeId="pry4.4474271214082914150" resolveInfo="getFileName" />
                        </node>
                      </node>
                    </node>
                  </node>
                </node>
                <node role="statement" roleId="tpee.1068581517665" type="tpee.ExpressionStatement" typeId="tpee.1068580123155" id="7064627997011532453">
                  <node role="expression" roleId="tpee.1068580123156" type="tpee.DotExpression" typeId="tpee.1197027756228" id="7064627997011532454">
                    <node role="operand" roleId="tpee.1197027771414" type="tpee.LocalVariableReference" typeId="tpee.1068581242866" id="7064627997011532455">
                      <link role="variableDeclaration" roleId="tpee.1068581517664" targetNodeId="7064627997011532379" resolveInfo="sb" />
                    </node>
                    <node role="operation" roleId="tpee.1197027833540" type="tpee.InstanceMethodCallOperation" typeId="tpee.1202948039474" id="7064627997011532456">
                      <link role="baseMethodDeclaration" roleId="tpee.1068499141037" targetNodeId="e2lb.~StringBuffer%dappend(java%dlang%dString)%cjava%dlang%dStringBuffer" resolveInfo="append" />
                      <node role="actualArgument" roleId="tpee.1068499141038" type="tpee.StringLiteral" typeId="tpee.1070475926800" id="7064627997011532457">
                        <property name="value" nameId="tpee.1070475926801" value=":" />
                      </node>
                    </node>
                  </node>
                </node>
                <node role="statement" roleId="tpee.1068581517665" type="tpee.ExpressionStatement" typeId="tpee.1068580123155" id="7064627997011532458">
                  <node role="expression" roleId="tpee.1068580123156" type="tpee.DotExpression" typeId="tpee.1197027756228" id="7064627997011532459">
                    <node role="operand" roleId="tpee.1197027771414" type="tpee.LocalVariableReference" typeId="tpee.1068581242866" id="7064627997011532460">
                      <link role="variableDeclaration" roleId="tpee.1068581517664" targetNodeId="7064627997011532379" resolveInfo="sb" />
                    </node>
                    <node role="operation" roleId="tpee.1197027833540" type="tpee.InstanceMethodCallOperation" typeId="tpee.1202948039474" id="7064627997011532461">
                      <link role="baseMethodDeclaration" roleId="tpee.1068499141037" targetNodeId="e2lb.~StringBuffer%dappend(int)%cjava%dlang%dStringBuffer" resolveInfo="append" />
                      <node role="actualArgument" roleId="tpee.1068499141038" type="tpee.DotExpression" typeId="tpee.1197027756228" id="7064627997011532462">
                        <node role="operand" roleId="tpee.1197027771414" type="tpee.LocalVariableReference" typeId="tpee.1068581242866" id="7064627997011532463">
                          <link role="variableDeclaration" roleId="tpee.1068581517664" targetNodeId="7064627997011532405" resolveInfo="location" />
                        </node>
                        <node role="operation" roleId="tpee.1197027833540" type="tpee.InstanceMethodCallOperation" typeId="tpee.1202948039474" id="7064627997011532464">
                          <link role="baseMethodDeclaration" roleId="tpee.1068499141037" targetNodeId="pry4.4474271214082914162" resolveInfo="getLineNumber" />
                        </node>
                      </node>
                    </node>
                  </node>
                </node>
                <node role="statement" roleId="tpee.1068581517665" type="tpee.ExpressionStatement" typeId="tpee.1068580123155" id="7064627997011532465">
                  <node role="expression" roleId="tpee.1068580123156" type="tpee.DotExpression" typeId="tpee.1197027756228" id="7064627997011532466">
                    <node role="operand" roleId="tpee.1197027771414" type="tpee.LocalVariableReference" typeId="tpee.1068581242866" id="7064627997011532467">
                      <link role="variableDeclaration" roleId="tpee.1068581517664" targetNodeId="7064627997011532379" resolveInfo="sb" />
                    </node>
                    <node role="operation" roleId="tpee.1197027833540" type="tpee.InstanceMethodCallOperation" typeId="tpee.1202948039474" id="7064627997011532468">
                      <link role="baseMethodDeclaration" roleId="tpee.1068499141037" targetNodeId="e2lb.~StringBuffer%dappend(java%dlang%dString)%cjava%dlang%dStringBuffer" resolveInfo="append" />
                      <node role="actualArgument" roleId="tpee.1068499141038" type="tpee.StringLiteral" typeId="tpee.1070475926800" id="7064627997011532469">
                        <property name="value" nameId="tpee.1070475926801" value=")" />
                      </node>
                    </node>
                  </node>
                </node>
                <node role="statement" roleId="tpee.1068581517665" type="tpee.ExpressionStatement" typeId="tpee.1068580123155" id="7064627997011532470">
                  <node role="expression" roleId="tpee.1068580123156" type="tpee.DotExpression" typeId="tpee.1197027756228" id="7064627997011532471">
                    <node role="operand" roleId="tpee.1197027771414" type="tpee.LocalVariableReference" typeId="tpee.1068581242866" id="7064627997011532472">
                      <link role="variableDeclaration" roleId="tpee.1068581517664" targetNodeId="7064627997011532379" resolveInfo="sb" />
                    </node>
                    <node role="operation" roleId="tpee.1197027833540" type="tpee.InstanceMethodCallOperation" typeId="tpee.1202948039474" id="7064627997011532473">
                      <link role="baseMethodDeclaration" roleId="tpee.1068499141037" targetNodeId="e2lb.~StringBuffer%dappend(char)%cjava%dlang%dStringBuffer" resolveInfo="append" />
                      <node role="actualArgument" roleId="tpee.1068499141038" type="tpee.CharConstant" typeId="tpee.1200397529627" id="7064627997011532474">
                        <property name="charConstant" nameId="tpee.1200397540847" value="\n" />
                      </node>
                    </node>
                  </node>
                </node>
              </node>
            </node>
            <node role="statement" roleId="tpee.1068581517665" type="tpee.ExpressionStatement" typeId="tpee.1068580123155" id="7064627997011532475">
              <node role="expression" roleId="tpee.1068580123156" type="tpee.DotExpression" typeId="tpee.1197027756228" id="7064627997011532476">
                <node role="operand" roleId="tpee.1197027771414" type="tpee.LocalVariableReference" typeId="tpee.1068581242866" id="7064627997011532477">
                  <link role="variableDeclaration" roleId="tpee.1068581517664" targetNodeId="7064627997011532379" resolveInfo="sb" />
                </node>
                <node role="operation" roleId="tpee.1197027833540" type="tpee.InstanceMethodCallOperation" typeId="tpee.1202948039474" id="7064627997011532478">
                  <link role="baseMethodDeclaration" roleId="tpee.1068499141037" targetNodeId="e2lb.~StringBuffer%dappend(char)%cjava%dlang%dStringBuffer" resolveInfo="append" />
                  <node role="actualArgument" roleId="tpee.1068499141038" type="tpee.CharConstant" typeId="tpee.1200397529627" id="7064627997011532479">
                    <property name="charConstant" nameId="tpee.1200397540847" value="\n" />
                  </node>
                </node>
              </node>
            </node>
          </node>
          <node role="inputSequence" roleId="tp2q.1153944424730" type="tpee.DotExpression" typeId="tpee.1197027756228" id="7064627997011532480">
            <node role="operand" roleId="tpee.1197027771414" type="tpee.LocalVariableReference" typeId="tpee.1068581242866" id="7064627997011532481">
              <link role="variableDeclaration" roleId="tpee.1068581517664" targetNodeId="7064627997011532370" resolveInfo="uiState" />
            </node>
            <node role="operation" roleId="tpee.1197027833540" type="tpee.InstanceMethodCallOperation" typeId="tpee.1202948039474" id="7064627997011532482">
              <link role="baseMethodDeclaration" roleId="tpee.1068499141037" targetNodeId="1l1h.4474271214082914431" resolveInfo="getThreads" />
            </node>
          </node>
        </node>
        <node role="statement" roleId="tpee.1068581517665" type="tpee.Statement" typeId="tpee.1068580123157" id="7064627997011532483" />
        <node role="statement" roleId="tpee.1068581517665" type="tpee.LocalVariableDeclarationStatement" typeId="tpee.1068581242864" id="7064627997011532484">
          <node role="localVariableDeclaration" roleId="tpee.1068581242865" type="tpee.LocalVariableDeclaration" typeId="tpee.1068581242863" id="7064627997011532485">
            <property name="name" nameId="tpck.1169194664001" value="dialog" />
            <property name="isFinal" nameId="tpee.1176718929932" value="true" />
            <node role="type" roleId="tpee.5680397130376446158" type="tpee.ClassifierType" typeId="tpee.1107535904670" id="7064627997011532486">
              <link role="classifier" roleId="tpee.1107535924139" targetNodeId="7064627997011532536" resolveInfo="ExportThreadsDialog" />
            </node>
            <node role="initializer" roleId="tpee.1068431790190" type="tpee.GenericNewExpression" typeId="tpee.1145552977093" id="7064627997011532487">
              <node role="creator" roleId="tpee.1145553007750" type="tpee.ClassCreator" typeId="tpee.1212685548494" id="7064627997011532488">
                <link role="baseMethodDeclaration" roleId="tpee.1068499141037" targetNodeId="7064627997011532595" resolveInfo="ExportThreadsDialog" />
                <node role="actualArgument" roleId="tpee.1068499141038" type="tpee.DotExpression" typeId="tpee.1197027756228" id="7064627997011532489">
                  <node role="operand" roleId="tpee.1197027771414" type="tp4f.ThisClassifierExpression" typeId="tp4f.1205752633985" id="7064627997011532490" />
                  <node role="operation" roleId="tpee.1197027833540" type="tp4k.ActionDataParameterReferenceOperation" typeId="tp4k.1217252428768" id="7987943333504870483">
                    <link role="member" roleId="tp4f.1205756909548" targetNodeId="7064627997011532511" resolveInfo="project" />
                  </node>
                </node>
                <node role="actualArgument" roleId="tpee.1068499141038" type="tpee.LocalVariableReference" typeId="tpee.1068581242866" id="7064627997011532492">
                  <link role="variableDeclaration" roleId="tpee.1068581517664" targetNodeId="7064627997011532379" resolveInfo="sb" />
                </node>
              </node>
            </node>
          </node>
        </node>
        <node role="statement" roleId="tpee.1068581517665" type="tpee.Statement" typeId="tpee.1068580123157" id="7064627997011532493" />
        <node role="statement" roleId="tpee.1068581517665" type="tpee.ExpressionStatement" typeId="tpee.1068580123155" id="7064627997011532494">
          <node role="expression" roleId="tpee.1068580123156" type="tpee.DotExpression" typeId="tpee.1197027756228" id="7064627997011532495">
            <node role="operand" roleId="tpee.1197027771414" type="tpee.StaticMethodCall" typeId="tpee.1081236700937" id="7064627997011532496">
              <link role="baseMethodDeclaration" roleId="tpee.1068499141037" targetNodeId="mepa.~ApplicationManager%dgetApplication()%ccom%dintellij%dopenapi%dapplication%dApplication" resolveInfo="getApplication" />
              <link role="classConcept" roleId="tpee.1144433194310" targetNodeId="mepa.~ApplicationManager" resolveInfo="ApplicationManager" />
            </node>
            <node role="operation" roleId="tpee.1197027833540" type="tpee.InstanceMethodCallOperation" typeId="tpee.1202948039474" id="7064627997011532497">
              <link role="baseMethodDeclaration" roleId="tpee.1068499141037" targetNodeId="mepa.~Application%dinvokeLater(java%dlang%dRunnable,com%dintellij%dopenapi%dapplication%dModalityState)%cvoid" resolveInfo="invokeLater" />
              <node role="actualArgument" roleId="tpee.1068499141038" type="tpee.GenericNewExpression" typeId="tpee.1145552977093" id="7064627997011532498">
                <node role="creator" roleId="tpee.1145553007750" type="tpee.AnonymousClassCreator" typeId="tpee.1182160077978" id="7064627997011532499">
                  <node role="cls" roleId="tpee.1182160096073" type="tpee.AnonymousClass" typeId="tpee.1170345865475" id="7064627997011532500">
                    <property name="nonStatic" nameId="tpee.521412098689998745" value="true" />
                    <link role="baseMethodDeclaration" roleId="tpee.1068499141037" targetNodeId="e2lb.~Object%d&lt;init&gt;()" resolveInfo="Object" />
                    <link role="classifier" roleId="tpee.1170346070688" targetNodeId="e2lb.~Runnable" resolveInfo="Runnable" />
                    <node role="visibility" roleId="tpee.1178549979242" type="tpee.PublicVisibility" typeId="tpee.1146644602865" id="7064627997011532501" />
                    <node role="member" roleId="tpee.5375687026011219971" type="tpee.InstanceMethodDeclaration" typeId="tpee.1068580123165" id="7064627997011532502">
                      <property name="isAbstract" nameId="tpee.1178608670077" value="false" />
                      <property name="name" nameId="tpck.1169194664001" value="run" />
                      <node role="visibility" roleId="tpee.1178549979242" type="tpee.PublicVisibility" typeId="tpee.1146644602865" id="7064627997011532503" />
                      <node role="returnType" roleId="tpee.1068580123133" type="tpee.VoidType" typeId="tpee.1068581517677" id="7064627997011532504" />
                      <node role="body" roleId="tpee.1068580123135" type="tpee.StatementList" typeId="tpee.1068580123136" id="7064627997011532505">
                        <node role="statement" roleId="tpee.1068581517665" type="tpee.ExpressionStatement" typeId="tpee.1068580123155" id="7064627997011532506">
                          <node role="expression" roleId="tpee.1068580123156" type="tpee.DotExpression" typeId="tpee.1197027756228" id="7064627997011532507">
                            <node role="operand" roleId="tpee.1197027771414" type="tpee.LocalVariableReference" typeId="tpee.1068581242866" id="7064627997011532508">
                              <link role="variableDeclaration" roleId="tpee.1068581517664" targetNodeId="7064627997011532485" resolveInfo="dialog" />
                            </node>
                            <node role="operation" roleId="tpee.1197027833540" type="tpee.InstanceMethodCallOperation" typeId="tpee.1202948039474" id="7064627997011532509">
                              <link role="baseMethodDeclaration" roleId="tpee.1068499141037" targetNodeId="h12.~DialogWrapper%dshow()%cvoid" resolveInfo="show" />
                            </node>
                          </node>
                        </node>
                      </node>
                    </node>
                  </node>
                </node>
              </node>
              <node role="actualArgument" roleId="tpee.1068499141038" type="tpee.StaticFieldReference" typeId="tpee.1070533707846" id="7064627997011532510">
                <link role="variableDeclaration" roleId="tpee.1068581517664" targetNodeId="mepa.~ModalityState%dNON_MODAL" resolveInfo="NON_MODAL" />
                <link role="classifier" roleId="tpee.1144433057691" targetNodeId="mepa.~ModalityState" resolveInfo="ModalityState" />
              </node>
            </node>
          </node>
        </node>
      </node>
    </node>
    <node role="parameter" roleId="tp4k.1217413222820" type="tp4k.ActionDataParameterDeclaration" typeId="tp4k.1217252042208" id="7064627997011532511">
      <property name="name" nameId="tpck.1169194664001" value="project" />
      <link role="key" roleId="tp4k.1217252646389" targetNodeId="6tyf.~PlatformDataKeys%dPROJECT" resolveInfo="PROJECT" />
      <node role="condition" roleId="tp4k.5538333046911298738" type="tp4k.RequiredCondition" typeId="tp4k.5538333046911348654" id="8898893144448210198" />
    </node>
    <node role="parameter" roleId="tp4k.1217413222820" type="tp4k.ActionDataParameterDeclaration" typeId="tp4k.1217252042208" id="7064627997011532512">
      <property name="name" nameId="tpck.1169194664001" value="context" />
      <link role="key" roleId="tp4k.1217252646389" targetNodeId="5xh9.~MPSCommonDataKeys%dOPERATION_CONTEXT" resolveInfo="OPERATION_CONTEXT" />
      <node role="condition" roleId="tp4k.5538333046911298738" type="tp4k.RequiredCondition" typeId="tp4k.5538333046911348654" id="8898893144448210412" />
    </node>
    <node role="updateBlock" roleId="tp4k.1203083196627" type="tp4k.DoUpdateBlock" typeId="tp4k.1203082695294" id="7064627997011532513">
      <node role="body" roleId="tpee.1137022507850" type="tpee.StatementList" typeId="tpee.1068580123136" id="7064627997011532514">
        <node role="statement" roleId="tpee.1068581517665" type="tpee.LocalVariableDeclarationStatement" typeId="tpee.1068581242864" id="7064627997011532515">
          <node role="localVariableDeclaration" roleId="tpee.1068581242865" type="tpee.LocalVariableDeclaration" typeId="tpee.1068581242863" id="7064627997011532516">
            <property name="name" nameId="tpck.1169194664001" value="debugSession" />
            <node role="type" roleId="tpee.5680397130376446158" type="tpee.ClassifierType" typeId="tpee.1107535904670" id="7064627997011532517">
              <link role="classifier" roleId="tpee.1107535924139" targetNodeId="1l1h.4474271214082912940" resolveInfo="AbstractDebugSession" />
            </node>
            <node role="initializer" roleId="tpee.1068431790190" type="tpee.StaticMethodCall" typeId="tpee.1081236700937" id="3505405076286708198">
              <link role="classConcept" roleId="tpee.1144433194310" targetNodeId="qiil.2392684134639614907" resolveInfo="DebugActionsUtil" />
              <link role="baseMethodDeclaration" roleId="tpee.1068499141037" targetNodeId="qiil.2392684134639614913" resolveInfo="getDebugSession" />
              <node role="actualArgument" roleId="tpee.1068499141038" type="tp4k.ConceptFunctionParameter_AnActionEvent" typeId="tp4k.1203082903663" id="3505405076286708199" />
            </node>
          </node>
        </node>
        <node role="statement" roleId="tpee.1068581517665" type="tpee.ExpressionStatement" typeId="tpee.1068580123155" id="7064627997011532520">
          <node role="expression" roleId="tpee.1068580123156" type="tpee.DotExpression" typeId="tpee.1197027756228" id="7064627997011532521">
            <node role="operand" roleId="tpee.1197027771414" type="tpee.DotExpression" typeId="tpee.1197027756228" id="7064627997011532522">
              <node role="operand" roleId="tpee.1197027771414" type="tp4k.ConceptFunctionParameter_AnActionEvent" typeId="tp4k.1203082903663" id="7064627997011532523" />
              <node role="operation" roleId="tpee.1197027833540" type="tpee.InstanceMethodCallOperation" typeId="tpee.1202948039474" id="7064627997011532524">
                <link role="baseMethodDeclaration" roleId="tpee.1068499141037" targetNodeId="6tyf.~AnActionEvent%dgetPresentation()%ccom%dintellij%dopenapi%dactionSystem%dPresentation" resolveInfo="getPresentation" />
              </node>
            </node>
            <node role="operation" roleId="tpee.1197027833540" type="tpee.InstanceMethodCallOperation" typeId="tpee.1202948039474" id="7064627997011532525">
              <link role="baseMethodDeclaration" roleId="tpee.1068499141037" targetNodeId="6tyf.~Presentation%dsetEnabled(boolean)%cvoid" resolveInfo="setEnabled" />
              <node role="actualArgument" roleId="tpee.1068499141038" type="tpee.NotEqualsExpression" typeId="tpee.1073239437375" id="7064627997011532526">
                <node role="leftExpression" roleId="tpee.1081773367580" type="tpee.LocalVariableReference" typeId="tpee.1068581242866" id="7064627997011532527">
                  <link role="variableDeclaration" roleId="tpee.1068581517664" targetNodeId="7064627997011532516" resolveInfo="debugSession" />
                </node>
                <node role="rightExpression" roleId="tpee.1081773367579" type="tpee.NullLiteral" typeId="tpee.1070534058343" id="7064627997011532528" />
              </node>
            </node>
          </node>
        </node>
        <node role="statement" roleId="tpee.1068581517665" type="tpee.ExpressionStatement" typeId="tpee.1068580123155" id="7064627997011532529">
          <node role="expression" roleId="tpee.1068580123156" type="tpee.DotExpression" typeId="tpee.1197027756228" id="7064627997011532530">
            <node role="operand" roleId="tpee.1197027771414" type="tpee.DotExpression" typeId="tpee.1197027756228" id="7064627997011532531">
              <node role="operand" roleId="tpee.1197027771414" type="tp4k.ConceptFunctionParameter_AnActionEvent" typeId="tp4k.1203082903663" id="7064627997011532532" />
              <node role="operation" roleId="tpee.1197027833540" type="tpee.InstanceMethodCallOperation" typeId="tpee.1202948039474" id="7064627997011532533">
                <link role="baseMethodDeclaration" roleId="tpee.1068499141037" targetNodeId="6tyf.~AnActionEvent%dgetPresentation()%ccom%dintellij%dopenapi%dactionSystem%dPresentation" resolveInfo="getPresentation" />
              </node>
            </node>
            <node role="operation" roleId="tpee.1197027833540" type="tpee.InstanceMethodCallOperation" typeId="tpee.1202948039474" id="7064627997011532534">
              <link role="baseMethodDeclaration" roleId="tpee.1068499141037" targetNodeId="6tyf.~Presentation%dsetVisible(boolean)%cvoid" resolveInfo="setVisible" />
              <node role="actualArgument" roleId="tpee.1068499141038" type="tpee.BooleanConstant" typeId="tpee.1068580123137" id="7064627997011532535">
                <property name="value" nameId="tpee.1068580123138" value="true" />
              </node>
            </node>
          </node>
        </node>
      </node>
    </node>
    <node role="icon" roleId="tp4k.8976425910813834639" type="1oap.IconResource" typeId="1oap.8974276187400029883" id="4470409037201091385">
      <property name="path" nameId="1oap.8974276187400029899" value="${solution_descriptor}/resources/export.png" />
    </node>
  </root>
  <root id="7064627997011532536">
    <node role="visibility" roleId="tpee.1178549979242" type="tpee.PublicVisibility" typeId="tpee.1146644602865" id="7064627997011532594" />
    <node role="superclass" roleId="tpee.1165602531693" type="tpee.ClassifierType" typeId="tpee.1107535904670" id="3201648184127575115">
      <link role="classifier" roleId="tpee.1107535924139" targetNodeId="h12.~DialogWrapper" resolveInfo="DialogWrapper" />
    </node>
    <node role="member" roleId="tpee.5375687026011219971" type="tpee.FieldDeclaration" typeId="tpee.1068390468200" id="7064627997011532588">
      <property name="name" nameId="tpck.1169194664001" value="myThreads" />
      <property name="isFinal" nameId="tpee.1176718929932" value="true" />
      <node role="visibility" roleId="tpee.1178549979242" type="tpee.PrivateVisibility" typeId="tpee.1146644623116" id="7064627997011532589" />
      <node role="type" roleId="tpee.5680397130376446158" type="tpee.ClassifierType" typeId="tpee.1107535904670" id="7064627997011532590">
        <link role="classifier" roleId="tpee.1107535924139" targetNodeId="e2lb.~StringBuffer" resolveInfo="StringBuffer" />
      </node>
    </node>
    <node role="member" roleId="tpee.5375687026011219971" type="tpee.FieldDeclaration" typeId="tpee.1068390468200" id="7064627997011532591">
      <property name="name" nameId="tpck.1169194664001" value="myMainComponent" />
      <property name="isFinal" nameId="tpee.1176718929932" value="true" />
      <node role="visibility" roleId="tpee.1178549979242" type="tpee.PrivateVisibility" typeId="tpee.1146644623116" id="7064627997011532592" />
      <node role="type" roleId="tpee.5680397130376446158" type="tpee.ClassifierType" typeId="tpee.1107535904670" id="7064627997011532593">
        <link role="classifier" roleId="tpee.1107535924139" targetNodeId="dbrf.~JComponent" resolveInfo="JComponent" />
      </node>
    </node>
    <node role="member" roleId="tpee.5375687026011219971" type="tpee.ConstructorDeclaration" typeId="tpee.1068580123140" id="7064627997011532595">
      <node role="parameter" roleId="tpee.1068580123134" type="tpee.ParameterDeclaration" typeId="tpee.1068498886292" id="7064627997011532596">
        <property name="name" nameId="tpck.1169194664001" value="project" />
        <property name="isFinal" nameId="tpee.1176718929932" value="false" />
        <node role="type" roleId="tpee.5680397130376446158" type="tpee.ClassifierType" typeId="tpee.1107535904670" id="6634087980132661691">
          <link role="classifier" roleId="tpee.1107535924139" targetNodeId="ph2v.~Project" resolveInfo="Project" />
        </node>
      </node>
      <node role="parameter" roleId="tpee.1068580123134" type="tpee.ParameterDeclaration" typeId="tpee.1068498886292" id="7064627997011532598">
        <property name="name" nameId="tpck.1169194664001" value="threads" />
        <node role="type" roleId="tpee.5680397130376446158" type="tpee.ClassifierType" typeId="tpee.1107535904670" id="7064627997011532599">
          <link role="classifier" roleId="tpee.1107535924139" targetNodeId="e2lb.~StringBuffer" resolveInfo="StringBuffer" />
        </node>
      </node>
      <node role="returnType" roleId="tpee.1068580123133" type="tpee.VoidType" typeId="tpee.1068581517677" id="7064627997011532600" />
      <node role="visibility" roleId="tpee.1178549979242" type="tpee.PublicVisibility" typeId="tpee.1146644602865" id="7064627997011532601" />
      <node role="body" roleId="tpee.1068580123135" type="tpee.StatementList" typeId="tpee.1068580123136" id="7064627997011532602">
        <node role="statement" roleId="tpee.1068581517665" type="tpee.SuperConstructorInvocation" typeId="tpee.1070475587102" id="7987943333504870460">
          <link role="baseMethodDeclaration" roleId="tpee.1068499141037" targetNodeId="h12.~DialogWrapper%d&lt;init&gt;(com%dintellij%dopenapi%dproject%dProject)" resolveInfo="DialogWrapper" />
          <node role="actualArgument" roleId="tpee.1068499141038" type="tpee.ParameterReference" typeId="tpee.1068581242874" id="7987943333504870461">
            <link role="variableDeclaration" roleId="tpee.1068581517664" targetNodeId="7064627997011532596" resolveInfo="project" />
          </node>
        </node>
        <node role="statement" roleId="tpee.1068581517665" type="tpee.ExpressionStatement" typeId="tpee.1068580123155" id="3201648184127604400">
          <node role="expression" roleId="tpee.1068580123156" type="tpee.LocalInstanceMethodCall" typeId="tpee.3066917033203108594" id="3201648184127604401">
            <link role="baseMethodDeclaration" roleId="tpee.1068499141037" targetNodeId="h12.~DialogWrapper%dsetTitle(java%dlang%dString)%cvoid" resolveInfo="setTitle" />
            <node role="actualArgument" roleId="tpee.1068499141038" type="tpee.StringLiteral" typeId="tpee.1070475926800" id="3201648184127604404">
              <property name="value" nameId="tpee.1070475926801" value="Export Threads" />
            </node>
          </node>
        </node>
        <node role="statement" roleId="tpee.1068581517665" type="tpee.ExpressionStatement" typeId="tpee.1068580123155" id="7432860703425402452">
          <node role="expression" roleId="tpee.1068580123156" type="tpee.LocalInstanceMethodCall" typeId="tpee.3066917033203108594" id="7432860703425402453">
            <link role="baseMethodDeclaration" roleId="tpee.1068499141037" targetNodeId="h12.~DialogWrapper%dsetOKButtonText(java%dlang%dString)%cvoid" resolveInfo="setOKButtonText" />
            <node role="actualArgument" roleId="tpee.1068499141038" type="tpee.StringLiteral" typeId="tpee.1070475926800" id="7432860703425402454">
              <property name="value" nameId="tpee.1070475926801" value="Copy" />
            </node>
          </node>
        </node>
        <node role="statement" roleId="tpee.1068581517665" type="tpee.ExpressionStatement" typeId="tpee.1068580123155" id="7064627997011532608">
          <node role="expression" roleId="tpee.1068580123156" type="tpee.LocalInstanceMethodCall" typeId="tpee.3066917033203108594" id="7064627997011532609">
            <link role="baseMethodDeclaration" roleId="tpee.1068499141037" targetNodeId="h12.~DialogWrapper%dsetModal(boolean)%cvoid" resolveInfo="setModal" />
            <node role="actualArgument" roleId="tpee.1068499141038" type="tpee.BooleanConstant" typeId="tpee.1068580123137" id="7064627997011532610" />
          </node>
        </node>
        <node role="statement" roleId="tpee.1068581517665" type="tpee.Statement" typeId="tpee.1068580123157" id="7064627997011532611" />
        <node role="statement" roleId="tpee.1068581517665" type="tpee.ExpressionStatement" typeId="tpee.1068580123155" id="7064627997011532612">
          <node role="expression" roleId="tpee.1068580123156" type="tpee.AssignmentExpression" typeId="tpee.1068498886294" id="7064627997011532613">
            <node role="rValue" roleId="tpee.1068498886297" type="tpee.ParameterReference" typeId="tpee.1068581242874" id="7064627997011532614">
              <link role="variableDeclaration" roleId="tpee.1068581517664" targetNodeId="7064627997011532598" resolveInfo="threads" />
            </node>
            <node role="lValue" roleId="tpee.1068498886295" type="tpee.LocalInstanceFieldReference" typeId="tpee.7785501532031639928" id="7064627997011532615">
              <link role="variableDeclaration" roleId="tpee.1068581517664" targetNodeId="7064627997011532588" resolveInfo="myThreads" />
            </node>
          </node>
        </node>
        <node role="statement" roleId="tpee.1068581517665" type="tpee.Statement" typeId="tpee.1068580123157" id="7064627997011532616" />
        <node role="statement" roleId="tpee.1068581517665" type="tpee.LocalVariableDeclarationStatement" typeId="tpee.1068581242864" id="7064627997011532617">
          <node role="localVariableDeclaration" roleId="tpee.1068581242865" type="tpee.LocalVariableDeclaration" typeId="tpee.1068581242863" id="7064627997011532618">
            <property name="name" nameId="tpck.1169194664001" value="textArea" />
            <node role="type" roleId="tpee.5680397130376446158" type="tpee.ClassifierType" typeId="tpee.1107535904670" id="7064627997011532619">
              <link role="classifier" roleId="tpee.1107535924139" targetNodeId="dbrf.~JTextArea" resolveInfo="JTextArea" />
            </node>
            <node role="initializer" roleId="tpee.1068431790190" type="tpee.GenericNewExpression" typeId="tpee.1145552977093" id="7064627997011532620">
              <node role="creator" roleId="tpee.1145553007750" type="tpee.ClassCreator" typeId="tpee.1212685548494" id="7064627997011532621">
                <link role="baseMethodDeclaration" roleId="tpee.1068499141037" targetNodeId="dbrf.~JTextArea%d&lt;init&gt;()" resolveInfo="JTextArea" />
              </node>
            </node>
          </node>
        </node>
        <node role="statement" roleId="tpee.1068581517665" type="tpee.ExpressionStatement" typeId="tpee.1068580123155" id="7064627997011532622">
          <node role="expression" roleId="tpee.1068580123156" type="tpee.DotExpression" typeId="tpee.1197027756228" id="7064627997011532623">
            <node role="operand" roleId="tpee.1197027771414" type="tpee.LocalVariableReference" typeId="tpee.1068581242866" id="7064627997011532624">
              <link role="variableDeclaration" roleId="tpee.1068581517664" targetNodeId="7064627997011532618" resolveInfo="textArea" />
            </node>
            <node role="operation" roleId="tpee.1197027833540" type="tpee.InstanceMethodCallOperation" typeId="tpee.1202948039474" id="7064627997011532625">
              <link role="baseMethodDeclaration" roleId="tpee.1068499141037" targetNodeId="oj8w.~JTextComponent%dsetEditable(boolean)%cvoid" resolveInfo="setEditable" />
              <node role="actualArgument" roleId="tpee.1068499141038" type="tpee.BooleanConstant" typeId="tpee.1068580123137" id="7064627997011532626">
                <property name="value" nameId="tpee.1068580123138" value="false" />
              </node>
            </node>
          </node>
        </node>
        <node role="statement" roleId="tpee.1068581517665" type="tpee.ExpressionStatement" typeId="tpee.1068580123155" id="7064627997011532627">
          <node role="expression" roleId="tpee.1068580123156" type="tpee.DotExpression" typeId="tpee.1197027756228" id="7064627997011532628">
            <node role="operand" roleId="tpee.1197027771414" type="tpee.LocalVariableReference" typeId="tpee.1068581242866" id="7064627997011532629">
              <link role="variableDeclaration" roleId="tpee.1068581517664" targetNodeId="7064627997011532618" resolveInfo="textArea" />
            </node>
            <node role="operation" roleId="tpee.1197027833540" type="tpee.InstanceMethodCallOperation" typeId="tpee.1202948039474" id="7064627997011532630">
              <link role="baseMethodDeclaration" roleId="tpee.1068499141037" targetNodeId="oj8w.~JTextComponent%dsetText(java%dlang%dString)%cvoid" resolveInfo="setText" />
              <node role="actualArgument" roleId="tpee.1068499141038" type="tpee.DotExpression" typeId="tpee.1197027756228" id="7064627997011532631">
                <node role="operand" roleId="tpee.1197027771414" type="tpee.LocalInstanceFieldReference" typeId="tpee.7785501532031639928" id="7064627997011532632">
                  <link role="variableDeclaration" roleId="tpee.1068581517664" targetNodeId="7064627997011532588" resolveInfo="myThreads" />
                </node>
                <node role="operation" roleId="tpee.1197027833540" type="tpee.InstanceMethodCallOperation" typeId="tpee.1202948039474" id="7064627997011532633">
                  <link role="baseMethodDeclaration" roleId="tpee.1068499141037" targetNodeId="e2lb.~StringBuffer%dtoString()%cjava%dlang%dString" resolveInfo="toString" />
                </node>
              </node>
            </node>
          </node>
        </node>
        <node role="statement" roleId="tpee.1068581517665" type="tpee.ExpressionStatement" typeId="tpee.1068580123155" id="7064627997011532634">
          <node role="expression" roleId="tpee.1068580123156" type="tpee.AssignmentExpression" typeId="tpee.1068498886294" id="2367479761865323530">
            <node role="rValue" roleId="tpee.1068498886297" type="tpee.StaticMethodCall" typeId="tpee.1081236700937" id="2367479761865323538">
              <link role="baseMethodDeclaration" roleId="tpee.1068499141037" targetNodeId="btw8.~ScrollPaneFactory%dcreateScrollPane(java%dawt%dComponent)%cjavax%dswing%dJScrollPane" resolveInfo="createScrollPane" />
              <link role="classConcept" roleId="tpee.1144433194310" targetNodeId="btw8.~ScrollPaneFactory" resolveInfo="ScrollPaneFactory" />
              <node role="actualArgument" roleId="tpee.1068499141038" type="tpee.LocalVariableReference" typeId="tpee.1068581242866" id="2367479761865323539">
                <link role="variableDeclaration" roleId="tpee.1068581517664" targetNodeId="7064627997011532618" resolveInfo="textArea" />
              </node>
            </node>
            <node role="lValue" roleId="tpee.1068498886295" type="tpee.LocalInstanceFieldReference" typeId="tpee.7785501532031639928" id="7064627997011532639">
              <link role="variableDeclaration" roleId="tpee.1068581517664" targetNodeId="7064627997011532591" resolveInfo="myMainComponent" />
            </node>
          </node>
        </node>
        <node role="statement" roleId="tpee.1068581517665" type="tpee.ExpressionStatement" typeId="tpee.1068580123155" id="7432860703425378034">
          <node role="expression" roleId="tpee.1068580123156" type="tpee.DotExpression" typeId="tpee.1197027756228" id="7432860703425378050">
            <node role="operand" roleId="tpee.1197027771414" type="tpee.VariableReference" typeId="tpee.1068498886296" id="7432860703425378035">
              <link role="variableDeclaration" roleId="tpee.1068581517664" targetNodeId="7064627997011532591" resolveInfo="myMainComponent" />
            </node>
            <node role="operation" roleId="tpee.1197027833540" type="tpee.InstanceMethodCallOperation" typeId="tpee.1202948039474" id="7432860703425378056">
              <link role="baseMethodDeclaration" roleId="tpee.1068499141037" targetNodeId="dbrf.~JComponent%dsetMinimumSize(java%dawt%dDimension)%cvoid" resolveInfo="setMinimumSize" />
              <node role="actualArgument" roleId="tpee.1068499141038" type="tpee.GenericNewExpression" typeId="tpee.1145552977093" id="2354786670709841619">
                <node role="creator" roleId="tpee.1145553007750" type="tpee.ClassCreator" typeId="tpee.1212685548494" id="2354786670709846776">
                  <link role="baseMethodDeclaration" roleId="tpee.1068499141037" targetNodeId="1t7x.~Dimension%d&lt;init&gt;(int,int)" resolveInfo="Dimension" />
                  <node role="actualArgument" roleId="tpee.1068499141038" type="tpee.IntegerConstant" typeId="tpee.1068580320020" id="2354786670709846777">
                    <property name="value" nameId="tpee.1068580320021" value="600" />
                  </node>
                  <node role="actualArgument" roleId="tpee.1068499141038" type="tpee.IntegerConstant" typeId="tpee.1068580320020" id="2354786670709846779">
                    <property name="value" nameId="tpee.1068580320021" value="300" />
                  </node>
                </node>
              </node>
            </node>
          </node>
        </node>
        <node role="statement" roleId="tpee.1068581517665" type="tpee.Statement" typeId="tpee.1068580123157" id="3201648184127604423" />
        <node role="statement" roleId="tpee.1068581517665" type="tpee.ExpressionStatement" typeId="tpee.1068580123155" id="3201648184127604425">
          <node role="expression" roleId="tpee.1068580123156" type="tpee.LocalInstanceMethodCall" typeId="tpee.3066917033203108594" id="3201648184127604426">
            <link role="baseMethodDeclaration" roleId="tpee.1068499141037" targetNodeId="h12.~DialogWrapper%dinit()%cvoid" resolveInfo="init" />
          </node>
        </node>
      </node>
    </node>
    <node role="member" roleId="tpee.5375687026011219971" type="tpee.InstanceMethodDeclaration" typeId="tpee.1068580123165" id="3201648184127604380">
      <property name="isDeprecated" nameId="tpee.1224848525476" value="false" />
      <property name="isAbstract" nameId="tpee.1178608670077" value="false" />
      <property name="name" nameId="tpck.1169194664001" value="createCenterPanel" />
      <property name="isFinal" nameId="tpee.1181808852946" value="false" />
      <node role="visibility" roleId="tpee.1178549979242" type="tpee.ProtectedVisibility" typeId="tpee.1146644641414" id="3201648184127604381" />
      <node role="returnType" roleId="tpee.1068580123133" type="tpee.ClassifierType" typeId="tpee.1107535904670" id="3201648184127604382">
        <link role="classifier" roleId="tpee.1107535924139" targetNodeId="dbrf.~JComponent" resolveInfo="JComponent" />
      </node>
      <node role="annotation" roleId="tpee.1188208488637" type="tpee.AnnotationInstance" typeId="tpee.1188207840427" id="3201648184127604383">
        <link role="annotation" roleId="tpee.1188208074048" targetNodeId="68ai.~Nullable" resolveInfo="Nullable" />
      </node>
      <node role="body" roleId="tpee.1068580123135" type="tpee.StatementList" typeId="tpee.1068580123136" id="3201648184127604384">
        <node role="statement" roleId="tpee.1068581517665" type="tpee.ReturnStatement" typeId="tpee.1068581242878" id="3201648184127604389">
          <node role="expression" roleId="tpee.1068581517676" type="tpee.LocalInstanceFieldReference" typeId="tpee.7785501532031639928" id="3201648184127604390">
            <link role="variableDeclaration" roleId="tpee.1068581517664" targetNodeId="7064627997011532591" resolveInfo="myMainComponent" />
          </node>
        </node>
      </node>
    </node>
    <node role="member" roleId="tpee.5375687026011219971" type="tpee.InstanceMethodDeclaration" typeId="tpee.1068580123165" id="7432860703425402459">
      <property name="isDeprecated" nameId="tpee.1224848525476" value="false" />
      <property name="isAbstract" nameId="tpee.1178608670077" value="false" />
      <property name="name" nameId="tpck.1169194664001" value="doOKAction" />
      <property name="isFinal" nameId="tpee.1181808852946" value="false" />
      <node role="visibility" roleId="tpee.1178549979242" type="tpee.ProtectedVisibility" typeId="tpee.1146644641414" id="7432860703425402460" />
      <node role="returnType" roleId="tpee.1068580123133" type="tpee.VoidType" typeId="tpee.1068581517677" id="7432860703425402461" />
      <node role="body" roleId="tpee.1068580123135" type="tpee.StatementList" typeId="tpee.1068580123136" id="7432860703425402462">
        <node role="statement" roleId="tpee.1068581517665" type="tpee.ExpressionStatement" typeId="tpee.1068580123155" id="7432860703425402466">
          <node role="expression" roleId="tpee.1068580123156" type="tpee.StaticMethodCall" typeId="tpee.1081236700937" id="7432860703425402467">
            <link role="baseMethodDeclaration" roleId="tpee.1068499141037" targetNodeId="dp1x.6299533519672650628" resolveInfo="copyTextToClipboard" />
            <link role="classConcept" roleId="tpee.1144433194310" targetNodeId="dp1x.6299533519672638253" resolveInfo="CopyPasteUtil" />
            <node role="actualArgument" roleId="tpee.1068499141038" type="tpee.DotExpression" typeId="tpee.1197027756228" id="7432860703425402468">
              <node role="operand" roleId="tpee.1197027771414" type="tpee.LocalInstanceFieldReference" typeId="tpee.7785501532031639928" id="7432860703425402469">
                <link role="variableDeclaration" roleId="tpee.1068581517664" targetNodeId="7064627997011532588" resolveInfo="myThreads" />
              </node>
              <node role="operation" roleId="tpee.1197027833540" type="tpee.InstanceMethodCallOperation" typeId="tpee.1202948039474" id="7432860703425402470">
                <link role="baseMethodDeclaration" roleId="tpee.1068499141037" targetNodeId="e2lb.~StringBuffer%dtoString()%cjava%dlang%dString" resolveInfo="toString" />
              </node>
            </node>
          </node>
        </node>
      </node>
      <node role="annotation" roleId="tpee.1188208488637" type="tpee.AnnotationInstance" typeId="tpee.1188207840427" id="7432860703425402463">
        <link role="annotation" roleId="tpee.1188208074048" targetNodeId="e2lb.~Override" resolveInfo="Override" />
      </node>
    </node>
  </root>
  <root id="7064627997011532643">
    <node role="parameter" roleId="tp4k.1217413222820" type="tp4k.ActionDataParameterDeclaration" typeId="tp4k.1217252042208" id="7064627997011532644">
      <property name="name" nameId="tpck.1169194664001" value="project" />
      <link role="key" roleId="tp4k.1217252646389" targetNodeId="6tyf.~PlatformDataKeys%dPROJECT" resolveInfo="PROJECT" />
      <node role="condition" roleId="tp4k.5538333046911298738" type="tp4k.RequiredCondition" typeId="tp4k.5538333046911348654" id="8898893144448210495" />
    </node>
    <node role="executeFunction" roleId="tp4k.1203083461638" type="tp4k.ExecuteBlock" typeId="tp4k.1203083511112" id="7064627997011532645">
      <node role="body" roleId="tpee.1137022507850" type="tpee.StatementList" typeId="tpee.1068580123136" id="7064627997011532646">
        <node role="statement" roleId="tpee.1068581517665" type="tpee.ExpressionStatement" typeId="tpee.1068580123155" id="7064627997011532647">
          <node role="expression" roleId="tpee.1068580123156" type="tpee.DotExpression" typeId="tpee.1197027756228" id="7064627997011532648">
            <node role="operand" roleId="tpee.1197027771414" type="tpee.StaticMethodCall" typeId="tpee.1081236700937" id="3505405076286681019">
              <link role="classConcept" roleId="tpee.1144433194310" targetNodeId="qiil.2392684134639614907" resolveInfo="DebugActionsUtil" />
              <link role="baseMethodDeclaration" roleId="tpee.1068499141037" targetNodeId="qiil.2392684134639614913" resolveInfo="getDebugSession" />
              <node role="actualArgument" roleId="tpee.1068499141038" type="tp4k.ConceptFunctionParameter_AnActionEvent" typeId="tp4k.1203082903663" id="3505405076286681020" />
            </node>
            <node role="operation" roleId="tpee.1197027833540" type="tpee.InstanceMethodCallOperation" typeId="tpee.1202948039474" id="7064627997011532651">
              <link role="baseMethodDeclaration" roleId="tpee.1068499141037" targetNodeId="1l1h.4474271214082916885" resolveInfo="pause" />
            </node>
          </node>
        </node>
      </node>
    </node>
    <node role="updateBlock" roleId="tp4k.1203083196627" type="tp4k.DoUpdateBlock" typeId="tp4k.1203082695294" id="7064627997011532652">
      <node role="body" roleId="tpee.1137022507850" type="tpee.StatementList" typeId="tpee.1068580123136" id="7064627997011532653">
        <node role="statement" roleId="tpee.1068581517665" type="tpee.LocalVariableDeclarationStatement" typeId="tpee.1068581242864" id="7064627997011532654">
          <node role="localVariableDeclaration" roleId="tpee.1068581242865" type="tpee.LocalVariableDeclaration" typeId="tpee.1068581242863" id="7064627997011532655">
            <property name="name" nameId="tpck.1169194664001" value="debugSession" />
            <node role="type" roleId="tpee.5680397130376446158" type="tpee.ClassifierType" typeId="tpee.1107535904670" id="7064627997011532656">
              <link role="classifier" roleId="tpee.1107535924139" targetNodeId="1l1h.4474271214082912940" resolveInfo="AbstractDebugSession" />
            </node>
            <node role="initializer" roleId="tpee.1068431790190" type="tpee.StaticMethodCall" typeId="tpee.1081236700937" id="3505405076286681017">
              <link role="classConcept" roleId="tpee.1144433194310" targetNodeId="qiil.2392684134639614907" resolveInfo="DebugActionsUtil" />
              <link role="baseMethodDeclaration" roleId="tpee.1068499141037" targetNodeId="qiil.2392684134639614913" resolveInfo="getDebugSession" />
              <node role="actualArgument" roleId="tpee.1068499141038" type="tp4k.ConceptFunctionParameter_AnActionEvent" typeId="tp4k.1203082903663" id="3505405076286681018" />
            </node>
          </node>
        </node>
        <node role="statement" roleId="tpee.1068581517665" type="tpee.ExpressionStatement" typeId="tpee.1068580123155" id="7064627997011532659">
          <node role="expression" roleId="tpee.1068580123156" type="tpee.DotExpression" typeId="tpee.1197027756228" id="7064627997011532660">
            <node role="operand" roleId="tpee.1197027771414" type="tpee.DotExpression" typeId="tpee.1197027756228" id="7064627997011532661">
              <node role="operand" roleId="tpee.1197027771414" type="tp4k.ConceptFunctionParameter_AnActionEvent" typeId="tp4k.1203082903663" id="7064627997011532662" />
              <node role="operation" roleId="tpee.1197027833540" type="tpee.InstanceMethodCallOperation" typeId="tpee.1202948039474" id="7064627997011532663">
                <link role="baseMethodDeclaration" roleId="tpee.1068499141037" targetNodeId="6tyf.~AnActionEvent%dgetPresentation()%ccom%dintellij%dopenapi%dactionSystem%dPresentation" resolveInfo="getPresentation" />
              </node>
            </node>
            <node role="operation" roleId="tpee.1197027833540" type="tpee.InstanceMethodCallOperation" typeId="tpee.1202948039474" id="7064627997011532664">
              <link role="baseMethodDeclaration" roleId="tpee.1068499141037" targetNodeId="6tyf.~Presentation%dsetEnabled(boolean)%cvoid" resolveInfo="setEnabled" />
              <node role="actualArgument" roleId="tpee.1068499141038" type="tpee.AndExpression" typeId="tpee.1080120340718" id="7064627997011532665">
                <node role="rightExpression" roleId="tpee.1081773367579" type="tpee.DotExpression" typeId="tpee.1197027756228" id="7064627997011532666">
                  <node role="operand" roleId="tpee.1197027771414" type="tpee.LocalVariableReference" typeId="tpee.1068581242866" id="7064627997011532667">
                    <link role="variableDeclaration" roleId="tpee.1068581517664" targetNodeId="7064627997011532655" resolveInfo="debugSession" />
                  </node>
                  <node role="operation" roleId="tpee.1197027833540" type="tpee.InstanceMethodCallOperation" typeId="tpee.1202948039474" id="7064627997011532668">
                    <link role="baseMethodDeclaration" roleId="tpee.1068499141037" targetNodeId="1l1h.4474271214082916958" resolveInfo="isRunning" />
                  </node>
                </node>
                <node role="leftExpression" roleId="tpee.1081773367580" type="tpee.NotEqualsExpression" typeId="tpee.1073239437375" id="7064627997011532669">
                  <node role="leftExpression" roleId="tpee.1081773367580" type="tpee.LocalVariableReference" typeId="tpee.1068581242866" id="7064627997011532670">
                    <link role="variableDeclaration" roleId="tpee.1068581517664" targetNodeId="7064627997011532655" resolveInfo="debugSession" />
                  </node>
                  <node role="rightExpression" roleId="tpee.1081773367579" type="tpee.NullLiteral" typeId="tpee.1070534058343" id="7064627997011532671" />
                </node>
              </node>
            </node>
          </node>
        </node>
      </node>
    </node>
    <node role="icon" roleId="tp4k.8976425910813834639" type="1oap.IconResource" typeId="1oap.8974276187400029883" id="4470409037201091370">
      <property name="path" nameId="1oap.8974276187400029899" value="${solution_descriptor}/resources/pause.png" />
    </node>
  </root>
  <root id="7064627997011532672">
    <node role="executeFunction" roleId="tp4k.1203083461638" type="tp4k.ExecuteBlock" typeId="tp4k.1203083511112" id="7064627997011532673">
      <node role="body" roleId="tpee.1137022507850" type="tpee.StatementList" typeId="tpee.1068580123136" id="7064627997011532674">
        <node role="statement" roleId="tpee.1068581517665" type="tpee.ExpressionStatement" typeId="tpee.1068580123155" id="7064627997011532675">
          <node role="expression" roleId="tpee.1068580123156" type="tpee.DotExpression" typeId="tpee.1197027756228" id="7064627997011532676">
            <node role="operation" roleId="tpee.1197027833540" type="tpee.InstanceMethodCallOperation" typeId="tpee.1202948039474" id="7064627997011532679">
              <link role="baseMethodDeclaration" roleId="tpee.1068499141037" targetNodeId="1l1h.4474271214082916881" resolveInfo="resume" />
            </node>
            <node role="operand" roleId="tpee.1197027771414" type="tpee.StaticMethodCall" typeId="tpee.1081236700937" id="3505405076286702792">
              <link role="classConcept" roleId="tpee.1144433194310" targetNodeId="qiil.2392684134639614907" resolveInfo="DebugActionsUtil" />
              <link role="baseMethodDeclaration" roleId="tpee.1068499141037" targetNodeId="qiil.2392684134639614913" resolveInfo="getDebugSession" />
              <node role="actualArgument" roleId="tpee.1068499141038" type="tp4k.ConceptFunctionParameter_AnActionEvent" typeId="tp4k.1203082903663" id="3505405076286702793" />
            </node>
          </node>
        </node>
      </node>
    </node>
    <node role="parameter" roleId="tp4k.1217413222820" type="tp4k.ActionDataParameterDeclaration" typeId="tp4k.1217252042208" id="7064627997011532680">
      <property name="name" nameId="tpck.1169194664001" value="project" />
      <link role="key" roleId="tp4k.1217252646389" targetNodeId="6tyf.~PlatformDataKeys%dPROJECT" resolveInfo="PROJECT" />
      <node role="condition" roleId="tp4k.5538333046911298738" type="tp4k.RequiredCondition" typeId="tp4k.5538333046911348654" id="8898893144448210180" />
    </node>
    <node role="updateBlock" roleId="tp4k.1203083196627" type="tp4k.DoUpdateBlock" typeId="tp4k.1203082695294" id="7064627997011532681">
      <node role="body" roleId="tpee.1137022507850" type="tpee.StatementList" typeId="tpee.1068580123136" id="7064627997011532682">
        <node role="statement" roleId="tpee.1068581517665" type="tpee.LocalVariableDeclarationStatement" typeId="tpee.1068581242864" id="7064627997011532683">
          <node role="localVariableDeclaration" roleId="tpee.1068581242865" type="tpee.LocalVariableDeclaration" typeId="tpee.1068581242863" id="7064627997011532684">
            <property name="name" nameId="tpck.1169194664001" value="debugSession" />
            <node role="type" roleId="tpee.5680397130376446158" type="tpee.ClassifierType" typeId="tpee.1107535904670" id="7064627997011532685">
              <link role="classifier" roleId="tpee.1107535924139" targetNodeId="1l1h.4474271214082912940" resolveInfo="AbstractDebugSession" />
            </node>
            <node role="initializer" roleId="tpee.1068431790190" type="tpee.StaticMethodCall" typeId="tpee.1081236700937" id="3505405076286702790">
              <link role="classConcept" roleId="tpee.1144433194310" targetNodeId="qiil.2392684134639614907" resolveInfo="DebugActionsUtil" />
              <link role="baseMethodDeclaration" roleId="tpee.1068499141037" targetNodeId="qiil.2392684134639614913" resolveInfo="getDebugSession" />
              <node role="actualArgument" roleId="tpee.1068499141038" type="tp4k.ConceptFunctionParameter_AnActionEvent" typeId="tp4k.1203082903663" id="3505405076286702791" />
            </node>
          </node>
        </node>
        <node role="statement" roleId="tpee.1068581517665" type="tpee.ExpressionStatement" typeId="tpee.1068580123155" id="7064627997011532688">
          <node role="expression" roleId="tpee.1068580123156" type="tpee.DotExpression" typeId="tpee.1197027756228" id="7064627997011532689">
            <node role="operand" roleId="tpee.1197027771414" type="tpee.DotExpression" typeId="tpee.1197027756228" id="7064627997011532690">
              <node role="operand" roleId="tpee.1197027771414" type="tp4k.ConceptFunctionParameter_AnActionEvent" typeId="tp4k.1203082903663" id="7064627997011532691" />
              <node role="operation" roleId="tpee.1197027833540" type="tpee.InstanceMethodCallOperation" typeId="tpee.1202948039474" id="7064627997011532692">
                <link role="baseMethodDeclaration" roleId="tpee.1068499141037" targetNodeId="6tyf.~AnActionEvent%dgetPresentation()%ccom%dintellij%dopenapi%dactionSystem%dPresentation" resolveInfo="getPresentation" />
              </node>
            </node>
            <node role="operation" roleId="tpee.1197027833540" type="tpee.InstanceMethodCallOperation" typeId="tpee.1202948039474" id="7064627997011532693">
              <link role="baseMethodDeclaration" roleId="tpee.1068499141037" targetNodeId="6tyf.~Presentation%dsetEnabled(boolean)%cvoid" resolveInfo="setEnabled" />
              <node role="actualArgument" roleId="tpee.1068499141038" type="tpee.AndExpression" typeId="tpee.1080120340718" id="7064627997011532694">
                <node role="rightExpression" roleId="tpee.1081773367579" type="tpee.DotExpression" typeId="tpee.1197027756228" id="7064627997011532695">
                  <node role="operand" roleId="tpee.1197027771414" type="tpee.LocalVariableReference" typeId="tpee.1068581242866" id="7064627997011532696">
                    <link role="variableDeclaration" roleId="tpee.1068581517664" targetNodeId="7064627997011532684" resolveInfo="debugSession" />
                  </node>
                  <node role="operation" roleId="tpee.1197027833540" type="tpee.InstanceMethodCallOperation" typeId="tpee.1202948039474" id="7064627997011532697">
                    <link role="baseMethodDeclaration" roleId="tpee.1068499141037" targetNodeId="1l1h.4474271214082916949" resolveInfo="isPaused" />
                  </node>
                </node>
                <node role="leftExpression" roleId="tpee.1081773367580" type="tpee.NotEqualsExpression" typeId="tpee.1073239437375" id="7064627997011532698">
                  <node role="leftExpression" roleId="tpee.1081773367580" type="tpee.LocalVariableReference" typeId="tpee.1068581242866" id="7064627997011532699">
                    <link role="variableDeclaration" roleId="tpee.1068581517664" targetNodeId="7064627997011532684" resolveInfo="debugSession" />
                  </node>
                  <node role="rightExpression" roleId="tpee.1081773367579" type="tpee.NullLiteral" typeId="tpee.1070534058343" id="7064627997011532700" />
                </node>
              </node>
            </node>
          </node>
        </node>
      </node>
    </node>
    <node role="icon" roleId="tp4k.8976425910813834639" type="1oap.IconResource" typeId="1oap.8974276187400029883" id="4470409037201091379">
      <property name="path" nameId="1oap.8974276187400029899" value="${solution_descriptor}/resources/resume.png" />
    </node>
  </root>
  <root id="7064627997011532701">
    <node role="parameter" roleId="tp4k.1217413222820" type="tp4k.ActionDataParameterDeclaration" typeId="tp4k.1217252042208" id="7064627997011532702">
      <property name="name" nameId="tpck.1169194664001" value="project" />
      <link role="key" roleId="tp4k.1217252646389" targetNodeId="6tyf.~PlatformDataKeys%dPROJECT" resolveInfo="PROJECT" />
      <node role="condition" roleId="tp4k.5538333046911298738" type="tp4k.RequiredCondition" typeId="tp4k.5538333046911348654" id="8898893144448210129" />
    </node>
    <node role="executeFunction" roleId="tp4k.1203083461638" type="tp4k.ExecuteBlock" typeId="tp4k.1203083511112" id="7064627997011532703">
      <node role="body" roleId="tpee.1137022507850" type="tpee.StatementList" typeId="tpee.1068580123136" id="7064627997011532704">
        <node role="statement" roleId="tpee.1068581517665" type="tpee.ExpressionStatement" typeId="tpee.1068580123155" id="7064627997011532705">
          <node role="expression" roleId="tpee.1068580123156" type="tpee.DotExpression" typeId="tpee.1197027756228" id="7064627997011532706">
            <node role="operation" roleId="tpee.1197027833540" type="tpee.InstanceMethodCallOperation" typeId="tpee.1202948039474" id="7064627997011532709">
              <link role="baseMethodDeclaration" roleId="tpee.1068499141037" targetNodeId="1l1h.4474271214082916899" resolveInfo="stepInto" />
            </node>
            <node role="operand" roleId="tpee.1197027771414" type="tpee.StaticMethodCall" typeId="tpee.1081236700937" id="3505405076286702796">
              <link role="classConcept" roleId="tpee.1144433194310" targetNodeId="qiil.2392684134639614907" resolveInfo="DebugActionsUtil" />
              <link role="baseMethodDeclaration" roleId="tpee.1068499141037" targetNodeId="qiil.2392684134639614913" resolveInfo="getDebugSession" />
              <node role="actualArgument" roleId="tpee.1068499141038" type="tp4k.ConceptFunctionParameter_AnActionEvent" typeId="tp4k.1203082903663" id="3505405076286702797" />
            </node>
          </node>
        </node>
      </node>
    </node>
    <node role="updateBlock" roleId="tp4k.1203083196627" type="tp4k.DoUpdateBlock" typeId="tp4k.1203082695294" id="7064627997011532710">
      <node role="body" roleId="tpee.1137022507850" type="tpee.StatementList" typeId="tpee.1068580123136" id="7064627997011532711">
        <node role="statement" roleId="tpee.1068581517665" type="tpee.LocalVariableDeclarationStatement" typeId="tpee.1068581242864" id="7064627997011532712">
          <node role="localVariableDeclaration" roleId="tpee.1068581242865" type="tpee.LocalVariableDeclaration" typeId="tpee.1068581242863" id="7064627997011532713">
            <property name="name" nameId="tpck.1169194664001" value="debugSession" />
            <node role="type" roleId="tpee.5680397130376446158" type="tpee.ClassifierType" typeId="tpee.1107535904670" id="7064627997011532714">
              <link role="classifier" roleId="tpee.1107535924139" targetNodeId="1l1h.4474271214082912940" resolveInfo="AbstractDebugSession" />
            </node>
            <node role="initializer" roleId="tpee.1068431790190" type="tpee.StaticMethodCall" typeId="tpee.1081236700937" id="3505405076286702794">
              <link role="classConcept" roleId="tpee.1144433194310" targetNodeId="qiil.2392684134639614907" resolveInfo="DebugActionsUtil" />
              <link role="baseMethodDeclaration" roleId="tpee.1068499141037" targetNodeId="qiil.2392684134639614913" resolveInfo="getDebugSession" />
              <node role="actualArgument" roleId="tpee.1068499141038" type="tp4k.ConceptFunctionParameter_AnActionEvent" typeId="tp4k.1203082903663" id="3505405076286702795" />
            </node>
          </node>
        </node>
        <node role="statement" roleId="tpee.1068581517665" type="tpee.ExpressionStatement" typeId="tpee.1068580123155" id="7064627997011532717">
          <node role="expression" roleId="tpee.1068580123156" type="tpee.DotExpression" typeId="tpee.1197027756228" id="7064627997011532718">
            <node role="operand" roleId="tpee.1197027771414" type="tpee.DotExpression" typeId="tpee.1197027756228" id="7064627997011532719">
              <node role="operand" roleId="tpee.1197027771414" type="tp4k.ConceptFunctionParameter_AnActionEvent" typeId="tp4k.1203082903663" id="7064627997011532720" />
              <node role="operation" roleId="tpee.1197027833540" type="tpee.InstanceMethodCallOperation" typeId="tpee.1202948039474" id="7064627997011532721">
                <link role="baseMethodDeclaration" roleId="tpee.1068499141037" targetNodeId="6tyf.~AnActionEvent%dgetPresentation()%ccom%dintellij%dopenapi%dactionSystem%dPresentation" resolveInfo="getPresentation" />
              </node>
            </node>
            <node role="operation" roleId="tpee.1197027833540" type="tpee.InstanceMethodCallOperation" typeId="tpee.1202948039474" id="7064627997011532722">
              <link role="baseMethodDeclaration" roleId="tpee.1068499141037" targetNodeId="6tyf.~Presentation%dsetEnabled(boolean)%cvoid" resolveInfo="setEnabled" />
              <node role="actualArgument" roleId="tpee.1068499141038" type="tpee.AndExpression" typeId="tpee.1080120340718" id="7064627997011532723">
                <node role="rightExpression" roleId="tpee.1081773367579" type="tpee.DotExpression" typeId="tpee.1197027756228" id="7064627997011532724">
                  <node role="operand" roleId="tpee.1197027771414" type="tpee.LocalVariableReference" typeId="tpee.1068581242866" id="7064627997011532725">
                    <link role="variableDeclaration" roleId="tpee.1068581517664" targetNodeId="7064627997011532713" resolveInfo="debugSession" />
                  </node>
                  <node role="operation" roleId="tpee.1197027833540" type="tpee.InstanceMethodCallOperation" typeId="tpee.1202948039474" id="7064627997011532726">
                    <link role="baseMethodDeclaration" roleId="tpee.1068499141037" targetNodeId="1l1h.4474271214082916976" resolveInfo="isStepEnabled" />
                  </node>
                </node>
                <node role="leftExpression" roleId="tpee.1081773367580" type="tpee.NotEqualsExpression" typeId="tpee.1073239437375" id="7064627997011532727">
                  <node role="leftExpression" roleId="tpee.1081773367580" type="tpee.LocalVariableReference" typeId="tpee.1068581242866" id="7064627997011532728">
                    <link role="variableDeclaration" roleId="tpee.1068581517664" targetNodeId="7064627997011532713" resolveInfo="debugSession" />
                  </node>
                  <node role="rightExpression" roleId="tpee.1081773367579" type="tpee.NullLiteral" typeId="tpee.1070534058343" id="7064627997011532729" />
                </node>
              </node>
            </node>
          </node>
        </node>
      </node>
    </node>
    <node role="icon" roleId="tp4k.8976425910813834639" type="1oap.IconResource" typeId="1oap.8974276187400029883" id="4470409037201091377">
      <property name="path" nameId="1oap.8974276187400029899" value="${solution_descriptor}/resources/stepInto.png" />
    </node>
  </root>
  <root id="7064627997011532730">
    <node role="parameter" roleId="tp4k.1217413222820" type="tp4k.ActionDataParameterDeclaration" typeId="tp4k.1217252042208" id="7064627997011532731">
      <property name="name" nameId="tpck.1169194664001" value="project" />
      <link role="key" roleId="tp4k.1217252646389" targetNodeId="6tyf.~PlatformDataKeys%dPROJECT" resolveInfo="PROJECT" />
      <node role="condition" roleId="tp4k.5538333046911298738" type="tp4k.RequiredCondition" typeId="tp4k.5538333046911348654" id="8898893144448210229" />
    </node>
    <node role="executeFunction" roleId="tp4k.1203083461638" type="tp4k.ExecuteBlock" typeId="tp4k.1203083511112" id="7064627997011532732">
      <node role="body" roleId="tpee.1137022507850" type="tpee.StatementList" typeId="tpee.1068580123136" id="7064627997011532733">
        <node role="statement" roleId="tpee.1068581517665" type="tpee.ExpressionStatement" typeId="tpee.1068580123155" id="7064627997011532734">
          <node role="expression" roleId="tpee.1068580123156" type="tpee.DotExpression" typeId="tpee.1197027756228" id="7064627997011532735">
            <node role="operation" roleId="tpee.1197027833540" type="tpee.InstanceMethodCallOperation" typeId="tpee.1202948039474" id="7064627997011532738">
              <link role="baseMethodDeclaration" roleId="tpee.1068499141037" targetNodeId="1l1h.4474271214082916903" resolveInfo="stepOut" />
            </node>
            <node role="operand" roleId="tpee.1197027771414" type="tpee.StaticMethodCall" typeId="tpee.1081236700937" id="3505405076286702800">
              <link role="classConcept" roleId="tpee.1144433194310" targetNodeId="qiil.2392684134639614907" resolveInfo="DebugActionsUtil" />
              <link role="baseMethodDeclaration" roleId="tpee.1068499141037" targetNodeId="qiil.2392684134639614913" resolveInfo="getDebugSession" />
              <node role="actualArgument" roleId="tpee.1068499141038" type="tp4k.ConceptFunctionParameter_AnActionEvent" typeId="tp4k.1203082903663" id="3505405076286702801" />
            </node>
          </node>
        </node>
      </node>
    </node>
    <node role="updateBlock" roleId="tp4k.1203083196627" type="tp4k.DoUpdateBlock" typeId="tp4k.1203082695294" id="7064627997011532739">
      <node role="body" roleId="tpee.1137022507850" type="tpee.StatementList" typeId="tpee.1068580123136" id="7064627997011532740">
        <node role="statement" roleId="tpee.1068581517665" type="tpee.LocalVariableDeclarationStatement" typeId="tpee.1068581242864" id="7064627997011532741">
          <node role="localVariableDeclaration" roleId="tpee.1068581242865" type="tpee.LocalVariableDeclaration" typeId="tpee.1068581242863" id="7064627997011532742">
            <property name="name" nameId="tpck.1169194664001" value="debugSession" />
            <node role="type" roleId="tpee.5680397130376446158" type="tpee.ClassifierType" typeId="tpee.1107535904670" id="7064627997011532743">
              <link role="classifier" roleId="tpee.1107535924139" targetNodeId="1l1h.4474271214082912940" resolveInfo="AbstractDebugSession" />
            </node>
            <node role="initializer" roleId="tpee.1068431790190" type="tpee.StaticMethodCall" typeId="tpee.1081236700937" id="3505405076286702798">
              <link role="classConcept" roleId="tpee.1144433194310" targetNodeId="qiil.2392684134639614907" resolveInfo="DebugActionsUtil" />
              <link role="baseMethodDeclaration" roleId="tpee.1068499141037" targetNodeId="qiil.2392684134639614913" resolveInfo="getDebugSession" />
              <node role="actualArgument" roleId="tpee.1068499141038" type="tp4k.ConceptFunctionParameter_AnActionEvent" typeId="tp4k.1203082903663" id="3505405076286702799" />
            </node>
          </node>
        </node>
        <node role="statement" roleId="tpee.1068581517665" type="tpee.ExpressionStatement" typeId="tpee.1068580123155" id="7064627997011532746">
          <node role="expression" roleId="tpee.1068580123156" type="tpee.DotExpression" typeId="tpee.1197027756228" id="7064627997011532747">
            <node role="operand" roleId="tpee.1197027771414" type="tpee.DotExpression" typeId="tpee.1197027756228" id="7064627997011532748">
              <node role="operand" roleId="tpee.1197027771414" type="tp4k.ConceptFunctionParameter_AnActionEvent" typeId="tp4k.1203082903663" id="7064627997011532749" />
              <node role="operation" roleId="tpee.1197027833540" type="tpee.InstanceMethodCallOperation" typeId="tpee.1202948039474" id="7064627997011532750">
                <link role="baseMethodDeclaration" roleId="tpee.1068499141037" targetNodeId="6tyf.~AnActionEvent%dgetPresentation()%ccom%dintellij%dopenapi%dactionSystem%dPresentation" resolveInfo="getPresentation" />
              </node>
            </node>
            <node role="operation" roleId="tpee.1197027833540" type="tpee.InstanceMethodCallOperation" typeId="tpee.1202948039474" id="7064627997011532751">
              <link role="baseMethodDeclaration" roleId="tpee.1068499141037" targetNodeId="6tyf.~Presentation%dsetEnabled(boolean)%cvoid" resolveInfo="setEnabled" />
              <node role="actualArgument" roleId="tpee.1068499141038" type="tpee.AndExpression" typeId="tpee.1080120340718" id="7064627997011532752">
                <node role="rightExpression" roleId="tpee.1081773367579" type="tpee.DotExpression" typeId="tpee.1197027756228" id="7064627997011532753">
                  <node role="operand" roleId="tpee.1197027771414" type="tpee.LocalVariableReference" typeId="tpee.1068581242866" id="7064627997011532754">
                    <link role="variableDeclaration" roleId="tpee.1068581517664" targetNodeId="7064627997011532742" resolveInfo="debugSession" />
                  </node>
                  <node role="operation" roleId="tpee.1197027833540" type="tpee.InstanceMethodCallOperation" typeId="tpee.1202948039474" id="7064627997011532755">
                    <link role="baseMethodDeclaration" roleId="tpee.1068499141037" targetNodeId="1l1h.4474271214082916976" resolveInfo="isStepEnabled" />
                  </node>
                </node>
                <node role="leftExpression" roleId="tpee.1081773367580" type="tpee.NotEqualsExpression" typeId="tpee.1073239437375" id="7064627997011532756">
                  <node role="leftExpression" roleId="tpee.1081773367580" type="tpee.LocalVariableReference" typeId="tpee.1068581242866" id="7064627997011532757">
                    <link role="variableDeclaration" roleId="tpee.1068581517664" targetNodeId="7064627997011532742" resolveInfo="debugSession" />
                  </node>
                  <node role="rightExpression" roleId="tpee.1081773367579" type="tpee.NullLiteral" typeId="tpee.1070534058343" id="7064627997011532758" />
                </node>
              </node>
            </node>
          </node>
        </node>
      </node>
    </node>
    <node role="icon" roleId="tp4k.8976425910813834639" type="1oap.IconResource" typeId="1oap.8974276187400029883" id="4470409037201091376">
      <property name="path" nameId="1oap.8974276187400029899" value="${solution_descriptor}/resources/stepOut.png" />
    </node>
  </root>
  <root id="7064627997011532759">
    <node role="parameter" roleId="tp4k.1217413222820" type="tp4k.ActionDataParameterDeclaration" typeId="tp4k.1217252042208" id="7064627997011532760">
      <property name="name" nameId="tpck.1169194664001" value="project" />
      <link role="key" roleId="tp4k.1217252646389" targetNodeId="6tyf.~PlatformDataKeys%dPROJECT" resolveInfo="PROJECT" />
      <node role="condition" roleId="tp4k.5538333046911298738" type="tp4k.RequiredCondition" typeId="tp4k.5538333046911348654" id="8898893144448210166" />
    </node>
    <node role="executeFunction" roleId="tp4k.1203083461638" type="tp4k.ExecuteBlock" typeId="tp4k.1203083511112" id="7064627997011532761">
      <node role="body" roleId="tpee.1137022507850" type="tpee.StatementList" typeId="tpee.1068580123136" id="7064627997011532762">
        <node role="statement" roleId="tpee.1068581517665" type="tpee.ExpressionStatement" typeId="tpee.1068580123155" id="7064627997011532763">
          <node role="expression" roleId="tpee.1068580123156" type="tpee.DotExpression" typeId="tpee.1197027756228" id="7064627997011532764">
            <node role="operation" roleId="tpee.1197027833540" type="tpee.InstanceMethodCallOperation" typeId="tpee.1202948039474" id="7064627997011532767">
              <link role="baseMethodDeclaration" roleId="tpee.1068499141037" targetNodeId="1l1h.4474271214082916895" resolveInfo="stepOver" />
            </node>
            <node role="operand" roleId="tpee.1197027771414" type="tpee.StaticMethodCall" typeId="tpee.1081236700937" id="3505405076286702804">
              <link role="classConcept" roleId="tpee.1144433194310" targetNodeId="qiil.2392684134639614907" resolveInfo="DebugActionsUtil" />
              <link role="baseMethodDeclaration" roleId="tpee.1068499141037" targetNodeId="qiil.2392684134639614913" resolveInfo="getDebugSession" />
              <node role="actualArgument" roleId="tpee.1068499141038" type="tp4k.ConceptFunctionParameter_AnActionEvent" typeId="tp4k.1203082903663" id="3505405076286702805" />
            </node>
          </node>
        </node>
      </node>
    </node>
    <node role="updateBlock" roleId="tp4k.1203083196627" type="tp4k.DoUpdateBlock" typeId="tp4k.1203082695294" id="7064627997011532768">
      <node role="body" roleId="tpee.1137022507850" type="tpee.StatementList" typeId="tpee.1068580123136" id="7064627997011532769">
        <node role="statement" roleId="tpee.1068581517665" type="tpee.LocalVariableDeclarationStatement" typeId="tpee.1068581242864" id="7064627997011532770">
          <node role="localVariableDeclaration" roleId="tpee.1068581242865" type="tpee.LocalVariableDeclaration" typeId="tpee.1068581242863" id="7064627997011532771">
            <property name="name" nameId="tpck.1169194664001" value="debugSession" />
            <node role="type" roleId="tpee.5680397130376446158" type="tpee.ClassifierType" typeId="tpee.1107535904670" id="7064627997011532772">
              <link role="classifier" roleId="tpee.1107535924139" targetNodeId="1l1h.4474271214082912940" resolveInfo="AbstractDebugSession" />
            </node>
            <node role="initializer" roleId="tpee.1068431790190" type="tpee.StaticMethodCall" typeId="tpee.1081236700937" id="3505405076286702802">
              <link role="classConcept" roleId="tpee.1144433194310" targetNodeId="qiil.2392684134639614907" resolveInfo="DebugActionsUtil" />
              <link role="baseMethodDeclaration" roleId="tpee.1068499141037" targetNodeId="qiil.2392684134639614913" resolveInfo="getDebugSession" />
              <node role="actualArgument" roleId="tpee.1068499141038" type="tp4k.ConceptFunctionParameter_AnActionEvent" typeId="tp4k.1203082903663" id="3505405076286702803" />
            </node>
          </node>
        </node>
        <node role="statement" roleId="tpee.1068581517665" type="tpee.ExpressionStatement" typeId="tpee.1068580123155" id="7064627997011532775">
          <node role="expression" roleId="tpee.1068580123156" type="tpee.DotExpression" typeId="tpee.1197027756228" id="7064627997011532776">
            <node role="operand" roleId="tpee.1197027771414" type="tpee.DotExpression" typeId="tpee.1197027756228" id="7064627997011532777">
              <node role="operand" roleId="tpee.1197027771414" type="tp4k.ConceptFunctionParameter_AnActionEvent" typeId="tp4k.1203082903663" id="7064627997011532778" />
              <node role="operation" roleId="tpee.1197027833540" type="tpee.InstanceMethodCallOperation" typeId="tpee.1202948039474" id="7064627997011532779">
                <link role="baseMethodDeclaration" roleId="tpee.1068499141037" targetNodeId="6tyf.~AnActionEvent%dgetPresentation()%ccom%dintellij%dopenapi%dactionSystem%dPresentation" resolveInfo="getPresentation" />
              </node>
            </node>
            <node role="operation" roleId="tpee.1197027833540" type="tpee.InstanceMethodCallOperation" typeId="tpee.1202948039474" id="7064627997011532780">
              <link role="baseMethodDeclaration" roleId="tpee.1068499141037" targetNodeId="6tyf.~Presentation%dsetEnabled(boolean)%cvoid" resolveInfo="setEnabled" />
              <node role="actualArgument" roleId="tpee.1068499141038" type="tpee.AndExpression" typeId="tpee.1080120340718" id="7064627997011532781">
                <node role="rightExpression" roleId="tpee.1081773367579" type="tpee.DotExpression" typeId="tpee.1197027756228" id="7064627997011532782">
                  <node role="operand" roleId="tpee.1197027771414" type="tpee.LocalVariableReference" typeId="tpee.1068581242866" id="7064627997011532783">
                    <link role="variableDeclaration" roleId="tpee.1068581517664" targetNodeId="7064627997011532771" resolveInfo="debugSession" />
                  </node>
                  <node role="operation" roleId="tpee.1197027833540" type="tpee.InstanceMethodCallOperation" typeId="tpee.1202948039474" id="7064627997011532784">
                    <link role="baseMethodDeclaration" roleId="tpee.1068499141037" targetNodeId="1l1h.4474271214082916976" resolveInfo="isStepEnabled" />
                  </node>
                </node>
                <node role="leftExpression" roleId="tpee.1081773367580" type="tpee.NotEqualsExpression" typeId="tpee.1073239437375" id="7064627997011532785">
                  <node role="leftExpression" roleId="tpee.1081773367580" type="tpee.LocalVariableReference" typeId="tpee.1068581242866" id="7064627997011532786">
                    <link role="variableDeclaration" roleId="tpee.1068581517664" targetNodeId="7064627997011532771" resolveInfo="debugSession" />
                  </node>
                  <node role="rightExpression" roleId="tpee.1081773367579" type="tpee.NullLiteral" typeId="tpee.1070534058343" id="7064627997011532787" />
                </node>
              </node>
            </node>
          </node>
        </node>
      </node>
    </node>
    <node role="icon" roleId="tp4k.8976425910813834639" type="1oap.IconResource" typeId="1oap.8974276187400029883" id="4470409037201091369">
      <property name="path" nameId="1oap.8974276187400029899" value="${solution_descriptor}/resources/stepOver.png" />
    </node>
  </root>
  <root id="7064627997011532788">
    <node role="executeFunction" roleId="tp4k.1203083461638" type="tp4k.ExecuteBlock" typeId="tp4k.1203083511112" id="7064627997011532789">
      <node role="body" roleId="tpee.1137022507850" type="tpee.StatementList" typeId="tpee.1068580123136" id="7064627997011532790">
        <node role="statement" roleId="tpee.1068581517665" type="tpee.ExpressionStatement" typeId="tpee.1068580123155" id="7064627997011532791">
          <node role="expression" roleId="tpee.1068580123156" type="tpee.DotExpression" typeId="tpee.1197027756228" id="7064627997011532792">
            <node role="operand" roleId="tpee.1197027771414" type="tpee.StaticMethodCall" typeId="tpee.1081236700937" id="303183850674885525">
              <link role="classConcept" roleId="tpee.1144433194310" targetNodeId="qst8.4474271214083118038" resolveInfo="BreakpointsUiComponent" />
              <link role="baseMethodDeclaration" roleId="tpee.1068499141037" targetNodeId="qst8.4474271214083123907" resolveInfo="getInstance" />
              <node role="actualArgument" roleId="tpee.1068499141038" type="tpee.DotExpression" typeId="tpee.1197027756228" id="303183850674885526">
                <node role="operand" roleId="tpee.1197027771414" type="tp4f.ThisClassifierExpression" typeId="tp4f.1205752633985" id="303183850674885527" />
                <node role="operation" roleId="tpee.1197027833540" type="tp4k.ActionDataParameterReferenceOperation" typeId="tp4k.1217252428768" id="303183850674885528">
                  <link role="member" roleId="tp4f.1205756909548" targetNodeId="7064627997011532805" resolveInfo="project" />
                </node>
              </node>
            </node>
            <node role="operation" roleId="tpee.1197027833540" type="tpee.InstanceMethodCallOperation" typeId="tpee.1202948039474" id="7064627997011532799">
              <link role="baseMethodDeclaration" roleId="tpee.1068499141037" targetNodeId="j5l0.~BreakpointsUiComponentEx%dtoggleBreakpoint(jetbrains%dmps%dnodeEditor%dcells%dEditorCell)%cvoid" resolveInfo="toggleBreakpoint" />
              <node role="actualArgument" roleId="tpee.1068499141038" type="tpee.DotExpression" typeId="tpee.1197027756228" id="7064627997011532800">
                <node role="operand" roleId="tpee.1197027771414" type="tp4f.ThisClassifierExpression" typeId="tp4f.1205752633985" id="7064627997011532801" />
                <node role="operation" roleId="tpee.1197027833540" type="tp4k.ActionDataParameterReferenceOperation" typeId="tp4k.1217252428768" id="7064627997011532802">
                  <link role="member" roleId="tp4f.1205756909548" targetNodeId="7064627997011532803" resolveInfo="selectedCell" />
                </node>
              </node>
            </node>
          </node>
        </node>
      </node>
    </node>
    <node role="parameter" roleId="tp4k.1217413222820" type="tp4k.ActionDataParameterDeclaration" typeId="tp4k.1217252042208" id="7064627997011532803">
      <property name="name" nameId="tpck.1169194664001" value="selectedCell" />
      <link role="key" roleId="tp4k.1217252646389" targetNodeId="1d7m.~MPSEditorDataKeys%dEDITOR_CELL" resolveInfo="EDITOR_CELL" />
      <node role="condition" roleId="tp4k.5538333046911298738" type="tp4k.RequiredCondition" typeId="tp4k.5538333046911348654" id="8898893144448210298" />
    </node>
    <node role="parameter" roleId="tp4k.1217413222820" type="tp4k.ActionDataParameterDeclaration" typeId="tp4k.1217252042208" id="7064627997011532804">
      <property name="name" nameId="tpck.1169194664001" value="editorComponent" />
      <link role="key" roleId="tp4k.1217252646389" targetNodeId="1d7m.~MPSEditorDataKeys%dEDITOR_COMPONENT" resolveInfo="EDITOR_COMPONENT" />
      <node role="condition" roleId="tp4k.5538333046911298738" type="tp4k.RequiredCondition" typeId="tp4k.5538333046911348654" id="8898893144448210510" />
    </node>
    <node role="parameter" roleId="tp4k.1217413222820" type="tp4k.ActionDataParameterDeclaration" typeId="tp4k.1217252042208" id="7064627997011532805">
      <property name="name" nameId="tpck.1169194664001" value="project" />
      <link role="key" roleId="tp4k.1217252646389" targetNodeId="6tyf.~PlatformDataKeys%dPROJECT" resolveInfo="PROJECT" />
      <node role="condition" roleId="tp4k.5538333046911298738" type="tp4k.RequiredCondition" typeId="tp4k.5538333046911348654" id="8898893144448210277" />
    </node>
    <node role="updateBlock" roleId="tp4k.1203083196627" type="tp4k.DoUpdateBlock" typeId="tp4k.1203082695294" id="7064627997011532806">
      <node role="body" roleId="tpee.1137022507850" type="tpee.StatementList" typeId="tpee.1068580123136" id="7064627997011532807">
        <node role="statement" roleId="tpee.1068581517665" type="tpee.LocalVariableDeclarationStatement" typeId="tpee.1068581242864" id="7064714451792151223">
          <node role="localVariableDeclaration" roleId="tpee.1068581242865" type="tpee.LocalVariableDeclaration" typeId="tpee.1068581242863" id="7064714451792151224">
            <property name="name" nameId="tpck.1169194664001" value="breakpointManager" />
            <node role="type" roleId="tpee.5680397130376446158" type="tpee.ClassifierType" typeId="tpee.1107535904670" id="303183850674885026">
              <link role="classifier" roleId="tpee.1107535924139" targetNodeId="qst8.4474271214083118038" resolveInfo="BreakpointsUiComponent" />
            </node>
            <node role="initializer" roleId="tpee.1068431790190" type="tpee.StaticMethodCall" typeId="tpee.1081236700937" id="303183850674885027">
              <link role="classConcept" roleId="tpee.1144433194310" targetNodeId="qst8.4474271214083118038" resolveInfo="BreakpointsUiComponent" />
              <link role="baseMethodDeclaration" roleId="tpee.1068499141037" targetNodeId="qst8.4474271214083123907" resolveInfo="getInstance" />
              <node role="actualArgument" roleId="tpee.1068499141038" type="tpee.DotExpression" typeId="tpee.1197027756228" id="303183850674885028">
                <node role="operand" roleId="tpee.1197027771414" type="tp4f.ThisClassifierExpression" typeId="tp4f.1205752633985" id="303183850674885029" />
                <node role="operation" roleId="tpee.1197027833540" type="tp4k.ActionDataParameterReferenceOperation" typeId="tp4k.1217252428768" id="303183850674885030">
                  <link role="member" roleId="tp4f.1205756909548" targetNodeId="7064627997011532805" resolveInfo="project" />
                </node>
              </node>
            </node>
          </node>
        </node>
        <node role="statement" roleId="tpee.1068581517665" type="tpee.ExpressionStatement" typeId="tpee.1068580123155" id="7064627997011532808">
          <node role="expression" roleId="tpee.1068580123156" type="tpee.DotExpression" typeId="tpee.1197027756228" id="7064627997011532809">
            <node role="operand" roleId="tpee.1197027771414" type="tpee.DotExpression" typeId="tpee.1197027756228" id="7064627997011532810">
              <node role="operand" roleId="tpee.1197027771414" type="tp4k.ConceptFunctionParameter_AnActionEvent" typeId="tp4k.1203082903663" id="7064627997011532811" />
              <node role="operation" roleId="tpee.1197027833540" type="tpee.InstanceMethodCallOperation" typeId="tpee.1202948039474" id="7064627997011532812">
                <link role="baseMethodDeclaration" roleId="tpee.1068499141037" targetNodeId="6tyf.~AnActionEvent%dgetPresentation()%ccom%dintellij%dopenapi%dactionSystem%dPresentation" resolveInfo="getPresentation" />
              </node>
            </node>
            <node role="operation" roleId="tpee.1197027833540" type="tpee.InstanceMethodCallOperation" typeId="tpee.1202948039474" id="7064627997011532813">
              <link role="baseMethodDeclaration" roleId="tpee.1068499141037" targetNodeId="6tyf.~Presentation%dsetEnabled(boolean)%cvoid" resolveInfo="setEnabled" />
              <node role="actualArgument" roleId="tpee.1068499141038" type="tpee.AndExpression" typeId="tpee.1080120340718" id="7064714451792151231">
                <node role="leftExpression" roleId="tpee.1081773367580" type="tpee.NotEqualsExpression" typeId="tpee.1073239437375" id="7064714451792151240">
                  <node role="rightExpression" roleId="tpee.1081773367579" type="tpee.NullLiteral" typeId="tpee.1070534058343" id="7064714451792151243" />
                  <node role="leftExpression" roleId="tpee.1081773367580" type="tpee.LocalVariableReference" typeId="tpee.1068581242866" id="7064714451792151234">
                    <link role="variableDeclaration" roleId="tpee.1068581517664" targetNodeId="7064714451792151224" resolveInfo="breakpointManager" />
                  </node>
                </node>
                <node role="rightExpression" roleId="tpee.1081773367579" type="tpee.DotExpression" typeId="tpee.1197027756228" id="7064627997011532814">
                  <node role="operation" roleId="tpee.1197027833540" type="tpee.InstanceMethodCallOperation" typeId="tpee.1202948039474" id="7064627997011532821">
                    <link role="baseMethodDeclaration" roleId="tpee.1068499141037" targetNodeId="j5l0.~BreakpointsUiComponentEx%disDebuggable(jetbrains%dmps%dnodeEditor%dcells%dEditorCell)%cboolean" resolveInfo="isDebuggable" />
                    <node role="actualArgument" roleId="tpee.1068499141038" type="tpee.DotExpression" typeId="tpee.1197027756228" id="7064627997011532822">
                      <node role="operand" roleId="tpee.1197027771414" type="tp4f.ThisClassifierExpression" typeId="tp4f.1205752633985" id="7064627997011532823" />
                      <node role="operation" roleId="tpee.1197027833540" type="tp4k.ActionDataParameterReferenceOperation" typeId="tp4k.1217252428768" id="7064627997011532824">
                        <link role="member" roleId="tp4f.1205756909548" targetNodeId="7064627997011532803" resolveInfo="selectedCell" />
                      </node>
                    </node>
                  </node>
                  <node role="operand" roleId="tpee.1197027771414" type="tpee.LocalVariableReference" typeId="tpee.1068581242866" id="7064714451792151230">
                    <link role="variableDeclaration" roleId="tpee.1068581517664" targetNodeId="7064714451792151224" resolveInfo="breakpointManager" />
                  </node>
                </node>
              </node>
            </node>
          </node>
        </node>
      </node>
    </node>
  </root>
  <root id="7064627997011532825">
    <node role="parameter" roleId="tp4k.1217413222820" type="tp4k.ActionDataParameterDeclaration" typeId="tp4k.1217252042208" id="7064627997011532826">
      <property name="name" nameId="tpck.1169194664001" value="context" />
      <link role="key" roleId="tp4k.1217252646389" targetNodeId="5xh9.~MPSCommonDataKeys%dOPERATION_CONTEXT" resolveInfo="OPERATION_CONTEXT" />
      <node role="condition" roleId="tp4k.5538333046911298738" type="tp4k.RequiredCondition" typeId="tp4k.5538333046911348654" id="8898893144448210306" />
    </node>
    <node role="executeFunction" roleId="tp4k.1203083461638" type="tp4k.ExecuteBlock" typeId="tp4k.1203083511112" id="7064627997011532827">
      <node role="body" roleId="tpee.1137022507850" type="tpee.StatementList" typeId="tpee.1068580123136" id="7064627997011532828">
        <node role="statement" roleId="tpee.1068581517665" type="tpee.LocalVariableDeclarationStatement" typeId="tpee.1068581242864" id="7064627997011532829">
          <node role="localVariableDeclaration" roleId="tpee.1068581242865" type="tpee.LocalVariableDeclaration" typeId="tpee.1068581242863" id="7064627997011532830">
            <property name="name" nameId="tpck.1169194664001" value="dialog" />
            <property name="isFinal" nameId="tpee.1176718929932" value="true" />
            <node role="type" roleId="tpee.5680397130376446158" type="tpee.ClassifierType" typeId="tpee.1107535904670" id="4471992445214054597">
              <link role="classifier" roleId="tpee.1107535924139" targetNodeId="qst8.4474271214083122178" resolveInfo="BreakpointsBrowserDialog" />
            </node>
            <node role="initializer" roleId="tpee.1068431790190" type="tpee.GenericNewExpression" typeId="tpee.1145552977093" id="7064627997011532832">
              <node role="creator" roleId="tpee.1145553007750" type="tpee.ClassCreator" typeId="tpee.1212685548494" id="7064627997011532833">
                <link role="baseMethodDeclaration" roleId="tpee.1068499141037" targetNodeId="qst8.4474271214083122241" resolveInfo="BreakpointsBrowserDialog" />
                <node role="actualArgument" roleId="tpee.1068499141038" type="tpee.DotExpression" typeId="tpee.1197027756228" id="7064627997011532834">
                  <node role="operand" roleId="tpee.1197027771414" type="tp4f.ThisClassifierExpression" typeId="tp4f.1205752633985" id="7064627997011532835" />
                  <node role="operation" roleId="tpee.1197027833540" type="tp4k.ActionDataParameterReferenceOperation" typeId="tp4k.1217252428768" id="7064627997011532836">
                    <link role="member" roleId="tp4f.1205756909548" targetNodeId="7064627997011532826" resolveInfo="context" />
                  </node>
                </node>
              </node>
            </node>
          </node>
        </node>
        <node role="statement" roleId="tpee.1068581517665" type="tpee.ExpressionStatement" typeId="tpee.1068580123155" id="7064627997011532837">
          <node role="expression" roleId="tpee.1068580123156" type="tpee.DotExpression" typeId="tpee.1197027756228" id="7064627997011532838">
            <node role="operand" roleId="tpee.1197027771414" type="tpee.StaticMethodCall" typeId="tpee.1081236700937" id="7064627997011532839">
              <link role="baseMethodDeclaration" roleId="tpee.1068499141037" targetNodeId="mepa.~ApplicationManager%dgetApplication()%ccom%dintellij%dopenapi%dapplication%dApplication" resolveInfo="getApplication" />
              <link role="classConcept" roleId="tpee.1144433194310" targetNodeId="mepa.~ApplicationManager" resolveInfo="ApplicationManager" />
            </node>
            <node role="operation" roleId="tpee.1197027833540" type="tpee.InstanceMethodCallOperation" typeId="tpee.1202948039474" id="7064627997011532840">
              <link role="baseMethodDeclaration" roleId="tpee.1068499141037" targetNodeId="mepa.~Application%dinvokeLater(java%dlang%dRunnable,com%dintellij%dopenapi%dapplication%dModalityState)%cvoid" resolveInfo="invokeLater" />
              <node role="actualArgument" roleId="tpee.1068499141038" type="tpee.GenericNewExpression" typeId="tpee.1145552977093" id="7064627997011532841">
                <node role="creator" roleId="tpee.1145553007750" type="tpee.AnonymousClassCreator" typeId="tpee.1182160077978" id="7064627997011532842">
                  <node role="cls" roleId="tpee.1182160096073" type="tpee.AnonymousClass" typeId="tpee.1170345865475" id="7064627997011532843">
                    <property name="nonStatic" nameId="tpee.521412098689998745" value="true" />
                    <link role="baseMethodDeclaration" roleId="tpee.1068499141037" targetNodeId="e2lb.~Object%d&lt;init&gt;()" resolveInfo="Object" />
                    <link role="classifier" roleId="tpee.1170346070688" targetNodeId="e2lb.~Runnable" resolveInfo="Runnable" />
                    <node role="visibility" roleId="tpee.1178549979242" type="tpee.PublicVisibility" typeId="tpee.1146644602865" id="7064627997011532844" />
                    <node role="member" roleId="tpee.5375687026011219971" type="tpee.InstanceMethodDeclaration" typeId="tpee.1068580123165" id="7064627997011532845">
                      <property name="isAbstract" nameId="tpee.1178608670077" value="false" />
                      <property name="name" nameId="tpck.1169194664001" value="run" />
                      <node role="visibility" roleId="tpee.1178549979242" type="tpee.PublicVisibility" typeId="tpee.1146644602865" id="7064627997011532846" />
                      <node role="returnType" roleId="tpee.1068580123133" type="tpee.VoidType" typeId="tpee.1068581517677" id="7064627997011532847" />
                      <node role="body" roleId="tpee.1068580123135" type="tpee.StatementList" typeId="tpee.1068580123136" id="7064627997011532848">
                        <node role="statement" roleId="tpee.1068581517665" type="tpee.ExpressionStatement" typeId="tpee.1068580123155" id="7064627997011532849">
                          <node role="expression" roleId="tpee.1068580123156" type="tpee.DotExpression" typeId="tpee.1197027756228" id="7064627997011532850">
                            <node role="operand" roleId="tpee.1197027771414" type="tpee.LocalVariableReference" typeId="tpee.1068581242866" id="7064627997011532851">
                              <link role="variableDeclaration" roleId="tpee.1068581517664" targetNodeId="7064627997011532830" resolveInfo="dialog" />
                            </node>
                            <node role="operation" roleId="tpee.1197027833540" type="tpee.InstanceMethodCallOperation" typeId="tpee.1202948039474" id="7064627997011532852">
                              <link role="baseMethodDeclaration" roleId="tpee.1068499141037" targetNodeId="h12.~DialogWrapper%dshow()%cvoid" resolveInfo="show" />
                            </node>
                          </node>
                        </node>
                      </node>
                    </node>
                  </node>
                </node>
              </node>
              <node role="actualArgument" roleId="tpee.1068499141038" type="tpee.StaticFieldReference" typeId="tpee.1070533707846" id="7064627997011532853">
                <link role="variableDeclaration" roleId="tpee.1068581517664" targetNodeId="mepa.~ModalityState%dNON_MODAL" resolveInfo="NON_MODAL" />
                <link role="classifier" roleId="tpee.1144433057691" targetNodeId="mepa.~ModalityState" resolveInfo="ModalityState" />
              </node>
            </node>
          </node>
        </node>
      </node>
    </node>
    <node role="icon" roleId="tp4k.8976425910813834639" type="1oap.IconResource" typeId="1oap.8974276187400029883" id="4470409037201091380">
      <property name="path" nameId="1oap.8974276187400029899" value="${solution_descriptor}/resources/viewBreakpoints.png" />
    </node>
  </root>
  <root id="7064627997011532858">
    <node role="contents" roleId="tp4k.1207145245948" type="tp4k.ElementListContents" typeId="tp4k.1207145163717" id="7064627997011532859">
      <node role="reference" roleId="tp4k.1207145201301" type="tp4k.Separator" typeId="tp4k.1204908117386" id="7064627997011532860" />
      <node role="reference" roleId="tp4k.1207145201301" type="tp4k.GroupAnchor" typeId="tp4k.1203680534665" id="9154600507441896295">
        <property name="name" nameId="tpck.1169194664001" value="steps" />
      </node>
      <node role="reference" roleId="tp4k.1207145201301" type="tp4k.ActionInstance" typeId="tp4k.1203088046679" id="7064627997011532864">
        <link role="action" roleId="tp4k.1203088061055" targetNodeId="7064627997011532672" resolveInfo="Resume" />
      </node>
      <node role="reference" roleId="tp4k.1207145201301" type="tp4k.ActionInstance" typeId="tp4k.1203088046679" id="7064627997011532865">
        <link role="action" roleId="tp4k.1203088061055" targetNodeId="7064627997011532643" resolveInfo="Pause" />
      </node>
      <node role="reference" roleId="tp4k.1207145201301" type="tp4k.ActionInstance" typeId="tp4k.1203088046679" id="7064627997011532866">
        <link role="action" roleId="tp4k.1203088061055" targetNodeId="7064627997011532320" resolveInfo="EvaluateExpression" />
      </node>
      <node role="reference" roleId="tp4k.1207145201301" type="tp4k.ActionInstance" typeId="tp4k.1203088046679" id="7064627997011532867">
        <link role="action" roleId="tp4k.1203088061055" targetNodeId="7064627997011532361" resolveInfo="ExportThreads" />
      </node>
      <node role="reference" roleId="tp4k.1207145201301" type="tp4k.Separator" typeId="tp4k.1204908117386" id="7064627997011532868" />
      <node role="reference" roleId="tp4k.1207145201301" type="tp4k.ActionInstance" typeId="tp4k.1203088046679" id="7064627997011532869">
        <link role="action" roleId="tp4k.1203088061055" targetNodeId="7064627997011532788" resolveInfo="ToggleBreakpoint" />
      </node>
      <node role="reference" roleId="tp4k.1207145201301" type="tp4k.ActionInstance" typeId="tp4k.1203088046679" id="7064627997011532870">
        <link role="action" roleId="tp4k.1203088061055" targetNodeId="7064627997011532825" resolveInfo="ViewBreakpoints" />
      </node>
    </node>
    <node role="modifier" roleId="tp4k.1204991552650" type="tp4k.ModificationStatement" typeId="tp4k.1203092361741" id="7064627997011532871">
      <link role="modifiedGroup" roleId="tp4k.1203092736097" targetNodeId="tprs.7217791608345476835" resolveInfo="MPSRunMenu" />
    </node>
  </root>
  <root id="7064627997011532872">
    <node role="contents" roleId="tp4k.1207145245948" type="tp4k.ElementListContents" typeId="tp4k.1207145163717" id="7064627997011532873">
      <node role="reference" roleId="tp4k.1207145201301" type="tp4k.Separator" typeId="tp4k.1204908117386" id="7064627997011532874" />
      <node role="reference" roleId="tp4k.1207145201301" type="tp4k.ActionInstance" typeId="tp4k.1203088046679" id="7064627997011532875">
        <link role="action" roleId="tp4k.1203088061055" targetNodeId="7064627997011532672" resolveInfo="Resume" />
      </node>
      <node role="reference" roleId="tp4k.1207145201301" type="tp4k.ActionInstance" typeId="tp4k.1203088046679" id="7064627997011532876">
        <link role="action" roleId="tp4k.1203088061055" targetNodeId="7064627997011532643" resolveInfo="Pause" />
      </node>
      <node role="reference" roleId="tp4k.1207145201301" type="tp4k.GroupAnchor" typeId="tp4k.1203680534665" id="7064627997011532877">
        <property name="name" nameId="tpck.1169194664001" value="StopAction" />
      </node>
      <node role="reference" roleId="tp4k.1207145201301" type="tp4k.Separator" typeId="tp4k.1204908117386" id="7064627997011532878" />
      <node role="reference" roleId="tp4k.1207145201301" type="tp4k.ActionInstance" typeId="tp4k.1203088046679" id="7064627997011532879">
        <link role="action" roleId="tp4k.1203088061055" targetNodeId="7064627997011532320" resolveInfo="EvaluateExpression" />
      </node>
      <node role="reference" roleId="tp4k.1207145201301" type="tp4k.ActionInstance" typeId="tp4k.1203088046679" id="7064627997011532880">
        <link role="action" roleId="tp4k.1203088061055" targetNodeId="7064627997011532361" resolveInfo="ExportThreads" />
      </node>
      <node role="reference" roleId="tp4k.1207145201301" type="tp4k.ActionInstance" typeId="tp4k.1203088046679" id="7064627997011532881">
        <link role="action" roleId="tp4k.1203088061055" targetNodeId="7064627997011532825" resolveInfo="ViewBreakpoints" />
      </node>
      <node role="reference" roleId="tp4k.1207145201301" type="tp4k.GroupAnchor" typeId="tp4k.1203680534665" id="7064627997011532882">
        <property name="name" nameId="tpck.1169194664001" value="MuteAction" />
      </node>
      <node role="reference" roleId="tp4k.1207145201301" type="tp4k.Separator" typeId="tp4k.1204908117386" id="7064627997011532883" />
    </node>
  </root>
  <root id="7064627997011656237">
    <node role="groupID" roleId="tp4k.1206193920040" type="tpee.StringLiteral" typeId="tpee.1070475926800" id="7064627997011656238">
      <property name="value" nameId="tpee.1070475926801" value="DebugMuteAction" />
    </node>
    <node role="contents" roleId="tp4k.1207148993063" type="tp4k.ElementListContents" typeId="tp4k.1207145163717" id="7064627997011656239" />
    <node role="modifier" roleId="tp4k.1204991552650" type="tp4k.ModificationStatement" typeId="tp4k.1203092361741" id="7064627997011656240">
      <link role="modifiedGroup" roleId="tp4k.1203092736097" targetNodeId="7064627997011532872" resolveInfo="DebugTool" />
      <link role="point" roleId="tp4k.1204992316090" targetNodeId="7064627997011532882" resolveInfo="MuteAction" />
    </node>
  </root>
  <root id="7064627997011656241">
    <node role="groupID" roleId="tp4k.1206193920040" type="tpee.StringLiteral" typeId="tpee.1070475926800" id="7064627997011656242">
      <property name="value" nameId="tpee.1070475926801" value="DebugStopAction" />
    </node>
    <node role="contents" roleId="tp4k.1207148993063" type="tp4k.ElementListContents" typeId="tp4k.1207145163717" id="7064627997011656243" />
    <node role="modifier" roleId="tp4k.1204991552650" type="tp4k.ModificationStatement" typeId="tp4k.1203092361741" id="7064627997011656244">
      <link role="modifiedGroup" roleId="tp4k.1203092736097" targetNodeId="7064627997011532872" resolveInfo="DebugTool" />
      <link role="point" roleId="tp4k.1204992316090" targetNodeId="7064627997011532877" resolveInfo="StopAction" />
    </node>
  </root>
  <root id="4073774232572770202">
    <node role="shortcutChange" roleId="tp4k.1562714432501166199" type="tp4k.SimpleShortcutChange" typeId="tp4k.1562714432501166198" id="4073774232572778985">
      <link role="action" roleId="tp4k.6193305307616734326" targetNodeId="7064627997011532701" resolveInfo="StepInto" />
      <node role="keystroke" roleId="tp4k.1562714432501166206" type="tp4k.KeyMapKeystroke" typeId="tp4k.1207318242772" id="4073774232572778986">
        <property name="keycode" nameId="tp4k.1207318242774" value="VK_F7" />
      </node>
    </node>
    <node role="shortcutChange" roleId="tp4k.1562714432501166199" type="tp4k.SimpleShortcutChange" typeId="tp4k.1562714432501166198" id="4073774232572778987">
      <link role="action" roleId="tp4k.6193305307616734326" targetNodeId="7064627997011532730" resolveInfo="StepOut" />
      <node role="keystroke" roleId="tp4k.1562714432501166206" type="tp4k.KeyMapKeystroke" typeId="tp4k.1207318242772" id="4073774232572778988">
        <property name="keycode" nameId="tp4k.1207318242774" value="VK_F8" />
        <property name="modifiers" nameId="tp4k.1207318242773" value="shift" />
      </node>
    </node>
    <node role="shortcutChange" roleId="tp4k.1562714432501166199" type="tp4k.SimpleShortcutChange" typeId="tp4k.1562714432501166198" id="4073774232572778989">
      <link role="action" roleId="tp4k.6193305307616734326" targetNodeId="7064627997011532759" resolveInfo="StepOver" />
      <node role="keystroke" roleId="tp4k.1562714432501166206" type="tp4k.KeyMapKeystroke" typeId="tp4k.1207318242772" id="4073774232572778990">
        <property name="keycode" nameId="tp4k.1207318242774" value="VK_F8" />
      </node>
    </node>
    <node role="shortcutChange" roleId="tp4k.1562714432501166199" type="tp4k.SimpleShortcutChange" typeId="tp4k.1562714432501166198" id="4073774232572778991">
      <link role="action" roleId="tp4k.6193305307616734326" targetNodeId="7064627997011532672" resolveInfo="Resume" />
      <node role="keystroke" roleId="tp4k.1562714432501166206" type="tp4k.KeyMapKeystroke" typeId="tp4k.1207318242772" id="4073774232572778992">
        <property name="keycode" nameId="tp4k.1207318242774" value="VK_F9" />
      </node>
    </node>
    <node role="shortcutChange" roleId="tp4k.1562714432501166199" type="tp4k.SimpleShortcutChange" typeId="tp4k.1562714432501166198" id="4073774232572778993">
      <link role="action" roleId="tp4k.6193305307616734326" targetNodeId="7064627997011532320" resolveInfo="EvaluateExpression" />
      <node role="keystroke" roleId="tp4k.1562714432501166206" type="tp4k.KeyMapKeystroke" typeId="tp4k.1207318242772" id="4073774232572778994">
        <property name="keycode" nameId="tp4k.1207318242774" value="VK_F8" />
        <property name="modifiers" nameId="tp4k.1207318242773" value="alt" />
      </node>
    </node>
    <node role="shortcutChange" roleId="tp4k.1562714432501166199" type="tp4k.SimpleShortcutChange" typeId="tp4k.1562714432501166198" id="4073774232572778980">
      <link role="action" roleId="tp4k.6193305307616734326" targetNodeId="7064627997011532788" resolveInfo="ToggleBreakpoint" />
      <node role="keystroke" roleId="tp4k.1562714432501166206" type="tp4k.KeyMapKeystroke" typeId="tp4k.1207318242772" id="4073774232572778981">
        <property name="keycode" nameId="tp4k.1207318242774" value="VK_F8" />
        <property name="modifiers" nameId="tp4k.1207318242773" value="ctrl" />
      </node>
    </node>
    <node role="shortcutChange" roleId="tp4k.1562714432501166199" type="tp4k.SimpleShortcutChange" typeId="tp4k.1562714432501166198" id="4073774232572778982">
      <link role="action" roleId="tp4k.6193305307616734326" targetNodeId="7064627997011532825" resolveInfo="ViewBreakpoints" />
      <node role="keystroke" roleId="tp4k.1562714432501166206" type="tp4k.KeyMapKeystroke" typeId="tp4k.1207318242772" id="4073774232572778983">
        <property name="keycode" nameId="tp4k.1207318242774" value="VK_F8" />
        <property name="modifiers" nameId="tp4k.1207318242773" value="ctrl+shift" />
      </node>
    </node>
  </root>
  <root id="6762701973176605162" />
  <root id="2392684134639444998">
    <node role="visibility" roleId="tpee.1178549979242" type="tpee.PublicVisibility" typeId="tpee.1146644602865" id="2392684134639444999" />
    <node role="superclass" roleId="tpee.1165602531693" type="tpee.ClassifierType" typeId="tpee.1107535904670" id="2392684134639445000">
      <link role="classifier" roleId="tpee.1107535924139" targetNodeId="6tyf.~ToggleAction" resolveInfo="ToggleAction" />
    </node>
    <node role="member" roleId="tpee.5375687026011219971" type="tpee.StaticFieldDeclaration" typeId="tpee.1070462154015" id="2392684134639445001">
      <property name="name" nameId="tpck.1169194664001" value="ICON" />
      <property name="isFinal" nameId="tpee.1176718929932" value="true" />
      <node role="type" roleId="tpee.5680397130376446158" type="tpee.ClassifierType" typeId="tpee.1107535904670" id="2392684134639445002">
        <link role="classifier" roleId="tpee.1107535924139" targetNodeId="dbrf.~Icon" resolveInfo="Icon" />
      </node>
      <node role="visibility" roleId="tpee.1178549979242" type="tpee.PrivateVisibility" typeId="tpee.1146644623116" id="2392684134639445003" />
      <node role="initializer" roleId="tpee.1068431790190" type="1oap.IconResourceExpression" typeId="1oap.8974276187400029891" id="1494391011280017052">
        <node role="icon" roleId="1oap.8974276187400029893" type="1oap.IconResource" typeId="1oap.8974276187400029883" id="1494391011280017053">
          <property name="path" nameId="1oap.8974276187400029899" value="${solution_descriptor}/resources/muteBreakpoints.png" />
        </node>
      </node>
    </node>
    <node role="member" roleId="tpee.5375687026011219971" type="tpee.ConstructorDeclaration" typeId="tpee.1068580123140" id="2392684134639445010">
      <node role="visibility" roleId="tpee.1178549979242" type="tpee.PublicVisibility" typeId="tpee.1146644602865" id="2392684134639445011" />
      <node role="returnType" roleId="tpee.1068580123133" type="tpee.VoidType" typeId="tpee.1068581517677" id="2392684134639445012" />
      <node role="body" roleId="tpee.1068580123135" type="tpee.StatementList" typeId="tpee.1068580123136" id="2392684134639445013">
        <node role="statement" roleId="tpee.1068581517665" type="tpee.SuperConstructorInvocation" typeId="tpee.1070475587102" id="2392684134639445014">
          <link role="baseMethodDeclaration" roleId="tpee.1068499141037" targetNodeId="6tyf.~ToggleAction%d&lt;init&gt;(java%dlang%dString,java%dlang%dString,javax%dswing%dIcon)" resolveInfo="ToggleAction" />
          <node role="actualArgument" roleId="tpee.1068499141038" type="tpee.StringLiteral" typeId="tpee.1070475926800" id="2392684134639445015">
            <property name="value" nameId="tpee.1070475926801" value="Mute Breakpoints" />
          </node>
          <node role="actualArgument" roleId="tpee.1068499141038" type="tpee.StringLiteral" typeId="tpee.1070475926800" id="2392684134639445016">
            <property name="value" nameId="tpee.1070475926801" value="Mute Breakpoints" />
          </node>
          <node role="actualArgument" roleId="tpee.1068499141038" type="tpee.LocalStaticFieldReference" typeId="tpee.1172008963197" id="2392684134639445017">
            <link role="variableDeclaration" roleId="tpee.1068581517664" targetNodeId="2392684134639445001" resolveInfo="ICON" />
          </node>
        </node>
      </node>
    </node>
    <node role="member" roleId="tpee.5375687026011219971" type="tpee.InstanceMethodDeclaration" typeId="tpee.1068580123165" id="2392684134639445018">
      <property name="name" nameId="tpck.1169194664001" value="setSelected" />
      <node role="visibility" roleId="tpee.1178549979242" type="tpee.PublicVisibility" typeId="tpee.1146644602865" id="2392684134639445019" />
      <node role="returnType" roleId="tpee.1068580123133" type="tpee.VoidType" typeId="tpee.1068581517677" id="2392684134639445020" />
      <node role="parameter" roleId="tpee.1068580123134" type="tpee.ParameterDeclaration" typeId="tpee.1068498886292" id="2392684134639445021">
        <property name="name" nameId="tpck.1169194664001" value="event" />
        <node role="type" roleId="tpee.5680397130376446158" type="tpee.ClassifierType" typeId="tpee.1107535904670" id="2392684134639445022">
          <link role="classifier" roleId="tpee.1107535924139" targetNodeId="6tyf.~AnActionEvent" resolveInfo="AnActionEvent" />
        </node>
      </node>
      <node role="parameter" roleId="tpee.1068580123134" type="tpee.ParameterDeclaration" typeId="tpee.1068498886292" id="2392684134639445023">
        <property name="name" nameId="tpck.1169194664001" value="b" />
        <node role="type" roleId="tpee.5680397130376446158" type="tpee.BooleanType" typeId="tpee.1070534644030" id="2392684134639445024" />
      </node>
      <node role="body" roleId="tpee.1068580123135" type="tpee.StatementList" typeId="tpee.1068580123136" id="2392684134639445025">
        <node role="statement" roleId="tpee.1068581517665" type="tpee.LocalVariableDeclarationStatement" typeId="tpee.1068581242864" id="2392684134639445026">
          <node role="localVariableDeclaration" roleId="tpee.1068581242865" type="tpee.LocalVariableDeclaration" typeId="tpee.1068581242863" id="2392684134639445027">
            <property name="name" nameId="tpck.1169194664001" value="debugSession" />
            <node role="type" roleId="tpee.5680397130376446158" type="tpee.ClassifierType" typeId="tpee.1107535904670" id="2392684134639445028">
              <link role="classifier" roleId="tpee.1107535924139" targetNodeId="1l1h.4474271214082912940" resolveInfo="AbstractDebugSession" />
            </node>
            <node role="initializer" roleId="tpee.1068431790190" type="tpee.StaticMethodCall" typeId="tpee.1081236700937" id="2392684134639445029">
              <link role="classConcept" roleId="tpee.1144433194310" targetNodeId="qiil.2392684134639614907" resolveInfo="DebugActionsUtil" />
              <link role="baseMethodDeclaration" roleId="tpee.1068499141037" targetNodeId="qiil.2392684134639614913" resolveInfo="getDebugSession" />
              <node role="actualArgument" roleId="tpee.1068499141038" type="tpee.ParameterReference" typeId="tpee.1068581242874" id="2392684134639445030">
                <link role="variableDeclaration" roleId="tpee.1068581517664" targetNodeId="2392684134639445021" resolveInfo="event" />
              </node>
            </node>
          </node>
        </node>
        <node role="statement" roleId="tpee.1068581517665" type="tpee.IfStatement" typeId="tpee.1068580123159" id="2392684134639445031">
          <node role="condition" roleId="tpee.1068580123160" type="tpee.EqualsExpression" typeId="tpee.1068580123152" id="2392684134639445032">
            <node role="leftExpression" roleId="tpee.1081773367580" type="tpee.LocalVariableReference" typeId="tpee.1068581242866" id="2392684134639445033">
              <link role="variableDeclaration" roleId="tpee.1068581517664" targetNodeId="2392684134639445027" resolveInfo="debugSession" />
            </node>
            <node role="rightExpression" roleId="tpee.1081773367579" type="tpee.NullLiteral" typeId="tpee.1070534058343" id="2392684134639445034" />
          </node>
          <node role="ifTrue" roleId="tpee.1068580123161" type="tpee.StatementList" typeId="tpee.1068580123136" id="2392684134639445035">
            <node role="statement" roleId="tpee.1068581517665" type="tpee.ReturnStatement" typeId="tpee.1068581242878" id="2392684134639445036" />
          </node>
        </node>
        <node role="statement" roleId="tpee.1068581517665" type="tpee.ExpressionStatement" typeId="tpee.1068580123155" id="2392684134639445037">
          <node role="expression" roleId="tpee.1068580123156" type="tpee.DotExpression" typeId="tpee.1197027756228" id="2392684134639445038">
            <node role="operand" roleId="tpee.1197027771414" type="tpee.LocalVariableReference" typeId="tpee.1068581242866" id="2392684134639445039">
              <link role="variableDeclaration" roleId="tpee.1068581517664" targetNodeId="2392684134639445027" resolveInfo="debugSession" />
            </node>
            <node role="operation" roleId="tpee.1197027833540" type="tpee.InstanceMethodCallOperation" typeId="tpee.1202948039474" id="2392684134639445040">
              <link role="baseMethodDeclaration" roleId="tpee.1068499141037" targetNodeId="1l1h.4474271214082917170" resolveInfo="muteBreakpoints" />
              <node role="actualArgument" roleId="tpee.1068499141038" type="tpee.ParameterReference" typeId="tpee.1068581242874" id="2392684134639445041">
                <link role="variableDeclaration" roleId="tpee.1068581517664" targetNodeId="2392684134639445023" resolveInfo="b" />
              </node>
            </node>
          </node>
        </node>
      </node>
    </node>
    <node role="member" roleId="tpee.5375687026011219971" type="tpee.InstanceMethodDeclaration" typeId="tpee.1068580123165" id="2392684134639445042">
      <property name="name" nameId="tpck.1169194664001" value="isSelected" />
      <node role="visibility" roleId="tpee.1178549979242" type="tpee.PublicVisibility" typeId="tpee.1146644602865" id="2392684134639445043" />
      <node role="returnType" roleId="tpee.1068580123133" type="tpee.BooleanType" typeId="tpee.1070534644030" id="2392684134639445044" />
      <node role="parameter" roleId="tpee.1068580123134" type="tpee.ParameterDeclaration" typeId="tpee.1068498886292" id="2392684134639445045">
        <property name="name" nameId="tpck.1169194664001" value="event" />
        <node role="type" roleId="tpee.5680397130376446158" type="tpee.ClassifierType" typeId="tpee.1107535904670" id="2392684134639445046">
          <link role="classifier" roleId="tpee.1107535924139" targetNodeId="6tyf.~AnActionEvent" resolveInfo="AnActionEvent" />
        </node>
      </node>
      <node role="body" roleId="tpee.1068580123135" type="tpee.StatementList" typeId="tpee.1068580123136" id="2392684134639445047">
        <node role="statement" roleId="tpee.1068581517665" type="tpee.LocalVariableDeclarationStatement" typeId="tpee.1068581242864" id="2392684134639445048">
          <node role="localVariableDeclaration" roleId="tpee.1068581242865" type="tpee.LocalVariableDeclaration" typeId="tpee.1068581242863" id="2392684134639445049">
            <property name="name" nameId="tpck.1169194664001" value="debugSession" />
            <node role="type" roleId="tpee.5680397130376446158" type="tpee.ClassifierType" typeId="tpee.1107535904670" id="2392684134639445050">
              <link role="classifier" roleId="tpee.1107535924139" targetNodeId="1l1h.4474271214082912940" resolveInfo="AbstractDebugSession" />
            </node>
            <node role="initializer" roleId="tpee.1068431790190" type="tpee.StaticMethodCall" typeId="tpee.1081236700937" id="2392684134639445051">
              <link role="classConcept" roleId="tpee.1144433194310" targetNodeId="qiil.2392684134639614907" resolveInfo="DebugActionsUtil" />
              <link role="baseMethodDeclaration" roleId="tpee.1068499141037" targetNodeId="qiil.2392684134639614913" resolveInfo="getDebugSession" />
              <node role="actualArgument" roleId="tpee.1068499141038" type="tpee.ParameterReference" typeId="tpee.1068581242874" id="2392684134639445052">
                <link role="variableDeclaration" roleId="tpee.1068581517664" targetNodeId="2392684134639445045" resolveInfo="event" />
              </node>
            </node>
          </node>
        </node>
        <node role="statement" roleId="tpee.1068581517665" type="tpee.ReturnStatement" typeId="tpee.1068581242878" id="2392684134639445053">
          <node role="expression" roleId="tpee.1068581517676" type="tpee.AndExpression" typeId="tpee.1080120340718" id="2392684134639445054">
            <node role="leftExpression" roleId="tpee.1081773367580" type="tpee.ParenthesizedExpression" typeId="tpee.1079359253375" id="2392684134639445055">
              <node role="expression" roleId="tpee.1079359253376" type="tpee.NotEqualsExpression" typeId="tpee.1073239437375" id="2392684134639445056">
                <node role="leftExpression" roleId="tpee.1081773367580" type="tpee.LocalVariableReference" typeId="tpee.1068581242866" id="2392684134639445057">
                  <link role="variableDeclaration" roleId="tpee.1068581517664" targetNodeId="2392684134639445049" resolveInfo="debugSession" />
                </node>
                <node role="rightExpression" roleId="tpee.1081773367579" type="tpee.NullLiteral" typeId="tpee.1070534058343" id="2392684134639445058" />
              </node>
            </node>
            <node role="rightExpression" roleId="tpee.1081773367579" type="tpee.DotExpression" typeId="tpee.1197027756228" id="2392684134639445059">
              <node role="operand" roleId="tpee.1197027771414" type="tpee.LocalVariableReference" typeId="tpee.1068581242866" id="2392684134639445060">
                <link role="variableDeclaration" roleId="tpee.1068581517664" targetNodeId="2392684134639445049" resolveInfo="debugSession" />
              </node>
              <node role="operation" roleId="tpee.1197027833540" type="tpee.InstanceMethodCallOperation" typeId="tpee.1202948039474" id="2392684134639445061">
                <link role="baseMethodDeclaration" roleId="tpee.1068499141037" targetNodeId="1l1h.4474271214082917176" resolveInfo="isMute" />
              </node>
            </node>
          </node>
        </node>
      </node>
    </node>
    <node role="member" roleId="tpee.5375687026011219971" type="tpee.InstanceMethodDeclaration" typeId="tpee.1068580123165" id="2392684134639445062">
      <property name="name" nameId="tpck.1169194664001" value="update" />
      <node role="visibility" roleId="tpee.1178549979242" type="tpee.PublicVisibility" typeId="tpee.1146644602865" id="2392684134639445063" />
      <node role="returnType" roleId="tpee.1068580123133" type="tpee.VoidType" typeId="tpee.1068581517677" id="2392684134639445064" />
      <node role="parameter" roleId="tpee.1068580123134" type="tpee.ParameterDeclaration" typeId="tpee.1068498886292" id="2392684134639445065">
        <property name="name" nameId="tpck.1169194664001" value="event" />
        <node role="type" roleId="tpee.5680397130376446158" type="tpee.ClassifierType" typeId="tpee.1107535904670" id="2392684134639445066">
          <link role="classifier" roleId="tpee.1107535924139" targetNodeId="6tyf.~AnActionEvent" resolveInfo="AnActionEvent" />
        </node>
      </node>
      <node role="body" roleId="tpee.1068580123135" type="tpee.StatementList" typeId="tpee.1068580123136" id="2392684134639445067">
        <node role="statement" roleId="tpee.1068581517665" type="tpee.ExpressionStatement" typeId="tpee.1068580123155" id="2392684134639445068">
          <node role="expression" roleId="tpee.1068580123156" type="tpee.SuperMethodCall" typeId="tpee.1073063089578" id="2392684134639445069">
            <link role="baseMethodDeclaration" roleId="tpee.1068499141037" targetNodeId="6tyf.~ToggleAction%dupdate(com%dintellij%dopenapi%dactionSystem%dAnActionEvent)%cvoid" resolveInfo="update" />
            <node role="actualArgument" roleId="tpee.1068499141038" type="tpee.ParameterReference" typeId="tpee.1068581242874" id="2392684134639445070">
              <link role="variableDeclaration" roleId="tpee.1068581517664" targetNodeId="2392684134639445065" resolveInfo="event" />
            </node>
          </node>
        </node>
        <node role="statement" roleId="tpee.1068581517665" type="tpee.ExpressionStatement" typeId="tpee.1068580123155" id="2392684134639445071">
          <node role="expression" roleId="tpee.1068580123156" type="tpee.DotExpression" typeId="tpee.1197027756228" id="2392684134639445072">
            <node role="operand" roleId="tpee.1197027771414" type="tpee.DotExpression" typeId="tpee.1197027756228" id="2392684134639445073">
              <node role="operand" roleId="tpee.1197027771414" type="tpee.ParameterReference" typeId="tpee.1068581242874" id="2392684134639445074">
                <link role="variableDeclaration" roleId="tpee.1068581517664" targetNodeId="2392684134639445065" resolveInfo="event" />
              </node>
              <node role="operation" roleId="tpee.1197027833540" type="tpee.InstanceMethodCallOperation" typeId="tpee.1202948039474" id="2392684134639445075">
                <link role="baseMethodDeclaration" roleId="tpee.1068499141037" targetNodeId="6tyf.~AnActionEvent%dgetPresentation()%ccom%dintellij%dopenapi%dactionSystem%dPresentation" resolveInfo="getPresentation" />
              </node>
            </node>
            <node role="operation" roleId="tpee.1197027833540" type="tpee.InstanceMethodCallOperation" typeId="tpee.1202948039474" id="2392684134639445076">
              <link role="baseMethodDeclaration" roleId="tpee.1068499141037" targetNodeId="6tyf.~Presentation%dsetEnabled(boolean)%cvoid" resolveInfo="setEnabled" />
              <node role="actualArgument" roleId="tpee.1068499141038" type="tpee.NotEqualsExpression" typeId="tpee.1073239437375" id="2392684134639445077">
                <node role="leftExpression" roleId="tpee.1081773367580" type="tpee.StaticMethodCall" typeId="tpee.1081236700937" id="2392684134639445078">
                  <link role="classConcept" roleId="tpee.1144433194310" targetNodeId="qiil.2392684134639614907" resolveInfo="DebugActionsUtil" />
                  <link role="baseMethodDeclaration" roleId="tpee.1068499141037" targetNodeId="qiil.2392684134639614913" resolveInfo="getDebugSession" />
                  <node role="actualArgument" roleId="tpee.1068499141038" type="tpee.ParameterReference" typeId="tpee.1068581242874" id="2392684134639445079">
                    <link role="variableDeclaration" roleId="tpee.1068581517664" targetNodeId="2392684134639445065" resolveInfo="event" />
                  </node>
                </node>
                <node role="rightExpression" roleId="tpee.1081773367579" type="tpee.NullLiteral" typeId="tpee.1070534058343" id="2392684134639445080" />
              </node>
            </node>
          </node>
        </node>
      </node>
      <node role="annotation" roleId="tpee.1188208488637" type="tpee.AnnotationInstance" typeId="tpee.1188207840427" id="2392684134639445081">
        <link role="annotation" roleId="tpee.1188208074048" targetNodeId="e2lb.~Override" resolveInfo="Override" />
      </node>
    </node>
  </root>
  <root id="9154600507441896288">
    <node role="contents" roleId="tp4k.1207145245948" type="tp4k.ElementListContents" typeId="tp4k.1207145163717" id="9154600507441896290">
      <node role="reference" roleId="tp4k.1207145201301" type="tp4k.ActionInstance" typeId="tp4k.1203088046679" id="9154600507441896291">
        <link role="action" roleId="tp4k.1203088061055" targetNodeId="7064627997011532759" resolveInfo="StepOver" />
      </node>
      <node role="reference" roleId="tp4k.1207145201301" type="tp4k.ActionInstance" typeId="tp4k.1203088046679" id="9154600507441896292">
        <link role="action" roleId="tp4k.1203088061055" targetNodeId="7064627997011532701" resolveInfo="StepInto" />
      </node>
      <node role="reference" roleId="tp4k.1207145201301" type="tp4k.ActionInstance" typeId="tp4k.1203088046679" id="9154600507441896293">
        <link role="action" roleId="tp4k.1203088061055" targetNodeId="7064627997011532730" resolveInfo="StepOut" />
      </node>
    </node>
    <node role="modifier" roleId="tp4k.1204991552650" type="tp4k.ModificationStatement" typeId="tp4k.1203092361741" id="9154600507441896296">
      <link role="modifiedGroup" roleId="tp4k.1203092736097" targetNodeId="7064627997011532858" resolveInfo="DebugRunMenu" />
      <link role="point" roleId="tp4k.1204992316090" targetNodeId="9154600507441896295" resolveInfo="steps" />
    </node>
  </root>
  <root id="6515087165749899624">
    <node role="executeFunction" roleId="tp4k.1203083461638" type="tp4k.ExecuteBlock" typeId="tp4k.1203083511112" id="6515087165749899625">
      <node role="body" roleId="tpee.1137022507850" type="tpee.StatementList" typeId="tpee.1068580123136" id="6515087165749899626">
        <node role="statement" roleId="tpee.1068581517665" type="tpee.LocalVariableDeclarationStatement" typeId="tpee.1068581242864" id="4474271214083123135">
          <node role="localVariableDeclaration" roleId="tpee.1068581242865" type="tpee.LocalVariableDeclaration" typeId="tpee.1068581242863" id="4474271214083123136">
            <property name="name" nameId="tpck.1169194664001" value="breakpoint" />
            <property name="isFinal" nameId="tpee.1176718929932" value="false" />
            <node role="type" roleId="tpee.5680397130376446158" type="tpee.ClassifierType" typeId="tpee.1107535904670" id="4474271214083123137">
              <link role="classifier" roleId="tpee.1107535924139" targetNodeId="rw00.4474271214082916537" resolveInfo="IBreakpoint" />
            </node>
            <node role="initializer" roleId="tpee.1068431790190" type="tpee.DotExpression" typeId="tpee.1197027756228" id="6515087165749901137">
              <node role="operand" roleId="tpee.1197027771414" type="tpee.StaticFieldReference" typeId="tpee.1070533707846" id="6515087165749901138">
                <link role="variableDeclaration" roleId="tpee.1068581517664" targetNodeId="qst8.4474271214083121974" resolveInfo="MPS_BREAKPOINT" />
                <link role="classifier" roleId="tpee.1144433057691" targetNodeId="qst8.6515087165749902659" resolveInfo="BreakpointsUtil" />
              </node>
              <node role="operation" roleId="tpee.1197027833540" type="tpee.InstanceMethodCallOperation" typeId="tpee.1202948039474" id="6515087165749901139">
                <link role="baseMethodDeclaration" roleId="tpee.1068499141037" targetNodeId="6tyf.~DataKey%dgetData(com%dintellij%dopenapi%dactionSystem%dDataContext)%cjava%dlang%dObject" resolveInfo="getData" />
                <node role="actualArgument" roleId="tpee.1068499141038" type="tpee.DotExpression" typeId="tpee.1197027756228" id="6515087165749901140">
                  <node role="operand" roleId="tpee.1197027771414" type="tp4k.ConceptFunctionParameter_AnActionEvent" typeId="tp4k.1203082903663" id="6515087165749901141" />
                  <node role="operation" roleId="tpee.1197027833540" type="tpee.InstanceMethodCallOperation" typeId="tpee.1202948039474" id="6515087165749901142">
                    <link role="baseMethodDeclaration" roleId="tpee.1068499141037" targetNodeId="6tyf.~AnActionEvent%dgetDataContext()%ccom%dintellij%dopenapi%dactionSystem%dDataContext" resolveInfo="getDataContext" />
                  </node>
                </node>
              </node>
            </node>
          </node>
        </node>
        <node role="statement" roleId="tpee.1068581517665" type="tpee.IfStatement" typeId="tpee.1068580123159" id="4474271214083123140">
          <node role="condition" roleId="tpee.1068580123160" type="tpee.OrExpression" typeId="tpee.1080223426719" id="6515087165749902978">
            <node role="rightExpression" roleId="tpee.1081773367579" type="tpee.NotExpression" typeId="tpee.1081516740877" id="6515087165749902981">
              <node role="expression" roleId="tpee.1081516765348" type="tpee.InstanceOfExpression" typeId="tpee.1081256982272" id="6515087165749902984">
                <node role="classType" roleId="tpee.1081256993305" type="tpee.ClassifierType" typeId="tpee.1107535904670" id="6515087165749902987">
                  <link role="classifier" roleId="tpee.1107535924139" targetNodeId="rw00.4474271214082913201" resolveInfo="ILocationBreakpoint" />
                </node>
                <node role="leftExpression" roleId="tpee.1081256993304" type="tpee.LocalVariableReference" typeId="tpee.1068581242866" id="6515087165749902983">
                  <link role="variableDeclaration" roleId="tpee.1068581517664" targetNodeId="4474271214083123136" resolveInfo="breakpoint" />
                </node>
              </node>
            </node>
            <node role="leftExpression" roleId="tpee.1081773367580" type="tpee.EqualsExpression" typeId="tpee.1068580123152" id="4474271214083123141">
              <node role="leftExpression" roleId="tpee.1081773367580" type="tpee.LocalVariableReference" typeId="tpee.1068581242866" id="4474271214083123142">
                <link role="variableDeclaration" roleId="tpee.1068581517664" targetNodeId="4474271214083123136" resolveInfo="breakpoint" />
              </node>
              <node role="rightExpression" roleId="tpee.1081773367579" type="tpee.NullLiteral" typeId="tpee.1070534058343" id="4474271214083123143" />
            </node>
          </node>
          <node role="ifTrue" roleId="tpee.1068580123161" type="tpee.StatementList" typeId="tpee.1068580123136" id="4474271214083123144">
            <node role="statement" roleId="tpee.1068581517665" type="tpee.ReturnStatement" typeId="tpee.1068581242878" id="4474271214083123145" />
          </node>
        </node>
        <node role="statement" roleId="tpee.1068581517665" type="tpee.LocalVariableDeclarationStatement" typeId="tpee.1068581242864" id="6515087165749902753">
          <node role="localVariableDeclaration" roleId="tpee.1068581242865" type="tpee.LocalVariableDeclaration" typeId="tpee.1068581242863" id="6515087165749902754">
            <property name="name" nameId="tpck.1169194664001" value="dialog" />
            <node role="type" roleId="tpee.5680397130376446158" type="tpee.ClassifierType" typeId="tpee.1107535904670" id="6515087165749902755">
              <link role="classifier" roleId="tpee.1107535924139" targetNodeId="qst8.4474271214083122178" resolveInfo="BreakpointsBrowserDialog" />
            </node>
            <node role="initializer" roleId="tpee.1068431790190" type="tpee.DotExpression" typeId="tpee.1197027756228" id="6515087165749902774">
              <node role="operand" roleId="tpee.1197027771414" type="tpee.StaticFieldReference" typeId="tpee.1070533707846" id="6515087165749902757">
                <link role="classifier" roleId="tpee.1144433057691" targetNodeId="qst8.6515087165749902659" resolveInfo="BreakpointsUtil" />
                <link role="variableDeclaration" roleId="tpee.1068581517664" targetNodeId="qst8.6515087165749902669" resolveInfo="MPS_BREAKPOINTS_BROWSER_DIALOG" />
              </node>
              <node role="operation" roleId="tpee.1197027833540" type="tpee.InstanceMethodCallOperation" typeId="tpee.1202948039474" id="6515087165749902780">
                <link role="baseMethodDeclaration" roleId="tpee.1068499141037" targetNodeId="6tyf.~DataKey%dgetData(com%dintellij%dopenapi%dactionSystem%dDataContext)%cjava%dlang%dObject" resolveInfo="getData" />
                <node role="actualArgument" roleId="tpee.1068499141038" type="tpee.DotExpression" typeId="tpee.1197027756228" id="6515087165749902798">
                  <node role="operand" roleId="tpee.1197027771414" type="tp4k.ConceptFunctionParameter_AnActionEvent" typeId="tp4k.1203082903663" id="6515087165749902781" />
                  <node role="operation" roleId="tpee.1197027833540" type="tpee.InstanceMethodCallOperation" typeId="tpee.1202948039474" id="6515087165749902807">
                    <link role="baseMethodDeclaration" roleId="tpee.1068499141037" targetNodeId="6tyf.~AnActionEvent%dgetDataContext()%ccom%dintellij%dopenapi%dactionSystem%dDataContext" resolveInfo="getDataContext" />
                  </node>
                </node>
              </node>
            </node>
          </node>
        </node>
        <node role="statement" roleId="tpee.1068581517665" type="tpee.IfStatement" typeId="tpee.1068580123159" id="6515087165749902647">
          <node role="ifTrue" roleId="tpee.1068580123161" type="tpee.StatementList" typeId="tpee.1068580123136" id="6515087165749902648">
            <node role="statement" roleId="tpee.1068581517665" type="tpee.ExpressionStatement" typeId="tpee.1068580123155" id="6515087165749902830">
              <node role="expression" roleId="tpee.1068580123156" type="tpee.DotExpression" typeId="tpee.1197027756228" id="6515087165749902848">
                <node role="operand" roleId="tpee.1197027771414" type="tpee.LocalVariableReference" typeId="tpee.1068581242866" id="6515087165749902831">
                  <link role="variableDeclaration" roleId="tpee.1068581517664" targetNodeId="6515087165749902754" resolveInfo="dialog" />
                </node>
                <node role="operation" roleId="tpee.1197027833540" type="tpee.InstanceMethodCallOperation" typeId="tpee.1202948039474" id="6515087165749902853">
                  <link role="baseMethodDeclaration" roleId="tpee.1068499141037" targetNodeId="qst8.4474271214083123084" resolveInfo="dispose" />
                </node>
              </node>
            </node>
          </node>
          <node role="condition" roleId="tpee.1068580123160" type="tpee.NotEqualsExpression" typeId="tpee.1073239437375" id="6515087165749902826">
            <node role="rightExpression" roleId="tpee.1081773367579" type="tpee.NullLiteral" typeId="tpee.1070534058343" id="6515087165749902829" />
            <node role="leftExpression" roleId="tpee.1081773367580" type="tpee.LocalVariableReference" typeId="tpee.1068581242866" id="6515087165749902809">
              <link role="variableDeclaration" roleId="tpee.1068581517664" targetNodeId="6515087165749902754" resolveInfo="dialog" />
            </node>
          </node>
        </node>
        <node role="statement" roleId="tpee.1068581517665" type="tpee.ExpressionStatement" typeId="tpee.1068580123155" id="6515087165749903373">
          <node role="expression" roleId="tpee.1068580123156" type="tpee.StaticMethodCall" typeId="tpee.1081236700937" id="6515087165749903376">
            <link role="baseMethodDeclaration" roleId="tpee.1068499141037" targetNodeId="qst8.6515087165749903293" resolveInfo="openNode" />
            <link role="classConcept" roleId="tpee.1144433194310" targetNodeId="qst8.6515087165749902659" resolveInfo="BreakpointsUtil" />
            <node role="actualArgument" roleId="tpee.1068499141038" type="tpee.DotExpression" typeId="tpee.1197027756228" id="6515087165749903383">
              <node role="operand" roleId="tpee.1197027771414" type="tp4f.ThisClassifierExpression" typeId="tp4f.1205752633985" id="6515087165749903384" />
              <node role="operation" roleId="tpee.1197027833540" type="tp4k.ActionDataParameterReferenceOperation" typeId="tp4k.1217252428768" id="6515087165749903385">
                <link role="member" roleId="tp4f.1205756909548" targetNodeId="6515087165749903377" resolveInfo="context" />
              </node>
            </node>
            <node role="actualArgument" roleId="tpee.1068499141038" type="tpee.CastExpression" typeId="tpee.1070534934090" id="6515087165749903394">
              <node role="type" roleId="tpee.1070534934091" type="tpee.ClassifierType" typeId="tpee.1107535904670" id="6515087165749903398">
                <link role="classifier" roleId="tpee.1107535924139" targetNodeId="rw00.4474271214082913201" resolveInfo="ILocationBreakpoint" />
              </node>
              <node role="expression" roleId="tpee.1070534934092" type="tpee.LocalVariableReference" typeId="tpee.1068581242866" id="6515087165749903387">
                <link role="variableDeclaration" roleId="tpee.1068581517664" targetNodeId="4474271214083123136" resolveInfo="breakpoint" />
              </node>
            </node>
            <node role="actualArgument" roleId="tpee.1068499141038" type="tpee.BooleanConstant" typeId="tpee.1068580123137" id="6515087165749903389">
              <property name="value" nameId="tpee.1068580123138" value="true" />
            </node>
            <node role="actualArgument" roleId="tpee.1068499141038" type="tpee.BooleanConstant" typeId="tpee.1068580123137" id="6515087165749903391">
              <property name="value" nameId="tpee.1068580123138" value="true" />
            </node>
          </node>
        </node>
      </node>
    </node>
    <node role="icon" roleId="tp4k.8976425910813834639" type="1oap.IconResource" typeId="1oap.8974276187400029883" id="6515087165749899707">
      <property name="path" nameId="1oap.8974276187400029899" value="${solution_descriptor}/resources/breakpointsDialog/go_to_source.png" />
    </node>
    <node role="updateBlock" roleId="tp4k.1203083196627" type="tp4k.DoUpdateBlock" typeId="tp4k.1203082695294" id="6515087165749901259">
      <node role="body" roleId="tpee.1137022507850" type="tpee.StatementList" typeId="tpee.1068580123136" id="6515087165749901260">
        <node role="statement" roleId="tpee.1068581517665" type="tpee.LocalVariableDeclarationStatement" typeId="tpee.1068581242864" id="6515087165749902892">
          <node role="localVariableDeclaration" roleId="tpee.1068581242865" type="tpee.LocalVariableDeclaration" typeId="tpee.1068581242863" id="6515087165749902893">
            <property name="name" nameId="tpck.1169194664001" value="breakpoint" />
            <node role="type" roleId="tpee.5680397130376446158" type="tpee.ClassifierType" typeId="tpee.1107535904670" id="6515087165749902894">
              <link role="classifier" roleId="tpee.1107535924139" targetNodeId="rw00.4474271214082916537" resolveInfo="IBreakpoint" />
            </node>
            <node role="initializer" roleId="tpee.1068431790190" type="tpee.DotExpression" typeId="tpee.1197027756228" id="6515087165749902895">
              <node role="operand" roleId="tpee.1197027771414" type="tpee.StaticFieldReference" typeId="tpee.1070533707846" id="6515087165749902896">
                <link role="variableDeclaration" roleId="tpee.1068581517664" targetNodeId="qst8.4474271214083121974" resolveInfo="MPS_BREAKPOINT" />
                <link role="classifier" roleId="tpee.1144433057691" targetNodeId="qst8.6515087165749902659" resolveInfo="BreakpointsUtil" />
              </node>
              <node role="operation" roleId="tpee.1197027833540" type="tpee.InstanceMethodCallOperation" typeId="tpee.1202948039474" id="6515087165749902897">
                <link role="baseMethodDeclaration" roleId="tpee.1068499141037" targetNodeId="6tyf.~DataKey%dgetData(com%dintellij%dopenapi%dactionSystem%dDataContext)%cjava%dlang%dObject" resolveInfo="getData" />
                <node role="actualArgument" roleId="tpee.1068499141038" type="tpee.DotExpression" typeId="tpee.1197027756228" id="6515087165749902898">
                  <node role="operand" roleId="tpee.1197027771414" type="tp4k.ConceptFunctionParameter_AnActionEvent" typeId="tp4k.1203082903663" id="6515087165749902899" />
                  <node role="operation" roleId="tpee.1197027833540" type="tpee.InstanceMethodCallOperation" typeId="tpee.1202948039474" id="6515087165749902900">
                    <link role="baseMethodDeclaration" roleId="tpee.1068499141037" targetNodeId="6tyf.~AnActionEvent%dgetDataContext()%ccom%dintellij%dopenapi%dactionSystem%dDataContext" resolveInfo="getDataContext" />
                  </node>
                </node>
              </node>
            </node>
          </node>
        </node>
        <node role="statement" roleId="tpee.1068581517665" type="tpee.ExpressionStatement" typeId="tpee.1068580123155" id="6515087165749901261">
          <node role="expression" roleId="tpee.1068580123156" type="tpee.DotExpression" typeId="tpee.1197027756228" id="6515087165749901302">
            <node role="operand" roleId="tpee.1197027771414" type="tpee.DotExpression" typeId="tpee.1197027756228" id="6515087165749901279">
              <node role="operand" roleId="tpee.1197027771414" type="tp4k.ConceptFunctionParameter_AnActionEvent" typeId="tp4k.1203082903663" id="6515087165749901262" />
              <node role="operation" roleId="tpee.1197027833540" type="tpee.InstanceMethodCallOperation" typeId="tpee.1202948039474" id="6515087165749901285">
                <link role="baseMethodDeclaration" roleId="tpee.1068499141037" targetNodeId="6tyf.~AnActionEvent%dgetPresentation()%ccom%dintellij%dopenapi%dactionSystem%dPresentation" resolveInfo="getPresentation" />
              </node>
            </node>
            <node role="operation" roleId="tpee.1197027833540" type="tpee.InstanceMethodCallOperation" typeId="tpee.1202948039474" id="6515087165749901308">
              <link role="baseMethodDeclaration" roleId="tpee.1068499141037" targetNodeId="6tyf.~Presentation%dsetEnabled(boolean)%cvoid" resolveInfo="setEnabled" />
              <node role="actualArgument" roleId="tpee.1068499141038" type="tpee.AndExpression" typeId="tpee.1080120340718" id="6515087165749902920">
                <node role="rightExpression" roleId="tpee.1081773367579" type="tpee.InstanceOfExpression" typeId="tpee.1081256982272" id="6515087165749902954">
                  <node role="classType" roleId="tpee.1081256993305" type="tpee.ClassifierType" typeId="tpee.1107535904670" id="6515087165749902959">
                    <link role="classifier" roleId="tpee.1107535924139" targetNodeId="rw00.4474271214082913201" resolveInfo="ILocationBreakpoint" />
                  </node>
                  <node role="leftExpression" roleId="tpee.1081256993304" type="tpee.LocalVariableReference" typeId="tpee.1068581242866" id="6515087165749902925">
                    <link role="variableDeclaration" roleId="tpee.1068581517664" targetNodeId="6515087165749902893" resolveInfo="breakpoint" />
                  </node>
                </node>
                <node role="leftExpression" roleId="tpee.1081773367580" type="tpee.NotEqualsExpression" typeId="tpee.1073239437375" id="6515087165749899802">
                  <node role="leftExpression" roleId="tpee.1081773367580" type="tpee.LocalVariableReference" typeId="tpee.1068581242866" id="6515087165749902901">
                    <link role="variableDeclaration" roleId="tpee.1068581517664" targetNodeId="6515087165749902893" resolveInfo="breakpoint" />
                  </node>
                  <node role="rightExpression" roleId="tpee.1081773367579" type="tpee.NullLiteral" typeId="tpee.1070534058343" id="6515087165749899808" />
                </node>
              </node>
            </node>
          </node>
        </node>
      </node>
    </node>
    <node role="parameter" roleId="tp4k.1217413222820" type="tp4k.ActionDataParameterDeclaration" typeId="tp4k.1217252042208" id="6515087165749903377">
      <property name="name" nameId="tpck.1169194664001" value="context" />
      <link role="key" roleId="tp4k.1217252646389" targetNodeId="5xh9.~MPSCommonDataKeys%dOPERATION_CONTEXT" resolveInfo="OPERATION_CONTEXT" />
      <node role="condition" roleId="tp4k.5538333046911298738" type="tp4k.RequiredCondition" typeId="tp4k.5538333046911348654" id="6515087165749903381" />
    </node>
  </root>
  <root id="6515087165749935206">
    <node role="executeFunction" roleId="tp4k.1203083461638" type="tp4k.ExecuteBlock" typeId="tp4k.1203083511112" id="6515087165749935207">
      <node role="body" roleId="tpee.1137022507850" type="tpee.StatementList" typeId="tpee.1068580123136" id="6515087165749935208">
        <node role="statement" roleId="tpee.1068581517665" type="tpee.LocalVariableDeclarationStatement" typeId="tpee.1068581242864" id="6515087165749935209">
          <node role="localVariableDeclaration" roleId="tpee.1068581242865" type="tpee.LocalVariableDeclaration" typeId="tpee.1068581242863" id="6515087165749935210">
            <property name="name" nameId="tpck.1169194664001" value="breakpoint" />
            <property name="isFinal" nameId="tpee.1176718929932" value="false" />
            <node role="type" roleId="tpee.5680397130376446158" type="tpee.ClassifierType" typeId="tpee.1107535904670" id="6515087165749935211">
              <link role="classifier" roleId="tpee.1107535924139" targetNodeId="rw00.4474271214082916537" resolveInfo="IBreakpoint" />
            </node>
            <node role="initializer" roleId="tpee.1068431790190" type="tpee.DotExpression" typeId="tpee.1197027756228" id="6515087165749935212">
              <node role="operand" roleId="tpee.1197027771414" type="tpee.StaticFieldReference" typeId="tpee.1070533707846" id="6515087165749935213">
                <link role="classifier" roleId="tpee.1144433057691" targetNodeId="qst8.6515087165749902659" resolveInfo="BreakpointsUtil" />
                <link role="variableDeclaration" roleId="tpee.1068581517664" targetNodeId="qst8.4474271214083121974" resolveInfo="MPS_BREAKPOINT" />
              </node>
              <node role="operation" roleId="tpee.1197027833540" type="tpee.InstanceMethodCallOperation" typeId="tpee.1202948039474" id="6515087165749935214">
                <link role="baseMethodDeclaration" roleId="tpee.1068499141037" targetNodeId="6tyf.~DataKey%dgetData(com%dintellij%dopenapi%dactionSystem%dDataContext)%cjava%dlang%dObject" resolveInfo="getData" />
                <node role="actualArgument" roleId="tpee.1068499141038" type="tpee.DotExpression" typeId="tpee.1197027756228" id="6515087165749935215">
                  <node role="operand" roleId="tpee.1197027771414" type="tp4k.ConceptFunctionParameter_AnActionEvent" typeId="tp4k.1203082903663" id="6515087165749935216" />
                  <node role="operation" roleId="tpee.1197027833540" type="tpee.InstanceMethodCallOperation" typeId="tpee.1202948039474" id="6515087165749935217">
                    <link role="baseMethodDeclaration" roleId="tpee.1068499141037" targetNodeId="6tyf.~AnActionEvent%dgetDataContext()%ccom%dintellij%dopenapi%dactionSystem%dDataContext" resolveInfo="getDataContext" />
                  </node>
                </node>
              </node>
            </node>
          </node>
        </node>
        <node role="statement" roleId="tpee.1068581517665" type="tpee.IfStatement" typeId="tpee.1068580123159" id="6515087165749935218">
          <node role="condition" roleId="tpee.1068580123160" type="tpee.OrExpression" typeId="tpee.1080223426719" id="6515087165749935219">
            <node role="rightExpression" roleId="tpee.1081773367579" type="tpee.NotExpression" typeId="tpee.1081516740877" id="6515087165749935220">
              <node role="expression" roleId="tpee.1081516765348" type="tpee.InstanceOfExpression" typeId="tpee.1081256982272" id="6515087165749935221">
                <node role="classType" roleId="tpee.1081256993305" type="tpee.ClassifierType" typeId="tpee.1107535904670" id="6515087165749935222">
                  <link role="classifier" roleId="tpee.1107535924139" targetNodeId="rw00.4474271214082913201" resolveInfo="ILocationBreakpoint" />
                </node>
                <node role="leftExpression" roleId="tpee.1081256993304" type="tpee.LocalVariableReference" typeId="tpee.1068581242866" id="6515087165749935223">
                  <link role="variableDeclaration" roleId="tpee.1068581517664" targetNodeId="6515087165749935210" resolveInfo="breakpoint" />
                </node>
              </node>
            </node>
            <node role="leftExpression" roleId="tpee.1081773367580" type="tpee.EqualsExpression" typeId="tpee.1068580123152" id="6515087165749935224">
              <node role="leftExpression" roleId="tpee.1081773367580" type="tpee.LocalVariableReference" typeId="tpee.1068581242866" id="6515087165749935225">
                <link role="variableDeclaration" roleId="tpee.1068581517664" targetNodeId="6515087165749935210" resolveInfo="breakpoint" />
              </node>
              <node role="rightExpression" roleId="tpee.1081773367579" type="tpee.NullLiteral" typeId="tpee.1070534058343" id="6515087165749935226" />
            </node>
          </node>
          <node role="ifTrue" roleId="tpee.1068580123161" type="tpee.StatementList" typeId="tpee.1068580123136" id="6515087165749935227">
            <node role="statement" roleId="tpee.1068581517665" type="tpee.ReturnStatement" typeId="tpee.1068581242878" id="6515087165749935228" />
          </node>
        </node>
        <node role="statement" roleId="tpee.1068581517665" type="tpee.ExpressionStatement" typeId="tpee.1068580123155" id="6515087165749935247">
          <node role="expression" roleId="tpee.1068580123156" type="tpee.StaticMethodCall" typeId="tpee.1081236700937" id="6515087165749935248">
            <link role="classConcept" roleId="tpee.1144433194310" targetNodeId="qst8.6515087165749902659" resolveInfo="BreakpointsUtil" />
            <link role="baseMethodDeclaration" roleId="tpee.1068499141037" targetNodeId="qst8.6515087165749903293" resolveInfo="openNode" />
            <node role="actualArgument" roleId="tpee.1068499141038" type="tpee.DotExpression" typeId="tpee.1197027756228" id="6515087165749935249">
              <node role="operand" roleId="tpee.1197027771414" type="tp4f.ThisClassifierExpression" typeId="tp4f.1205752633985" id="6515087165749935250" />
              <node role="operation" roleId="tpee.1197027833540" type="tp4k.ActionDataParameterReferenceOperation" typeId="tp4k.1217252428768" id="6515087165749935251">
                <link role="member" roleId="tp4f.1205756909548" targetNodeId="6515087165749935282" resolveInfo="context" />
              </node>
            </node>
            <node role="actualArgument" roleId="tpee.1068499141038" type="tpee.CastExpression" typeId="tpee.1070534934090" id="6515087165749935252">
              <node role="type" roleId="tpee.1070534934091" type="tpee.ClassifierType" typeId="tpee.1107535904670" id="6515087165749935253">
                <link role="classifier" roleId="tpee.1107535924139" targetNodeId="rw00.4474271214082913201" resolveInfo="ILocationBreakpoint" />
              </node>
              <node role="expression" roleId="tpee.1070534934092" type="tpee.LocalVariableReference" typeId="tpee.1068581242866" id="6515087165749935254">
                <link role="variableDeclaration" roleId="tpee.1068581517664" targetNodeId="6515087165749935210" resolveInfo="breakpoint" />
              </node>
            </node>
            <node role="actualArgument" roleId="tpee.1068499141038" type="tpee.BooleanConstant" typeId="tpee.1068580123137" id="6515087165749935255" />
            <node role="actualArgument" roleId="tpee.1068499141038" type="tpee.BooleanConstant" typeId="tpee.1068580123137" id="6515087165749935256">
              <property name="value" nameId="tpee.1068580123138" value="true" />
            </node>
          </node>
        </node>
      </node>
    </node>
    <node role="icon" roleId="tp4k.8976425910813834639" type="1oap.IconResource" typeId="1oap.8974276187400029883" id="6515087165749935257">
      <property name="path" nameId="1oap.8974276187400029899" value="${solution_descriptor}/resources/breakpointsDialog/view_source.png" />
    </node>
    <node role="updateBlock" roleId="tp4k.1203083196627" type="tp4k.DoUpdateBlock" typeId="tp4k.1203082695294" id="6515087165749935258">
      <node role="body" roleId="tpee.1137022507850" type="tpee.StatementList" typeId="tpee.1068580123136" id="6515087165749935259">
        <node role="statement" roleId="tpee.1068581517665" type="tpee.LocalVariableDeclarationStatement" typeId="tpee.1068581242864" id="6515087165749935260">
          <node role="localVariableDeclaration" roleId="tpee.1068581242865" type="tpee.LocalVariableDeclaration" typeId="tpee.1068581242863" id="6515087165749935261">
            <property name="name" nameId="tpck.1169194664001" value="breakpoint" />
            <node role="type" roleId="tpee.5680397130376446158" type="tpee.ClassifierType" typeId="tpee.1107535904670" id="6515087165749935262">
              <link role="classifier" roleId="tpee.1107535924139" targetNodeId="rw00.4474271214082916537" resolveInfo="IBreakpoint" />
            </node>
            <node role="initializer" roleId="tpee.1068431790190" type="tpee.DotExpression" typeId="tpee.1197027756228" id="6515087165749935263">
              <node role="operand" roleId="tpee.1197027771414" type="tpee.StaticFieldReference" typeId="tpee.1070533707846" id="6515087165749935264">
                <link role="variableDeclaration" roleId="tpee.1068581517664" targetNodeId="qst8.4474271214083121974" resolveInfo="MPS_BREAKPOINT" />
                <link role="classifier" roleId="tpee.1144433057691" targetNodeId="qst8.6515087165749902659" resolveInfo="BreakpointsUtil" />
              </node>
              <node role="operation" roleId="tpee.1197027833540" type="tpee.InstanceMethodCallOperation" typeId="tpee.1202948039474" id="6515087165749935265">
                <link role="baseMethodDeclaration" roleId="tpee.1068499141037" targetNodeId="6tyf.~DataKey%dgetData(com%dintellij%dopenapi%dactionSystem%dDataContext)%cjava%dlang%dObject" resolveInfo="getData" />
                <node role="actualArgument" roleId="tpee.1068499141038" type="tpee.DotExpression" typeId="tpee.1197027756228" id="6515087165749935266">
                  <node role="operand" roleId="tpee.1197027771414" type="tp4k.ConceptFunctionParameter_AnActionEvent" typeId="tp4k.1203082903663" id="6515087165749935267" />
                  <node role="operation" roleId="tpee.1197027833540" type="tpee.InstanceMethodCallOperation" typeId="tpee.1202948039474" id="6515087165749935268">
                    <link role="baseMethodDeclaration" roleId="tpee.1068499141037" targetNodeId="6tyf.~AnActionEvent%dgetDataContext()%ccom%dintellij%dopenapi%dactionSystem%dDataContext" resolveInfo="getDataContext" />
                  </node>
                </node>
              </node>
            </node>
          </node>
        </node>
        <node role="statement" roleId="tpee.1068581517665" type="tpee.ExpressionStatement" typeId="tpee.1068580123155" id="6515087165749935269">
          <node role="expression" roleId="tpee.1068580123156" type="tpee.DotExpression" typeId="tpee.1197027756228" id="6515087165749935270">
            <node role="operand" roleId="tpee.1197027771414" type="tpee.DotExpression" typeId="tpee.1197027756228" id="6515087165749935271">
              <node role="operand" roleId="tpee.1197027771414" type="tp4k.ConceptFunctionParameter_AnActionEvent" typeId="tp4k.1203082903663" id="6515087165749935272" />
              <node role="operation" roleId="tpee.1197027833540" type="tpee.InstanceMethodCallOperation" typeId="tpee.1202948039474" id="6515087165749935273">
                <link role="baseMethodDeclaration" roleId="tpee.1068499141037" targetNodeId="6tyf.~AnActionEvent%dgetPresentation()%ccom%dintellij%dopenapi%dactionSystem%dPresentation" resolveInfo="getPresentation" />
              </node>
            </node>
            <node role="operation" roleId="tpee.1197027833540" type="tpee.InstanceMethodCallOperation" typeId="tpee.1202948039474" id="6515087165749935274">
              <link role="baseMethodDeclaration" roleId="tpee.1068499141037" targetNodeId="6tyf.~Presentation%dsetEnabled(boolean)%cvoid" resolveInfo="setEnabled" />
              <node role="actualArgument" roleId="tpee.1068499141038" type="tpee.AndExpression" typeId="tpee.1080120340718" id="6515087165749935275">
                <node role="rightExpression" roleId="tpee.1081773367579" type="tpee.InstanceOfExpression" typeId="tpee.1081256982272" id="6515087165749935276">
                  <node role="classType" roleId="tpee.1081256993305" type="tpee.ClassifierType" typeId="tpee.1107535904670" id="6515087165749935277">
                    <link role="classifier" roleId="tpee.1107535924139" targetNodeId="rw00.4474271214082913201" resolveInfo="ILocationBreakpoint" />
                  </node>
                  <node role="leftExpression" roleId="tpee.1081256993304" type="tpee.LocalVariableReference" typeId="tpee.1068581242866" id="6515087165749935278">
                    <link role="variableDeclaration" roleId="tpee.1068581517664" targetNodeId="6515087165749935261" resolveInfo="breakpoint" />
                  </node>
                </node>
                <node role="leftExpression" roleId="tpee.1081773367580" type="tpee.NotEqualsExpression" typeId="tpee.1073239437375" id="6515087165749935279">
                  <node role="leftExpression" roleId="tpee.1081773367580" type="tpee.LocalVariableReference" typeId="tpee.1068581242866" id="6515087165749935280">
                    <link role="variableDeclaration" roleId="tpee.1068581517664" targetNodeId="6515087165749935261" resolveInfo="breakpoint" />
                  </node>
                  <node role="rightExpression" roleId="tpee.1081773367579" type="tpee.NullLiteral" typeId="tpee.1070534058343" id="6515087165749935281" />
                </node>
              </node>
            </node>
          </node>
        </node>
      </node>
    </node>
    <node role="parameter" roleId="tp4k.1217413222820" type="tp4k.ActionDataParameterDeclaration" typeId="tp4k.1217252042208" id="6515087165749935282">
      <property name="name" nameId="tpck.1169194664001" value="context" />
      <link role="key" roleId="tp4k.1217252646389" targetNodeId="5xh9.~MPSCommonDataKeys%dOPERATION_CONTEXT" resolveInfo="OPERATION_CONTEXT" />
      <node role="condition" roleId="tp4k.5538333046911298738" type="tp4k.RequiredCondition" typeId="tp4k.5538333046911348654" id="6515087165749935283" />
    </node>
  </root>
  <root id="418270182880363898">
    <node role="executeFunction" roleId="tp4k.1203083461638" type="tp4k.ExecuteBlock" typeId="tp4k.1203083511112" id="418270182880363899">
      <node role="body" roleId="tpee.1137022507850" type="tpee.StatementList" typeId="tpee.1068580123136" id="418270182880363900">
        <node role="statement" roleId="tpee.1068581517665" type="tpee.LocalVariableDeclarationStatement" typeId="tpee.1068581242864" id="4474271214083123216">
          <node role="localVariableDeclaration" roleId="tpee.1068581242865" type="tpee.LocalVariableDeclaration" typeId="tpee.1068581242863" id="4474271214083123217">
            <property name="name" nameId="tpck.1169194664001" value="breakpoint" />
            <property name="isFinal" nameId="tpee.1176718929932" value="true" />
            <node role="type" roleId="tpee.5680397130376446158" type="tpee.ClassifierType" typeId="tpee.1107535904670" id="4474271214083123218">
              <link role="classifier" roleId="tpee.1107535924139" targetNodeId="rw00.4474271214082916537" resolveInfo="IBreakpoint" />
            </node>
            <node role="initializer" roleId="tpee.1068431790190" type="tpee.DotExpression" typeId="tpee.1197027756228" id="418270182880378122">
              <node role="operand" roleId="tpee.1197027771414" type="tpee.StaticFieldReference" typeId="tpee.1070533707846" id="418270182880378123">
                <link role="variableDeclaration" roleId="tpee.1068581517664" targetNodeId="qst8.4474271214083121974" resolveInfo="MPS_BREAKPOINT" />
                <link role="classifier" roleId="tpee.1144433057691" targetNodeId="qst8.6515087165749902659" resolveInfo="BreakpointsUtil" />
              </node>
              <node role="operation" roleId="tpee.1197027833540" type="tpee.InstanceMethodCallOperation" typeId="tpee.1202948039474" id="418270182880378124">
                <link role="baseMethodDeclaration" roleId="tpee.1068499141037" targetNodeId="6tyf.~DataKey%dgetData(com%dintellij%dopenapi%dactionSystem%dDataContext)%cjava%dlang%dObject" resolveInfo="getData" />
                <node role="actualArgument" roleId="tpee.1068499141038" type="tpee.DotExpression" typeId="tpee.1197027756228" id="418270182880378125">
                  <node role="operand" roleId="tpee.1197027771414" type="tp4k.ConceptFunctionParameter_AnActionEvent" typeId="tp4k.1203082903663" id="418270182880378126" />
                  <node role="operation" roleId="tpee.1197027833540" type="tpee.InstanceMethodCallOperation" typeId="tpee.1202948039474" id="418270182880378127">
                    <link role="baseMethodDeclaration" roleId="tpee.1068499141037" targetNodeId="6tyf.~AnActionEvent%dgetDataContext()%ccom%dintellij%dopenapi%dactionSystem%dDataContext" resolveInfo="getDataContext" />
                  </node>
                </node>
              </node>
            </node>
          </node>
        </node>
        <node role="statement" roleId="tpee.1068581517665" type="tpee.IfStatement" typeId="tpee.1068580123159" id="4474271214083123221">
          <node role="condition" roleId="tpee.1068580123160" type="tpee.EqualsExpression" typeId="tpee.1068580123152" id="4474271214083123222">
            <node role="leftExpression" roleId="tpee.1081773367580" type="tpee.LocalVariableReference" typeId="tpee.1068581242866" id="4474271214083123223">
              <link role="variableDeclaration" roleId="tpee.1068581517664" targetNodeId="4474271214083123217" resolveInfo="breakpoint" />
            </node>
            <node role="rightExpression" roleId="tpee.1081773367579" type="tpee.NullLiteral" typeId="tpee.1070534058343" id="4474271214083123224" />
          </node>
          <node role="ifTrue" roleId="tpee.1068580123161" type="tpee.StatementList" typeId="tpee.1068580123136" id="4474271214083123225">
            <node role="statement" roleId="tpee.1068581517665" type="tpee.ReturnStatement" typeId="tpee.1068581242878" id="4474271214083123226" />
          </node>
        </node>
        <node role="statement" roleId="tpee.1068581517665" type="tpee.ExpressionStatement" typeId="tpee.1068580123155" id="4474271214083123227">
          <node role="expression" roleId="tpee.1068580123156" type="tpee.DotExpression" typeId="tpee.1197027756228" id="4474271214083123228">
            <node role="operand" roleId="tpee.1197027771414" type="tpee.StaticMethodCall" typeId="tpee.1081236700937" id="4474271214083123229">
              <link role="classConcept" roleId="tpee.1144433194310" targetNodeId="cu2c.~ModelAccess" resolveInfo="ModelAccess" />
              <link role="baseMethodDeclaration" roleId="tpee.1068499141037" targetNodeId="cu2c.~ModelAccess%dinstance()%cjetbrains%dmps%dsmodel%dModelAccess" resolveInfo="instance" />
            </node>
            <node role="operation" roleId="tpee.1197027833540" type="tpee.InstanceMethodCallOperation" typeId="tpee.1202948039474" id="4474271214083123230">
              <link role="baseMethodDeclaration" roleId="tpee.1068499141037" targetNodeId="cu2c.~ModelCommandExecutor%drunReadAction(java%dlang%dRunnable)%cvoid" resolveInfo="runReadAction" />
              <node role="actualArgument" roleId="tpee.1068499141038" type="tpee.GenericNewExpression" typeId="tpee.1145552977093" id="4474271214083123231">
                <node role="creator" roleId="tpee.1145553007750" type="tpee.AnonymousClassCreator" typeId="tpee.1182160077978" id="4474271214083123232">
                  <node role="cls" roleId="tpee.1182160096073" type="tpee.AnonymousClass" typeId="tpee.1170345865475" id="4474271214083123233">
                    <property name="name" nameId="tpck.1169194664001" value="" />
                    <property name="nonStatic" nameId="tpee.521412098689998745" value="true" />
                    <link role="classifier" roleId="tpee.1170346070688" targetNodeId="e2lb.~Runnable" resolveInfo="Runnable" />
                    <link role="baseMethodDeclaration" roleId="tpee.1068499141037" targetNodeId="e2lb.~Object%d&lt;init&gt;()" resolveInfo="Object" />
                    <node role="member" roleId="tpee.5375687026011219971" type="tpee.InstanceMethodDeclaration" typeId="tpee.1068580123165" id="4474271214083123234">
                      <property name="isAbstract" nameId="tpee.1178608670077" value="false" />
                      <property name="name" nameId="tpck.1169194664001" value="run" />
                      <property name="isFinal" nameId="tpee.1181808852946" value="false" />
                      <node role="visibility" roleId="tpee.1178549979242" type="tpee.PublicVisibility" typeId="tpee.1146644602865" id="4474271214083123235" />
                      <node role="returnType" roleId="tpee.1068580123133" type="tpee.VoidType" typeId="tpee.1068581517677" id="4474271214083123236" />
                      <node role="body" roleId="tpee.1068580123135" type="tpee.StatementList" typeId="tpee.1068580123136" id="4474271214083123250">
                        <node role="statement" roleId="tpee.1068581517665" type="tpee.ExpressionStatement" typeId="tpee.1068580123155" id="4474271214083123251">
                          <node role="expression" roleId="tpee.1068580123156" type="tpee.DotExpression" typeId="tpee.1197027756228" id="4474271214083123252">
                            <node role="operation" roleId="tpee.1197027833540" type="tpee.InstanceMethodCallOperation" typeId="tpee.1202948039474" id="4474271214083123254">
                              <link role="baseMethodDeclaration" roleId="tpee.1068499141037" targetNodeId="1l1h.4474271214082915614" resolveInfo="removeBreakpoint" />
                              <node role="actualArgument" roleId="tpee.1068499141038" type="tpee.LocalVariableReference" typeId="tpee.1068581242866" id="4474271214083123255">
                                <link role="variableDeclaration" roleId="tpee.1068581517664" targetNodeId="4474271214083123217" resolveInfo="breakpoint" />
                              </node>
                            </node>
                            <node role="operand" roleId="tpee.1197027771414" type="tpee.StaticMethodCall" typeId="tpee.1081236700937" id="418270182880378130">
                              <link role="baseMethodDeclaration" roleId="tpee.1068499141037" targetNodeId="1l1h.4474271214082915417" resolveInfo="getInstance" />
                              <link role="classConcept" roleId="tpee.1144433194310" targetNodeId="1l1h.4474271214082915303" resolveInfo="BreakpointManagerComponent" />
                              <node role="actualArgument" roleId="tpee.1068499141038" type="tpee.DotExpression" typeId="tpee.1197027756228" id="418270182880378133">
                                <node role="operand" roleId="tpee.1197027771414" type="tp4f.ThisClassifierExpression" typeId="tp4f.1205752633985" id="418270182880378134">
                                  <link role="classifier" roleId="tp4f.1218736638915" targetNodeId="418270182880363898" resolveInfo="DeleteBreakpointAction" />
                                </node>
                                <node role="operation" roleId="tpee.1197027833540" type="tp4k.ActionDataParameterReferenceOperation" typeId="tp4k.1217252428768" id="418270182880378135">
                                  <link role="member" roleId="tp4f.1205756909548" targetNodeId="418270182880378131" resolveInfo="project" />
                                </node>
                              </node>
                            </node>
                          </node>
                        </node>
                      </node>
                      <node role="annotation" roleId="tpee.1188208488637" type="tpee.AnnotationInstance" typeId="tpee.1188207840427" id="4474271214083123256">
                        <link role="annotation" roleId="tpee.1188208074048" targetNodeId="e2lb.~Override" resolveInfo="Override" />
                      </node>
                    </node>
                  </node>
                </node>
              </node>
            </node>
          </node>
        </node>
      </node>
    </node>
    <node role="icon" roleId="tp4k.8976425910813834639" type="1oap.IconResource" typeId="1oap.8974276187400029883" id="418270182880377820">
      <property name="path" nameId="1oap.8974276187400029899" value="${solution_descriptor}/resources/breakpointsDialog/delete_breakpoint.png" />
    </node>
    <node role="updateBlock" roleId="tp4k.1203083196627" type="tp4k.DoUpdateBlock" typeId="tp4k.1203082695294" id="418270182880378078">
      <node role="body" roleId="tpee.1137022507850" type="tpee.StatementList" typeId="tpee.1068580123136" id="418270182880378079">
        <node role="statement" roleId="tpee.1068581517665" type="tpee.LocalVariableDeclarationStatement" typeId="tpee.1068581242864" id="418270182880378080">
          <node role="localVariableDeclaration" roleId="tpee.1068581242865" type="tpee.LocalVariableDeclaration" typeId="tpee.1068581242863" id="418270182880378081">
            <property name="name" nameId="tpck.1169194664001" value="breakpoint" />
            <node role="type" roleId="tpee.5680397130376446158" type="tpee.ClassifierType" typeId="tpee.1107535904670" id="418270182880378082">
              <link role="classifier" roleId="tpee.1107535924139" targetNodeId="rw00.4474271214082916537" resolveInfo="IBreakpoint" />
            </node>
            <node role="initializer" roleId="tpee.1068431790190" type="tpee.DotExpression" typeId="tpee.1197027756228" id="418270182880378083">
              <node role="operand" roleId="tpee.1197027771414" type="tpee.StaticFieldReference" typeId="tpee.1070533707846" id="418270182880378084">
                <link role="classifier" roleId="tpee.1144433057691" targetNodeId="qst8.6515087165749902659" resolveInfo="BreakpointsUtil" />
                <link role="variableDeclaration" roleId="tpee.1068581517664" targetNodeId="qst8.4474271214083121974" resolveInfo="MPS_BREAKPOINT" />
              </node>
              <node role="operation" roleId="tpee.1197027833540" type="tpee.InstanceMethodCallOperation" typeId="tpee.1202948039474" id="418270182880378085">
                <link role="baseMethodDeclaration" roleId="tpee.1068499141037" targetNodeId="6tyf.~DataKey%dgetData(com%dintellij%dopenapi%dactionSystem%dDataContext)%cjava%dlang%dObject" resolveInfo="getData" />
                <node role="actualArgument" roleId="tpee.1068499141038" type="tpee.DotExpression" typeId="tpee.1197027756228" id="418270182880378086">
                  <node role="operand" roleId="tpee.1197027771414" type="tp4k.ConceptFunctionParameter_AnActionEvent" typeId="tp4k.1203082903663" id="418270182880378087" />
                  <node role="operation" roleId="tpee.1197027833540" type="tpee.InstanceMethodCallOperation" typeId="tpee.1202948039474" id="418270182880378088">
                    <link role="baseMethodDeclaration" roleId="tpee.1068499141037" targetNodeId="6tyf.~AnActionEvent%dgetDataContext()%ccom%dintellij%dopenapi%dactionSystem%dDataContext" resolveInfo="getDataContext" />
                  </node>
                </node>
              </node>
            </node>
          </node>
        </node>
        <node role="statement" roleId="tpee.1068581517665" type="tpee.ExpressionStatement" typeId="tpee.1068580123155" id="418270182880378089">
          <node role="expression" roleId="tpee.1068580123156" type="tpee.DotExpression" typeId="tpee.1197027756228" id="418270182880378090">
            <node role="operand" roleId="tpee.1197027771414" type="tpee.DotExpression" typeId="tpee.1197027756228" id="418270182880378091">
              <node role="operand" roleId="tpee.1197027771414" type="tp4k.ConceptFunctionParameter_AnActionEvent" typeId="tp4k.1203082903663" id="418270182880378092" />
              <node role="operation" roleId="tpee.1197027833540" type="tpee.InstanceMethodCallOperation" typeId="tpee.1202948039474" id="418270182880378093">
                <link role="baseMethodDeclaration" roleId="tpee.1068499141037" targetNodeId="6tyf.~AnActionEvent%dgetPresentation()%ccom%dintellij%dopenapi%dactionSystem%dPresentation" resolveInfo="getPresentation" />
              </node>
            </node>
            <node role="operation" roleId="tpee.1197027833540" type="tpee.InstanceMethodCallOperation" typeId="tpee.1202948039474" id="418270182880378094">
              <link role="baseMethodDeclaration" roleId="tpee.1068499141037" targetNodeId="6tyf.~Presentation%dsetEnabled(boolean)%cvoid" resolveInfo="setEnabled" />
              <node role="actualArgument" roleId="tpee.1068499141038" type="tpee.NotEqualsExpression" typeId="tpee.1073239437375" id="418270182880378099">
                <node role="leftExpression" roleId="tpee.1081773367580" type="tpee.LocalVariableReference" typeId="tpee.1068581242866" id="418270182880378100">
                  <link role="variableDeclaration" roleId="tpee.1068581517664" targetNodeId="418270182880378081" resolveInfo="breakpoint" />
                </node>
                <node role="rightExpression" roleId="tpee.1081773367579" type="tpee.NullLiteral" typeId="tpee.1070534058343" id="418270182880378101" />
              </node>
            </node>
          </node>
        </node>
      </node>
    </node>
    <node role="parameter" roleId="tp4k.1217413222820" type="tp4k.ActionDataParameterDeclaration" typeId="tp4k.1217252042208" id="418270182880378131">
      <property name="name" nameId="tpck.1169194664001" value="project" />
      <link role="key" roleId="tp4k.1217252646389" targetNodeId="6tyf.~PlatformDataKeys%dPROJECT" resolveInfo="PROJECT" />
      <node role="condition" roleId="tp4k.5538333046911298738" type="tp4k.RequiredCondition" typeId="tp4k.5538333046911348654" id="418270182880378132" />
    </node>
  </root>
  <root id="8643693251546857272">
    <node role="parameter" roleId="tp4k.1217413222820" type="tp4k.ActionDataParameterDeclaration" typeId="tp4k.1217252042208" id="8643693251546857287">
      <property name="name" nameId="tpck.1169194664001" value="node" />
      <link role="key" roleId="tp4k.1217252646389" targetNodeId="5xh9.~MPSCommonDataKeys%dNODE" resolveInfo="NODE" />
      <node role="condition" roleId="tp4k.5538333046911298738" type="tp4k.RequiredCondition" typeId="tp4k.5538333046911348654" id="8643693251546857292" />
    </node>
    <node role="parameter" roleId="tp4k.1217413222820" type="tp4k.ActionDataParameterDeclaration" typeId="tp4k.1217252042208" id="8643693251546857294">
      <property name="name" nameId="tpck.1169194664001" value="context" />
      <link role="key" roleId="tp4k.1217252646389" targetNodeId="5xh9.~MPSCommonDataKeys%dOPERATION_CONTEXT" resolveInfo="OPERATION_CONTEXT" />
      <node role="condition" roleId="tp4k.5538333046911298738" type="tp4k.RequiredCondition" typeId="tp4k.5538333046911348654" id="8643693251546857295" />
    </node>
    <node role="parameter" roleId="tp4k.1217413222820" type="tp4k.ActionDataParameterDeclaration" typeId="tp4k.1217252042208" id="8643693251546857289">
      <property name="name" nameId="tpck.1169194664001" value="project" />
      <link role="key" roleId="tp4k.1217252646389" targetNodeId="6tyf.~PlatformDataKeys%dPROJECT" resolveInfo="PROJECT" />
      <node role="condition" roleId="tp4k.5538333046911298738" type="tp4k.RequiredCondition" typeId="tp4k.5538333046911348654" id="8643693251546857291" />
    </node>
    <node role="executeFunction" roleId="tp4k.1203083461638" type="tp4k.ExecuteBlock" typeId="tp4k.1203083511112" id="8643693251546857273">
      <node role="body" roleId="tpee.1137022507850" type="tpee.StatementList" typeId="tpee.1068580123136" id="8643693251546857274">
        <node role="statement" roleId="tpee.1068581517665" type="tpee.ExpressionStatement" typeId="tpee.1068580123155" id="4474271214083119031">
          <node role="expression" roleId="tpee.1068580123156" type="tpee.DotExpression" typeId="tpee.1197027756228" id="4474271214083119032">
            <node role="operand" roleId="tpee.1197027771414" type="tpee.StaticMethodCall" typeId="tpee.1081236700937" id="4474271214083119033">
              <link role="baseMethodDeclaration" roleId="tpee.1068499141037" targetNodeId="cu2c.~ModelAccess%dinstance()%cjetbrains%dmps%dsmodel%dModelAccess" resolveInfo="instance" />
              <link role="classConcept" roleId="tpee.1144433194310" targetNodeId="cu2c.~ModelAccess" resolveInfo="ModelAccess" />
            </node>
            <node role="operation" roleId="tpee.1197027833540" type="tpee.InstanceMethodCallOperation" typeId="tpee.1202948039474" id="4474271214083119034">
              <link role="baseMethodDeclaration" roleId="tpee.1068499141037" targetNodeId="cu2c.~ModelCommandExecutor%dexecuteCommand(java%dlang%dRunnable,jetbrains%dmps%dproject%dProject)%cvoid" resolveInfo="executeCommand" />
              <node role="actualArgument" roleId="tpee.1068499141038" type="tpee.GenericNewExpression" typeId="tpee.1145552977093" id="4474271214083119035">
                <node role="creator" roleId="tpee.1145553007750" type="tpee.AnonymousClassCreator" typeId="tpee.1182160077978" id="4474271214083119036">
                  <node role="cls" roleId="tpee.1182160096073" type="tpee.AnonymousClass" typeId="tpee.1170345865475" id="4474271214083119037">
                    <property name="name" nameId="tpck.1169194664001" value="" />
                    <property name="nonStatic" nameId="tpee.521412098689998745" value="true" />
                    <link role="baseMethodDeclaration" roleId="tpee.1068499141037" targetNodeId="e2lb.~Object%d&lt;init&gt;()" resolveInfo="Object" />
                    <link role="classifier" roleId="tpee.1170346070688" targetNodeId="e2lb.~Runnable" resolveInfo="Runnable" />
                    <node role="member" roleId="tpee.5375687026011219971" type="tpee.InstanceMethodDeclaration" typeId="tpee.1068580123165" id="4474271214083119038">
                      <property name="isAbstract" nameId="tpee.1178608670077" value="false" />
                      <property name="name" nameId="tpck.1169194664001" value="run" />
                      <property name="isFinal" nameId="tpee.1181808852946" value="false" />
                      <node role="visibility" roleId="tpee.1178549979242" type="tpee.PublicVisibility" typeId="tpee.1146644602865" id="4474271214083119039" />
                      <node role="returnType" roleId="tpee.1068580123133" type="tpee.VoidType" typeId="tpee.1068581517677" id="4474271214083119040" />
                      <node role="body" roleId="tpee.1068580123135" type="tpee.StatementList" typeId="tpee.1068580123136" id="4474271214083119054">
                        <node role="statement" roleId="tpee.1068581517665" type="tpee.ExpressionStatement" typeId="tpee.1068580123155" id="1071422968910406735">
                          <node role="expression" roleId="tpee.1068580123156" type="tpee.DotExpression" typeId="tpee.1197027756228" id="1071422968910406739">
                            <node role="operand" roleId="tpee.1197027771414" type="tpee.StaticMethodCall" typeId="tpee.1081236700937" id="3977893572431916721">
                              <link role="baseMethodDeclaration" roleId="tpee.1068499141037" targetNodeId="oobn.~NavigationSupport%dgetInstance()%cjetbrains%dmps%dopenapi%dnavigation%dNavigationSupport" resolveInfo="getInstance" />
                              <link role="classConcept" roleId="tpee.1144433194310" targetNodeId="oobn.~NavigationSupport" resolveInfo="NavigationSupport" />
                            </node>
                            <node role="operation" roleId="tpee.1197027833540" type="tpee.InstanceMethodCallOperation" typeId="tpee.1202948039474" id="1071422968910406743">
                              <link role="baseMethodDeclaration" roleId="tpee.1068499141037" targetNodeId="oobn.~NavigationSupport%dopenNode(jetbrains%dmps%dsmodel%dIOperationContext,jetbrains%dmps%dsmodel%dSNode,boolean,boolean)%cjetbrains%dmps%dopenapi%deditor%dEditor" resolveInfo="openNode" />
                              <node role="actualArgument" roleId="tpee.1068499141038" type="tpee.DotExpression" typeId="tpee.1197027756228" id="8643693251546857306">
                                <node role="operand" roleId="tpee.1197027771414" type="tp4f.ThisClassifierExpression" typeId="tp4f.1205752633985" id="8643693251546857307">
                                  <link role="classifier" roleId="tp4f.1218736638915" targetNodeId="8643693251546857272" resolveInfo="GoToSource" />
                                </node>
                                <node role="operation" roleId="tpee.1197027833540" type="tp4k.ActionDataParameterReferenceOperation" typeId="tp4k.1217252428768" id="8643693251546857308">
                                  <link role="member" roleId="tp4f.1205756909548" targetNodeId="8643693251546857294" resolveInfo="context" />
                                </node>
                              </node>
                              <node role="actualArgument" roleId="tpee.1068499141038" type="tpee.DotExpression" typeId="tpee.1197027756228" id="8643693251546857310">
                                <node role="operand" roleId="tpee.1197027771414" type="tp4f.ThisClassifierExpression" typeId="tp4f.1205752633985" id="8643693251546857311">
                                  <link role="classifier" roleId="tp4f.1218736638915" targetNodeId="8643693251546857272" resolveInfo="GoToSource" />
                                </node>
                                <node role="operation" roleId="tpee.1197027833540" type="tp4k.ActionDataParameterReferenceOperation" typeId="tp4k.1217252428768" id="8643693251546857312">
                                  <link role="member" roleId="tp4f.1205756909548" targetNodeId="8643693251546857287" resolveInfo="node" />
                                </node>
                              </node>
                              <node role="actualArgument" roleId="tpee.1068499141038" type="tpee.BooleanConstant" typeId="tpee.1068580123137" id="1071422968910406748">
                                <property name="value" nameId="tpee.1068580123138" value="true" />
                              </node>
                              <node role="actualArgument" roleId="tpee.1068499141038" type="tpee.BooleanConstant" typeId="tpee.1068580123137" id="1071422968910406750">
                                <property name="value" nameId="tpee.1068580123138" value="true" />
                              </node>
                            </node>
                          </node>
                        </node>
                      </node>
                    </node>
                  </node>
                </node>
              </node>
              <node role="actualArgument" roleId="tpee.1068499141038" type="tpee.StaticMethodCall" typeId="tpee.1081236700937" id="1071422968910406753">
                <link role="baseMethodDeclaration" roleId="tpee.1068499141037" targetNodeId="pt5l.~ProjectHelper%dtoMPSProject(com%dintellij%dopenapi%dproject%dProject)%cjetbrains%dmps%dproject%dProject" resolveInfo="toMPSProject" />
                <link role="classConcept" roleId="tpee.1144433194310" targetNodeId="pt5l.~ProjectHelper" resolveInfo="ProjectHelper" />
                <node role="actualArgument" roleId="tpee.1068499141038" type="tpee.DotExpression" typeId="tpee.1197027756228" id="8643693251546857313">
                  <node role="operand" roleId="tpee.1197027771414" type="tp4f.ThisClassifierExpression" typeId="tp4f.1205752633985" id="8643693251546857314" />
                  <node role="operation" roleId="tpee.1197027833540" type="tp4k.ActionDataParameterReferenceOperation" typeId="tp4k.1217252428768" id="8643693251546857315">
                    <link role="member" roleId="tp4f.1205756909548" targetNodeId="8643693251546857289" resolveInfo="project" />
                  </node>
                </node>
              </node>
            </node>
          </node>
        </node>
      </node>
    </node>
  </root>
  <root id="8643693251546855502">
    <node role="contents" roleId="tp4k.1207145245948" type="tp4k.ElementListContents" typeId="tp4k.1207145163717" id="8643693251546855504">
      <node role="reference" roleId="tp4k.1207145201301" type="tp4k.ActionInstance" typeId="tp4k.1203088046679" id="8643693251546857296">
        <link role="action" roleId="tp4k.1203088061055" targetNodeId="8643693251546857272" resolveInfo="GoToSource" />
      </node>
      <node role="reference" roleId="tp4k.1207145201301" type="tp4k.GroupAnchor" typeId="tp4k.1203680534665" id="8894158296385402493">
        <property name="name" nameId="tpck.1169194664001" value="extentions" />
      </node>
    </node>
  </root>
  <root id="7162597690968011921" />
</model>
<|MERGE_RESOLUTION|>--- conflicted
+++ resolved
@@ -51,63 +51,63 @@
       <property name="isAlwaysVisible" nameId="tp4k.1207149998849" value="true" />
       <property name="name" nameId="tpck.1169194664001" value="EvaluateExpression" />
       <property name="outsideCommandExecution" nameId="tp4k.1211298967294" value="true" />
+      <property name="virtualPackage" nameId="tpck.1193676396447" value="tool" />
       <property name="caption" nameId="tp4k.1205250923097" value="Evaluate Expression" />
-      <property name="virtualPackage" nameId="tpck.1193676396447" value="tool" />
     </node>
     <node type="tp4k.ActionDeclaration" typeId="tp4k.1203071646776" id="7064627997011532361">
       <property name="name" nameId="tpck.1169194664001" value="ExportThreads" />
       <property name="outsideCommandExecution" nameId="tp4k.1211298967294" value="true" />
+      <property name="virtualPackage" nameId="tpck.1193676396447" value="tool" />
       <property name="caption" nameId="tp4k.1205250923097" value="Export Threads" />
-      <property name="virtualPackage" nameId="tpck.1193676396447" value="tool" />
     </node>
     <node type="tpee.ClassConcept" typeId="tpee.1068390468198" id="7064627997011532536">
       <property name="name" nameId="tpck.1169194664001" value="ExportThreadsDialog" />
     </node>
     <node type="tp4k.ActionDeclaration" typeId="tp4k.1203071646776" id="7064627997011532643">
+      <property name="isAlwaysVisible" nameId="tp4k.1207149998849" value="true" />
       <property name="description" nameId="tp4k.1213273179528" value="Pause Execution" />
-      <property name="isAlwaysVisible" nameId="tp4k.1207149998849" value="true" />
       <property name="name" nameId="tpck.1169194664001" value="Pause" />
       <property name="outsideCommandExecution" nameId="tp4k.1211298967294" value="true" />
+      <property name="virtualPackage" nameId="tpck.1193676396447" value="execution" />
       <property name="caption" nameId="tp4k.1205250923097" value="Pause" />
-      <property name="virtualPackage" nameId="tpck.1193676396447" value="execution" />
     </node>
     <node type="tp4k.ActionDeclaration" typeId="tp4k.1203071646776" id="7064627997011532672">
+      <property name="isAlwaysVisible" nameId="tp4k.1207149998849" value="true" />
       <property name="description" nameId="tp4k.1213273179528" value="Resume Execution" />
-      <property name="isAlwaysVisible" nameId="tp4k.1207149998849" value="true" />
       <property name="name" nameId="tpck.1169194664001" value="Resume" />
       <property name="outsideCommandExecution" nameId="tp4k.1211298967294" value="true" />
+      <property name="virtualPackage" nameId="tpck.1193676396447" value="execution" />
       <property name="caption" nameId="tp4k.1205250923097" value="Resume" />
-      <property name="virtualPackage" nameId="tpck.1193676396447" value="execution" />
     </node>
     <node type="tp4k.ActionDeclaration" typeId="tp4k.1203071646776" id="7064627997011532701">
       <property name="isAlwaysVisible" nameId="tp4k.1207149998849" value="true" />
       <property name="name" nameId="tpck.1169194664001" value="StepInto" />
+      <property name="virtualPackage" nameId="tpck.1193676396447" value="execution" />
       <property name="caption" nameId="tp4k.1205250923097" value="Step Into" />
-      <property name="virtualPackage" nameId="tpck.1193676396447" value="execution" />
     </node>
     <node type="tp4k.ActionDeclaration" typeId="tp4k.1203071646776" id="7064627997011532730">
       <property name="isAlwaysVisible" nameId="tp4k.1207149998849" value="true" />
       <property name="name" nameId="tpck.1169194664001" value="StepOut" />
+      <property name="virtualPackage" nameId="tpck.1193676396447" value="execution" />
       <property name="caption" nameId="tp4k.1205250923097" value="Step Out" />
-      <property name="virtualPackage" nameId="tpck.1193676396447" value="execution" />
     </node>
     <node type="tp4k.ActionDeclaration" typeId="tp4k.1203071646776" id="7064627997011532759">
       <property name="isAlwaysVisible" nameId="tp4k.1207149998849" value="true" />
       <property name="name" nameId="tpck.1169194664001" value="StepOver" />
       <property name="outsideCommandExecution" nameId="tp4k.1211298967294" value="true" />
+      <property name="virtualPackage" nameId="tpck.1193676396447" value="execution" />
       <property name="caption" nameId="tp4k.1205250923097" value="Step Over" />
-      <property name="virtualPackage" nameId="tpck.1193676396447" value="execution" />
     </node>
     <node type="tp4k.ActionDeclaration" typeId="tp4k.1203071646776" id="7064627997011532788">
       <property name="name" nameId="tpck.1169194664001" value="ToggleBreakpoint" />
+      <property name="virtualPackage" nameId="tpck.1193676396447" value="breakpoints" />
       <property name="caption" nameId="tp4k.1205250923097" value="Toggle Breakpoint" />
-      <property name="virtualPackage" nameId="tpck.1193676396447" value="breakpoints" />
     </node>
     <node type="tp4k.ActionDeclaration" typeId="tp4k.1203071646776" id="7064627997011532825">
       <property name="name" nameId="tpck.1169194664001" value="ViewBreakpoints" />
       <property name="outsideCommandExecution" nameId="tp4k.1211298967294" value="true" />
+      <property name="virtualPackage" nameId="tpck.1193676396447" value="breakpoints" />
       <property name="caption" nameId="tp4k.1205250923097" value="View Breakpoints" />
-      <property name="virtualPackage" nameId="tpck.1193676396447" value="breakpoints" />
     </node>
     <node type="tp4k.ActionGroupDeclaration" typeId="tp4k.1203087890642" id="7064627997011532858">
       <property name="name" nameId="tpck.1169194664001" value="DebugRunMenu" />
@@ -129,16 +129,12 @@
     <node type="tp4k.IdeaInitializerDescriptor" typeId="tp4k.5023285075122009364" id="6762701973176605162">
       <property name="id" nameId="tp4k.5023285075122009366" value="jetbrains.mps.debugger-api" />
       <property name="handleErrors" nameId="tp4k.1573568368168371217" value="true" />
+      <property name="vendorUrl" nameId="tp4k.5023285075122009372" value="http://www.jetbrains.com/mps/" />
       <property name="descripttion" nameId="tp4k.5023285075122009368" value="Base debugging support for MPS" />
-      <property name="vendorUrl" nameId="tp4k.5023285075122009372" value="http://www.jetbrains.com/mps/" />
       <property name="vendor" nameId="tp4k.5023285075122009371" value="JetBrains" />
+      <property name="vendorLogo" nameId="tp4k.4167053799973858143" value="/MPS_16.png" />
       <property name="name" nameId="tpck.1169194664001" value="Debugger API for MPS" />
-<<<<<<< HEAD
-      <property name="vendorLogo" nameId="tp4k.4167053799973858143" value="/MPS_16.png" />
-      <property name="ideaVersion" nameId="tp4k.5023285075122009373" value="122.746" />
-=======
       <property name="ideaVersion" nameId="tp4k.5023285075122009373" value="123.1" />
->>>>>>> 9161bcdd
       <property name="version" nameId="tp4k.5023285075122009369" value="3.0" />
     </node>
     <node type="tpee.ClassConcept" typeId="tpee.1068390468198" id="2392684134639444998">
@@ -149,30 +145,30 @@
       <property name="name" nameId="tpck.1169194664001" value="DebugStepsMenu" />
     </node>
     <node type="tp4k.ActionDeclaration" typeId="tp4k.1203071646776" id="6515087165749899624">
+      <property name="isAlwaysVisible" nameId="tp4k.1207149998849" value="true" />
       <property name="description" nameId="tp4k.1213273179528" value="Go To Source" />
+      <property name="name" nameId="tpck.1169194664001" value="GoToBreakpointSourceAction" />
+      <property name="caption" nameId="tp4k.1205250923097" value="Go To" />
+      <property name="virtualPackage" nameId="tpck.1193676396447" value="breakpoints.dialog" />
+    </node>
+    <node type="tp4k.ActionDeclaration" typeId="tp4k.1203071646776" id="6515087165749935206">
       <property name="isAlwaysVisible" nameId="tp4k.1207149998849" value="true" />
-      <property name="name" nameId="tpck.1169194664001" value="GoToBreakpointSourceAction" />
+      <property name="description" nameId="tp4k.1213273179528" value="View Source" />
+      <property name="name" nameId="tpck.1169194664001" value="ViewBreakpointSourceAction" />
+      <property name="caption" nameId="tp4k.1205250923097" value="View Source" />
       <property name="virtualPackage" nameId="tpck.1193676396447" value="breakpoints.dialog" />
-      <property name="caption" nameId="tp4k.1205250923097" value="Go To" />
-    </node>
-    <node type="tp4k.ActionDeclaration" typeId="tp4k.1203071646776" id="6515087165749935206">
-      <property name="description" nameId="tp4k.1213273179528" value="View Source" />
+    </node>
+    <node type="tp4k.ActionDeclaration" typeId="tp4k.1203071646776" id="418270182880363898">
       <property name="isAlwaysVisible" nameId="tp4k.1207149998849" value="true" />
-      <property name="name" nameId="tpck.1169194664001" value="ViewBreakpointSourceAction" />
+      <property name="description" nameId="tp4k.1213273179528" value="Delete Breakpoint" />
+      <property name="name" nameId="tpck.1169194664001" value="DeleteBreakpointAction" />
+      <property name="caption" nameId="tp4k.1205250923097" value="Delete" />
       <property name="virtualPackage" nameId="tpck.1193676396447" value="breakpoints.dialog" />
-      <property name="caption" nameId="tp4k.1205250923097" value="View Source" />
-    </node>
-    <node type="tp4k.ActionDeclaration" typeId="tp4k.1203071646776" id="418270182880363898">
-      <property name="description" nameId="tp4k.1213273179528" value="Delete Breakpoint" />
-      <property name="isAlwaysVisible" nameId="tp4k.1207149998849" value="true" />
-      <property name="name" nameId="tpck.1169194664001" value="DeleteBreakpointAction" />
-      <property name="virtualPackage" nameId="tpck.1193676396447" value="breakpoints.dialog" />
-      <property name="caption" nameId="tp4k.1205250923097" value="Delete" />
     </node>
     <node type="tp4k.ActionDeclaration" typeId="tp4k.1203071646776" id="8643693251546857272">
       <property name="name" nameId="tpck.1169194664001" value="GoToSource" />
+      <property name="caption" nameId="tp4k.1205250923097" value="Go To Source" />
       <property name="virtualPackage" nameId="tpck.1193676396447" value="tree" />
-      <property name="caption" nameId="tp4k.1205250923097" value="Go To Source" />
     </node>
     <node type="tp4k.ActionGroupDeclaration" typeId="tp4k.1203087890642" id="8643693251546855502">
       <property name="name" nameId="tpck.1169194664001" value="AbstractWatchableNodeActions" />
