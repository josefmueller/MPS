--- conflicted
+++ resolved
@@ -133,12 +133,8 @@
       <property name="vendorUrl" nameId="tp4k.5023285075122009372" value="http://www.jetbrains.com/mps/" />
       <property name="vendor" nameId="tp4k.5023285075122009371" value="JetBrains" />
       <property name="name" nameId="tpck.1169194664001" value="Debugger API for MPS" />
-<<<<<<< HEAD
       <property name="vendorLogo" nameId="tp4k.4167053799973858143" value="/MPS_16.png" />
-      <property name="ideaVersion" nameId="tp4k.5023285075122009373" value="122.746" />
-=======
       <property name="ideaVersion" nameId="tp4k.5023285075122009373" value="123.1" />
->>>>>>> 9161bcdd
       <property name="version" nameId="tp4k.5023285075122009369" value="3.0" />
     </node>
     <node type="tpee.ClassConcept" typeId="tpee.1068390468198" id="2392684134639444998">
@@ -816,11 +812,9 @@
                     <property name="nonStatic" nameId="tpee.521412098689998745" value="true" />
                     <link role="baseMethodDeclaration" roleId="tpee.1068499141037" targetNodeId="e2lb.~Object%d&lt;init&gt;()" resolveInfo="Object" />
                     <link role="classifier" roleId="tpee.1170346070688" targetNodeId="e2lb.~Runnable" resolveInfo="Runnable" />
-                    <node role="visibility" roleId="tpee.1178549979242" type="tpee.PublicVisibility" typeId="tpee.1146644602865" id="7064627997011532501" />
                     <node role="member" roleId="tpee.5375687026011219971" type="tpee.InstanceMethodDeclaration" typeId="tpee.1068580123165" id="7064627997011532502">
                       <property name="isAbstract" nameId="tpee.1178608670077" value="false" />
                       <property name="name" nameId="tpck.1169194664001" value="run" />
-                      <node role="visibility" roleId="tpee.1178549979242" type="tpee.PublicVisibility" typeId="tpee.1146644602865" id="7064627997011532503" />
                       <node role="returnType" roleId="tpee.1068580123133" type="tpee.VoidType" typeId="tpee.1068581517677" id="7064627997011532504" />
                       <node role="body" roleId="tpee.1068580123135" type="tpee.StatementList" typeId="tpee.1068580123136" id="7064627997011532505">
                         <node role="statement" roleId="tpee.1068581517665" type="tpee.ExpressionStatement" typeId="tpee.1068580123155" id="7064627997011532506">
@@ -834,7 +828,9 @@
                           </node>
                         </node>
                       </node>
-                    </node>
+                      <node role="visibility" roleId="tpee.1178549979242" type="tpee.PublicVisibility" typeId="tpee.1146644602865" id="7064627997011532503" />
+                    </node>
+                    <node role="visibility" roleId="tpee.1178549979242" type="tpee.PublicVisibility" typeId="tpee.1146644602865" id="7064627997011532501" />
                   </node>
                 </node>
               </node>
@@ -914,25 +910,21 @@
     </node>
   </root>
   <root id="7064627997011532536">
-    <node role="visibility" roleId="tpee.1178549979242" type="tpee.PublicVisibility" typeId="tpee.1146644602865" id="7064627997011532594" />
-    <node role="superclass" roleId="tpee.1165602531693" type="tpee.ClassifierType" typeId="tpee.1107535904670" id="3201648184127575115">
-      <link role="classifier" roleId="tpee.1107535924139" targetNodeId="h12.~DialogWrapper" resolveInfo="DialogWrapper" />
-    </node>
     <node role="member" roleId="tpee.5375687026011219971" type="tpee.FieldDeclaration" typeId="tpee.1068390468200" id="7064627997011532588">
       <property name="name" nameId="tpck.1169194664001" value="myThreads" />
       <property name="isFinal" nameId="tpee.1176718929932" value="true" />
-      <node role="visibility" roleId="tpee.1178549979242" type="tpee.PrivateVisibility" typeId="tpee.1146644623116" id="7064627997011532589" />
       <node role="type" roleId="tpee.5680397130376446158" type="tpee.ClassifierType" typeId="tpee.1107535904670" id="7064627997011532590">
         <link role="classifier" roleId="tpee.1107535924139" targetNodeId="e2lb.~StringBuffer" resolveInfo="StringBuffer" />
       </node>
+      <node role="visibility" roleId="tpee.1178549979242" type="tpee.PrivateVisibility" typeId="tpee.1146644623116" id="7064627997011532589" />
     </node>
     <node role="member" roleId="tpee.5375687026011219971" type="tpee.FieldDeclaration" typeId="tpee.1068390468200" id="7064627997011532591">
       <property name="name" nameId="tpck.1169194664001" value="myMainComponent" />
       <property name="isFinal" nameId="tpee.1176718929932" value="true" />
-      <node role="visibility" roleId="tpee.1178549979242" type="tpee.PrivateVisibility" typeId="tpee.1146644623116" id="7064627997011532592" />
       <node role="type" roleId="tpee.5680397130376446158" type="tpee.ClassifierType" typeId="tpee.1107535904670" id="7064627997011532593">
         <link role="classifier" roleId="tpee.1107535924139" targetNodeId="dbrf.~JComponent" resolveInfo="JComponent" />
       </node>
+      <node role="visibility" roleId="tpee.1178549979242" type="tpee.PrivateVisibility" typeId="tpee.1146644623116" id="7064627997011532592" />
     </node>
     <node role="member" roleId="tpee.5375687026011219971" type="tpee.ConstructorDeclaration" typeId="tpee.1068580123140" id="7064627997011532595">
       <node role="parameter" roleId="tpee.1068580123134" type="tpee.ParameterDeclaration" typeId="tpee.1068498886292" id="7064627997011532596">
@@ -948,8 +940,6 @@
           <link role="classifier" roleId="tpee.1107535924139" targetNodeId="e2lb.~StringBuffer" resolveInfo="StringBuffer" />
         </node>
       </node>
-      <node role="returnType" roleId="tpee.1068580123133" type="tpee.VoidType" typeId="tpee.1068581517677" id="7064627997011532600" />
-      <node role="visibility" roleId="tpee.1178549979242" type="tpee.PublicVisibility" typeId="tpee.1146644602865" id="7064627997011532601" />
       <node role="body" roleId="tpee.1068580123135" type="tpee.StatementList" typeId="tpee.1068580123136" id="7064627997011532602">
         <node role="statement" roleId="tpee.1068581517665" type="tpee.SuperConstructorInvocation" typeId="tpee.1070475587102" id="7987943333504870460">
           <link role="baseMethodDeclaration" roleId="tpee.1068499141037" targetNodeId="h12.~DialogWrapper%d&lt;init&gt;(com%dintellij%dopenapi%dproject%dProject)" resolveInfo="DialogWrapper" />
@@ -1006,15 +996,15 @@
         </node>
         <node role="statement" roleId="tpee.1068581517665" type="tpee.ExpressionStatement" typeId="tpee.1068580123155" id="7064627997011532622">
           <node role="expression" roleId="tpee.1068580123156" type="tpee.DotExpression" typeId="tpee.1197027756228" id="7064627997011532623">
-            <node role="operand" roleId="tpee.1197027771414" type="tpee.LocalVariableReference" typeId="tpee.1068581242866" id="7064627997011532624">
-              <link role="variableDeclaration" roleId="tpee.1068581517664" targetNodeId="7064627997011532618" resolveInfo="textArea" />
-            </node>
             <node role="operation" roleId="tpee.1197027833540" type="tpee.InstanceMethodCallOperation" typeId="tpee.1202948039474" id="7064627997011532625">
               <link role="baseMethodDeclaration" roleId="tpee.1068499141037" targetNodeId="oj8w.~JTextComponent%dsetEditable(boolean)%cvoid" resolveInfo="setEditable" />
               <node role="actualArgument" roleId="tpee.1068499141038" type="tpee.BooleanConstant" typeId="tpee.1068580123137" id="7064627997011532626">
                 <property name="value" nameId="tpee.1068580123138" value="false" />
               </node>
             </node>
+            <node role="operand" roleId="tpee.1197027771414" type="tpee.LocalVariableReference" typeId="tpee.1068581242866" id="7064627997011532624">
+              <link role="variableDeclaration" roleId="tpee.1068581517664" targetNodeId="7064627997011532618" resolveInfo="textArea" />
+            </node>
           </node>
         </node>
         <node role="statement" roleId="tpee.1068581517665" type="tpee.ExpressionStatement" typeId="tpee.1068580123155" id="7064627997011532627">
@@ -1025,27 +1015,27 @@
             <node role="operation" roleId="tpee.1197027833540" type="tpee.InstanceMethodCallOperation" typeId="tpee.1202948039474" id="7064627997011532630">
               <link role="baseMethodDeclaration" roleId="tpee.1068499141037" targetNodeId="oj8w.~JTextComponent%dsetText(java%dlang%dString)%cvoid" resolveInfo="setText" />
               <node role="actualArgument" roleId="tpee.1068499141038" type="tpee.DotExpression" typeId="tpee.1197027756228" id="7064627997011532631">
+                <node role="operation" roleId="tpee.1197027833540" type="tpee.InstanceMethodCallOperation" typeId="tpee.1202948039474" id="7064627997011532633">
+                  <link role="baseMethodDeclaration" roleId="tpee.1068499141037" targetNodeId="e2lb.~StringBuffer%dtoString()%cjava%dlang%dString" resolveInfo="toString" />
+                </node>
                 <node role="operand" roleId="tpee.1197027771414" type="tpee.LocalInstanceFieldReference" typeId="tpee.7785501532031639928" id="7064627997011532632">
                   <link role="variableDeclaration" roleId="tpee.1068581517664" targetNodeId="7064627997011532588" resolveInfo="myThreads" />
                 </node>
-                <node role="operation" roleId="tpee.1197027833540" type="tpee.InstanceMethodCallOperation" typeId="tpee.1202948039474" id="7064627997011532633">
-                  <link role="baseMethodDeclaration" roleId="tpee.1068499141037" targetNodeId="e2lb.~StringBuffer%dtoString()%cjava%dlang%dString" resolveInfo="toString" />
-                </node>
               </node>
             </node>
           </node>
         </node>
         <node role="statement" roleId="tpee.1068581517665" type="tpee.ExpressionStatement" typeId="tpee.1068580123155" id="7064627997011532634">
           <node role="expression" roleId="tpee.1068580123156" type="tpee.AssignmentExpression" typeId="tpee.1068498886294" id="2367479761865323530">
+            <node role="lValue" roleId="tpee.1068498886295" type="tpee.LocalInstanceFieldReference" typeId="tpee.7785501532031639928" id="7064627997011532639">
+              <link role="variableDeclaration" roleId="tpee.1068581517664" targetNodeId="7064627997011532591" resolveInfo="myMainComponent" />
+            </node>
             <node role="rValue" roleId="tpee.1068498886297" type="tpee.StaticMethodCall" typeId="tpee.1081236700937" id="2367479761865323538">
               <link role="baseMethodDeclaration" roleId="tpee.1068499141037" targetNodeId="btw8.~ScrollPaneFactory%dcreateScrollPane(java%dawt%dComponent)%cjavax%dswing%dJScrollPane" resolveInfo="createScrollPane" />
               <link role="classConcept" roleId="tpee.1144433194310" targetNodeId="btw8.~ScrollPaneFactory" resolveInfo="ScrollPaneFactory" />
               <node role="actualArgument" roleId="tpee.1068499141038" type="tpee.LocalVariableReference" typeId="tpee.1068581242866" id="2367479761865323539">
                 <link role="variableDeclaration" roleId="tpee.1068581517664" targetNodeId="7064627997011532618" resolveInfo="textArea" />
               </node>
-            </node>
-            <node role="lValue" roleId="tpee.1068498886295" type="tpee.LocalInstanceFieldReference" typeId="tpee.7785501532031639928" id="7064627997011532639">
-              <link role="variableDeclaration" roleId="tpee.1068581517664" targetNodeId="7064627997011532591" resolveInfo="myMainComponent" />
             </node>
           </node>
         </node>
@@ -1077,19 +1067,21 @@
           </node>
         </node>
       </node>
+      <node role="visibility" roleId="tpee.1178549979242" type="tpee.PublicVisibility" typeId="tpee.1146644602865" id="7064627997011532601" />
+      <node role="returnType" roleId="tpee.1068580123133" type="tpee.VoidType" typeId="tpee.1068581517677" id="7064627997011532600" />
     </node>
     <node role="member" roleId="tpee.5375687026011219971" type="tpee.InstanceMethodDeclaration" typeId="tpee.1068580123165" id="3201648184127604380">
       <property name="isDeprecated" nameId="tpee.1224848525476" value="false" />
       <property name="isAbstract" nameId="tpee.1178608670077" value="false" />
       <property name="name" nameId="tpck.1169194664001" value="createCenterPanel" />
       <property name="isFinal" nameId="tpee.1181808852946" value="false" />
-      <node role="visibility" roleId="tpee.1178549979242" type="tpee.ProtectedVisibility" typeId="tpee.1146644641414" id="3201648184127604381" />
       <node role="returnType" roleId="tpee.1068580123133" type="tpee.ClassifierType" typeId="tpee.1107535904670" id="3201648184127604382">
         <link role="classifier" roleId="tpee.1107535924139" targetNodeId="dbrf.~JComponent" resolveInfo="JComponent" />
       </node>
       <node role="annotation" roleId="tpee.1188208488637" type="tpee.AnnotationInstance" typeId="tpee.1188207840427" id="3201648184127604383">
         <link role="annotation" roleId="tpee.1188208074048" targetNodeId="68ai.~Nullable" resolveInfo="Nullable" />
       </node>
+      <node role="visibility" roleId="tpee.1178549979242" type="tpee.ProtectedVisibility" typeId="tpee.1146644641414" id="3201648184127604381" />
       <node role="body" roleId="tpee.1068580123135" type="tpee.StatementList" typeId="tpee.1068580123136" id="3201648184127604384">
         <node role="statement" roleId="tpee.1068581517665" type="tpee.ReturnStatement" typeId="tpee.1068581242878" id="3201648184127604389">
           <node role="expression" roleId="tpee.1068581517676" type="tpee.LocalInstanceFieldReference" typeId="tpee.7785501532031639928" id="3201648184127604390">
@@ -1103,8 +1095,9 @@
       <property name="isAbstract" nameId="tpee.1178608670077" value="false" />
       <property name="name" nameId="tpck.1169194664001" value="doOKAction" />
       <property name="isFinal" nameId="tpee.1181808852946" value="false" />
-      <node role="visibility" roleId="tpee.1178549979242" type="tpee.ProtectedVisibility" typeId="tpee.1146644641414" id="7432860703425402460" />
-      <node role="returnType" roleId="tpee.1068580123133" type="tpee.VoidType" typeId="tpee.1068581517677" id="7432860703425402461" />
+      <node role="annotation" roleId="tpee.1188208488637" type="tpee.AnnotationInstance" typeId="tpee.1188207840427" id="7432860703425402463">
+        <link role="annotation" roleId="tpee.1188208074048" targetNodeId="e2lb.~Override" resolveInfo="Override" />
+      </node>
       <node role="body" roleId="tpee.1068580123135" type="tpee.StatementList" typeId="tpee.1068580123136" id="7432860703425402462">
         <node role="statement" roleId="tpee.1068581517665" type="tpee.ExpressionStatement" typeId="tpee.1068580123155" id="7432860703425402466">
           <node role="expression" roleId="tpee.1068580123156" type="tpee.StaticMethodCall" typeId="tpee.1081236700937" id="7432860703425402467">
@@ -1121,9 +1114,12 @@
           </node>
         </node>
       </node>
-      <node role="annotation" roleId="tpee.1188208488637" type="tpee.AnnotationInstance" typeId="tpee.1188207840427" id="7432860703425402463">
-        <link role="annotation" roleId="tpee.1188208074048" targetNodeId="e2lb.~Override" resolveInfo="Override" />
-      </node>
+      <node role="returnType" roleId="tpee.1068580123133" type="tpee.VoidType" typeId="tpee.1068581517677" id="7432860703425402461" />
+      <node role="visibility" roleId="tpee.1178549979242" type="tpee.ProtectedVisibility" typeId="tpee.1146644641414" id="7432860703425402460" />
+    </node>
+    <node role="visibility" roleId="tpee.1178549979242" type="tpee.PublicVisibility" typeId="tpee.1146644602865" id="7064627997011532594" />
+    <node role="superclass" roleId="tpee.1165602531693" type="tpee.ClassifierType" typeId="tpee.1107535904670" id="3201648184127575115">
+      <link role="classifier" roleId="tpee.1107535924139" targetNodeId="h12.~DialogWrapper" resolveInfo="DialogWrapper" />
     </node>
   </root>
   <root id="7064627997011532643">
@@ -1629,12 +1625,9 @@
                     <property name="nonStatic" nameId="tpee.521412098689998745" value="true" />
                     <link role="baseMethodDeclaration" roleId="tpee.1068499141037" targetNodeId="e2lb.~Object%d&lt;init&gt;()" resolveInfo="Object" />
                     <link role="classifier" roleId="tpee.1170346070688" targetNodeId="e2lb.~Runnable" resolveInfo="Runnable" />
-                    <node role="visibility" roleId="tpee.1178549979242" type="tpee.PublicVisibility" typeId="tpee.1146644602865" id="7064627997011532844" />
                     <node role="member" roleId="tpee.5375687026011219971" type="tpee.InstanceMethodDeclaration" typeId="tpee.1068580123165" id="7064627997011532845">
                       <property name="isAbstract" nameId="tpee.1178608670077" value="false" />
                       <property name="name" nameId="tpck.1169194664001" value="run" />
-                      <node role="visibility" roleId="tpee.1178549979242" type="tpee.PublicVisibility" typeId="tpee.1146644602865" id="7064627997011532846" />
-                      <node role="returnType" roleId="tpee.1068580123133" type="tpee.VoidType" typeId="tpee.1068581517677" id="7064627997011532847" />
                       <node role="body" roleId="tpee.1068580123135" type="tpee.StatementList" typeId="tpee.1068580123136" id="7064627997011532848">
                         <node role="statement" roleId="tpee.1068581517665" type="tpee.ExpressionStatement" typeId="tpee.1068580123155" id="7064627997011532849">
                           <node role="expression" roleId="tpee.1068580123156" type="tpee.DotExpression" typeId="tpee.1197027756228" id="7064627997011532850">
@@ -1647,7 +1640,10 @@
                           </node>
                         </node>
                       </node>
-                    </node>
+                      <node role="visibility" roleId="tpee.1178549979242" type="tpee.PublicVisibility" typeId="tpee.1146644602865" id="7064627997011532846" />
+                      <node role="returnType" roleId="tpee.1068580123133" type="tpee.VoidType" typeId="tpee.1068581517677" id="7064627997011532847" />
+                    </node>
+                    <node role="visibility" roleId="tpee.1178549979242" type="tpee.PublicVisibility" typeId="tpee.1146644602865" id="7064627997011532844" />
                   </node>
                 </node>
               </node>
@@ -1792,10 +1788,6 @@
   </root>
   <root id="6762701973176605162" />
   <root id="2392684134639444998">
-    <node role="visibility" roleId="tpee.1178549979242" type="tpee.PublicVisibility" typeId="tpee.1146644602865" id="2392684134639444999" />
-    <node role="superclass" roleId="tpee.1165602531693" type="tpee.ClassifierType" typeId="tpee.1107535904670" id="2392684134639445000">
-      <link role="classifier" roleId="tpee.1107535924139" targetNodeId="6tyf.~ToggleAction" resolveInfo="ToggleAction" />
-    </node>
     <node role="member" roleId="tpee.5375687026011219971" type="tpee.StaticFieldDeclaration" typeId="tpee.1070462154015" id="2392684134639445001">
       <property name="name" nameId="tpck.1169194664001" value="ICON" />
       <property name="isFinal" nameId="tpee.1176718929932" value="true" />
@@ -1811,7 +1803,6 @@
     </node>
     <node role="member" roleId="tpee.5375687026011219971" type="tpee.ConstructorDeclaration" typeId="tpee.1068580123140" id="2392684134639445010">
       <node role="visibility" roleId="tpee.1178549979242" type="tpee.PublicVisibility" typeId="tpee.1146644602865" id="2392684134639445011" />
-      <node role="returnType" roleId="tpee.1068580123133" type="tpee.VoidType" typeId="tpee.1068581517677" id="2392684134639445012" />
       <node role="body" roleId="tpee.1068580123135" type="tpee.StatementList" typeId="tpee.1068580123136" id="2392684134639445013">
         <node role="statement" roleId="tpee.1068581517665" type="tpee.SuperConstructorInvocation" typeId="tpee.1070475587102" id="2392684134639445014">
           <link role="baseMethodDeclaration" roleId="tpee.1068499141037" targetNodeId="6tyf.~ToggleAction%d&lt;init&gt;(java%dlang%dString,java%dlang%dString,javax%dswing%dIcon)" resolveInfo="ToggleAction" />
@@ -1826,11 +1817,11 @@
           </node>
         </node>
       </node>
+      <node role="returnType" roleId="tpee.1068580123133" type="tpee.VoidType" typeId="tpee.1068581517677" id="2392684134639445012" />
     </node>
     <node role="member" roleId="tpee.5375687026011219971" type="tpee.InstanceMethodDeclaration" typeId="tpee.1068580123165" id="2392684134639445018">
       <property name="name" nameId="tpck.1169194664001" value="setSelected" />
       <node role="visibility" roleId="tpee.1178549979242" type="tpee.PublicVisibility" typeId="tpee.1146644602865" id="2392684134639445019" />
-      <node role="returnType" roleId="tpee.1068580123133" type="tpee.VoidType" typeId="tpee.1068581517677" id="2392684134639445020" />
       <node role="parameter" roleId="tpee.1068580123134" type="tpee.ParameterDeclaration" typeId="tpee.1068498886292" id="2392684134639445021">
         <property name="name" nameId="tpck.1169194664001" value="event" />
         <node role="type" roleId="tpee.5680397130376446158" type="tpee.ClassifierType" typeId="tpee.1107535904670" id="2392684134639445022">
@@ -1841,6 +1832,7 @@
         <property name="name" nameId="tpck.1169194664001" value="b" />
         <node role="type" roleId="tpee.5680397130376446158" type="tpee.BooleanType" typeId="tpee.1070534644030" id="2392684134639445024" />
       </node>
+      <node role="returnType" roleId="tpee.1068580123133" type="tpee.VoidType" typeId="tpee.1068581517677" id="2392684134639445020" />
       <node role="body" roleId="tpee.1068580123135" type="tpee.StatementList" typeId="tpee.1068580123136" id="2392684134639445025">
         <node role="statement" roleId="tpee.1068581517665" type="tpee.LocalVariableDeclarationStatement" typeId="tpee.1068581242864" id="2392684134639445026">
           <node role="localVariableDeclaration" roleId="tpee.1068581242865" type="tpee.LocalVariableDeclaration" typeId="tpee.1068581242863" id="2392684134639445027">
@@ -1886,20 +1878,17 @@
     <node role="member" roleId="tpee.5375687026011219971" type="tpee.InstanceMethodDeclaration" typeId="tpee.1068580123165" id="2392684134639445042">
       <property name="name" nameId="tpck.1169194664001" value="isSelected" />
       <node role="visibility" roleId="tpee.1178549979242" type="tpee.PublicVisibility" typeId="tpee.1146644602865" id="2392684134639445043" />
-      <node role="returnType" roleId="tpee.1068580123133" type="tpee.BooleanType" typeId="tpee.1070534644030" id="2392684134639445044" />
       <node role="parameter" roleId="tpee.1068580123134" type="tpee.ParameterDeclaration" typeId="tpee.1068498886292" id="2392684134639445045">
         <property name="name" nameId="tpck.1169194664001" value="event" />
         <node role="type" roleId="tpee.5680397130376446158" type="tpee.ClassifierType" typeId="tpee.1107535904670" id="2392684134639445046">
           <link role="classifier" roleId="tpee.1107535924139" targetNodeId="6tyf.~AnActionEvent" resolveInfo="AnActionEvent" />
         </node>
       </node>
+      <node role="returnType" roleId="tpee.1068580123133" type="tpee.BooleanType" typeId="tpee.1070534644030" id="2392684134639445044" />
       <node role="body" roleId="tpee.1068580123135" type="tpee.StatementList" typeId="tpee.1068580123136" id="2392684134639445047">
         <node role="statement" roleId="tpee.1068581517665" type="tpee.LocalVariableDeclarationStatement" typeId="tpee.1068581242864" id="2392684134639445048">
           <node role="localVariableDeclaration" roleId="tpee.1068581242865" type="tpee.LocalVariableDeclaration" typeId="tpee.1068581242863" id="2392684134639445049">
             <property name="name" nameId="tpck.1169194664001" value="debugSession" />
-            <node role="type" roleId="tpee.5680397130376446158" type="tpee.ClassifierType" typeId="tpee.1107535904670" id="2392684134639445050">
-              <link role="classifier" roleId="tpee.1107535924139" targetNodeId="1l1h.4474271214082912940" resolveInfo="AbstractDebugSession" />
-            </node>
             <node role="initializer" roleId="tpee.1068431790190" type="tpee.StaticMethodCall" typeId="tpee.1081236700937" id="2392684134639445051">
               <link role="classConcept" roleId="tpee.1144433194310" targetNodeId="qiil.2392684134639614907" resolveInfo="DebugActionsUtil" />
               <link role="baseMethodDeclaration" roleId="tpee.1068499141037" targetNodeId="qiil.2392684134639614913" resolveInfo="getDebugSession" />
@@ -1907,18 +1896,13 @@
                 <link role="variableDeclaration" roleId="tpee.1068581517664" targetNodeId="2392684134639445045" resolveInfo="event" />
               </node>
             </node>
+            <node role="type" roleId="tpee.5680397130376446158" type="tpee.ClassifierType" typeId="tpee.1107535904670" id="2392684134639445050">
+              <link role="classifier" roleId="tpee.1107535924139" targetNodeId="1l1h.4474271214082912940" resolveInfo="AbstractDebugSession" />
+            </node>
           </node>
         </node>
         <node role="statement" roleId="tpee.1068581517665" type="tpee.ReturnStatement" typeId="tpee.1068581242878" id="2392684134639445053">
           <node role="expression" roleId="tpee.1068581517676" type="tpee.AndExpression" typeId="tpee.1080120340718" id="2392684134639445054">
-            <node role="leftExpression" roleId="tpee.1081773367580" type="tpee.ParenthesizedExpression" typeId="tpee.1079359253375" id="2392684134639445055">
-              <node role="expression" roleId="tpee.1079359253376" type="tpee.NotEqualsExpression" typeId="tpee.1073239437375" id="2392684134639445056">
-                <node role="leftExpression" roleId="tpee.1081773367580" type="tpee.LocalVariableReference" typeId="tpee.1068581242866" id="2392684134639445057">
-                  <link role="variableDeclaration" roleId="tpee.1068581517664" targetNodeId="2392684134639445049" resolveInfo="debugSession" />
-                </node>
-                <node role="rightExpression" roleId="tpee.1081773367579" type="tpee.NullLiteral" typeId="tpee.1070534058343" id="2392684134639445058" />
-              </node>
-            </node>
             <node role="rightExpression" roleId="tpee.1081773367579" type="tpee.DotExpression" typeId="tpee.1197027756228" id="2392684134639445059">
               <node role="operand" roleId="tpee.1197027771414" type="tpee.LocalVariableReference" typeId="tpee.1068581242866" id="2392684134639445060">
                 <link role="variableDeclaration" roleId="tpee.1068581517664" targetNodeId="2392684134639445049" resolveInfo="debugSession" />
@@ -1927,20 +1911,20 @@
                 <link role="baseMethodDeclaration" roleId="tpee.1068499141037" targetNodeId="1l1h.4474271214082917176" resolveInfo="isMute" />
               </node>
             </node>
+            <node role="leftExpression" roleId="tpee.1081773367580" type="tpee.ParenthesizedExpression" typeId="tpee.1079359253375" id="2392684134639445055">
+              <node role="expression" roleId="tpee.1079359253376" type="tpee.NotEqualsExpression" typeId="tpee.1073239437375" id="2392684134639445056">
+                <node role="rightExpression" roleId="tpee.1081773367579" type="tpee.NullLiteral" typeId="tpee.1070534058343" id="2392684134639445058" />
+                <node role="leftExpression" roleId="tpee.1081773367580" type="tpee.LocalVariableReference" typeId="tpee.1068581242866" id="2392684134639445057">
+                  <link role="variableDeclaration" roleId="tpee.1068581517664" targetNodeId="2392684134639445049" resolveInfo="debugSession" />
+                </node>
+              </node>
+            </node>
           </node>
         </node>
       </node>
     </node>
     <node role="member" roleId="tpee.5375687026011219971" type="tpee.InstanceMethodDeclaration" typeId="tpee.1068580123165" id="2392684134639445062">
       <property name="name" nameId="tpck.1169194664001" value="update" />
-      <node role="visibility" roleId="tpee.1178549979242" type="tpee.PublicVisibility" typeId="tpee.1146644602865" id="2392684134639445063" />
-      <node role="returnType" roleId="tpee.1068580123133" type="tpee.VoidType" typeId="tpee.1068581517677" id="2392684134639445064" />
-      <node role="parameter" roleId="tpee.1068580123134" type="tpee.ParameterDeclaration" typeId="tpee.1068498886292" id="2392684134639445065">
-        <property name="name" nameId="tpck.1169194664001" value="event" />
-        <node role="type" roleId="tpee.5680397130376446158" type="tpee.ClassifierType" typeId="tpee.1107535904670" id="2392684134639445066">
-          <link role="classifier" roleId="tpee.1107535924139" targetNodeId="6tyf.~AnActionEvent" resolveInfo="AnActionEvent" />
-        </node>
-      </node>
       <node role="body" roleId="tpee.1068580123135" type="tpee.StatementList" typeId="tpee.1068580123136" id="2392684134639445067">
         <node role="statement" roleId="tpee.1068581517665" type="tpee.ExpressionStatement" typeId="tpee.1068580123155" id="2392684134639445068">
           <node role="expression" roleId="tpee.1068580123156" type="tpee.SuperMethodCall" typeId="tpee.1073063089578" id="2392684134639445069">
@@ -1952,17 +1936,10 @@
         </node>
         <node role="statement" roleId="tpee.1068581517665" type="tpee.ExpressionStatement" typeId="tpee.1068580123155" id="2392684134639445071">
           <node role="expression" roleId="tpee.1068580123156" type="tpee.DotExpression" typeId="tpee.1197027756228" id="2392684134639445072">
-            <node role="operand" roleId="tpee.1197027771414" type="tpee.DotExpression" typeId="tpee.1197027756228" id="2392684134639445073">
-              <node role="operand" roleId="tpee.1197027771414" type="tpee.ParameterReference" typeId="tpee.1068581242874" id="2392684134639445074">
-                <link role="variableDeclaration" roleId="tpee.1068581517664" targetNodeId="2392684134639445065" resolveInfo="event" />
-              </node>
-              <node role="operation" roleId="tpee.1197027833540" type="tpee.InstanceMethodCallOperation" typeId="tpee.1202948039474" id="2392684134639445075">
-                <link role="baseMethodDeclaration" roleId="tpee.1068499141037" targetNodeId="6tyf.~AnActionEvent%dgetPresentation()%ccom%dintellij%dopenapi%dactionSystem%dPresentation" resolveInfo="getPresentation" />
-              </node>
-            </node>
             <node role="operation" roleId="tpee.1197027833540" type="tpee.InstanceMethodCallOperation" typeId="tpee.1202948039474" id="2392684134639445076">
               <link role="baseMethodDeclaration" roleId="tpee.1068499141037" targetNodeId="6tyf.~Presentation%dsetEnabled(boolean)%cvoid" resolveInfo="setEnabled" />
               <node role="actualArgument" roleId="tpee.1068499141038" type="tpee.NotEqualsExpression" typeId="tpee.1073239437375" id="2392684134639445077">
+                <node role="rightExpression" roleId="tpee.1081773367579" type="tpee.NullLiteral" typeId="tpee.1070534058343" id="2392684134639445080" />
                 <node role="leftExpression" roleId="tpee.1081773367580" type="tpee.StaticMethodCall" typeId="tpee.1081236700937" id="2392684134639445078">
                   <link role="classConcept" roleId="tpee.1144433194310" targetNodeId="qiil.2392684134639614907" resolveInfo="DebugActionsUtil" />
                   <link role="baseMethodDeclaration" roleId="tpee.1068499141037" targetNodeId="qiil.2392684134639614913" resolveInfo="getDebugSession" />
@@ -1970,15 +1947,34 @@
                     <link role="variableDeclaration" roleId="tpee.1068581517664" targetNodeId="2392684134639445065" resolveInfo="event" />
                   </node>
                 </node>
-                <node role="rightExpression" roleId="tpee.1081773367579" type="tpee.NullLiteral" typeId="tpee.1070534058343" id="2392684134639445080" />
-              </node>
-            </node>
-          </node>
-        </node>
-      </node>
+              </node>
+            </node>
+            <node role="operand" roleId="tpee.1197027771414" type="tpee.DotExpression" typeId="tpee.1197027756228" id="2392684134639445073">
+              <node role="operation" roleId="tpee.1197027833540" type="tpee.InstanceMethodCallOperation" typeId="tpee.1202948039474" id="2392684134639445075">
+                <link role="baseMethodDeclaration" roleId="tpee.1068499141037" targetNodeId="6tyf.~AnActionEvent%dgetPresentation()%ccom%dintellij%dopenapi%dactionSystem%dPresentation" resolveInfo="getPresentation" />
+              </node>
+              <node role="operand" roleId="tpee.1197027771414" type="tpee.ParameterReference" typeId="tpee.1068581242874" id="2392684134639445074">
+                <link role="variableDeclaration" roleId="tpee.1068581517664" targetNodeId="2392684134639445065" resolveInfo="event" />
+              </node>
+            </node>
+          </node>
+        </node>
+      </node>
+      <node role="returnType" roleId="tpee.1068580123133" type="tpee.VoidType" typeId="tpee.1068581517677" id="2392684134639445064" />
+      <node role="parameter" roleId="tpee.1068580123134" type="tpee.ParameterDeclaration" typeId="tpee.1068498886292" id="2392684134639445065">
+        <property name="name" nameId="tpck.1169194664001" value="event" />
+        <node role="type" roleId="tpee.5680397130376446158" type="tpee.ClassifierType" typeId="tpee.1107535904670" id="2392684134639445066">
+          <link role="classifier" roleId="tpee.1107535924139" targetNodeId="6tyf.~AnActionEvent" resolveInfo="AnActionEvent" />
+        </node>
+      </node>
+      <node role="visibility" roleId="tpee.1178549979242" type="tpee.PublicVisibility" typeId="tpee.1146644602865" id="2392684134639445063" />
       <node role="annotation" roleId="tpee.1188208488637" type="tpee.AnnotationInstance" typeId="tpee.1188207840427" id="2392684134639445081">
         <link role="annotation" roleId="tpee.1188208074048" targetNodeId="e2lb.~Override" resolveInfo="Override" />
       </node>
+    </node>
+    <node role="visibility" roleId="tpee.1178549979242" type="tpee.PublicVisibility" typeId="tpee.1146644602865" id="2392684134639444999" />
+    <node role="superclass" roleId="tpee.1165602531693" type="tpee.ClassifierType" typeId="tpee.1107535904670" id="2392684134639445000">
+      <link role="classifier" roleId="tpee.1107535924139" targetNodeId="6tyf.~ToggleAction" resolveInfo="ToggleAction" />
     </node>
   </root>
   <root id="9154600507441896288">
@@ -2382,35 +2378,35 @@
                       <property name="isAbstract" nameId="tpee.1178608670077" value="false" />
                       <property name="name" nameId="tpck.1169194664001" value="run" />
                       <property name="isFinal" nameId="tpee.1181808852946" value="false" />
-                      <node role="visibility" roleId="tpee.1178549979242" type="tpee.PublicVisibility" typeId="tpee.1146644602865" id="4474271214083123235" />
-                      <node role="returnType" roleId="tpee.1068580123133" type="tpee.VoidType" typeId="tpee.1068581517677" id="4474271214083123236" />
+                      <node role="annotation" roleId="tpee.1188208488637" type="tpee.AnnotationInstance" typeId="tpee.1188207840427" id="4474271214083123256">
+                        <link role="annotation" roleId="tpee.1188208074048" targetNodeId="e2lb.~Override" resolveInfo="Override" />
+                      </node>
                       <node role="body" roleId="tpee.1068580123135" type="tpee.StatementList" typeId="tpee.1068580123136" id="4474271214083123250">
                         <node role="statement" roleId="tpee.1068581517665" type="tpee.ExpressionStatement" typeId="tpee.1068580123155" id="4474271214083123251">
                           <node role="expression" roleId="tpee.1068580123156" type="tpee.DotExpression" typeId="tpee.1197027756228" id="4474271214083123252">
+                            <node role="operand" roleId="tpee.1197027771414" type="tpee.StaticMethodCall" typeId="tpee.1081236700937" id="418270182880378130">
+                              <link role="baseMethodDeclaration" roleId="tpee.1068499141037" targetNodeId="1l1h.4474271214082915417" resolveInfo="getInstance" />
+                              <link role="classConcept" roleId="tpee.1144433194310" targetNodeId="1l1h.4474271214082915303" resolveInfo="BreakpointManagerComponent" />
+                              <node role="actualArgument" roleId="tpee.1068499141038" type="tpee.DotExpression" typeId="tpee.1197027756228" id="418270182880378133">
+                                <node role="operation" roleId="tpee.1197027833540" type="tp4k.ActionDataParameterReferenceOperation" typeId="tp4k.1217252428768" id="418270182880378135">
+                                  <link role="member" roleId="tp4f.1205756909548" targetNodeId="418270182880378131" resolveInfo="project" />
+                                </node>
+                                <node role="operand" roleId="tpee.1197027771414" type="tp4f.ThisClassifierExpression" typeId="tp4f.1205752633985" id="418270182880378134">
+                                  <link role="classifier" roleId="tp4f.1218736638915" targetNodeId="418270182880363898" resolveInfo="DeleteBreakpointAction" />
+                                </node>
+                              </node>
+                            </node>
                             <node role="operation" roleId="tpee.1197027833540" type="tpee.InstanceMethodCallOperation" typeId="tpee.1202948039474" id="4474271214083123254">
                               <link role="baseMethodDeclaration" roleId="tpee.1068499141037" targetNodeId="1l1h.4474271214082915614" resolveInfo="removeBreakpoint" />
                               <node role="actualArgument" roleId="tpee.1068499141038" type="tpee.LocalVariableReference" typeId="tpee.1068581242866" id="4474271214083123255">
                                 <link role="variableDeclaration" roleId="tpee.1068581517664" targetNodeId="4474271214083123217" resolveInfo="breakpoint" />
                               </node>
                             </node>
-                            <node role="operand" roleId="tpee.1197027771414" type="tpee.StaticMethodCall" typeId="tpee.1081236700937" id="418270182880378130">
-                              <link role="baseMethodDeclaration" roleId="tpee.1068499141037" targetNodeId="1l1h.4474271214082915417" resolveInfo="getInstance" />
-                              <link role="classConcept" roleId="tpee.1144433194310" targetNodeId="1l1h.4474271214082915303" resolveInfo="BreakpointManagerComponent" />
-                              <node role="actualArgument" roleId="tpee.1068499141038" type="tpee.DotExpression" typeId="tpee.1197027756228" id="418270182880378133">
-                                <node role="operand" roleId="tpee.1197027771414" type="tp4f.ThisClassifierExpression" typeId="tp4f.1205752633985" id="418270182880378134">
-                                  <link role="classifier" roleId="tp4f.1218736638915" targetNodeId="418270182880363898" resolveInfo="DeleteBreakpointAction" />
-                                </node>
-                                <node role="operation" roleId="tpee.1197027833540" type="tp4k.ActionDataParameterReferenceOperation" typeId="tp4k.1217252428768" id="418270182880378135">
-                                  <link role="member" roleId="tp4f.1205756909548" targetNodeId="418270182880378131" resolveInfo="project" />
-                                </node>
-                              </node>
-                            </node>
                           </node>
                         </node>
                       </node>
-                      <node role="annotation" roleId="tpee.1188208488637" type="tpee.AnnotationInstance" typeId="tpee.1188207840427" id="4474271214083123256">
-                        <link role="annotation" roleId="tpee.1188208074048" targetNodeId="e2lb.~Override" resolveInfo="Override" />
-                      </node>
+                      <node role="visibility" roleId="tpee.1178549979242" type="tpee.PublicVisibility" typeId="tpee.1146644602865" id="4474271214083123235" />
+                      <node role="returnType" roleId="tpee.1068580123133" type="tpee.VoidType" typeId="tpee.1068581517677" id="4474271214083123236" />
                     </node>
                   </node>
                 </node>
@@ -2513,30 +2509,25 @@
                       <property name="name" nameId="tpck.1169194664001" value="run" />
                       <property name="isFinal" nameId="tpee.1181808852946" value="false" />
                       <node role="visibility" roleId="tpee.1178549979242" type="tpee.PublicVisibility" typeId="tpee.1146644602865" id="4474271214083119039" />
-                      <node role="returnType" roleId="tpee.1068580123133" type="tpee.VoidType" typeId="tpee.1068581517677" id="4474271214083119040" />
                       <node role="body" roleId="tpee.1068580123135" type="tpee.StatementList" typeId="tpee.1068580123136" id="4474271214083119054">
                         <node role="statement" roleId="tpee.1068581517665" type="tpee.ExpressionStatement" typeId="tpee.1068580123155" id="1071422968910406735">
                           <node role="expression" roleId="tpee.1068580123156" type="tpee.DotExpression" typeId="tpee.1197027756228" id="1071422968910406739">
-                            <node role="operand" roleId="tpee.1197027771414" type="tpee.StaticMethodCall" typeId="tpee.1081236700937" id="3977893572431916721">
-                              <link role="baseMethodDeclaration" roleId="tpee.1068499141037" targetNodeId="oobn.~NavigationSupport%dgetInstance()%cjetbrains%dmps%dopenapi%dnavigation%dNavigationSupport" resolveInfo="getInstance" />
-                              <link role="classConcept" roleId="tpee.1144433194310" targetNodeId="oobn.~NavigationSupport" resolveInfo="NavigationSupport" />
-                            </node>
                             <node role="operation" roleId="tpee.1197027833540" type="tpee.InstanceMethodCallOperation" typeId="tpee.1202948039474" id="1071422968910406743">
                               <link role="baseMethodDeclaration" roleId="tpee.1068499141037" targetNodeId="oobn.~NavigationSupport%dopenNode(jetbrains%dmps%dsmodel%dIOperationContext,jetbrains%dmps%dsmodel%dSNode,boolean,boolean)%cjetbrains%dmps%dopenapi%deditor%dEditor" resolveInfo="openNode" />
                               <node role="actualArgument" roleId="tpee.1068499141038" type="tpee.DotExpression" typeId="tpee.1197027756228" id="8643693251546857306">
+                                <node role="operation" roleId="tpee.1197027833540" type="tp4k.ActionDataParameterReferenceOperation" typeId="tp4k.1217252428768" id="8643693251546857308">
+                                  <link role="member" roleId="tp4f.1205756909548" targetNodeId="8643693251546857294" resolveInfo="context" />
+                                </node>
                                 <node role="operand" roleId="tpee.1197027771414" type="tp4f.ThisClassifierExpression" typeId="tp4f.1205752633985" id="8643693251546857307">
                                   <link role="classifier" roleId="tp4f.1218736638915" targetNodeId="8643693251546857272" resolveInfo="GoToSource" />
                                 </node>
-                                <node role="operation" roleId="tpee.1197027833540" type="tp4k.ActionDataParameterReferenceOperation" typeId="tp4k.1217252428768" id="8643693251546857308">
-                                  <link role="member" roleId="tp4f.1205756909548" targetNodeId="8643693251546857294" resolveInfo="context" />
-                                </node>
                               </node>
                               <node role="actualArgument" roleId="tpee.1068499141038" type="tpee.DotExpression" typeId="tpee.1197027756228" id="8643693251546857310">
+                                <node role="operation" roleId="tpee.1197027833540" type="tp4k.ActionDataParameterReferenceOperation" typeId="tp4k.1217252428768" id="8643693251546857312">
+                                  <link role="member" roleId="tp4f.1205756909548" targetNodeId="8643693251546857287" resolveInfo="node" />
+                                </node>
                                 <node role="operand" roleId="tpee.1197027771414" type="tp4f.ThisClassifierExpression" typeId="tp4f.1205752633985" id="8643693251546857311">
                                   <link role="classifier" roleId="tp4f.1218736638915" targetNodeId="8643693251546857272" resolveInfo="GoToSource" />
-                                </node>
-                                <node role="operation" roleId="tpee.1197027833540" type="tp4k.ActionDataParameterReferenceOperation" typeId="tp4k.1217252428768" id="8643693251546857312">
-                                  <link role="member" roleId="tp4f.1205756909548" targetNodeId="8643693251546857287" resolveInfo="node" />
                                 </node>
                               </node>
                               <node role="actualArgument" roleId="tpee.1068499141038" type="tpee.BooleanConstant" typeId="tpee.1068580123137" id="1071422968910406748">
@@ -2546,9 +2537,14 @@
                                 <property name="value" nameId="tpee.1068580123138" value="true" />
                               </node>
                             </node>
+                            <node role="operand" roleId="tpee.1197027771414" type="tpee.StaticMethodCall" typeId="tpee.1081236700937" id="3977893572431916721">
+                              <link role="baseMethodDeclaration" roleId="tpee.1068499141037" targetNodeId="oobn.~NavigationSupport%dgetInstance()%cjetbrains%dmps%dopenapi%dnavigation%dNavigationSupport" resolveInfo="getInstance" />
+                              <link role="classConcept" roleId="tpee.1144433194310" targetNodeId="oobn.~NavigationSupport" resolveInfo="NavigationSupport" />
+                            </node>
                           </node>
                         </node>
                       </node>
+                      <node role="returnType" roleId="tpee.1068580123133" type="tpee.VoidType" typeId="tpee.1068581517677" id="4474271214083119040" />
                     </node>
                   </node>
                 </node>
