--- conflicted
+++ resolved
@@ -1,416 +1,193 @@
 <?xml version="1.0" encoding="UTF-8"?>
-<model ref="r:01820806-c285-4459-a416-37590f94adc8(jetbrains.mps.debugger.api.ui.actions)">
-  <persistence version="9" />
-  <debugInfo>
-    <lang id="f3061a53-9226-4cc5-a443-f952ceaf5816" name="jetbrains.mps.baseLanguage" />
-    <lang id="443f4c36-fcf5-4eb6-9500-8d06ed259e3e" name="jetbrains.mps.baseLanguage.classifiers" />
-    <lang id="fd392034-7849-419d-9071-12563d152375" name="jetbrains.mps.baseLanguage.closures" />
-    <lang id="83888646-71ce-4f1c-9c53-c54016f6ad4f" name="jetbrains.mps.baseLanguage.collections" />
-    <lang id="ceab5195-25ea-4f22-9b92-103b95ca8c0c" name="jetbrains.mps.lang.core" />
-    <lang id="28f9e497-3b42-4291-aeba-0a1039153ab1" name="jetbrains.mps.lang.plugin" />
-    <lang id="ef7bf5ac-d06c-4342-b11d-e42104eb9343" name="jetbrains.mps.lang.plugin.standalone" />
-    <lang id="982eb8df-2c96-4bd7-9963-11712ea622e5" name="jetbrains.mps.lang.resources" />
-    <model ref="r:00000000-0000-4000-0000-011c895904a4(jetbrains.mps.ide.actions)" name="jetbrains.mps.ide.actions" />
-    <model ref="f:java_stub#6354ebe7-c22a-4a0f-ac54-50b52ab9b065#java.lang(java.lang@java_stub)" name="java.lang@java_stub" />
-    <model ref="f:java_stub#6354ebe7-c22a-4a0f-ac54-50b52ab9b065#javax.swing(javax.swing@java_stub)" name="javax.swing@java_stub" />
-    <model ref="f:java_stub#6354ebe7-c22a-4a0f-ac54-50b52ab9b065#java.awt(java.awt@java_stub)" name="java.awt@java_stub" />
-    <model ref="f:java_stub#6354ebe7-c22a-4a0f-ac54-50b52ab9b065#javax.swing.text(javax.swing.text@java_stub)" name="javax.swing.text@java_stub" />
-    <model ref="r:84719e1a-99f6-4297-90ba-8ad2a947fa4a(jetbrains.mps.ide.datatransfer)" name="jetbrains.mps.ide.datatransfer" />
-    <model ref="f:java_stub#86441d7a-e194-42da-81a5-2161ec62a379#jetbrains.mps.ide.dialogs(MPS.Workbench/jetbrains.mps.ide.dialogs@java_stub)" name="jetbrains.mps.ide.dialogs@java_stub" />
-    <model ref="f:java_stub#6ed54515-acc8-4d1e-a16c-9fd6cfe951ea#jetbrains.mps.smodel(MPS.Core/jetbrains.mps.smodel@java_stub)" name="jetbrains.mps.smodel@java_stub" />
-    <model ref="f:java_stub#1ed103c3-3aa6-49b7-9c21-6765ee11f224#jetbrains.mps.nodeEditor.selection(MPS.Editor/jetbrains.mps.nodeEditor.selection@java_stub)" name="jetbrains.mps.nodeEditor.selection@java_stub" />
-    <model ref="r:0a0d7eec-6e5a-412b-8e16-e3ee5ed7fb95(jetbrains.mps.debug.api.programState)" name="jetbrains.mps.debug.api.programState" />
-    <model ref="r:4a0301da-c964-420c-8e35-486843de9df5(jetbrains.mps.debug.api.evaluation)" name="jetbrains.mps.debug.api.evaluation" />
-    <model ref="r:16e1d5b7-80ca-4570-9d1a-1cf2ce305e08(jetbrains.mps.debugger.api.ui)" name="jetbrains.mps.debugger.api.ui" />
-    <model ref="r:e8d15a56-f89d-47fc-ac9f-8a35d3539ac3(jetbrains.mps.debugger.api.ui.breakpoints)" name="jetbrains.mps.debugger.api.ui.breakpoints" />
-    <model ref="r:c02662c0-67c5-4c3a-8d3a-cd7ffe189340(jetbrains.mps.debug.api)" name="jetbrains.mps.debug.api" />
-    <model ref="r:d910d08e-4a00-41f9-ac8b-b7c374586874(jetbrains.mps.debug.api.breakpoints)" name="jetbrains.mps.debug.api.breakpoints" />
-    <model ref="f:java_stub#1ed103c3-3aa6-49b7-9c21-6765ee11f224#jetbrains.mps.openapi.navigation(MPS.Editor/jetbrains.mps.openapi.navigation@java_stub)" name="jetbrains.mps.openapi.navigation@java_stub" />
-    <model ref="f:java_stub#498d89d2-c2e9-11e2-ad49-6cf049e62fe5#com.intellij.openapi.application(MPS.IDEA/com.intellij.openapi.application@java_stub)" name="com.intellij.openapi.application@java_stub" />
-    <model ref="f:java_stub#498d89d2-c2e9-11e2-ad49-6cf049e62fe5#com.intellij.openapi.actionSystem(MPS.IDEA/com.intellij.openapi.actionSystem@java_stub)" name="com.intellij.openapi.actionSystem@java_stub" />
-    <model ref="f:java_stub#742f6602-5a2f-4313-aa6e-ae1cd4ffdc61#jetbrains.mps.ide.actions(MPS.Platform/jetbrains.mps.ide.actions@java_stub)" name="jetbrains.mps.ide.actions@java_stub" />
-    <model ref="f:java_stub#742f6602-5a2f-4313-aa6e-ae1cd4ffdc61#jetbrains.mps.ide.project(MPS.Platform/jetbrains.mps.ide.project@java_stub)" name="jetbrains.mps.ide.project@java_stub" />
-    <model ref="f:java_stub#742f6602-5a2f-4313-aa6e-ae1cd4ffdc61#jetbrains.mps.debugger.core.breakpoints(MPS.Platform/jetbrains.mps.debugger.core.breakpoints@java_stub)" name="jetbrains.mps.debugger.core.breakpoints@java_stub" />
-    <model ref="f:java_stub#498d89d2-c2e9-11e2-ad49-6cf049e62fe5#com.intellij.ui(MPS.IDEA/com.intellij.ui@java_stub)" name="com.intellij.ui@java_stub" />
-    <model ref="f:java_stub#1ed103c3-3aa6-49b7-9c21-6765ee11f224#jetbrains.mps.ide.editor(MPS.Editor/jetbrains.mps.ide.editor@java_stub)" name="jetbrains.mps.ide.editor@java_stub" />
-    <model ref="f:java_stub#1ed103c3-3aa6-49b7-9c21-6765ee11f224#jetbrains.mps.nodeEditor(MPS.Editor/jetbrains.mps.nodeEditor@java_stub)" name="jetbrains.mps.nodeEditor@java_stub" />
-    <model ref="f:java_stub#498d89d2-c2e9-11e2-ad49-6cf049e62fe5#com.intellij.icons(MPS.IDEA/com.intellij.icons@java_stub)" name="com.intellij.icons@java_stub" />
-    <model ref="f:java_stub#6354ebe7-c22a-4a0f-ac54-50b52ab9b065#java.awt.event(JDK/java.awt.event@java_stub)" name="java.awt.event@java_stub" />
-    <model ref="f:java_stub#498d89d2-c2e9-11e2-ad49-6cf049e62fe5#com.intellij.openapi.ui(MPS.IDEA/com.intellij.openapi.ui@java_stub)" name="com.intellij.openapi.ui@java_stub" />
-    <model ref="f:java_stub#8865b7a8-5271-43d3-884c-6fd1d9cfdd34#org.jetbrains.mps.openapi.model(MPS.OpenAPI/org.jetbrains.mps.openapi.model@java_stub)" name="org.jetbrains.mps.openapi.model@java_stub" />
-    <model ref="f:java_stub#3f233e7f-b8a6-46d2-a57f-795d56775243#org.jetbrains.annotations(Annotations/org.jetbrains.annotations@java_stub)" name="org.jetbrains.annotations@java_stub" />
-    <model ref="f:java_stub#742f6602-5a2f-4313-aa6e-ae1cd4ffdc61#jetbrains.mps.icons(MPS.Platform/jetbrains.mps.icons@java_stub)" name="jetbrains.mps.icons@java_stub" />
-    <model ref="f:java_stub#498d89d2-c2e9-11e2-ad49-6cf049e62fe5#com.intellij.openapi.project(MPS.IDEA/com.intellij.openapi.project@java_stub)" name="com.intellij.openapi.project@java_stub" />
-    <model ref="f:java_stub#1ed103c3-3aa6-49b7-9c21-6765ee11f224#jetbrains.mps.openapi.editor.selection(MPS.Editor/jetbrains.mps.openapi.editor.selection@java_stub)" name="jetbrains.mps.openapi.editor.selection@java_stub" />
-    <concept id="f3061a53-9226-4cc5-a443-f952ceaf5816/1068390468198" name="jetbrains.mps.baseLanguage.structure.ClassConcept" />
-    <concept id="f3061a53-9226-4cc5-a443-f952ceaf5816/1068390468200" name="jetbrains.mps.baseLanguage.structure.FieldDeclaration" />
-    <concept id="f3061a53-9226-4cc5-a443-f952ceaf5816/1068498886292" name="jetbrains.mps.baseLanguage.structure.ParameterDeclaration" />
-    <concept id="f3061a53-9226-4cc5-a443-f952ceaf5816/1068498886294" name="jetbrains.mps.baseLanguage.structure.AssignmentExpression" />
-    <concept id="f3061a53-9226-4cc5-a443-f952ceaf5816/1068498886296" name="jetbrains.mps.baseLanguage.structure.VariableReference" />
-    <concept id="f3061a53-9226-4cc5-a443-f952ceaf5816/1068580123136" name="jetbrains.mps.baseLanguage.structure.StatementList" />
-    <concept id="f3061a53-9226-4cc5-a443-f952ceaf5816/1068580123137" name="jetbrains.mps.baseLanguage.structure.BooleanConstant" />
-    <concept id="f3061a53-9226-4cc5-a443-f952ceaf5816/1068580123140" name="jetbrains.mps.baseLanguage.structure.ConstructorDeclaration" />
-    <concept id="f3061a53-9226-4cc5-a443-f952ceaf5816/1068580123152" name="jetbrains.mps.baseLanguage.structure.EqualsExpression" />
-    <concept id="f3061a53-9226-4cc5-a443-f952ceaf5816/1068580123155" name="jetbrains.mps.baseLanguage.structure.ExpressionStatement" />
-    <concept id="f3061a53-9226-4cc5-a443-f952ceaf5816/1068580123157" name="jetbrains.mps.baseLanguage.structure.Statement" />
-    <concept id="f3061a53-9226-4cc5-a443-f952ceaf5816/1068580123159" name="jetbrains.mps.baseLanguage.structure.IfStatement" />
-    <concept id="f3061a53-9226-4cc5-a443-f952ceaf5816/1068580123165" name="jetbrains.mps.baseLanguage.structure.InstanceMethodDeclaration" />
-    <concept id="f3061a53-9226-4cc5-a443-f952ceaf5816/1068580320020" name="jetbrains.mps.baseLanguage.structure.IntegerConstant" />
-    <concept id="f3061a53-9226-4cc5-a443-f952ceaf5816/1068581242863" name="jetbrains.mps.baseLanguage.structure.LocalVariableDeclaration" />
-    <concept id="f3061a53-9226-4cc5-a443-f952ceaf5816/1068581242864" name="jetbrains.mps.baseLanguage.structure.LocalVariableDeclarationStatement" />
-    <concept id="f3061a53-9226-4cc5-a443-f952ceaf5816/1068581242878" name="jetbrains.mps.baseLanguage.structure.ReturnStatement" />
-    <concept id="f3061a53-9226-4cc5-a443-f952ceaf5816/1068581517677" name="jetbrains.mps.baseLanguage.structure.VoidType" />
-    <concept id="f3061a53-9226-4cc5-a443-f952ceaf5816/1070462154015" name="jetbrains.mps.baseLanguage.structure.StaticFieldDeclaration" />
-    <concept id="f3061a53-9226-4cc5-a443-f952ceaf5816/1070475587102" name="jetbrains.mps.baseLanguage.structure.SuperConstructorInvocation" />
-    <concept id="f3061a53-9226-4cc5-a443-f952ceaf5816/1070475926800" name="jetbrains.mps.baseLanguage.structure.StringLiteral" />
-    <concept id="f3061a53-9226-4cc5-a443-f952ceaf5816/1070533707846" name="jetbrains.mps.baseLanguage.structure.StaticFieldReference" />
-    <concept id="f3061a53-9226-4cc5-a443-f952ceaf5816/1070534058343" name="jetbrains.mps.baseLanguage.structure.NullLiteral" />
-    <concept id="f3061a53-9226-4cc5-a443-f952ceaf5816/1070534644030" name="jetbrains.mps.baseLanguage.structure.BooleanType" />
-    <concept id="f3061a53-9226-4cc5-a443-f952ceaf5816/1070534934090" name="jetbrains.mps.baseLanguage.structure.CastExpression" />
-    <concept id="f3061a53-9226-4cc5-a443-f952ceaf5816/1073063089578" name="jetbrains.mps.baseLanguage.structure.SuperMethodCall" />
-    <concept id="f3061a53-9226-4cc5-a443-f952ceaf5816/1073239437375" name="jetbrains.mps.baseLanguage.structure.NotEqualsExpression" />
-    <concept id="f3061a53-9226-4cc5-a443-f952ceaf5816/1079359253375" name="jetbrains.mps.baseLanguage.structure.ParenthesizedExpression" />
-    <concept id="f3061a53-9226-4cc5-a443-f952ceaf5816/1080120340718" name="jetbrains.mps.baseLanguage.structure.AndExpression" />
-    <concept id="f3061a53-9226-4cc5-a443-f952ceaf5816/1080223426719" name="jetbrains.mps.baseLanguage.structure.OrExpression" />
-    <concept id="f3061a53-9226-4cc5-a443-f952ceaf5816/1081236700937" name="jetbrains.mps.baseLanguage.structure.StaticMethodCall" />
-    <concept id="f3061a53-9226-4cc5-a443-f952ceaf5816/1081256982272" name="jetbrains.mps.baseLanguage.structure.InstanceOfExpression" />
-    <concept id="f3061a53-9226-4cc5-a443-f952ceaf5816/1081516740877" name="jetbrains.mps.baseLanguage.structure.NotExpression" />
-    <concept id="f3061a53-9226-4cc5-a443-f952ceaf5816/1107535904670" name="jetbrains.mps.baseLanguage.structure.ClassifierType" />
-    <concept id="f3061a53-9226-4cc5-a443-f952ceaf5816/1145552977093" name="jetbrains.mps.baseLanguage.structure.GenericNewExpression" />
-    <concept id="f3061a53-9226-4cc5-a443-f952ceaf5816/1146644602865" name="jetbrains.mps.baseLanguage.structure.PublicVisibility" />
-    <concept id="f3061a53-9226-4cc5-a443-f952ceaf5816/1146644623116" name="jetbrains.mps.baseLanguage.structure.PrivateVisibility" />
-    <concept id="f3061a53-9226-4cc5-a443-f952ceaf5816/1146644641414" name="jetbrains.mps.baseLanguage.structure.ProtectedVisibility" />
-    <concept id="83888646-71ce-4f1c-9c53-c54016f6ad4f/1151688443754" name="jetbrains.mps.baseLanguage.collections.structure.ListType" />
-    <concept id="83888646-71ce-4f1c-9c53-c54016f6ad4f/1153943597977" name="jetbrains.mps.baseLanguage.collections.structure.ForEachStatement" />
-    <concept id="83888646-71ce-4f1c-9c53-c54016f6ad4f/1153944193378" name="jetbrains.mps.baseLanguage.collections.structure.ForEachVariable" />
-    <concept id="83888646-71ce-4f1c-9c53-c54016f6ad4f/1153944233411" name="jetbrains.mps.baseLanguage.collections.structure.ForEachVariableReference" />
-    <concept id="83888646-71ce-4f1c-9c53-c54016f6ad4f/1160600644654" name="jetbrains.mps.baseLanguage.collections.structure.ListCreatorWithInit" />
-    <concept id="83888646-71ce-4f1c-9c53-c54016f6ad4f/1160666733551" name="jetbrains.mps.baseLanguage.collections.structure.AddAllElementsOperation" />
-    <concept id="f3061a53-9226-4cc5-a443-f952ceaf5816/1170345865475" name="jetbrains.mps.baseLanguage.structure.AnonymousClass" />
-    <concept id="f3061a53-9226-4cc5-a443-f952ceaf5816/1182160077978" name="jetbrains.mps.baseLanguage.structure.AnonymousClassCreator" />
-    <concept id="f3061a53-9226-4cc5-a443-f952ceaf5816/1188207840427" name="jetbrains.mps.baseLanguage.structure.AnnotationInstance" />
-    <concept id="f3061a53-9226-4cc5-a443-f952ceaf5816/1197027756228" name="jetbrains.mps.baseLanguage.structure.DotExpression" />
-    <concept id="fd392034-7849-419d-9071-12563d152375/1199569711397" name="jetbrains.mps.baseLanguage.closures.structure.ClosureLiteral" />
-    <concept id="f3061a53-9226-4cc5-a443-f952ceaf5816/1200397529627" name="jetbrains.mps.baseLanguage.structure.CharConstant" />
-    <concept id="83888646-71ce-4f1c-9c53-c54016f6ad4f/1202128969694" name="jetbrains.mps.baseLanguage.collections.structure.SelectOperation" />
-    <concept id="f3061a53-9226-4cc5-a443-f952ceaf5816/1202948039474" name="jetbrains.mps.baseLanguage.structure.InstanceMethodCallOperation" />
-    <concept id="28f9e497-3b42-4291-aeba-0a1039153ab1/1203071646776" name="jetbrains.mps.lang.plugin.structure.ActionDeclaration" />
-    <concept id="28f9e497-3b42-4291-aeba-0a1039153ab1/1203082695294" name="jetbrains.mps.lang.plugin.structure.DoUpdateBlock" />
-    <concept id="28f9e497-3b42-4291-aeba-0a1039153ab1/1203082903663" name="jetbrains.mps.lang.plugin.structure.ConceptFunctionParameter_AnActionEvent" />
-    <concept id="28f9e497-3b42-4291-aeba-0a1039153ab1/1203083511112" name="jetbrains.mps.lang.plugin.structure.ExecuteBlock" />
-    <concept id="28f9e497-3b42-4291-aeba-0a1039153ab1/1203087890642" name="jetbrains.mps.lang.plugin.structure.ActionGroupDeclaration" />
-    <concept id="28f9e497-3b42-4291-aeba-0a1039153ab1/1203088046679" name="jetbrains.mps.lang.plugin.structure.ActionInstance" />
-    <concept id="28f9e497-3b42-4291-aeba-0a1039153ab1/1203092361741" name="jetbrains.mps.lang.plugin.structure.ModificationStatement" />
-    <concept id="83888646-71ce-4f1c-9c53-c54016f6ad4f/1203518072036" name="jetbrains.mps.baseLanguage.collections.structure.SmartClosureParameterDeclaration" />
-    <concept id="28f9e497-3b42-4291-aeba-0a1039153ab1/1203680534665" name="jetbrains.mps.lang.plugin.structure.GroupAnchor" />
-    <concept id="28f9e497-3b42-4291-aeba-0a1039153ab1/1204383956737" name="jetbrains.mps.lang.plugin.structure.InterfaceGroup" />
-    <concept id="28f9e497-3b42-4291-aeba-0a1039153ab1/1204908117386" name="jetbrains.mps.lang.plugin.structure.Separator" />
-    <concept id="443f4c36-fcf5-4eb6-9500-8d06ed259e3e/1205752633985" name="jetbrains.mps.baseLanguage.classifiers.structure.ThisClassifierExpression" />
-    <concept id="28f9e497-3b42-4291-aeba-0a1039153ab1/1207145163717" name="jetbrains.mps.lang.plugin.structure.ElementListContents" />
-    <concept id="28f9e497-3b42-4291-aeba-0a1039153ab1/1207318242772" name="jetbrains.mps.lang.plugin.structure.KeyMapKeystroke" />
-    <concept id="f3061a53-9226-4cc5-a443-f952ceaf5816/1212685548494" name="jetbrains.mps.baseLanguage.structure.ClassCreator" />
-    <concept id="28f9e497-3b42-4291-aeba-0a1039153ab1/1217252042208" name="jetbrains.mps.lang.plugin.structure.ActionDataParameterDeclaration" />
-    <concept id="28f9e497-3b42-4291-aeba-0a1039153ab1/1217252428768" name="jetbrains.mps.lang.plugin.structure.ActionDataParameterReferenceOperation" />
-    <concept id="83888646-71ce-4f1c-9c53-c54016f6ad4f/1224414427926" name="jetbrains.mps.baseLanguage.collections.structure.SequenceCreator" />
-    <concept id="28f9e497-3b42-4291-aeba-0a1039153ab1/1562714432501166197" name="jetbrains.mps.lang.plugin.structure.KeymapChangesDeclaration" />
-    <concept id="28f9e497-3b42-4291-aeba-0a1039153ab1/1562714432501166198" name="jetbrains.mps.lang.plugin.structure.SimpleShortcutChange" />
-    <concept id="f3061a53-9226-4cc5-a443-f952ceaf5816/4836112446988635817" name="jetbrains.mps.baseLanguage.structure.UndefinedType" />
-    <concept id="28f9e497-3b42-4291-aeba-0a1039153ab1/5023285075122009364" name="jetbrains.mps.lang.plugin.structure.IdeaInitializerDescriptor" />
-    <concept id="28f9e497-3b42-4291-aeba-0a1039153ab1/5538333046911348654" name="jetbrains.mps.lang.plugin.structure.RequiredCondition" />
-    <concept id="ef7bf5ac-d06c-4342-b11d-e42104eb9343/7520713872864775836" name="jetbrains.mps.lang.plugin.standalone.structure.StandalonePluginDescriptor" />
-    <concept id="f3061a53-9226-4cc5-a443-f952ceaf5816/7812454656619025412" name="jetbrains.mps.baseLanguage.structure.LocalMethodCall" />
-    <concept id="982eb8df-2c96-4bd7-9963-11712ea622e5/8974276187400029883" name="jetbrains.mps.lang.resources.structure.IconResource" />
-    <concept id="982eb8df-2c96-4bd7-9963-11712ea622e5/8974276187400029891" name="jetbrains.mps.lang.resources.structure.IconResourceExpression" />
-    <property id="f3061a53-9226-4cc5-a443-f952ceaf5816/1068580123137/1068580123138" name="value" />
-    <property id="f3061a53-9226-4cc5-a443-f952ceaf5816/1068580320020/1068580320021" name="value" />
-    <property id="f3061a53-9226-4cc5-a443-f952ceaf5816/1070475926800/1070475926801" name="value" />
-    <property id="ceab5195-25ea-4f22-9b92-103b95ca8c0c/1169194658468/1169194664001" name="name" />
-    <property id="f3061a53-9226-4cc5-a443-f952ceaf5816/1068431474542/1176718929932" name="isFinal" />
-    <property id="f3061a53-9226-4cc5-a443-f952ceaf5816/1068580123165/1178608670077" name="isAbstract" />
-    <property id="f3061a53-9226-4cc5-a443-f952ceaf5816/1068580123132/1181808852946" name="isFinal" />
-    <property id="ceab5195-25ea-4f22-9b92-103b95ca8c0c/1133920641626/1193676396447" name="virtualPackage" />
-    <property id="f3061a53-9226-4cc5-a443-f952ceaf5816/1200397529627/1200397540847" name="charConstant" />
-    <property id="28f9e497-3b42-4291-aeba-0a1039153ab1/1203071646776/1205250923097" name="caption" />
-    <property id="28f9e497-3b42-4291-aeba-0a1039153ab1/1203071646776/1207149998849" name="isAlwaysVisible" />
-    <property id="28f9e497-3b42-4291-aeba-0a1039153ab1/1207318242772/1207318242773" name="modifiers" />
-    <property id="28f9e497-3b42-4291-aeba-0a1039153ab1/1207318242772/1207318242774" name="keycode" />
-    <property id="28f9e497-3b42-4291-aeba-0a1039153ab1/1203071646776/1211298967294" name="outsideCommandExecution" />
-    <property id="28f9e497-3b42-4291-aeba-0a1039153ab1/1203071646776/1213273179528" name="description" />
-    <property id="f3061a53-9226-4cc5-a443-f952ceaf5816/1224848483129/1224848525476" name="isDeprecated" />
-    <property id="f3061a53-9226-4cc5-a443-f952ceaf5816/1107461130800/521412098689998745" name="nonStatic" />
-    <property id="28f9e497-3b42-4291-aeba-0a1039153ab1/5023285075122009364/1573568368168371217" name="handleErrors" />
-    <property id="28f9e497-3b42-4291-aeba-0a1039153ab1/5023285075122009364/4167053799973858143" name="vendorLogo" />
-    <property id="28f9e497-3b42-4291-aeba-0a1039153ab1/5023285075122009364/5023285075122009366" name="id" />
-    <property id="28f9e497-3b42-4291-aeba-0a1039153ab1/5023285075122009364/5023285075122009368" name="descripttion" />
-    <property id="28f9e497-3b42-4291-aeba-0a1039153ab1/5023285075122009364/5023285075122009369" name="version" />
-    <property id="28f9e497-3b42-4291-aeba-0a1039153ab1/5023285075122009364/5023285075122009371" name="vendor" />
-    <property id="28f9e497-3b42-4291-aeba-0a1039153ab1/5023285075122009364/5023285075122009372" name="vendorUrl" />
-    <property id="28f9e497-3b42-4291-aeba-0a1039153ab1/5023285075122009364/5023285075122009373" name="ideaVersion" />
-    <refRole id="f3061a53-9226-4cc5-a443-f952ceaf5816/1204053956946/1068499141037" name="baseMethodDeclaration" />
-    <refRole id="f3061a53-9226-4cc5-a443-f952ceaf5816/1068498886296/1068581517664" name="variableDeclaration" />
-    <refRole id="f3061a53-9226-4cc5-a443-f952ceaf5816/1107535904670/1107535924139" name="classifier" />
-    <refRole id="f3061a53-9226-4cc5-a443-f952ceaf5816/1070533707846/1144433057691" name="classifier" />
-    <refRole id="f3061a53-9226-4cc5-a443-f952ceaf5816/1081236700937/1144433194310" name="classConcept" />
-    <refRole id="83888646-71ce-4f1c-9c53-c54016f6ad4f/1153944233411/1153944258490" name="variable" />
-    <refRole id="f3061a53-9226-4cc5-a443-f952ceaf5816/1170345865475/1170346070688" name="classifier" />
-    <refRole id="f3061a53-9226-4cc5-a443-f952ceaf5816/1188207840427/1188208074048" name="annotation" />
-    <refRole id="28f9e497-3b42-4291-aeba-0a1039153ab1/1203088046679/1203088061055" name="action" />
-    <refRole id="28f9e497-3b42-4291-aeba-0a1039153ab1/1203092361741/1203092736097" name="modifiedGroup" />
-    <refRole id="28f9e497-3b42-4291-aeba-0a1039153ab1/1203092361741/1204992316090" name="point" />
-    <refRole id="443f4c36-fcf5-4eb6-9500-8d06ed259e3e/1205756064662/1205756909548" name="member" />
-    <refRole id="28f9e497-3b42-4291-aeba-0a1039153ab1/1217252042208/1217252646389" name="key" />
-    <refRole id="443f4c36-fcf5-4eb6-9500-8d06ed259e3e/1205752633985/1218736638915" name="classifier" />
-    <refRole id="28f9e497-3b42-4291-aeba-0a1039153ab1/6193305307616715384/6193305307616734326" name="action" />
-    <childRole id="f3061a53-9226-4cc5-a443-f952ceaf5816/1068431474542/1068431790190" name="initializer" />
-    <childRole id="f3061a53-9226-4cc5-a443-f952ceaf5816/1215693861676/1068498886295" name="lValue" />
-    <childRole id="f3061a53-9226-4cc5-a443-f952ceaf5816/1215693861676/1068498886297" name="rValue" />
-    <childRole id="f3061a53-9226-4cc5-a443-f952ceaf5816/1204053956946/1068499141038" name="actualArgument" />
-    <childRole id="f3061a53-9226-4cc5-a443-f952ceaf5816/1068580123132/1068580123133" name="returnType" />
-    <childRole id="f3061a53-9226-4cc5-a443-f952ceaf5816/1068580123132/1068580123134" name="parameter" />
-    <childRole id="f3061a53-9226-4cc5-a443-f952ceaf5816/1068580123132/1068580123135" name="body" />
-    <childRole id="f3061a53-9226-4cc5-a443-f952ceaf5816/1068580123155/1068580123156" name="expression" />
-    <childRole id="f3061a53-9226-4cc5-a443-f952ceaf5816/1068580123159/1068580123160" name="condition" />
-    <childRole id="f3061a53-9226-4cc5-a443-f952ceaf5816/1068580123159/1068580123161" name="ifTrue" />
-    <childRole id="f3061a53-9226-4cc5-a443-f952ceaf5816/1068581242864/1068581242865" name="localVariableDeclaration" />
-    <childRole id="f3061a53-9226-4cc5-a443-f952ceaf5816/1068580123136/1068581517665" name="statement" />
-    <childRole id="f3061a53-9226-4cc5-a443-f952ceaf5816/1068581242878/1068581517676" name="expression" />
-    <childRole id="f3061a53-9226-4cc5-a443-f952ceaf5816/1070534934090/1070534934091" name="type" />
-    <childRole id="f3061a53-9226-4cc5-a443-f952ceaf5816/1070534934090/1070534934092" name="expression" />
-    <childRole id="f3061a53-9226-4cc5-a443-f952ceaf5816/1079359253375/1079359253376" name="expression" />
-    <childRole id="f3061a53-9226-4cc5-a443-f952ceaf5816/1081256982272/1081256993304" name="leftExpression" />
-    <childRole id="f3061a53-9226-4cc5-a443-f952ceaf5816/1081256982272/1081256993305" name="classType" />
-    <childRole id="f3061a53-9226-4cc5-a443-f952ceaf5816/1081516740877/1081516765348" name="expression" />
-    <childRole id="f3061a53-9226-4cc5-a443-f952ceaf5816/1081773326031/1081773367579" name="rightExpression" />
-    <childRole id="f3061a53-9226-4cc5-a443-f952ceaf5816/1081773326031/1081773367580" name="leftExpression" />
-    <childRole id="f3061a53-9226-4cc5-a443-f952ceaf5816/1137021947720/1137022507850" name="body" />
-    <childRole id="f3061a53-9226-4cc5-a443-f952ceaf5816/1145552977093/1145553007750" name="creator" />
-    <childRole id="83888646-71ce-4f1c-9c53-c54016f6ad4f/1151688443754/1151688676805" name="elementType" />
-    <childRole id="83888646-71ce-4f1c-9c53-c54016f6ad4f/1153943597977/1153944400369" name="variable" />
-    <childRole id="83888646-71ce-4f1c-9c53-c54016f6ad4f/1153943597977/1153944424730" name="inputSequence" />
-    <childRole id="f3061a53-9226-4cc5-a443-f952ceaf5816/1154032098014/1154032183016" name="body" />
-    <childRole id="f3061a53-9226-4cc5-a443-f952ceaf5816/1068390468198/1165602531693" name="superclass" />
-    <childRole id="f3061a53-9226-4cc5-a443-f952ceaf5816/1178549954367/1178549979242" name="visibility" />
-    <childRole id="f3061a53-9226-4cc5-a443-f952ceaf5816/1182160077978/1182160096073" name="cls" />
-    <childRole id="f3061a53-9226-4cc5-a443-f952ceaf5816/1188208481402/1188208488637" name="annotation" />
-    <childRole id="f3061a53-9226-4cc5-a443-f952ceaf5816/1197027756228/1197027771414" name="operand" />
-    <childRole id="f3061a53-9226-4cc5-a443-f952ceaf5816/1197027756228/1197027833540" name="operation" />
-    <childRole id="fd392034-7849-419d-9071-12563d152375/1199569711397/1199569906740" name="parameter" />
-    <childRole id="fd392034-7849-419d-9071-12563d152375/1199569711397/1199569916463" name="body" />
-    <childRole id="28f9e497-3b42-4291-aeba-0a1039153ab1/1203071646776/1203083196627" name="updateBlock" />
-    <childRole id="28f9e497-3b42-4291-aeba-0a1039153ab1/1203071646776/1203083461638" name="executeFunction" />
-    <childRole id="83888646-71ce-4f1c-9c53-c54016f6ad4f/1204796164442/1204796294226" name="closure" />
-    <childRole id="28f9e497-3b42-4291-aeba-0a1039153ab1/1203087890642/1204991552650" name="modifier" />
-    <childRole id="28f9e497-3b42-4291-aeba-0a1039153ab1/1204383956737/1206193920040" name="groupID" />
-    <childRole id="28f9e497-3b42-4291-aeba-0a1039153ab1/1207145163717/1207145201301" name="reference" />
-    <childRole id="28f9e497-3b42-4291-aeba-0a1039153ab1/1203087890642/1207145245948" name="contents" />
-    <childRole id="28f9e497-3b42-4291-aeba-0a1039153ab1/1203071646776/1217413222820" name="parameter" />
-    <childRole id="83888646-71ce-4f1c-9c53-c54016f6ad4f/1224414427926/1224414456414" name="elementType" />
-    <childRole id="83888646-71ce-4f1c-9c53-c54016f6ad4f/1224414427926/1224414466839" name="initializer" />
-    <childRole id="83888646-71ce-4f1c-9c53-c54016f6ad4f/1237721394592/1237721435807" name="elementType" />
-    <childRole id="83888646-71ce-4f1c-9c53-c54016f6ad4f/540871147943773365/540871147943773366" name="argument" />
-    <childRole id="28f9e497-3b42-4291-aeba-0a1039153ab1/1562714432501166197/1562714432501166199" name="shortcutChange" />
-    <childRole id="28f9e497-3b42-4291-aeba-0a1039153ab1/1562714432501166198/1562714432501166206" name="keystroke" />
-    <childRole id="f3061a53-9226-4cc5-a443-f952ceaf5816/1107461130800/5375687026011219971" name="member" />
-    <childRole id="28f9e497-3b42-4291-aeba-0a1039153ab1/1217413147516/5538333046911298738" name="condition" />
-    <childRole id="f3061a53-9226-4cc5-a443-f952ceaf5816/4972933694980447171/5680397130376446158" name="type" />
-    <childRole id="982eb8df-2c96-4bd7-9963-11712ea622e5/8974276187400029883/6976585500156684809" name="iconExpression" />
-    <childRole id="982eb8df-2c96-4bd7-9963-11712ea622e5/8974276187400029891/8974276187400029893" name="icon" />
-    <childRole id="28f9e497-3b42-4291-aeba-0a1039153ab1/1203071646776/8976425910813834639" name="icon" />
-  </debugInfo>
-  <languages>
-    <use id="f3061a53-9226-4cc5-a443-f952ceaf5816" version="-1" index="vg0i" />
-    <use id="443f4c36-fcf5-4eb6-9500-8d06ed259e3e" version="-1" index="1sqg" />
-    <use id="fd392034-7849-419d-9071-12563d152375" version="-1" index="cakq" />
-    <use id="83888646-71ce-4f1c-9c53-c54016f6ad4f" version="-1" index="j0ph" />
-    <use id="28f9e497-3b42-4291-aeba-0a1039153ab1" version="-1" index="79nr" />
-    <use id="ef7bf5ac-d06c-4342-b11d-e42104eb9343" version="-1" index="50uk" />
-    <use id="982eb8df-2c96-4bd7-9963-11712ea622e5" version="-1" index="vf6k" />
-    <use id="ceab5195-25ea-4f22-9b92-103b95ca8c0c" version="0" implicit="true" index="asn4" />
-  </languages>
-  <imports>
-    <import index="tprs" ref="r:00000000-0000-4000-0000-011c895904a4(jetbrains.mps.ide.actions)" />
-    <import index="e2lb" ref="f:java_stub#6354ebe7-c22a-4a0f-ac54-50b52ab9b065#java.lang(java.lang@java_stub)" />
-    <import index="dbrf" ref="f:java_stub#6354ebe7-c22a-4a0f-ac54-50b52ab9b065#javax.swing(javax.swing@java_stub)" />
-    <import index="1t7x" ref="f:java_stub#6354ebe7-c22a-4a0f-ac54-50b52ab9b065#java.awt(java.awt@java_stub)" />
-    <import index="oj8w" ref="f:java_stub#6354ebe7-c22a-4a0f-ac54-50b52ab9b065#javax.swing.text(javax.swing.text@java_stub)" />
-    <import index="dp1x" ref="r:84719e1a-99f6-4297-90ba-8ad2a947fa4a(jetbrains.mps.ide.datatransfer)" />
-    <import index="mzqo" ref="f:java_stub#86441d7a-e194-42da-81a5-2161ec62a379#jetbrains.mps.ide.dialogs(MPS.Workbench/jetbrains.mps.ide.dialogs@java_stub)" />
-    <import index="cu2c" ref="f:java_stub#6ed54515-acc8-4d1e-a16c-9fd6cfe951ea#jetbrains.mps.smodel(MPS.Core/jetbrains.mps.smodel@java_stub)" />
-    <import index="jxum" ref="f:java_stub#1ed103c3-3aa6-49b7-9c21-6765ee11f224#jetbrains.mps.nodeEditor.selection(MPS.Editor/jetbrains.mps.nodeEditor.selection@java_stub)" />
-    <import index="pry4" ref="r:0a0d7eec-6e5a-412b-8e16-e3ee5ed7fb95(jetbrains.mps.debug.api.programState)" />
-    <import index="lt1n" ref="r:4a0301da-c964-420c-8e35-486843de9df5(jetbrains.mps.debug.api.evaluation)" />
-    <import index="qiil" ref="r:16e1d5b7-80ca-4570-9d1a-1cf2ce305e08(jetbrains.mps.debugger.api.ui)" />
-    <import index="qst8" ref="r:e8d15a56-f89d-47fc-ac9f-8a35d3539ac3(jetbrains.mps.debugger.api.ui.breakpoints)" />
-    <import index="1l1h" ref="r:c02662c0-67c5-4c3a-8d3a-cd7ffe189340(jetbrains.mps.debug.api)" />
-    <import index="rw00" ref="r:d910d08e-4a00-41f9-ac8b-b7c374586874(jetbrains.mps.debug.api.breakpoints)" />
-    <import index="oobn" ref="f:java_stub#1ed103c3-3aa6-49b7-9c21-6765ee11f224#jetbrains.mps.openapi.navigation(MPS.Editor/jetbrains.mps.openapi.navigation@java_stub)" />
-    <import index="yla8" ref="f:java_stub#498d89d2-c2e9-11e2-ad49-6cf049e62fe5#com.intellij.openapi.application(MPS.IDEA/com.intellij.openapi.application@java_stub)" />
-    <import index="nx1" ref="f:java_stub#498d89d2-c2e9-11e2-ad49-6cf049e62fe5#com.intellij.openapi.actionSystem(MPS.IDEA/com.intellij.openapi.actionSystem@java_stub)" />
-    <import index="5xh9" ref="f:java_stub#742f6602-5a2f-4313-aa6e-ae1cd4ffdc61#jetbrains.mps.ide.actions(MPS.Platform/jetbrains.mps.ide.actions@java_stub)" />
-    <import index="pt5l" ref="f:java_stub#742f6602-5a2f-4313-aa6e-ae1cd4ffdc61#jetbrains.mps.ide.project(MPS.Platform/jetbrains.mps.ide.project@java_stub)" />
-    <import index="j5l0" ref="f:java_stub#742f6602-5a2f-4313-aa6e-ae1cd4ffdc61#jetbrains.mps.debugger.core.breakpoints(MPS.Platform/jetbrains.mps.debugger.core.breakpoints@java_stub)" />
-    <import index="ayyu" ref="f:java_stub#498d89d2-c2e9-11e2-ad49-6cf049e62fe5#com.intellij.ui(MPS.IDEA/com.intellij.ui@java_stub)" />
-    <import index="1d7m" ref="f:java_stub#1ed103c3-3aa6-49b7-9c21-6765ee11f224#jetbrains.mps.ide.editor(MPS.Editor/jetbrains.mps.ide.editor@java_stub)" />
-    <import index="9a8" ref="f:java_stub#1ed103c3-3aa6-49b7-9c21-6765ee11f224#jetbrains.mps.nodeEditor(MPS.Editor/jetbrains.mps.nodeEditor@java_stub)" />
-    <import index="zxm0" ref="f:java_stub#498d89d2-c2e9-11e2-ad49-6cf049e62fe5#com.intellij.icons(MPS.IDEA/com.intellij.icons@java_stub)" />
-    <import index="8q6x" ref="f:java_stub#6354ebe7-c22a-4a0f-ac54-50b52ab9b065#java.awt.event(JDK/java.awt.event@java_stub)" />
-    <import index="810" ref="f:java_stub#498d89d2-c2e9-11e2-ad49-6cf049e62fe5#com.intellij.openapi.ui(MPS.IDEA/com.intellij.openapi.ui@java_stub)" />
-    <import index="ec5l" ref="f:java_stub#8865b7a8-5271-43d3-884c-6fd1d9cfdd34#org.jetbrains.mps.openapi.model(MPS.OpenAPI/org.jetbrains.mps.openapi.model@java_stub)" />
-    <import index="as9o" ref="f:java_stub#3f233e7f-b8a6-46d2-a57f-795d56775243#org.jetbrains.annotations(Annotations/org.jetbrains.annotations@java_stub)" />
-    <import index="c4ym" ref="f:java_stub#742f6602-5a2f-4313-aa6e-ae1cd4ffdc61#jetbrains.mps.icons(MPS.Platform/jetbrains.mps.icons@java_stub)" />
-    <import index="b2mh" ref="f:java_stub#498d89d2-c2e9-11e2-ad49-6cf049e62fe5#com.intellij.openapi.project(MPS.IDEA/com.intellij.openapi.project@java_stub)" />
-    <import index="y596" ref="f:java_stub#1ed103c3-3aa6-49b7-9c21-6765ee11f224#jetbrains.mps.openapi.editor.selection(MPS.Editor/jetbrains.mps.openapi.editor.selection@java_stub)" />
-    <import index="tpck" ref="r:00000000-0000-4000-0000-011c89590288(jetbrains.mps.lang.core.structure)" implicit="true" />
-    <import index="tpee" ref="r:00000000-0000-4000-0000-011c895902ca(jetbrains.mps.baseLanguage.structure)" implicit="true" />
-    <import index="tp4f" ref="r:00000000-0000-4000-0000-011c89590373(jetbrains.mps.baseLanguage.classifiers.structure)" implicit="true" />
-    <import index="tp4k" ref="r:00000000-0000-4000-0000-011c89590368(jetbrains.mps.lang.plugin.structure)" implicit="true" />
-    <import index="tp2q" ref="r:00000000-0000-4000-0000-011c8959032e(jetbrains.mps.baseLanguage.collections.structure)" implicit="true" />
-    <import index="tp2c" ref="r:00000000-0000-4000-0000-011c89590338(jetbrains.mps.baseLanguage.closures.structure)" implicit="true" />
-    <import index="1oap" ref="r:03d44d4c-3d65-461c-9085-0f48e9569e59(jetbrains.mps.lang.resources.structure)" implicit="true" />
-    <import index="tgbt" ref="r:c70ee934-afb1-4c02-b6a9-1c4d1908a792(jetbrains.mps.lang.plugin.standalone.structure)" implicit="true" />
-    <import index="88zw" ref="f:java_stub#8865b7a8-5271-43d3-884c-6fd1d9cfdd34#org.jetbrains.mps.openapi.module(MPS.OpenAPI/org.jetbrains.mps.openapi.module@java_stub)" implicit="true" />
-    <import index="vsqj" ref="f:java_stub#6ed54515-acc8-4d1e-a16c-9fd6cfe951ea#jetbrains.mps.project(MPS.Core/jetbrains.mps.project@java_stub)" implicit="true" />
-  </imports>
-  <contents>
-    <node concept="79nr.1203071646776" id="7064627997011532320" info="ng">
-      <property role="79nr.1203071646776.1207149998849" value="true" />
-      <property role="asn4.1169194658468.1169194664001" value="EvaluateExpression" />
-      <property role="79nr.1203071646776.1211298967294" value="true" />
-      <property role="asn4.1133920641626.1193676396447" value="tool" />
-      <property role="79nr.1203071646776.1205250923097" value="Evaluate Expression" />
-      <node concept="vf6k.8974276187400029883" id="8024349686102940546" role="79nr.1203071646776.8976425910813834639" info="ng">
-        <node concept="vg0i.1070533707846" id="8024349686102950521" role="vf6k.8974276187400029883.6976585500156684809" info="nn">
-          <reference role="vg0i.1070533707846.1144433057691" target="zxm0.~AllIcons$Debugger" resolveInfo="AllIcons.Debugger" />
-          <reference role="vg0i.1068498886296.1068581517664" target="zxm0.~AllIcons$Debugger%dEvaluateExpression" resolveInfo="EvaluateExpression" />
-        </node>
-      </node>
-      <node concept="79nr.1217252042208" id="7064627997011532321" role="79nr.1203071646776.1217413222820" info="ng">
-        <property role="asn4.1169194658468.1169194664001" value="operationContext" />
-        <reference role="79nr.1217252042208.1217252646389" target="5xh9.~MPSCommonDataKeys%dOPERATION_CONTEXT" resolveInfo="OPERATION_CONTEXT" />
-        <node concept="79nr.5538333046911348654" id="8898893144448210151" role="79nr.1217413147516.5538333046911298738" info="ng" />
-      </node>
-      <node concept="79nr.1217252042208" id="4789587624734686749" role="79nr.1203071646776.1217413222820" info="ng">
-        <property role="asn4.1169194658468.1169194664001" value="component" />
-        <reference role="79nr.1217252042208.1217252646389" target="1d7m.~MPSEditorDataKeys%dEDITOR_COMPONENT" resolveInfo="EDITOR_COMPONENT" />
-      </node>
-      <node concept="79nr.1203083511112" id="7064627997011532322" role="79nr.1203071646776.1203083461638" info="in">
-        <node concept="vg0i.1068580123136" id="7064627997011532323" role="vg0i.1137021947720.1137022507850" info="sn">
-          <node concept="vg0i.1068581242864" id="7064627997011532324" role="vg0i.1068580123136.1068581517665" info="nn">
-            <node concept="vg0i.1068581242863" id="7064627997011532325" role="vg0i.1068581242864.1068581242865" info="nr">
-              <property role="asn4.1169194658468.1169194664001" value="evaluationProvider" />
-              <node concept="vg0i.1107535904670" id="7064627997011532326" role="vg0i.4972933694980447171.5680397130376446158" info="in">
-                <reference role="vg0i.1107535904670.1107535924139" target="lt1n.4474271214082914177" resolveInfo="IEvaluationProvider" />
-              </node>
-              <node concept="vg0i.1081236700937" id="7078159644845059918" role="vg0i.1068431474542.1068431790190" info="nn">
-                <reference role="vg0i.1081236700937.1144433194310" target="qiil.2392684134639614907" resolveInfo="DebugActionsUtil" />
-                <reference role="vg0i.1204053956946.1068499141037" target="qiil.2392684134639614929" resolveInfo="getEvaluationProvider" />
-                <node concept="79nr.1203082903663" id="7078159644845059919" role="vg0i.1204053956946.1068499141038" info="nn" />
-              </node>
-            </node>
-          </node>
-          <node concept="vg0i.1068580123159" id="7064627997011532329" role="vg0i.1068580123136.1068581517665" info="nn">
-            <node concept="vg0i.1068580123136" id="7064627997011532330" role="vg0i.1068580123159.1068580123161" info="sn">
-              <node concept="vg0i.1068581242864" id="2666603886872191706" role="vg0i.1068580123136.1068581517665" info="nn">
-                <node concept="vg0i.1068581242863" id="2666603886872191707" role="vg0i.1068581242864.1068581242865" info="nr">
-                  <property role="asn4.1169194658468.1169194664001" value="nodePointers" />
-                  <node concept="vg0i.1145552977093" id="2666603886872191711" role="vg0i.1068431474542.1068431790190" info="nn">
-                    <node concept="j0ph.1160600644654" id="2666603886872191712" role="vg0i.1145552977093.1145553007750" info="nn">
-                      <node concept="vg0i.1107535904670" id="8186385791509940988" role="j0ph.1237721394592.1237721435807" info="in">
-                        <reference role="vg0i.1107535904670.1107535924139" target="ec5l.~SNodeReference" resolveInfo="SNodeReference" />
-                      </node>
-                    </node>
-                  </node>
-                  <node concept="j0ph.1151688443754" id="2666603886872191708" role="vg0i.4972933694980447171.5680397130376446158" info="in">
-                    <node concept="vg0i.1107535904670" id="3400626614612468830" role="j0ph.1151688443754.1151688676805" info="in">
-                      <reference role="vg0i.1107535904670.1107535924139" target="ec5l.~SNodeReference" resolveInfo="SNodeReference" />
-                    </node>
-                  </node>
-                </node>
-              </node>
-              <node concept="vg0i.1068580123159" id="4789587624734695235" role="vg0i.1068580123136.1068581517665" info="nn">
-                <node concept="vg0i.1068580123136" id="4789587624734695236" role="vg0i.1068580123159.1068580123161" info="sn">
-                  <node concept="vg0i.1068581242864" id="4789587624734726843" role="vg0i.1068580123136.1068581517665" info="nn">
-                    <node concept="vg0i.1068581242863" id="4789587624734726844" role="vg0i.1068581242864.1068581242865" info="nr">
-                      <property role="asn4.1169194658468.1169194664001" value="selection" />
-                      <node concept="vg0i.1107535904670" id="8186385791509942947" role="vg0i.4972933694980447171.5680397130376446158" info="in">
-                        <reference role="vg0i.1107535904670.1107535924139" target="y596.~Selection" resolveInfo="Selection" />
-                      </node>
-                      <node concept="vg0i.1197027756228" id="4789587624734726846" role="vg0i.1068431474542.1068431790190" info="nn">
-                        <node concept="vg0i.1197027756228" id="4789587624734726847" role="vg0i.1197027756228.1197027771414" info="nn">
-                          <node concept="vg0i.1197027756228" id="4789587624734726848" role="vg0i.1197027756228.1197027771414" info="nn">
-                            <node concept="1sqg.1205752633985" id="4789587624734726849" role="vg0i.1197027756228.1197027771414" info="nn" />
-                            <node concept="79nr.1217252428768" id="4789587624734726850" role="vg0i.1197027756228.1197027833540" info="nn">
-                              <reference role="1sqg.1205756064662.1205756909548" target="4789587624734686749" resolveInfo="component" />
-                            </node>
-                          </node>
-                          <node concept="vg0i.1202948039474" id="4789587624734726851" role="vg0i.1197027756228.1197027833540" info="nn">
-                            <reference role="vg0i.1204053956946.1068499141037" target="9a8.~EditorComponent%dgetSelectionManager()%cjetbrains%dmps%dopenapi%deditor%dselection%dSelectionManager" resolveInfo="getSelectionManager" />
+<model modelUID="r:01820806-c285-4459-a416-37590f94adc8(jetbrains.mps.debugger.api.ui.actions)">
+  <persistence version="8" />
+  <language namespace="443f4c36-fcf5-4eb6-9500-8d06ed259e3e(jetbrains.mps.baseLanguage.classifiers)" />
+  <language namespace="28f9e497-3b42-4291-aeba-0a1039153ab1(jetbrains.mps.lang.plugin)" />
+  <language namespace="f3061a53-9226-4cc5-a443-f952ceaf5816(jetbrains.mps.baseLanguage)" />
+  <language namespace="83888646-71ce-4f1c-9c53-c54016f6ad4f(jetbrains.mps.baseLanguage.collections)" />
+  <language namespace="fd392034-7849-419d-9071-12563d152375(jetbrains.mps.baseLanguage.closures)" />
+  <language namespace="982eb8df-2c96-4bd7-9963-11712ea622e5(jetbrains.mps.lang.resources)" />
+  <language namespace="ef7bf5ac-d06c-4342-b11d-e42104eb9343(jetbrains.mps.lang.plugin.standalone)" />
+  <import index="tprs" modelUID="r:00000000-0000-4000-0000-011c895904a4(jetbrains.mps.ide.actions)" version="-1" />
+  <import index="e2lb" modelUID="f:java_stub#6354ebe7-c22a-4a0f-ac54-50b52ab9b065#java.lang(java.lang@java_stub)" version="-1" />
+  <import index="dbrf" modelUID="f:java_stub#6354ebe7-c22a-4a0f-ac54-50b52ab9b065#javax.swing(javax.swing@java_stub)" version="-1" />
+  <import index="1t7x" modelUID="f:java_stub#6354ebe7-c22a-4a0f-ac54-50b52ab9b065#java.awt(java.awt@java_stub)" version="-1" />
+  <import index="oj8w" modelUID="f:java_stub#6354ebe7-c22a-4a0f-ac54-50b52ab9b065#javax.swing.text(javax.swing.text@java_stub)" version="-1" />
+  <import index="dp1x" modelUID="r:84719e1a-99f6-4297-90ba-8ad2a947fa4a(jetbrains.mps.ide.datatransfer)" version="-1" />
+  <import index="mzqo" modelUID="f:java_stub#86441d7a-e194-42da-81a5-2161ec62a379#jetbrains.mps.ide.dialogs(MPS.Workbench/jetbrains.mps.ide.dialogs@java_stub)" version="-1" />
+  <import index="cu2c" modelUID="f:java_stub#6ed54515-acc8-4d1e-a16c-9fd6cfe951ea#jetbrains.mps.smodel(MPS.Core/jetbrains.mps.smodel@java_stub)" version="-1" />
+  <import index="jxum" modelUID="f:java_stub#1ed103c3-3aa6-49b7-9c21-6765ee11f224#jetbrains.mps.nodeEditor.selection(MPS.Editor/jetbrains.mps.nodeEditor.selection@java_stub)" version="-1" />
+  <import index="pry4" modelUID="r:0a0d7eec-6e5a-412b-8e16-e3ee5ed7fb95(jetbrains.mps.debug.api.programState)" version="-1" />
+  <import index="lt1n" modelUID="r:4a0301da-c964-420c-8e35-486843de9df5(jetbrains.mps.debug.api.evaluation)" version="-1" />
+  <import index="qiil" modelUID="r:16e1d5b7-80ca-4570-9d1a-1cf2ce305e08(jetbrains.mps.debugger.api.ui)" version="-1" />
+  <import index="qst8" modelUID="r:e8d15a56-f89d-47fc-ac9f-8a35d3539ac3(jetbrains.mps.debugger.api.ui.breakpoints)" version="-1" />
+  <import index="1l1h" modelUID="r:c02662c0-67c5-4c3a-8d3a-cd7ffe189340(jetbrains.mps.debug.api)" version="-1" />
+  <import index="rw00" modelUID="r:d910d08e-4a00-41f9-ac8b-b7c374586874(jetbrains.mps.debug.api.breakpoints)" version="-1" />
+  <import index="oobn" modelUID="f:java_stub#1ed103c3-3aa6-49b7-9c21-6765ee11f224#jetbrains.mps.openapi.navigation(MPS.Editor/jetbrains.mps.openapi.navigation@java_stub)" version="-1" />
+  <import index="yla8" modelUID="f:java_stub#498d89d2-c2e9-11e2-ad49-6cf049e62fe5#com.intellij.openapi.application(MPS.IDEA/com.intellij.openapi.application@java_stub)" version="-1" />
+  <import index="nx1" modelUID="f:java_stub#498d89d2-c2e9-11e2-ad49-6cf049e62fe5#com.intellij.openapi.actionSystem(MPS.IDEA/com.intellij.openapi.actionSystem@java_stub)" version="-1" />
+  <import index="5xh9" modelUID="f:java_stub#742f6602-5a2f-4313-aa6e-ae1cd4ffdc61#jetbrains.mps.ide.actions(MPS.Platform/jetbrains.mps.ide.actions@java_stub)" version="-1" />
+  <import index="pt5l" modelUID="f:java_stub#742f6602-5a2f-4313-aa6e-ae1cd4ffdc61#jetbrains.mps.ide.project(MPS.Platform/jetbrains.mps.ide.project@java_stub)" version="-1" />
+  <import index="j5l0" modelUID="f:java_stub#742f6602-5a2f-4313-aa6e-ae1cd4ffdc61#jetbrains.mps.debugger.core.breakpoints(MPS.Platform/jetbrains.mps.debugger.core.breakpoints@java_stub)" version="-1" />
+  <import index="ayyu" modelUID="f:java_stub#498d89d2-c2e9-11e2-ad49-6cf049e62fe5#com.intellij.ui(MPS.IDEA/com.intellij.ui@java_stub)" version="-1" />
+  <import index="1d7m" modelUID="f:java_stub#1ed103c3-3aa6-49b7-9c21-6765ee11f224#jetbrains.mps.ide.editor(MPS.Editor/jetbrains.mps.ide.editor@java_stub)" version="-1" />
+  <import index="9a8" modelUID="f:java_stub#1ed103c3-3aa6-49b7-9c21-6765ee11f224#jetbrains.mps.nodeEditor(MPS.Editor/jetbrains.mps.nodeEditor@java_stub)" version="-1" />
+  <import index="zxm0" modelUID="f:java_stub#498d89d2-c2e9-11e2-ad49-6cf049e62fe5#com.intellij.icons(MPS.IDEA/com.intellij.icons@java_stub)" version="-1" />
+  <import index="8q6x" modelUID="f:java_stub#6354ebe7-c22a-4a0f-ac54-50b52ab9b065#java.awt.event(JDK/java.awt.event@java_stub)" version="-1" />
+  <import index="810" modelUID="f:java_stub#498d89d2-c2e9-11e2-ad49-6cf049e62fe5#com.intellij.openapi.ui(MPS.IDEA/com.intellij.openapi.ui@java_stub)" version="-1" />
+  <import index="ec5l" modelUID="f:java_stub#8865b7a8-5271-43d3-884c-6fd1d9cfdd34#org.jetbrains.mps.openapi.model(MPS.OpenAPI/org.jetbrains.mps.openapi.model@java_stub)" version="-1" />
+  <import index="as9o" modelUID="f:java_stub#3f233e7f-b8a6-46d2-a57f-795d56775243#org.jetbrains.annotations(Annotations/org.jetbrains.annotations@java_stub)" version="-1" />
+  <import index="c4ym" modelUID="f:java_stub#742f6602-5a2f-4313-aa6e-ae1cd4ffdc61#jetbrains.mps.icons(MPS.Platform/jetbrains.mps.icons@java_stub)" version="-1" />
+  <import index="b2mh" modelUID="f:java_stub#498d89d2-c2e9-11e2-ad49-6cf049e62fe5#com.intellij.openapi.project(MPS.IDEA/com.intellij.openapi.project@java_stub)" version="-1" />
+  <import index="y596" modelUID="f:java_stub#1ed103c3-3aa6-49b7-9c21-6765ee11f224#jetbrains.mps.openapi.editor.selection(MPS.Editor/jetbrains.mps.openapi.editor.selection@java_stub)" version="-1" />
+  <import index="tpck" modelUID="r:00000000-0000-4000-0000-011c89590288(jetbrains.mps.lang.core.structure)" version="0" implicit="yes" />
+  <import index="tpee" modelUID="r:00000000-0000-4000-0000-011c895902ca(jetbrains.mps.baseLanguage.structure)" version="5" implicit="yes" />
+  <import index="tp4f" modelUID="r:00000000-0000-4000-0000-011c89590373(jetbrains.mps.baseLanguage.classifiers.structure)" version="0" implicit="yes" />
+  <import index="tp4k" modelUID="r:00000000-0000-4000-0000-011c89590368(jetbrains.mps.lang.plugin.structure)" version="35" implicit="yes" />
+  <import index="tp2q" modelUID="r:00000000-0000-4000-0000-011c8959032e(jetbrains.mps.baseLanguage.collections.structure)" version="7" implicit="yes" />
+  <import index="tp2c" modelUID="r:00000000-0000-4000-0000-011c89590338(jetbrains.mps.baseLanguage.closures.structure)" version="3" implicit="yes" />
+  <import index="1oap" modelUID="r:03d44d4c-3d65-461c-9085-0f48e9569e59(jetbrains.mps.lang.resources.structure)" version="0" implicit="yes" />
+  <import index="tgbt" modelUID="r:c70ee934-afb1-4c02-b6a9-1c4d1908a792(jetbrains.mps.lang.plugin.standalone.structure)" version="1" implicit="yes" />
+  <import index="88zw" modelUID="f:java_stub#8865b7a8-5271-43d3-884c-6fd1d9cfdd34#org.jetbrains.mps.openapi.module(MPS.OpenAPI/org.jetbrains.mps.openapi.module@java_stub)" version="-1" implicit="yes" />
+  <import index="vsqj" modelUID="f:java_stub#6ed54515-acc8-4d1e-a16c-9fd6cfe951ea#jetbrains.mps.project(MPS.Core/jetbrains.mps.project@java_stub)" version="-1" implicit="yes" />
+  <root type="tp4k.ActionDeclaration" typeId="tp4k.1203071646776" id="7064627997011532320" nodeInfo="ng">
+    <property name="isAlwaysVisible" nameId="tp4k.1207149998849" value="true" />
+    <property name="name" nameId="tpck.1169194664001" value="EvaluateExpression" />
+    <property name="outsideCommandExecution" nameId="tp4k.1211298967294" value="true" />
+    <property name="virtualPackage" nameId="tpck.1193676396447" value="tool" />
+    <property name="caption" nameId="tp4k.1205250923097" value="Evaluate Expression" />
+    <node role="icon" roleId="tp4k.8976425910813834639" type="1oap.IconResource" typeId="1oap.8974276187400029883" id="8024349686102940546" nodeInfo="ng">
+      <node role="iconExpression" roleId="1oap.6976585500156684809" type="tpee.StaticFieldReference" typeId="tpee.1070533707846" id="8024349686102950521" nodeInfo="nn">
+        <link role="classifier" roleId="tpee.1144433057691" targetNodeId="zxm0.~AllIcons$Debugger" resolveInfo="AllIcons.Debugger" />
+        <link role="variableDeclaration" roleId="tpee.1068581517664" targetNodeId="zxm0.~AllIcons$Debugger%dEvaluateExpression" resolveInfo="EvaluateExpression" />
+      </node>
+    </node>
+    <node role="parameter" roleId="tp4k.1217413222820" type="tp4k.ActionDataParameterDeclaration" typeId="tp4k.1217252042208" id="7064627997011532321" nodeInfo="ng">
+      <property name="name" nameId="tpck.1169194664001" value="operationContext" />
+      <link role="key" roleId="tp4k.1217252646389" targetNodeId="5xh9.~MPSCommonDataKeys%dOPERATION_CONTEXT" resolveInfo="OPERATION_CONTEXT" />
+      <node role="condition" roleId="tp4k.5538333046911298738" type="tp4k.RequiredCondition" typeId="tp4k.5538333046911348654" id="8898893144448210151" nodeInfo="ng" />
+    </node>
+    <node role="parameter" roleId="tp4k.1217413222820" type="tp4k.ActionDataParameterDeclaration" typeId="tp4k.1217252042208" id="4789587624734686749" nodeInfo="ng">
+      <property name="name" nameId="tpck.1169194664001" value="component" />
+      <link role="key" roleId="tp4k.1217252646389" targetNodeId="1d7m.~MPSEditorDataKeys%dEDITOR_COMPONENT" resolveInfo="EDITOR_COMPONENT" />
+    </node>
+    <node role="executeFunction" roleId="tp4k.1203083461638" type="tp4k.ExecuteBlock" typeId="tp4k.1203083511112" id="7064627997011532322" nodeInfo="nn">
+      <node role="body" roleId="tpee.1137022507850" type="tpee.StatementList" typeId="tpee.1068580123136" id="7064627997011532323" nodeInfo="sn">
+        <node role="statement" roleId="tpee.1068581517665" type="tpee.LocalVariableDeclarationStatement" typeId="tpee.1068581242864" id="7064627997011532324" nodeInfo="nn">
+          <node role="localVariableDeclaration" roleId="tpee.1068581242865" type="tpee.LocalVariableDeclaration" typeId="tpee.1068581242863" id="7064627997011532325" nodeInfo="nr">
+            <property name="name" nameId="tpck.1169194664001" value="evaluationProvider" />
+            <node role="type" roleId="tpee.5680397130376446158" type="tpee.ClassifierType" typeId="tpee.1107535904670" id="7064627997011532326" nodeInfo="in">
+              <link role="classifier" roleId="tpee.1107535924139" targetNodeId="lt1n.4474271214082914177" resolveInfo="IEvaluationProvider" />
+            </node>
+            <node role="initializer" roleId="tpee.1068431790190" type="tpee.StaticMethodCall" typeId="tpee.1081236700937" id="7078159644845059918" nodeInfo="nn">
+              <link role="classConcept" roleId="tpee.1144433194310" targetNodeId="qiil.2392684134639614907" resolveInfo="DebugActionsUtil" />
+              <link role="baseMethodDeclaration" roleId="tpee.1068499141037" targetNodeId="qiil.2392684134639614929" resolveInfo="getEvaluationProvider" />
+              <node role="actualArgument" roleId="tpee.1068499141038" type="tp4k.ConceptFunctionParameter_AnActionEvent" typeId="tp4k.1203082903663" id="7078159644845059919" nodeInfo="nn" />
+            </node>
+          </node>
+        </node>
+        <node role="statement" roleId="tpee.1068581517665" type="tpee.IfStatement" typeId="tpee.1068580123159" id="7064627997011532329" nodeInfo="nn">
+          <node role="ifTrue" roleId="tpee.1068580123161" type="tpee.StatementList" typeId="tpee.1068580123136" id="7064627997011532330" nodeInfo="sn">
+            <node role="statement" roleId="tpee.1068581517665" type="tpee.LocalVariableDeclarationStatement" typeId="tpee.1068581242864" id="2666603886872191706" nodeInfo="nn">
+              <node role="localVariableDeclaration" roleId="tpee.1068581242865" type="tpee.LocalVariableDeclaration" typeId="tpee.1068581242863" id="2666603886872191707" nodeInfo="nr">
+                <property name="name" nameId="tpck.1169194664001" value="nodePointers" />
+                <node role="initializer" roleId="tpee.1068431790190" type="tpee.GenericNewExpression" typeId="tpee.1145552977093" id="2666603886872191711" nodeInfo="nn">
+                  <node role="creator" roleId="tpee.1145553007750" type="tp2q.ListCreatorWithInit" typeId="tp2q.1160600644654" id="2666603886872191712" nodeInfo="nn">
+                    <node role="elementType" roleId="tp2q.1237721435807" type="tpee.ClassifierType" typeId="tpee.1107535904670" id="8186385791509940988" nodeInfo="in">
+                      <link role="classifier" roleId="tpee.1107535924139" targetNodeId="ec5l.~SNodeReference" resolveInfo="SNodeReference" />
+                    </node>
+                  </node>
+                </node>
+                <node role="type" roleId="tpee.5680397130376446158" type="tp2q.ListType" typeId="tp2q.1151688443754" id="2666603886872191708" nodeInfo="in">
+                  <node role="elementType" roleId="tp2q.1151688676805" type="tpee.ClassifierType" typeId="tpee.1107535904670" id="3400626614612468830" nodeInfo="in">
+                    <link role="classifier" roleId="tpee.1107535924139" targetNodeId="ec5l.~SNodeReference" resolveInfo="SNodeReference" />
+                  </node>
+                </node>
+              </node>
+            </node>
+            <node role="statement" roleId="tpee.1068581517665" type="tpee.IfStatement" typeId="tpee.1068580123159" id="4789587624734695235" nodeInfo="nn">
+              <node role="ifTrue" roleId="tpee.1068580123161" type="tpee.StatementList" typeId="tpee.1068580123136" id="4789587624734695236" nodeInfo="sn">
+                <node role="statement" roleId="tpee.1068581517665" type="tpee.LocalVariableDeclarationStatement" typeId="tpee.1068581242864" id="4789587624734726843" nodeInfo="nn">
+                  <node role="localVariableDeclaration" roleId="tpee.1068581242865" type="tpee.LocalVariableDeclaration" typeId="tpee.1068581242863" id="4789587624734726844" nodeInfo="nr">
+                    <property name="name" nameId="tpck.1169194664001" value="selection" />
+                    <node role="type" roleId="tpee.5680397130376446158" type="tpee.ClassifierType" typeId="tpee.1107535904670" id="8186385791509942947" nodeInfo="in">
+                      <link role="classifier" roleId="tpee.1107535924139" targetNodeId="y596.~Selection" resolveInfo="Selection" />
+                    </node>
+                    <node role="initializer" roleId="tpee.1068431790190" type="tpee.DotExpression" typeId="tpee.1197027756228" id="4789587624734726846" nodeInfo="nn">
+                      <node role="operand" roleId="tpee.1197027771414" type="tpee.DotExpression" typeId="tpee.1197027756228" id="4789587624734726847" nodeInfo="nn">
+                        <node role="operand" roleId="tpee.1197027771414" type="tpee.DotExpression" typeId="tpee.1197027756228" id="4789587624734726848" nodeInfo="nn">
+                          <node role="operand" roleId="tpee.1197027771414" type="tp4f.ThisClassifierExpression" typeId="tp4f.1205752633985" id="4789587624734726849" nodeInfo="nn" />
+                          <node role="operation" roleId="tpee.1197027833540" type="tp4k.ActionDataParameterReferenceOperation" typeId="tp4k.1217252428768" id="4789587624734726850" nodeInfo="nn">
+                            <link role="member" roleId="tp4f.1205756909548" targetNodeId="4789587624734686749" resolveInfo="component" />
                           </node>
                         </node>
-                        <node concept="vg0i.1202948039474" id="4789587624734726852" role="vg0i.1197027756228.1197027833540" info="nn">
-                          <reference role="vg0i.1204053956946.1068499141037" target="y596.~SelectionManager%dgetSelection()%cjetbrains%dmps%dopenapi%deditor%dselection%dSelection" resolveInfo="getSelection" />
+                        <node role="operation" roleId="tpee.1197027833540" type="tpee.InstanceMethodCallOperation" typeId="tpee.1202948039474" id="4789587624734726851" nodeInfo="nn">
+                          <link role="baseMethodDeclaration" roleId="tpee.1068499141037" targetNodeId="9a8.~EditorComponent%dgetSelectionManager()%cjetbrains%dmps%dopenapi%deditor%dselection%dSelectionManager" resolveInfo="getSelectionManager" />
                         </node>
                       </node>
-                    </node>
-                  </node>
-                  <node concept="vg0i.1068580123159" id="4336756357323848017" role="vg0i.1068580123136.1068581517665" info="nn">
-                    <node concept="vg0i.1068580123136" id="4336756357323848018" role="vg0i.1068580123159.1068580123161" info="sn">
-                      <node concept="vg0i.1068580123155" id="2034046503361593556" role="vg0i.1068580123136.1068581517665" info="nn">
-                        <node concept="vg0i.1197027756228" id="2034046503361593557" role="vg0i.1068580123155.1068580123156" info="nn">
-                          <node concept="vg0i.1081236700937" id="2034046503361593558" role="vg0i.1197027756228.1197027771414" info="nn">
-                            <reference role="vg0i.1204053956946.1068499141037" target="cu2c.~ModelAccess%dinstance()%cjetbrains%dmps%dsmodel%dModelAccess" resolveInfo="instance" />
-                            <reference role="vg0i.1081236700937.1144433194310" target="cu2c.~ModelAccess" resolveInfo="ModelAccess" />
-                          </node>
-                          <node concept="vg0i.1202948039474" id="2034046503361593559" role="vg0i.1197027756228.1197027833540" info="nn">
-                            <reference role="vg0i.1204053956946.1068499141037" target="cu2c.~ModelCommandExecutor%drunReadAction(java%dlang%dRunnable)%cvoid" resolveInfo="runReadAction" />
-                            <node concept="cakq.1199569711397" id="2034046503361593560" role="vg0i.1204053956946.1068499141038" info="nn">
-                              <node concept="vg0i.1068580123136" id="2034046503361593561" role="cakq.1199569711397.1199569916463" info="sn">
-                                <node concept="vg0i.1068580123155" id="2034046503361593562" role="vg0i.1068580123136.1068581517665" info="nn">
-                                  <node concept="vg0i.1197027756228" id="2034046503361593563" role="vg0i.1068580123155.1068580123156" info="nn">
-                                    <node concept="vg0i.1068498886296" id="4265636116363098033" role="vg0i.1197027756228.1197027771414" info="nn">
-                                      <reference role="vg0i.1068498886296.1068581517664" target="2666603886872191707" resolveInfo="nodePointers" />
-                                    </node>
-                                    <node concept="j0ph.1160666733551" id="2034046503361593565" role="vg0i.1197027756228.1197027833540" info="nn">
-                                      <node concept="vg0i.1197027756228" id="2034046503361593566" role="j0ph.540871147943773365.540871147943773366" info="nn">
-                                        <node concept="vg0i.1145552977093" id="2034046503361593567" role="vg0i.1197027756228.1197027771414" info="nn">
-                                          <node concept="j0ph.1224414427926" id="2034046503361593568" role="vg0i.1145552977093.1145553007750" info="nn">
-                                            <node concept="vg0i.1107535904670" id="2034046503361593569" role="j0ph.1224414427926.1224414456414" info="in">
-                                              <reference role="vg0i.1107535904670.1107535924139" target="ec5l.~SNode" resolveInfo="SNode" />
-                                            </node>
-                                            <node concept="cakq.1199569711397" id="2034046503361593570" role="j0ph.1224414427926.1224414466839" info="nn">
-                                              <node concept="vg0i.1068580123136" id="2034046503361593571" role="cakq.1199569711397.1199569916463" info="sn">
-                                                <node concept="vg0i.1068580123155" id="2034046503361593572" role="vg0i.1068580123136.1068581517665" info="nn">
-                                                  <node concept="vg0i.1197027756228" id="2034046503361593573" role="vg0i.1068580123155.1068580123156" info="nn">
-                                                    <node concept="vg0i.1202948039474" id="2034046503361593574" role="vg0i.1197027756228.1197027833540" info="nn">
-                                                      <reference role="vg0i.1204053956946.1068499141037" target="y596.~Selection%dgetSelectedNodes()%cjava%dutil%dList" resolveInfo="getSelectedNodes" />
-                                                    </node>
-                                                    <node concept="vg0i.1068498886296" id="4265636116363082870" role="vg0i.1197027756228.1197027771414" info="nn">
-                                                      <reference role="vg0i.1068498886296.1068581517664" target="4789587624734726844" resolveInfo="selection" />
-                                                    </node>
+                      <node role="operation" roleId="tpee.1197027833540" type="tpee.InstanceMethodCallOperation" typeId="tpee.1202948039474" id="4789587624734726852" nodeInfo="nn">
+                        <link role="baseMethodDeclaration" roleId="tpee.1068499141037" targetNodeId="y596.~SelectionManager%dgetSelection()%cjetbrains%dmps%dopenapi%deditor%dselection%dSelection" resolveInfo="getSelection" />
+                      </node>
+                    </node>
+                  </node>
+                </node>
+                <node role="statement" roleId="tpee.1068581517665" type="tpee.IfStatement" typeId="tpee.1068580123159" id="4336756357323848017" nodeInfo="nn">
+                  <node role="ifTrue" roleId="tpee.1068580123161" type="tpee.StatementList" typeId="tpee.1068580123136" id="4336756357323848018" nodeInfo="sn">
+                    <node role="statement" roleId="tpee.1068581517665" type="tpee.ExpressionStatement" typeId="tpee.1068580123155" id="2034046503361593556" nodeInfo="nn">
+                      <node role="expression" roleId="tpee.1068580123156" type="tpee.DotExpression" typeId="tpee.1197027756228" id="2034046503361593557" nodeInfo="nn">
+                        <node role="operand" roleId="tpee.1197027771414" type="tpee.StaticMethodCall" typeId="tpee.1081236700937" id="2034046503361593558" nodeInfo="nn">
+                          <link role="baseMethodDeclaration" roleId="tpee.1068499141037" targetNodeId="cu2c.~ModelAccess%dinstance()%cjetbrains%dmps%dsmodel%dModelAccess" resolveInfo="instance" />
+                          <link role="classConcept" roleId="tpee.1144433194310" targetNodeId="cu2c.~ModelAccess" resolveInfo="ModelAccess" />
+                        </node>
+                        <node role="operation" roleId="tpee.1197027833540" type="tpee.InstanceMethodCallOperation" typeId="tpee.1202948039474" id="2034046503361593559" nodeInfo="nn">
+                          <link role="baseMethodDeclaration" roleId="tpee.1068499141037" targetNodeId="cu2c.~ModelCommandExecutor%drunReadAction(java%dlang%dRunnable)%cvoid" resolveInfo="runReadAction" />
+                          <node role="actualArgument" roleId="tpee.1068499141038" type="tp2c.ClosureLiteral" typeId="tp2c.1199569711397" id="2034046503361593560" nodeInfo="nn">
+                            <node role="body" roleId="tp2c.1199569916463" type="tpee.StatementList" typeId="tpee.1068580123136" id="2034046503361593561" nodeInfo="sn">
+                              <node role="statement" roleId="tpee.1068581517665" type="tpee.ExpressionStatement" typeId="tpee.1068580123155" id="2034046503361593562" nodeInfo="nn">
+                                <node role="expression" roleId="tpee.1068580123156" type="tpee.DotExpression" typeId="tpee.1197027756228" id="2034046503361593563" nodeInfo="nn">
+                                  <node role="operand" roleId="tpee.1197027771414" type="tpee.VariableReference" typeId="tpee.1068498886296" id="4265636116363098033" nodeInfo="nn">
+                                    <link role="variableDeclaration" roleId="tpee.1068581517664" targetNodeId="2666603886872191707" resolveInfo="nodePointers" />
+                                  </node>
+                                  <node role="operation" roleId="tpee.1197027833540" type="tp2q.AddAllElementsOperation" typeId="tp2q.1160666733551" id="2034046503361593565" nodeInfo="nn">
+                                    <node role="argument" roleId="tp2q.1160666822012" type="tpee.DotExpression" typeId="tpee.1197027756228" id="2034046503361593566" nodeInfo="nn">
+                                      <node role="operand" roleId="tpee.1197027771414" type="tpee.GenericNewExpression" typeId="tpee.1145552977093" id="2034046503361593567" nodeInfo="nn">
+                                        <node role="creator" roleId="tpee.1145553007750" type="tp2q.SequenceCreator" typeId="tp2q.1224414427926" id="2034046503361593568" nodeInfo="nn">
+                                          <node role="elementType" roleId="tp2q.1224414456414" type="tpee.ClassifierType" typeId="tpee.1107535904670" id="2034046503361593569" nodeInfo="in">
+                                            <link role="classifier" roleId="tpee.1107535924139" targetNodeId="ec5l.~SNode" resolveInfo="SNode" />
+                                          </node>
+                                          <node role="initializer" roleId="tp2q.1224414466839" type="tp2c.ClosureLiteral" typeId="tp2c.1199569711397" id="2034046503361593570" nodeInfo="nn">
+                                            <node role="body" roleId="tp2c.1199569916463" type="tpee.StatementList" typeId="tpee.1068580123136" id="2034046503361593571" nodeInfo="sn">
+                                              <node role="statement" roleId="tpee.1068581517665" type="tpee.ExpressionStatement" typeId="tpee.1068580123155" id="2034046503361593572" nodeInfo="nn">
+                                                <node role="expression" roleId="tpee.1068580123156" type="tpee.DotExpression" typeId="tpee.1197027756228" id="2034046503361593573" nodeInfo="nn">
+                                                  <node role="operation" roleId="tpee.1197027833540" type="tpee.InstanceMethodCallOperation" typeId="tpee.1202948039474" id="2034046503361593574" nodeInfo="nn">
+                                                    <link role="baseMethodDeclaration" roleId="tpee.1068499141037" targetNodeId="y596.~Selection%dgetSelectedNodes()%cjava%dutil%dList" resolveInfo="getSelectedNodes" />
+                                                  </node>
+                                                  <node role="operand" roleId="tpee.1197027771414" type="tpee.VariableReference" typeId="tpee.1068498886296" id="4265636116363082870" nodeInfo="nn">
+                                                    <link role="variableDeclaration" roleId="tpee.1068581517664" targetNodeId="4789587624734726844" resolveInfo="selection" />
                                                   </node>
                                                 </node>
                                               </node>
                                             </node>
                                           </node>
                                         </node>
-                                        <node concept="j0ph.1202128969694" id="2034046503361593576" role="vg0i.1197027756228.1197027833540" info="nn">
-                                          <node concept="cakq.1199569711397" id="2034046503361593577" role="j0ph.1204796164442.1204796294226" info="nn">
-                                            <node concept="vg0i.1068580123136" id="2034046503361593578" role="cakq.1199569711397.1199569916463" info="sn">
-                                              <node concept="vg0i.1068580123155" id="2034046503361593579" role="vg0i.1068580123136.1068581517665" info="nn">
-                                                <node concept="vg0i.1145552977093" id="2034046503361593580" role="vg0i.1068580123155.1068580123156" info="nn">
-                                                  <node concept="vg0i.1212685548494" id="2034046503361593581" role="vg0i.1145552977093.1145553007750" info="nn">
-                                                    <reference role="vg0i.1204053956946.1068499141037" target="cu2c.~SNodePointer%d&lt;init&gt;(org%djetbrains%dmps%dopenapi%dmodel%dSNode)" resolveInfo="SNodePointer" />
-                                                    <node concept="vg0i.1068498886296" id="3021153905151424784" role="vg0i.1204053956946.1068499141038" info="nn">
-                                                      <reference role="vg0i.1068498886296.1068581517664" target="2034046503361593583" resolveInfo="it" />
-                                                    </node>
+                                      </node>
+                                      <node role="operation" roleId="tpee.1197027833540" type="tp2q.SelectOperation" typeId="tp2q.1202128969694" id="2034046503361593576" nodeInfo="nn">
+                                        <node role="closure" roleId="tp2q.1204796294226" type="tp2c.ClosureLiteral" typeId="tp2c.1199569711397" id="2034046503361593577" nodeInfo="nn">
+                                          <node role="body" roleId="tp2c.1199569916463" type="tpee.StatementList" typeId="tpee.1068580123136" id="2034046503361593578" nodeInfo="sn">
+                                            <node role="statement" roleId="tpee.1068581517665" type="tpee.ExpressionStatement" typeId="tpee.1068580123155" id="2034046503361593579" nodeInfo="nn">
+                                              <node role="expression" roleId="tpee.1068580123156" type="tpee.GenericNewExpression" typeId="tpee.1145552977093" id="2034046503361593580" nodeInfo="nn">
+                                                <node role="creator" roleId="tpee.1145553007750" type="tpee.ClassCreator" typeId="tpee.1212685548494" id="2034046503361593581" nodeInfo="nn">
+                                                  <link role="baseMethodDeclaration" roleId="tpee.1068499141037" targetNodeId="cu2c.~SNodePointer%d&lt;init&gt;(org%djetbrains%dmps%dopenapi%dmodel%dSNode)" resolveInfo="SNodePointer" />
+                                                  <node role="actualArgument" roleId="tpee.1068499141038" type="tpee.VariableReference" typeId="tpee.1068498886296" id="3021153905151424784" nodeInfo="nn">
+                                                    <link role="variableDeclaration" roleId="tpee.1068581517664" targetNodeId="2034046503361593583" resolveInfo="it" />
                                                   </node>
                                                 </node>
                                               </node>
                                             </node>
-                                            <node concept="j0ph.1203518072036" id="2034046503361593583" role="cakq.1199569711397.1199569906740" info="ig">
-                                              <property role="asn4.1169194658468.1169194664001" value="it" />
-                                              <node concept="vg0i.4836112446988635817" id="2034046503361593584" role="vg0i.4972933694980447171.5680397130376446158" info="in" />
-                                            </node>
+                                          </node>
+                                          <node role="parameter" roleId="tp2c.1199569906740" type="tp2q.SmartClosureParameterDeclaration" typeId="tp2q.1203518072036" id="2034046503361593583" nodeInfo="ig">
+                                            <property name="name" nameId="tpck.1169194664001" value="it" />
+                                            <node role="type" roleId="tpee.5680397130376446158" type="tpee.UndefinedType" typeId="tpee.4836112446988635817" id="2034046503361593584" nodeInfo="in" />
                                           </node>
                                         </node>
                                       </node>
@@ -423,66 +200,66 @@
                         </node>
                       </node>
                     </node>
-                    <node concept="vg0i.1080223426719" id="4336756357323865664" role="vg0i.1068580123159.1068580123160" info="nn">
-                      <node concept="vg0i.1079359253375" id="4336756357323865667" role="vg0i.1081773326031.1081773367579" info="nn">
-                        <node concept="vg0i.1081256982272" id="4336756357323865670" role="vg0i.1079359253375.1079359253376" info="nn">
-                          <node concept="vg0i.1107535904670" id="4336756357323877134" role="vg0i.1081256982272.1081256993305" info="in">
-                            <reference role="vg0i.1107535904670.1107535924139" target="y596.~MultipleSelection" resolveInfo="MultipleSelection" />
-                          </node>
-                          <node concept="vg0i.1068498886296" id="4265636116363074890" role="vg0i.1081256982272.1081256993304" info="nn">
-                            <reference role="vg0i.1068498886296.1068581517664" target="4789587624734726844" resolveInfo="selection" />
-                          </node>
+                  </node>
+                  <node role="condition" roleId="tpee.1068580123160" type="tpee.OrExpression" typeId="tpee.1080223426719" id="4336756357323865664" nodeInfo="nn">
+                    <node role="rightExpression" roleId="tpee.1081773367579" type="tpee.ParenthesizedExpression" typeId="tpee.1079359253375" id="4336756357323865667" nodeInfo="nn">
+                      <node role="expression" roleId="tpee.1079359253376" type="tpee.InstanceOfExpression" typeId="tpee.1081256982272" id="4336756357323865670" nodeInfo="nn">
+                        <node role="classType" roleId="tpee.1081256993305" type="tpee.ClassifierType" typeId="tpee.1107535904670" id="4336756357323877134" nodeInfo="in">
+                          <link role="classifier" roleId="tpee.1107535924139" targetNodeId="y596.~MultipleSelection" resolveInfo="MultipleSelection" />
                         </node>
-                      </node>
-                      <node concept="vg0i.1080223426719" id="2208727413134888436" role="vg0i.1081773326031.1081773367580" info="nn">
-                        <node concept="vg0i.1079359253375" id="2208727413134904110" role="vg0i.1081773326031.1081773367579" info="nn">
-                          <node concept="vg0i.1080120340718" id="2208727413134909640" role="vg0i.1079359253375.1079359253376" info="nn">
-                            <node concept="vg0i.1081516740877" id="2208727413134909646" role="vg0i.1081773326031.1081773367579" info="nn">
-                              <node concept="vg0i.1079359253375" id="2208727413134909647" role="vg0i.1081516740877.1081516765348" info="nn">
-                                <node concept="vg0i.1081256982272" id="2208727413134909650" role="vg0i.1079359253375.1079359253376" info="nn">
-                                  <node concept="vg0i.1107535904670" id="2208727413134909653" role="vg0i.1081256982272.1081256993305" info="in">
-                                    <reference role="vg0i.1107535904670.1107535924139" target="jxum.~EditorCellLabelSelection" resolveInfo="EditorCellLabelSelection" />
-                                  </node>
-                                  <node concept="vg0i.1068498886296" id="4265636116363094732" role="vg0i.1081256982272.1081256993304" info="nn">
-                                    <reference role="vg0i.1068498886296.1068581517664" target="4789587624734726844" resolveInfo="selection" />
-                                  </node>
+                        <node role="leftExpression" roleId="tpee.1081256993304" type="tpee.VariableReference" typeId="tpee.1068498886296" id="4265636116363074890" nodeInfo="nn">
+                          <link role="variableDeclaration" roleId="tpee.1068581517664" targetNodeId="4789587624734726844" resolveInfo="selection" />
+                        </node>
+                      </node>
+                    </node>
+                    <node role="leftExpression" roleId="tpee.1081773367580" type="tpee.OrExpression" typeId="tpee.1080223426719" id="2208727413134888436" nodeInfo="nn">
+                      <node role="rightExpression" roleId="tpee.1081773367579" type="tpee.ParenthesizedExpression" typeId="tpee.1079359253375" id="2208727413134904110" nodeInfo="nn">
+                        <node role="expression" roleId="tpee.1079359253376" type="tpee.AndExpression" typeId="tpee.1080120340718" id="2208727413134909640" nodeInfo="nn">
+                          <node role="rightExpression" roleId="tpee.1081773367579" type="tpee.NotExpression" typeId="tpee.1081516740877" id="2208727413134909646" nodeInfo="nn">
+                            <node role="expression" roleId="tpee.1081516765348" type="tpee.ParenthesizedExpression" typeId="tpee.1079359253375" id="2208727413134909647" nodeInfo="nn">
+                              <node role="expression" roleId="tpee.1079359253376" type="tpee.InstanceOfExpression" typeId="tpee.1081256982272" id="2208727413134909650" nodeInfo="nn">
+                                <node role="classType" roleId="tpee.1081256993305" type="tpee.ClassifierType" typeId="tpee.1107535904670" id="2208727413134909653" nodeInfo="in">
+                                  <link role="classifier" roleId="tpee.1107535924139" targetNodeId="jxum.~EditorCellLabelSelection" resolveInfo="EditorCellLabelSelection" />
+                                </node>
+                                <node role="leftExpression" roleId="tpee.1081256993304" type="tpee.VariableReference" typeId="tpee.1068498886296" id="4265636116363094732" nodeInfo="nn">
+                                  <link role="variableDeclaration" roleId="tpee.1068581517664" targetNodeId="4789587624734726844" resolveInfo="selection" />
                                 </node>
                               </node>
                             </node>
-                            <node concept="vg0i.1081256982272" id="2208727413134904113" role="vg0i.1081773326031.1081773367580" info="nn">
-                              <node concept="vg0i.1107535904670" id="2208727413134904116" role="vg0i.1081256982272.1081256993305" info="in">
-                                <reference role="vg0i.1107535904670.1107535924139" target="jxum.~EditorCellSelection" resolveInfo="EditorCellSelection" />
-                              </node>
-                              <node concept="vg0i.1068498886296" id="4265636116363084847" role="vg0i.1081256982272.1081256993304" info="nn">
-                                <reference role="vg0i.1068498886296.1068581517664" target="4789587624734726844" resolveInfo="selection" />
-                              </node>
+                          </node>
+                          <node role="leftExpression" roleId="tpee.1081773367580" type="tpee.InstanceOfExpression" typeId="tpee.1081256982272" id="2208727413134904113" nodeInfo="nn">
+                            <node role="classType" roleId="tpee.1081256993305" type="tpee.ClassifierType" typeId="tpee.1107535904670" id="2208727413134904116" nodeInfo="in">
+                              <link role="classifier" roleId="tpee.1107535924139" targetNodeId="jxum.~EditorCellSelection" resolveInfo="EditorCellSelection" />
+                            </node>
+                            <node role="leftExpression" roleId="tpee.1081256993304" type="tpee.VariableReference" typeId="tpee.1068498886296" id="4265636116363084847" nodeInfo="nn">
+                              <link role="variableDeclaration" roleId="tpee.1068581517664" targetNodeId="4789587624734726844" resolveInfo="selection" />
                             </node>
                           </node>
                         </node>
-                        <node concept="vg0i.1079359253375" id="4336756357323848029" role="vg0i.1081773326031.1081773367580" info="nn">
-                          <node concept="vg0i.1080120340718" id="4336756357323848031" role="vg0i.1079359253375.1079359253376" info="nn">
-                            <node concept="vg0i.1081256982272" id="4336756357323848022" role="vg0i.1081773326031.1081773367580" info="nn">
-                              <node concept="vg0i.1107535904670" id="4336756357323848025" role="vg0i.1081256982272.1081256993305" info="in">
-                                <reference role="vg0i.1107535904670.1107535924139" target="jxum.~EditorCellLabelSelection" resolveInfo="EditorCellLabelSelection" />
-                              </node>
-                              <node concept="vg0i.1068498886296" id="4265636116363074020" role="vg0i.1081256982272.1081256993304" info="nn">
-                                <reference role="vg0i.1068498886296.1068581517664" target="4789587624734726844" resolveInfo="selection" />
+                      </node>
+                      <node role="leftExpression" roleId="tpee.1081773367580" type="tpee.ParenthesizedExpression" typeId="tpee.1079359253375" id="4336756357323848029" nodeInfo="nn">
+                        <node role="expression" roleId="tpee.1079359253376" type="tpee.AndExpression" typeId="tpee.1080120340718" id="4336756357323848031" nodeInfo="nn">
+                          <node role="leftExpression" roleId="tpee.1081773367580" type="tpee.InstanceOfExpression" typeId="tpee.1081256982272" id="4336756357323848022" nodeInfo="nn">
+                            <node role="classType" roleId="tpee.1081256993305" type="tpee.ClassifierType" typeId="tpee.1107535904670" id="4336756357323848025" nodeInfo="in">
+                              <link role="classifier" roleId="tpee.1107535924139" targetNodeId="jxum.~EditorCellLabelSelection" resolveInfo="EditorCellLabelSelection" />
+                            </node>
+                            <node role="leftExpression" roleId="tpee.1081256993304" type="tpee.VariableReference" typeId="tpee.1068498886296" id="4265636116363074020" nodeInfo="nn">
+                              <link role="variableDeclaration" roleId="tpee.1068581517664" targetNodeId="4789587624734726844" resolveInfo="selection" />
+                            </node>
+                          </node>
+                          <node role="rightExpression" roleId="tpee.1081773367579" type="tpee.DotExpression" typeId="tpee.1197027756228" id="4336756357323865659" nodeInfo="nn">
+                            <node role="operand" roleId="tpee.1197027771414" type="tpee.ParenthesizedExpression" typeId="tpee.1079359253375" id="4336756357323848034" nodeInfo="nn">
+                              <node role="expression" roleId="tpee.1079359253376" type="tpee.CastExpression" typeId="tpee.1070534934090" id="4336756357323848035" nodeInfo="nn">
+                                <node role="type" roleId="tpee.1070534934091" type="tpee.ClassifierType" typeId="tpee.1107535904670" id="4336756357323865657" nodeInfo="in">
+                                  <link role="classifier" roleId="tpee.1107535924139" targetNodeId="jxum.~EditorCellLabelSelection" resolveInfo="EditorCellLabelSelection" />
+                                </node>
+                                <node role="expression" roleId="tpee.1070534934092" type="tpee.VariableReference" typeId="tpee.1068498886296" id="4265636116363079273" nodeInfo="nn">
+                                  <link role="variableDeclaration" roleId="tpee.1068581517664" targetNodeId="4789587624734726844" resolveInfo="selection" />
+                                </node>
                               </node>
                             </node>
-                            <node concept="vg0i.1197027756228" id="4336756357323865659" role="vg0i.1081773326031.1081773367579" info="nn">
-                              <node concept="vg0i.1079359253375" id="4336756357323848034" role="vg0i.1197027756228.1197027771414" info="nn">
-                                <node concept="vg0i.1070534934090" id="4336756357323848035" role="vg0i.1079359253375.1079359253376" info="nn">
-                                  <node concept="vg0i.1107535904670" id="4336756357323865657" role="vg0i.1070534934090.1070534934091" info="in">
-                                    <reference role="vg0i.1107535904670.1107535924139" target="jxum.~EditorCellLabelSelection" resolveInfo="EditorCellLabelSelection" />
-                                  </node>
-                                  <node concept="vg0i.1068498886296" id="4265636116363079273" role="vg0i.1070534934090.1070534934092" info="nn">
-                                    <reference role="vg0i.1068498886296.1068581517664" target="4789587624734726844" resolveInfo="selection" />
-                                  </node>
-                                </node>
-                              </node>
-                              <node concept="vg0i.1202948039474" id="4336756357323865663" role="vg0i.1197027756228.1197027833540" info="nn">
-                                <reference role="vg0i.1204053956946.1068499141037" target="jxum.~EditorCellLabelSelection%dhasNonTrivialSelection()%cboolean" resolveInfo="hasNonTrivialSelection" />
-                              </node>
+                            <node role="operation" roleId="tpee.1197027833540" type="tpee.InstanceMethodCallOperation" typeId="tpee.1202948039474" id="4336756357323865663" nodeInfo="nn">
+                              <link role="baseMethodDeclaration" roleId="tpee.1068499141037" targetNodeId="jxum.~EditorCellLabelSelection%dhasNonTrivialSelection()%cboolean" resolveInfo="hasNonTrivialSelection" />
                             </node>
                           </node>
                         </node>
@@ -490,1442 +267,1463 @@
                     </node>
                   </node>
                 </node>
-                <node concept="vg0i.1073239437375" id="4789587624734705492" role="vg0i.1068580123159.1068580123160" info="nn">
-                  <node concept="vg0i.1070534058343" id="4789587624734705495" role="vg0i.1081773326031.1081773367579" info="nn" />
-                  <node concept="vg0i.1197027756228" id="4789587624734695239" role="vg0i.1081773326031.1081773367580" info="nn">
-                    <node concept="1sqg.1205752633985" id="4789587624734695240" role="vg0i.1197027756228.1197027771414" info="nn" />
-                    <node concept="79nr.1217252428768" id="4789587624734695241" role="vg0i.1197027756228.1197027833540" info="nn">
-                      <reference role="1sqg.1205756064662.1205756909548" target="4789587624734686749" resolveInfo="component" />
-                    </node>
-                  </node>
-                </node>
-              </node>
-              <node concept="vg0i.1068580123155" id="7064627997011532331" role="vg0i.1068580123136.1068581517665" info="nn">
-                <node concept="vg0i.1197027756228" id="7064627997011532332" role="vg0i.1068580123155.1068580123156" info="nn">
-                  <node concept="vg0i.1068498886296" id="4265636116363115362" role="vg0i.1197027756228.1197027771414" info="nn">
-                    <reference role="vg0i.1068498886296.1068581517664" target="7064627997011532325" resolveInfo="evaluationProvider" />
-                  </node>
-                  <node concept="vg0i.1202948039474" id="7064627997011532334" role="vg0i.1197027756228.1197027833540" info="nn">
-                    <reference role="vg0i.1204053956946.1068499141037" target="lt1n.4474271214082914185" resolveInfo="showEvaluationDialog" />
-                    <node concept="vg0i.1197027756228" id="7064627997011532335" role="vg0i.1204053956946.1068499141038" info="nn">
-                      <node concept="1sqg.1205752633985" id="7064627997011532336" role="vg0i.1197027756228.1197027771414" info="nn" />
-                      <node concept="79nr.1217252428768" id="7064627997011532337" role="vg0i.1197027756228.1197027833540" info="nn">
-                        <reference role="1sqg.1205756064662.1205756909548" target="7064627997011532321" resolveInfo="operationContext" />
-                      </node>
-                    </node>
-                    <node concept="vg0i.1068498886296" id="4265636116363085105" role="vg0i.1204053956946.1068499141038" info="nn">
-                      <reference role="vg0i.1068498886296.1068581517664" target="2666603886872191707" resolveInfo="nodePointers" />
-                    </node>
-                  </node>
-                </node>
-              </node>
-            </node>
-            <node concept="vg0i.1073239437375" id="7064627997011532338" role="vg0i.1068580123159.1068580123160" info="nn">
-              <node concept="vg0i.1070534058343" id="7064627997011532339" role="vg0i.1081773326031.1081773367579" info="nn" />
-              <node concept="vg0i.1068498886296" id="4265636116363068280" role="vg0i.1081773326031.1081773367580" info="nn">
-                <reference role="vg0i.1068498886296.1068581517664" target="7064627997011532325" resolveInfo="evaluationProvider" />
-              </node>
-            </node>
-          </node>
-        </node>
-      </node>
-      <node concept="79nr.1203082695294" id="7064627997011532341" role="79nr.1203071646776.1203083196627" info="in">
-        <node concept="vg0i.1068580123136" id="7064627997011532342" role="vg0i.1137021947720.1137022507850" info="sn">
-          <node concept="vg0i.1068581242864" id="7064627997011532343" role="vg0i.1068580123136.1068581517665" info="nn">
-            <node concept="vg0i.1068581242863" id="7064627997011532344" role="vg0i.1068581242864.1068581242865" info="nr">
-              <property role="asn4.1169194658468.1169194664001" value="evaluationProvider" />
-              <node concept="vg0i.1107535904670" id="7064627997011532345" role="vg0i.4972933694980447171.5680397130376446158" info="in">
-                <reference role="vg0i.1107535904670.1107535924139" target="lt1n.4474271214082914177" resolveInfo="IEvaluationProvider" />
-              </node>
-              <node concept="vg0i.1081236700937" id="7078159644845059916" role="vg0i.1068431474542.1068431790190" info="nn">
-                <reference role="vg0i.1081236700937.1144433194310" target="qiil.2392684134639614907" resolveInfo="DebugActionsUtil" />
-                <reference role="vg0i.1204053956946.1068499141037" target="qiil.2392684134639614929" resolveInfo="getEvaluationProvider" />
-                <node concept="79nr.1203082903663" id="7078159644845059917" role="vg0i.1204053956946.1068499141038" info="nn" />
-              </node>
-            </node>
-          </node>
-          <node concept="vg0i.1068580123155" id="7064627997011532348" role="vg0i.1068580123136.1068581517665" info="nn">
-            <node concept="vg0i.1197027756228" id="7064627997011532349" role="vg0i.1068580123155.1068580123156" info="nn">
-              <node concept="vg0i.1197027756228" id="7064627997011532350" role="vg0i.1197027756228.1197027771414" info="nn">
-                <node concept="79nr.1203082903663" id="7064627997011532351" role="vg0i.1197027756228.1197027771414" info="nn" />
-                <node concept="vg0i.1202948039474" id="7064627997011532352" role="vg0i.1197027756228.1197027833540" info="nn">
-                  <reference role="vg0i.1204053956946.1068499141037" target="nx1.~AnActionEvent%dgetPresentation()%ccom%dintellij%dopenapi%dactionSystem%dPresentation" resolveInfo="getPresentation" />
-                </node>
-              </node>
-              <node concept="vg0i.1202948039474" id="7064627997011532353" role="vg0i.1197027756228.1197027833540" info="nn">
-                <reference role="vg0i.1204053956946.1068499141037" target="nx1.~Presentation%dsetEnabled(boolean)%cvoid" resolveInfo="setEnabled" />
-                <node concept="vg0i.1080120340718" id="7064627997011532354" role="vg0i.1204053956946.1068499141038" info="nn">
-                  <node concept="vg0i.1073239437375" id="7064627997011532355" role="vg0i.1081773326031.1081773367580" info="nn">
-                    <node concept="vg0i.1068498886296" id="4265636116363077178" role="vg0i.1081773326031.1081773367580" info="nn">
-                      <reference role="vg0i.1068498886296.1068581517664" target="7064627997011532344" resolveInfo="evaluationProvider" />
-                    </node>
-                    <node concept="vg0i.1070534058343" id="7064627997011532357" role="vg0i.1081773326031.1081773367579" info="nn" />
-                  </node>
-                  <node concept="vg0i.1197027756228" id="7064627997011532358" role="vg0i.1081773326031.1081773367579" info="nn">
-                    <node concept="vg0i.1068498886296" id="4265636116363080356" role="vg0i.1197027756228.1197027771414" info="nn">
-                      <reference role="vg0i.1068498886296.1068581517664" target="7064627997011532344" resolveInfo="evaluationProvider" />
-                    </node>
-                    <node concept="vg0i.1202948039474" id="7064627997011532360" role="vg0i.1197027756228.1197027833540" info="nn">
-                      <reference role="vg0i.1204053956946.1068499141037" target="lt1n.4474271214082914199" resolveInfo="canEvaluate" />
-                    </node>
-                  </node>
-                </node>
-              </node>
-            </node>
-          </node>
-        </node>
-      </node>
-    </node>
-    <node concept="79nr.1203071646776" id="7064627997011532361" info="ng">
-      <property role="asn4.1169194658468.1169194664001" value="ExportThreads" />
-      <property role="79nr.1203071646776.1211298967294" value="true" />
-      <property role="asn4.1133920641626.1193676396447" value="tool" />
-      <property role="79nr.1203071646776.1205250923097" value="Export Threads" />
-      <node concept="79nr.1217252042208" id="7064627997011532511" role="79nr.1203071646776.1217413222820" info="ng">
-        <property role="asn4.1169194658468.1169194664001" value="project" />
-        <reference role="79nr.1217252042208.1217252646389" target="nx1.~CommonDataKeys%dPROJECT" resolveInfo="PROJECT" />
-        <node concept="79nr.5538333046911348654" id="8898893144448210198" role="79nr.1217413147516.5538333046911298738" info="ng" />
-      </node>
-      <node concept="vf6k.8974276187400029883" id="8024349686102996759" role="79nr.1203071646776.8976425910813834639" info="ng">
-        <node concept="vg0i.1070533707846" id="8024349686103040018" role="vf6k.8974276187400029883.6976585500156684809" info="nn">
-          <reference role="vg0i.1070533707846.1144433057691" target="zxm0.~AllIcons$Actions" resolveInfo="AllIcons.Actions" />
-          <reference role="vg0i.1068498886296.1068581517664" target="zxm0.~AllIcons$Actions%dExport" resolveInfo="Export" />
-        </node>
-      </node>
-      <node concept="79nr.1203083511112" id="7064627997011532362" role="79nr.1203071646776.1203083461638" info="in">
-        <node concept="vg0i.1068580123136" id="7064627997011532363" role="vg0i.1137021947720.1137022507850" info="sn">
-          <node concept="vg0i.1068581242864" id="7064627997011532364" role="vg0i.1068580123136.1068581517665" info="nn">
-            <node concept="vg0i.1068581242863" id="7064627997011532365" role="vg0i.1068581242864.1068581242865" info="nr">
-              <property role="asn4.1169194658468.1169194664001" value="debugSession" />
-              <node concept="vg0i.1107535904670" id="7064627997011532366" role="vg0i.4972933694980447171.5680397130376446158" info="in">
-                <reference role="vg0i.1107535904670.1107535924139" target="1l1h.4474271214082912940" resolveInfo="AbstractDebugSession" />
-              </node>
-              <node concept="vg0i.1081236700937" id="3505405076286708200" role="vg0i.1068431474542.1068431790190" info="nn">
-                <reference role="vg0i.1081236700937.1144433194310" target="qiil.2392684134639614907" resolveInfo="DebugActionsUtil" />
-                <reference role="vg0i.1204053956946.1068499141037" target="qiil.2392684134639614913" resolveInfo="getDebugSession" />
-                <node concept="79nr.1203082903663" id="3505405076286708201" role="vg0i.1204053956946.1068499141038" info="nn" />
-              </node>
-            </node>
-          </node>
-          <node concept="vg0i.1068581242864" id="7064627997011532369" role="vg0i.1068580123136.1068581517665" info="nn">
-            <node concept="vg0i.1068581242863" id="7064627997011532370" role="vg0i.1068581242864.1068581242865" info="nr">
-              <property role="asn4.1169194658468.1169194664001" value="uiState" />
-              <node concept="vg0i.1107535904670" id="7064627997011532371" role="vg0i.4972933694980447171.5680397130376446158" info="in">
-                <reference role="vg0i.1107535904670.1107535924139" target="1l1h.4474271214082913514" resolveInfo="AbstractUiState" />
-              </node>
-              <node concept="vg0i.1079359253375" id="7064627997011532372" role="vg0i.1068431474542.1068431790190" info="nn">
-                <node concept="vg0i.1070534934090" id="7064627997011532373" role="vg0i.1079359253375.1079359253376" info="nn">
-                  <node concept="vg0i.1107535904670" id="7064627997011532374" role="vg0i.1070534934090.1070534934091" info="in">
-                    <reference role="vg0i.1107535904670.1107535924139" target="1l1h.4474271214082913514" resolveInfo="AbstractUiState" />
-                  </node>
-                  <node concept="vg0i.1197027756228" id="7064627997011532375" role="vg0i.1070534934090.1070534934092" info="nn">
-                    <node concept="vg0i.1068498886296" id="4265636116363088078" role="vg0i.1197027756228.1197027771414" info="nn">
-                      <reference role="vg0i.1068498886296.1068581517664" target="7064627997011532365" resolveInfo="debugSession" />
-                    </node>
-                    <node concept="vg0i.1202948039474" id="7064627997011532377" role="vg0i.1197027756228.1197027833540" info="nn">
-                      <reference role="vg0i.1204053956946.1068499141037" target="1l1h.4474271214082917131" resolveInfo="getUiState" />
-                    </node>
-                  </node>
-                </node>
-              </node>
-            </node>
-          </node>
-          <node concept="vg0i.1068581242864" id="7064627997011532378" role="vg0i.1068580123136.1068581517665" info="nn">
-            <node concept="vg0i.1068581242863" id="7064627997011532379" role="vg0i.1068581242864.1068581242865" info="nr">
-              <property role="asn4.1169194658468.1169194664001" value="sb" />
-              <node concept="vg0i.1107535904670" id="7064627997011532380" role="vg0i.4972933694980447171.5680397130376446158" info="in">
-                <reference role="vg0i.1107535904670.1107535924139" target="e2lb.~StringBuffer" resolveInfo="StringBuffer" />
-              </node>
-              <node concept="vg0i.1145552977093" id="7064627997011532381" role="vg0i.1068431474542.1068431790190" info="nn">
-                <node concept="vg0i.1212685548494" id="7064627997011532382" role="vg0i.1145552977093.1145553007750" info="nn">
-                  <reference role="vg0i.1204053956946.1068499141037" target="e2lb.~StringBuffer%d&lt;init&gt;()" resolveInfo="StringBuffer" />
-                </node>
-              </node>
-            </node>
-          </node>
-          <node concept="j0ph.1153943597977" id="7064627997011532383" role="vg0i.1068580123136.1068581517665" info="nn">
-            <node concept="j0ph.1153944193378" id="7064627997011532384" role="j0ph.1153943597977.1153944400369" info="nr">
-              <property role="asn4.1169194658468.1169194664001" value="thread" />
-            </node>
-            <node concept="vg0i.1068580123136" id="7064627997011532385" role="vg0i.1154032098014.1154032183016" info="sn">
-              <node concept="vg0i.1068580123155" id="7064627997011532386" role="vg0i.1068580123136.1068581517665" info="nn">
-                <node concept="vg0i.1197027756228" id="7064627997011532387" role="vg0i.1068580123155.1068580123156" info="nn">
-                  <node concept="vg0i.1068498886296" id="4265636116363085666" role="vg0i.1197027756228.1197027771414" info="nn">
-                    <reference role="vg0i.1068498886296.1068581517664" target="7064627997011532379" resolveInfo="sb" />
-                  </node>
-                  <node concept="vg0i.1202948039474" id="7064627997011532389" role="vg0i.1197027756228.1197027833540" info="nn">
-                    <reference role="vg0i.1204053956946.1068499141037" target="e2lb.~StringBuffer%dappend(java%dlang%dString)%cjava%dlang%dStringBuffer" resolveInfo="append" />
-                    <node concept="vg0i.1197027756228" id="7064627997011532390" role="vg0i.1204053956946.1068499141038" info="nn">
-                      <node concept="j0ph.1153944233411" id="7064627997011532391" role="vg0i.1197027756228.1197027771414" info="nn">
-                        <reference role="j0ph.1153944233411.1153944258490" target="7064627997011532384" resolveInfo="thread" />
-                      </node>
-                      <node concept="vg0i.1202948039474" id="7064627997011532392" role="vg0i.1197027756228.1197027833540" info="nn">
-                        <reference role="vg0i.1204053956946.1068499141037" target="pry4.4474271214082913258" resolveInfo="getPresentation" />
-                      </node>
-                    </node>
-                  </node>
-                </node>
-              </node>
-              <node concept="vg0i.1068580123155" id="7064627997011532393" role="vg0i.1068580123136.1068581517665" info="nn">
-                <node concept="vg0i.1197027756228" id="7064627997011532394" role="vg0i.1068580123155.1068580123156" info="nn">
-                  <node concept="vg0i.1068498886296" id="4265636116363082797" role="vg0i.1197027756228.1197027771414" info="nn">
-                    <reference role="vg0i.1068498886296.1068581517664" target="7064627997011532379" resolveInfo="sb" />
-                  </node>
-                  <node concept="vg0i.1202948039474" id="7064627997011532396" role="vg0i.1197027756228.1197027833540" info="nn">
-                    <reference role="vg0i.1204053956946.1068499141037" target="e2lb.~StringBuffer%dappend(char)%cjava%dlang%dStringBuffer" resolveInfo="append" />
-                    <node concept="vg0i.1200397529627" id="7064627997011532397" role="vg0i.1204053956946.1068499141038" info="nn">
-                      <property role="vg0i.1200397529627.1200397540847" value="\n" />
-                    </node>
-                  </node>
-                </node>
-              </node>
-              <node concept="j0ph.1153943597977" id="7064627997011532398" role="vg0i.1068580123136.1068581517665" info="nn">
-                <node concept="j0ph.1153944193378" id="7064627997011532399" role="j0ph.1153943597977.1153944400369" info="nr">
-                  <property role="asn4.1169194658468.1169194664001" value="frame" />
-                </node>
-                <node concept="vg0i.1197027756228" id="7064627997011532400" role="j0ph.1153943597977.1153944424730" info="nn">
-                  <node concept="j0ph.1153944233411" id="7064627997011532401" role="vg0i.1197027756228.1197027771414" info="nn">
-                    <reference role="j0ph.1153944233411.1153944258490" target="7064627997011532384" resolveInfo="thread" />
-                  </node>
-                  <node concept="vg0i.1202948039474" id="7064627997011532402" role="vg0i.1197027756228.1197027833540" info="nn">
-                    <reference role="vg0i.1204053956946.1068499141037" target="pry4.4474271214082913245" resolveInfo="getFrames" />
-                  </node>
-                </node>
-                <node concept="vg0i.1068580123136" id="7064627997011532403" role="vg0i.1154032098014.1154032183016" info="sn">
-                  <node concept="vg0i.1068581242864" id="7064627997011532404" role="vg0i.1068580123136.1068581517665" info="nn">
-                    <node concept="vg0i.1068581242863" id="7064627997011532405" role="vg0i.1068581242864.1068581242865" info="nr">
-                      <property role="asn4.1169194658468.1169194664001" value="location" />
-                      <node concept="vg0i.1107535904670" id="7064627997011532406" role="vg0i.4972933694980447171.5680397130376446158" info="in">
-                        <reference role="vg0i.1107535904670.1107535924139" target="pry4.4474271214082914148" resolveInfo="ILocation" />
-                      </node>
-                      <node concept="vg0i.1197027756228" id="7064627997011532407" role="vg0i.1068431474542.1068431790190" info="nn">
-                        <node concept="j0ph.1153944233411" id="7064627997011532408" role="vg0i.1197027756228.1197027771414" info="nn">
-                          <reference role="j0ph.1153944233411.1153944258490" target="7064627997011532399" resolveInfo="frame" />
+              </node>
+              <node role="condition" roleId="tpee.1068580123160" type="tpee.NotEqualsExpression" typeId="tpee.1073239437375" id="4789587624734705492" nodeInfo="nn">
+                <node role="rightExpression" roleId="tpee.1081773367579" type="tpee.NullLiteral" typeId="tpee.1070534058343" id="4789587624734705495" nodeInfo="nn" />
+                <node role="leftExpression" roleId="tpee.1081773367580" type="tpee.DotExpression" typeId="tpee.1197027756228" id="4789587624734695239" nodeInfo="nn">
+                  <node role="operand" roleId="tpee.1197027771414" type="tp4f.ThisClassifierExpression" typeId="tp4f.1205752633985" id="4789587624734695240" nodeInfo="nn" />
+                  <node role="operation" roleId="tpee.1197027833540" type="tp4k.ActionDataParameterReferenceOperation" typeId="tp4k.1217252428768" id="4789587624734695241" nodeInfo="nn">
+                    <link role="member" roleId="tp4f.1205756909548" targetNodeId="4789587624734686749" resolveInfo="component" />
+                  </node>
+                </node>
+              </node>
+            </node>
+            <node role="statement" roleId="tpee.1068581517665" type="tpee.ExpressionStatement" typeId="tpee.1068580123155" id="7064627997011532331" nodeInfo="nn">
+              <node role="expression" roleId="tpee.1068580123156" type="tpee.DotExpression" typeId="tpee.1197027756228" id="7064627997011532332" nodeInfo="nn">
+                <node role="operand" roleId="tpee.1197027771414" type="tpee.VariableReference" typeId="tpee.1068498886296" id="4265636116363115362" nodeInfo="nn">
+                  <link role="variableDeclaration" roleId="tpee.1068581517664" targetNodeId="7064627997011532325" resolveInfo="evaluationProvider" />
+                </node>
+                <node role="operation" roleId="tpee.1197027833540" type="tpee.InstanceMethodCallOperation" typeId="tpee.1202948039474" id="7064627997011532334" nodeInfo="nn">
+                  <link role="baseMethodDeclaration" roleId="tpee.1068499141037" targetNodeId="lt1n.4474271214082914185" resolveInfo="showEvaluationDialog" />
+                  <node role="actualArgument" roleId="tpee.1068499141038" type="tpee.DotExpression" typeId="tpee.1197027756228" id="7064627997011532335" nodeInfo="nn">
+                    <node role="operand" roleId="tpee.1197027771414" type="tp4f.ThisClassifierExpression" typeId="tp4f.1205752633985" id="7064627997011532336" nodeInfo="nn" />
+                    <node role="operation" roleId="tpee.1197027833540" type="tp4k.ActionDataParameterReferenceOperation" typeId="tp4k.1217252428768" id="7064627997011532337" nodeInfo="nn">
+                      <link role="member" roleId="tp4f.1205756909548" targetNodeId="7064627997011532321" resolveInfo="operationContext" />
+                    </node>
+                  </node>
+                  <node role="actualArgument" roleId="tpee.1068499141038" type="tpee.VariableReference" typeId="tpee.1068498886296" id="4265636116363085105" nodeInfo="nn">
+                    <link role="variableDeclaration" roleId="tpee.1068581517664" targetNodeId="2666603886872191707" resolveInfo="nodePointers" />
+                  </node>
+                </node>
+              </node>
+            </node>
+          </node>
+          <node role="condition" roleId="tpee.1068580123160" type="tpee.NotEqualsExpression" typeId="tpee.1073239437375" id="7064627997011532338" nodeInfo="nn">
+            <node role="rightExpression" roleId="tpee.1081773367579" type="tpee.NullLiteral" typeId="tpee.1070534058343" id="7064627997011532339" nodeInfo="nn" />
+            <node role="leftExpression" roleId="tpee.1081773367580" type="tpee.VariableReference" typeId="tpee.1068498886296" id="4265636116363068280" nodeInfo="nn">
+              <link role="variableDeclaration" roleId="tpee.1068581517664" targetNodeId="7064627997011532325" resolveInfo="evaluationProvider" />
+            </node>
+          </node>
+        </node>
+      </node>
+    </node>
+    <node role="updateBlock" roleId="tp4k.1203083196627" type="tp4k.DoUpdateBlock" typeId="tp4k.1203082695294" id="7064627997011532341" nodeInfo="nn">
+      <node role="body" roleId="tpee.1137022507850" type="tpee.StatementList" typeId="tpee.1068580123136" id="7064627997011532342" nodeInfo="sn">
+        <node role="statement" roleId="tpee.1068581517665" type="tpee.LocalVariableDeclarationStatement" typeId="tpee.1068581242864" id="7064627997011532343" nodeInfo="nn">
+          <node role="localVariableDeclaration" roleId="tpee.1068581242865" type="tpee.LocalVariableDeclaration" typeId="tpee.1068581242863" id="7064627997011532344" nodeInfo="nr">
+            <property name="name" nameId="tpck.1169194664001" value="evaluationProvider" />
+            <node role="type" roleId="tpee.5680397130376446158" type="tpee.ClassifierType" typeId="tpee.1107535904670" id="7064627997011532345" nodeInfo="in">
+              <link role="classifier" roleId="tpee.1107535924139" targetNodeId="lt1n.4474271214082914177" resolveInfo="IEvaluationProvider" />
+            </node>
+            <node role="initializer" roleId="tpee.1068431790190" type="tpee.StaticMethodCall" typeId="tpee.1081236700937" id="7078159644845059916" nodeInfo="nn">
+              <link role="classConcept" roleId="tpee.1144433194310" targetNodeId="qiil.2392684134639614907" resolveInfo="DebugActionsUtil" />
+              <link role="baseMethodDeclaration" roleId="tpee.1068499141037" targetNodeId="qiil.2392684134639614929" resolveInfo="getEvaluationProvider" />
+              <node role="actualArgument" roleId="tpee.1068499141038" type="tp4k.ConceptFunctionParameter_AnActionEvent" typeId="tp4k.1203082903663" id="7078159644845059917" nodeInfo="nn" />
+            </node>
+          </node>
+        </node>
+        <node role="statement" roleId="tpee.1068581517665" type="tpee.ExpressionStatement" typeId="tpee.1068580123155" id="7064627997011532348" nodeInfo="nn">
+          <node role="expression" roleId="tpee.1068580123156" type="tpee.DotExpression" typeId="tpee.1197027756228" id="7064627997011532349" nodeInfo="nn">
+            <node role="operand" roleId="tpee.1197027771414" type="tpee.DotExpression" typeId="tpee.1197027756228" id="7064627997011532350" nodeInfo="nn">
+              <node role="operand" roleId="tpee.1197027771414" type="tp4k.ConceptFunctionParameter_AnActionEvent" typeId="tp4k.1203082903663" id="7064627997011532351" nodeInfo="nn" />
+              <node role="operation" roleId="tpee.1197027833540" type="tpee.InstanceMethodCallOperation" typeId="tpee.1202948039474" id="7064627997011532352" nodeInfo="nn">
+                <link role="baseMethodDeclaration" roleId="tpee.1068499141037" targetNodeId="nx1.~AnActionEvent%dgetPresentation()%ccom%dintellij%dopenapi%dactionSystem%dPresentation" resolveInfo="getPresentation" />
+              </node>
+            </node>
+            <node role="operation" roleId="tpee.1197027833540" type="tpee.InstanceMethodCallOperation" typeId="tpee.1202948039474" id="7064627997011532353" nodeInfo="nn">
+              <link role="baseMethodDeclaration" roleId="tpee.1068499141037" targetNodeId="nx1.~Presentation%dsetEnabled(boolean)%cvoid" resolveInfo="setEnabled" />
+              <node role="actualArgument" roleId="tpee.1068499141038" type="tpee.AndExpression" typeId="tpee.1080120340718" id="7064627997011532354" nodeInfo="nn">
+                <node role="leftExpression" roleId="tpee.1081773367580" type="tpee.NotEqualsExpression" typeId="tpee.1073239437375" id="7064627997011532355" nodeInfo="nn">
+                  <node role="leftExpression" roleId="tpee.1081773367580" type="tpee.VariableReference" typeId="tpee.1068498886296" id="4265636116363077178" nodeInfo="nn">
+                    <link role="variableDeclaration" roleId="tpee.1068581517664" targetNodeId="7064627997011532344" resolveInfo="evaluationProvider" />
+                  </node>
+                  <node role="rightExpression" roleId="tpee.1081773367579" type="tpee.NullLiteral" typeId="tpee.1070534058343" id="7064627997011532357" nodeInfo="nn" />
+                </node>
+                <node role="rightExpression" roleId="tpee.1081773367579" type="tpee.DotExpression" typeId="tpee.1197027756228" id="7064627997011532358" nodeInfo="nn">
+                  <node role="operand" roleId="tpee.1197027771414" type="tpee.VariableReference" typeId="tpee.1068498886296" id="4265636116363080356" nodeInfo="nn">
+                    <link role="variableDeclaration" roleId="tpee.1068581517664" targetNodeId="7064627997011532344" resolveInfo="evaluationProvider" />
+                  </node>
+                  <node role="operation" roleId="tpee.1197027833540" type="tpee.InstanceMethodCallOperation" typeId="tpee.1202948039474" id="7064627997011532360" nodeInfo="nn">
+                    <link role="baseMethodDeclaration" roleId="tpee.1068499141037" targetNodeId="lt1n.4474271214082914199" resolveInfo="canEvaluate" />
+                  </node>
+                </node>
+              </node>
+            </node>
+          </node>
+        </node>
+      </node>
+    </node>
+  </root>
+  <root type="tp4k.ActionDeclaration" typeId="tp4k.1203071646776" id="7064627997011532361" nodeInfo="ng">
+    <property name="name" nameId="tpck.1169194664001" value="ExportThreads" />
+    <property name="outsideCommandExecution" nameId="tp4k.1211298967294" value="true" />
+    <property name="virtualPackage" nameId="tpck.1193676396447" value="tool" />
+    <property name="caption" nameId="tp4k.1205250923097" value="Export Threads" />
+    <node role="parameter" roleId="tp4k.1217413222820" type="tp4k.ActionDataParameterDeclaration" typeId="tp4k.1217252042208" id="7064627997011532511" nodeInfo="ng">
+      <property name="name" nameId="tpck.1169194664001" value="project" />
+      <link role="key" roleId="tp4k.1217252646389" targetNodeId="nx1.~CommonDataKeys%dPROJECT" resolveInfo="PROJECT" />
+      <node role="condition" roleId="tp4k.5538333046911298738" type="tp4k.RequiredCondition" typeId="tp4k.5538333046911348654" id="8898893144448210198" nodeInfo="ng" />
+    </node>
+    <node role="icon" roleId="tp4k.8976425910813834639" type="1oap.IconResource" typeId="1oap.8974276187400029883" id="8024349686102996759" nodeInfo="ng">
+      <node role="iconExpression" roleId="1oap.6976585500156684809" type="tpee.StaticFieldReference" typeId="tpee.1070533707846" id="8024349686103040018" nodeInfo="nn">
+        <link role="classifier" roleId="tpee.1144433057691" targetNodeId="zxm0.~AllIcons$Actions" resolveInfo="AllIcons.Actions" />
+        <link role="variableDeclaration" roleId="tpee.1068581517664" targetNodeId="zxm0.~AllIcons$Actions%dExport" resolveInfo="Export" />
+      </node>
+    </node>
+    <node role="executeFunction" roleId="tp4k.1203083461638" type="tp4k.ExecuteBlock" typeId="tp4k.1203083511112" id="7064627997011532362" nodeInfo="nn">
+      <node role="body" roleId="tpee.1137022507850" type="tpee.StatementList" typeId="tpee.1068580123136" id="7064627997011532363" nodeInfo="sn">
+        <node role="statement" roleId="tpee.1068581517665" type="tpee.LocalVariableDeclarationStatement" typeId="tpee.1068581242864" id="7064627997011532364" nodeInfo="nn">
+          <node role="localVariableDeclaration" roleId="tpee.1068581242865" type="tpee.LocalVariableDeclaration" typeId="tpee.1068581242863" id="7064627997011532365" nodeInfo="nr">
+            <property name="name" nameId="tpck.1169194664001" value="debugSession" />
+            <node role="type" roleId="tpee.5680397130376446158" type="tpee.ClassifierType" typeId="tpee.1107535904670" id="7064627997011532366" nodeInfo="in">
+              <link role="classifier" roleId="tpee.1107535924139" targetNodeId="1l1h.4474271214082912940" resolveInfo="AbstractDebugSession" />
+            </node>
+            <node role="initializer" roleId="tpee.1068431790190" type="tpee.StaticMethodCall" typeId="tpee.1081236700937" id="3505405076286708200" nodeInfo="nn">
+              <link role="classConcept" roleId="tpee.1144433194310" targetNodeId="qiil.2392684134639614907" resolveInfo="DebugActionsUtil" />
+              <link role="baseMethodDeclaration" roleId="tpee.1068499141037" targetNodeId="qiil.2392684134639614913" resolveInfo="getDebugSession" />
+              <node role="actualArgument" roleId="tpee.1068499141038" type="tp4k.ConceptFunctionParameter_AnActionEvent" typeId="tp4k.1203082903663" id="3505405076286708201" nodeInfo="nn" />
+            </node>
+          </node>
+        </node>
+        <node role="statement" roleId="tpee.1068581517665" type="tpee.LocalVariableDeclarationStatement" typeId="tpee.1068581242864" id="7064627997011532369" nodeInfo="nn">
+          <node role="localVariableDeclaration" roleId="tpee.1068581242865" type="tpee.LocalVariableDeclaration" typeId="tpee.1068581242863" id="7064627997011532370" nodeInfo="nr">
+            <property name="name" nameId="tpck.1169194664001" value="uiState" />
+            <node role="type" roleId="tpee.5680397130376446158" type="tpee.ClassifierType" typeId="tpee.1107535904670" id="7064627997011532371" nodeInfo="in">
+              <link role="classifier" roleId="tpee.1107535924139" targetNodeId="1l1h.4474271214082913514" resolveInfo="AbstractUiState" />
+            </node>
+            <node role="initializer" roleId="tpee.1068431790190" type="tpee.ParenthesizedExpression" typeId="tpee.1079359253375" id="7064627997011532372" nodeInfo="nn">
+              <node role="expression" roleId="tpee.1079359253376" type="tpee.CastExpression" typeId="tpee.1070534934090" id="7064627997011532373" nodeInfo="nn">
+                <node role="type" roleId="tpee.1070534934091" type="tpee.ClassifierType" typeId="tpee.1107535904670" id="7064627997011532374" nodeInfo="in">
+                  <link role="classifier" roleId="tpee.1107535924139" targetNodeId="1l1h.4474271214082913514" resolveInfo="AbstractUiState" />
+                </node>
+                <node role="expression" roleId="tpee.1070534934092" type="tpee.DotExpression" typeId="tpee.1197027756228" id="7064627997011532375" nodeInfo="nn">
+                  <node role="operand" roleId="tpee.1197027771414" type="tpee.VariableReference" typeId="tpee.1068498886296" id="4265636116363088078" nodeInfo="nn">
+                    <link role="variableDeclaration" roleId="tpee.1068581517664" targetNodeId="7064627997011532365" resolveInfo="debugSession" />
+                  </node>
+                  <node role="operation" roleId="tpee.1197027833540" type="tpee.InstanceMethodCallOperation" typeId="tpee.1202948039474" id="7064627997011532377" nodeInfo="nn">
+                    <link role="baseMethodDeclaration" roleId="tpee.1068499141037" targetNodeId="1l1h.4474271214082917131" resolveInfo="getUiState" />
+                  </node>
+                </node>
+              </node>
+            </node>
+          </node>
+        </node>
+        <node role="statement" roleId="tpee.1068581517665" type="tpee.LocalVariableDeclarationStatement" typeId="tpee.1068581242864" id="7064627997011532378" nodeInfo="nn">
+          <node role="localVariableDeclaration" roleId="tpee.1068581242865" type="tpee.LocalVariableDeclaration" typeId="tpee.1068581242863" id="7064627997011532379" nodeInfo="nr">
+            <property name="name" nameId="tpck.1169194664001" value="sb" />
+            <node role="type" roleId="tpee.5680397130376446158" type="tpee.ClassifierType" typeId="tpee.1107535904670" id="7064627997011532380" nodeInfo="in">
+              <link role="classifier" roleId="tpee.1107535924139" targetNodeId="e2lb.~StringBuffer" resolveInfo="StringBuffer" />
+            </node>
+            <node role="initializer" roleId="tpee.1068431790190" type="tpee.GenericNewExpression" typeId="tpee.1145552977093" id="7064627997011532381" nodeInfo="nn">
+              <node role="creator" roleId="tpee.1145553007750" type="tpee.ClassCreator" typeId="tpee.1212685548494" id="7064627997011532382" nodeInfo="nn">
+                <link role="baseMethodDeclaration" roleId="tpee.1068499141037" targetNodeId="e2lb.~StringBuffer%d&lt;init&gt;()" resolveInfo="StringBuffer" />
+              </node>
+            </node>
+          </node>
+        </node>
+        <node role="statement" roleId="tpee.1068581517665" type="tp2q.ForEachStatement" typeId="tp2q.1153943597977" id="7064627997011532383" nodeInfo="nn">
+          <node role="variable" roleId="tp2q.1153944400369" type="tp2q.ForEachVariable" typeId="tp2q.1153944193378" id="7064627997011532384" nodeInfo="nr">
+            <property name="name" nameId="tpck.1169194664001" value="thread" />
+          </node>
+          <node role="body" roleId="tpee.1154032183016" type="tpee.StatementList" typeId="tpee.1068580123136" id="7064627997011532385" nodeInfo="sn">
+            <node role="statement" roleId="tpee.1068581517665" type="tpee.ExpressionStatement" typeId="tpee.1068580123155" id="7064627997011532386" nodeInfo="nn">
+              <node role="expression" roleId="tpee.1068580123156" type="tpee.DotExpression" typeId="tpee.1197027756228" id="7064627997011532387" nodeInfo="nn">
+                <node role="operand" roleId="tpee.1197027771414" type="tpee.VariableReference" typeId="tpee.1068498886296" id="4265636116363085666" nodeInfo="nn">
+                  <link role="variableDeclaration" roleId="tpee.1068581517664" targetNodeId="7064627997011532379" resolveInfo="sb" />
+                </node>
+                <node role="operation" roleId="tpee.1197027833540" type="tpee.InstanceMethodCallOperation" typeId="tpee.1202948039474" id="7064627997011532389" nodeInfo="nn">
+                  <link role="baseMethodDeclaration" roleId="tpee.1068499141037" targetNodeId="e2lb.~StringBuffer%dappend(java%dlang%dString)%cjava%dlang%dStringBuffer" resolveInfo="append" />
+                  <node role="actualArgument" roleId="tpee.1068499141038" type="tpee.DotExpression" typeId="tpee.1197027756228" id="7064627997011532390" nodeInfo="nn">
+                    <node role="operand" roleId="tpee.1197027771414" type="tp2q.ForEachVariableReference" typeId="tp2q.1153944233411" id="7064627997011532391" nodeInfo="nn">
+                      <link role="variable" roleId="tp2q.1153944258490" targetNodeId="7064627997011532384" resolveInfo="thread" />
+                    </node>
+                    <node role="operation" roleId="tpee.1197027833540" type="tpee.InstanceMethodCallOperation" typeId="tpee.1202948039474" id="7064627997011532392" nodeInfo="nn">
+                      <link role="baseMethodDeclaration" roleId="tpee.1068499141037" targetNodeId="pry4.4474271214082913258" resolveInfo="getPresentation" />
+                    </node>
+                  </node>
+                </node>
+              </node>
+            </node>
+            <node role="statement" roleId="tpee.1068581517665" type="tpee.ExpressionStatement" typeId="tpee.1068580123155" id="7064627997011532393" nodeInfo="nn">
+              <node role="expression" roleId="tpee.1068580123156" type="tpee.DotExpression" typeId="tpee.1197027756228" id="7064627997011532394" nodeInfo="nn">
+                <node role="operand" roleId="tpee.1197027771414" type="tpee.VariableReference" typeId="tpee.1068498886296" id="4265636116363082797" nodeInfo="nn">
+                  <link role="variableDeclaration" roleId="tpee.1068581517664" targetNodeId="7064627997011532379" resolveInfo="sb" />
+                </node>
+                <node role="operation" roleId="tpee.1197027833540" type="tpee.InstanceMethodCallOperation" typeId="tpee.1202948039474" id="7064627997011532396" nodeInfo="nn">
+                  <link role="baseMethodDeclaration" roleId="tpee.1068499141037" targetNodeId="e2lb.~StringBuffer%dappend(char)%cjava%dlang%dStringBuffer" resolveInfo="append" />
+                  <node role="actualArgument" roleId="tpee.1068499141038" type="tpee.CharConstant" typeId="tpee.1200397529627" id="7064627997011532397" nodeInfo="nn">
+                    <property name="charConstant" nameId="tpee.1200397540847" value="\n" />
+                  </node>
+                </node>
+              </node>
+            </node>
+            <node role="statement" roleId="tpee.1068581517665" type="tp2q.ForEachStatement" typeId="tp2q.1153943597977" id="7064627997011532398" nodeInfo="nn">
+              <node role="variable" roleId="tp2q.1153944400369" type="tp2q.ForEachVariable" typeId="tp2q.1153944193378" id="7064627997011532399" nodeInfo="nr">
+                <property name="name" nameId="tpck.1169194664001" value="frame" />
+              </node>
+              <node role="inputSequence" roleId="tp2q.1153944424730" type="tpee.DotExpression" typeId="tpee.1197027756228" id="7064627997011532400" nodeInfo="nn">
+                <node role="operand" roleId="tpee.1197027771414" type="tp2q.ForEachVariableReference" typeId="tp2q.1153944233411" id="7064627997011532401" nodeInfo="nn">
+                  <link role="variable" roleId="tp2q.1153944258490" targetNodeId="7064627997011532384" resolveInfo="thread" />
+                </node>
+                <node role="operation" roleId="tpee.1197027833540" type="tpee.InstanceMethodCallOperation" typeId="tpee.1202948039474" id="7064627997011532402" nodeInfo="nn">
+                  <link role="baseMethodDeclaration" roleId="tpee.1068499141037" targetNodeId="pry4.4474271214082913245" resolveInfo="getFrames" />
+                </node>
+              </node>
+              <node role="body" roleId="tpee.1154032183016" type="tpee.StatementList" typeId="tpee.1068580123136" id="7064627997011532403" nodeInfo="sn">
+                <node role="statement" roleId="tpee.1068581517665" type="tpee.LocalVariableDeclarationStatement" typeId="tpee.1068581242864" id="7064627997011532404" nodeInfo="nn">
+                  <node role="localVariableDeclaration" roleId="tpee.1068581242865" type="tpee.LocalVariableDeclaration" typeId="tpee.1068581242863" id="7064627997011532405" nodeInfo="nr">
+                    <property name="name" nameId="tpck.1169194664001" value="location" />
+                    <node role="type" roleId="tpee.5680397130376446158" type="tpee.ClassifierType" typeId="tpee.1107535904670" id="7064627997011532406" nodeInfo="in">
+                      <link role="classifier" roleId="tpee.1107535924139" targetNodeId="pry4.4474271214082914148" resolveInfo="ILocation" />
+                    </node>
+                    <node role="initializer" roleId="tpee.1068431790190" type="tpee.DotExpression" typeId="tpee.1197027756228" id="7064627997011532407" nodeInfo="nn">
+                      <node role="operand" roleId="tpee.1197027771414" type="tp2q.ForEachVariableReference" typeId="tp2q.1153944233411" id="7064627997011532408" nodeInfo="nn">
+                        <link role="variable" roleId="tp2q.1153944258490" targetNodeId="7064627997011532399" resolveInfo="frame" />
+                      </node>
+                      <node role="operation" roleId="tpee.1197027833540" type="tpee.InstanceMethodCallOperation" typeId="tpee.1202948039474" id="7064627997011532409" nodeInfo="nn">
+                        <link role="baseMethodDeclaration" roleId="tpee.1068499141037" targetNodeId="pry4.4474271214082914123" resolveInfo="getLocation" />
+                      </node>
+                    </node>
+                  </node>
+                </node>
+                <node role="statement" roleId="tpee.1068581517665" type="tpee.ExpressionStatement" typeId="tpee.1068580123155" id="7064627997011532410" nodeInfo="nn">
+                  <node role="expression" roleId="tpee.1068580123156" type="tpee.DotExpression" typeId="tpee.1197027756228" id="7064627997011532411" nodeInfo="nn">
+                    <node role="operand" roleId="tpee.1197027771414" type="tpee.VariableReference" typeId="tpee.1068498886296" id="4265636116363104654" nodeInfo="nn">
+                      <link role="variableDeclaration" roleId="tpee.1068581517664" targetNodeId="7064627997011532379" resolveInfo="sb" />
+                    </node>
+                    <node role="operation" roleId="tpee.1197027833540" type="tpee.InstanceMethodCallOperation" typeId="tpee.1202948039474" id="7064627997011532413" nodeInfo="nn">
+                      <link role="baseMethodDeclaration" roleId="tpee.1068499141037" targetNodeId="e2lb.~StringBuffer%dappend(char)%cjava%dlang%dStringBuffer" resolveInfo="append" />
+                      <node role="actualArgument" roleId="tpee.1068499141038" type="tpee.CharConstant" typeId="tpee.1200397529627" id="7064627997011532414" nodeInfo="nn">
+                        <property name="charConstant" nameId="tpee.1200397540847" value="\t" />
+                      </node>
+                    </node>
+                  </node>
+                </node>
+                <node role="statement" roleId="tpee.1068581517665" type="tpee.ExpressionStatement" typeId="tpee.1068580123155" id="7064627997011532415" nodeInfo="nn">
+                  <node role="expression" roleId="tpee.1068580123156" type="tpee.DotExpression" typeId="tpee.1197027756228" id="7064627997011532416" nodeInfo="nn">
+                    <node role="operand" roleId="tpee.1197027771414" type="tpee.VariableReference" typeId="tpee.1068498886296" id="4265636116363075325" nodeInfo="nn">
+                      <link role="variableDeclaration" roleId="tpee.1068581517664" targetNodeId="7064627997011532379" resolveInfo="sb" />
+                    </node>
+                    <node role="operation" roleId="tpee.1197027833540" type="tpee.InstanceMethodCallOperation" typeId="tpee.1202948039474" id="7064627997011532418" nodeInfo="nn">
+                      <link role="baseMethodDeclaration" roleId="tpee.1068499141037" targetNodeId="e2lb.~StringBuffer%dappend(java%dlang%dString)%cjava%dlang%dStringBuffer" resolveInfo="append" />
+                      <node role="actualArgument" roleId="tpee.1068499141038" type="tpee.StringLiteral" typeId="tpee.1070475926800" id="7064627997011532419" nodeInfo="nn">
+                        <property name="value" nameId="tpee.1070475926801" value="at " />
+                      </node>
+                    </node>
+                  </node>
+                </node>
+                <node role="statement" roleId="tpee.1068581517665" type="tpee.ExpressionStatement" typeId="tpee.1068580123155" id="7064627997011532420" nodeInfo="nn">
+                  <node role="expression" roleId="tpee.1068580123156" type="tpee.DotExpression" typeId="tpee.1197027756228" id="7064627997011532421" nodeInfo="nn">
+                    <node role="operand" roleId="tpee.1197027771414" type="tpee.VariableReference" typeId="tpee.1068498886296" id="4265636116363097655" nodeInfo="nn">
+                      <link role="variableDeclaration" roleId="tpee.1068581517664" targetNodeId="7064627997011532379" resolveInfo="sb" />
+                    </node>
+                    <node role="operation" roleId="tpee.1197027833540" type="tpee.InstanceMethodCallOperation" typeId="tpee.1202948039474" id="7064627997011532423" nodeInfo="nn">
+                      <link role="baseMethodDeclaration" roleId="tpee.1068499141037" targetNodeId="e2lb.~StringBuffer%dappend(java%dlang%dString)%cjava%dlang%dStringBuffer" resolveInfo="append" />
+                      <node role="actualArgument" roleId="tpee.1068499141038" type="tpee.DotExpression" typeId="tpee.1197027756228" id="7064627997011532424" nodeInfo="nn">
+                        <node role="operand" roleId="tpee.1197027771414" type="tpee.VariableReference" typeId="tpee.1068498886296" id="4265636116363075649" nodeInfo="nn">
+                          <link role="variableDeclaration" roleId="tpee.1068581517664" targetNodeId="7064627997011532405" resolveInfo="location" />
                         </node>
-                        <node concept="vg0i.1202948039474" id="7064627997011532409" role="vg0i.1197027756228.1197027833540" info="nn">
-                          <reference role="vg0i.1204053956946.1068499141037" target="pry4.4474271214082914123" resolveInfo="getLocation" />
+                        <node role="operation" roleId="tpee.1197027833540" type="tpee.InstanceMethodCallOperation" typeId="tpee.1202948039474" id="7064627997011532426" nodeInfo="nn">
+                          <link role="baseMethodDeclaration" roleId="tpee.1068499141037" targetNodeId="pry4.4474271214082914154" resolveInfo="getUnitName" />
                         </node>
                       </node>
                     </node>
                   </node>
-                  <node concept="vg0i.1068580123155" id="7064627997011532410" role="vg0i.1068580123136.1068581517665" info="nn">
-                    <node concept="vg0i.1197027756228" id="7064627997011532411" role="vg0i.1068580123155.1068580123156" info="nn">
-                      <node concept="vg0i.1068498886296" id="4265636116363104654" role="vg0i.1197027756228.1197027771414" info="nn">
-                        <reference role="vg0i.1068498886296.1068581517664" target="7064627997011532379" resolveInfo="sb" />
-                      </node>
-                      <node concept="vg0i.1202948039474" id="7064627997011532413" role="vg0i.1197027756228.1197027833540" info="nn">
-                        <reference role="vg0i.1204053956946.1068499141037" target="e2lb.~StringBuffer%dappend(char)%cjava%dlang%dStringBuffer" resolveInfo="append" />
-                        <node concept="vg0i.1200397529627" id="7064627997011532414" role="vg0i.1204053956946.1068499141038" info="nn">
-                          <property role="vg0i.1200397529627.1200397540847" value="\t" />
+                </node>
+                <node role="statement" roleId="tpee.1068581517665" type="tpee.ExpressionStatement" typeId="tpee.1068580123155" id="7064627997011532427" nodeInfo="nn">
+                  <node role="expression" roleId="tpee.1068580123156" type="tpee.DotExpression" typeId="tpee.1197027756228" id="7064627997011532428" nodeInfo="nn">
+                    <node role="operand" roleId="tpee.1197027771414" type="tpee.VariableReference" typeId="tpee.1068498886296" id="4265636116363076591" nodeInfo="nn">
+                      <link role="variableDeclaration" roleId="tpee.1068581517664" targetNodeId="7064627997011532379" resolveInfo="sb" />
+                    </node>
+                    <node role="operation" roleId="tpee.1197027833540" type="tpee.InstanceMethodCallOperation" typeId="tpee.1202948039474" id="7064627997011532430" nodeInfo="nn">
+                      <link role="baseMethodDeclaration" roleId="tpee.1068499141037" targetNodeId="e2lb.~StringBuffer%dappend(java%dlang%dString)%cjava%dlang%dStringBuffer" resolveInfo="append" />
+                      <node role="actualArgument" roleId="tpee.1068499141038" type="tpee.StringLiteral" typeId="tpee.1070475926800" id="7064627997011532431" nodeInfo="nn">
+                        <property name="value" nameId="tpee.1070475926801" value="." />
+                      </node>
+                    </node>
+                  </node>
+                </node>
+                <node role="statement" roleId="tpee.1068581517665" type="tpee.ExpressionStatement" typeId="tpee.1068580123155" id="7064627997011532432" nodeInfo="nn">
+                  <node role="expression" roleId="tpee.1068580123156" type="tpee.DotExpression" typeId="tpee.1197027756228" id="7064627997011532433" nodeInfo="nn">
+                    <node role="operand" roleId="tpee.1197027771414" type="tpee.VariableReference" typeId="tpee.1068498886296" id="4265636116363090011" nodeInfo="nn">
+                      <link role="variableDeclaration" roleId="tpee.1068581517664" targetNodeId="7064627997011532379" resolveInfo="sb" />
+                    </node>
+                    <node role="operation" roleId="tpee.1197027833540" type="tpee.InstanceMethodCallOperation" typeId="tpee.1202948039474" id="7064627997011532435" nodeInfo="nn">
+                      <link role="baseMethodDeclaration" roleId="tpee.1068499141037" targetNodeId="e2lb.~StringBuffer%dappend(java%dlang%dString)%cjava%dlang%dStringBuffer" resolveInfo="append" />
+                      <node role="actualArgument" roleId="tpee.1068499141038" type="tpee.DotExpression" typeId="tpee.1197027756228" id="7064627997011532436" nodeInfo="nn">
+                        <node role="operand" roleId="tpee.1197027771414" type="tpee.VariableReference" typeId="tpee.1068498886296" id="4265636116363063489" nodeInfo="nn">
+                          <link role="variableDeclaration" roleId="tpee.1068581517664" targetNodeId="7064627997011532405" resolveInfo="location" />
                         </node>
-                      </node>
-                    </node>
-                  </node>
-                  <node concept="vg0i.1068580123155" id="7064627997011532415" role="vg0i.1068580123136.1068581517665" info="nn">
-                    <node concept="vg0i.1197027756228" id="7064627997011532416" role="vg0i.1068580123155.1068580123156" info="nn">
-                      <node concept="vg0i.1068498886296" id="4265636116363075325" role="vg0i.1197027756228.1197027771414" info="nn">
-                        <reference role="vg0i.1068498886296.1068581517664" target="7064627997011532379" resolveInfo="sb" />
-                      </node>
-                      <node concept="vg0i.1202948039474" id="7064627997011532418" role="vg0i.1197027756228.1197027833540" info="nn">
-                        <reference role="vg0i.1204053956946.1068499141037" target="e2lb.~StringBuffer%dappend(java%dlang%dString)%cjava%dlang%dStringBuffer" resolveInfo="append" />
-                        <node concept="vg0i.1070475926800" id="7064627997011532419" role="vg0i.1204053956946.1068499141038" info="nn">
-                          <property role="vg0i.1070475926800.1070475926801" value="at " />
+                        <node role="operation" roleId="tpee.1197027833540" type="tpee.InstanceMethodCallOperation" typeId="tpee.1202948039474" id="7064627997011532438" nodeInfo="nn">
+                          <link role="baseMethodDeclaration" roleId="tpee.1068499141037" targetNodeId="pry4.4474271214082914158" resolveInfo="getRoutineName" />
                         </node>
                       </node>
                     </node>
                   </node>
-                  <node concept="vg0i.1068580123155" id="7064627997011532420" role="vg0i.1068580123136.1068581517665" info="nn">
-                    <node concept="vg0i.1197027756228" id="7064627997011532421" role="vg0i.1068580123155.1068580123156" info="nn">
-                      <node concept="vg0i.1068498886296" id="4265636116363097655" role="vg0i.1197027756228.1197027771414" info="nn">
-                        <reference role="vg0i.1068498886296.1068581517664" target="7064627997011532379" resolveInfo="sb" />
-                      </node>
-                      <node concept="vg0i.1202948039474" id="7064627997011532423" role="vg0i.1197027756228.1197027833540" info="nn">
-                        <reference role="vg0i.1204053956946.1068499141037" target="e2lb.~StringBuffer%dappend(java%dlang%dString)%cjava%dlang%dStringBuffer" resolveInfo="append" />
-                        <node concept="vg0i.1197027756228" id="7064627997011532424" role="vg0i.1204053956946.1068499141038" info="nn">
-                          <node concept="vg0i.1068498886296" id="4265636116363075649" role="vg0i.1197027756228.1197027771414" info="nn">
-                            <reference role="vg0i.1068498886296.1068581517664" target="7064627997011532405" resolveInfo="location" />
+                </node>
+                <node role="statement" roleId="tpee.1068581517665" type="tpee.ExpressionStatement" typeId="tpee.1068580123155" id="7064627997011532439" nodeInfo="nn">
+                  <node role="expression" roleId="tpee.1068580123156" type="tpee.DotExpression" typeId="tpee.1197027756228" id="7064627997011532440" nodeInfo="nn">
+                    <node role="operand" roleId="tpee.1197027771414" type="tpee.VariableReference" typeId="tpee.1068498886296" id="4265636116363100955" nodeInfo="nn">
+                      <link role="variableDeclaration" roleId="tpee.1068581517664" targetNodeId="7064627997011532379" resolveInfo="sb" />
+                    </node>
+                    <node role="operation" roleId="tpee.1197027833540" type="tpee.InstanceMethodCallOperation" typeId="tpee.1202948039474" id="7064627997011532442" nodeInfo="nn">
+                      <link role="baseMethodDeclaration" roleId="tpee.1068499141037" targetNodeId="e2lb.~StringBuffer%dappend(java%dlang%dString)%cjava%dlang%dStringBuffer" resolveInfo="append" />
+                      <node role="actualArgument" roleId="tpee.1068499141038" type="tpee.StringLiteral" typeId="tpee.1070475926800" id="7064627997011532443" nodeInfo="nn">
+                        <property name="value" nameId="tpee.1070475926801" value="(" />
+                      </node>
+                    </node>
+                  </node>
+                </node>
+                <node role="statement" roleId="tpee.1068581517665" type="tpee.ExpressionStatement" typeId="tpee.1068580123155" id="7064627997011532444" nodeInfo="nn">
+                  <node role="expression" roleId="tpee.1068580123156" type="tpee.DotExpression" typeId="tpee.1197027756228" id="7064627997011532445" nodeInfo="nn">
+                    <node role="operand" roleId="tpee.1197027771414" type="tpee.VariableReference" typeId="tpee.1068498886296" id="4265636116363108370" nodeInfo="nn">
+                      <link role="variableDeclaration" roleId="tpee.1068581517664" targetNodeId="7064627997011532379" resolveInfo="sb" />
+                    </node>
+                    <node role="operation" roleId="tpee.1197027833540" type="tpee.InstanceMethodCallOperation" typeId="tpee.1202948039474" id="7064627997011532447" nodeInfo="nn">
+                      <link role="baseMethodDeclaration" roleId="tpee.1068499141037" targetNodeId="e2lb.~StringBuffer%dappend(java%dlang%dString)%cjava%dlang%dStringBuffer" resolveInfo="append" />
+                      <node role="actualArgument" roleId="tpee.1068499141038" type="tpee.DotExpression" typeId="tpee.1197027756228" id="7064627997011532448" nodeInfo="nn">
+                        <node role="operand" roleId="tpee.1197027771414" type="tpee.DotExpression" typeId="tpee.1197027756228" id="7064627997011532449" nodeInfo="nn">
+                          <node role="operand" roleId="tpee.1197027771414" type="tp2q.ForEachVariableReference" typeId="tp2q.1153944233411" id="7064627997011532450" nodeInfo="nn">
+                            <link role="variable" roleId="tp2q.1153944258490" targetNodeId="7064627997011532399" resolveInfo="frame" />
                           </node>
-                          <node concept="vg0i.1202948039474" id="7064627997011532426" role="vg0i.1197027756228.1197027833540" info="nn">
-                            <reference role="vg0i.1204053956946.1068499141037" target="pry4.4474271214082914154" resolveInfo="getUnitName" />
+                          <node role="operation" roleId="tpee.1197027833540" type="tpee.InstanceMethodCallOperation" typeId="tpee.1202948039474" id="7064627997011532451" nodeInfo="nn">
+                            <link role="baseMethodDeclaration" roleId="tpee.1068499141037" targetNodeId="pry4.4474271214082914123" resolveInfo="getLocation" />
                           </node>
                         </node>
-                      </node>
-                    </node>
-                  </node>
-                  <node concept="vg0i.1068580123155" id="7064627997011532427" role="vg0i.1068580123136.1068581517665" info="nn">
-                    <node concept="vg0i.1197027756228" id="7064627997011532428" role="vg0i.1068580123155.1068580123156" info="nn">
-                      <node concept="vg0i.1068498886296" id="4265636116363076591" role="vg0i.1197027756228.1197027771414" info="nn">
-                        <reference role="vg0i.1068498886296.1068581517664" target="7064627997011532379" resolveInfo="sb" />
-                      </node>
-                      <node concept="vg0i.1202948039474" id="7064627997011532430" role="vg0i.1197027756228.1197027833540" info="nn">
-                        <reference role="vg0i.1204053956946.1068499141037" target="e2lb.~StringBuffer%dappend(java%dlang%dString)%cjava%dlang%dStringBuffer" resolveInfo="append" />
-                        <node concept="vg0i.1070475926800" id="7064627997011532431" role="vg0i.1204053956946.1068499141038" info="nn">
-                          <property role="vg0i.1070475926800.1070475926801" value="." />
+                        <node role="operation" roleId="tpee.1197027833540" type="tpee.InstanceMethodCallOperation" typeId="tpee.1202948039474" id="7064627997011532452" nodeInfo="nn">
+                          <link role="baseMethodDeclaration" roleId="tpee.1068499141037" targetNodeId="pry4.4474271214082914150" resolveInfo="getFileName" />
                         </node>
                       </node>
                     </node>
                   </node>
-                  <node concept="vg0i.1068580123155" id="7064627997011532432" role="vg0i.1068580123136.1068581517665" info="nn">
-                    <node concept="vg0i.1197027756228" id="7064627997011532433" role="vg0i.1068580123155.1068580123156" info="nn">
-                      <node concept="vg0i.1068498886296" id="4265636116363090011" role="vg0i.1197027756228.1197027771414" info="nn">
-                        <reference role="vg0i.1068498886296.1068581517664" target="7064627997011532379" resolveInfo="sb" />
-                      </node>
-                      <node concept="vg0i.1202948039474" id="7064627997011532435" role="vg0i.1197027756228.1197027833540" info="nn">
-                        <reference role="vg0i.1204053956946.1068499141037" target="e2lb.~StringBuffer%dappend(java%dlang%dString)%cjava%dlang%dStringBuffer" resolveInfo="append" />
-                        <node concept="vg0i.1197027756228" id="7064627997011532436" role="vg0i.1204053956946.1068499141038" info="nn">
-                          <node concept="vg0i.1068498886296" id="4265636116363063489" role="vg0i.1197027756228.1197027771414" info="nn">
-                            <reference role="vg0i.1068498886296.1068581517664" target="7064627997011532405" resolveInfo="location" />
-                          </node>
-                          <node concept="vg0i.1202948039474" id="7064627997011532438" role="vg0i.1197027756228.1197027833540" info="nn">
-                            <reference role="vg0i.1204053956946.1068499141037" target="pry4.4474271214082914158" resolveInfo="getRoutineName" />
-                          </node>
+                </node>
+                <node role="statement" roleId="tpee.1068581517665" type="tpee.ExpressionStatement" typeId="tpee.1068580123155" id="7064627997011532453" nodeInfo="nn">
+                  <node role="expression" roleId="tpee.1068580123156" type="tpee.DotExpression" typeId="tpee.1197027756228" id="7064627997011532454" nodeInfo="nn">
+                    <node role="operand" roleId="tpee.1197027771414" type="tpee.VariableReference" typeId="tpee.1068498886296" id="4265636116363067526" nodeInfo="nn">
+                      <link role="variableDeclaration" roleId="tpee.1068581517664" targetNodeId="7064627997011532379" resolveInfo="sb" />
+                    </node>
+                    <node role="operation" roleId="tpee.1197027833540" type="tpee.InstanceMethodCallOperation" typeId="tpee.1202948039474" id="7064627997011532456" nodeInfo="nn">
+                      <link role="baseMethodDeclaration" roleId="tpee.1068499141037" targetNodeId="e2lb.~StringBuffer%dappend(java%dlang%dString)%cjava%dlang%dStringBuffer" resolveInfo="append" />
+                      <node role="actualArgument" roleId="tpee.1068499141038" type="tpee.StringLiteral" typeId="tpee.1070475926800" id="7064627997011532457" nodeInfo="nn">
+                        <property name="value" nameId="tpee.1070475926801" value=":" />
+                      </node>
+                    </node>
+                  </node>
+                </node>
+                <node role="statement" roleId="tpee.1068581517665" type="tpee.ExpressionStatement" typeId="tpee.1068580123155" id="7064627997011532458" nodeInfo="nn">
+                  <node role="expression" roleId="tpee.1068580123156" type="tpee.DotExpression" typeId="tpee.1197027756228" id="7064627997011532459" nodeInfo="nn">
+                    <node role="operand" roleId="tpee.1197027771414" type="tpee.VariableReference" typeId="tpee.1068498886296" id="4265636116363091714" nodeInfo="nn">
+                      <link role="variableDeclaration" roleId="tpee.1068581517664" targetNodeId="7064627997011532379" resolveInfo="sb" />
+                    </node>
+                    <node role="operation" roleId="tpee.1197027833540" type="tpee.InstanceMethodCallOperation" typeId="tpee.1202948039474" id="7064627997011532461" nodeInfo="nn">
+                      <link role="baseMethodDeclaration" roleId="tpee.1068499141037" targetNodeId="e2lb.~StringBuffer%dappend(int)%cjava%dlang%dStringBuffer" resolveInfo="append" />
+                      <node role="actualArgument" roleId="tpee.1068499141038" type="tpee.DotExpression" typeId="tpee.1197027756228" id="7064627997011532462" nodeInfo="nn">
+                        <node role="operand" roleId="tpee.1197027771414" type="tpee.VariableReference" typeId="tpee.1068498886296" id="4265636116363101850" nodeInfo="nn">
+                          <link role="variableDeclaration" roleId="tpee.1068581517664" targetNodeId="7064627997011532405" resolveInfo="location" />
                         </node>
-                      </node>
-                    </node>
-                  </node>
-                  <node concept="vg0i.1068580123155" id="7064627997011532439" role="vg0i.1068580123136.1068581517665" info="nn">
-                    <node concept="vg0i.1197027756228" id="7064627997011532440" role="vg0i.1068580123155.1068580123156" info="nn">
-                      <node concept="vg0i.1068498886296" id="4265636116363100955" role="vg0i.1197027756228.1197027771414" info="nn">
-                        <reference role="vg0i.1068498886296.1068581517664" target="7064627997011532379" resolveInfo="sb" />
-                      </node>
-                      <node concept="vg0i.1202948039474" id="7064627997011532442" role="vg0i.1197027756228.1197027833540" info="nn">
-                        <reference role="vg0i.1204053956946.1068499141037" target="e2lb.~StringBuffer%dappend(java%dlang%dString)%cjava%dlang%dStringBuffer" resolveInfo="append" />
-                        <node concept="vg0i.1070475926800" id="7064627997011532443" role="vg0i.1204053956946.1068499141038" info="nn">
-                          <property role="vg0i.1070475926800.1070475926801" value="(" />
+                        <node role="operation" roleId="tpee.1197027833540" type="tpee.InstanceMethodCallOperation" typeId="tpee.1202948039474" id="7064627997011532464" nodeInfo="nn">
+                          <link role="baseMethodDeclaration" roleId="tpee.1068499141037" targetNodeId="pry4.4474271214082914162" resolveInfo="getLineNumber" />
                         </node>
                       </node>
                     </node>
                   </node>
-                  <node concept="vg0i.1068580123155" id="7064627997011532444" role="vg0i.1068580123136.1068581517665" info="nn">
-                    <node concept="vg0i.1197027756228" id="7064627997011532445" role="vg0i.1068580123155.1068580123156" info="nn">
-                      <node concept="vg0i.1068498886296" id="4265636116363108370" role="vg0i.1197027756228.1197027771414" info="nn">
-                        <reference role="vg0i.1068498886296.1068581517664" target="7064627997011532379" resolveInfo="sb" />
-                      </node>
-                      <node concept="vg0i.1202948039474" id="7064627997011532447" role="vg0i.1197027756228.1197027833540" info="nn">
-                        <reference role="vg0i.1204053956946.1068499141037" target="e2lb.~StringBuffer%dappend(java%dlang%dString)%cjava%dlang%dStringBuffer" resolveInfo="append" />
-                        <node concept="vg0i.1197027756228" id="7064627997011532448" role="vg0i.1204053956946.1068499141038" info="nn">
-                          <node concept="vg0i.1197027756228" id="7064627997011532449" role="vg0i.1197027756228.1197027771414" info="nn">
-                            <node concept="j0ph.1153944233411" id="7064627997011532450" role="vg0i.1197027756228.1197027771414" info="nn">
-                              <reference role="j0ph.1153944233411.1153944258490" target="7064627997011532399" resolveInfo="frame" />
+                </node>
+                <node role="statement" roleId="tpee.1068581517665" type="tpee.ExpressionStatement" typeId="tpee.1068580123155" id="7064627997011532465" nodeInfo="nn">
+                  <node role="expression" roleId="tpee.1068580123156" type="tpee.DotExpression" typeId="tpee.1197027756228" id="7064627997011532466" nodeInfo="nn">
+                    <node role="operand" roleId="tpee.1197027771414" type="tpee.VariableReference" typeId="tpee.1068498886296" id="4265636116363079388" nodeInfo="nn">
+                      <link role="variableDeclaration" roleId="tpee.1068581517664" targetNodeId="7064627997011532379" resolveInfo="sb" />
+                    </node>
+                    <node role="operation" roleId="tpee.1197027833540" type="tpee.InstanceMethodCallOperation" typeId="tpee.1202948039474" id="7064627997011532468" nodeInfo="nn">
+                      <link role="baseMethodDeclaration" roleId="tpee.1068499141037" targetNodeId="e2lb.~StringBuffer%dappend(java%dlang%dString)%cjava%dlang%dStringBuffer" resolveInfo="append" />
+                      <node role="actualArgument" roleId="tpee.1068499141038" type="tpee.StringLiteral" typeId="tpee.1070475926800" id="7064627997011532469" nodeInfo="nn">
+                        <property name="value" nameId="tpee.1070475926801" value=")" />
+                      </node>
+                    </node>
+                  </node>
+                </node>
+                <node role="statement" roleId="tpee.1068581517665" type="tpee.ExpressionStatement" typeId="tpee.1068580123155" id="7064627997011532470" nodeInfo="nn">
+                  <node role="expression" roleId="tpee.1068580123156" type="tpee.DotExpression" typeId="tpee.1197027756228" id="7064627997011532471" nodeInfo="nn">
+                    <node role="operand" roleId="tpee.1197027771414" type="tpee.VariableReference" typeId="tpee.1068498886296" id="4265636116363072464" nodeInfo="nn">
+                      <link role="variableDeclaration" roleId="tpee.1068581517664" targetNodeId="7064627997011532379" resolveInfo="sb" />
+                    </node>
+                    <node role="operation" roleId="tpee.1197027833540" type="tpee.InstanceMethodCallOperation" typeId="tpee.1202948039474" id="7064627997011532473" nodeInfo="nn">
+                      <link role="baseMethodDeclaration" roleId="tpee.1068499141037" targetNodeId="e2lb.~StringBuffer%dappend(char)%cjava%dlang%dStringBuffer" resolveInfo="append" />
+                      <node role="actualArgument" roleId="tpee.1068499141038" type="tpee.CharConstant" typeId="tpee.1200397529627" id="7064627997011532474" nodeInfo="nn">
+                        <property name="charConstant" nameId="tpee.1200397540847" value="\n" />
+                      </node>
+                    </node>
+                  </node>
+                </node>
+              </node>
+            </node>
+            <node role="statement" roleId="tpee.1068581517665" type="tpee.ExpressionStatement" typeId="tpee.1068580123155" id="7064627997011532475" nodeInfo="nn">
+              <node role="expression" roleId="tpee.1068580123156" type="tpee.DotExpression" typeId="tpee.1197027756228" id="7064627997011532476" nodeInfo="nn">
+                <node role="operand" roleId="tpee.1197027771414" type="tpee.VariableReference" typeId="tpee.1068498886296" id="4265636116363072204" nodeInfo="nn">
+                  <link role="variableDeclaration" roleId="tpee.1068581517664" targetNodeId="7064627997011532379" resolveInfo="sb" />
+                </node>
+                <node role="operation" roleId="tpee.1197027833540" type="tpee.InstanceMethodCallOperation" typeId="tpee.1202948039474" id="7064627997011532478" nodeInfo="nn">
+                  <link role="baseMethodDeclaration" roleId="tpee.1068499141037" targetNodeId="e2lb.~StringBuffer%dappend(char)%cjava%dlang%dStringBuffer" resolveInfo="append" />
+                  <node role="actualArgument" roleId="tpee.1068499141038" type="tpee.CharConstant" typeId="tpee.1200397529627" id="7064627997011532479" nodeInfo="nn">
+                    <property name="charConstant" nameId="tpee.1200397540847" value="\n" />
+                  </node>
+                </node>
+              </node>
+            </node>
+          </node>
+          <node role="inputSequence" roleId="tp2q.1153944424730" type="tpee.DotExpression" typeId="tpee.1197027756228" id="7064627997011532480" nodeInfo="nn">
+            <node role="operand" roleId="tpee.1197027771414" type="tpee.VariableReference" typeId="tpee.1068498886296" id="4265636116363105580" nodeInfo="nn">
+              <link role="variableDeclaration" roleId="tpee.1068581517664" targetNodeId="7064627997011532370" resolveInfo="uiState" />
+            </node>
+            <node role="operation" roleId="tpee.1197027833540" type="tpee.InstanceMethodCallOperation" typeId="tpee.1202948039474" id="7064627997011532482" nodeInfo="nn">
+              <link role="baseMethodDeclaration" roleId="tpee.1068499141037" targetNodeId="1l1h.4474271214082914431" resolveInfo="getThreads" />
+            </node>
+          </node>
+        </node>
+        <node role="statement" roleId="tpee.1068581517665" type="tpee.Statement" typeId="tpee.1068580123157" id="7064627997011532483" nodeInfo="nn" />
+        <node role="statement" roleId="tpee.1068581517665" type="tpee.LocalVariableDeclarationStatement" typeId="tpee.1068581242864" id="7064627997011532484" nodeInfo="nn">
+          <node role="localVariableDeclaration" roleId="tpee.1068581242865" type="tpee.LocalVariableDeclaration" typeId="tpee.1068581242863" id="7064627997011532485" nodeInfo="nr">
+            <property name="name" nameId="tpck.1169194664001" value="dialog" />
+            <property name="isFinal" nameId="tpee.1176718929932" value="true" />
+            <node role="type" roleId="tpee.5680397130376446158" type="tpee.ClassifierType" typeId="tpee.1107535904670" id="7064627997011532486" nodeInfo="in">
+              <link role="classifier" roleId="tpee.1107535924139" targetNodeId="7064627997011532536" resolveInfo="ExportThreadsDialog" />
+            </node>
+            <node role="initializer" roleId="tpee.1068431790190" type="tpee.GenericNewExpression" typeId="tpee.1145552977093" id="7064627997011532487" nodeInfo="nn">
+              <node role="creator" roleId="tpee.1145553007750" type="tpee.ClassCreator" typeId="tpee.1212685548494" id="7064627997011532488" nodeInfo="nn">
+                <link role="baseMethodDeclaration" roleId="tpee.1068499141037" targetNodeId="7064627997011532595" resolveInfo="ExportThreadsDialog" />
+                <node role="actualArgument" roleId="tpee.1068499141038" type="tpee.DotExpression" typeId="tpee.1197027756228" id="7064627997011532489" nodeInfo="nn">
+                  <node role="operation" roleId="tpee.1197027833540" type="tp4k.ActionDataParameterReferenceOperation" typeId="tp4k.1217252428768" id="3007626430850784845" nodeInfo="nn">
+                    <link role="member" roleId="tp4f.1205756909548" targetNodeId="7064627997011532511" resolveInfo="project" />
+                  </node>
+                  <node role="operand" roleId="tpee.1197027771414" type="tp4f.ThisClassifierExpression" typeId="tp4f.1205752633985" id="7064627997011532490" nodeInfo="nn" />
+                </node>
+                <node role="actualArgument" roleId="tpee.1068499141038" type="tpee.VariableReference" typeId="tpee.1068498886296" id="4265636116363089329" nodeInfo="nn">
+                  <link role="variableDeclaration" roleId="tpee.1068581517664" targetNodeId="7064627997011532379" resolveInfo="sb" />
+                </node>
+              </node>
+            </node>
+          </node>
+        </node>
+        <node role="statement" roleId="tpee.1068581517665" type="tpee.Statement" typeId="tpee.1068580123157" id="7064627997011532493" nodeInfo="nn" />
+        <node role="statement" roleId="tpee.1068581517665" type="tpee.ExpressionStatement" typeId="tpee.1068580123155" id="7064627997011532494" nodeInfo="nn">
+          <node role="expression" roleId="tpee.1068580123156" type="tpee.DotExpression" typeId="tpee.1197027756228" id="7064627997011532495" nodeInfo="nn">
+            <node role="operand" roleId="tpee.1197027771414" type="tpee.StaticMethodCall" typeId="tpee.1081236700937" id="7064627997011532496" nodeInfo="nn">
+              <link role="baseMethodDeclaration" roleId="tpee.1068499141037" targetNodeId="yla8.~ApplicationManager%dgetApplication()%ccom%dintellij%dopenapi%dapplication%dApplication" resolveInfo="getApplication" />
+              <link role="classConcept" roleId="tpee.1144433194310" targetNodeId="yla8.~ApplicationManager" resolveInfo="ApplicationManager" />
+            </node>
+            <node role="operation" roleId="tpee.1197027833540" type="tpee.InstanceMethodCallOperation" typeId="tpee.1202948039474" id="7064627997011532497" nodeInfo="nn">
+              <link role="baseMethodDeclaration" roleId="tpee.1068499141037" targetNodeId="yla8.~Application%dinvokeLater(java%dlang%dRunnable,com%dintellij%dopenapi%dapplication%dModalityState)%cvoid" resolveInfo="invokeLater" />
+              <node role="actualArgument" roleId="tpee.1068499141038" type="tpee.GenericNewExpression" typeId="tpee.1145552977093" id="7064627997011532498" nodeInfo="nn">
+                <node role="creator" roleId="tpee.1145553007750" type="tpee.AnonymousClassCreator" typeId="tpee.1182160077978" id="7064627997011532499" nodeInfo="nn">
+                  <node role="cls" roleId="tpee.1182160096073" type="tpee.AnonymousClass" typeId="tpee.1170345865475" id="7064627997011532500" nodeInfo="ig">
+                    <property name="nonStatic" nameId="tpee.521412098689998745" value="true" />
+                    <link role="baseMethodDeclaration" roleId="tpee.1068499141037" targetNodeId="e2lb.~Object%d&lt;init&gt;()" resolveInfo="Object" />
+                    <link role="classifier" roleId="tpee.1170346070688" targetNodeId="e2lb.~Runnable" resolveInfo="Runnable" />
+                    <node role="member" roleId="tpee.5375687026011219971" type="tpee.InstanceMethodDeclaration" typeId="tpee.1068580123165" id="7064627997011532502" nodeInfo="igu">
+                      <property name="isAbstract" nameId="tpee.1178608670077" value="false" />
+                      <property name="name" nameId="tpck.1169194664001" value="run" />
+                      <node role="returnType" roleId="tpee.1068580123133" type="tpee.VoidType" typeId="tpee.1068581517677" id="7064627997011532504" nodeInfo="in" />
+                      <node role="body" roleId="tpee.1068580123135" type="tpee.StatementList" typeId="tpee.1068580123136" id="7064627997011532505" nodeInfo="sn">
+                        <node role="statement" roleId="tpee.1068581517665" type="tpee.ExpressionStatement" typeId="tpee.1068580123155" id="7064627997011532506" nodeInfo="nn">
+                          <node role="expression" roleId="tpee.1068580123156" type="tpee.DotExpression" typeId="tpee.1197027756228" id="7064627997011532507" nodeInfo="nn">
+                            <node role="operand" roleId="tpee.1197027771414" type="tpee.VariableReference" typeId="tpee.1068498886296" id="4265636116363071751" nodeInfo="nn">
+                              <link role="variableDeclaration" roleId="tpee.1068581517664" targetNodeId="7064627997011532485" resolveInfo="dialog" />
                             </node>
-                            <node concept="vg0i.1202948039474" id="7064627997011532451" role="vg0i.1197027756228.1197027833540" info="nn">
-                              <reference role="vg0i.1204053956946.1068499141037" target="pry4.4474271214082914123" resolveInfo="getLocation" />
-                            </node>
-                          </node>
-                          <node concept="vg0i.1202948039474" id="7064627997011532452" role="vg0i.1197027756228.1197027833540" info="nn">
-                            <reference role="vg0i.1204053956946.1068499141037" target="pry4.4474271214082914150" resolveInfo="getFileName" />
-                          </node>
-                        </node>
-                      </node>
-                    </node>
-                  </node>
-                  <node concept="vg0i.1068580123155" id="7064627997011532453" role="vg0i.1068580123136.1068581517665" info="nn">
-                    <node concept="vg0i.1197027756228" id="7064627997011532454" role="vg0i.1068580123155.1068580123156" info="nn">
-                      <node concept="vg0i.1068498886296" id="4265636116363067526" role="vg0i.1197027756228.1197027771414" info="nn">
-                        <reference role="vg0i.1068498886296.1068581517664" target="7064627997011532379" resolveInfo="sb" />
-                      </node>
-                      <node concept="vg0i.1202948039474" id="7064627997011532456" role="vg0i.1197027756228.1197027833540" info="nn">
-                        <reference role="vg0i.1204053956946.1068499141037" target="e2lb.~StringBuffer%dappend(java%dlang%dString)%cjava%dlang%dStringBuffer" resolveInfo="append" />
-                        <node concept="vg0i.1070475926800" id="7064627997011532457" role="vg0i.1204053956946.1068499141038" info="nn">
-                          <property role="vg0i.1070475926800.1070475926801" value=":" />
-                        </node>
-                      </node>
-                    </node>
-                  </node>
-                  <node concept="vg0i.1068580123155" id="7064627997011532458" role="vg0i.1068580123136.1068581517665" info="nn">
-                    <node concept="vg0i.1197027756228" id="7064627997011532459" role="vg0i.1068580123155.1068580123156" info="nn">
-                      <node concept="vg0i.1068498886296" id="4265636116363091714" role="vg0i.1197027756228.1197027771414" info="nn">
-                        <reference role="vg0i.1068498886296.1068581517664" target="7064627997011532379" resolveInfo="sb" />
-                      </node>
-                      <node concept="vg0i.1202948039474" id="7064627997011532461" role="vg0i.1197027756228.1197027833540" info="nn">
-                        <reference role="vg0i.1204053956946.1068499141037" target="e2lb.~StringBuffer%dappend(int)%cjava%dlang%dStringBuffer" resolveInfo="append" />
-                        <node concept="vg0i.1197027756228" id="7064627997011532462" role="vg0i.1204053956946.1068499141038" info="nn">
-                          <node concept="vg0i.1068498886296" id="4265636116363101850" role="vg0i.1197027756228.1197027771414" info="nn">
-                            <reference role="vg0i.1068498886296.1068581517664" target="7064627997011532405" resolveInfo="location" />
-                          </node>
-                          <node concept="vg0i.1202948039474" id="7064627997011532464" role="vg0i.1197027756228.1197027833540" info="nn">
-                            <reference role="vg0i.1204053956946.1068499141037" target="pry4.4474271214082914162" resolveInfo="getLineNumber" />
-                          </node>
-                        </node>
-                      </node>
-                    </node>
-                  </node>
-                  <node concept="vg0i.1068580123155" id="7064627997011532465" role="vg0i.1068580123136.1068581517665" info="nn">
-                    <node concept="vg0i.1197027756228" id="7064627997011532466" role="vg0i.1068580123155.1068580123156" info="nn">
-                      <node concept="vg0i.1068498886296" id="4265636116363079388" role="vg0i.1197027756228.1197027771414" info="nn">
-                        <reference role="vg0i.1068498886296.1068581517664" target="7064627997011532379" resolveInfo="sb" />
-                      </node>
-                      <node concept="vg0i.1202948039474" id="7064627997011532468" role="vg0i.1197027756228.1197027833540" info="nn">
-                        <reference role="vg0i.1204053956946.1068499141037" target="e2lb.~StringBuffer%dappend(java%dlang%dString)%cjava%dlang%dStringBuffer" resolveInfo="append" />
-                        <node concept="vg0i.1070475926800" id="7064627997011532469" role="vg0i.1204053956946.1068499141038" info="nn">
-                          <property role="vg0i.1070475926800.1070475926801" value=")" />
-                        </node>
-                      </node>
-                    </node>
-                  </node>
-                  <node concept="vg0i.1068580123155" id="7064627997011532470" role="vg0i.1068580123136.1068581517665" info="nn">
-                    <node concept="vg0i.1197027756228" id="7064627997011532471" role="vg0i.1068580123155.1068580123156" info="nn">
-                      <node concept="vg0i.1068498886296" id="4265636116363072464" role="vg0i.1197027756228.1197027771414" info="nn">
-                        <reference role="vg0i.1068498886296.1068581517664" target="7064627997011532379" resolveInfo="sb" />
-                      </node>
-                      <node concept="vg0i.1202948039474" id="7064627997011532473" role="vg0i.1197027756228.1197027833540" info="nn">
-                        <reference role="vg0i.1204053956946.1068499141037" target="e2lb.~StringBuffer%dappend(char)%cjava%dlang%dStringBuffer" resolveInfo="append" />
-                        <node concept="vg0i.1200397529627" id="7064627997011532474" role="vg0i.1204053956946.1068499141038" info="nn">
-                          <property role="vg0i.1200397529627.1200397540847" value="\n" />
-                        </node>
-                      </node>
-                    </node>
-                  </node>
-                </node>
-              </node>
-              <node concept="vg0i.1068580123155" id="7064627997011532475" role="vg0i.1068580123136.1068581517665" info="nn">
-                <node concept="vg0i.1197027756228" id="7064627997011532476" role="vg0i.1068580123155.1068580123156" info="nn">
-                  <node concept="vg0i.1068498886296" id="4265636116363072204" role="vg0i.1197027756228.1197027771414" info="nn">
-                    <reference role="vg0i.1068498886296.1068581517664" target="7064627997011532379" resolveInfo="sb" />
-                  </node>
-                  <node concept="vg0i.1202948039474" id="7064627997011532478" role="vg0i.1197027756228.1197027833540" info="nn">
-                    <reference role="vg0i.1204053956946.1068499141037" target="e2lb.~StringBuffer%dappend(char)%cjava%dlang%dStringBuffer" resolveInfo="append" />
-                    <node concept="vg0i.1200397529627" id="7064627997011532479" role="vg0i.1204053956946.1068499141038" info="nn">
-                      <property role="vg0i.1200397529627.1200397540847" value="\n" />
-                    </node>
-                  </node>
-                </node>
-              </node>
-            </node>
-            <node concept="vg0i.1197027756228" id="7064627997011532480" role="j0ph.1153943597977.1153944424730" info="nn">
-              <node concept="vg0i.1068498886296" id="4265636116363105580" role="vg0i.1197027756228.1197027771414" info="nn">
-                <reference role="vg0i.1068498886296.1068581517664" target="7064627997011532370" resolveInfo="uiState" />
-              </node>
-              <node concept="vg0i.1202948039474" id="7064627997011532482" role="vg0i.1197027756228.1197027833540" info="nn">
-                <reference role="vg0i.1204053956946.1068499141037" target="1l1h.4474271214082914431" resolveInfo="getThreads" />
-              </node>
-            </node>
-          </node>
-          <node concept="vg0i.1068580123157" id="7064627997011532483" role="vg0i.1068580123136.1068581517665" info="nn" />
-          <node concept="vg0i.1068581242864" id="7064627997011532484" role="vg0i.1068580123136.1068581517665" info="nn">
-            <node concept="vg0i.1068581242863" id="7064627997011532485" role="vg0i.1068581242864.1068581242865" info="nr">
-              <property role="asn4.1169194658468.1169194664001" value="dialog" />
-              <property role="vg0i.1068431474542.1176718929932" value="true" />
-              <node concept="vg0i.1107535904670" id="7064627997011532486" role="vg0i.4972933694980447171.5680397130376446158" info="in">
-                <reference role="vg0i.1107535904670.1107535924139" target="7064627997011532536" resolveInfo="ExportThreadsDialog" />
-              </node>
-              <node concept="vg0i.1145552977093" id="7064627997011532487" role="vg0i.1068431474542.1068431790190" info="nn">
-                <node concept="vg0i.1212685548494" id="7064627997011532488" role="vg0i.1145552977093.1145553007750" info="nn">
-                  <reference role="vg0i.1204053956946.1068499141037" target="7064627997011532595" resolveInfo="ExportThreadsDialog" />
-                  <node concept="vg0i.1197027756228" id="7064627997011532489" role="vg0i.1204053956946.1068499141038" info="nn">
-                    <node concept="79nr.1217252428768" id="3007626430850784845" role="vg0i.1197027756228.1197027833540" info="nn">
-                      <reference role="1sqg.1205756064662.1205756909548" target="7064627997011532511" resolveInfo="project" />
-                    </node>
-                    <node concept="1sqg.1205752633985" id="7064627997011532490" role="vg0i.1197027756228.1197027771414" info="nn" />
-                  </node>
-                  <node concept="vg0i.1068498886296" id="4265636116363089329" role="vg0i.1204053956946.1068499141038" info="nn">
-                    <reference role="vg0i.1068498886296.1068581517664" target="7064627997011532379" resolveInfo="sb" />
-                  </node>
-                </node>
-              </node>
-            </node>
-          </node>
-          <node concept="vg0i.1068580123157" id="7064627997011532493" role="vg0i.1068580123136.1068581517665" info="nn" />
-          <node concept="vg0i.1068580123155" id="7064627997011532494" role="vg0i.1068580123136.1068581517665" info="nn">
-            <node concept="vg0i.1197027756228" id="7064627997011532495" role="vg0i.1068580123155.1068580123156" info="nn">
-              <node concept="vg0i.1081236700937" id="7064627997011532496" role="vg0i.1197027756228.1197027771414" info="nn">
-                <reference role="vg0i.1204053956946.1068499141037" target="yla8.~ApplicationManager%dgetApplication()%ccom%dintellij%dopenapi%dapplication%dApplication" resolveInfo="getApplication" />
-                <reference role="vg0i.1081236700937.1144433194310" target="yla8.~ApplicationManager" resolveInfo="ApplicationManager" />
-              </node>
-              <node concept="vg0i.1202948039474" id="7064627997011532497" role="vg0i.1197027756228.1197027833540" info="nn">
-                <reference role="vg0i.1204053956946.1068499141037" target="yla8.~Application%dinvokeLater(java%dlang%dRunnable,com%dintellij%dopenapi%dapplication%dModalityState)%cvoid" resolveInfo="invokeLater" />
-                <node concept="vg0i.1145552977093" id="7064627997011532498" role="vg0i.1204053956946.1068499141038" info="nn">
-                  <node concept="vg0i.1182160077978" id="7064627997011532499" role="vg0i.1145552977093.1145553007750" info="nn">
-                    <node concept="vg0i.1170345865475" id="7064627997011532500" role="vg0i.1182160077978.1182160096073" info="ig">
-                      <property role="vg0i.1107461130800.521412098689998745" value="true" />
-                      <reference role="vg0i.1204053956946.1068499141037" target="e2lb.~Object%d&lt;init&gt;()" resolveInfo="Object" />
-                      <reference role="vg0i.1170345865475.1170346070688" target="e2lb.~Runnable" resolveInfo="Runnable" />
-                      <node concept="vg0i.1068580123165" id="7064627997011532502" role="vg0i.1107461130800.5375687026011219971" info="igu">
-                        <property role="vg0i.1068580123165.1178608670077" value="false" />
-                        <property role="asn4.1169194658468.1169194664001" value="run" />
-                        <node concept="vg0i.1068581517677" id="7064627997011532504" role="vg0i.1068580123132.1068580123133" info="in" />
-                        <node concept="vg0i.1068580123136" id="7064627997011532505" role="vg0i.1068580123132.1068580123135" info="sn">
-                          <node concept="vg0i.1068580123155" id="7064627997011532506" role="vg0i.1068580123136.1068581517665" info="nn">
-                            <node concept="vg0i.1197027756228" id="7064627997011532507" role="vg0i.1068580123155.1068580123156" info="nn">
-                              <node concept="vg0i.1068498886296" id="4265636116363071751" role="vg0i.1197027756228.1197027771414" info="nn">
-                                <reference role="vg0i.1068498886296.1068581517664" target="7064627997011532485" resolveInfo="dialog" />
-                              </node>
-                              <node concept="vg0i.1202948039474" id="7064627997011532509" role="vg0i.1197027756228.1197027833540" info="nn">
-                                <reference role="vg0i.1204053956946.1068499141037" target="810.~DialogWrapper%dshow()%cvoid" resolveInfo="show" />
-                              </node>
+                            <node role="operation" roleId="tpee.1197027833540" type="tpee.InstanceMethodCallOperation" typeId="tpee.1202948039474" id="7064627997011532509" nodeInfo="nn">
+                              <link role="baseMethodDeclaration" roleId="tpee.1068499141037" targetNodeId="810.~DialogWrapper%dshow()%cvoid" resolveInfo="show" />
                             </node>
                           </node>
                         </node>
-                        <node concept="vg0i.1146644602865" id="7064627997011532503" role="vg0i.1178549954367.1178549979242" info="nn" />
-                        <node concept="vg0i.1188207840427" id="3998760702358564057" role="vg0i.1188208481402.1188208488637" info="nn">
-                          <reference role="vg0i.1188207840427.1188208074048" target="e2lb.~Override" resolveInfo="Override" />
-                        </node>
-                      </node>
-                      <node concept="vg0i.1146644602865" id="7064627997011532501" role="vg0i.1178549954367.1178549979242" info="nn" />
-                    </node>
-                  </node>
-                </node>
-                <node concept="vg0i.1070533707846" id="7064627997011532510" role="vg0i.1204053956946.1068499141038" info="nn">
-                  <reference role="vg0i.1068498886296.1068581517664" target="yla8.~ModalityState%dNON_MODAL" resolveInfo="NON_MODAL" />
-                  <reference role="vg0i.1070533707846.1144433057691" target="yla8.~ModalityState" resolveInfo="ModalityState" />
-                </node>
-              </node>
-            </node>
-          </node>
-        </node>
-      </node>
-      <node concept="79nr.1217252042208" id="7064627997011532512" role="79nr.1203071646776.1217413222820" info="ng">
-        <property role="asn4.1169194658468.1169194664001" value="context" />
-        <reference role="79nr.1217252042208.1217252646389" target="5xh9.~MPSCommonDataKeys%dOPERATION_CONTEXT" resolveInfo="OPERATION_CONTEXT" />
-        <node concept="79nr.5538333046911348654" id="8898893144448210412" role="79nr.1217413147516.5538333046911298738" info="ng" />
-      </node>
-      <node concept="79nr.1203082695294" id="7064627997011532513" role="79nr.1203071646776.1203083196627" info="in">
-        <node concept="vg0i.1068580123136" id="7064627997011532514" role="vg0i.1137021947720.1137022507850" info="sn">
-          <node concept="vg0i.1068581242864" id="7064627997011532515" role="vg0i.1068580123136.1068581517665" info="nn">
-            <node concept="vg0i.1068581242863" id="7064627997011532516" role="vg0i.1068581242864.1068581242865" info="nr">
-              <property role="asn4.1169194658468.1169194664001" value="debugSession" />
-              <node concept="vg0i.1107535904670" id="7064627997011532517" role="vg0i.4972933694980447171.5680397130376446158" info="in">
-                <reference role="vg0i.1107535904670.1107535924139" target="1l1h.4474271214082912940" resolveInfo="AbstractDebugSession" />
-              </node>
-              <node concept="vg0i.1081236700937" id="3505405076286708198" role="vg0i.1068431474542.1068431790190" info="nn">
-                <reference role="vg0i.1081236700937.1144433194310" target="qiil.2392684134639614907" resolveInfo="DebugActionsUtil" />
-                <reference role="vg0i.1204053956946.1068499141037" target="qiil.2392684134639614913" resolveInfo="getDebugSession" />
-                <node concept="79nr.1203082903663" id="3505405076286708199" role="vg0i.1204053956946.1068499141038" info="nn" />
-              </node>
-            </node>
-          </node>
-          <node concept="vg0i.1068580123155" id="7064627997011532520" role="vg0i.1068580123136.1068581517665" info="nn">
-            <node concept="vg0i.1197027756228" id="7064627997011532521" role="vg0i.1068580123155.1068580123156" info="nn">
-              <node concept="vg0i.1197027756228" id="7064627997011532522" role="vg0i.1197027756228.1197027771414" info="nn">
-                <node concept="79nr.1203082903663" id="7064627997011532523" role="vg0i.1197027756228.1197027771414" info="nn" />
-                <node concept="vg0i.1202948039474" id="7064627997011532524" role="vg0i.1197027756228.1197027833540" info="nn">
-                  <reference role="vg0i.1204053956946.1068499141037" target="nx1.~AnActionEvent%dgetPresentation()%ccom%dintellij%dopenapi%dactionSystem%dPresentation" resolveInfo="getPresentation" />
-                </node>
-              </node>
-              <node concept="vg0i.1202948039474" id="7064627997011532525" role="vg0i.1197027756228.1197027833540" info="nn">
-                <reference role="vg0i.1204053956946.1068499141037" target="nx1.~Presentation%dsetEnabled(boolean)%cvoid" resolveInfo="setEnabled" />
-                <node concept="vg0i.1073239437375" id="7064627997011532526" role="vg0i.1204053956946.1068499141038" info="nn">
-                  <node concept="vg0i.1068498886296" id="4265636116363104987" role="vg0i.1081773326031.1081773367580" info="nn">
-                    <reference role="vg0i.1068498886296.1068581517664" target="7064627997011532516" resolveInfo="debugSession" />
-                  </node>
-                  <node concept="vg0i.1070534058343" id="7064627997011532528" role="vg0i.1081773326031.1081773367579" info="nn" />
-                </node>
-              </node>
-            </node>
-          </node>
-          <node concept="vg0i.1068580123155" id="7064627997011532529" role="vg0i.1068580123136.1068581517665" info="nn">
-            <node concept="vg0i.1197027756228" id="7064627997011532530" role="vg0i.1068580123155.1068580123156" info="nn">
-              <node concept="vg0i.1197027756228" id="7064627997011532531" role="vg0i.1197027756228.1197027771414" info="nn">
-                <node concept="79nr.1203082903663" id="7064627997011532532" role="vg0i.1197027756228.1197027771414" info="nn" />
-                <node concept="vg0i.1202948039474" id="7064627997011532533" role="vg0i.1197027756228.1197027833540" info="nn">
-                  <reference role="vg0i.1204053956946.1068499141037" target="nx1.~AnActionEvent%dgetPresentation()%ccom%dintellij%dopenapi%dactionSystem%dPresentation" resolveInfo="getPresentation" />
-                </node>
-              </node>
-              <node concept="vg0i.1202948039474" id="7064627997011532534" role="vg0i.1197027756228.1197027833540" info="nn">
-                <reference role="vg0i.1204053956946.1068499141037" target="nx1.~Presentation%dsetVisible(boolean)%cvoid" resolveInfo="setVisible" />
-                <node concept="vg0i.1068580123137" id="7064627997011532535" role="vg0i.1204053956946.1068499141038" info="nn">
-                  <property role="vg0i.1068580123137.1068580123138" value="true" />
-                </node>
-              </node>
-            </node>
-          </node>
-        </node>
-      </node>
-    </node>
-    <node concept="vg0i.1068390468198" id="7064627997011532536" info="ig">
-      <property role="asn4.1169194658468.1169194664001" value="ExportThreadsDialog" />
-      <node concept="vg0i.1107535904670" id="3201648184127575115" role="vg0i.1068390468198.1165602531693" info="in">
-        <reference role="vg0i.1107535904670.1107535924139" target="810.~DialogWrapper" resolveInfo="DialogWrapper" />
-      </node>
-      <node concept="vg0i.1068390468200" id="7064627997011532588" role="vg0i.1107461130800.5375687026011219971" info="igu">
-        <property role="asn4.1169194658468.1169194664001" value="myThreads" />
-        <property role="vg0i.1068431474542.1176718929932" value="true" />
-        <node concept="vg0i.1107535904670" id="7064627997011532590" role="vg0i.4972933694980447171.5680397130376446158" info="in">
-          <reference role="vg0i.1107535904670.1107535924139" target="e2lb.~StringBuffer" resolveInfo="StringBuffer" />
-        </node>
-        <node concept="vg0i.1146644623116" id="7064627997011532589" role="vg0i.1178549954367.1178549979242" info="nn" />
-      </node>
-      <node concept="vg0i.1068390468200" id="7064627997011532591" role="vg0i.1107461130800.5375687026011219971" info="igu">
-        <property role="asn4.1169194658468.1169194664001" value="myMainComponent" />
-        <property role="vg0i.1068431474542.1176718929932" value="true" />
-        <node concept="vg0i.1107535904670" id="7064627997011532593" role="vg0i.4972933694980447171.5680397130376446158" info="in">
-          <reference role="vg0i.1107535904670.1107535924139" target="dbrf.~JComponent" resolveInfo="JComponent" />
-        </node>
-        <node concept="vg0i.1146644623116" id="7064627997011532592" role="vg0i.1178549954367.1178549979242" info="nn" />
-      </node>
-      <node concept="vg0i.1068580123140" id="7064627997011532595" role="vg0i.1107461130800.5375687026011219971" info="igu">
-        <node concept="vg0i.1068498886292" id="7064627997011532596" role="vg0i.1068580123132.1068580123134" info="ir">
-          <property role="asn4.1169194658468.1169194664001" value="project" />
-          <property role="vg0i.1068431474542.1176718929932" value="false" />
-          <node concept="vg0i.1107535904670" id="6634087980132661691" role="vg0i.4972933694980447171.5680397130376446158" info="in">
-            <reference role="vg0i.1107535904670.1107535924139" target="b2mh.~Project" resolveInfo="Project" />
-          </node>
-        </node>
-        <node concept="vg0i.1068498886292" id="7064627997011532598" role="vg0i.1068580123132.1068580123134" info="ir">
-          <property role="asn4.1169194658468.1169194664001" value="threads" />
-          <node concept="vg0i.1107535904670" id="7064627997011532599" role="vg0i.4972933694980447171.5680397130376446158" info="in">
-            <reference role="vg0i.1107535904670.1107535924139" target="e2lb.~StringBuffer" resolveInfo="StringBuffer" />
-          </node>
-        </node>
-        <node concept="vg0i.1068580123136" id="7064627997011532602" role="vg0i.1068580123132.1068580123135" info="sn">
-          <node concept="vg0i.1070475587102" id="7987943333504870460" role="vg0i.1068580123136.1068581517665" info="nn">
-            <reference role="vg0i.1204053956946.1068499141037" target="810.~DialogWrapper%d&lt;init&gt;(com%dintellij%dopenapi%dproject%dProject)" resolveInfo="DialogWrapper" />
-            <node concept="vg0i.1068498886296" id="3021153905151611829" role="vg0i.1204053956946.1068499141038" info="nn">
-              <reference role="vg0i.1068498886296.1068581517664" target="7064627997011532596" resolveInfo="project" />
-            </node>
-          </node>
-          <node concept="vg0i.1068580123155" id="3201648184127604400" role="vg0i.1068580123136.1068581517665" info="nn">
-            <node concept="vg0i.7812454656619025412" id="4923130412073149402" role="vg0i.1068580123155.1068580123156" info="nn">
-              <reference role="vg0i.1204053956946.1068499141037" target="810.~DialogWrapper%dsetTitle(java%dlang%dString)%cvoid" resolveInfo="setTitle" />
-              <node concept="vg0i.1070475926800" id="3201648184127604404" role="vg0i.1204053956946.1068499141038" info="nn">
-                <property role="vg0i.1070475926800.1070475926801" value="Export Threads" />
-              </node>
-            </node>
-          </node>
-          <node concept="vg0i.1068580123155" id="7432860703425402452" role="vg0i.1068580123136.1068581517665" info="nn">
-            <node concept="vg0i.7812454656619025412" id="4923130412073261361" role="vg0i.1068580123155.1068580123156" info="nn">
-              <reference role="vg0i.1204053956946.1068499141037" target="810.~DialogWrapper%dsetOKButtonText(java%dlang%dString)%cvoid" resolveInfo="setOKButtonText" />
-              <node concept="vg0i.1070475926800" id="7432860703425402454" role="vg0i.1204053956946.1068499141038" info="nn">
-                <property role="vg0i.1070475926800.1070475926801" value="Copy" />
-              </node>
-            </node>
-          </node>
-          <node concept="vg0i.1068580123155" id="7064627997011532608" role="vg0i.1068580123136.1068581517665" info="nn">
-            <node concept="vg0i.7812454656619025412" id="4923130412073255446" role="vg0i.1068580123155.1068580123156" info="nn">
-              <reference role="vg0i.1204053956946.1068499141037" target="810.~DialogWrapper%dsetModal(boolean)%cvoid" resolveInfo="setModal" />
-              <node concept="vg0i.1068580123137" id="7064627997011532610" role="vg0i.1204053956946.1068499141038" info="nn" />
-            </node>
-          </node>
-          <node concept="vg0i.1068580123157" id="7064627997011532611" role="vg0i.1068580123136.1068581517665" info="nn" />
-          <node concept="vg0i.1068580123155" id="7064627997011532612" role="vg0i.1068580123136.1068581517665" info="nn">
-            <node concept="vg0i.1068498886294" id="7064627997011532613" role="vg0i.1068580123155.1068580123156" info="nn">
-              <node concept="vg0i.1068498886296" id="3021153905150326260" role="vg0i.1215693861676.1068498886297" info="nn">
-                <reference role="vg0i.1068498886296.1068581517664" target="7064627997011532598" resolveInfo="threads" />
-              </node>
-              <node concept="vg0i.1068498886296" id="3021153905120211292" role="vg0i.1215693861676.1068498886295" info="nn">
-                <reference role="vg0i.1068498886296.1068581517664" target="7064627997011532588" resolveInfo="myThreads" />
-              </node>
-            </node>
-          </node>
-          <node concept="vg0i.1068580123157" id="7064627997011532616" role="vg0i.1068580123136.1068581517665" info="nn" />
-          <node concept="vg0i.1068581242864" id="7064627997011532617" role="vg0i.1068580123136.1068581517665" info="nn">
-            <node concept="vg0i.1068581242863" id="7064627997011532618" role="vg0i.1068581242864.1068581242865" info="nr">
-              <property role="asn4.1169194658468.1169194664001" value="textArea" />
-              <node concept="vg0i.1107535904670" id="7064627997011532619" role="vg0i.4972933694980447171.5680397130376446158" info="in">
-                <reference role="vg0i.1107535904670.1107535924139" target="dbrf.~JTextArea" resolveInfo="JTextArea" />
-              </node>
-              <node concept="vg0i.1145552977093" id="7064627997011532620" role="vg0i.1068431474542.1068431790190" info="nn">
-                <node concept="vg0i.1212685548494" id="7064627997011532621" role="vg0i.1145552977093.1145553007750" info="nn">
-                  <reference role="vg0i.1204053956946.1068499141037" target="dbrf.~JTextArea%d&lt;init&gt;()" resolveInfo="JTextArea" />
-                </node>
-              </node>
-            </node>
-          </node>
-          <node concept="vg0i.1068580123155" id="7064627997011532622" role="vg0i.1068580123136.1068581517665" info="nn">
-            <node concept="vg0i.1197027756228" id="7064627997011532623" role="vg0i.1068580123155.1068580123156" info="nn">
-              <node concept="vg0i.1202948039474" id="7064627997011532625" role="vg0i.1197027756228.1197027833540" info="nn">
-                <reference role="vg0i.1204053956946.1068499141037" target="oj8w.~JTextComponent%dsetEditable(boolean)%cvoid" resolveInfo="setEditable" />
-                <node concept="vg0i.1068580123137" id="7064627997011532626" role="vg0i.1204053956946.1068499141038" info="nn">
-                  <property role="vg0i.1068580123137.1068580123138" value="false" />
-                </node>
-              </node>
-              <node concept="vg0i.1068498886296" id="4265636116363097808" role="vg0i.1197027756228.1197027771414" info="nn">
-                <reference role="vg0i.1068498886296.1068581517664" target="7064627997011532618" resolveInfo="textArea" />
-              </node>
-            </node>
-          </node>
-          <node concept="vg0i.1068580123155" id="7064627997011532627" role="vg0i.1068580123136.1068581517665" info="nn">
-            <node concept="vg0i.1197027756228" id="7064627997011532628" role="vg0i.1068580123155.1068580123156" info="nn">
-              <node concept="vg0i.1068498886296" id="4265636116363096811" role="vg0i.1197027756228.1197027771414" info="nn">
-                <reference role="vg0i.1068498886296.1068581517664" target="7064627997011532618" resolveInfo="textArea" />
-              </node>
-              <node concept="vg0i.1202948039474" id="7064627997011532630" role="vg0i.1197027756228.1197027833540" info="nn">
-                <reference role="vg0i.1204053956946.1068499141037" target="oj8w.~JTextComponent%dsetText(java%dlang%dString)%cvoid" resolveInfo="setText" />
-                <node concept="vg0i.1197027756228" id="7064627997011532631" role="vg0i.1204053956946.1068499141038" info="nn">
-                  <node concept="vg0i.1202948039474" id="7064627997011532633" role="vg0i.1197027756228.1197027833540" info="nn">
-                    <reference role="vg0i.1204053956946.1068499141037" target="e2lb.~StringBuffer%dtoString()%cjava%dlang%dString" resolveInfo="toString" />
-                  </node>
-                  <node concept="vg0i.1068498886296" id="3021153905120293925" role="vg0i.1197027756228.1197027771414" info="nn">
-                    <reference role="vg0i.1068498886296.1068581517664" target="7064627997011532588" resolveInfo="myThreads" />
-                  </node>
-                </node>
-              </node>
-            </node>
-          </node>
-          <node concept="vg0i.1068580123155" id="7064627997011532634" role="vg0i.1068580123136.1068581517665" info="nn">
-            <node concept="vg0i.1068498886294" id="2367479761865323530" role="vg0i.1068580123155.1068580123156" info="nn">
-              <node concept="vg0i.1068498886296" id="3021153905120229005" role="vg0i.1215693861676.1068498886295" info="nn">
-                <reference role="vg0i.1068498886296.1068581517664" target="7064627997011532591" resolveInfo="myMainComponent" />
-              </node>
-              <node concept="vg0i.1081236700937" id="2367479761865323538" role="vg0i.1215693861676.1068498886297" info="nn">
-                <reference role="vg0i.1204053956946.1068499141037" target="ayyu.~ScrollPaneFactory%dcreateScrollPane(java%dawt%dComponent)%cjavax%dswing%dJScrollPane" resolveInfo="createScrollPane" />
-                <reference role="vg0i.1081236700937.1144433194310" target="ayyu.~ScrollPaneFactory" resolveInfo="ScrollPaneFactory" />
-                <node concept="vg0i.1068498886296" id="4265636116363070090" role="vg0i.1204053956946.1068499141038" info="nn">
-                  <reference role="vg0i.1068498886296.1068581517664" target="7064627997011532618" resolveInfo="textArea" />
-                </node>
-              </node>
-            </node>
-          </node>
-          <node concept="vg0i.1068580123155" id="7432860703425378034" role="vg0i.1068580123136.1068581517665" info="nn">
-            <node concept="vg0i.1197027756228" id="7432860703425378050" role="vg0i.1068580123155.1068580123156" info="nn">
-              <node concept="vg0i.1068498886296" id="7432860703425378035" role="vg0i.1197027756228.1197027771414" info="nn">
-                <reference role="vg0i.1068498886296.1068581517664" target="7064627997011532591" resolveInfo="myMainComponent" />
-              </node>
-              <node concept="vg0i.1202948039474" id="7432860703425378056" role="vg0i.1197027756228.1197027833540" info="nn">
-                <reference role="vg0i.1204053956946.1068499141037" target="dbrf.~JComponent%dsetMinimumSize(java%dawt%dDimension)%cvoid" resolveInfo="setMinimumSize" />
-                <node concept="vg0i.1145552977093" id="2354786670709841619" role="vg0i.1204053956946.1068499141038" info="nn">
-                  <node concept="vg0i.1212685548494" id="2354786670709846776" role="vg0i.1145552977093.1145553007750" info="nn">
-                    <reference role="vg0i.1204053956946.1068499141037" target="1t7x.~Dimension%d&lt;init&gt;(int,int)" resolveInfo="Dimension" />
-                    <node concept="vg0i.1068580320020" id="2354786670709846777" role="vg0i.1204053956946.1068499141038" info="nn">
-                      <property role="vg0i.1068580320020.1068580320021" value="600" />
-                    </node>
-                    <node concept="vg0i.1068580320020" id="2354786670709846779" role="vg0i.1204053956946.1068499141038" info="nn">
-                      <property role="vg0i.1068580320020.1068580320021" value="300" />
-                    </node>
-                  </node>
-                </node>
-              </node>
-            </node>
-          </node>
-          <node concept="vg0i.1068580123157" id="3201648184127604423" role="vg0i.1068580123136.1068581517665" info="nn" />
-          <node concept="vg0i.1068580123155" id="3201648184127604425" role="vg0i.1068580123136.1068581517665" info="nn">
-            <node concept="vg0i.7812454656619025412" id="4923130412073281985" role="vg0i.1068580123155.1068580123156" info="nn">
-              <reference role="vg0i.1204053956946.1068499141037" target="810.~DialogWrapper%dinit()%cvoid" resolveInfo="init" />
-            </node>
-          </node>
-        </node>
-        <node concept="vg0i.1146644602865" id="7064627997011532601" role="vg0i.1178549954367.1178549979242" info="nn" />
-        <node concept="vg0i.1068581517677" id="7064627997011532600" role="vg0i.1068580123132.1068580123133" info="in" />
-      </node>
-      <node concept="vg0i.1068580123165" id="3201648184127604380" role="vg0i.1107461130800.5375687026011219971" info="igu">
-        <property role="vg0i.1224848483129.1224848525476" value="false" />
-        <property role="vg0i.1068580123165.1178608670077" value="false" />
-        <property role="asn4.1169194658468.1169194664001" value="createCenterPanel" />
-        <property role="vg0i.1068580123132.1181808852946" value="false" />
-        <node concept="vg0i.1107535904670" id="3201648184127604382" role="vg0i.1068580123132.1068580123133" info="in">
-          <reference role="vg0i.1107535904670.1107535924139" target="dbrf.~JComponent" resolveInfo="JComponent" />
-        </node>
-        <node concept="vg0i.1188207840427" id="3201648184127604383" role="vg0i.1188208481402.1188208488637" info="nn">
-          <reference role="vg0i.1188207840427.1188208074048" target="as9o.~Nullable" resolveInfo="Nullable" />
-        </node>
-        <node concept="vg0i.1146644641414" id="3201648184127604381" role="vg0i.1178549954367.1178549979242" info="nn" />
-        <node concept="vg0i.1068580123136" id="3201648184127604384" role="vg0i.1068580123132.1068580123135" info="sn">
-          <node concept="vg0i.1068581242878" id="3201648184127604389" role="vg0i.1068580123136.1068581517665" info="nn">
-            <node concept="vg0i.1068498886296" id="3021153905120228391" role="vg0i.1068581242878.1068581517676" info="nn">
-              <reference role="vg0i.1068498886296.1068581517664" target="7064627997011532591" resolveInfo="myMainComponent" />
-            </node>
-          </node>
-        </node>
-        <node concept="vg0i.1188207840427" id="3998760702358636345" role="vg0i.1188208481402.1188208488637" info="nn">
-          <reference role="vg0i.1188207840427.1188208074048" target="e2lb.~Override" resolveInfo="Override" />
-        </node>
-      </node>
-      <node concept="vg0i.1068580123165" id="7432860703425402459" role="vg0i.1107461130800.5375687026011219971" info="igu">
-        <property role="vg0i.1224848483129.1224848525476" value="false" />
-        <property role="vg0i.1068580123165.1178608670077" value="false" />
-        <property role="asn4.1169194658468.1169194664001" value="doOKAction" />
-        <property role="vg0i.1068580123132.1181808852946" value="false" />
-        <node concept="vg0i.1188207840427" id="7432860703425402463" role="vg0i.1188208481402.1188208488637" info="nn">
-          <reference role="vg0i.1188207840427.1188208074048" target="e2lb.~Override" resolveInfo="Override" />
-        </node>
-        <node concept="vg0i.1068580123136" id="7432860703425402462" role="vg0i.1068580123132.1068580123135" info="sn">
-          <node concept="vg0i.1068580123155" id="7432860703425402466" role="vg0i.1068580123136.1068581517665" info="nn">
-            <node concept="vg0i.1081236700937" id="7432860703425402467" role="vg0i.1068580123155.1068580123156" info="nn">
-              <reference role="vg0i.1204053956946.1068499141037" target="dp1x.6299533519672650628" resolveInfo="copyTextToClipboard" />
-              <reference role="vg0i.1081236700937.1144433194310" target="dp1x.6299533519672638253" resolveInfo="CopyPasteUtil" />
-              <node concept="vg0i.1197027756228" id="7432860703425402468" role="vg0i.1204053956946.1068499141038" info="nn">
-                <node concept="vg0i.1068498886296" id="3021153905120181554" role="vg0i.1197027756228.1197027771414" info="nn">
-                  <reference role="vg0i.1068498886296.1068581517664" target="7064627997011532588" resolveInfo="myThreads" />
-                </node>
-                <node concept="vg0i.1202948039474" id="7432860703425402470" role="vg0i.1197027756228.1197027833540" info="nn">
-                  <reference role="vg0i.1204053956946.1068499141037" target="e2lb.~StringBuffer%dtoString()%cjava%dlang%dString" resolveInfo="toString" />
-                </node>
-              </node>
-            </node>
-          </node>
-        </node>
-        <node concept="vg0i.1068581517677" id="7432860703425402461" role="vg0i.1068580123132.1068580123133" info="in" />
-        <node concept="vg0i.1146644641414" id="7432860703425402460" role="vg0i.1178549954367.1178549979242" info="nn" />
-      </node>
-      <node concept="vg0i.1146644602865" id="7064627997011532594" role="vg0i.1178549954367.1178549979242" info="nn" />
-    </node>
-    <node concept="79nr.1203071646776" id="7064627997011532643" info="ng">
-      <property role="79nr.1203071646776.1207149998849" value="true" />
-      <property role="79nr.1203071646776.1213273179528" value="Pause Execution" />
-      <property role="asn4.1169194658468.1169194664001" value="Pause" />
-      <property role="79nr.1203071646776.1211298967294" value="true" />
-      <property role="asn4.1133920641626.1193676396447" value="execution" />
-      <property role="79nr.1203071646776.1205250923097" value="Pause" />
-      <node concept="vf6k.8974276187400029883" id="8024349686103069013" role="79nr.1203071646776.8976425910813834639" info="ng">
-        <node concept="vg0i.1070533707846" id="8024349686103070047" role="vf6k.8974276187400029883.6976585500156684809" info="nn">
-          <reference role="vg0i.1070533707846.1144433057691" target="zxm0.~AllIcons$Actions" resolveInfo="AllIcons.Actions" />
-          <reference role="vg0i.1068498886296.1068581517664" target="zxm0.~AllIcons$Actions%dPause" resolveInfo="Pause" />
-        </node>
-      </node>
-      <node concept="79nr.1203083511112" id="7064627997011532645" role="79nr.1203071646776.1203083461638" info="in">
-        <node concept="vg0i.1068580123136" id="7064627997011532646" role="vg0i.1137021947720.1137022507850" info="sn">
-          <node concept="vg0i.1068580123155" id="7064627997011532647" role="vg0i.1068580123136.1068581517665" info="nn">
-            <node concept="vg0i.1197027756228" id="7064627997011532648" role="vg0i.1068580123155.1068580123156" info="nn">
-              <node concept="vg0i.1081236700937" id="3505405076286681019" role="vg0i.1197027756228.1197027771414" info="nn">
-                <reference role="vg0i.1081236700937.1144433194310" target="qiil.2392684134639614907" resolveInfo="DebugActionsUtil" />
-                <reference role="vg0i.1204053956946.1068499141037" target="qiil.2392684134639614913" resolveInfo="getDebugSession" />
-                <node concept="79nr.1203082903663" id="3505405076286681020" role="vg0i.1204053956946.1068499141038" info="nn" />
-              </node>
-              <node concept="vg0i.1202948039474" id="7064627997011532651" role="vg0i.1197027756228.1197027833540" info="nn">
-                <reference role="vg0i.1204053956946.1068499141037" target="1l1h.4474271214082916885" resolveInfo="pause" />
-              </node>
-            </node>
-          </node>
-        </node>
-      </node>
-      <node concept="79nr.1203082695294" id="7064627997011532652" role="79nr.1203071646776.1203083196627" info="in">
-        <node concept="vg0i.1068580123136" id="7064627997011532653" role="vg0i.1137021947720.1137022507850" info="sn">
-          <node concept="vg0i.1068581242864" id="7064627997011532654" role="vg0i.1068580123136.1068581517665" info="nn">
-            <node concept="vg0i.1068581242863" id="7064627997011532655" role="vg0i.1068581242864.1068581242865" info="nr">
-              <property role="asn4.1169194658468.1169194664001" value="debugSession" />
-              <node concept="vg0i.1107535904670" id="7064627997011532656" role="vg0i.4972933694980447171.5680397130376446158" info="in">
-                <reference role="vg0i.1107535904670.1107535924139" target="1l1h.4474271214082912940" resolveInfo="AbstractDebugSession" />
-              </node>
-              <node concept="vg0i.1081236700937" id="3505405076286681017" role="vg0i.1068431474542.1068431790190" info="nn">
-                <reference role="vg0i.1081236700937.1144433194310" target="qiil.2392684134639614907" resolveInfo="DebugActionsUtil" />
-                <reference role="vg0i.1204053956946.1068499141037" target="qiil.2392684134639614913" resolveInfo="getDebugSession" />
-                <node concept="79nr.1203082903663" id="3505405076286681018" role="vg0i.1204053956946.1068499141038" info="nn" />
-              </node>
-            </node>
-          </node>
-          <node concept="vg0i.1068580123155" id="7064627997011532659" role="vg0i.1068580123136.1068581517665" info="nn">
-            <node concept="vg0i.1197027756228" id="7064627997011532660" role="vg0i.1068580123155.1068580123156" info="nn">
-              <node concept="vg0i.1197027756228" id="7064627997011532661" role="vg0i.1197027756228.1197027771414" info="nn">
-                <node concept="79nr.1203082903663" id="7064627997011532662" role="vg0i.1197027756228.1197027771414" info="nn" />
-                <node concept="vg0i.1202948039474" id="7064627997011532663" role="vg0i.1197027756228.1197027833540" info="nn">
-                  <reference role="vg0i.1204053956946.1068499141037" target="nx1.~AnActionEvent%dgetPresentation()%ccom%dintellij%dopenapi%dactionSystem%dPresentation" resolveInfo="getPresentation" />
-                </node>
-              </node>
-              <node concept="vg0i.1202948039474" id="7064627997011532664" role="vg0i.1197027756228.1197027833540" info="nn">
-                <reference role="vg0i.1204053956946.1068499141037" target="nx1.~Presentation%dsetEnabled(boolean)%cvoid" resolveInfo="setEnabled" />
-                <node concept="vg0i.1080120340718" id="7064627997011532665" role="vg0i.1204053956946.1068499141038" info="nn">
-                  <node concept="vg0i.1197027756228" id="7064627997011532666" role="vg0i.1081773326031.1081773367579" info="nn">
-                    <node concept="vg0i.1068498886296" id="4265636116363099594" role="vg0i.1197027756228.1197027771414" info="nn">
-                      <reference role="vg0i.1068498886296.1068581517664" target="7064627997011532655" resolveInfo="debugSession" />
-                    </node>
-                    <node concept="vg0i.1202948039474" id="7064627997011532668" role="vg0i.1197027756228.1197027833540" info="nn">
-                      <reference role="vg0i.1204053956946.1068499141037" target="1l1h.4474271214082916958" resolveInfo="isRunning" />
-                    </node>
-                  </node>
-                  <node concept="vg0i.1073239437375" id="7064627997011532669" role="vg0i.1081773326031.1081773367580" info="nn">
-                    <node concept="vg0i.1068498886296" id="4265636116363079739" role="vg0i.1081773326031.1081773367580" info="nn">
-                      <reference role="vg0i.1068498886296.1068581517664" target="7064627997011532655" resolveInfo="debugSession" />
-                    </node>
-                    <node concept="vg0i.1070534058343" id="7064627997011532671" role="vg0i.1081773326031.1081773367579" info="nn" />
-                  </node>
-                </node>
-              </node>
-            </node>
-          </node>
-        </node>
-      </node>
-    </node>
-    <node concept="79nr.1203071646776" id="7064627997011532672" info="ng">
-      <property role="79nr.1203071646776.1207149998849" value="true" />
-      <property role="79nr.1203071646776.1213273179528" value="Resume Execution" />
-      <property role="asn4.1169194658468.1169194664001" value="Resume" />
-      <property role="79nr.1203071646776.1211298967294" value="true" />
-      <property role="asn4.1133920641626.1193676396447" value="execution" />
-      <property role="79nr.1203071646776.1205250923097" value="Resume" />
-      <node concept="vf6k.8974276187400029883" id="8024349686103073656" role="79nr.1203071646776.8976425910813834639" info="ng">
-        <node concept="vg0i.1070533707846" id="8024349686103077924" role="vf6k.8974276187400029883.6976585500156684809" info="nn">
-          <reference role="vg0i.1070533707846.1144433057691" target="zxm0.~AllIcons$Debugger$ThreadStates" resolveInfo="AllIcons.Debugger.ThreadStates" />
-          <reference role="vg0i.1068498886296.1068581517664" target="zxm0.~AllIcons$Debugger$ThreadStates%dRunning" resolveInfo="Running" />
-        </node>
-      </node>
-      <node concept="79nr.1203083511112" id="7064627997011532673" role="79nr.1203071646776.1203083461638" info="in">
-        <node concept="vg0i.1068580123136" id="7064627997011532674" role="vg0i.1137021947720.1137022507850" info="sn">
-          <node concept="vg0i.1068580123155" id="7064627997011532675" role="vg0i.1068580123136.1068581517665" info="nn">
-            <node concept="vg0i.1197027756228" id="7064627997011532676" role="vg0i.1068580123155.1068580123156" info="nn">
-              <node concept="vg0i.1202948039474" id="7064627997011532679" role="vg0i.1197027756228.1197027833540" info="nn">
-                <reference role="vg0i.1204053956946.1068499141037" target="1l1h.4474271214082916881" resolveInfo="resume" />
-              </node>
-              <node concept="vg0i.1081236700937" id="3505405076286702792" role="vg0i.1197027756228.1197027771414" info="nn">
-                <reference role="vg0i.1081236700937.1144433194310" target="qiil.2392684134639614907" resolveInfo="DebugActionsUtil" />
-                <reference role="vg0i.1204053956946.1068499141037" target="qiil.2392684134639614913" resolveInfo="getDebugSession" />
-                <node concept="79nr.1203082903663" id="3505405076286702793" role="vg0i.1204053956946.1068499141038" info="nn" />
-              </node>
-            </node>
-          </node>
-        </node>
-      </node>
-      <node concept="79nr.1203082695294" id="7064627997011532681" role="79nr.1203071646776.1203083196627" info="in">
-        <node concept="vg0i.1068580123136" id="7064627997011532682" role="vg0i.1137021947720.1137022507850" info="sn">
-          <node concept="vg0i.1068581242864" id="7064627997011532683" role="vg0i.1068580123136.1068581517665" info="nn">
-            <node concept="vg0i.1068581242863" id="7064627997011532684" role="vg0i.1068581242864.1068581242865" info="nr">
-              <property role="asn4.1169194658468.1169194664001" value="debugSession" />
-              <node concept="vg0i.1107535904670" id="7064627997011532685" role="vg0i.4972933694980447171.5680397130376446158" info="in">
-                <reference role="vg0i.1107535904670.1107535924139" target="1l1h.4474271214082912940" resolveInfo="AbstractDebugSession" />
-              </node>
-              <node concept="vg0i.1081236700937" id="3505405076286702790" role="vg0i.1068431474542.1068431790190" info="nn">
-                <reference role="vg0i.1081236700937.1144433194310" target="qiil.2392684134639614907" resolveInfo="DebugActionsUtil" />
-                <reference role="vg0i.1204053956946.1068499141037" target="qiil.2392684134639614913" resolveInfo="getDebugSession" />
-                <node concept="79nr.1203082903663" id="3505405076286702791" role="vg0i.1204053956946.1068499141038" info="nn" />
-              </node>
-            </node>
-          </node>
-          <node concept="vg0i.1068580123155" id="7064627997011532688" role="vg0i.1068580123136.1068581517665" info="nn">
-            <node concept="vg0i.1197027756228" id="7064627997011532689" role="vg0i.1068580123155.1068580123156" info="nn">
-              <node concept="vg0i.1197027756228" id="7064627997011532690" role="vg0i.1197027756228.1197027771414" info="nn">
-                <node concept="79nr.1203082903663" id="7064627997011532691" role="vg0i.1197027756228.1197027771414" info="nn" />
-                <node concept="vg0i.1202948039474" id="7064627997011532692" role="vg0i.1197027756228.1197027833540" info="nn">
-                  <reference role="vg0i.1204053956946.1068499141037" target="nx1.~AnActionEvent%dgetPresentation()%ccom%dintellij%dopenapi%dactionSystem%dPresentation" resolveInfo="getPresentation" />
-                </node>
-              </node>
-              <node concept="vg0i.1202948039474" id="7064627997011532693" role="vg0i.1197027756228.1197027833540" info="nn">
-                <reference role="vg0i.1204053956946.1068499141037" target="nx1.~Presentation%dsetEnabled(boolean)%cvoid" resolveInfo="setEnabled" />
-                <node concept="vg0i.1080120340718" id="7064627997011532694" role="vg0i.1204053956946.1068499141038" info="nn">
-                  <node concept="vg0i.1197027756228" id="7064627997011532695" role="vg0i.1081773326031.1081773367579" info="nn">
-                    <node concept="vg0i.1068498886296" id="4265636116363075607" role="vg0i.1197027756228.1197027771414" info="nn">
-                      <reference role="vg0i.1068498886296.1068581517664" target="7064627997011532684" resolveInfo="debugSession" />
-                    </node>
-                    <node concept="vg0i.1202948039474" id="7064627997011532697" role="vg0i.1197027756228.1197027833540" info="nn">
-                      <reference role="vg0i.1204053956946.1068499141037" target="1l1h.4474271214082916949" resolveInfo="isPaused" />
-                    </node>
-                  </node>
-                  <node concept="vg0i.1073239437375" id="7064627997011532698" role="vg0i.1081773326031.1081773367580" info="nn">
-                    <node concept="vg0i.1068498886296" id="4265636116363106209" role="vg0i.1081773326031.1081773367580" info="nn">
-                      <reference role="vg0i.1068498886296.1068581517664" target="7064627997011532684" resolveInfo="debugSession" />
-                    </node>
-                    <node concept="vg0i.1070534058343" id="7064627997011532700" role="vg0i.1081773326031.1081773367579" info="nn" />
-                  </node>
-                </node>
-              </node>
-            </node>
-          </node>
-        </node>
-      </node>
-    </node>
-    <node concept="79nr.1203071646776" id="7064627997011532701" info="ng">
-      <property role="79nr.1203071646776.1207149998849" value="true" />
-      <property role="asn4.1169194658468.1169194664001" value="StepInto" />
-      <property role="asn4.1133920641626.1193676396447" value="execution" />
-      <property role="79nr.1203071646776.1205250923097" value="Step Into" />
-      <node concept="vf6k.8974276187400029883" id="8024349686103081537" role="79nr.1203071646776.8976425910813834639" info="ng">
-        <node concept="vg0i.1070533707846" id="8024349686103087751" role="vf6k.8974276187400029883.6976585500156684809" info="nn">
-          <reference role="vg0i.1070533707846.1144433057691" target="zxm0.~AllIcons$Actions" resolveInfo="AllIcons.Actions" />
-          <reference role="vg0i.1068498886296.1068581517664" target="zxm0.~AllIcons$Actions%dTraceInto" resolveInfo="TraceInto" />
-        </node>
-      </node>
-      <node concept="79nr.1203083511112" id="7064627997011532703" role="79nr.1203071646776.1203083461638" info="in">
-        <node concept="vg0i.1068580123136" id="7064627997011532704" role="vg0i.1137021947720.1137022507850" info="sn">
-          <node concept="vg0i.1068580123155" id="7064627997011532705" role="vg0i.1068580123136.1068581517665" info="nn">
-            <node concept="vg0i.1197027756228" id="7064627997011532706" role="vg0i.1068580123155.1068580123156" info="nn">
-              <node concept="vg0i.1202948039474" id="7064627997011532709" role="vg0i.1197027756228.1197027833540" info="nn">
-                <reference role="vg0i.1204053956946.1068499141037" target="1l1h.4474271214082916899" resolveInfo="stepInto" />
-              </node>
-              <node concept="vg0i.1081236700937" id="3505405076286702796" role="vg0i.1197027756228.1197027771414" info="nn">
-                <reference role="vg0i.1081236700937.1144433194310" target="qiil.2392684134639614907" resolveInfo="DebugActionsUtil" />
-                <reference role="vg0i.1204053956946.1068499141037" target="qiil.2392684134639614913" resolveInfo="getDebugSession" />
-                <node concept="79nr.1203082903663" id="3505405076286702797" role="vg0i.1204053956946.1068499141038" info="nn" />
-              </node>
-            </node>
-          </node>
-        </node>
-      </node>
-      <node concept="79nr.1203082695294" id="7064627997011532710" role="79nr.1203071646776.1203083196627" info="in">
-        <node concept="vg0i.1068580123136" id="7064627997011532711" role="vg0i.1137021947720.1137022507850" info="sn">
-          <node concept="vg0i.1068581242864" id="7064627997011532712" role="vg0i.1068580123136.1068581517665" info="nn">
-            <node concept="vg0i.1068581242863" id="7064627997011532713" role="vg0i.1068581242864.1068581242865" info="nr">
-              <property role="asn4.1169194658468.1169194664001" value="debugSession" />
-              <node concept="vg0i.1107535904670" id="7064627997011532714" role="vg0i.4972933694980447171.5680397130376446158" info="in">
-                <reference role="vg0i.1107535904670.1107535924139" target="1l1h.4474271214082912940" resolveInfo="AbstractDebugSession" />
-              </node>
-              <node concept="vg0i.1081236700937" id="3505405076286702794" role="vg0i.1068431474542.1068431790190" info="nn">
-                <reference role="vg0i.1081236700937.1144433194310" target="qiil.2392684134639614907" resolveInfo="DebugActionsUtil" />
-                <reference role="vg0i.1204053956946.1068499141037" target="qiil.2392684134639614913" resolveInfo="getDebugSession" />
-                <node concept="79nr.1203082903663" id="3505405076286702795" role="vg0i.1204053956946.1068499141038" info="nn" />
-              </node>
-            </node>
-          </node>
-          <node concept="vg0i.1068580123155" id="7064627997011532717" role="vg0i.1068580123136.1068581517665" info="nn">
-            <node concept="vg0i.1197027756228" id="7064627997011532718" role="vg0i.1068580123155.1068580123156" info="nn">
-              <node concept="vg0i.1197027756228" id="7064627997011532719" role="vg0i.1197027756228.1197027771414" info="nn">
-                <node concept="79nr.1203082903663" id="7064627997011532720" role="vg0i.1197027756228.1197027771414" info="nn" />
-                <node concept="vg0i.1202948039474" id="7064627997011532721" role="vg0i.1197027756228.1197027833540" info="nn">
-                  <reference role="vg0i.1204053956946.1068499141037" target="nx1.~AnActionEvent%dgetPresentation()%ccom%dintellij%dopenapi%dactionSystem%dPresentation" resolveInfo="getPresentation" />
-                </node>
-              </node>
-              <node concept="vg0i.1202948039474" id="7064627997011532722" role="vg0i.1197027756228.1197027833540" info="nn">
-                <reference role="vg0i.1204053956946.1068499141037" target="nx1.~Presentation%dsetEnabled(boolean)%cvoid" resolveInfo="setEnabled" />
-                <node concept="vg0i.1080120340718" id="7064627997011532723" role="vg0i.1204053956946.1068499141038" info="nn">
-                  <node concept="vg0i.1197027756228" id="7064627997011532724" role="vg0i.1081773326031.1081773367579" info="nn">
-                    <node concept="vg0i.1068498886296" id="4265636116363092751" role="vg0i.1197027756228.1197027771414" info="nn">
-                      <reference role="vg0i.1068498886296.1068581517664" target="7064627997011532713" resolveInfo="debugSession" />
-                    </node>
-                    <node concept="vg0i.1202948039474" id="7064627997011532726" role="vg0i.1197027756228.1197027833540" info="nn">
-                      <reference role="vg0i.1204053956946.1068499141037" target="1l1h.4474271214082916976" resolveInfo="isStepEnabled" />
-                    </node>
-                  </node>
-                  <node concept="vg0i.1073239437375" id="7064627997011532727" role="vg0i.1081773326031.1081773367580" info="nn">
-                    <node concept="vg0i.1068498886296" id="4265636116363111519" role="vg0i.1081773326031.1081773367580" info="nn">
-                      <reference role="vg0i.1068498886296.1068581517664" target="7064627997011532713" resolveInfo="debugSession" />
-                    </node>
-                    <node concept="vg0i.1070534058343" id="7064627997011532729" role="vg0i.1081773326031.1081773367579" info="nn" />
-                  </node>
-                </node>
-              </node>
-            </node>
-          </node>
-        </node>
-      </node>
-    </node>
-    <node concept="79nr.1203071646776" id="7064627997011532730" info="ng">
-      <property role="79nr.1203071646776.1207149998849" value="true" />
-      <property role="asn4.1169194658468.1169194664001" value="StepOut" />
-      <property role="asn4.1133920641626.1193676396447" value="execution" />
-      <property role="79nr.1203071646776.1205250923097" value="Step Out" />
-      <node concept="vf6k.8974276187400029883" id="8024349686103090394" role="79nr.1203071646776.8976425910813834639" info="ng">
-        <node concept="vg0i.1070533707846" id="8024349686103091416" role="vf6k.8974276187400029883.6976585500156684809" info="nn">
-          <reference role="vg0i.1070533707846.1144433057691" target="zxm0.~AllIcons$Actions" resolveInfo="AllIcons.Actions" />
-          <reference role="vg0i.1068498886296.1068581517664" target="zxm0.~AllIcons$Actions%dStepOut" resolveInfo="StepOut" />
-        </node>
-      </node>
-      <node concept="79nr.1203083511112" id="7064627997011532732" role="79nr.1203071646776.1203083461638" info="in">
-        <node concept="vg0i.1068580123136" id="7064627997011532733" role="vg0i.1137021947720.1137022507850" info="sn">
-          <node concept="vg0i.1068580123155" id="7064627997011532734" role="vg0i.1068580123136.1068581517665" info="nn">
-            <node concept="vg0i.1197027756228" id="7064627997011532735" role="vg0i.1068580123155.1068580123156" info="nn">
-              <node concept="vg0i.1202948039474" id="7064627997011532738" role="vg0i.1197027756228.1197027833540" info="nn">
-                <reference role="vg0i.1204053956946.1068499141037" target="1l1h.4474271214082916903" resolveInfo="stepOut" />
-              </node>
-              <node concept="vg0i.1081236700937" id="3505405076286702800" role="vg0i.1197027756228.1197027771414" info="nn">
-                <reference role="vg0i.1081236700937.1144433194310" target="qiil.2392684134639614907" resolveInfo="DebugActionsUtil" />
-                <reference role="vg0i.1204053956946.1068499141037" target="qiil.2392684134639614913" resolveInfo="getDebugSession" />
-                <node concept="79nr.1203082903663" id="3505405076286702801" role="vg0i.1204053956946.1068499141038" info="nn" />
-              </node>
-            </node>
-          </node>
-        </node>
-      </node>
-      <node concept="79nr.1203082695294" id="7064627997011532739" role="79nr.1203071646776.1203083196627" info="in">
-        <node concept="vg0i.1068580123136" id="7064627997011532740" role="vg0i.1137021947720.1137022507850" info="sn">
-          <node concept="vg0i.1068581242864" id="7064627997011532741" role="vg0i.1068580123136.1068581517665" info="nn">
-            <node concept="vg0i.1068581242863" id="7064627997011532742" role="vg0i.1068581242864.1068581242865" info="nr">
-              <property role="asn4.1169194658468.1169194664001" value="debugSession" />
-              <node concept="vg0i.1107535904670" id="7064627997011532743" role="vg0i.4972933694980447171.5680397130376446158" info="in">
-                <reference role="vg0i.1107535904670.1107535924139" target="1l1h.4474271214082912940" resolveInfo="AbstractDebugSession" />
-              </node>
-              <node concept="vg0i.1081236700937" id="3505405076286702798" role="vg0i.1068431474542.1068431790190" info="nn">
-                <reference role="vg0i.1081236700937.1144433194310" target="qiil.2392684134639614907" resolveInfo="DebugActionsUtil" />
-                <reference role="vg0i.1204053956946.1068499141037" target="qiil.2392684134639614913" resolveInfo="getDebugSession" />
-                <node concept="79nr.1203082903663" id="3505405076286702799" role="vg0i.1204053956946.1068499141038" info="nn" />
-              </node>
-            </node>
-          </node>
-          <node concept="vg0i.1068580123155" id="7064627997011532746" role="vg0i.1068580123136.1068581517665" info="nn">
-            <node concept="vg0i.1197027756228" id="7064627997011532747" role="vg0i.1068580123155.1068580123156" info="nn">
-              <node concept="vg0i.1197027756228" id="7064627997011532748" role="vg0i.1197027756228.1197027771414" info="nn">
-                <node concept="79nr.1203082903663" id="7064627997011532749" role="vg0i.1197027756228.1197027771414" info="nn" />
-                <node concept="vg0i.1202948039474" id="7064627997011532750" role="vg0i.1197027756228.1197027833540" info="nn">
-                  <reference role="vg0i.1204053956946.1068499141037" target="nx1.~AnActionEvent%dgetPresentation()%ccom%dintellij%dopenapi%dactionSystem%dPresentation" resolveInfo="getPresentation" />
-                </node>
-              </node>
-              <node concept="vg0i.1202948039474" id="7064627997011532751" role="vg0i.1197027756228.1197027833540" info="nn">
-                <reference role="vg0i.1204053956946.1068499141037" target="nx1.~Presentation%dsetEnabled(boolean)%cvoid" resolveInfo="setEnabled" />
-                <node concept="vg0i.1080120340718" id="7064627997011532752" role="vg0i.1204053956946.1068499141038" info="nn">
-                  <node concept="vg0i.1197027756228" id="7064627997011532753" role="vg0i.1081773326031.1081773367579" info="nn">
-                    <node concept="vg0i.1068498886296" id="4265636116363098403" role="vg0i.1197027756228.1197027771414" info="nn">
-                      <reference role="vg0i.1068498886296.1068581517664" target="7064627997011532742" resolveInfo="debugSession" />
-                    </node>
-                    <node concept="vg0i.1202948039474" id="7064627997011532755" role="vg0i.1197027756228.1197027833540" info="nn">
-                      <reference role="vg0i.1204053956946.1068499141037" target="1l1h.4474271214082916976" resolveInfo="isStepEnabled" />
-                    </node>
-                  </node>
-                  <node concept="vg0i.1073239437375" id="7064627997011532756" role="vg0i.1081773326031.1081773367580" info="nn">
-                    <node concept="vg0i.1068498886296" id="4265636116363064999" role="vg0i.1081773326031.1081773367580" info="nn">
-                      <reference role="vg0i.1068498886296.1068581517664" target="7064627997011532742" resolveInfo="debugSession" />
-                    </node>
-                    <node concept="vg0i.1070534058343" id="7064627997011532758" role="vg0i.1081773326031.1081773367579" info="nn" />
-                  </node>
-                </node>
-              </node>
-            </node>
-          </node>
-        </node>
-      </node>
-    </node>
-    <node concept="79nr.1203071646776" id="7064627997011532759" info="ng">
-      <property role="79nr.1203071646776.1207149998849" value="true" />
-      <property role="asn4.1169194658468.1169194664001" value="StepOver" />
-      <property role="79nr.1203071646776.1211298967294" value="true" />
-      <property role="asn4.1133920641626.1193676396447" value="execution" />
-      <property role="79nr.1203071646776.1205250923097" value="Step Over" />
-      <node concept="vf6k.8974276187400029883" id="8024349686103094037" role="79nr.1203071646776.8976425910813834639" info="ng">
-        <node concept="vg0i.1070533707846" id="8024349686103095060" role="vf6k.8974276187400029883.6976585500156684809" info="nn">
-          <reference role="vg0i.1070533707846.1144433057691" target="zxm0.~AllIcons$Actions" resolveInfo="AllIcons.Actions" />
-          <reference role="vg0i.1068498886296.1068581517664" target="zxm0.~AllIcons$Actions%dTraceOver" resolveInfo="TraceOver" />
-        </node>
-      </node>
-      <node concept="79nr.1203083511112" id="7064627997011532761" role="79nr.1203071646776.1203083461638" info="in">
-        <node concept="vg0i.1068580123136" id="7064627997011532762" role="vg0i.1137021947720.1137022507850" info="sn">
-          <node concept="vg0i.1068580123155" id="7064627997011532763" role="vg0i.1068580123136.1068581517665" info="nn">
-            <node concept="vg0i.1197027756228" id="7064627997011532764" role="vg0i.1068580123155.1068580123156" info="nn">
-              <node concept="vg0i.1202948039474" id="7064627997011532767" role="vg0i.1197027756228.1197027833540" info="nn">
-                <reference role="vg0i.1204053956946.1068499141037" target="1l1h.4474271214082916895" resolveInfo="stepOver" />
-              </node>
-              <node concept="vg0i.1081236700937" id="3505405076286702804" role="vg0i.1197027756228.1197027771414" info="nn">
-                <reference role="vg0i.1081236700937.1144433194310" target="qiil.2392684134639614907" resolveInfo="DebugActionsUtil" />
-                <reference role="vg0i.1204053956946.1068499141037" target="qiil.2392684134639614913" resolveInfo="getDebugSession" />
-                <node concept="79nr.1203082903663" id="3505405076286702805" role="vg0i.1204053956946.1068499141038" info="nn" />
-              </node>
-            </node>
-          </node>
-        </node>
-      </node>
-      <node concept="79nr.1203082695294" id="7064627997011532768" role="79nr.1203071646776.1203083196627" info="in">
-        <node concept="vg0i.1068580123136" id="7064627997011532769" role="vg0i.1137021947720.1137022507850" info="sn">
-          <node concept="vg0i.1068581242864" id="7064627997011532770" role="vg0i.1068580123136.1068581517665" info="nn">
-            <node concept="vg0i.1068581242863" id="7064627997011532771" role="vg0i.1068581242864.1068581242865" info="nr">
-              <property role="asn4.1169194658468.1169194664001" value="debugSession" />
-              <node concept="vg0i.1107535904670" id="7064627997011532772" role="vg0i.4972933694980447171.5680397130376446158" info="in">
-                <reference role="vg0i.1107535904670.1107535924139" target="1l1h.4474271214082912940" resolveInfo="AbstractDebugSession" />
-              </node>
-              <node concept="vg0i.1081236700937" id="3505405076286702802" role="vg0i.1068431474542.1068431790190" info="nn">
-                <reference role="vg0i.1081236700937.1144433194310" target="qiil.2392684134639614907" resolveInfo="DebugActionsUtil" />
-                <reference role="vg0i.1204053956946.1068499141037" target="qiil.2392684134639614913" resolveInfo="getDebugSession" />
-                <node concept="79nr.1203082903663" id="3505405076286702803" role="vg0i.1204053956946.1068499141038" info="nn" />
-              </node>
-            </node>
-          </node>
-          <node concept="vg0i.1068580123155" id="7064627997011532775" role="vg0i.1068580123136.1068581517665" info="nn">
-            <node concept="vg0i.1197027756228" id="7064627997011532776" role="vg0i.1068580123155.1068580123156" info="nn">
-              <node concept="vg0i.1197027756228" id="7064627997011532777" role="vg0i.1197027756228.1197027771414" info="nn">
-                <node concept="79nr.1203082903663" id="7064627997011532778" role="vg0i.1197027756228.1197027771414" info="nn" />
-                <node concept="vg0i.1202948039474" id="7064627997011532779" role="vg0i.1197027756228.1197027833540" info="nn">
-                  <reference role="vg0i.1204053956946.1068499141037" target="nx1.~AnActionEvent%dgetPresentation()%ccom%dintellij%dopenapi%dactionSystem%dPresentation" resolveInfo="getPresentation" />
-                </node>
-              </node>
-              <node concept="vg0i.1202948039474" id="7064627997011532780" role="vg0i.1197027756228.1197027833540" info="nn">
-                <reference role="vg0i.1204053956946.1068499141037" target="nx1.~Presentation%dsetEnabled(boolean)%cvoid" resolveInfo="setEnabled" />
-                <node concept="vg0i.1080120340718" id="7064627997011532781" role="vg0i.1204053956946.1068499141038" info="nn">
-                  <node concept="vg0i.1197027756228" id="7064627997011532782" role="vg0i.1081773326031.1081773367579" info="nn">
-                    <node concept="vg0i.1068498886296" id="4265636116363107138" role="vg0i.1197027756228.1197027771414" info="nn">
-                      <reference role="vg0i.1068498886296.1068581517664" target="7064627997011532771" resolveInfo="debugSession" />
-                    </node>
-                    <node concept="vg0i.1202948039474" id="7064627997011532784" role="vg0i.1197027756228.1197027833540" info="nn">
-                      <reference role="vg0i.1204053956946.1068499141037" target="1l1h.4474271214082916976" resolveInfo="isStepEnabled" />
-                    </node>
-                  </node>
-                  <node concept="vg0i.1073239437375" id="7064627997011532785" role="vg0i.1081773326031.1081773367580" info="nn">
-                    <node concept="vg0i.1068498886296" id="4265636116363071988" role="vg0i.1081773326031.1081773367580" info="nn">
-                      <reference role="vg0i.1068498886296.1068581517664" target="7064627997011532771" resolveInfo="debugSession" />
-                    </node>
-                    <node concept="vg0i.1070534058343" id="7064627997011532787" role="vg0i.1081773326031.1081773367579" info="nn" />
-                  </node>
-                </node>
-              </node>
-            </node>
-          </node>
-        </node>
-      </node>
-    </node>
-    <node concept="79nr.1203071646776" id="7064627997011532788" info="ng">
-      <property role="asn4.1169194658468.1169194664001" value="ToggleBreakpoint" />
-      <property role="asn4.1133920641626.1193676396447" value="breakpoints" />
-      <property role="79nr.1203071646776.1205250923097" value="Toggle Breakpoint" />
-      <node concept="79nr.1203083511112" id="7064627997011532789" role="79nr.1203071646776.1203083461638" info="in">
-        <node concept="vg0i.1068580123136" id="7064627997011532790" role="vg0i.1137021947720.1137022507850" info="sn">
-          <node concept="vg0i.1068580123155" id="7064627997011532791" role="vg0i.1068580123136.1068581517665" info="nn">
-            <node concept="vg0i.1197027756228" id="7064627997011532792" role="vg0i.1068580123155.1068580123156" info="nn">
-              <node concept="vg0i.1081236700937" id="303183850674885525" role="vg0i.1197027756228.1197027771414" info="nn">
-                <reference role="vg0i.1081236700937.1144433194310" target="qst8.4474271214083118038" resolveInfo="BreakpointsUiComponent" />
-                <reference role="vg0i.1204053956946.1068499141037" target="qst8.4474271214083123907" resolveInfo="getInstance" />
-                <node concept="vg0i.1197027756228" id="303183850674885526" role="vg0i.1204053956946.1068499141038" info="nn">
-                  <node concept="79nr.1217252428768" id="7465653971221182475" role="vg0i.1197027756228.1197027833540" info="nn">
-                    <reference role="1sqg.1205756064662.1205756909548" target="7064627997011532805" resolveInfo="project" />
-                  </node>
-                  <node concept="1sqg.1205752633985" id="303183850674885527" role="vg0i.1197027756228.1197027771414" info="nn" />
-                </node>
-              </node>
-              <node concept="vg0i.1202948039474" id="7064627997011532799" role="vg0i.1197027756228.1197027833540" info="nn">
-                <reference role="vg0i.1204053956946.1068499141037" target="j5l0.~BreakpointsUiComponentEx%dtoggleBreakpoint(jetbrains%dmps%dopenapi%deditor%dcells%dEditorCell)%cvoid" resolveInfo="toggleBreakpoint" />
-                <node concept="vg0i.1197027756228" id="7064627997011532800" role="vg0i.1204053956946.1068499141038" info="nn">
-                  <node concept="1sqg.1205752633985" id="7064627997011532801" role="vg0i.1197027756228.1197027771414" info="nn" />
-                  <node concept="79nr.1217252428768" id="7064627997011532802" role="vg0i.1197027756228.1197027833540" info="nn">
-                    <reference role="1sqg.1205756064662.1205756909548" target="7064627997011532803" resolveInfo="selectedCell" />
-                  </node>
-                </node>
-              </node>
-            </node>
-          </node>
-        </node>
-      </node>
-      <node concept="79nr.1217252042208" id="7064627997011532803" role="79nr.1203071646776.1217413222820" info="ng">
-        <property role="asn4.1169194658468.1169194664001" value="selectedCell" />
-        <reference role="79nr.1217252042208.1217252646389" target="1d7m.~MPSEditorDataKeys%dEDITOR_CELL" resolveInfo="EDITOR_CELL" />
-        <node concept="79nr.5538333046911348654" id="8898893144448210298" role="79nr.1217413147516.5538333046911298738" info="ng" />
-      </node>
-      <node concept="79nr.1217252042208" id="7064627997011532804" role="79nr.1203071646776.1217413222820" info="ng">
-        <property role="asn4.1169194658468.1169194664001" value="editorComponent" />
-        <reference role="79nr.1217252042208.1217252646389" target="1d7m.~MPSEditorDataKeys%dEDITOR_COMPONENT" resolveInfo="EDITOR_COMPONENT" />
-        <node concept="79nr.5538333046911348654" id="8898893144448210510" role="79nr.1217413147516.5538333046911298738" info="ng" />
-      </node>
-      <node concept="79nr.1217252042208" id="7064627997011532805" role="79nr.1203071646776.1217413222820" info="ng">
-        <property role="asn4.1169194658468.1169194664001" value="project" />
-        <reference role="79nr.1217252042208.1217252646389" target="nx1.~CommonDataKeys%dPROJECT" resolveInfo="PROJECT" />
-        <node concept="79nr.5538333046911348654" id="8898893144448210277" role="79nr.1217413147516.5538333046911298738" info="ng" />
-      </node>
-      <node concept="79nr.1203082695294" id="7064627997011532806" role="79nr.1203071646776.1203083196627" info="in">
-        <node concept="vg0i.1068580123136" id="7064627997011532807" role="vg0i.1137021947720.1137022507850" info="sn">
-          <node concept="vg0i.1068581242864" id="7064714451792151223" role="vg0i.1068580123136.1068581517665" info="nn">
-            <node concept="vg0i.1068581242863" id="7064714451792151224" role="vg0i.1068581242864.1068581242865" info="nr">
-              <property role="asn4.1169194658468.1169194664001" value="breakpointManager" />
-              <node concept="vg0i.1107535904670" id="303183850674885026" role="vg0i.4972933694980447171.5680397130376446158" info="in">
-                <reference role="vg0i.1107535904670.1107535924139" target="qst8.4474271214083118038" resolveInfo="BreakpointsUiComponent" />
-              </node>
-              <node concept="vg0i.1081236700937" id="303183850674885027" role="vg0i.1068431474542.1068431790190" info="nn">
-                <reference role="vg0i.1081236700937.1144433194310" target="qst8.4474271214083118038" resolveInfo="BreakpointsUiComponent" />
-                <reference role="vg0i.1204053956946.1068499141037" target="qst8.4474271214083123907" resolveInfo="getInstance" />
-                <node concept="vg0i.1197027756228" id="303183850674885028" role="vg0i.1204053956946.1068499141038" info="nn">
-                  <node concept="79nr.1217252428768" id="7465653971221211605" role="vg0i.1197027756228.1197027833540" info="nn">
-                    <reference role="1sqg.1205756064662.1205756909548" target="7064627997011532805" resolveInfo="project" />
-                  </node>
-                  <node concept="1sqg.1205752633985" id="303183850674885029" role="vg0i.1197027756228.1197027771414" info="nn" />
-                </node>
-              </node>
-            </node>
-          </node>
-          <node concept="vg0i.1068580123155" id="7064627997011532808" role="vg0i.1068580123136.1068581517665" info="nn">
-            <node concept="vg0i.1197027756228" id="7064627997011532809" role="vg0i.1068580123155.1068580123156" info="nn">
-              <node concept="vg0i.1197027756228" id="7064627997011532810" role="vg0i.1197027756228.1197027771414" info="nn">
-                <node concept="79nr.1203082903663" id="7064627997011532811" role="vg0i.1197027756228.1197027771414" info="nn" />
-                <node concept="vg0i.1202948039474" id="7064627997011532812" role="vg0i.1197027756228.1197027833540" info="nn">
-                  <reference role="vg0i.1204053956946.1068499141037" target="nx1.~AnActionEvent%dgetPresentation()%ccom%dintellij%dopenapi%dactionSystem%dPresentation" resolveInfo="getPresentation" />
-                </node>
-              </node>
-              <node concept="vg0i.1202948039474" id="7064627997011532813" role="vg0i.1197027756228.1197027833540" info="nn">
-                <reference role="vg0i.1204053956946.1068499141037" target="nx1.~Presentation%dsetEnabled(boolean)%cvoid" resolveInfo="setEnabled" />
-                <node concept="vg0i.1080120340718" id="7064714451792151231" role="vg0i.1204053956946.1068499141038" info="nn">
-                  <node concept="vg0i.1073239437375" id="7064714451792151240" role="vg0i.1081773326031.1081773367580" info="nn">
-                    <node concept="vg0i.1070534058343" id="7064714451792151243" role="vg0i.1081773326031.1081773367579" info="nn" />
-                    <node concept="vg0i.1068498886296" id="4265636116363111435" role="vg0i.1081773326031.1081773367580" info="nn">
-                      <reference role="vg0i.1068498886296.1068581517664" target="7064714451792151224" resolveInfo="breakpointManager" />
-                    </node>
-                  </node>
-                  <node concept="vg0i.1197027756228" id="7064627997011532814" role="vg0i.1081773326031.1081773367579" info="nn">
-                    <node concept="vg0i.1202948039474" id="7064627997011532821" role="vg0i.1197027756228.1197027833540" info="nn">
-                      <reference role="vg0i.1204053956946.1068499141037" target="j5l0.~BreakpointsUiComponentEx%disDebuggable(jetbrains%dmps%dopenapi%deditor%dcells%dEditorCell)%cboolean" resolveInfo="isDebuggable" />
-                      <node concept="vg0i.1197027756228" id="7064627997011532822" role="vg0i.1204053956946.1068499141038" info="nn">
-                        <node concept="1sqg.1205752633985" id="7064627997011532823" role="vg0i.1197027756228.1197027771414" info="nn" />
-                        <node concept="79nr.1217252428768" id="7064627997011532824" role="vg0i.1197027756228.1197027833540" info="nn">
-                          <reference role="1sqg.1205756064662.1205756909548" target="7064627997011532803" resolveInfo="selectedCell" />
-                        </node>
-                      </node>
-                    </node>
-                    <node concept="vg0i.1068498886296" id="4265636116363077865" role="vg0i.1197027756228.1197027771414" info="nn">
-                      <reference role="vg0i.1068498886296.1068581517664" target="7064714451792151224" resolveInfo="breakpointManager" />
-                    </node>
-                  </node>
-                </node>
-              </node>
-            </node>
-          </node>
-        </node>
-      </node>
-    </node>
-    <node concept="79nr.1203071646776" id="7064627997011532825" info="ng">
-      <property role="asn4.1169194658468.1169194664001" value="ViewBreakpoints" />
-      <property role="79nr.1203071646776.1211298967294" value="true" />
-      <property role="asn4.1133920641626.1193676396447" value="breakpoints" />
-      <property role="79nr.1203071646776.1205250923097" value="View Breakpoints" />
-      <node concept="vf6k.8974276187400029883" id="8024349686103111340" role="79nr.1203071646776.8976425910813834639" info="ng">
-        <node concept="vg0i.1070533707846" id="8024349686103112437" role="vf6k.8974276187400029883.6976585500156684809" info="nn">
-          <reference role="vg0i.1070533707846.1144433057691" target="zxm0.~AllIcons$Debugger" resolveInfo="AllIcons.Debugger" />
-          <reference role="vg0i.1068498886296.1068581517664" target="zxm0.~AllIcons$Debugger%dViewBreakpoints" resolveInfo="ViewBreakpoints" />
-        </node>
-      </node>
-      <node concept="79nr.1217252042208" id="7064627997011532826" role="79nr.1203071646776.1217413222820" info="ng">
-        <property role="asn4.1169194658468.1169194664001" value="context" />
-        <reference role="79nr.1217252042208.1217252646389" target="5xh9.~MPSCommonDataKeys%dOPERATION_CONTEXT" resolveInfo="OPERATION_CONTEXT" />
-        <node concept="79nr.5538333046911348654" id="8898893144448210306" role="79nr.1217413147516.5538333046911298738" info="ng" />
-      </node>
-      <node concept="79nr.1203083511112" id="7064627997011532827" role="79nr.1203071646776.1203083461638" info="in">
-        <node concept="vg0i.1068580123136" id="7064627997011532828" role="vg0i.1137021947720.1137022507850" info="sn">
-          <node concept="vg0i.1068581242864" id="7064627997011532829" role="vg0i.1068580123136.1068581517665" info="nn">
-            <node concept="vg0i.1068581242863" id="7064627997011532830" role="vg0i.1068581242864.1068581242865" info="nr">
-              <property role="asn4.1169194658468.1169194664001" value="dialog" />
-              <property role="vg0i.1068431474542.1176718929932" value="true" />
-              <node concept="vg0i.1107535904670" id="4471992445214054597" role="vg0i.4972933694980447171.5680397130376446158" info="in">
-                <reference role="vg0i.1107535904670.1107535924139" target="qst8.4474271214083122178" resolveInfo="BreakpointsBrowserDialog" />
-              </node>
-              <node concept="vg0i.1145552977093" id="7064627997011532832" role="vg0i.1068431474542.1068431790190" info="nn">
-                <node concept="vg0i.1212685548494" id="7064627997011532833" role="vg0i.1145552977093.1145553007750" info="nn">
-                  <reference role="vg0i.1204053956946.1068499141037" target="qst8.4474271214083122241" resolveInfo="BreakpointsBrowserDialog" />
-                  <node concept="vg0i.1197027756228" id="7064627997011532834" role="vg0i.1204053956946.1068499141038" info="nn">
-                    <node concept="1sqg.1205752633985" id="7064627997011532835" role="vg0i.1197027756228.1197027771414" info="nn" />
-                    <node concept="79nr.1217252428768" id="7064627997011532836" role="vg0i.1197027756228.1197027833540" info="nn">
-                      <reference role="1sqg.1205756064662.1205756909548" target="7064627997011532826" resolveInfo="context" />
-                    </node>
-                  </node>
-                </node>
-              </node>
-            </node>
-          </node>
-          <node concept="vg0i.1068580123155" id="7064627997011532837" role="vg0i.1068580123136.1068581517665" info="nn">
-            <node concept="vg0i.1197027756228" id="7064627997011532838" role="vg0i.1068580123155.1068580123156" info="nn">
-              <node concept="vg0i.1081236700937" id="7064627997011532839" role="vg0i.1197027756228.1197027771414" info="nn">
-                <reference role="vg0i.1204053956946.1068499141037" target="yla8.~ApplicationManager%dgetApplication()%ccom%dintellij%dopenapi%dapplication%dApplication" resolveInfo="getApplication" />
-                <reference role="vg0i.1081236700937.1144433194310" target="yla8.~ApplicationManager" resolveInfo="ApplicationManager" />
-              </node>
-              <node concept="vg0i.1202948039474" id="7064627997011532840" role="vg0i.1197027756228.1197027833540" info="nn">
-                <reference role="vg0i.1204053956946.1068499141037" target="yla8.~Application%dinvokeLater(java%dlang%dRunnable,com%dintellij%dopenapi%dapplication%dModalityState)%cvoid" resolveInfo="invokeLater" />
-                <node concept="vg0i.1145552977093" id="7064627997011532841" role="vg0i.1204053956946.1068499141038" info="nn">
-                  <node concept="vg0i.1182160077978" id="7064627997011532842" role="vg0i.1145552977093.1145553007750" info="nn">
-                    <node concept="vg0i.1170345865475" id="7064627997011532843" role="vg0i.1182160077978.1182160096073" info="ig">
-                      <property role="vg0i.1107461130800.521412098689998745" value="true" />
-                      <reference role="vg0i.1204053956946.1068499141037" target="e2lb.~Object%d&lt;init&gt;()" resolveInfo="Object" />
-                      <reference role="vg0i.1170345865475.1170346070688" target="e2lb.~Runnable" resolveInfo="Runnable" />
-                      <node concept="vg0i.1068580123165" id="7064627997011532845" role="vg0i.1107461130800.5375687026011219971" info="igu">
-                        <property role="vg0i.1068580123165.1178608670077" value="false" />
-                        <property role="asn4.1169194658468.1169194664001" value="run" />
-                        <node concept="vg0i.1068580123136" id="7064627997011532848" role="vg0i.1068580123132.1068580123135" info="sn">
-                          <node concept="vg0i.1068580123155" id="7064627997011532849" role="vg0i.1068580123136.1068581517665" info="nn">
-                            <node concept="vg0i.1197027756228" id="7064627997011532850" role="vg0i.1068580123155.1068580123156" info="nn">
-                              <node concept="vg0i.1068498886296" id="4265636116363103021" role="vg0i.1197027756228.1197027771414" info="nn">
-                                <reference role="vg0i.1068498886296.1068581517664" target="7064627997011532830" resolveInfo="dialog" />
-                              </node>
-                              <node concept="vg0i.1202948039474" id="7064627997011532852" role="vg0i.1197027756228.1197027833540" info="nn">
-                                <reference role="vg0i.1204053956946.1068499141037" target="810.~DialogWrapper%dshow()%cvoid" resolveInfo="show" />
-                              </node>
+                      </node>
+                      <node role="visibility" roleId="tpee.1178549979242" type="tpee.PublicVisibility" typeId="tpee.1146644602865" id="7064627997011532503" nodeInfo="nn" />
+                      <node role="annotation" roleId="tpee.1188208488637" type="tpee.AnnotationInstance" typeId="tpee.1188207840427" id="3998760702358564057" nodeInfo="nn">
+                        <link role="annotation" roleId="tpee.1188208074048" targetNodeId="e2lb.~Override" resolveInfo="Override" />
+                      </node>
+                    </node>
+                    <node role="visibility" roleId="tpee.1178549979242" type="tpee.PublicVisibility" typeId="tpee.1146644602865" id="7064627997011532501" nodeInfo="nn" />
+                  </node>
+                </node>
+              </node>
+              <node role="actualArgument" roleId="tpee.1068499141038" type="tpee.StaticFieldReference" typeId="tpee.1070533707846" id="7064627997011532510" nodeInfo="nn">
+                <link role="variableDeclaration" roleId="tpee.1068581517664" targetNodeId="yla8.~ModalityState%dNON_MODAL" resolveInfo="NON_MODAL" />
+                <link role="classifier" roleId="tpee.1144433057691" targetNodeId="yla8.~ModalityState" resolveInfo="ModalityState" />
+              </node>
+            </node>
+          </node>
+        </node>
+      </node>
+    </node>
+    <node role="parameter" roleId="tp4k.1217413222820" type="tp4k.ActionDataParameterDeclaration" typeId="tp4k.1217252042208" id="7064627997011532512" nodeInfo="ng">
+      <property name="name" nameId="tpck.1169194664001" value="context" />
+      <link role="key" roleId="tp4k.1217252646389" targetNodeId="5xh9.~MPSCommonDataKeys%dOPERATION_CONTEXT" resolveInfo="OPERATION_CONTEXT" />
+      <node role="condition" roleId="tp4k.5538333046911298738" type="tp4k.RequiredCondition" typeId="tp4k.5538333046911348654" id="8898893144448210412" nodeInfo="ng" />
+    </node>
+    <node role="updateBlock" roleId="tp4k.1203083196627" type="tp4k.DoUpdateBlock" typeId="tp4k.1203082695294" id="7064627997011532513" nodeInfo="nn">
+      <node role="body" roleId="tpee.1137022507850" type="tpee.StatementList" typeId="tpee.1068580123136" id="7064627997011532514" nodeInfo="sn">
+        <node role="statement" roleId="tpee.1068581517665" type="tpee.LocalVariableDeclarationStatement" typeId="tpee.1068581242864" id="7064627997011532515" nodeInfo="nn">
+          <node role="localVariableDeclaration" roleId="tpee.1068581242865" type="tpee.LocalVariableDeclaration" typeId="tpee.1068581242863" id="7064627997011532516" nodeInfo="nr">
+            <property name="name" nameId="tpck.1169194664001" value="debugSession" />
+            <node role="type" roleId="tpee.5680397130376446158" type="tpee.ClassifierType" typeId="tpee.1107535904670" id="7064627997011532517" nodeInfo="in">
+              <link role="classifier" roleId="tpee.1107535924139" targetNodeId="1l1h.4474271214082912940" resolveInfo="AbstractDebugSession" />
+            </node>
+            <node role="initializer" roleId="tpee.1068431790190" type="tpee.StaticMethodCall" typeId="tpee.1081236700937" id="3505405076286708198" nodeInfo="nn">
+              <link role="classConcept" roleId="tpee.1144433194310" targetNodeId="qiil.2392684134639614907" resolveInfo="DebugActionsUtil" />
+              <link role="baseMethodDeclaration" roleId="tpee.1068499141037" targetNodeId="qiil.2392684134639614913" resolveInfo="getDebugSession" />
+              <node role="actualArgument" roleId="tpee.1068499141038" type="tp4k.ConceptFunctionParameter_AnActionEvent" typeId="tp4k.1203082903663" id="3505405076286708199" nodeInfo="nn" />
+            </node>
+          </node>
+        </node>
+        <node role="statement" roleId="tpee.1068581517665" type="tpee.ExpressionStatement" typeId="tpee.1068580123155" id="7064627997011532520" nodeInfo="nn">
+          <node role="expression" roleId="tpee.1068580123156" type="tpee.DotExpression" typeId="tpee.1197027756228" id="7064627997011532521" nodeInfo="nn">
+            <node role="operand" roleId="tpee.1197027771414" type="tpee.DotExpression" typeId="tpee.1197027756228" id="7064627997011532522" nodeInfo="nn">
+              <node role="operand" roleId="tpee.1197027771414" type="tp4k.ConceptFunctionParameter_AnActionEvent" typeId="tp4k.1203082903663" id="7064627997011532523" nodeInfo="nn" />
+              <node role="operation" roleId="tpee.1197027833540" type="tpee.InstanceMethodCallOperation" typeId="tpee.1202948039474" id="7064627997011532524" nodeInfo="nn">
+                <link role="baseMethodDeclaration" roleId="tpee.1068499141037" targetNodeId="nx1.~AnActionEvent%dgetPresentation()%ccom%dintellij%dopenapi%dactionSystem%dPresentation" resolveInfo="getPresentation" />
+              </node>
+            </node>
+            <node role="operation" roleId="tpee.1197027833540" type="tpee.InstanceMethodCallOperation" typeId="tpee.1202948039474" id="7064627997011532525" nodeInfo="nn">
+              <link role="baseMethodDeclaration" roleId="tpee.1068499141037" targetNodeId="nx1.~Presentation%dsetEnabled(boolean)%cvoid" resolveInfo="setEnabled" />
+              <node role="actualArgument" roleId="tpee.1068499141038" type="tpee.NotEqualsExpression" typeId="tpee.1073239437375" id="7064627997011532526" nodeInfo="nn">
+                <node role="leftExpression" roleId="tpee.1081773367580" type="tpee.VariableReference" typeId="tpee.1068498886296" id="4265636116363104987" nodeInfo="nn">
+                  <link role="variableDeclaration" roleId="tpee.1068581517664" targetNodeId="7064627997011532516" resolveInfo="debugSession" />
+                </node>
+                <node role="rightExpression" roleId="tpee.1081773367579" type="tpee.NullLiteral" typeId="tpee.1070534058343" id="7064627997011532528" nodeInfo="nn" />
+              </node>
+            </node>
+          </node>
+        </node>
+        <node role="statement" roleId="tpee.1068581517665" type="tpee.ExpressionStatement" typeId="tpee.1068580123155" id="7064627997011532529" nodeInfo="nn">
+          <node role="expression" roleId="tpee.1068580123156" type="tpee.DotExpression" typeId="tpee.1197027756228" id="7064627997011532530" nodeInfo="nn">
+            <node role="operand" roleId="tpee.1197027771414" type="tpee.DotExpression" typeId="tpee.1197027756228" id="7064627997011532531" nodeInfo="nn">
+              <node role="operand" roleId="tpee.1197027771414" type="tp4k.ConceptFunctionParameter_AnActionEvent" typeId="tp4k.1203082903663" id="7064627997011532532" nodeInfo="nn" />
+              <node role="operation" roleId="tpee.1197027833540" type="tpee.InstanceMethodCallOperation" typeId="tpee.1202948039474" id="7064627997011532533" nodeInfo="nn">
+                <link role="baseMethodDeclaration" roleId="tpee.1068499141037" targetNodeId="nx1.~AnActionEvent%dgetPresentation()%ccom%dintellij%dopenapi%dactionSystem%dPresentation" resolveInfo="getPresentation" />
+              </node>
+            </node>
+            <node role="operation" roleId="tpee.1197027833540" type="tpee.InstanceMethodCallOperation" typeId="tpee.1202948039474" id="7064627997011532534" nodeInfo="nn">
+              <link role="baseMethodDeclaration" roleId="tpee.1068499141037" targetNodeId="nx1.~Presentation%dsetVisible(boolean)%cvoid" resolveInfo="setVisible" />
+              <node role="actualArgument" roleId="tpee.1068499141038" type="tpee.BooleanConstant" typeId="tpee.1068580123137" id="7064627997011532535" nodeInfo="nn">
+                <property name="value" nameId="tpee.1068580123138" value="true" />
+              </node>
+            </node>
+          </node>
+        </node>
+      </node>
+    </node>
+  </root>
+  <root type="tpee.ClassConcept" typeId="tpee.1068390468198" id="7064627997011532536" nodeInfo="ig">
+    <property name="name" nameId="tpck.1169194664001" value="ExportThreadsDialog" />
+    <node role="superclass" roleId="tpee.1165602531693" type="tpee.ClassifierType" typeId="tpee.1107535904670" id="3201648184127575115" nodeInfo="in">
+      <link role="classifier" roleId="tpee.1107535924139" targetNodeId="810.~DialogWrapper" resolveInfo="DialogWrapper" />
+    </node>
+    <node role="member" roleId="tpee.5375687026011219971" type="tpee.FieldDeclaration" typeId="tpee.1068390468200" id="7064627997011532588" nodeInfo="igu">
+      <property name="name" nameId="tpck.1169194664001" value="myThreads" />
+      <property name="isFinal" nameId="tpee.1176718929932" value="true" />
+      <node role="type" roleId="tpee.5680397130376446158" type="tpee.ClassifierType" typeId="tpee.1107535904670" id="7064627997011532590" nodeInfo="in">
+        <link role="classifier" roleId="tpee.1107535924139" targetNodeId="e2lb.~StringBuffer" resolveInfo="StringBuffer" />
+      </node>
+      <node role="visibility" roleId="tpee.1178549979242" type="tpee.PrivateVisibility" typeId="tpee.1146644623116" id="7064627997011532589" nodeInfo="nn" />
+    </node>
+    <node role="member" roleId="tpee.5375687026011219971" type="tpee.FieldDeclaration" typeId="tpee.1068390468200" id="7064627997011532591" nodeInfo="igu">
+      <property name="name" nameId="tpck.1169194664001" value="myMainComponent" />
+      <property name="isFinal" nameId="tpee.1176718929932" value="true" />
+      <node role="type" roleId="tpee.5680397130376446158" type="tpee.ClassifierType" typeId="tpee.1107535904670" id="7064627997011532593" nodeInfo="in">
+        <link role="classifier" roleId="tpee.1107535924139" targetNodeId="dbrf.~JComponent" resolveInfo="JComponent" />
+      </node>
+      <node role="visibility" roleId="tpee.1178549979242" type="tpee.PrivateVisibility" typeId="tpee.1146644623116" id="7064627997011532592" nodeInfo="nn" />
+    </node>
+    <node role="member" roleId="tpee.5375687026011219971" type="tpee.ConstructorDeclaration" typeId="tpee.1068580123140" id="7064627997011532595" nodeInfo="igu">
+      <node role="parameter" roleId="tpee.1068580123134" type="tpee.ParameterDeclaration" typeId="tpee.1068498886292" id="7064627997011532596" nodeInfo="ir">
+        <property name="name" nameId="tpck.1169194664001" value="project" />
+        <property name="isFinal" nameId="tpee.1176718929932" value="false" />
+        <node role="type" roleId="tpee.5680397130376446158" type="tpee.ClassifierType" typeId="tpee.1107535904670" id="6634087980132661691" nodeInfo="in">
+          <link role="classifier" roleId="tpee.1107535924139" targetNodeId="b2mh.~Project" resolveInfo="Project" />
+        </node>
+      </node>
+      <node role="parameter" roleId="tpee.1068580123134" type="tpee.ParameterDeclaration" typeId="tpee.1068498886292" id="7064627997011532598" nodeInfo="ir">
+        <property name="name" nameId="tpck.1169194664001" value="threads" />
+        <node role="type" roleId="tpee.5680397130376446158" type="tpee.ClassifierType" typeId="tpee.1107535904670" id="7064627997011532599" nodeInfo="in">
+          <link role="classifier" roleId="tpee.1107535924139" targetNodeId="e2lb.~StringBuffer" resolveInfo="StringBuffer" />
+        </node>
+      </node>
+      <node role="body" roleId="tpee.1068580123135" type="tpee.StatementList" typeId="tpee.1068580123136" id="7064627997011532602" nodeInfo="sn">
+        <node role="statement" roleId="tpee.1068581517665" type="tpee.SuperConstructorInvocation" typeId="tpee.1070475587102" id="7987943333504870460" nodeInfo="nn">
+          <link role="baseMethodDeclaration" roleId="tpee.1068499141037" targetNodeId="810.~DialogWrapper%d&lt;init&gt;(com%dintellij%dopenapi%dproject%dProject)" resolveInfo="DialogWrapper" />
+          <node role="actualArgument" roleId="tpee.1068499141038" type="tpee.VariableReference" typeId="tpee.1068498886296" id="3021153905151611829" nodeInfo="nn">
+            <link role="variableDeclaration" roleId="tpee.1068581517664" targetNodeId="7064627997011532596" resolveInfo="project" />
+          </node>
+        </node>
+        <node role="statement" roleId="tpee.1068581517665" type="tpee.ExpressionStatement" typeId="tpee.1068580123155" id="3201648184127604400" nodeInfo="nn">
+          <node role="expression" roleId="tpee.1068580123156" type="tpee.LocalMethodCall" typeId="tpee.7812454656619025412" id="4923130412073149402" nodeInfo="nn">
+            <link role="baseMethodDeclaration" roleId="tpee.1068499141037" targetNodeId="810.~DialogWrapper%dsetTitle(java%dlang%dString)%cvoid" resolveInfo="setTitle" />
+            <node role="actualArgument" roleId="tpee.1068499141038" type="tpee.StringLiteral" typeId="tpee.1070475926800" id="3201648184127604404" nodeInfo="nn">
+              <property name="value" nameId="tpee.1070475926801" value="Export Threads" />
+            </node>
+          </node>
+        </node>
+        <node role="statement" roleId="tpee.1068581517665" type="tpee.ExpressionStatement" typeId="tpee.1068580123155" id="7432860703425402452" nodeInfo="nn">
+          <node role="expression" roleId="tpee.1068580123156" type="tpee.LocalMethodCall" typeId="tpee.7812454656619025412" id="4923130412073261361" nodeInfo="nn">
+            <link role="baseMethodDeclaration" roleId="tpee.1068499141037" targetNodeId="810.~DialogWrapper%dsetOKButtonText(java%dlang%dString)%cvoid" resolveInfo="setOKButtonText" />
+            <node role="actualArgument" roleId="tpee.1068499141038" type="tpee.StringLiteral" typeId="tpee.1070475926800" id="7432860703425402454" nodeInfo="nn">
+              <property name="value" nameId="tpee.1070475926801" value="Copy" />
+            </node>
+          </node>
+        </node>
+        <node role="statement" roleId="tpee.1068581517665" type="tpee.ExpressionStatement" typeId="tpee.1068580123155" id="7064627997011532608" nodeInfo="nn">
+          <node role="expression" roleId="tpee.1068580123156" type="tpee.LocalMethodCall" typeId="tpee.7812454656619025412" id="4923130412073255446" nodeInfo="nn">
+            <link role="baseMethodDeclaration" roleId="tpee.1068499141037" targetNodeId="810.~DialogWrapper%dsetModal(boolean)%cvoid" resolveInfo="setModal" />
+            <node role="actualArgument" roleId="tpee.1068499141038" type="tpee.BooleanConstant" typeId="tpee.1068580123137" id="7064627997011532610" nodeInfo="nn" />
+          </node>
+        </node>
+        <node role="statement" roleId="tpee.1068581517665" type="tpee.Statement" typeId="tpee.1068580123157" id="7064627997011532611" nodeInfo="nn" />
+        <node role="statement" roleId="tpee.1068581517665" type="tpee.ExpressionStatement" typeId="tpee.1068580123155" id="7064627997011532612" nodeInfo="nn">
+          <node role="expression" roleId="tpee.1068580123156" type="tpee.AssignmentExpression" typeId="tpee.1068498886294" id="7064627997011532613" nodeInfo="nn">
+            <node role="rValue" roleId="tpee.1068498886297" type="tpee.VariableReference" typeId="tpee.1068498886296" id="3021153905150326260" nodeInfo="nn">
+              <link role="variableDeclaration" roleId="tpee.1068581517664" targetNodeId="7064627997011532598" resolveInfo="threads" />
+            </node>
+            <node role="lValue" roleId="tpee.1068498886295" type="tpee.VariableReference" typeId="tpee.1068498886296" id="3021153905120211292" nodeInfo="nn">
+              <link role="variableDeclaration" roleId="tpee.1068581517664" targetNodeId="7064627997011532588" resolveInfo="myThreads" />
+            </node>
+          </node>
+        </node>
+        <node role="statement" roleId="tpee.1068581517665" type="tpee.Statement" typeId="tpee.1068580123157" id="7064627997011532616" nodeInfo="nn" />
+        <node role="statement" roleId="tpee.1068581517665" type="tpee.LocalVariableDeclarationStatement" typeId="tpee.1068581242864" id="7064627997011532617" nodeInfo="nn">
+          <node role="localVariableDeclaration" roleId="tpee.1068581242865" type="tpee.LocalVariableDeclaration" typeId="tpee.1068581242863" id="7064627997011532618" nodeInfo="nr">
+            <property name="name" nameId="tpck.1169194664001" value="textArea" />
+            <node role="type" roleId="tpee.5680397130376446158" type="tpee.ClassifierType" typeId="tpee.1107535904670" id="7064627997011532619" nodeInfo="in">
+              <link role="classifier" roleId="tpee.1107535924139" targetNodeId="dbrf.~JTextArea" resolveInfo="JTextArea" />
+            </node>
+            <node role="initializer" roleId="tpee.1068431790190" type="tpee.GenericNewExpression" typeId="tpee.1145552977093" id="7064627997011532620" nodeInfo="nn">
+              <node role="creator" roleId="tpee.1145553007750" type="tpee.ClassCreator" typeId="tpee.1212685548494" id="7064627997011532621" nodeInfo="nn">
+                <link role="baseMethodDeclaration" roleId="tpee.1068499141037" targetNodeId="dbrf.~JTextArea%d&lt;init&gt;()" resolveInfo="JTextArea" />
+              </node>
+            </node>
+          </node>
+        </node>
+        <node role="statement" roleId="tpee.1068581517665" type="tpee.ExpressionStatement" typeId="tpee.1068580123155" id="7064627997011532622" nodeInfo="nn">
+          <node role="expression" roleId="tpee.1068580123156" type="tpee.DotExpression" typeId="tpee.1197027756228" id="7064627997011532623" nodeInfo="nn">
+            <node role="operation" roleId="tpee.1197027833540" type="tpee.InstanceMethodCallOperation" typeId="tpee.1202948039474" id="7064627997011532625" nodeInfo="nn">
+              <link role="baseMethodDeclaration" roleId="tpee.1068499141037" targetNodeId="oj8w.~JTextComponent%dsetEditable(boolean)%cvoid" resolveInfo="setEditable" />
+              <node role="actualArgument" roleId="tpee.1068499141038" type="tpee.BooleanConstant" typeId="tpee.1068580123137" id="7064627997011532626" nodeInfo="nn">
+                <property name="value" nameId="tpee.1068580123138" value="false" />
+              </node>
+            </node>
+            <node role="operand" roleId="tpee.1197027771414" type="tpee.VariableReference" typeId="tpee.1068498886296" id="4265636116363097808" nodeInfo="nn">
+              <link role="variableDeclaration" roleId="tpee.1068581517664" targetNodeId="7064627997011532618" resolveInfo="textArea" />
+            </node>
+          </node>
+        </node>
+        <node role="statement" roleId="tpee.1068581517665" type="tpee.ExpressionStatement" typeId="tpee.1068580123155" id="7064627997011532627" nodeInfo="nn">
+          <node role="expression" roleId="tpee.1068580123156" type="tpee.DotExpression" typeId="tpee.1197027756228" id="7064627997011532628" nodeInfo="nn">
+            <node role="operand" roleId="tpee.1197027771414" type="tpee.VariableReference" typeId="tpee.1068498886296" id="4265636116363096811" nodeInfo="nn">
+              <link role="variableDeclaration" roleId="tpee.1068581517664" targetNodeId="7064627997011532618" resolveInfo="textArea" />
+            </node>
+            <node role="operation" roleId="tpee.1197027833540" type="tpee.InstanceMethodCallOperation" typeId="tpee.1202948039474" id="7064627997011532630" nodeInfo="nn">
+              <link role="baseMethodDeclaration" roleId="tpee.1068499141037" targetNodeId="oj8w.~JTextComponent%dsetText(java%dlang%dString)%cvoid" resolveInfo="setText" />
+              <node role="actualArgument" roleId="tpee.1068499141038" type="tpee.DotExpression" typeId="tpee.1197027756228" id="7064627997011532631" nodeInfo="nn">
+                <node role="operation" roleId="tpee.1197027833540" type="tpee.InstanceMethodCallOperation" typeId="tpee.1202948039474" id="7064627997011532633" nodeInfo="nn">
+                  <link role="baseMethodDeclaration" roleId="tpee.1068499141037" targetNodeId="e2lb.~StringBuffer%dtoString()%cjava%dlang%dString" resolveInfo="toString" />
+                </node>
+                <node role="operand" roleId="tpee.1197027771414" type="tpee.VariableReference" typeId="tpee.1068498886296" id="3021153905120293925" nodeInfo="nn">
+                  <link role="variableDeclaration" roleId="tpee.1068581517664" targetNodeId="7064627997011532588" resolveInfo="myThreads" />
+                </node>
+              </node>
+            </node>
+          </node>
+        </node>
+        <node role="statement" roleId="tpee.1068581517665" type="tpee.ExpressionStatement" typeId="tpee.1068580123155" id="7064627997011532634" nodeInfo="nn">
+          <node role="expression" roleId="tpee.1068580123156" type="tpee.AssignmentExpression" typeId="tpee.1068498886294" id="2367479761865323530" nodeInfo="nn">
+            <node role="lValue" roleId="tpee.1068498886295" type="tpee.VariableReference" typeId="tpee.1068498886296" id="3021153905120229005" nodeInfo="nn">
+              <link role="variableDeclaration" roleId="tpee.1068581517664" targetNodeId="7064627997011532591" resolveInfo="myMainComponent" />
+            </node>
+            <node role="rValue" roleId="tpee.1068498886297" type="tpee.StaticMethodCall" typeId="tpee.1081236700937" id="2367479761865323538" nodeInfo="nn">
+              <link role="baseMethodDeclaration" roleId="tpee.1068499141037" targetNodeId="ayyu.~ScrollPaneFactory%dcreateScrollPane(java%dawt%dComponent)%cjavax%dswing%dJScrollPane" resolveInfo="createScrollPane" />
+              <link role="classConcept" roleId="tpee.1144433194310" targetNodeId="ayyu.~ScrollPaneFactory" resolveInfo="ScrollPaneFactory" />
+              <node role="actualArgument" roleId="tpee.1068499141038" type="tpee.VariableReference" typeId="tpee.1068498886296" id="4265636116363070090" nodeInfo="nn">
+                <link role="variableDeclaration" roleId="tpee.1068581517664" targetNodeId="7064627997011532618" resolveInfo="textArea" />
+              </node>
+            </node>
+          </node>
+        </node>
+        <node role="statement" roleId="tpee.1068581517665" type="tpee.ExpressionStatement" typeId="tpee.1068580123155" id="7432860703425378034" nodeInfo="nn">
+          <node role="expression" roleId="tpee.1068580123156" type="tpee.DotExpression" typeId="tpee.1197027756228" id="7432860703425378050" nodeInfo="nn">
+            <node role="operand" roleId="tpee.1197027771414" type="tpee.VariableReference" typeId="tpee.1068498886296" id="7432860703425378035" nodeInfo="nn">
+              <link role="variableDeclaration" roleId="tpee.1068581517664" targetNodeId="7064627997011532591" resolveInfo="myMainComponent" />
+            </node>
+            <node role="operation" roleId="tpee.1197027833540" type="tpee.InstanceMethodCallOperation" typeId="tpee.1202948039474" id="7432860703425378056" nodeInfo="nn">
+              <link role="baseMethodDeclaration" roleId="tpee.1068499141037" targetNodeId="dbrf.~JComponent%dsetMinimumSize(java%dawt%dDimension)%cvoid" resolveInfo="setMinimumSize" />
+              <node role="actualArgument" roleId="tpee.1068499141038" type="tpee.GenericNewExpression" typeId="tpee.1145552977093" id="2354786670709841619" nodeInfo="nn">
+                <node role="creator" roleId="tpee.1145553007750" type="tpee.ClassCreator" typeId="tpee.1212685548494" id="2354786670709846776" nodeInfo="nn">
+                  <link role="baseMethodDeclaration" roleId="tpee.1068499141037" targetNodeId="1t7x.~Dimension%d&lt;init&gt;(int,int)" resolveInfo="Dimension" />
+                  <node role="actualArgument" roleId="tpee.1068499141038" type="tpee.IntegerConstant" typeId="tpee.1068580320020" id="2354786670709846777" nodeInfo="nn">
+                    <property name="value" nameId="tpee.1068580320021" value="600" />
+                  </node>
+                  <node role="actualArgument" roleId="tpee.1068499141038" type="tpee.IntegerConstant" typeId="tpee.1068580320020" id="2354786670709846779" nodeInfo="nn">
+                    <property name="value" nameId="tpee.1068580320021" value="300" />
+                  </node>
+                </node>
+              </node>
+            </node>
+          </node>
+        </node>
+        <node role="statement" roleId="tpee.1068581517665" type="tpee.Statement" typeId="tpee.1068580123157" id="3201648184127604423" nodeInfo="nn" />
+        <node role="statement" roleId="tpee.1068581517665" type="tpee.ExpressionStatement" typeId="tpee.1068580123155" id="3201648184127604425" nodeInfo="nn">
+          <node role="expression" roleId="tpee.1068580123156" type="tpee.LocalMethodCall" typeId="tpee.7812454656619025412" id="4923130412073281985" nodeInfo="nn">
+            <link role="baseMethodDeclaration" roleId="tpee.1068499141037" targetNodeId="810.~DialogWrapper%dinit()%cvoid" resolveInfo="init" />
+          </node>
+        </node>
+      </node>
+      <node role="visibility" roleId="tpee.1178549979242" type="tpee.PublicVisibility" typeId="tpee.1146644602865" id="7064627997011532601" nodeInfo="nn" />
+      <node role="returnType" roleId="tpee.1068580123133" type="tpee.VoidType" typeId="tpee.1068581517677" id="7064627997011532600" nodeInfo="in" />
+    </node>
+    <node role="member" roleId="tpee.5375687026011219971" type="tpee.InstanceMethodDeclaration" typeId="tpee.1068580123165" id="3201648184127604380" nodeInfo="igu">
+      <property name="isDeprecated" nameId="tpee.1224848525476" value="false" />
+      <property name="isAbstract" nameId="tpee.1178608670077" value="false" />
+      <property name="name" nameId="tpck.1169194664001" value="createCenterPanel" />
+      <property name="isFinal" nameId="tpee.1181808852946" value="false" />
+      <node role="returnType" roleId="tpee.1068580123133" type="tpee.ClassifierType" typeId="tpee.1107535904670" id="3201648184127604382" nodeInfo="in">
+        <link role="classifier" roleId="tpee.1107535924139" targetNodeId="dbrf.~JComponent" resolveInfo="JComponent" />
+      </node>
+      <node role="annotation" roleId="tpee.1188208488637" type="tpee.AnnotationInstance" typeId="tpee.1188207840427" id="3201648184127604383" nodeInfo="nn">
+        <link role="annotation" roleId="tpee.1188208074048" targetNodeId="as9o.~Nullable" resolveInfo="Nullable" />
+      </node>
+      <node role="visibility" roleId="tpee.1178549979242" type="tpee.ProtectedVisibility" typeId="tpee.1146644641414" id="3201648184127604381" nodeInfo="nn" />
+      <node role="body" roleId="tpee.1068580123135" type="tpee.StatementList" typeId="tpee.1068580123136" id="3201648184127604384" nodeInfo="sn">
+        <node role="statement" roleId="tpee.1068581517665" type="tpee.ReturnStatement" typeId="tpee.1068581242878" id="3201648184127604389" nodeInfo="nn">
+          <node role="expression" roleId="tpee.1068581517676" type="tpee.VariableReference" typeId="tpee.1068498886296" id="3021153905120228391" nodeInfo="nn">
+            <link role="variableDeclaration" roleId="tpee.1068581517664" targetNodeId="7064627997011532591" resolveInfo="myMainComponent" />
+          </node>
+        </node>
+      </node>
+      <node role="annotation" roleId="tpee.1188208488637" type="tpee.AnnotationInstance" typeId="tpee.1188207840427" id="3998760702358636345" nodeInfo="nn">
+        <link role="annotation" roleId="tpee.1188208074048" targetNodeId="e2lb.~Override" resolveInfo="Override" />
+      </node>
+    </node>
+    <node role="member" roleId="tpee.5375687026011219971" type="tpee.InstanceMethodDeclaration" typeId="tpee.1068580123165" id="7432860703425402459" nodeInfo="igu">
+      <property name="isDeprecated" nameId="tpee.1224848525476" value="false" />
+      <property name="isAbstract" nameId="tpee.1178608670077" value="false" />
+      <property name="name" nameId="tpck.1169194664001" value="doOKAction" />
+      <property name="isFinal" nameId="tpee.1181808852946" value="false" />
+      <node role="annotation" roleId="tpee.1188208488637" type="tpee.AnnotationInstance" typeId="tpee.1188207840427" id="7432860703425402463" nodeInfo="nn">
+        <link role="annotation" roleId="tpee.1188208074048" targetNodeId="e2lb.~Override" resolveInfo="Override" />
+      </node>
+      <node role="body" roleId="tpee.1068580123135" type="tpee.StatementList" typeId="tpee.1068580123136" id="7432860703425402462" nodeInfo="sn">
+        <node role="statement" roleId="tpee.1068581517665" type="tpee.ExpressionStatement" typeId="tpee.1068580123155" id="7432860703425402466" nodeInfo="nn">
+          <node role="expression" roleId="tpee.1068580123156" type="tpee.StaticMethodCall" typeId="tpee.1081236700937" id="7432860703425402467" nodeInfo="nn">
+            <link role="baseMethodDeclaration" roleId="tpee.1068499141037" targetNodeId="dp1x.6299533519672650628" resolveInfo="copyTextToClipboard" />
+            <link role="classConcept" roleId="tpee.1144433194310" targetNodeId="dp1x.6299533519672638253" resolveInfo="CopyPasteUtil" />
+            <node role="actualArgument" roleId="tpee.1068499141038" type="tpee.DotExpression" typeId="tpee.1197027756228" id="7432860703425402468" nodeInfo="nn">
+              <node role="operand" roleId="tpee.1197027771414" type="tpee.VariableReference" typeId="tpee.1068498886296" id="3021153905120181554" nodeInfo="nn">
+                <link role="variableDeclaration" roleId="tpee.1068581517664" targetNodeId="7064627997011532588" resolveInfo="myThreads" />
+              </node>
+              <node role="operation" roleId="tpee.1197027833540" type="tpee.InstanceMethodCallOperation" typeId="tpee.1202948039474" id="7432860703425402470" nodeInfo="nn">
+                <link role="baseMethodDeclaration" roleId="tpee.1068499141037" targetNodeId="e2lb.~StringBuffer%dtoString()%cjava%dlang%dString" resolveInfo="toString" />
+              </node>
+            </node>
+          </node>
+        </node>
+      </node>
+      <node role="returnType" roleId="tpee.1068580123133" type="tpee.VoidType" typeId="tpee.1068581517677" id="7432860703425402461" nodeInfo="in" />
+      <node role="visibility" roleId="tpee.1178549979242" type="tpee.ProtectedVisibility" typeId="tpee.1146644641414" id="7432860703425402460" nodeInfo="nn" />
+    </node>
+    <node role="visibility" roleId="tpee.1178549979242" type="tpee.PublicVisibility" typeId="tpee.1146644602865" id="7064627997011532594" nodeInfo="nn" />
+  </root>
+  <root type="tp4k.ActionDeclaration" typeId="tp4k.1203071646776" id="7064627997011532643" nodeInfo="ng">
+    <property name="isAlwaysVisible" nameId="tp4k.1207149998849" value="true" />
+    <property name="description" nameId="tp4k.1213273179528" value="Pause Execution" />
+    <property name="name" nameId="tpck.1169194664001" value="Pause" />
+    <property name="outsideCommandExecution" nameId="tp4k.1211298967294" value="true" />
+    <property name="virtualPackage" nameId="tpck.1193676396447" value="execution" />
+    <property name="caption" nameId="tp4k.1205250923097" value="Pause" />
+    <node role="icon" roleId="tp4k.8976425910813834639" type="1oap.IconResource" typeId="1oap.8974276187400029883" id="8024349686103069013" nodeInfo="ng">
+      <node role="iconExpression" roleId="1oap.6976585500156684809" type="tpee.StaticFieldReference" typeId="tpee.1070533707846" id="8024349686103070047" nodeInfo="nn">
+        <link role="classifier" roleId="tpee.1144433057691" targetNodeId="zxm0.~AllIcons$Actions" resolveInfo="AllIcons.Actions" />
+        <link role="variableDeclaration" roleId="tpee.1068581517664" targetNodeId="zxm0.~AllIcons$Actions%dPause" resolveInfo="Pause" />
+      </node>
+    </node>
+    <node role="executeFunction" roleId="tp4k.1203083461638" type="tp4k.ExecuteBlock" typeId="tp4k.1203083511112" id="7064627997011532645" nodeInfo="nn">
+      <node role="body" roleId="tpee.1137022507850" type="tpee.StatementList" typeId="tpee.1068580123136" id="7064627997011532646" nodeInfo="sn">
+        <node role="statement" roleId="tpee.1068581517665" type="tpee.ExpressionStatement" typeId="tpee.1068580123155" id="7064627997011532647" nodeInfo="nn">
+          <node role="expression" roleId="tpee.1068580123156" type="tpee.DotExpression" typeId="tpee.1197027756228" id="7064627997011532648" nodeInfo="nn">
+            <node role="operand" roleId="tpee.1197027771414" type="tpee.StaticMethodCall" typeId="tpee.1081236700937" id="3505405076286681019" nodeInfo="nn">
+              <link role="classConcept" roleId="tpee.1144433194310" targetNodeId="qiil.2392684134639614907" resolveInfo="DebugActionsUtil" />
+              <link role="baseMethodDeclaration" roleId="tpee.1068499141037" targetNodeId="qiil.2392684134639614913" resolveInfo="getDebugSession" />
+              <node role="actualArgument" roleId="tpee.1068499141038" type="tp4k.ConceptFunctionParameter_AnActionEvent" typeId="tp4k.1203082903663" id="3505405076286681020" nodeInfo="nn" />
+            </node>
+            <node role="operation" roleId="tpee.1197027833540" type="tpee.InstanceMethodCallOperation" typeId="tpee.1202948039474" id="7064627997011532651" nodeInfo="nn">
+              <link role="baseMethodDeclaration" roleId="tpee.1068499141037" targetNodeId="1l1h.4474271214082916885" resolveInfo="pause" />
+            </node>
+          </node>
+        </node>
+      </node>
+    </node>
+    <node role="updateBlock" roleId="tp4k.1203083196627" type="tp4k.DoUpdateBlock" typeId="tp4k.1203082695294" id="7064627997011532652" nodeInfo="nn">
+      <node role="body" roleId="tpee.1137022507850" type="tpee.StatementList" typeId="tpee.1068580123136" id="7064627997011532653" nodeInfo="sn">
+        <node role="statement" roleId="tpee.1068581517665" type="tpee.LocalVariableDeclarationStatement" typeId="tpee.1068581242864" id="7064627997011532654" nodeInfo="nn">
+          <node role="localVariableDeclaration" roleId="tpee.1068581242865" type="tpee.LocalVariableDeclaration" typeId="tpee.1068581242863" id="7064627997011532655" nodeInfo="nr">
+            <property name="name" nameId="tpck.1169194664001" value="debugSession" />
+            <node role="type" roleId="tpee.5680397130376446158" type="tpee.ClassifierType" typeId="tpee.1107535904670" id="7064627997011532656" nodeInfo="in">
+              <link role="classifier" roleId="tpee.1107535924139" targetNodeId="1l1h.4474271214082912940" resolveInfo="AbstractDebugSession" />
+            </node>
+            <node role="initializer" roleId="tpee.1068431790190" type="tpee.StaticMethodCall" typeId="tpee.1081236700937" id="3505405076286681017" nodeInfo="nn">
+              <link role="classConcept" roleId="tpee.1144433194310" targetNodeId="qiil.2392684134639614907" resolveInfo="DebugActionsUtil" />
+              <link role="baseMethodDeclaration" roleId="tpee.1068499141037" targetNodeId="qiil.2392684134639614913" resolveInfo="getDebugSession" />
+              <node role="actualArgument" roleId="tpee.1068499141038" type="tp4k.ConceptFunctionParameter_AnActionEvent" typeId="tp4k.1203082903663" id="3505405076286681018" nodeInfo="nn" />
+            </node>
+          </node>
+        </node>
+        <node role="statement" roleId="tpee.1068581517665" type="tpee.ExpressionStatement" typeId="tpee.1068580123155" id="7064627997011532659" nodeInfo="nn">
+          <node role="expression" roleId="tpee.1068580123156" type="tpee.DotExpression" typeId="tpee.1197027756228" id="7064627997011532660" nodeInfo="nn">
+            <node role="operand" roleId="tpee.1197027771414" type="tpee.DotExpression" typeId="tpee.1197027756228" id="7064627997011532661" nodeInfo="nn">
+              <node role="operand" roleId="tpee.1197027771414" type="tp4k.ConceptFunctionParameter_AnActionEvent" typeId="tp4k.1203082903663" id="7064627997011532662" nodeInfo="nn" />
+              <node role="operation" roleId="tpee.1197027833540" type="tpee.InstanceMethodCallOperation" typeId="tpee.1202948039474" id="7064627997011532663" nodeInfo="nn">
+                <link role="baseMethodDeclaration" roleId="tpee.1068499141037" targetNodeId="nx1.~AnActionEvent%dgetPresentation()%ccom%dintellij%dopenapi%dactionSystem%dPresentation" resolveInfo="getPresentation" />
+              </node>
+            </node>
+            <node role="operation" roleId="tpee.1197027833540" type="tpee.InstanceMethodCallOperation" typeId="tpee.1202948039474" id="7064627997011532664" nodeInfo="nn">
+              <link role="baseMethodDeclaration" roleId="tpee.1068499141037" targetNodeId="nx1.~Presentation%dsetEnabled(boolean)%cvoid" resolveInfo="setEnabled" />
+              <node role="actualArgument" roleId="tpee.1068499141038" type="tpee.AndExpression" typeId="tpee.1080120340718" id="7064627997011532665" nodeInfo="nn">
+                <node role="rightExpression" roleId="tpee.1081773367579" type="tpee.DotExpression" typeId="tpee.1197027756228" id="7064627997011532666" nodeInfo="nn">
+                  <node role="operand" roleId="tpee.1197027771414" type="tpee.VariableReference" typeId="tpee.1068498886296" id="4265636116363099594" nodeInfo="nn">
+                    <link role="variableDeclaration" roleId="tpee.1068581517664" targetNodeId="7064627997011532655" resolveInfo="debugSession" />
+                  </node>
+                  <node role="operation" roleId="tpee.1197027833540" type="tpee.InstanceMethodCallOperation" typeId="tpee.1202948039474" id="7064627997011532668" nodeInfo="nn">
+                    <link role="baseMethodDeclaration" roleId="tpee.1068499141037" targetNodeId="1l1h.4474271214082916958" resolveInfo="isRunning" />
+                  </node>
+                </node>
+                <node role="leftExpression" roleId="tpee.1081773367580" type="tpee.NotEqualsExpression" typeId="tpee.1073239437375" id="7064627997011532669" nodeInfo="nn">
+                  <node role="leftExpression" roleId="tpee.1081773367580" type="tpee.VariableReference" typeId="tpee.1068498886296" id="4265636116363079739" nodeInfo="nn">
+                    <link role="variableDeclaration" roleId="tpee.1068581517664" targetNodeId="7064627997011532655" resolveInfo="debugSession" />
+                  </node>
+                  <node role="rightExpression" roleId="tpee.1081773367579" type="tpee.NullLiteral" typeId="tpee.1070534058343" id="7064627997011532671" nodeInfo="nn" />
+                </node>
+              </node>
+            </node>
+          </node>
+        </node>
+      </node>
+    </node>
+  </root>
+  <root type="tp4k.ActionDeclaration" typeId="tp4k.1203071646776" id="7064627997011532672" nodeInfo="ng">
+    <property name="isAlwaysVisible" nameId="tp4k.1207149998849" value="true" />
+    <property name="description" nameId="tp4k.1213273179528" value="Resume Execution" />
+    <property name="name" nameId="tpck.1169194664001" value="Resume" />
+    <property name="outsideCommandExecution" nameId="tp4k.1211298967294" value="true" />
+    <property name="virtualPackage" nameId="tpck.1193676396447" value="execution" />
+    <property name="caption" nameId="tp4k.1205250923097" value="Resume" />
+    <node role="icon" roleId="tp4k.8976425910813834639" type="1oap.IconResource" typeId="1oap.8974276187400029883" id="8024349686103073656" nodeInfo="ng">
+      <node role="iconExpression" roleId="1oap.6976585500156684809" type="tpee.StaticFieldReference" typeId="tpee.1070533707846" id="8024349686103077924" nodeInfo="nn">
+        <link role="classifier" roleId="tpee.1144433057691" targetNodeId="zxm0.~AllIcons$Debugger$ThreadStates" resolveInfo="AllIcons.Debugger.ThreadStates" />
+        <link role="variableDeclaration" roleId="tpee.1068581517664" targetNodeId="zxm0.~AllIcons$Debugger$ThreadStates%dRunning" resolveInfo="Running" />
+      </node>
+    </node>
+    <node role="executeFunction" roleId="tp4k.1203083461638" type="tp4k.ExecuteBlock" typeId="tp4k.1203083511112" id="7064627997011532673" nodeInfo="nn">
+      <node role="body" roleId="tpee.1137022507850" type="tpee.StatementList" typeId="tpee.1068580123136" id="7064627997011532674" nodeInfo="sn">
+        <node role="statement" roleId="tpee.1068581517665" type="tpee.ExpressionStatement" typeId="tpee.1068580123155" id="7064627997011532675" nodeInfo="nn">
+          <node role="expression" roleId="tpee.1068580123156" type="tpee.DotExpression" typeId="tpee.1197027756228" id="7064627997011532676" nodeInfo="nn">
+            <node role="operation" roleId="tpee.1197027833540" type="tpee.InstanceMethodCallOperation" typeId="tpee.1202948039474" id="7064627997011532679" nodeInfo="nn">
+              <link role="baseMethodDeclaration" roleId="tpee.1068499141037" targetNodeId="1l1h.4474271214082916881" resolveInfo="resume" />
+            </node>
+            <node role="operand" roleId="tpee.1197027771414" type="tpee.StaticMethodCall" typeId="tpee.1081236700937" id="3505405076286702792" nodeInfo="nn">
+              <link role="classConcept" roleId="tpee.1144433194310" targetNodeId="qiil.2392684134639614907" resolveInfo="DebugActionsUtil" />
+              <link role="baseMethodDeclaration" roleId="tpee.1068499141037" targetNodeId="qiil.2392684134639614913" resolveInfo="getDebugSession" />
+              <node role="actualArgument" roleId="tpee.1068499141038" type="tp4k.ConceptFunctionParameter_AnActionEvent" typeId="tp4k.1203082903663" id="3505405076286702793" nodeInfo="nn" />
+            </node>
+          </node>
+        </node>
+      </node>
+    </node>
+    <node role="updateBlock" roleId="tp4k.1203083196627" type="tp4k.DoUpdateBlock" typeId="tp4k.1203082695294" id="7064627997011532681" nodeInfo="nn">
+      <node role="body" roleId="tpee.1137022507850" type="tpee.StatementList" typeId="tpee.1068580123136" id="7064627997011532682" nodeInfo="sn">
+        <node role="statement" roleId="tpee.1068581517665" type="tpee.LocalVariableDeclarationStatement" typeId="tpee.1068581242864" id="7064627997011532683" nodeInfo="nn">
+          <node role="localVariableDeclaration" roleId="tpee.1068581242865" type="tpee.LocalVariableDeclaration" typeId="tpee.1068581242863" id="7064627997011532684" nodeInfo="nr">
+            <property name="name" nameId="tpck.1169194664001" value="debugSession" />
+            <node role="type" roleId="tpee.5680397130376446158" type="tpee.ClassifierType" typeId="tpee.1107535904670" id="7064627997011532685" nodeInfo="in">
+              <link role="classifier" roleId="tpee.1107535924139" targetNodeId="1l1h.4474271214082912940" resolveInfo="AbstractDebugSession" />
+            </node>
+            <node role="initializer" roleId="tpee.1068431790190" type="tpee.StaticMethodCall" typeId="tpee.1081236700937" id="3505405076286702790" nodeInfo="nn">
+              <link role="classConcept" roleId="tpee.1144433194310" targetNodeId="qiil.2392684134639614907" resolveInfo="DebugActionsUtil" />
+              <link role="baseMethodDeclaration" roleId="tpee.1068499141037" targetNodeId="qiil.2392684134639614913" resolveInfo="getDebugSession" />
+              <node role="actualArgument" roleId="tpee.1068499141038" type="tp4k.ConceptFunctionParameter_AnActionEvent" typeId="tp4k.1203082903663" id="3505405076286702791" nodeInfo="nn" />
+            </node>
+          </node>
+        </node>
+        <node role="statement" roleId="tpee.1068581517665" type="tpee.ExpressionStatement" typeId="tpee.1068580123155" id="7064627997011532688" nodeInfo="nn">
+          <node role="expression" roleId="tpee.1068580123156" type="tpee.DotExpression" typeId="tpee.1197027756228" id="7064627997011532689" nodeInfo="nn">
+            <node role="operand" roleId="tpee.1197027771414" type="tpee.DotExpression" typeId="tpee.1197027756228" id="7064627997011532690" nodeInfo="nn">
+              <node role="operand" roleId="tpee.1197027771414" type="tp4k.ConceptFunctionParameter_AnActionEvent" typeId="tp4k.1203082903663" id="7064627997011532691" nodeInfo="nn" />
+              <node role="operation" roleId="tpee.1197027833540" type="tpee.InstanceMethodCallOperation" typeId="tpee.1202948039474" id="7064627997011532692" nodeInfo="nn">
+                <link role="baseMethodDeclaration" roleId="tpee.1068499141037" targetNodeId="nx1.~AnActionEvent%dgetPresentation()%ccom%dintellij%dopenapi%dactionSystem%dPresentation" resolveInfo="getPresentation" />
+              </node>
+            </node>
+            <node role="operation" roleId="tpee.1197027833540" type="tpee.InstanceMethodCallOperation" typeId="tpee.1202948039474" id="7064627997011532693" nodeInfo="nn">
+              <link role="baseMethodDeclaration" roleId="tpee.1068499141037" targetNodeId="nx1.~Presentation%dsetEnabled(boolean)%cvoid" resolveInfo="setEnabled" />
+              <node role="actualArgument" roleId="tpee.1068499141038" type="tpee.AndExpression" typeId="tpee.1080120340718" id="7064627997011532694" nodeInfo="nn">
+                <node role="rightExpression" roleId="tpee.1081773367579" type="tpee.DotExpression" typeId="tpee.1197027756228" id="7064627997011532695" nodeInfo="nn">
+                  <node role="operand" roleId="tpee.1197027771414" type="tpee.VariableReference" typeId="tpee.1068498886296" id="4265636116363075607" nodeInfo="nn">
+                    <link role="variableDeclaration" roleId="tpee.1068581517664" targetNodeId="7064627997011532684" resolveInfo="debugSession" />
+                  </node>
+                  <node role="operation" roleId="tpee.1197027833540" type="tpee.InstanceMethodCallOperation" typeId="tpee.1202948039474" id="7064627997011532697" nodeInfo="nn">
+                    <link role="baseMethodDeclaration" roleId="tpee.1068499141037" targetNodeId="1l1h.4474271214082916949" resolveInfo="isPaused" />
+                  </node>
+                </node>
+                <node role="leftExpression" roleId="tpee.1081773367580" type="tpee.NotEqualsExpression" typeId="tpee.1073239437375" id="7064627997011532698" nodeInfo="nn">
+                  <node role="leftExpression" roleId="tpee.1081773367580" type="tpee.VariableReference" typeId="tpee.1068498886296" id="4265636116363106209" nodeInfo="nn">
+                    <link role="variableDeclaration" roleId="tpee.1068581517664" targetNodeId="7064627997011532684" resolveInfo="debugSession" />
+                  </node>
+                  <node role="rightExpression" roleId="tpee.1081773367579" type="tpee.NullLiteral" typeId="tpee.1070534058343" id="7064627997011532700" nodeInfo="nn" />
+                </node>
+              </node>
+            </node>
+          </node>
+        </node>
+      </node>
+    </node>
+  </root>
+  <root type="tp4k.ActionDeclaration" typeId="tp4k.1203071646776" id="7064627997011532701" nodeInfo="ng">
+    <property name="isAlwaysVisible" nameId="tp4k.1207149998849" value="true" />
+    <property name="name" nameId="tpck.1169194664001" value="StepInto" />
+    <property name="virtualPackage" nameId="tpck.1193676396447" value="execution" />
+    <property name="caption" nameId="tp4k.1205250923097" value="Step Into" />
+    <node role="icon" roleId="tp4k.8976425910813834639" type="1oap.IconResource" typeId="1oap.8974276187400029883" id="8024349686103081537" nodeInfo="ng">
+      <node role="iconExpression" roleId="1oap.6976585500156684809" type="tpee.StaticFieldReference" typeId="tpee.1070533707846" id="8024349686103087751" nodeInfo="nn">
+        <link role="classifier" roleId="tpee.1144433057691" targetNodeId="zxm0.~AllIcons$Actions" resolveInfo="AllIcons.Actions" />
+        <link role="variableDeclaration" roleId="tpee.1068581517664" targetNodeId="zxm0.~AllIcons$Actions%dTraceInto" resolveInfo="TraceInto" />
+      </node>
+    </node>
+    <node role="executeFunction" roleId="tp4k.1203083461638" type="tp4k.ExecuteBlock" typeId="tp4k.1203083511112" id="7064627997011532703" nodeInfo="nn">
+      <node role="body" roleId="tpee.1137022507850" type="tpee.StatementList" typeId="tpee.1068580123136" id="7064627997011532704" nodeInfo="sn">
+        <node role="statement" roleId="tpee.1068581517665" type="tpee.ExpressionStatement" typeId="tpee.1068580123155" id="7064627997011532705" nodeInfo="nn">
+          <node role="expression" roleId="tpee.1068580123156" type="tpee.DotExpression" typeId="tpee.1197027756228" id="7064627997011532706" nodeInfo="nn">
+            <node role="operation" roleId="tpee.1197027833540" type="tpee.InstanceMethodCallOperation" typeId="tpee.1202948039474" id="7064627997011532709" nodeInfo="nn">
+              <link role="baseMethodDeclaration" roleId="tpee.1068499141037" targetNodeId="1l1h.4474271214082916899" resolveInfo="stepInto" />
+            </node>
+            <node role="operand" roleId="tpee.1197027771414" type="tpee.StaticMethodCall" typeId="tpee.1081236700937" id="3505405076286702796" nodeInfo="nn">
+              <link role="classConcept" roleId="tpee.1144433194310" targetNodeId="qiil.2392684134639614907" resolveInfo="DebugActionsUtil" />
+              <link role="baseMethodDeclaration" roleId="tpee.1068499141037" targetNodeId="qiil.2392684134639614913" resolveInfo="getDebugSession" />
+              <node role="actualArgument" roleId="tpee.1068499141038" type="tp4k.ConceptFunctionParameter_AnActionEvent" typeId="tp4k.1203082903663" id="3505405076286702797" nodeInfo="nn" />
+            </node>
+          </node>
+        </node>
+      </node>
+    </node>
+    <node role="updateBlock" roleId="tp4k.1203083196627" type="tp4k.DoUpdateBlock" typeId="tp4k.1203082695294" id="7064627997011532710" nodeInfo="nn">
+      <node role="body" roleId="tpee.1137022507850" type="tpee.StatementList" typeId="tpee.1068580123136" id="7064627997011532711" nodeInfo="sn">
+        <node role="statement" roleId="tpee.1068581517665" type="tpee.LocalVariableDeclarationStatement" typeId="tpee.1068581242864" id="7064627997011532712" nodeInfo="nn">
+          <node role="localVariableDeclaration" roleId="tpee.1068581242865" type="tpee.LocalVariableDeclaration" typeId="tpee.1068581242863" id="7064627997011532713" nodeInfo="nr">
+            <property name="name" nameId="tpck.1169194664001" value="debugSession" />
+            <node role="type" roleId="tpee.5680397130376446158" type="tpee.ClassifierType" typeId="tpee.1107535904670" id="7064627997011532714" nodeInfo="in">
+              <link role="classifier" roleId="tpee.1107535924139" targetNodeId="1l1h.4474271214082912940" resolveInfo="AbstractDebugSession" />
+            </node>
+            <node role="initializer" roleId="tpee.1068431790190" type="tpee.StaticMethodCall" typeId="tpee.1081236700937" id="3505405076286702794" nodeInfo="nn">
+              <link role="classConcept" roleId="tpee.1144433194310" targetNodeId="qiil.2392684134639614907" resolveInfo="DebugActionsUtil" />
+              <link role="baseMethodDeclaration" roleId="tpee.1068499141037" targetNodeId="qiil.2392684134639614913" resolveInfo="getDebugSession" />
+              <node role="actualArgument" roleId="tpee.1068499141038" type="tp4k.ConceptFunctionParameter_AnActionEvent" typeId="tp4k.1203082903663" id="3505405076286702795" nodeInfo="nn" />
+            </node>
+          </node>
+        </node>
+        <node role="statement" roleId="tpee.1068581517665" type="tpee.ExpressionStatement" typeId="tpee.1068580123155" id="7064627997011532717" nodeInfo="nn">
+          <node role="expression" roleId="tpee.1068580123156" type="tpee.DotExpression" typeId="tpee.1197027756228" id="7064627997011532718" nodeInfo="nn">
+            <node role="operand" roleId="tpee.1197027771414" type="tpee.DotExpression" typeId="tpee.1197027756228" id="7064627997011532719" nodeInfo="nn">
+              <node role="operand" roleId="tpee.1197027771414" type="tp4k.ConceptFunctionParameter_AnActionEvent" typeId="tp4k.1203082903663" id="7064627997011532720" nodeInfo="nn" />
+              <node role="operation" roleId="tpee.1197027833540" type="tpee.InstanceMethodCallOperation" typeId="tpee.1202948039474" id="7064627997011532721" nodeInfo="nn">
+                <link role="baseMethodDeclaration" roleId="tpee.1068499141037" targetNodeId="nx1.~AnActionEvent%dgetPresentation()%ccom%dintellij%dopenapi%dactionSystem%dPresentation" resolveInfo="getPresentation" />
+              </node>
+            </node>
+            <node role="operation" roleId="tpee.1197027833540" type="tpee.InstanceMethodCallOperation" typeId="tpee.1202948039474" id="7064627997011532722" nodeInfo="nn">
+              <link role="baseMethodDeclaration" roleId="tpee.1068499141037" targetNodeId="nx1.~Presentation%dsetEnabled(boolean)%cvoid" resolveInfo="setEnabled" />
+              <node role="actualArgument" roleId="tpee.1068499141038" type="tpee.AndExpression" typeId="tpee.1080120340718" id="7064627997011532723" nodeInfo="nn">
+                <node role="rightExpression" roleId="tpee.1081773367579" type="tpee.DotExpression" typeId="tpee.1197027756228" id="7064627997011532724" nodeInfo="nn">
+                  <node role="operand" roleId="tpee.1197027771414" type="tpee.VariableReference" typeId="tpee.1068498886296" id="4265636116363092751" nodeInfo="nn">
+                    <link role="variableDeclaration" roleId="tpee.1068581517664" targetNodeId="7064627997011532713" resolveInfo="debugSession" />
+                  </node>
+                  <node role="operation" roleId="tpee.1197027833540" type="tpee.InstanceMethodCallOperation" typeId="tpee.1202948039474" id="7064627997011532726" nodeInfo="nn">
+                    <link role="baseMethodDeclaration" roleId="tpee.1068499141037" targetNodeId="1l1h.4474271214082916976" resolveInfo="isStepEnabled" />
+                  </node>
+                </node>
+                <node role="leftExpression" roleId="tpee.1081773367580" type="tpee.NotEqualsExpression" typeId="tpee.1073239437375" id="7064627997011532727" nodeInfo="nn">
+                  <node role="leftExpression" roleId="tpee.1081773367580" type="tpee.VariableReference" typeId="tpee.1068498886296" id="4265636116363111519" nodeInfo="nn">
+                    <link role="variableDeclaration" roleId="tpee.1068581517664" targetNodeId="7064627997011532713" resolveInfo="debugSession" />
+                  </node>
+                  <node role="rightExpression" roleId="tpee.1081773367579" type="tpee.NullLiteral" typeId="tpee.1070534058343" id="7064627997011532729" nodeInfo="nn" />
+                </node>
+              </node>
+            </node>
+          </node>
+        </node>
+      </node>
+    </node>
+  </root>
+  <root type="tp4k.ActionDeclaration" typeId="tp4k.1203071646776" id="7064627997011532730" nodeInfo="ng">
+    <property name="isAlwaysVisible" nameId="tp4k.1207149998849" value="true" />
+    <property name="name" nameId="tpck.1169194664001" value="StepOut" />
+    <property name="virtualPackage" nameId="tpck.1193676396447" value="execution" />
+    <property name="caption" nameId="tp4k.1205250923097" value="Step Out" />
+    <node role="icon" roleId="tp4k.8976425910813834639" type="1oap.IconResource" typeId="1oap.8974276187400029883" id="8024349686103090394" nodeInfo="ng">
+      <node role="iconExpression" roleId="1oap.6976585500156684809" type="tpee.StaticFieldReference" typeId="tpee.1070533707846" id="8024349686103091416" nodeInfo="nn">
+        <link role="classifier" roleId="tpee.1144433057691" targetNodeId="zxm0.~AllIcons$Actions" resolveInfo="AllIcons.Actions" />
+        <link role="variableDeclaration" roleId="tpee.1068581517664" targetNodeId="zxm0.~AllIcons$Actions%dStepOut" resolveInfo="StepOut" />
+      </node>
+    </node>
+    <node role="executeFunction" roleId="tp4k.1203083461638" type="tp4k.ExecuteBlock" typeId="tp4k.1203083511112" id="7064627997011532732" nodeInfo="nn">
+      <node role="body" roleId="tpee.1137022507850" type="tpee.StatementList" typeId="tpee.1068580123136" id="7064627997011532733" nodeInfo="sn">
+        <node role="statement" roleId="tpee.1068581517665" type="tpee.ExpressionStatement" typeId="tpee.1068580123155" id="7064627997011532734" nodeInfo="nn">
+          <node role="expression" roleId="tpee.1068580123156" type="tpee.DotExpression" typeId="tpee.1197027756228" id="7064627997011532735" nodeInfo="nn">
+            <node role="operation" roleId="tpee.1197027833540" type="tpee.InstanceMethodCallOperation" typeId="tpee.1202948039474" id="7064627997011532738" nodeInfo="nn">
+              <link role="baseMethodDeclaration" roleId="tpee.1068499141037" targetNodeId="1l1h.4474271214082916903" resolveInfo="stepOut" />
+            </node>
+            <node role="operand" roleId="tpee.1197027771414" type="tpee.StaticMethodCall" typeId="tpee.1081236700937" id="3505405076286702800" nodeInfo="nn">
+              <link role="classConcept" roleId="tpee.1144433194310" targetNodeId="qiil.2392684134639614907" resolveInfo="DebugActionsUtil" />
+              <link role="baseMethodDeclaration" roleId="tpee.1068499141037" targetNodeId="qiil.2392684134639614913" resolveInfo="getDebugSession" />
+              <node role="actualArgument" roleId="tpee.1068499141038" type="tp4k.ConceptFunctionParameter_AnActionEvent" typeId="tp4k.1203082903663" id="3505405076286702801" nodeInfo="nn" />
+            </node>
+          </node>
+        </node>
+      </node>
+    </node>
+    <node role="updateBlock" roleId="tp4k.1203083196627" type="tp4k.DoUpdateBlock" typeId="tp4k.1203082695294" id="7064627997011532739" nodeInfo="nn">
+      <node role="body" roleId="tpee.1137022507850" type="tpee.StatementList" typeId="tpee.1068580123136" id="7064627997011532740" nodeInfo="sn">
+        <node role="statement" roleId="tpee.1068581517665" type="tpee.LocalVariableDeclarationStatement" typeId="tpee.1068581242864" id="7064627997011532741" nodeInfo="nn">
+          <node role="localVariableDeclaration" roleId="tpee.1068581242865" type="tpee.LocalVariableDeclaration" typeId="tpee.1068581242863" id="7064627997011532742" nodeInfo="nr">
+            <property name="name" nameId="tpck.1169194664001" value="debugSession" />
+            <node role="type" roleId="tpee.5680397130376446158" type="tpee.ClassifierType" typeId="tpee.1107535904670" id="7064627997011532743" nodeInfo="in">
+              <link role="classifier" roleId="tpee.1107535924139" targetNodeId="1l1h.4474271214082912940" resolveInfo="AbstractDebugSession" />
+            </node>
+            <node role="initializer" roleId="tpee.1068431790190" type="tpee.StaticMethodCall" typeId="tpee.1081236700937" id="3505405076286702798" nodeInfo="nn">
+              <link role="classConcept" roleId="tpee.1144433194310" targetNodeId="qiil.2392684134639614907" resolveInfo="DebugActionsUtil" />
+              <link role="baseMethodDeclaration" roleId="tpee.1068499141037" targetNodeId="qiil.2392684134639614913" resolveInfo="getDebugSession" />
+              <node role="actualArgument" roleId="tpee.1068499141038" type="tp4k.ConceptFunctionParameter_AnActionEvent" typeId="tp4k.1203082903663" id="3505405076286702799" nodeInfo="nn" />
+            </node>
+          </node>
+        </node>
+        <node role="statement" roleId="tpee.1068581517665" type="tpee.ExpressionStatement" typeId="tpee.1068580123155" id="7064627997011532746" nodeInfo="nn">
+          <node role="expression" roleId="tpee.1068580123156" type="tpee.DotExpression" typeId="tpee.1197027756228" id="7064627997011532747" nodeInfo="nn">
+            <node role="operand" roleId="tpee.1197027771414" type="tpee.DotExpression" typeId="tpee.1197027756228" id="7064627997011532748" nodeInfo="nn">
+              <node role="operand" roleId="tpee.1197027771414" type="tp4k.ConceptFunctionParameter_AnActionEvent" typeId="tp4k.1203082903663" id="7064627997011532749" nodeInfo="nn" />
+              <node role="operation" roleId="tpee.1197027833540" type="tpee.InstanceMethodCallOperation" typeId="tpee.1202948039474" id="7064627997011532750" nodeInfo="nn">
+                <link role="baseMethodDeclaration" roleId="tpee.1068499141037" targetNodeId="nx1.~AnActionEvent%dgetPresentation()%ccom%dintellij%dopenapi%dactionSystem%dPresentation" resolveInfo="getPresentation" />
+              </node>
+            </node>
+            <node role="operation" roleId="tpee.1197027833540" type="tpee.InstanceMethodCallOperation" typeId="tpee.1202948039474" id="7064627997011532751" nodeInfo="nn">
+              <link role="baseMethodDeclaration" roleId="tpee.1068499141037" targetNodeId="nx1.~Presentation%dsetEnabled(boolean)%cvoid" resolveInfo="setEnabled" />
+              <node role="actualArgument" roleId="tpee.1068499141038" type="tpee.AndExpression" typeId="tpee.1080120340718" id="7064627997011532752" nodeInfo="nn">
+                <node role="rightExpression" roleId="tpee.1081773367579" type="tpee.DotExpression" typeId="tpee.1197027756228" id="7064627997011532753" nodeInfo="nn">
+                  <node role="operand" roleId="tpee.1197027771414" type="tpee.VariableReference" typeId="tpee.1068498886296" id="4265636116363098403" nodeInfo="nn">
+                    <link role="variableDeclaration" roleId="tpee.1068581517664" targetNodeId="7064627997011532742" resolveInfo="debugSession" />
+                  </node>
+                  <node role="operation" roleId="tpee.1197027833540" type="tpee.InstanceMethodCallOperation" typeId="tpee.1202948039474" id="7064627997011532755" nodeInfo="nn">
+                    <link role="baseMethodDeclaration" roleId="tpee.1068499141037" targetNodeId="1l1h.4474271214082916976" resolveInfo="isStepEnabled" />
+                  </node>
+                </node>
+                <node role="leftExpression" roleId="tpee.1081773367580" type="tpee.NotEqualsExpression" typeId="tpee.1073239437375" id="7064627997011532756" nodeInfo="nn">
+                  <node role="leftExpression" roleId="tpee.1081773367580" type="tpee.VariableReference" typeId="tpee.1068498886296" id="4265636116363064999" nodeInfo="nn">
+                    <link role="variableDeclaration" roleId="tpee.1068581517664" targetNodeId="7064627997011532742" resolveInfo="debugSession" />
+                  </node>
+                  <node role="rightExpression" roleId="tpee.1081773367579" type="tpee.NullLiteral" typeId="tpee.1070534058343" id="7064627997011532758" nodeInfo="nn" />
+                </node>
+              </node>
+            </node>
+          </node>
+        </node>
+      </node>
+    </node>
+  </root>
+  <root type="tp4k.ActionDeclaration" typeId="tp4k.1203071646776" id="7064627997011532759" nodeInfo="ng">
+    <property name="isAlwaysVisible" nameId="tp4k.1207149998849" value="true" />
+    <property name="name" nameId="tpck.1169194664001" value="StepOver" />
+    <property name="outsideCommandExecution" nameId="tp4k.1211298967294" value="true" />
+    <property name="virtualPackage" nameId="tpck.1193676396447" value="execution" />
+    <property name="caption" nameId="tp4k.1205250923097" value="Step Over" />
+    <node role="icon" roleId="tp4k.8976425910813834639" type="1oap.IconResource" typeId="1oap.8974276187400029883" id="8024349686103094037" nodeInfo="ng">
+      <node role="iconExpression" roleId="1oap.6976585500156684809" type="tpee.StaticFieldReference" typeId="tpee.1070533707846" id="8024349686103095060" nodeInfo="nn">
+        <link role="classifier" roleId="tpee.1144433057691" targetNodeId="zxm0.~AllIcons$Actions" resolveInfo="AllIcons.Actions" />
+        <link role="variableDeclaration" roleId="tpee.1068581517664" targetNodeId="zxm0.~AllIcons$Actions%dTraceOver" resolveInfo="TraceOver" />
+      </node>
+    </node>
+    <node role="executeFunction" roleId="tp4k.1203083461638" type="tp4k.ExecuteBlock" typeId="tp4k.1203083511112" id="7064627997011532761" nodeInfo="nn">
+      <node role="body" roleId="tpee.1137022507850" type="tpee.StatementList" typeId="tpee.1068580123136" id="7064627997011532762" nodeInfo="sn">
+        <node role="statement" roleId="tpee.1068581517665" type="tpee.ExpressionStatement" typeId="tpee.1068580123155" id="7064627997011532763" nodeInfo="nn">
+          <node role="expression" roleId="tpee.1068580123156" type="tpee.DotExpression" typeId="tpee.1197027756228" id="7064627997011532764" nodeInfo="nn">
+            <node role="operation" roleId="tpee.1197027833540" type="tpee.InstanceMethodCallOperation" typeId="tpee.1202948039474" id="7064627997011532767" nodeInfo="nn">
+              <link role="baseMethodDeclaration" roleId="tpee.1068499141037" targetNodeId="1l1h.4474271214082916895" resolveInfo="stepOver" />
+            </node>
+            <node role="operand" roleId="tpee.1197027771414" type="tpee.StaticMethodCall" typeId="tpee.1081236700937" id="3505405076286702804" nodeInfo="nn">
+              <link role="classConcept" roleId="tpee.1144433194310" targetNodeId="qiil.2392684134639614907" resolveInfo="DebugActionsUtil" />
+              <link role="baseMethodDeclaration" roleId="tpee.1068499141037" targetNodeId="qiil.2392684134639614913" resolveInfo="getDebugSession" />
+              <node role="actualArgument" roleId="tpee.1068499141038" type="tp4k.ConceptFunctionParameter_AnActionEvent" typeId="tp4k.1203082903663" id="3505405076286702805" nodeInfo="nn" />
+            </node>
+          </node>
+        </node>
+      </node>
+    </node>
+    <node role="updateBlock" roleId="tp4k.1203083196627" type="tp4k.DoUpdateBlock" typeId="tp4k.1203082695294" id="7064627997011532768" nodeInfo="nn">
+      <node role="body" roleId="tpee.1137022507850" type="tpee.StatementList" typeId="tpee.1068580123136" id="7064627997011532769" nodeInfo="sn">
+        <node role="statement" roleId="tpee.1068581517665" type="tpee.LocalVariableDeclarationStatement" typeId="tpee.1068581242864" id="7064627997011532770" nodeInfo="nn">
+          <node role="localVariableDeclaration" roleId="tpee.1068581242865" type="tpee.LocalVariableDeclaration" typeId="tpee.1068581242863" id="7064627997011532771" nodeInfo="nr">
+            <property name="name" nameId="tpck.1169194664001" value="debugSession" />
+            <node role="type" roleId="tpee.5680397130376446158" type="tpee.ClassifierType" typeId="tpee.1107535904670" id="7064627997011532772" nodeInfo="in">
+              <link role="classifier" roleId="tpee.1107535924139" targetNodeId="1l1h.4474271214082912940" resolveInfo="AbstractDebugSession" />
+            </node>
+            <node role="initializer" roleId="tpee.1068431790190" type="tpee.StaticMethodCall" typeId="tpee.1081236700937" id="3505405076286702802" nodeInfo="nn">
+              <link role="classConcept" roleId="tpee.1144433194310" targetNodeId="qiil.2392684134639614907" resolveInfo="DebugActionsUtil" />
+              <link role="baseMethodDeclaration" roleId="tpee.1068499141037" targetNodeId="qiil.2392684134639614913" resolveInfo="getDebugSession" />
+              <node role="actualArgument" roleId="tpee.1068499141038" type="tp4k.ConceptFunctionParameter_AnActionEvent" typeId="tp4k.1203082903663" id="3505405076286702803" nodeInfo="nn" />
+            </node>
+          </node>
+        </node>
+        <node role="statement" roleId="tpee.1068581517665" type="tpee.ExpressionStatement" typeId="tpee.1068580123155" id="7064627997011532775" nodeInfo="nn">
+          <node role="expression" roleId="tpee.1068580123156" type="tpee.DotExpression" typeId="tpee.1197027756228" id="7064627997011532776" nodeInfo="nn">
+            <node role="operand" roleId="tpee.1197027771414" type="tpee.DotExpression" typeId="tpee.1197027756228" id="7064627997011532777" nodeInfo="nn">
+              <node role="operand" roleId="tpee.1197027771414" type="tp4k.ConceptFunctionParameter_AnActionEvent" typeId="tp4k.1203082903663" id="7064627997011532778" nodeInfo="nn" />
+              <node role="operation" roleId="tpee.1197027833540" type="tpee.InstanceMethodCallOperation" typeId="tpee.1202948039474" id="7064627997011532779" nodeInfo="nn">
+                <link role="baseMethodDeclaration" roleId="tpee.1068499141037" targetNodeId="nx1.~AnActionEvent%dgetPresentation()%ccom%dintellij%dopenapi%dactionSystem%dPresentation" resolveInfo="getPresentation" />
+              </node>
+            </node>
+            <node role="operation" roleId="tpee.1197027833540" type="tpee.InstanceMethodCallOperation" typeId="tpee.1202948039474" id="7064627997011532780" nodeInfo="nn">
+              <link role="baseMethodDeclaration" roleId="tpee.1068499141037" targetNodeId="nx1.~Presentation%dsetEnabled(boolean)%cvoid" resolveInfo="setEnabled" />
+              <node role="actualArgument" roleId="tpee.1068499141038" type="tpee.AndExpression" typeId="tpee.1080120340718" id="7064627997011532781" nodeInfo="nn">
+                <node role="rightExpression" roleId="tpee.1081773367579" type="tpee.DotExpression" typeId="tpee.1197027756228" id="7064627997011532782" nodeInfo="nn">
+                  <node role="operand" roleId="tpee.1197027771414" type="tpee.VariableReference" typeId="tpee.1068498886296" id="4265636116363107138" nodeInfo="nn">
+                    <link role="variableDeclaration" roleId="tpee.1068581517664" targetNodeId="7064627997011532771" resolveInfo="debugSession" />
+                  </node>
+                  <node role="operation" roleId="tpee.1197027833540" type="tpee.InstanceMethodCallOperation" typeId="tpee.1202948039474" id="7064627997011532784" nodeInfo="nn">
+                    <link role="baseMethodDeclaration" roleId="tpee.1068499141037" targetNodeId="1l1h.4474271214082916976" resolveInfo="isStepEnabled" />
+                  </node>
+                </node>
+                <node role="leftExpression" roleId="tpee.1081773367580" type="tpee.NotEqualsExpression" typeId="tpee.1073239437375" id="7064627997011532785" nodeInfo="nn">
+                  <node role="leftExpression" roleId="tpee.1081773367580" type="tpee.VariableReference" typeId="tpee.1068498886296" id="4265636116363071988" nodeInfo="nn">
+                    <link role="variableDeclaration" roleId="tpee.1068581517664" targetNodeId="7064627997011532771" resolveInfo="debugSession" />
+                  </node>
+                  <node role="rightExpression" roleId="tpee.1081773367579" type="tpee.NullLiteral" typeId="tpee.1070534058343" id="7064627997011532787" nodeInfo="nn" />
+                </node>
+              </node>
+            </node>
+          </node>
+        </node>
+      </node>
+    </node>
+  </root>
+  <root type="tp4k.ActionDeclaration" typeId="tp4k.1203071646776" id="7064627997011532788" nodeInfo="ng">
+    <property name="name" nameId="tpck.1169194664001" value="ToggleBreakpoint" />
+    <property name="virtualPackage" nameId="tpck.1193676396447" value="breakpoints" />
+    <property name="caption" nameId="tp4k.1205250923097" value="Toggle Breakpoint" />
+    <node role="executeFunction" roleId="tp4k.1203083461638" type="tp4k.ExecuteBlock" typeId="tp4k.1203083511112" id="7064627997011532789" nodeInfo="nn">
+      <node role="body" roleId="tpee.1137022507850" type="tpee.StatementList" typeId="tpee.1068580123136" id="7064627997011532790" nodeInfo="sn">
+        <node role="statement" roleId="tpee.1068581517665" type="tpee.ExpressionStatement" typeId="tpee.1068580123155" id="7064627997011532791" nodeInfo="nn">
+          <node role="expression" roleId="tpee.1068580123156" type="tpee.DotExpression" typeId="tpee.1197027756228" id="7064627997011532792" nodeInfo="nn">
+            <node role="operand" roleId="tpee.1197027771414" type="tpee.StaticMethodCall" typeId="tpee.1081236700937" id="303183850674885525" nodeInfo="nn">
+              <link role="classConcept" roleId="tpee.1144433194310" targetNodeId="qst8.4474271214083118038" resolveInfo="BreakpointsUiComponent" />
+              <link role="baseMethodDeclaration" roleId="tpee.1068499141037" targetNodeId="qst8.4474271214083123907" resolveInfo="getInstance" />
+              <node role="actualArgument" roleId="tpee.1068499141038" type="tpee.DotExpression" typeId="tpee.1197027756228" id="303183850674885526" nodeInfo="nn">
+                <node role="operation" roleId="tpee.1197027833540" type="tp4k.ActionDataParameterReferenceOperation" typeId="tp4k.1217252428768" id="7465653971221182475" nodeInfo="nn">
+                  <link role="member" roleId="tp4f.1205756909548" targetNodeId="7064627997011532805" resolveInfo="project" />
+                </node>
+                <node role="operand" roleId="tpee.1197027771414" type="tp4f.ThisClassifierExpression" typeId="tp4f.1205752633985" id="303183850674885527" nodeInfo="nn" />
+              </node>
+            </node>
+            <node role="operation" roleId="tpee.1197027833540" type="tpee.InstanceMethodCallOperation" typeId="tpee.1202948039474" id="7064627997011532799" nodeInfo="nn">
+              <link role="baseMethodDeclaration" roleId="tpee.1068499141037" targetNodeId="j5l0.~BreakpointsUiComponentEx%dtoggleBreakpoint(jetbrains%dmps%dopenapi%deditor%dcells%dEditorCell)%cvoid" resolveInfo="toggleBreakpoint" />
+              <node role="actualArgument" roleId="tpee.1068499141038" type="tpee.DotExpression" typeId="tpee.1197027756228" id="7064627997011532800" nodeInfo="nn">
+                <node role="operand" roleId="tpee.1197027771414" type="tp4f.ThisClassifierExpression" typeId="tp4f.1205752633985" id="7064627997011532801" nodeInfo="nn" />
+                <node role="operation" roleId="tpee.1197027833540" type="tp4k.ActionDataParameterReferenceOperation" typeId="tp4k.1217252428768" id="7064627997011532802" nodeInfo="nn">
+                  <link role="member" roleId="tp4f.1205756909548" targetNodeId="7064627997011532803" resolveInfo="selectedCell" />
+                </node>
+              </node>
+            </node>
+          </node>
+        </node>
+      </node>
+    </node>
+    <node role="parameter" roleId="tp4k.1217413222820" type="tp4k.ActionDataParameterDeclaration" typeId="tp4k.1217252042208" id="7064627997011532803" nodeInfo="ng">
+      <property name="name" nameId="tpck.1169194664001" value="selectedCell" />
+      <link role="key" roleId="tp4k.1217252646389" targetNodeId="1d7m.~MPSEditorDataKeys%dEDITOR_CELL" resolveInfo="EDITOR_CELL" />
+      <node role="condition" roleId="tp4k.5538333046911298738" type="tp4k.RequiredCondition" typeId="tp4k.5538333046911348654" id="8898893144448210298" nodeInfo="ng" />
+    </node>
+    <node role="parameter" roleId="tp4k.1217413222820" type="tp4k.ActionDataParameterDeclaration" typeId="tp4k.1217252042208" id="7064627997011532804" nodeInfo="ng">
+      <property name="name" nameId="tpck.1169194664001" value="editorComponent" />
+      <link role="key" roleId="tp4k.1217252646389" targetNodeId="1d7m.~MPSEditorDataKeys%dEDITOR_COMPONENT" resolveInfo="EDITOR_COMPONENT" />
+      <node role="condition" roleId="tp4k.5538333046911298738" type="tp4k.RequiredCondition" typeId="tp4k.5538333046911348654" id="8898893144448210510" nodeInfo="ng" />
+    </node>
+    <node role="parameter" roleId="tp4k.1217413222820" type="tp4k.ActionDataParameterDeclaration" typeId="tp4k.1217252042208" id="7064627997011532805" nodeInfo="ng">
+      <property name="name" nameId="tpck.1169194664001" value="project" />
+      <link role="key" roleId="tp4k.1217252646389" targetNodeId="nx1.~CommonDataKeys%dPROJECT" resolveInfo="PROJECT" />
+      <node role="condition" roleId="tp4k.5538333046911298738" type="tp4k.RequiredCondition" typeId="tp4k.5538333046911348654" id="8898893144448210277" nodeInfo="ng" />
+    </node>
+    <node role="updateBlock" roleId="tp4k.1203083196627" type="tp4k.DoUpdateBlock" typeId="tp4k.1203082695294" id="7064627997011532806" nodeInfo="nn">
+      <node role="body" roleId="tpee.1137022507850" type="tpee.StatementList" typeId="tpee.1068580123136" id="7064627997011532807" nodeInfo="sn">
+        <node role="statement" roleId="tpee.1068581517665" type="tpee.LocalVariableDeclarationStatement" typeId="tpee.1068581242864" id="7064714451792151223" nodeInfo="nn">
+          <node role="localVariableDeclaration" roleId="tpee.1068581242865" type="tpee.LocalVariableDeclaration" typeId="tpee.1068581242863" id="7064714451792151224" nodeInfo="nr">
+            <property name="name" nameId="tpck.1169194664001" value="breakpointManager" />
+            <node role="type" roleId="tpee.5680397130376446158" type="tpee.ClassifierType" typeId="tpee.1107535904670" id="303183850674885026" nodeInfo="in">
+              <link role="classifier" roleId="tpee.1107535924139" targetNodeId="qst8.4474271214083118038" resolveInfo="BreakpointsUiComponent" />
+            </node>
+            <node role="initializer" roleId="tpee.1068431790190" type="tpee.StaticMethodCall" typeId="tpee.1081236700937" id="303183850674885027" nodeInfo="nn">
+              <link role="classConcept" roleId="tpee.1144433194310" targetNodeId="qst8.4474271214083118038" resolveInfo="BreakpointsUiComponent" />
+              <link role="baseMethodDeclaration" roleId="tpee.1068499141037" targetNodeId="qst8.4474271214083123907" resolveInfo="getInstance" />
+              <node role="actualArgument" roleId="tpee.1068499141038" type="tpee.DotExpression" typeId="tpee.1197027756228" id="303183850674885028" nodeInfo="nn">
+                <node role="operation" roleId="tpee.1197027833540" type="tp4k.ActionDataParameterReferenceOperation" typeId="tp4k.1217252428768" id="7465653971221211605" nodeInfo="nn">
+                  <link role="member" roleId="tp4f.1205756909548" targetNodeId="7064627997011532805" resolveInfo="project" />
+                </node>
+                <node role="operand" roleId="tpee.1197027771414" type="tp4f.ThisClassifierExpression" typeId="tp4f.1205752633985" id="303183850674885029" nodeInfo="nn" />
+              </node>
+            </node>
+          </node>
+        </node>
+        <node role="statement" roleId="tpee.1068581517665" type="tpee.ExpressionStatement" typeId="tpee.1068580123155" id="7064627997011532808" nodeInfo="nn">
+          <node role="expression" roleId="tpee.1068580123156" type="tpee.DotExpression" typeId="tpee.1197027756228" id="7064627997011532809" nodeInfo="nn">
+            <node role="operand" roleId="tpee.1197027771414" type="tpee.DotExpression" typeId="tpee.1197027756228" id="7064627997011532810" nodeInfo="nn">
+              <node role="operand" roleId="tpee.1197027771414" type="tp4k.ConceptFunctionParameter_AnActionEvent" typeId="tp4k.1203082903663" id="7064627997011532811" nodeInfo="nn" />
+              <node role="operation" roleId="tpee.1197027833540" type="tpee.InstanceMethodCallOperation" typeId="tpee.1202948039474" id="7064627997011532812" nodeInfo="nn">
+                <link role="baseMethodDeclaration" roleId="tpee.1068499141037" targetNodeId="nx1.~AnActionEvent%dgetPresentation()%ccom%dintellij%dopenapi%dactionSystem%dPresentation" resolveInfo="getPresentation" />
+              </node>
+            </node>
+            <node role="operation" roleId="tpee.1197027833540" type="tpee.InstanceMethodCallOperation" typeId="tpee.1202948039474" id="7064627997011532813" nodeInfo="nn">
+              <link role="baseMethodDeclaration" roleId="tpee.1068499141037" targetNodeId="nx1.~Presentation%dsetEnabled(boolean)%cvoid" resolveInfo="setEnabled" />
+              <node role="actualArgument" roleId="tpee.1068499141038" type="tpee.AndExpression" typeId="tpee.1080120340718" id="7064714451792151231" nodeInfo="nn">
+                <node role="leftExpression" roleId="tpee.1081773367580" type="tpee.NotEqualsExpression" typeId="tpee.1073239437375" id="7064714451792151240" nodeInfo="nn">
+                  <node role="rightExpression" roleId="tpee.1081773367579" type="tpee.NullLiteral" typeId="tpee.1070534058343" id="7064714451792151243" nodeInfo="nn" />
+                  <node role="leftExpression" roleId="tpee.1081773367580" type="tpee.VariableReference" typeId="tpee.1068498886296" id="4265636116363111435" nodeInfo="nn">
+                    <link role="variableDeclaration" roleId="tpee.1068581517664" targetNodeId="7064714451792151224" resolveInfo="breakpointManager" />
+                  </node>
+                </node>
+                <node role="rightExpression" roleId="tpee.1081773367579" type="tpee.DotExpression" typeId="tpee.1197027756228" id="7064627997011532814" nodeInfo="nn">
+                  <node role="operation" roleId="tpee.1197027833540" type="tpee.InstanceMethodCallOperation" typeId="tpee.1202948039474" id="7064627997011532821" nodeInfo="nn">
+                    <link role="baseMethodDeclaration" roleId="tpee.1068499141037" targetNodeId="j5l0.~BreakpointsUiComponentEx%disDebuggable(jetbrains%dmps%dopenapi%deditor%dcells%dEditorCell)%cboolean" resolveInfo="isDebuggable" />
+                    <node role="actualArgument" roleId="tpee.1068499141038" type="tpee.DotExpression" typeId="tpee.1197027756228" id="7064627997011532822" nodeInfo="nn">
+                      <node role="operand" roleId="tpee.1197027771414" type="tp4f.ThisClassifierExpression" typeId="tp4f.1205752633985" id="7064627997011532823" nodeInfo="nn" />
+                      <node role="operation" roleId="tpee.1197027833540" type="tp4k.ActionDataParameterReferenceOperation" typeId="tp4k.1217252428768" id="7064627997011532824" nodeInfo="nn">
+                        <link role="member" roleId="tp4f.1205756909548" targetNodeId="7064627997011532803" resolveInfo="selectedCell" />
+                      </node>
+                    </node>
+                  </node>
+                  <node role="operand" roleId="tpee.1197027771414" type="tpee.VariableReference" typeId="tpee.1068498886296" id="4265636116363077865" nodeInfo="nn">
+                    <link role="variableDeclaration" roleId="tpee.1068581517664" targetNodeId="7064714451792151224" resolveInfo="breakpointManager" />
+                  </node>
+                </node>
+              </node>
+            </node>
+          </node>
+        </node>
+      </node>
+    </node>
+  </root>
+  <root type="tp4k.ActionDeclaration" typeId="tp4k.1203071646776" id="7064627997011532825" nodeInfo="ng">
+    <property name="name" nameId="tpck.1169194664001" value="ViewBreakpoints" />
+    <property name="outsideCommandExecution" nameId="tp4k.1211298967294" value="true" />
+    <property name="virtualPackage" nameId="tpck.1193676396447" value="breakpoints" />
+    <property name="caption" nameId="tp4k.1205250923097" value="View Breakpoints" />
+    <node role="icon" roleId="tp4k.8976425910813834639" type="1oap.IconResource" typeId="1oap.8974276187400029883" id="8024349686103111340" nodeInfo="ng">
+      <node role="iconExpression" roleId="1oap.6976585500156684809" type="tpee.StaticFieldReference" typeId="tpee.1070533707846" id="8024349686103112437" nodeInfo="nn">
+        <link role="classifier" roleId="tpee.1144433057691" targetNodeId="zxm0.~AllIcons$Debugger" resolveInfo="AllIcons.Debugger" />
+        <link role="variableDeclaration" roleId="tpee.1068581517664" targetNodeId="zxm0.~AllIcons$Debugger%dViewBreakpoints" resolveInfo="ViewBreakpoints" />
+      </node>
+    </node>
+    <node role="parameter" roleId="tp4k.1217413222820" type="tp4k.ActionDataParameterDeclaration" typeId="tp4k.1217252042208" id="7064627997011532826" nodeInfo="ng">
+      <property name="name" nameId="tpck.1169194664001" value="context" />
+      <link role="key" roleId="tp4k.1217252646389" targetNodeId="5xh9.~MPSCommonDataKeys%dOPERATION_CONTEXT" resolveInfo="OPERATION_CONTEXT" />
+      <node role="condition" roleId="tp4k.5538333046911298738" type="tp4k.RequiredCondition" typeId="tp4k.5538333046911348654" id="8898893144448210306" nodeInfo="ng" />
+    </node>
+    <node role="executeFunction" roleId="tp4k.1203083461638" type="tp4k.ExecuteBlock" typeId="tp4k.1203083511112" id="7064627997011532827" nodeInfo="nn">
+      <node role="body" roleId="tpee.1137022507850" type="tpee.StatementList" typeId="tpee.1068580123136" id="7064627997011532828" nodeInfo="sn">
+        <node role="statement" roleId="tpee.1068581517665" type="tpee.LocalVariableDeclarationStatement" typeId="tpee.1068581242864" id="7064627997011532829" nodeInfo="nn">
+          <node role="localVariableDeclaration" roleId="tpee.1068581242865" type="tpee.LocalVariableDeclaration" typeId="tpee.1068581242863" id="7064627997011532830" nodeInfo="nr">
+            <property name="name" nameId="tpck.1169194664001" value="dialog" />
+            <property name="isFinal" nameId="tpee.1176718929932" value="true" />
+            <node role="type" roleId="tpee.5680397130376446158" type="tpee.ClassifierType" typeId="tpee.1107535904670" id="4471992445214054597" nodeInfo="in">
+              <link role="classifier" roleId="tpee.1107535924139" targetNodeId="qst8.4474271214083122178" resolveInfo="BreakpointsBrowserDialog" />
+            </node>
+            <node role="initializer" roleId="tpee.1068431790190" type="tpee.GenericNewExpression" typeId="tpee.1145552977093" id="7064627997011532832" nodeInfo="nn">
+              <node role="creator" roleId="tpee.1145553007750" type="tpee.ClassCreator" typeId="tpee.1212685548494" id="7064627997011532833" nodeInfo="nn">
+                <link role="baseMethodDeclaration" roleId="tpee.1068499141037" targetNodeId="qst8.4474271214083122241" resolveInfo="BreakpointsBrowserDialog" />
+                <node role="actualArgument" roleId="tpee.1068499141038" type="tpee.DotExpression" typeId="tpee.1197027756228" id="7064627997011532834" nodeInfo="nn">
+                  <node role="operand" roleId="tpee.1197027771414" type="tp4f.ThisClassifierExpression" typeId="tp4f.1205752633985" id="7064627997011532835" nodeInfo="nn" />
+                  <node role="operation" roleId="tpee.1197027833540" type="tp4k.ActionDataParameterReferenceOperation" typeId="tp4k.1217252428768" id="7064627997011532836" nodeInfo="nn">
+                    <link role="member" roleId="tp4f.1205756909548" targetNodeId="7064627997011532826" resolveInfo="context" />
+                  </node>
+                </node>
+              </node>
+            </node>
+          </node>
+        </node>
+        <node role="statement" roleId="tpee.1068581517665" type="tpee.ExpressionStatement" typeId="tpee.1068580123155" id="7064627997011532837" nodeInfo="nn">
+          <node role="expression" roleId="tpee.1068580123156" type="tpee.DotExpression" typeId="tpee.1197027756228" id="7064627997011532838" nodeInfo="nn">
+            <node role="operand" roleId="tpee.1197027771414" type="tpee.StaticMethodCall" typeId="tpee.1081236700937" id="7064627997011532839" nodeInfo="nn">
+              <link role="baseMethodDeclaration" roleId="tpee.1068499141037" targetNodeId="yla8.~ApplicationManager%dgetApplication()%ccom%dintellij%dopenapi%dapplication%dApplication" resolveInfo="getApplication" />
+              <link role="classConcept" roleId="tpee.1144433194310" targetNodeId="yla8.~ApplicationManager" resolveInfo="ApplicationManager" />
+            </node>
+            <node role="operation" roleId="tpee.1197027833540" type="tpee.InstanceMethodCallOperation" typeId="tpee.1202948039474" id="7064627997011532840" nodeInfo="nn">
+              <link role="baseMethodDeclaration" roleId="tpee.1068499141037" targetNodeId="yla8.~Application%dinvokeLater(java%dlang%dRunnable,com%dintellij%dopenapi%dapplication%dModalityState)%cvoid" resolveInfo="invokeLater" />
+              <node role="actualArgument" roleId="tpee.1068499141038" type="tpee.GenericNewExpression" typeId="tpee.1145552977093" id="7064627997011532841" nodeInfo="nn">
+                <node role="creator" roleId="tpee.1145553007750" type="tpee.AnonymousClassCreator" typeId="tpee.1182160077978" id="7064627997011532842" nodeInfo="nn">
+                  <node role="cls" roleId="tpee.1182160096073" type="tpee.AnonymousClass" typeId="tpee.1170345865475" id="7064627997011532843" nodeInfo="ig">
+                    <property name="nonStatic" nameId="tpee.521412098689998745" value="true" />
+                    <link role="baseMethodDeclaration" roleId="tpee.1068499141037" targetNodeId="e2lb.~Object%d&lt;init&gt;()" resolveInfo="Object" />
+                    <link role="classifier" roleId="tpee.1170346070688" targetNodeId="e2lb.~Runnable" resolveInfo="Runnable" />
+                    <node role="member" roleId="tpee.5375687026011219971" type="tpee.InstanceMethodDeclaration" typeId="tpee.1068580123165" id="7064627997011532845" nodeInfo="igu">
+                      <property name="isAbstract" nameId="tpee.1178608670077" value="false" />
+                      <property name="name" nameId="tpck.1169194664001" value="run" />
+                      <node role="body" roleId="tpee.1068580123135" type="tpee.StatementList" typeId="tpee.1068580123136" id="7064627997011532848" nodeInfo="sn">
+                        <node role="statement" roleId="tpee.1068581517665" type="tpee.ExpressionStatement" typeId="tpee.1068580123155" id="7064627997011532849" nodeInfo="nn">
+                          <node role="expression" roleId="tpee.1068580123156" type="tpee.DotExpression" typeId="tpee.1197027756228" id="7064627997011532850" nodeInfo="nn">
+                            <node role="operand" roleId="tpee.1197027771414" type="tpee.VariableReference" typeId="tpee.1068498886296" id="4265636116363103021" nodeInfo="nn">
+                              <link role="variableDeclaration" roleId="tpee.1068581517664" targetNodeId="7064627997011532830" resolveInfo="dialog" />
+                            </node>
+                            <node role="operation" roleId="tpee.1197027833540" type="tpee.InstanceMethodCallOperation" typeId="tpee.1202948039474" id="7064627997011532852" nodeInfo="nn">
+                              <link role="baseMethodDeclaration" roleId="tpee.1068499141037" targetNodeId="810.~DialogWrapper%dshow()%cvoid" resolveInfo="show" />
                             </node>
                           </node>
                         </node>
-                        <node concept="vg0i.1146644602865" id="7064627997011532846" role="vg0i.1178549954367.1178549979242" info="nn" />
-                        <node concept="vg0i.1068581517677" id="7064627997011532847" role="vg0i.1068580123132.1068580123133" info="in" />
-                        <node concept="vg0i.1188207840427" id="3998760702358643559" role="vg0i.1188208481402.1188208488637" info="nn">
-                          <reference role="vg0i.1188207840427.1188208074048" target="e2lb.~Override" resolveInfo="Override" />
-                        </node>
-                      </node>
-                      <node concept="vg0i.1146644602865" id="7064627997011532844" role="vg0i.1178549954367.1178549979242" info="nn" />
-                    </node>
-                  </node>
-                </node>
-                <node concept="vg0i.1070533707846" id="7064627997011532853" role="vg0i.1204053956946.1068499141038" info="nn">
-                  <reference role="vg0i.1068498886296.1068581517664" target="yla8.~ModalityState%dNON_MODAL" resolveInfo="NON_MODAL" />
-                  <reference role="vg0i.1070533707846.1144433057691" target="yla8.~ModalityState" resolveInfo="ModalityState" />
-                </node>
-              </node>
-            </node>
-          </node>
-        </node>
-      </node>
-    </node>
-    <node concept="79nr.1203087890642" id="7064627997011532858" info="ng">
-      <property role="asn4.1169194658468.1169194664001" value="DebugRunMenu" />
-      <node concept="79nr.1207145163717" id="7064627997011532859" role="79nr.1203087890642.1207145245948" info="ng">
-        <node concept="79nr.1204908117386" id="7064627997011532860" role="79nr.1207145163717.1207145201301" info="ng" />
-        <node concept="79nr.1203680534665" id="9154600507441896295" role="79nr.1207145163717.1207145201301" info="ng">
-          <property role="asn4.1169194658468.1169194664001" value="steps" />
-        </node>
-        <node concept="79nr.1203088046679" id="7064627997011532864" role="79nr.1207145163717.1207145201301" info="ng">
-          <reference role="79nr.1203088046679.1203088061055" target="7064627997011532672" resolveInfo="Resume" />
-        </node>
-        <node concept="79nr.1203088046679" id="7064627997011532865" role="79nr.1207145163717.1207145201301" info="ng">
-          <reference role="79nr.1203088046679.1203088061055" target="7064627997011532643" resolveInfo="Pause" />
-        </node>
-        <node concept="79nr.1203088046679" id="7064627997011532866" role="79nr.1207145163717.1207145201301" info="ng">
-          <reference role="79nr.1203088046679.1203088061055" target="7064627997011532320" resolveInfo="EvaluateExpression" />
-        </node>
-        <node concept="79nr.1203088046679" id="7064627997011532867" role="79nr.1207145163717.1207145201301" info="ng">
-          <reference role="79nr.1203088046679.1203088061055" target="7064627997011532361" resolveInfo="ExportThreads" />
-        </node>
-        <node concept="79nr.1204908117386" id="7064627997011532868" role="79nr.1207145163717.1207145201301" info="ng" />
-        <node concept="79nr.1203088046679" id="7064627997011532869" role="79nr.1207145163717.1207145201301" info="ng">
-          <reference role="79nr.1203088046679.1203088061055" target="7064627997011532788" resolveInfo="ToggleBreakpoint" />
-        </node>
-        <node concept="79nr.1203088046679" id="7064627997011532870" role="79nr.1207145163717.1207145201301" info="ng">
-          <reference role="79nr.1203088046679.1203088061055" target="7064627997011532825" resolveInfo="ViewBreakpoints" />
-        </node>
-      </node>
-      <node concept="79nr.1203092361741" id="7064627997011532871" role="79nr.1203087890642.1204991552650" info="ng">
-        <reference role="79nr.1203092361741.1203092736097" target="tprs.7217791608345476835" resolveInfo="MPSRunMenu" />
-      </node>
-    </node>
-    <node concept="79nr.1203087890642" id="7064627997011532872" info="ng">
-      <property role="asn4.1169194658468.1169194664001" value="DebugTool" />
-      <node concept="79nr.1207145163717" id="7064627997011532873" role="79nr.1203087890642.1207145245948" info="ng">
-        <node concept="79nr.1204908117386" id="7064627997011532874" role="79nr.1207145163717.1207145201301" info="ng" />
-        <node concept="79nr.1203088046679" id="7064627997011532875" role="79nr.1207145163717.1207145201301" info="ng">
-          <reference role="79nr.1203088046679.1203088061055" target="7064627997011532672" resolveInfo="Resume" />
-        </node>
-        <node concept="79nr.1203088046679" id="7064627997011532876" role="79nr.1207145163717.1207145201301" info="ng">
-          <reference role="79nr.1203088046679.1203088061055" target="7064627997011532643" resolveInfo="Pause" />
-        </node>
-        <node concept="79nr.1203680534665" id="7064627997011532877" role="79nr.1207145163717.1207145201301" info="ng">
-          <property role="asn4.1169194658468.1169194664001" value="StopAction" />
-        </node>
-        <node concept="79nr.1204908117386" id="7064627997011532878" role="79nr.1207145163717.1207145201301" info="ng" />
-        <node concept="79nr.1203088046679" id="7064627997011532879" role="79nr.1207145163717.1207145201301" info="ng">
-          <reference role="79nr.1203088046679.1203088061055" target="7064627997011532320" resolveInfo="EvaluateExpression" />
-        </node>
-        <node concept="79nr.1203088046679" id="7064627997011532880" role="79nr.1207145163717.1207145201301" info="ng">
-          <reference role="79nr.1203088046679.1203088061055" target="7064627997011532361" resolveInfo="ExportThreads" />
-        </node>
-        <node concept="79nr.1203088046679" id="7064627997011532881" role="79nr.1207145163717.1207145201301" info="ng">
-          <reference role="79nr.1203088046679.1203088061055" target="7064627997011532825" resolveInfo="ViewBreakpoints" />
-        </node>
-        <node concept="79nr.1203680534665" id="7064627997011532882" role="79nr.1207145163717.1207145201301" info="ng">
-          <property role="asn4.1169194658468.1169194664001" value="MuteAction" />
-        </node>
-        <node concept="79nr.1204908117386" id="7064627997011532883" role="79nr.1207145163717.1207145201301" info="ng" />
-      </node>
-    </node>
-    <node concept="79nr.1204383956737" id="7064627997011656237" info="ng">
-      <property role="asn4.1169194658468.1169194664001" value="MPSDebugMuteAction" />
-      <property role="asn4.1133920641626.1193676396447" value="breakpoints" />
-      <node concept="vg0i.1070475926800" id="7064627997011656238" role="79nr.1204383956737.1206193920040" info="nn">
-        <property role="vg0i.1070475926800.1070475926801" value="DebugMuteAction" />
-      </node>
-      <node concept="79nr.1207145163717" id="7064627997011656239" role="79nr.1203087890642.1207145245948" info="ng" />
-      <node concept="79nr.1203092361741" id="7064627997011656240" role="79nr.1203087890642.1204991552650" info="ng">
-        <reference role="79nr.1203092361741.1203092736097" target="7064627997011532872" resolveInfo="DebugTool" />
-        <reference role="79nr.1203092361741.1204992316090" target="7064627997011532882" resolveInfo="MuteAction" />
-      </node>
-    </node>
-    <node concept="79nr.1204383956737" id="7064627997011656241" info="ng">
-      <property role="asn4.1169194658468.1169194664001" value="MPSDebugStopAction" />
-      <property role="asn4.1133920641626.1193676396447" value="execution" />
-      <node concept="vg0i.1070475926800" id="7064627997011656242" role="79nr.1204383956737.1206193920040" info="nn">
-        <property role="vg0i.1070475926800.1070475926801" value="DebugStopAction" />
-      </node>
-      <node concept="79nr.1207145163717" id="7064627997011656243" role="79nr.1203087890642.1207145245948" info="ng" />
-      <node concept="79nr.1203092361741" id="7064627997011656244" role="79nr.1203087890642.1204991552650" info="ng">
-        <reference role="79nr.1203092361741.1203092736097" target="7064627997011532872" resolveInfo="DebugTool" />
-        <reference role="79nr.1203092361741.1204992316090" target="7064627997011532877" resolveInfo="StopAction" />
-      </node>
-    </node>
-    <node concept="79nr.1562714432501166197" id="4073774232572770202" info="ng">
-      <property role="asn4.1169194658468.1169194664001" value="Debugger" />
-      <node concept="79nr.1562714432501166198" id="4073774232572778985" role="79nr.1562714432501166197.1562714432501166199" info="ng">
-        <reference role="79nr.6193305307616715384.6193305307616734326" target="7064627997011532701" resolveInfo="StepInto" />
-        <node concept="79nr.1207318242772" id="4073774232572778986" role="79nr.1562714432501166198.1562714432501166206" info="ng">
-          <property role="79nr.1207318242772.1207318242774" value="VK_F7" />
-        </node>
-      </node>
-      <node concept="79nr.1562714432501166198" id="4073774232572778987" role="79nr.1562714432501166197.1562714432501166199" info="ng">
-        <reference role="79nr.6193305307616715384.6193305307616734326" target="7064627997011532730" resolveInfo="StepOut" />
-        <node concept="79nr.1207318242772" id="4073774232572778988" role="79nr.1562714432501166198.1562714432501166206" info="ng">
-          <property role="79nr.1207318242772.1207318242774" value="VK_F8" />
-          <property role="79nr.1207318242772.1207318242773" value="shift" />
-        </node>
-      </node>
-      <node concept="79nr.1562714432501166198" id="4073774232572778989" role="79nr.1562714432501166197.1562714432501166199" info="ng">
-        <reference role="79nr.6193305307616715384.6193305307616734326" target="7064627997011532759" resolveInfo="StepOver" />
-        <node concept="79nr.1207318242772" id="4073774232572778990" role="79nr.1562714432501166198.1562714432501166206" info="ng">
-          <property role="79nr.1207318242772.1207318242774" value="VK_F8" />
-        </node>
-      </node>
-<<<<<<< HEAD
-      <node concept="79nr.1562714432501166198" id="4073774232572778991" role="79nr.1562714432501166197.1562714432501166199" info="ng">
-        <reference role="79nr.6193305307616715384.6193305307616734326" target="7064627997011532672" resolveInfo="Resume" />
-        <node concept="79nr.1207318242772" id="4073774232572778992" role="79nr.1562714432501166198.1562714432501166206" info="ng">
-          <property role="79nr.1207318242772.1207318242774" value="VK_F9" />
-=======
+                      </node>
+                      <node role="visibility" roleId="tpee.1178549979242" type="tpee.PublicVisibility" typeId="tpee.1146644602865" id="7064627997011532846" nodeInfo="nn" />
+                      <node role="returnType" roleId="tpee.1068580123133" type="tpee.VoidType" typeId="tpee.1068581517677" id="7064627997011532847" nodeInfo="in" />
+                      <node role="annotation" roleId="tpee.1188208488637" type="tpee.AnnotationInstance" typeId="tpee.1188207840427" id="3998760702358643559" nodeInfo="nn">
+                        <link role="annotation" roleId="tpee.1188208074048" targetNodeId="e2lb.~Override" resolveInfo="Override" />
+                      </node>
+                    </node>
+                    <node role="visibility" roleId="tpee.1178549979242" type="tpee.PublicVisibility" typeId="tpee.1146644602865" id="7064627997011532844" nodeInfo="nn" />
+                  </node>
+                </node>
+              </node>
+              <node role="actualArgument" roleId="tpee.1068499141038" type="tpee.StaticFieldReference" typeId="tpee.1070533707846" id="7064627997011532853" nodeInfo="nn">
+                <link role="variableDeclaration" roleId="tpee.1068581517664" targetNodeId="yla8.~ModalityState%dNON_MODAL" resolveInfo="NON_MODAL" />
+                <link role="classifier" roleId="tpee.1144433057691" targetNodeId="yla8.~ModalityState" resolveInfo="ModalityState" />
+              </node>
+            </node>
+          </node>
+        </node>
+      </node>
+    </node>
+  </root>
+  <root type="tp4k.ActionGroupDeclaration" typeId="tp4k.1203087890642" id="7064627997011532858" nodeInfo="ng">
+    <property name="name" nameId="tpck.1169194664001" value="DebugRunMenu" />
+    <node role="contents" roleId="tp4k.1207145245948" type="tp4k.ElementListContents" typeId="tp4k.1207145163717" id="7064627997011532859" nodeInfo="ng">
+      <node role="reference" roleId="tp4k.1207145201301" type="tp4k.Separator" typeId="tp4k.1204908117386" id="7064627997011532860" nodeInfo="ng" />
+      <node role="reference" roleId="tp4k.1207145201301" type="tp4k.GroupAnchor" typeId="tp4k.1203680534665" id="9154600507441896295" nodeInfo="ng">
+        <property name="name" nameId="tpck.1169194664001" value="steps" />
+      </node>
+      <node role="reference" roleId="tp4k.1207145201301" type="tp4k.ActionInstance" typeId="tp4k.1203088046679" id="7064627997011532864" nodeInfo="ng">
+        <link role="action" roleId="tp4k.1203088061055" targetNodeId="7064627997011532672" resolveInfo="Resume" />
+      </node>
+      <node role="reference" roleId="tp4k.1207145201301" type="tp4k.ActionInstance" typeId="tp4k.1203088046679" id="7064627997011532865" nodeInfo="ng">
+        <link role="action" roleId="tp4k.1203088061055" targetNodeId="7064627997011532643" resolveInfo="Pause" />
+      </node>
+      <node role="reference" roleId="tp4k.1207145201301" type="tp4k.ActionInstance" typeId="tp4k.1203088046679" id="7064627997011532866" nodeInfo="ng">
+        <link role="action" roleId="tp4k.1203088061055" targetNodeId="7064627997011532320" resolveInfo="EvaluateExpression" />
+      </node>
+      <node role="reference" roleId="tp4k.1207145201301" type="tp4k.ActionInstance" typeId="tp4k.1203088046679" id="7064627997011532867" nodeInfo="ng">
+        <link role="action" roleId="tp4k.1203088061055" targetNodeId="7064627997011532361" resolveInfo="ExportThreads" />
+      </node>
+      <node role="reference" roleId="tp4k.1207145201301" type="tp4k.Separator" typeId="tp4k.1204908117386" id="7064627997011532868" nodeInfo="ng" />
+      <node role="reference" roleId="tp4k.1207145201301" type="tp4k.ActionInstance" typeId="tp4k.1203088046679" id="7064627997011532869" nodeInfo="ng">
+        <link role="action" roleId="tp4k.1203088061055" targetNodeId="7064627997011532788" resolveInfo="ToggleBreakpoint" />
+      </node>
+      <node role="reference" roleId="tp4k.1207145201301" type="tp4k.ActionInstance" typeId="tp4k.1203088046679" id="7064627997011532870" nodeInfo="ng">
+        <link role="action" roleId="tp4k.1203088061055" targetNodeId="7064627997011532825" resolveInfo="ViewBreakpoints" />
+      </node>
+    </node>
+    <node role="modifier" roleId="tp4k.1204991552650" type="tp4k.ModificationStatement" typeId="tp4k.1203092361741" id="7064627997011532871" nodeInfo="ng">
+      <link role="modifiedGroup" roleId="tp4k.1203092736097" targetNodeId="tprs.7217791608345476835" resolveInfo="MPSRunMenu" />
+    </node>
+  </root>
+  <root type="tp4k.ActionGroupDeclaration" typeId="tp4k.1203087890642" id="7064627997011532872" nodeInfo="ng">
+    <property name="name" nameId="tpck.1169194664001" value="DebugTool" />
+    <node role="contents" roleId="tp4k.1207145245948" type="tp4k.ElementListContents" typeId="tp4k.1207145163717" id="7064627997011532873" nodeInfo="ng">
+      <node role="reference" roleId="tp4k.1207145201301" type="tp4k.Separator" typeId="tp4k.1204908117386" id="7064627997011532874" nodeInfo="ng" />
+      <node role="reference" roleId="tp4k.1207145201301" type="tp4k.ActionInstance" typeId="tp4k.1203088046679" id="7064627997011532875" nodeInfo="ng">
+        <link role="action" roleId="tp4k.1203088061055" targetNodeId="7064627997011532672" resolveInfo="Resume" />
+      </node>
+      <node role="reference" roleId="tp4k.1207145201301" type="tp4k.ActionInstance" typeId="tp4k.1203088046679" id="7064627997011532876" nodeInfo="ng">
+        <link role="action" roleId="tp4k.1203088061055" targetNodeId="7064627997011532643" resolveInfo="Pause" />
+      </node>
+      <node role="reference" roleId="tp4k.1207145201301" type="tp4k.GroupAnchor" typeId="tp4k.1203680534665" id="7064627997011532877" nodeInfo="ng">
+        <property name="name" nameId="tpck.1169194664001" value="StopAction" />
+      </node>
+      <node role="reference" roleId="tp4k.1207145201301" type="tp4k.Separator" typeId="tp4k.1204908117386" id="7064627997011532878" nodeInfo="ng" />
+      <node role="reference" roleId="tp4k.1207145201301" type="tp4k.ActionInstance" typeId="tp4k.1203088046679" id="7064627997011532879" nodeInfo="ng">
+        <link role="action" roleId="tp4k.1203088061055" targetNodeId="7064627997011532320" resolveInfo="EvaluateExpression" />
+      </node>
+      <node role="reference" roleId="tp4k.1207145201301" type="tp4k.ActionInstance" typeId="tp4k.1203088046679" id="7064627997011532880" nodeInfo="ng">
+        <link role="action" roleId="tp4k.1203088061055" targetNodeId="7064627997011532361" resolveInfo="ExportThreads" />
+      </node>
+      <node role="reference" roleId="tp4k.1207145201301" type="tp4k.ActionInstance" typeId="tp4k.1203088046679" id="7064627997011532881" nodeInfo="ng">
+        <link role="action" roleId="tp4k.1203088061055" targetNodeId="7064627997011532825" resolveInfo="ViewBreakpoints" />
+      </node>
+      <node role="reference" roleId="tp4k.1207145201301" type="tp4k.GroupAnchor" typeId="tp4k.1203680534665" id="7064627997011532882" nodeInfo="ng">
+        <property name="name" nameId="tpck.1169194664001" value="MuteAction" />
+      </node>
+      <node role="reference" roleId="tp4k.1207145201301" type="tp4k.Separator" typeId="tp4k.1204908117386" id="7064627997011532883" nodeInfo="ng" />
+    </node>
+  </root>
+  <root type="tp4k.InterfaceGroup" typeId="tp4k.1204383956737" id="7064627997011656237" nodeInfo="ng">
+    <property name="name" nameId="tpck.1169194664001" value="MPSDebugMuteAction" />
+    <property name="virtualPackage" nameId="tpck.1193676396447" value="breakpoints" />
+    <node role="groupID" roleId="tp4k.1206193920040" type="tpee.StringLiteral" typeId="tpee.1070475926800" id="7064627997011656238" nodeInfo="nn">
+      <property name="value" nameId="tpee.1070475926801" value="DebugMuteAction" />
+    </node>
+    <node role="contents" roleId="tp4k.1207148993063" type="tp4k.ElementListContents" typeId="tp4k.1207145163717" id="7064627997011656239" nodeInfo="ng" />
+    <node role="modifier" roleId="tp4k.1204991552650" type="tp4k.ModificationStatement" typeId="tp4k.1203092361741" id="7064627997011656240" nodeInfo="ng">
+      <link role="modifiedGroup" roleId="tp4k.1203092736097" targetNodeId="7064627997011532872" resolveInfo="DebugTool" />
+      <link role="point" roleId="tp4k.1204992316090" targetNodeId="7064627997011532882" resolveInfo="MuteAction" />
+    </node>
+  </root>
+  <root type="tp4k.InterfaceGroup" typeId="tp4k.1204383956737" id="7064627997011656241" nodeInfo="ng">
+    <property name="name" nameId="tpck.1169194664001" value="MPSDebugStopAction" />
+    <property name="virtualPackage" nameId="tpck.1193676396447" value="execution" />
+    <node role="groupID" roleId="tp4k.1206193920040" type="tpee.StringLiteral" typeId="tpee.1070475926800" id="7064627997011656242" nodeInfo="nn">
+      <property name="value" nameId="tpee.1070475926801" value="DebugStopAction" />
+    </node>
+    <node role="contents" roleId="tp4k.1207148993063" type="tp4k.ElementListContents" typeId="tp4k.1207145163717" id="7064627997011656243" nodeInfo="ng" />
+    <node role="modifier" roleId="tp4k.1204991552650" type="tp4k.ModificationStatement" typeId="tp4k.1203092361741" id="7064627997011656244" nodeInfo="ng">
+      <link role="modifiedGroup" roleId="tp4k.1203092736097" targetNodeId="7064627997011532872" resolveInfo="DebugTool" />
+      <link role="point" roleId="tp4k.1204992316090" targetNodeId="7064627997011532877" resolveInfo="StopAction" />
+    </node>
+  </root>
+  <root type="tp4k.KeymapChangesDeclaration" typeId="tp4k.1562714432501166197" id="4073774232572770202" nodeInfo="ng">
+    <property name="name" nameId="tpck.1169194664001" value="Debugger" />
+    <node role="shortcutChange" roleId="tp4k.1562714432501166199" type="tp4k.SimpleShortcutChange" typeId="tp4k.1562714432501166198" id="4073774232572778985" nodeInfo="ng">
+      <link role="action" roleId="tp4k.6193305307616734326" targetNodeId="7064627997011532701" resolveInfo="StepInto" />
+      <node role="keystroke" roleId="tp4k.1562714432501166206" type="tp4k.KeyMapKeystroke" typeId="tp4k.1207318242772" id="4073774232572778986" nodeInfo="ng">
+        <property name="keycode" nameId="tp4k.1207318242774" value="VK_F7" />
+      </node>
+    </node>
+    <node role="shortcutChange" roleId="tp4k.1562714432501166199" type="tp4k.SimpleShortcutChange" typeId="tp4k.1562714432501166198" id="4073774232572778987" nodeInfo="ng">
+      <link role="action" roleId="tp4k.6193305307616734326" targetNodeId="7064627997011532730" resolveInfo="StepOut" />
+      <node role="keystroke" roleId="tp4k.1562714432501166206" type="tp4k.KeyMapKeystroke" typeId="tp4k.1207318242772" id="4073774232572778988" nodeInfo="ng">
+        <property name="keycode" nameId="tp4k.1207318242774" value="VK_F8" />
+        <property name="modifiers" nameId="tp4k.1207318242773" value="shift" />
+      </node>
+    </node>
+    <node role="shortcutChange" roleId="tp4k.1562714432501166199" type="tp4k.SimpleShortcutChange" typeId="tp4k.1562714432501166198" id="4073774232572778989" nodeInfo="ng">
+      <link role="action" roleId="tp4k.6193305307616734326" targetNodeId="7064627997011532759" resolveInfo="StepOver" />
+      <node role="keystroke" roleId="tp4k.1562714432501166206" type="tp4k.KeyMapKeystroke" typeId="tp4k.1207318242772" id="4073774232572778990" nodeInfo="ng">
+        <property name="keycode" nameId="tp4k.1207318242774" value="VK_F8" />
+      </node>
+    </node>
+    <node role="shortcutChange" roleId="tp4k.1562714432501166199" type="tp4k.SimpleShortcutChange" typeId="tp4k.1562714432501166198" id="4073774232572778991" nodeInfo="ng">
+      <link role="action" roleId="tp4k.6193305307616734326" targetNodeId="7064627997011532672" resolveInfo="Resume" />
+      <node role="keystroke" roleId="tp4k.1562714432501166206" type="tp4k.KeyMapKeystroke" typeId="tp4k.1207318242772" id="4073774232572778992" nodeInfo="ng">
+        <property name="keycode" nameId="tp4k.1207318242774" value="VK_F9" />
+      </node>
+    </node>
+    <node role="shortcutChange" roleId="tp4k.1562714432501166199" type="tp4k.SimpleShortcutChange" typeId="tp4k.1562714432501166198" id="4073774232572778993" nodeInfo="ng">
+      <link role="action" roleId="tp4k.6193305307616734326" targetNodeId="7064627997011532320" resolveInfo="EvaluateExpression" />
+      <node role="keystroke" roleId="tp4k.1562714432501166206" type="tp4k.KeyMapKeystroke" typeId="tp4k.1207318242772" id="4073774232572778994" nodeInfo="ng">
+        <property name="keycode" nameId="tp4k.1207318242774" value="VK_F8" />
+        <property name="modifiers" nameId="tp4k.1207318242773" value="alt" />
+      </node>
+    </node>
+    <node role="shortcutChange" roleId="tp4k.1562714432501166199" type="tp4k.SimpleShortcutChange" typeId="tp4k.1562714432501166198" id="4073774232572778980" nodeInfo="ng">
+      <link role="action" roleId="tp4k.6193305307616734326" targetNodeId="7064627997011532788" resolveInfo="ToggleBreakpoint" />
+      <node role="keystroke" roleId="tp4k.1562714432501166206" type="tp4k.KeyMapKeystroke" typeId="tp4k.1207318242772" id="4073774232572778981" nodeInfo="ng">
+        <property name="keycode" nameId="tp4k.1207318242774" value="VK_F8" />
+        <property name="modifiers" nameId="tp4k.1207318242773" value="ctrl" />
+      </node>
+    </node>
+    <node role="shortcutChange" roleId="tp4k.1562714432501166199" type="tp4k.SimpleShortcutChange" typeId="tp4k.1562714432501166198" id="4073774232572778982" nodeInfo="ng">
+      <link role="action" roleId="tp4k.6193305307616734326" targetNodeId="7064627997011532825" resolveInfo="ViewBreakpoints" />
+      <node role="keystroke" roleId="tp4k.1562714432501166206" type="tp4k.KeyMapKeystroke" typeId="tp4k.1207318242772" id="4073774232572778983" nodeInfo="ng">
+        <property name="keycode" nameId="tp4k.1207318242774" value="VK_F8" />
+        <property name="modifiers" nameId="tp4k.1207318242773" value="ctrl+shift" />
+      </node>
     </node>
   </root>
   <root type="tp4k.IdeaInitializerDescriptor" typeId="tp4k.5023285075122009364" id="6762701973176605162" nodeInfo="ng">
@@ -1937,7 +1735,7 @@
     <property name="vendorLogo" nameId="tp4k.4167053799973858143" value="/MPS_16.png" />
     <property name="name" nameId="tpck.1169194664001" value="Debugger API for MPS" />
     <property name="ideaVersion" nameId="tp4k.5023285075122009373" value="135.1" />
-    <property name="version" nameId="tp4k.5023285075122009369" value="3.1.5" />
+    <property name="version" nameId="tp4k.5023285075122009369" value="3.1.4" />
   </root>
   <root type="tpee.ClassConcept" typeId="tpee.1068390468198" id="2392684134639444998" nodeInfo="ig">
     <property name="name" nameId="tpck.1169194664001" value="MuteBreakpoints" />
@@ -1955,870 +1753,821 @@
             <link role="classifier" roleId="tpee.1144433057691" targetNodeId="zxm0.~AllIcons$Debugger" resolveInfo="AllIcons.Debugger" />
             <link role="variableDeclaration" roleId="tpee.1068581517664" targetNodeId="zxm0.~AllIcons$Debugger%dMuteBreakpoints" resolveInfo="MuteBreakpoints" />
           </node>
->>>>>>> 912d08b1
-        </node>
-      </node>
-      <node concept="79nr.1562714432501166198" id="4073774232572778993" role="79nr.1562714432501166197.1562714432501166199" info="ng">
-        <reference role="79nr.6193305307616715384.6193305307616734326" target="7064627997011532320" resolveInfo="EvaluateExpression" />
-        <node concept="79nr.1207318242772" id="4073774232572778994" role="79nr.1562714432501166198.1562714432501166206" info="ng">
-          <property role="79nr.1207318242772.1207318242774" value="VK_F8" />
-          <property role="79nr.1207318242772.1207318242773" value="alt" />
-        </node>
-      </node>
-      <node concept="79nr.1562714432501166198" id="4073774232572778980" role="79nr.1562714432501166197.1562714432501166199" info="ng">
-        <reference role="79nr.6193305307616715384.6193305307616734326" target="7064627997011532788" resolveInfo="ToggleBreakpoint" />
-        <node concept="79nr.1207318242772" id="4073774232572778981" role="79nr.1562714432501166198.1562714432501166206" info="ng">
-          <property role="79nr.1207318242772.1207318242774" value="VK_F8" />
-          <property role="79nr.1207318242772.1207318242773" value="ctrl" />
-        </node>
-      </node>
-      <node concept="79nr.1562714432501166198" id="4073774232572778982" role="79nr.1562714432501166197.1562714432501166199" info="ng">
-        <reference role="79nr.6193305307616715384.6193305307616734326" target="7064627997011532825" resolveInfo="ViewBreakpoints" />
-        <node concept="79nr.1207318242772" id="4073774232572778983" role="79nr.1562714432501166198.1562714432501166206" info="ng">
-          <property role="79nr.1207318242772.1207318242774" value="VK_F8" />
-          <property role="79nr.1207318242772.1207318242773" value="ctrl+shift" />
-        </node>
-      </node>
-    </node>
-    <node concept="79nr.5023285075122009364" id="6762701973176605162" info="ng">
-      <property role="79nr.5023285075122009364.5023285075122009366" value="jetbrains.mps.debugger.api" />
-      <property role="79nr.5023285075122009364.1573568368168371217" value="true" />
-      <property role="79nr.5023285075122009364.5023285075122009372" value="http://www.jetbrains.com/mps/" />
-      <property role="79nr.5023285075122009364.5023285075122009368" value="Base debugging support for MPS" />
-      <property role="79nr.5023285075122009364.5023285075122009371" value="JetBrains" />
-      <property role="79nr.5023285075122009364.4167053799973858143" value="/MPS_16.png" />
-      <property role="asn4.1169194658468.1169194664001" value="Debugger API for MPS" />
-      <property role="79nr.5023285075122009364.5023285075122009373" value="129.1" />
-      <property role="79nr.5023285075122009364.5023285075122009369" value="3.2" />
-    </node>
-    <node concept="vg0i.1068390468198" id="2392684134639444998" info="ig">
-      <property role="asn4.1169194658468.1169194664001" value="MuteBreakpoints" />
-      <property role="asn4.1133920641626.1193676396447" value="breakpoints" />
-      <node concept="vg0i.1070462154015" id="2392684134639445001" role="vg0i.1107461130800.5375687026011219971" info="igu">
-        <property role="asn4.1169194658468.1169194664001" value="ICON" />
-        <property role="vg0i.1068431474542.1176718929932" value="true" />
-        <node concept="vg0i.1107535904670" id="2392684134639445002" role="vg0i.4972933694980447171.5680397130376446158" info="in">
-          <reference role="vg0i.1107535904670.1107535924139" target="dbrf.~Icon" resolveInfo="Icon" />
-        </node>
-        <node concept="vg0i.1146644623116" id="2392684134639445003" role="vg0i.1178549954367.1178549979242" info="nn" />
-        <node concept="vf6k.8974276187400029891" id="1494391011280017052" role="vg0i.1068431474542.1068431790190" info="nn">
-          <node concept="vf6k.8974276187400029883" id="8014007836351020758" role="vf6k.8974276187400029891.8974276187400029893" info="ng">
-            <node concept="vg0i.1070533707846" id="8014007836351034955" role="vf6k.8974276187400029883.6976585500156684809" info="nn">
-              <reference role="vg0i.1070533707846.1144433057691" target="zxm0.~AllIcons$Debugger" resolveInfo="AllIcons.Debugger" />
-              <reference role="vg0i.1068498886296.1068581517664" target="zxm0.~AllIcons$Debugger%dMuteBreakpoints" resolveInfo="MuteBreakpoints" />
-            </node>
-          </node>
-        </node>
-      </node>
-      <node concept="vg0i.1068580123140" id="2392684134639445010" role="vg0i.1107461130800.5375687026011219971" info="igu">
-        <node concept="vg0i.1146644602865" id="2392684134639445011" role="vg0i.1178549954367.1178549979242" info="nn" />
-        <node concept="vg0i.1068580123136" id="2392684134639445013" role="vg0i.1068580123132.1068580123135" info="sn">
-          <node concept="vg0i.1070475587102" id="2392684134639445014" role="vg0i.1068580123136.1068581517665" info="nn">
-            <reference role="vg0i.1204053956946.1068499141037" target="nx1.~ToggleAction%d&lt;init&gt;(java%dlang%dString,java%dlang%dString,javax%dswing%dIcon)" resolveInfo="ToggleAction" />
-            <node concept="vg0i.1070475926800" id="2392684134639445015" role="vg0i.1204053956946.1068499141038" info="nn">
-              <property role="vg0i.1070475926800.1070475926801" value="Mute Breakpoints" />
-            </node>
-            <node concept="vg0i.1070475926800" id="2392684134639445016" role="vg0i.1204053956946.1068499141038" info="nn">
-              <property role="vg0i.1070475926800.1070475926801" value="Mute Breakpoints" />
-            </node>
-            <node concept="vg0i.1068498886296" id="3021153905118646328" role="vg0i.1204053956946.1068499141038" info="nn">
-              <reference role="vg0i.1068498886296.1068581517664" target="2392684134639445001" resolveInfo="ICON" />
-            </node>
-          </node>
-        </node>
-        <node concept="vg0i.1068581517677" id="2392684134639445012" role="vg0i.1068580123132.1068580123133" info="in" />
-      </node>
-      <node concept="vg0i.1068580123165" id="2392684134639445018" role="vg0i.1107461130800.5375687026011219971" info="igu">
-        <property role="asn4.1169194658468.1169194664001" value="setSelected" />
-        <node concept="vg0i.1146644602865" id="2392684134639445019" role="vg0i.1178549954367.1178549979242" info="nn" />
-        <node concept="vg0i.1068498886292" id="2392684134639445021" role="vg0i.1068580123132.1068580123134" info="ir">
-          <property role="asn4.1169194658468.1169194664001" value="event" />
-          <node concept="vg0i.1107535904670" id="2392684134639445022" role="vg0i.4972933694980447171.5680397130376446158" info="in">
-            <reference role="vg0i.1107535904670.1107535924139" target="nx1.~AnActionEvent" resolveInfo="AnActionEvent" />
-          </node>
-        </node>
-        <node concept="vg0i.1068498886292" id="2392684134639445023" role="vg0i.1068580123132.1068580123134" info="ir">
-          <property role="asn4.1169194658468.1169194664001" value="b" />
-          <node concept="vg0i.1070534644030" id="2392684134639445024" role="vg0i.4972933694980447171.5680397130376446158" info="in" />
-        </node>
-        <node concept="vg0i.1068581517677" id="2392684134639445020" role="vg0i.1068580123132.1068580123133" info="in" />
-        <node concept="vg0i.1068580123136" id="2392684134639445025" role="vg0i.1068580123132.1068580123135" info="sn">
-          <node concept="vg0i.1068581242864" id="2392684134639445026" role="vg0i.1068580123136.1068581517665" info="nn">
-            <node concept="vg0i.1068581242863" id="2392684134639445027" role="vg0i.1068581242864.1068581242865" info="nr">
-              <property role="asn4.1169194658468.1169194664001" value="debugSession" />
-              <node concept="vg0i.1107535904670" id="2392684134639445028" role="vg0i.4972933694980447171.5680397130376446158" info="in">
-                <reference role="vg0i.1107535904670.1107535924139" target="1l1h.4474271214082912940" resolveInfo="AbstractDebugSession" />
-              </node>
-              <node concept="vg0i.1081236700937" id="2392684134639445029" role="vg0i.1068431474542.1068431790190" info="nn">
-                <reference role="vg0i.1081236700937.1144433194310" target="qiil.2392684134639614907" resolveInfo="DebugActionsUtil" />
-                <reference role="vg0i.1204053956946.1068499141037" target="qiil.2392684134639614913" resolveInfo="getDebugSession" />
-                <node concept="vg0i.1068498886296" id="3021153905151325458" role="vg0i.1204053956946.1068499141038" info="nn">
-                  <reference role="vg0i.1068498886296.1068581517664" target="2392684134639445021" resolveInfo="event" />
-                </node>
-              </node>
-            </node>
-          </node>
-          <node concept="vg0i.1068580123159" id="2392684134639445031" role="vg0i.1068580123136.1068581517665" info="nn">
-            <node concept="vg0i.1068580123152" id="2392684134639445032" role="vg0i.1068580123159.1068580123160" info="nn">
-              <node concept="vg0i.1068498886296" id="4265636116363066364" role="vg0i.1081773326031.1081773367580" info="nn">
-                <reference role="vg0i.1068498886296.1068581517664" target="2392684134639445027" resolveInfo="debugSession" />
-              </node>
-              <node concept="vg0i.1070534058343" id="2392684134639445034" role="vg0i.1081773326031.1081773367579" info="nn" />
-            </node>
-            <node concept="vg0i.1068580123136" id="2392684134639445035" role="vg0i.1068580123159.1068580123161" info="sn">
-              <node concept="vg0i.1068581242878" id="2392684134639445036" role="vg0i.1068580123136.1068581517665" info="nn" />
-            </node>
-          </node>
-          <node concept="vg0i.1068580123155" id="2392684134639445037" role="vg0i.1068580123136.1068581517665" info="nn">
-            <node concept="vg0i.1197027756228" id="2392684134639445038" role="vg0i.1068580123155.1068580123156" info="nn">
-              <node concept="vg0i.1068498886296" id="4265636116363097575" role="vg0i.1197027756228.1197027771414" info="nn">
-                <reference role="vg0i.1068498886296.1068581517664" target="2392684134639445027" resolveInfo="debugSession" />
-              </node>
-              <node concept="vg0i.1202948039474" id="2392684134639445040" role="vg0i.1197027756228.1197027833540" info="nn">
-                <reference role="vg0i.1204053956946.1068499141037" target="1l1h.4474271214082917170" resolveInfo="muteBreakpoints" />
-                <node concept="vg0i.1068498886296" id="3021153905151720137" role="vg0i.1204053956946.1068499141038" info="nn">
-                  <reference role="vg0i.1068498886296.1068581517664" target="2392684134639445023" resolveInfo="b" />
-                </node>
-              </node>
-            </node>
-          </node>
-        </node>
-        <node concept="vg0i.1188207840427" id="3998760702358619601" role="vg0i.1188208481402.1188208488637" info="nn">
-          <reference role="vg0i.1188207840427.1188208074048" target="e2lb.~Override" resolveInfo="Override" />
-        </node>
-      </node>
-      <node concept="vg0i.1068580123165" id="2392684134639445042" role="vg0i.1107461130800.5375687026011219971" info="igu">
-        <property role="asn4.1169194658468.1169194664001" value="isSelected" />
-        <node concept="vg0i.1146644602865" id="2392684134639445043" role="vg0i.1178549954367.1178549979242" info="nn" />
-        <node concept="vg0i.1068498886292" id="2392684134639445045" role="vg0i.1068580123132.1068580123134" info="ir">
-          <property role="asn4.1169194658468.1169194664001" value="event" />
-          <node concept="vg0i.1107535904670" id="2392684134639445046" role="vg0i.4972933694980447171.5680397130376446158" info="in">
-            <reference role="vg0i.1107535904670.1107535924139" target="nx1.~AnActionEvent" resolveInfo="AnActionEvent" />
-          </node>
-        </node>
-        <node concept="vg0i.1070534644030" id="2392684134639445044" role="vg0i.1068580123132.1068580123133" info="in" />
-        <node concept="vg0i.1068580123136" id="2392684134639445047" role="vg0i.1068580123132.1068580123135" info="sn">
-          <node concept="vg0i.1068581242864" id="2392684134639445048" role="vg0i.1068580123136.1068581517665" info="nn">
-            <node concept="vg0i.1068581242863" id="2392684134639445049" role="vg0i.1068581242864.1068581242865" info="nr">
-              <property role="asn4.1169194658468.1169194664001" value="debugSession" />
-              <node concept="vg0i.1081236700937" id="2392684134639445051" role="vg0i.1068431474542.1068431790190" info="nn">
-                <reference role="vg0i.1081236700937.1144433194310" target="qiil.2392684134639614907" resolveInfo="DebugActionsUtil" />
-                <reference role="vg0i.1204053956946.1068499141037" target="qiil.2392684134639614913" resolveInfo="getDebugSession" />
-                <node concept="vg0i.1068498886296" id="3021153905151787924" role="vg0i.1204053956946.1068499141038" info="nn">
-                  <reference role="vg0i.1068498886296.1068581517664" target="2392684134639445045" resolveInfo="event" />
-                </node>
-              </node>
-              <node concept="vg0i.1107535904670" id="2392684134639445050" role="vg0i.4972933694980447171.5680397130376446158" info="in">
-                <reference role="vg0i.1107535904670.1107535924139" target="1l1h.4474271214082912940" resolveInfo="AbstractDebugSession" />
-              </node>
-            </node>
-          </node>
-          <node concept="vg0i.1068581242878" id="2392684134639445053" role="vg0i.1068580123136.1068581517665" info="nn">
-            <node concept="vg0i.1080120340718" id="2392684134639445054" role="vg0i.1068581242878.1068581517676" info="nn">
-              <node concept="vg0i.1197027756228" id="2392684134639445059" role="vg0i.1081773326031.1081773367579" info="nn">
-                <node concept="vg0i.1068498886296" id="4265636116363091345" role="vg0i.1197027756228.1197027771414" info="nn">
-                  <reference role="vg0i.1068498886296.1068581517664" target="2392684134639445049" resolveInfo="debugSession" />
-                </node>
-                <node concept="vg0i.1202948039474" id="2392684134639445061" role="vg0i.1197027756228.1197027833540" info="nn">
-                  <reference role="vg0i.1204053956946.1068499141037" target="1l1h.4474271214082917176" resolveInfo="isMute" />
-                </node>
-              </node>
-              <node concept="vg0i.1079359253375" id="2392684134639445055" role="vg0i.1081773326031.1081773367580" info="nn">
-                <node concept="vg0i.1073239437375" id="2392684134639445056" role="vg0i.1079359253375.1079359253376" info="nn">
-                  <node concept="vg0i.1070534058343" id="2392684134639445058" role="vg0i.1081773326031.1081773367579" info="nn" />
-                  <node concept="vg0i.1068498886296" id="4265636116363089449" role="vg0i.1081773326031.1081773367580" info="nn">
-                    <reference role="vg0i.1068498886296.1068581517664" target="2392684134639445049" resolveInfo="debugSession" />
-                  </node>
-                </node>
-              </node>
-            </node>
-          </node>
-        </node>
-        <node concept="vg0i.1188207840427" id="3998760702358619596" role="vg0i.1188208481402.1188208488637" info="nn">
-          <reference role="vg0i.1188207840427.1188208074048" target="e2lb.~Override" resolveInfo="Override" />
-        </node>
-      </node>
-      <node concept="vg0i.1068580123165" id="2392684134639445062" role="vg0i.1107461130800.5375687026011219971" info="igu">
-        <property role="asn4.1169194658468.1169194664001" value="update" />
-        <node concept="vg0i.1068580123136" id="2392684134639445067" role="vg0i.1068580123132.1068580123135" info="sn">
-          <node concept="vg0i.1068580123155" id="2392684134639445068" role="vg0i.1068580123136.1068581517665" info="nn">
-            <node concept="vg0i.1073063089578" id="2392684134639445069" role="vg0i.1068580123155.1068580123156" info="nn">
-              <reference role="vg0i.1204053956946.1068499141037" target="nx1.~ToggleAction%dupdate(com%dintellij%dopenapi%dactionSystem%dAnActionEvent)%cvoid" resolveInfo="update" />
-              <node concept="vg0i.1068498886296" id="3021153905151617319" role="vg0i.1204053956946.1068499141038" info="nn">
-                <reference role="vg0i.1068498886296.1068581517664" target="2392684134639445065" resolveInfo="event" />
-              </node>
-            </node>
-          </node>
-          <node concept="vg0i.1068580123155" id="2392684134639445071" role="vg0i.1068580123136.1068581517665" info="nn">
-            <node concept="vg0i.1197027756228" id="2392684134639445072" role="vg0i.1068580123155.1068580123156" info="nn">
-              <node concept="vg0i.1202948039474" id="2392684134639445076" role="vg0i.1197027756228.1197027833540" info="nn">
-                <reference role="vg0i.1204053956946.1068499141037" target="nx1.~Presentation%dsetEnabled(boolean)%cvoid" resolveInfo="setEnabled" />
-                <node concept="vg0i.1073239437375" id="2392684134639445077" role="vg0i.1204053956946.1068499141038" info="nn">
-                  <node concept="vg0i.1070534058343" id="2392684134639445080" role="vg0i.1081773326031.1081773367579" info="nn" />
-                  <node concept="vg0i.1081236700937" id="2392684134639445078" role="vg0i.1081773326031.1081773367580" info="nn">
-                    <reference role="vg0i.1081236700937.1144433194310" target="qiil.2392684134639614907" resolveInfo="DebugActionsUtil" />
-                    <reference role="vg0i.1204053956946.1068499141037" target="qiil.2392684134639614913" resolveInfo="getDebugSession" />
-                    <node concept="vg0i.1068498886296" id="3021153905151727409" role="vg0i.1204053956946.1068499141038" info="nn">
-                      <reference role="vg0i.1068498886296.1068581517664" target="2392684134639445065" resolveInfo="event" />
-                    </node>
-                  </node>
-                </node>
-              </node>
-              <node concept="vg0i.1197027756228" id="2392684134639445073" role="vg0i.1197027756228.1197027771414" info="nn">
-                <node concept="vg0i.1202948039474" id="2392684134639445075" role="vg0i.1197027756228.1197027833540" info="nn">
-                  <reference role="vg0i.1204053956946.1068499141037" target="nx1.~AnActionEvent%dgetPresentation()%ccom%dintellij%dopenapi%dactionSystem%dPresentation" resolveInfo="getPresentation" />
-                </node>
-                <node concept="vg0i.1068498886296" id="3021153905150324904" role="vg0i.1197027756228.1197027771414" info="nn">
-                  <reference role="vg0i.1068498886296.1068581517664" target="2392684134639445065" resolveInfo="event" />
-                </node>
-              </node>
-            </node>
-          </node>
-        </node>
-        <node concept="vg0i.1068581517677" id="2392684134639445064" role="vg0i.1068580123132.1068580123133" info="in" />
-        <node concept="vg0i.1068498886292" id="2392684134639445065" role="vg0i.1068580123132.1068580123134" info="ir">
-          <property role="asn4.1169194658468.1169194664001" value="event" />
-          <node concept="vg0i.1107535904670" id="2392684134639445066" role="vg0i.4972933694980447171.5680397130376446158" info="in">
-            <reference role="vg0i.1107535904670.1107535924139" target="nx1.~AnActionEvent" resolveInfo="AnActionEvent" />
-          </node>
-        </node>
-        <node concept="vg0i.1146644602865" id="2392684134639445063" role="vg0i.1178549954367.1178549979242" info="nn" />
-        <node concept="vg0i.1188207840427" id="2392684134639445081" role="vg0i.1188208481402.1188208488637" info="nn">
-          <reference role="vg0i.1188207840427.1188208074048" target="e2lb.~Override" resolveInfo="Override" />
-        </node>
-      </node>
-      <node concept="vg0i.1146644602865" id="2392684134639444999" role="vg0i.1178549954367.1178549979242" info="nn" />
-      <node concept="vg0i.1107535904670" id="2392684134639445000" role="vg0i.1068390468198.1165602531693" info="in">
-        <reference role="vg0i.1107535904670.1107535924139" target="nx1.~ToggleAction" resolveInfo="ToggleAction" />
-      </node>
-    </node>
-    <node concept="79nr.1203087890642" id="9154600507441896288" info="ng">
-      <property role="asn4.1169194658468.1169194664001" value="DebugStepsMenu" />
-      <node concept="79nr.1207145163717" id="9154600507441896290" role="79nr.1203087890642.1207145245948" info="ng">
-        <node concept="79nr.1203088046679" id="9154600507441896291" role="79nr.1207145163717.1207145201301" info="ng">
-          <reference role="79nr.1203088046679.1203088061055" target="7064627997011532759" resolveInfo="StepOver" />
-        </node>
-        <node concept="79nr.1203088046679" id="9154600507441896292" role="79nr.1207145163717.1207145201301" info="ng">
-          <reference role="79nr.1203088046679.1203088061055" target="7064627997011532701" resolveInfo="StepInto" />
-        </node>
-        <node concept="79nr.1203088046679" id="9154600507441896293" role="79nr.1207145163717.1207145201301" info="ng">
-          <reference role="79nr.1203088046679.1203088061055" target="7064627997011532730" resolveInfo="StepOut" />
-        </node>
-      </node>
-      <node concept="79nr.1203092361741" id="9154600507441896296" role="79nr.1203087890642.1204991552650" info="ng">
-        <reference role="79nr.1203092361741.1203092736097" target="7064627997011532858" resolveInfo="DebugRunMenu" />
-        <reference role="79nr.1203092361741.1204992316090" target="9154600507441896295" resolveInfo="steps" />
-      </node>
-    </node>
-    <node concept="79nr.1203071646776" id="6515087165749899624" info="ng">
-      <property role="79nr.1203071646776.1207149998849" value="true" />
-      <property role="79nr.1203071646776.1213273179528" value="Go To Source" />
-      <property role="asn4.1169194658468.1169194664001" value="GoToBreakpointSourceAction" />
-      <property role="79nr.1203071646776.1205250923097" value="Go To" />
-      <property role="asn4.1133920641626.1193676396447" value="breakpoints.dialog" />
-      <node concept="vf6k.8974276187400029883" id="2116560153805830274" role="79nr.1203071646776.8976425910813834639" info="ng">
-        <node concept="vg0i.1070533707846" id="2116560153805830299" role="vf6k.8974276187400029883.6976585500156684809" info="nn">
-          <reference role="vg0i.1070533707846.1144433057691" target="c4ym.~MPSIcons$Debug" resolveInfo="MPSIcons.Debug" />
-          <reference role="vg0i.1068498886296.1068581517664" target="c4ym.~MPSIcons$Debug%dGoToSource" resolveInfo="GoToSource" />
-        </node>
-      </node>
-      <node concept="79nr.1203083511112" id="6515087165749899625" role="79nr.1203071646776.1203083461638" info="in">
-        <node concept="vg0i.1068580123136" id="6515087165749899626" role="vg0i.1137021947720.1137022507850" info="sn">
-          <node concept="vg0i.1068581242864" id="4474271214083123135" role="vg0i.1068580123136.1068581517665" info="nn">
-            <node concept="vg0i.1068581242863" id="4474271214083123136" role="vg0i.1068581242864.1068581242865" info="nr">
-              <property role="asn4.1169194658468.1169194664001" value="breakpoint" />
-              <property role="vg0i.1068431474542.1176718929932" value="false" />
-              <node concept="vg0i.1107535904670" id="4474271214083123137" role="vg0i.4972933694980447171.5680397130376446158" info="in">
-                <reference role="vg0i.1107535904670.1107535924139" target="rw00.4474271214082916537" resolveInfo="IBreakpoint" />
-              </node>
-              <node concept="vg0i.1197027756228" id="6515087165749901137" role="vg0i.1068431474542.1068431790190" info="nn">
-                <node concept="vg0i.1070533707846" id="6515087165749901138" role="vg0i.1197027756228.1197027771414" info="nn">
-                  <reference role="vg0i.1068498886296.1068581517664" target="qst8.4474271214083121974" resolveInfo="MPS_BREAKPOINT" />
-                  <reference role="vg0i.1070533707846.1144433057691" target="qst8.6515087165749902659" resolveInfo="BreakpointsUtil" />
-                </node>
-                <node concept="vg0i.1202948039474" id="6515087165749901139" role="vg0i.1197027756228.1197027833540" info="nn">
-                  <reference role="vg0i.1204053956946.1068499141037" target="nx1.~DataKey%dgetData(com%dintellij%dopenapi%dactionSystem%dDataContext)%cjava%dlang%dObject" resolveInfo="getData" />
-                  <node concept="vg0i.1197027756228" id="6515087165749901140" role="vg0i.1204053956946.1068499141038" info="nn">
-                    <node concept="79nr.1203082903663" id="6515087165749901141" role="vg0i.1197027756228.1197027771414" info="nn" />
-                    <node concept="vg0i.1202948039474" id="6515087165749901142" role="vg0i.1197027756228.1197027833540" info="nn">
-                      <reference role="vg0i.1204053956946.1068499141037" target="nx1.~AnActionEvent%dgetDataContext()%ccom%dintellij%dopenapi%dactionSystem%dDataContext" resolveInfo="getDataContext" />
-                    </node>
-                  </node>
-                </node>
-              </node>
-            </node>
-          </node>
-          <node concept="vg0i.1068580123159" id="4474271214083123140" role="vg0i.1068580123136.1068581517665" info="nn">
-            <node concept="vg0i.1080223426719" id="6515087165749902978" role="vg0i.1068580123159.1068580123160" info="nn">
-              <node concept="vg0i.1081516740877" id="6515087165749902981" role="vg0i.1081773326031.1081773367579" info="nn">
-                <node concept="vg0i.1081256982272" id="6515087165749902984" role="vg0i.1081516740877.1081516765348" info="nn">
-                  <node concept="vg0i.1107535904670" id="6515087165749902987" role="vg0i.1081256982272.1081256993305" info="in">
-                    <reference role="vg0i.1107535904670.1107535924139" target="rw00.4474271214082913201" resolveInfo="ILocationBreakpoint" />
-                  </node>
-                  <node concept="vg0i.1068498886296" id="4265636116363066475" role="vg0i.1081256982272.1081256993304" info="nn">
-                    <reference role="vg0i.1068498886296.1068581517664" target="4474271214083123136" resolveInfo="breakpoint" />
-                  </node>
-                </node>
-              </node>
-              <node concept="vg0i.1068580123152" id="4474271214083123141" role="vg0i.1081773326031.1081773367580" info="nn">
-                <node concept="vg0i.1068498886296" id="4265636116363116416" role="vg0i.1081773326031.1081773367580" info="nn">
-                  <reference role="vg0i.1068498886296.1068581517664" target="4474271214083123136" resolveInfo="breakpoint" />
-                </node>
-                <node concept="vg0i.1070534058343" id="4474271214083123143" role="vg0i.1081773326031.1081773367579" info="nn" />
-              </node>
-            </node>
-            <node concept="vg0i.1068580123136" id="4474271214083123144" role="vg0i.1068580123159.1068580123161" info="sn">
-              <node concept="vg0i.1068581242878" id="4474271214083123145" role="vg0i.1068580123136.1068581517665" info="nn" />
-            </node>
-          </node>
-          <node concept="vg0i.1068581242864" id="6515087165749902753" role="vg0i.1068580123136.1068581517665" info="nn">
-            <node concept="vg0i.1068581242863" id="6515087165749902754" role="vg0i.1068581242864.1068581242865" info="nr">
-              <property role="asn4.1169194658468.1169194664001" value="dialog" />
-              <node concept="vg0i.1107535904670" id="6515087165749902755" role="vg0i.4972933694980447171.5680397130376446158" info="in">
-                <reference role="vg0i.1107535904670.1107535924139" target="qst8.4474271214083122178" resolveInfo="BreakpointsBrowserDialog" />
-              </node>
-              <node concept="vg0i.1197027756228" id="6515087165749902774" role="vg0i.1068431474542.1068431790190" info="nn">
-                <node concept="vg0i.1070533707846" id="6515087165749902757" role="vg0i.1197027756228.1197027771414" info="nn">
-                  <reference role="vg0i.1070533707846.1144433057691" target="qst8.6515087165749902659" resolveInfo="BreakpointsUtil" />
-                  <reference role="vg0i.1068498886296.1068581517664" target="qst8.6515087165749902669" resolveInfo="MPS_BREAKPOINTS_BROWSER_DIALOG" />
-                </node>
-                <node concept="vg0i.1202948039474" id="6515087165749902780" role="vg0i.1197027756228.1197027833540" info="nn">
-                  <reference role="vg0i.1204053956946.1068499141037" target="nx1.~DataKey%dgetData(com%dintellij%dopenapi%dactionSystem%dDataContext)%cjava%dlang%dObject" resolveInfo="getData" />
-                  <node concept="vg0i.1197027756228" id="6515087165749902798" role="vg0i.1204053956946.1068499141038" info="nn">
-                    <node concept="79nr.1203082903663" id="6515087165749902781" role="vg0i.1197027756228.1197027771414" info="nn" />
-                    <node concept="vg0i.1202948039474" id="6515087165749902807" role="vg0i.1197027756228.1197027833540" info="nn">
-                      <reference role="vg0i.1204053956946.1068499141037" target="nx1.~AnActionEvent%dgetDataContext()%ccom%dintellij%dopenapi%dactionSystem%dDataContext" resolveInfo="getDataContext" />
-                    </node>
-                  </node>
-                </node>
-              </node>
-            </node>
-          </node>
-          <node concept="vg0i.1068580123159" id="6515087165749902647" role="vg0i.1068580123136.1068581517665" info="nn">
-            <node concept="vg0i.1068580123136" id="6515087165749902648" role="vg0i.1068580123159.1068580123161" info="sn">
-              <node concept="vg0i.1068580123155" id="6515087165749902830" role="vg0i.1068580123136.1068581517665" info="nn">
-                <node concept="vg0i.1197027756228" id="6515087165749902848" role="vg0i.1068580123155.1068580123156" info="nn">
-                  <node concept="vg0i.1068498886296" id="4265636116363079194" role="vg0i.1197027756228.1197027771414" info="nn">
-                    <reference role="vg0i.1068498886296.1068581517664" target="6515087165749902754" resolveInfo="dialog" />
-                  </node>
-                  <node concept="vg0i.1202948039474" id="6515087165749902853" role="vg0i.1197027756228.1197027833540" info="nn">
-                    <reference role="vg0i.1204053956946.1068499141037" target="qst8.4474271214083123084" resolveInfo="dispose" />
-                  </node>
-                </node>
-              </node>
-            </node>
-            <node concept="vg0i.1073239437375" id="6515087165749902826" role="vg0i.1068580123159.1068580123160" info="nn">
-              <node concept="vg0i.1070534058343" id="6515087165749902829" role="vg0i.1081773326031.1081773367579" info="nn" />
-              <node concept="vg0i.1068498886296" id="4265636116363106688" role="vg0i.1081773326031.1081773367580" info="nn">
-                <reference role="vg0i.1068498886296.1068581517664" target="6515087165749902754" resolveInfo="dialog" />
-              </node>
-            </node>
-          </node>
-          <node concept="vg0i.1068580123155" id="6515087165749903373" role="vg0i.1068580123136.1068581517665" info="nn">
-            <node concept="vg0i.1081236700937" id="6515087165749903376" role="vg0i.1068580123155.1068580123156" info="nn">
-              <reference role="vg0i.1204053956946.1068499141037" target="qst8.6515087165749903293" resolveInfo="openNode" />
-              <reference role="vg0i.1081236700937.1144433194310" target="qst8.6515087165749902659" resolveInfo="BreakpointsUtil" />
-              <node concept="vg0i.1197027756228" id="6515087165749903383" role="vg0i.1204053956946.1068499141038" info="nn">
-                <node concept="1sqg.1205752633985" id="6515087165749903384" role="vg0i.1197027756228.1197027771414" info="nn" />
-                <node concept="79nr.1217252428768" id="6515087165749903385" role="vg0i.1197027756228.1197027833540" info="nn">
-                  <reference role="1sqg.1205756064662.1205756909548" target="6515087165749903377" resolveInfo="context" />
-                </node>
-              </node>
-              <node concept="vg0i.1070534934090" id="6515087165749903394" role="vg0i.1204053956946.1068499141038" info="nn">
-                <node concept="vg0i.1107535904670" id="6515087165749903398" role="vg0i.1070534934090.1070534934091" info="in">
-                  <reference role="vg0i.1107535904670.1107535924139" target="rw00.4474271214082913201" resolveInfo="ILocationBreakpoint" />
-                </node>
-                <node concept="vg0i.1068498886296" id="4265636116363081734" role="vg0i.1070534934090.1070534934092" info="nn">
-                  <reference role="vg0i.1068498886296.1068581517664" target="4474271214083123136" resolveInfo="breakpoint" />
-                </node>
-              </node>
-              <node concept="vg0i.1068580123137" id="6515087165749903389" role="vg0i.1204053956946.1068499141038" info="nn">
-                <property role="vg0i.1068580123137.1068580123138" value="true" />
-              </node>
-              <node concept="vg0i.1068580123137" id="6515087165749903391" role="vg0i.1204053956946.1068499141038" info="nn">
-                <property role="vg0i.1068580123137.1068580123138" value="true" />
-              </node>
-            </node>
-          </node>
-        </node>
-      </node>
-      <node concept="79nr.1203082695294" id="6515087165749901259" role="79nr.1203071646776.1203083196627" info="in">
-        <node concept="vg0i.1068580123136" id="6515087165749901260" role="vg0i.1137021947720.1137022507850" info="sn">
-          <node concept="vg0i.1068581242864" id="6515087165749902892" role="vg0i.1068580123136.1068581517665" info="nn">
-            <node concept="vg0i.1068581242863" id="6515087165749902893" role="vg0i.1068581242864.1068581242865" info="nr">
-              <property role="asn4.1169194658468.1169194664001" value="breakpoint" />
-              <node concept="vg0i.1107535904670" id="6515087165749902894" role="vg0i.4972933694980447171.5680397130376446158" info="in">
-                <reference role="vg0i.1107535904670.1107535924139" target="rw00.4474271214082916537" resolveInfo="IBreakpoint" />
-              </node>
-              <node concept="vg0i.1197027756228" id="6515087165749902895" role="vg0i.1068431474542.1068431790190" info="nn">
-                <node concept="vg0i.1070533707846" id="6515087165749902896" role="vg0i.1197027756228.1197027771414" info="nn">
-                  <reference role="vg0i.1068498886296.1068581517664" target="qst8.4474271214083121974" resolveInfo="MPS_BREAKPOINT" />
-                  <reference role="vg0i.1070533707846.1144433057691" target="qst8.6515087165749902659" resolveInfo="BreakpointsUtil" />
-                </node>
-                <node concept="vg0i.1202948039474" id="6515087165749902897" role="vg0i.1197027756228.1197027833540" info="nn">
-                  <reference role="vg0i.1204053956946.1068499141037" target="nx1.~DataKey%dgetData(com%dintellij%dopenapi%dactionSystem%dDataContext)%cjava%dlang%dObject" resolveInfo="getData" />
-                  <node concept="vg0i.1197027756228" id="6515087165749902898" role="vg0i.1204053956946.1068499141038" info="nn">
-                    <node concept="79nr.1203082903663" id="6515087165749902899" role="vg0i.1197027756228.1197027771414" info="nn" />
-                    <node concept="vg0i.1202948039474" id="6515087165749902900" role="vg0i.1197027756228.1197027833540" info="nn">
-                      <reference role="vg0i.1204053956946.1068499141037" target="nx1.~AnActionEvent%dgetDataContext()%ccom%dintellij%dopenapi%dactionSystem%dDataContext" resolveInfo="getDataContext" />
-                    </node>
-                  </node>
-                </node>
-              </node>
-            </node>
-          </node>
-          <node concept="vg0i.1068580123155" id="6515087165749901261" role="vg0i.1068580123136.1068581517665" info="nn">
-            <node concept="vg0i.1197027756228" id="6515087165749901302" role="vg0i.1068580123155.1068580123156" info="nn">
-              <node concept="vg0i.1197027756228" id="6515087165749901279" role="vg0i.1197027756228.1197027771414" info="nn">
-                <node concept="79nr.1203082903663" id="6515087165749901262" role="vg0i.1197027756228.1197027771414" info="nn" />
-                <node concept="vg0i.1202948039474" id="6515087165749901285" role="vg0i.1197027756228.1197027833540" info="nn">
-                  <reference role="vg0i.1204053956946.1068499141037" target="nx1.~AnActionEvent%dgetPresentation()%ccom%dintellij%dopenapi%dactionSystem%dPresentation" resolveInfo="getPresentation" />
-                </node>
-              </node>
-              <node concept="vg0i.1202948039474" id="6515087165749901308" role="vg0i.1197027756228.1197027833540" info="nn">
-                <reference role="vg0i.1204053956946.1068499141037" target="nx1.~Presentation%dsetEnabled(boolean)%cvoid" resolveInfo="setEnabled" />
-                <node concept="vg0i.1080120340718" id="6515087165749902920" role="vg0i.1204053956946.1068499141038" info="nn">
-                  <node concept="vg0i.1081256982272" id="6515087165749902954" role="vg0i.1081773326031.1081773367579" info="nn">
-                    <node concept="vg0i.1107535904670" id="6515087165749902959" role="vg0i.1081256982272.1081256993305" info="in">
-                      <reference role="vg0i.1107535904670.1107535924139" target="rw00.4474271214082913201" resolveInfo="ILocationBreakpoint" />
-                    </node>
-                    <node concept="vg0i.1068498886296" id="4265636116363096050" role="vg0i.1081256982272.1081256993304" info="nn">
-                      <reference role="vg0i.1068498886296.1068581517664" target="6515087165749902893" resolveInfo="breakpoint" />
-                    </node>
-                  </node>
-                  <node concept="vg0i.1073239437375" id="6515087165749899802" role="vg0i.1081773326031.1081773367580" info="nn">
-                    <node concept="vg0i.1068498886296" id="4265636116363093274" role="vg0i.1081773326031.1081773367580" info="nn">
-                      <reference role="vg0i.1068498886296.1068581517664" target="6515087165749902893" resolveInfo="breakpoint" />
-                    </node>
-                    <node concept="vg0i.1070534058343" id="6515087165749899808" role="vg0i.1081773326031.1081773367579" info="nn" />
-                  </node>
-                </node>
-              </node>
-            </node>
-          </node>
-        </node>
-      </node>
-      <node concept="79nr.1217252042208" id="6515087165749903377" role="79nr.1203071646776.1217413222820" info="ng">
-        <property role="asn4.1169194658468.1169194664001" value="context" />
-        <reference role="79nr.1217252042208.1217252646389" target="5xh9.~MPSCommonDataKeys%dOPERATION_CONTEXT" resolveInfo="OPERATION_CONTEXT" />
-        <node concept="79nr.5538333046911348654" id="6515087165749903381" role="79nr.1217413147516.5538333046911298738" info="ng" />
-      </node>
-    </node>
-    <node concept="79nr.1203071646776" id="6515087165749935206" info="ng">
-      <property role="79nr.1203071646776.1207149998849" value="true" />
-      <property role="79nr.1203071646776.1213273179528" value="View Source" />
-      <property role="asn4.1169194658468.1169194664001" value="ViewBreakpointSourceAction" />
-      <property role="79nr.1203071646776.1205250923097" value="View Source" />
-      <property role="asn4.1133920641626.1193676396447" value="breakpoints.dialog" />
-      <node concept="vf6k.8974276187400029883" id="4483014192699685618" role="79nr.1203071646776.8976425910813834639" info="ng">
-        <node concept="vg0i.1070533707846" id="4483014192699685619" role="vf6k.8974276187400029883.6976585500156684809" info="nn">
-          <reference role="vg0i.1070533707846.1144433057691" target="zxm0.~AllIcons$Actions" resolveInfo="AllIcons.Actions" />
-          <reference role="vg0i.1068498886296.1068581517664" target="zxm0.~AllIcons$Actions%dShowViewer" resolveInfo="ShowViewer" />
-        </node>
-      </node>
-      <node concept="79nr.1203083511112" id="6515087165749935207" role="79nr.1203071646776.1203083461638" info="in">
-        <node concept="vg0i.1068580123136" id="6515087165749935208" role="vg0i.1137021947720.1137022507850" info="sn">
-          <node concept="vg0i.1068581242864" id="6515087165749935209" role="vg0i.1068580123136.1068581517665" info="nn">
-            <node concept="vg0i.1068581242863" id="6515087165749935210" role="vg0i.1068581242864.1068581242865" info="nr">
-              <property role="asn4.1169194658468.1169194664001" value="breakpoint" />
-              <property role="vg0i.1068431474542.1176718929932" value="false" />
-              <node concept="vg0i.1107535904670" id="6515087165749935211" role="vg0i.4972933694980447171.5680397130376446158" info="in">
-                <reference role="vg0i.1107535904670.1107535924139" target="rw00.4474271214082916537" resolveInfo="IBreakpoint" />
-              </node>
-              <node concept="vg0i.1197027756228" id="6515087165749935212" role="vg0i.1068431474542.1068431790190" info="nn">
-                <node concept="vg0i.1070533707846" id="6515087165749935213" role="vg0i.1197027756228.1197027771414" info="nn">
-                  <reference role="vg0i.1070533707846.1144433057691" target="qst8.6515087165749902659" resolveInfo="BreakpointsUtil" />
-                  <reference role="vg0i.1068498886296.1068581517664" target="qst8.4474271214083121974" resolveInfo="MPS_BREAKPOINT" />
-                </node>
-                <node concept="vg0i.1202948039474" id="6515087165749935214" role="vg0i.1197027756228.1197027833540" info="nn">
-                  <reference role="vg0i.1204053956946.1068499141037" target="nx1.~DataKey%dgetData(com%dintellij%dopenapi%dactionSystem%dDataContext)%cjava%dlang%dObject" resolveInfo="getData" />
-                  <node concept="vg0i.1197027756228" id="6515087165749935215" role="vg0i.1204053956946.1068499141038" info="nn">
-                    <node concept="79nr.1203082903663" id="6515087165749935216" role="vg0i.1197027756228.1197027771414" info="nn" />
-                    <node concept="vg0i.1202948039474" id="6515087165749935217" role="vg0i.1197027756228.1197027833540" info="nn">
-                      <reference role="vg0i.1204053956946.1068499141037" target="nx1.~AnActionEvent%dgetDataContext()%ccom%dintellij%dopenapi%dactionSystem%dDataContext" resolveInfo="getDataContext" />
-                    </node>
-                  </node>
-                </node>
-              </node>
-            </node>
-          </node>
-          <node concept="vg0i.1068580123159" id="6515087165749935218" role="vg0i.1068580123136.1068581517665" info="nn">
-            <node concept="vg0i.1080223426719" id="6515087165749935219" role="vg0i.1068580123159.1068580123160" info="nn">
-              <node concept="vg0i.1081516740877" id="6515087165749935220" role="vg0i.1081773326031.1081773367579" info="nn">
-                <node concept="vg0i.1081256982272" id="6515087165749935221" role="vg0i.1081516740877.1081516765348" info="nn">
-                  <node concept="vg0i.1107535904670" id="6515087165749935222" role="vg0i.1081256982272.1081256993305" info="in">
-                    <reference role="vg0i.1107535904670.1107535924139" target="rw00.4474271214082913201" resolveInfo="ILocationBreakpoint" />
-                  </node>
-                  <node concept="vg0i.1068498886296" id="4265636116363072673" role="vg0i.1081256982272.1081256993304" info="nn">
-                    <reference role="vg0i.1068498886296.1068581517664" target="6515087165749935210" resolveInfo="breakpoint" />
-                  </node>
-                </node>
-              </node>
-              <node concept="vg0i.1068580123152" id="6515087165749935224" role="vg0i.1081773326031.1081773367580" info="nn">
-                <node concept="vg0i.1068498886296" id="4265636116363068473" role="vg0i.1081773326031.1081773367580" info="nn">
-                  <reference role="vg0i.1068498886296.1068581517664" target="6515087165749935210" resolveInfo="breakpoint" />
-                </node>
-                <node concept="vg0i.1070534058343" id="6515087165749935226" role="vg0i.1081773326031.1081773367579" info="nn" />
-              </node>
-            </node>
-            <node concept="vg0i.1068580123136" id="6515087165749935227" role="vg0i.1068580123159.1068580123161" info="sn">
-              <node concept="vg0i.1068581242878" id="6515087165749935228" role="vg0i.1068580123136.1068581517665" info="nn" />
-            </node>
-          </node>
-          <node concept="vg0i.1068580123155" id="6515087165749935247" role="vg0i.1068580123136.1068581517665" info="nn">
-            <node concept="vg0i.1081236700937" id="6515087165749935248" role="vg0i.1068580123155.1068580123156" info="nn">
-              <reference role="vg0i.1081236700937.1144433194310" target="qst8.6515087165749902659" resolveInfo="BreakpointsUtil" />
-              <reference role="vg0i.1204053956946.1068499141037" target="qst8.6515087165749903293" resolveInfo="openNode" />
-              <node concept="vg0i.1197027756228" id="6515087165749935249" role="vg0i.1204053956946.1068499141038" info="nn">
-                <node concept="1sqg.1205752633985" id="6515087165749935250" role="vg0i.1197027756228.1197027771414" info="nn" />
-                <node concept="79nr.1217252428768" id="6515087165749935251" role="vg0i.1197027756228.1197027833540" info="nn">
-                  <reference role="1sqg.1205756064662.1205756909548" target="6515087165749935282" resolveInfo="context" />
-                </node>
-              </node>
-              <node concept="vg0i.1070534934090" id="6515087165749935252" role="vg0i.1204053956946.1068499141038" info="nn">
-                <node concept="vg0i.1107535904670" id="6515087165749935253" role="vg0i.1070534934090.1070534934091" info="in">
-                  <reference role="vg0i.1107535904670.1107535924139" target="rw00.4474271214082913201" resolveInfo="ILocationBreakpoint" />
-                </node>
-                <node concept="vg0i.1068498886296" id="4265636116363073097" role="vg0i.1070534934090.1070534934092" info="nn">
-                  <reference role="vg0i.1068498886296.1068581517664" target="6515087165749935210" resolveInfo="breakpoint" />
-                </node>
-              </node>
-              <node concept="vg0i.1068580123137" id="6515087165749935255" role="vg0i.1204053956946.1068499141038" info="nn" />
-              <node concept="vg0i.1068580123137" id="6515087165749935256" role="vg0i.1204053956946.1068499141038" info="nn">
-                <property role="vg0i.1068580123137.1068580123138" value="true" />
-              </node>
-            </node>
-          </node>
-        </node>
-      </node>
-      <node concept="79nr.1203082695294" id="6515087165749935258" role="79nr.1203071646776.1203083196627" info="in">
-        <node concept="vg0i.1068580123136" id="6515087165749935259" role="vg0i.1137021947720.1137022507850" info="sn">
-          <node concept="vg0i.1068581242864" id="6515087165749935260" role="vg0i.1068580123136.1068581517665" info="nn">
-            <node concept="vg0i.1068581242863" id="6515087165749935261" role="vg0i.1068581242864.1068581242865" info="nr">
-              <property role="asn4.1169194658468.1169194664001" value="breakpoint" />
-              <node concept="vg0i.1107535904670" id="6515087165749935262" role="vg0i.4972933694980447171.5680397130376446158" info="in">
-                <reference role="vg0i.1107535904670.1107535924139" target="rw00.4474271214082916537" resolveInfo="IBreakpoint" />
-              </node>
-              <node concept="vg0i.1197027756228" id="6515087165749935263" role="vg0i.1068431474542.1068431790190" info="nn">
-                <node concept="vg0i.1070533707846" id="6515087165749935264" role="vg0i.1197027756228.1197027771414" info="nn">
-                  <reference role="vg0i.1068498886296.1068581517664" target="qst8.4474271214083121974" resolveInfo="MPS_BREAKPOINT" />
-                  <reference role="vg0i.1070533707846.1144433057691" target="qst8.6515087165749902659" resolveInfo="BreakpointsUtil" />
-                </node>
-                <node concept="vg0i.1202948039474" id="6515087165749935265" role="vg0i.1197027756228.1197027833540" info="nn">
-                  <reference role="vg0i.1204053956946.1068499141037" target="nx1.~DataKey%dgetData(com%dintellij%dopenapi%dactionSystem%dDataContext)%cjava%dlang%dObject" resolveInfo="getData" />
-                  <node concept="vg0i.1197027756228" id="6515087165749935266" role="vg0i.1204053956946.1068499141038" info="nn">
-                    <node concept="79nr.1203082903663" id="6515087165749935267" role="vg0i.1197027756228.1197027771414" info="nn" />
-                    <node concept="vg0i.1202948039474" id="6515087165749935268" role="vg0i.1197027756228.1197027833540" info="nn">
-                      <reference role="vg0i.1204053956946.1068499141037" target="nx1.~AnActionEvent%dgetDataContext()%ccom%dintellij%dopenapi%dactionSystem%dDataContext" resolveInfo="getDataContext" />
-                    </node>
-                  </node>
-                </node>
-              </node>
-            </node>
-          </node>
-          <node concept="vg0i.1068580123155" id="6515087165749935269" role="vg0i.1068580123136.1068581517665" info="nn">
-            <node concept="vg0i.1197027756228" id="6515087165749935270" role="vg0i.1068580123155.1068580123156" info="nn">
-              <node concept="vg0i.1197027756228" id="6515087165749935271" role="vg0i.1197027756228.1197027771414" info="nn">
-                <node concept="79nr.1203082903663" id="6515087165749935272" role="vg0i.1197027756228.1197027771414" info="nn" />
-                <node concept="vg0i.1202948039474" id="6515087165749935273" role="vg0i.1197027756228.1197027833540" info="nn">
-                  <reference role="vg0i.1204053956946.1068499141037" target="nx1.~AnActionEvent%dgetPresentation()%ccom%dintellij%dopenapi%dactionSystem%dPresentation" resolveInfo="getPresentation" />
-                </node>
-              </node>
-              <node concept="vg0i.1202948039474" id="6515087165749935274" role="vg0i.1197027756228.1197027833540" info="nn">
-                <reference role="vg0i.1204053956946.1068499141037" target="nx1.~Presentation%dsetEnabled(boolean)%cvoid" resolveInfo="setEnabled" />
-                <node concept="vg0i.1080120340718" id="6515087165749935275" role="vg0i.1204053956946.1068499141038" info="nn">
-                  <node concept="vg0i.1081256982272" id="6515087165749935276" role="vg0i.1081773326031.1081773367579" info="nn">
-                    <node concept="vg0i.1107535904670" id="6515087165749935277" role="vg0i.1081256982272.1081256993305" info="in">
-                      <reference role="vg0i.1107535904670.1107535924139" target="rw00.4474271214082913201" resolveInfo="ILocationBreakpoint" />
-                    </node>
-                    <node concept="vg0i.1068498886296" id="4265636116363083513" role="vg0i.1081256982272.1081256993304" info="nn">
-                      <reference role="vg0i.1068498886296.1068581517664" target="6515087165749935261" resolveInfo="breakpoint" />
-                    </node>
-                  </node>
-                  <node concept="vg0i.1073239437375" id="6515087165749935279" role="vg0i.1081773326031.1081773367580" info="nn">
-                    <node concept="vg0i.1068498886296" id="4265636116363108366" role="vg0i.1081773326031.1081773367580" info="nn">
-                      <reference role="vg0i.1068498886296.1068581517664" target="6515087165749935261" resolveInfo="breakpoint" />
-                    </node>
-                    <node concept="vg0i.1070534058343" id="6515087165749935281" role="vg0i.1081773326031.1081773367579" info="nn" />
-                  </node>
-                </node>
-              </node>
-            </node>
-          </node>
-        </node>
-      </node>
-      <node concept="79nr.1217252042208" id="6515087165749935282" role="79nr.1203071646776.1217413222820" info="ng">
-        <property role="asn4.1169194658468.1169194664001" value="context" />
-        <reference role="79nr.1217252042208.1217252646389" target="5xh9.~MPSCommonDataKeys%dOPERATION_CONTEXT" resolveInfo="OPERATION_CONTEXT" />
-        <node concept="79nr.5538333046911348654" id="6515087165749935283" role="79nr.1217413147516.5538333046911298738" info="ng" />
-      </node>
-    </node>
-    <node concept="79nr.1203071646776" id="418270182880363898" info="ng">
-      <property role="79nr.1203071646776.1213273179528" value="Delete Breakpoint" />
-      <property role="asn4.1169194658468.1169194664001" value="DeleteBreakpointAction" />
-      <property role="79nr.1203071646776.1205250923097" value="Delete" />
-      <property role="asn4.1133920641626.1193676396447" value="breakpoints.dialog" />
-      <property role="79nr.1203071646776.1207149998849" value="true" />
-      <node concept="79nr.1217252042208" id="418270182880378131" role="79nr.1203071646776.1217413222820" info="ng">
-        <property role="asn4.1169194658468.1169194664001" value="ideaProject" />
-        <reference role="79nr.1217252042208.1217252646389" target="nx1.~CommonDataKeys%dPROJECT" resolveInfo="PROJECT" />
-        <node concept="79nr.5538333046911348654" id="418270182880378132" role="79nr.1217413147516.5538333046911298738" info="ng" />
-      </node>
-      <node concept="vf6k.8974276187400029883" id="2116560153805777077" role="79nr.1203071646776.8976425910813834639" info="ng">
-        <node concept="vg0i.1070533707846" id="2116560153805826528" role="vf6k.8974276187400029883.6976585500156684809" info="nn">
-          <reference role="vg0i.1070533707846.1144433057691" target="c4ym.~MPSIcons$Debug" resolveInfo="MPSIcons.Debug" />
-          <reference role="vg0i.1068498886296.1068581517664" target="c4ym.~MPSIcons$Debug%dDeleteBreakpoint" resolveInfo="DeleteBreakpoint" />
-        </node>
-      </node>
-      <node concept="79nr.1203083511112" id="418270182880363899" role="79nr.1203071646776.1203083461638" info="in">
-        <node concept="vg0i.1068580123136" id="418270182880363900" role="vg0i.1137021947720.1137022507850" info="sn">
-          <node concept="vg0i.1068581242864" id="4474271214083123216" role="vg0i.1068580123136.1068581517665" info="nn">
-            <node concept="vg0i.1068581242863" id="4474271214083123217" role="vg0i.1068581242864.1068581242865" info="nr">
-              <property role="asn4.1169194658468.1169194664001" value="breakpoint" />
-              <property role="vg0i.1068431474542.1176718929932" value="true" />
-              <node concept="vg0i.1107535904670" id="4474271214083123218" role="vg0i.4972933694980447171.5680397130376446158" info="in">
-                <reference role="vg0i.1107535904670.1107535924139" target="rw00.4474271214082916537" resolveInfo="IBreakpoint" />
-              </node>
-              <node concept="vg0i.1197027756228" id="418270182880378122" role="vg0i.1068431474542.1068431790190" info="nn">
-                <node concept="vg0i.1070533707846" id="418270182880378123" role="vg0i.1197027756228.1197027771414" info="nn">
-                  <reference role="vg0i.1068498886296.1068581517664" target="qst8.4474271214083121974" resolveInfo="MPS_BREAKPOINT" />
-                  <reference role="vg0i.1070533707846.1144433057691" target="qst8.6515087165749902659" resolveInfo="BreakpointsUtil" />
-                </node>
-                <node concept="vg0i.1202948039474" id="418270182880378124" role="vg0i.1197027756228.1197027833540" info="nn">
-                  <reference role="vg0i.1204053956946.1068499141037" target="nx1.~DataKey%dgetData(com%dintellij%dopenapi%dactionSystem%dDataContext)%cjava%dlang%dObject" resolveInfo="getData" />
-                  <node concept="vg0i.1197027756228" id="418270182880378125" role="vg0i.1204053956946.1068499141038" info="nn">
-                    <node concept="79nr.1203082903663" id="418270182880378126" role="vg0i.1197027756228.1197027771414" info="nn" />
-                    <node concept="vg0i.1202948039474" id="418270182880378127" role="vg0i.1197027756228.1197027833540" info="nn">
-                      <reference role="vg0i.1204053956946.1068499141037" target="nx1.~AnActionEvent%dgetDataContext()%ccom%dintellij%dopenapi%dactionSystem%dDataContext" resolveInfo="getDataContext" />
-                    </node>
-                  </node>
-                </node>
-              </node>
-            </node>
-          </node>
-          <node concept="vg0i.1068580123159" id="4474271214083123221" role="vg0i.1068580123136.1068581517665" info="nn">
-            <node concept="vg0i.1068580123152" id="4474271214083123222" role="vg0i.1068580123159.1068580123160" info="nn">
-              <node concept="vg0i.1068498886296" id="4265636116363078531" role="vg0i.1081773326031.1081773367580" info="nn">
-                <reference role="vg0i.1068498886296.1068581517664" target="4474271214083123217" resolveInfo="breakpoint" />
-              </node>
-              <node concept="vg0i.1070534058343" id="4474271214083123224" role="vg0i.1081773326031.1081773367579" info="nn" />
-            </node>
-            <node concept="vg0i.1068580123136" id="4474271214083123225" role="vg0i.1068580123159.1068580123161" info="sn">
-              <node concept="vg0i.1068581242878" id="4474271214083123226" role="vg0i.1068580123136.1068581517665" info="nn" />
-            </node>
-          </node>
-          <node concept="vg0i.1068580123157" id="5996241366561683748" role="vg0i.1068580123136.1068581517665" info="nn" />
-          <node concept="vg0i.1068580123155" id="5996241366561685379" role="vg0i.1068580123136.1068581517665" info="nn">
-            <node concept="vg0i.1197027756228" id="5996241366561709205" role="vg0i.1068580123155.1068580123156" info="nn">
-              <node concept="vg0i.1202948039474" id="5996241366561713447" role="vg0i.1197027756228.1197027833540" info="nn">
-                <reference role="vg0i.1204053956946.1068499141037" target="88zw.~ModelAccess%drunReadAction(java%dlang%dRunnable)%cvoid" resolveInfo="runReadAction" />
-                <node concept="cakq.1199569711397" id="5996241366561713469" role="vg0i.1204053956946.1068499141038" info="nn">
-                  <node concept="vg0i.1068580123136" id="5996241366561713470" role="cakq.1199569711397.1199569916463" info="sn">
-                    <node concept="vg0i.1068580123155" id="4474271214083123251" role="vg0i.1068580123136.1068581517665" info="nn">
-                      <node concept="vg0i.1197027756228" id="4474271214083123252" role="vg0i.1068580123155.1068580123156" info="nn">
-                        <node concept="vg0i.1081236700937" id="418270182880378130" role="vg0i.1197027756228.1197027771414" info="nn">
-                          <reference role="vg0i.1204053956946.1068499141037" target="1l1h.4474271214082915417" resolveInfo="getInstance" />
-                          <reference role="vg0i.1081236700937.1144433194310" target="1l1h.4474271214082915303" resolveInfo="BreakpointManagerComponent" />
-                          <node concept="vg0i.1197027756228" id="418270182880378133" role="vg0i.1204053956946.1068499141038" info="nn">
-                            <node concept="79nr.1217252428768" id="418270182880378135" role="vg0i.1197027756228.1197027833540" info="nn">
-                              <reference role="1sqg.1205756064662.1205756909548" target="418270182880378131" resolveInfo="ideaProject" />
+        </node>
+      </node>
+    </node>
+    <node role="member" roleId="tpee.5375687026011219971" type="tpee.ConstructorDeclaration" typeId="tpee.1068580123140" id="2392684134639445010" nodeInfo="igu">
+      <node role="visibility" roleId="tpee.1178549979242" type="tpee.PublicVisibility" typeId="tpee.1146644602865" id="2392684134639445011" nodeInfo="nn" />
+      <node role="body" roleId="tpee.1068580123135" type="tpee.StatementList" typeId="tpee.1068580123136" id="2392684134639445013" nodeInfo="sn">
+        <node role="statement" roleId="tpee.1068581517665" type="tpee.SuperConstructorInvocation" typeId="tpee.1070475587102" id="2392684134639445014" nodeInfo="nn">
+          <link role="baseMethodDeclaration" roleId="tpee.1068499141037" targetNodeId="nx1.~ToggleAction%d&lt;init&gt;(java%dlang%dString,java%dlang%dString,javax%dswing%dIcon)" resolveInfo="ToggleAction" />
+          <node role="actualArgument" roleId="tpee.1068499141038" type="tpee.StringLiteral" typeId="tpee.1070475926800" id="2392684134639445015" nodeInfo="nn">
+            <property name="value" nameId="tpee.1070475926801" value="Mute Breakpoints" />
+          </node>
+          <node role="actualArgument" roleId="tpee.1068499141038" type="tpee.StringLiteral" typeId="tpee.1070475926800" id="2392684134639445016" nodeInfo="nn">
+            <property name="value" nameId="tpee.1070475926801" value="Mute Breakpoints" />
+          </node>
+          <node role="actualArgument" roleId="tpee.1068499141038" type="tpee.VariableReference" typeId="tpee.1068498886296" id="3021153905118646328" nodeInfo="nn">
+            <link role="variableDeclaration" roleId="tpee.1068581517664" targetNodeId="2392684134639445001" resolveInfo="ICON" />
+          </node>
+        </node>
+      </node>
+      <node role="returnType" roleId="tpee.1068580123133" type="tpee.VoidType" typeId="tpee.1068581517677" id="2392684134639445012" nodeInfo="in" />
+    </node>
+    <node role="member" roleId="tpee.5375687026011219971" type="tpee.InstanceMethodDeclaration" typeId="tpee.1068580123165" id="2392684134639445018" nodeInfo="igu">
+      <property name="name" nameId="tpck.1169194664001" value="setSelected" />
+      <node role="visibility" roleId="tpee.1178549979242" type="tpee.PublicVisibility" typeId="tpee.1146644602865" id="2392684134639445019" nodeInfo="nn" />
+      <node role="parameter" roleId="tpee.1068580123134" type="tpee.ParameterDeclaration" typeId="tpee.1068498886292" id="2392684134639445021" nodeInfo="ir">
+        <property name="name" nameId="tpck.1169194664001" value="event" />
+        <node role="type" roleId="tpee.5680397130376446158" type="tpee.ClassifierType" typeId="tpee.1107535904670" id="2392684134639445022" nodeInfo="in">
+          <link role="classifier" roleId="tpee.1107535924139" targetNodeId="nx1.~AnActionEvent" resolveInfo="AnActionEvent" />
+        </node>
+      </node>
+      <node role="parameter" roleId="tpee.1068580123134" type="tpee.ParameterDeclaration" typeId="tpee.1068498886292" id="2392684134639445023" nodeInfo="ir">
+        <property name="name" nameId="tpck.1169194664001" value="b" />
+        <node role="type" roleId="tpee.5680397130376446158" type="tpee.BooleanType" typeId="tpee.1070534644030" id="2392684134639445024" nodeInfo="in" />
+      </node>
+      <node role="returnType" roleId="tpee.1068580123133" type="tpee.VoidType" typeId="tpee.1068581517677" id="2392684134639445020" nodeInfo="in" />
+      <node role="body" roleId="tpee.1068580123135" type="tpee.StatementList" typeId="tpee.1068580123136" id="2392684134639445025" nodeInfo="sn">
+        <node role="statement" roleId="tpee.1068581517665" type="tpee.LocalVariableDeclarationStatement" typeId="tpee.1068581242864" id="2392684134639445026" nodeInfo="nn">
+          <node role="localVariableDeclaration" roleId="tpee.1068581242865" type="tpee.LocalVariableDeclaration" typeId="tpee.1068581242863" id="2392684134639445027" nodeInfo="nr">
+            <property name="name" nameId="tpck.1169194664001" value="debugSession" />
+            <node role="type" roleId="tpee.5680397130376446158" type="tpee.ClassifierType" typeId="tpee.1107535904670" id="2392684134639445028" nodeInfo="in">
+              <link role="classifier" roleId="tpee.1107535924139" targetNodeId="1l1h.4474271214082912940" resolveInfo="AbstractDebugSession" />
+            </node>
+            <node role="initializer" roleId="tpee.1068431790190" type="tpee.StaticMethodCall" typeId="tpee.1081236700937" id="2392684134639445029" nodeInfo="nn">
+              <link role="classConcept" roleId="tpee.1144433194310" targetNodeId="qiil.2392684134639614907" resolveInfo="DebugActionsUtil" />
+              <link role="baseMethodDeclaration" roleId="tpee.1068499141037" targetNodeId="qiil.2392684134639614913" resolveInfo="getDebugSession" />
+              <node role="actualArgument" roleId="tpee.1068499141038" type="tpee.VariableReference" typeId="tpee.1068498886296" id="3021153905151325458" nodeInfo="nn">
+                <link role="variableDeclaration" roleId="tpee.1068581517664" targetNodeId="2392684134639445021" resolveInfo="event" />
+              </node>
+            </node>
+          </node>
+        </node>
+        <node role="statement" roleId="tpee.1068581517665" type="tpee.IfStatement" typeId="tpee.1068580123159" id="2392684134639445031" nodeInfo="nn">
+          <node role="condition" roleId="tpee.1068580123160" type="tpee.EqualsExpression" typeId="tpee.1068580123152" id="2392684134639445032" nodeInfo="nn">
+            <node role="leftExpression" roleId="tpee.1081773367580" type="tpee.VariableReference" typeId="tpee.1068498886296" id="4265636116363066364" nodeInfo="nn">
+              <link role="variableDeclaration" roleId="tpee.1068581517664" targetNodeId="2392684134639445027" resolveInfo="debugSession" />
+            </node>
+            <node role="rightExpression" roleId="tpee.1081773367579" type="tpee.NullLiteral" typeId="tpee.1070534058343" id="2392684134639445034" nodeInfo="nn" />
+          </node>
+          <node role="ifTrue" roleId="tpee.1068580123161" type="tpee.StatementList" typeId="tpee.1068580123136" id="2392684134639445035" nodeInfo="sn">
+            <node role="statement" roleId="tpee.1068581517665" type="tpee.ReturnStatement" typeId="tpee.1068581242878" id="2392684134639445036" nodeInfo="nn" />
+          </node>
+        </node>
+        <node role="statement" roleId="tpee.1068581517665" type="tpee.ExpressionStatement" typeId="tpee.1068580123155" id="2392684134639445037" nodeInfo="nn">
+          <node role="expression" roleId="tpee.1068580123156" type="tpee.DotExpression" typeId="tpee.1197027756228" id="2392684134639445038" nodeInfo="nn">
+            <node role="operand" roleId="tpee.1197027771414" type="tpee.VariableReference" typeId="tpee.1068498886296" id="4265636116363097575" nodeInfo="nn">
+              <link role="variableDeclaration" roleId="tpee.1068581517664" targetNodeId="2392684134639445027" resolveInfo="debugSession" />
+            </node>
+            <node role="operation" roleId="tpee.1197027833540" type="tpee.InstanceMethodCallOperation" typeId="tpee.1202948039474" id="2392684134639445040" nodeInfo="nn">
+              <link role="baseMethodDeclaration" roleId="tpee.1068499141037" targetNodeId="1l1h.4474271214082917170" resolveInfo="muteBreakpoints" />
+              <node role="actualArgument" roleId="tpee.1068499141038" type="tpee.VariableReference" typeId="tpee.1068498886296" id="3021153905151720137" nodeInfo="nn">
+                <link role="variableDeclaration" roleId="tpee.1068581517664" targetNodeId="2392684134639445023" resolveInfo="b" />
+              </node>
+            </node>
+          </node>
+        </node>
+      </node>
+      <node role="annotation" roleId="tpee.1188208488637" type="tpee.AnnotationInstance" typeId="tpee.1188207840427" id="3998760702358619601" nodeInfo="nn">
+        <link role="annotation" roleId="tpee.1188208074048" targetNodeId="e2lb.~Override" resolveInfo="Override" />
+      </node>
+    </node>
+    <node role="member" roleId="tpee.5375687026011219971" type="tpee.InstanceMethodDeclaration" typeId="tpee.1068580123165" id="2392684134639445042" nodeInfo="igu">
+      <property name="name" nameId="tpck.1169194664001" value="isSelected" />
+      <node role="visibility" roleId="tpee.1178549979242" type="tpee.PublicVisibility" typeId="tpee.1146644602865" id="2392684134639445043" nodeInfo="nn" />
+      <node role="parameter" roleId="tpee.1068580123134" type="tpee.ParameterDeclaration" typeId="tpee.1068498886292" id="2392684134639445045" nodeInfo="ir">
+        <property name="name" nameId="tpck.1169194664001" value="event" />
+        <node role="type" roleId="tpee.5680397130376446158" type="tpee.ClassifierType" typeId="tpee.1107535904670" id="2392684134639445046" nodeInfo="in">
+          <link role="classifier" roleId="tpee.1107535924139" targetNodeId="nx1.~AnActionEvent" resolveInfo="AnActionEvent" />
+        </node>
+      </node>
+      <node role="returnType" roleId="tpee.1068580123133" type="tpee.BooleanType" typeId="tpee.1070534644030" id="2392684134639445044" nodeInfo="in" />
+      <node role="body" roleId="tpee.1068580123135" type="tpee.StatementList" typeId="tpee.1068580123136" id="2392684134639445047" nodeInfo="sn">
+        <node role="statement" roleId="tpee.1068581517665" type="tpee.LocalVariableDeclarationStatement" typeId="tpee.1068581242864" id="2392684134639445048" nodeInfo="nn">
+          <node role="localVariableDeclaration" roleId="tpee.1068581242865" type="tpee.LocalVariableDeclaration" typeId="tpee.1068581242863" id="2392684134639445049" nodeInfo="nr">
+            <property name="name" nameId="tpck.1169194664001" value="debugSession" />
+            <node role="initializer" roleId="tpee.1068431790190" type="tpee.StaticMethodCall" typeId="tpee.1081236700937" id="2392684134639445051" nodeInfo="nn">
+              <link role="classConcept" roleId="tpee.1144433194310" targetNodeId="qiil.2392684134639614907" resolveInfo="DebugActionsUtil" />
+              <link role="baseMethodDeclaration" roleId="tpee.1068499141037" targetNodeId="qiil.2392684134639614913" resolveInfo="getDebugSession" />
+              <node role="actualArgument" roleId="tpee.1068499141038" type="tpee.VariableReference" typeId="tpee.1068498886296" id="3021153905151787924" nodeInfo="nn">
+                <link role="variableDeclaration" roleId="tpee.1068581517664" targetNodeId="2392684134639445045" resolveInfo="event" />
+              </node>
+            </node>
+            <node role="type" roleId="tpee.5680397130376446158" type="tpee.ClassifierType" typeId="tpee.1107535904670" id="2392684134639445050" nodeInfo="in">
+              <link role="classifier" roleId="tpee.1107535924139" targetNodeId="1l1h.4474271214082912940" resolveInfo="AbstractDebugSession" />
+            </node>
+          </node>
+        </node>
+        <node role="statement" roleId="tpee.1068581517665" type="tpee.ReturnStatement" typeId="tpee.1068581242878" id="2392684134639445053" nodeInfo="nn">
+          <node role="expression" roleId="tpee.1068581517676" type="tpee.AndExpression" typeId="tpee.1080120340718" id="2392684134639445054" nodeInfo="nn">
+            <node role="rightExpression" roleId="tpee.1081773367579" type="tpee.DotExpression" typeId="tpee.1197027756228" id="2392684134639445059" nodeInfo="nn">
+              <node role="operand" roleId="tpee.1197027771414" type="tpee.VariableReference" typeId="tpee.1068498886296" id="4265636116363091345" nodeInfo="nn">
+                <link role="variableDeclaration" roleId="tpee.1068581517664" targetNodeId="2392684134639445049" resolveInfo="debugSession" />
+              </node>
+              <node role="operation" roleId="tpee.1197027833540" type="tpee.InstanceMethodCallOperation" typeId="tpee.1202948039474" id="2392684134639445061" nodeInfo="nn">
+                <link role="baseMethodDeclaration" roleId="tpee.1068499141037" targetNodeId="1l1h.4474271214082917176" resolveInfo="isMute" />
+              </node>
+            </node>
+            <node role="leftExpression" roleId="tpee.1081773367580" type="tpee.ParenthesizedExpression" typeId="tpee.1079359253375" id="2392684134639445055" nodeInfo="nn">
+              <node role="expression" roleId="tpee.1079359253376" type="tpee.NotEqualsExpression" typeId="tpee.1073239437375" id="2392684134639445056" nodeInfo="nn">
+                <node role="rightExpression" roleId="tpee.1081773367579" type="tpee.NullLiteral" typeId="tpee.1070534058343" id="2392684134639445058" nodeInfo="nn" />
+                <node role="leftExpression" roleId="tpee.1081773367580" type="tpee.VariableReference" typeId="tpee.1068498886296" id="4265636116363089449" nodeInfo="nn">
+                  <link role="variableDeclaration" roleId="tpee.1068581517664" targetNodeId="2392684134639445049" resolveInfo="debugSession" />
+                </node>
+              </node>
+            </node>
+          </node>
+        </node>
+      </node>
+      <node role="annotation" roleId="tpee.1188208488637" type="tpee.AnnotationInstance" typeId="tpee.1188207840427" id="3998760702358619596" nodeInfo="nn">
+        <link role="annotation" roleId="tpee.1188208074048" targetNodeId="e2lb.~Override" resolveInfo="Override" />
+      </node>
+    </node>
+    <node role="member" roleId="tpee.5375687026011219971" type="tpee.InstanceMethodDeclaration" typeId="tpee.1068580123165" id="2392684134639445062" nodeInfo="igu">
+      <property name="name" nameId="tpck.1169194664001" value="update" />
+      <node role="body" roleId="tpee.1068580123135" type="tpee.StatementList" typeId="tpee.1068580123136" id="2392684134639445067" nodeInfo="sn">
+        <node role="statement" roleId="tpee.1068581517665" type="tpee.ExpressionStatement" typeId="tpee.1068580123155" id="2392684134639445068" nodeInfo="nn">
+          <node role="expression" roleId="tpee.1068580123156" type="tpee.SuperMethodCall" typeId="tpee.1073063089578" id="2392684134639445069" nodeInfo="nn">
+            <link role="baseMethodDeclaration" roleId="tpee.1068499141037" targetNodeId="nx1.~ToggleAction%dupdate(com%dintellij%dopenapi%dactionSystem%dAnActionEvent)%cvoid" resolveInfo="update" />
+            <node role="actualArgument" roleId="tpee.1068499141038" type="tpee.VariableReference" typeId="tpee.1068498886296" id="3021153905151617319" nodeInfo="nn">
+              <link role="variableDeclaration" roleId="tpee.1068581517664" targetNodeId="2392684134639445065" resolveInfo="event" />
+            </node>
+          </node>
+        </node>
+        <node role="statement" roleId="tpee.1068581517665" type="tpee.ExpressionStatement" typeId="tpee.1068580123155" id="2392684134639445071" nodeInfo="nn">
+          <node role="expression" roleId="tpee.1068580123156" type="tpee.DotExpression" typeId="tpee.1197027756228" id="2392684134639445072" nodeInfo="nn">
+            <node role="operation" roleId="tpee.1197027833540" type="tpee.InstanceMethodCallOperation" typeId="tpee.1202948039474" id="2392684134639445076" nodeInfo="nn">
+              <link role="baseMethodDeclaration" roleId="tpee.1068499141037" targetNodeId="nx1.~Presentation%dsetEnabled(boolean)%cvoid" resolveInfo="setEnabled" />
+              <node role="actualArgument" roleId="tpee.1068499141038" type="tpee.NotEqualsExpression" typeId="tpee.1073239437375" id="2392684134639445077" nodeInfo="nn">
+                <node role="rightExpression" roleId="tpee.1081773367579" type="tpee.NullLiteral" typeId="tpee.1070534058343" id="2392684134639445080" nodeInfo="nn" />
+                <node role="leftExpression" roleId="tpee.1081773367580" type="tpee.StaticMethodCall" typeId="tpee.1081236700937" id="2392684134639445078" nodeInfo="nn">
+                  <link role="classConcept" roleId="tpee.1144433194310" targetNodeId="qiil.2392684134639614907" resolveInfo="DebugActionsUtil" />
+                  <link role="baseMethodDeclaration" roleId="tpee.1068499141037" targetNodeId="qiil.2392684134639614913" resolveInfo="getDebugSession" />
+                  <node role="actualArgument" roleId="tpee.1068499141038" type="tpee.VariableReference" typeId="tpee.1068498886296" id="3021153905151727409" nodeInfo="nn">
+                    <link role="variableDeclaration" roleId="tpee.1068581517664" targetNodeId="2392684134639445065" resolveInfo="event" />
+                  </node>
+                </node>
+              </node>
+            </node>
+            <node role="operand" roleId="tpee.1197027771414" type="tpee.DotExpression" typeId="tpee.1197027756228" id="2392684134639445073" nodeInfo="nn">
+              <node role="operation" roleId="tpee.1197027833540" type="tpee.InstanceMethodCallOperation" typeId="tpee.1202948039474" id="2392684134639445075" nodeInfo="nn">
+                <link role="baseMethodDeclaration" roleId="tpee.1068499141037" targetNodeId="nx1.~AnActionEvent%dgetPresentation()%ccom%dintellij%dopenapi%dactionSystem%dPresentation" resolveInfo="getPresentation" />
+              </node>
+              <node role="operand" roleId="tpee.1197027771414" type="tpee.VariableReference" typeId="tpee.1068498886296" id="3021153905150324904" nodeInfo="nn">
+                <link role="variableDeclaration" roleId="tpee.1068581517664" targetNodeId="2392684134639445065" resolveInfo="event" />
+              </node>
+            </node>
+          </node>
+        </node>
+      </node>
+      <node role="returnType" roleId="tpee.1068580123133" type="tpee.VoidType" typeId="tpee.1068581517677" id="2392684134639445064" nodeInfo="in" />
+      <node role="parameter" roleId="tpee.1068580123134" type="tpee.ParameterDeclaration" typeId="tpee.1068498886292" id="2392684134639445065" nodeInfo="ir">
+        <property name="name" nameId="tpck.1169194664001" value="event" />
+        <node role="type" roleId="tpee.5680397130376446158" type="tpee.ClassifierType" typeId="tpee.1107535904670" id="2392684134639445066" nodeInfo="in">
+          <link role="classifier" roleId="tpee.1107535924139" targetNodeId="nx1.~AnActionEvent" resolveInfo="AnActionEvent" />
+        </node>
+      </node>
+      <node role="visibility" roleId="tpee.1178549979242" type="tpee.PublicVisibility" typeId="tpee.1146644602865" id="2392684134639445063" nodeInfo="nn" />
+      <node role="annotation" roleId="tpee.1188208488637" type="tpee.AnnotationInstance" typeId="tpee.1188207840427" id="2392684134639445081" nodeInfo="nn">
+        <link role="annotation" roleId="tpee.1188208074048" targetNodeId="e2lb.~Override" resolveInfo="Override" />
+      </node>
+    </node>
+    <node role="visibility" roleId="tpee.1178549979242" type="tpee.PublicVisibility" typeId="tpee.1146644602865" id="2392684134639444999" nodeInfo="nn" />
+    <node role="superclass" roleId="tpee.1165602531693" type="tpee.ClassifierType" typeId="tpee.1107535904670" id="2392684134639445000" nodeInfo="in">
+      <link role="classifier" roleId="tpee.1107535924139" targetNodeId="nx1.~ToggleAction" resolveInfo="ToggleAction" />
+    </node>
+  </root>
+  <root type="tp4k.ActionGroupDeclaration" typeId="tp4k.1203087890642" id="9154600507441896288" nodeInfo="ng">
+    <property name="name" nameId="tpck.1169194664001" value="DebugStepsMenu" />
+    <node role="contents" roleId="tp4k.1207145245948" type="tp4k.ElementListContents" typeId="tp4k.1207145163717" id="9154600507441896290" nodeInfo="ng">
+      <node role="reference" roleId="tp4k.1207145201301" type="tp4k.ActionInstance" typeId="tp4k.1203088046679" id="9154600507441896291" nodeInfo="ng">
+        <link role="action" roleId="tp4k.1203088061055" targetNodeId="7064627997011532759" resolveInfo="StepOver" />
+      </node>
+      <node role="reference" roleId="tp4k.1207145201301" type="tp4k.ActionInstance" typeId="tp4k.1203088046679" id="9154600507441896292" nodeInfo="ng">
+        <link role="action" roleId="tp4k.1203088061055" targetNodeId="7064627997011532701" resolveInfo="StepInto" />
+      </node>
+      <node role="reference" roleId="tp4k.1207145201301" type="tp4k.ActionInstance" typeId="tp4k.1203088046679" id="9154600507441896293" nodeInfo="ng">
+        <link role="action" roleId="tp4k.1203088061055" targetNodeId="7064627997011532730" resolveInfo="StepOut" />
+      </node>
+    </node>
+    <node role="modifier" roleId="tp4k.1204991552650" type="tp4k.ModificationStatement" typeId="tp4k.1203092361741" id="9154600507441896296" nodeInfo="ng">
+      <link role="modifiedGroup" roleId="tp4k.1203092736097" targetNodeId="7064627997011532858" resolveInfo="DebugRunMenu" />
+      <link role="point" roleId="tp4k.1204992316090" targetNodeId="9154600507441896295" resolveInfo="steps" />
+    </node>
+  </root>
+  <root type="tp4k.ActionDeclaration" typeId="tp4k.1203071646776" id="6515087165749899624" nodeInfo="ng">
+    <property name="isAlwaysVisible" nameId="tp4k.1207149998849" value="true" />
+    <property name="description" nameId="tp4k.1213273179528" value="Go To Source" />
+    <property name="name" nameId="tpck.1169194664001" value="GoToBreakpointSourceAction" />
+    <property name="caption" nameId="tp4k.1205250923097" value="Go To" />
+    <property name="virtualPackage" nameId="tpck.1193676396447" value="breakpoints.dialog" />
+    <node role="icon" roleId="tp4k.8976425910813834639" type="1oap.IconResource" typeId="1oap.8974276187400029883" id="2116560153805830274" nodeInfo="ng">
+      <node role="iconExpression" roleId="1oap.6976585500156684809" type="tpee.StaticFieldReference" typeId="tpee.1070533707846" id="2116560153805830299" nodeInfo="nn">
+        <link role="classifier" roleId="tpee.1144433057691" targetNodeId="c4ym.~MPSIcons$Debug" resolveInfo="MPSIcons.Debug" />
+        <link role="variableDeclaration" roleId="tpee.1068581517664" targetNodeId="c4ym.~MPSIcons$Debug%dGoToSource" resolveInfo="GoToSource" />
+      </node>
+    </node>
+    <node role="executeFunction" roleId="tp4k.1203083461638" type="tp4k.ExecuteBlock" typeId="tp4k.1203083511112" id="6515087165749899625" nodeInfo="nn">
+      <node role="body" roleId="tpee.1137022507850" type="tpee.StatementList" typeId="tpee.1068580123136" id="6515087165749899626" nodeInfo="sn">
+        <node role="statement" roleId="tpee.1068581517665" type="tpee.LocalVariableDeclarationStatement" typeId="tpee.1068581242864" id="4474271214083123135" nodeInfo="nn">
+          <node role="localVariableDeclaration" roleId="tpee.1068581242865" type="tpee.LocalVariableDeclaration" typeId="tpee.1068581242863" id="4474271214083123136" nodeInfo="nr">
+            <property name="name" nameId="tpck.1169194664001" value="breakpoint" />
+            <property name="isFinal" nameId="tpee.1176718929932" value="false" />
+            <node role="type" roleId="tpee.5680397130376446158" type="tpee.ClassifierType" typeId="tpee.1107535904670" id="4474271214083123137" nodeInfo="in">
+              <link role="classifier" roleId="tpee.1107535924139" targetNodeId="rw00.4474271214082916537" resolveInfo="IBreakpoint" />
+            </node>
+            <node role="initializer" roleId="tpee.1068431790190" type="tpee.DotExpression" typeId="tpee.1197027756228" id="6515087165749901137" nodeInfo="nn">
+              <node role="operand" roleId="tpee.1197027771414" type="tpee.StaticFieldReference" typeId="tpee.1070533707846" id="6515087165749901138" nodeInfo="nn">
+                <link role="variableDeclaration" roleId="tpee.1068581517664" targetNodeId="qst8.4474271214083121974" resolveInfo="MPS_BREAKPOINT" />
+                <link role="classifier" roleId="tpee.1144433057691" targetNodeId="qst8.6515087165749902659" resolveInfo="BreakpointsUtil" />
+              </node>
+              <node role="operation" roleId="tpee.1197027833540" type="tpee.InstanceMethodCallOperation" typeId="tpee.1202948039474" id="6515087165749901139" nodeInfo="nn">
+                <link role="baseMethodDeclaration" roleId="tpee.1068499141037" targetNodeId="nx1.~DataKey%dgetData(com%dintellij%dopenapi%dactionSystem%dDataContext)%cjava%dlang%dObject" resolveInfo="getData" />
+                <node role="actualArgument" roleId="tpee.1068499141038" type="tpee.DotExpression" typeId="tpee.1197027756228" id="6515087165749901140" nodeInfo="nn">
+                  <node role="operand" roleId="tpee.1197027771414" type="tp4k.ConceptFunctionParameter_AnActionEvent" typeId="tp4k.1203082903663" id="6515087165749901141" nodeInfo="nn" />
+                  <node role="operation" roleId="tpee.1197027833540" type="tpee.InstanceMethodCallOperation" typeId="tpee.1202948039474" id="6515087165749901142" nodeInfo="nn">
+                    <link role="baseMethodDeclaration" roleId="tpee.1068499141037" targetNodeId="nx1.~AnActionEvent%dgetDataContext()%ccom%dintellij%dopenapi%dactionSystem%dDataContext" resolveInfo="getDataContext" />
+                  </node>
+                </node>
+              </node>
+            </node>
+          </node>
+        </node>
+        <node role="statement" roleId="tpee.1068581517665" type="tpee.IfStatement" typeId="tpee.1068580123159" id="4474271214083123140" nodeInfo="nn">
+          <node role="condition" roleId="tpee.1068580123160" type="tpee.OrExpression" typeId="tpee.1080223426719" id="6515087165749902978" nodeInfo="nn">
+            <node role="rightExpression" roleId="tpee.1081773367579" type="tpee.NotExpression" typeId="tpee.1081516740877" id="6515087165749902981" nodeInfo="nn">
+              <node role="expression" roleId="tpee.1081516765348" type="tpee.InstanceOfExpression" typeId="tpee.1081256982272" id="6515087165749902984" nodeInfo="nn">
+                <node role="classType" roleId="tpee.1081256993305" type="tpee.ClassifierType" typeId="tpee.1107535904670" id="6515087165749902987" nodeInfo="in">
+                  <link role="classifier" roleId="tpee.1107535924139" targetNodeId="rw00.4474271214082913201" resolveInfo="ILocationBreakpoint" />
+                </node>
+                <node role="leftExpression" roleId="tpee.1081256993304" type="tpee.VariableReference" typeId="tpee.1068498886296" id="4265636116363066475" nodeInfo="nn">
+                  <link role="variableDeclaration" roleId="tpee.1068581517664" targetNodeId="4474271214083123136" resolveInfo="breakpoint" />
+                </node>
+              </node>
+            </node>
+            <node role="leftExpression" roleId="tpee.1081773367580" type="tpee.EqualsExpression" typeId="tpee.1068580123152" id="4474271214083123141" nodeInfo="nn">
+              <node role="leftExpression" roleId="tpee.1081773367580" type="tpee.VariableReference" typeId="tpee.1068498886296" id="4265636116363116416" nodeInfo="nn">
+                <link role="variableDeclaration" roleId="tpee.1068581517664" targetNodeId="4474271214083123136" resolveInfo="breakpoint" />
+              </node>
+              <node role="rightExpression" roleId="tpee.1081773367579" type="tpee.NullLiteral" typeId="tpee.1070534058343" id="4474271214083123143" nodeInfo="nn" />
+            </node>
+          </node>
+          <node role="ifTrue" roleId="tpee.1068580123161" type="tpee.StatementList" typeId="tpee.1068580123136" id="4474271214083123144" nodeInfo="sn">
+            <node role="statement" roleId="tpee.1068581517665" type="tpee.ReturnStatement" typeId="tpee.1068581242878" id="4474271214083123145" nodeInfo="nn" />
+          </node>
+        </node>
+        <node role="statement" roleId="tpee.1068581517665" type="tpee.LocalVariableDeclarationStatement" typeId="tpee.1068581242864" id="6515087165749902753" nodeInfo="nn">
+          <node role="localVariableDeclaration" roleId="tpee.1068581242865" type="tpee.LocalVariableDeclaration" typeId="tpee.1068581242863" id="6515087165749902754" nodeInfo="nr">
+            <property name="name" nameId="tpck.1169194664001" value="dialog" />
+            <node role="type" roleId="tpee.5680397130376446158" type="tpee.ClassifierType" typeId="tpee.1107535904670" id="6515087165749902755" nodeInfo="in">
+              <link role="classifier" roleId="tpee.1107535924139" targetNodeId="qst8.4474271214083122178" resolveInfo="BreakpointsBrowserDialog" />
+            </node>
+            <node role="initializer" roleId="tpee.1068431790190" type="tpee.DotExpression" typeId="tpee.1197027756228" id="6515087165749902774" nodeInfo="nn">
+              <node role="operand" roleId="tpee.1197027771414" type="tpee.StaticFieldReference" typeId="tpee.1070533707846" id="6515087165749902757" nodeInfo="nn">
+                <link role="classifier" roleId="tpee.1144433057691" targetNodeId="qst8.6515087165749902659" resolveInfo="BreakpointsUtil" />
+                <link role="variableDeclaration" roleId="tpee.1068581517664" targetNodeId="qst8.6515087165749902669" resolveInfo="MPS_BREAKPOINTS_BROWSER_DIALOG" />
+              </node>
+              <node role="operation" roleId="tpee.1197027833540" type="tpee.InstanceMethodCallOperation" typeId="tpee.1202948039474" id="6515087165749902780" nodeInfo="nn">
+                <link role="baseMethodDeclaration" roleId="tpee.1068499141037" targetNodeId="nx1.~DataKey%dgetData(com%dintellij%dopenapi%dactionSystem%dDataContext)%cjava%dlang%dObject" resolveInfo="getData" />
+                <node role="actualArgument" roleId="tpee.1068499141038" type="tpee.DotExpression" typeId="tpee.1197027756228" id="6515087165749902798" nodeInfo="nn">
+                  <node role="operand" roleId="tpee.1197027771414" type="tp4k.ConceptFunctionParameter_AnActionEvent" typeId="tp4k.1203082903663" id="6515087165749902781" nodeInfo="nn" />
+                  <node role="operation" roleId="tpee.1197027833540" type="tpee.InstanceMethodCallOperation" typeId="tpee.1202948039474" id="6515087165749902807" nodeInfo="nn">
+                    <link role="baseMethodDeclaration" roleId="tpee.1068499141037" targetNodeId="nx1.~AnActionEvent%dgetDataContext()%ccom%dintellij%dopenapi%dactionSystem%dDataContext" resolveInfo="getDataContext" />
+                  </node>
+                </node>
+              </node>
+            </node>
+          </node>
+        </node>
+        <node role="statement" roleId="tpee.1068581517665" type="tpee.IfStatement" typeId="tpee.1068580123159" id="6515087165749902647" nodeInfo="nn">
+          <node role="ifTrue" roleId="tpee.1068580123161" type="tpee.StatementList" typeId="tpee.1068580123136" id="6515087165749902648" nodeInfo="sn">
+            <node role="statement" roleId="tpee.1068581517665" type="tpee.ExpressionStatement" typeId="tpee.1068580123155" id="6515087165749902830" nodeInfo="nn">
+              <node role="expression" roleId="tpee.1068580123156" type="tpee.DotExpression" typeId="tpee.1197027756228" id="6515087165749902848" nodeInfo="nn">
+                <node role="operand" roleId="tpee.1197027771414" type="tpee.VariableReference" typeId="tpee.1068498886296" id="4265636116363079194" nodeInfo="nn">
+                  <link role="variableDeclaration" roleId="tpee.1068581517664" targetNodeId="6515087165749902754" resolveInfo="dialog" />
+                </node>
+                <node role="operation" roleId="tpee.1197027833540" type="tpee.InstanceMethodCallOperation" typeId="tpee.1202948039474" id="6515087165749902853" nodeInfo="nn">
+                  <link role="baseMethodDeclaration" roleId="tpee.1068499141037" targetNodeId="qst8.4474271214083123084" resolveInfo="dispose" />
+                </node>
+              </node>
+            </node>
+          </node>
+          <node role="condition" roleId="tpee.1068580123160" type="tpee.NotEqualsExpression" typeId="tpee.1073239437375" id="6515087165749902826" nodeInfo="nn">
+            <node role="rightExpression" roleId="tpee.1081773367579" type="tpee.NullLiteral" typeId="tpee.1070534058343" id="6515087165749902829" nodeInfo="nn" />
+            <node role="leftExpression" roleId="tpee.1081773367580" type="tpee.VariableReference" typeId="tpee.1068498886296" id="4265636116363106688" nodeInfo="nn">
+              <link role="variableDeclaration" roleId="tpee.1068581517664" targetNodeId="6515087165749902754" resolveInfo="dialog" />
+            </node>
+          </node>
+        </node>
+        <node role="statement" roleId="tpee.1068581517665" type="tpee.ExpressionStatement" typeId="tpee.1068580123155" id="6515087165749903373" nodeInfo="nn">
+          <node role="expression" roleId="tpee.1068580123156" type="tpee.StaticMethodCall" typeId="tpee.1081236700937" id="6515087165749903376" nodeInfo="nn">
+            <link role="baseMethodDeclaration" roleId="tpee.1068499141037" targetNodeId="qst8.6515087165749903293" resolveInfo="openNode" />
+            <link role="classConcept" roleId="tpee.1144433194310" targetNodeId="qst8.6515087165749902659" resolveInfo="BreakpointsUtil" />
+            <node role="actualArgument" roleId="tpee.1068499141038" type="tpee.DotExpression" typeId="tpee.1197027756228" id="6515087165749903383" nodeInfo="nn">
+              <node role="operand" roleId="tpee.1197027771414" type="tp4f.ThisClassifierExpression" typeId="tp4f.1205752633985" id="6515087165749903384" nodeInfo="nn" />
+              <node role="operation" roleId="tpee.1197027833540" type="tp4k.ActionDataParameterReferenceOperation" typeId="tp4k.1217252428768" id="6515087165749903385" nodeInfo="nn">
+                <link role="member" roleId="tp4f.1205756909548" targetNodeId="6515087165749903377" resolveInfo="context" />
+              </node>
+            </node>
+            <node role="actualArgument" roleId="tpee.1068499141038" type="tpee.CastExpression" typeId="tpee.1070534934090" id="6515087165749903394" nodeInfo="nn">
+              <node role="type" roleId="tpee.1070534934091" type="tpee.ClassifierType" typeId="tpee.1107535904670" id="6515087165749903398" nodeInfo="in">
+                <link role="classifier" roleId="tpee.1107535924139" targetNodeId="rw00.4474271214082913201" resolveInfo="ILocationBreakpoint" />
+              </node>
+              <node role="expression" roleId="tpee.1070534934092" type="tpee.VariableReference" typeId="tpee.1068498886296" id="4265636116363081734" nodeInfo="nn">
+                <link role="variableDeclaration" roleId="tpee.1068581517664" targetNodeId="4474271214083123136" resolveInfo="breakpoint" />
+              </node>
+            </node>
+            <node role="actualArgument" roleId="tpee.1068499141038" type="tpee.BooleanConstant" typeId="tpee.1068580123137" id="6515087165749903389" nodeInfo="nn">
+              <property name="value" nameId="tpee.1068580123138" value="true" />
+            </node>
+            <node role="actualArgument" roleId="tpee.1068499141038" type="tpee.BooleanConstant" typeId="tpee.1068580123137" id="6515087165749903391" nodeInfo="nn">
+              <property name="value" nameId="tpee.1068580123138" value="true" />
+            </node>
+          </node>
+        </node>
+      </node>
+    </node>
+    <node role="updateBlock" roleId="tp4k.1203083196627" type="tp4k.DoUpdateBlock" typeId="tp4k.1203082695294" id="6515087165749901259" nodeInfo="nn">
+      <node role="body" roleId="tpee.1137022507850" type="tpee.StatementList" typeId="tpee.1068580123136" id="6515087165749901260" nodeInfo="sn">
+        <node role="statement" roleId="tpee.1068581517665" type="tpee.LocalVariableDeclarationStatement" typeId="tpee.1068581242864" id="6515087165749902892" nodeInfo="nn">
+          <node role="localVariableDeclaration" roleId="tpee.1068581242865" type="tpee.LocalVariableDeclaration" typeId="tpee.1068581242863" id="6515087165749902893" nodeInfo="nr">
+            <property name="name" nameId="tpck.1169194664001" value="breakpoint" />
+            <node role="type" roleId="tpee.5680397130376446158" type="tpee.ClassifierType" typeId="tpee.1107535904670" id="6515087165749902894" nodeInfo="in">
+              <link role="classifier" roleId="tpee.1107535924139" targetNodeId="rw00.4474271214082916537" resolveInfo="IBreakpoint" />
+            </node>
+            <node role="initializer" roleId="tpee.1068431790190" type="tpee.DotExpression" typeId="tpee.1197027756228" id="6515087165749902895" nodeInfo="nn">
+              <node role="operand" roleId="tpee.1197027771414" type="tpee.StaticFieldReference" typeId="tpee.1070533707846" id="6515087165749902896" nodeInfo="nn">
+                <link role="variableDeclaration" roleId="tpee.1068581517664" targetNodeId="qst8.4474271214083121974" resolveInfo="MPS_BREAKPOINT" />
+                <link role="classifier" roleId="tpee.1144433057691" targetNodeId="qst8.6515087165749902659" resolveInfo="BreakpointsUtil" />
+              </node>
+              <node role="operation" roleId="tpee.1197027833540" type="tpee.InstanceMethodCallOperation" typeId="tpee.1202948039474" id="6515087165749902897" nodeInfo="nn">
+                <link role="baseMethodDeclaration" roleId="tpee.1068499141037" targetNodeId="nx1.~DataKey%dgetData(com%dintellij%dopenapi%dactionSystem%dDataContext)%cjava%dlang%dObject" resolveInfo="getData" />
+                <node role="actualArgument" roleId="tpee.1068499141038" type="tpee.DotExpression" typeId="tpee.1197027756228" id="6515087165749902898" nodeInfo="nn">
+                  <node role="operand" roleId="tpee.1197027771414" type="tp4k.ConceptFunctionParameter_AnActionEvent" typeId="tp4k.1203082903663" id="6515087165749902899" nodeInfo="nn" />
+                  <node role="operation" roleId="tpee.1197027833540" type="tpee.InstanceMethodCallOperation" typeId="tpee.1202948039474" id="6515087165749902900" nodeInfo="nn">
+                    <link role="baseMethodDeclaration" roleId="tpee.1068499141037" targetNodeId="nx1.~AnActionEvent%dgetDataContext()%ccom%dintellij%dopenapi%dactionSystem%dDataContext" resolveInfo="getDataContext" />
+                  </node>
+                </node>
+              </node>
+            </node>
+          </node>
+        </node>
+        <node role="statement" roleId="tpee.1068581517665" type="tpee.ExpressionStatement" typeId="tpee.1068580123155" id="6515087165749901261" nodeInfo="nn">
+          <node role="expression" roleId="tpee.1068580123156" type="tpee.DotExpression" typeId="tpee.1197027756228" id="6515087165749901302" nodeInfo="nn">
+            <node role="operand" roleId="tpee.1197027771414" type="tpee.DotExpression" typeId="tpee.1197027756228" id="6515087165749901279" nodeInfo="nn">
+              <node role="operand" roleId="tpee.1197027771414" type="tp4k.ConceptFunctionParameter_AnActionEvent" typeId="tp4k.1203082903663" id="6515087165749901262" nodeInfo="nn" />
+              <node role="operation" roleId="tpee.1197027833540" type="tpee.InstanceMethodCallOperation" typeId="tpee.1202948039474" id="6515087165749901285" nodeInfo="nn">
+                <link role="baseMethodDeclaration" roleId="tpee.1068499141037" targetNodeId="nx1.~AnActionEvent%dgetPresentation()%ccom%dintellij%dopenapi%dactionSystem%dPresentation" resolveInfo="getPresentation" />
+              </node>
+            </node>
+            <node role="operation" roleId="tpee.1197027833540" type="tpee.InstanceMethodCallOperation" typeId="tpee.1202948039474" id="6515087165749901308" nodeInfo="nn">
+              <link role="baseMethodDeclaration" roleId="tpee.1068499141037" targetNodeId="nx1.~Presentation%dsetEnabled(boolean)%cvoid" resolveInfo="setEnabled" />
+              <node role="actualArgument" roleId="tpee.1068499141038" type="tpee.AndExpression" typeId="tpee.1080120340718" id="6515087165749902920" nodeInfo="nn">
+                <node role="rightExpression" roleId="tpee.1081773367579" type="tpee.InstanceOfExpression" typeId="tpee.1081256982272" id="6515087165749902954" nodeInfo="nn">
+                  <node role="classType" roleId="tpee.1081256993305" type="tpee.ClassifierType" typeId="tpee.1107535904670" id="6515087165749902959" nodeInfo="in">
+                    <link role="classifier" roleId="tpee.1107535924139" targetNodeId="rw00.4474271214082913201" resolveInfo="ILocationBreakpoint" />
+                  </node>
+                  <node role="leftExpression" roleId="tpee.1081256993304" type="tpee.VariableReference" typeId="tpee.1068498886296" id="4265636116363096050" nodeInfo="nn">
+                    <link role="variableDeclaration" roleId="tpee.1068581517664" targetNodeId="6515087165749902893" resolveInfo="breakpoint" />
+                  </node>
+                </node>
+                <node role="leftExpression" roleId="tpee.1081773367580" type="tpee.NotEqualsExpression" typeId="tpee.1073239437375" id="6515087165749899802" nodeInfo="nn">
+                  <node role="leftExpression" roleId="tpee.1081773367580" type="tpee.VariableReference" typeId="tpee.1068498886296" id="4265636116363093274" nodeInfo="nn">
+                    <link role="variableDeclaration" roleId="tpee.1068581517664" targetNodeId="6515087165749902893" resolveInfo="breakpoint" />
+                  </node>
+                  <node role="rightExpression" roleId="tpee.1081773367579" type="tpee.NullLiteral" typeId="tpee.1070534058343" id="6515087165749899808" nodeInfo="nn" />
+                </node>
+              </node>
+            </node>
+          </node>
+        </node>
+      </node>
+    </node>
+    <node role="parameter" roleId="tp4k.1217413222820" type="tp4k.ActionDataParameterDeclaration" typeId="tp4k.1217252042208" id="6515087165749903377" nodeInfo="ng">
+      <property name="name" nameId="tpck.1169194664001" value="context" />
+      <link role="key" roleId="tp4k.1217252646389" targetNodeId="5xh9.~MPSCommonDataKeys%dOPERATION_CONTEXT" resolveInfo="OPERATION_CONTEXT" />
+      <node role="condition" roleId="tp4k.5538333046911298738" type="tp4k.RequiredCondition" typeId="tp4k.5538333046911348654" id="6515087165749903381" nodeInfo="ng" />
+    </node>
+  </root>
+  <root type="tp4k.ActionDeclaration" typeId="tp4k.1203071646776" id="6515087165749935206" nodeInfo="ng">
+    <property name="isAlwaysVisible" nameId="tp4k.1207149998849" value="true" />
+    <property name="description" nameId="tp4k.1213273179528" value="View Source" />
+    <property name="name" nameId="tpck.1169194664001" value="ViewBreakpointSourceAction" />
+    <property name="caption" nameId="tp4k.1205250923097" value="View Source" />
+    <property name="virtualPackage" nameId="tpck.1193676396447" value="breakpoints.dialog" />
+    <node role="icon" roleId="tp4k.8976425910813834639" type="1oap.IconResource" typeId="1oap.8974276187400029883" id="4483014192699685618" nodeInfo="ng">
+      <node role="iconExpression" roleId="1oap.6976585500156684809" type="tpee.StaticFieldReference" typeId="tpee.1070533707846" id="4483014192699685619" nodeInfo="nn">
+        <link role="classifier" roleId="tpee.1144433057691" targetNodeId="zxm0.~AllIcons$Actions" resolveInfo="AllIcons.Actions" />
+        <link role="variableDeclaration" roleId="tpee.1068581517664" targetNodeId="zxm0.~AllIcons$Actions%dShowViewer" resolveInfo="ShowViewer" />
+      </node>
+    </node>
+    <node role="executeFunction" roleId="tp4k.1203083461638" type="tp4k.ExecuteBlock" typeId="tp4k.1203083511112" id="6515087165749935207" nodeInfo="nn">
+      <node role="body" roleId="tpee.1137022507850" type="tpee.StatementList" typeId="tpee.1068580123136" id="6515087165749935208" nodeInfo="sn">
+        <node role="statement" roleId="tpee.1068581517665" type="tpee.LocalVariableDeclarationStatement" typeId="tpee.1068581242864" id="6515087165749935209" nodeInfo="nn">
+          <node role="localVariableDeclaration" roleId="tpee.1068581242865" type="tpee.LocalVariableDeclaration" typeId="tpee.1068581242863" id="6515087165749935210" nodeInfo="nr">
+            <property name="name" nameId="tpck.1169194664001" value="breakpoint" />
+            <property name="isFinal" nameId="tpee.1176718929932" value="false" />
+            <node role="type" roleId="tpee.5680397130376446158" type="tpee.ClassifierType" typeId="tpee.1107535904670" id="6515087165749935211" nodeInfo="in">
+              <link role="classifier" roleId="tpee.1107535924139" targetNodeId="rw00.4474271214082916537" resolveInfo="IBreakpoint" />
+            </node>
+            <node role="initializer" roleId="tpee.1068431790190" type="tpee.DotExpression" typeId="tpee.1197027756228" id="6515087165749935212" nodeInfo="nn">
+              <node role="operand" roleId="tpee.1197027771414" type="tpee.StaticFieldReference" typeId="tpee.1070533707846" id="6515087165749935213" nodeInfo="nn">
+                <link role="classifier" roleId="tpee.1144433057691" targetNodeId="qst8.6515087165749902659" resolveInfo="BreakpointsUtil" />
+                <link role="variableDeclaration" roleId="tpee.1068581517664" targetNodeId="qst8.4474271214083121974" resolveInfo="MPS_BREAKPOINT" />
+              </node>
+              <node role="operation" roleId="tpee.1197027833540" type="tpee.InstanceMethodCallOperation" typeId="tpee.1202948039474" id="6515087165749935214" nodeInfo="nn">
+                <link role="baseMethodDeclaration" roleId="tpee.1068499141037" targetNodeId="nx1.~DataKey%dgetData(com%dintellij%dopenapi%dactionSystem%dDataContext)%cjava%dlang%dObject" resolveInfo="getData" />
+                <node role="actualArgument" roleId="tpee.1068499141038" type="tpee.DotExpression" typeId="tpee.1197027756228" id="6515087165749935215" nodeInfo="nn">
+                  <node role="operand" roleId="tpee.1197027771414" type="tp4k.ConceptFunctionParameter_AnActionEvent" typeId="tp4k.1203082903663" id="6515087165749935216" nodeInfo="nn" />
+                  <node role="operation" roleId="tpee.1197027833540" type="tpee.InstanceMethodCallOperation" typeId="tpee.1202948039474" id="6515087165749935217" nodeInfo="nn">
+                    <link role="baseMethodDeclaration" roleId="tpee.1068499141037" targetNodeId="nx1.~AnActionEvent%dgetDataContext()%ccom%dintellij%dopenapi%dactionSystem%dDataContext" resolveInfo="getDataContext" />
+                  </node>
+                </node>
+              </node>
+            </node>
+          </node>
+        </node>
+        <node role="statement" roleId="tpee.1068581517665" type="tpee.IfStatement" typeId="tpee.1068580123159" id="6515087165749935218" nodeInfo="nn">
+          <node role="condition" roleId="tpee.1068580123160" type="tpee.OrExpression" typeId="tpee.1080223426719" id="6515087165749935219" nodeInfo="nn">
+            <node role="rightExpression" roleId="tpee.1081773367579" type="tpee.NotExpression" typeId="tpee.1081516740877" id="6515087165749935220" nodeInfo="nn">
+              <node role="expression" roleId="tpee.1081516765348" type="tpee.InstanceOfExpression" typeId="tpee.1081256982272" id="6515087165749935221" nodeInfo="nn">
+                <node role="classType" roleId="tpee.1081256993305" type="tpee.ClassifierType" typeId="tpee.1107535904670" id="6515087165749935222" nodeInfo="in">
+                  <link role="classifier" roleId="tpee.1107535924139" targetNodeId="rw00.4474271214082913201" resolveInfo="ILocationBreakpoint" />
+                </node>
+                <node role="leftExpression" roleId="tpee.1081256993304" type="tpee.VariableReference" typeId="tpee.1068498886296" id="4265636116363072673" nodeInfo="nn">
+                  <link role="variableDeclaration" roleId="tpee.1068581517664" targetNodeId="6515087165749935210" resolveInfo="breakpoint" />
+                </node>
+              </node>
+            </node>
+            <node role="leftExpression" roleId="tpee.1081773367580" type="tpee.EqualsExpression" typeId="tpee.1068580123152" id="6515087165749935224" nodeInfo="nn">
+              <node role="leftExpression" roleId="tpee.1081773367580" type="tpee.VariableReference" typeId="tpee.1068498886296" id="4265636116363068473" nodeInfo="nn">
+                <link role="variableDeclaration" roleId="tpee.1068581517664" targetNodeId="6515087165749935210" resolveInfo="breakpoint" />
+              </node>
+              <node role="rightExpression" roleId="tpee.1081773367579" type="tpee.NullLiteral" typeId="tpee.1070534058343" id="6515087165749935226" nodeInfo="nn" />
+            </node>
+          </node>
+          <node role="ifTrue" roleId="tpee.1068580123161" type="tpee.StatementList" typeId="tpee.1068580123136" id="6515087165749935227" nodeInfo="sn">
+            <node role="statement" roleId="tpee.1068581517665" type="tpee.ReturnStatement" typeId="tpee.1068581242878" id="6515087165749935228" nodeInfo="nn" />
+          </node>
+        </node>
+        <node role="statement" roleId="tpee.1068581517665" type="tpee.ExpressionStatement" typeId="tpee.1068580123155" id="6515087165749935247" nodeInfo="nn">
+          <node role="expression" roleId="tpee.1068580123156" type="tpee.StaticMethodCall" typeId="tpee.1081236700937" id="6515087165749935248" nodeInfo="nn">
+            <link role="classConcept" roleId="tpee.1144433194310" targetNodeId="qst8.6515087165749902659" resolveInfo="BreakpointsUtil" />
+            <link role="baseMethodDeclaration" roleId="tpee.1068499141037" targetNodeId="qst8.6515087165749903293" resolveInfo="openNode" />
+            <node role="actualArgument" roleId="tpee.1068499141038" type="tpee.DotExpression" typeId="tpee.1197027756228" id="6515087165749935249" nodeInfo="nn">
+              <node role="operand" roleId="tpee.1197027771414" type="tp4f.ThisClassifierExpression" typeId="tp4f.1205752633985" id="6515087165749935250" nodeInfo="nn" />
+              <node role="operation" roleId="tpee.1197027833540" type="tp4k.ActionDataParameterReferenceOperation" typeId="tp4k.1217252428768" id="6515087165749935251" nodeInfo="nn">
+                <link role="member" roleId="tp4f.1205756909548" targetNodeId="6515087165749935282" resolveInfo="context" />
+              </node>
+            </node>
+            <node role="actualArgument" roleId="tpee.1068499141038" type="tpee.CastExpression" typeId="tpee.1070534934090" id="6515087165749935252" nodeInfo="nn">
+              <node role="type" roleId="tpee.1070534934091" type="tpee.ClassifierType" typeId="tpee.1107535904670" id="6515087165749935253" nodeInfo="in">
+                <link role="classifier" roleId="tpee.1107535924139" targetNodeId="rw00.4474271214082913201" resolveInfo="ILocationBreakpoint" />
+              </node>
+              <node role="expression" roleId="tpee.1070534934092" type="tpee.VariableReference" typeId="tpee.1068498886296" id="4265636116363073097" nodeInfo="nn">
+                <link role="variableDeclaration" roleId="tpee.1068581517664" targetNodeId="6515087165749935210" resolveInfo="breakpoint" />
+              </node>
+            </node>
+            <node role="actualArgument" roleId="tpee.1068499141038" type="tpee.BooleanConstant" typeId="tpee.1068580123137" id="6515087165749935255" nodeInfo="nn" />
+            <node role="actualArgument" roleId="tpee.1068499141038" type="tpee.BooleanConstant" typeId="tpee.1068580123137" id="6515087165749935256" nodeInfo="nn">
+              <property name="value" nameId="tpee.1068580123138" value="true" />
+            </node>
+          </node>
+        </node>
+      </node>
+    </node>
+    <node role="updateBlock" roleId="tp4k.1203083196627" type="tp4k.DoUpdateBlock" typeId="tp4k.1203082695294" id="6515087165749935258" nodeInfo="nn">
+      <node role="body" roleId="tpee.1137022507850" type="tpee.StatementList" typeId="tpee.1068580123136" id="6515087165749935259" nodeInfo="sn">
+        <node role="statement" roleId="tpee.1068581517665" type="tpee.LocalVariableDeclarationStatement" typeId="tpee.1068581242864" id="6515087165749935260" nodeInfo="nn">
+          <node role="localVariableDeclaration" roleId="tpee.1068581242865" type="tpee.LocalVariableDeclaration" typeId="tpee.1068581242863" id="6515087165749935261" nodeInfo="nr">
+            <property name="name" nameId="tpck.1169194664001" value="breakpoint" />
+            <node role="type" roleId="tpee.5680397130376446158" type="tpee.ClassifierType" typeId="tpee.1107535904670" id="6515087165749935262" nodeInfo="in">
+              <link role="classifier" roleId="tpee.1107535924139" targetNodeId="rw00.4474271214082916537" resolveInfo="IBreakpoint" />
+            </node>
+            <node role="initializer" roleId="tpee.1068431790190" type="tpee.DotExpression" typeId="tpee.1197027756228" id="6515087165749935263" nodeInfo="nn">
+              <node role="operand" roleId="tpee.1197027771414" type="tpee.StaticFieldReference" typeId="tpee.1070533707846" id="6515087165749935264" nodeInfo="nn">
+                <link role="variableDeclaration" roleId="tpee.1068581517664" targetNodeId="qst8.4474271214083121974" resolveInfo="MPS_BREAKPOINT" />
+                <link role="classifier" roleId="tpee.1144433057691" targetNodeId="qst8.6515087165749902659" resolveInfo="BreakpointsUtil" />
+              </node>
+              <node role="operation" roleId="tpee.1197027833540" type="tpee.InstanceMethodCallOperation" typeId="tpee.1202948039474" id="6515087165749935265" nodeInfo="nn">
+                <link role="baseMethodDeclaration" roleId="tpee.1068499141037" targetNodeId="nx1.~DataKey%dgetData(com%dintellij%dopenapi%dactionSystem%dDataContext)%cjava%dlang%dObject" resolveInfo="getData" />
+                <node role="actualArgument" roleId="tpee.1068499141038" type="tpee.DotExpression" typeId="tpee.1197027756228" id="6515087165749935266" nodeInfo="nn">
+                  <node role="operand" roleId="tpee.1197027771414" type="tp4k.ConceptFunctionParameter_AnActionEvent" typeId="tp4k.1203082903663" id="6515087165749935267" nodeInfo="nn" />
+                  <node role="operation" roleId="tpee.1197027833540" type="tpee.InstanceMethodCallOperation" typeId="tpee.1202948039474" id="6515087165749935268" nodeInfo="nn">
+                    <link role="baseMethodDeclaration" roleId="tpee.1068499141037" targetNodeId="nx1.~AnActionEvent%dgetDataContext()%ccom%dintellij%dopenapi%dactionSystem%dDataContext" resolveInfo="getDataContext" />
+                  </node>
+                </node>
+              </node>
+            </node>
+          </node>
+        </node>
+        <node role="statement" roleId="tpee.1068581517665" type="tpee.ExpressionStatement" typeId="tpee.1068580123155" id="6515087165749935269" nodeInfo="nn">
+          <node role="expression" roleId="tpee.1068580123156" type="tpee.DotExpression" typeId="tpee.1197027756228" id="6515087165749935270" nodeInfo="nn">
+            <node role="operand" roleId="tpee.1197027771414" type="tpee.DotExpression" typeId="tpee.1197027756228" id="6515087165749935271" nodeInfo="nn">
+              <node role="operand" roleId="tpee.1197027771414" type="tp4k.ConceptFunctionParameter_AnActionEvent" typeId="tp4k.1203082903663" id="6515087165749935272" nodeInfo="nn" />
+              <node role="operation" roleId="tpee.1197027833540" type="tpee.InstanceMethodCallOperation" typeId="tpee.1202948039474" id="6515087165749935273" nodeInfo="nn">
+                <link role="baseMethodDeclaration" roleId="tpee.1068499141037" targetNodeId="nx1.~AnActionEvent%dgetPresentation()%ccom%dintellij%dopenapi%dactionSystem%dPresentation" resolveInfo="getPresentation" />
+              </node>
+            </node>
+            <node role="operation" roleId="tpee.1197027833540" type="tpee.InstanceMethodCallOperation" typeId="tpee.1202948039474" id="6515087165749935274" nodeInfo="nn">
+              <link role="baseMethodDeclaration" roleId="tpee.1068499141037" targetNodeId="nx1.~Presentation%dsetEnabled(boolean)%cvoid" resolveInfo="setEnabled" />
+              <node role="actualArgument" roleId="tpee.1068499141038" type="tpee.AndExpression" typeId="tpee.1080120340718" id="6515087165749935275" nodeInfo="nn">
+                <node role="rightExpression" roleId="tpee.1081773367579" type="tpee.InstanceOfExpression" typeId="tpee.1081256982272" id="6515087165749935276" nodeInfo="nn">
+                  <node role="classType" roleId="tpee.1081256993305" type="tpee.ClassifierType" typeId="tpee.1107535904670" id="6515087165749935277" nodeInfo="in">
+                    <link role="classifier" roleId="tpee.1107535924139" targetNodeId="rw00.4474271214082913201" resolveInfo="ILocationBreakpoint" />
+                  </node>
+                  <node role="leftExpression" roleId="tpee.1081256993304" type="tpee.VariableReference" typeId="tpee.1068498886296" id="4265636116363083513" nodeInfo="nn">
+                    <link role="variableDeclaration" roleId="tpee.1068581517664" targetNodeId="6515087165749935261" resolveInfo="breakpoint" />
+                  </node>
+                </node>
+                <node role="leftExpression" roleId="tpee.1081773367580" type="tpee.NotEqualsExpression" typeId="tpee.1073239437375" id="6515087165749935279" nodeInfo="nn">
+                  <node role="leftExpression" roleId="tpee.1081773367580" type="tpee.VariableReference" typeId="tpee.1068498886296" id="4265636116363108366" nodeInfo="nn">
+                    <link role="variableDeclaration" roleId="tpee.1068581517664" targetNodeId="6515087165749935261" resolveInfo="breakpoint" />
+                  </node>
+                  <node role="rightExpression" roleId="tpee.1081773367579" type="tpee.NullLiteral" typeId="tpee.1070534058343" id="6515087165749935281" nodeInfo="nn" />
+                </node>
+              </node>
+            </node>
+          </node>
+        </node>
+      </node>
+    </node>
+    <node role="parameter" roleId="tp4k.1217413222820" type="tp4k.ActionDataParameterDeclaration" typeId="tp4k.1217252042208" id="6515087165749935282" nodeInfo="ng">
+      <property name="name" nameId="tpck.1169194664001" value="context" />
+      <link role="key" roleId="tp4k.1217252646389" targetNodeId="5xh9.~MPSCommonDataKeys%dOPERATION_CONTEXT" resolveInfo="OPERATION_CONTEXT" />
+      <node role="condition" roleId="tp4k.5538333046911298738" type="tp4k.RequiredCondition" typeId="tp4k.5538333046911348654" id="6515087165749935283" nodeInfo="ng" />
+    </node>
+  </root>
+  <root type="tp4k.ActionDeclaration" typeId="tp4k.1203071646776" id="418270182880363898" nodeInfo="ng">
+    <property name="description" nameId="tp4k.1213273179528" value="Delete Breakpoint" />
+    <property name="name" nameId="tpck.1169194664001" value="DeleteBreakpointAction" />
+    <property name="caption" nameId="tp4k.1205250923097" value="Delete" />
+    <property name="virtualPackage" nameId="tpck.1193676396447" value="breakpoints.dialog" />
+    <property name="isAlwaysVisible" nameId="tp4k.1207149998849" value="true" />
+    <node role="parameter" roleId="tp4k.1217413222820" type="tp4k.ActionDataParameterDeclaration" typeId="tp4k.1217252042208" id="418270182880378131" nodeInfo="ng">
+      <property name="name" nameId="tpck.1169194664001" value="ideaProject" />
+      <link role="key" roleId="tp4k.1217252646389" targetNodeId="nx1.~CommonDataKeys%dPROJECT" resolveInfo="PROJECT" />
+      <node role="condition" roleId="tp4k.5538333046911298738" type="tp4k.RequiredCondition" typeId="tp4k.5538333046911348654" id="418270182880378132" nodeInfo="ng" />
+    </node>
+    <node role="icon" roleId="tp4k.8976425910813834639" type="1oap.IconResource" typeId="1oap.8974276187400029883" id="2116560153805777077" nodeInfo="ng">
+      <node role="iconExpression" roleId="1oap.6976585500156684809" type="tpee.StaticFieldReference" typeId="tpee.1070533707846" id="2116560153805826528" nodeInfo="nn">
+        <link role="classifier" roleId="tpee.1144433057691" targetNodeId="c4ym.~MPSIcons$Debug" resolveInfo="MPSIcons.Debug" />
+        <link role="variableDeclaration" roleId="tpee.1068581517664" targetNodeId="c4ym.~MPSIcons$Debug%dDeleteBreakpoint" resolveInfo="DeleteBreakpoint" />
+      </node>
+    </node>
+    <node role="executeFunction" roleId="tp4k.1203083461638" type="tp4k.ExecuteBlock" typeId="tp4k.1203083511112" id="418270182880363899" nodeInfo="nn">
+      <node role="body" roleId="tpee.1137022507850" type="tpee.StatementList" typeId="tpee.1068580123136" id="418270182880363900" nodeInfo="sn">
+        <node role="statement" roleId="tpee.1068581517665" type="tpee.LocalVariableDeclarationStatement" typeId="tpee.1068581242864" id="4474271214083123216" nodeInfo="nn">
+          <node role="localVariableDeclaration" roleId="tpee.1068581242865" type="tpee.LocalVariableDeclaration" typeId="tpee.1068581242863" id="4474271214083123217" nodeInfo="nr">
+            <property name="name" nameId="tpck.1169194664001" value="breakpoint" />
+            <property name="isFinal" nameId="tpee.1176718929932" value="true" />
+            <node role="type" roleId="tpee.5680397130376446158" type="tpee.ClassifierType" typeId="tpee.1107535904670" id="4474271214083123218" nodeInfo="in">
+              <link role="classifier" roleId="tpee.1107535924139" targetNodeId="rw00.4474271214082916537" resolveInfo="IBreakpoint" />
+            </node>
+            <node role="initializer" roleId="tpee.1068431790190" type="tpee.DotExpression" typeId="tpee.1197027756228" id="418270182880378122" nodeInfo="nn">
+              <node role="operand" roleId="tpee.1197027771414" type="tpee.StaticFieldReference" typeId="tpee.1070533707846" id="418270182880378123" nodeInfo="nn">
+                <link role="variableDeclaration" roleId="tpee.1068581517664" targetNodeId="qst8.4474271214083121974" resolveInfo="MPS_BREAKPOINT" />
+                <link role="classifier" roleId="tpee.1144433057691" targetNodeId="qst8.6515087165749902659" resolveInfo="BreakpointsUtil" />
+              </node>
+              <node role="operation" roleId="tpee.1197027833540" type="tpee.InstanceMethodCallOperation" typeId="tpee.1202948039474" id="418270182880378124" nodeInfo="nn">
+                <link role="baseMethodDeclaration" roleId="tpee.1068499141037" targetNodeId="nx1.~DataKey%dgetData(com%dintellij%dopenapi%dactionSystem%dDataContext)%cjava%dlang%dObject" resolveInfo="getData" />
+                <node role="actualArgument" roleId="tpee.1068499141038" type="tpee.DotExpression" typeId="tpee.1197027756228" id="418270182880378125" nodeInfo="nn">
+                  <node role="operand" roleId="tpee.1197027771414" type="tp4k.ConceptFunctionParameter_AnActionEvent" typeId="tp4k.1203082903663" id="418270182880378126" nodeInfo="nn" />
+                  <node role="operation" roleId="tpee.1197027833540" type="tpee.InstanceMethodCallOperation" typeId="tpee.1202948039474" id="418270182880378127" nodeInfo="nn">
+                    <link role="baseMethodDeclaration" roleId="tpee.1068499141037" targetNodeId="nx1.~AnActionEvent%dgetDataContext()%ccom%dintellij%dopenapi%dactionSystem%dDataContext" resolveInfo="getDataContext" />
+                  </node>
+                </node>
+              </node>
+            </node>
+          </node>
+        </node>
+        <node role="statement" roleId="tpee.1068581517665" type="tpee.IfStatement" typeId="tpee.1068580123159" id="4474271214083123221" nodeInfo="nn">
+          <node role="condition" roleId="tpee.1068580123160" type="tpee.EqualsExpression" typeId="tpee.1068580123152" id="4474271214083123222" nodeInfo="nn">
+            <node role="leftExpression" roleId="tpee.1081773367580" type="tpee.VariableReference" typeId="tpee.1068498886296" id="4265636116363078531" nodeInfo="nn">
+              <link role="variableDeclaration" roleId="tpee.1068581517664" targetNodeId="4474271214083123217" resolveInfo="breakpoint" />
+            </node>
+            <node role="rightExpression" roleId="tpee.1081773367579" type="tpee.NullLiteral" typeId="tpee.1070534058343" id="4474271214083123224" nodeInfo="nn" />
+          </node>
+          <node role="ifTrue" roleId="tpee.1068580123161" type="tpee.StatementList" typeId="tpee.1068580123136" id="4474271214083123225" nodeInfo="sn">
+            <node role="statement" roleId="tpee.1068581517665" type="tpee.ReturnStatement" typeId="tpee.1068581242878" id="4474271214083123226" nodeInfo="nn" />
+          </node>
+        </node>
+        <node role="statement" roleId="tpee.1068581517665" type="tpee.Statement" typeId="tpee.1068580123157" id="5996241366561683748" nodeInfo="nn" />
+        <node role="statement" roleId="tpee.1068581517665" type="tpee.ExpressionStatement" typeId="tpee.1068580123155" id="5996241366561685379" nodeInfo="nn">
+          <node role="expression" roleId="tpee.1068580123156" type="tpee.DotExpression" typeId="tpee.1197027756228" id="5996241366561709205" nodeInfo="nn">
+            <node role="operation" roleId="tpee.1197027833540" type="tpee.InstanceMethodCallOperation" typeId="tpee.1202948039474" id="5996241366561713447" nodeInfo="nn">
+              <link role="baseMethodDeclaration" roleId="tpee.1068499141037" targetNodeId="88zw.~ModelAccess%drunReadAction(java%dlang%dRunnable)%cvoid" resolveInfo="runReadAction" />
+              <node role="actualArgument" roleId="tpee.1068499141038" type="tp2c.ClosureLiteral" typeId="tp2c.1199569711397" id="5996241366561713469" nodeInfo="nn">
+                <node role="body" roleId="tp2c.1199569916463" type="tpee.StatementList" typeId="tpee.1068580123136" id="5996241366561713470" nodeInfo="sn">
+                  <node role="statement" roleId="tpee.1068581517665" type="tpee.ExpressionStatement" typeId="tpee.1068580123155" id="4474271214083123251" nodeInfo="nn">
+                    <node role="expression" roleId="tpee.1068580123156" type="tpee.DotExpression" typeId="tpee.1197027756228" id="4474271214083123252" nodeInfo="nn">
+                      <node role="operand" roleId="tpee.1197027771414" type="tpee.StaticMethodCall" typeId="tpee.1081236700937" id="418270182880378130" nodeInfo="nn">
+                        <link role="baseMethodDeclaration" roleId="tpee.1068499141037" targetNodeId="1l1h.4474271214082915417" resolveInfo="getInstance" />
+                        <link role="classConcept" roleId="tpee.1144433194310" targetNodeId="1l1h.4474271214082915303" resolveInfo="BreakpointManagerComponent" />
+                        <node role="actualArgument" roleId="tpee.1068499141038" type="tpee.DotExpression" typeId="tpee.1197027756228" id="418270182880378133" nodeInfo="nn">
+                          <node role="operation" roleId="tpee.1197027833540" type="tp4k.ActionDataParameterReferenceOperation" typeId="tp4k.1217252428768" id="418270182880378135" nodeInfo="nn">
+                            <link role="member" roleId="tp4f.1205756909548" targetNodeId="418270182880378131" resolveInfo="ideaProject" />
+                          </node>
+                          <node role="operand" roleId="tpee.1197027771414" type="tp4f.ThisClassifierExpression" typeId="tp4f.1205752633985" id="418270182880378134" nodeInfo="nn">
+                            <link role="classifier" roleId="tp4f.1218736638915" targetNodeId="418270182880363898" resolveInfo="DeleteBreakpointAction" />
+                          </node>
+                        </node>
+                      </node>
+                      <node role="operation" roleId="tpee.1197027833540" type="tpee.InstanceMethodCallOperation" typeId="tpee.1202948039474" id="4474271214083123254" nodeInfo="nn">
+                        <link role="baseMethodDeclaration" roleId="tpee.1068499141037" targetNodeId="1l1h.4474271214082915614" resolveInfo="removeBreakpoint" />
+                        <node role="actualArgument" roleId="tpee.1068499141038" type="tpee.VariableReference" typeId="tpee.1068498886296" id="4265636116363090861" nodeInfo="nn">
+                          <link role="variableDeclaration" roleId="tpee.1068581517664" targetNodeId="4474271214083123217" resolveInfo="breakpoint" />
+                        </node>
+                      </node>
+                    </node>
+                  </node>
+                </node>
+              </node>
+            </node>
+            <node role="operand" roleId="tpee.1197027771414" type="tpee.DotExpression" typeId="tpee.1197027756228" id="5996241366561705702" nodeInfo="nn">
+              <node role="operation" roleId="tpee.1197027833540" type="tpee.InstanceMethodCallOperation" typeId="tpee.1202948039474" id="5996241366561708837" nodeInfo="nn">
+                <link role="baseMethodDeclaration" roleId="tpee.1068499141037" targetNodeId="88zw.~SRepository%dgetModelAccess()%corg%djetbrains%dmps%dopenapi%dmodule%dModelAccess" resolveInfo="getModelAccess" />
+              </node>
+              <node role="operand" roleId="tpee.1197027771414" type="tpee.DotExpression" typeId="tpee.1197027756228" id="5996241366561692595" nodeInfo="nn">
+                <node role="operation" roleId="tpee.1197027833540" type="tpee.InstanceMethodCallOperation" typeId="tpee.1202948039474" id="5996241366561705432" nodeInfo="nn">
+                  <link role="baseMethodDeclaration" roleId="tpee.1068499141037" targetNodeId="vsqj.~Project%dgetRepository()%corg%djetbrains%dmps%dopenapi%dmodule%dSRepository" resolveInfo="getRepository" />
+                </node>
+                <node role="operand" roleId="tpee.1197027771414" type="tpee.DotExpression" typeId="tpee.1197027756228" id="5996241366561685373" nodeInfo="nn">
+                  <node role="operand" roleId="tpee.1197027771414" type="tp4f.ThisClassifierExpression" typeId="tp4f.1205752633985" id="5996241366561685376" nodeInfo="nn" />
+                  <node role="operation" roleId="tpee.1197027833540" type="tp4k.ActionDataParameterReferenceOperation" typeId="tp4k.1217252428768" id="5996241366561685378" nodeInfo="nn">
+                    <link role="member" roleId="tp4f.1205756909548" targetNodeId="5996241366561682973" resolveInfo="project" />
+                  </node>
+                </node>
+              </node>
+            </node>
+          </node>
+        </node>
+      </node>
+    </node>
+    <node role="updateBlock" roleId="tp4k.1203083196627" type="tp4k.DoUpdateBlock" typeId="tp4k.1203082695294" id="418270182880378078" nodeInfo="nn">
+      <node role="body" roleId="tpee.1137022507850" type="tpee.StatementList" typeId="tpee.1068580123136" id="418270182880378079" nodeInfo="sn">
+        <node role="statement" roleId="tpee.1068581517665" type="tpee.LocalVariableDeclarationStatement" typeId="tpee.1068581242864" id="418270182880378080" nodeInfo="nn">
+          <node role="localVariableDeclaration" roleId="tpee.1068581242865" type="tpee.LocalVariableDeclaration" typeId="tpee.1068581242863" id="418270182880378081" nodeInfo="nr">
+            <property name="name" nameId="tpck.1169194664001" value="breakpoint" />
+            <node role="type" roleId="tpee.5680397130376446158" type="tpee.ClassifierType" typeId="tpee.1107535904670" id="418270182880378082" nodeInfo="in">
+              <link role="classifier" roleId="tpee.1107535924139" targetNodeId="rw00.4474271214082916537" resolveInfo="IBreakpoint" />
+            </node>
+            <node role="initializer" roleId="tpee.1068431790190" type="tpee.DotExpression" typeId="tpee.1197027756228" id="418270182880378083" nodeInfo="nn">
+              <node role="operand" roleId="tpee.1197027771414" type="tpee.StaticFieldReference" typeId="tpee.1070533707846" id="418270182880378084" nodeInfo="nn">
+                <link role="classifier" roleId="tpee.1144433057691" targetNodeId="qst8.6515087165749902659" resolveInfo="BreakpointsUtil" />
+                <link role="variableDeclaration" roleId="tpee.1068581517664" targetNodeId="qst8.4474271214083121974" resolveInfo="MPS_BREAKPOINT" />
+              </node>
+              <node role="operation" roleId="tpee.1197027833540" type="tpee.InstanceMethodCallOperation" typeId="tpee.1202948039474" id="418270182880378085" nodeInfo="nn">
+                <link role="baseMethodDeclaration" roleId="tpee.1068499141037" targetNodeId="nx1.~DataKey%dgetData(com%dintellij%dopenapi%dactionSystem%dDataContext)%cjava%dlang%dObject" resolveInfo="getData" />
+                <node role="actualArgument" roleId="tpee.1068499141038" type="tpee.DotExpression" typeId="tpee.1197027756228" id="418270182880378086" nodeInfo="nn">
+                  <node role="operand" roleId="tpee.1197027771414" type="tp4k.ConceptFunctionParameter_AnActionEvent" typeId="tp4k.1203082903663" id="418270182880378087" nodeInfo="nn" />
+                  <node role="operation" roleId="tpee.1197027833540" type="tpee.InstanceMethodCallOperation" typeId="tpee.1202948039474" id="418270182880378088" nodeInfo="nn">
+                    <link role="baseMethodDeclaration" roleId="tpee.1068499141037" targetNodeId="nx1.~AnActionEvent%dgetDataContext()%ccom%dintellij%dopenapi%dactionSystem%dDataContext" resolveInfo="getDataContext" />
+                  </node>
+                </node>
+              </node>
+            </node>
+          </node>
+        </node>
+        <node role="statement" roleId="tpee.1068581517665" type="tpee.ExpressionStatement" typeId="tpee.1068580123155" id="418270182880378089" nodeInfo="nn">
+          <node role="expression" roleId="tpee.1068580123156" type="tpee.DotExpression" typeId="tpee.1197027756228" id="418270182880378090" nodeInfo="nn">
+            <node role="operand" roleId="tpee.1197027771414" type="tpee.DotExpression" typeId="tpee.1197027756228" id="418270182880378091" nodeInfo="nn">
+              <node role="operand" roleId="tpee.1197027771414" type="tp4k.ConceptFunctionParameter_AnActionEvent" typeId="tp4k.1203082903663" id="418270182880378092" nodeInfo="nn" />
+              <node role="operation" roleId="tpee.1197027833540" type="tpee.InstanceMethodCallOperation" typeId="tpee.1202948039474" id="418270182880378093" nodeInfo="nn">
+                <link role="baseMethodDeclaration" roleId="tpee.1068499141037" targetNodeId="nx1.~AnActionEvent%dgetPresentation()%ccom%dintellij%dopenapi%dactionSystem%dPresentation" resolveInfo="getPresentation" />
+              </node>
+            </node>
+            <node role="operation" roleId="tpee.1197027833540" type="tpee.InstanceMethodCallOperation" typeId="tpee.1202948039474" id="418270182880378094" nodeInfo="nn">
+              <link role="baseMethodDeclaration" roleId="tpee.1068499141037" targetNodeId="nx1.~Presentation%dsetEnabled(boolean)%cvoid" resolveInfo="setEnabled" />
+              <node role="actualArgument" roleId="tpee.1068499141038" type="tpee.NotEqualsExpression" typeId="tpee.1073239437375" id="418270182880378099" nodeInfo="nn">
+                <node role="leftExpression" roleId="tpee.1081773367580" type="tpee.VariableReference" typeId="tpee.1068498886296" id="4265636116363104534" nodeInfo="nn">
+                  <link role="variableDeclaration" roleId="tpee.1068581517664" targetNodeId="418270182880378081" resolveInfo="breakpoint" />
+                </node>
+                <node role="rightExpression" roleId="tpee.1081773367579" type="tpee.NullLiteral" typeId="tpee.1070534058343" id="418270182880378101" nodeInfo="nn" />
+              </node>
+            </node>
+          </node>
+        </node>
+      </node>
+    </node>
+    <node role="parameter" roleId="tp4k.1217413222820" type="tp4k.ActionDataParameterDeclaration" typeId="tp4k.1217252042208" id="5996241366561682973" nodeInfo="ng">
+      <property name="name" nameId="tpck.1169194664001" value="project" />
+      <link role="key" roleId="tp4k.1217252646389" targetNodeId="5xh9.~MPSCommonDataKeys%dMPS_PROJECT" resolveInfo="MPS_PROJECT" />
+      <node role="condition" roleId="tp4k.5538333046911298738" type="tp4k.RequiredCondition" typeId="tp4k.5538333046911348654" id="5996241366561682974" nodeInfo="ng" />
+    </node>
+  </root>
+  <root type="tp4k.ActionDeclaration" typeId="tp4k.1203071646776" id="8643693251546857272" nodeInfo="ng">
+    <property name="name" nameId="tpck.1169194664001" value="GoToSource" />
+    <property name="caption" nameId="tp4k.1205250923097" value="Go To Source" />
+    <property name="virtualPackage" nameId="tpck.1193676396447" value="tree" />
+    <node role="parameter" roleId="tp4k.1217413222820" type="tp4k.ActionDataParameterDeclaration" typeId="tp4k.1217252042208" id="8643693251546857287" nodeInfo="ng">
+      <property name="name" nameId="tpck.1169194664001" value="node" />
+      <link role="key" roleId="tp4k.1217252646389" targetNodeId="5xh9.~MPSCommonDataKeys%dNODE" resolveInfo="NODE" />
+      <node role="condition" roleId="tp4k.5538333046911298738" type="tp4k.RequiredCondition" typeId="tp4k.5538333046911348654" id="8643693251546857292" nodeInfo="ng" />
+    </node>
+    <node role="parameter" roleId="tp4k.1217413222820" type="tp4k.ActionDataParameterDeclaration" typeId="tp4k.1217252042208" id="8643693251546857294" nodeInfo="ng">
+      <property name="name" nameId="tpck.1169194664001" value="context" />
+      <link role="key" roleId="tp4k.1217252646389" targetNodeId="5xh9.~MPSCommonDataKeys%dOPERATION_CONTEXT" resolveInfo="OPERATION_CONTEXT" />
+      <node role="condition" roleId="tp4k.5538333046911298738" type="tp4k.RequiredCondition" typeId="tp4k.5538333046911348654" id="8643693251546857295" nodeInfo="ng" />
+    </node>
+    <node role="parameter" roleId="tp4k.1217413222820" type="tp4k.ActionDataParameterDeclaration" typeId="tp4k.1217252042208" id="8643693251546857289" nodeInfo="ng">
+      <property name="name" nameId="tpck.1169194664001" value="project" />
+      <link role="key" roleId="tp4k.1217252646389" targetNodeId="nx1.~CommonDataKeys%dPROJECT" resolveInfo="PROJECT" />
+      <node role="condition" roleId="tp4k.5538333046911298738" type="tp4k.RequiredCondition" typeId="tp4k.5538333046911348654" id="8643693251546857291" nodeInfo="ng" />
+    </node>
+    <node role="executeFunction" roleId="tp4k.1203083461638" type="tp4k.ExecuteBlock" typeId="tp4k.1203083511112" id="8643693251546857273" nodeInfo="nn">
+      <node role="body" roleId="tpee.1137022507850" type="tpee.StatementList" typeId="tpee.1068580123136" id="8643693251546857274" nodeInfo="sn">
+        <node role="statement" roleId="tpee.1068581517665" type="tpee.ExpressionStatement" typeId="tpee.1068580123155" id="4474271214083119031" nodeInfo="nn">
+          <node role="expression" roleId="tpee.1068580123156" type="tpee.DotExpression" typeId="tpee.1197027756228" id="4474271214083119032" nodeInfo="nn">
+            <node role="operand" roleId="tpee.1197027771414" type="tpee.StaticMethodCall" typeId="tpee.1081236700937" id="4474271214083119033" nodeInfo="nn">
+              <link role="baseMethodDeclaration" roleId="tpee.1068499141037" targetNodeId="cu2c.~ModelAccess%dinstance()%cjetbrains%dmps%dsmodel%dModelAccess" resolveInfo="instance" />
+              <link role="classConcept" roleId="tpee.1144433194310" targetNodeId="cu2c.~ModelAccess" resolveInfo="ModelAccess" />
+            </node>
+            <node role="operation" roleId="tpee.1197027833540" type="tpee.InstanceMethodCallOperation" typeId="tpee.1202948039474" id="4474271214083119034" nodeInfo="nn">
+              <link role="baseMethodDeclaration" roleId="tpee.1068499141037" targetNodeId="cu2c.~ModelCommandExecutor%dexecuteCommand(java%dlang%dRunnable,jetbrains%dmps%dproject%dProject)%cvoid" resolveInfo="executeCommand" />
+              <node role="actualArgument" roleId="tpee.1068499141038" type="tpee.GenericNewExpression" typeId="tpee.1145552977093" id="4474271214083119035" nodeInfo="nn">
+                <node role="creator" roleId="tpee.1145553007750" type="tpee.AnonymousClassCreator" typeId="tpee.1182160077978" id="4474271214083119036" nodeInfo="nn">
+                  <node role="cls" roleId="tpee.1182160096073" type="tpee.AnonymousClass" typeId="tpee.1170345865475" id="4474271214083119037" nodeInfo="ig">
+                    <property name="name" nameId="tpck.1169194664001" value="" />
+                    <property name="nonStatic" nameId="tpee.521412098689998745" value="true" />
+                    <link role="baseMethodDeclaration" roleId="tpee.1068499141037" targetNodeId="e2lb.~Object%d&lt;init&gt;()" resolveInfo="Object" />
+                    <link role="classifier" roleId="tpee.1170346070688" targetNodeId="e2lb.~Runnable" resolveInfo="Runnable" />
+                    <node role="member" roleId="tpee.5375687026011219971" type="tpee.InstanceMethodDeclaration" typeId="tpee.1068580123165" id="4474271214083119038" nodeInfo="igu">
+                      <property name="isAbstract" nameId="tpee.1178608670077" value="false" />
+                      <property name="name" nameId="tpck.1169194664001" value="run" />
+                      <property name="isFinal" nameId="tpee.1181808852946" value="false" />
+                      <node role="visibility" roleId="tpee.1178549979242" type="tpee.PublicVisibility" typeId="tpee.1146644602865" id="4474271214083119039" nodeInfo="nn" />
+                      <node role="body" roleId="tpee.1068580123135" type="tpee.StatementList" typeId="tpee.1068580123136" id="4474271214083119054" nodeInfo="sn">
+                        <node role="statement" roleId="tpee.1068581517665" type="tpee.ExpressionStatement" typeId="tpee.1068580123155" id="1071422968910406735" nodeInfo="nn">
+                          <node role="expression" roleId="tpee.1068580123156" type="tpee.DotExpression" typeId="tpee.1197027756228" id="1071422968910406739" nodeInfo="nn">
+                            <node role="operation" roleId="tpee.1197027833540" type="tpee.InstanceMethodCallOperation" typeId="tpee.1202948039474" id="1071422968910406743" nodeInfo="nn">
+                              <link role="baseMethodDeclaration" roleId="tpee.1068499141037" targetNodeId="oobn.~NavigationSupport%dopenNode(jetbrains%dmps%dsmodel%dIOperationContext,org%djetbrains%dmps%dopenapi%dmodel%dSNode,boolean,boolean)%cjetbrains%dmps%dopenapi%deditor%dEditor" resolveInfo="openNode" />
+                              <node role="actualArgument" roleId="tpee.1068499141038" type="tpee.DotExpression" typeId="tpee.1197027756228" id="8643693251546857306" nodeInfo="nn">
+                                <node role="operation" roleId="tpee.1197027833540" type="tp4k.ActionDataParameterReferenceOperation" typeId="tp4k.1217252428768" id="8643693251546857308" nodeInfo="nn">
+                                  <link role="member" roleId="tp4f.1205756909548" targetNodeId="8643693251546857294" resolveInfo="context" />
+                                </node>
+                                <node role="operand" roleId="tpee.1197027771414" type="tp4f.ThisClassifierExpression" typeId="tp4f.1205752633985" id="8643693251546857307" nodeInfo="nn">
+                                  <link role="classifier" roleId="tp4f.1218736638915" targetNodeId="8643693251546857272" resolveInfo="GoToSource" />
+                                </node>
+                              </node>
+                              <node role="actualArgument" roleId="tpee.1068499141038" type="tpee.DotExpression" typeId="tpee.1197027756228" id="8643693251546857310" nodeInfo="nn">
+                                <node role="operation" roleId="tpee.1197027833540" type="tp4k.ActionDataParameterReferenceOperation" typeId="tp4k.1217252428768" id="8643693251546857312" nodeInfo="nn">
+                                  <link role="member" roleId="tp4f.1205756909548" targetNodeId="8643693251546857287" resolveInfo="node" />
+                                </node>
+                                <node role="operand" roleId="tpee.1197027771414" type="tp4f.ThisClassifierExpression" typeId="tp4f.1205752633985" id="8643693251546857311" nodeInfo="nn">
+                                  <link role="classifier" roleId="tp4f.1218736638915" targetNodeId="8643693251546857272" resolveInfo="GoToSource" />
+                                </node>
+                              </node>
+                              <node role="actualArgument" roleId="tpee.1068499141038" type="tpee.BooleanConstant" typeId="tpee.1068580123137" id="1071422968910406748" nodeInfo="nn">
+                                <property name="value" nameId="tpee.1068580123138" value="true" />
+                              </node>
+                              <node role="actualArgument" roleId="tpee.1068499141038" type="tpee.BooleanConstant" typeId="tpee.1068580123137" id="1071422968910406750" nodeInfo="nn">
+                                <property name="value" nameId="tpee.1068580123138" value="true" />
+                              </node>
                             </node>
-                            <node concept="1sqg.1205752633985" id="418270182880378134" role="vg0i.1197027756228.1197027771414" info="nn">
-                              <reference role="1sqg.1205752633985.1218736638915" target="418270182880363898" resolveInfo="DeleteBreakpointAction" />
+                            <node role="operand" roleId="tpee.1197027771414" type="tpee.StaticMethodCall" typeId="tpee.1081236700937" id="3977893572431916721" nodeInfo="nn">
+                              <link role="baseMethodDeclaration" roleId="tpee.1068499141037" targetNodeId="oobn.~NavigationSupport%dgetInstance()%cjetbrains%dmps%dopenapi%dnavigation%dNavigationSupport" resolveInfo="getInstance" />
+                              <link role="classConcept" roleId="tpee.1144433194310" targetNodeId="oobn.~NavigationSupport" resolveInfo="NavigationSupport" />
                             </node>
                           </node>
                         </node>
-                        <node concept="vg0i.1202948039474" id="4474271214083123254" role="vg0i.1197027756228.1197027833540" info="nn">
-                          <reference role="vg0i.1204053956946.1068499141037" target="1l1h.4474271214082915614" resolveInfo="removeBreakpoint" />
-                          <node concept="vg0i.1068498886296" id="4265636116363090861" role="vg0i.1204053956946.1068499141038" info="nn">
-                            <reference role="vg0i.1068498886296.1068581517664" target="4474271214083123217" resolveInfo="breakpoint" />
-                          </node>
-                        </node>
-                      </node>
-                    </node>
-                  </node>
-                </node>
-              </node>
-              <node concept="vg0i.1197027756228" id="5996241366561705702" role="vg0i.1197027756228.1197027771414" info="nn">
-                <node concept="vg0i.1202948039474" id="5996241366561708837" role="vg0i.1197027756228.1197027833540" info="nn">
-                  <reference role="vg0i.1204053956946.1068499141037" target="88zw.~SRepository%dgetModelAccess()%corg%djetbrains%dmps%dopenapi%dmodule%dModelAccess" resolveInfo="getModelAccess" />
-                </node>
-                <node concept="vg0i.1197027756228" id="5996241366561692595" role="vg0i.1197027756228.1197027771414" info="nn">
-                  <node concept="vg0i.1202948039474" id="5996241366561705432" role="vg0i.1197027756228.1197027833540" info="nn">
-                    <reference role="vg0i.1204053956946.1068499141037" target="vsqj.~Project%dgetRepository()%corg%djetbrains%dmps%dopenapi%dmodule%dSRepository" resolveInfo="getRepository" />
-                  </node>
-                  <node concept="vg0i.1197027756228" id="5996241366561685373" role="vg0i.1197027756228.1197027771414" info="nn">
-                    <node concept="1sqg.1205752633985" id="5996241366561685376" role="vg0i.1197027756228.1197027771414" info="nn" />
-                    <node concept="79nr.1217252428768" id="5996241366561685378" role="vg0i.1197027756228.1197027833540" info="nn">
-                      <reference role="1sqg.1205756064662.1205756909548" target="5996241366561682973" resolveInfo="project" />
-                    </node>
-                  </node>
-                </node>
-              </node>
-            </node>
-          </node>
-        </node>
-      </node>
-      <node concept="79nr.1203082695294" id="418270182880378078" role="79nr.1203071646776.1203083196627" info="in">
-        <node concept="vg0i.1068580123136" id="418270182880378079" role="vg0i.1137021947720.1137022507850" info="sn">
-          <node concept="vg0i.1068581242864" id="418270182880378080" role="vg0i.1068580123136.1068581517665" info="nn">
-            <node concept="vg0i.1068581242863" id="418270182880378081" role="vg0i.1068581242864.1068581242865" info="nr">
-              <property role="asn4.1169194658468.1169194664001" value="breakpoint" />
-              <node concept="vg0i.1107535904670" id="418270182880378082" role="vg0i.4972933694980447171.5680397130376446158" info="in">
-                <reference role="vg0i.1107535904670.1107535924139" target="rw00.4474271214082916537" resolveInfo="IBreakpoint" />
-              </node>
-              <node concept="vg0i.1197027756228" id="418270182880378083" role="vg0i.1068431474542.1068431790190" info="nn">
-                <node concept="vg0i.1070533707846" id="418270182880378084" role="vg0i.1197027756228.1197027771414" info="nn">
-                  <reference role="vg0i.1070533707846.1144433057691" target="qst8.6515087165749902659" resolveInfo="BreakpointsUtil" />
-                  <reference role="vg0i.1068498886296.1068581517664" target="qst8.4474271214083121974" resolveInfo="MPS_BREAKPOINT" />
-                </node>
-                <node concept="vg0i.1202948039474" id="418270182880378085" role="vg0i.1197027756228.1197027833540" info="nn">
-                  <reference role="vg0i.1204053956946.1068499141037" target="nx1.~DataKey%dgetData(com%dintellij%dopenapi%dactionSystem%dDataContext)%cjava%dlang%dObject" resolveInfo="getData" />
-                  <node concept="vg0i.1197027756228" id="418270182880378086" role="vg0i.1204053956946.1068499141038" info="nn">
-                    <node concept="79nr.1203082903663" id="418270182880378087" role="vg0i.1197027756228.1197027771414" info="nn" />
-                    <node concept="vg0i.1202948039474" id="418270182880378088" role="vg0i.1197027756228.1197027833540" info="nn">
-                      <reference role="vg0i.1204053956946.1068499141037" target="nx1.~AnActionEvent%dgetDataContext()%ccom%dintellij%dopenapi%dactionSystem%dDataContext" resolveInfo="getDataContext" />
-                    </node>
-                  </node>
-                </node>
-              </node>
-            </node>
-          </node>
-          <node concept="vg0i.1068580123155" id="418270182880378089" role="vg0i.1068580123136.1068581517665" info="nn">
-            <node concept="vg0i.1197027756228" id="418270182880378090" role="vg0i.1068580123155.1068580123156" info="nn">
-              <node concept="vg0i.1197027756228" id="418270182880378091" role="vg0i.1197027756228.1197027771414" info="nn">
-                <node concept="79nr.1203082903663" id="418270182880378092" role="vg0i.1197027756228.1197027771414" info="nn" />
-                <node concept="vg0i.1202948039474" id="418270182880378093" role="vg0i.1197027756228.1197027833540" info="nn">
-                  <reference role="vg0i.1204053956946.1068499141037" target="nx1.~AnActionEvent%dgetPresentation()%ccom%dintellij%dopenapi%dactionSystem%dPresentation" resolveInfo="getPresentation" />
-                </node>
-              </node>
-              <node concept="vg0i.1202948039474" id="418270182880378094" role="vg0i.1197027756228.1197027833540" info="nn">
-                <reference role="vg0i.1204053956946.1068499141037" target="nx1.~Presentation%dsetEnabled(boolean)%cvoid" resolveInfo="setEnabled" />
-                <node concept="vg0i.1073239437375" id="418270182880378099" role="vg0i.1204053956946.1068499141038" info="nn">
-                  <node concept="vg0i.1068498886296" id="4265636116363104534" role="vg0i.1081773326031.1081773367580" info="nn">
-                    <reference role="vg0i.1068498886296.1068581517664" target="418270182880378081" resolveInfo="breakpoint" />
-                  </node>
-                  <node concept="vg0i.1070534058343" id="418270182880378101" role="vg0i.1081773326031.1081773367579" info="nn" />
-                </node>
-              </node>
-            </node>
-          </node>
-        </node>
-      </node>
-      <node concept="79nr.1217252042208" id="5996241366561682973" role="79nr.1203071646776.1217413222820" info="ng">
-        <property role="asn4.1169194658468.1169194664001" value="project" />
-        <reference role="79nr.1217252042208.1217252646389" target="5xh9.~MPSCommonDataKeys%dMPS_PROJECT" resolveInfo="MPS_PROJECT" />
-        <node concept="79nr.5538333046911348654" id="5996241366561682974" role="79nr.1217413147516.5538333046911298738" info="ng" />
-      </node>
-    </node>
-    <node concept="79nr.1203071646776" id="8643693251546857272" info="ng">
-      <property role="asn4.1169194658468.1169194664001" value="GoToSource" />
-      <property role="79nr.1203071646776.1205250923097" value="Go To Source" />
-      <property role="asn4.1133920641626.1193676396447" value="tree" />
-      <node concept="79nr.1217252042208" id="8643693251546857287" role="79nr.1203071646776.1217413222820" info="ng">
-        <property role="asn4.1169194658468.1169194664001" value="node" />
-        <reference role="79nr.1217252042208.1217252646389" target="5xh9.~MPSCommonDataKeys%dNODE" resolveInfo="NODE" />
-        <node concept="79nr.5538333046911348654" id="8643693251546857292" role="79nr.1217413147516.5538333046911298738" info="ng" />
-      </node>
-      <node concept="79nr.1217252042208" id="8643693251546857294" role="79nr.1203071646776.1217413222820" info="ng">
-        <property role="asn4.1169194658468.1169194664001" value="context" />
-        <reference role="79nr.1217252042208.1217252646389" target="5xh9.~MPSCommonDataKeys%dOPERATION_CONTEXT" resolveInfo="OPERATION_CONTEXT" />
-        <node concept="79nr.5538333046911348654" id="8643693251546857295" role="79nr.1217413147516.5538333046911298738" info="ng" />
-      </node>
-      <node concept="79nr.1217252042208" id="8643693251546857289" role="79nr.1203071646776.1217413222820" info="ng">
-        <property role="asn4.1169194658468.1169194664001" value="project" />
-        <reference role="79nr.1217252042208.1217252646389" target="nx1.~CommonDataKeys%dPROJECT" resolveInfo="PROJECT" />
-        <node concept="79nr.5538333046911348654" id="8643693251546857291" role="79nr.1217413147516.5538333046911298738" info="ng" />
-      </node>
-      <node concept="79nr.1203083511112" id="8643693251546857273" role="79nr.1203071646776.1203083461638" info="in">
-        <node concept="vg0i.1068580123136" id="8643693251546857274" role="vg0i.1137021947720.1137022507850" info="sn">
-          <node concept="vg0i.1068580123155" id="4474271214083119031" role="vg0i.1068580123136.1068581517665" info="nn">
-            <node concept="vg0i.1197027756228" id="4474271214083119032" role="vg0i.1068580123155.1068580123156" info="nn">
-              <node concept="vg0i.1202948039474" id="4474271214083119034" role="vg0i.1197027756228.1197027833540" info="nn">
-                <reference role="vg0i.1204053956946.1068499141037" target="88zw.~ModelAccess%dexecuteCommand(java%dlang%dRunnable)%cvoid" resolveInfo="executeCommand" />
-                <node concept="vg0i.1145552977093" id="4474271214083119035" role="vg0i.1204053956946.1068499141038" info="nn">
-                  <node concept="vg0i.1182160077978" id="4474271214083119036" role="vg0i.1145552977093.1145553007750" info="nn">
-                    <node concept="vg0i.1170345865475" id="4474271214083119037" role="vg0i.1182160077978.1182160096073" info="ig">
-                      <property role="asn4.1169194658468.1169194664001" value="" />
-                      <property role="vg0i.1107461130800.521412098689998745" value="true" />
-                      <reference role="vg0i.1204053956946.1068499141037" target="e2lb.~Object%d&lt;init&gt;()" resolveInfo="Object" />
-                      <reference role="vg0i.1170345865475.1170346070688" target="e2lb.~Runnable" resolveInfo="Runnable" />
-                      <node concept="vg0i.1068580123165" id="4474271214083119038" role="vg0i.1107461130800.5375687026011219971" info="igu">
-                        <property role="vg0i.1068580123165.1178608670077" value="false" />
-                        <property role="asn4.1169194658468.1169194664001" value="run" />
-                        <property role="vg0i.1068580123132.1181808852946" value="false" />
-                        <node concept="vg0i.1146644602865" id="4474271214083119039" role="vg0i.1178549954367.1178549979242" info="nn" />
-                        <node concept="vg0i.1068580123136" id="4474271214083119054" role="vg0i.1068580123132.1068580123135" info="sn">
-                          <node concept="vg0i.1068580123155" id="1071422968910406735" role="vg0i.1068580123136.1068581517665" info="nn">
-                            <node concept="vg0i.1197027756228" id="1071422968910406739" role="vg0i.1068580123155.1068580123156" info="nn">
-                              <node concept="vg0i.1202948039474" id="1071422968910406743" role="vg0i.1197027756228.1197027833540" info="nn">
-                                <reference role="vg0i.1204053956946.1068499141037" target="oobn.~NavigationSupport%dopenNode(jetbrains%dmps%dsmodel%dIOperationContext,org%djetbrains%dmps%dopenapi%dmodel%dSNode,boolean,boolean)%cjetbrains%dmps%dopenapi%deditor%dEditor" resolveInfo="openNode" />
-                                <node concept="vg0i.1197027756228" id="8643693251546857306" role="vg0i.1204053956946.1068499141038" info="nn">
-                                  <node concept="79nr.1217252428768" id="8643693251546857308" role="vg0i.1197027756228.1197027833540" info="nn">
-                                    <reference role="1sqg.1205756064662.1205756909548" target="8643693251546857294" resolveInfo="context" />
-                                  </node>
-                                  <node concept="1sqg.1205752633985" id="8643693251546857307" role="vg0i.1197027756228.1197027771414" info="nn">
-                                    <reference role="1sqg.1205752633985.1218736638915" target="8643693251546857272" resolveInfo="GoToSource" />
-                                  </node>
-                                </node>
-                                <node concept="vg0i.1197027756228" id="8643693251546857310" role="vg0i.1204053956946.1068499141038" info="nn">
-                                  <node concept="79nr.1217252428768" id="8643693251546857312" role="vg0i.1197027756228.1197027833540" info="nn">
-                                    <reference role="1sqg.1205756064662.1205756909548" target="8643693251546857287" resolveInfo="node" />
-                                  </node>
-                                  <node concept="1sqg.1205752633985" id="8643693251546857311" role="vg0i.1197027756228.1197027771414" info="nn">
-                                    <reference role="1sqg.1205752633985.1218736638915" target="8643693251546857272" resolveInfo="GoToSource" />
-                                  </node>
-                                </node>
-                                <node concept="vg0i.1068580123137" id="1071422968910406748" role="vg0i.1204053956946.1068499141038" info="nn">
-                                  <property role="vg0i.1068580123137.1068580123138" value="true" />
-                                </node>
-                                <node concept="vg0i.1068580123137" id="1071422968910406750" role="vg0i.1204053956946.1068499141038" info="nn">
-                                  <property role="vg0i.1068580123137.1068580123138" value="true" />
-                                </node>
-                              </node>
-                              <node concept="vg0i.1081236700937" id="3977893572431916721" role="vg0i.1197027756228.1197027771414" info="nn">
-                                <reference role="vg0i.1204053956946.1068499141037" target="oobn.~NavigationSupport%dgetInstance()%cjetbrains%dmps%dopenapi%dnavigation%dNavigationSupport" resolveInfo="getInstance" />
-                                <reference role="vg0i.1081236700937.1144433194310" target="oobn.~NavigationSupport" resolveInfo="NavigationSupport" />
-                              </node>
-                            </node>
-                          </node>
-                        </node>
-                        <node concept="vg0i.1068581517677" id="4474271214083119040" role="vg0i.1068580123132.1068580123133" info="in" />
-                        <node concept="vg0i.1188207840427" id="3998760702358636492" role="vg0i.1188208481402.1188208488637" info="nn">
-                          <reference role="vg0i.1188207840427.1188208074048" target="e2lb.~Override" resolveInfo="Override" />
-                        </node>
-                      </node>
-                    </node>
-                  </node>
-                </node>
-              </node>
-              <node concept="vg0i.1081236700937" id="2575930471429800295" role="vg0i.1197027756228.1197027771414" info="nn">
-                <reference role="vg0i.1204053956946.1068499141037" target="pt5l.~ProjectHelper%dgetModelAccess(com%dintellij%dopenapi%dproject%dProject)%corg%djetbrains%dmps%dopenapi%dmodule%dModelAccess" resolveInfo="getModelAccess" />
-                <reference role="vg0i.1081236700937.1144433194310" target="pt5l.~ProjectHelper" resolveInfo="ProjectHelper" />
-                <node concept="vg0i.1197027756228" id="2575930471429800296" role="vg0i.1204053956946.1068499141038" info="nn">
-                  <node concept="79nr.1217252428768" id="2575930471429800297" role="vg0i.1197027756228.1197027833540" info="nn">
-                    <reference role="1sqg.1205756064662.1205756909548" target="8643693251546857289" resolveInfo="project" />
-                  </node>
-                  <node concept="1sqg.1205752633985" id="2575930471429800298" role="vg0i.1197027756228.1197027771414" info="nn" />
-                </node>
-              </node>
-            </node>
-          </node>
-        </node>
-      </node>
-    </node>
-    <node concept="79nr.1203087890642" id="8643693251546855502" info="ng">
-      <property role="asn4.1169194658468.1169194664001" value="AbstractWatchableNodeActions" />
-      <property role="asn4.1133920641626.1193676396447" value="tree" />
-      <node concept="79nr.1207145163717" id="8643693251546855504" role="79nr.1203087890642.1207145245948" info="ng">
-        <node concept="79nr.1203088046679" id="8643693251546857296" role="79nr.1207145163717.1207145201301" info="ng">
-          <reference role="79nr.1203088046679.1203088061055" target="8643693251546857272" resolveInfo="GoToSource" />
-        </node>
-        <node concept="79nr.1203680534665" id="8894158296385402493" role="79nr.1207145163717.1207145201301" info="ng">
-          <property role="asn4.1169194658468.1169194664001" value="extentions" />
-        </node>
-      </node>
-    </node>
-    <node concept="50uk.7520713872864775836" id="7162597690968011921" info="ng" />
-  </contents>
+                      </node>
+                      <node role="returnType" roleId="tpee.1068580123133" type="tpee.VoidType" typeId="tpee.1068581517677" id="4474271214083119040" nodeInfo="in" />
+                      <node role="annotation" roleId="tpee.1188208488637" type="tpee.AnnotationInstance" typeId="tpee.1188207840427" id="3998760702358636492" nodeInfo="nn">
+                        <link role="annotation" roleId="tpee.1188208074048" targetNodeId="e2lb.~Override" resolveInfo="Override" />
+                      </node>
+                    </node>
+                  </node>
+                </node>
+              </node>
+              <node role="actualArgument" roleId="tpee.1068499141038" type="tpee.StaticMethodCall" typeId="tpee.1081236700937" id="1071422968910406753" nodeInfo="nn">
+                <link role="baseMethodDeclaration" roleId="tpee.1068499141037" targetNodeId="pt5l.~ProjectHelper%dtoMPSProject(com%dintellij%dopenapi%dproject%dProject)%cjetbrains%dmps%dproject%dProject" resolveInfo="toMPSProject" />
+                <link role="classConcept" roleId="tpee.1144433194310" targetNodeId="pt5l.~ProjectHelper" resolveInfo="ProjectHelper" />
+                <node role="actualArgument" roleId="tpee.1068499141038" type="tpee.DotExpression" typeId="tpee.1197027756228" id="8643693251546857313" nodeInfo="nn">
+                  <node role="operation" roleId="tpee.1197027833540" type="tp4k.ActionDataParameterReferenceOperation" typeId="tp4k.1217252428768" id="7465653971221229456" nodeInfo="nn">
+                    <link role="member" roleId="tp4f.1205756909548" targetNodeId="8643693251546857289" resolveInfo="project" />
+                  </node>
+                  <node role="operand" roleId="tpee.1197027771414" type="tp4f.ThisClassifierExpression" typeId="tp4f.1205752633985" id="8643693251546857314" nodeInfo="nn" />
+                </node>
+              </node>
+            </node>
+          </node>
+        </node>
+      </node>
+    </node>
+  </root>
+  <root type="tp4k.ActionGroupDeclaration" typeId="tp4k.1203087890642" id="8643693251546855502" nodeInfo="ng">
+    <property name="name" nameId="tpck.1169194664001" value="AbstractWatchableNodeActions" />
+    <property name="virtualPackage" nameId="tpck.1193676396447" value="tree" />
+    <node role="contents" roleId="tp4k.1207145245948" type="tp4k.ElementListContents" typeId="tp4k.1207145163717" id="8643693251546855504" nodeInfo="ng">
+      <node role="reference" roleId="tp4k.1207145201301" type="tp4k.ActionInstance" typeId="tp4k.1203088046679" id="8643693251546857296" nodeInfo="ng">
+        <link role="action" roleId="tp4k.1203088061055" targetNodeId="8643693251546857272" resolveInfo="GoToSource" />
+      </node>
+      <node role="reference" roleId="tp4k.1207145201301" type="tp4k.GroupAnchor" typeId="tp4k.1203680534665" id="8894158296385402493" nodeInfo="ng">
+        <property name="name" nameId="tpck.1169194664001" value="extentions" />
+      </node>
+    </node>
+  </root>
+  <root type="tgbt.StandalonePluginDescriptor" typeId="tgbt.7520713872864775836" id="7162597690968011921" nodeInfo="ng" />
 </model>
