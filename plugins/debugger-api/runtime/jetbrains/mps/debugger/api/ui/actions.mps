<?xml version="1.0" encoding="UTF-8"?>
<model modelUID="r:01820806-c285-4459-a416-37590f94adc8(jetbrains.mps.debugger.api.ui.actions)">
  <persistence version="7" />
  <language namespace="443f4c36-fcf5-4eb6-9500-8d06ed259e3e(jetbrains.mps.baseLanguage.classifiers)" />
  <language namespace="28f9e497-3b42-4291-aeba-0a1039153ab1(jetbrains.mps.lang.plugin)" />
  <language namespace="f3061a53-9226-4cc5-a443-f952ceaf5816(jetbrains.mps.baseLanguage)" />
  <language namespace="83888646-71ce-4f1c-9c53-c54016f6ad4f(jetbrains.mps.baseLanguage.collections)" />
  <language namespace="fd392034-7849-419d-9071-12563d152375(jetbrains.mps.baseLanguage.closures)" />
  <language namespace="982eb8df-2c96-4bd7-9963-11712ea622e5(jetbrains.mps.lang.resources)" />
  <language namespace="63650c59-16c8-498a-99c8-005c7ee9515d(jetbrains.mps.lang.access)" />
  <language namespace="ef7bf5ac-d06c-4342-b11d-e42104eb9343(jetbrains.mps.lang.plugin.standalone)" />
  <import index="tprs" modelUID="r:00000000-0000-4000-0000-011c895904a4(jetbrains.mps.ide.actions)" version="-1" />
  <import index="e2lb" modelUID="f:java_stub#6354ebe7-c22a-4a0f-ac54-50b52ab9b065#java.lang(java.lang@java_stub)" version="-1" />
  <import index="dbrf" modelUID="f:java_stub#6354ebe7-c22a-4a0f-ac54-50b52ab9b065#javax.swing(javax.swing@java_stub)" version="-1" />
  <import index="1t7x" modelUID="f:java_stub#6354ebe7-c22a-4a0f-ac54-50b52ab9b065#java.awt(java.awt@java_stub)" version="-1" />
  <import index="oj8w" modelUID="f:java_stub#6354ebe7-c22a-4a0f-ac54-50b52ab9b065#javax.swing.text(javax.swing.text@java_stub)" version="-1" />
  <import index="dp1x" modelUID="r:84719e1a-99f6-4297-90ba-8ad2a947fa4a(jetbrains.mps.ide.datatransfer)" version="-1" />
  <import index="mzqo" modelUID="f:java_stub#86441d7a-e194-42da-81a5-2161ec62a379#jetbrains.mps.ide.dialogs(MPS.Workbench/jetbrains.mps.ide.dialogs@java_stub)" version="-1" />
  <import index="cu2c" modelUID="f:java_stub#6ed54515-acc8-4d1e-a16c-9fd6cfe951ea#jetbrains.mps.smodel(MPS.Core/jetbrains.mps.smodel@java_stub)" version="-1" />
  <import index="pry4" modelUID="r:0a0d7eec-6e5a-412b-8e16-e3ee5ed7fb95(jetbrains.mps.debug.api.programState)" version="-1" />
  <import index="lt1n" modelUID="r:4a0301da-c964-420c-8e35-486843de9df5(jetbrains.mps.debug.api.evaluation)" version="-1" />
  <import index="qiil" modelUID="r:16e1d5b7-80ca-4570-9d1a-1cf2ce305e08(jetbrains.mps.debugger.api.ui)" version="-1" />
  <import index="qst8" modelUID="r:e8d15a56-f89d-47fc-ac9f-8a35d3539ac3(jetbrains.mps.debugger.api.ui.breakpoints)" version="-1" />
  <import index="1l1h" modelUID="r:c02662c0-67c5-4c3a-8d3a-cd7ffe189340(jetbrains.mps.debug.api)" version="-1" />
  <import index="rw00" modelUID="r:d910d08e-4a00-41f9-ac8b-b7c374586874(jetbrains.mps.debug.api.breakpoints)" version="-1" />
  <import index="oobn" modelUID="f:java_stub#1ed103c3-3aa6-49b7-9c21-6765ee11f224#jetbrains.mps.openapi.navigation(MPS.Editor/jetbrains.mps.openapi.navigation@java_stub)" version="-1" />
  <import index="mepa" modelUID="f:java_stub#742f6602-5a2f-4313-aa6e-ae1cd4ffdc61#com.intellij.openapi.application(MPS.Platform/com.intellij.openapi.application@java_stub)" version="-1" />
  <import index="6tyf" modelUID="f:java_stub#742f6602-5a2f-4313-aa6e-ae1cd4ffdc61#com.intellij.openapi.actionSystem(MPS.Platform/com.intellij.openapi.actionSystem@java_stub)" version="-1" />
  <import index="5xh9" modelUID="f:java_stub#742f6602-5a2f-4313-aa6e-ae1cd4ffdc61#jetbrains.mps.ide.actions(MPS.Platform/jetbrains.mps.ide.actions@java_stub)" version="-1" />
  <import index="pt5l" modelUID="f:java_stub#742f6602-5a2f-4313-aa6e-ae1cd4ffdc61#jetbrains.mps.ide.project(MPS.Platform/jetbrains.mps.ide.project@java_stub)" version="-1" />
  <import index="j5l0" modelUID="f:java_stub#742f6602-5a2f-4313-aa6e-ae1cd4ffdc61#jetbrains.mps.debugger.core.breakpoints(MPS.Platform/jetbrains.mps.debugger.core.breakpoints@java_stub)" version="-1" />
  <import index="btw8" modelUID="f:java_stub#742f6602-5a2f-4313-aa6e-ae1cd4ffdc61#com.intellij.ui(MPS.Platform/com.intellij.ui@java_stub)" version="-1" />
  <import index="1d7m" modelUID="f:java_stub#1ed103c3-3aa6-49b7-9c21-6765ee11f224#jetbrains.mps.ide.editor(MPS.Editor/jetbrains.mps.ide.editor@java_stub)" version="-1" />
  <import index="9a8" modelUID="f:java_stub#1ed103c3-3aa6-49b7-9c21-6765ee11f224#jetbrains.mps.nodeEditor(MPS.Editor/jetbrains.mps.nodeEditor@java_stub)" version="-1" />
  <import index="h12" modelUID="f:java_stub#742f6602-5a2f-4313-aa6e-ae1cd4ffdc61#com.intellij.openapi.ui(MPS.Platform/com.intellij.openapi.ui@java_stub)" version="-1" />
  <import index="8q6x" modelUID="f:java_stub#6354ebe7-c22a-4a0f-ac54-50b52ab9b065#java.awt.event(JDK/java.awt.event@java_stub)" version="-1" />
  <import index="jxum" modelUID="f:java_stub#1ed103c3-3aa6-49b7-9c21-6765ee11f224#jetbrains.mps.nodeEditor.selection(MPS.Editor/jetbrains.mps.nodeEditor.selection@java_stub)" version="-1" />
  <import index="ph2v" modelUID="f:java_stub#742f6602-5a2f-4313-aa6e-ae1cd4ffdc61#com.intellij.openapi.project(MPS.Platform/com.intellij.openapi.project@java_stub)" version="-1" />
  <import index="jehi" modelUID="f:java_stub#742f6602-5a2f-4313-aa6e-ae1cd4ffdc61#com.intellij.icons(MPS.Platform/com.intellij.icons@java_stub)" version="-1" />
  <import index="as9o" modelUID="f:java_stub#3f233e7f-b8a6-46d2-a57f-795d56775243#org.jetbrains.annotations(Annotations/org.jetbrains.annotations@java_stub)" version="-1" />
  <import index="c4ym" modelUID="f:java_stub#742f6602-5a2f-4313-aa6e-ae1cd4ffdc61#jetbrains.mps.icons(MPS.Platform/jetbrains.mps.icons@java_stub)" version="-1" />
  <import index="ec5l" modelUID="f:java_stub#8865b7a8-5271-43d3-884c-6fd1d9cfdd34#org.jetbrains.mps.openapi.model(MPS.OpenAPI/org.jetbrains.mps.openapi.model@java_stub)" version="-1" />
  <import index="tpck" modelUID="r:00000000-0000-4000-0000-011c89590288(jetbrains.mps.lang.core.structure)" version="0" implicit="yes" />
  <import index="tpee" modelUID="r:00000000-0000-4000-0000-011c895902ca(jetbrains.mps.baseLanguage.structure)" version="4" implicit="yes" />
  <import index="tp4f" modelUID="r:00000000-0000-4000-0000-011c89590373(jetbrains.mps.baseLanguage.classifiers.structure)" version="0" implicit="yes" />
  <import index="tp4k" modelUID="r:00000000-0000-4000-0000-011c89590368(jetbrains.mps.lang.plugin.structure)" version="35" implicit="yes" />
  <import index="tp2q" modelUID="r:00000000-0000-4000-0000-011c8959032e(jetbrains.mps.baseLanguage.collections.structure)" version="7" implicit="yes" />
  <import index="tp2c" modelUID="r:00000000-0000-4000-0000-011c89590338(jetbrains.mps.baseLanguage.closures.structure)" version="3" implicit="yes" />
  <import index="1oap" modelUID="r:03d44d4c-3d65-461c-9085-0f48e9569e59(jetbrains.mps.lang.resources.structure)" version="0" implicit="yes" />
  <import index="qff7" modelUID="r:2ba2e307-a81d-4a21-9e0b-de3624e2fb83(jetbrains.mps.lang.access.structure)" version="0" implicit="yes" />
  <import index="tgbt" modelUID="r:c70ee934-afb1-4c02-b6a9-1c4d1908a792(jetbrains.mps.lang.plugin.standalone.structure)" version="1" implicit="yes" />
  <roots>
    <node type="tp4k.ActionDeclaration" typeId="tp4k.1203071646776" id="7064627997011532320">
      <property name="isAlwaysVisible" nameId="tp4k.1207149998849" value="true" />
      <property name="name" nameId="tpck.1169194664001" value="EvaluateExpression" />
      <property name="outsideCommandExecution" nameId="tp4k.1211298967294" value="true" />
      <property name="virtualPackage" nameId="tpck.1193676396447" value="tool" />
      <property name="caption" nameId="tp4k.1205250923097" value="Evaluate Expression" />
    </node>
    <node type="tp4k.ActionDeclaration" typeId="tp4k.1203071646776" id="7064627997011532361">
      <property name="name" nameId="tpck.1169194664001" value="ExportThreads" />
      <property name="outsideCommandExecution" nameId="tp4k.1211298967294" value="true" />
      <property name="virtualPackage" nameId="tpck.1193676396447" value="tool" />
      <property name="caption" nameId="tp4k.1205250923097" value="Export Threads" />
    </node>
    <node type="tpee.ClassConcept" typeId="tpee.1068390468198" id="7064627997011532536">
      <property name="name" nameId="tpck.1169194664001" value="ExportThreadsDialog" />
    </node>
    <node type="tp4k.ActionDeclaration" typeId="tp4k.1203071646776" id="7064627997011532643">
      <property name="isAlwaysVisible" nameId="tp4k.1207149998849" value="true" />
      <property name="description" nameId="tp4k.1213273179528" value="Pause Execution" />
      <property name="name" nameId="tpck.1169194664001" value="Pause" />
      <property name="outsideCommandExecution" nameId="tp4k.1211298967294" value="true" />
      <property name="virtualPackage" nameId="tpck.1193676396447" value="execution" />
      <property name="caption" nameId="tp4k.1205250923097" value="Pause" />
    </node>
    <node type="tp4k.ActionDeclaration" typeId="tp4k.1203071646776" id="7064627997011532672">
      <property name="isAlwaysVisible" nameId="tp4k.1207149998849" value="true" />
      <property name="description" nameId="tp4k.1213273179528" value="Resume Execution" />
      <property name="name" nameId="tpck.1169194664001" value="Resume" />
      <property name="outsideCommandExecution" nameId="tp4k.1211298967294" value="true" />
      <property name="virtualPackage" nameId="tpck.1193676396447" value="execution" />
      <property name="caption" nameId="tp4k.1205250923097" value="Resume" />
    </node>
    <node type="tp4k.ActionDeclaration" typeId="tp4k.1203071646776" id="7064627997011532701">
      <property name="isAlwaysVisible" nameId="tp4k.1207149998849" value="true" />
      <property name="name" nameId="tpck.1169194664001" value="StepInto" />
      <property name="virtualPackage" nameId="tpck.1193676396447" value="execution" />
      <property name="caption" nameId="tp4k.1205250923097" value="Step Into" />
    </node>
    <node type="tp4k.ActionDeclaration" typeId="tp4k.1203071646776" id="7064627997011532730">
      <property name="isAlwaysVisible" nameId="tp4k.1207149998849" value="true" />
      <property name="name" nameId="tpck.1169194664001" value="StepOut" />
      <property name="virtualPackage" nameId="tpck.1193676396447" value="execution" />
      <property name="caption" nameId="tp4k.1205250923097" value="Step Out" />
    </node>
    <node type="tp4k.ActionDeclaration" typeId="tp4k.1203071646776" id="7064627997011532759">
      <property name="isAlwaysVisible" nameId="tp4k.1207149998849" value="true" />
      <property name="name" nameId="tpck.1169194664001" value="StepOver" />
      <property name="outsideCommandExecution" nameId="tp4k.1211298967294" value="true" />
      <property name="virtualPackage" nameId="tpck.1193676396447" value="execution" />
      <property name="caption" nameId="tp4k.1205250923097" value="Step Over" />
    </node>
    <node type="tp4k.ActionDeclaration" typeId="tp4k.1203071646776" id="7064627997011532788">
      <property name="name" nameId="tpck.1169194664001" value="ToggleBreakpoint" />
      <property name="virtualPackage" nameId="tpck.1193676396447" value="breakpoints" />
      <property name="caption" nameId="tp4k.1205250923097" value="Toggle Breakpoint" />
    </node>
    <node type="tp4k.ActionDeclaration" typeId="tp4k.1203071646776" id="7064627997011532825">
      <property name="name" nameId="tpck.1169194664001" value="ViewBreakpoints" />
      <property name="outsideCommandExecution" nameId="tp4k.1211298967294" value="true" />
      <property name="virtualPackage" nameId="tpck.1193676396447" value="breakpoints" />
      <property name="caption" nameId="tp4k.1205250923097" value="View Breakpoints" />
    </node>
    <node type="tp4k.ActionGroupDeclaration" typeId="tp4k.1203087890642" id="7064627997011532858">
      <property name="name" nameId="tpck.1169194664001" value="DebugRunMenu" />
    </node>
    <node type="tp4k.ActionGroupDeclaration" typeId="tp4k.1203087890642" id="7064627997011532872">
      <property name="name" nameId="tpck.1169194664001" value="DebugTool" />
    </node>
    <node type="tp4k.InterfaceGroup" typeId="tp4k.1204383956737" id="7064627997011656237">
      <property name="name" nameId="tpck.1169194664001" value="MPSDebugMuteAction" />
      <property name="virtualPackage" nameId="tpck.1193676396447" value="breakpoints" />
    </node>
    <node type="tp4k.InterfaceGroup" typeId="tp4k.1204383956737" id="7064627997011656241">
      <property name="name" nameId="tpck.1169194664001" value="MPSDebugStopAction" />
      <property name="virtualPackage" nameId="tpck.1193676396447" value="execution" />
    </node>
    <node type="tp4k.KeymapChangesDeclaration" typeId="tp4k.1562714432501166197" id="4073774232572770202">
      <property name="name" nameId="tpck.1169194664001" value="Debugger" />
    </node>
    <node type="tp4k.IdeaInitializerDescriptor" typeId="tp4k.5023285075122009364" id="6762701973176605162">
<<<<<<< HEAD
      <property name="id" nameId="tp4k.5023285075122009366" value="jetbrains.mps.debugger-api" />
      <property name="handleErrors" nameId="tp4k.1573568368168371217" value="true" />
=======
      <property name="id" nameId="tp4k.5023285075122009366" value="jetbrains.mps.debugger.api" />
      <property name="name" nameId="tpck.1169194664001" value="Debugger API for MPS" />
      <property name="ideaVersion" nameId="tp4k.5023285075122009373" value="117.105" />
      <property name="descripttion" nameId="tp4k.5023285075122009368" value="Base debugging support for MPS" />
      <property name="version" nameId="tp4k.5023285075122009369" value="2.5.3" />
>>>>>>> 7bf9c24f
      <property name="vendorUrl" nameId="tp4k.5023285075122009372" value="http://www.jetbrains.com/mps/" />
      <property name="descripttion" nameId="tp4k.5023285075122009368" value="Base debugging support for MPS" />
      <property name="vendor" nameId="tp4k.5023285075122009371" value="JetBrains" />
      <property name="vendorLogo" nameId="tp4k.4167053799973858143" value="/MPS_16.png" />
      <property name="name" nameId="tpck.1169194664001" value="Debugger API for MPS" />
      <property name="ideaVersion" nameId="tp4k.5023285075122009373" value="123.1" />
      <property name="version" nameId="tp4k.5023285075122009369" value="3.0" />
    </node>
    <node type="tpee.ClassConcept" typeId="tpee.1068390468198" id="2392684134639444998">
      <property name="name" nameId="tpck.1169194664001" value="MuteBreakpoints" />
      <property name="virtualPackage" nameId="tpck.1193676396447" value="breakpoints" />
    </node>
    <node type="tp4k.ActionGroupDeclaration" typeId="tp4k.1203087890642" id="9154600507441896288">
      <property name="name" nameId="tpck.1169194664001" value="DebugStepsMenu" />
    </node>
    <node type="tp4k.ActionDeclaration" typeId="tp4k.1203071646776" id="6515087165749899624">
      <property name="isAlwaysVisible" nameId="tp4k.1207149998849" value="true" />
      <property name="description" nameId="tp4k.1213273179528" value="Go To Source" />
      <property name="name" nameId="tpck.1169194664001" value="GoToBreakpointSourceAction" />
      <property name="caption" nameId="tp4k.1205250923097" value="Go To" />
      <property name="virtualPackage" nameId="tpck.1193676396447" value="breakpoints.dialog" />
    </node>
    <node type="tp4k.ActionDeclaration" typeId="tp4k.1203071646776" id="6515087165749935206">
      <property name="isAlwaysVisible" nameId="tp4k.1207149998849" value="true" />
      <property name="description" nameId="tp4k.1213273179528" value="View Source" />
      <property name="name" nameId="tpck.1169194664001" value="ViewBreakpointSourceAction" />
      <property name="caption" nameId="tp4k.1205250923097" value="View Source" />
      <property name="virtualPackage" nameId="tpck.1193676396447" value="breakpoints.dialog" />
    </node>
    <node type="tp4k.ActionDeclaration" typeId="tp4k.1203071646776" id="418270182880363898">
      <property name="isAlwaysVisible" nameId="tp4k.1207149998849" value="true" />
      <property name="description" nameId="tp4k.1213273179528" value="Delete Breakpoint" />
      <property name="name" nameId="tpck.1169194664001" value="DeleteBreakpointAction" />
      <property name="caption" nameId="tp4k.1205250923097" value="Delete" />
      <property name="virtualPackage" nameId="tpck.1193676396447" value="breakpoints.dialog" />
    </node>
    <node type="tp4k.ActionDeclaration" typeId="tp4k.1203071646776" id="8643693251546857272">
      <property name="name" nameId="tpck.1169194664001" value="GoToSource" />
      <property name="caption" nameId="tp4k.1205250923097" value="Go To Source" />
      <property name="virtualPackage" nameId="tpck.1193676396447" value="tree" />
    </node>
    <node type="tp4k.ActionGroupDeclaration" typeId="tp4k.1203087890642" id="8643693251546855502">
      <property name="name" nameId="tpck.1169194664001" value="AbstractWatchableNodeActions" />
      <property name="virtualPackage" nameId="tpck.1193676396447" value="tree" />
    </node>
    <node type="tgbt.StandalonePluginDescriptor" typeId="tgbt.7520713872864775836" id="7162597690968011921" />
  </roots>
  <root id="7064627997011532320">
    <node role="parameter" roleId="tp4k.1217413222820" type="tp4k.ActionDataParameterDeclaration" typeId="tp4k.1217252042208" id="7064627997011532321">
      <property name="name" nameId="tpck.1169194664001" value="operationContext" />
      <link role="key" roleId="tp4k.1217252646389" targetNodeId="5xh9.~MPSCommonDataKeys%dOPERATION_CONTEXT" resolveInfo="OPERATION_CONTEXT" />
      <node role="condition" roleId="tp4k.5538333046911298738" type="tp4k.RequiredCondition" typeId="tp4k.5538333046911348654" id="8898893144448210151" />
    </node>
    <node role="parameter" roleId="tp4k.1217413222820" type="tp4k.ActionDataParameterDeclaration" typeId="tp4k.1217252042208" id="4789587624734686749">
      <property name="name" nameId="tpck.1169194664001" value="component" />
      <link role="key" roleId="tp4k.1217252646389" targetNodeId="1d7m.~MPSEditorDataKeys%dEDITOR_COMPONENT" resolveInfo="EDITOR_COMPONENT" />
    </node>
    <node role="executeFunction" roleId="tp4k.1203083461638" type="tp4k.ExecuteBlock" typeId="tp4k.1203083511112" id="7064627997011532322">
      <node role="body" roleId="tpee.1137022507850" type="tpee.StatementList" typeId="tpee.1068580123136" id="7064627997011532323">
        <node role="statement" roleId="tpee.1068581517665" type="tpee.LocalVariableDeclarationStatement" typeId="tpee.1068581242864" id="7064627997011532324">
          <node role="localVariableDeclaration" roleId="tpee.1068581242865" type="tpee.LocalVariableDeclaration" typeId="tpee.1068581242863" id="7064627997011532325">
            <property name="name" nameId="tpck.1169194664001" value="evaluationProvider" />
            <node role="type" roleId="tpee.5680397130376446158" type="tpee.ClassifierType" typeId="tpee.1107535904670" id="7064627997011532326">
              <link role="classifier" roleId="tpee.1107535924139" targetNodeId="lt1n.4474271214082914177" resolveInfo="IEvaluationProvider" />
            </node>
            <node role="initializer" roleId="tpee.1068431790190" type="tpee.StaticMethodCall" typeId="tpee.1081236700937" id="7078159644845059918">
              <link role="classConcept" roleId="tpee.1144433194310" targetNodeId="qiil.2392684134639614907" resolveInfo="DebugActionsUtil" />
              <link role="baseMethodDeclaration" roleId="tpee.1068499141037" targetNodeId="qiil.2392684134639614929" resolveInfo="getEvaluationProvider" />
              <node role="actualArgument" roleId="tpee.1068499141038" type="tp4k.ConceptFunctionParameter_AnActionEvent" typeId="tp4k.1203082903663" id="7078159644845059919" />
            </node>
          </node>
        </node>
        <node role="statement" roleId="tpee.1068581517665" type="tpee.IfStatement" typeId="tpee.1068580123159" id="7064627997011532329">
          <node role="ifTrue" roleId="tpee.1068580123161" type="tpee.StatementList" typeId="tpee.1068580123136" id="7064627997011532330">
            <node role="statement" roleId="tpee.1068581517665" type="tpee.LocalVariableDeclarationStatement" typeId="tpee.1068581242864" id="2666603886872191706">
              <node role="localVariableDeclaration" roleId="tpee.1068581242865" type="tpee.LocalVariableDeclaration" typeId="tpee.1068581242863" id="2666603886872191707">
                <property name="name" nameId="tpck.1169194664001" value="nodePointers" />
                <node role="initializer" roleId="tpee.1068431790190" type="tpee.GenericNewExpression" typeId="tpee.1145552977093" id="2666603886872191711">
                  <node role="creator" roleId="tpee.1145553007750" type="tp2q.ListCreatorWithInit" typeId="tp2q.1160600644654" id="2666603886872191712">
                    <node role="elementType" roleId="tp2q.1237721435807" type="tpee.ClassifierType" typeId="tpee.1107535904670" id="8186385791509940988">
                      <link role="classifier" roleId="tpee.1107535924139" targetNodeId="ec5l.~SNodeReference" resolveInfo="SNodeReference" />
                    </node>
                  </node>
                </node>
                <node role="type" roleId="tpee.5680397130376446158" type="tp2q.ListType" typeId="tp2q.1151688443754" id="2666603886872191708">
                  <node role="elementType" roleId="tp2q.1151688676805" type="tpee.ClassifierType" typeId="tpee.1107535904670" id="3400626614612468830">
                    <link role="classifier" roleId="tpee.1107535924139" targetNodeId="ec5l.~SNodeReference" resolveInfo="SNodeReference" />
                  </node>
                </node>
              </node>
            </node>
            <node role="statement" roleId="tpee.1068581517665" type="tpee.IfStatement" typeId="tpee.1068580123159" id="4789587624734695235">
              <node role="ifTrue" roleId="tpee.1068580123161" type="tpee.StatementList" typeId="tpee.1068580123136" id="4789587624734695236">
                <node role="statement" roleId="tpee.1068581517665" type="tpee.LocalVariableDeclarationStatement" typeId="tpee.1068581242864" id="4789587624734726843">
                  <node role="localVariableDeclaration" roleId="tpee.1068581242865" type="tpee.LocalVariableDeclaration" typeId="tpee.1068581242863" id="4789587624734726844">
                    <property name="name" nameId="tpck.1169194664001" value="selection" />
                    <node role="type" roleId="tpee.5680397130376446158" type="tpee.ClassifierType" typeId="tpee.1107535904670" id="8186385791509942947">
                      <link role="classifier" roleId="tpee.1107535924139" targetNodeId="jxum.~Selection" resolveInfo="Selection" />
                    </node>
                    <node role="initializer" roleId="tpee.1068431790190" type="tpee.DotExpression" typeId="tpee.1197027756228" id="4789587624734726846">
                      <node role="operand" roleId="tpee.1197027771414" type="tpee.DotExpression" typeId="tpee.1197027756228" id="4789587624734726847">
                        <node role="operand" roleId="tpee.1197027771414" type="tpee.DotExpression" typeId="tpee.1197027756228" id="4789587624734726848">
                          <node role="operand" roleId="tpee.1197027771414" type="tp4f.ThisClassifierExpression" typeId="tp4f.1205752633985" id="4789587624734726849" />
                          <node role="operation" roleId="tpee.1197027833540" type="tp4k.ActionDataParameterReferenceOperation" typeId="tp4k.1217252428768" id="4789587624734726850">
                            <link role="member" roleId="tp4f.1205756909548" targetNodeId="4789587624734686749" resolveInfo="component" />
                          </node>
                        </node>
                        <node role="operation" roleId="tpee.1197027833540" type="tpee.InstanceMethodCallOperation" typeId="tpee.1202948039474" id="4789587624734726851">
                          <link role="baseMethodDeclaration" roleId="tpee.1068499141037" targetNodeId="9a8.~EditorComponent%dgetSelectionManager()%cjetbrains%dmps%dnodeEditor%dselection%dSelectionManager" resolveInfo="getSelectionManager" />
                        </node>
                      </node>
                      <node role="operation" roleId="tpee.1197027833540" type="tpee.InstanceMethodCallOperation" typeId="tpee.1202948039474" id="4789587624734726852">
                        <link role="baseMethodDeclaration" roleId="tpee.1068499141037" targetNodeId="jxum.~SelectionManager%dgetSelection()%cjetbrains%dmps%dnodeEditor%dselection%dSelection" resolveInfo="getSelection" />
                      </node>
                    </node>
                  </node>
                </node>
                <node role="statement" roleId="tpee.1068581517665" type="tpee.IfStatement" typeId="tpee.1068580123159" id="4336756357323848017">
                  <node role="ifTrue" roleId="tpee.1068580123161" type="tpee.StatementList" typeId="tpee.1068580123136" id="4336756357323848018">
                    <node role="statement" roleId="tpee.1068581517665" type="qff7.ExecuteLightweightCommandStatement" typeId="qff7.8974276187400348181" id="2666603886872230702">
                      <node role="commandClosureLiteral" roleId="qff7.8974276187400348171" type="qff7.CommandClosureLiteral" typeId="qff7.8974276187400348173" id="2666603886872230703">
                        <node role="body" roleId="tp2c.1199569916463" type="tpee.StatementList" typeId="tpee.1068580123136" id="2666603886872230704">
                          <node role="statement" roleId="tpee.1068581517665" type="tpee.ExpressionStatement" typeId="tpee.1068580123155" id="2666603886872191741">
                            <node role="expression" roleId="tpee.1068580123156" type="tpee.DotExpression" typeId="tpee.1197027756228" id="4336756357323877135">
                              <node role="operand" roleId="tpee.1197027771414" type="tpee.LocalVariableReference" typeId="tpee.1068581242866" id="2666603886872191743">
                                <link role="variableDeclaration" roleId="tpee.1068581517664" targetNodeId="2666603886872191707" resolveInfo="nodePointers" />
                              </node>
                              <node role="operation" roleId="tpee.1197027833540" type="tp2q.AddAllElementsOperation" typeId="tp2q.1160666733551" id="4336756357323877139">
                                <node role="argument" roleId="tp2q.1160666822012" type="tpee.DotExpression" typeId="tpee.1197027756228" id="2666603886872191720">
                                  <node role="operand" roleId="tpee.1197027771414" type="tpee.GenericNewExpression" typeId="tpee.1145552977093" id="2666603886872191721">
                                    <node role="creator" roleId="tpee.1145553007750" type="tp2q.SequenceCreator" typeId="tp2q.1224414427926" id="2666603886872191722">
                                      <node role="elementType" roleId="tp2q.1224414456414" type="tpee.ClassifierType" typeId="tpee.1107535904670" id="8186385791509942948">
                                        <link role="classifier" roleId="tpee.1107535924139" targetNodeId="ec5l.~SNode" resolveInfo="SNode" />
                                      </node>
                                      <node role="initializer" roleId="tp2q.1224414466839" type="tp2c.ClosureLiteral" typeId="tp2c.1199569711397" id="2666603886872191724">
                                        <node role="body" roleId="tp2c.1199569916463" type="tpee.StatementList" typeId="tpee.1068580123136" id="2666603886872191725">
                                          <node role="statement" roleId="tpee.1068581517665" type="tpee.ExpressionStatement" typeId="tpee.1068580123155" id="4798773806052003223">
                                            <node role="expression" roleId="tpee.1068580123156" type="tpee.DotExpression" typeId="tpee.1197027756228" id="4798773806051999104">
                                              <node role="operation" roleId="tpee.1197027833540" type="tpee.InstanceMethodCallOperation" typeId="tpee.1202948039474" id="4798773806052003206">
                                                <link role="baseMethodDeclaration" roleId="tpee.1068499141037" targetNodeId="jxum.~Selection%dgetSelectedNodes()%cjava%dutil%dList" resolveInfo="getSelectedNodes" />
                                              </node>
                                              <node role="operand" roleId="tpee.1197027771414" type="tpee.LocalVariableReference" typeId="tpee.1068581242866" id="4789587624734726872">
                                                <link role="variableDeclaration" roleId="tpee.1068581517664" targetNodeId="4789587624734726844" resolveInfo="selection" />
                                              </node>
                                            </node>
                                          </node>
                                        </node>
                                      </node>
                                    </node>
                                  </node>
                                  <node role="operation" roleId="tpee.1197027833540" type="tp2q.SelectOperation" typeId="tp2q.1202128969694" id="2666603886872191730">
                                    <node role="closure" roleId="tp2q.1204796294226" type="tp2c.ClosureLiteral" typeId="tp2c.1199569711397" id="2666603886872191731">
                                      <node role="body" roleId="tp2c.1199569916463" type="tpee.StatementList" typeId="tpee.1068580123136" id="2666603886872191732">
                                        <node role="statement" roleId="tpee.1068581517665" type="tpee.ExpressionStatement" typeId="tpee.1068580123155" id="2666603886872191733">
                                          <node role="expression" roleId="tpee.1068580123156" type="tpee.GenericNewExpression" typeId="tpee.1145552977093" id="2666603886872191734">
                                            <node role="creator" roleId="tpee.1145553007750" type="tpee.ClassCreator" typeId="tpee.1212685548494" id="2666603886872191735">
                                              <link role="baseMethodDeclaration" roleId="tpee.1068499141037" targetNodeId="cu2c.~SNodePointer%d&lt;init&gt;(org%djetbrains%dmps%dopenapi%dmodel%dSNode)" resolveInfo="SNodePointer" />
                                              <node role="actualArgument" roleId="tpee.1068499141038" type="tpee.ParameterReference" typeId="tpee.1068581242874" id="2666603886872191736">
                                                <link role="variableDeclaration" roleId="tpee.1068581517664" targetNodeId="2666603886872191737" resolveInfo="it" />
                                              </node>
                                            </node>
                                          </node>
                                        </node>
                                      </node>
                                      <node role="parameter" roleId="tp2c.1199569906740" type="tp2q.SmartClosureParameterDeclaration" typeId="tp2q.1203518072036" id="2666603886872191737">
                                        <property name="name" nameId="tpck.1169194664001" value="it" />
                                        <node role="type" roleId="tpee.5680397130376446158" type="tpee.UndefinedType" typeId="tpee.4836112446988635817" id="2666603886872191738" />
                                      </node>
                                    </node>
                                  </node>
                                </node>
                              </node>
                            </node>
                          </node>
                        </node>
                      </node>
                    </node>
                  </node>
                  <node role="condition" roleId="tpee.1068580123160" type="tpee.OrExpression" typeId="tpee.1080223426719" id="4336756357323865664">
                    <node role="rightExpression" roleId="tpee.1081773367579" type="tpee.ParenthesizedExpression" typeId="tpee.1079359253375" id="4336756357323865667">
                      <node role="expression" roleId="tpee.1079359253376" type="tpee.InstanceOfExpression" typeId="tpee.1081256982272" id="4336756357323865670">
                        <node role="classType" roleId="tpee.1081256993305" type="tpee.ClassifierType" typeId="tpee.1107535904670" id="4336756357323877134">
                          <link role="classifier" roleId="tpee.1107535924139" targetNodeId="jxum.~MultipleSelection" resolveInfo="MultipleSelection" />
                        </node>
                        <node role="leftExpression" roleId="tpee.1081256993304" type="tpee.LocalVariableReference" typeId="tpee.1068581242866" id="4336756357323865669">
                          <link role="variableDeclaration" roleId="tpee.1068581517664" targetNodeId="4789587624734726844" resolveInfo="selection" />
                        </node>
                      </node>
                    </node>
                    <node role="leftExpression" roleId="tpee.1081773367580" type="tpee.OrExpression" typeId="tpee.1080223426719" id="2208727413134888436">
                      <node role="rightExpression" roleId="tpee.1081773367579" type="tpee.ParenthesizedExpression" typeId="tpee.1079359253375" id="2208727413134904110">
                        <node role="expression" roleId="tpee.1079359253376" type="tpee.AndExpression" typeId="tpee.1080120340718" id="2208727413134909640">
                          <node role="rightExpression" roleId="tpee.1081773367579" type="tpee.NotExpression" typeId="tpee.1081516740877" id="2208727413134909646">
                            <node role="expression" roleId="tpee.1081516765348" type="tpee.ParenthesizedExpression" typeId="tpee.1079359253375" id="2208727413134909647">
                              <node role="expression" roleId="tpee.1079359253376" type="tpee.InstanceOfExpression" typeId="tpee.1081256982272" id="2208727413134909650">
                                <node role="classType" roleId="tpee.1081256993305" type="tpee.ClassifierType" typeId="tpee.1107535904670" id="2208727413134909653">
                                  <link role="classifier" roleId="tpee.1107535924139" targetNodeId="jxum.~EditorCellLabelSelection" resolveInfo="EditorCellLabelSelection" />
                                </node>
                                <node role="leftExpression" roleId="tpee.1081256993304" type="tpee.LocalVariableReference" typeId="tpee.1068581242866" id="2208727413134909649">
                                  <link role="variableDeclaration" roleId="tpee.1068581517664" targetNodeId="4789587624734726844" resolveInfo="selection" />
                                </node>
                              </node>
                            </node>
                          </node>
                          <node role="leftExpression" roleId="tpee.1081773367580" type="tpee.InstanceOfExpression" typeId="tpee.1081256982272" id="2208727413134904113">
                            <node role="classType" roleId="tpee.1081256993305" type="tpee.ClassifierType" typeId="tpee.1107535904670" id="2208727413134904116">
                              <link role="classifier" roleId="tpee.1107535924139" targetNodeId="jxum.~EditorCellSelection" resolveInfo="EditorCellSelection" />
                            </node>
                            <node role="leftExpression" roleId="tpee.1081256993304" type="tpee.LocalVariableReference" typeId="tpee.1068581242866" id="2208727413134904112">
                              <link role="variableDeclaration" roleId="tpee.1068581517664" targetNodeId="4789587624734726844" resolveInfo="selection" />
                            </node>
                          </node>
                        </node>
                      </node>
                      <node role="leftExpression" roleId="tpee.1081773367580" type="tpee.ParenthesizedExpression" typeId="tpee.1079359253375" id="4336756357323848029">
                        <node role="expression" roleId="tpee.1079359253376" type="tpee.AndExpression" typeId="tpee.1080120340718" id="4336756357323848031">
                          <node role="leftExpression" roleId="tpee.1081773367580" type="tpee.InstanceOfExpression" typeId="tpee.1081256982272" id="4336756357323848022">
                            <node role="classType" roleId="tpee.1081256993305" type="tpee.ClassifierType" typeId="tpee.1107535904670" id="4336756357323848025">
                              <link role="classifier" roleId="tpee.1107535924139" targetNodeId="jxum.~EditorCellLabelSelection" resolveInfo="EditorCellLabelSelection" />
                            </node>
                            <node role="leftExpression" roleId="tpee.1081256993304" type="tpee.LocalVariableReference" typeId="tpee.1068581242866" id="4336756357323848021">
                              <link role="variableDeclaration" roleId="tpee.1068581517664" targetNodeId="4789587624734726844" resolveInfo="selection" />
                            </node>
                          </node>
                          <node role="rightExpression" roleId="tpee.1081773367579" type="tpee.DotExpression" typeId="tpee.1197027756228" id="4336756357323865659">
                            <node role="operand" roleId="tpee.1197027771414" type="tpee.ParenthesizedExpression" typeId="tpee.1079359253375" id="4336756357323848034">
                              <node role="expression" roleId="tpee.1079359253376" type="tpee.CastExpression" typeId="tpee.1070534934090" id="4336756357323848035">
                                <node role="type" roleId="tpee.1070534934091" type="tpee.ClassifierType" typeId="tpee.1107535904670" id="4336756357323865657">
                                  <link role="classifier" roleId="tpee.1107535924139" targetNodeId="jxum.~EditorCellLabelSelection" resolveInfo="EditorCellLabelSelection" />
                                </node>
                                <node role="expression" roleId="tpee.1070534934092" type="tpee.LocalVariableReference" typeId="tpee.1068581242866" id="4336756357323865658">
                                  <link role="variableDeclaration" roleId="tpee.1068581517664" targetNodeId="4789587624734726844" resolveInfo="selection" />
                                </node>
                              </node>
                            </node>
                            <node role="operation" roleId="tpee.1197027833540" type="tpee.InstanceMethodCallOperation" typeId="tpee.1202948039474" id="4336756357323865663">
                              <link role="baseMethodDeclaration" roleId="tpee.1068499141037" targetNodeId="jxum.~EditorCellLabelSelection%dhasNonTrivialSelection()%cboolean" resolveInfo="hasNonTrivialSelection" />
                            </node>
                          </node>
                        </node>
                      </node>
                    </node>
                  </node>
                </node>
              </node>
              <node role="condition" roleId="tpee.1068580123160" type="tpee.NotEqualsExpression" typeId="tpee.1073239437375" id="4789587624734705492">
                <node role="rightExpression" roleId="tpee.1081773367579" type="tpee.NullLiteral" typeId="tpee.1070534058343" id="4789587624734705495" />
                <node role="leftExpression" roleId="tpee.1081773367580" type="tpee.DotExpression" typeId="tpee.1197027756228" id="4789587624734695239">
                  <node role="operand" roleId="tpee.1197027771414" type="tp4f.ThisClassifierExpression" typeId="tp4f.1205752633985" id="4789587624734695240" />
                  <node role="operation" roleId="tpee.1197027833540" type="tp4k.ActionDataParameterReferenceOperation" typeId="tp4k.1217252428768" id="4789587624734695241">
                    <link role="member" roleId="tp4f.1205756909548" targetNodeId="4789587624734686749" resolveInfo="component" />
                  </node>
                </node>
              </node>
            </node>
            <node role="statement" roleId="tpee.1068581517665" type="tpee.ExpressionStatement" typeId="tpee.1068580123155" id="7064627997011532331">
              <node role="expression" roleId="tpee.1068580123156" type="tpee.DotExpression" typeId="tpee.1197027756228" id="7064627997011532332">
                <node role="operand" roleId="tpee.1197027771414" type="tpee.LocalVariableReference" typeId="tpee.1068581242866" id="7064627997011532333">
                  <link role="variableDeclaration" roleId="tpee.1068581517664" targetNodeId="7064627997011532325" resolveInfo="evaluationProvider" />
                </node>
                <node role="operation" roleId="tpee.1197027833540" type="tpee.InstanceMethodCallOperation" typeId="tpee.1202948039474" id="7064627997011532334">
                  <link role="baseMethodDeclaration" roleId="tpee.1068499141037" targetNodeId="lt1n.4474271214082914185" resolveInfo="showEvaluationDialog" />
                  <node role="actualArgument" roleId="tpee.1068499141038" type="tpee.DotExpression" typeId="tpee.1197027756228" id="7064627997011532335">
                    <node role="operand" roleId="tpee.1197027771414" type="tp4f.ThisClassifierExpression" typeId="tp4f.1205752633985" id="7064627997011532336" />
                    <node role="operation" roleId="tpee.1197027833540" type="tp4k.ActionDataParameterReferenceOperation" typeId="tp4k.1217252428768" id="7064627997011532337">
                      <link role="member" roleId="tp4f.1205756909548" targetNodeId="7064627997011532321" resolveInfo="operationContext" />
                    </node>
                  </node>
                  <node role="actualArgument" roleId="tpee.1068499141038" type="tpee.LocalVariableReference" typeId="tpee.1068581242866" id="2666603886872191740">
                    <link role="variableDeclaration" roleId="tpee.1068581517664" targetNodeId="2666603886872191707" resolveInfo="nodePointers" />
                  </node>
                </node>
              </node>
            </node>
          </node>
          <node role="condition" roleId="tpee.1068580123160" type="tpee.NotEqualsExpression" typeId="tpee.1073239437375" id="7064627997011532338">
            <node role="rightExpression" roleId="tpee.1081773367579" type="tpee.NullLiteral" typeId="tpee.1070534058343" id="7064627997011532339" />
            <node role="leftExpression" roleId="tpee.1081773367580" type="tpee.LocalVariableReference" typeId="tpee.1068581242866" id="7064627997011532340">
              <link role="variableDeclaration" roleId="tpee.1068581517664" targetNodeId="7064627997011532325" resolveInfo="evaluationProvider" />
            </node>
          </node>
        </node>
      </node>
    </node>
    <node role="updateBlock" roleId="tp4k.1203083196627" type="tp4k.DoUpdateBlock" typeId="tp4k.1203082695294" id="7064627997011532341">
      <node role="body" roleId="tpee.1137022507850" type="tpee.StatementList" typeId="tpee.1068580123136" id="7064627997011532342">
        <node role="statement" roleId="tpee.1068581517665" type="tpee.LocalVariableDeclarationStatement" typeId="tpee.1068581242864" id="7064627997011532343">
          <node role="localVariableDeclaration" roleId="tpee.1068581242865" type="tpee.LocalVariableDeclaration" typeId="tpee.1068581242863" id="7064627997011532344">
            <property name="name" nameId="tpck.1169194664001" value="evaluationProvider" />
            <node role="type" roleId="tpee.5680397130376446158" type="tpee.ClassifierType" typeId="tpee.1107535904670" id="7064627997011532345">
              <link role="classifier" roleId="tpee.1107535924139" targetNodeId="lt1n.4474271214082914177" resolveInfo="IEvaluationProvider" />
            </node>
            <node role="initializer" roleId="tpee.1068431790190" type="tpee.StaticMethodCall" typeId="tpee.1081236700937" id="7078159644845059916">
              <link role="classConcept" roleId="tpee.1144433194310" targetNodeId="qiil.2392684134639614907" resolveInfo="DebugActionsUtil" />
              <link role="baseMethodDeclaration" roleId="tpee.1068499141037" targetNodeId="qiil.2392684134639614929" resolveInfo="getEvaluationProvider" />
              <node role="actualArgument" roleId="tpee.1068499141038" type="tp4k.ConceptFunctionParameter_AnActionEvent" typeId="tp4k.1203082903663" id="7078159644845059917" />
            </node>
          </node>
        </node>
        <node role="statement" roleId="tpee.1068581517665" type="tpee.ExpressionStatement" typeId="tpee.1068580123155" id="7064627997011532348">
          <node role="expression" roleId="tpee.1068580123156" type="tpee.DotExpression" typeId="tpee.1197027756228" id="7064627997011532349">
            <node role="operand" roleId="tpee.1197027771414" type="tpee.DotExpression" typeId="tpee.1197027756228" id="7064627997011532350">
              <node role="operand" roleId="tpee.1197027771414" type="tp4k.ConceptFunctionParameter_AnActionEvent" typeId="tp4k.1203082903663" id="7064627997011532351" />
              <node role="operation" roleId="tpee.1197027833540" type="tpee.InstanceMethodCallOperation" typeId="tpee.1202948039474" id="7064627997011532352">
                <link role="baseMethodDeclaration" roleId="tpee.1068499141037" targetNodeId="6tyf.~AnActionEvent%dgetPresentation()%ccom%dintellij%dopenapi%dactionSystem%dPresentation" resolveInfo="getPresentation" />
              </node>
            </node>
            <node role="operation" roleId="tpee.1197027833540" type="tpee.InstanceMethodCallOperation" typeId="tpee.1202948039474" id="7064627997011532353">
              <link role="baseMethodDeclaration" roleId="tpee.1068499141037" targetNodeId="6tyf.~Presentation%dsetEnabled(boolean)%cvoid" resolveInfo="setEnabled" />
              <node role="actualArgument" roleId="tpee.1068499141038" type="tpee.AndExpression" typeId="tpee.1080120340718" id="7064627997011532354">
                <node role="leftExpression" roleId="tpee.1081773367580" type="tpee.NotEqualsExpression" typeId="tpee.1073239437375" id="7064627997011532355">
                  <node role="leftExpression" roleId="tpee.1081773367580" type="tpee.LocalVariableReference" typeId="tpee.1068581242866" id="7064627997011532356">
                    <link role="variableDeclaration" roleId="tpee.1068581517664" targetNodeId="7064627997011532344" resolveInfo="evaluationProvider" />
                  </node>
                  <node role="rightExpression" roleId="tpee.1081773367579" type="tpee.NullLiteral" typeId="tpee.1070534058343" id="7064627997011532357" />
                </node>
                <node role="rightExpression" roleId="tpee.1081773367579" type="tpee.DotExpression" typeId="tpee.1197027756228" id="7064627997011532358">
                  <node role="operand" roleId="tpee.1197027771414" type="tpee.LocalVariableReference" typeId="tpee.1068581242866" id="7064627997011532359">
                    <link role="variableDeclaration" roleId="tpee.1068581517664" targetNodeId="7064627997011532344" resolveInfo="evaluationProvider" />
                  </node>
                  <node role="operation" roleId="tpee.1197027833540" type="tpee.InstanceMethodCallOperation" typeId="tpee.1202948039474" id="7064627997011532360">
                    <link role="baseMethodDeclaration" roleId="tpee.1068499141037" targetNodeId="lt1n.4474271214082914199" resolveInfo="canEvaluate" />
                  </node>
                </node>
              </node>
            </node>
          </node>
        </node>
      </node>
    </node>
    <node role="icon" roleId="tp4k.8976425910813834639" type="1oap.IconResource" typeId="1oap.8974276187400029883" id="8024349686102940546">
      <node role="iconExpression" roleId="1oap.6976585500156684809" type="tpee.StaticFieldReference" typeId="tpee.1070533707846" id="8024349686102950521">
        <link role="classifier" roleId="tpee.1144433057691" targetNodeId="jehi.~AllIcons$Debugger" resolveInfo="AllIcons.Debugger" />
        <link role="variableDeclaration" roleId="tpee.1068581517664" targetNodeId="jehi.~AllIcons$Debugger%dEvaluateExpression" resolveInfo="EvaluateExpression" />
      </node>
    </node>
  </root>
  <root id="7064627997011532361">
    <node role="executeFunction" roleId="tp4k.1203083461638" type="tp4k.ExecuteBlock" typeId="tp4k.1203083511112" id="7064627997011532362">
      <node role="body" roleId="tpee.1137022507850" type="tpee.StatementList" typeId="tpee.1068580123136" id="7064627997011532363">
        <node role="statement" roleId="tpee.1068581517665" type="tpee.LocalVariableDeclarationStatement" typeId="tpee.1068581242864" id="7064627997011532364">
          <node role="localVariableDeclaration" roleId="tpee.1068581242865" type="tpee.LocalVariableDeclaration" typeId="tpee.1068581242863" id="7064627997011532365">
            <property name="name" nameId="tpck.1169194664001" value="debugSession" />
            <node role="type" roleId="tpee.5680397130376446158" type="tpee.ClassifierType" typeId="tpee.1107535904670" id="7064627997011532366">
              <link role="classifier" roleId="tpee.1107535924139" targetNodeId="1l1h.4474271214082912940" resolveInfo="AbstractDebugSession" />
            </node>
            <node role="initializer" roleId="tpee.1068431790190" type="tpee.StaticMethodCall" typeId="tpee.1081236700937" id="3505405076286708200">
              <link role="classConcept" roleId="tpee.1144433194310" targetNodeId="qiil.2392684134639614907" resolveInfo="DebugActionsUtil" />
              <link role="baseMethodDeclaration" roleId="tpee.1068499141037" targetNodeId="qiil.2392684134639614913" resolveInfo="getDebugSession" />
              <node role="actualArgument" roleId="tpee.1068499141038" type="tp4k.ConceptFunctionParameter_AnActionEvent" typeId="tp4k.1203082903663" id="3505405076286708201" />
            </node>
          </node>
        </node>
        <node role="statement" roleId="tpee.1068581517665" type="tpee.LocalVariableDeclarationStatement" typeId="tpee.1068581242864" id="7064627997011532369">
          <node role="localVariableDeclaration" roleId="tpee.1068581242865" type="tpee.LocalVariableDeclaration" typeId="tpee.1068581242863" id="7064627997011532370">
            <property name="name" nameId="tpck.1169194664001" value="uiState" />
            <node role="type" roleId="tpee.5680397130376446158" type="tpee.ClassifierType" typeId="tpee.1107535904670" id="7064627997011532371">
              <link role="classifier" roleId="tpee.1107535924139" targetNodeId="1l1h.4474271214082913514" resolveInfo="AbstractUiState" />
            </node>
            <node role="initializer" roleId="tpee.1068431790190" type="tpee.ParenthesizedExpression" typeId="tpee.1079359253375" id="7064627997011532372">
              <node role="expression" roleId="tpee.1079359253376" type="tpee.CastExpression" typeId="tpee.1070534934090" id="7064627997011532373">
                <node role="type" roleId="tpee.1070534934091" type="tpee.ClassifierType" typeId="tpee.1107535904670" id="7064627997011532374">
                  <link role="classifier" roleId="tpee.1107535924139" targetNodeId="1l1h.4474271214082913514" resolveInfo="AbstractUiState" />
                </node>
                <node role="expression" roleId="tpee.1070534934092" type="tpee.DotExpression" typeId="tpee.1197027756228" id="7064627997011532375">
                  <node role="operand" roleId="tpee.1197027771414" type="tpee.LocalVariableReference" typeId="tpee.1068581242866" id="7064627997011532376">
                    <link role="variableDeclaration" roleId="tpee.1068581517664" targetNodeId="7064627997011532365" resolveInfo="debugSession" />
                  </node>
                  <node role="operation" roleId="tpee.1197027833540" type="tpee.InstanceMethodCallOperation" typeId="tpee.1202948039474" id="7064627997011532377">
                    <link role="baseMethodDeclaration" roleId="tpee.1068499141037" targetNodeId="1l1h.4474271214082917131" resolveInfo="getUiState" />
                  </node>
                </node>
              </node>
            </node>
          </node>
        </node>
        <node role="statement" roleId="tpee.1068581517665" type="tpee.LocalVariableDeclarationStatement" typeId="tpee.1068581242864" id="7064627997011532378">
          <node role="localVariableDeclaration" roleId="tpee.1068581242865" type="tpee.LocalVariableDeclaration" typeId="tpee.1068581242863" id="7064627997011532379">
            <property name="name" nameId="tpck.1169194664001" value="sb" />
            <node role="type" roleId="tpee.5680397130376446158" type="tpee.ClassifierType" typeId="tpee.1107535904670" id="7064627997011532380">
              <link role="classifier" roleId="tpee.1107535924139" targetNodeId="e2lb.~StringBuffer" resolveInfo="StringBuffer" />
            </node>
            <node role="initializer" roleId="tpee.1068431790190" type="tpee.GenericNewExpression" typeId="tpee.1145552977093" id="7064627997011532381">
              <node role="creator" roleId="tpee.1145553007750" type="tpee.ClassCreator" typeId="tpee.1212685548494" id="7064627997011532382">
                <link role="baseMethodDeclaration" roleId="tpee.1068499141037" targetNodeId="e2lb.~StringBuffer%d&lt;init&gt;()" resolveInfo="StringBuffer" />
              </node>
            </node>
          </node>
        </node>
        <node role="statement" roleId="tpee.1068581517665" type="tp2q.ForEachStatement" typeId="tp2q.1153943597977" id="7064627997011532383">
          <node role="variable" roleId="tp2q.1153944400369" type="tp2q.ForEachVariable" typeId="tp2q.1153944193378" id="7064627997011532384">
            <property name="name" nameId="tpck.1169194664001" value="thread" />
          </node>
          <node role="body" roleId="tpee.1154032183016" type="tpee.StatementList" typeId="tpee.1068580123136" id="7064627997011532385">
            <node role="statement" roleId="tpee.1068581517665" type="tpee.ExpressionStatement" typeId="tpee.1068580123155" id="7064627997011532386">
              <node role="expression" roleId="tpee.1068580123156" type="tpee.DotExpression" typeId="tpee.1197027756228" id="7064627997011532387">
                <node role="operand" roleId="tpee.1197027771414" type="tpee.LocalVariableReference" typeId="tpee.1068581242866" id="7064627997011532388">
                  <link role="variableDeclaration" roleId="tpee.1068581517664" targetNodeId="7064627997011532379" resolveInfo="sb" />
                </node>
                <node role="operation" roleId="tpee.1197027833540" type="tpee.InstanceMethodCallOperation" typeId="tpee.1202948039474" id="7064627997011532389">
                  <link role="baseMethodDeclaration" roleId="tpee.1068499141037" targetNodeId="e2lb.~StringBuffer%dappend(java%dlang%dString)%cjava%dlang%dStringBuffer" resolveInfo="append" />
                  <node role="actualArgument" roleId="tpee.1068499141038" type="tpee.DotExpression" typeId="tpee.1197027756228" id="7064627997011532390">
                    <node role="operand" roleId="tpee.1197027771414" type="tp2q.ForEachVariableReference" typeId="tp2q.1153944233411" id="7064627997011532391">
                      <link role="variable" roleId="tp2q.1153944258490" targetNodeId="7064627997011532384" resolveInfo="thread" />
                    </node>
                    <node role="operation" roleId="tpee.1197027833540" type="tpee.InstanceMethodCallOperation" typeId="tpee.1202948039474" id="7064627997011532392">
                      <link role="baseMethodDeclaration" roleId="tpee.1068499141037" targetNodeId="pry4.4474271214082913258" resolveInfo="getPresentation" />
                    </node>
                  </node>
                </node>
              </node>
            </node>
            <node role="statement" roleId="tpee.1068581517665" type="tpee.ExpressionStatement" typeId="tpee.1068580123155" id="7064627997011532393">
              <node role="expression" roleId="tpee.1068580123156" type="tpee.DotExpression" typeId="tpee.1197027756228" id="7064627997011532394">
                <node role="operand" roleId="tpee.1197027771414" type="tpee.LocalVariableReference" typeId="tpee.1068581242866" id="7064627997011532395">
                  <link role="variableDeclaration" roleId="tpee.1068581517664" targetNodeId="7064627997011532379" resolveInfo="sb" />
                </node>
                <node role="operation" roleId="tpee.1197027833540" type="tpee.InstanceMethodCallOperation" typeId="tpee.1202948039474" id="7064627997011532396">
                  <link role="baseMethodDeclaration" roleId="tpee.1068499141037" targetNodeId="e2lb.~StringBuffer%dappend(char)%cjava%dlang%dStringBuffer" resolveInfo="append" />
                  <node role="actualArgument" roleId="tpee.1068499141038" type="tpee.CharConstant" typeId="tpee.1200397529627" id="7064627997011532397">
                    <property name="charConstant" nameId="tpee.1200397540847" value="\n" />
                  </node>
                </node>
              </node>
            </node>
            <node role="statement" roleId="tpee.1068581517665" type="tp2q.ForEachStatement" typeId="tp2q.1153943597977" id="7064627997011532398">
              <node role="variable" roleId="tp2q.1153944400369" type="tp2q.ForEachVariable" typeId="tp2q.1153944193378" id="7064627997011532399">
                <property name="name" nameId="tpck.1169194664001" value="frame" />
              </node>
              <node role="inputSequence" roleId="tp2q.1153944424730" type="tpee.DotExpression" typeId="tpee.1197027756228" id="7064627997011532400">
                <node role="operand" roleId="tpee.1197027771414" type="tp2q.ForEachVariableReference" typeId="tp2q.1153944233411" id="7064627997011532401">
                  <link role="variable" roleId="tp2q.1153944258490" targetNodeId="7064627997011532384" resolveInfo="thread" />
                </node>
                <node role="operation" roleId="tpee.1197027833540" type="tpee.InstanceMethodCallOperation" typeId="tpee.1202948039474" id="7064627997011532402">
                  <link role="baseMethodDeclaration" roleId="tpee.1068499141037" targetNodeId="pry4.4474271214082913245" resolveInfo="getFrames" />
                </node>
              </node>
              <node role="body" roleId="tpee.1154032183016" type="tpee.StatementList" typeId="tpee.1068580123136" id="7064627997011532403">
                <node role="statement" roleId="tpee.1068581517665" type="tpee.LocalVariableDeclarationStatement" typeId="tpee.1068581242864" id="7064627997011532404">
                  <node role="localVariableDeclaration" roleId="tpee.1068581242865" type="tpee.LocalVariableDeclaration" typeId="tpee.1068581242863" id="7064627997011532405">
                    <property name="name" nameId="tpck.1169194664001" value="location" />
                    <node role="type" roleId="tpee.5680397130376446158" type="tpee.ClassifierType" typeId="tpee.1107535904670" id="7064627997011532406">
                      <link role="classifier" roleId="tpee.1107535924139" targetNodeId="pry4.4474271214082914148" resolveInfo="ILocation" />
                    </node>
                    <node role="initializer" roleId="tpee.1068431790190" type="tpee.DotExpression" typeId="tpee.1197027756228" id="7064627997011532407">
                      <node role="operand" roleId="tpee.1197027771414" type="tp2q.ForEachVariableReference" typeId="tp2q.1153944233411" id="7064627997011532408">
                        <link role="variable" roleId="tp2q.1153944258490" targetNodeId="7064627997011532399" resolveInfo="frame" />
                      </node>
                      <node role="operation" roleId="tpee.1197027833540" type="tpee.InstanceMethodCallOperation" typeId="tpee.1202948039474" id="7064627997011532409">
                        <link role="baseMethodDeclaration" roleId="tpee.1068499141037" targetNodeId="pry4.4474271214082914123" resolveInfo="getLocation" />
                      </node>
                    </node>
                  </node>
                </node>
                <node role="statement" roleId="tpee.1068581517665" type="tpee.ExpressionStatement" typeId="tpee.1068580123155" id="7064627997011532410">
                  <node role="expression" roleId="tpee.1068580123156" type="tpee.DotExpression" typeId="tpee.1197027756228" id="7064627997011532411">
                    <node role="operand" roleId="tpee.1197027771414" type="tpee.LocalVariableReference" typeId="tpee.1068581242866" id="7064627997011532412">
                      <link role="variableDeclaration" roleId="tpee.1068581517664" targetNodeId="7064627997011532379" resolveInfo="sb" />
                    </node>
                    <node role="operation" roleId="tpee.1197027833540" type="tpee.InstanceMethodCallOperation" typeId="tpee.1202948039474" id="7064627997011532413">
                      <link role="baseMethodDeclaration" roleId="tpee.1068499141037" targetNodeId="e2lb.~StringBuffer%dappend(char)%cjava%dlang%dStringBuffer" resolveInfo="append" />
                      <node role="actualArgument" roleId="tpee.1068499141038" type="tpee.CharConstant" typeId="tpee.1200397529627" id="7064627997011532414">
                        <property name="charConstant" nameId="tpee.1200397540847" value="\t" />
                      </node>
                    </node>
                  </node>
                </node>
                <node role="statement" roleId="tpee.1068581517665" type="tpee.ExpressionStatement" typeId="tpee.1068580123155" id="7064627997011532415">
                  <node role="expression" roleId="tpee.1068580123156" type="tpee.DotExpression" typeId="tpee.1197027756228" id="7064627997011532416">
                    <node role="operand" roleId="tpee.1197027771414" type="tpee.LocalVariableReference" typeId="tpee.1068581242866" id="7064627997011532417">
                      <link role="variableDeclaration" roleId="tpee.1068581517664" targetNodeId="7064627997011532379" resolveInfo="sb" />
                    </node>
                    <node role="operation" roleId="tpee.1197027833540" type="tpee.InstanceMethodCallOperation" typeId="tpee.1202948039474" id="7064627997011532418">
                      <link role="baseMethodDeclaration" roleId="tpee.1068499141037" targetNodeId="e2lb.~StringBuffer%dappend(java%dlang%dString)%cjava%dlang%dStringBuffer" resolveInfo="append" />
                      <node role="actualArgument" roleId="tpee.1068499141038" type="tpee.StringLiteral" typeId="tpee.1070475926800" id="7064627997011532419">
                        <property name="value" nameId="tpee.1070475926801" value="at " />
                      </node>
                    </node>
                  </node>
                </node>
                <node role="statement" roleId="tpee.1068581517665" type="tpee.ExpressionStatement" typeId="tpee.1068580123155" id="7064627997011532420">
                  <node role="expression" roleId="tpee.1068580123156" type="tpee.DotExpression" typeId="tpee.1197027756228" id="7064627997011532421">
                    <node role="operand" roleId="tpee.1197027771414" type="tpee.LocalVariableReference" typeId="tpee.1068581242866" id="7064627997011532422">
                      <link role="variableDeclaration" roleId="tpee.1068581517664" targetNodeId="7064627997011532379" resolveInfo="sb" />
                    </node>
                    <node role="operation" roleId="tpee.1197027833540" type="tpee.InstanceMethodCallOperation" typeId="tpee.1202948039474" id="7064627997011532423">
                      <link role="baseMethodDeclaration" roleId="tpee.1068499141037" targetNodeId="e2lb.~StringBuffer%dappend(java%dlang%dString)%cjava%dlang%dStringBuffer" resolveInfo="append" />
                      <node role="actualArgument" roleId="tpee.1068499141038" type="tpee.DotExpression" typeId="tpee.1197027756228" id="7064627997011532424">
                        <node role="operand" roleId="tpee.1197027771414" type="tpee.LocalVariableReference" typeId="tpee.1068581242866" id="7064627997011532425">
                          <link role="variableDeclaration" roleId="tpee.1068581517664" targetNodeId="7064627997011532405" resolveInfo="location" />
                        </node>
                        <node role="operation" roleId="tpee.1197027833540" type="tpee.InstanceMethodCallOperation" typeId="tpee.1202948039474" id="7064627997011532426">
                          <link role="baseMethodDeclaration" roleId="tpee.1068499141037" targetNodeId="pry4.4474271214082914154" resolveInfo="getUnitName" />
                        </node>
                      </node>
                    </node>
                  </node>
                </node>
                <node role="statement" roleId="tpee.1068581517665" type="tpee.ExpressionStatement" typeId="tpee.1068580123155" id="7064627997011532427">
                  <node role="expression" roleId="tpee.1068580123156" type="tpee.DotExpression" typeId="tpee.1197027756228" id="7064627997011532428">
                    <node role="operand" roleId="tpee.1197027771414" type="tpee.LocalVariableReference" typeId="tpee.1068581242866" id="7064627997011532429">
                      <link role="variableDeclaration" roleId="tpee.1068581517664" targetNodeId="7064627997011532379" resolveInfo="sb" />
                    </node>
                    <node role="operation" roleId="tpee.1197027833540" type="tpee.InstanceMethodCallOperation" typeId="tpee.1202948039474" id="7064627997011532430">
                      <link role="baseMethodDeclaration" roleId="tpee.1068499141037" targetNodeId="e2lb.~StringBuffer%dappend(java%dlang%dString)%cjava%dlang%dStringBuffer" resolveInfo="append" />
                      <node role="actualArgument" roleId="tpee.1068499141038" type="tpee.StringLiteral" typeId="tpee.1070475926800" id="7064627997011532431">
                        <property name="value" nameId="tpee.1070475926801" value="." />
                      </node>
                    </node>
                  </node>
                </node>
                <node role="statement" roleId="tpee.1068581517665" type="tpee.ExpressionStatement" typeId="tpee.1068580123155" id="7064627997011532432">
                  <node role="expression" roleId="tpee.1068580123156" type="tpee.DotExpression" typeId="tpee.1197027756228" id="7064627997011532433">
                    <node role="operand" roleId="tpee.1197027771414" type="tpee.LocalVariableReference" typeId="tpee.1068581242866" id="7064627997011532434">
                      <link role="variableDeclaration" roleId="tpee.1068581517664" targetNodeId="7064627997011532379" resolveInfo="sb" />
                    </node>
                    <node role="operation" roleId="tpee.1197027833540" type="tpee.InstanceMethodCallOperation" typeId="tpee.1202948039474" id="7064627997011532435">
                      <link role="baseMethodDeclaration" roleId="tpee.1068499141037" targetNodeId="e2lb.~StringBuffer%dappend(java%dlang%dString)%cjava%dlang%dStringBuffer" resolveInfo="append" />
                      <node role="actualArgument" roleId="tpee.1068499141038" type="tpee.DotExpression" typeId="tpee.1197027756228" id="7064627997011532436">
                        <node role="operand" roleId="tpee.1197027771414" type="tpee.LocalVariableReference" typeId="tpee.1068581242866" id="7064627997011532437">
                          <link role="variableDeclaration" roleId="tpee.1068581517664" targetNodeId="7064627997011532405" resolveInfo="location" />
                        </node>
                        <node role="operation" roleId="tpee.1197027833540" type="tpee.InstanceMethodCallOperation" typeId="tpee.1202948039474" id="7064627997011532438">
                          <link role="baseMethodDeclaration" roleId="tpee.1068499141037" targetNodeId="pry4.4474271214082914158" resolveInfo="getRoutineName" />
                        </node>
                      </node>
                    </node>
                  </node>
                </node>
                <node role="statement" roleId="tpee.1068581517665" type="tpee.ExpressionStatement" typeId="tpee.1068580123155" id="7064627997011532439">
                  <node role="expression" roleId="tpee.1068580123156" type="tpee.DotExpression" typeId="tpee.1197027756228" id="7064627997011532440">
                    <node role="operand" roleId="tpee.1197027771414" type="tpee.LocalVariableReference" typeId="tpee.1068581242866" id="7064627997011532441">
                      <link role="variableDeclaration" roleId="tpee.1068581517664" targetNodeId="7064627997011532379" resolveInfo="sb" />
                    </node>
                    <node role="operation" roleId="tpee.1197027833540" type="tpee.InstanceMethodCallOperation" typeId="tpee.1202948039474" id="7064627997011532442">
                      <link role="baseMethodDeclaration" roleId="tpee.1068499141037" targetNodeId="e2lb.~StringBuffer%dappend(java%dlang%dString)%cjava%dlang%dStringBuffer" resolveInfo="append" />
                      <node role="actualArgument" roleId="tpee.1068499141038" type="tpee.StringLiteral" typeId="tpee.1070475926800" id="7064627997011532443">
                        <property name="value" nameId="tpee.1070475926801" value="(" />
                      </node>
                    </node>
                  </node>
                </node>
                <node role="statement" roleId="tpee.1068581517665" type="tpee.ExpressionStatement" typeId="tpee.1068580123155" id="7064627997011532444">
                  <node role="expression" roleId="tpee.1068580123156" type="tpee.DotExpression" typeId="tpee.1197027756228" id="7064627997011532445">
                    <node role="operand" roleId="tpee.1197027771414" type="tpee.LocalVariableReference" typeId="tpee.1068581242866" id="7064627997011532446">
                      <link role="variableDeclaration" roleId="tpee.1068581517664" targetNodeId="7064627997011532379" resolveInfo="sb" />
                    </node>
                    <node role="operation" roleId="tpee.1197027833540" type="tpee.InstanceMethodCallOperation" typeId="tpee.1202948039474" id="7064627997011532447">
                      <link role="baseMethodDeclaration" roleId="tpee.1068499141037" targetNodeId="e2lb.~StringBuffer%dappend(java%dlang%dString)%cjava%dlang%dStringBuffer" resolveInfo="append" />
                      <node role="actualArgument" roleId="tpee.1068499141038" type="tpee.DotExpression" typeId="tpee.1197027756228" id="7064627997011532448">
                        <node role="operand" roleId="tpee.1197027771414" type="tpee.DotExpression" typeId="tpee.1197027756228" id="7064627997011532449">
                          <node role="operand" roleId="tpee.1197027771414" type="tp2q.ForEachVariableReference" typeId="tp2q.1153944233411" id="7064627997011532450">
                            <link role="variable" roleId="tp2q.1153944258490" targetNodeId="7064627997011532399" resolveInfo="frame" />
                          </node>
                          <node role="operation" roleId="tpee.1197027833540" type="tpee.InstanceMethodCallOperation" typeId="tpee.1202948039474" id="7064627997011532451">
                            <link role="baseMethodDeclaration" roleId="tpee.1068499141037" targetNodeId="pry4.4474271214082914123" resolveInfo="getLocation" />
                          </node>
                        </node>
                        <node role="operation" roleId="tpee.1197027833540" type="tpee.InstanceMethodCallOperation" typeId="tpee.1202948039474" id="7064627997011532452">
                          <link role="baseMethodDeclaration" roleId="tpee.1068499141037" targetNodeId="pry4.4474271214082914150" resolveInfo="getFileName" />
                        </node>
                      </node>
                    </node>
                  </node>
                </node>
                <node role="statement" roleId="tpee.1068581517665" type="tpee.ExpressionStatement" typeId="tpee.1068580123155" id="7064627997011532453">
                  <node role="expression" roleId="tpee.1068580123156" type="tpee.DotExpression" typeId="tpee.1197027756228" id="7064627997011532454">
                    <node role="operand" roleId="tpee.1197027771414" type="tpee.LocalVariableReference" typeId="tpee.1068581242866" id="7064627997011532455">
                      <link role="variableDeclaration" roleId="tpee.1068581517664" targetNodeId="7064627997011532379" resolveInfo="sb" />
                    </node>
                    <node role="operation" roleId="tpee.1197027833540" type="tpee.InstanceMethodCallOperation" typeId="tpee.1202948039474" id="7064627997011532456">
                      <link role="baseMethodDeclaration" roleId="tpee.1068499141037" targetNodeId="e2lb.~StringBuffer%dappend(java%dlang%dString)%cjava%dlang%dStringBuffer" resolveInfo="append" />
                      <node role="actualArgument" roleId="tpee.1068499141038" type="tpee.StringLiteral" typeId="tpee.1070475926800" id="7064627997011532457">
                        <property name="value" nameId="tpee.1070475926801" value=":" />
                      </node>
                    </node>
                  </node>
                </node>
                <node role="statement" roleId="tpee.1068581517665" type="tpee.ExpressionStatement" typeId="tpee.1068580123155" id="7064627997011532458">
                  <node role="expression" roleId="tpee.1068580123156" type="tpee.DotExpression" typeId="tpee.1197027756228" id="7064627997011532459">
                    <node role="operand" roleId="tpee.1197027771414" type="tpee.LocalVariableReference" typeId="tpee.1068581242866" id="7064627997011532460">
                      <link role="variableDeclaration" roleId="tpee.1068581517664" targetNodeId="7064627997011532379" resolveInfo="sb" />
                    </node>
                    <node role="operation" roleId="tpee.1197027833540" type="tpee.InstanceMethodCallOperation" typeId="tpee.1202948039474" id="7064627997011532461">
                      <link role="baseMethodDeclaration" roleId="tpee.1068499141037" targetNodeId="e2lb.~StringBuffer%dappend(int)%cjava%dlang%dStringBuffer" resolveInfo="append" />
                      <node role="actualArgument" roleId="tpee.1068499141038" type="tpee.DotExpression" typeId="tpee.1197027756228" id="7064627997011532462">
                        <node role="operand" roleId="tpee.1197027771414" type="tpee.LocalVariableReference" typeId="tpee.1068581242866" id="7064627997011532463">
                          <link role="variableDeclaration" roleId="tpee.1068581517664" targetNodeId="7064627997011532405" resolveInfo="location" />
                        </node>
                        <node role="operation" roleId="tpee.1197027833540" type="tpee.InstanceMethodCallOperation" typeId="tpee.1202948039474" id="7064627997011532464">
                          <link role="baseMethodDeclaration" roleId="tpee.1068499141037" targetNodeId="pry4.4474271214082914162" resolveInfo="getLineNumber" />
                        </node>
                      </node>
                    </node>
                  </node>
                </node>
                <node role="statement" roleId="tpee.1068581517665" type="tpee.ExpressionStatement" typeId="tpee.1068580123155" id="7064627997011532465">
                  <node role="expression" roleId="tpee.1068580123156" type="tpee.DotExpression" typeId="tpee.1197027756228" id="7064627997011532466">
                    <node role="operand" roleId="tpee.1197027771414" type="tpee.LocalVariableReference" typeId="tpee.1068581242866" id="7064627997011532467">
                      <link role="variableDeclaration" roleId="tpee.1068581517664" targetNodeId="7064627997011532379" resolveInfo="sb" />
                    </node>
                    <node role="operation" roleId="tpee.1197027833540" type="tpee.InstanceMethodCallOperation" typeId="tpee.1202948039474" id="7064627997011532468">
                      <link role="baseMethodDeclaration" roleId="tpee.1068499141037" targetNodeId="e2lb.~StringBuffer%dappend(java%dlang%dString)%cjava%dlang%dStringBuffer" resolveInfo="append" />
                      <node role="actualArgument" roleId="tpee.1068499141038" type="tpee.StringLiteral" typeId="tpee.1070475926800" id="7064627997011532469">
                        <property name="value" nameId="tpee.1070475926801" value=")" />
                      </node>
                    </node>
                  </node>
                </node>
                <node role="statement" roleId="tpee.1068581517665" type="tpee.ExpressionStatement" typeId="tpee.1068580123155" id="7064627997011532470">
                  <node role="expression" roleId="tpee.1068580123156" type="tpee.DotExpression" typeId="tpee.1197027756228" id="7064627997011532471">
                    <node role="operand" roleId="tpee.1197027771414" type="tpee.LocalVariableReference" typeId="tpee.1068581242866" id="7064627997011532472">
                      <link role="variableDeclaration" roleId="tpee.1068581517664" targetNodeId="7064627997011532379" resolveInfo="sb" />
                    </node>
                    <node role="operation" roleId="tpee.1197027833540" type="tpee.InstanceMethodCallOperation" typeId="tpee.1202948039474" id="7064627997011532473">
                      <link role="baseMethodDeclaration" roleId="tpee.1068499141037" targetNodeId="e2lb.~StringBuffer%dappend(char)%cjava%dlang%dStringBuffer" resolveInfo="append" />
                      <node role="actualArgument" roleId="tpee.1068499141038" type="tpee.CharConstant" typeId="tpee.1200397529627" id="7064627997011532474">
                        <property name="charConstant" nameId="tpee.1200397540847" value="\n" />
                      </node>
                    </node>
                  </node>
                </node>
              </node>
            </node>
            <node role="statement" roleId="tpee.1068581517665" type="tpee.ExpressionStatement" typeId="tpee.1068580123155" id="7064627997011532475">
              <node role="expression" roleId="tpee.1068580123156" type="tpee.DotExpression" typeId="tpee.1197027756228" id="7064627997011532476">
                <node role="operand" roleId="tpee.1197027771414" type="tpee.LocalVariableReference" typeId="tpee.1068581242866" id="7064627997011532477">
                  <link role="variableDeclaration" roleId="tpee.1068581517664" targetNodeId="7064627997011532379" resolveInfo="sb" />
                </node>
                <node role="operation" roleId="tpee.1197027833540" type="tpee.InstanceMethodCallOperation" typeId="tpee.1202948039474" id="7064627997011532478">
                  <link role="baseMethodDeclaration" roleId="tpee.1068499141037" targetNodeId="e2lb.~StringBuffer%dappend(char)%cjava%dlang%dStringBuffer" resolveInfo="append" />
                  <node role="actualArgument" roleId="tpee.1068499141038" type="tpee.CharConstant" typeId="tpee.1200397529627" id="7064627997011532479">
                    <property name="charConstant" nameId="tpee.1200397540847" value="\n" />
                  </node>
                </node>
              </node>
            </node>
          </node>
          <node role="inputSequence" roleId="tp2q.1153944424730" type="tpee.DotExpression" typeId="tpee.1197027756228" id="7064627997011532480">
            <node role="operand" roleId="tpee.1197027771414" type="tpee.LocalVariableReference" typeId="tpee.1068581242866" id="7064627997011532481">
              <link role="variableDeclaration" roleId="tpee.1068581517664" targetNodeId="7064627997011532370" resolveInfo="uiState" />
            </node>
            <node role="operation" roleId="tpee.1197027833540" type="tpee.InstanceMethodCallOperation" typeId="tpee.1202948039474" id="7064627997011532482">
              <link role="baseMethodDeclaration" roleId="tpee.1068499141037" targetNodeId="1l1h.4474271214082914431" resolveInfo="getThreads" />
            </node>
          </node>
        </node>
        <node role="statement" roleId="tpee.1068581517665" type="tpee.Statement" typeId="tpee.1068580123157" id="7064627997011532483" />
        <node role="statement" roleId="tpee.1068581517665" type="tpee.LocalVariableDeclarationStatement" typeId="tpee.1068581242864" id="7064627997011532484">
          <node role="localVariableDeclaration" roleId="tpee.1068581242865" type="tpee.LocalVariableDeclaration" typeId="tpee.1068581242863" id="7064627997011532485">
            <property name="name" nameId="tpck.1169194664001" value="dialog" />
            <property name="isFinal" nameId="tpee.1176718929932" value="true" />
            <node role="type" roleId="tpee.5680397130376446158" type="tpee.ClassifierType" typeId="tpee.1107535904670" id="7064627997011532486">
              <link role="classifier" roleId="tpee.1107535924139" targetNodeId="7064627997011532536" resolveInfo="ExportThreadsDialog" />
            </node>
            <node role="initializer" roleId="tpee.1068431790190" type="tpee.GenericNewExpression" typeId="tpee.1145552977093" id="7064627997011532487">
              <node role="creator" roleId="tpee.1145553007750" type="tpee.ClassCreator" typeId="tpee.1212685548494" id="7064627997011532488">
                <link role="baseMethodDeclaration" roleId="tpee.1068499141037" targetNodeId="7064627997011532595" resolveInfo="ExportThreadsDialog" />
                <node role="actualArgument" roleId="tpee.1068499141038" type="tpee.DotExpression" typeId="tpee.1197027756228" id="7064627997011532489">
                  <node role="operand" roleId="tpee.1197027771414" type="tp4f.ThisClassifierExpression" typeId="tp4f.1205752633985" id="7064627997011532490" />
                  <node role="operation" roleId="tpee.1197027833540" type="tp4k.ActionDataParameterReferenceOperation" typeId="tp4k.1217252428768" id="7987943333504870483">
                    <link role="member" roleId="tp4f.1205756909548" targetNodeId="7064627997011532511" resolveInfo="project" />
                  </node>
                </node>
                <node role="actualArgument" roleId="tpee.1068499141038" type="tpee.LocalVariableReference" typeId="tpee.1068581242866" id="7064627997011532492">
                  <link role="variableDeclaration" roleId="tpee.1068581517664" targetNodeId="7064627997011532379" resolveInfo="sb" />
                </node>
              </node>
            </node>
          </node>
        </node>
        <node role="statement" roleId="tpee.1068581517665" type="tpee.Statement" typeId="tpee.1068580123157" id="7064627997011532493" />
        <node role="statement" roleId="tpee.1068581517665" type="tpee.ExpressionStatement" typeId="tpee.1068580123155" id="7064627997011532494">
          <node role="expression" roleId="tpee.1068580123156" type="tpee.DotExpression" typeId="tpee.1197027756228" id="7064627997011532495">
            <node role="operand" roleId="tpee.1197027771414" type="tpee.StaticMethodCall" typeId="tpee.1081236700937" id="7064627997011532496">
              <link role="baseMethodDeclaration" roleId="tpee.1068499141037" targetNodeId="mepa.~ApplicationManager%dgetApplication()%ccom%dintellij%dopenapi%dapplication%dApplication" resolveInfo="getApplication" />
              <link role="classConcept" roleId="tpee.1144433194310" targetNodeId="mepa.~ApplicationManager" resolveInfo="ApplicationManager" />
            </node>
            <node role="operation" roleId="tpee.1197027833540" type="tpee.InstanceMethodCallOperation" typeId="tpee.1202948039474" id="7064627997011532497">
              <link role="baseMethodDeclaration" roleId="tpee.1068499141037" targetNodeId="mepa.~Application%dinvokeLater(java%dlang%dRunnable,com%dintellij%dopenapi%dapplication%dModalityState)%cvoid" resolveInfo="invokeLater" />
              <node role="actualArgument" roleId="tpee.1068499141038" type="tpee.GenericNewExpression" typeId="tpee.1145552977093" id="7064627997011532498">
                <node role="creator" roleId="tpee.1145553007750" type="tpee.AnonymousClassCreator" typeId="tpee.1182160077978" id="7064627997011532499">
                  <node role="cls" roleId="tpee.1182160096073" type="tpee.AnonymousClass" typeId="tpee.1170345865475" id="7064627997011532500">
                    <property name="nonStatic" nameId="tpee.521412098689998745" value="true" />
                    <link role="baseMethodDeclaration" roleId="tpee.1068499141037" targetNodeId="e2lb.~Object%d&lt;init&gt;()" resolveInfo="Object" />
                    <link role="classifier" roleId="tpee.1170346070688" targetNodeId="e2lb.~Runnable" resolveInfo="Runnable" />
                    <node role="member" roleId="tpee.5375687026011219971" type="tpee.InstanceMethodDeclaration" typeId="tpee.1068580123165" id="7064627997011532502">
                      <property name="isAbstract" nameId="tpee.1178608670077" value="false" />
                      <property name="name" nameId="tpck.1169194664001" value="run" />
                      <node role="returnType" roleId="tpee.1068580123133" type="tpee.VoidType" typeId="tpee.1068581517677" id="7064627997011532504" />
                      <node role="body" roleId="tpee.1068580123135" type="tpee.StatementList" typeId="tpee.1068580123136" id="7064627997011532505">
                        <node role="statement" roleId="tpee.1068581517665" type="tpee.ExpressionStatement" typeId="tpee.1068580123155" id="7064627997011532506">
                          <node role="expression" roleId="tpee.1068580123156" type="tpee.DotExpression" typeId="tpee.1197027756228" id="7064627997011532507">
                            <node role="operand" roleId="tpee.1197027771414" type="tpee.LocalVariableReference" typeId="tpee.1068581242866" id="7064627997011532508">
                              <link role="variableDeclaration" roleId="tpee.1068581517664" targetNodeId="7064627997011532485" resolveInfo="dialog" />
                            </node>
                            <node role="operation" roleId="tpee.1197027833540" type="tpee.InstanceMethodCallOperation" typeId="tpee.1202948039474" id="7064627997011532509">
                              <link role="baseMethodDeclaration" roleId="tpee.1068499141037" targetNodeId="h12.~DialogWrapper%dshow()%cvoid" resolveInfo="show" />
                            </node>
                          </node>
                        </node>
                      </node>
                      <node role="visibility" roleId="tpee.1178549979242" type="tpee.PublicVisibility" typeId="tpee.1146644602865" id="7064627997011532503" />
                    </node>
                    <node role="visibility" roleId="tpee.1178549979242" type="tpee.PublicVisibility" typeId="tpee.1146644602865" id="7064627997011532501" />
                  </node>
                </node>
              </node>
              <node role="actualArgument" roleId="tpee.1068499141038" type="tpee.StaticFieldReference" typeId="tpee.1070533707846" id="7064627997011532510">
                <link role="variableDeclaration" roleId="tpee.1068581517664" targetNodeId="mepa.~ModalityState%dNON_MODAL" resolveInfo="NON_MODAL" />
                <link role="classifier" roleId="tpee.1144433057691" targetNodeId="mepa.~ModalityState" resolveInfo="ModalityState" />
              </node>
            </node>
          </node>
        </node>
      </node>
    </node>
    <node role="parameter" roleId="tp4k.1217413222820" type="tp4k.ActionDataParameterDeclaration" typeId="tp4k.1217252042208" id="7064627997011532511">
      <property name="name" nameId="tpck.1169194664001" value="project" />
      <link role="key" roleId="tp4k.1217252646389" targetNodeId="6tyf.~PlatformDataKeys%dPROJECT" resolveInfo="PROJECT" />
      <node role="condition" roleId="tp4k.5538333046911298738" type="tp4k.RequiredCondition" typeId="tp4k.5538333046911348654" id="8898893144448210198" />
    </node>
    <node role="parameter" roleId="tp4k.1217413222820" type="tp4k.ActionDataParameterDeclaration" typeId="tp4k.1217252042208" id="7064627997011532512">
      <property name="name" nameId="tpck.1169194664001" value="context" />
      <link role="key" roleId="tp4k.1217252646389" targetNodeId="5xh9.~MPSCommonDataKeys%dOPERATION_CONTEXT" resolveInfo="OPERATION_CONTEXT" />
      <node role="condition" roleId="tp4k.5538333046911298738" type="tp4k.RequiredCondition" typeId="tp4k.5538333046911348654" id="8898893144448210412" />
    </node>
    <node role="updateBlock" roleId="tp4k.1203083196627" type="tp4k.DoUpdateBlock" typeId="tp4k.1203082695294" id="7064627997011532513">
      <node role="body" roleId="tpee.1137022507850" type="tpee.StatementList" typeId="tpee.1068580123136" id="7064627997011532514">
        <node role="statement" roleId="tpee.1068581517665" type="tpee.LocalVariableDeclarationStatement" typeId="tpee.1068581242864" id="7064627997011532515">
          <node role="localVariableDeclaration" roleId="tpee.1068581242865" type="tpee.LocalVariableDeclaration" typeId="tpee.1068581242863" id="7064627997011532516">
            <property name="name" nameId="tpck.1169194664001" value="debugSession" />
            <node role="type" roleId="tpee.5680397130376446158" type="tpee.ClassifierType" typeId="tpee.1107535904670" id="7064627997011532517">
              <link role="classifier" roleId="tpee.1107535924139" targetNodeId="1l1h.4474271214082912940" resolveInfo="AbstractDebugSession" />
            </node>
            <node role="initializer" roleId="tpee.1068431790190" type="tpee.StaticMethodCall" typeId="tpee.1081236700937" id="3505405076286708198">
              <link role="classConcept" roleId="tpee.1144433194310" targetNodeId="qiil.2392684134639614907" resolveInfo="DebugActionsUtil" />
              <link role="baseMethodDeclaration" roleId="tpee.1068499141037" targetNodeId="qiil.2392684134639614913" resolveInfo="getDebugSession" />
              <node role="actualArgument" roleId="tpee.1068499141038" type="tp4k.ConceptFunctionParameter_AnActionEvent" typeId="tp4k.1203082903663" id="3505405076286708199" />
            </node>
          </node>
        </node>
        <node role="statement" roleId="tpee.1068581517665" type="tpee.ExpressionStatement" typeId="tpee.1068580123155" id="7064627997011532520">
          <node role="expression" roleId="tpee.1068580123156" type="tpee.DotExpression" typeId="tpee.1197027756228" id="7064627997011532521">
            <node role="operand" roleId="tpee.1197027771414" type="tpee.DotExpression" typeId="tpee.1197027756228" id="7064627997011532522">
              <node role="operand" roleId="tpee.1197027771414" type="tp4k.ConceptFunctionParameter_AnActionEvent" typeId="tp4k.1203082903663" id="7064627997011532523" />
              <node role="operation" roleId="tpee.1197027833540" type="tpee.InstanceMethodCallOperation" typeId="tpee.1202948039474" id="7064627997011532524">
                <link role="baseMethodDeclaration" roleId="tpee.1068499141037" targetNodeId="6tyf.~AnActionEvent%dgetPresentation()%ccom%dintellij%dopenapi%dactionSystem%dPresentation" resolveInfo="getPresentation" />
              </node>
            </node>
            <node role="operation" roleId="tpee.1197027833540" type="tpee.InstanceMethodCallOperation" typeId="tpee.1202948039474" id="7064627997011532525">
              <link role="baseMethodDeclaration" roleId="tpee.1068499141037" targetNodeId="6tyf.~Presentation%dsetEnabled(boolean)%cvoid" resolveInfo="setEnabled" />
              <node role="actualArgument" roleId="tpee.1068499141038" type="tpee.NotEqualsExpression" typeId="tpee.1073239437375" id="7064627997011532526">
                <node role="leftExpression" roleId="tpee.1081773367580" type="tpee.LocalVariableReference" typeId="tpee.1068581242866" id="7064627997011532527">
                  <link role="variableDeclaration" roleId="tpee.1068581517664" targetNodeId="7064627997011532516" resolveInfo="debugSession" />
                </node>
                <node role="rightExpression" roleId="tpee.1081773367579" type="tpee.NullLiteral" typeId="tpee.1070534058343" id="7064627997011532528" />
              </node>
            </node>
          </node>
        </node>
        <node role="statement" roleId="tpee.1068581517665" type="tpee.ExpressionStatement" typeId="tpee.1068580123155" id="7064627997011532529">
          <node role="expression" roleId="tpee.1068580123156" type="tpee.DotExpression" typeId="tpee.1197027756228" id="7064627997011532530">
            <node role="operand" roleId="tpee.1197027771414" type="tpee.DotExpression" typeId="tpee.1197027756228" id="7064627997011532531">
              <node role="operand" roleId="tpee.1197027771414" type="tp4k.ConceptFunctionParameter_AnActionEvent" typeId="tp4k.1203082903663" id="7064627997011532532" />
              <node role="operation" roleId="tpee.1197027833540" type="tpee.InstanceMethodCallOperation" typeId="tpee.1202948039474" id="7064627997011532533">
                <link role="baseMethodDeclaration" roleId="tpee.1068499141037" targetNodeId="6tyf.~AnActionEvent%dgetPresentation()%ccom%dintellij%dopenapi%dactionSystem%dPresentation" resolveInfo="getPresentation" />
              </node>
            </node>
            <node role="operation" roleId="tpee.1197027833540" type="tpee.InstanceMethodCallOperation" typeId="tpee.1202948039474" id="7064627997011532534">
              <link role="baseMethodDeclaration" roleId="tpee.1068499141037" targetNodeId="6tyf.~Presentation%dsetVisible(boolean)%cvoid" resolveInfo="setVisible" />
              <node role="actualArgument" roleId="tpee.1068499141038" type="tpee.BooleanConstant" typeId="tpee.1068580123137" id="7064627997011532535">
                <property name="value" nameId="tpee.1068580123138" value="true" />
              </node>
            </node>
          </node>
        </node>
      </node>
    </node>
    <node role="icon" roleId="tp4k.8976425910813834639" type="1oap.IconResource" typeId="1oap.8974276187400029883" id="8024349686102996759">
      <node role="iconExpression" roleId="1oap.6976585500156684809" type="tpee.StaticFieldReference" typeId="tpee.1070533707846" id="8024349686103040018">
        <link role="classifier" roleId="tpee.1144433057691" targetNodeId="jehi.~AllIcons$Actions" resolveInfo="AllIcons.Actions" />
        <link role="variableDeclaration" roleId="tpee.1068581517664" targetNodeId="jehi.~AllIcons$Actions%dExport" resolveInfo="Export" />
      </node>
    </node>
  </root>
  <root id="7064627997011532536">
    <node role="member" roleId="tpee.5375687026011219971" type="tpee.FieldDeclaration" typeId="tpee.1068390468200" id="7064627997011532588">
      <property name="name" nameId="tpck.1169194664001" value="myThreads" />
      <property name="isFinal" nameId="tpee.1176718929932" value="true" />
      <node role="type" roleId="tpee.5680397130376446158" type="tpee.ClassifierType" typeId="tpee.1107535904670" id="7064627997011532590">
        <link role="classifier" roleId="tpee.1107535924139" targetNodeId="e2lb.~StringBuffer" resolveInfo="StringBuffer" />
      </node>
      <node role="visibility" roleId="tpee.1178549979242" type="tpee.PrivateVisibility" typeId="tpee.1146644623116" id="7064627997011532589" />
    </node>
    <node role="member" roleId="tpee.5375687026011219971" type="tpee.FieldDeclaration" typeId="tpee.1068390468200" id="7064627997011532591">
      <property name="name" nameId="tpck.1169194664001" value="myMainComponent" />
      <property name="isFinal" nameId="tpee.1176718929932" value="true" />
      <node role="type" roleId="tpee.5680397130376446158" type="tpee.ClassifierType" typeId="tpee.1107535904670" id="7064627997011532593">
        <link role="classifier" roleId="tpee.1107535924139" targetNodeId="dbrf.~JComponent" resolveInfo="JComponent" />
      </node>
      <node role="visibility" roleId="tpee.1178549979242" type="tpee.PrivateVisibility" typeId="tpee.1146644623116" id="7064627997011532592" />
    </node>
    <node role="member" roleId="tpee.5375687026011219971" type="tpee.ConstructorDeclaration" typeId="tpee.1068580123140" id="7064627997011532595">
      <node role="parameter" roleId="tpee.1068580123134" type="tpee.ParameterDeclaration" typeId="tpee.1068498886292" id="7064627997011532596">
        <property name="name" nameId="tpck.1169194664001" value="project" />
        <property name="isFinal" nameId="tpee.1176718929932" value="false" />
        <node role="type" roleId="tpee.5680397130376446158" type="tpee.ClassifierType" typeId="tpee.1107535904670" id="6634087980132661691">
          <link role="classifier" roleId="tpee.1107535924139" targetNodeId="ph2v.~Project" resolveInfo="Project" />
        </node>
      </node>
      <node role="parameter" roleId="tpee.1068580123134" type="tpee.ParameterDeclaration" typeId="tpee.1068498886292" id="7064627997011532598">
        <property name="name" nameId="tpck.1169194664001" value="threads" />
        <node role="type" roleId="tpee.5680397130376446158" type="tpee.ClassifierType" typeId="tpee.1107535904670" id="7064627997011532599">
          <link role="classifier" roleId="tpee.1107535924139" targetNodeId="e2lb.~StringBuffer" resolveInfo="StringBuffer" />
        </node>
      </node>
      <node role="body" roleId="tpee.1068580123135" type="tpee.StatementList" typeId="tpee.1068580123136" id="7064627997011532602">
        <node role="statement" roleId="tpee.1068581517665" type="tpee.SuperConstructorInvocation" typeId="tpee.1070475587102" id="7987943333504870460">
          <link role="baseMethodDeclaration" roleId="tpee.1068499141037" targetNodeId="h12.~DialogWrapper%d&lt;init&gt;(com%dintellij%dopenapi%dproject%dProject)" resolveInfo="DialogWrapper" />
          <node role="actualArgument" roleId="tpee.1068499141038" type="tpee.ParameterReference" typeId="tpee.1068581242874" id="7987943333504870461">
            <link role="variableDeclaration" roleId="tpee.1068581517664" targetNodeId="7064627997011532596" resolveInfo="project" />
          </node>
        </node>
        <node role="statement" roleId="tpee.1068581517665" type="tpee.ExpressionStatement" typeId="tpee.1068580123155" id="3201648184127604400">
          <node role="expression" roleId="tpee.1068580123156" type="tpee.LocalInstanceMethodCall" typeId="tpee.3066917033203108594" id="3201648184127604401">
            <link role="baseMethodDeclaration" roleId="tpee.1068499141037" targetNodeId="h12.~DialogWrapper%dsetTitle(java%dlang%dString)%cvoid" resolveInfo="setTitle" />
            <node role="actualArgument" roleId="tpee.1068499141038" type="tpee.StringLiteral" typeId="tpee.1070475926800" id="3201648184127604404">
              <property name="value" nameId="tpee.1070475926801" value="Export Threads" />
            </node>
          </node>
        </node>
        <node role="statement" roleId="tpee.1068581517665" type="tpee.ExpressionStatement" typeId="tpee.1068580123155" id="7432860703425402452">
          <node role="expression" roleId="tpee.1068580123156" type="tpee.LocalInstanceMethodCall" typeId="tpee.3066917033203108594" id="7432860703425402453">
            <link role="baseMethodDeclaration" roleId="tpee.1068499141037" targetNodeId="h12.~DialogWrapper%dsetOKButtonText(java%dlang%dString)%cvoid" resolveInfo="setOKButtonText" />
            <node role="actualArgument" roleId="tpee.1068499141038" type="tpee.StringLiteral" typeId="tpee.1070475926800" id="7432860703425402454">
              <property name="value" nameId="tpee.1070475926801" value="Copy" />
            </node>
          </node>
        </node>
        <node role="statement" roleId="tpee.1068581517665" type="tpee.ExpressionStatement" typeId="tpee.1068580123155" id="7064627997011532608">
          <node role="expression" roleId="tpee.1068580123156" type="tpee.LocalInstanceMethodCall" typeId="tpee.3066917033203108594" id="7064627997011532609">
            <link role="baseMethodDeclaration" roleId="tpee.1068499141037" targetNodeId="h12.~DialogWrapper%dsetModal(boolean)%cvoid" resolveInfo="setModal" />
            <node role="actualArgument" roleId="tpee.1068499141038" type="tpee.BooleanConstant" typeId="tpee.1068580123137" id="7064627997011532610" />
          </node>
        </node>
        <node role="statement" roleId="tpee.1068581517665" type="tpee.Statement" typeId="tpee.1068580123157" id="7064627997011532611" />
        <node role="statement" roleId="tpee.1068581517665" type="tpee.ExpressionStatement" typeId="tpee.1068580123155" id="7064627997011532612">
          <node role="expression" roleId="tpee.1068580123156" type="tpee.AssignmentExpression" typeId="tpee.1068498886294" id="7064627997011532613">
            <node role="rValue" roleId="tpee.1068498886297" type="tpee.ParameterReference" typeId="tpee.1068581242874" id="7064627997011532614">
              <link role="variableDeclaration" roleId="tpee.1068581517664" targetNodeId="7064627997011532598" resolveInfo="threads" />
            </node>
            <node role="lValue" roleId="tpee.1068498886295" type="tpee.LocalInstanceFieldReference" typeId="tpee.7785501532031639928" id="7064627997011532615">
              <link role="variableDeclaration" roleId="tpee.1068581517664" targetNodeId="7064627997011532588" resolveInfo="myThreads" />
            </node>
          </node>
        </node>
        <node role="statement" roleId="tpee.1068581517665" type="tpee.Statement" typeId="tpee.1068580123157" id="7064627997011532616" />
        <node role="statement" roleId="tpee.1068581517665" type="tpee.LocalVariableDeclarationStatement" typeId="tpee.1068581242864" id="7064627997011532617">
          <node role="localVariableDeclaration" roleId="tpee.1068581242865" type="tpee.LocalVariableDeclaration" typeId="tpee.1068581242863" id="7064627997011532618">
            <property name="name" nameId="tpck.1169194664001" value="textArea" />
            <node role="type" roleId="tpee.5680397130376446158" type="tpee.ClassifierType" typeId="tpee.1107535904670" id="7064627997011532619">
              <link role="classifier" roleId="tpee.1107535924139" targetNodeId="dbrf.~JTextArea" resolveInfo="JTextArea" />
            </node>
            <node role="initializer" roleId="tpee.1068431790190" type="tpee.GenericNewExpression" typeId="tpee.1145552977093" id="7064627997011532620">
              <node role="creator" roleId="tpee.1145553007750" type="tpee.ClassCreator" typeId="tpee.1212685548494" id="7064627997011532621">
                <link role="baseMethodDeclaration" roleId="tpee.1068499141037" targetNodeId="dbrf.~JTextArea%d&lt;init&gt;()" resolveInfo="JTextArea" />
              </node>
            </node>
          </node>
        </node>
        <node role="statement" roleId="tpee.1068581517665" type="tpee.ExpressionStatement" typeId="tpee.1068580123155" id="7064627997011532622">
          <node role="expression" roleId="tpee.1068580123156" type="tpee.DotExpression" typeId="tpee.1197027756228" id="7064627997011532623">
            <node role="operation" roleId="tpee.1197027833540" type="tpee.InstanceMethodCallOperation" typeId="tpee.1202948039474" id="7064627997011532625">
              <link role="baseMethodDeclaration" roleId="tpee.1068499141037" targetNodeId="oj8w.~JTextComponent%dsetEditable(boolean)%cvoid" resolveInfo="setEditable" />
              <node role="actualArgument" roleId="tpee.1068499141038" type="tpee.BooleanConstant" typeId="tpee.1068580123137" id="7064627997011532626">
                <property name="value" nameId="tpee.1068580123138" value="false" />
              </node>
            </node>
            <node role="operand" roleId="tpee.1197027771414" type="tpee.LocalVariableReference" typeId="tpee.1068581242866" id="7064627997011532624">
              <link role="variableDeclaration" roleId="tpee.1068581517664" targetNodeId="7064627997011532618" resolveInfo="textArea" />
            </node>
          </node>
        </node>
        <node role="statement" roleId="tpee.1068581517665" type="tpee.ExpressionStatement" typeId="tpee.1068580123155" id="7064627997011532627">
          <node role="expression" roleId="tpee.1068580123156" type="tpee.DotExpression" typeId="tpee.1197027756228" id="7064627997011532628">
            <node role="operand" roleId="tpee.1197027771414" type="tpee.LocalVariableReference" typeId="tpee.1068581242866" id="7064627997011532629">
              <link role="variableDeclaration" roleId="tpee.1068581517664" targetNodeId="7064627997011532618" resolveInfo="textArea" />
            </node>
            <node role="operation" roleId="tpee.1197027833540" type="tpee.InstanceMethodCallOperation" typeId="tpee.1202948039474" id="7064627997011532630">
              <link role="baseMethodDeclaration" roleId="tpee.1068499141037" targetNodeId="oj8w.~JTextComponent%dsetText(java%dlang%dString)%cvoid" resolveInfo="setText" />
              <node role="actualArgument" roleId="tpee.1068499141038" type="tpee.DotExpression" typeId="tpee.1197027756228" id="7064627997011532631">
                <node role="operation" roleId="tpee.1197027833540" type="tpee.InstanceMethodCallOperation" typeId="tpee.1202948039474" id="7064627997011532633">
                  <link role="baseMethodDeclaration" roleId="tpee.1068499141037" targetNodeId="e2lb.~StringBuffer%dtoString()%cjava%dlang%dString" resolveInfo="toString" />
                </node>
                <node role="operand" roleId="tpee.1197027771414" type="tpee.LocalInstanceFieldReference" typeId="tpee.7785501532031639928" id="7064627997011532632">
                  <link role="variableDeclaration" roleId="tpee.1068581517664" targetNodeId="7064627997011532588" resolveInfo="myThreads" />
                </node>
              </node>
            </node>
          </node>
        </node>
        <node role="statement" roleId="tpee.1068581517665" type="tpee.ExpressionStatement" typeId="tpee.1068580123155" id="7064627997011532634">
          <node role="expression" roleId="tpee.1068580123156" type="tpee.AssignmentExpression" typeId="tpee.1068498886294" id="2367479761865323530">
            <node role="lValue" roleId="tpee.1068498886295" type="tpee.LocalInstanceFieldReference" typeId="tpee.7785501532031639928" id="7064627997011532639">
              <link role="variableDeclaration" roleId="tpee.1068581517664" targetNodeId="7064627997011532591" resolveInfo="myMainComponent" />
            </node>
            <node role="rValue" roleId="tpee.1068498886297" type="tpee.StaticMethodCall" typeId="tpee.1081236700937" id="2367479761865323538">
              <link role="baseMethodDeclaration" roleId="tpee.1068499141037" targetNodeId="btw8.~ScrollPaneFactory%dcreateScrollPane(java%dawt%dComponent)%cjavax%dswing%dJScrollPane" resolveInfo="createScrollPane" />
              <link role="classConcept" roleId="tpee.1144433194310" targetNodeId="btw8.~ScrollPaneFactory" resolveInfo="ScrollPaneFactory" />
              <node role="actualArgument" roleId="tpee.1068499141038" type="tpee.LocalVariableReference" typeId="tpee.1068581242866" id="2367479761865323539">
                <link role="variableDeclaration" roleId="tpee.1068581517664" targetNodeId="7064627997011532618" resolveInfo="textArea" />
              </node>
            </node>
          </node>
        </node>
        <node role="statement" roleId="tpee.1068581517665" type="tpee.ExpressionStatement" typeId="tpee.1068580123155" id="7432860703425378034">
          <node role="expression" roleId="tpee.1068580123156" type="tpee.DotExpression" typeId="tpee.1197027756228" id="7432860703425378050">
            <node role="operand" roleId="tpee.1197027771414" type="tpee.VariableReference" typeId="tpee.1068498886296" id="7432860703425378035">
              <link role="variableDeclaration" roleId="tpee.1068581517664" targetNodeId="7064627997011532591" resolveInfo="myMainComponent" />
            </node>
            <node role="operation" roleId="tpee.1197027833540" type="tpee.InstanceMethodCallOperation" typeId="tpee.1202948039474" id="7432860703425378056">
              <link role="baseMethodDeclaration" roleId="tpee.1068499141037" targetNodeId="dbrf.~JComponent%dsetMinimumSize(java%dawt%dDimension)%cvoid" resolveInfo="setMinimumSize" />
              <node role="actualArgument" roleId="tpee.1068499141038" type="tpee.GenericNewExpression" typeId="tpee.1145552977093" id="2354786670709841619">
                <node role="creator" roleId="tpee.1145553007750" type="tpee.ClassCreator" typeId="tpee.1212685548494" id="2354786670709846776">
                  <link role="baseMethodDeclaration" roleId="tpee.1068499141037" targetNodeId="1t7x.~Dimension%d&lt;init&gt;(int,int)" resolveInfo="Dimension" />
                  <node role="actualArgument" roleId="tpee.1068499141038" type="tpee.IntegerConstant" typeId="tpee.1068580320020" id="2354786670709846777">
                    <property name="value" nameId="tpee.1068580320021" value="600" />
                  </node>
                  <node role="actualArgument" roleId="tpee.1068499141038" type="tpee.IntegerConstant" typeId="tpee.1068580320020" id="2354786670709846779">
                    <property name="value" nameId="tpee.1068580320021" value="300" />
                  </node>
                </node>
              </node>
            </node>
          </node>
        </node>
        <node role="statement" roleId="tpee.1068581517665" type="tpee.Statement" typeId="tpee.1068580123157" id="3201648184127604423" />
        <node role="statement" roleId="tpee.1068581517665" type="tpee.ExpressionStatement" typeId="tpee.1068580123155" id="3201648184127604425">
          <node role="expression" roleId="tpee.1068580123156" type="tpee.LocalInstanceMethodCall" typeId="tpee.3066917033203108594" id="3201648184127604426">
            <link role="baseMethodDeclaration" roleId="tpee.1068499141037" targetNodeId="h12.~DialogWrapper%dinit()%cvoid" resolveInfo="init" />
          </node>
        </node>
      </node>
      <node role="visibility" roleId="tpee.1178549979242" type="tpee.PublicVisibility" typeId="tpee.1146644602865" id="7064627997011532601" />
      <node role="returnType" roleId="tpee.1068580123133" type="tpee.VoidType" typeId="tpee.1068581517677" id="7064627997011532600" />
    </node>
    <node role="member" roleId="tpee.5375687026011219971" type="tpee.InstanceMethodDeclaration" typeId="tpee.1068580123165" id="3201648184127604380">
      <property name="isDeprecated" nameId="tpee.1224848525476" value="false" />
      <property name="isAbstract" nameId="tpee.1178608670077" value="false" />
      <property name="name" nameId="tpck.1169194664001" value="createCenterPanel" />
      <property name="isFinal" nameId="tpee.1181808852946" value="false" />
      <node role="returnType" roleId="tpee.1068580123133" type="tpee.ClassifierType" typeId="tpee.1107535904670" id="3201648184127604382">
        <link role="classifier" roleId="tpee.1107535924139" targetNodeId="dbrf.~JComponent" resolveInfo="JComponent" />
      </node>
      <node role="annotation" roleId="tpee.1188208488637" type="tpee.AnnotationInstance" typeId="tpee.1188207840427" id="3201648184127604383">
        <link role="annotation" roleId="tpee.1188208074048" targetNodeId="as9o.~Nullable" resolveInfo="Nullable" />
      </node>
      <node role="visibility" roleId="tpee.1178549979242" type="tpee.ProtectedVisibility" typeId="tpee.1146644641414" id="3201648184127604381" />
      <node role="body" roleId="tpee.1068580123135" type="tpee.StatementList" typeId="tpee.1068580123136" id="3201648184127604384">
        <node role="statement" roleId="tpee.1068581517665" type="tpee.ReturnStatement" typeId="tpee.1068581242878" id="3201648184127604389">
          <node role="expression" roleId="tpee.1068581517676" type="tpee.LocalInstanceFieldReference" typeId="tpee.7785501532031639928" id="3201648184127604390">
            <link role="variableDeclaration" roleId="tpee.1068581517664" targetNodeId="7064627997011532591" resolveInfo="myMainComponent" />
          </node>
        </node>
      </node>
    </node>
    <node role="member" roleId="tpee.5375687026011219971" type="tpee.InstanceMethodDeclaration" typeId="tpee.1068580123165" id="7432860703425402459">
      <property name="isDeprecated" nameId="tpee.1224848525476" value="false" />
      <property name="isAbstract" nameId="tpee.1178608670077" value="false" />
      <property name="name" nameId="tpck.1169194664001" value="doOKAction" />
      <property name="isFinal" nameId="tpee.1181808852946" value="false" />
      <node role="annotation" roleId="tpee.1188208488637" type="tpee.AnnotationInstance" typeId="tpee.1188207840427" id="7432860703425402463">
        <link role="annotation" roleId="tpee.1188208074048" targetNodeId="e2lb.~Override" resolveInfo="Override" />
      </node>
      <node role="body" roleId="tpee.1068580123135" type="tpee.StatementList" typeId="tpee.1068580123136" id="7432860703425402462">
        <node role="statement" roleId="tpee.1068581517665" type="tpee.ExpressionStatement" typeId="tpee.1068580123155" id="7432860703425402466">
          <node role="expression" roleId="tpee.1068580123156" type="tpee.StaticMethodCall" typeId="tpee.1081236700937" id="7432860703425402467">
            <link role="baseMethodDeclaration" roleId="tpee.1068499141037" targetNodeId="dp1x.6299533519672650628" resolveInfo="copyTextToClipboard" />
            <link role="classConcept" roleId="tpee.1144433194310" targetNodeId="dp1x.6299533519672638253" resolveInfo="CopyPasteUtil" />
            <node role="actualArgument" roleId="tpee.1068499141038" type="tpee.DotExpression" typeId="tpee.1197027756228" id="7432860703425402468">
              <node role="operand" roleId="tpee.1197027771414" type="tpee.LocalInstanceFieldReference" typeId="tpee.7785501532031639928" id="7432860703425402469">
                <link role="variableDeclaration" roleId="tpee.1068581517664" targetNodeId="7064627997011532588" resolveInfo="myThreads" />
              </node>
              <node role="operation" roleId="tpee.1197027833540" type="tpee.InstanceMethodCallOperation" typeId="tpee.1202948039474" id="7432860703425402470">
                <link role="baseMethodDeclaration" roleId="tpee.1068499141037" targetNodeId="e2lb.~StringBuffer%dtoString()%cjava%dlang%dString" resolveInfo="toString" />
              </node>
            </node>
          </node>
        </node>
      </node>
      <node role="returnType" roleId="tpee.1068580123133" type="tpee.VoidType" typeId="tpee.1068581517677" id="7432860703425402461" />
      <node role="visibility" roleId="tpee.1178549979242" type="tpee.ProtectedVisibility" typeId="tpee.1146644641414" id="7432860703425402460" />
    </node>
    <node role="visibility" roleId="tpee.1178549979242" type="tpee.PublicVisibility" typeId="tpee.1146644602865" id="7064627997011532594" />
    <node role="superclass" roleId="tpee.1165602531693" type="tpee.ClassifierType" typeId="tpee.1107535904670" id="3201648184127575115">
      <link role="classifier" roleId="tpee.1107535924139" targetNodeId="h12.~DialogWrapper" resolveInfo="DialogWrapper" />
    </node>
  </root>
  <root id="7064627997011532643">
    <node role="parameter" roleId="tp4k.1217413222820" type="tp4k.ActionDataParameterDeclaration" typeId="tp4k.1217252042208" id="7064627997011532644">
      <property name="name" nameId="tpck.1169194664001" value="project" />
      <link role="key" roleId="tp4k.1217252646389" targetNodeId="6tyf.~PlatformDataKeys%dPROJECT" resolveInfo="PROJECT" />
      <node role="condition" roleId="tp4k.5538333046911298738" type="tp4k.RequiredCondition" typeId="tp4k.5538333046911348654" id="8898893144448210495" />
    </node>
    <node role="executeFunction" roleId="tp4k.1203083461638" type="tp4k.ExecuteBlock" typeId="tp4k.1203083511112" id="7064627997011532645">
      <node role="body" roleId="tpee.1137022507850" type="tpee.StatementList" typeId="tpee.1068580123136" id="7064627997011532646">
        <node role="statement" roleId="tpee.1068581517665" type="tpee.ExpressionStatement" typeId="tpee.1068580123155" id="7064627997011532647">
          <node role="expression" roleId="tpee.1068580123156" type="tpee.DotExpression" typeId="tpee.1197027756228" id="7064627997011532648">
            <node role="operand" roleId="tpee.1197027771414" type="tpee.StaticMethodCall" typeId="tpee.1081236700937" id="3505405076286681019">
              <link role="classConcept" roleId="tpee.1144433194310" targetNodeId="qiil.2392684134639614907" resolveInfo="DebugActionsUtil" />
              <link role="baseMethodDeclaration" roleId="tpee.1068499141037" targetNodeId="qiil.2392684134639614913" resolveInfo="getDebugSession" />
              <node role="actualArgument" roleId="tpee.1068499141038" type="tp4k.ConceptFunctionParameter_AnActionEvent" typeId="tp4k.1203082903663" id="3505405076286681020" />
            </node>
            <node role="operation" roleId="tpee.1197027833540" type="tpee.InstanceMethodCallOperation" typeId="tpee.1202948039474" id="7064627997011532651">
              <link role="baseMethodDeclaration" roleId="tpee.1068499141037" targetNodeId="1l1h.4474271214082916885" resolveInfo="pause" />
            </node>
          </node>
        </node>
      </node>
    </node>
    <node role="updateBlock" roleId="tp4k.1203083196627" type="tp4k.DoUpdateBlock" typeId="tp4k.1203082695294" id="7064627997011532652">
      <node role="body" roleId="tpee.1137022507850" type="tpee.StatementList" typeId="tpee.1068580123136" id="7064627997011532653">
        <node role="statement" roleId="tpee.1068581517665" type="tpee.LocalVariableDeclarationStatement" typeId="tpee.1068581242864" id="7064627997011532654">
          <node role="localVariableDeclaration" roleId="tpee.1068581242865" type="tpee.LocalVariableDeclaration" typeId="tpee.1068581242863" id="7064627997011532655">
            <property name="name" nameId="tpck.1169194664001" value="debugSession" />
            <node role="type" roleId="tpee.5680397130376446158" type="tpee.ClassifierType" typeId="tpee.1107535904670" id="7064627997011532656">
              <link role="classifier" roleId="tpee.1107535924139" targetNodeId="1l1h.4474271214082912940" resolveInfo="AbstractDebugSession" />
            </node>
            <node role="initializer" roleId="tpee.1068431790190" type="tpee.StaticMethodCall" typeId="tpee.1081236700937" id="3505405076286681017">
              <link role="classConcept" roleId="tpee.1144433194310" targetNodeId="qiil.2392684134639614907" resolveInfo="DebugActionsUtil" />
              <link role="baseMethodDeclaration" roleId="tpee.1068499141037" targetNodeId="qiil.2392684134639614913" resolveInfo="getDebugSession" />
              <node role="actualArgument" roleId="tpee.1068499141038" type="tp4k.ConceptFunctionParameter_AnActionEvent" typeId="tp4k.1203082903663" id="3505405076286681018" />
            </node>
          </node>
        </node>
        <node role="statement" roleId="tpee.1068581517665" type="tpee.ExpressionStatement" typeId="tpee.1068580123155" id="7064627997011532659">
          <node role="expression" roleId="tpee.1068580123156" type="tpee.DotExpression" typeId="tpee.1197027756228" id="7064627997011532660">
            <node role="operand" roleId="tpee.1197027771414" type="tpee.DotExpression" typeId="tpee.1197027756228" id="7064627997011532661">
              <node role="operand" roleId="tpee.1197027771414" type="tp4k.ConceptFunctionParameter_AnActionEvent" typeId="tp4k.1203082903663" id="7064627997011532662" />
              <node role="operation" roleId="tpee.1197027833540" type="tpee.InstanceMethodCallOperation" typeId="tpee.1202948039474" id="7064627997011532663">
                <link role="baseMethodDeclaration" roleId="tpee.1068499141037" targetNodeId="6tyf.~AnActionEvent%dgetPresentation()%ccom%dintellij%dopenapi%dactionSystem%dPresentation" resolveInfo="getPresentation" />
              </node>
            </node>
            <node role="operation" roleId="tpee.1197027833540" type="tpee.InstanceMethodCallOperation" typeId="tpee.1202948039474" id="7064627997011532664">
              <link role="baseMethodDeclaration" roleId="tpee.1068499141037" targetNodeId="6tyf.~Presentation%dsetEnabled(boolean)%cvoid" resolveInfo="setEnabled" />
              <node role="actualArgument" roleId="tpee.1068499141038" type="tpee.AndExpression" typeId="tpee.1080120340718" id="7064627997011532665">
                <node role="rightExpression" roleId="tpee.1081773367579" type="tpee.DotExpression" typeId="tpee.1197027756228" id="7064627997011532666">
                  <node role="operand" roleId="tpee.1197027771414" type="tpee.LocalVariableReference" typeId="tpee.1068581242866" id="7064627997011532667">
                    <link role="variableDeclaration" roleId="tpee.1068581517664" targetNodeId="7064627997011532655" resolveInfo="debugSession" />
                  </node>
                  <node role="operation" roleId="tpee.1197027833540" type="tpee.InstanceMethodCallOperation" typeId="tpee.1202948039474" id="7064627997011532668">
                    <link role="baseMethodDeclaration" roleId="tpee.1068499141037" targetNodeId="1l1h.4474271214082916958" resolveInfo="isRunning" />
                  </node>
                </node>
                <node role="leftExpression" roleId="tpee.1081773367580" type="tpee.NotEqualsExpression" typeId="tpee.1073239437375" id="7064627997011532669">
                  <node role="leftExpression" roleId="tpee.1081773367580" type="tpee.LocalVariableReference" typeId="tpee.1068581242866" id="7064627997011532670">
                    <link role="variableDeclaration" roleId="tpee.1068581517664" targetNodeId="7064627997011532655" resolveInfo="debugSession" />
                  </node>
                  <node role="rightExpression" roleId="tpee.1081773367579" type="tpee.NullLiteral" typeId="tpee.1070534058343" id="7064627997011532671" />
                </node>
              </node>
            </node>
          </node>
        </node>
      </node>
    </node>
    <node role="icon" roleId="tp4k.8976425910813834639" type="1oap.IconResource" typeId="1oap.8974276187400029883" id="8024349686103069013">
      <node role="iconExpression" roleId="1oap.6976585500156684809" type="tpee.StaticFieldReference" typeId="tpee.1070533707846" id="8024349686103070047">
        <link role="classifier" roleId="tpee.1144433057691" targetNodeId="jehi.~AllIcons$Actions" resolveInfo="AllIcons.Actions" />
        <link role="variableDeclaration" roleId="tpee.1068581517664" targetNodeId="jehi.~AllIcons$Actions%dPause" resolveInfo="Pause" />
      </node>
    </node>
  </root>
  <root id="7064627997011532672">
    <node role="executeFunction" roleId="tp4k.1203083461638" type="tp4k.ExecuteBlock" typeId="tp4k.1203083511112" id="7064627997011532673">
      <node role="body" roleId="tpee.1137022507850" type="tpee.StatementList" typeId="tpee.1068580123136" id="7064627997011532674">
        <node role="statement" roleId="tpee.1068581517665" type="tpee.ExpressionStatement" typeId="tpee.1068580123155" id="7064627997011532675">
          <node role="expression" roleId="tpee.1068580123156" type="tpee.DotExpression" typeId="tpee.1197027756228" id="7064627997011532676">
            <node role="operation" roleId="tpee.1197027833540" type="tpee.InstanceMethodCallOperation" typeId="tpee.1202948039474" id="7064627997011532679">
              <link role="baseMethodDeclaration" roleId="tpee.1068499141037" targetNodeId="1l1h.4474271214082916881" resolveInfo="resume" />
            </node>
            <node role="operand" roleId="tpee.1197027771414" type="tpee.StaticMethodCall" typeId="tpee.1081236700937" id="3505405076286702792">
              <link role="classConcept" roleId="tpee.1144433194310" targetNodeId="qiil.2392684134639614907" resolveInfo="DebugActionsUtil" />
              <link role="baseMethodDeclaration" roleId="tpee.1068499141037" targetNodeId="qiil.2392684134639614913" resolveInfo="getDebugSession" />
              <node role="actualArgument" roleId="tpee.1068499141038" type="tp4k.ConceptFunctionParameter_AnActionEvent" typeId="tp4k.1203082903663" id="3505405076286702793" />
            </node>
          </node>
        </node>
      </node>
    </node>
    <node role="parameter" roleId="tp4k.1217413222820" type="tp4k.ActionDataParameterDeclaration" typeId="tp4k.1217252042208" id="7064627997011532680">
      <property name="name" nameId="tpck.1169194664001" value="project" />
      <link role="key" roleId="tp4k.1217252646389" targetNodeId="6tyf.~PlatformDataKeys%dPROJECT" resolveInfo="PROJECT" />
      <node role="condition" roleId="tp4k.5538333046911298738" type="tp4k.RequiredCondition" typeId="tp4k.5538333046911348654" id="8898893144448210180" />
    </node>
    <node role="updateBlock" roleId="tp4k.1203083196627" type="tp4k.DoUpdateBlock" typeId="tp4k.1203082695294" id="7064627997011532681">
      <node role="body" roleId="tpee.1137022507850" type="tpee.StatementList" typeId="tpee.1068580123136" id="7064627997011532682">
        <node role="statement" roleId="tpee.1068581517665" type="tpee.LocalVariableDeclarationStatement" typeId="tpee.1068581242864" id="7064627997011532683">
          <node role="localVariableDeclaration" roleId="tpee.1068581242865" type="tpee.LocalVariableDeclaration" typeId="tpee.1068581242863" id="7064627997011532684">
            <property name="name" nameId="tpck.1169194664001" value="debugSession" />
            <node role="type" roleId="tpee.5680397130376446158" type="tpee.ClassifierType" typeId="tpee.1107535904670" id="7064627997011532685">
              <link role="classifier" roleId="tpee.1107535924139" targetNodeId="1l1h.4474271214082912940" resolveInfo="AbstractDebugSession" />
            </node>
            <node role="initializer" roleId="tpee.1068431790190" type="tpee.StaticMethodCall" typeId="tpee.1081236700937" id="3505405076286702790">
              <link role="classConcept" roleId="tpee.1144433194310" targetNodeId="qiil.2392684134639614907" resolveInfo="DebugActionsUtil" />
              <link role="baseMethodDeclaration" roleId="tpee.1068499141037" targetNodeId="qiil.2392684134639614913" resolveInfo="getDebugSession" />
              <node role="actualArgument" roleId="tpee.1068499141038" type="tp4k.ConceptFunctionParameter_AnActionEvent" typeId="tp4k.1203082903663" id="3505405076286702791" />
            </node>
          </node>
        </node>
        <node role="statement" roleId="tpee.1068581517665" type="tpee.ExpressionStatement" typeId="tpee.1068580123155" id="7064627997011532688">
          <node role="expression" roleId="tpee.1068580123156" type="tpee.DotExpression" typeId="tpee.1197027756228" id="7064627997011532689">
            <node role="operand" roleId="tpee.1197027771414" type="tpee.DotExpression" typeId="tpee.1197027756228" id="7064627997011532690">
              <node role="operand" roleId="tpee.1197027771414" type="tp4k.ConceptFunctionParameter_AnActionEvent" typeId="tp4k.1203082903663" id="7064627997011532691" />
              <node role="operation" roleId="tpee.1197027833540" type="tpee.InstanceMethodCallOperation" typeId="tpee.1202948039474" id="7064627997011532692">
                <link role="baseMethodDeclaration" roleId="tpee.1068499141037" targetNodeId="6tyf.~AnActionEvent%dgetPresentation()%ccom%dintellij%dopenapi%dactionSystem%dPresentation" resolveInfo="getPresentation" />
              </node>
            </node>
            <node role="operation" roleId="tpee.1197027833540" type="tpee.InstanceMethodCallOperation" typeId="tpee.1202948039474" id="7064627997011532693">
              <link role="baseMethodDeclaration" roleId="tpee.1068499141037" targetNodeId="6tyf.~Presentation%dsetEnabled(boolean)%cvoid" resolveInfo="setEnabled" />
              <node role="actualArgument" roleId="tpee.1068499141038" type="tpee.AndExpression" typeId="tpee.1080120340718" id="7064627997011532694">
                <node role="rightExpression" roleId="tpee.1081773367579" type="tpee.DotExpression" typeId="tpee.1197027756228" id="7064627997011532695">
                  <node role="operand" roleId="tpee.1197027771414" type="tpee.LocalVariableReference" typeId="tpee.1068581242866" id="7064627997011532696">
                    <link role="variableDeclaration" roleId="tpee.1068581517664" targetNodeId="7064627997011532684" resolveInfo="debugSession" />
                  </node>
                  <node role="operation" roleId="tpee.1197027833540" type="tpee.InstanceMethodCallOperation" typeId="tpee.1202948039474" id="7064627997011532697">
                    <link role="baseMethodDeclaration" roleId="tpee.1068499141037" targetNodeId="1l1h.4474271214082916949" resolveInfo="isPaused" />
                  </node>
                </node>
                <node role="leftExpression" roleId="tpee.1081773367580" type="tpee.NotEqualsExpression" typeId="tpee.1073239437375" id="7064627997011532698">
                  <node role="leftExpression" roleId="tpee.1081773367580" type="tpee.LocalVariableReference" typeId="tpee.1068581242866" id="7064627997011532699">
                    <link role="variableDeclaration" roleId="tpee.1068581517664" targetNodeId="7064627997011532684" resolveInfo="debugSession" />
                  </node>
                  <node role="rightExpression" roleId="tpee.1081773367579" type="tpee.NullLiteral" typeId="tpee.1070534058343" id="7064627997011532700" />
                </node>
              </node>
            </node>
          </node>
        </node>
      </node>
    </node>
    <node role="icon" roleId="tp4k.8976425910813834639" type="1oap.IconResource" typeId="1oap.8974276187400029883" id="8024349686103073656">
      <node role="iconExpression" roleId="1oap.6976585500156684809" type="tpee.StaticFieldReference" typeId="tpee.1070533707846" id="8024349686103077924">
        <link role="classifier" roleId="tpee.1144433057691" targetNodeId="jehi.~AllIcons$Debugger$ThreadStates" resolveInfo="AllIcons.Debugger.ThreadStates" />
        <link role="variableDeclaration" roleId="tpee.1068581517664" targetNodeId="jehi.~AllIcons$Debugger$ThreadStates%dRunning" resolveInfo="Running" />
      </node>
    </node>
  </root>
  <root id="7064627997011532701">
    <node role="parameter" roleId="tp4k.1217413222820" type="tp4k.ActionDataParameterDeclaration" typeId="tp4k.1217252042208" id="7064627997011532702">
      <property name="name" nameId="tpck.1169194664001" value="project" />
      <link role="key" roleId="tp4k.1217252646389" targetNodeId="6tyf.~PlatformDataKeys%dPROJECT" resolveInfo="PROJECT" />
      <node role="condition" roleId="tp4k.5538333046911298738" type="tp4k.RequiredCondition" typeId="tp4k.5538333046911348654" id="8898893144448210129" />
    </node>
    <node role="executeFunction" roleId="tp4k.1203083461638" type="tp4k.ExecuteBlock" typeId="tp4k.1203083511112" id="7064627997011532703">
      <node role="body" roleId="tpee.1137022507850" type="tpee.StatementList" typeId="tpee.1068580123136" id="7064627997011532704">
        <node role="statement" roleId="tpee.1068581517665" type="tpee.ExpressionStatement" typeId="tpee.1068580123155" id="7064627997011532705">
          <node role="expression" roleId="tpee.1068580123156" type="tpee.DotExpression" typeId="tpee.1197027756228" id="7064627997011532706">
            <node role="operation" roleId="tpee.1197027833540" type="tpee.InstanceMethodCallOperation" typeId="tpee.1202948039474" id="7064627997011532709">
              <link role="baseMethodDeclaration" roleId="tpee.1068499141037" targetNodeId="1l1h.4474271214082916899" resolveInfo="stepInto" />
            </node>
            <node role="operand" roleId="tpee.1197027771414" type="tpee.StaticMethodCall" typeId="tpee.1081236700937" id="3505405076286702796">
              <link role="classConcept" roleId="tpee.1144433194310" targetNodeId="qiil.2392684134639614907" resolveInfo="DebugActionsUtil" />
              <link role="baseMethodDeclaration" roleId="tpee.1068499141037" targetNodeId="qiil.2392684134639614913" resolveInfo="getDebugSession" />
              <node role="actualArgument" roleId="tpee.1068499141038" type="tp4k.ConceptFunctionParameter_AnActionEvent" typeId="tp4k.1203082903663" id="3505405076286702797" />
            </node>
          </node>
        </node>
      </node>
    </node>
    <node role="updateBlock" roleId="tp4k.1203083196627" type="tp4k.DoUpdateBlock" typeId="tp4k.1203082695294" id="7064627997011532710">
      <node role="body" roleId="tpee.1137022507850" type="tpee.StatementList" typeId="tpee.1068580123136" id="7064627997011532711">
        <node role="statement" roleId="tpee.1068581517665" type="tpee.LocalVariableDeclarationStatement" typeId="tpee.1068581242864" id="7064627997011532712">
          <node role="localVariableDeclaration" roleId="tpee.1068581242865" type="tpee.LocalVariableDeclaration" typeId="tpee.1068581242863" id="7064627997011532713">
            <property name="name" nameId="tpck.1169194664001" value="debugSession" />
            <node role="type" roleId="tpee.5680397130376446158" type="tpee.ClassifierType" typeId="tpee.1107535904670" id="7064627997011532714">
              <link role="classifier" roleId="tpee.1107535924139" targetNodeId="1l1h.4474271214082912940" resolveInfo="AbstractDebugSession" />
            </node>
            <node role="initializer" roleId="tpee.1068431790190" type="tpee.StaticMethodCall" typeId="tpee.1081236700937" id="3505405076286702794">
              <link role="classConcept" roleId="tpee.1144433194310" targetNodeId="qiil.2392684134639614907" resolveInfo="DebugActionsUtil" />
              <link role="baseMethodDeclaration" roleId="tpee.1068499141037" targetNodeId="qiil.2392684134639614913" resolveInfo="getDebugSession" />
              <node role="actualArgument" roleId="tpee.1068499141038" type="tp4k.ConceptFunctionParameter_AnActionEvent" typeId="tp4k.1203082903663" id="3505405076286702795" />
            </node>
          </node>
        </node>
        <node role="statement" roleId="tpee.1068581517665" type="tpee.ExpressionStatement" typeId="tpee.1068580123155" id="7064627997011532717">
          <node role="expression" roleId="tpee.1068580123156" type="tpee.DotExpression" typeId="tpee.1197027756228" id="7064627997011532718">
            <node role="operand" roleId="tpee.1197027771414" type="tpee.DotExpression" typeId="tpee.1197027756228" id="7064627997011532719">
              <node role="operand" roleId="tpee.1197027771414" type="tp4k.ConceptFunctionParameter_AnActionEvent" typeId="tp4k.1203082903663" id="7064627997011532720" />
              <node role="operation" roleId="tpee.1197027833540" type="tpee.InstanceMethodCallOperation" typeId="tpee.1202948039474" id="7064627997011532721">
                <link role="baseMethodDeclaration" roleId="tpee.1068499141037" targetNodeId="6tyf.~AnActionEvent%dgetPresentation()%ccom%dintellij%dopenapi%dactionSystem%dPresentation" resolveInfo="getPresentation" />
              </node>
            </node>
            <node role="operation" roleId="tpee.1197027833540" type="tpee.InstanceMethodCallOperation" typeId="tpee.1202948039474" id="7064627997011532722">
              <link role="baseMethodDeclaration" roleId="tpee.1068499141037" targetNodeId="6tyf.~Presentation%dsetEnabled(boolean)%cvoid" resolveInfo="setEnabled" />
              <node role="actualArgument" roleId="tpee.1068499141038" type="tpee.AndExpression" typeId="tpee.1080120340718" id="7064627997011532723">
                <node role="rightExpression" roleId="tpee.1081773367579" type="tpee.DotExpression" typeId="tpee.1197027756228" id="7064627997011532724">
                  <node role="operand" roleId="tpee.1197027771414" type="tpee.LocalVariableReference" typeId="tpee.1068581242866" id="7064627997011532725">
                    <link role="variableDeclaration" roleId="tpee.1068581517664" targetNodeId="7064627997011532713" resolveInfo="debugSession" />
                  </node>
                  <node role="operation" roleId="tpee.1197027833540" type="tpee.InstanceMethodCallOperation" typeId="tpee.1202948039474" id="7064627997011532726">
                    <link role="baseMethodDeclaration" roleId="tpee.1068499141037" targetNodeId="1l1h.4474271214082916976" resolveInfo="isStepEnabled" />
                  </node>
                </node>
                <node role="leftExpression" roleId="tpee.1081773367580" type="tpee.NotEqualsExpression" typeId="tpee.1073239437375" id="7064627997011532727">
                  <node role="leftExpression" roleId="tpee.1081773367580" type="tpee.LocalVariableReference" typeId="tpee.1068581242866" id="7064627997011532728">
                    <link role="variableDeclaration" roleId="tpee.1068581517664" targetNodeId="7064627997011532713" resolveInfo="debugSession" />
                  </node>
                  <node role="rightExpression" roleId="tpee.1081773367579" type="tpee.NullLiteral" typeId="tpee.1070534058343" id="7064627997011532729" />
                </node>
              </node>
            </node>
          </node>
        </node>
      </node>
    </node>
    <node role="icon" roleId="tp4k.8976425910813834639" type="1oap.IconResource" typeId="1oap.8974276187400029883" id="8024349686103081537">
      <node role="iconExpression" roleId="1oap.6976585500156684809" type="tpee.StaticFieldReference" typeId="tpee.1070533707846" id="8024349686103087751">
        <link role="classifier" roleId="tpee.1144433057691" targetNodeId="jehi.~AllIcons$Actions" resolveInfo="AllIcons.Actions" />
        <link role="variableDeclaration" roleId="tpee.1068581517664" targetNodeId="jehi.~AllIcons$Actions%dTraceInto" resolveInfo="TraceInto" />
      </node>
    </node>
  </root>
  <root id="7064627997011532730">
    <node role="parameter" roleId="tp4k.1217413222820" type="tp4k.ActionDataParameterDeclaration" typeId="tp4k.1217252042208" id="7064627997011532731">
      <property name="name" nameId="tpck.1169194664001" value="project" />
      <link role="key" roleId="tp4k.1217252646389" targetNodeId="6tyf.~PlatformDataKeys%dPROJECT" resolveInfo="PROJECT" />
      <node role="condition" roleId="tp4k.5538333046911298738" type="tp4k.RequiredCondition" typeId="tp4k.5538333046911348654" id="8898893144448210229" />
    </node>
    <node role="executeFunction" roleId="tp4k.1203083461638" type="tp4k.ExecuteBlock" typeId="tp4k.1203083511112" id="7064627997011532732">
      <node role="body" roleId="tpee.1137022507850" type="tpee.StatementList" typeId="tpee.1068580123136" id="7064627997011532733">
        <node role="statement" roleId="tpee.1068581517665" type="tpee.ExpressionStatement" typeId="tpee.1068580123155" id="7064627997011532734">
          <node role="expression" roleId="tpee.1068580123156" type="tpee.DotExpression" typeId="tpee.1197027756228" id="7064627997011532735">
            <node role="operation" roleId="tpee.1197027833540" type="tpee.InstanceMethodCallOperation" typeId="tpee.1202948039474" id="7064627997011532738">
              <link role="baseMethodDeclaration" roleId="tpee.1068499141037" targetNodeId="1l1h.4474271214082916903" resolveInfo="stepOut" />
            </node>
            <node role="operand" roleId="tpee.1197027771414" type="tpee.StaticMethodCall" typeId="tpee.1081236700937" id="3505405076286702800">
              <link role="classConcept" roleId="tpee.1144433194310" targetNodeId="qiil.2392684134639614907" resolveInfo="DebugActionsUtil" />
              <link role="baseMethodDeclaration" roleId="tpee.1068499141037" targetNodeId="qiil.2392684134639614913" resolveInfo="getDebugSession" />
              <node role="actualArgument" roleId="tpee.1068499141038" type="tp4k.ConceptFunctionParameter_AnActionEvent" typeId="tp4k.1203082903663" id="3505405076286702801" />
            </node>
          </node>
        </node>
      </node>
    </node>
    <node role="updateBlock" roleId="tp4k.1203083196627" type="tp4k.DoUpdateBlock" typeId="tp4k.1203082695294" id="7064627997011532739">
      <node role="body" roleId="tpee.1137022507850" type="tpee.StatementList" typeId="tpee.1068580123136" id="7064627997011532740">
        <node role="statement" roleId="tpee.1068581517665" type="tpee.LocalVariableDeclarationStatement" typeId="tpee.1068581242864" id="7064627997011532741">
          <node role="localVariableDeclaration" roleId="tpee.1068581242865" type="tpee.LocalVariableDeclaration" typeId="tpee.1068581242863" id="7064627997011532742">
            <property name="name" nameId="tpck.1169194664001" value="debugSession" />
            <node role="type" roleId="tpee.5680397130376446158" type="tpee.ClassifierType" typeId="tpee.1107535904670" id="7064627997011532743">
              <link role="classifier" roleId="tpee.1107535924139" targetNodeId="1l1h.4474271214082912940" resolveInfo="AbstractDebugSession" />
            </node>
            <node role="initializer" roleId="tpee.1068431790190" type="tpee.StaticMethodCall" typeId="tpee.1081236700937" id="3505405076286702798">
              <link role="classConcept" roleId="tpee.1144433194310" targetNodeId="qiil.2392684134639614907" resolveInfo="DebugActionsUtil" />
              <link role="baseMethodDeclaration" roleId="tpee.1068499141037" targetNodeId="qiil.2392684134639614913" resolveInfo="getDebugSession" />
              <node role="actualArgument" roleId="tpee.1068499141038" type="tp4k.ConceptFunctionParameter_AnActionEvent" typeId="tp4k.1203082903663" id="3505405076286702799" />
            </node>
          </node>
        </node>
        <node role="statement" roleId="tpee.1068581517665" type="tpee.ExpressionStatement" typeId="tpee.1068580123155" id="7064627997011532746">
          <node role="expression" roleId="tpee.1068580123156" type="tpee.DotExpression" typeId="tpee.1197027756228" id="7064627997011532747">
            <node role="operand" roleId="tpee.1197027771414" type="tpee.DotExpression" typeId="tpee.1197027756228" id="7064627997011532748">
              <node role="operand" roleId="tpee.1197027771414" type="tp4k.ConceptFunctionParameter_AnActionEvent" typeId="tp4k.1203082903663" id="7064627997011532749" />
              <node role="operation" roleId="tpee.1197027833540" type="tpee.InstanceMethodCallOperation" typeId="tpee.1202948039474" id="7064627997011532750">
                <link role="baseMethodDeclaration" roleId="tpee.1068499141037" targetNodeId="6tyf.~AnActionEvent%dgetPresentation()%ccom%dintellij%dopenapi%dactionSystem%dPresentation" resolveInfo="getPresentation" />
              </node>
            </node>
            <node role="operation" roleId="tpee.1197027833540" type="tpee.InstanceMethodCallOperation" typeId="tpee.1202948039474" id="7064627997011532751">
              <link role="baseMethodDeclaration" roleId="tpee.1068499141037" targetNodeId="6tyf.~Presentation%dsetEnabled(boolean)%cvoid" resolveInfo="setEnabled" />
              <node role="actualArgument" roleId="tpee.1068499141038" type="tpee.AndExpression" typeId="tpee.1080120340718" id="7064627997011532752">
                <node role="rightExpression" roleId="tpee.1081773367579" type="tpee.DotExpression" typeId="tpee.1197027756228" id="7064627997011532753">
                  <node role="operand" roleId="tpee.1197027771414" type="tpee.LocalVariableReference" typeId="tpee.1068581242866" id="7064627997011532754">
                    <link role="variableDeclaration" roleId="tpee.1068581517664" targetNodeId="7064627997011532742" resolveInfo="debugSession" />
                  </node>
                  <node role="operation" roleId="tpee.1197027833540" type="tpee.InstanceMethodCallOperation" typeId="tpee.1202948039474" id="7064627997011532755">
                    <link role="baseMethodDeclaration" roleId="tpee.1068499141037" targetNodeId="1l1h.4474271214082916976" resolveInfo="isStepEnabled" />
                  </node>
                </node>
                <node role="leftExpression" roleId="tpee.1081773367580" type="tpee.NotEqualsExpression" typeId="tpee.1073239437375" id="7064627997011532756">
                  <node role="leftExpression" roleId="tpee.1081773367580" type="tpee.LocalVariableReference" typeId="tpee.1068581242866" id="7064627997011532757">
                    <link role="variableDeclaration" roleId="tpee.1068581517664" targetNodeId="7064627997011532742" resolveInfo="debugSession" />
                  </node>
                  <node role="rightExpression" roleId="tpee.1081773367579" type="tpee.NullLiteral" typeId="tpee.1070534058343" id="7064627997011532758" />
                </node>
              </node>
            </node>
          </node>
        </node>
      </node>
    </node>
    <node role="icon" roleId="tp4k.8976425910813834639" type="1oap.IconResource" typeId="1oap.8974276187400029883" id="8024349686103090394">
      <node role="iconExpression" roleId="1oap.6976585500156684809" type="tpee.StaticFieldReference" typeId="tpee.1070533707846" id="8024349686103091416">
        <link role="classifier" roleId="tpee.1144433057691" targetNodeId="jehi.~AllIcons$Actions" resolveInfo="AllIcons.Actions" />
        <link role="variableDeclaration" roleId="tpee.1068581517664" targetNodeId="jehi.~AllIcons$Actions%dStepOut" resolveInfo="StepOut" />
      </node>
    </node>
  </root>
  <root id="7064627997011532759">
    <node role="parameter" roleId="tp4k.1217413222820" type="tp4k.ActionDataParameterDeclaration" typeId="tp4k.1217252042208" id="7064627997011532760">
      <property name="name" nameId="tpck.1169194664001" value="project" />
      <link role="key" roleId="tp4k.1217252646389" targetNodeId="6tyf.~PlatformDataKeys%dPROJECT" resolveInfo="PROJECT" />
      <node role="condition" roleId="tp4k.5538333046911298738" type="tp4k.RequiredCondition" typeId="tp4k.5538333046911348654" id="8898893144448210166" />
    </node>
    <node role="executeFunction" roleId="tp4k.1203083461638" type="tp4k.ExecuteBlock" typeId="tp4k.1203083511112" id="7064627997011532761">
      <node role="body" roleId="tpee.1137022507850" type="tpee.StatementList" typeId="tpee.1068580123136" id="7064627997011532762">
        <node role="statement" roleId="tpee.1068581517665" type="tpee.ExpressionStatement" typeId="tpee.1068580123155" id="7064627997011532763">
          <node role="expression" roleId="tpee.1068580123156" type="tpee.DotExpression" typeId="tpee.1197027756228" id="7064627997011532764">
            <node role="operation" roleId="tpee.1197027833540" type="tpee.InstanceMethodCallOperation" typeId="tpee.1202948039474" id="7064627997011532767">
              <link role="baseMethodDeclaration" roleId="tpee.1068499141037" targetNodeId="1l1h.4474271214082916895" resolveInfo="stepOver" />
            </node>
            <node role="operand" roleId="tpee.1197027771414" type="tpee.StaticMethodCall" typeId="tpee.1081236700937" id="3505405076286702804">
              <link role="classConcept" roleId="tpee.1144433194310" targetNodeId="qiil.2392684134639614907" resolveInfo="DebugActionsUtil" />
              <link role="baseMethodDeclaration" roleId="tpee.1068499141037" targetNodeId="qiil.2392684134639614913" resolveInfo="getDebugSession" />
              <node role="actualArgument" roleId="tpee.1068499141038" type="tp4k.ConceptFunctionParameter_AnActionEvent" typeId="tp4k.1203082903663" id="3505405076286702805" />
            </node>
          </node>
        </node>
      </node>
    </node>
    <node role="updateBlock" roleId="tp4k.1203083196627" type="tp4k.DoUpdateBlock" typeId="tp4k.1203082695294" id="7064627997011532768">
      <node role="body" roleId="tpee.1137022507850" type="tpee.StatementList" typeId="tpee.1068580123136" id="7064627997011532769">
        <node role="statement" roleId="tpee.1068581517665" type="tpee.LocalVariableDeclarationStatement" typeId="tpee.1068581242864" id="7064627997011532770">
          <node role="localVariableDeclaration" roleId="tpee.1068581242865" type="tpee.LocalVariableDeclaration" typeId="tpee.1068581242863" id="7064627997011532771">
            <property name="name" nameId="tpck.1169194664001" value="debugSession" />
            <node role="type" roleId="tpee.5680397130376446158" type="tpee.ClassifierType" typeId="tpee.1107535904670" id="7064627997011532772">
              <link role="classifier" roleId="tpee.1107535924139" targetNodeId="1l1h.4474271214082912940" resolveInfo="AbstractDebugSession" />
            </node>
            <node role="initializer" roleId="tpee.1068431790190" type="tpee.StaticMethodCall" typeId="tpee.1081236700937" id="3505405076286702802">
              <link role="classConcept" roleId="tpee.1144433194310" targetNodeId="qiil.2392684134639614907" resolveInfo="DebugActionsUtil" />
              <link role="baseMethodDeclaration" roleId="tpee.1068499141037" targetNodeId="qiil.2392684134639614913" resolveInfo="getDebugSession" />
              <node role="actualArgument" roleId="tpee.1068499141038" type="tp4k.ConceptFunctionParameter_AnActionEvent" typeId="tp4k.1203082903663" id="3505405076286702803" />
            </node>
          </node>
        </node>
        <node role="statement" roleId="tpee.1068581517665" type="tpee.ExpressionStatement" typeId="tpee.1068580123155" id="7064627997011532775">
          <node role="expression" roleId="tpee.1068580123156" type="tpee.DotExpression" typeId="tpee.1197027756228" id="7064627997011532776">
            <node role="operand" roleId="tpee.1197027771414" type="tpee.DotExpression" typeId="tpee.1197027756228" id="7064627997011532777">
              <node role="operand" roleId="tpee.1197027771414" type="tp4k.ConceptFunctionParameter_AnActionEvent" typeId="tp4k.1203082903663" id="7064627997011532778" />
              <node role="operation" roleId="tpee.1197027833540" type="tpee.InstanceMethodCallOperation" typeId="tpee.1202948039474" id="7064627997011532779">
                <link role="baseMethodDeclaration" roleId="tpee.1068499141037" targetNodeId="6tyf.~AnActionEvent%dgetPresentation()%ccom%dintellij%dopenapi%dactionSystem%dPresentation" resolveInfo="getPresentation" />
              </node>
            </node>
            <node role="operation" roleId="tpee.1197027833540" type="tpee.InstanceMethodCallOperation" typeId="tpee.1202948039474" id="7064627997011532780">
              <link role="baseMethodDeclaration" roleId="tpee.1068499141037" targetNodeId="6tyf.~Presentation%dsetEnabled(boolean)%cvoid" resolveInfo="setEnabled" />
              <node role="actualArgument" roleId="tpee.1068499141038" type="tpee.AndExpression" typeId="tpee.1080120340718" id="7064627997011532781">
                <node role="rightExpression" roleId="tpee.1081773367579" type="tpee.DotExpression" typeId="tpee.1197027756228" id="7064627997011532782">
                  <node role="operand" roleId="tpee.1197027771414" type="tpee.LocalVariableReference" typeId="tpee.1068581242866" id="7064627997011532783">
                    <link role="variableDeclaration" roleId="tpee.1068581517664" targetNodeId="7064627997011532771" resolveInfo="debugSession" />
                  </node>
                  <node role="operation" roleId="tpee.1197027833540" type="tpee.InstanceMethodCallOperation" typeId="tpee.1202948039474" id="7064627997011532784">
                    <link role="baseMethodDeclaration" roleId="tpee.1068499141037" targetNodeId="1l1h.4474271214082916976" resolveInfo="isStepEnabled" />
                  </node>
                </node>
                <node role="leftExpression" roleId="tpee.1081773367580" type="tpee.NotEqualsExpression" typeId="tpee.1073239437375" id="7064627997011532785">
                  <node role="leftExpression" roleId="tpee.1081773367580" type="tpee.LocalVariableReference" typeId="tpee.1068581242866" id="7064627997011532786">
                    <link role="variableDeclaration" roleId="tpee.1068581517664" targetNodeId="7064627997011532771" resolveInfo="debugSession" />
                  </node>
                  <node role="rightExpression" roleId="tpee.1081773367579" type="tpee.NullLiteral" typeId="tpee.1070534058343" id="7064627997011532787" />
                </node>
              </node>
            </node>
          </node>
        </node>
      </node>
    </node>
    <node role="icon" roleId="tp4k.8976425910813834639" type="1oap.IconResource" typeId="1oap.8974276187400029883" id="8024349686103094037">
      <node role="iconExpression" roleId="1oap.6976585500156684809" type="tpee.StaticFieldReference" typeId="tpee.1070533707846" id="8024349686103095060">
        <link role="classifier" roleId="tpee.1144433057691" targetNodeId="jehi.~AllIcons$Actions" resolveInfo="AllIcons.Actions" />
        <link role="variableDeclaration" roleId="tpee.1068581517664" targetNodeId="jehi.~AllIcons$Actions%dTraceOver" resolveInfo="TraceOver" />
      </node>
    </node>
  </root>
  <root id="7064627997011532788">
    <node role="executeFunction" roleId="tp4k.1203083461638" type="tp4k.ExecuteBlock" typeId="tp4k.1203083511112" id="7064627997011532789">
      <node role="body" roleId="tpee.1137022507850" type="tpee.StatementList" typeId="tpee.1068580123136" id="7064627997011532790">
        <node role="statement" roleId="tpee.1068581517665" type="tpee.ExpressionStatement" typeId="tpee.1068580123155" id="7064627997011532791">
          <node role="expression" roleId="tpee.1068580123156" type="tpee.DotExpression" typeId="tpee.1197027756228" id="7064627997011532792">
            <node role="operand" roleId="tpee.1197027771414" type="tpee.StaticMethodCall" typeId="tpee.1081236700937" id="303183850674885525">
              <link role="classConcept" roleId="tpee.1144433194310" targetNodeId="qst8.4474271214083118038" resolveInfo="BreakpointsUiComponent" />
              <link role="baseMethodDeclaration" roleId="tpee.1068499141037" targetNodeId="qst8.4474271214083123907" resolveInfo="getInstance" />
              <node role="actualArgument" roleId="tpee.1068499141038" type="tpee.DotExpression" typeId="tpee.1197027756228" id="303183850674885526">
                <node role="operand" roleId="tpee.1197027771414" type="tp4f.ThisClassifierExpression" typeId="tp4f.1205752633985" id="303183850674885527" />
                <node role="operation" roleId="tpee.1197027833540" type="tp4k.ActionDataParameterReferenceOperation" typeId="tp4k.1217252428768" id="303183850674885528">
                  <link role="member" roleId="tp4f.1205756909548" targetNodeId="7064627997011532805" resolveInfo="project" />
                </node>
              </node>
            </node>
            <node role="operation" roleId="tpee.1197027833540" type="tpee.InstanceMethodCallOperation" typeId="tpee.1202948039474" id="7064627997011532799">
              <link role="baseMethodDeclaration" roleId="tpee.1068499141037" targetNodeId="j5l0.~BreakpointsUiComponentEx%dtoggleBreakpoint(jetbrains%dmps%dnodeEditor%dcells%dEditorCell)%cvoid" resolveInfo="toggleBreakpoint" />
              <node role="actualArgument" roleId="tpee.1068499141038" type="tpee.DotExpression" typeId="tpee.1197027756228" id="7064627997011532800">
                <node role="operand" roleId="tpee.1197027771414" type="tp4f.ThisClassifierExpression" typeId="tp4f.1205752633985" id="7064627997011532801" />
                <node role="operation" roleId="tpee.1197027833540" type="tp4k.ActionDataParameterReferenceOperation" typeId="tp4k.1217252428768" id="7064627997011532802">
                  <link role="member" roleId="tp4f.1205756909548" targetNodeId="7064627997011532803" resolveInfo="selectedCell" />
                </node>
              </node>
            </node>
          </node>
        </node>
      </node>
    </node>
    <node role="parameter" roleId="tp4k.1217413222820" type="tp4k.ActionDataParameterDeclaration" typeId="tp4k.1217252042208" id="7064627997011532803">
      <property name="name" nameId="tpck.1169194664001" value="selectedCell" />
      <link role="key" roleId="tp4k.1217252646389" targetNodeId="1d7m.~MPSEditorDataKeys%dEDITOR_CELL" resolveInfo="EDITOR_CELL" />
      <node role="condition" roleId="tp4k.5538333046911298738" type="tp4k.RequiredCondition" typeId="tp4k.5538333046911348654" id="8898893144448210298" />
    </node>
    <node role="parameter" roleId="tp4k.1217413222820" type="tp4k.ActionDataParameterDeclaration" typeId="tp4k.1217252042208" id="7064627997011532804">
      <property name="name" nameId="tpck.1169194664001" value="editorComponent" />
      <link role="key" roleId="tp4k.1217252646389" targetNodeId="1d7m.~MPSEditorDataKeys%dEDITOR_COMPONENT" resolveInfo="EDITOR_COMPONENT" />
      <node role="condition" roleId="tp4k.5538333046911298738" type="tp4k.RequiredCondition" typeId="tp4k.5538333046911348654" id="8898893144448210510" />
    </node>
    <node role="parameter" roleId="tp4k.1217413222820" type="tp4k.ActionDataParameterDeclaration" typeId="tp4k.1217252042208" id="7064627997011532805">
      <property name="name" nameId="tpck.1169194664001" value="project" />
      <link role="key" roleId="tp4k.1217252646389" targetNodeId="6tyf.~PlatformDataKeys%dPROJECT" resolveInfo="PROJECT" />
      <node role="condition" roleId="tp4k.5538333046911298738" type="tp4k.RequiredCondition" typeId="tp4k.5538333046911348654" id="8898893144448210277" />
    </node>
    <node role="updateBlock" roleId="tp4k.1203083196627" type="tp4k.DoUpdateBlock" typeId="tp4k.1203082695294" id="7064627997011532806">
      <node role="body" roleId="tpee.1137022507850" type="tpee.StatementList" typeId="tpee.1068580123136" id="7064627997011532807">
        <node role="statement" roleId="tpee.1068581517665" type="tpee.LocalVariableDeclarationStatement" typeId="tpee.1068581242864" id="7064714451792151223">
          <node role="localVariableDeclaration" roleId="tpee.1068581242865" type="tpee.LocalVariableDeclaration" typeId="tpee.1068581242863" id="7064714451792151224">
            <property name="name" nameId="tpck.1169194664001" value="breakpointManager" />
            <node role="type" roleId="tpee.5680397130376446158" type="tpee.ClassifierType" typeId="tpee.1107535904670" id="303183850674885026">
              <link role="classifier" roleId="tpee.1107535924139" targetNodeId="qst8.4474271214083118038" resolveInfo="BreakpointsUiComponent" />
            </node>
            <node role="initializer" roleId="tpee.1068431790190" type="tpee.StaticMethodCall" typeId="tpee.1081236700937" id="303183850674885027">
              <link role="classConcept" roleId="tpee.1144433194310" targetNodeId="qst8.4474271214083118038" resolveInfo="BreakpointsUiComponent" />
              <link role="baseMethodDeclaration" roleId="tpee.1068499141037" targetNodeId="qst8.4474271214083123907" resolveInfo="getInstance" />
              <node role="actualArgument" roleId="tpee.1068499141038" type="tpee.DotExpression" typeId="tpee.1197027756228" id="303183850674885028">
                <node role="operand" roleId="tpee.1197027771414" type="tp4f.ThisClassifierExpression" typeId="tp4f.1205752633985" id="303183850674885029" />
                <node role="operation" roleId="tpee.1197027833540" type="tp4k.ActionDataParameterReferenceOperation" typeId="tp4k.1217252428768" id="303183850674885030">
                  <link role="member" roleId="tp4f.1205756909548" targetNodeId="7064627997011532805" resolveInfo="project" />
                </node>
              </node>
            </node>
          </node>
        </node>
        <node role="statement" roleId="tpee.1068581517665" type="tpee.ExpressionStatement" typeId="tpee.1068580123155" id="7064627997011532808">
          <node role="expression" roleId="tpee.1068580123156" type="tpee.DotExpression" typeId="tpee.1197027756228" id="7064627997011532809">
            <node role="operand" roleId="tpee.1197027771414" type="tpee.DotExpression" typeId="tpee.1197027756228" id="7064627997011532810">
              <node role="operand" roleId="tpee.1197027771414" type="tp4k.ConceptFunctionParameter_AnActionEvent" typeId="tp4k.1203082903663" id="7064627997011532811" />
              <node role="operation" roleId="tpee.1197027833540" type="tpee.InstanceMethodCallOperation" typeId="tpee.1202948039474" id="7064627997011532812">
                <link role="baseMethodDeclaration" roleId="tpee.1068499141037" targetNodeId="6tyf.~AnActionEvent%dgetPresentation()%ccom%dintellij%dopenapi%dactionSystem%dPresentation" resolveInfo="getPresentation" />
              </node>
            </node>
            <node role="operation" roleId="tpee.1197027833540" type="tpee.InstanceMethodCallOperation" typeId="tpee.1202948039474" id="7064627997011532813">
              <link role="baseMethodDeclaration" roleId="tpee.1068499141037" targetNodeId="6tyf.~Presentation%dsetEnabled(boolean)%cvoid" resolveInfo="setEnabled" />
              <node role="actualArgument" roleId="tpee.1068499141038" type="tpee.AndExpression" typeId="tpee.1080120340718" id="7064714451792151231">
                <node role="leftExpression" roleId="tpee.1081773367580" type="tpee.NotEqualsExpression" typeId="tpee.1073239437375" id="7064714451792151240">
                  <node role="rightExpression" roleId="tpee.1081773367579" type="tpee.NullLiteral" typeId="tpee.1070534058343" id="7064714451792151243" />
                  <node role="leftExpression" roleId="tpee.1081773367580" type="tpee.LocalVariableReference" typeId="tpee.1068581242866" id="7064714451792151234">
                    <link role="variableDeclaration" roleId="tpee.1068581517664" targetNodeId="7064714451792151224" resolveInfo="breakpointManager" />
                  </node>
                </node>
                <node role="rightExpression" roleId="tpee.1081773367579" type="tpee.DotExpression" typeId="tpee.1197027756228" id="7064627997011532814">
                  <node role="operation" roleId="tpee.1197027833540" type="tpee.InstanceMethodCallOperation" typeId="tpee.1202948039474" id="7064627997011532821">
                    <link role="baseMethodDeclaration" roleId="tpee.1068499141037" targetNodeId="j5l0.~BreakpointsUiComponentEx%disDebuggable(jetbrains%dmps%dnodeEditor%dcells%dEditorCell)%cboolean" resolveInfo="isDebuggable" />
                    <node role="actualArgument" roleId="tpee.1068499141038" type="tpee.DotExpression" typeId="tpee.1197027756228" id="7064627997011532822">
                      <node role="operand" roleId="tpee.1197027771414" type="tp4f.ThisClassifierExpression" typeId="tp4f.1205752633985" id="7064627997011532823" />
                      <node role="operation" roleId="tpee.1197027833540" type="tp4k.ActionDataParameterReferenceOperation" typeId="tp4k.1217252428768" id="7064627997011532824">
                        <link role="member" roleId="tp4f.1205756909548" targetNodeId="7064627997011532803" resolveInfo="selectedCell" />
                      </node>
                    </node>
                  </node>
                  <node role="operand" roleId="tpee.1197027771414" type="tpee.LocalVariableReference" typeId="tpee.1068581242866" id="7064714451792151230">
                    <link role="variableDeclaration" roleId="tpee.1068581517664" targetNodeId="7064714451792151224" resolveInfo="breakpointManager" />
                  </node>
                </node>
              </node>
            </node>
          </node>
        </node>
      </node>
    </node>
  </root>
  <root id="7064627997011532825">
    <node role="parameter" roleId="tp4k.1217413222820" type="tp4k.ActionDataParameterDeclaration" typeId="tp4k.1217252042208" id="7064627997011532826">
      <property name="name" nameId="tpck.1169194664001" value="context" />
      <link role="key" roleId="tp4k.1217252646389" targetNodeId="5xh9.~MPSCommonDataKeys%dOPERATION_CONTEXT" resolveInfo="OPERATION_CONTEXT" />
      <node role="condition" roleId="tp4k.5538333046911298738" type="tp4k.RequiredCondition" typeId="tp4k.5538333046911348654" id="8898893144448210306" />
    </node>
    <node role="executeFunction" roleId="tp4k.1203083461638" type="tp4k.ExecuteBlock" typeId="tp4k.1203083511112" id="7064627997011532827">
      <node role="body" roleId="tpee.1137022507850" type="tpee.StatementList" typeId="tpee.1068580123136" id="7064627997011532828">
        <node role="statement" roleId="tpee.1068581517665" type="tpee.LocalVariableDeclarationStatement" typeId="tpee.1068581242864" id="7064627997011532829">
          <node role="localVariableDeclaration" roleId="tpee.1068581242865" type="tpee.LocalVariableDeclaration" typeId="tpee.1068581242863" id="7064627997011532830">
            <property name="name" nameId="tpck.1169194664001" value="dialog" />
            <property name="isFinal" nameId="tpee.1176718929932" value="true" />
            <node role="type" roleId="tpee.5680397130376446158" type="tpee.ClassifierType" typeId="tpee.1107535904670" id="4471992445214054597">
              <link role="classifier" roleId="tpee.1107535924139" targetNodeId="qst8.4474271214083122178" resolveInfo="BreakpointsBrowserDialog" />
            </node>
            <node role="initializer" roleId="tpee.1068431790190" type="tpee.GenericNewExpression" typeId="tpee.1145552977093" id="7064627997011532832">
              <node role="creator" roleId="tpee.1145553007750" type="tpee.ClassCreator" typeId="tpee.1212685548494" id="7064627997011532833">
                <link role="baseMethodDeclaration" roleId="tpee.1068499141037" targetNodeId="qst8.4474271214083122241" resolveInfo="BreakpointsBrowserDialog" />
                <node role="actualArgument" roleId="tpee.1068499141038" type="tpee.DotExpression" typeId="tpee.1197027756228" id="7064627997011532834">
                  <node role="operand" roleId="tpee.1197027771414" type="tp4f.ThisClassifierExpression" typeId="tp4f.1205752633985" id="7064627997011532835" />
                  <node role="operation" roleId="tpee.1197027833540" type="tp4k.ActionDataParameterReferenceOperation" typeId="tp4k.1217252428768" id="7064627997011532836">
                    <link role="member" roleId="tp4f.1205756909548" targetNodeId="7064627997011532826" resolveInfo="context" />
                  </node>
                </node>
              </node>
            </node>
          </node>
        </node>
        <node role="statement" roleId="tpee.1068581517665" type="tpee.ExpressionStatement" typeId="tpee.1068580123155" id="7064627997011532837">
          <node role="expression" roleId="tpee.1068580123156" type="tpee.DotExpression" typeId="tpee.1197027756228" id="7064627997011532838">
            <node role="operand" roleId="tpee.1197027771414" type="tpee.StaticMethodCall" typeId="tpee.1081236700937" id="7064627997011532839">
              <link role="baseMethodDeclaration" roleId="tpee.1068499141037" targetNodeId="mepa.~ApplicationManager%dgetApplication()%ccom%dintellij%dopenapi%dapplication%dApplication" resolveInfo="getApplication" />
              <link role="classConcept" roleId="tpee.1144433194310" targetNodeId="mepa.~ApplicationManager" resolveInfo="ApplicationManager" />
            </node>
            <node role="operation" roleId="tpee.1197027833540" type="tpee.InstanceMethodCallOperation" typeId="tpee.1202948039474" id="7064627997011532840">
              <link role="baseMethodDeclaration" roleId="tpee.1068499141037" targetNodeId="mepa.~Application%dinvokeLater(java%dlang%dRunnable,com%dintellij%dopenapi%dapplication%dModalityState)%cvoid" resolveInfo="invokeLater" />
              <node role="actualArgument" roleId="tpee.1068499141038" type="tpee.GenericNewExpression" typeId="tpee.1145552977093" id="7064627997011532841">
                <node role="creator" roleId="tpee.1145553007750" type="tpee.AnonymousClassCreator" typeId="tpee.1182160077978" id="7064627997011532842">
                  <node role="cls" roleId="tpee.1182160096073" type="tpee.AnonymousClass" typeId="tpee.1170345865475" id="7064627997011532843">
                    <property name="nonStatic" nameId="tpee.521412098689998745" value="true" />
                    <link role="baseMethodDeclaration" roleId="tpee.1068499141037" targetNodeId="e2lb.~Object%d&lt;init&gt;()" resolveInfo="Object" />
                    <link role="classifier" roleId="tpee.1170346070688" targetNodeId="e2lb.~Runnable" resolveInfo="Runnable" />
                    <node role="member" roleId="tpee.5375687026011219971" type="tpee.InstanceMethodDeclaration" typeId="tpee.1068580123165" id="7064627997011532845">
                      <property name="isAbstract" nameId="tpee.1178608670077" value="false" />
                      <property name="name" nameId="tpck.1169194664001" value="run" />
                      <node role="body" roleId="tpee.1068580123135" type="tpee.StatementList" typeId="tpee.1068580123136" id="7064627997011532848">
                        <node role="statement" roleId="tpee.1068581517665" type="tpee.ExpressionStatement" typeId="tpee.1068580123155" id="7064627997011532849">
                          <node role="expression" roleId="tpee.1068580123156" type="tpee.DotExpression" typeId="tpee.1197027756228" id="7064627997011532850">
                            <node role="operand" roleId="tpee.1197027771414" type="tpee.LocalVariableReference" typeId="tpee.1068581242866" id="7064627997011532851">
                              <link role="variableDeclaration" roleId="tpee.1068581517664" targetNodeId="7064627997011532830" resolveInfo="dialog" />
                            </node>
                            <node role="operation" roleId="tpee.1197027833540" type="tpee.InstanceMethodCallOperation" typeId="tpee.1202948039474" id="7064627997011532852">
                              <link role="baseMethodDeclaration" roleId="tpee.1068499141037" targetNodeId="h12.~DialogWrapper%dshow()%cvoid" resolveInfo="show" />
                            </node>
                          </node>
                        </node>
                      </node>
                      <node role="visibility" roleId="tpee.1178549979242" type="tpee.PublicVisibility" typeId="tpee.1146644602865" id="7064627997011532846" />
                      <node role="returnType" roleId="tpee.1068580123133" type="tpee.VoidType" typeId="tpee.1068581517677" id="7064627997011532847" />
                    </node>
                    <node role="visibility" roleId="tpee.1178549979242" type="tpee.PublicVisibility" typeId="tpee.1146644602865" id="7064627997011532844" />
                  </node>
                </node>
              </node>
              <node role="actualArgument" roleId="tpee.1068499141038" type="tpee.StaticFieldReference" typeId="tpee.1070533707846" id="7064627997011532853">
                <link role="variableDeclaration" roleId="tpee.1068581517664" targetNodeId="mepa.~ModalityState%dNON_MODAL" resolveInfo="NON_MODAL" />
                <link role="classifier" roleId="tpee.1144433057691" targetNodeId="mepa.~ModalityState" resolveInfo="ModalityState" />
              </node>
            </node>
          </node>
        </node>
      </node>
    </node>
    <node role="icon" roleId="tp4k.8976425910813834639" type="1oap.IconResource" typeId="1oap.8974276187400029883" id="8024349686103111340">
      <node role="iconExpression" roleId="1oap.6976585500156684809" type="tpee.StaticFieldReference" typeId="tpee.1070533707846" id="8024349686103112437">
        <link role="classifier" roleId="tpee.1144433057691" targetNodeId="jehi.~AllIcons$Debugger" resolveInfo="AllIcons.Debugger" />
        <link role="variableDeclaration" roleId="tpee.1068581517664" targetNodeId="jehi.~AllIcons$Debugger%dViewBreakpoints" resolveInfo="ViewBreakpoints" />
      </node>
    </node>
  </root>
  <root id="7064627997011532858">
    <node role="contents" roleId="tp4k.1207145245948" type="tp4k.ElementListContents" typeId="tp4k.1207145163717" id="7064627997011532859">
      <node role="reference" roleId="tp4k.1207145201301" type="tp4k.Separator" typeId="tp4k.1204908117386" id="7064627997011532860" />
      <node role="reference" roleId="tp4k.1207145201301" type="tp4k.GroupAnchor" typeId="tp4k.1203680534665" id="9154600507441896295">
        <property name="name" nameId="tpck.1169194664001" value="steps" />
      </node>
      <node role="reference" roleId="tp4k.1207145201301" type="tp4k.ActionInstance" typeId="tp4k.1203088046679" id="7064627997011532864">
        <link role="action" roleId="tp4k.1203088061055" targetNodeId="7064627997011532672" resolveInfo="Resume" />
      </node>
      <node role="reference" roleId="tp4k.1207145201301" type="tp4k.ActionInstance" typeId="tp4k.1203088046679" id="7064627997011532865">
        <link role="action" roleId="tp4k.1203088061055" targetNodeId="7064627997011532643" resolveInfo="Pause" />
      </node>
      <node role="reference" roleId="tp4k.1207145201301" type="tp4k.ActionInstance" typeId="tp4k.1203088046679" id="7064627997011532866">
        <link role="action" roleId="tp4k.1203088061055" targetNodeId="7064627997011532320" resolveInfo="EvaluateExpression" />
      </node>
      <node role="reference" roleId="tp4k.1207145201301" type="tp4k.ActionInstance" typeId="tp4k.1203088046679" id="7064627997011532867">
        <link role="action" roleId="tp4k.1203088061055" targetNodeId="7064627997011532361" resolveInfo="ExportThreads" />
      </node>
      <node role="reference" roleId="tp4k.1207145201301" type="tp4k.Separator" typeId="tp4k.1204908117386" id="7064627997011532868" />
      <node role="reference" roleId="tp4k.1207145201301" type="tp4k.ActionInstance" typeId="tp4k.1203088046679" id="7064627997011532869">
        <link role="action" roleId="tp4k.1203088061055" targetNodeId="7064627997011532788" resolveInfo="ToggleBreakpoint" />
      </node>
      <node role="reference" roleId="tp4k.1207145201301" type="tp4k.ActionInstance" typeId="tp4k.1203088046679" id="7064627997011532870">
        <link role="action" roleId="tp4k.1203088061055" targetNodeId="7064627997011532825" resolveInfo="ViewBreakpoints" />
      </node>
    </node>
    <node role="modifier" roleId="tp4k.1204991552650" type="tp4k.ModificationStatement" typeId="tp4k.1203092361741" id="7064627997011532871">
      <link role="modifiedGroup" roleId="tp4k.1203092736097" targetNodeId="tprs.7217791608345476835" resolveInfo="MPSRunMenu" />
    </node>
  </root>
  <root id="7064627997011532872">
    <node role="contents" roleId="tp4k.1207145245948" type="tp4k.ElementListContents" typeId="tp4k.1207145163717" id="7064627997011532873">
      <node role="reference" roleId="tp4k.1207145201301" type="tp4k.Separator" typeId="tp4k.1204908117386" id="7064627997011532874" />
      <node role="reference" roleId="tp4k.1207145201301" type="tp4k.ActionInstance" typeId="tp4k.1203088046679" id="7064627997011532875">
        <link role="action" roleId="tp4k.1203088061055" targetNodeId="7064627997011532672" resolveInfo="Resume" />
      </node>
      <node role="reference" roleId="tp4k.1207145201301" type="tp4k.ActionInstance" typeId="tp4k.1203088046679" id="7064627997011532876">
        <link role="action" roleId="tp4k.1203088061055" targetNodeId="7064627997011532643" resolveInfo="Pause" />
      </node>
      <node role="reference" roleId="tp4k.1207145201301" type="tp4k.GroupAnchor" typeId="tp4k.1203680534665" id="7064627997011532877">
        <property name="name" nameId="tpck.1169194664001" value="StopAction" />
      </node>
      <node role="reference" roleId="tp4k.1207145201301" type="tp4k.Separator" typeId="tp4k.1204908117386" id="7064627997011532878" />
      <node role="reference" roleId="tp4k.1207145201301" type="tp4k.ActionInstance" typeId="tp4k.1203088046679" id="7064627997011532879">
        <link role="action" roleId="tp4k.1203088061055" targetNodeId="7064627997011532320" resolveInfo="EvaluateExpression" />
      </node>
      <node role="reference" roleId="tp4k.1207145201301" type="tp4k.ActionInstance" typeId="tp4k.1203088046679" id="7064627997011532880">
        <link role="action" roleId="tp4k.1203088061055" targetNodeId="7064627997011532361" resolveInfo="ExportThreads" />
      </node>
      <node role="reference" roleId="tp4k.1207145201301" type="tp4k.ActionInstance" typeId="tp4k.1203088046679" id="7064627997011532881">
        <link role="action" roleId="tp4k.1203088061055" targetNodeId="7064627997011532825" resolveInfo="ViewBreakpoints" />
      </node>
      <node role="reference" roleId="tp4k.1207145201301" type="tp4k.GroupAnchor" typeId="tp4k.1203680534665" id="7064627997011532882">
        <property name="name" nameId="tpck.1169194664001" value="MuteAction" />
      </node>
      <node role="reference" roleId="tp4k.1207145201301" type="tp4k.Separator" typeId="tp4k.1204908117386" id="7064627997011532883" />
    </node>
  </root>
  <root id="7064627997011656237">
    <node role="groupID" roleId="tp4k.1206193920040" type="tpee.StringLiteral" typeId="tpee.1070475926800" id="7064627997011656238">
      <property name="value" nameId="tpee.1070475926801" value="DebugMuteAction" />
    </node>
    <node role="contents" roleId="tp4k.1207148993063" type="tp4k.ElementListContents" typeId="tp4k.1207145163717" id="7064627997011656239" />
    <node role="modifier" roleId="tp4k.1204991552650" type="tp4k.ModificationStatement" typeId="tp4k.1203092361741" id="7064627997011656240">
      <link role="modifiedGroup" roleId="tp4k.1203092736097" targetNodeId="7064627997011532872" resolveInfo="DebugTool" />
      <link role="point" roleId="tp4k.1204992316090" targetNodeId="7064627997011532882" resolveInfo="MuteAction" />
    </node>
  </root>
  <root id="7064627997011656241">
    <node role="groupID" roleId="tp4k.1206193920040" type="tpee.StringLiteral" typeId="tpee.1070475926800" id="7064627997011656242">
      <property name="value" nameId="tpee.1070475926801" value="DebugStopAction" />
    </node>
    <node role="contents" roleId="tp4k.1207148993063" type="tp4k.ElementListContents" typeId="tp4k.1207145163717" id="7064627997011656243" />
    <node role="modifier" roleId="tp4k.1204991552650" type="tp4k.ModificationStatement" typeId="tp4k.1203092361741" id="7064627997011656244">
      <link role="modifiedGroup" roleId="tp4k.1203092736097" targetNodeId="7064627997011532872" resolveInfo="DebugTool" />
      <link role="point" roleId="tp4k.1204992316090" targetNodeId="7064627997011532877" resolveInfo="StopAction" />
    </node>
  </root>
  <root id="4073774232572770202">
    <node role="shortcutChange" roleId="tp4k.1562714432501166199" type="tp4k.SimpleShortcutChange" typeId="tp4k.1562714432501166198" id="4073774232572778985">
      <link role="action" roleId="tp4k.6193305307616734326" targetNodeId="7064627997011532701" resolveInfo="StepInto" />
      <node role="keystroke" roleId="tp4k.1562714432501166206" type="tp4k.KeyMapKeystroke" typeId="tp4k.1207318242772" id="4073774232572778986">
        <property name="keycode" nameId="tp4k.1207318242774" value="VK_F7" />
      </node>
    </node>
    <node role="shortcutChange" roleId="tp4k.1562714432501166199" type="tp4k.SimpleShortcutChange" typeId="tp4k.1562714432501166198" id="4073774232572778987">
      <link role="action" roleId="tp4k.6193305307616734326" targetNodeId="7064627997011532730" resolveInfo="StepOut" />
      <node role="keystroke" roleId="tp4k.1562714432501166206" type="tp4k.KeyMapKeystroke" typeId="tp4k.1207318242772" id="4073774232572778988">
        <property name="keycode" nameId="tp4k.1207318242774" value="VK_F8" />
        <property name="modifiers" nameId="tp4k.1207318242773" value="shift" />
      </node>
    </node>
    <node role="shortcutChange" roleId="tp4k.1562714432501166199" type="tp4k.SimpleShortcutChange" typeId="tp4k.1562714432501166198" id="4073774232572778989">
      <link role="action" roleId="tp4k.6193305307616734326" targetNodeId="7064627997011532759" resolveInfo="StepOver" />
      <node role="keystroke" roleId="tp4k.1562714432501166206" type="tp4k.KeyMapKeystroke" typeId="tp4k.1207318242772" id="4073774232572778990">
        <property name="keycode" nameId="tp4k.1207318242774" value="VK_F8" />
      </node>
    </node>
    <node role="shortcutChange" roleId="tp4k.1562714432501166199" type="tp4k.SimpleShortcutChange" typeId="tp4k.1562714432501166198" id="4073774232572778991">
      <link role="action" roleId="tp4k.6193305307616734326" targetNodeId="7064627997011532672" resolveInfo="Resume" />
      <node role="keystroke" roleId="tp4k.1562714432501166206" type="tp4k.KeyMapKeystroke" typeId="tp4k.1207318242772" id="4073774232572778992">
        <property name="keycode" nameId="tp4k.1207318242774" value="VK_F9" />
      </node>
    </node>
    <node role="shortcutChange" roleId="tp4k.1562714432501166199" type="tp4k.SimpleShortcutChange" typeId="tp4k.1562714432501166198" id="4073774232572778993">
      <link role="action" roleId="tp4k.6193305307616734326" targetNodeId="7064627997011532320" resolveInfo="EvaluateExpression" />
      <node role="keystroke" roleId="tp4k.1562714432501166206" type="tp4k.KeyMapKeystroke" typeId="tp4k.1207318242772" id="4073774232572778994">
        <property name="keycode" nameId="tp4k.1207318242774" value="VK_F8" />
        <property name="modifiers" nameId="tp4k.1207318242773" value="alt" />
      </node>
    </node>
    <node role="shortcutChange" roleId="tp4k.1562714432501166199" type="tp4k.SimpleShortcutChange" typeId="tp4k.1562714432501166198" id="4073774232572778980">
      <link role="action" roleId="tp4k.6193305307616734326" targetNodeId="7064627997011532788" resolveInfo="ToggleBreakpoint" />
      <node role="keystroke" roleId="tp4k.1562714432501166206" type="tp4k.KeyMapKeystroke" typeId="tp4k.1207318242772" id="4073774232572778981">
        <property name="keycode" nameId="tp4k.1207318242774" value="VK_F8" />
        <property name="modifiers" nameId="tp4k.1207318242773" value="ctrl" />
      </node>
    </node>
    <node role="shortcutChange" roleId="tp4k.1562714432501166199" type="tp4k.SimpleShortcutChange" typeId="tp4k.1562714432501166198" id="4073774232572778982">
      <link role="action" roleId="tp4k.6193305307616734326" targetNodeId="7064627997011532825" resolveInfo="ViewBreakpoints" />
      <node role="keystroke" roleId="tp4k.1562714432501166206" type="tp4k.KeyMapKeystroke" typeId="tp4k.1207318242772" id="4073774232572778983">
        <property name="keycode" nameId="tp4k.1207318242774" value="VK_F8" />
        <property name="modifiers" nameId="tp4k.1207318242773" value="ctrl+shift" />
      </node>
    </node>
  </root>
  <root id="6762701973176605162" />
  <root id="2392684134639444998">
    <node role="member" roleId="tpee.5375687026011219971" type="tpee.StaticFieldDeclaration" typeId="tpee.1070462154015" id="2392684134639445001">
      <property name="name" nameId="tpck.1169194664001" value="ICON" />
      <property name="isFinal" nameId="tpee.1176718929932" value="true" />
      <node role="type" roleId="tpee.5680397130376446158" type="tpee.ClassifierType" typeId="tpee.1107535904670" id="2392684134639445002">
        <link role="classifier" roleId="tpee.1107535924139" targetNodeId="dbrf.~Icon" resolveInfo="Icon" />
      </node>
      <node role="visibility" roleId="tpee.1178549979242" type="tpee.PrivateVisibility" typeId="tpee.1146644623116" id="2392684134639445003" />
      <node role="initializer" roleId="tpee.1068431790190" type="1oap.IconResourceExpression" typeId="1oap.8974276187400029891" id="1494391011280017052">
        <node role="icon" roleId="1oap.8974276187400029893" type="1oap.IconResource" typeId="1oap.8974276187400029883" id="8014007836351020758">
          <node role="iconExpression" roleId="1oap.6976585500156684809" type="tpee.StaticFieldReference" typeId="tpee.1070533707846" id="8014007836351034955">
            <link role="classifier" roleId="tpee.1144433057691" targetNodeId="jehi.~AllIcons$Debugger" resolveInfo="AllIcons.Debugger" />
            <link role="variableDeclaration" roleId="tpee.1068581517664" targetNodeId="jehi.~AllIcons$Debugger%dMuteBreakpoints" resolveInfo="MuteBreakpoints" />
          </node>
        </node>
      </node>
    </node>
    <node role="member" roleId="tpee.5375687026011219971" type="tpee.ConstructorDeclaration" typeId="tpee.1068580123140" id="2392684134639445010">
      <node role="visibility" roleId="tpee.1178549979242" type="tpee.PublicVisibility" typeId="tpee.1146644602865" id="2392684134639445011" />
      <node role="body" roleId="tpee.1068580123135" type="tpee.StatementList" typeId="tpee.1068580123136" id="2392684134639445013">
        <node role="statement" roleId="tpee.1068581517665" type="tpee.SuperConstructorInvocation" typeId="tpee.1070475587102" id="2392684134639445014">
          <link role="baseMethodDeclaration" roleId="tpee.1068499141037" targetNodeId="6tyf.~ToggleAction%d&lt;init&gt;(java%dlang%dString,java%dlang%dString,javax%dswing%dIcon)" resolveInfo="ToggleAction" />
          <node role="actualArgument" roleId="tpee.1068499141038" type="tpee.StringLiteral" typeId="tpee.1070475926800" id="2392684134639445015">
            <property name="value" nameId="tpee.1070475926801" value="Mute Breakpoints" />
          </node>
          <node role="actualArgument" roleId="tpee.1068499141038" type="tpee.StringLiteral" typeId="tpee.1070475926800" id="2392684134639445016">
            <property name="value" nameId="tpee.1070475926801" value="Mute Breakpoints" />
          </node>
          <node role="actualArgument" roleId="tpee.1068499141038" type="tpee.LocalStaticFieldReference" typeId="tpee.1172008963197" id="2392684134639445017">
            <link role="variableDeclaration" roleId="tpee.1068581517664" targetNodeId="2392684134639445001" resolveInfo="ICON" />
          </node>
        </node>
      </node>
      <node role="returnType" roleId="tpee.1068580123133" type="tpee.VoidType" typeId="tpee.1068581517677" id="2392684134639445012" />
    </node>
    <node role="member" roleId="tpee.5375687026011219971" type="tpee.InstanceMethodDeclaration" typeId="tpee.1068580123165" id="2392684134639445018">
      <property name="name" nameId="tpck.1169194664001" value="setSelected" />
      <node role="visibility" roleId="tpee.1178549979242" type="tpee.PublicVisibility" typeId="tpee.1146644602865" id="2392684134639445019" />
      <node role="parameter" roleId="tpee.1068580123134" type="tpee.ParameterDeclaration" typeId="tpee.1068498886292" id="2392684134639445021">
        <property name="name" nameId="tpck.1169194664001" value="event" />
        <node role="type" roleId="tpee.5680397130376446158" type="tpee.ClassifierType" typeId="tpee.1107535904670" id="2392684134639445022">
          <link role="classifier" roleId="tpee.1107535924139" targetNodeId="6tyf.~AnActionEvent" resolveInfo="AnActionEvent" />
        </node>
      </node>
      <node role="parameter" roleId="tpee.1068580123134" type="tpee.ParameterDeclaration" typeId="tpee.1068498886292" id="2392684134639445023">
        <property name="name" nameId="tpck.1169194664001" value="b" />
        <node role="type" roleId="tpee.5680397130376446158" type="tpee.BooleanType" typeId="tpee.1070534644030" id="2392684134639445024" />
      </node>
      <node role="returnType" roleId="tpee.1068580123133" type="tpee.VoidType" typeId="tpee.1068581517677" id="2392684134639445020" />
      <node role="body" roleId="tpee.1068580123135" type="tpee.StatementList" typeId="tpee.1068580123136" id="2392684134639445025">
        <node role="statement" roleId="tpee.1068581517665" type="tpee.LocalVariableDeclarationStatement" typeId="tpee.1068581242864" id="2392684134639445026">
          <node role="localVariableDeclaration" roleId="tpee.1068581242865" type="tpee.LocalVariableDeclaration" typeId="tpee.1068581242863" id="2392684134639445027">
            <property name="name" nameId="tpck.1169194664001" value="debugSession" />
            <node role="type" roleId="tpee.5680397130376446158" type="tpee.ClassifierType" typeId="tpee.1107535904670" id="2392684134639445028">
              <link role="classifier" roleId="tpee.1107535924139" targetNodeId="1l1h.4474271214082912940" resolveInfo="AbstractDebugSession" />
            </node>
            <node role="initializer" roleId="tpee.1068431790190" type="tpee.StaticMethodCall" typeId="tpee.1081236700937" id="2392684134639445029">
              <link role="classConcept" roleId="tpee.1144433194310" targetNodeId="qiil.2392684134639614907" resolveInfo="DebugActionsUtil" />
              <link role="baseMethodDeclaration" roleId="tpee.1068499141037" targetNodeId="qiil.2392684134639614913" resolveInfo="getDebugSession" />
              <node role="actualArgument" roleId="tpee.1068499141038" type="tpee.ParameterReference" typeId="tpee.1068581242874" id="2392684134639445030">
                <link role="variableDeclaration" roleId="tpee.1068581517664" targetNodeId="2392684134639445021" resolveInfo="event" />
              </node>
            </node>
          </node>
        </node>
        <node role="statement" roleId="tpee.1068581517665" type="tpee.IfStatement" typeId="tpee.1068580123159" id="2392684134639445031">
          <node role="condition" roleId="tpee.1068580123160" type="tpee.EqualsExpression" typeId="tpee.1068580123152" id="2392684134639445032">
            <node role="leftExpression" roleId="tpee.1081773367580" type="tpee.LocalVariableReference" typeId="tpee.1068581242866" id="2392684134639445033">
              <link role="variableDeclaration" roleId="tpee.1068581517664" targetNodeId="2392684134639445027" resolveInfo="debugSession" />
            </node>
            <node role="rightExpression" roleId="tpee.1081773367579" type="tpee.NullLiteral" typeId="tpee.1070534058343" id="2392684134639445034" />
          </node>
          <node role="ifTrue" roleId="tpee.1068580123161" type="tpee.StatementList" typeId="tpee.1068580123136" id="2392684134639445035">
            <node role="statement" roleId="tpee.1068581517665" type="tpee.ReturnStatement" typeId="tpee.1068581242878" id="2392684134639445036" />
          </node>
        </node>
        <node role="statement" roleId="tpee.1068581517665" type="tpee.ExpressionStatement" typeId="tpee.1068580123155" id="2392684134639445037">
          <node role="expression" roleId="tpee.1068580123156" type="tpee.DotExpression" typeId="tpee.1197027756228" id="2392684134639445038">
            <node role="operand" roleId="tpee.1197027771414" type="tpee.LocalVariableReference" typeId="tpee.1068581242866" id="2392684134639445039">
              <link role="variableDeclaration" roleId="tpee.1068581517664" targetNodeId="2392684134639445027" resolveInfo="debugSession" />
            </node>
            <node role="operation" roleId="tpee.1197027833540" type="tpee.InstanceMethodCallOperation" typeId="tpee.1202948039474" id="2392684134639445040">
              <link role="baseMethodDeclaration" roleId="tpee.1068499141037" targetNodeId="1l1h.4474271214082917170" resolveInfo="muteBreakpoints" />
              <node role="actualArgument" roleId="tpee.1068499141038" type="tpee.ParameterReference" typeId="tpee.1068581242874" id="2392684134639445041">
                <link role="variableDeclaration" roleId="tpee.1068581517664" targetNodeId="2392684134639445023" resolveInfo="b" />
              </node>
            </node>
          </node>
        </node>
      </node>
    </node>
    <node role="member" roleId="tpee.5375687026011219971" type="tpee.InstanceMethodDeclaration" typeId="tpee.1068580123165" id="2392684134639445042">
      <property name="name" nameId="tpck.1169194664001" value="isSelected" />
      <node role="visibility" roleId="tpee.1178549979242" type="tpee.PublicVisibility" typeId="tpee.1146644602865" id="2392684134639445043" />
      <node role="parameter" roleId="tpee.1068580123134" type="tpee.ParameterDeclaration" typeId="tpee.1068498886292" id="2392684134639445045">
        <property name="name" nameId="tpck.1169194664001" value="event" />
        <node role="type" roleId="tpee.5680397130376446158" type="tpee.ClassifierType" typeId="tpee.1107535904670" id="2392684134639445046">
          <link role="classifier" roleId="tpee.1107535924139" targetNodeId="6tyf.~AnActionEvent" resolveInfo="AnActionEvent" />
        </node>
      </node>
      <node role="returnType" roleId="tpee.1068580123133" type="tpee.BooleanType" typeId="tpee.1070534644030" id="2392684134639445044" />
      <node role="body" roleId="tpee.1068580123135" type="tpee.StatementList" typeId="tpee.1068580123136" id="2392684134639445047">
        <node role="statement" roleId="tpee.1068581517665" type="tpee.LocalVariableDeclarationStatement" typeId="tpee.1068581242864" id="2392684134639445048">
          <node role="localVariableDeclaration" roleId="tpee.1068581242865" type="tpee.LocalVariableDeclaration" typeId="tpee.1068581242863" id="2392684134639445049">
            <property name="name" nameId="tpck.1169194664001" value="debugSession" />
            <node role="initializer" roleId="tpee.1068431790190" type="tpee.StaticMethodCall" typeId="tpee.1081236700937" id="2392684134639445051">
              <link role="classConcept" roleId="tpee.1144433194310" targetNodeId="qiil.2392684134639614907" resolveInfo="DebugActionsUtil" />
              <link role="baseMethodDeclaration" roleId="tpee.1068499141037" targetNodeId="qiil.2392684134639614913" resolveInfo="getDebugSession" />
              <node role="actualArgument" roleId="tpee.1068499141038" type="tpee.ParameterReference" typeId="tpee.1068581242874" id="2392684134639445052">
                <link role="variableDeclaration" roleId="tpee.1068581517664" targetNodeId="2392684134639445045" resolveInfo="event" />
              </node>
            </node>
            <node role="type" roleId="tpee.5680397130376446158" type="tpee.ClassifierType" typeId="tpee.1107535904670" id="2392684134639445050">
              <link role="classifier" roleId="tpee.1107535924139" targetNodeId="1l1h.4474271214082912940" resolveInfo="AbstractDebugSession" />
            </node>
          </node>
        </node>
        <node role="statement" roleId="tpee.1068581517665" type="tpee.ReturnStatement" typeId="tpee.1068581242878" id="2392684134639445053">
          <node role="expression" roleId="tpee.1068581517676" type="tpee.AndExpression" typeId="tpee.1080120340718" id="2392684134639445054">
            <node role="rightExpression" roleId="tpee.1081773367579" type="tpee.DotExpression" typeId="tpee.1197027756228" id="2392684134639445059">
              <node role="operand" roleId="tpee.1197027771414" type="tpee.LocalVariableReference" typeId="tpee.1068581242866" id="2392684134639445060">
                <link role="variableDeclaration" roleId="tpee.1068581517664" targetNodeId="2392684134639445049" resolveInfo="debugSession" />
              </node>
              <node role="operation" roleId="tpee.1197027833540" type="tpee.InstanceMethodCallOperation" typeId="tpee.1202948039474" id="2392684134639445061">
                <link role="baseMethodDeclaration" roleId="tpee.1068499141037" targetNodeId="1l1h.4474271214082917176" resolveInfo="isMute" />
              </node>
            </node>
            <node role="leftExpression" roleId="tpee.1081773367580" type="tpee.ParenthesizedExpression" typeId="tpee.1079359253375" id="2392684134639445055">
              <node role="expression" roleId="tpee.1079359253376" type="tpee.NotEqualsExpression" typeId="tpee.1073239437375" id="2392684134639445056">
                <node role="rightExpression" roleId="tpee.1081773367579" type="tpee.NullLiteral" typeId="tpee.1070534058343" id="2392684134639445058" />
                <node role="leftExpression" roleId="tpee.1081773367580" type="tpee.LocalVariableReference" typeId="tpee.1068581242866" id="2392684134639445057">
                  <link role="variableDeclaration" roleId="tpee.1068581517664" targetNodeId="2392684134639445049" resolveInfo="debugSession" />
                </node>
              </node>
            </node>
          </node>
        </node>
      </node>
    </node>
    <node role="member" roleId="tpee.5375687026011219971" type="tpee.InstanceMethodDeclaration" typeId="tpee.1068580123165" id="2392684134639445062">
      <property name="name" nameId="tpck.1169194664001" value="update" />
      <node role="body" roleId="tpee.1068580123135" type="tpee.StatementList" typeId="tpee.1068580123136" id="2392684134639445067">
        <node role="statement" roleId="tpee.1068581517665" type="tpee.ExpressionStatement" typeId="tpee.1068580123155" id="2392684134639445068">
          <node role="expression" roleId="tpee.1068580123156" type="tpee.SuperMethodCall" typeId="tpee.1073063089578" id="2392684134639445069">
            <link role="baseMethodDeclaration" roleId="tpee.1068499141037" targetNodeId="6tyf.~ToggleAction%dupdate(com%dintellij%dopenapi%dactionSystem%dAnActionEvent)%cvoid" resolveInfo="update" />
            <node role="actualArgument" roleId="tpee.1068499141038" type="tpee.ParameterReference" typeId="tpee.1068581242874" id="2392684134639445070">
              <link role="variableDeclaration" roleId="tpee.1068581517664" targetNodeId="2392684134639445065" resolveInfo="event" />
            </node>
          </node>
        </node>
        <node role="statement" roleId="tpee.1068581517665" type="tpee.ExpressionStatement" typeId="tpee.1068580123155" id="2392684134639445071">
          <node role="expression" roleId="tpee.1068580123156" type="tpee.DotExpression" typeId="tpee.1197027756228" id="2392684134639445072">
            <node role="operation" roleId="tpee.1197027833540" type="tpee.InstanceMethodCallOperation" typeId="tpee.1202948039474" id="2392684134639445076">
              <link role="baseMethodDeclaration" roleId="tpee.1068499141037" targetNodeId="6tyf.~Presentation%dsetEnabled(boolean)%cvoid" resolveInfo="setEnabled" />
              <node role="actualArgument" roleId="tpee.1068499141038" type="tpee.NotEqualsExpression" typeId="tpee.1073239437375" id="2392684134639445077">
                <node role="rightExpression" roleId="tpee.1081773367579" type="tpee.NullLiteral" typeId="tpee.1070534058343" id="2392684134639445080" />
                <node role="leftExpression" roleId="tpee.1081773367580" type="tpee.StaticMethodCall" typeId="tpee.1081236700937" id="2392684134639445078">
                  <link role="classConcept" roleId="tpee.1144433194310" targetNodeId="qiil.2392684134639614907" resolveInfo="DebugActionsUtil" />
                  <link role="baseMethodDeclaration" roleId="tpee.1068499141037" targetNodeId="qiil.2392684134639614913" resolveInfo="getDebugSession" />
                  <node role="actualArgument" roleId="tpee.1068499141038" type="tpee.ParameterReference" typeId="tpee.1068581242874" id="2392684134639445079">
                    <link role="variableDeclaration" roleId="tpee.1068581517664" targetNodeId="2392684134639445065" resolveInfo="event" />
                  </node>
                </node>
              </node>
            </node>
            <node role="operand" roleId="tpee.1197027771414" type="tpee.DotExpression" typeId="tpee.1197027756228" id="2392684134639445073">
              <node role="operation" roleId="tpee.1197027833540" type="tpee.InstanceMethodCallOperation" typeId="tpee.1202948039474" id="2392684134639445075">
                <link role="baseMethodDeclaration" roleId="tpee.1068499141037" targetNodeId="6tyf.~AnActionEvent%dgetPresentation()%ccom%dintellij%dopenapi%dactionSystem%dPresentation" resolveInfo="getPresentation" />
              </node>
              <node role="operand" roleId="tpee.1197027771414" type="tpee.ParameterReference" typeId="tpee.1068581242874" id="2392684134639445074">
                <link role="variableDeclaration" roleId="tpee.1068581517664" targetNodeId="2392684134639445065" resolveInfo="event" />
              </node>
            </node>
          </node>
        </node>
      </node>
      <node role="returnType" roleId="tpee.1068580123133" type="tpee.VoidType" typeId="tpee.1068581517677" id="2392684134639445064" />
      <node role="parameter" roleId="tpee.1068580123134" type="tpee.ParameterDeclaration" typeId="tpee.1068498886292" id="2392684134639445065">
        <property name="name" nameId="tpck.1169194664001" value="event" />
        <node role="type" roleId="tpee.5680397130376446158" type="tpee.ClassifierType" typeId="tpee.1107535904670" id="2392684134639445066">
          <link role="classifier" roleId="tpee.1107535924139" targetNodeId="6tyf.~AnActionEvent" resolveInfo="AnActionEvent" />
        </node>
      </node>
      <node role="visibility" roleId="tpee.1178549979242" type="tpee.PublicVisibility" typeId="tpee.1146644602865" id="2392684134639445063" />
      <node role="annotation" roleId="tpee.1188208488637" type="tpee.AnnotationInstance" typeId="tpee.1188207840427" id="2392684134639445081">
        <link role="annotation" roleId="tpee.1188208074048" targetNodeId="e2lb.~Override" resolveInfo="Override" />
      </node>
    </node>
    <node role="visibility" roleId="tpee.1178549979242" type="tpee.PublicVisibility" typeId="tpee.1146644602865" id="2392684134639444999" />
    <node role="superclass" roleId="tpee.1165602531693" type="tpee.ClassifierType" typeId="tpee.1107535904670" id="2392684134639445000">
      <link role="classifier" roleId="tpee.1107535924139" targetNodeId="6tyf.~ToggleAction" resolveInfo="ToggleAction" />
    </node>
  </root>
  <root id="9154600507441896288">
    <node role="contents" roleId="tp4k.1207145245948" type="tp4k.ElementListContents" typeId="tp4k.1207145163717" id="9154600507441896290">
      <node role="reference" roleId="tp4k.1207145201301" type="tp4k.ActionInstance" typeId="tp4k.1203088046679" id="9154600507441896291">
        <link role="action" roleId="tp4k.1203088061055" targetNodeId="7064627997011532759" resolveInfo="StepOver" />
      </node>
      <node role="reference" roleId="tp4k.1207145201301" type="tp4k.ActionInstance" typeId="tp4k.1203088046679" id="9154600507441896292">
        <link role="action" roleId="tp4k.1203088061055" targetNodeId="7064627997011532701" resolveInfo="StepInto" />
      </node>
      <node role="reference" roleId="tp4k.1207145201301" type="tp4k.ActionInstance" typeId="tp4k.1203088046679" id="9154600507441896293">
        <link role="action" roleId="tp4k.1203088061055" targetNodeId="7064627997011532730" resolveInfo="StepOut" />
      </node>
    </node>
    <node role="modifier" roleId="tp4k.1204991552650" type="tp4k.ModificationStatement" typeId="tp4k.1203092361741" id="9154600507441896296">
      <link role="modifiedGroup" roleId="tp4k.1203092736097" targetNodeId="7064627997011532858" resolveInfo="DebugRunMenu" />
      <link role="point" roleId="tp4k.1204992316090" targetNodeId="9154600507441896295" resolveInfo="steps" />
    </node>
  </root>
  <root id="6515087165749899624">
    <node role="executeFunction" roleId="tp4k.1203083461638" type="tp4k.ExecuteBlock" typeId="tp4k.1203083511112" id="6515087165749899625">
      <node role="body" roleId="tpee.1137022507850" type="tpee.StatementList" typeId="tpee.1068580123136" id="6515087165749899626">
        <node role="statement" roleId="tpee.1068581517665" type="tpee.LocalVariableDeclarationStatement" typeId="tpee.1068581242864" id="4474271214083123135">
          <node role="localVariableDeclaration" roleId="tpee.1068581242865" type="tpee.LocalVariableDeclaration" typeId="tpee.1068581242863" id="4474271214083123136">
            <property name="name" nameId="tpck.1169194664001" value="breakpoint" />
            <property name="isFinal" nameId="tpee.1176718929932" value="false" />
            <node role="type" roleId="tpee.5680397130376446158" type="tpee.ClassifierType" typeId="tpee.1107535904670" id="4474271214083123137">
              <link role="classifier" roleId="tpee.1107535924139" targetNodeId="rw00.4474271214082916537" resolveInfo="IBreakpoint" />
            </node>
            <node role="initializer" roleId="tpee.1068431790190" type="tpee.DotExpression" typeId="tpee.1197027756228" id="6515087165749901137">
              <node role="operand" roleId="tpee.1197027771414" type="tpee.StaticFieldReference" typeId="tpee.1070533707846" id="6515087165749901138">
                <link role="variableDeclaration" roleId="tpee.1068581517664" targetNodeId="qst8.4474271214083121974" resolveInfo="MPS_BREAKPOINT" />
                <link role="classifier" roleId="tpee.1144433057691" targetNodeId="qst8.6515087165749902659" resolveInfo="BreakpointsUtil" />
              </node>
              <node role="operation" roleId="tpee.1197027833540" type="tpee.InstanceMethodCallOperation" typeId="tpee.1202948039474" id="6515087165749901139">
                <link role="baseMethodDeclaration" roleId="tpee.1068499141037" targetNodeId="6tyf.~DataKey%dgetData(com%dintellij%dopenapi%dactionSystem%dDataContext)%cjava%dlang%dObject" resolveInfo="getData" />
                <node role="actualArgument" roleId="tpee.1068499141038" type="tpee.DotExpression" typeId="tpee.1197027756228" id="6515087165749901140">
                  <node role="operand" roleId="tpee.1197027771414" type="tp4k.ConceptFunctionParameter_AnActionEvent" typeId="tp4k.1203082903663" id="6515087165749901141" />
                  <node role="operation" roleId="tpee.1197027833540" type="tpee.InstanceMethodCallOperation" typeId="tpee.1202948039474" id="6515087165749901142">
                    <link role="baseMethodDeclaration" roleId="tpee.1068499141037" targetNodeId="6tyf.~AnActionEvent%dgetDataContext()%ccom%dintellij%dopenapi%dactionSystem%dDataContext" resolveInfo="getDataContext" />
                  </node>
                </node>
              </node>
            </node>
          </node>
        </node>
        <node role="statement" roleId="tpee.1068581517665" type="tpee.IfStatement" typeId="tpee.1068580123159" id="4474271214083123140">
          <node role="condition" roleId="tpee.1068580123160" type="tpee.OrExpression" typeId="tpee.1080223426719" id="6515087165749902978">
            <node role="rightExpression" roleId="tpee.1081773367579" type="tpee.NotExpression" typeId="tpee.1081516740877" id="6515087165749902981">
              <node role="expression" roleId="tpee.1081516765348" type="tpee.InstanceOfExpression" typeId="tpee.1081256982272" id="6515087165749902984">
                <node role="classType" roleId="tpee.1081256993305" type="tpee.ClassifierType" typeId="tpee.1107535904670" id="6515087165749902987">
                  <link role="classifier" roleId="tpee.1107535924139" targetNodeId="rw00.4474271214082913201" resolveInfo="ILocationBreakpoint" />
                </node>
                <node role="leftExpression" roleId="tpee.1081256993304" type="tpee.LocalVariableReference" typeId="tpee.1068581242866" id="6515087165749902983">
                  <link role="variableDeclaration" roleId="tpee.1068581517664" targetNodeId="4474271214083123136" resolveInfo="breakpoint" />
                </node>
              </node>
            </node>
            <node role="leftExpression" roleId="tpee.1081773367580" type="tpee.EqualsExpression" typeId="tpee.1068580123152" id="4474271214083123141">
              <node role="leftExpression" roleId="tpee.1081773367580" type="tpee.LocalVariableReference" typeId="tpee.1068581242866" id="4474271214083123142">
                <link role="variableDeclaration" roleId="tpee.1068581517664" targetNodeId="4474271214083123136" resolveInfo="breakpoint" />
              </node>
              <node role="rightExpression" roleId="tpee.1081773367579" type="tpee.NullLiteral" typeId="tpee.1070534058343" id="4474271214083123143" />
            </node>
          </node>
          <node role="ifTrue" roleId="tpee.1068580123161" type="tpee.StatementList" typeId="tpee.1068580123136" id="4474271214083123144">
            <node role="statement" roleId="tpee.1068581517665" type="tpee.ReturnStatement" typeId="tpee.1068581242878" id="4474271214083123145" />
          </node>
        </node>
        <node role="statement" roleId="tpee.1068581517665" type="tpee.LocalVariableDeclarationStatement" typeId="tpee.1068581242864" id="6515087165749902753">
          <node role="localVariableDeclaration" roleId="tpee.1068581242865" type="tpee.LocalVariableDeclaration" typeId="tpee.1068581242863" id="6515087165749902754">
            <property name="name" nameId="tpck.1169194664001" value="dialog" />
            <node role="type" roleId="tpee.5680397130376446158" type="tpee.ClassifierType" typeId="tpee.1107535904670" id="6515087165749902755">
              <link role="classifier" roleId="tpee.1107535924139" targetNodeId="qst8.4474271214083122178" resolveInfo="BreakpointsBrowserDialog" />
            </node>
            <node role="initializer" roleId="tpee.1068431790190" type="tpee.DotExpression" typeId="tpee.1197027756228" id="6515087165749902774">
              <node role="operand" roleId="tpee.1197027771414" type="tpee.StaticFieldReference" typeId="tpee.1070533707846" id="6515087165749902757">
                <link role="classifier" roleId="tpee.1144433057691" targetNodeId="qst8.6515087165749902659" resolveInfo="BreakpointsUtil" />
                <link role="variableDeclaration" roleId="tpee.1068581517664" targetNodeId="qst8.6515087165749902669" resolveInfo="MPS_BREAKPOINTS_BROWSER_DIALOG" />
              </node>
              <node role="operation" roleId="tpee.1197027833540" type="tpee.InstanceMethodCallOperation" typeId="tpee.1202948039474" id="6515087165749902780">
                <link role="baseMethodDeclaration" roleId="tpee.1068499141037" targetNodeId="6tyf.~DataKey%dgetData(com%dintellij%dopenapi%dactionSystem%dDataContext)%cjava%dlang%dObject" resolveInfo="getData" />
                <node role="actualArgument" roleId="tpee.1068499141038" type="tpee.DotExpression" typeId="tpee.1197027756228" id="6515087165749902798">
                  <node role="operand" roleId="tpee.1197027771414" type="tp4k.ConceptFunctionParameter_AnActionEvent" typeId="tp4k.1203082903663" id="6515087165749902781" />
                  <node role="operation" roleId="tpee.1197027833540" type="tpee.InstanceMethodCallOperation" typeId="tpee.1202948039474" id="6515087165749902807">
                    <link role="baseMethodDeclaration" roleId="tpee.1068499141037" targetNodeId="6tyf.~AnActionEvent%dgetDataContext()%ccom%dintellij%dopenapi%dactionSystem%dDataContext" resolveInfo="getDataContext" />
                  </node>
                </node>
              </node>
            </node>
          </node>
        </node>
        <node role="statement" roleId="tpee.1068581517665" type="tpee.IfStatement" typeId="tpee.1068580123159" id="6515087165749902647">
          <node role="ifTrue" roleId="tpee.1068580123161" type="tpee.StatementList" typeId="tpee.1068580123136" id="6515087165749902648">
            <node role="statement" roleId="tpee.1068581517665" type="tpee.ExpressionStatement" typeId="tpee.1068580123155" id="6515087165749902830">
              <node role="expression" roleId="tpee.1068580123156" type="tpee.DotExpression" typeId="tpee.1197027756228" id="6515087165749902848">
                <node role="operand" roleId="tpee.1197027771414" type="tpee.LocalVariableReference" typeId="tpee.1068581242866" id="6515087165749902831">
                  <link role="variableDeclaration" roleId="tpee.1068581517664" targetNodeId="6515087165749902754" resolveInfo="dialog" />
                </node>
                <node role="operation" roleId="tpee.1197027833540" type="tpee.InstanceMethodCallOperation" typeId="tpee.1202948039474" id="6515087165749902853">
                  <link role="baseMethodDeclaration" roleId="tpee.1068499141037" targetNodeId="qst8.4474271214083123084" resolveInfo="dispose" />
                </node>
              </node>
            </node>
          </node>
          <node role="condition" roleId="tpee.1068580123160" type="tpee.NotEqualsExpression" typeId="tpee.1073239437375" id="6515087165749902826">
            <node role="rightExpression" roleId="tpee.1081773367579" type="tpee.NullLiteral" typeId="tpee.1070534058343" id="6515087165749902829" />
            <node role="leftExpression" roleId="tpee.1081773367580" type="tpee.LocalVariableReference" typeId="tpee.1068581242866" id="6515087165749902809">
              <link role="variableDeclaration" roleId="tpee.1068581517664" targetNodeId="6515087165749902754" resolveInfo="dialog" />
            </node>
          </node>
        </node>
        <node role="statement" roleId="tpee.1068581517665" type="tpee.ExpressionStatement" typeId="tpee.1068580123155" id="6515087165749903373">
          <node role="expression" roleId="tpee.1068580123156" type="tpee.StaticMethodCall" typeId="tpee.1081236700937" id="6515087165749903376">
            <link role="baseMethodDeclaration" roleId="tpee.1068499141037" targetNodeId="qst8.6515087165749903293" resolveInfo="openNode" />
            <link role="classConcept" roleId="tpee.1144433194310" targetNodeId="qst8.6515087165749902659" resolveInfo="BreakpointsUtil" />
            <node role="actualArgument" roleId="tpee.1068499141038" type="tpee.DotExpression" typeId="tpee.1197027756228" id="6515087165749903383">
              <node role="operand" roleId="tpee.1197027771414" type="tp4f.ThisClassifierExpression" typeId="tp4f.1205752633985" id="6515087165749903384" />
              <node role="operation" roleId="tpee.1197027833540" type="tp4k.ActionDataParameterReferenceOperation" typeId="tp4k.1217252428768" id="6515087165749903385">
                <link role="member" roleId="tp4f.1205756909548" targetNodeId="6515087165749903377" resolveInfo="context" />
              </node>
            </node>
            <node role="actualArgument" roleId="tpee.1068499141038" type="tpee.CastExpression" typeId="tpee.1070534934090" id="6515087165749903394">
              <node role="type" roleId="tpee.1070534934091" type="tpee.ClassifierType" typeId="tpee.1107535904670" id="6515087165749903398">
                <link role="classifier" roleId="tpee.1107535924139" targetNodeId="rw00.4474271214082913201" resolveInfo="ILocationBreakpoint" />
              </node>
              <node role="expression" roleId="tpee.1070534934092" type="tpee.LocalVariableReference" typeId="tpee.1068581242866" id="6515087165749903387">
                <link role="variableDeclaration" roleId="tpee.1068581517664" targetNodeId="4474271214083123136" resolveInfo="breakpoint" />
              </node>
            </node>
            <node role="actualArgument" roleId="tpee.1068499141038" type="tpee.BooleanConstant" typeId="tpee.1068580123137" id="6515087165749903389">
              <property name="value" nameId="tpee.1068580123138" value="true" />
            </node>
            <node role="actualArgument" roleId="tpee.1068499141038" type="tpee.BooleanConstant" typeId="tpee.1068580123137" id="6515087165749903391">
              <property name="value" nameId="tpee.1068580123138" value="true" />
            </node>
          </node>
        </node>
      </node>
    </node>
    <node role="updateBlock" roleId="tp4k.1203083196627" type="tp4k.DoUpdateBlock" typeId="tp4k.1203082695294" id="6515087165749901259">
      <node role="body" roleId="tpee.1137022507850" type="tpee.StatementList" typeId="tpee.1068580123136" id="6515087165749901260">
        <node role="statement" roleId="tpee.1068581517665" type="tpee.LocalVariableDeclarationStatement" typeId="tpee.1068581242864" id="6515087165749902892">
          <node role="localVariableDeclaration" roleId="tpee.1068581242865" type="tpee.LocalVariableDeclaration" typeId="tpee.1068581242863" id="6515087165749902893">
            <property name="name" nameId="tpck.1169194664001" value="breakpoint" />
            <node role="type" roleId="tpee.5680397130376446158" type="tpee.ClassifierType" typeId="tpee.1107535904670" id="6515087165749902894">
              <link role="classifier" roleId="tpee.1107535924139" targetNodeId="rw00.4474271214082916537" resolveInfo="IBreakpoint" />
            </node>
            <node role="initializer" roleId="tpee.1068431790190" type="tpee.DotExpression" typeId="tpee.1197027756228" id="6515087165749902895">
              <node role="operand" roleId="tpee.1197027771414" type="tpee.StaticFieldReference" typeId="tpee.1070533707846" id="6515087165749902896">
                <link role="variableDeclaration" roleId="tpee.1068581517664" targetNodeId="qst8.4474271214083121974" resolveInfo="MPS_BREAKPOINT" />
                <link role="classifier" roleId="tpee.1144433057691" targetNodeId="qst8.6515087165749902659" resolveInfo="BreakpointsUtil" />
              </node>
              <node role="operation" roleId="tpee.1197027833540" type="tpee.InstanceMethodCallOperation" typeId="tpee.1202948039474" id="6515087165749902897">
                <link role="baseMethodDeclaration" roleId="tpee.1068499141037" targetNodeId="6tyf.~DataKey%dgetData(com%dintellij%dopenapi%dactionSystem%dDataContext)%cjava%dlang%dObject" resolveInfo="getData" />
                <node role="actualArgument" roleId="tpee.1068499141038" type="tpee.DotExpression" typeId="tpee.1197027756228" id="6515087165749902898">
                  <node role="operand" roleId="tpee.1197027771414" type="tp4k.ConceptFunctionParameter_AnActionEvent" typeId="tp4k.1203082903663" id="6515087165749902899" />
                  <node role="operation" roleId="tpee.1197027833540" type="tpee.InstanceMethodCallOperation" typeId="tpee.1202948039474" id="6515087165749902900">
                    <link role="baseMethodDeclaration" roleId="tpee.1068499141037" targetNodeId="6tyf.~AnActionEvent%dgetDataContext()%ccom%dintellij%dopenapi%dactionSystem%dDataContext" resolveInfo="getDataContext" />
                  </node>
                </node>
              </node>
            </node>
          </node>
        </node>
        <node role="statement" roleId="tpee.1068581517665" type="tpee.ExpressionStatement" typeId="tpee.1068580123155" id="6515087165749901261">
          <node role="expression" roleId="tpee.1068580123156" type="tpee.DotExpression" typeId="tpee.1197027756228" id="6515087165749901302">
            <node role="operand" roleId="tpee.1197027771414" type="tpee.DotExpression" typeId="tpee.1197027756228" id="6515087165749901279">
              <node role="operand" roleId="tpee.1197027771414" type="tp4k.ConceptFunctionParameter_AnActionEvent" typeId="tp4k.1203082903663" id="6515087165749901262" />
              <node role="operation" roleId="tpee.1197027833540" type="tpee.InstanceMethodCallOperation" typeId="tpee.1202948039474" id="6515087165749901285">
                <link role="baseMethodDeclaration" roleId="tpee.1068499141037" targetNodeId="6tyf.~AnActionEvent%dgetPresentation()%ccom%dintellij%dopenapi%dactionSystem%dPresentation" resolveInfo="getPresentation" />
              </node>
            </node>
            <node role="operation" roleId="tpee.1197027833540" type="tpee.InstanceMethodCallOperation" typeId="tpee.1202948039474" id="6515087165749901308">
              <link role="baseMethodDeclaration" roleId="tpee.1068499141037" targetNodeId="6tyf.~Presentation%dsetEnabled(boolean)%cvoid" resolveInfo="setEnabled" />
              <node role="actualArgument" roleId="tpee.1068499141038" type="tpee.AndExpression" typeId="tpee.1080120340718" id="6515087165749902920">
                <node role="rightExpression" roleId="tpee.1081773367579" type="tpee.InstanceOfExpression" typeId="tpee.1081256982272" id="6515087165749902954">
                  <node role="classType" roleId="tpee.1081256993305" type="tpee.ClassifierType" typeId="tpee.1107535904670" id="6515087165749902959">
                    <link role="classifier" roleId="tpee.1107535924139" targetNodeId="rw00.4474271214082913201" resolveInfo="ILocationBreakpoint" />
                  </node>
                  <node role="leftExpression" roleId="tpee.1081256993304" type="tpee.LocalVariableReference" typeId="tpee.1068581242866" id="6515087165749902925">
                    <link role="variableDeclaration" roleId="tpee.1068581517664" targetNodeId="6515087165749902893" resolveInfo="breakpoint" />
                  </node>
                </node>
                <node role="leftExpression" roleId="tpee.1081773367580" type="tpee.NotEqualsExpression" typeId="tpee.1073239437375" id="6515087165749899802">
                  <node role="leftExpression" roleId="tpee.1081773367580" type="tpee.LocalVariableReference" typeId="tpee.1068581242866" id="6515087165749902901">
                    <link role="variableDeclaration" roleId="tpee.1068581517664" targetNodeId="6515087165749902893" resolveInfo="breakpoint" />
                  </node>
                  <node role="rightExpression" roleId="tpee.1081773367579" type="tpee.NullLiteral" typeId="tpee.1070534058343" id="6515087165749899808" />
                </node>
              </node>
            </node>
          </node>
        </node>
      </node>
    </node>
    <node role="parameter" roleId="tp4k.1217413222820" type="tp4k.ActionDataParameterDeclaration" typeId="tp4k.1217252042208" id="6515087165749903377">
      <property name="name" nameId="tpck.1169194664001" value="context" />
      <link role="key" roleId="tp4k.1217252646389" targetNodeId="5xh9.~MPSCommonDataKeys%dOPERATION_CONTEXT" resolveInfo="OPERATION_CONTEXT" />
      <node role="condition" roleId="tp4k.5538333046911298738" type="tp4k.RequiredCondition" typeId="tp4k.5538333046911348654" id="6515087165749903381" />
    </node>
    <node role="icon" roleId="tp4k.8976425910813834639" type="1oap.IconResource" typeId="1oap.8974276187400029883" id="2116560153805830274">
      <node role="iconExpression" roleId="1oap.6976585500156684809" type="tpee.StaticFieldReference" typeId="tpee.1070533707846" id="2116560153805830299">
        <link role="classifier" roleId="tpee.1144433057691" targetNodeId="c4ym.~MPSIcons$Debug" resolveInfo="MPSIcons.Debug" />
        <link role="variableDeclaration" roleId="tpee.1068581517664" targetNodeId="c4ym.~MPSIcons$Debug%dGoToSource" resolveInfo="GoToSource" />
      </node>
    </node>
  </root>
  <root id="6515087165749935206">
    <node role="icon" roleId="tp4k.8976425910813834639" type="1oap.IconResource" typeId="1oap.8974276187400029883" id="4483014192699685618">
      <node role="iconExpression" roleId="1oap.6976585500156684809" type="tpee.StaticFieldReference" typeId="tpee.1070533707846" id="4483014192699685619">
        <link role="variableDeclaration" roleId="tpee.1068581517664" targetNodeId="jehi.~AllIcons$Actions%dShowSource" resolveInfo="ShowSource" />
        <link role="classifier" roleId="tpee.1144433057691" targetNodeId="jehi.~AllIcons$Actions" resolveInfo="AllIcons.Actions" />
      </node>
    </node>
    <node role="executeFunction" roleId="tp4k.1203083461638" type="tp4k.ExecuteBlock" typeId="tp4k.1203083511112" id="6515087165749935207">
      <node role="body" roleId="tpee.1137022507850" type="tpee.StatementList" typeId="tpee.1068580123136" id="6515087165749935208">
        <node role="statement" roleId="tpee.1068581517665" type="tpee.LocalVariableDeclarationStatement" typeId="tpee.1068581242864" id="6515087165749935209">
          <node role="localVariableDeclaration" roleId="tpee.1068581242865" type="tpee.LocalVariableDeclaration" typeId="tpee.1068581242863" id="6515087165749935210">
            <property name="name" nameId="tpck.1169194664001" value="breakpoint" />
            <property name="isFinal" nameId="tpee.1176718929932" value="false" />
            <node role="type" roleId="tpee.5680397130376446158" type="tpee.ClassifierType" typeId="tpee.1107535904670" id="6515087165749935211">
              <link role="classifier" roleId="tpee.1107535924139" targetNodeId="rw00.4474271214082916537" resolveInfo="IBreakpoint" />
            </node>
            <node role="initializer" roleId="tpee.1068431790190" type="tpee.DotExpression" typeId="tpee.1197027756228" id="6515087165749935212">
              <node role="operand" roleId="tpee.1197027771414" type="tpee.StaticFieldReference" typeId="tpee.1070533707846" id="6515087165749935213">
                <link role="classifier" roleId="tpee.1144433057691" targetNodeId="qst8.6515087165749902659" resolveInfo="BreakpointsUtil" />
                <link role="variableDeclaration" roleId="tpee.1068581517664" targetNodeId="qst8.4474271214083121974" resolveInfo="MPS_BREAKPOINT" />
              </node>
              <node role="operation" roleId="tpee.1197027833540" type="tpee.InstanceMethodCallOperation" typeId="tpee.1202948039474" id="6515087165749935214">
                <link role="baseMethodDeclaration" roleId="tpee.1068499141037" targetNodeId="6tyf.~DataKey%dgetData(com%dintellij%dopenapi%dactionSystem%dDataContext)%cjava%dlang%dObject" resolveInfo="getData" />
                <node role="actualArgument" roleId="tpee.1068499141038" type="tpee.DotExpression" typeId="tpee.1197027756228" id="6515087165749935215">
                  <node role="operand" roleId="tpee.1197027771414" type="tp4k.ConceptFunctionParameter_AnActionEvent" typeId="tp4k.1203082903663" id="6515087165749935216" />
                  <node role="operation" roleId="tpee.1197027833540" type="tpee.InstanceMethodCallOperation" typeId="tpee.1202948039474" id="6515087165749935217">
                    <link role="baseMethodDeclaration" roleId="tpee.1068499141037" targetNodeId="6tyf.~AnActionEvent%dgetDataContext()%ccom%dintellij%dopenapi%dactionSystem%dDataContext" resolveInfo="getDataContext" />
                  </node>
                </node>
              </node>
            </node>
          </node>
        </node>
        <node role="statement" roleId="tpee.1068581517665" type="tpee.IfStatement" typeId="tpee.1068580123159" id="6515087165749935218">
          <node role="condition" roleId="tpee.1068580123160" type="tpee.OrExpression" typeId="tpee.1080223426719" id="6515087165749935219">
            <node role="rightExpression" roleId="tpee.1081773367579" type="tpee.NotExpression" typeId="tpee.1081516740877" id="6515087165749935220">
              <node role="expression" roleId="tpee.1081516765348" type="tpee.InstanceOfExpression" typeId="tpee.1081256982272" id="6515087165749935221">
                <node role="classType" roleId="tpee.1081256993305" type="tpee.ClassifierType" typeId="tpee.1107535904670" id="6515087165749935222">
                  <link role="classifier" roleId="tpee.1107535924139" targetNodeId="rw00.4474271214082913201" resolveInfo="ILocationBreakpoint" />
                </node>
                <node role="leftExpression" roleId="tpee.1081256993304" type="tpee.LocalVariableReference" typeId="tpee.1068581242866" id="6515087165749935223">
                  <link role="variableDeclaration" roleId="tpee.1068581517664" targetNodeId="6515087165749935210" resolveInfo="breakpoint" />
                </node>
              </node>
            </node>
            <node role="leftExpression" roleId="tpee.1081773367580" type="tpee.EqualsExpression" typeId="tpee.1068580123152" id="6515087165749935224">
              <node role="leftExpression" roleId="tpee.1081773367580" type="tpee.LocalVariableReference" typeId="tpee.1068581242866" id="6515087165749935225">
                <link role="variableDeclaration" roleId="tpee.1068581517664" targetNodeId="6515087165749935210" resolveInfo="breakpoint" />
              </node>
              <node role="rightExpression" roleId="tpee.1081773367579" type="tpee.NullLiteral" typeId="tpee.1070534058343" id="6515087165749935226" />
            </node>
          </node>
          <node role="ifTrue" roleId="tpee.1068580123161" type="tpee.StatementList" typeId="tpee.1068580123136" id="6515087165749935227">
            <node role="statement" roleId="tpee.1068581517665" type="tpee.ReturnStatement" typeId="tpee.1068581242878" id="6515087165749935228" />
          </node>
        </node>
        <node role="statement" roleId="tpee.1068581517665" type="tpee.ExpressionStatement" typeId="tpee.1068580123155" id="6515087165749935247">
          <node role="expression" roleId="tpee.1068580123156" type="tpee.StaticMethodCall" typeId="tpee.1081236700937" id="6515087165749935248">
            <link role="classConcept" roleId="tpee.1144433194310" targetNodeId="qst8.6515087165749902659" resolveInfo="BreakpointsUtil" />
            <link role="baseMethodDeclaration" roleId="tpee.1068499141037" targetNodeId="qst8.6515087165749903293" resolveInfo="openNode" />
            <node role="actualArgument" roleId="tpee.1068499141038" type="tpee.DotExpression" typeId="tpee.1197027756228" id="6515087165749935249">
              <node role="operand" roleId="tpee.1197027771414" type="tp4f.ThisClassifierExpression" typeId="tp4f.1205752633985" id="6515087165749935250" />
              <node role="operation" roleId="tpee.1197027833540" type="tp4k.ActionDataParameterReferenceOperation" typeId="tp4k.1217252428768" id="6515087165749935251">
                <link role="member" roleId="tp4f.1205756909548" targetNodeId="6515087165749935282" resolveInfo="context" />
              </node>
            </node>
            <node role="actualArgument" roleId="tpee.1068499141038" type="tpee.CastExpression" typeId="tpee.1070534934090" id="6515087165749935252">
              <node role="type" roleId="tpee.1070534934091" type="tpee.ClassifierType" typeId="tpee.1107535904670" id="6515087165749935253">
                <link role="classifier" roleId="tpee.1107535924139" targetNodeId="rw00.4474271214082913201" resolveInfo="ILocationBreakpoint" />
              </node>
              <node role="expression" roleId="tpee.1070534934092" type="tpee.LocalVariableReference" typeId="tpee.1068581242866" id="6515087165749935254">
                <link role="variableDeclaration" roleId="tpee.1068581517664" targetNodeId="6515087165749935210" resolveInfo="breakpoint" />
              </node>
            </node>
            <node role="actualArgument" roleId="tpee.1068499141038" type="tpee.BooleanConstant" typeId="tpee.1068580123137" id="6515087165749935255" />
            <node role="actualArgument" roleId="tpee.1068499141038" type="tpee.BooleanConstant" typeId="tpee.1068580123137" id="6515087165749935256">
              <property name="value" nameId="tpee.1068580123138" value="true" />
            </node>
          </node>
        </node>
      </node>
    </node>
    <node role="updateBlock" roleId="tp4k.1203083196627" type="tp4k.DoUpdateBlock" typeId="tp4k.1203082695294" id="6515087165749935258">
      <node role="body" roleId="tpee.1137022507850" type="tpee.StatementList" typeId="tpee.1068580123136" id="6515087165749935259">
        <node role="statement" roleId="tpee.1068581517665" type="tpee.LocalVariableDeclarationStatement" typeId="tpee.1068581242864" id="6515087165749935260">
          <node role="localVariableDeclaration" roleId="tpee.1068581242865" type="tpee.LocalVariableDeclaration" typeId="tpee.1068581242863" id="6515087165749935261">
            <property name="name" nameId="tpck.1169194664001" value="breakpoint" />
            <node role="type" roleId="tpee.5680397130376446158" type="tpee.ClassifierType" typeId="tpee.1107535904670" id="6515087165749935262">
              <link role="classifier" roleId="tpee.1107535924139" targetNodeId="rw00.4474271214082916537" resolveInfo="IBreakpoint" />
            </node>
            <node role="initializer" roleId="tpee.1068431790190" type="tpee.DotExpression" typeId="tpee.1197027756228" id="6515087165749935263">
              <node role="operand" roleId="tpee.1197027771414" type="tpee.StaticFieldReference" typeId="tpee.1070533707846" id="6515087165749935264">
                <link role="variableDeclaration" roleId="tpee.1068581517664" targetNodeId="qst8.4474271214083121974" resolveInfo="MPS_BREAKPOINT" />
                <link role="classifier" roleId="tpee.1144433057691" targetNodeId="qst8.6515087165749902659" resolveInfo="BreakpointsUtil" />
              </node>
              <node role="operation" roleId="tpee.1197027833540" type="tpee.InstanceMethodCallOperation" typeId="tpee.1202948039474" id="6515087165749935265">
                <link role="baseMethodDeclaration" roleId="tpee.1068499141037" targetNodeId="6tyf.~DataKey%dgetData(com%dintellij%dopenapi%dactionSystem%dDataContext)%cjava%dlang%dObject" resolveInfo="getData" />
                <node role="actualArgument" roleId="tpee.1068499141038" type="tpee.DotExpression" typeId="tpee.1197027756228" id="6515087165749935266">
                  <node role="operand" roleId="tpee.1197027771414" type="tp4k.ConceptFunctionParameter_AnActionEvent" typeId="tp4k.1203082903663" id="6515087165749935267" />
                  <node role="operation" roleId="tpee.1197027833540" type="tpee.InstanceMethodCallOperation" typeId="tpee.1202948039474" id="6515087165749935268">
                    <link role="baseMethodDeclaration" roleId="tpee.1068499141037" targetNodeId="6tyf.~AnActionEvent%dgetDataContext()%ccom%dintellij%dopenapi%dactionSystem%dDataContext" resolveInfo="getDataContext" />
                  </node>
                </node>
              </node>
            </node>
          </node>
        </node>
        <node role="statement" roleId="tpee.1068581517665" type="tpee.ExpressionStatement" typeId="tpee.1068580123155" id="6515087165749935269">
          <node role="expression" roleId="tpee.1068580123156" type="tpee.DotExpression" typeId="tpee.1197027756228" id="6515087165749935270">
            <node role="operand" roleId="tpee.1197027771414" type="tpee.DotExpression" typeId="tpee.1197027756228" id="6515087165749935271">
              <node role="operand" roleId="tpee.1197027771414" type="tp4k.ConceptFunctionParameter_AnActionEvent" typeId="tp4k.1203082903663" id="6515087165749935272" />
              <node role="operation" roleId="tpee.1197027833540" type="tpee.InstanceMethodCallOperation" typeId="tpee.1202948039474" id="6515087165749935273">
                <link role="baseMethodDeclaration" roleId="tpee.1068499141037" targetNodeId="6tyf.~AnActionEvent%dgetPresentation()%ccom%dintellij%dopenapi%dactionSystem%dPresentation" resolveInfo="getPresentation" />
              </node>
            </node>
            <node role="operation" roleId="tpee.1197027833540" type="tpee.InstanceMethodCallOperation" typeId="tpee.1202948039474" id="6515087165749935274">
              <link role="baseMethodDeclaration" roleId="tpee.1068499141037" targetNodeId="6tyf.~Presentation%dsetEnabled(boolean)%cvoid" resolveInfo="setEnabled" />
              <node role="actualArgument" roleId="tpee.1068499141038" type="tpee.AndExpression" typeId="tpee.1080120340718" id="6515087165749935275">
                <node role="rightExpression" roleId="tpee.1081773367579" type="tpee.InstanceOfExpression" typeId="tpee.1081256982272" id="6515087165749935276">
                  <node role="classType" roleId="tpee.1081256993305" type="tpee.ClassifierType" typeId="tpee.1107535904670" id="6515087165749935277">
                    <link role="classifier" roleId="tpee.1107535924139" targetNodeId="rw00.4474271214082913201" resolveInfo="ILocationBreakpoint" />
                  </node>
                  <node role="leftExpression" roleId="tpee.1081256993304" type="tpee.LocalVariableReference" typeId="tpee.1068581242866" id="6515087165749935278">
                    <link role="variableDeclaration" roleId="tpee.1068581517664" targetNodeId="6515087165749935261" resolveInfo="breakpoint" />
                  </node>
                </node>
                <node role="leftExpression" roleId="tpee.1081773367580" type="tpee.NotEqualsExpression" typeId="tpee.1073239437375" id="6515087165749935279">
                  <node role="leftExpression" roleId="tpee.1081773367580" type="tpee.LocalVariableReference" typeId="tpee.1068581242866" id="6515087165749935280">
                    <link role="variableDeclaration" roleId="tpee.1068581517664" targetNodeId="6515087165749935261" resolveInfo="breakpoint" />
                  </node>
                  <node role="rightExpression" roleId="tpee.1081773367579" type="tpee.NullLiteral" typeId="tpee.1070534058343" id="6515087165749935281" />
                </node>
              </node>
            </node>
          </node>
        </node>
      </node>
    </node>
    <node role="parameter" roleId="tp4k.1217413222820" type="tp4k.ActionDataParameterDeclaration" typeId="tp4k.1217252042208" id="6515087165749935282">
      <property name="name" nameId="tpck.1169194664001" value="context" />
      <link role="key" roleId="tp4k.1217252646389" targetNodeId="5xh9.~MPSCommonDataKeys%dOPERATION_CONTEXT" resolveInfo="OPERATION_CONTEXT" />
      <node role="condition" roleId="tp4k.5538333046911298738" type="tp4k.RequiredCondition" typeId="tp4k.5538333046911348654" id="6515087165749935283" />
    </node>
  </root>
  <root id="418270182880363898">
    <node role="executeFunction" roleId="tp4k.1203083461638" type="tp4k.ExecuteBlock" typeId="tp4k.1203083511112" id="418270182880363899">
      <node role="body" roleId="tpee.1137022507850" type="tpee.StatementList" typeId="tpee.1068580123136" id="418270182880363900">
        <node role="statement" roleId="tpee.1068581517665" type="tpee.LocalVariableDeclarationStatement" typeId="tpee.1068581242864" id="4474271214083123216">
          <node role="localVariableDeclaration" roleId="tpee.1068581242865" type="tpee.LocalVariableDeclaration" typeId="tpee.1068581242863" id="4474271214083123217">
            <property name="name" nameId="tpck.1169194664001" value="breakpoint" />
            <property name="isFinal" nameId="tpee.1176718929932" value="true" />
            <node role="type" roleId="tpee.5680397130376446158" type="tpee.ClassifierType" typeId="tpee.1107535904670" id="4474271214083123218">
              <link role="classifier" roleId="tpee.1107535924139" targetNodeId="rw00.4474271214082916537" resolveInfo="IBreakpoint" />
            </node>
            <node role="initializer" roleId="tpee.1068431790190" type="tpee.DotExpression" typeId="tpee.1197027756228" id="418270182880378122">
              <node role="operand" roleId="tpee.1197027771414" type="tpee.StaticFieldReference" typeId="tpee.1070533707846" id="418270182880378123">
                <link role="variableDeclaration" roleId="tpee.1068581517664" targetNodeId="qst8.4474271214083121974" resolveInfo="MPS_BREAKPOINT" />
                <link role="classifier" roleId="tpee.1144433057691" targetNodeId="qst8.6515087165749902659" resolveInfo="BreakpointsUtil" />
              </node>
              <node role="operation" roleId="tpee.1197027833540" type="tpee.InstanceMethodCallOperation" typeId="tpee.1202948039474" id="418270182880378124">
                <link role="baseMethodDeclaration" roleId="tpee.1068499141037" targetNodeId="6tyf.~DataKey%dgetData(com%dintellij%dopenapi%dactionSystem%dDataContext)%cjava%dlang%dObject" resolveInfo="getData" />
                <node role="actualArgument" roleId="tpee.1068499141038" type="tpee.DotExpression" typeId="tpee.1197027756228" id="418270182880378125">
                  <node role="operand" roleId="tpee.1197027771414" type="tp4k.ConceptFunctionParameter_AnActionEvent" typeId="tp4k.1203082903663" id="418270182880378126" />
                  <node role="operation" roleId="tpee.1197027833540" type="tpee.InstanceMethodCallOperation" typeId="tpee.1202948039474" id="418270182880378127">
                    <link role="baseMethodDeclaration" roleId="tpee.1068499141037" targetNodeId="6tyf.~AnActionEvent%dgetDataContext()%ccom%dintellij%dopenapi%dactionSystem%dDataContext" resolveInfo="getDataContext" />
                  </node>
                </node>
              </node>
            </node>
          </node>
        </node>
        <node role="statement" roleId="tpee.1068581517665" type="tpee.IfStatement" typeId="tpee.1068580123159" id="4474271214083123221">
          <node role="condition" roleId="tpee.1068580123160" type="tpee.EqualsExpression" typeId="tpee.1068580123152" id="4474271214083123222">
            <node role="leftExpression" roleId="tpee.1081773367580" type="tpee.LocalVariableReference" typeId="tpee.1068581242866" id="4474271214083123223">
              <link role="variableDeclaration" roleId="tpee.1068581517664" targetNodeId="4474271214083123217" resolveInfo="breakpoint" />
            </node>
            <node role="rightExpression" roleId="tpee.1081773367579" type="tpee.NullLiteral" typeId="tpee.1070534058343" id="4474271214083123224" />
          </node>
          <node role="ifTrue" roleId="tpee.1068580123161" type="tpee.StatementList" typeId="tpee.1068580123136" id="4474271214083123225">
            <node role="statement" roleId="tpee.1068581517665" type="tpee.ReturnStatement" typeId="tpee.1068581242878" id="4474271214083123226" />
          </node>
        </node>
        <node role="statement" roleId="tpee.1068581517665" type="tpee.ExpressionStatement" typeId="tpee.1068580123155" id="4474271214083123227">
          <node role="expression" roleId="tpee.1068580123156" type="tpee.DotExpression" typeId="tpee.1197027756228" id="4474271214083123228">
            <node role="operand" roleId="tpee.1197027771414" type="tpee.StaticMethodCall" typeId="tpee.1081236700937" id="4474271214083123229">
              <link role="classConcept" roleId="tpee.1144433194310" targetNodeId="cu2c.~ModelAccess" resolveInfo="ModelAccess" />
              <link role="baseMethodDeclaration" roleId="tpee.1068499141037" targetNodeId="cu2c.~ModelAccess%dinstance()%cjetbrains%dmps%dsmodel%dModelAccess" resolveInfo="instance" />
            </node>
            <node role="operation" roleId="tpee.1197027833540" type="tpee.InstanceMethodCallOperation" typeId="tpee.1202948039474" id="4474271214083123230">
              <link role="baseMethodDeclaration" roleId="tpee.1068499141037" targetNodeId="cu2c.~ModelCommandExecutor%drunReadAction(java%dlang%dRunnable)%cvoid" resolveInfo="runReadAction" />
              <node role="actualArgument" roleId="tpee.1068499141038" type="tpee.GenericNewExpression" typeId="tpee.1145552977093" id="4474271214083123231">
                <node role="creator" roleId="tpee.1145553007750" type="tpee.AnonymousClassCreator" typeId="tpee.1182160077978" id="4474271214083123232">
                  <node role="cls" roleId="tpee.1182160096073" type="tpee.AnonymousClass" typeId="tpee.1170345865475" id="4474271214083123233">
                    <property name="name" nameId="tpck.1169194664001" value="" />
                    <property name="nonStatic" nameId="tpee.521412098689998745" value="true" />
                    <link role="classifier" roleId="tpee.1170346070688" targetNodeId="e2lb.~Runnable" resolveInfo="Runnable" />
                    <link role="baseMethodDeclaration" roleId="tpee.1068499141037" targetNodeId="e2lb.~Object%d&lt;init&gt;()" resolveInfo="Object" />
                    <node role="member" roleId="tpee.5375687026011219971" type="tpee.InstanceMethodDeclaration" typeId="tpee.1068580123165" id="4474271214083123234">
                      <property name="isAbstract" nameId="tpee.1178608670077" value="false" />
                      <property name="name" nameId="tpck.1169194664001" value="run" />
                      <property name="isFinal" nameId="tpee.1181808852946" value="false" />
                      <node role="annotation" roleId="tpee.1188208488637" type="tpee.AnnotationInstance" typeId="tpee.1188207840427" id="4474271214083123256">
                        <link role="annotation" roleId="tpee.1188208074048" targetNodeId="e2lb.~Override" resolveInfo="Override" />
                      </node>
                      <node role="body" roleId="tpee.1068580123135" type="tpee.StatementList" typeId="tpee.1068580123136" id="4474271214083123250">
                        <node role="statement" roleId="tpee.1068581517665" type="tpee.ExpressionStatement" typeId="tpee.1068580123155" id="4474271214083123251">
                          <node role="expression" roleId="tpee.1068580123156" type="tpee.DotExpression" typeId="tpee.1197027756228" id="4474271214083123252">
                            <node role="operand" roleId="tpee.1197027771414" type="tpee.StaticMethodCall" typeId="tpee.1081236700937" id="418270182880378130">
                              <link role="baseMethodDeclaration" roleId="tpee.1068499141037" targetNodeId="1l1h.4474271214082915417" resolveInfo="getInstance" />
                              <link role="classConcept" roleId="tpee.1144433194310" targetNodeId="1l1h.4474271214082915303" resolveInfo="BreakpointManagerComponent" />
                              <node role="actualArgument" roleId="tpee.1068499141038" type="tpee.DotExpression" typeId="tpee.1197027756228" id="418270182880378133">
                                <node role="operation" roleId="tpee.1197027833540" type="tp4k.ActionDataParameterReferenceOperation" typeId="tp4k.1217252428768" id="418270182880378135">
                                  <link role="member" roleId="tp4f.1205756909548" targetNodeId="418270182880378131" resolveInfo="project" />
                                </node>
                                <node role="operand" roleId="tpee.1197027771414" type="tp4f.ThisClassifierExpression" typeId="tp4f.1205752633985" id="418270182880378134">
                                  <link role="classifier" roleId="tp4f.1218736638915" targetNodeId="418270182880363898" resolveInfo="DeleteBreakpointAction" />
                                </node>
                              </node>
                            </node>
                            <node role="operation" roleId="tpee.1197027833540" type="tpee.InstanceMethodCallOperation" typeId="tpee.1202948039474" id="4474271214083123254">
                              <link role="baseMethodDeclaration" roleId="tpee.1068499141037" targetNodeId="1l1h.4474271214082915614" resolveInfo="removeBreakpoint" />
                              <node role="actualArgument" roleId="tpee.1068499141038" type="tpee.LocalVariableReference" typeId="tpee.1068581242866" id="4474271214083123255">
                                <link role="variableDeclaration" roleId="tpee.1068581517664" targetNodeId="4474271214083123217" resolveInfo="breakpoint" />
                              </node>
                            </node>
                          </node>
                        </node>
                      </node>
                      <node role="visibility" roleId="tpee.1178549979242" type="tpee.PublicVisibility" typeId="tpee.1146644602865" id="4474271214083123235" />
                      <node role="returnType" roleId="tpee.1068580123133" type="tpee.VoidType" typeId="tpee.1068581517677" id="4474271214083123236" />
                    </node>
                  </node>
                </node>
              </node>
            </node>
          </node>
        </node>
      </node>
    </node>
    <node role="updateBlock" roleId="tp4k.1203083196627" type="tp4k.DoUpdateBlock" typeId="tp4k.1203082695294" id="418270182880378078">
      <node role="body" roleId="tpee.1137022507850" type="tpee.StatementList" typeId="tpee.1068580123136" id="418270182880378079">
        <node role="statement" roleId="tpee.1068581517665" type="tpee.LocalVariableDeclarationStatement" typeId="tpee.1068581242864" id="418270182880378080">
          <node role="localVariableDeclaration" roleId="tpee.1068581242865" type="tpee.LocalVariableDeclaration" typeId="tpee.1068581242863" id="418270182880378081">
            <property name="name" nameId="tpck.1169194664001" value="breakpoint" />
            <node role="type" roleId="tpee.5680397130376446158" type="tpee.ClassifierType" typeId="tpee.1107535904670" id="418270182880378082">
              <link role="classifier" roleId="tpee.1107535924139" targetNodeId="rw00.4474271214082916537" resolveInfo="IBreakpoint" />
            </node>
            <node role="initializer" roleId="tpee.1068431790190" type="tpee.DotExpression" typeId="tpee.1197027756228" id="418270182880378083">
              <node role="operand" roleId="tpee.1197027771414" type="tpee.StaticFieldReference" typeId="tpee.1070533707846" id="418270182880378084">
                <link role="classifier" roleId="tpee.1144433057691" targetNodeId="qst8.6515087165749902659" resolveInfo="BreakpointsUtil" />
                <link role="variableDeclaration" roleId="tpee.1068581517664" targetNodeId="qst8.4474271214083121974" resolveInfo="MPS_BREAKPOINT" />
              </node>
              <node role="operation" roleId="tpee.1197027833540" type="tpee.InstanceMethodCallOperation" typeId="tpee.1202948039474" id="418270182880378085">
                <link role="baseMethodDeclaration" roleId="tpee.1068499141037" targetNodeId="6tyf.~DataKey%dgetData(com%dintellij%dopenapi%dactionSystem%dDataContext)%cjava%dlang%dObject" resolveInfo="getData" />
                <node role="actualArgument" roleId="tpee.1068499141038" type="tpee.DotExpression" typeId="tpee.1197027756228" id="418270182880378086">
                  <node role="operand" roleId="tpee.1197027771414" type="tp4k.ConceptFunctionParameter_AnActionEvent" typeId="tp4k.1203082903663" id="418270182880378087" />
                  <node role="operation" roleId="tpee.1197027833540" type="tpee.InstanceMethodCallOperation" typeId="tpee.1202948039474" id="418270182880378088">
                    <link role="baseMethodDeclaration" roleId="tpee.1068499141037" targetNodeId="6tyf.~AnActionEvent%dgetDataContext()%ccom%dintellij%dopenapi%dactionSystem%dDataContext" resolveInfo="getDataContext" />
                  </node>
                </node>
              </node>
            </node>
          </node>
        </node>
        <node role="statement" roleId="tpee.1068581517665" type="tpee.ExpressionStatement" typeId="tpee.1068580123155" id="418270182880378089">
          <node role="expression" roleId="tpee.1068580123156" type="tpee.DotExpression" typeId="tpee.1197027756228" id="418270182880378090">
            <node role="operand" roleId="tpee.1197027771414" type="tpee.DotExpression" typeId="tpee.1197027756228" id="418270182880378091">
              <node role="operand" roleId="tpee.1197027771414" type="tp4k.ConceptFunctionParameter_AnActionEvent" typeId="tp4k.1203082903663" id="418270182880378092" />
              <node role="operation" roleId="tpee.1197027833540" type="tpee.InstanceMethodCallOperation" typeId="tpee.1202948039474" id="418270182880378093">
                <link role="baseMethodDeclaration" roleId="tpee.1068499141037" targetNodeId="6tyf.~AnActionEvent%dgetPresentation()%ccom%dintellij%dopenapi%dactionSystem%dPresentation" resolveInfo="getPresentation" />
              </node>
            </node>
            <node role="operation" roleId="tpee.1197027833540" type="tpee.InstanceMethodCallOperation" typeId="tpee.1202948039474" id="418270182880378094">
              <link role="baseMethodDeclaration" roleId="tpee.1068499141037" targetNodeId="6tyf.~Presentation%dsetEnabled(boolean)%cvoid" resolveInfo="setEnabled" />
              <node role="actualArgument" roleId="tpee.1068499141038" type="tpee.NotEqualsExpression" typeId="tpee.1073239437375" id="418270182880378099">
                <node role="leftExpression" roleId="tpee.1081773367580" type="tpee.LocalVariableReference" typeId="tpee.1068581242866" id="418270182880378100">
                  <link role="variableDeclaration" roleId="tpee.1068581517664" targetNodeId="418270182880378081" resolveInfo="breakpoint" />
                </node>
                <node role="rightExpression" roleId="tpee.1081773367579" type="tpee.NullLiteral" typeId="tpee.1070534058343" id="418270182880378101" />
              </node>
            </node>
          </node>
        </node>
      </node>
    </node>
    <node role="parameter" roleId="tp4k.1217413222820" type="tp4k.ActionDataParameterDeclaration" typeId="tp4k.1217252042208" id="418270182880378131">
      <property name="name" nameId="tpck.1169194664001" value="project" />
      <link role="key" roleId="tp4k.1217252646389" targetNodeId="6tyf.~PlatformDataKeys%dPROJECT" resolveInfo="PROJECT" />
      <node role="condition" roleId="tp4k.5538333046911298738" type="tp4k.RequiredCondition" typeId="tp4k.5538333046911348654" id="418270182880378132" />
    </node>
    <node role="icon" roleId="tp4k.8976425910813834639" type="1oap.IconResource" typeId="1oap.8974276187400029883" id="2116560153805777077">
      <node role="iconExpression" roleId="1oap.6976585500156684809" type="tpee.StaticFieldReference" typeId="tpee.1070533707846" id="2116560153805826528">
        <link role="classifier" roleId="tpee.1144433057691" targetNodeId="c4ym.~MPSIcons$Debug" resolveInfo="MPSIcons.Debug" />
        <link role="variableDeclaration" roleId="tpee.1068581517664" targetNodeId="c4ym.~MPSIcons$Debug%dDeleteBreakpoint" resolveInfo="DeleteBreakpoint" />
      </node>
    </node>
  </root>
  <root id="8643693251546857272">
    <node role="parameter" roleId="tp4k.1217413222820" type="tp4k.ActionDataParameterDeclaration" typeId="tp4k.1217252042208" id="8643693251546857287">
      <property name="name" nameId="tpck.1169194664001" value="node" />
      <link role="key" roleId="tp4k.1217252646389" targetNodeId="5xh9.~MPSCommonDataKeys%dNODE" resolveInfo="NODE" />
      <node role="condition" roleId="tp4k.5538333046911298738" type="tp4k.RequiredCondition" typeId="tp4k.5538333046911348654" id="8643693251546857292" />
    </node>
    <node role="parameter" roleId="tp4k.1217413222820" type="tp4k.ActionDataParameterDeclaration" typeId="tp4k.1217252042208" id="8643693251546857294">
      <property name="name" nameId="tpck.1169194664001" value="context" />
      <link role="key" roleId="tp4k.1217252646389" targetNodeId="5xh9.~MPSCommonDataKeys%dOPERATION_CONTEXT" resolveInfo="OPERATION_CONTEXT" />
      <node role="condition" roleId="tp4k.5538333046911298738" type="tp4k.RequiredCondition" typeId="tp4k.5538333046911348654" id="8643693251546857295" />
    </node>
    <node role="parameter" roleId="tp4k.1217413222820" type="tp4k.ActionDataParameterDeclaration" typeId="tp4k.1217252042208" id="8643693251546857289">
      <property name="name" nameId="tpck.1169194664001" value="project" />
      <link role="key" roleId="tp4k.1217252646389" targetNodeId="6tyf.~PlatformDataKeys%dPROJECT" resolveInfo="PROJECT" />
      <node role="condition" roleId="tp4k.5538333046911298738" type="tp4k.RequiredCondition" typeId="tp4k.5538333046911348654" id="8643693251546857291" />
    </node>
    <node role="executeFunction" roleId="tp4k.1203083461638" type="tp4k.ExecuteBlock" typeId="tp4k.1203083511112" id="8643693251546857273">
      <node role="body" roleId="tpee.1137022507850" type="tpee.StatementList" typeId="tpee.1068580123136" id="8643693251546857274">
        <node role="statement" roleId="tpee.1068581517665" type="tpee.ExpressionStatement" typeId="tpee.1068580123155" id="4474271214083119031">
          <node role="expression" roleId="tpee.1068580123156" type="tpee.DotExpression" typeId="tpee.1197027756228" id="4474271214083119032">
            <node role="operand" roleId="tpee.1197027771414" type="tpee.StaticMethodCall" typeId="tpee.1081236700937" id="4474271214083119033">
              <link role="baseMethodDeclaration" roleId="tpee.1068499141037" targetNodeId="cu2c.~ModelAccess%dinstance()%cjetbrains%dmps%dsmodel%dModelAccess" resolveInfo="instance" />
              <link role="classConcept" roleId="tpee.1144433194310" targetNodeId="cu2c.~ModelAccess" resolveInfo="ModelAccess" />
            </node>
            <node role="operation" roleId="tpee.1197027833540" type="tpee.InstanceMethodCallOperation" typeId="tpee.1202948039474" id="4474271214083119034">
              <link role="baseMethodDeclaration" roleId="tpee.1068499141037" targetNodeId="cu2c.~ModelCommandExecutor%dexecuteCommand(java%dlang%dRunnable,jetbrains%dmps%dproject%dProject)%cvoid" resolveInfo="executeCommand" />
              <node role="actualArgument" roleId="tpee.1068499141038" type="tpee.GenericNewExpression" typeId="tpee.1145552977093" id="4474271214083119035">
                <node role="creator" roleId="tpee.1145553007750" type="tpee.AnonymousClassCreator" typeId="tpee.1182160077978" id="4474271214083119036">
                  <node role="cls" roleId="tpee.1182160096073" type="tpee.AnonymousClass" typeId="tpee.1170345865475" id="4474271214083119037">
                    <property name="name" nameId="tpck.1169194664001" value="" />
                    <property name="nonStatic" nameId="tpee.521412098689998745" value="true" />
                    <link role="baseMethodDeclaration" roleId="tpee.1068499141037" targetNodeId="e2lb.~Object%d&lt;init&gt;()" resolveInfo="Object" />
                    <link role="classifier" roleId="tpee.1170346070688" targetNodeId="e2lb.~Runnable" resolveInfo="Runnable" />
                    <node role="member" roleId="tpee.5375687026011219971" type="tpee.InstanceMethodDeclaration" typeId="tpee.1068580123165" id="4474271214083119038">
                      <property name="isAbstract" nameId="tpee.1178608670077" value="false" />
                      <property name="name" nameId="tpck.1169194664001" value="run" />
                      <property name="isFinal" nameId="tpee.1181808852946" value="false" />
                      <node role="visibility" roleId="tpee.1178549979242" type="tpee.PublicVisibility" typeId="tpee.1146644602865" id="4474271214083119039" />
                      <node role="body" roleId="tpee.1068580123135" type="tpee.StatementList" typeId="tpee.1068580123136" id="4474271214083119054">
                        <node role="statement" roleId="tpee.1068581517665" type="tpee.ExpressionStatement" typeId="tpee.1068580123155" id="1071422968910406735">
                          <node role="expression" roleId="tpee.1068580123156" type="tpee.DotExpression" typeId="tpee.1197027756228" id="1071422968910406739">
                            <node role="operation" roleId="tpee.1197027833540" type="tpee.InstanceMethodCallOperation" typeId="tpee.1202948039474" id="1071422968910406743">
                              <link role="baseMethodDeclaration" roleId="tpee.1068499141037" targetNodeId="oobn.~NavigationSupport%dopenNode(jetbrains%dmps%dsmodel%dIOperationContext,org%djetbrains%dmps%dopenapi%dmodel%dSNode,boolean,boolean)%cjetbrains%dmps%dopenapi%deditor%dEditor" resolveInfo="openNode" />
                              <node role="actualArgument" roleId="tpee.1068499141038" type="tpee.DotExpression" typeId="tpee.1197027756228" id="8643693251546857306">
                                <node role="operation" roleId="tpee.1197027833540" type="tp4k.ActionDataParameterReferenceOperation" typeId="tp4k.1217252428768" id="8643693251546857308">
                                  <link role="member" roleId="tp4f.1205756909548" targetNodeId="8643693251546857294" resolveInfo="context" />
                                </node>
                                <node role="operand" roleId="tpee.1197027771414" type="tp4f.ThisClassifierExpression" typeId="tp4f.1205752633985" id="8643693251546857307">
                                  <link role="classifier" roleId="tp4f.1218736638915" targetNodeId="8643693251546857272" resolveInfo="GoToSource" />
                                </node>
                              </node>
                              <node role="actualArgument" roleId="tpee.1068499141038" type="tpee.DotExpression" typeId="tpee.1197027756228" id="8643693251546857310">
                                <node role="operation" roleId="tpee.1197027833540" type="tp4k.ActionDataParameterReferenceOperation" typeId="tp4k.1217252428768" id="8643693251546857312">
                                  <link role="member" roleId="tp4f.1205756909548" targetNodeId="8643693251546857287" resolveInfo="node" />
                                </node>
                                <node role="operand" roleId="tpee.1197027771414" type="tp4f.ThisClassifierExpression" typeId="tp4f.1205752633985" id="8643693251546857311">
                                  <link role="classifier" roleId="tp4f.1218736638915" targetNodeId="8643693251546857272" resolveInfo="GoToSource" />
                                </node>
                              </node>
                              <node role="actualArgument" roleId="tpee.1068499141038" type="tpee.BooleanConstant" typeId="tpee.1068580123137" id="1071422968910406748">
                                <property name="value" nameId="tpee.1068580123138" value="true" />
                              </node>
                              <node role="actualArgument" roleId="tpee.1068499141038" type="tpee.BooleanConstant" typeId="tpee.1068580123137" id="1071422968910406750">
                                <property name="value" nameId="tpee.1068580123138" value="true" />
                              </node>
                            </node>
                            <node role="operand" roleId="tpee.1197027771414" type="tpee.StaticMethodCall" typeId="tpee.1081236700937" id="3977893572431916721">
                              <link role="baseMethodDeclaration" roleId="tpee.1068499141037" targetNodeId="oobn.~NavigationSupport%dgetInstance()%cjetbrains%dmps%dopenapi%dnavigation%dNavigationSupport" resolveInfo="getInstance" />
                              <link role="classConcept" roleId="tpee.1144433194310" targetNodeId="oobn.~NavigationSupport" resolveInfo="NavigationSupport" />
                            </node>
                          </node>
                        </node>
                      </node>
                      <node role="returnType" roleId="tpee.1068580123133" type="tpee.VoidType" typeId="tpee.1068581517677" id="4474271214083119040" />
                    </node>
                  </node>
                </node>
              </node>
              <node role="actualArgument" roleId="tpee.1068499141038" type="tpee.StaticMethodCall" typeId="tpee.1081236700937" id="1071422968910406753">
                <link role="baseMethodDeclaration" roleId="tpee.1068499141037" targetNodeId="pt5l.~ProjectHelper%dtoMPSProject(com%dintellij%dopenapi%dproject%dProject)%cjetbrains%dmps%dproject%dProject" resolveInfo="toMPSProject" />
                <link role="classConcept" roleId="tpee.1144433194310" targetNodeId="pt5l.~ProjectHelper" resolveInfo="ProjectHelper" />
                <node role="actualArgument" roleId="tpee.1068499141038" type="tpee.DotExpression" typeId="tpee.1197027756228" id="8643693251546857313">
                  <node role="operand" roleId="tpee.1197027771414" type="tp4f.ThisClassifierExpression" typeId="tp4f.1205752633985" id="8643693251546857314" />
                  <node role="operation" roleId="tpee.1197027833540" type="tp4k.ActionDataParameterReferenceOperation" typeId="tp4k.1217252428768" id="8643693251546857315">
                    <link role="member" roleId="tp4f.1205756909548" targetNodeId="8643693251546857289" resolveInfo="project" />
                  </node>
                </node>
              </node>
            </node>
          </node>
        </node>
      </node>
    </node>
  </root>
  <root id="8643693251546855502">
    <node role="contents" roleId="tp4k.1207145245948" type="tp4k.ElementListContents" typeId="tp4k.1207145163717" id="8643693251546855504">
      <node role="reference" roleId="tp4k.1207145201301" type="tp4k.ActionInstance" typeId="tp4k.1203088046679" id="8643693251546857296">
        <link role="action" roleId="tp4k.1203088061055" targetNodeId="8643693251546857272" resolveInfo="GoToSource" />
      </node>
      <node role="reference" roleId="tp4k.1207145201301" type="tp4k.GroupAnchor" typeId="tp4k.1203680534665" id="8894158296385402493">
        <property name="name" nameId="tpck.1169194664001" value="extentions" />
      </node>
    </node>
  </root>
  <root id="7162597690968011921" />
</model>
<|MERGE_RESOLUTION|>--- conflicted
+++ resolved
@@ -17,6 +17,7 @@
   <import index="dp1x" modelUID="r:84719e1a-99f6-4297-90ba-8ad2a947fa4a(jetbrains.mps.ide.datatransfer)" version="-1" />
   <import index="mzqo" modelUID="f:java_stub#86441d7a-e194-42da-81a5-2161ec62a379#jetbrains.mps.ide.dialogs(MPS.Workbench/jetbrains.mps.ide.dialogs@java_stub)" version="-1" />
   <import index="cu2c" modelUID="f:java_stub#6ed54515-acc8-4d1e-a16c-9fd6cfe951ea#jetbrains.mps.smodel(MPS.Core/jetbrains.mps.smodel@java_stub)" version="-1" />
+  <import index="jxum" modelUID="f:java_stub#1ed103c3-3aa6-49b7-9c21-6765ee11f224#jetbrains.mps.nodeEditor.selection(MPS.Editor/jetbrains.mps.nodeEditor.selection@java_stub)" version="-1" />
   <import index="pry4" modelUID="r:0a0d7eec-6e5a-412b-8e16-e3ee5ed7fb95(jetbrains.mps.debug.api.programState)" version="-1" />
   <import index="lt1n" modelUID="r:4a0301da-c964-420c-8e35-486843de9df5(jetbrains.mps.debug.api.evaluation)" version="-1" />
   <import index="qiil" modelUID="r:16e1d5b7-80ca-4570-9d1a-1cf2ce305e08(jetbrains.mps.debugger.api.ui)" version="-1" />
@@ -32,14 +33,13 @@
   <import index="btw8" modelUID="f:java_stub#742f6602-5a2f-4313-aa6e-ae1cd4ffdc61#com.intellij.ui(MPS.Platform/com.intellij.ui@java_stub)" version="-1" />
   <import index="1d7m" modelUID="f:java_stub#1ed103c3-3aa6-49b7-9c21-6765ee11f224#jetbrains.mps.ide.editor(MPS.Editor/jetbrains.mps.ide.editor@java_stub)" version="-1" />
   <import index="9a8" modelUID="f:java_stub#1ed103c3-3aa6-49b7-9c21-6765ee11f224#jetbrains.mps.nodeEditor(MPS.Editor/jetbrains.mps.nodeEditor@java_stub)" version="-1" />
+  <import index="jehi" modelUID="f:java_stub#742f6602-5a2f-4313-aa6e-ae1cd4ffdc61#com.intellij.icons(MPS.Platform/com.intellij.icons@java_stub)" version="-1" />
+  <import index="8q6x" modelUID="f:java_stub#6354ebe7-c22a-4a0f-ac54-50b52ab9b065#java.awt.event(JDK/java.awt.event@java_stub)" version="-1" />
   <import index="h12" modelUID="f:java_stub#742f6602-5a2f-4313-aa6e-ae1cd4ffdc61#com.intellij.openapi.ui(MPS.Platform/com.intellij.openapi.ui@java_stub)" version="-1" />
-  <import index="8q6x" modelUID="f:java_stub#6354ebe7-c22a-4a0f-ac54-50b52ab9b065#java.awt.event(JDK/java.awt.event@java_stub)" version="-1" />
-  <import index="jxum" modelUID="f:java_stub#1ed103c3-3aa6-49b7-9c21-6765ee11f224#jetbrains.mps.nodeEditor.selection(MPS.Editor/jetbrains.mps.nodeEditor.selection@java_stub)" version="-1" />
-  <import index="ph2v" modelUID="f:java_stub#742f6602-5a2f-4313-aa6e-ae1cd4ffdc61#com.intellij.openapi.project(MPS.Platform/com.intellij.openapi.project@java_stub)" version="-1" />
-  <import index="jehi" modelUID="f:java_stub#742f6602-5a2f-4313-aa6e-ae1cd4ffdc61#com.intellij.icons(MPS.Platform/com.intellij.icons@java_stub)" version="-1" />
+  <import index="ec5l" modelUID="f:java_stub#8865b7a8-5271-43d3-884c-6fd1d9cfdd34#org.jetbrains.mps.openapi.model(MPS.OpenAPI/org.jetbrains.mps.openapi.model@java_stub)" version="-1" />
   <import index="as9o" modelUID="f:java_stub#3f233e7f-b8a6-46d2-a57f-795d56775243#org.jetbrains.annotations(Annotations/org.jetbrains.annotations@java_stub)" version="-1" />
   <import index="c4ym" modelUID="f:java_stub#742f6602-5a2f-4313-aa6e-ae1cd4ffdc61#jetbrains.mps.icons(MPS.Platform/jetbrains.mps.icons@java_stub)" version="-1" />
-  <import index="ec5l" modelUID="f:java_stub#8865b7a8-5271-43d3-884c-6fd1d9cfdd34#org.jetbrains.mps.openapi.model(MPS.OpenAPI/org.jetbrains.mps.openapi.model@java_stub)" version="-1" />
+  <import index="ph2v" modelUID="f:java_stub#742f6602-5a2f-4313-aa6e-ae1cd4ffdc61#com.intellij.openapi.project(MPS.Platform/com.intellij.openapi.project@java_stub)" version="-1" />
   <import index="tpck" modelUID="r:00000000-0000-4000-0000-011c89590288(jetbrains.mps.lang.core.structure)" version="0" implicit="yes" />
   <import index="tpee" modelUID="r:00000000-0000-4000-0000-011c895902ca(jetbrains.mps.baseLanguage.structure)" version="4" implicit="yes" />
   <import index="tp4f" modelUID="r:00000000-0000-4000-0000-011c89590373(jetbrains.mps.baseLanguage.classifiers.structure)" version="0" implicit="yes" />
@@ -51,66 +51,66 @@
   <import index="tgbt" modelUID="r:c70ee934-afb1-4c02-b6a9-1c4d1908a792(jetbrains.mps.lang.plugin.standalone.structure)" version="1" implicit="yes" />
   <roots>
     <node type="tp4k.ActionDeclaration" typeId="tp4k.1203071646776" id="7064627997011532320">
+      <property name="name" nameId="tpck.1169194664001" value="EvaluateExpression" />
+      <property name="caption" nameId="tp4k.1205250923097" value="Evaluate Expression" />
       <property name="isAlwaysVisible" nameId="tp4k.1207149998849" value="true" />
-      <property name="name" nameId="tpck.1169194664001" value="EvaluateExpression" />
       <property name="outsideCommandExecution" nameId="tp4k.1211298967294" value="true" />
       <property name="virtualPackage" nameId="tpck.1193676396447" value="tool" />
-      <property name="caption" nameId="tp4k.1205250923097" value="Evaluate Expression" />
     </node>
     <node type="tp4k.ActionDeclaration" typeId="tp4k.1203071646776" id="7064627997011532361">
       <property name="name" nameId="tpck.1169194664001" value="ExportThreads" />
+      <property name="caption" nameId="tp4k.1205250923097" value="Export Threads" />
       <property name="outsideCommandExecution" nameId="tp4k.1211298967294" value="true" />
       <property name="virtualPackage" nameId="tpck.1193676396447" value="tool" />
-      <property name="caption" nameId="tp4k.1205250923097" value="Export Threads" />
     </node>
     <node type="tpee.ClassConcept" typeId="tpee.1068390468198" id="7064627997011532536">
       <property name="name" nameId="tpck.1169194664001" value="ExportThreadsDialog" />
     </node>
     <node type="tp4k.ActionDeclaration" typeId="tp4k.1203071646776" id="7064627997011532643">
+      <property name="name" nameId="tpck.1169194664001" value="Pause" />
+      <property name="caption" nameId="tp4k.1205250923097" value="Pause" />
+      <property name="description" nameId="tp4k.1213273179528" value="Pause Execution" />
       <property name="isAlwaysVisible" nameId="tp4k.1207149998849" value="true" />
-      <property name="description" nameId="tp4k.1213273179528" value="Pause Execution" />
-      <property name="name" nameId="tpck.1169194664001" value="Pause" />
       <property name="outsideCommandExecution" nameId="tp4k.1211298967294" value="true" />
       <property name="virtualPackage" nameId="tpck.1193676396447" value="execution" />
-      <property name="caption" nameId="tp4k.1205250923097" value="Pause" />
     </node>
     <node type="tp4k.ActionDeclaration" typeId="tp4k.1203071646776" id="7064627997011532672">
+      <property name="name" nameId="tpck.1169194664001" value="Resume" />
+      <property name="caption" nameId="tp4k.1205250923097" value="Resume" />
+      <property name="description" nameId="tp4k.1213273179528" value="Resume Execution" />
       <property name="isAlwaysVisible" nameId="tp4k.1207149998849" value="true" />
-      <property name="description" nameId="tp4k.1213273179528" value="Resume Execution" />
-      <property name="name" nameId="tpck.1169194664001" value="Resume" />
       <property name="outsideCommandExecution" nameId="tp4k.1211298967294" value="true" />
       <property name="virtualPackage" nameId="tpck.1193676396447" value="execution" />
-      <property name="caption" nameId="tp4k.1205250923097" value="Resume" />
     </node>
     <node type="tp4k.ActionDeclaration" typeId="tp4k.1203071646776" id="7064627997011532701">
+      <property name="name" nameId="tpck.1169194664001" value="StepInto" />
+      <property name="caption" nameId="tp4k.1205250923097" value="Step Into" />
       <property name="isAlwaysVisible" nameId="tp4k.1207149998849" value="true" />
-      <property name="name" nameId="tpck.1169194664001" value="StepInto" />
       <property name="virtualPackage" nameId="tpck.1193676396447" value="execution" />
-      <property name="caption" nameId="tp4k.1205250923097" value="Step Into" />
     </node>
     <node type="tp4k.ActionDeclaration" typeId="tp4k.1203071646776" id="7064627997011532730">
+      <property name="name" nameId="tpck.1169194664001" value="StepOut" />
+      <property name="caption" nameId="tp4k.1205250923097" value="Step Out" />
       <property name="isAlwaysVisible" nameId="tp4k.1207149998849" value="true" />
-      <property name="name" nameId="tpck.1169194664001" value="StepOut" />
       <property name="virtualPackage" nameId="tpck.1193676396447" value="execution" />
-      <property name="caption" nameId="tp4k.1205250923097" value="Step Out" />
     </node>
     <node type="tp4k.ActionDeclaration" typeId="tp4k.1203071646776" id="7064627997011532759">
+      <property name="name" nameId="tpck.1169194664001" value="StepOver" />
+      <property name="caption" nameId="tp4k.1205250923097" value="Step Over" />
       <property name="isAlwaysVisible" nameId="tp4k.1207149998849" value="true" />
-      <property name="name" nameId="tpck.1169194664001" value="StepOver" />
       <property name="outsideCommandExecution" nameId="tp4k.1211298967294" value="true" />
       <property name="virtualPackage" nameId="tpck.1193676396447" value="execution" />
-      <property name="caption" nameId="tp4k.1205250923097" value="Step Over" />
     </node>
     <node type="tp4k.ActionDeclaration" typeId="tp4k.1203071646776" id="7064627997011532788">
       <property name="name" nameId="tpck.1169194664001" value="ToggleBreakpoint" />
+      <property name="caption" nameId="tp4k.1205250923097" value="Toggle Breakpoint" />
       <property name="virtualPackage" nameId="tpck.1193676396447" value="breakpoints" />
-      <property name="caption" nameId="tp4k.1205250923097" value="Toggle Breakpoint" />
     </node>
     <node type="tp4k.ActionDeclaration" typeId="tp4k.1203071646776" id="7064627997011532825">
       <property name="name" nameId="tpck.1169194664001" value="ViewBreakpoints" />
+      <property name="caption" nameId="tp4k.1205250923097" value="View Breakpoints" />
       <property name="outsideCommandExecution" nameId="tp4k.1211298967294" value="true" />
       <property name="virtualPackage" nameId="tpck.1193676396447" value="breakpoints" />
-      <property name="caption" nameId="tp4k.1205250923097" value="View Breakpoints" />
     </node>
     <node type="tp4k.ActionGroupDeclaration" typeId="tp4k.1203087890642" id="7064627997011532858">
       <property name="name" nameId="tpck.1169194664001" value="DebugRunMenu" />
@@ -130,23 +130,15 @@
       <property name="name" nameId="tpck.1169194664001" value="Debugger" />
     </node>
     <node type="tp4k.IdeaInitializerDescriptor" typeId="tp4k.5023285075122009364" id="6762701973176605162">
-<<<<<<< HEAD
-      <property name="id" nameId="tp4k.5023285075122009366" value="jetbrains.mps.debugger-api" />
-      <property name="handleErrors" nameId="tp4k.1573568368168371217" value="true" />
-=======
       <property name="id" nameId="tp4k.5023285075122009366" value="jetbrains.mps.debugger.api" />
       <property name="name" nameId="tpck.1169194664001" value="Debugger API for MPS" />
-      <property name="ideaVersion" nameId="tp4k.5023285075122009373" value="117.105" />
+      <property name="ideaVersion" nameId="tp4k.5023285075122009373" value="123.1" />
       <property name="descripttion" nameId="tp4k.5023285075122009368" value="Base debugging support for MPS" />
-      <property name="version" nameId="tp4k.5023285075122009369" value="2.5.3" />
->>>>>>> 7bf9c24f
+      <property name="version" nameId="tp4k.5023285075122009369" value="3.0" />
       <property name="vendorUrl" nameId="tp4k.5023285075122009372" value="http://www.jetbrains.com/mps/" />
-      <property name="descripttion" nameId="tp4k.5023285075122009368" value="Base debugging support for MPS" />
       <property name="vendor" nameId="tp4k.5023285075122009371" value="JetBrains" />
+      <property name="handleErrors" nameId="tp4k.1573568368168371217" value="true" />
       <property name="vendorLogo" nameId="tp4k.4167053799973858143" value="/MPS_16.png" />
-      <property name="name" nameId="tpck.1169194664001" value="Debugger API for MPS" />
-      <property name="ideaVersion" nameId="tp4k.5023285075122009373" value="123.1" />
-      <property name="version" nameId="tp4k.5023285075122009369" value="3.0" />
     </node>
     <node type="tpee.ClassConcept" typeId="tpee.1068390468198" id="2392684134639444998">
       <property name="name" nameId="tpck.1169194664001" value="MuteBreakpoints" />
@@ -156,30 +148,30 @@
       <property name="name" nameId="tpck.1169194664001" value="DebugStepsMenu" />
     </node>
     <node type="tp4k.ActionDeclaration" typeId="tp4k.1203071646776" id="6515087165749899624">
-      <property name="isAlwaysVisible" nameId="tp4k.1207149998849" value="true" />
-      <property name="description" nameId="tp4k.1213273179528" value="Go To Source" />
+      <property name="virtualPackage" nameId="tpck.1193676396447" value="breakpoints.dialog" />
       <property name="name" nameId="tpck.1169194664001" value="GoToBreakpointSourceAction" />
       <property name="caption" nameId="tp4k.1205250923097" value="Go To" />
+      <property name="description" nameId="tp4k.1213273179528" value="Go To Source" />
+      <property name="isAlwaysVisible" nameId="tp4k.1207149998849" value="true" />
+    </node>
+    <node type="tp4k.ActionDeclaration" typeId="tp4k.1203071646776" id="6515087165749935206">
       <property name="virtualPackage" nameId="tpck.1193676396447" value="breakpoints.dialog" />
-    </node>
-    <node type="tp4k.ActionDeclaration" typeId="tp4k.1203071646776" id="6515087165749935206">
-      <property name="isAlwaysVisible" nameId="tp4k.1207149998849" value="true" />
-      <property name="description" nameId="tp4k.1213273179528" value="View Source" />
       <property name="name" nameId="tpck.1169194664001" value="ViewBreakpointSourceAction" />
       <property name="caption" nameId="tp4k.1205250923097" value="View Source" />
+      <property name="description" nameId="tp4k.1213273179528" value="View Source" />
+      <property name="isAlwaysVisible" nameId="tp4k.1207149998849" value="true" />
+    </node>
+    <node type="tp4k.ActionDeclaration" typeId="tp4k.1203071646776" id="418270182880363898">
       <property name="virtualPackage" nameId="tpck.1193676396447" value="breakpoints.dialog" />
-    </node>
-    <node type="tp4k.ActionDeclaration" typeId="tp4k.1203071646776" id="418270182880363898">
-      <property name="isAlwaysVisible" nameId="tp4k.1207149998849" value="true" />
-      <property name="description" nameId="tp4k.1213273179528" value="Delete Breakpoint" />
       <property name="name" nameId="tpck.1169194664001" value="DeleteBreakpointAction" />
       <property name="caption" nameId="tp4k.1205250923097" value="Delete" />
-      <property name="virtualPackage" nameId="tpck.1193676396447" value="breakpoints.dialog" />
+      <property name="description" nameId="tp4k.1213273179528" value="Delete Breakpoint" />
+      <property name="isAlwaysVisible" nameId="tp4k.1207149998849" value="true" />
     </node>
     <node type="tp4k.ActionDeclaration" typeId="tp4k.1203071646776" id="8643693251546857272">
+      <property name="virtualPackage" nameId="tpck.1193676396447" value="tree" />
       <property name="name" nameId="tpck.1169194664001" value="GoToSource" />
       <property name="caption" nameId="tp4k.1205250923097" value="Go To Source" />
-      <property name="virtualPackage" nameId="tpck.1193676396447" value="tree" />
     </node>
     <node type="tp4k.ActionGroupDeclaration" typeId="tp4k.1203087890642" id="8643693251546855502">
       <property name="name" nameId="tpck.1169194664001" value="AbstractWatchableNodeActions" />
@@ -188,6 +180,12 @@
     <node type="tgbt.StandalonePluginDescriptor" typeId="tgbt.7520713872864775836" id="7162597690968011921" />
   </roots>
   <root id="7064627997011532320">
+    <node role="icon" roleId="tp4k.8976425910813834639" type="1oap.IconResource" typeId="1oap.8974276187400029883" id="8024349686102940546">
+      <node role="iconExpression" roleId="1oap.6976585500156684809" type="tpee.StaticFieldReference" typeId="tpee.1070533707846" id="8024349686102950521">
+        <link role="classifier" roleId="tpee.1144433057691" targetNodeId="jehi.~AllIcons$Debugger" resolveInfo="AllIcons.Debugger" />
+        <link role="variableDeclaration" roleId="tpee.1068581517664" targetNodeId="jehi.~AllIcons$Debugger%dEvaluateExpression" resolveInfo="EvaluateExpression" />
+      </node>
+    </node>
     <node role="parameter" roleId="tp4k.1217413222820" type="tp4k.ActionDataParameterDeclaration" typeId="tp4k.1217252042208" id="7064627997011532321">
       <property name="name" nameId="tpck.1169194664001" value="operationContext" />
       <link role="key" roleId="tp4k.1217252646389" targetNodeId="5xh9.~MPSCommonDataKeys%dOPERATION_CONTEXT" resolveInfo="OPERATION_CONTEXT" />
@@ -470,14 +468,14 @@
         </node>
       </node>
     </node>
-    <node role="icon" roleId="tp4k.8976425910813834639" type="1oap.IconResource" typeId="1oap.8974276187400029883" id="8024349686102940546">
-      <node role="iconExpression" roleId="1oap.6976585500156684809" type="tpee.StaticFieldReference" typeId="tpee.1070533707846" id="8024349686102950521">
-        <link role="classifier" roleId="tpee.1144433057691" targetNodeId="jehi.~AllIcons$Debugger" resolveInfo="AllIcons.Debugger" />
-        <link role="variableDeclaration" roleId="tpee.1068581517664" targetNodeId="jehi.~AllIcons$Debugger%dEvaluateExpression" resolveInfo="EvaluateExpression" />
-      </node>
-    </node>
   </root>
   <root id="7064627997011532361">
+    <node role="icon" roleId="tp4k.8976425910813834639" type="1oap.IconResource" typeId="1oap.8974276187400029883" id="8024349686102996759">
+      <node role="iconExpression" roleId="1oap.6976585500156684809" type="tpee.StaticFieldReference" typeId="tpee.1070533707846" id="8024349686103040018">
+        <link role="classifier" roleId="tpee.1144433057691" targetNodeId="jehi.~AllIcons$Actions" resolveInfo="AllIcons.Actions" />
+        <link role="variableDeclaration" roleId="tpee.1068581517664" targetNodeId="jehi.~AllIcons$Actions%dExport" resolveInfo="Export" />
+      </node>
+    </node>
     <node role="executeFunction" roleId="tp4k.1203083461638" type="tp4k.ExecuteBlock" typeId="tp4k.1203083511112" id="7064627997011532362">
       <node role="body" roleId="tpee.1137022507850" type="tpee.StatementList" typeId="tpee.1068580123136" id="7064627997011532363">
         <node role="statement" roleId="tpee.1068581517665" type="tpee.LocalVariableDeclarationStatement" typeId="tpee.1068581242864" id="7064627997011532364">
@@ -799,10 +797,10 @@
               <node role="creator" roleId="tpee.1145553007750" type="tpee.ClassCreator" typeId="tpee.1212685548494" id="7064627997011532488">
                 <link role="baseMethodDeclaration" roleId="tpee.1068499141037" targetNodeId="7064627997011532595" resolveInfo="ExportThreadsDialog" />
                 <node role="actualArgument" roleId="tpee.1068499141038" type="tpee.DotExpression" typeId="tpee.1197027756228" id="7064627997011532489">
-                  <node role="operand" roleId="tpee.1197027771414" type="tp4f.ThisClassifierExpression" typeId="tp4f.1205752633985" id="7064627997011532490" />
                   <node role="operation" roleId="tpee.1197027833540" type="tp4k.ActionDataParameterReferenceOperation" typeId="tp4k.1217252428768" id="7987943333504870483">
                     <link role="member" roleId="tp4f.1205756909548" targetNodeId="7064627997011532511" resolveInfo="project" />
                   </node>
+                  <node role="operand" roleId="tpee.1197027771414" type="tp4f.ThisClassifierExpression" typeId="tp4f.1205752633985" id="7064627997011532490" />
                 </node>
                 <node role="actualArgument" roleId="tpee.1068499141038" type="tpee.LocalVariableReference" typeId="tpee.1068581242866" id="7064627997011532492">
                   <link role="variableDeclaration" roleId="tpee.1068581517664" targetNodeId="7064627997011532379" resolveInfo="sb" />
@@ -919,14 +917,11 @@
         </node>
       </node>
     </node>
-    <node role="icon" roleId="tp4k.8976425910813834639" type="1oap.IconResource" typeId="1oap.8974276187400029883" id="8024349686102996759">
-      <node role="iconExpression" roleId="1oap.6976585500156684809" type="tpee.StaticFieldReference" typeId="tpee.1070533707846" id="8024349686103040018">
-        <link role="classifier" roleId="tpee.1144433057691" targetNodeId="jehi.~AllIcons$Actions" resolveInfo="AllIcons.Actions" />
-        <link role="variableDeclaration" roleId="tpee.1068581517664" targetNodeId="jehi.~AllIcons$Actions%dExport" resolveInfo="Export" />
-      </node>
-    </node>
   </root>
   <root id="7064627997011532536">
+    <node role="superclass" roleId="tpee.1165602531693" type="tpee.ClassifierType" typeId="tpee.1107535904670" id="3201648184127575115">
+      <link role="classifier" roleId="tpee.1107535924139" targetNodeId="h12.~DialogWrapper" resolveInfo="DialogWrapper" />
+    </node>
     <node role="member" roleId="tpee.5375687026011219971" type="tpee.FieldDeclaration" typeId="tpee.1068390468200" id="7064627997011532588">
       <property name="name" nameId="tpck.1169194664001" value="myThreads" />
       <property name="isFinal" nameId="tpee.1176718929932" value="true" />
@@ -1135,11 +1130,14 @@
       <node role="visibility" roleId="tpee.1178549979242" type="tpee.ProtectedVisibility" typeId="tpee.1146644641414" id="7432860703425402460" />
     </node>
     <node role="visibility" roleId="tpee.1178549979242" type="tpee.PublicVisibility" typeId="tpee.1146644602865" id="7064627997011532594" />
-    <node role="superclass" roleId="tpee.1165602531693" type="tpee.ClassifierType" typeId="tpee.1107535904670" id="3201648184127575115">
-      <link role="classifier" roleId="tpee.1107535924139" targetNodeId="h12.~DialogWrapper" resolveInfo="DialogWrapper" />
-    </node>
   </root>
   <root id="7064627997011532643">
+    <node role="icon" roleId="tp4k.8976425910813834639" type="1oap.IconResource" typeId="1oap.8974276187400029883" id="8024349686103069013">
+      <node role="iconExpression" roleId="1oap.6976585500156684809" type="tpee.StaticFieldReference" typeId="tpee.1070533707846" id="8024349686103070047">
+        <link role="classifier" roleId="tpee.1144433057691" targetNodeId="jehi.~AllIcons$Actions" resolveInfo="AllIcons.Actions" />
+        <link role="variableDeclaration" roleId="tpee.1068581517664" targetNodeId="jehi.~AllIcons$Actions%dPause" resolveInfo="Pause" />
+      </node>
+    </node>
     <node role="parameter" roleId="tp4k.1217413222820" type="tp4k.ActionDataParameterDeclaration" typeId="tp4k.1217252042208" id="7064627997011532644">
       <property name="name" nameId="tpck.1169194664001" value="project" />
       <link role="key" roleId="tp4k.1217252646389" targetNodeId="6tyf.~PlatformDataKeys%dPROJECT" resolveInfo="PROJECT" />
@@ -1207,14 +1205,14 @@
         </node>
       </node>
     </node>
-    <node role="icon" roleId="tp4k.8976425910813834639" type="1oap.IconResource" typeId="1oap.8974276187400029883" id="8024349686103069013">
-      <node role="iconExpression" roleId="1oap.6976585500156684809" type="tpee.StaticFieldReference" typeId="tpee.1070533707846" id="8024349686103070047">
-        <link role="classifier" roleId="tpee.1144433057691" targetNodeId="jehi.~AllIcons$Actions" resolveInfo="AllIcons.Actions" />
-        <link role="variableDeclaration" roleId="tpee.1068581517664" targetNodeId="jehi.~AllIcons$Actions%dPause" resolveInfo="Pause" />
-      </node>
-    </node>
   </root>
   <root id="7064627997011532672">
+    <node role="icon" roleId="tp4k.8976425910813834639" type="1oap.IconResource" typeId="1oap.8974276187400029883" id="8024349686103073656">
+      <node role="iconExpression" roleId="1oap.6976585500156684809" type="tpee.StaticFieldReference" typeId="tpee.1070533707846" id="8024349686103077924">
+        <link role="classifier" roleId="tpee.1144433057691" targetNodeId="jehi.~AllIcons$Debugger$ThreadStates" resolveInfo="AllIcons.Debugger.ThreadStates" />
+        <link role="variableDeclaration" roleId="tpee.1068581517664" targetNodeId="jehi.~AllIcons$Debugger$ThreadStates%dRunning" resolveInfo="Running" />
+      </node>
+    </node>
     <node role="executeFunction" roleId="tp4k.1203083461638" type="tp4k.ExecuteBlock" typeId="tp4k.1203083511112" id="7064627997011532673">
       <node role="body" roleId="tpee.1137022507850" type="tpee.StatementList" typeId="tpee.1068580123136" id="7064627997011532674">
         <node role="statement" roleId="tpee.1068581517665" type="tpee.ExpressionStatement" typeId="tpee.1068580123155" id="7064627997011532675">
@@ -1282,14 +1280,14 @@
         </node>
       </node>
     </node>
-    <node role="icon" roleId="tp4k.8976425910813834639" type="1oap.IconResource" typeId="1oap.8974276187400029883" id="8024349686103073656">
-      <node role="iconExpression" roleId="1oap.6976585500156684809" type="tpee.StaticFieldReference" typeId="tpee.1070533707846" id="8024349686103077924">
-        <link role="classifier" roleId="tpee.1144433057691" targetNodeId="jehi.~AllIcons$Debugger$ThreadStates" resolveInfo="AllIcons.Debugger.ThreadStates" />
-        <link role="variableDeclaration" roleId="tpee.1068581517664" targetNodeId="jehi.~AllIcons$Debugger$ThreadStates%dRunning" resolveInfo="Running" />
-      </node>
-    </node>
   </root>
   <root id="7064627997011532701">
+    <node role="icon" roleId="tp4k.8976425910813834639" type="1oap.IconResource" typeId="1oap.8974276187400029883" id="8024349686103081537">
+      <node role="iconExpression" roleId="1oap.6976585500156684809" type="tpee.StaticFieldReference" typeId="tpee.1070533707846" id="8024349686103087751">
+        <link role="classifier" roleId="tpee.1144433057691" targetNodeId="jehi.~AllIcons$Actions" resolveInfo="AllIcons.Actions" />
+        <link role="variableDeclaration" roleId="tpee.1068581517664" targetNodeId="jehi.~AllIcons$Actions%dTraceInto" resolveInfo="TraceInto" />
+      </node>
+    </node>
     <node role="parameter" roleId="tp4k.1217413222820" type="tp4k.ActionDataParameterDeclaration" typeId="tp4k.1217252042208" id="7064627997011532702">
       <property name="name" nameId="tpck.1169194664001" value="project" />
       <link role="key" roleId="tp4k.1217252646389" targetNodeId="6tyf.~PlatformDataKeys%dPROJECT" resolveInfo="PROJECT" />
@@ -1357,14 +1355,14 @@
         </node>
       </node>
     </node>
-    <node role="icon" roleId="tp4k.8976425910813834639" type="1oap.IconResource" typeId="1oap.8974276187400029883" id="8024349686103081537">
-      <node role="iconExpression" roleId="1oap.6976585500156684809" type="tpee.StaticFieldReference" typeId="tpee.1070533707846" id="8024349686103087751">
-        <link role="classifier" roleId="tpee.1144433057691" targetNodeId="jehi.~AllIcons$Actions" resolveInfo="AllIcons.Actions" />
-        <link role="variableDeclaration" roleId="tpee.1068581517664" targetNodeId="jehi.~AllIcons$Actions%dTraceInto" resolveInfo="TraceInto" />
-      </node>
-    </node>
   </root>
   <root id="7064627997011532730">
+    <node role="icon" roleId="tp4k.8976425910813834639" type="1oap.IconResource" typeId="1oap.8974276187400029883" id="8024349686103090394">
+      <node role="iconExpression" roleId="1oap.6976585500156684809" type="tpee.StaticFieldReference" typeId="tpee.1070533707846" id="8024349686103091416">
+        <link role="classifier" roleId="tpee.1144433057691" targetNodeId="jehi.~AllIcons$Actions" resolveInfo="AllIcons.Actions" />
+        <link role="variableDeclaration" roleId="tpee.1068581517664" targetNodeId="jehi.~AllIcons$Actions%dStepOut" resolveInfo="StepOut" />
+      </node>
+    </node>
     <node role="parameter" roleId="tp4k.1217413222820" type="tp4k.ActionDataParameterDeclaration" typeId="tp4k.1217252042208" id="7064627997011532731">
       <property name="name" nameId="tpck.1169194664001" value="project" />
       <link role="key" roleId="tp4k.1217252646389" targetNodeId="6tyf.~PlatformDataKeys%dPROJECT" resolveInfo="PROJECT" />
@@ -1432,14 +1430,14 @@
         </node>
       </node>
     </node>
-    <node role="icon" roleId="tp4k.8976425910813834639" type="1oap.IconResource" typeId="1oap.8974276187400029883" id="8024349686103090394">
-      <node role="iconExpression" roleId="1oap.6976585500156684809" type="tpee.StaticFieldReference" typeId="tpee.1070533707846" id="8024349686103091416">
-        <link role="classifier" roleId="tpee.1144433057691" targetNodeId="jehi.~AllIcons$Actions" resolveInfo="AllIcons.Actions" />
-        <link role="variableDeclaration" roleId="tpee.1068581517664" targetNodeId="jehi.~AllIcons$Actions%dStepOut" resolveInfo="StepOut" />
-      </node>
-    </node>
   </root>
   <root id="7064627997011532759">
+    <node role="icon" roleId="tp4k.8976425910813834639" type="1oap.IconResource" typeId="1oap.8974276187400029883" id="8024349686103094037">
+      <node role="iconExpression" roleId="1oap.6976585500156684809" type="tpee.StaticFieldReference" typeId="tpee.1070533707846" id="8024349686103095060">
+        <link role="classifier" roleId="tpee.1144433057691" targetNodeId="jehi.~AllIcons$Actions" resolveInfo="AllIcons.Actions" />
+        <link role="variableDeclaration" roleId="tpee.1068581517664" targetNodeId="jehi.~AllIcons$Actions%dTraceOver" resolveInfo="TraceOver" />
+      </node>
+    </node>
     <node role="parameter" roleId="tp4k.1217413222820" type="tp4k.ActionDataParameterDeclaration" typeId="tp4k.1217252042208" id="7064627997011532760">
       <property name="name" nameId="tpck.1169194664001" value="project" />
       <link role="key" roleId="tp4k.1217252646389" targetNodeId="6tyf.~PlatformDataKeys%dPROJECT" resolveInfo="PROJECT" />
@@ -1505,12 +1503,6 @@
             </node>
           </node>
         </node>
-      </node>
-    </node>
-    <node role="icon" roleId="tp4k.8976425910813834639" type="1oap.IconResource" typeId="1oap.8974276187400029883" id="8024349686103094037">
-      <node role="iconExpression" roleId="1oap.6976585500156684809" type="tpee.StaticFieldReference" typeId="tpee.1070533707846" id="8024349686103095060">
-        <link role="classifier" roleId="tpee.1144433057691" targetNodeId="jehi.~AllIcons$Actions" resolveInfo="AllIcons.Actions" />
-        <link role="variableDeclaration" roleId="tpee.1068581517664" targetNodeId="jehi.~AllIcons$Actions%dTraceOver" resolveInfo="TraceOver" />
       </node>
     </node>
   </root>
@@ -1616,6 +1608,12 @@
     </node>
   </root>
   <root id="7064627997011532825">
+    <node role="icon" roleId="tp4k.8976425910813834639" type="1oap.IconResource" typeId="1oap.8974276187400029883" id="8024349686103111340">
+      <node role="iconExpression" roleId="1oap.6976585500156684809" type="tpee.StaticFieldReference" typeId="tpee.1070533707846" id="8024349686103112437">
+        <link role="classifier" roleId="tpee.1144433057691" targetNodeId="jehi.~AllIcons$Debugger" resolveInfo="AllIcons.Debugger" />
+        <link role="variableDeclaration" roleId="tpee.1068581517664" targetNodeId="jehi.~AllIcons$Debugger%dViewBreakpoints" resolveInfo="ViewBreakpoints" />
+      </node>
+    </node>
     <node role="parameter" roleId="tp4k.1217413222820" type="tp4k.ActionDataParameterDeclaration" typeId="tp4k.1217252042208" id="7064627997011532826">
       <property name="name" nameId="tpck.1169194664001" value="context" />
       <link role="key" roleId="tp4k.1217252646389" targetNodeId="5xh9.~MPSCommonDataKeys%dOPERATION_CONTEXT" resolveInfo="OPERATION_CONTEXT" />
@@ -1688,12 +1686,6 @@
         </node>
       </node>
     </node>
-    <node role="icon" roleId="tp4k.8976425910813834639" type="1oap.IconResource" typeId="1oap.8974276187400029883" id="8024349686103111340">
-      <node role="iconExpression" roleId="1oap.6976585500156684809" type="tpee.StaticFieldReference" typeId="tpee.1070533707846" id="8024349686103112437">
-        <link role="classifier" roleId="tpee.1144433057691" targetNodeId="jehi.~AllIcons$Debugger" resolveInfo="AllIcons.Debugger" />
-        <link role="variableDeclaration" roleId="tpee.1068581517664" targetNodeId="jehi.~AllIcons$Debugger%dViewBreakpoints" resolveInfo="ViewBreakpoints" />
-      </node>
-    </node>
   </root>
   <root id="7064627997011532858">
     <node role="contents" roleId="tp4k.1207145245948" type="tp4k.ElementListContents" typeId="tp4k.1207145163717" id="7064627997011532859">
@@ -1783,8 +1775,8 @@
     <node role="shortcutChange" roleId="tp4k.1562714432501166199" type="tp4k.SimpleShortcutChange" typeId="tp4k.1562714432501166198" id="4073774232572778987">
       <link role="action" roleId="tp4k.6193305307616734326" targetNodeId="7064627997011532730" resolveInfo="StepOut" />
       <node role="keystroke" roleId="tp4k.1562714432501166206" type="tp4k.KeyMapKeystroke" typeId="tp4k.1207318242772" id="4073774232572778988">
+        <property name="modifiers" nameId="tp4k.1207318242773" value="shift" />
         <property name="keycode" nameId="tp4k.1207318242774" value="VK_F8" />
-        <property name="modifiers" nameId="tp4k.1207318242773" value="shift" />
       </node>
     </node>
     <node role="shortcutChange" roleId="tp4k.1562714432501166199" type="tp4k.SimpleShortcutChange" typeId="tp4k.1562714432501166198" id="4073774232572778989">
@@ -1809,15 +1801,15 @@
     <node role="shortcutChange" roleId="tp4k.1562714432501166199" type="tp4k.SimpleShortcutChange" typeId="tp4k.1562714432501166198" id="4073774232572778980">
       <link role="action" roleId="tp4k.6193305307616734326" targetNodeId="7064627997011532788" resolveInfo="ToggleBreakpoint" />
       <node role="keystroke" roleId="tp4k.1562714432501166206" type="tp4k.KeyMapKeystroke" typeId="tp4k.1207318242772" id="4073774232572778981">
+        <property name="modifiers" nameId="tp4k.1207318242773" value="ctrl" />
         <property name="keycode" nameId="tp4k.1207318242774" value="VK_F8" />
-        <property name="modifiers" nameId="tp4k.1207318242773" value="ctrl" />
       </node>
     </node>
     <node role="shortcutChange" roleId="tp4k.1562714432501166199" type="tp4k.SimpleShortcutChange" typeId="tp4k.1562714432501166198" id="4073774232572778982">
       <link role="action" roleId="tp4k.6193305307616734326" targetNodeId="7064627997011532825" resolveInfo="ViewBreakpoints" />
       <node role="keystroke" roleId="tp4k.1562714432501166206" type="tp4k.KeyMapKeystroke" typeId="tp4k.1207318242772" id="4073774232572778983">
+        <property name="modifiers" nameId="tp4k.1207318242773" value="ctrl+shift" />
         <property name="keycode" nameId="tp4k.1207318242774" value="VK_F8" />
-        <property name="modifiers" nameId="tp4k.1207318242773" value="ctrl+shift" />
       </node>
     </node>
   </root>
@@ -2033,6 +2025,12 @@
     </node>
   </root>
   <root id="6515087165749899624">
+    <node role="icon" roleId="tp4k.8976425910813834639" type="1oap.IconResource" typeId="1oap.8974276187400029883" id="2116560153805830274">
+      <node role="iconExpression" roleId="1oap.6976585500156684809" type="tpee.StaticFieldReference" typeId="tpee.1070533707846" id="2116560153805830299">
+        <link role="classifier" roleId="tpee.1144433057691" targetNodeId="c4ym.~MPSIcons$Debug" resolveInfo="MPSIcons.Debug" />
+        <link role="variableDeclaration" roleId="tpee.1068581517664" targetNodeId="c4ym.~MPSIcons$Debug%dGoToSource" resolveInfo="GoToSource" />
+      </node>
+    </node>
     <node role="executeFunction" roleId="tp4k.1203083461638" type="tp4k.ExecuteBlock" typeId="tp4k.1203083511112" id="6515087165749899625">
       <node role="body" roleId="tpee.1137022507850" type="tpee.StatementList" typeId="tpee.1068580123136" id="6515087165749899626">
         <node role="statement" roleId="tpee.1068581517665" type="tpee.LocalVariableDeclarationStatement" typeId="tpee.1068581242864" id="4474271214083123135">
@@ -2214,12 +2212,6 @@
       <link role="key" roleId="tp4k.1217252646389" targetNodeId="5xh9.~MPSCommonDataKeys%dOPERATION_CONTEXT" resolveInfo="OPERATION_CONTEXT" />
       <node role="condition" roleId="tp4k.5538333046911298738" type="tp4k.RequiredCondition" typeId="tp4k.5538333046911348654" id="6515087165749903381" />
     </node>
-    <node role="icon" roleId="tp4k.8976425910813834639" type="1oap.IconResource" typeId="1oap.8974276187400029883" id="2116560153805830274">
-      <node role="iconExpression" roleId="1oap.6976585500156684809" type="tpee.StaticFieldReference" typeId="tpee.1070533707846" id="2116560153805830299">
-        <link role="classifier" roleId="tpee.1144433057691" targetNodeId="c4ym.~MPSIcons$Debug" resolveInfo="MPSIcons.Debug" />
-        <link role="variableDeclaration" roleId="tpee.1068581517664" targetNodeId="c4ym.~MPSIcons$Debug%dGoToSource" resolveInfo="GoToSource" />
-      </node>
-    </node>
   </root>
   <root id="6515087165749935206">
     <node role="icon" roleId="tp4k.8976425910813834639" type="1oap.IconResource" typeId="1oap.8974276187400029883" id="4483014192699685618">
@@ -2366,6 +2358,12 @@
     </node>
   </root>
   <root id="418270182880363898">
+    <node role="icon" roleId="tp4k.8976425910813834639" type="1oap.IconResource" typeId="1oap.8974276187400029883" id="2116560153805777077">
+      <node role="iconExpression" roleId="1oap.6976585500156684809" type="tpee.StaticFieldReference" typeId="tpee.1070533707846" id="2116560153805826528">
+        <link role="classifier" roleId="tpee.1144433057691" targetNodeId="c4ym.~MPSIcons$Debug" resolveInfo="MPSIcons.Debug" />
+        <link role="variableDeclaration" roleId="tpee.1068581517664" targetNodeId="c4ym.~MPSIcons$Debug%dDeleteBreakpoint" resolveInfo="DeleteBreakpoint" />
+      </node>
+    </node>
     <node role="executeFunction" roleId="tp4k.1203083461638" type="tp4k.ExecuteBlock" typeId="tp4k.1203083511112" id="418270182880363899">
       <node role="body" roleId="tpee.1137022507850" type="tpee.StatementList" typeId="tpee.1068580123136" id="418270182880363900">
         <node role="statement" roleId="tpee.1068581517665" type="tpee.LocalVariableDeclarationStatement" typeId="tpee.1068581242864" id="4474271214083123216">
@@ -2414,8 +2412,8 @@
               <node role="actualArgument" roleId="tpee.1068499141038" type="tpee.GenericNewExpression" typeId="tpee.1145552977093" id="4474271214083123231">
                 <node role="creator" roleId="tpee.1145553007750" type="tpee.AnonymousClassCreator" typeId="tpee.1182160077978" id="4474271214083123232">
                   <node role="cls" roleId="tpee.1182160096073" type="tpee.AnonymousClass" typeId="tpee.1170345865475" id="4474271214083123233">
+                    <property name="nonStatic" nameId="tpee.521412098689998745" value="true" />
                     <property name="name" nameId="tpck.1169194664001" value="" />
-                    <property name="nonStatic" nameId="tpee.521412098689998745" value="true" />
                     <link role="classifier" roleId="tpee.1170346070688" targetNodeId="e2lb.~Runnable" resolveInfo="Runnable" />
                     <link role="baseMethodDeclaration" roleId="tpee.1068499141037" targetNodeId="e2lb.~Object%d&lt;init&gt;()" resolveInfo="Object" />
                     <node role="member" roleId="tpee.5375687026011219971" type="tpee.InstanceMethodDeclaration" typeId="tpee.1068580123165" id="4474271214083123234">
@@ -2511,12 +2509,6 @@
       <link role="key" roleId="tp4k.1217252646389" targetNodeId="6tyf.~PlatformDataKeys%dPROJECT" resolveInfo="PROJECT" />
       <node role="condition" roleId="tp4k.5538333046911298738" type="tp4k.RequiredCondition" typeId="tp4k.5538333046911348654" id="418270182880378132" />
     </node>
-    <node role="icon" roleId="tp4k.8976425910813834639" type="1oap.IconResource" typeId="1oap.8974276187400029883" id="2116560153805777077">
-      <node role="iconExpression" roleId="1oap.6976585500156684809" type="tpee.StaticFieldReference" typeId="tpee.1070533707846" id="2116560153805826528">
-        <link role="classifier" roleId="tpee.1144433057691" targetNodeId="c4ym.~MPSIcons$Debug" resolveInfo="MPSIcons.Debug" />
-        <link role="variableDeclaration" roleId="tpee.1068581517664" targetNodeId="c4ym.~MPSIcons$Debug%dDeleteBreakpoint" resolveInfo="DeleteBreakpoint" />
-      </node>
-    </node>
   </root>
   <root id="8643693251546857272">
     <node role="parameter" roleId="tp4k.1217413222820" type="tp4k.ActionDataParameterDeclaration" typeId="tp4k.1217252042208" id="8643693251546857287">
@@ -2547,8 +2539,8 @@
               <node role="actualArgument" roleId="tpee.1068499141038" type="tpee.GenericNewExpression" typeId="tpee.1145552977093" id="4474271214083119035">
                 <node role="creator" roleId="tpee.1145553007750" type="tpee.AnonymousClassCreator" typeId="tpee.1182160077978" id="4474271214083119036">
                   <node role="cls" roleId="tpee.1182160096073" type="tpee.AnonymousClass" typeId="tpee.1170345865475" id="4474271214083119037">
+                    <property name="nonStatic" nameId="tpee.521412098689998745" value="true" />
                     <property name="name" nameId="tpck.1169194664001" value="" />
-                    <property name="nonStatic" nameId="tpee.521412098689998745" value="true" />
                     <link role="baseMethodDeclaration" roleId="tpee.1068499141037" targetNodeId="e2lb.~Object%d&lt;init&gt;()" resolveInfo="Object" />
                     <link role="classifier" roleId="tpee.1170346070688" targetNodeId="e2lb.~Runnable" resolveInfo="Runnable" />
                     <node role="member" roleId="tpee.5375687026011219971" type="tpee.InstanceMethodDeclaration" typeId="tpee.1068580123165" id="4474271214083119038">
