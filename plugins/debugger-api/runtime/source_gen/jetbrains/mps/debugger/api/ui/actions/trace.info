<?xml version="1.0" encoding="UTF-8"?>
<debug-info>
  <concept fqn="jetbrains.mps.baseLanguage.structure.BlockStatement" />
  <concept fqn="jetbrains.mps.baseLanguage.structure.ConstructorDeclaration" />
  <concept fqn="jetbrains.mps.baseLanguage.structure.ExpressionStatement" />
  <concept fqn="jetbrains.mps.baseLanguage.structure.FieldDeclaration" />
  <concept fqn="jetbrains.mps.baseLanguage.structure.ForeachStatement" />
  <concept fqn="jetbrains.mps.baseLanguage.structure.IfStatement" />
  <concept fqn="jetbrains.mps.baseLanguage.structure.InstanceMethodDeclaration" />
  <concept fqn="jetbrains.mps.baseLanguage.structure.LocalVariableDeclarationStatement" />
  <concept fqn="jetbrains.mps.baseLanguage.structure.ReturnStatement" />
  <concept fqn="jetbrains.mps.baseLanguage.structure.SingleLineComment" />
  <concept fqn="jetbrains.mps.baseLanguage.structure.Statement" />
  <concept fqn="jetbrains.mps.baseLanguage.structure.StaticFieldDeclaration" />
  <concept fqn="jetbrains.mps.baseLanguage.structure.StaticMethodDeclaration" />
  <concept fqn="jetbrains.mps.baseLanguage.structure.SuperConstructorInvocation" />
  <concept fqn="jetbrains.mps.baseLanguage.structure.TryCatchStatement" />
  <root>
    <file name="IconContainer.java">
      <unit at="8,0,11,0" name="jetbrains.mps.debugger.api.ui.actions.IconContainer" />
    </file>
  </root>
  <root nodeRef="r:01820806-c285-4459-a416-37590f94adc8(jetbrains.mps.debugger.api.ui.actions)/2392684134639444998">
    <file name="MuteBreakpoints.java">
      <node id="2392684134639445001" at="12,0,13,0" concept="11" trace="ICON" />
      <node id="2392684134639445014" at="13,28,14,56" concept="13" />
      <node id="2392684134639445026" at="17,59,18,80" concept="7" />
      <node id="2392684134639445036" at="19,31,20,13" concept="8" />
      <node id="2392684134639445037" at="21,5,22,36" concept="2" />
      <node id="2392684134639445048" at="25,50,26,80" concept="7" />
      <node id="2392684134639445053" at="26,80,27,59" concept="8" />
      <node id="2392684134639445068" at="30,43,31,24" concept="2" />
      <node id="2392684134639445071" at="31,24,32,88" concept="2" />
      <node id="2392684134639445010" at="13,0,16,0" concept="1" trace="MuteBreakpoints#()V" />
      <node id="2392684134639445031" at="18,80,21,5" concept="5" />
      <node id="2392684134639445042" at="24,0,29,0" concept="6" trace="isSelected#(Lcom/intellij/openapi/actionSystem/AnActionEvent;)Z" />
      <node id="2392684134639445062" at="29,0,34,0" concept="6" trace="update#(Lcom/intellij/openapi/actionSystem/AnActionEvent;)V" />
      <node id="2392684134639445018" at="16,0,24,0" concept="6" trace="setSelected#(Lcom/intellij/openapi/actionSystem/AnActionEvent;Z)V" />
      <scope id="2392684134639445013" at="13,28,14,56" />
      <scope id="2392684134639445035" at="19,31,20,13" />
      <scope id="2392684134639445047" at="25,50,27,59">
        <var name="debugSession" id="2392684134639445049" />
      </scope>
      <scope id="2392684134639445067" at="30,43,32,88" />
      <scope id="2392684134639445010" at="13,0,16,0" />
      <scope id="2392684134639445025" at="17,59,22,36">
        <var name="debugSession" id="2392684134639445027" />
      </scope>
      <scope id="2392684134639445042" at="24,0,29,0">
        <var name="event" id="2392684134639445045" />
      </scope>
      <scope id="2392684134639445062" at="29,0,34,0">
        <var name="event" id="2392684134639445065" />
      </scope>
      <scope id="2392684134639445018" at="16,0,24,0">
        <var name="b" id="2392684134639445023" />
        <var name="event" id="2392684134639445021" />
      </scope>
      <unit id="2392684134639444998" at="11,0,35,0" name="jetbrains.mps.debugger.api.ui.actions.MuteBreakpoints" />
    </file>
  </root>
  <root nodeRef="r:01820806-c285-4459-a416-37590f94adc8(jetbrains.mps.debugger.api.ui.actions)/4073774232572770202">
    <file name="Debugger_KeymapChanges.java">
      <node id="4073774232572770202" at="11,35,12,14" concept="9" />
      <node id="4073774232572770202" at="12,14,13,112" concept="2" />
      <node id="4073774232572770202" at="13,112,14,97" concept="2" />
      <node id="4073774232572770202" at="14,97,15,99" concept="2" />
      <node id="4073774232572770202" at="15,99,16,103" concept="2" />
      <node id="4073774232572770202" at="16,103,17,99" concept="2" />
      <node id="4073774232572770202" at="17,99,18,111" concept="2" />
      <node id="4073774232572770202" at="18,111,19,116" concept="2" />
      <node id="4073774232572770202" at="19,116,20,28" concept="9" />
      <node id="4073774232572770202" at="20,28,21,15" concept="9" />
      <node id="4073774232572770202" at="23,29,24,22" concept="8" />
      <node id="4073774232572770202" at="26,53,27,70" concept="8" />
      <node id="4073774232572770202" at="23,0,26,0" concept="6" trace="getScheme#()Ljava/lang/String;" />
      <node id="4073774232572770202" at="26,0,29,0" concept="12" trace="getShortcut#(Ljava/lang/String;)Lcom/intellij/openapi/actionSystem/Shortcut;" />
      <node id="4073774232572770202" at="11,0,23,0" concept="1" trace="Debugger_KeymapChanges#()V" />
      <scope id="4073774232572770202" at="23,29,24,22" />
      <scope id="4073774232572770202" at="26,53,27,70" />
      <scope id="4073774232572770202" at="23,0,26,0" />
      <scope id="4073774232572770202" at="26,0,29,0">
        <var name="stroke" id="4073774232572770202" />
      </scope>
      <scope id="4073774232572770202" at="11,35,21,15" />
      <scope id="4073774232572770202" at="11,0,23,0" />
      <unit id="4073774232572770202" at="10,0,30,0" name="jetbrains.mps.debugger.api.ui.actions.Debugger_KeymapChanges" />
    </file>
  </root>
  <root nodeRef="r:01820806-c285-4459-a416-37590f94adc8(jetbrains.mps.debugger.api.ui.actions)/418270182880363898">
    <file name="DeleteBreakpointAction_Action.java">
      <node id="418270182880363898" at="24,0,25,0" concept="11" trace="ICON" />
      <node id="418270182880363898" at="25,42,26,47" concept="13" />
      <node id="418270182880363898" at="26,47,27,34" concept="2" />
      <node id="418270182880363898" at="27,34,28,41" concept="2" />
      <node id="418270182880363898" at="31,32,32,16" concept="8" />
      <node id="418270182880378080" at="36,7,37,96" concept="7" />
      <node id="418270182880378089" at="37,96,38,63" concept="2" />
      <node id="418270182880363898" at="41,42,42,97" concept="2" />
      <node id="418270182880363898" at="43,7,44,44" concept="2" />
      <node id="418270182880363898" at="48,53,49,19" concept="8" />
      <node id="418270182880363898" at="50,5,51,91" concept="2" />
      <node id="418270182880363898" at="52,66,53,19" concept="8" />
      <node id="418270182880363898" at="54,5,55,94" concept="2" />
      <node id="418270182880363898" at="56,62,57,19" concept="8" />
      <node id="418270182880363898" at="58,5,59,16" concept="8" />
      <node id="4474271214083123216" at="62,9,63,100" concept="7" />
      <node id="4474271214083123226" at="64,31,65,15" concept="8" />
      <node id="5996241366561683748" at="66,7,67,0" concept="10" />
      <node id="4474271214083123251" at="69,27,70,139" concept="2" />
      <node id="418270182880363898" at="74,42,75,96" concept="2" />
      <node id="418270182880363898" at="79,0,80,0" concept="11" trace="LOG" />
      <node id="418270182880363898" at="40,27,43,7" concept="0" />
      <node id="418270182880363898" at="40,27,43,7" concept="5" />
      <node id="418270182880363898" at="47,95,50,5" concept="5" />
      <node id="418270182880363898" at="51,91,54,5" concept="5" />
      <node id="418270182880363898" at="55,94,58,5" concept="5" />
      <node id="4474271214083123221" at="63,100,66,7" concept="5" />
      <node id="5996241366561713469" at="69,0,72,0" concept="6" trace="run#()V" />
      <node id="418270182880363898" at="73,27,76,7" concept="0" />
      <node id="418270182880363898" at="73,27,76,7" concept="5" />
      <node id="418270182880363898" at="30,0,34,0" concept="6" trace="isDumbAware#()Z" />
      <node id="418270182880363898" at="35,9,39,7" concept="0" />
      <node id="418270182880363898" at="50,5,54,5" concept="0" />
      <node id="418270182880363898" at="54,5,58,5" concept="0" />
      <node id="418270182880363898" at="25,0,30,0" concept="1" trace="DeleteBreakpointAction_Action#()V" />
      <node id="5996241366561685379" at="67,0,72,9" concept="2" />
      <node id="418270182880363898" at="34,89,45,5" concept="14" />
      <node id="418270182880363898" at="34,0,47,0" concept="6" trace="doUpdate#(Lcom/intellij/openapi/actionSystem/AnActionEvent;Ljava/util/Map;)V" />
      <node id="418270182880363898" at="47,0,61,0" concept="6" trace="collectActionData#(Lcom/intellij/openapi/actionSystem/AnActionEvent;Ljava/util/Map;)Z" />
      <node id="418270182880363898" at="61,96,77,5" concept="14" />
      <node id="418270182880363898" at="61,0,79,0" concept="6" trace="doExecute#(Lcom/intellij/openapi/actionSystem/AnActionEvent;Ljava/util/Map;)V" />
      <scope id="418270182880363898" at="31,32,32,16" />
      <scope id="418270182880363898" at="41,42,42,97" />
      <scope id="418270182880363898" at="48,53,49,19" />
      <scope id="418270182880363898" at="52,66,53,19" />
      <scope id="418270182880363898" at="56,62,57,19" />
      <scope id="4474271214083123225" at="64,31,65,15" />
      <scope id="5996241366561713470" at="69,27,70,139" />
      <scope id="418270182880363898" at="74,42,75,96" />
      <scope id="418270182880378079" at="36,7,38,63">
        <var name="breakpoint" id="418270182880378081" />
      </scope>
      <scope id="418270182880363898" at="25,42,28,41" />
      <scope id="418270182880363898" at="40,27,43,7" />
      <scope id="5996241366561713469" at="69,0,72,0" />
      <scope id="418270182880363898" at="73,0,76,7">
        <var name="t" id="418270182880363898" />
      </scope>
      <scope id="418270182880363898" at="73,27,76,7" />
      <scope id="418270182880363898" at="30,0,34,0" />
      <scope id="418270182880363898" at="35,9,39,7" />
      <scope id="418270182880363898" at="40,0,44,44">
        <var name="t" id="418270182880363898" />
      </scope>
      <scope id="418270182880363898" at="40,27,44,44" />
      <scope id="418270182880363898" at="50,5,54,5" />
      <scope id="418270182880363898" at="54,5,58,5" />
      <scope id="418270182880363898" at="25,0,30,0" />
      <scope id="418270182880363898" at="62,9,72,9">
        <var name="breakpoint" id="4474271214083123217" />
      </scope>
      <scope id="418270182880363898" at="34,89,45,5" />
      <scope id="418270182880363898" at="47,95,59,16" />
      <scope id="418270182880363898" at="34,0,47,0">
        <var name="_params" id="418270182880363898" />
        <var name="event" id="418270182880363898" />
      </scope>
      <scope id="418270182880363898" at="47,0,61,0">
        <var name="_params" id="418270182880363898" />
        <var name="event" id="418270182880363898" />
      </scope>
      <scope id="418270182880363898" at="61,96,77,5" />
      <scope id="418270182880363898" at="61,0,79,0">
        <var name="_params" id="418270182880363898" />
        <var name="event" id="418270182880363898" />
      </scope>
      <unit id="5996241366561713469" at="68,116,72,7" name="jetbrains.mps.debugger.api.ui.actions.DeleteBreakpointAction_Action$1" />
      <unit id="418270182880363898" at="23,0,81,0" name="jetbrains.mps.debugger.api.ui.actions.DeleteBreakpointAction_Action" />
    </file>
  </root>
  <root nodeRef="r:01820806-c285-4459-a416-37590f94adc8(jetbrains.mps.debugger.api.ui.actions)/6515087165749899624">
    <file name="GoToBreakpointSourceAction_Action.java">
      <node id="6515087165749899624" at="23,0,24,0" concept="11" trace="ICON" />
      <node id="6515087165749899624" at="24,46,25,41" concept="13" />
      <node id="6515087165749899624" at="25,41,26,34" concept="2" />
      <node id="6515087165749899624" at="26,34,27,41" concept="2" />
      <node id="6515087165749899624" at="30,32,31,16" concept="8" />
      <node id="6515087165749902892" at="35,7,36,96" concept="7" />
      <node id="6515087165749901261" at="36,96,37,108" concept="2" />
      <node id="6515087165749899624" at="40,42,41,101" concept="2" />
      <node id="6515087165749899624" at="42,7,43,44" concept="2" />
      <node id="6515087165749899624" at="47,53,48,19" concept="8" />
      <node id="6515087165749899624" at="49,5,50,100" concept="2" />
      <node id="6515087165749899624" at="51,62,52,19" concept="8" />
      <node id="6515087165749899624" at="53,5,54,16" concept="8" />
      <node id="4474271214083123135" at="57,9,58,94" concept="7" />
      <node id="4474271214083123145" at="59,79,60,15" concept="8" />
      <node id="6515087165749902753" at="61,7,62,119" concept="7" />
      <node id="6515087165749902830" at="63,27,64,25" concept="2" />
      <node id="6515087165749903373" at="65,7,66,144" concept="2" />
      <node id="6515087165749899624" at="68,42,69,100" concept="2" />
      <node id="6515087165749899624" at="73,0,74,0" concept="11" trace="LOG" />
      <node id="6515087165749899624" at="39,27,42,7" concept="0" />
      <node id="6515087165749899624" at="39,27,42,7" concept="5" />
      <node id="6515087165749899624" at="46,95,49,5" concept="5" />
      <node id="6515087165749899624" at="50,100,53,5" concept="5" />
      <node id="4474271214083123140" at="58,94,61,7" concept="5" />
      <node id="6515087165749902647" at="62,119,65,7" concept="5" />
      <node id="6515087165749899624" at="67,27,70,7" concept="0" />
      <node id="6515087165749899624" at="67,27,70,7" concept="5" />
      <node id="6515087165749899624" at="29,0,33,0" concept="6" trace="isDumbAware#()Z" />
      <node id="6515087165749899624" at="34,9,38,7" concept="0" />
      <node id="6515087165749899624" at="49,5,53,5" concept="0" />
      <node id="6515087165749899624" at="24,0,29,0" concept="1" trace="GoToBreakpointSourceAction_Action#()V" />
      <node id="6515087165749899624" at="46,0,56,0" concept="6" trace="collectActionData#(Lcom/intellij/openapi/actionSystem/AnActionEvent;Ljava/util/Map;)Z" />
      <node id="6515087165749899624" at="33,89,44,5" concept="14" />
      <node id="6515087165749899624" at="33,0,46,0" concept="6" trace="doUpdate#(Lcom/intellij/openapi/actionSystem/AnActionEvent;Ljava/util/Map;)V" />
      <node id="6515087165749899624" at="56,96,71,5" concept="14" />
      <node id="6515087165749899624" at="56,0,73,0" concept="6" trace="doExecute#(Lcom/intellij/openapi/actionSystem/AnActionEvent;Ljava/util/Map;)V" />
      <scope id="6515087165749899624" at="30,32,31,16" />
      <scope id="6515087165749899624" at="40,42,41,101" />
      <scope id="6515087165749899624" at="47,53,48,19" />
      <scope id="6515087165749899624" at="51,62,52,19" />
      <scope id="4474271214083123144" at="59,79,60,15" />
      <scope id="6515087165749902648" at="63,27,64,25" />
      <scope id="6515087165749899624" at="68,42,69,100" />
      <scope id="6515087165749901260" at="35,7,37,108">
        <var name="breakpoint" id="6515087165749902893" />
      </scope>
      <scope id="6515087165749899624" at="24,46,27,41" />
      <scope id="6515087165749899624" at="39,27,42,7" />
      <scope id="6515087165749899624" at="67,0,70,7">
        <var name="t" id="6515087165749899624" />
      </scope>
      <scope id="6515087165749899624" at="67,27,70,7" />
      <scope id="6515087165749899624" at="29,0,33,0" />
      <scope id="6515087165749899624" at="34,9,38,7" />
      <scope id="6515087165749899624" at="39,0,43,44">
        <var name="t" id="6515087165749899624" />
      </scope>
      <scope id="6515087165749899624" at="39,27,43,44" />
      <scope id="6515087165749899624" at="49,5,53,5" />
      <scope id="6515087165749899624" at="24,0,29,0" />
      <scope id="6515087165749899624" at="46,95,54,16" />
      <scope id="6515087165749899624" at="57,9,66,144">
        <var name="breakpoint" id="4474271214083123136" />
        <var name="dialog" id="6515087165749902754" />
      </scope>
      <scope id="6515087165749899624" at="46,0,56,0">
        <var name="_params" id="6515087165749899624" />
        <var name="event" id="6515087165749899624" />
      </scope>
      <scope id="6515087165749899624" at="33,89,44,5" />
      <scope id="6515087165749899624" at="33,0,46,0">
        <var name="_params" id="6515087165749899624" />
        <var name="event" id="6515087165749899624" />
      </scope>
      <scope id="6515087165749899624" at="56,96,71,5" />
      <scope id="6515087165749899624" at="56,0,73,0">
        <var name="_params" id="6515087165749899624" />
        <var name="event" id="6515087165749899624" />
      </scope>
      <unit id="6515087165749899624" at="22,0,75,0" name="jetbrains.mps.debugger.api.ui.actions.GoToBreakpointSourceAction_Action" />
    </file>
  </root>
  <root nodeRef="r:01820806-c285-4459-a416-37590f94adc8(jetbrains.mps.debugger.api.ui.actions)/6515087165749935206">
    <file name="ViewBreakpointSourceAction_Action.java">
      <node id="6515087165749935206" at="22,0,23,0" concept="11" trace="ICON" />
      <node id="6515087165749935206" at="23,46,24,46" concept="13" />
      <node id="6515087165749935206" at="24,46,25,34" concept="2" />
      <node id="6515087165749935206" at="25,34,26,41" concept="2" />
      <node id="6515087165749935206" at="29,32,30,16" concept="8" />
      <node id="6515087165749935260" at="34,7,35,96" concept="7" />
      <node id="6515087165749935269" at="35,96,36,108" concept="2" />
      <node id="6515087165749935206" at="39,42,40,101" concept="2" />
      <node id="6515087165749935206" at="41,7,42,44" concept="2" />
      <node id="6515087165749935206" at="46,53,47,19" concept="8" />
      <node id="6515087165749935206" at="48,5,49,100" concept="2" />
      <node id="6515087165749935206" at="50,62,51,19" concept="8" />
      <node id="6515087165749935206" at="52,5,53,16" concept="8" />
      <node id="6515087165749935209" at="56,9,57,94" concept="7" />
      <node id="6515087165749935228" at="58,79,59,15" concept="8" />
      <node id="6515087165749935247" at="60,7,61,145" concept="2" />
      <node id="6515087165749935206" at="63,42,64,100" concept="2" />
      <node id="6515087165749935206" at="68,0,69,0" concept="11" trace="LOG" />
      <node id="6515087165749935206" at="38,27,41,7" concept="0" />
      <node id="6515087165749935206" at="38,27,41,7" concept="5" />
      <node id="6515087165749935206" at="45,95,48,5" concept="5" />
      <node id="6515087165749935206" at="49,100,52,5" concept="5" />
      <node id="6515087165749935218" at="57,94,60,7" concept="5" />
      <node id="6515087165749935206" at="62,27,65,7" concept="0" />
      <node id="6515087165749935206" at="62,27,65,7" concept="5" />
      <node id="6515087165749935206" at="28,0,32,0" concept="6" trace="isDumbAware#()Z" />
      <node id="6515087165749935206" at="33,9,37,7" concept="0" />
      <node id="6515087165749935206" at="48,5,52,5" concept="0" />
      <node id="6515087165749935206" at="23,0,28,0" concept="1" trace="ViewBreakpointSourceAction_Action#()V" />
      <node id="6515087165749935206" at="45,0,55,0" concept="6" trace="collectActionData#(Lcom/intellij/openapi/actionSystem/AnActionEvent;Ljava/util/Map;)Z" />
      <node id="6515087165749935206" at="32,89,43,5" concept="14" />
      <node id="6515087165749935206" at="55,96,66,5" concept="14" />
      <node id="6515087165749935206" at="32,0,45,0" concept="6" trace="doUpdate#(Lcom/intellij/openapi/actionSystem/AnActionEvent;Ljava/util/Map;)V" />
      <node id="6515087165749935206" at="55,0,68,0" concept="6" trace="doExecute#(Lcom/intellij/openapi/actionSystem/AnActionEvent;Ljava/util/Map;)V" />
      <scope id="6515087165749935206" at="29,32,30,16" />
      <scope id="6515087165749935206" at="39,42,40,101" />
      <scope id="6515087165749935206" at="46,53,47,19" />
      <scope id="6515087165749935206" at="50,62,51,19" />
      <scope id="6515087165749935227" at="58,79,59,15" />
      <scope id="6515087165749935206" at="63,42,64,100" />
      <scope id="6515087165749935259" at="34,7,36,108">
        <var name="breakpoint" id="6515087165749935261" />
      </scope>
      <scope id="6515087165749935206" at="23,46,26,41" />
      <scope id="6515087165749935206" at="38,27,41,7" />
      <scope id="6515087165749935206" at="62,0,65,7">
        <var name="t" id="6515087165749935206" />
      </scope>
      <scope id="6515087165749935206" at="62,27,65,7" />
      <scope id="6515087165749935206" at="28,0,32,0" />
      <scope id="6515087165749935206" at="33,9,37,7" />
      <scope id="6515087165749935206" at="38,0,42,44">
        <var name="t" id="6515087165749935206" />
      </scope>
      <scope id="6515087165749935206" at="38,27,42,44" />
      <scope id="6515087165749935206" at="48,5,52,5" />
      <scope id="6515087165749935206" at="23,0,28,0" />
      <scope id="6515087165749935206" at="56,9,61,145">
        <var name="breakpoint" id="6515087165749935210" />
      </scope>
      <scope id="6515087165749935206" at="45,95,53,16" />
      <scope id="6515087165749935206" at="45,0,55,0">
        <var name="_params" id="6515087165749935206" />
        <var name="event" id="6515087165749935206" />
      </scope>
      <scope id="6515087165749935206" at="32,89,43,5" />
      <scope id="6515087165749935206" at="55,96,66,5" />
      <scope id="6515087165749935206" at="32,0,45,0">
        <var name="_params" id="6515087165749935206" />
        <var name="event" id="6515087165749935206" />
      </scope>
      <scope id="6515087165749935206" at="55,0,68,0">
        <var name="_params" id="6515087165749935206" />
        <var name="event" id="6515087165749935206" />
      </scope>
      <unit id="6515087165749935206" at="21,0,70,0" name="jetbrains.mps.debugger.api.ui.actions.ViewBreakpointSourceAction_Action" />
    </file>
  </root>
  <root nodeRef="r:01820806-c285-4459-a416-37590f94adc8(jetbrains.mps.debugger.api.ui.actions)/6762701973176605162">
    <file name="Runtime_PluginInitializer.java">
      <node id="6762701973176605162" at="17,51,18,53" concept="8" />
      <node id="6762701973176605162" at="19,9,20,20" concept="8" />
      <node id="6762701973176605162" at="26,36,27,83" concept="9" />
      <node id="6762701973176605162" at="27,83,28,37" concept="8" />
      <node id="6762701973176605162" at="30,0,32,0" concept="6" trace="initComponent#()V" />
      <node id="6762701973176605162" at="32,0,34,0" concept="6" trace="disposeComponent#()V" />
      <node id="6762701973176605162" at="16,43,19,9" concept="5" />
      <node id="6762701973176605162" at="24,0,30,0" concept="6" trace="getComponentName#()Ljava/lang/String;" />
      <node id="6762701973176605162" at="15,0,22,0" concept="6" trace="create#(Ljava/lang/Class;)null" />
      <node id="6762701973176605162" at="13,38,22,7" concept="2" />
      <node id="6762701973176605162" at="13,0,24,0" concept="1" trace="Runtime_PluginInitializer#()V" />
      <scope id="6762701973176605162" at="30,31,30,31" />
      <scope id="6762701973176605162" at="32,34,32,34" />
      <scope id="6762701973176605162" at="17,51,18,53" />
      <scope id="6762701973176605162" at="26,36,28,37" />
      <scope id="6762701973176605162" at="30,0,32,0" />
      <scope id="6762701973176605162" at="32,0,34,0" />
      <scope id="6762701973176605162" at="16,43,20,20" />
      <scope id="6762701973176605162" at="24,0,30,0" />
      <scope id="6762701973176605162" at="15,0,22,0">
        <var name="klass" id="6762701973176605162" />
      </scope>
      <scope id="6762701973176605162" at="13,38,22,7" />
      <scope id="6762701973176605162" at="13,0,24,0" />
      <unit id="6762701973176605162" at="14,54,22,5" name="jetbrains.mps.debugger.api.ui.actions.Runtime_PluginInitializer$1" />
      <unit id="6762701973176605162" at="12,0,35,0" name="jetbrains.mps.debugger.api.ui.actions.Runtime_PluginInitializer" />
    </file>
    <file name="plugin.xml">
      <unit id="6762701973176605162" at="1,0,20,14" name="jetbrains.mps.debugger.api.ui.actions.plugin" />
    </file>
  </root>
  <root nodeRef="r:01820806-c285-4459-a416-37590f94adc8(jetbrains.mps.debugger.api.ui.actions)/7064627997011532320">
    <file name="EvaluateExpression_Action.java">
      <node id="7064627997011532320" at="37,0,38,0" concept="11" trace="ICON" />
<<<<<<< HEAD
      <node id="7064627997011532320" at="38,38,39,43" concept="13" />
      <node id="7064627997011532320" at="39,43,40,34" concept="2" />
      <node id="7064627997011532320" at="40,34,41,40" concept="2" />
      <node id="7064627997011532320" at="44,32,45,16" concept="8" />
      <node id="7064627997011532343" at="49,7,50,95" concept="7" />
      <node id="7064627997011532348" at="50,95,51,107" concept="2" />
      <node id="7064627997011532320" at="54,42,55,93" concept="2" />
      <node id="7064627997011532320" at="56,7,57,44" concept="2" />
      <node id="7064627997011532320" at="61,53,62,19" concept="8" />
      <node id="7064627997011532320" at="63,5,64,109" concept="2" />
      <node id="7064627997011532320" at="65,71,66,19" concept="8" />
      <node id="7064627997011532320" at="67,5,68,101" concept="0" />
      <node id="7064627997011532320" at="67,5,68,101" concept="2" />
      <node id="7064627997011532320" at="68,101,69,16" concept="8" />
      <node id="7064627997011532324" at="72,9,73,93" concept="7" />
      <node id="2666603886872191706" at="74,39,75,105" concept="7" />
      <node id="4789587624734726843" at="76,88,77,141" concept="7" />
      <node id="2034046503361593572" at="82,53,83,56" concept="8" />
      <node id="2034046503361593579" at="86,56,87,48" concept="8" />
      <node id="7064627997011532331" at="93,9,94,138" concept="2" />
      <node id="7064627997011532320" at="97,42,98,92" concept="2" />
      <node id="7064627997011532320" at="102,0,103,0" concept="11" trace="LOG" />
      <node id="7064627997011532320" at="53,27,56,7" concept="0" />
      <node id="7064627997011532320" at="53,27,56,7" concept="5" />
      <node id="7064627997011532320" at="60,95,63,5" concept="5" />
      <node id="7064627997011532320" at="64,109,67,5" concept="5" />
      <node id="2034046503361593570" at="82,0,85,0" concept="6" trace="iterable#()Ljava/lang/Iterable;" />
      <node id="2034046503361593577" at="86,0,89,0" concept="6" trace="select#(Lorg/jetbrains/mps/openapi/model/SNode;)Ljetbrains/mps/smodel/SNodePointer;" />
      <node id="7064627997011532320" at="96,27,99,7" concept="0" />
      <node id="7064627997011532320" at="96,27,99,7" concept="5" />
      <node id="7064627997011532320" at="43,0,47,0" concept="6" trace="isDumbAware#()Z" />
      <node id="7064627997011532320" at="48,9,52,7" concept="0" />
      <node id="7064627997011532320" at="63,5,67,5" concept="0" />
      <node id="7064627997011532320" at="38,0,43,0" concept="1" trace="EvaluateExpression_Action#()V" />
      <node id="2034046503361593562" at="80,33,89,20" concept="2" />
      <node id="7064627997011532320" at="47,89,58,5" concept="14" />
      <node id="7064627997011532320" at="60,0,71,0" concept="6" trace="collectActionData#(Lcom/intellij/openapi/actionSystem/AnActionEvent;Ljava/util/Map;)Z" />
      <node id="2034046503361593560" at="80,0,91,0" concept="6" trace="run#()V" />
      <node id="7064627997011532320" at="47,0,60,0" concept="6" trace="doUpdate#(Lcom/intellij/openapi/actionSystem/AnActionEvent;Ljava/util/Map;)V" />
      <node id="2034046503361593556" at="78,275,91,15" concept="2" />
      <node id="4336756357323848017" at="77,141,92,11" concept="5" />
      <node id="4789587624734695235" at="75,105,93,9" concept="5" />
      <node id="7064627997011532329" at="73,93,95,7" concept="5" />
      <node id="7064627997011532320" at="71,96,100,5" concept="14" />
      <node id="7064627997011532320" at="71,0,102,0" concept="6" trace="doExecute#(Lcom/intellij/openapi/actionSystem/AnActionEvent;Ljava/util/Map;)V" />
      <scope id="7064627997011532320" at="44,32,45,16" />
      <scope id="7064627997011532320" at="54,42,55,93" />
      <scope id="7064627997011532320" at="61,53,62,19" />
      <scope id="7064627997011532320" at="65,71,66,19" />
      <scope id="7064627997011532320" at="67,5,68,101" />
      <scope id="2034046503361593571" at="82,53,83,56" />
      <scope id="2034046503361593578" at="86,56,87,48" />
      <scope id="7064627997011532320" at="97,42,98,92" />
      <scope id="7064627997011532342" at="49,7,51,107">
        <var name="evaluationProvider" id="7064627997011532344" />
      </scope>
      <scope id="7064627997011532320" at="38,38,41,40" />
      <scope id="7064627997011532320" at="53,27,56,7" />
      <scope id="2034046503361593570" at="82,0,85,0" />
      <scope id="2034046503361593577" at="86,0,89,0">
        <var name="it" id="2034046503361593577" />
      </scope>
      <scope id="7064627997011532320" at="96,0,99,7">
        <var name="t" id="7064627997011532320" />
      </scope>
      <scope id="7064627997011532320" at="96,27,99,7" />
      <scope id="7064627997011532320" at="43,0,47,0" />
      <scope id="7064627997011532320" at="48,9,52,7" />
      <scope id="7064627997011532320" at="53,0,57,44">
        <var name="t" id="7064627997011532320" />
      </scope>
      <scope id="7064627997011532320" at="53,27,57,44" />
      <scope id="7064627997011532320" at="63,5,67,5" />
      <scope id="7064627997011532320" at="38,0,43,0" />
      <scope id="7064627997011532320" at="60,95,69,16" />
      <scope id="2034046503361593561" at="80,33,89,20" />
      <scope id="7064627997011532320" at="47,89,58,5" />
      <scope id="7064627997011532320" at="60,0,71,0">
        <var name="_params" id="7064627997011532320" />
        <var name="event" id="7064627997011532320" />
      </scope>
      <scope id="2034046503361593560" at="80,0,91,0" />
      <scope id="7064627997011532320" at="47,0,60,0">
        <var name="_params" id="7064627997011532320" />
        <var name="event" id="7064627997011532320" />
      </scope>
      <scope id="4336756357323848018" at="78,275,91,15" />
      <scope id="4789587624734695236" at="76,88,92,11">
        <var name="selection" id="4789587624734726844" />
      </scope>
      <scope id="7064627997011532330" at="74,39,94,138">
        <var name="nodePointers" id="2666603886872191707" />
      </scope>
      <scope id="7064627997011532320" at="72,9,95,7">
        <var name="evaluationProvider" id="7064627997011532325" />
      </scope>
      <scope id="7064627997011532320" at="71,96,100,5" />
      <scope id="7064627997011532320" at="71,0,102,0">
        <var name="_params" id="7064627997011532320" />
        <var name="event" id="7064627997011532320" />
      </scope>
      <unit id="2034046503361593570" at="81,111,85,17" name="jetbrains.mps.debugger.api.ui.actions.EvaluateExpression_Action$2" />
      <unit id="2034046503361593577" at="85,31,89,17" name="jetbrains.mps.debugger.api.ui.actions.EvaluateExpression_Action$2" />
      <unit id="2034046503361593560" at="79,53,91,13" name="jetbrains.mps.debugger.api.ui.actions.EvaluateExpression_Action$1" />
      <unit id="7064627997011532320" at="36,0,104,0" name="jetbrains.mps.debugger.api.ui.actions.EvaluateExpression_Action" />
=======
      <node id="7064627997011532320" at="39,38,40,43" concept="13" />
      <node id="7064627997011532320" at="40,43,41,34" concept="2" />
      <node id="7064627997011532320" at="41,34,42,40" concept="2" />
      <node id="7064627997011532320" at="46,32,47,16" concept="8" />
      <node id="7064627997011532343" at="52,7,53,95" concept="7" />
      <node id="7064627997011532348" at="53,95,54,107" concept="2" />
      <node id="7064627997011532320" at="57,42,58,93" concept="2" />
      <node id="7064627997011532320" at="59,7,60,44" concept="2" />
      <node id="7064627997011532320" at="65,53,66,19" concept="8" />
      <node id="7064627997011532320" at="67,5,68,109" concept="2" />
      <node id="7064627997011532320" at="69,71,70,19" concept="8" />
      <node id="7064627997011532320" at="72,5,73,90" concept="7" />
      <node id="7064627997011532320" at="74,67,75,31" concept="2" />
      <node id="7064627997011532320" at="76,7,77,69" concept="2" />
      <node id="7064627997011532320" at="78,5,79,16" concept="8" />
      <node id="7064627997011532324" at="83,9,84,93" concept="7" />
      <node id="2666603886872191706" at="85,39,86,105" concept="7" />
      <node id="4789587624734726843" at="87,88,88,141" concept="7" />
      <node id="2034046503361593572" at="93,53,94,56" concept="8" />
      <node id="2034046503361593579" at="97,56,98,48" concept="8" />
      <node id="7064627997011532331" at="104,9,105,138" concept="2" />
      <node id="7064627997011532320" at="108,42,109,92" concept="2" />
      <node id="7064627997011532320" at="114,0,115,0" concept="11" trace="LOG" />
      <node id="7064627997011532320" at="56,27,59,7" concept="0" />
      <node id="7064627997011532320" at="56,27,59,7" concept="5" />
      <node id="7064627997011532320" at="64,95,67,5" concept="5" />
      <node id="7064627997011532320" at="68,109,71,5" concept="5" />
      <node id="7064627997011532320" at="73,90,76,7" concept="5" />
      <node id="2034046503361593570" at="93,0,96,0" concept="6" trace="iterable#()Ljava/lang/Iterable;" />
      <node id="2034046503361593577" at="97,0,100,0" concept="6" trace="select#(Lorg/jetbrains/mps/openapi/model/SNode;)Ljetbrains/mps/smodel/SNodePointer;" />
      <node id="7064627997011532320" at="107,27,110,7" concept="0" />
      <node id="7064627997011532320" at="107,27,110,7" concept="5" />
      <node id="7064627997011532320" at="45,0,49,0" concept="6" trace="isDumbAware#()Z" />
      <node id="7064627997011532320" at="51,9,55,7" concept="0" />
      <node id="7064627997011532320" at="67,5,71,5" concept="0" />
      <node id="7064627997011532320" at="39,0,44,0" concept="1" trace="EvaluateExpression_Action#()V" />
      <node id="7064627997011532320" at="71,5,78,5" concept="0" />
      <node id="7064627997011532320" at="71,5,78,5" concept="0" />
      <node id="2034046503361593562" at="91,33,100,20" concept="2" />
      <node id="7064627997011532320" at="50,89,61,5" concept="14" />
      <node id="2034046503361593560" at="91,0,102,0" concept="6" trace="run#()V" />
      <node id="7064627997011532320" at="50,0,63,0" concept="6" trace="doUpdate#(Lcom/intellij/openapi/actionSystem/AnActionEvent;Ljava/util/Map;)V" />
      <node id="2034046503361593556" at="89,275,102,15" concept="2" />
      <node id="4336756357323848017" at="88,141,103,11" concept="5" />
      <node id="7064627997011532320" at="64,0,81,0" concept="6" trace="collectActionData#(Lcom/intellij/openapi/actionSystem/AnActionEvent;Ljava/util/Map;)Z" />
      <node id="4789587624734695235" at="86,105,104,9" concept="5" />
      <node id="7064627997011532329" at="84,93,106,7" concept="5" />
      <node id="7064627997011532320" at="82,96,111,5" concept="14" />
      <node id="7064627997011532320" at="82,0,113,0" concept="6" trace="doExecute#(Lcom/intellij/openapi/actionSystem/AnActionEvent;Ljava/util/Map;)V" />
      <scope id="7064627997011532320" at="46,32,47,16" />
      <scope id="7064627997011532320" at="57,42,58,93" />
      <scope id="7064627997011532320" at="65,53,66,19" />
      <scope id="7064627997011532320" at="69,71,70,19" />
      <scope id="7064627997011532320" at="74,67,75,31" />
      <scope id="2034046503361593571" at="93,53,94,56" />
      <scope id="2034046503361593578" at="97,56,98,48" />
      <scope id="7064627997011532320" at="108,42,109,92" />
      <scope id="7064627997011532342" at="52,7,54,107">
        <var name="evaluationProvider" id="7064627997011532344" />
      </scope>
      <scope id="7064627997011532320" at="39,38,42,40" />
      <scope id="7064627997011532320" at="56,27,59,7" />
      <scope id="2034046503361593570" at="93,0,96,0" />
      <scope id="2034046503361593577" at="97,0,100,0">
        <var name="it" id="2034046503361593577" />
      </scope>
      <scope id="7064627997011532320" at="107,0,110,7">
        <var name="t" id="7064627997011532320" />
      </scope>
      <scope id="7064627997011532320" at="107,27,110,7" />
      <scope id="7064627997011532320" at="45,0,49,0" />
      <scope id="7064627997011532320" at="51,9,55,7" />
      <scope id="7064627997011532320" at="56,0,60,44">
        <var name="t" id="7064627997011532320" />
      </scope>
      <scope id="7064627997011532320" at="56,27,60,44" />
      <scope id="7064627997011532320" at="67,5,71,5" />
      <scope id="7064627997011532320" at="39,0,44,0" />
      <scope id="7064627997011532320" at="72,5,77,69">
        <var name="editorComponent" id="7064627997011532320" />
      </scope>
      <scope id="7064627997011532320" at="71,5,78,5" />
      <scope id="2034046503361593561" at="91,33,100,20" />
      <scope id="7064627997011532320" at="50,89,61,5" />
      <scope id="2034046503361593560" at="91,0,102,0" />
      <scope id="7064627997011532320" at="50,0,63,0">
        <var name="_params" id="7064627997011532320" />
        <var name="event" id="7064627997011532320" />
      </scope>
      <scope id="4336756357323848018" at="89,275,102,15" />
      <scope id="7064627997011532320" at="64,95,79,16" />
      <scope id="4789587624734695236" at="87,88,103,11">
        <var name="selection" id="4789587624734726844" />
      </scope>
      <scope id="7064627997011532320" at="64,0,81,0">
        <var name="_params" id="7064627997011532320" />
        <var name="event" id="7064627997011532320" />
      </scope>
      <scope id="7064627997011532330" at="85,39,105,138">
        <var name="nodePointers" id="2666603886872191707" />
      </scope>
      <scope id="7064627997011532320" at="83,9,106,7">
        <var name="evaluationProvider" id="7064627997011532325" />
      </scope>
      <scope id="7064627997011532320" at="82,96,111,5" />
      <scope id="7064627997011532320" at="82,0,113,0">
        <var name="_params" id="7064627997011532320" />
        <var name="event" id="7064627997011532320" />
      </scope>
      <unit id="2034046503361593570" at="92,111,96,17" name="jetbrains.mps.debugger.api.ui.actions.EvaluateExpression_Action$2" />
      <unit id="2034046503361593577" at="96,31,100,17" name="jetbrains.mps.debugger.api.ui.actions.EvaluateExpression_Action$2" />
      <unit id="2034046503361593560" at="90,53,102,13" name="jetbrains.mps.debugger.api.ui.actions.EvaluateExpression_Action$1" />
      <unit id="7064627997011532320" at="36,0,116,0" name="jetbrains.mps.debugger.api.ui.actions.EvaluateExpression_Action" />
>>>>>>> bf3a2c62
    </file>
  </root>
  <root nodeRef="r:01820806-c285-4459-a416-37590f94adc8(jetbrains.mps.debugger.api.ui.actions)/7064627997011532361">
    <file name="ExportThreads_Action.java">
      <node id="7064627997011532361" at="29,0,30,0" concept="11" trace="ICON" />
      <node id="7064627997011532361" at="30,33,31,38" concept="13" />
      <node id="7064627997011532361" at="31,38,32,35" concept="2" />
      <node id="7064627997011532361" at="32,35,33,40" concept="2" />
      <node id="7064627997011532361" at="36,32,37,16" concept="8" />
      <node id="7064627997011532515" at="41,7,42,84" concept="7" />
      <node id="7064627997011532520" at="42,84,43,65" concept="2" />
      <node id="7064627997011532529" at="43,65,44,49" concept="2" />
      <node id="7064627997011532361" at="47,42,48,88" concept="2" />
      <node id="7064627997011532361" at="49,7,50,44" concept="2" />
      <node id="7064627997011532361" at="54,53,55,19" concept="8" />
      <node id="7064627997011532361" at="56,5,57,87" concept="2" />
      <node id="7064627997011532361" at="58,62,59,19" concept="8" />
      <node id="7064627997011532361" at="60,5,61,100" concept="2" />
      <node id="7064627997011532361" at="62,62,63,19" concept="8" />
      <node id="7064627997011532361" at="64,5,65,16" concept="8" />
      <node id="7064627997011532364" at="68,9,69,82" concept="7" />
      <node id="7064627997011532369" at="69,82,70,78" concept="7" />
      <node id="7064627997011532378" at="70,78,71,43" concept="7" />
      <node id="7064627997011532386" at="72,74,73,44" concept="2" />
      <node id="7064627997011532393" at="73,44,74,24" concept="2" />
      <node id="7064627997011532404" at="75,77,76,51" concept="7" />
      <node id="7064627997011532410" at="76,51,77,26" concept="2" />
      <node id="7064627997011532415" at="77,26,78,27" concept="2" />
      <node id="7064627997011532420" at="78,27,79,44" concept="2" />
      <node id="7064627997011532427" at="79,44,80,25" concept="2" />
      <node id="7064627997011532432" at="80,25,81,47" concept="2" />
      <node id="7064627997011532439" at="81,47,82,25" concept="2" />
      <node id="7064627997011532444" at="82,25,83,55" concept="2" />
      <node id="7064627997011532453" at="83,55,84,25" concept="2" />
      <node id="7064627997011532458" at="84,25,85,46" concept="2" />
      <node id="7064627997011532465" at="85,46,86,25" concept="2" />
      <node id="7064627997011532470" at="86,25,87,26" concept="2" />
      <node id="7064627997011532475" at="88,9,89,24" concept="2" />
      <node id="7064627997011532483" at="90,7,91,0" concept="10" />
      <node id="7064627997011532484" at="91,0,92,126" concept="7" />
      <node id="7064627997011532493" at="92,126,93,0" concept="10" />
      <node id="7064627997011532506" at="96,27,97,24" concept="2" />
      <node id="7064627997011532361" at="101,42,102,87" concept="2" />
      <node id="7064627997011532361" at="106,0,107,0" concept="11" trace="LOG" />
      <node id="7064627997011532361" at="46,27,49,7" concept="0" />
      <node id="7064627997011532361" at="46,27,49,7" concept="5" />
      <node id="7064627997011532361" at="53,95,56,5" concept="5" />
      <node id="7064627997011532361" at="57,87,60,5" concept="5" />
      <node id="7064627997011532361" at="61,100,64,5" concept="5" />
      <node id="7064627997011532361" at="100,27,103,7" concept="0" />
      <node id="7064627997011532361" at="100,27,103,7" concept="5" />
      <node id="7064627997011532361" at="35,0,39,0" concept="6" trace="isDumbAware#()Z" />
      <node id="7064627997011532361" at="56,5,60,5" concept="0" />
      <node id="7064627997011532361" at="60,5,64,5" concept="0" />
      <node id="7064627997011532502" at="95,0,99,0" concept="6" trace="run#()V" />
      <node id="7064627997011532361" at="30,0,35,0" concept="1" trace="ExportThreads_Action#()V" />
      <node id="7064627997011532361" at="40,9,45,7" concept="0" />
      <node id="7064627997011532494" at="93,0,99,34" concept="2" />
      <node id="7064627997011532361" at="39,89,51,5" concept="14" />
      <node id="7064627997011532361" at="39,0,53,0" concept="6" trace="doUpdate#(Lcom/intellij/openapi/actionSystem/AnActionEvent;Ljava/util/Map;)V" />
      <node id="7064627997011532361" at="53,0,67,0" concept="6" trace="collectActionData#(Lcom/intellij/openapi/actionSystem/AnActionEvent;Ljava/util/Map;)Z" />
      <node id="7064627997011532398" at="74,24,88,9" concept="4" />
      <node id="7064627997011532383" at="71,43,90,7" concept="4" />
      <node id="7064627997011532361" at="67,96,104,5" concept="14" />
      <node id="7064627997011532361" at="67,0,106,0" concept="6" trace="doExecute#(Lcom/intellij/openapi/actionSystem/AnActionEvent;Ljava/util/Map;)V" />
      <scope id="7064627997011532361" at="36,32,37,16" />
      <scope id="7064627997011532361" at="47,42,48,88" />
      <scope id="7064627997011532361" at="54,53,55,19" />
      <scope id="7064627997011532361" at="58,62,59,19" />
      <scope id="7064627997011532361" at="62,62,63,19" />
      <scope id="7064627997011532505" at="96,27,97,24" />
      <scope id="7064627997011532361" at="101,42,102,87" />
      <scope id="7064627997011532361" at="30,33,33,40" />
      <scope id="7064627997011532514" at="41,7,44,49">
        <var name="debugSession" id="7064627997011532516" />
      </scope>
      <scope id="7064627997011532361" at="46,27,49,7" />
      <scope id="7064627997011532361" at="100,0,103,7">
        <var name="t" id="7064627997011532361" />
      </scope>
      <scope id="7064627997011532361" at="100,27,103,7" />
      <scope id="7064627997011532361" at="35,0,39,0" />
      <scope id="7064627997011532361" at="46,0,50,44">
        <var name="t" id="7064627997011532361" />
      </scope>
      <scope id="7064627997011532361" at="46,27,50,44" />
      <scope id="7064627997011532361" at="56,5,60,5" />
      <scope id="7064627997011532361" at="60,5,64,5" />
      <scope id="7064627997011532502" at="95,0,99,0" />
      <scope id="7064627997011532361" at="30,0,35,0" />
      <scope id="7064627997011532361" at="40,9,45,7" />
      <scope id="7064627997011532361" at="39,89,51,5" />
      <scope id="7064627997011532361" at="53,95,65,16" />
      <scope id="7064627997011532403" at="75,77,87,26">
        <var name="location" id="7064627997011532405" />
      </scope>
      <scope id="7064627997011532361" at="39,0,53,0">
        <var name="_params" id="7064627997011532361" />
        <var name="event" id="7064627997011532361" />
      </scope>
      <scope id="7064627997011532361" at="53,0,67,0">
        <var name="_params" id="7064627997011532361" />
        <var name="event" id="7064627997011532361" />
      </scope>
      <scope id="7064627997011532398" at="74,24,88,9">
        <var name="frame" id="7064627997011532399" />
      </scope>
      <scope id="7064627997011532385" at="72,74,89,24" />
      <scope id="7064627997011532383" at="71,43,90,7">
        <var name="thread" id="7064627997011532384" />
      </scope>
      <scope id="7064627997011532361" at="68,9,99,34">
        <var name="debugSession" id="7064627997011532365" />
        <var name="dialog" id="7064627997011532485" />
        <var name="sb" id="7064627997011532379" />
        <var name="uiState" id="7064627997011532370" />
      </scope>
      <scope id="7064627997011532361" at="67,96,104,5" />
      <scope id="7064627997011532361" at="67,0,106,0">
        <var name="_params" id="7064627997011532361" />
        <var name="event" id="7064627997011532361" />
      </scope>
      <unit id="7064627997011532500" at="94,58,99,7" name="jetbrains.mps.debugger.api.ui.actions.ExportThreads_Action$1" />
      <unit id="7064627997011532361" at="28,0,108,0" name="jetbrains.mps.debugger.api.ui.actions.ExportThreads_Action" />
    </file>
  </root>
  <root nodeRef="r:01820806-c285-4459-a416-37590f94adc8(jetbrains.mps.debugger.api.ui.actions)/7064627997011532536">
    <file name="ExportThreadsDialog.java">
      <node id="7064627997011532588" at="15,0,16,0" concept="3" trace="myThreads" />
      <node id="7064627997011532591" at="16,0,17,0" concept="3" trace="myMainComponent" />
      <node id="7987943333504870460" at="17,69,18,19" concept="13" />
      <node id="3201648184127604400" at="18,19,19,31" concept="2" />
      <node id="7432860703425402452" at="19,31,20,28" concept="2" />
      <node id="7064627997011532608" at="20,28,21,20" concept="2" />
      <node id="7064627997011532611" at="21,20,22,0" concept="10" />
      <node id="7064627997011532612" at="22,0,23,24" concept="2" />
      <node id="7064627997011532616" at="23,24,24,0" concept="10" />
      <node id="7064627997011532617" at="24,0,25,41" concept="7" />
      <node id="7064627997011532622" at="25,41,26,32" concept="2" />
      <node id="7064627997011532627" at="26,32,27,43" concept="2" />
      <node id="7064627997011532634" at="27,43,28,67" concept="2" />
      <node id="7432860703425378034" at="28,67,29,60" concept="2" />
      <node id="3201648184127604423" at="29,60,30,0" concept="10" />
      <node id="3201648184127604425" at="30,0,31,11" concept="2" />
      <node id="3201648184127604389" at="35,44,36,27" concept="8" />
      <node id="7432860703425402466" at="39,31,40,60" concept="2" />
      <node id="7432860703425402459" at="38,0,42,0" concept="6" trace="doOKAction#()V" />
      <node id="3201648184127604380" at="33,0,38,0" concept="6" trace="createCenterPanel#()Ljavax/swing/JComponent;" />
      <node id="7064627997011532595" at="17,0,33,0" concept="1" trace="ExportThreadsDialog#(Lcom/intellij/openapi/project/Project;Ljava/lang/StringBuffer;)V" />
      <scope id="3201648184127604384" at="35,44,36,27" />
      <scope id="7432860703425402462" at="39,31,40,60" />
      <scope id="7432860703425402459" at="38,0,42,0" />
      <scope id="3201648184127604380" at="33,0,38,0" />
      <scope id="7064627997011532602" at="17,69,31,11">
        <var name="textArea" id="7064627997011532618" />
      </scope>
      <scope id="7064627997011532595" at="17,0,33,0">
        <var name="project" id="7064627997011532596" />
        <var name="threads" id="7064627997011532598" />
      </scope>
      <unit id="7064627997011532536" at="14,0,43,0" name="jetbrains.mps.debugger.api.ui.actions.ExportThreadsDialog" />
    </file>
  </root>
  <root nodeRef="r:01820806-c285-4459-a416-37590f94adc8(jetbrains.mps.debugger.api.ui.actions)/7064627997011532643">
    <file name="Pause_Action.java">
      <node id="7064627997011532643" at="18,0,19,0" concept="11" trace="ICON" />
      <node id="7064627997011532643" at="19,25,20,44" concept="13" />
      <node id="7064627997011532643" at="20,44,21,34" concept="2" />
      <node id="7064627997011532643" at="21,34,22,40" concept="2" />
      <node id="7064627997011532643" at="25,32,26,16" concept="8" />
      <node id="7064627997011532654" at="30,7,31,84" concept="7" />
      <node id="7064627997011532659" at="31,84,32,93" concept="2" />
      <node id="7064627997011532643" at="35,42,36,80" concept="2" />
      <node id="7064627997011532643" at="37,7,38,44" concept="2" />
      <node id="7064627997011532647" at="42,9,43,54" concept="2" />
      <node id="7064627997011532643" at="45,42,46,79" concept="2" />
      <node id="7064627997011532643" at="50,0,51,0" concept="11" trace="LOG" />
      <node id="7064627997011532643" at="34,27,37,7" concept="0" />
      <node id="7064627997011532643" at="34,27,37,7" concept="5" />
      <node id="7064627997011532643" at="44,27,47,7" concept="0" />
      <node id="7064627997011532643" at="44,27,47,7" concept="5" />
      <node id="7064627997011532643" at="24,0,28,0" concept="6" trace="isDumbAware#()Z" />
      <node id="7064627997011532643" at="29,9,33,7" concept="0" />
      <node id="7064627997011532643" at="19,0,24,0" concept="1" trace="Pause_Action#()V" />
      <node id="7064627997011532643" at="41,96,48,5" concept="14" />
      <node id="7064627997011532643" at="41,0,50,0" concept="6" trace="doExecute#(Lcom/intellij/openapi/actionSystem/AnActionEvent;Ljava/util/Map;)V" />
      <node id="7064627997011532643" at="28,89,39,5" concept="14" />
      <node id="7064627997011532643" at="28,0,41,0" concept="6" trace="doUpdate#(Lcom/intellij/openapi/actionSystem/AnActionEvent;Ljava/util/Map;)V" />
      <scope id="7064627997011532643" at="25,32,26,16" />
      <scope id="7064627997011532643" at="35,42,36,80" />
      <scope id="7064627997011532643" at="42,9,43,54" />
      <scope id="7064627997011532643" at="45,42,46,79" />
      <scope id="7064627997011532653" at="30,7,32,93">
        <var name="debugSession" id="7064627997011532655" />
      </scope>
      <scope id="7064627997011532643" at="19,25,22,40" />
      <scope id="7064627997011532643" at="34,27,37,7" />
      <scope id="7064627997011532643" at="44,0,47,7">
        <var name="t" id="7064627997011532643" />
      </scope>
      <scope id="7064627997011532643" at="44,27,47,7" />
      <scope id="7064627997011532643" at="24,0,28,0" />
      <scope id="7064627997011532643" at="29,9,33,7" />
      <scope id="7064627997011532643" at="34,0,38,44">
        <var name="t" id="7064627997011532643" />
      </scope>
      <scope id="7064627997011532643" at="34,27,38,44" />
      <scope id="7064627997011532643" at="19,0,24,0" />
      <scope id="7064627997011532643" at="41,96,48,5" />
      <scope id="7064627997011532643" at="41,0,50,0">
        <var name="_params" id="7064627997011532643" />
        <var name="event" id="7064627997011532643" />
      </scope>
      <scope id="7064627997011532643" at="28,89,39,5" />
      <scope id="7064627997011532643" at="28,0,41,0">
        <var name="_params" id="7064627997011532643" />
        <var name="event" id="7064627997011532643" />
      </scope>
      <unit id="7064627997011532643" at="17,0,52,0" name="jetbrains.mps.debugger.api.ui.actions.Pause_Action" />
    </file>
  </root>
  <root nodeRef="r:01820806-c285-4459-a416-37590f94adc8(jetbrains.mps.debugger.api.ui.actions)/7064627997011532672">
    <file name="Resume_Action.java">
      <node id="7064627997011532672" at="18,0,19,0" concept="11" trace="ICON" />
      <node id="7064627997011532672" at="19,26,20,46" concept="13" />
      <node id="7064627997011532672" at="20,46,21,34" concept="2" />
      <node id="7064627997011532672" at="21,34,22,40" concept="2" />
      <node id="7064627997011532672" at="25,32,26,16" concept="8" />
      <node id="7064627997011532683" at="30,7,31,84" concept="7" />
      <node id="7064627997011532688" at="31,84,32,92" concept="2" />
      <node id="7064627997011532672" at="35,42,36,81" concept="2" />
      <node id="7064627997011532672" at="37,7,38,44" concept="2" />
      <node id="7064627997011532675" at="42,9,43,55" concept="2" />
      <node id="7064627997011532672" at="45,42,46,80" concept="2" />
      <node id="7064627997011532672" at="50,0,51,0" concept="11" trace="LOG" />
      <node id="7064627997011532672" at="34,27,37,7" concept="0" />
      <node id="7064627997011532672" at="34,27,37,7" concept="5" />
      <node id="7064627997011532672" at="44,27,47,7" concept="0" />
      <node id="7064627997011532672" at="44,27,47,7" concept="5" />
      <node id="7064627997011532672" at="24,0,28,0" concept="6" trace="isDumbAware#()Z" />
      <node id="7064627997011532672" at="29,9,33,7" concept="0" />
      <node id="7064627997011532672" at="19,0,24,0" concept="1" trace="Resume_Action#()V" />
      <node id="7064627997011532672" at="41,96,48,5" concept="14" />
      <node id="7064627997011532672" at="41,0,50,0" concept="6" trace="doExecute#(Lcom/intellij/openapi/actionSystem/AnActionEvent;Ljava/util/Map;)V" />
      <node id="7064627997011532672" at="28,89,39,5" concept="14" />
      <node id="7064627997011532672" at="28,0,41,0" concept="6" trace="doUpdate#(Lcom/intellij/openapi/actionSystem/AnActionEvent;Ljava/util/Map;)V" />
      <scope id="7064627997011532672" at="25,32,26,16" />
      <scope id="7064627997011532672" at="35,42,36,81" />
      <scope id="7064627997011532672" at="42,9,43,55" />
      <scope id="7064627997011532672" at="45,42,46,80" />
      <scope id="7064627997011532682" at="30,7,32,92">
        <var name="debugSession" id="7064627997011532684" />
      </scope>
      <scope id="7064627997011532672" at="19,26,22,40" />
      <scope id="7064627997011532672" at="34,27,37,7" />
      <scope id="7064627997011532672" at="44,0,47,7">
        <var name="t" id="7064627997011532672" />
      </scope>
      <scope id="7064627997011532672" at="44,27,47,7" />
      <scope id="7064627997011532672" at="24,0,28,0" />
      <scope id="7064627997011532672" at="29,9,33,7" />
      <scope id="7064627997011532672" at="34,0,38,44">
        <var name="t" id="7064627997011532672" />
      </scope>
      <scope id="7064627997011532672" at="34,27,38,44" />
      <scope id="7064627997011532672" at="19,0,24,0" />
      <scope id="7064627997011532672" at="41,96,48,5" />
      <scope id="7064627997011532672" at="41,0,50,0">
        <var name="_params" id="7064627997011532672" />
        <var name="event" id="7064627997011532672" />
      </scope>
      <scope id="7064627997011532672" at="28,89,39,5" />
      <scope id="7064627997011532672" at="28,0,41,0">
        <var name="_params" id="7064627997011532672" />
        <var name="event" id="7064627997011532672" />
      </scope>
      <unit id="7064627997011532672" at="17,0,52,0" name="jetbrains.mps.debugger.api.ui.actions.Resume_Action" />
    </file>
  </root>
  <root nodeRef="r:01820806-c285-4459-a416-37590f94adc8(jetbrains.mps.debugger.api.ui.actions)/7064627997011532701">
    <file name="StepInto_Action.java">
      <node id="7064627997011532701" at="18,0,19,0" concept="11" trace="ICON" />
      <node id="7064627997011532701" at="19,28,20,33" concept="13" />
      <node id="7064627997011532701" at="20,33,21,34" concept="2" />
      <node id="7064627997011532701" at="21,34,22,41" concept="2" />
      <node id="7064627997011532701" at="25,32,26,16" concept="8" />
      <node id="7064627997011532712" at="30,7,31,84" concept="7" />
      <node id="7064627997011532717" at="31,84,32,97" concept="2" />
      <node id="7064627997011532701" at="35,42,36,83" concept="2" />
      <node id="7064627997011532701" at="37,7,38,44" concept="2" />
      <node id="7064627997011532705" at="42,9,43,57" concept="2" />
      <node id="7064627997011532701" at="45,42,46,82" concept="2" />
      <node id="7064627997011532701" at="50,0,51,0" concept="11" trace="LOG" />
      <node id="7064627997011532701" at="34,27,37,7" concept="0" />
      <node id="7064627997011532701" at="34,27,37,7" concept="5" />
      <node id="7064627997011532701" at="44,27,47,7" concept="0" />
      <node id="7064627997011532701" at="44,27,47,7" concept="5" />
      <node id="7064627997011532701" at="24,0,28,0" concept="6" trace="isDumbAware#()Z" />
      <node id="7064627997011532701" at="29,9,33,7" concept="0" />
      <node id="7064627997011532701" at="19,0,24,0" concept="1" trace="StepInto_Action#()V" />
      <node id="7064627997011532701" at="41,96,48,5" concept="14" />
      <node id="7064627997011532701" at="41,0,50,0" concept="6" trace="doExecute#(Lcom/intellij/openapi/actionSystem/AnActionEvent;Ljava/util/Map;)V" />
      <node id="7064627997011532701" at="28,89,39,5" concept="14" />
      <node id="7064627997011532701" at="28,0,41,0" concept="6" trace="doUpdate#(Lcom/intellij/openapi/actionSystem/AnActionEvent;Ljava/util/Map;)V" />
      <scope id="7064627997011532701" at="25,32,26,16" />
      <scope id="7064627997011532701" at="35,42,36,83" />
      <scope id="7064627997011532701" at="42,9,43,57" />
      <scope id="7064627997011532701" at="45,42,46,82" />
      <scope id="7064627997011532711" at="30,7,32,97">
        <var name="debugSession" id="7064627997011532713" />
      </scope>
      <scope id="7064627997011532701" at="19,28,22,41" />
      <scope id="7064627997011532701" at="34,27,37,7" />
      <scope id="7064627997011532701" at="44,0,47,7">
        <var name="t" id="7064627997011532701" />
      </scope>
      <scope id="7064627997011532701" at="44,27,47,7" />
      <scope id="7064627997011532701" at="24,0,28,0" />
      <scope id="7064627997011532701" at="29,9,33,7" />
      <scope id="7064627997011532701" at="34,0,38,44">
        <var name="t" id="7064627997011532701" />
      </scope>
      <scope id="7064627997011532701" at="34,27,38,44" />
      <scope id="7064627997011532701" at="19,0,24,0" />
      <scope id="7064627997011532701" at="41,96,48,5" />
      <scope id="7064627997011532701" at="41,0,50,0">
        <var name="_params" id="7064627997011532701" />
        <var name="event" id="7064627997011532701" />
      </scope>
      <scope id="7064627997011532701" at="28,89,39,5" />
      <scope id="7064627997011532701" at="28,0,41,0">
        <var name="_params" id="7064627997011532701" />
        <var name="event" id="7064627997011532701" />
      </scope>
      <unit id="7064627997011532701" at="17,0,52,0" name="jetbrains.mps.debugger.api.ui.actions.StepInto_Action" />
    </file>
  </root>
  <root nodeRef="r:01820806-c285-4459-a416-37590f94adc8(jetbrains.mps.debugger.api.ui.actions)/7064627997011532730">
    <file name="StepOut_Action.java">
      <node id="7064627997011532730" at="18,0,19,0" concept="11" trace="ICON" />
      <node id="7064627997011532730" at="19,27,20,32" concept="13" />
      <node id="7064627997011532730" at="20,32,21,34" concept="2" />
      <node id="7064627997011532730" at="21,34,22,41" concept="2" />
      <node id="7064627997011532730" at="25,32,26,16" concept="8" />
      <node id="7064627997011532741" at="30,7,31,84" concept="7" />
      <node id="7064627997011532746" at="31,84,32,97" concept="2" />
      <node id="7064627997011532730" at="35,42,36,82" concept="2" />
      <node id="7064627997011532730" at="37,7,38,44" concept="2" />
      <node id="7064627997011532734" at="42,9,43,56" concept="2" />
      <node id="7064627997011532730" at="45,42,46,81" concept="2" />
      <node id="7064627997011532730" at="50,0,51,0" concept="11" trace="LOG" />
      <node id="7064627997011532730" at="34,27,37,7" concept="0" />
      <node id="7064627997011532730" at="34,27,37,7" concept="5" />
      <node id="7064627997011532730" at="44,27,47,7" concept="0" />
      <node id="7064627997011532730" at="44,27,47,7" concept="5" />
      <node id="7064627997011532730" at="24,0,28,0" concept="6" trace="isDumbAware#()Z" />
      <node id="7064627997011532730" at="29,9,33,7" concept="0" />
      <node id="7064627997011532730" at="19,0,24,0" concept="1" trace="StepOut_Action#()V" />
      <node id="7064627997011532730" at="41,96,48,5" concept="14" />
      <node id="7064627997011532730" at="41,0,50,0" concept="6" trace="doExecute#(Lcom/intellij/openapi/actionSystem/AnActionEvent;Ljava/util/Map;)V" />
      <node id="7064627997011532730" at="28,89,39,5" concept="14" />
      <node id="7064627997011532730" at="28,0,41,0" concept="6" trace="doUpdate#(Lcom/intellij/openapi/actionSystem/AnActionEvent;Ljava/util/Map;)V" />
      <scope id="7064627997011532730" at="25,32,26,16" />
      <scope id="7064627997011532730" at="35,42,36,82" />
      <scope id="7064627997011532730" at="42,9,43,56" />
      <scope id="7064627997011532730" at="45,42,46,81" />
      <scope id="7064627997011532740" at="30,7,32,97">
        <var name="debugSession" id="7064627997011532742" />
      </scope>
      <scope id="7064627997011532730" at="19,27,22,41" />
      <scope id="7064627997011532730" at="34,27,37,7" />
      <scope id="7064627997011532730" at="44,0,47,7">
        <var name="t" id="7064627997011532730" />
      </scope>
      <scope id="7064627997011532730" at="44,27,47,7" />
      <scope id="7064627997011532730" at="24,0,28,0" />
      <scope id="7064627997011532730" at="29,9,33,7" />
      <scope id="7064627997011532730" at="34,0,38,44">
        <var name="t" id="7064627997011532730" />
      </scope>
      <scope id="7064627997011532730" at="34,27,38,44" />
      <scope id="7064627997011532730" at="19,0,24,0" />
      <scope id="7064627997011532730" at="41,96,48,5" />
      <scope id="7064627997011532730" at="41,0,50,0">
        <var name="_params" id="7064627997011532730" />
        <var name="event" id="7064627997011532730" />
      </scope>
      <scope id="7064627997011532730" at="28,89,39,5" />
      <scope id="7064627997011532730" at="28,0,41,0">
        <var name="_params" id="7064627997011532730" />
        <var name="event" id="7064627997011532730" />
      </scope>
      <unit id="7064627997011532730" at="17,0,52,0" name="jetbrains.mps.debugger.api.ui.actions.StepOut_Action" />
    </file>
  </root>
  <root nodeRef="r:01820806-c285-4459-a416-37590f94adc8(jetbrains.mps.debugger.api.ui.actions)/7064627997011532759">
    <file name="StepOver_Action.java">
      <node id="7064627997011532759" at="18,0,19,0" concept="11" trace="ICON" />
      <node id="7064627997011532759" at="19,28,20,33" concept="13" />
      <node id="7064627997011532759" at="20,33,21,34" concept="2" />
      <node id="7064627997011532759" at="21,34,22,40" concept="2" />
      <node id="7064627997011532759" at="25,32,26,16" concept="8" />
      <node id="7064627997011532770" at="30,7,31,84" concept="7" />
      <node id="7064627997011532775" at="31,84,32,97" concept="2" />
      <node id="7064627997011532759" at="35,42,36,83" concept="2" />
      <node id="7064627997011532759" at="37,7,38,44" concept="2" />
      <node id="7064627997011532763" at="42,9,43,57" concept="2" />
      <node id="7064627997011532759" at="45,42,46,82" concept="2" />
      <node id="7064627997011532759" at="50,0,51,0" concept="11" trace="LOG" />
      <node id="7064627997011532759" at="34,27,37,7" concept="0" />
      <node id="7064627997011532759" at="34,27,37,7" concept="5" />
      <node id="7064627997011532759" at="44,27,47,7" concept="0" />
      <node id="7064627997011532759" at="44,27,47,7" concept="5" />
      <node id="7064627997011532759" at="24,0,28,0" concept="6" trace="isDumbAware#()Z" />
      <node id="7064627997011532759" at="29,9,33,7" concept="0" />
      <node id="7064627997011532759" at="19,0,24,0" concept="1" trace="StepOver_Action#()V" />
      <node id="7064627997011532759" at="41,96,48,5" concept="14" />
      <node id="7064627997011532759" at="41,0,50,0" concept="6" trace="doExecute#(Lcom/intellij/openapi/actionSystem/AnActionEvent;Ljava/util/Map;)V" />
      <node id="7064627997011532759" at="28,89,39,5" concept="14" />
      <node id="7064627997011532759" at="28,0,41,0" concept="6" trace="doUpdate#(Lcom/intellij/openapi/actionSystem/AnActionEvent;Ljava/util/Map;)V" />
      <scope id="7064627997011532759" at="25,32,26,16" />
      <scope id="7064627997011532759" at="35,42,36,83" />
      <scope id="7064627997011532759" at="42,9,43,57" />
      <scope id="7064627997011532759" at="45,42,46,82" />
      <scope id="7064627997011532769" at="30,7,32,97">
        <var name="debugSession" id="7064627997011532771" />
      </scope>
      <scope id="7064627997011532759" at="19,28,22,40" />
      <scope id="7064627997011532759" at="34,27,37,7" />
      <scope id="7064627997011532759" at="44,0,47,7">
        <var name="t" id="7064627997011532759" />
      </scope>
      <scope id="7064627997011532759" at="44,27,47,7" />
      <scope id="7064627997011532759" at="24,0,28,0" />
      <scope id="7064627997011532759" at="29,9,33,7" />
      <scope id="7064627997011532759" at="34,0,38,44">
        <var name="t" id="7064627997011532759" />
      </scope>
      <scope id="7064627997011532759" at="34,27,38,44" />
      <scope id="7064627997011532759" at="19,0,24,0" />
      <scope id="7064627997011532759" at="41,96,48,5" />
      <scope id="7064627997011532759" at="41,0,50,0">
        <var name="_params" id="7064627997011532759" />
        <var name="event" id="7064627997011532759" />
      </scope>
      <scope id="7064627997011532759" at="28,89,39,5" />
      <scope id="7064627997011532759" at="28,0,41,0">
        <var name="_params" id="7064627997011532759" />
        <var name="event" id="7064627997011532759" />
      </scope>
      <unit id="7064627997011532759" at="17,0,52,0" name="jetbrains.mps.debugger.api.ui.actions.StepOver_Action" />
    </file>
  </root>
  <root nodeRef="r:01820806-c285-4459-a416-37590f94adc8(jetbrains.mps.debugger.api.ui.actions)/7064627997011532788">
    <file name="ToggleBreakpoint_Action.java">
<<<<<<< HEAD
      <node id="7064627997011532788" at="21,0,22,0" concept="11" trace="ICON" />
      <node id="7064627997011532788" at="22,36,23,41" concept="13" />
      <node id="7064627997011532788" at="23,41,24,35" concept="2" />
      <node id="7064627997011532788" at="24,35,25,41" concept="2" />
      <node id="7064627997011532788" at="28,32,29,16" concept="8" />
      <node id="7064714451792151223" at="33,7,34,143" concept="7" />
      <node id="7064627997011532808" at="34,143,35,169" concept="2" />
      <node id="7064627997011532788" at="38,42,39,91" concept="2" />
      <node id="7064627997011532788" at="40,7,41,44" concept="2" />
      <node id="7064627997011532788" at="45,53,46,19" concept="8" />
      <node id="7064627997011532788" at="47,5,48,99" concept="2" />
      <node id="7064627997011532788" at="49,67,50,19" concept="8" />
      <node id="7064627997011532788" at="51,5,52,107" concept="2" />
      <node id="7064627997011532788" at="53,70,54,19" concept="8" />
      <node id="7064627997011532788" at="55,5,56,87" concept="2" />
      <node id="7064627997011532788" at="57,62,58,19" concept="8" />
      <node id="7064627997011532788" at="59,5,60,16" concept="8" />
      <node id="7064627997011532791" at="63,9,64,180" concept="2" />
      <node id="7064627997011532788" at="66,42,67,90" concept="2" />
      <node id="7064627997011532788" at="71,0,72,0" concept="11" trace="LOG" />
      <node id="7064627997011532788" at="37,27,40,7" concept="0" />
      <node id="7064627997011532788" at="37,27,40,7" concept="5" />
      <node id="7064627997011532788" at="44,95,47,5" concept="5" />
      <node id="7064627997011532788" at="48,99,51,5" concept="5" />
      <node id="7064627997011532788" at="52,107,55,5" concept="5" />
      <node id="7064627997011532788" at="56,87,59,5" concept="5" />
      <node id="7064627997011532788" at="65,27,68,7" concept="0" />
      <node id="7064627997011532788" at="65,27,68,7" concept="5" />
      <node id="7064627997011532788" at="27,0,31,0" concept="6" trace="isDumbAware#()Z" />
      <node id="7064627997011532788" at="32,9,36,7" concept="0" />
      <node id="7064627997011532788" at="47,5,51,5" concept="0" />
      <node id="7064627997011532788" at="51,5,55,5" concept="0" />
      <node id="7064627997011532788" at="55,5,59,5" concept="0" />
      <node id="7064627997011532788" at="22,0,27,0" concept="1" trace="ToggleBreakpoint_Action#()V" />
      <node id="7064627997011532788" at="62,96,69,5" concept="14" />
      <node id="7064627997011532788" at="62,0,71,0" concept="6" trace="doExecute#(Lcom/intellij/openapi/actionSystem/AnActionEvent;Ljava/util/Map;)V" />
      <node id="7064627997011532788" at="31,89,42,5" concept="14" />
      <node id="7064627997011532788" at="31,0,44,0" concept="6" trace="doUpdate#(Lcom/intellij/openapi/actionSystem/AnActionEvent;Ljava/util/Map;)V" />
      <node id="7064627997011532788" at="44,0,62,0" concept="6" trace="collectActionData#(Lcom/intellij/openapi/actionSystem/AnActionEvent;Ljava/util/Map;)Z" />
      <scope id="7064627997011532788" at="28,32,29,16" />
      <scope id="7064627997011532788" at="38,42,39,91" />
      <scope id="7064627997011532788" at="45,53,46,19" />
      <scope id="7064627997011532788" at="49,67,50,19" />
      <scope id="7064627997011532788" at="53,70,54,19" />
      <scope id="7064627997011532788" at="57,62,58,19" />
      <scope id="7064627997011532788" at="63,9,64,180" />
      <scope id="7064627997011532788" at="66,42,67,90" />
      <scope id="7064627997011532807" at="33,7,35,169">
        <var name="breakpointManager" id="7064714451792151224" />
      </scope>
      <scope id="7064627997011532788" at="22,36,25,41" />
      <scope id="7064627997011532788" at="37,27,40,7" />
      <scope id="7064627997011532788" at="65,0,68,7">
        <var name="t" id="7064627997011532788" />
      </scope>
      <scope id="7064627997011532788" at="65,27,68,7" />
      <scope id="7064627997011532788" at="27,0,31,0" />
      <scope id="7064627997011532788" at="32,9,36,7" />
      <scope id="7064627997011532788" at="37,0,41,44">
        <var name="t" id="7064627997011532788" />
      </scope>
      <scope id="7064627997011532788" at="37,27,41,44" />
      <scope id="7064627997011532788" at="47,5,51,5" />
      <scope id="7064627997011532788" at="51,5,55,5" />
      <scope id="7064627997011532788" at="55,5,59,5" />
      <scope id="7064627997011532788" at="22,0,27,0" />
      <scope id="7064627997011532788" at="62,96,69,5" />
      <scope id="7064627997011532788" at="62,0,71,0">
        <var name="_params" id="7064627997011532788" />
        <var name="event" id="7064627997011532788" />
      </scope>
      <scope id="7064627997011532788" at="31,89,42,5" />
      <scope id="7064627997011532788" at="31,0,44,0">
        <var name="_params" id="7064627997011532788" />
        <var name="event" id="7064627997011532788" />
      </scope>
      <scope id="7064627997011532788" at="44,95,60,16" />
      <scope id="7064627997011532788" at="44,0,62,0">
        <var name="_params" id="7064627997011532788" />
        <var name="event" id="7064627997011532788" />
      </scope>
      <unit id="7064627997011532788" at="20,0,73,0" name="jetbrains.mps.debugger.api.ui.actions.ToggleBreakpoint_Action" />
=======
      <node id="7064627997011532788" at="22,0,23,0" concept="11" trace="ICON" />
      <node id="7064627997011532788" at="24,36,25,41" concept="13" />
      <node id="7064627997011532788" at="25,41,26,35" concept="2" />
      <node id="7064627997011532788" at="26,35,27,41" concept="2" />
      <node id="7064627997011532788" at="31,32,32,16" concept="8" />
      <node id="7064714451792151223" at="37,7,38,143" concept="7" />
      <node id="7064627997011532808" at="38,143,39,169" concept="2" />
      <node id="7064627997011532788" at="42,42,43,91" concept="2" />
      <node id="7064627997011532788" at="44,7,45,44" concept="2" />
      <node id="7064627997011532788" at="50,53,51,19" concept="8" />
      <node id="7064627997011532788" at="52,5,53,99" concept="2" />
      <node id="7064627997011532788" at="54,67,55,19" concept="8" />
      <node id="7064627997011532788" at="57,5,58,90" concept="7" />
      <node id="7064627997011532788" at="59,67,60,31" concept="2" />
      <node id="7064627997011532788" at="61,7,62,75" concept="2" />
      <node id="7064627997011532788" at="64,70,65,19" concept="8" />
      <node id="7064627997011532788" at="66,5,67,87" concept="2" />
      <node id="7064627997011532788" at="68,62,69,19" concept="8" />
      <node id="7064627997011532788" at="70,5,71,16" concept="8" />
      <node id="7064627997011532791" at="75,9,76,180" concept="2" />
      <node id="7064627997011532788" at="78,42,79,90" concept="2" />
      <node id="7064627997011532788" at="84,0,85,0" concept="11" trace="LOG" />
      <node id="7064627997011532788" at="41,27,44,7" concept="0" />
      <node id="7064627997011532788" at="41,27,44,7" concept="5" />
      <node id="7064627997011532788" at="49,95,52,5" concept="5" />
      <node id="7064627997011532788" at="53,99,56,5" concept="5" />
      <node id="7064627997011532788" at="58,90,61,7" concept="5" />
      <node id="7064627997011532788" at="63,5,66,5" concept="5" />
      <node id="7064627997011532788" at="67,87,70,5" concept="5" />
      <node id="7064627997011532788" at="77,27,80,7" concept="0" />
      <node id="7064627997011532788" at="77,27,80,7" concept="5" />
      <node id="7064627997011532788" at="30,0,34,0" concept="6" trace="isDumbAware#()Z" />
      <node id="7064627997011532788" at="36,9,40,7" concept="0" />
      <node id="7064627997011532788" at="52,5,56,5" concept="0" />
      <node id="7064627997011532788" at="66,5,70,5" concept="0" />
      <node id="7064627997011532788" at="24,0,29,0" concept="1" trace="ToggleBreakpoint_Action#()V" />
      <node id="7064627997011532788" at="56,5,63,5" concept="0" />
      <node id="7064627997011532788" at="74,96,81,5" concept="14" />
      <node id="7064627997011532788" at="74,0,83,0" concept="6" trace="doExecute#(Lcom/intellij/openapi/actionSystem/AnActionEvent;Ljava/util/Map;)V" />
      <node id="7064627997011532788" at="56,5,66,5" concept="0" />
      <node id="7064627997011532788" at="35,89,46,5" concept="14" />
      <node id="7064627997011532788" at="35,0,48,0" concept="6" trace="doUpdate#(Lcom/intellij/openapi/actionSystem/AnActionEvent;Ljava/util/Map;)V" />
      <node id="7064627997011532788" at="49,0,73,0" concept="6" trace="collectActionData#(Lcom/intellij/openapi/actionSystem/AnActionEvent;Ljava/util/Map;)Z" />
      <scope id="7064627997011532788" at="31,32,32,16" />
      <scope id="7064627997011532788" at="42,42,43,91" />
      <scope id="7064627997011532788" at="50,53,51,19" />
      <scope id="7064627997011532788" at="54,67,55,19" />
      <scope id="7064627997011532788" at="59,67,60,31" />
      <scope id="7064627997011532788" at="64,70,65,19" />
      <scope id="7064627997011532788" at="68,62,69,19" />
      <scope id="7064627997011532788" at="75,9,76,180" />
      <scope id="7064627997011532788" at="78,42,79,90" />
      <scope id="7064627997011532807" at="37,7,39,169">
        <var name="breakpointManager" id="7064714451792151224" />
      </scope>
      <scope id="7064627997011532788" at="24,36,27,41" />
      <scope id="7064627997011532788" at="41,27,44,7" />
      <scope id="7064627997011532788" at="77,0,80,7">
        <var name="t" id="7064627997011532788" />
      </scope>
      <scope id="7064627997011532788" at="77,27,80,7" />
      <scope id="7064627997011532788" at="30,0,34,0" />
      <scope id="7064627997011532788" at="36,9,40,7" />
      <scope id="7064627997011532788" at="41,0,45,44">
        <var name="t" id="7064627997011532788" />
      </scope>
      <scope id="7064627997011532788" at="41,27,45,44" />
      <scope id="7064627997011532788" at="52,5,56,5" />
      <scope id="7064627997011532788" at="66,5,70,5" />
      <scope id="7064627997011532788" at="24,0,29,0" />
      <scope id="7064627997011532788" at="57,5,62,75">
        <var name="editorComponent" id="7064627997011532788" />
      </scope>
      <scope id="7064627997011532788" at="74,96,81,5" />
      <scope id="7064627997011532788" at="74,0,83,0">
        <var name="_params" id="7064627997011532788" />
        <var name="event" id="7064627997011532788" />
      </scope>
      <scope id="7064627997011532788" at="56,5,66,5" />
      <scope id="7064627997011532788" at="35,89,46,5" />
      <scope id="7064627997011532788" at="35,0,48,0">
        <var name="_params" id="7064627997011532788" />
        <var name="event" id="7064627997011532788" />
      </scope>
      <scope id="7064627997011532788" at="49,95,71,16" />
      <scope id="7064627997011532788" at="49,0,73,0">
        <var name="_params" id="7064627997011532788" />
        <var name="event" id="7064627997011532788" />
      </scope>
      <unit id="7064627997011532788" at="21,0,86,0" name="jetbrains.mps.debugger.api.ui.actions.ToggleBreakpoint_Action" />
>>>>>>> bf3a2c62
    </file>
  </root>
  <root nodeRef="r:01820806-c285-4459-a416-37590f94adc8(jetbrains.mps.debugger.api.ui.actions)/7064627997011532825">
    <file name="ViewBreakpoints_Action.java">
      <node id="7064627997011532825" at="22,0,23,0" concept="11" trace="ICON" />
      <node id="7064627997011532825" at="23,35,24,40" concept="13" />
      <node id="7064627997011532825" at="24,40,25,35" concept="2" />
      <node id="7064627997011532825" at="25,35,26,40" concept="2" />
      <node id="7064627997011532825" at="29,32,30,16" concept="8" />
      <node id="7064627997011532825" at="33,9,34,43" concept="0" />
      <node id="7064627997011532825" at="33,9,34,43" concept="2" />
      <node id="7064627997011532825" at="36,42,37,90" concept="2" />
      <node id="7064627997011532825" at="38,7,39,44" concept="2" />
      <node id="7064627997011532825" at="43,53,44,19" concept="8" />
      <node id="7064627997011532825" at="45,5,46,100" concept="2" />
      <node id="7064627997011532825" at="47,62,48,19" concept="8" />
      <node id="7064627997011532825" at="49,5,50,16" concept="8" />
      <node id="7064627997011532829" at="53,9,54,142" concept="7" />
      <node id="7064627997011532849" at="57,27,58,24" concept="2" />
      <node id="7064627997011532825" at="62,42,63,89" concept="2" />
      <node id="7064627997011532825" at="67,0,68,0" concept="11" trace="LOG" />
      <node id="7064627997011532825" at="35,27,38,7" concept="0" />
      <node id="7064627997011532825" at="35,27,38,7" concept="5" />
      <node id="7064627997011532825" at="42,95,45,5" concept="5" />
      <node id="7064627997011532825" at="46,100,49,5" concept="5" />
      <node id="7064627997011532825" at="61,27,64,7" concept="0" />
      <node id="7064627997011532825" at="61,27,64,7" concept="5" />
      <node id="7064627997011532825" at="28,0,32,0" concept="6" trace="isDumbAware#()Z" />
      <node id="7064627997011532825" at="45,5,49,5" concept="0" />
      <node id="7064627997011532845" at="56,0,60,0" concept="6" trace="run#()V" />
      <node id="7064627997011532825" at="23,0,28,0" concept="1" trace="ViewBreakpoints_Action#()V" />
      <node id="7064627997011532837" at="54,142,60,34" concept="2" />
      <node id="7064627997011532825" at="32,89,40,5" concept="14" />
      <node id="7064627997011532825" at="32,0,42,0" concept="6" trace="doUpdate#(Lcom/intellij/openapi/actionSystem/AnActionEvent;Ljava/util/Map;)V" />
      <node id="7064627997011532825" at="42,0,52,0" concept="6" trace="collectActionData#(Lcom/intellij/openapi/actionSystem/AnActionEvent;Ljava/util/Map;)Z" />
      <node id="7064627997011532825" at="52,96,65,5" concept="14" />
      <node id="7064627997011532825" at="52,0,67,0" concept="6" trace="doExecute#(Lcom/intellij/openapi/actionSystem/AnActionEvent;Ljava/util/Map;)V" />
      <scope id="7064627997011532825" at="29,32,30,16" />
      <scope id="7064627997011532825" at="33,9,34,43" />
      <scope id="7064627997011532825" at="36,42,37,90" />
      <scope id="7064627997011532825" at="43,53,44,19" />
      <scope id="7064627997011532825" at="47,62,48,19" />
      <scope id="7064627997011532848" at="57,27,58,24" />
      <scope id="7064627997011532825" at="62,42,63,89" />
      <scope id="7064627997011532825" at="23,35,26,40" />
      <scope id="7064627997011532825" at="35,27,38,7" />
      <scope id="7064627997011532825" at="61,0,64,7">
        <var name="t" id="7064627997011532825" />
      </scope>
      <scope id="7064627997011532825" at="61,27,64,7" />
      <scope id="7064627997011532825" at="28,0,32,0" />
      <scope id="7064627997011532825" at="35,0,39,44">
        <var name="t" id="7064627997011532825" />
      </scope>
      <scope id="7064627997011532825" at="35,27,39,44" />
      <scope id="7064627997011532825" at="45,5,49,5" />
      <scope id="7064627997011532845" at="56,0,60,0" />
      <scope id="7064627997011532825" at="23,0,28,0" />
      <scope id="7064627997011532825" at="53,9,60,34">
        <var name="dialog" id="7064627997011532830" />
      </scope>
      <scope id="7064627997011532825" at="32,89,40,5" />
      <scope id="7064627997011532825" at="42,95,50,16" />
      <scope id="7064627997011532825" at="32,0,42,0">
        <var name="_params" id="7064627997011532825" />
        <var name="event" id="7064627997011532825" />
      </scope>
      <scope id="7064627997011532825" at="42,0,52,0">
        <var name="_params" id="7064627997011532825" />
        <var name="event" id="7064627997011532825" />
      </scope>
      <scope id="7064627997011532825" at="52,96,65,5" />
      <scope id="7064627997011532825" at="52,0,67,0">
        <var name="_params" id="7064627997011532825" />
        <var name="event" id="7064627997011532825" />
      </scope>
      <unit id="7064627997011532843" at="55,58,60,7" name="jetbrains.mps.debugger.api.ui.actions.ViewBreakpoints_Action$1" />
      <unit id="7064627997011532825" at="21,0,69,0" name="jetbrains.mps.debugger.api.ui.actions.ViewBreakpoints_Action" />
    </file>
  </root>
  <root nodeRef="r:01820806-c285-4459-a416-37590f94adc8(jetbrains.mps.debugger.api.ui.actions)/7064627997011532858">
    <file name="DebugRunMenu_ActionGroup.java">
      <node id="7064627997011532858" at="13,0,14,0" concept="11" trace="LOG" />
      <node id="7064627997011532858" at="14,0,15,0" concept="11" trace="ID" />
      <node id="7064627997011532858" at="15,0,16,0" concept="11" trace="LABEL_ID_steps" />
      <node id="7064627997011532858" at="16,37,17,30" concept="13" />
      <node id="7064627997011532858" at="17,30,18,30" concept="2" />
      <node id="7064627997011532858" at="18,30,19,25" concept="2" />
      <node id="7064627997011532860" at="20,9,21,51" concept="2" />
      <node id="9154600507441896295" at="22,7,23,92" concept="7" />
      <node id="9154600507441896295" at="23,92,24,66" concept="7" />
      <node id="9154600507441896295" at="24,66,25,109" concept="2" />
      <node id="9154600507441896295" at="25,109,26,56" concept="2" />
      <node id="7064627997011532864" at="27,7,28,101" concept="2" />
      <node id="7064627997011532865" at="28,101,29,100" concept="2" />
      <node id="7064627997011532866" at="29,100,30,113" concept="2" />
      <node id="7064627997011532867" at="30,113,31,108" concept="2" />
      <node id="7064627997011532868" at="31,108,32,51" concept="2" />
      <node id="7064627997011532869" at="32,51,33,111" concept="2" />
      <node id="7064627997011532870" at="33,111,34,110" concept="2" />
      <node id="7064627997011532858" at="35,27,36,39" concept="2" />
      <node id="9154600507441896295" at="21,51,27,7" concept="0" />
      <node id="7064627997011532858" at="19,25,37,5" concept="14" />
      <node id="7064627997011532858" at="16,0,39,0" concept="1" trace="DebugRunMenu_ActionGroup#()V" />
      <scope id="7064627997011532858" at="35,0,36,39">
        <var name="t" id="7064627997011532858" />
      </scope>
      <scope id="7064627997011532858" at="35,27,36,39" />
      <scope id="9154600507441896295" at="22,7,26,56">
        <var name="action" id="9154600507441896295" />
        <var name="manager" id="9154600507441896295" />
      </scope>
      <scope id="7064627997011532858" at="20,9,34,110" />
      <scope id="7064627997011532858" at="16,37,37,5" />
      <scope id="7064627997011532858" at="16,0,39,0" />
      <unit id="7064627997011532858" at="12,0,40,0" name="jetbrains.mps.debugger.api.ui.actions.DebugRunMenu_ActionGroup" />
    </file>
  </root>
  <root nodeRef="r:01820806-c285-4459-a416-37590f94adc8(jetbrains.mps.debugger.api.ui.actions)/7064627997011532872">
    <file name="DebugTool_ActionGroup.java">
      <node id="7064627997011532872" at="13,0,14,0" concept="11" trace="LOG" />
      <node id="7064627997011532872" at="14,0,15,0" concept="11" trace="ID" />
      <node id="7064627997011532872" at="15,0,16,0" concept="11" trace="LABEL_ID_StopAction" />
      <node id="7064627997011532872" at="16,0,17,0" concept="11" trace="LABEL_ID_MuteAction" />
      <node id="7064627997011532872" at="17,34,18,27" concept="13" />
      <node id="7064627997011532872" at="18,27,19,30" concept="2" />
      <node id="7064627997011532872" at="19,30,20,25" concept="2" />
      <node id="7064627997011532874" at="21,9,22,48" concept="2" />
      <node id="7064627997011532875" at="22,48,23,98" concept="2" />
      <node id="7064627997011532876" at="23,98,24,97" concept="2" />
      <node id="7064627997011532877" at="25,7,26,94" concept="7" />
      <node id="7064627997011532877" at="26,94,27,66" concept="7" />
      <node id="7064627997011532877" at="27,66,28,109" concept="2" />
      <node id="7064627997011532877" at="28,109,29,53" concept="2" />
      <node id="7064627997011532878" at="30,7,31,48" concept="2" />
      <node id="7064627997011532879" at="31,48,32,110" concept="2" />
      <node id="7064627997011532880" at="32,110,33,105" concept="2" />
      <node id="7064627997011532881" at="33,105,34,107" concept="2" />
      <node id="7064627997011532882" at="35,7,36,94" concept="7" />
      <node id="7064627997011532882" at="36,94,37,66" concept="7" />
      <node id="7064627997011532882" at="37,66,38,109" concept="2" />
      <node id="7064627997011532882" at="38,109,39,53" concept="2" />
      <node id="7064627997011532883" at="40,7,41,48" concept="2" />
      <node id="7064627997011532872" at="42,27,43,39" concept="2" />
      <node id="7064627997011532877" at="24,97,30,7" concept="0" />
      <node id="7064627997011532882" at="34,107,40,7" concept="0" />
      <node id="7064627997011532872" at="20,25,44,5" concept="14" />
      <node id="7064627997011532872" at="17,0,46,0" concept="1" trace="DebugTool_ActionGroup#()V" />
      <scope id="7064627997011532872" at="42,0,43,39">
        <var name="t" id="7064627997011532872" />
      </scope>
      <scope id="7064627997011532872" at="42,27,43,39" />
      <scope id="7064627997011532877" at="25,7,29,53">
        <var name="action" id="7064627997011532877" />
        <var name="manager" id="7064627997011532877" />
      </scope>
      <scope id="7064627997011532882" at="35,7,39,53">
        <var name="action" id="7064627997011532882" />
        <var name="manager" id="7064627997011532882" />
      </scope>
      <scope id="7064627997011532872" at="21,9,41,48" />
      <scope id="7064627997011532872" at="17,34,44,5" />
      <scope id="7064627997011532872" at="17,0,46,0" />
      <unit id="7064627997011532872" at="12,0,47,0" name="jetbrains.mps.debugger.api.ui.actions.DebugTool_ActionGroup" />
    </file>
  </root>
  <root nodeRef="r:01820806-c285-4459-a416-37590f94adc8(jetbrains.mps.debugger.api.ui.actions)/7162597690968011921">
    <file name="Runtime_ApplicationPlugin.java">
      <node id="7162597690968011921" at="13,0,14,0" concept="3" trace="myId" />
      <node id="7162597690968011921" at="16,27,17,16" concept="8" />
      <node id="7162597690968011921" at="19,30,20,30" concept="9" />
      <node id="7162597690968011921" at="20,30,21,51" concept="2" />
      <node id="7162597690968011921" at="21,51,22,47" concept="2" />
      <node id="7162597690968011921" at="22,47,23,42" concept="2" />
      <node id="7162597690968011921" at="23,42,24,55" concept="2" />
      <node id="7162597690968011921" at="24,55,25,39" concept="2" />
      <node id="7162597690968011921" at="25,39,26,34" concept="2" />
      <node id="7162597690968011921" at="26,34,27,35" concept="2" />
      <node id="7162597690968011921" at="27,35,28,37" concept="2" />
      <node id="7162597690968011921" at="28,37,29,36" concept="2" />
      <node id="7162597690968011921" at="29,36,30,37" concept="2" />
      <node id="7162597690968011921" at="30,37,31,45" concept="2" />
      <node id="7162597690968011921" at="31,45,32,55" concept="2" />
      <node id="7162597690968011921" at="32,55,33,44" concept="2" />
      <node id="7162597690968011921" at="33,44,34,14" concept="9" />
      <node id="7162597690968011921" at="34,14,35,61" concept="2" />
      <node id="7162597690968011921" at="35,61,36,45" concept="2" />
      <node id="7162597690968011921" at="36,45,37,47" concept="2" />
      <node id="7162597690968011921" at="37,47,38,42" concept="2" />
      <node id="7162597690968011921" at="40,39,41,124" concept="2" />
      <node id="7162597690968011921" at="41,124,42,124" concept="2" />
      <node id="7162597690968011921" at="44,37,45,73" concept="2" />
      <node id="7162597690968011921" at="45,73,46,128" concept="2" />
      <node id="7162597690968011921" at="48,48,49,92" concept="7" />
      <node id="7162597690968011921" at="49,92,50,72" concept="2" />
      <node id="7162597690968011921" at="50,72,51,15" concept="8" />
      <node id="7162597690968011921" at="14,0,16,0" concept="1" trace="Runtime_ApplicationPlugin#()V" />
      <node id="7162597690968011921" at="16,0,19,0" concept="6" trace="getId#()Lcom/intellij/openapi/extensions/PluginId;" />
      <node id="7162597690968011921" at="40,0,44,0" concept="6" trace="adjustInterfaceGroups#()V" />
      <node id="7162597690968011921" at="44,0,48,0" concept="6" trace="adjustRegularGroups#()V" />
      <node id="7162597690968011921" at="48,0,53,0" concept="6" trace="initKeymaps#()Ljava/util/List;" />
      <node id="7162597690968011921" at="19,0,40,0" concept="6" trace="createGroups#()V" />
      <scope id="7162597690968011921" at="14,38,14,38" />
      <scope id="7162597690968011921" at="16,27,17,16" />
      <scope id="7162597690968011921" at="14,0,16,0" />
      <scope id="7162597690968011921" at="40,39,42,124" />
      <scope id="7162597690968011921" at="44,37,46,128" />
      <scope id="7162597690968011921" at="16,0,19,0" />
      <scope id="7162597690968011921" at="48,48,51,15">
        <var name="res" id="7162597690968011921" />
      </scope>
      <scope id="7162597690968011921" at="40,0,44,0" />
      <scope id="7162597690968011921" at="44,0,48,0" />
      <scope id="7162597690968011921" at="48,0,53,0" />
      <scope id="7162597690968011921" at="19,30,38,42" />
      <scope id="7162597690968011921" at="19,0,40,0" />
      <unit id="7162597690968011921" at="12,0,54,0" name="jetbrains.mps.debugger.api.ui.actions.Runtime_ApplicationPlugin" />
    </file>
  </root>
  <root nodeRef="r:01820806-c285-4459-a416-37590f94adc8(jetbrains.mps.debugger.api.ui.actions)/8643693251546855502">
    <file name="AbstractWatchableNodeActions_ActionGroup.java">
      <node id="8643693251546855502" at="13,0,14,0" concept="11" trace="LOG" />
      <node id="8643693251546855502" at="14,0,15,0" concept="11" trace="ID" />
      <node id="8643693251546855502" at="15,0,16,0" concept="11" trace="LABEL_ID_extentions" />
      <node id="8643693251546855502" at="16,53,17,46" concept="13" />
      <node id="8643693251546855502" at="17,46,18,30" concept="2" />
      <node id="8643693251546855502" at="18,30,19,25" concept="2" />
      <node id="8643693251546857296" at="20,9,21,121" concept="2" />
      <node id="8894158296385402493" at="22,7,23,113" concept="7" />
      <node id="8894158296385402493" at="23,113,24,66" concept="7" />
      <node id="8894158296385402493" at="24,66,25,109" concept="2" />
      <node id="8894158296385402493" at="25,109,26,72" concept="2" />
      <node id="8643693251546855502" at="28,27,29,39" concept="2" />
      <node id="8894158296385402493" at="21,121,27,7" concept="0" />
      <node id="8643693251546855502" at="19,25,30,5" concept="14" />
      <node id="8643693251546855502" at="16,0,32,0" concept="1" trace="AbstractWatchableNodeActions_ActionGroup#()V" />
      <scope id="8643693251546855502" at="28,0,29,39">
        <var name="t" id="8643693251546855502" />
      </scope>
      <scope id="8643693251546855502" at="28,27,29,39" />
      <scope id="8894158296385402493" at="22,7,26,72">
        <var name="action" id="8894158296385402493" />
        <var name="manager" id="8894158296385402493" />
      </scope>
      <scope id="8643693251546855502" at="20,9,27,7" />
      <scope id="8643693251546855502" at="16,53,30,5" />
      <scope id="8643693251546855502" at="16,0,32,0" />
      <unit id="8643693251546855502" at="12,0,33,0" name="jetbrains.mps.debugger.api.ui.actions.AbstractWatchableNodeActions_ActionGroup" />
    </file>
  </root>
  <root nodeRef="r:01820806-c285-4459-a416-37590f94adc8(jetbrains.mps.debugger.api.ui.actions)/8643693251546857272">
    <file name="GoToSource_Action.java">
      <node id="8643693251546857272" at="23,0,24,0" concept="11" trace="ICON" />
      <node id="8643693251546857272" at="24,30,25,36" concept="13" />
      <node id="8643693251546857272" at="25,36,26,35" concept="2" />
      <node id="8643693251546857272" at="26,35,27,41" concept="2" />
      <node id="8643693251546857272" at="30,32,31,16" concept="8" />
      <node id="8643693251546857272" at="34,9,35,43" concept="0" />
      <node id="8643693251546857272" at="34,9,35,43" concept="2" />
      <node id="8643693251546857272" at="37,42,38,85" concept="2" />
      <node id="8643693251546857272" at="39,7,40,44" concept="2" />
      <node id="8643693251546857272" at="44,53,45,19" concept="8" />
      <node id="8643693251546857272" at="46,5,47,84" concept="2" />
      <node id="8643693251546857272" at="48,59,49,19" concept="8" />
      <node id="8643693251546857272" at="50,5,51,100" concept="2" />
      <node id="8643693251546857272" at="52,62,53,19" concept="8" />
      <node id="8643693251546857272" at="54,5,55,87" concept="2" />
      <node id="8643693251546857272" at="56,62,57,19" concept="8" />
      <node id="8643693251546857272" at="58,5,59,16" concept="8" />
      <node id="1071422968910406735" at="65,27,66,182" concept="2" />
      <node id="8643693251546857272" at="70,42,71,84" concept="2" />
      <node id="8643693251546857272" at="75,0,76,0" concept="11" trace="LOG" />
      <node id="8643693251546857272" at="36,27,39,7" concept="0" />
      <node id="8643693251546857272" at="36,27,39,7" concept="5" />
      <node id="8643693251546857272" at="43,95,46,5" concept="5" />
      <node id="8643693251546857272" at="47,84,50,5" concept="5" />
      <node id="8643693251546857272" at="51,100,54,5" concept="5" />
      <node id="8643693251546857272" at="55,87,58,5" concept="5" />
      <node id="8643693251546857272" at="69,27,72,7" concept="0" />
      <node id="8643693251546857272" at="69,27,72,7" concept="5" />
      <node id="8643693251546857272" at="29,0,33,0" concept="6" trace="isDumbAware#()Z" />
      <node id="8643693251546857272" at="46,5,50,5" concept="0" />
      <node id="8643693251546857272" at="50,5,54,5" concept="0" />
      <node id="8643693251546857272" at="54,5,58,5" concept="0" />
      <node id="4474271214083119038" at="64,0,68,0" concept="6" trace="run#()V" />
      <node id="8643693251546857272" at="24,0,29,0" concept="1" trace="GoToSource_Action#()V" />
      <node id="4474271214083119031" at="62,9,68,9" concept="2" />
      <node id="8643693251546857272" at="33,89,41,5" concept="14" />
      <node id="8643693251546857272" at="33,0,43,0" concept="6" trace="doUpdate#(Lcom/intellij/openapi/actionSystem/AnActionEvent;Ljava/util/Map;)V" />
      <node id="8643693251546857272" at="61,96,73,5" concept="14" />
      <node id="8643693251546857272" at="61,0,75,0" concept="6" trace="doExecute#(Lcom/intellij/openapi/actionSystem/AnActionEvent;Ljava/util/Map;)V" />
      <node id="8643693251546857272" at="43,0,61,0" concept="6" trace="collectActionData#(Lcom/intellij/openapi/actionSystem/AnActionEvent;Ljava/util/Map;)Z" />
      <scope id="8643693251546857272" at="30,32,31,16" />
      <scope id="8643693251546857272" at="34,9,35,43" />
      <scope id="8643693251546857272" at="37,42,38,85" />
      <scope id="8643693251546857272" at="44,53,45,19" />
      <scope id="8643693251546857272" at="48,59,49,19" />
      <scope id="8643693251546857272" at="52,62,53,19" />
      <scope id="8643693251546857272" at="56,62,57,19" />
      <scope id="4474271214083119054" at="65,27,66,182" />
      <scope id="8643693251546857272" at="70,42,71,84" />
      <scope id="8643693251546857272" at="24,30,27,41" />
      <scope id="8643693251546857272" at="36,27,39,7" />
      <scope id="8643693251546857272" at="69,0,72,7">
        <var name="t" id="8643693251546857272" />
      </scope>
      <scope id="8643693251546857272" at="69,27,72,7" />
      <scope id="8643693251546857272" at="29,0,33,0" />
      <scope id="8643693251546857272" at="36,0,40,44">
        <var name="t" id="8643693251546857272" />
      </scope>
      <scope id="8643693251546857272" at="36,27,40,44" />
      <scope id="8643693251546857272" at="46,5,50,5" />
      <scope id="8643693251546857272" at="50,5,54,5" />
      <scope id="8643693251546857272" at="54,5,58,5" />
      <scope id="4474271214083119038" at="64,0,68,0" />
      <scope id="8643693251546857272" at="24,0,29,0" />
      <scope id="8643693251546857272" at="62,9,68,9" />
      <scope id="8643693251546857272" at="33,89,41,5" />
      <scope id="8643693251546857272" at="33,0,43,0">
        <var name="_params" id="8643693251546857272" />
        <var name="event" id="8643693251546857272" />
      </scope>
      <scope id="8643693251546857272" at="61,96,73,5" />
      <scope id="8643693251546857272" at="61,0,75,0">
        <var name="_params" id="8643693251546857272" />
        <var name="event" id="8643693251546857272" />
      </scope>
      <scope id="8643693251546857272" at="43,95,59,16" />
      <scope id="8643693251546857272" at="43,0,61,0">
        <var name="_params" id="8643693251546857272" />
        <var name="event" id="8643693251546857272" />
      </scope>
      <unit id="4474271214083119037" at="63,111,68,7" name="jetbrains.mps.debugger.api.ui.actions.GoToSource_Action$1" />
      <unit id="8643693251546857272" at="22,0,77,0" name="jetbrains.mps.debugger.api.ui.actions.GoToSource_Action" />
    </file>
  </root>
  <root nodeRef="r:01820806-c285-4459-a416-37590f94adc8(jetbrains.mps.debugger.api.ui.actions)/9154600507441896288">
    <file name="DebugStepsMenu_ActionGroup.java">
      <node id="9154600507441896288" at="10,0,11,0" concept="11" trace="LOG" />
      <node id="9154600507441896288" at="11,0,12,0" concept="11" trace="ID" />
      <node id="9154600507441896288" at="12,39,13,32" concept="13" />
      <node id="9154600507441896288" at="13,32,14,30" concept="2" />
      <node id="9154600507441896288" at="14,30,15,25" concept="2" />
      <node id="9154600507441896291" at="16,9,17,105" concept="2" />
      <node id="9154600507441896292" at="17,105,18,105" concept="2" />
      <node id="9154600507441896293" at="18,105,19,104" concept="2" />
      <node id="9154600507441896288" at="20,27,21,39" concept="2" />
      <node id="9154600507441896288" at="15,25,22,5" concept="14" />
      <node id="9154600507441896288" at="12,0,24,0" concept="1" trace="DebugStepsMenu_ActionGroup#()V" />
      <scope id="9154600507441896288" at="20,0,21,39">
        <var name="t" id="9154600507441896288" />
      </scope>
      <scope id="9154600507441896288" at="20,27,21,39" />
      <scope id="9154600507441896288" at="16,9,19,104" />
      <scope id="9154600507441896288" at="12,39,22,5" />
      <scope id="9154600507441896288" at="12,0,24,0" />
      <unit id="9154600507441896288" at="9,0,25,0" name="jetbrains.mps.debugger.api.ui.actions.DebugStepsMenu_ActionGroup" />
    </file>
  </root>
</debug-info>
<|MERGE_RESOLUTION|>--- conflicted
+++ resolved
@@ -380,7 +380,6 @@
   <root nodeRef="r:01820806-c285-4459-a416-37590f94adc8(jetbrains.mps.debugger.api.ui.actions)/7064627997011532320">
     <file name="EvaluateExpression_Action.java">
       <node id="7064627997011532320" at="37,0,38,0" concept="11" trace="ICON" />
-<<<<<<< HEAD
       <node id="7064627997011532320" at="38,38,39,43" concept="13" />
       <node id="7064627997011532320" at="39,43,40,34" concept="2" />
       <node id="7064627997011532320" at="40,34,41,40" concept="2" />
@@ -392,61 +391,65 @@
       <node id="7064627997011532320" at="61,53,62,19" concept="8" />
       <node id="7064627997011532320" at="63,5,64,109" concept="2" />
       <node id="7064627997011532320" at="65,71,66,19" concept="8" />
-      <node id="7064627997011532320" at="67,5,68,101" concept="0" />
-      <node id="7064627997011532320" at="67,5,68,101" concept="2" />
-      <node id="7064627997011532320" at="68,101,69,16" concept="8" />
-      <node id="7064627997011532324" at="72,9,73,93" concept="7" />
-      <node id="2666603886872191706" at="74,39,75,105" concept="7" />
-      <node id="4789587624734726843" at="76,88,77,141" concept="7" />
-      <node id="2034046503361593572" at="82,53,83,56" concept="8" />
-      <node id="2034046503361593579" at="86,56,87,48" concept="8" />
-      <node id="7064627997011532331" at="93,9,94,138" concept="2" />
-      <node id="7064627997011532320" at="97,42,98,92" concept="2" />
-      <node id="7064627997011532320" at="102,0,103,0" concept="11" trace="LOG" />
+      <node id="7064627997011532320" at="68,5,69,90" concept="7" />
+      <node id="7064627997011532320" at="70,67,71,31" concept="2" />
+      <node id="7064627997011532320" at="72,7,73,69" concept="2" />
+      <node id="7064627997011532320" at="74,5,75,16" concept="8" />
+      <node id="7064627997011532324" at="78,9,79,93" concept="7" />
+      <node id="2666603886872191706" at="80,39,81,105" concept="7" />
+      <node id="4789587624734726843" at="82,88,83,141" concept="7" />
+      <node id="2034046503361593572" at="88,53,89,56" concept="8" />
+      <node id="2034046503361593579" at="92,56,93,48" concept="8" />
+      <node id="7064627997011532331" at="99,9,100,138" concept="2" />
+      <node id="7064627997011532320" at="103,42,104,92" concept="2" />
+      <node id="7064627997011532320" at="108,0,109,0" concept="11" trace="LOG" />
       <node id="7064627997011532320" at="53,27,56,7" concept="0" />
       <node id="7064627997011532320" at="53,27,56,7" concept="5" />
       <node id="7064627997011532320" at="60,95,63,5" concept="5" />
       <node id="7064627997011532320" at="64,109,67,5" concept="5" />
-      <node id="2034046503361593570" at="82,0,85,0" concept="6" trace="iterable#()Ljava/lang/Iterable;" />
-      <node id="2034046503361593577" at="86,0,89,0" concept="6" trace="select#(Lorg/jetbrains/mps/openapi/model/SNode;)Ljetbrains/mps/smodel/SNodePointer;" />
-      <node id="7064627997011532320" at="96,27,99,7" concept="0" />
-      <node id="7064627997011532320" at="96,27,99,7" concept="5" />
+      <node id="7064627997011532320" at="69,90,72,7" concept="5" />
+      <node id="2034046503361593570" at="88,0,91,0" concept="6" trace="iterable#()Ljava/lang/Iterable;" />
+      <node id="2034046503361593577" at="92,0,95,0" concept="6" trace="select#(Lorg/jetbrains/mps/openapi/model/SNode;)Ljetbrains/mps/smodel/SNodePointer;" />
+      <node id="7064627997011532320" at="102,27,105,7" concept="0" />
+      <node id="7064627997011532320" at="102,27,105,7" concept="5" />
       <node id="7064627997011532320" at="43,0,47,0" concept="6" trace="isDumbAware#()Z" />
       <node id="7064627997011532320" at="48,9,52,7" concept="0" />
       <node id="7064627997011532320" at="63,5,67,5" concept="0" />
       <node id="7064627997011532320" at="38,0,43,0" concept="1" trace="EvaluateExpression_Action#()V" />
-      <node id="2034046503361593562" at="80,33,89,20" concept="2" />
+      <node id="7064627997011532320" at="67,5,74,5" concept="0" />
+      <node id="7064627997011532320" at="67,5,74,5" concept="0" />
+      <node id="2034046503361593562" at="86,33,95,20" concept="2" />
       <node id="7064627997011532320" at="47,89,58,5" concept="14" />
-      <node id="7064627997011532320" at="60,0,71,0" concept="6" trace="collectActionData#(Lcom/intellij/openapi/actionSystem/AnActionEvent;Ljava/util/Map;)Z" />
-      <node id="2034046503361593560" at="80,0,91,0" concept="6" trace="run#()V" />
+      <node id="2034046503361593560" at="86,0,97,0" concept="6" trace="run#()V" />
       <node id="7064627997011532320" at="47,0,60,0" concept="6" trace="doUpdate#(Lcom/intellij/openapi/actionSystem/AnActionEvent;Ljava/util/Map;)V" />
-      <node id="2034046503361593556" at="78,275,91,15" concept="2" />
-      <node id="4336756357323848017" at="77,141,92,11" concept="5" />
-      <node id="4789587624734695235" at="75,105,93,9" concept="5" />
-      <node id="7064627997011532329" at="73,93,95,7" concept="5" />
-      <node id="7064627997011532320" at="71,96,100,5" concept="14" />
-      <node id="7064627997011532320" at="71,0,102,0" concept="6" trace="doExecute#(Lcom/intellij/openapi/actionSystem/AnActionEvent;Ljava/util/Map;)V" />
+      <node id="2034046503361593556" at="84,275,97,15" concept="2" />
+      <node id="4336756357323848017" at="83,141,98,11" concept="5" />
+      <node id="7064627997011532320" at="60,0,77,0" concept="6" trace="collectActionData#(Lcom/intellij/openapi/actionSystem/AnActionEvent;Ljava/util/Map;)Z" />
+      <node id="4789587624734695235" at="81,105,99,9" concept="5" />
+      <node id="7064627997011532329" at="79,93,101,7" concept="5" />
+      <node id="7064627997011532320" at="77,96,106,5" concept="14" />
+      <node id="7064627997011532320" at="77,0,108,0" concept="6" trace="doExecute#(Lcom/intellij/openapi/actionSystem/AnActionEvent;Ljava/util/Map;)V" />
       <scope id="7064627997011532320" at="44,32,45,16" />
       <scope id="7064627997011532320" at="54,42,55,93" />
       <scope id="7064627997011532320" at="61,53,62,19" />
       <scope id="7064627997011532320" at="65,71,66,19" />
-      <scope id="7064627997011532320" at="67,5,68,101" />
-      <scope id="2034046503361593571" at="82,53,83,56" />
-      <scope id="2034046503361593578" at="86,56,87,48" />
-      <scope id="7064627997011532320" at="97,42,98,92" />
+      <scope id="7064627997011532320" at="70,67,71,31" />
+      <scope id="2034046503361593571" at="88,53,89,56" />
+      <scope id="2034046503361593578" at="92,56,93,48" />
+      <scope id="7064627997011532320" at="103,42,104,92" />
       <scope id="7064627997011532342" at="49,7,51,107">
         <var name="evaluationProvider" id="7064627997011532344" />
       </scope>
       <scope id="7064627997011532320" at="38,38,41,40" />
       <scope id="7064627997011532320" at="53,27,56,7" />
-      <scope id="2034046503361593570" at="82,0,85,0" />
-      <scope id="2034046503361593577" at="86,0,89,0">
+      <scope id="2034046503361593570" at="88,0,91,0" />
+      <scope id="2034046503361593577" at="92,0,95,0">
         <var name="it" id="2034046503361593577" />
       </scope>
-      <scope id="7064627997011532320" at="96,0,99,7">
+      <scope id="7064627997011532320" at="102,0,105,7">
         <var name="t" id="7064627997011532320" />
       </scope>
-      <scope id="7064627997011532320" at="96,27,99,7" />
+      <scope id="7064627997011532320" at="102,27,105,7" />
       <scope id="7064627997011532320" at="43,0,47,0" />
       <scope id="7064627997011532320" at="48,9,52,7" />
       <scope id="7064627997011532320" at="53,0,57,44">
@@ -455,152 +458,41 @@
       <scope id="7064627997011532320" at="53,27,57,44" />
       <scope id="7064627997011532320" at="63,5,67,5" />
       <scope id="7064627997011532320" at="38,0,43,0" />
-      <scope id="7064627997011532320" at="60,95,69,16" />
-      <scope id="2034046503361593561" at="80,33,89,20" />
+      <scope id="7064627997011532320" at="68,5,73,69">
+        <var name="editorComponent" id="7064627997011532320" />
+      </scope>
+      <scope id="7064627997011532320" at="67,5,74,5" />
+      <scope id="2034046503361593561" at="86,33,95,20" />
       <scope id="7064627997011532320" at="47,89,58,5" />
-      <scope id="7064627997011532320" at="60,0,71,0">
-        <var name="_params" id="7064627997011532320" />
-        <var name="event" id="7064627997011532320" />
-      </scope>
-      <scope id="2034046503361593560" at="80,0,91,0" />
+      <scope id="2034046503361593560" at="86,0,97,0" />
       <scope id="7064627997011532320" at="47,0,60,0">
         <var name="_params" id="7064627997011532320" />
         <var name="event" id="7064627997011532320" />
       </scope>
-      <scope id="4336756357323848018" at="78,275,91,15" />
-      <scope id="4789587624734695236" at="76,88,92,11">
+      <scope id="4336756357323848018" at="84,275,97,15" />
+      <scope id="7064627997011532320" at="60,95,75,16" />
+      <scope id="4789587624734695236" at="82,88,98,11">
         <var name="selection" id="4789587624734726844" />
       </scope>
-      <scope id="7064627997011532330" at="74,39,94,138">
-        <var name="nodePointers" id="2666603886872191707" />
-      </scope>
-      <scope id="7064627997011532320" at="72,9,95,7">
-        <var name="evaluationProvider" id="7064627997011532325" />
-      </scope>
-      <scope id="7064627997011532320" at="71,96,100,5" />
-      <scope id="7064627997011532320" at="71,0,102,0">
+      <scope id="7064627997011532320" at="60,0,77,0">
         <var name="_params" id="7064627997011532320" />
         <var name="event" id="7064627997011532320" />
       </scope>
-      <unit id="2034046503361593570" at="81,111,85,17" name="jetbrains.mps.debugger.api.ui.actions.EvaluateExpression_Action$2" />
-      <unit id="2034046503361593577" at="85,31,89,17" name="jetbrains.mps.debugger.api.ui.actions.EvaluateExpression_Action$2" />
-      <unit id="2034046503361593560" at="79,53,91,13" name="jetbrains.mps.debugger.api.ui.actions.EvaluateExpression_Action$1" />
-      <unit id="7064627997011532320" at="36,0,104,0" name="jetbrains.mps.debugger.api.ui.actions.EvaluateExpression_Action" />
-=======
-      <node id="7064627997011532320" at="39,38,40,43" concept="13" />
-      <node id="7064627997011532320" at="40,43,41,34" concept="2" />
-      <node id="7064627997011532320" at="41,34,42,40" concept="2" />
-      <node id="7064627997011532320" at="46,32,47,16" concept="8" />
-      <node id="7064627997011532343" at="52,7,53,95" concept="7" />
-      <node id="7064627997011532348" at="53,95,54,107" concept="2" />
-      <node id="7064627997011532320" at="57,42,58,93" concept="2" />
-      <node id="7064627997011532320" at="59,7,60,44" concept="2" />
-      <node id="7064627997011532320" at="65,53,66,19" concept="8" />
-      <node id="7064627997011532320" at="67,5,68,109" concept="2" />
-      <node id="7064627997011532320" at="69,71,70,19" concept="8" />
-      <node id="7064627997011532320" at="72,5,73,90" concept="7" />
-      <node id="7064627997011532320" at="74,67,75,31" concept="2" />
-      <node id="7064627997011532320" at="76,7,77,69" concept="2" />
-      <node id="7064627997011532320" at="78,5,79,16" concept="8" />
-      <node id="7064627997011532324" at="83,9,84,93" concept="7" />
-      <node id="2666603886872191706" at="85,39,86,105" concept="7" />
-      <node id="4789587624734726843" at="87,88,88,141" concept="7" />
-      <node id="2034046503361593572" at="93,53,94,56" concept="8" />
-      <node id="2034046503361593579" at="97,56,98,48" concept="8" />
-      <node id="7064627997011532331" at="104,9,105,138" concept="2" />
-      <node id="7064627997011532320" at="108,42,109,92" concept="2" />
-      <node id="7064627997011532320" at="114,0,115,0" concept="11" trace="LOG" />
-      <node id="7064627997011532320" at="56,27,59,7" concept="0" />
-      <node id="7064627997011532320" at="56,27,59,7" concept="5" />
-      <node id="7064627997011532320" at="64,95,67,5" concept="5" />
-      <node id="7064627997011532320" at="68,109,71,5" concept="5" />
-      <node id="7064627997011532320" at="73,90,76,7" concept="5" />
-      <node id="2034046503361593570" at="93,0,96,0" concept="6" trace="iterable#()Ljava/lang/Iterable;" />
-      <node id="2034046503361593577" at="97,0,100,0" concept="6" trace="select#(Lorg/jetbrains/mps/openapi/model/SNode;)Ljetbrains/mps/smodel/SNodePointer;" />
-      <node id="7064627997011532320" at="107,27,110,7" concept="0" />
-      <node id="7064627997011532320" at="107,27,110,7" concept="5" />
-      <node id="7064627997011532320" at="45,0,49,0" concept="6" trace="isDumbAware#()Z" />
-      <node id="7064627997011532320" at="51,9,55,7" concept="0" />
-      <node id="7064627997011532320" at="67,5,71,5" concept="0" />
-      <node id="7064627997011532320" at="39,0,44,0" concept="1" trace="EvaluateExpression_Action#()V" />
-      <node id="7064627997011532320" at="71,5,78,5" concept="0" />
-      <node id="7064627997011532320" at="71,5,78,5" concept="0" />
-      <node id="2034046503361593562" at="91,33,100,20" concept="2" />
-      <node id="7064627997011532320" at="50,89,61,5" concept="14" />
-      <node id="2034046503361593560" at="91,0,102,0" concept="6" trace="run#()V" />
-      <node id="7064627997011532320" at="50,0,63,0" concept="6" trace="doUpdate#(Lcom/intellij/openapi/actionSystem/AnActionEvent;Ljava/util/Map;)V" />
-      <node id="2034046503361593556" at="89,275,102,15" concept="2" />
-      <node id="4336756357323848017" at="88,141,103,11" concept="5" />
-      <node id="7064627997011532320" at="64,0,81,0" concept="6" trace="collectActionData#(Lcom/intellij/openapi/actionSystem/AnActionEvent;Ljava/util/Map;)Z" />
-      <node id="4789587624734695235" at="86,105,104,9" concept="5" />
-      <node id="7064627997011532329" at="84,93,106,7" concept="5" />
-      <node id="7064627997011532320" at="82,96,111,5" concept="14" />
-      <node id="7064627997011532320" at="82,0,113,0" concept="6" trace="doExecute#(Lcom/intellij/openapi/actionSystem/AnActionEvent;Ljava/util/Map;)V" />
-      <scope id="7064627997011532320" at="46,32,47,16" />
-      <scope id="7064627997011532320" at="57,42,58,93" />
-      <scope id="7064627997011532320" at="65,53,66,19" />
-      <scope id="7064627997011532320" at="69,71,70,19" />
-      <scope id="7064627997011532320" at="74,67,75,31" />
-      <scope id="2034046503361593571" at="93,53,94,56" />
-      <scope id="2034046503361593578" at="97,56,98,48" />
-      <scope id="7064627997011532320" at="108,42,109,92" />
-      <scope id="7064627997011532342" at="52,7,54,107">
-        <var name="evaluationProvider" id="7064627997011532344" />
-      </scope>
-      <scope id="7064627997011532320" at="39,38,42,40" />
-      <scope id="7064627997011532320" at="56,27,59,7" />
-      <scope id="2034046503361593570" at="93,0,96,0" />
-      <scope id="2034046503361593577" at="97,0,100,0">
-        <var name="it" id="2034046503361593577" />
-      </scope>
-      <scope id="7064627997011532320" at="107,0,110,7">
-        <var name="t" id="7064627997011532320" />
-      </scope>
-      <scope id="7064627997011532320" at="107,27,110,7" />
-      <scope id="7064627997011532320" at="45,0,49,0" />
-      <scope id="7064627997011532320" at="51,9,55,7" />
-      <scope id="7064627997011532320" at="56,0,60,44">
-        <var name="t" id="7064627997011532320" />
-      </scope>
-      <scope id="7064627997011532320" at="56,27,60,44" />
-      <scope id="7064627997011532320" at="67,5,71,5" />
-      <scope id="7064627997011532320" at="39,0,44,0" />
-      <scope id="7064627997011532320" at="72,5,77,69">
-        <var name="editorComponent" id="7064627997011532320" />
-      </scope>
-      <scope id="7064627997011532320" at="71,5,78,5" />
-      <scope id="2034046503361593561" at="91,33,100,20" />
-      <scope id="7064627997011532320" at="50,89,61,5" />
-      <scope id="2034046503361593560" at="91,0,102,0" />
-      <scope id="7064627997011532320" at="50,0,63,0">
+      <scope id="7064627997011532330" at="80,39,100,138">
+        <var name="nodePointers" id="2666603886872191707" />
+      </scope>
+      <scope id="7064627997011532320" at="78,9,101,7">
+        <var name="evaluationProvider" id="7064627997011532325" />
+      </scope>
+      <scope id="7064627997011532320" at="77,96,106,5" />
+      <scope id="7064627997011532320" at="77,0,108,0">
         <var name="_params" id="7064627997011532320" />
         <var name="event" id="7064627997011532320" />
       </scope>
-      <scope id="4336756357323848018" at="89,275,102,15" />
-      <scope id="7064627997011532320" at="64,95,79,16" />
-      <scope id="4789587624734695236" at="87,88,103,11">
-        <var name="selection" id="4789587624734726844" />
-      </scope>
-      <scope id="7064627997011532320" at="64,0,81,0">
-        <var name="_params" id="7064627997011532320" />
-        <var name="event" id="7064627997011532320" />
-      </scope>
-      <scope id="7064627997011532330" at="85,39,105,138">
-        <var name="nodePointers" id="2666603886872191707" />
-      </scope>
-      <scope id="7064627997011532320" at="83,9,106,7">
-        <var name="evaluationProvider" id="7064627997011532325" />
-      </scope>
-      <scope id="7064627997011532320" at="82,96,111,5" />
-      <scope id="7064627997011532320" at="82,0,113,0">
-        <var name="_params" id="7064627997011532320" />
-        <var name="event" id="7064627997011532320" />
-      </scope>
-      <unit id="2034046503361593570" at="92,111,96,17" name="jetbrains.mps.debugger.api.ui.actions.EvaluateExpression_Action$2" />
-      <unit id="2034046503361593577" at="96,31,100,17" name="jetbrains.mps.debugger.api.ui.actions.EvaluateExpression_Action$2" />
-      <unit id="2034046503361593560" at="90,53,102,13" name="jetbrains.mps.debugger.api.ui.actions.EvaluateExpression_Action$1" />
-      <unit id="7064627997011532320" at="36,0,116,0" name="jetbrains.mps.debugger.api.ui.actions.EvaluateExpression_Action" />
->>>>>>> bf3a2c62
+      <unit id="2034046503361593570" at="87,111,91,17" name="jetbrains.mps.debugger.api.ui.actions.EvaluateExpression_Action$2" />
+      <unit id="2034046503361593577" at="91,31,95,17" name="jetbrains.mps.debugger.api.ui.actions.EvaluateExpression_Action$2" />
+      <unit id="2034046503361593560" at="85,53,97,13" name="jetbrains.mps.debugger.api.ui.actions.EvaluateExpression_Action$1" />
+      <unit id="7064627997011532320" at="36,0,110,0" name="jetbrains.mps.debugger.api.ui.actions.EvaluateExpression_Action" />
     </file>
   </root>
   <root nodeRef="r:01820806-c285-4459-a416-37590f94adc8(jetbrains.mps.debugger.api.ui.actions)/7064627997011532361">
@@ -1056,181 +948,96 @@
   </root>
   <root nodeRef="r:01820806-c285-4459-a416-37590f94adc8(jetbrains.mps.debugger.api.ui.actions)/7064627997011532788">
     <file name="ToggleBreakpoint_Action.java">
-<<<<<<< HEAD
-      <node id="7064627997011532788" at="21,0,22,0" concept="11" trace="ICON" />
-      <node id="7064627997011532788" at="22,36,23,41" concept="13" />
-      <node id="7064627997011532788" at="23,41,24,35" concept="2" />
-      <node id="7064627997011532788" at="24,35,25,41" concept="2" />
-      <node id="7064627997011532788" at="28,32,29,16" concept="8" />
-      <node id="7064714451792151223" at="33,7,34,143" concept="7" />
-      <node id="7064627997011532808" at="34,143,35,169" concept="2" />
-      <node id="7064627997011532788" at="38,42,39,91" concept="2" />
-      <node id="7064627997011532788" at="40,7,41,44" concept="2" />
-      <node id="7064627997011532788" at="45,53,46,19" concept="8" />
-      <node id="7064627997011532788" at="47,5,48,99" concept="2" />
-      <node id="7064627997011532788" at="49,67,50,19" concept="8" />
-      <node id="7064627997011532788" at="51,5,52,107" concept="2" />
-      <node id="7064627997011532788" at="53,70,54,19" concept="8" />
-      <node id="7064627997011532788" at="55,5,56,87" concept="2" />
-      <node id="7064627997011532788" at="57,62,58,19" concept="8" />
-      <node id="7064627997011532788" at="59,5,60,16" concept="8" />
-      <node id="7064627997011532791" at="63,9,64,180" concept="2" />
-      <node id="7064627997011532788" at="66,42,67,90" concept="2" />
-      <node id="7064627997011532788" at="71,0,72,0" concept="11" trace="LOG" />
-      <node id="7064627997011532788" at="37,27,40,7" concept="0" />
-      <node id="7064627997011532788" at="37,27,40,7" concept="5" />
-      <node id="7064627997011532788" at="44,95,47,5" concept="5" />
-      <node id="7064627997011532788" at="48,99,51,5" concept="5" />
-      <node id="7064627997011532788" at="52,107,55,5" concept="5" />
-      <node id="7064627997011532788" at="56,87,59,5" concept="5" />
-      <node id="7064627997011532788" at="65,27,68,7" concept="0" />
-      <node id="7064627997011532788" at="65,27,68,7" concept="5" />
-      <node id="7064627997011532788" at="27,0,31,0" concept="6" trace="isDumbAware#()Z" />
-      <node id="7064627997011532788" at="32,9,36,7" concept="0" />
-      <node id="7064627997011532788" at="47,5,51,5" concept="0" />
-      <node id="7064627997011532788" at="51,5,55,5" concept="0" />
-      <node id="7064627997011532788" at="55,5,59,5" concept="0" />
-      <node id="7064627997011532788" at="22,0,27,0" concept="1" trace="ToggleBreakpoint_Action#()V" />
-      <node id="7064627997011532788" at="62,96,69,5" concept="14" />
-      <node id="7064627997011532788" at="62,0,71,0" concept="6" trace="doExecute#(Lcom/intellij/openapi/actionSystem/AnActionEvent;Ljava/util/Map;)V" />
-      <node id="7064627997011532788" at="31,89,42,5" concept="14" />
-      <node id="7064627997011532788" at="31,0,44,0" concept="6" trace="doUpdate#(Lcom/intellij/openapi/actionSystem/AnActionEvent;Ljava/util/Map;)V" />
-      <node id="7064627997011532788" at="44,0,62,0" concept="6" trace="collectActionData#(Lcom/intellij/openapi/actionSystem/AnActionEvent;Ljava/util/Map;)Z" />
-      <scope id="7064627997011532788" at="28,32,29,16" />
-      <scope id="7064627997011532788" at="38,42,39,91" />
-      <scope id="7064627997011532788" at="45,53,46,19" />
-      <scope id="7064627997011532788" at="49,67,50,19" />
-      <scope id="7064627997011532788" at="53,70,54,19" />
-      <scope id="7064627997011532788" at="57,62,58,19" />
-      <scope id="7064627997011532788" at="63,9,64,180" />
-      <scope id="7064627997011532788" at="66,42,67,90" />
-      <scope id="7064627997011532807" at="33,7,35,169">
+      <node id="7064627997011532788" at="22,0,23,0" concept="11" trace="ICON" />
+      <node id="7064627997011532788" at="23,36,24,41" concept="13" />
+      <node id="7064627997011532788" at="24,41,25,35" concept="2" />
+      <node id="7064627997011532788" at="25,35,26,41" concept="2" />
+      <node id="7064627997011532788" at="29,32,30,16" concept="8" />
+      <node id="7064714451792151223" at="34,7,35,143" concept="7" />
+      <node id="7064627997011532808" at="35,143,36,169" concept="2" />
+      <node id="7064627997011532788" at="39,42,40,91" concept="2" />
+      <node id="7064627997011532788" at="41,7,42,44" concept="2" />
+      <node id="7064627997011532788" at="46,53,47,19" concept="8" />
+      <node id="7064627997011532788" at="48,5,49,99" concept="2" />
+      <node id="7064627997011532788" at="50,67,51,19" concept="8" />
+      <node id="7064627997011532788" at="53,5,54,90" concept="7" />
+      <node id="7064627997011532788" at="55,67,56,31" concept="2" />
+      <node id="7064627997011532788" at="57,7,58,75" concept="2" />
+      <node id="7064627997011532788" at="60,70,61,19" concept="8" />
+      <node id="7064627997011532788" at="62,5,63,87" concept="2" />
+      <node id="7064627997011532788" at="64,62,65,19" concept="8" />
+      <node id="7064627997011532788" at="66,5,67,16" concept="8" />
+      <node id="7064627997011532791" at="70,9,71,180" concept="2" />
+      <node id="7064627997011532788" at="73,42,74,90" concept="2" />
+      <node id="7064627997011532788" at="78,0,79,0" concept="11" trace="LOG" />
+      <node id="7064627997011532788" at="38,27,41,7" concept="0" />
+      <node id="7064627997011532788" at="38,27,41,7" concept="5" />
+      <node id="7064627997011532788" at="45,95,48,5" concept="5" />
+      <node id="7064627997011532788" at="49,99,52,5" concept="5" />
+      <node id="7064627997011532788" at="54,90,57,7" concept="5" />
+      <node id="7064627997011532788" at="59,5,62,5" concept="5" />
+      <node id="7064627997011532788" at="63,87,66,5" concept="5" />
+      <node id="7064627997011532788" at="72,27,75,7" concept="0" />
+      <node id="7064627997011532788" at="72,27,75,7" concept="5" />
+      <node id="7064627997011532788" at="28,0,32,0" concept="6" trace="isDumbAware#()Z" />
+      <node id="7064627997011532788" at="33,9,37,7" concept="0" />
+      <node id="7064627997011532788" at="48,5,52,5" concept="0" />
+      <node id="7064627997011532788" at="62,5,66,5" concept="0" />
+      <node id="7064627997011532788" at="23,0,28,0" concept="1" trace="ToggleBreakpoint_Action#()V" />
+      <node id="7064627997011532788" at="52,5,59,5" concept="0" />
+      <node id="7064627997011532788" at="69,96,76,5" concept="14" />
+      <node id="7064627997011532788" at="69,0,78,0" concept="6" trace="doExecute#(Lcom/intellij/openapi/actionSystem/AnActionEvent;Ljava/util/Map;)V" />
+      <node id="7064627997011532788" at="52,5,62,5" concept="0" />
+      <node id="7064627997011532788" at="32,89,43,5" concept="14" />
+      <node id="7064627997011532788" at="32,0,45,0" concept="6" trace="doUpdate#(Lcom/intellij/openapi/actionSystem/AnActionEvent;Ljava/util/Map;)V" />
+      <node id="7064627997011532788" at="45,0,69,0" concept="6" trace="collectActionData#(Lcom/intellij/openapi/actionSystem/AnActionEvent;Ljava/util/Map;)Z" />
+      <scope id="7064627997011532788" at="29,32,30,16" />
+      <scope id="7064627997011532788" at="39,42,40,91" />
+      <scope id="7064627997011532788" at="46,53,47,19" />
+      <scope id="7064627997011532788" at="50,67,51,19" />
+      <scope id="7064627997011532788" at="55,67,56,31" />
+      <scope id="7064627997011532788" at="60,70,61,19" />
+      <scope id="7064627997011532788" at="64,62,65,19" />
+      <scope id="7064627997011532788" at="70,9,71,180" />
+      <scope id="7064627997011532788" at="73,42,74,90" />
+      <scope id="7064627997011532807" at="34,7,36,169">
         <var name="breakpointManager" id="7064714451792151224" />
       </scope>
-      <scope id="7064627997011532788" at="22,36,25,41" />
-      <scope id="7064627997011532788" at="37,27,40,7" />
-      <scope id="7064627997011532788" at="65,0,68,7">
+      <scope id="7064627997011532788" at="23,36,26,41" />
+      <scope id="7064627997011532788" at="38,27,41,7" />
+      <scope id="7064627997011532788" at="72,0,75,7">
         <var name="t" id="7064627997011532788" />
       </scope>
-      <scope id="7064627997011532788" at="65,27,68,7" />
-      <scope id="7064627997011532788" at="27,0,31,0" />
-      <scope id="7064627997011532788" at="32,9,36,7" />
-      <scope id="7064627997011532788" at="37,0,41,44">
+      <scope id="7064627997011532788" at="72,27,75,7" />
+      <scope id="7064627997011532788" at="28,0,32,0" />
+      <scope id="7064627997011532788" at="33,9,37,7" />
+      <scope id="7064627997011532788" at="38,0,42,44">
         <var name="t" id="7064627997011532788" />
       </scope>
-      <scope id="7064627997011532788" at="37,27,41,44" />
-      <scope id="7064627997011532788" at="47,5,51,5" />
-      <scope id="7064627997011532788" at="51,5,55,5" />
-      <scope id="7064627997011532788" at="55,5,59,5" />
-      <scope id="7064627997011532788" at="22,0,27,0" />
-      <scope id="7064627997011532788" at="62,96,69,5" />
-      <scope id="7064627997011532788" at="62,0,71,0">
+      <scope id="7064627997011532788" at="38,27,42,44" />
+      <scope id="7064627997011532788" at="48,5,52,5" />
+      <scope id="7064627997011532788" at="62,5,66,5" />
+      <scope id="7064627997011532788" at="23,0,28,0" />
+      <scope id="7064627997011532788" at="53,5,58,75">
+        <var name="editorComponent" id="7064627997011532788" />
+      </scope>
+      <scope id="7064627997011532788" at="69,96,76,5" />
+      <scope id="7064627997011532788" at="69,0,78,0">
         <var name="_params" id="7064627997011532788" />
         <var name="event" id="7064627997011532788" />
       </scope>
-      <scope id="7064627997011532788" at="31,89,42,5" />
-      <scope id="7064627997011532788" at="31,0,44,0">
+      <scope id="7064627997011532788" at="52,5,62,5" />
+      <scope id="7064627997011532788" at="32,89,43,5" />
+      <scope id="7064627997011532788" at="32,0,45,0">
         <var name="_params" id="7064627997011532788" />
         <var name="event" id="7064627997011532788" />
       </scope>
-      <scope id="7064627997011532788" at="44,95,60,16" />
-      <scope id="7064627997011532788" at="44,0,62,0">
+      <scope id="7064627997011532788" at="45,95,67,16" />
+      <scope id="7064627997011532788" at="45,0,69,0">
         <var name="_params" id="7064627997011532788" />
         <var name="event" id="7064627997011532788" />
       </scope>
-      <unit id="7064627997011532788" at="20,0,73,0" name="jetbrains.mps.debugger.api.ui.actions.ToggleBreakpoint_Action" />
-=======
-      <node id="7064627997011532788" at="22,0,23,0" concept="11" trace="ICON" />
-      <node id="7064627997011532788" at="24,36,25,41" concept="13" />
-      <node id="7064627997011532788" at="25,41,26,35" concept="2" />
-      <node id="7064627997011532788" at="26,35,27,41" concept="2" />
-      <node id="7064627997011532788" at="31,32,32,16" concept="8" />
-      <node id="7064714451792151223" at="37,7,38,143" concept="7" />
-      <node id="7064627997011532808" at="38,143,39,169" concept="2" />
-      <node id="7064627997011532788" at="42,42,43,91" concept="2" />
-      <node id="7064627997011532788" at="44,7,45,44" concept="2" />
-      <node id="7064627997011532788" at="50,53,51,19" concept="8" />
-      <node id="7064627997011532788" at="52,5,53,99" concept="2" />
-      <node id="7064627997011532788" at="54,67,55,19" concept="8" />
-      <node id="7064627997011532788" at="57,5,58,90" concept="7" />
-      <node id="7064627997011532788" at="59,67,60,31" concept="2" />
-      <node id="7064627997011532788" at="61,7,62,75" concept="2" />
-      <node id="7064627997011532788" at="64,70,65,19" concept="8" />
-      <node id="7064627997011532788" at="66,5,67,87" concept="2" />
-      <node id="7064627997011532788" at="68,62,69,19" concept="8" />
-      <node id="7064627997011532788" at="70,5,71,16" concept="8" />
-      <node id="7064627997011532791" at="75,9,76,180" concept="2" />
-      <node id="7064627997011532788" at="78,42,79,90" concept="2" />
-      <node id="7064627997011532788" at="84,0,85,0" concept="11" trace="LOG" />
-      <node id="7064627997011532788" at="41,27,44,7" concept="0" />
-      <node id="7064627997011532788" at="41,27,44,7" concept="5" />
-      <node id="7064627997011532788" at="49,95,52,5" concept="5" />
-      <node id="7064627997011532788" at="53,99,56,5" concept="5" />
-      <node id="7064627997011532788" at="58,90,61,7" concept="5" />
-      <node id="7064627997011532788" at="63,5,66,5" concept="5" />
-      <node id="7064627997011532788" at="67,87,70,5" concept="5" />
-      <node id="7064627997011532788" at="77,27,80,7" concept="0" />
-      <node id="7064627997011532788" at="77,27,80,7" concept="5" />
-      <node id="7064627997011532788" at="30,0,34,0" concept="6" trace="isDumbAware#()Z" />
-      <node id="7064627997011532788" at="36,9,40,7" concept="0" />
-      <node id="7064627997011532788" at="52,5,56,5" concept="0" />
-      <node id="7064627997011532788" at="66,5,70,5" concept="0" />
-      <node id="7064627997011532788" at="24,0,29,0" concept="1" trace="ToggleBreakpoint_Action#()V" />
-      <node id="7064627997011532788" at="56,5,63,5" concept="0" />
-      <node id="7064627997011532788" at="74,96,81,5" concept="14" />
-      <node id="7064627997011532788" at="74,0,83,0" concept="6" trace="doExecute#(Lcom/intellij/openapi/actionSystem/AnActionEvent;Ljava/util/Map;)V" />
-      <node id="7064627997011532788" at="56,5,66,5" concept="0" />
-      <node id="7064627997011532788" at="35,89,46,5" concept="14" />
-      <node id="7064627997011532788" at="35,0,48,0" concept="6" trace="doUpdate#(Lcom/intellij/openapi/actionSystem/AnActionEvent;Ljava/util/Map;)V" />
-      <node id="7064627997011532788" at="49,0,73,0" concept="6" trace="collectActionData#(Lcom/intellij/openapi/actionSystem/AnActionEvent;Ljava/util/Map;)Z" />
-      <scope id="7064627997011532788" at="31,32,32,16" />
-      <scope id="7064627997011532788" at="42,42,43,91" />
-      <scope id="7064627997011532788" at="50,53,51,19" />
-      <scope id="7064627997011532788" at="54,67,55,19" />
-      <scope id="7064627997011532788" at="59,67,60,31" />
-      <scope id="7064627997011532788" at="64,70,65,19" />
-      <scope id="7064627997011532788" at="68,62,69,19" />
-      <scope id="7064627997011532788" at="75,9,76,180" />
-      <scope id="7064627997011532788" at="78,42,79,90" />
-      <scope id="7064627997011532807" at="37,7,39,169">
-        <var name="breakpointManager" id="7064714451792151224" />
-      </scope>
-      <scope id="7064627997011532788" at="24,36,27,41" />
-      <scope id="7064627997011532788" at="41,27,44,7" />
-      <scope id="7064627997011532788" at="77,0,80,7">
-        <var name="t" id="7064627997011532788" />
-      </scope>
-      <scope id="7064627997011532788" at="77,27,80,7" />
-      <scope id="7064627997011532788" at="30,0,34,0" />
-      <scope id="7064627997011532788" at="36,9,40,7" />
-      <scope id="7064627997011532788" at="41,0,45,44">
-        <var name="t" id="7064627997011532788" />
-      </scope>
-      <scope id="7064627997011532788" at="41,27,45,44" />
-      <scope id="7064627997011532788" at="52,5,56,5" />
-      <scope id="7064627997011532788" at="66,5,70,5" />
-      <scope id="7064627997011532788" at="24,0,29,0" />
-      <scope id="7064627997011532788" at="57,5,62,75">
-        <var name="editorComponent" id="7064627997011532788" />
-      </scope>
-      <scope id="7064627997011532788" at="74,96,81,5" />
-      <scope id="7064627997011532788" at="74,0,83,0">
-        <var name="_params" id="7064627997011532788" />
-        <var name="event" id="7064627997011532788" />
-      </scope>
-      <scope id="7064627997011532788" at="56,5,66,5" />
-      <scope id="7064627997011532788" at="35,89,46,5" />
-      <scope id="7064627997011532788" at="35,0,48,0">
-        <var name="_params" id="7064627997011532788" />
-        <var name="event" id="7064627997011532788" />
-      </scope>
-      <scope id="7064627997011532788" at="49,95,71,16" />
-      <scope id="7064627997011532788" at="49,0,73,0">
-        <var name="_params" id="7064627997011532788" />
-        <var name="event" id="7064627997011532788" />
-      </scope>
-      <unit id="7064627997011532788" at="21,0,86,0" name="jetbrains.mps.debugger.api.ui.actions.ToggleBreakpoint_Action" />
->>>>>>> bf3a2c62
+      <unit id="7064627997011532788" at="21,0,80,0" name="jetbrains.mps.debugger.api.ui.actions.ToggleBreakpoint_Action" />
     </file>
   </root>
   <root nodeRef="r:01820806-c285-4459-a416-37590f94adc8(jetbrains.mps.debugger.api.ui.actions)/7064627997011532825">
