--- conflicted
+++ resolved
@@ -14,15 +14,15 @@
   <import index="oj8w" modelUID="f:java_stub#6354ebe7-c22a-4a0f-ac54-50b52ab9b065#javax.swing.text(javax.swing.text@java_stub)" version="-1" />
   <import index="w99v" modelUID="f:java_stub#25891414-2b70-48c7-b1cc-8dc0c127d669#jetbrains.mps.debugger.api.ui.breakpoints(jetbrains.mps.debugger.api.ui.breakpoints@java_stub)" version="-1" />
   <import index="dp1x" modelUID="r:84719e1a-99f6-4297-90ba-8ad2a947fa4a(jetbrains.mps.ide.datatransfer)" version="-1" />
-  <import index="kt54" modelUID="f:java_stub#86441d7a-e194-42da-81a5-2161ec62a379#jetbrains.mps.workbench(MPS.Workbench/jetbrains.mps.workbench@java_stub)" version="-1" />
+  <import index="y6zh" modelUID="f:java_stub#86441d7a-e194-42da-81a5-2161ec62a379#com.intellij.ui(MPS.Workbench/com.intellij.ui@java_stub)" version="-1" />
   <import index="pl42" modelUID="f:java_stub#86441d7a-e194-42da-81a5-2161ec62a379#jetbrains.mps.debug.api.evaluation(MPS.Workbench/jetbrains.mps.debug.api.evaluation@java_stub)" version="-1" />
-  <import index="7pag" modelUID="f:java_stub#86441d7a-e194-42da-81a5-2161ec62a379#jetbrains.mps.debug.api(MPS.Workbench/jetbrains.mps.debug.api@java_stub)" version="-1" />
   <import index="mzqo" modelUID="f:java_stub#86441d7a-e194-42da-81a5-2161ec62a379#jetbrains.mps.ide.dialogs(MPS.Workbench/jetbrains.mps.ide.dialogs@java_stub)" version="-1" />
   <import index="1qcs" modelUID="f:java_stub#86441d7a-e194-42da-81a5-2161ec62a379#com.intellij.openapi.actionSystem(MPS.Workbench/com.intellij.openapi.actionSystem@java_stub)" version="-1" />
-  <import index="y6zh" modelUID="f:java_stub#86441d7a-e194-42da-81a5-2161ec62a379#com.intellij.ui(MPS.Workbench/com.intellij.ui@java_stub)" version="-1" />
+  <import index="7pag" modelUID="f:java_stub#86441d7a-e194-42da-81a5-2161ec62a379#jetbrains.mps.debug.api(MPS.Workbench/jetbrains.mps.debug.api@java_stub)" version="-1" />
+  <import index="hosz" modelUID="f:java_stub#86441d7a-e194-42da-81a5-2161ec62a379#jetbrains.mps.debug.api.programState(MPS.Workbench/jetbrains.mps.debug.api.programState@java_stub)" version="-1" />
+  <import index="kt54" modelUID="f:java_stub#86441d7a-e194-42da-81a5-2161ec62a379#jetbrains.mps.workbench(MPS.Workbench/jetbrains.mps.workbench@java_stub)" version="-1" />
+  <import index="cu2c" modelUID="f:java_stub#6ed54515-acc8-4d1e-a16c-9fd6cfe951ea#jetbrains.mps.smodel(MPS.Core/jetbrains.mps.smodel@java_stub)" version="-1" />
   <import index="a9qh" modelUID="f:java_stub#86441d7a-e194-42da-81a5-2161ec62a379#com.intellij.openapi.application(MPS.Workbench/com.intellij.openapi.application@java_stub)" version="-1" />
-  <import index="hosz" modelUID="f:java_stub#86441d7a-e194-42da-81a5-2161ec62a379#jetbrains.mps.debug.api.programState(MPS.Workbench/jetbrains.mps.debug.api.programState@java_stub)" version="-1" />
-  <import index="cu2c" modelUID="f:java_stub#6ed54515-acc8-4d1e-a16c-9fd6cfe951ea#jetbrains.mps.smodel(MPS.Core/jetbrains.mps.smodel@java_stub)" version="-1" />
   <import index="8iu6" modelUID="f:java_stub#86441d7a-e194-42da-81a5-2161ec62a379#jetbrains.mps.ide.project(MPS.Workbench/jetbrains.mps.ide.project@java_stub)" version="-1" />
   <import index="tpck" modelUID="r:00000000-0000-4000-0000-011c89590288(jetbrains.mps.lang.core.structure)" version="0" implicit="yes" />
   <import index="tpee" modelUID="r:00000000-0000-4000-0000-011c895902ca(jetbrains.mps.baseLanguage.structure)" version="3" implicit="yes" />
@@ -132,7 +132,7 @@
     </node>
     <node role="parameter" roleId="tp4k.1217413222820" type="tp4k.ActionDataParameterDeclaration" typeId="tp4k.1217252042208" id="7239101982553472972">
       <property name="name" nameId="tpck.1169194664001" value="selectedNodes" />
-      <link role="key" roleId="tp4k.1217252646389" targetNodeId="a8em.~MPSDataKeys%dNODES" resolveInfo="NODES" />
+      <link role="key" roleId="tp4k.1217252646389" targetNodeId="kt54.~MPSDataKeys%dNODES" resolveInfo="NODES" />
     </node>
     <node role="executeFunction" roleId="tp4k.1203083461638" type="tp4k.ExecuteBlock" typeId="tp4k.1203083511112" id="7064627997011532322">
       <node role="body" roleId="tpee.1137022507850" type="tpee.StatementList" typeId="tpee.1068580123136" id="7064627997011532323">
@@ -155,8 +155,8 @@
               <node role="localVariableDeclaration" roleId="tpee.1068581242865" type="tpee.LocalVariableDeclaration" typeId="tpee.1068581242863" id="2666603886872191707">
                 <property name="name" nameId="tpck.1169194664001" value="nodePointers" />
                 <node role="type" roleId="tpee.5680397130376446158" type="tp2q.ListType" typeId="tp2q.1151688443754" id="2666603886872191708">
-                  <node role="elementType" roleId="tp2q.1151688676805" type="tpee.ClassifierType" typeId="tpee.1107535904670" id="2666603886872191709">
-                    <link role="classifier" roleId="tpee.1107535924139" targetNodeId="lkfb.~SNodePointer" resolveInfo="SNodePointer" />
+                  <node role="elementType" roleId="tp2q.1151688676805" type="tpee.ClassifierType" typeId="tpee.1107535904670" id="3400626614612468830">
+                    <link role="classifier" roleId="tpee.1107535924139" targetNodeId="cu2c.~SNodePointer" resolveInfo="SNodePointer" />
                   </node>
                 </node>
               </node>
@@ -169,8 +169,8 @@
                       <node role="rValue" roleId="tpee.1068498886297" type="tpee.TernaryOperatorExpression" typeId="tpee.1163668896201" id="2666603886872191710">
                         <node role="ifTrue" roleId="tpee.1163668922816" type="tpee.GenericNewExpression" typeId="tpee.1145552977093" id="2666603886872191711">
                           <node role="creator" roleId="tpee.1145553007750" type="tp2q.ListCreatorWithInit" typeId="tp2q.1160600644654" id="2666603886872191712">
-                            <node role="elementType" roleId="tp2q.1237721435807" type="tpee.ClassifierType" typeId="tpee.1107535904670" id="2666603886872191713">
-                              <link role="classifier" roleId="tpee.1107535924139" targetNodeId="lkfb.~SNodePointer" resolveInfo="SNodePointer" />
+                            <node role="elementType" roleId="tp2q.1237721435807" type="tpee.ClassifierType" typeId="tpee.1107535904670" id="3400626614612468832">
+                              <link role="classifier" roleId="tpee.1107535924139" targetNodeId="cu2c.~SNodePointer" resolveInfo="SNodePointer" />
                             </node>
                           </node>
                         </node>
@@ -187,8 +187,8 @@
                           <node role="operand" roleId="tpee.1197027771414" type="tpee.DotExpression" typeId="tpee.1197027756228" id="2666603886872191720">
                             <node role="operand" roleId="tpee.1197027771414" type="tpee.GenericNewExpression" typeId="tpee.1145552977093" id="2666603886872191721">
                               <node role="creator" roleId="tpee.1145553007750" type="tp2q.SequenceCreator" typeId="tp2q.1224414427926" id="2666603886872191722">
-                                <node role="elementType" roleId="tp2q.1224414456414" type="tpee.ClassifierType" typeId="tpee.1107535904670" id="2666603886872191723">
-                                  <link role="classifier" roleId="tpee.1107535924139" targetNodeId="lkfb.~SNode" resolveInfo="SNode" />
+                                <node role="elementType" roleId="tp2q.1224414456414" type="tpee.ClassifierType" typeId="tpee.1107535904670" id="3400626614612468831">
+                                  <link role="classifier" roleId="tpee.1107535924139" targetNodeId="cu2c.~SNode" resolveInfo="SNode" />
                                 </node>
                                 <node role="initializer" roleId="tp2q.1224414466839" type="tp2c.ClosureLiteral" typeId="tp2c.1199569711397" id="2666603886872191724">
                                   <node role="body" roleId="tp2c.1199569916463" type="tpee.StatementList" typeId="tpee.1068580123136" id="2666603886872191725">
@@ -210,7 +210,7 @@
                                   <node role="statement" roleId="tpee.1068581517665" type="tpee.ExpressionStatement" typeId="tpee.1068580123155" id="2666603886872191733">
                                     <node role="expression" roleId="tpee.1068580123156" type="tpee.GenericNewExpression" typeId="tpee.1145552977093" id="2666603886872191734">
                                       <node role="creator" roleId="tpee.1145553007750" type="tpee.ClassCreator" typeId="tpee.1212685548494" id="2666603886872191735">
-                                        <link role="baseMethodDeclaration" roleId="tpee.1068499141037" targetNodeId="lkfb.~SNodePointer%d&lt;init&gt;(jetbrains%dmps%dsmodel%dSNode)" resolveInfo="SNodePointer" />
+                                        <link role="baseMethodDeclaration" roleId="tpee.1068499141037" targetNodeId="cu2c.~SNodePointer%d&lt;init&gt;(jetbrains%dmps%dsmodel%dSNode)" resolveInfo="SNodePointer" />
                                         <node role="actualArgument" roleId="tpee.1068499141038" type="tpee.ParameterReference" typeId="tpee.1068581242874" id="2666603886872191736">
                                           <link role="variableDeclaration" roleId="tpee.1068581517664" targetNodeId="2666603886872191737" resolveInfo="it" />
                                         </node>
@@ -242,11 +242,7 @@
                   <link role="variableDeclaration" roleId="tpee.1068581517664" targetNodeId="7064627997011532325" resolveInfo="evaluationProvider" />
                 </node>
                 <node role="operation" roleId="tpee.1197027833540" type="tpee.InstanceMethodCallOperation" typeId="tpee.1202948039474" id="7064627997011532334">
-<<<<<<< HEAD
-                  <link role="baseMethodDeclaration" roleId="tpee.1068499141037" targetNodeId="uyn0.~IEvaluationProvider%dshowEvaluationDialog(jetbrains%dmps%dsmodel%dIOperationContext,java%dutil%dList)%cvoid" resolveInfo="showEvaluationDialog" />
-=======
-                  <link role="baseMethodDeclaration" roleId="tpee.1068499141037" targetNodeId="pl42.~IEvaluationProvider%dshowEvaluationDialog(jetbrains%dmps%dsmodel%dIOperationContext)%cvoid" resolveInfo="showEvaluationDialog" />
->>>>>>> 94882609
+                  <link role="baseMethodDeclaration" roleId="tpee.1068499141037" targetNodeId="pl42.~IEvaluationProvider%dshowEvaluationDialog(jetbrains%dmps%dsmodel%dIOperationContext,java%dutil%dList)%cvoid" resolveInfo="showEvaluationDialog" />
                   <node role="actualArgument" roleId="tpee.1068499141038" type="tpee.DotExpression" typeId="tpee.1197027756228" id="7064627997011532335">
                     <node role="operand" roleId="tpee.1197027771414" type="tp4f.ThisClassifierExpression" typeId="tp4f.1205752633985" id="7064627997011532336" />
                     <node role="operation" roleId="tpee.1197027833540" type="tp4k.ActionDataParameterReferenceOperation" typeId="tp4k.1217252428768" id="7064627997011532337">
@@ -657,8 +653,8 @@
         <node role="statement" roleId="tpee.1068581517665" type="tpee.ExpressionStatement" typeId="tpee.1068580123155" id="7064627997011532494">
           <node role="expression" roleId="tpee.1068580123156" type="tpee.DotExpression" typeId="tpee.1197027756228" id="7064627997011532495">
             <node role="operand" roleId="tpee.1197027771414" type="tpee.StaticMethodCall" typeId="tpee.1081236700937" id="7064627997011532496">
+              <link role="baseMethodDeclaration" roleId="tpee.1068499141037" targetNodeId="a9qh.~ApplicationManager%dgetApplication()%ccom%dintellij%dopenapi%dapplication%dApplication" resolveInfo="getApplication" />
               <link role="classConcept" roleId="tpee.1144433194310" targetNodeId="a9qh.~ApplicationManager" resolveInfo="ApplicationManager" />
-              <link role="baseMethodDeclaration" roleId="tpee.1068499141037" targetNodeId="a9qh.~ApplicationManager%dgetApplication()%ccom%dintellij%dopenapi%dapplication%dApplication" resolveInfo="getApplication" />
             </node>
             <node role="operation" roleId="tpee.1197027833540" type="tpee.InstanceMethodCallOperation" typeId="tpee.1202948039474" id="7064627997011532497">
               <link role="baseMethodDeclaration" roleId="tpee.1068499141037" targetNodeId="a9qh.~Application%dinvokeLater(java%dlang%dRunnable,com%dintellij%dopenapi%dapplication%dModalityState)%cvoid" resolveInfo="invokeLater" />
@@ -691,8 +687,8 @@
                 </node>
               </node>
               <node role="actualArgument" roleId="tpee.1068499141038" type="tpee.StaticFieldReference" typeId="tpee.1070533707846" id="7064627997011532510">
+                <link role="variableDeclaration" roleId="tpee.1068581517664" targetNodeId="a9qh.~ModalityState%dNON_MODAL" resolveInfo="NON_MODAL" />
                 <link role="classifier" roleId="tpee.1144433057691" targetNodeId="a9qh.~ModalityState" resolveInfo="ModalityState" />
-                <link role="variableDeclaration" roleId="tpee.1068581517664" targetNodeId="a9qh.~ModalityState%dNON_MODAL" resolveInfo="NON_MODAL" />
               </node>
             </node>
           </node>
@@ -1015,8 +1011,8 @@
         <node role="statement" roleId="tpee.1068581517665" type="tpee.ExpressionStatement" typeId="tpee.1068580123155" id="7064627997011532634">
           <node role="expression" roleId="tpee.1068580123156" type="tpee.AssignmentExpression" typeId="tpee.1068498886294" id="2367479761865323530">
             <node role="rValue" roleId="tpee.1068498886297" type="tpee.StaticMethodCall" typeId="tpee.1081236700937" id="2367479761865323538">
+              <link role="baseMethodDeclaration" roleId="tpee.1068499141037" targetNodeId="y6zh.~ScrollPaneFactory%dcreateScrollPane(java%dawt%dComponent)%cjavax%dswing%dJScrollPane" resolveInfo="createScrollPane" />
               <link role="classConcept" roleId="tpee.1144433194310" targetNodeId="y6zh.~ScrollPaneFactory" resolveInfo="ScrollPaneFactory" />
-              <link role="baseMethodDeclaration" roleId="tpee.1068499141037" targetNodeId="y6zh.~ScrollPaneFactory%dcreateScrollPane(java%dawt%dComponent)%cjavax%dswing%dJScrollPane" resolveInfo="createScrollPane" />
               <node role="actualArgument" roleId="tpee.1068499141038" type="tpee.LocalVariableReference" typeId="tpee.1068581242866" id="2367479761865323539">
                 <link role="variableDeclaration" roleId="tpee.1068581517664" targetNodeId="7064627997011532618" resolveInfo="textArea" />
               </node>
@@ -1529,8 +1525,8 @@
         <node role="statement" roleId="tpee.1068581517665" type="tpee.ExpressionStatement" typeId="tpee.1068580123155" id="7064627997011532837">
           <node role="expression" roleId="tpee.1068580123156" type="tpee.DotExpression" typeId="tpee.1197027756228" id="7064627997011532838">
             <node role="operand" roleId="tpee.1197027771414" type="tpee.StaticMethodCall" typeId="tpee.1081236700937" id="7064627997011532839">
+              <link role="baseMethodDeclaration" roleId="tpee.1068499141037" targetNodeId="a9qh.~ApplicationManager%dgetApplication()%ccom%dintellij%dopenapi%dapplication%dApplication" resolveInfo="getApplication" />
               <link role="classConcept" roleId="tpee.1144433194310" targetNodeId="a9qh.~ApplicationManager" resolveInfo="ApplicationManager" />
-              <link role="baseMethodDeclaration" roleId="tpee.1068499141037" targetNodeId="a9qh.~ApplicationManager%dgetApplication()%ccom%dintellij%dopenapi%dapplication%dApplication" resolveInfo="getApplication" />
             </node>
             <node role="operation" roleId="tpee.1197027833540" type="tpee.InstanceMethodCallOperation" typeId="tpee.1202948039474" id="7064627997011532840">
               <link role="baseMethodDeclaration" roleId="tpee.1068499141037" targetNodeId="a9qh.~Application%dinvokeLater(java%dlang%dRunnable,com%dintellij%dopenapi%dapplication%dModalityState)%cvoid" resolveInfo="invokeLater" />
@@ -1563,8 +1559,8 @@
                 </node>
               </node>
               <node role="actualArgument" roleId="tpee.1068499141038" type="tpee.StaticFieldReference" typeId="tpee.1070533707846" id="7064627997011532853">
+                <link role="variableDeclaration" roleId="tpee.1068581517664" targetNodeId="a9qh.~ModalityState%dNON_MODAL" resolveInfo="NON_MODAL" />
                 <link role="classifier" roleId="tpee.1144433057691" targetNodeId="a9qh.~ModalityState" resolveInfo="ModalityState" />
-                <link role="variableDeclaration" roleId="tpee.1068581517664" targetNodeId="a9qh.~ModalityState%dNON_MODAL" resolveInfo="NON_MODAL" />
               </node>
             </node>
           </node>
