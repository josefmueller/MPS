<?xml version="1.0" encoding="UTF-8"?>
<model modelUID="r:7e184eff-8349-496f-875b-1e3646bb06f3(jetbrains.mps.debug.api.source)">
  <persistence version="7" />
  <language namespace="f3061a53-9226-4cc5-a443-f952ceaf5816(jetbrains.mps.baseLanguage)" />
  <language namespace="7866978e-a0f0-4cc7-81bc-4d213d9375e1(jetbrains.mps.lang.smodel)" />
<<<<<<< HEAD
=======
  <language namespace="ed6d7656-532c-4bc2-81d1-af945aeb8280(jetbrains.mps.baseLanguage.blTypes)" />
  <language namespace="9ded098b-ad6a-4657-bfd9-48636cfe8bc3(jetbrains.mps.lang.traceable)" />
  <language namespace="fd392034-7849-419d-9071-12563d152375(jetbrains.mps.baseLanguage.closures)" />
>>>>>>> 54944b62
  <language namespace="83888646-71ce-4f1c-9c53-c54016f6ad4f(jetbrains.mps.baseLanguage.collections)" />
  <import index="cu2c" modelUID="f:java_stub#6ed54515-acc8-4d1e-a16c-9fd6cfe951ea#jetbrains.mps.smodel(MPS.Core/jetbrains.mps.smodel@java_stub)" version="-1" />
  <import index="e2lb" modelUID="f:java_stub#6354ebe7-c22a-4a0f-ac54-50b52ab9b065#java.lang(JDK/java.lang@java_stub)" version="-1" />
  <import index="68ai" modelUID="f:java_stub#6ed54515-acc8-4d1e-a16c-9fd6cfe951ea#org.jetbrains.annotations(MPS.Core/org.jetbrains.annotations@java_stub)" version="-1" />
  <import index="pry4" modelUID="r:0a0d7eec-6e5a-412b-8e16-e3ee5ed7fb95(jetbrains.mps.debug.api.programState)" version="-1" />
  <import index="msyo" modelUID="f:java_stub#6ed54515-acc8-4d1e-a16c-9fd6cfe951ea#jetbrains.mps.util(MPS.Core/jetbrains.mps.util@java_stub)" version="-1" />
  <import index="9m56" modelUID="f:java_stub#6ed54515-acc8-4d1e-a16c-9fd6cfe951ea#jetbrains.mps.generator.traceInfo(MPS.Core/jetbrains.mps.generator.traceInfo@java_stub)" version="-1" />
  <import index="tprt" modelUID="r:00000000-0000-4000-0000-011c895904a5(jetbrains.mps.ide.common)" version="-1" />
  <import index="f6g1" modelUID="f:java_stub#742f6602-5a2f-4313-aa6e-ae1cd4ffdc61#com.intellij.openapi.vfs(MPS.Platform/com.intellij.openapi.vfs@java_stub)" version="-1" />
  <import index="ph2v" modelUID="f:java_stub#742f6602-5a2f-4313-aa6e-ae1cd4ffdc61#com.intellij.openapi.project(MPS.Platform/com.intellij.openapi.project@java_stub)" version="-1" />
  <import index="1l1h" modelUID="r:c02662c0-67c5-4c3a-8d3a-cd7ffe189340(jetbrains.mps.debug.api)" version="-1" />
  <import index="t7eg" modelUID="f:java_stub#742f6602-5a2f-4313-aa6e-ae1cd4ffdc61#com.intellij.openapi.components(MPS.Platform/com.intellij.openapi.components@java_stub)" version="-1" />
  <import index="tpck" modelUID="r:00000000-0000-4000-0000-011c89590288(jetbrains.mps.lang.core.structure)" version="0" implicit="yes" />
  <import index="tpee" modelUID="r:00000000-0000-4000-0000-011c895902ca(jetbrains.mps.baseLanguage.structure)" version="4" implicit="yes" />
  <import index="tp25" modelUID="r:00000000-0000-4000-0000-011c89590301(jetbrains.mps.lang.smodel.structure)" version="16" implicit="yes" />
  <import index="tp2q" modelUID="r:00000000-0000-4000-0000-011c8959032e(jetbrains.mps.baseLanguage.collections.structure)" version="7" implicit="yes" />
  <import index="tp2c" modelUID="r:00000000-0000-4000-0000-011c89590338(jetbrains.mps.baseLanguage.closures.structure)" version="3" implicit="yes" />
  <roots>
    <node type="tpee.ClassConcept" typeId="tpee.1068390468198" id="4701043456212926006">
      <property name="name" nameId="tpck.1169194664001" value="SourcePosition" />
      <property name="abstractClass" nameId="tpee.1075300953594" value="true" />
    </node>
    <node type="tpee.ClassConcept" typeId="tpee.1068390468198" id="4701043456212926012">
      <property name="name" nameId="tpck.1169194664001" value="NodeSourcePosition" />
    </node>
    <node type="tpee.ClassConcept" typeId="tpee.1068390468198" id="4701043456212926071">
      <property name="name" nameId="tpck.1169194664001" value="TextSourcePosition" />
    </node>
    <node type="tpee.Interface" typeId="tpee.1107796713796" id="7048882195103542592">
      <property name="name" nameId="tpck.1169194664001" value="IPositionProvider" />
    </node>
    <node type="tpee.ClassConcept" typeId="tpee.1068390468198" id="7048882195103545633">
      <property name="name" nameId="tpck.1169194664001" value="PositionProvider" />
    </node>
    <node type="tpee.ClassConcept" typeId="tpee.1068390468198" id="7048882195103545922">
      <property name="name" nameId="tpck.1169194664001" value="NodePositionProvider" />
    </node>
    <node type="tpee.ClassConcept" typeId="tpee.1068390468198" id="7048882195103546169">
      <property name="name" nameId="tpck.1169194664001" value="TextPositionProvider" />
    </node>
  </roots>
  <root id="4701043456212926006">
    <node role="visibility" roleId="tpee.1178549979242" type="tpee.PublicVisibility" typeId="tpee.1146644602865" id="4701043456212926007" />
    <node role="constructor" roleId="tpee.1068390468201" type="tpee.ConstructorDeclaration" typeId="tpee.1068580123140" id="4701043456212926008">
      <node role="returnType" roleId="tpee.1068580123133" type="tpee.VoidType" typeId="tpee.1068581517677" id="4701043456212926009" />
      <node role="visibility" roleId="tpee.1178549979242" type="tpee.PublicVisibility" typeId="tpee.1146644602865" id="4701043456212926010" />
      <node role="body" roleId="tpee.1068580123135" type="tpee.StatementList" typeId="tpee.1068580123136" id="4701043456212926011" />
    </node>
  </root>
  <root id="4701043456212926012">
    <node role="field" roleId="tpee.1068390468199" type="tpee.FieldDeclaration" typeId="tpee.1068390468200" id="4701043456212926013">
      <property name="name" nameId="tpck.1169194664001" value="myNode" />
      <property name="isFinal" nameId="tpee.1176718929932" value="true" />
      <node role="visibility" roleId="tpee.1178549979242" type="tpee.PrivateVisibility" typeId="tpee.1146644623116" id="4701043456212926014" />
      <node role="type" roleId="tpee.5680397130376446158" type="tpee.ClassifierType" typeId="tpee.1107535904670" id="4701043456212926015">
        <link role="classifier" roleId="tpee.1107535924139" targetNodeId="cu2c.~SNodePointer" resolveInfo="SNodePointer" />
      </node>
    </node>
    <node role="visibility" roleId="tpee.1178549979242" type="tpee.PublicVisibility" typeId="tpee.1146644602865" id="4701043456212926016" />
    <node role="constructor" roleId="tpee.1068390468201" type="tpee.ConstructorDeclaration" typeId="tpee.1068580123140" id="4701043456212926017">
      <node role="returnType" roleId="tpee.1068580123133" type="tpee.VoidType" typeId="tpee.1068581517677" id="4701043456212926018" />
      <node role="visibility" roleId="tpee.1178549979242" type="tpee.PublicVisibility" typeId="tpee.1146644602865" id="4701043456212926019" />
      <node role="body" roleId="tpee.1068580123135" type="tpee.StatementList" typeId="tpee.1068580123136" id="4701043456212926020">
        <node role="statement" roleId="tpee.1068581517665" type="tpee.ExpressionStatement" typeId="tpee.1068580123155" id="4701043456212926021">
          <node role="expression" roleId="tpee.1068580123156" type="tpee.AssignmentExpression" typeId="tpee.1068498886294" id="4701043456212926022">
            <node role="rValue" roleId="tpee.1068498886297" type="tpee.ParameterReference" typeId="tpee.1068581242874" id="4701043456212926023">
              <link role="variableDeclaration" roleId="tpee.1068581517664" targetNodeId="4701043456212926025" resolveInfo="node" />
            </node>
            <node role="lValue" roleId="tpee.1068498886295" type="tpee.LocalInstanceFieldReference" typeId="tpee.7785501532031639928" id="4701043456212926024">
              <link role="variableDeclaration" roleId="tpee.1068581517664" targetNodeId="4701043456212926013" resolveInfo="myNode" />
            </node>
          </node>
        </node>
      </node>
      <node role="parameter" roleId="tpee.1068580123134" type="tpee.ParameterDeclaration" typeId="tpee.1068498886292" id="4701043456212926025">
        <property name="name" nameId="tpck.1169194664001" value="node" />
        <node role="type" roleId="tpee.5680397130376446158" type="tpee.ClassifierType" typeId="tpee.1107535904670" id="4701043456212926026">
          <link role="classifier" roleId="tpee.1107535924139" targetNodeId="cu2c.~SNodePointer" resolveInfo="SNodePointer" />
        </node>
      </node>
    </node>
    <node role="superclass" roleId="tpee.1165602531693" type="tpee.ClassifierType" typeId="tpee.1107535904670" id="4701043456212926027">
      <link role="classifier" roleId="tpee.1107535924139" targetNodeId="4701043456212926006" resolveInfo="SourcePosition" />
    </node>
    <node role="method" roleId="tpee.1107880067339" type="tpee.InstanceMethodDeclaration" typeId="tpee.1068580123165" id="4701043456212926028">
      <property name="isAbstract" nameId="tpee.1178608670077" value="false" />
      <property name="name" nameId="tpck.1169194664001" value="hashCode" />
      <property name="isFinal" nameId="tpee.1181808852946" value="false" />
      <property name="isDeprecated" nameId="tpee.1224848525476" value="false" />
      <node role="visibility" roleId="tpee.1178549979242" type="tpee.PublicVisibility" typeId="tpee.1146644602865" id="4701043456212926029" />
      <node role="returnType" roleId="tpee.1068580123133" type="tpee.IntegerType" typeId="tpee.1070534370425" id="4701043456212926030" />
      <node role="body" roleId="tpee.1068580123135" type="tpee.StatementList" typeId="tpee.1068580123136" id="4701043456212926031">
        <node role="statement" roleId="tpee.1068581517665" type="tpee.ExpressionStatement" typeId="tpee.1068580123155" id="4701043456212926032">
          <node role="expression" roleId="tpee.1068580123156" type="tpee.DotExpression" typeId="tpee.1197027756228" id="4701043456212926033">
            <node role="operand" roleId="tpee.1197027771414" type="tpee.LocalInstanceFieldReference" typeId="tpee.7785501532031639928" id="4701043456212926034">
              <link role="variableDeclaration" roleId="tpee.1068581517664" targetNodeId="4701043456212926013" resolveInfo="myNode" />
            </node>
            <node role="operation" roleId="tpee.1197027833540" type="tpee.InstanceMethodCallOperation" typeId="tpee.1202948039474" id="4701043456212926035">
              <link role="baseMethodDeclaration" roleId="tpee.1068499141037" targetNodeId="cu2c.~SNodePointer%dhashCode()%cint" resolveInfo="hashCode" />
            </node>
          </node>
        </node>
      </node>
      <node role="annotation" roleId="tpee.1188208488637" type="tpee.AnnotationInstance" typeId="tpee.1188207840427" id="4701043456212926036">
        <link role="annotation" roleId="tpee.1188208074048" targetNodeId="e2lb.~Override" resolveInfo="Override" />
      </node>
    </node>
    <node role="method" roleId="tpee.1107880067339" type="tpee.InstanceMethodDeclaration" typeId="tpee.1068580123165" id="4701043456212926037">
      <property name="isAbstract" nameId="tpee.1178608670077" value="false" />
      <property name="name" nameId="tpck.1169194664001" value="equals" />
      <property name="isFinal" nameId="tpee.1181808852946" value="false" />
      <property name="isDeprecated" nameId="tpee.1224848525476" value="false" />
      <node role="visibility" roleId="tpee.1178549979242" type="tpee.PublicVisibility" typeId="tpee.1146644602865" id="4701043456212926038" />
      <node role="returnType" roleId="tpee.1068580123133" type="tpee.BooleanType" typeId="tpee.1070534644030" id="4701043456212926039" />
      <node role="parameter" roleId="tpee.1068580123134" type="tpee.ParameterDeclaration" typeId="tpee.1068498886292" id="4701043456212926040">
        <property name="name" nameId="tpck.1169194664001" value="object" />
        <node role="type" roleId="tpee.5680397130376446158" type="tpee.ClassifierType" typeId="tpee.1107535904670" id="4701043456212926041">
          <link role="classifier" roleId="tpee.1107535924139" targetNodeId="e2lb.~Object" resolveInfo="Object" />
        </node>
      </node>
      <node role="body" roleId="tpee.1068580123135" type="tpee.StatementList" typeId="tpee.1068580123136" id="4701043456212926042">
        <node role="statement" roleId="tpee.1068581517665" type="tpee.IfStatement" typeId="tpee.1068580123159" id="4701043456212926043">
          <node role="condition" roleId="tpee.1068580123160" type="tpee.OrExpression" typeId="tpee.1080223426719" id="4701043456212926044">
            <node role="leftExpression" roleId="tpee.1081773367580" type="tpee.EqualsExpression" typeId="tpee.1068580123152" id="4701043456212926045">
              <node role="rightExpression" roleId="tpee.1081773367579" type="tpee.NullLiteral" typeId="tpee.1070534058343" id="4701043456212926046" />
              <node role="leftExpression" roleId="tpee.1081773367580" type="tpee.ParameterReference" typeId="tpee.1068581242874" id="4701043456212926047">
                <link role="variableDeclaration" roleId="tpee.1068581517664" targetNodeId="4701043456212926040" resolveInfo="object" />
              </node>
            </node>
            <node role="rightExpression" roleId="tpee.1081773367579" type="tpee.NotExpression" typeId="tpee.1081516740877" id="4701043456212926048">
              <node role="expression" roleId="tpee.1081516765348" type="tpee.InstanceOfExpression" typeId="tpee.1081256982272" id="4701043456212926049">
                <node role="classType" roleId="tpee.1081256993305" type="tpee.ClassifierType" typeId="tpee.1107535904670" id="4701043456212926050">
                  <link role="classifier" roleId="tpee.1107535924139" targetNodeId="4701043456212926012" resolveInfo="NodeSourcePosition" />
                </node>
                <node role="leftExpression" roleId="tpee.1081256993304" type="tpee.ParameterReference" typeId="tpee.1068581242874" id="4701043456212926051">
                  <link role="variableDeclaration" roleId="tpee.1068581517664" targetNodeId="4701043456212926040" resolveInfo="object" />
                </node>
              </node>
            </node>
          </node>
          <node role="ifTrue" roleId="tpee.1068580123161" type="tpee.StatementList" typeId="tpee.1068580123136" id="4701043456212926052">
            <node role="statement" roleId="tpee.1068581517665" type="tpee.ReturnStatement" typeId="tpee.1068581242878" id="4701043456212926053">
              <node role="expression" roleId="tpee.1068581517676" type="tpee.BooleanConstant" typeId="tpee.1068580123137" id="4701043456212926054">
                <property name="value" nameId="tpee.1068580123138" value="false" />
              </node>
            </node>
          </node>
        </node>
        <node role="statement" roleId="tpee.1068581517665" type="tpee.Statement" typeId="tpee.1068580123157" id="4701043456212926055" />
        <node role="statement" roleId="tpee.1068581517665" type="tpee.LocalVariableDeclarationStatement" typeId="tpee.1068581242864" id="4701043456212926056">
          <node role="localVariableDeclaration" roleId="tpee.1068581242865" type="tpee.LocalVariableDeclaration" typeId="tpee.1068581242863" id="4701043456212926057">
            <property name="name" nameId="tpck.1169194664001" value="nodePosition" />
            <node role="type" roleId="tpee.5680397130376446158" type="tpee.ClassifierType" typeId="tpee.1107535904670" id="4701043456212926058">
              <link role="classifier" roleId="tpee.1107535924139" targetNodeId="4701043456212926012" resolveInfo="NodeSourcePosition" />
            </node>
            <node role="initializer" roleId="tpee.1068431790190" type="tpee.ParenthesizedExpression" typeId="tpee.1079359253375" id="4701043456212926059">
              <node role="expression" roleId="tpee.1079359253376" type="tpee.CastExpression" typeId="tpee.1070534934090" id="4701043456212926060">
                <node role="type" roleId="tpee.1070534934091" type="tpee.ClassifierType" typeId="tpee.1107535904670" id="4701043456212926061">
                  <link role="classifier" roleId="tpee.1107535924139" targetNodeId="4701043456212926012" resolveInfo="NodeSourcePosition" />
                </node>
                <node role="expression" roleId="tpee.1070534934092" type="tpee.ParameterReference" typeId="tpee.1068581242874" id="4701043456212926062">
                  <link role="variableDeclaration" roleId="tpee.1068581517664" targetNodeId="4701043456212926040" resolveInfo="object" />
                </node>
              </node>
            </node>
          </node>
        </node>
        <node role="statement" roleId="tpee.1068581517665" type="tpee.Statement" typeId="tpee.1068580123157" id="4701043456212926063" />
        <node role="statement" roleId="tpee.1068581517665" type="tpee.ReturnStatement" typeId="tpee.1068581242878" id="4701043456212926064">
          <node role="expression" roleId="tpee.1068581517676" type="tpee.NPEEqualsExpression" typeId="tpee.1225271283259" id="4701043456212926065">
            <node role="rightExpression" roleId="tpee.1081773367579" type="tpee.DotExpression" typeId="tpee.1197027756228" id="4701043456212926066">
              <node role="operand" roleId="tpee.1197027771414" type="tpee.LocalVariableReference" typeId="tpee.1068581242866" id="4701043456212926067">
                <link role="variableDeclaration" roleId="tpee.1068581517664" targetNodeId="4701043456212926057" resolveInfo="nodePosition" />
              </node>
              <node role="operation" roleId="tpee.1197027833540" type="tpee.FieldReferenceOperation" typeId="tpee.1197029447546" id="4701043456212926068">
                <link role="fieldDeclaration" roleId="tpee.1197029500499" targetNodeId="4701043456212926013" resolveInfo="myNode" />
              </node>
            </node>
            <node role="leftExpression" roleId="tpee.1081773367580" type="tpee.LocalInstanceFieldReference" typeId="tpee.7785501532031639928" id="4701043456212926069">
              <link role="variableDeclaration" roleId="tpee.1068581517664" targetNodeId="4701043456212926013" resolveInfo="myNode" />
            </node>
          </node>
        </node>
      </node>
      <node role="annotation" roleId="tpee.1188208488637" type="tpee.AnnotationInstance" typeId="tpee.1188207840427" id="4701043456212926070">
        <link role="annotation" roleId="tpee.1188208074048" targetNodeId="e2lb.~Override" resolveInfo="Override" />
      </node>
    </node>
    <node role="method" roleId="tpee.1107880067339" type="tpee.InstanceMethodDeclaration" typeId="tpee.1068580123165" id="7048882195103614407">
      <property name="name" nameId="tpck.1169194664001" value="getNode" />
      <node role="visibility" roleId="tpee.1178549979242" type="tpee.PublicVisibility" typeId="tpee.1146644602865" id="7048882195103614409" />
      <node role="body" roleId="tpee.1068580123135" type="tpee.StatementList" typeId="tpee.1068580123136" id="7048882195103614410">
        <node role="statement" roleId="tpee.1068581517665" type="tpee.ExpressionStatement" typeId="tpee.1068580123155" id="7048882195103648385">
          <node role="expression" roleId="tpee.1068580123156" type="tpee.DotExpression" typeId="tpee.1197027756228" id="7048882195103648405">
            <node role="operand" roleId="tpee.1197027771414" type="tpee.LocalInstanceFieldReference" typeId="tpee.7785501532031639928" id="7048882195103648386">
              <link role="variableDeclaration" roleId="tpee.1068581517664" targetNodeId="4701043456212926013" resolveInfo="myNode" />
            </node>
            <node role="operation" roleId="tpee.1197027833540" type="tpee.InstanceMethodCallOperation" typeId="tpee.1202948039474" id="7048882195103648411">
              <link role="baseMethodDeclaration" roleId="tpee.1068499141037" targetNodeId="cu2c.~SNodePointer%dgetNode()%cjetbrains%dmps%dsmodel%dSNode" resolveInfo="getNode" />
            </node>
          </node>
        </node>
      </node>
      <node role="returnType" roleId="tpee.1068580123133" type="tp25.SNodeType" typeId="tp25.1138055754698" id="7048882195103614411" />
    </node>
  </root>
  <root id="4701043456212926071">
    <node role="method" roleId="tpee.1107880067339" type="tpee.InstanceMethodDeclaration" typeId="tpee.1068580123165" id="4701043456212941523">
      <property name="name" nameId="tpck.1169194664001" value="getFile" />
      <node role="visibility" roleId="tpee.1178549979242" type="tpee.PublicVisibility" typeId="tpee.1146644602865" id="4701043456212941525" />
      <node role="body" roleId="tpee.1068580123135" type="tpee.StatementList" typeId="tpee.1068580123136" id="4701043456212941526">
        <node role="statement" roleId="tpee.1068581517665" type="tpee.ExpressionStatement" typeId="tpee.1068580123155" id="4701043456212941528">
          <node role="expression" roleId="tpee.1068580123156" type="tpee.LocalInstanceFieldReference" typeId="tpee.7785501532031639928" id="4701043456212941529">
            <link role="variableDeclaration" roleId="tpee.1068581517664" targetNodeId="4701043456212926072" resolveInfo="myFile" />
          </node>
        </node>
      </node>
      <node role="returnType" roleId="tpee.1068580123133" type="tpee.ClassifierType" typeId="tpee.1107535904670" id="4701043456212941527">
        <link role="classifier" roleId="tpee.1107535924139" targetNodeId="f6g1.~VirtualFile" resolveInfo="VirtualFile" />
      </node>
    </node>
    <node role="method" roleId="tpee.1107880067339" type="tpee.InstanceMethodDeclaration" typeId="tpee.1068580123165" id="4701043456212941530">
      <property name="name" nameId="tpck.1169194664001" value="getLineNumber" />
      <node role="visibility" roleId="tpee.1178549979242" type="tpee.PublicVisibility" typeId="tpee.1146644602865" id="4701043456212941532" />
      <node role="body" roleId="tpee.1068580123135" type="tpee.StatementList" typeId="tpee.1068580123136" id="4701043456212941533">
        <node role="statement" roleId="tpee.1068581517665" type="tpee.ExpressionStatement" typeId="tpee.1068580123155" id="4701043456212941535">
          <node role="expression" roleId="tpee.1068580123156" type="tpee.LocalInstanceFieldReference" typeId="tpee.7785501532031639928" id="4701043456212941536">
            <link role="variableDeclaration" roleId="tpee.1068581517664" targetNodeId="4701043456212926075" resolveInfo="myLine" />
          </node>
        </node>
      </node>
      <node role="returnType" roleId="tpee.1068580123133" type="tpee.IntegerType" typeId="tpee.1070534370425" id="4701043456212941534" />
    </node>
    <node role="field" roleId="tpee.1068390468199" type="tpee.FieldDeclaration" typeId="tpee.1068390468200" id="4701043456212926072">
      <property name="name" nameId="tpck.1169194664001" value="myFile" />
      <property name="isFinal" nameId="tpee.1176718929932" value="true" />
      <node role="visibility" roleId="tpee.1178549979242" type="tpee.PrivateVisibility" typeId="tpee.1146644623116" id="4701043456212926073" />
      <node role="type" roleId="tpee.5680397130376446158" type="tpee.ClassifierType" typeId="tpee.1107535904670" id="4701043456212926074">
        <link role="classifier" roleId="tpee.1107535924139" targetNodeId="f6g1.~VirtualFile" resolveInfo="VirtualFile" />
      </node>
    </node>
    <node role="field" roleId="tpee.1068390468199" type="tpee.FieldDeclaration" typeId="tpee.1068390468200" id="4701043456212926075">
      <property name="name" nameId="tpck.1169194664001" value="myLine" />
      <property name="isFinal" nameId="tpee.1176718929932" value="true" />
      <node role="visibility" roleId="tpee.1178549979242" type="tpee.PrivateVisibility" typeId="tpee.1146644623116" id="4701043456212926076" />
      <node role="type" roleId="tpee.5680397130376446158" type="tpee.IntegerType" typeId="tpee.1070534370425" id="4701043456212926077" />
    </node>
    <node role="visibility" roleId="tpee.1178549979242" type="tpee.PublicVisibility" typeId="tpee.1146644602865" id="4701043456212926078" />
    <node role="constructor" roleId="tpee.1068390468201" type="tpee.ConstructorDeclaration" typeId="tpee.1068580123140" id="4701043456212926079">
      <node role="returnType" roleId="tpee.1068580123133" type="tpee.VoidType" typeId="tpee.1068581517677" id="4701043456212926080" />
      <node role="visibility" roleId="tpee.1178549979242" type="tpee.PublicVisibility" typeId="tpee.1146644602865" id="4701043456212926081" />
      <node role="body" roleId="tpee.1068580123135" type="tpee.StatementList" typeId="tpee.1068580123136" id="4701043456212926082">
        <node role="statement" roleId="tpee.1068581517665" type="tpee.ExpressionStatement" typeId="tpee.1068580123155" id="4701043456212941492">
          <node role="expression" roleId="tpee.1068580123156" type="tpee.AssignmentExpression" typeId="tpee.1068498886294" id="4701043456212941512">
            <node role="rValue" roleId="tpee.1068498886297" type="tpee.ParameterReference" typeId="tpee.1068581242874" id="4701043456212941515">
              <link role="variableDeclaration" roleId="tpee.1068581517664" targetNodeId="4701043456212926083" resolveInfo="file" />
            </node>
            <node role="lValue" roleId="tpee.1068498886295" type="tpee.LocalInstanceFieldReference" typeId="tpee.7785501532031639928" id="4701043456212941493">
              <link role="variableDeclaration" roleId="tpee.1068581517664" targetNodeId="4701043456212926072" resolveInfo="myFile" />
            </node>
          </node>
        </node>
        <node role="statement" roleId="tpee.1068581517665" type="tpee.ExpressionStatement" typeId="tpee.1068580123155" id="4701043456212941517">
          <node role="expression" roleId="tpee.1068580123156" type="tpee.AssignmentExpression" typeId="tpee.1068498886294" id="4701043456212941519">
            <node role="rValue" roleId="tpee.1068498886297" type="tpee.ParameterReference" typeId="tpee.1068581242874" id="4701043456212941522">
              <link role="variableDeclaration" roleId="tpee.1068581517664" targetNodeId="4701043456212926086" resolveInfo="line" />
            </node>
            <node role="lValue" roleId="tpee.1068498886295" type="tpee.LocalInstanceFieldReference" typeId="tpee.7785501532031639928" id="4701043456212941518">
              <link role="variableDeclaration" roleId="tpee.1068581517664" targetNodeId="4701043456212926075" resolveInfo="myLine" />
            </node>
          </node>
        </node>
      </node>
      <node role="parameter" roleId="tpee.1068580123134" type="tpee.ParameterDeclaration" typeId="tpee.1068498886292" id="4701043456212926083">
        <property name="name" nameId="tpck.1169194664001" value="file" />
        <node role="type" roleId="tpee.5680397130376446158" type="tpee.ClassifierType" typeId="tpee.1107535904670" id="4701043456212926084">
          <link role="classifier" roleId="tpee.1107535924139" targetNodeId="f6g1.~VirtualFile" resolveInfo="VirtualFile" />
        </node>
        <node role="annotation" roleId="tpee.1188208488637" type="tpee.AnnotationInstance" typeId="tpee.1188207840427" id="4701043456212926085">
          <link role="annotation" roleId="tpee.1188208074048" targetNodeId="68ai.~NotNull" resolveInfo="NotNull" />
        </node>
      </node>
      <node role="parameter" roleId="tpee.1068580123134" type="tpee.ParameterDeclaration" typeId="tpee.1068498886292" id="4701043456212926086">
        <property name="name" nameId="tpck.1169194664001" value="line" />
        <node role="type" roleId="tpee.5680397130376446158" type="tpee.IntegerType" typeId="tpee.1070534370425" id="4701043456212926087" />
      </node>
    </node>
    <node role="superclass" roleId="tpee.1165602531693" type="tpee.ClassifierType" typeId="tpee.1107535904670" id="4701043456212926088">
      <link role="classifier" roleId="tpee.1107535924139" targetNodeId="4701043456212926006" resolveInfo="SourcePosition" />
    </node>
    <node role="method" roleId="tpee.1107880067339" type="tpee.InstanceMethodDeclaration" typeId="tpee.1068580123165" id="4734679785304757942">
      <property name="isAbstract" nameId="tpee.1178608670077" value="false" />
      <property name="name" nameId="tpck.1169194664001" value="hashCode" />
      <property name="isFinal" nameId="tpee.1181808852946" value="false" />
      <property name="isDeprecated" nameId="tpee.1224848525476" value="false" />
      <node role="visibility" roleId="tpee.1178549979242" type="tpee.PublicVisibility" typeId="tpee.1146644602865" id="4734679785304757943" />
      <node role="returnType" roleId="tpee.1068580123133" type="tpee.IntegerType" typeId="tpee.1070534370425" id="4734679785304757944" />
      <node role="body" roleId="tpee.1068580123135" type="tpee.StatementList" typeId="tpee.1068580123136" id="4734679785304757945">
        <node role="statement" roleId="tpee.1068581517665" type="tpee.ExpressionStatement" typeId="tpee.1068580123155" id="4734679785304757959">
          <node role="expression" roleId="tpee.1068580123156" type="tpee.PlusExpression" typeId="tpee.1068581242875" id="4734679785304758003">
            <node role="leftExpression" roleId="tpee.1081773367580" type="tpee.DotExpression" typeId="tpee.1197027756228" id="4734679785304757979">
              <node role="operand" roleId="tpee.1197027771414" type="tpee.LocalInstanceFieldReference" typeId="tpee.7785501532031639928" id="4734679785304757960">
                <link role="variableDeclaration" roleId="tpee.1068581517664" targetNodeId="4701043456212926072" resolveInfo="myFile" />
              </node>
              <node role="operation" roleId="tpee.1197027833540" type="tpee.InstanceMethodCallOperation" typeId="tpee.1202948039474" id="4734679785304757984">
                <link role="baseMethodDeclaration" roleId="tpee.1068499141037" targetNodeId="e2lb.~Object%dhashCode()%cint" resolveInfo="hashCode" />
              </node>
            </node>
            <node role="rightExpression" roleId="tpee.1081773367579" type="tpee.MulExpression" typeId="tpee.1092119917967" id="4734679785304758025">
              <node role="rightExpression" roleId="tpee.1081773367579" type="tpee.LocalInstanceFieldReference" typeId="tpee.7785501532031639928" id="4734679785304758028">
                <link role="variableDeclaration" roleId="tpee.1068581517664" targetNodeId="4701043456212926075" resolveInfo="myLine" />
              </node>
              <node role="leftExpression" roleId="tpee.1081773367580" type="tpee.IntegerConstant" typeId="tpee.1068580320020" id="4734679785304758006">
                <property name="value" nameId="tpee.1068580320021" value="19" />
              </node>
            </node>
          </node>
        </node>
      </node>
      <node role="annotation" roleId="tpee.1188208488637" type="tpee.AnnotationInstance" typeId="tpee.1188207840427" id="4734679785304757946">
        <link role="annotation" roleId="tpee.1188208074048" targetNodeId="e2lb.~Override" resolveInfo="Override" />
      </node>
    </node>
    <node role="method" roleId="tpee.1107880067339" type="tpee.InstanceMethodDeclaration" typeId="tpee.1068580123165" id="4734679785304757949">
      <property name="isAbstract" nameId="tpee.1178608670077" value="false" />
      <property name="name" nameId="tpck.1169194664001" value="equals" />
      <property name="isFinal" nameId="tpee.1181808852946" value="false" />
      <property name="isDeprecated" nameId="tpee.1224848525476" value="false" />
      <node role="visibility" roleId="tpee.1178549979242" type="tpee.PublicVisibility" typeId="tpee.1146644602865" id="4734679785304757950" />
      <node role="returnType" roleId="tpee.1068580123133" type="tpee.BooleanType" typeId="tpee.1070534644030" id="4734679785304757951" />
      <node role="parameter" roleId="tpee.1068580123134" type="tpee.ParameterDeclaration" typeId="tpee.1068498886292" id="4734679785304757952">
        <property name="name" nameId="tpck.1169194664001" value="object" />
        <node role="type" roleId="tpee.5680397130376446158" type="tpee.ClassifierType" typeId="tpee.1107535904670" id="4734679785304757953">
          <link role="classifier" roleId="tpee.1107535924139" targetNodeId="e2lb.~Object" resolveInfo="Object" />
        </node>
      </node>
      <node role="body" roleId="tpee.1068580123135" type="tpee.StatementList" typeId="tpee.1068580123136" id="4734679785304757954">
        <node role="statement" roleId="tpee.1068581517665" type="tpee.IfStatement" typeId="tpee.1068580123159" id="4734679785304758053">
          <node role="condition" roleId="tpee.1068580123160" type="tpee.OrExpression" typeId="tpee.1080223426719" id="4734679785304758097">
            <node role="rightExpression" roleId="tpee.1081773367579" type="tpee.NotExpression" typeId="tpee.1081516740877" id="4734679785304758100">
              <node role="expression" roleId="tpee.1081516765348" type="tpee.InstanceOfExpression" typeId="tpee.1081256982272" id="4734679785304758103">
                <node role="classType" roleId="tpee.1081256993305" type="tpee.ClassifierType" typeId="tpee.1107535904670" id="4734679785304758106">
                  <link role="classifier" roleId="tpee.1107535924139" targetNodeId="4701043456212926071" resolveInfo="TextSourcePosition" />
                </node>
                <node role="leftExpression" roleId="tpee.1081256993304" type="tpee.ParameterReference" typeId="tpee.1068581242874" id="4734679785304758102">
                  <link role="variableDeclaration" roleId="tpee.1068581517664" targetNodeId="4734679785304757952" resolveInfo="object" />
                </node>
              </node>
            </node>
            <node role="leftExpression" roleId="tpee.1081773367580" type="tpee.EqualsExpression" typeId="tpee.1068580123152" id="4734679785304758075">
              <node role="leftExpression" roleId="tpee.1081773367580" type="tpee.ParameterReference" typeId="tpee.1068581242874" id="4734679785304758056">
                <link role="variableDeclaration" roleId="tpee.1068581517664" targetNodeId="4734679785304757952" resolveInfo="object" />
              </node>
              <node role="rightExpression" roleId="tpee.1081773367579" type="tpee.NullLiteral" typeId="tpee.1070534058343" id="4734679785304758078" />
            </node>
          </node>
          <node role="ifTrue" roleId="tpee.1068580123161" type="tpee.StatementList" typeId="tpee.1068580123136" id="4734679785304758055">
            <node role="statement" roleId="tpee.1068581517665" type="tpee.ReturnStatement" typeId="tpee.1068581242878" id="4734679785304758107">
              <node role="expression" roleId="tpee.1068581517676" type="tpee.BooleanConstant" typeId="tpee.1068580123137" id="4734679785304758109">
                <property name="value" nameId="tpee.1068580123138" value="false" />
              </node>
            </node>
          </node>
        </node>
        <node role="statement" roleId="tpee.1068581517665" type="tpee.Statement" typeId="tpee.1068580123157" id="4734679785304758110" />
        <node role="statement" roleId="tpee.1068581517665" type="tpee.LocalVariableDeclarationStatement" typeId="tpee.1068581242864" id="4734679785304758114">
          <node role="localVariableDeclaration" roleId="tpee.1068581242865" type="tpee.LocalVariableDeclaration" typeId="tpee.1068581242863" id="4734679785304758115">
            <property name="name" nameId="tpck.1169194664001" value="position" />
            <node role="type" roleId="tpee.5680397130376446158" type="tpee.ClassifierType" typeId="tpee.1107535904670" id="4734679785304758116">
              <link role="classifier" roleId="tpee.1107535924139" targetNodeId="4701043456212926071" resolveInfo="TextSourcePosition" />
            </node>
            <node role="initializer" roleId="tpee.1068431790190" type="tpee.ParenthesizedExpression" typeId="tpee.1079359253375" id="4734679785304758118">
              <node role="expression" roleId="tpee.1079359253376" type="tpee.CastExpression" typeId="tpee.1070534934090" id="4734679785304758119">
                <node role="type" roleId="tpee.1070534934091" type="tpee.ClassifierType" typeId="tpee.1107535904670" id="4734679785304758122">
                  <link role="classifier" roleId="tpee.1107535924139" targetNodeId="4701043456212926071" resolveInfo="TextSourcePosition" />
                </node>
                <node role="expression" roleId="tpee.1070534934092" type="tpee.ParameterReference" typeId="tpee.1068581242874" id="4734679785304758123">
                  <link role="variableDeclaration" roleId="tpee.1068581517664" targetNodeId="4734679785304757952" resolveInfo="object" />
                </node>
              </node>
            </node>
          </node>
        </node>
        <node role="statement" roleId="tpee.1068581517665" type="tpee.Statement" typeId="tpee.1068580123157" id="4734679785304758124" />
        <node role="statement" roleId="tpee.1068581517665" type="tpee.ReturnStatement" typeId="tpee.1068581242878" id="4734679785304758126">
          <node role="expression" roleId="tpee.1068581517676" type="tpee.AndExpression" typeId="tpee.1080120340718" id="4734679785304758195">
            <node role="rightExpression" roleId="tpee.1081773367579" type="tpee.NPEEqualsExpression" typeId="tpee.1225271283259" id="4734679785304758217">
              <node role="rightExpression" roleId="tpee.1081773367579" type="tpee.DotExpression" typeId="tpee.1197027756228" id="4734679785304758239">
                <node role="operand" roleId="tpee.1197027771414" type="tpee.LocalVariableReference" typeId="tpee.1068581242866" id="4734679785304758220">
                  <link role="variableDeclaration" roleId="tpee.1068581517664" targetNodeId="4734679785304758115" resolveInfo="position" />
                </node>
                <node role="operation" roleId="tpee.1197027833540" type="tpee.FieldReferenceOperation" typeId="tpee.1197029447546" id="4734679785304758244">
                  <link role="fieldDeclaration" roleId="tpee.1197029500499" targetNodeId="4701043456212926075" resolveInfo="myLine" />
                </node>
              </node>
              <node role="leftExpression" roleId="tpee.1081773367580" type="tpee.LocalInstanceFieldReference" typeId="tpee.7785501532031639928" id="4734679785304758198">
                <link role="variableDeclaration" roleId="tpee.1068581517664" targetNodeId="4701043456212926075" resolveInfo="myLine" />
              </node>
            </node>
            <node role="leftExpression" roleId="tpee.1081773367580" type="tpee.NPEEqualsExpression" typeId="tpee.1225271283259" id="4734679785304758147">
              <node role="leftExpression" roleId="tpee.1081773367580" type="tpee.LocalInstanceFieldReference" typeId="tpee.7785501532031639928" id="4734679785304758128">
                <link role="variableDeclaration" roleId="tpee.1068581517664" targetNodeId="4701043456212926072" resolveInfo="myFile" />
              </node>
              <node role="rightExpression" roleId="tpee.1081773367579" type="tpee.DotExpression" typeId="tpee.1197027756228" id="4734679785304758169">
                <node role="operand" roleId="tpee.1197027771414" type="tpee.LocalVariableReference" typeId="tpee.1068581242866" id="4734679785304758150">
                  <link role="variableDeclaration" roleId="tpee.1068581517664" targetNodeId="4734679785304758115" resolveInfo="position" />
                </node>
                <node role="operation" roleId="tpee.1197027833540" type="tpee.FieldReferenceOperation" typeId="tpee.1197029447546" id="4734679785304758175">
                  <link role="fieldDeclaration" roleId="tpee.1197029500499" targetNodeId="4701043456212926072" resolveInfo="myFile" />
                </node>
              </node>
            </node>
          </node>
        </node>
      </node>
      <node role="annotation" roleId="tpee.1188208488637" type="tpee.AnnotationInstance" typeId="tpee.1188207840427" id="4734679785304757955">
        <link role="annotation" roleId="tpee.1188208074048" targetNodeId="e2lb.~Override" resolveInfo="Override" />
      </node>
    </node>
  </root>
  <root id="7048882195103542592">
    <node role="method" roleId="tpee.1107880067339" type="tpee.InstanceMethodDeclaration" typeId="tpee.1068580123165" id="7048882195103542598">
      <property name="isAbstract" nameId="tpee.1178608670077" value="true" />
      <property name="name" nameId="tpck.1169194664001" value="getPosition" />
      <node role="returnType" roleId="tpee.1068580123133" type="tpee.TypeVariableReference" typeId="tpee.1109283449304" id="7576820355142634620">
        <link role="typeVariableDeclaration" roleId="tpee.1109283546497" targetNodeId="7576820355142634615" resolveInfo="P" />
      </node>
      <node role="visibility" roleId="tpee.1178549979242" type="tpee.PublicVisibility" typeId="tpee.1146644602865" id="7048882195103542600" />
      <node role="body" roleId="tpee.1068580123135" type="tpee.StatementList" typeId="tpee.1068580123136" id="7048882195103542601" />
      <node role="parameter" roleId="tpee.1068580123134" type="tpee.ParameterDeclaration" typeId="tpee.1068498886292" id="7048882195103542607">
        <property name="name" nameId="tpck.1169194664001" value="location" />
        <node role="type" roleId="tpee.5680397130376446158" type="tpee.ClassifierType" typeId="tpee.1107535904670" id="7048882195103542608">
          <link role="classifier" roleId="tpee.1107535924139" targetNodeId="pry4.4474271214082914148" resolveInfo="ILocation" />
        </node>
        <node role="annotation" roleId="tpee.1188208488637" type="tpee.AnnotationInstance" typeId="tpee.1188207840427" id="7048882195103542609">
          <link role="annotation" roleId="tpee.1188208074048" targetNodeId="68ai.~Nullable" resolveInfo="Nullable" />
        </node>
      </node>
      <node role="annotation" roleId="tpee.1188208488637" type="tpee.AnnotationInstance" typeId="tpee.1188207840427" id="7048882195103542610">
        <link role="annotation" roleId="tpee.1188208074048" targetNodeId="68ai.~Nullable" resolveInfo="Nullable" />
      </node>
    </node>
    <node role="method" roleId="tpee.1107880067339" type="tpee.InstanceMethodDeclaration" typeId="tpee.1068580123165" id="7048882195103545987">
      <property name="isAbstract" nameId="tpee.1178608670077" value="true" />
      <property name="name" nameId="tpck.1169194664001" value="getPosition" />
      <node role="parameter" roleId="tpee.1068580123134" type="tpee.ParameterDeclaration" typeId="tpee.1068498886292" id="7048882195103545992">
        <property name="name" nameId="tpck.1169194664001" value="unitName" />
        <node role="type" roleId="tpee.5680397130376446158" type="tpee.StringType" typeId="tpee.1225271177708" id="7048882195103545996" />
        <node role="annotation" roleId="tpee.1188208488637" type="tpee.AnnotationInstance" typeId="tpee.1188207840427" id="7048882195103546009">
          <link role="annotation" roleId="tpee.1188208074048" targetNodeId="68ai.~NotNull" resolveInfo="NotNull" />
        </node>
      </node>
      <node role="parameter" roleId="tpee.1068580123134" type="tpee.ParameterDeclaration" typeId="tpee.1068498886292" id="7048882195103546001">
        <property name="name" nameId="tpck.1169194664001" value="fileName" />
        <node role="type" roleId="tpee.5680397130376446158" type="tpee.StringType" typeId="tpee.1225271177708" id="7048882195103546003" />
        <node role="annotation" roleId="tpee.1188208488637" type="tpee.AnnotationInstance" typeId="tpee.1188207840427" id="7048882195103546008">
          <link role="annotation" roleId="tpee.1188208074048" targetNodeId="68ai.~NotNull" resolveInfo="NotNull" />
        </node>
      </node>
      <node role="parameter" roleId="tpee.1068580123134" type="tpee.ParameterDeclaration" typeId="tpee.1068498886292" id="7048882195103546004">
        <property name="name" nameId="tpck.1169194664001" value="lineNumber" />
        <node role="type" roleId="tpee.5680397130376446158" type="tpee.IntegerType" typeId="tpee.1070534370425" id="7048882195103546006" />
      </node>
      <node role="visibility" roleId="tpee.1178549979242" type="tpee.PublicVisibility" typeId="tpee.1146644602865" id="7048882195103545989" />
      <node role="body" roleId="tpee.1068580123135" type="tpee.StatementList" typeId="tpee.1068580123136" id="7048882195103545990" />
      <node role="returnType" roleId="tpee.1068580123133" type="tpee.TypeVariableReference" typeId="tpee.1109283449304" id="7576820355142634621">
        <link role="typeVariableDeclaration" roleId="tpee.1109283546497" targetNodeId="7576820355142634615" resolveInfo="P" />
      </node>
      <node role="annotation" roleId="tpee.1188208488637" type="tpee.AnnotationInstance" typeId="tpee.1188207840427" id="7048882195103546010">
        <link role="annotation" roleId="tpee.1188208074048" targetNodeId="68ai.~Nullable" resolveInfo="Nullable" />
      </node>
    </node>
    <node role="method" roleId="tpee.1107880067339" type="tpee.InstanceMethodDeclaration" typeId="tpee.1068580123165" id="7576820355142635290">
      <property name="isAbstract" nameId="tpee.1178608670077" value="true" />
      <property name="name" nameId="tpck.1169194664001" value="accepts" />
      <node role="parameter" roleId="tpee.1068580123134" type="tpee.ParameterDeclaration" typeId="tpee.1068498886292" id="7576820355142635295">
        <property name="name" nameId="tpck.1169194664001" value="session" />
        <node role="type" roleId="tpee.5680397130376446158" type="tpee.ClassifierType" typeId="tpee.1107535904670" id="7576820355142635297">
          <link role="classifier" roleId="tpee.1107535924139" targetNodeId="1l1h.4474271214082912940" resolveInfo="AbstractDebugSession" />
        </node>
      </node>
      <node role="visibility" roleId="tpee.1178549979242" type="tpee.PublicVisibility" typeId="tpee.1146644602865" id="7576820355142635292" />
      <node role="body" roleId="tpee.1068580123135" type="tpee.StatementList" typeId="tpee.1068580123136" id="7576820355142635293" />
      <node role="returnType" roleId="tpee.1068580123133" type="tpee.BooleanType" typeId="tpee.1070534644030" id="7576820355142635294" />
    </node>
    <node role="visibility" roleId="tpee.1178549979242" type="tpee.PublicVisibility" typeId="tpee.1146644602865" id="7048882195103542593" />
    <node role="typeVariableDeclaration" roleId="tpee.1109279881614" type="tpee.TypeVariableDeclaration" typeId="tpee.1109279763828" id="7576820355142634615">
      <property name="name" nameId="tpck.1169194664001" value="P" />
      <node role="bound" roleId="tpee.1214996921760" type="tpee.ClassifierType" typeId="tpee.1107535904670" id="7576820355142634619">
        <link role="classifier" roleId="tpee.1107535924139" targetNodeId="4701043456212926006" resolveInfo="SourcePosition" />
      </node>
    </node>
  </root>
  <root id="7048882195103545633">
    <node role="staticMethod" roleId="tpee.1070462273904" type="tpee.StaticMethodDeclaration" typeId="tpee.1081236700938" id="7576820355142722470">
      <property name="name" nameId="tpck.1169194664001" value="getInstance" />
      <node role="visibility" roleId="tpee.1178549979242" type="tpee.PublicVisibility" typeId="tpee.1146644602865" id="7576820355142722472" />
      <node role="body" roleId="tpee.1068580123135" type="tpee.StatementList" typeId="tpee.1068580123136" id="7576820355142722473">
        <node role="statement" roleId="tpee.1068581517665" type="tpee.ExpressionStatement" typeId="tpee.1068580123155" id="7576820355142722477">
          <node role="expression" roleId="tpee.1068580123156" type="tpee.DotExpression" typeId="tpee.1197027756228" id="7576820355142722497">
            <node role="operand" roleId="tpee.1197027771414" type="tpee.ParameterReference" typeId="tpee.1068581242874" id="7576820355142722478">
              <link role="variableDeclaration" roleId="tpee.1068581517664" targetNodeId="7576820355142722475" resolveInfo="project" />
            </node>
            <node role="operation" roleId="tpee.1197027833540" type="tpee.InstanceMethodCallOperation" typeId="tpee.1202948039474" id="7576820355142722503">
              <link role="baseMethodDeclaration" roleId="tpee.1068499141037" targetNodeId="t7eg.~ComponentManager%dgetComponent(java%dlang%dClass)%cjava%dlang%dObject" resolveInfo="getComponent" />
              <node role="actualArgument" roleId="tpee.1068499141038" type="tpee.ClassifierClassExpression" typeId="tpee.1116615150612" id="7576820355142722507">
                <link role="classifier" roleId="tpee.1116615189566" targetNodeId="7048882195103545633" resolveInfo="PositionProvider" />
              </node>
            </node>
          </node>
        </node>
      </node>
      <node role="returnType" roleId="tpee.1068580123133" type="tpee.ClassifierType" typeId="tpee.1107535904670" id="7576820355142722474">
        <link role="classifier" roleId="tpee.1107535924139" targetNodeId="7048882195103545633" resolveInfo="PositionProvider" />
      </node>
      <node role="parameter" roleId="tpee.1068580123134" type="tpee.ParameterDeclaration" typeId="tpee.1068498886292" id="7576820355142722475">
        <property name="name" nameId="tpck.1169194664001" value="project" />
        <node role="type" roleId="tpee.5680397130376446158" type="tpee.ClassifierType" typeId="tpee.1107535904670" id="7576820355142722476">
          <link role="classifier" roleId="tpee.1107535924139" targetNodeId="ph2v.~Project" resolveInfo="Project" />
        </node>
      </node>
    </node>
    <node role="field" roleId="tpee.1068390468199" type="tpee.FieldDeclaration" typeId="tpee.1068390468200" id="7576820355142721216">
      <property name="name" nameId="tpck.1169194664001" value="myProject" />
      <property name="isFinal" nameId="tpee.1176718929932" value="true" />
      <node role="visibility" roleId="tpee.1178549979242" type="tpee.PrivateVisibility" typeId="tpee.1146644623116" id="7576820355142721217" />
      <node role="type" roleId="tpee.5680397130376446158" type="tpee.ClassifierType" typeId="tpee.1107535904670" id="7576820355142721219">
        <link role="classifier" roleId="tpee.1107535924139" targetNodeId="ph2v.~Project" resolveInfo="Project" />
      </node>
    </node>
    <node role="field" roleId="tpee.1068390468199" type="tpee.FieldDeclaration" typeId="tpee.1068390468200" id="7576820355142673168">
      <property name="name" nameId="tpck.1169194664001" value="myKeysToProviders" />
      <property name="isFinal" nameId="tpee.1176718929932" value="true" />
      <node role="visibility" roleId="tpee.1178549979242" type="tpee.PrivateVisibility" typeId="tpee.1146644623116" id="7576820355142673169" />
      <node role="type" roleId="tpee.5680397130376446158" type="tp2q.MapType" typeId="tp2q.1197683403723" id="7576820355142673171">
        <node role="keyType" roleId="tp2q.1197683466920" type="tpee.StringType" typeId="tpee.1225271177708" id="7576820355142674075" />
        <node role="valueType" roleId="tp2q.1197683475734" type="tp2q.ListType" typeId="tp2q.1151688443754" id="7576820355142673175">
          <node role="elementType" roleId="tp2q.1151688676805" type="tpee.ClassifierType" typeId="tpee.1107535904670" id="7576820355142673177">
            <link role="classifier" roleId="tpee.1107535924139" targetNodeId="7048882195103542592" resolveInfo="IPositionProvider" />
          </node>
        </node>
      </node>
      <node role="initializer" roleId="tpee.1068431790190" type="tpee.GenericNewExpression" typeId="tpee.1145552977093" id="7576820355142673179">
        <node role="creator" roleId="tpee.1145553007750" type="tp2q.LinkedHashMapCreator" typeId="tp2q.1240216724530" id="7576820355142673181">
          <node role="keyType" roleId="tp2q.1197687026896" type="tpee.StringType" typeId="tpee.1225271177708" id="7576820355142674076" />
          <node role="valueType" roleId="tp2q.1197687035757" type="tp2q.ListType" typeId="tp2q.1151688443754" id="7576820355142673185">
            <node role="elementType" roleId="tp2q.1151688676805" type="tpee.ClassifierType" typeId="tpee.1107535904670" id="7576820355142673187">
              <link role="classifier" roleId="tpee.1107535924139" targetNodeId="7048882195103542592" resolveInfo="IPositionProvider" />
            </node>
          </node>
        </node>
      </node>
    </node>
    <node role="visibility" roleId="tpee.1178549979242" type="tpee.PublicVisibility" typeId="tpee.1146644602865" id="7048882195103545634" />
    <node role="constructor" roleId="tpee.1068390468201" type="tpee.ConstructorDeclaration" typeId="tpee.1068580123140" id="7048882195103545635">
      <node role="returnType" roleId="tpee.1068580123133" type="tpee.VoidType" typeId="tpee.1068581517677" id="7048882195103545636" />
      <node role="visibility" roleId="tpee.1178549979242" type="tpee.PublicVisibility" typeId="tpee.1146644602865" id="7048882195103545637" />
      <node role="body" roleId="tpee.1068580123135" type="tpee.StatementList" typeId="tpee.1068580123136" id="7048882195103545638">
        <node role="statement" roleId="tpee.1068581517665" type="tpee.ExpressionStatement" typeId="tpee.1068580123155" id="7576820355142721221">
          <node role="expression" roleId="tpee.1068580123156" type="tpee.AssignmentExpression" typeId="tpee.1068498886294" id="7576820355142721223">
            <node role="rValue" roleId="tpee.1068498886297" type="tpee.ParameterReference" typeId="tpee.1068581242874" id="7576820355142721226">
              <link role="variableDeclaration" roleId="tpee.1068581517664" targetNodeId="7576820355142721213" resolveInfo="project" />
            </node>
            <node role="lValue" roleId="tpee.1068498886295" type="tpee.LocalInstanceFieldReference" typeId="tpee.7785501532031639928" id="7576820355142721222">
              <link role="variableDeclaration" roleId="tpee.1068581517664" targetNodeId="7576820355142721216" resolveInfo="myProject" />
            </node>
          </node>
        </node>
      </node>
      <node role="parameter" roleId="tpee.1068580123134" type="tpee.ParameterDeclaration" typeId="tpee.1068498886292" id="7576820355142721213">
        <property name="name" nameId="tpck.1169194664001" value="project" />
        <node role="type" roleId="tpee.5680397130376446158" type="tpee.ClassifierType" typeId="tpee.1107535904670" id="7576820355142721214">
          <link role="classifier" roleId="tpee.1107535924139" targetNodeId="ph2v.~Project" resolveInfo="Project" />
        </node>
      </node>
    </node>
    <node role="method" roleId="tpee.1107880067339" type="tpee.InstanceMethodDeclaration" typeId="tpee.1068580123165" id="7576820355142673193">
      <property name="isAbstract" nameId="tpee.1178608670077" value="false" />
      <property name="name" nameId="tpck.1169194664001" value="getPosition" />
      <node role="returnType" roleId="tpee.1068580123133" type="tpee.ClassifierType" typeId="tpee.1107535904670" id="7576820355142673194">
        <link role="classifier" roleId="tpee.1107535924139" targetNodeId="4701043456212926006" resolveInfo="SourcePosition" />
      </node>
      <node role="visibility" roleId="tpee.1178549979242" type="tpee.PublicVisibility" typeId="tpee.1146644602865" id="7576820355142673195" />
      <node role="parameter" roleId="tpee.1068580123134" type="tpee.ParameterDeclaration" typeId="tpee.1068498886292" id="7576820355142673196">
        <property name="name" nameId="tpck.1169194664001" value="location" />
        <node role="type" roleId="tpee.5680397130376446158" type="tpee.ClassifierType" typeId="tpee.1107535904670" id="7576820355142673197">
          <link role="classifier" roleId="tpee.1107535924139" targetNodeId="pry4.4474271214082914148" resolveInfo="ILocation" />
        </node>
        <node role="annotation" roleId="tpee.1188208488637" type="tpee.AnnotationInstance" typeId="tpee.1188207840427" id="7576820355142673198">
          <link role="annotation" roleId="tpee.1188208074048" targetNodeId="68ai.~Nullable" resolveInfo="Nullable" />
        </node>
      </node>
      <node role="parameter" roleId="tpee.1068580123134" type="tpee.ParameterDeclaration" typeId="tpee.1068498886292" id="7576820355142673224">
        <property name="name" nameId="tpck.1169194664001" value="session" />
        <node role="type" roleId="tpee.5680397130376446158" type="tpee.ClassifierType" typeId="tpee.1107535904670" id="7576820355142673226">
          <link role="classifier" roleId="tpee.1107535924139" targetNodeId="1l1h.4474271214082912940" resolveInfo="AbstractDebugSession" />
        </node>
        <node role="annotation" roleId="tpee.1188208488637" type="tpee.AnnotationInstance" typeId="tpee.1188207840427" id="7576820355142673227">
          <link role="annotation" roleId="tpee.1188208074048" targetNodeId="68ai.~NotNull" resolveInfo="NotNull" />
        </node>
      </node>
      <node role="annotation" roleId="tpee.1188208488637" type="tpee.AnnotationInstance" typeId="tpee.1188207840427" id="7576820355142673199">
        <link role="annotation" roleId="tpee.1188208074048" targetNodeId="68ai.~Nullable" resolveInfo="Nullable" />
      </node>
      <node role="body" roleId="tpee.1068580123135" type="tpee.StatementList" typeId="tpee.1068580123136" id="7576820355142673200">
        <node role="statement" roleId="tpee.1068581517665" type="tp2q.ForEachStatement" typeId="tp2q.1153943597977" id="7576820355142673229">
          <node role="variable" roleId="tp2q.1153944400369" type="tp2q.ForEachVariable" typeId="tp2q.1153944193378" id="7576820355142673230">
            <property name="name" nameId="tpck.1169194664001" value="key" />
          </node>
          <node role="inputSequence" roleId="tp2q.1153944424730" type="tpee.DotExpression" typeId="tpee.1197027756228" id="7576820355142673254">
            <node role="operand" roleId="tpee.1197027771414" type="tpee.LocalInstanceFieldReference" typeId="tpee.7785501532031639928" id="7576820355142673233">
              <link role="variableDeclaration" roleId="tpee.1068581517664" targetNodeId="7576820355142673168" resolveInfo="myKeysToProviders" />
            </node>
            <node role="operation" roleId="tpee.1197027833540" type="tp2q.GetKeysOperation" typeId="tp2q.1201872418428" id="7576820355142673260" />
          </node>
          <node role="body" roleId="tpee.1154032183016" type="tpee.StatementList" typeId="tpee.1068580123136" id="7576820355142673232">
            <node role="statement" roleId="tpee.1068581517665" type="tpee.LocalVariableDeclarationStatement" typeId="tpee.1068581242864" id="7576820355142673346">
              <node role="localVariableDeclaration" roleId="tpee.1068581242865" type="tpee.LocalVariableDeclaration" typeId="tpee.1068581242863" id="7576820355142673347">
                <property name="name" nameId="tpck.1169194664001" value="provider" />
                <node role="type" roleId="tpee.5680397130376446158" type="tpee.ClassifierType" typeId="tpee.1107535904670" id="7576820355142673348">
                  <link role="classifier" roleId="tpee.1107535924139" targetNodeId="7048882195103542592" resolveInfo="IPositionProvider" />
                </node>
                <node role="initializer" roleId="tpee.1068431790190" type="tpee.DotExpression" typeId="tpee.1197027756228" id="7576820355142673349">
                  <node role="operand" roleId="tpee.1197027771414" type="tp2q.MapElement" typeId="tp2q.1197932370469" id="7576820355142673350">
                    <node role="key" roleId="tp2q.1197932525128" type="tp2q.ForEachVariableReference" typeId="tp2q.1153944233411" id="7576820355142673351">
                      <link role="variable" roleId="tp2q.1153944258490" targetNodeId="7576820355142673230" resolveInfo="key" />
                    </node>
                    <node role="map" roleId="tp2q.1197932505799" type="tpee.LocalInstanceFieldReference" typeId="tpee.7785501532031639928" id="7576820355142673352">
                      <link role="variableDeclaration" roleId="tpee.1068581517664" targetNodeId="7576820355142673168" resolveInfo="myKeysToProviders" />
                    </node>
                  </node>
                  <node role="operation" roleId="tpee.1197027833540" type="tp2q.FindFirstOperation" typeId="tp2q.1225727723840" id="7576820355142673353">
                    <node role="closure" roleId="tp2q.1204796294226" type="tp2c.ClosureLiteral" typeId="tp2c.1199569711397" id="7576820355142673354">
                      <node role="body" roleId="tp2c.1199569916463" type="tpee.StatementList" typeId="tpee.1068580123136" id="7576820355142673355">
                        <node role="statement" roleId="tpee.1068581517665" type="tpee.ExpressionStatement" typeId="tpee.1068580123155" id="7576820355142673356">
                          <node role="expression" roleId="tpee.1068580123156" type="tpee.DotExpression" typeId="tpee.1197027756228" id="7576820355142673357">
                            <node role="operand" roleId="tpee.1197027771414" type="tpee.ParameterReference" typeId="tpee.1068581242874" id="7576820355142673358">
                              <link role="variableDeclaration" roleId="tpee.1068581517664" targetNodeId="7576820355142673361" resolveInfo="it" />
                            </node>
                            <node role="operation" roleId="tpee.1197027833540" type="tpee.InstanceMethodCallOperation" typeId="tpee.1202948039474" id="7576820355142673359">
                              <link role="baseMethodDeclaration" roleId="tpee.1068499141037" targetNodeId="7576820355142635290" resolveInfo="accepts" />
                              <node role="actualArgument" roleId="tpee.1068499141038" type="tpee.ParameterReference" typeId="tpee.1068581242874" id="7576820355142673360">
                                <link role="variableDeclaration" roleId="tpee.1068581517664" targetNodeId="7576820355142673224" resolveInfo="session" />
                              </node>
                            </node>
                          </node>
                        </node>
                      </node>
                      <node role="parameter" roleId="tp2c.1199569906740" type="tp2q.SmartClosureParameterDeclaration" typeId="tp2q.1203518072036" id="7576820355142673361">
                        <property name="name" nameId="tpck.1169194664001" value="it" />
                        <node role="type" roleId="tpee.5680397130376446158" type="tpee.UndefinedType" typeId="tpee.4836112446988635817" id="7576820355142673362" />
                      </node>
                    </node>
                  </node>
                </node>
              </node>
            </node>
            <node role="statement" roleId="tpee.1068581517665" type="tpee.IfStatement" typeId="tpee.1068580123159" id="7576820355142673365">
              <node role="ifTrue" roleId="tpee.1068580123161" type="tpee.StatementList" typeId="tpee.1068580123136" id="7576820355142673366">
                <node role="statement" roleId="tpee.1068581517665" type="tpee.LocalVariableDeclarationStatement" typeId="tpee.1068581242864" id="7576820355142673421">
                  <node role="localVariableDeclaration" roleId="tpee.1068581242865" type="tpee.LocalVariableDeclaration" typeId="tpee.1068581242863" id="7576820355142673422">
                    <property name="name" nameId="tpck.1169194664001" value="position" />
                    <node role="type" roleId="tpee.5680397130376446158" type="tpee.ClassifierType" typeId="tpee.1107535904670" id="7576820355142673423">
                      <link role="classifier" roleId="tpee.1107535924139" targetNodeId="4701043456212926006" resolveInfo="SourcePosition" />
                    </node>
                    <node role="initializer" roleId="tpee.1068431790190" type="tpee.DotExpression" typeId="tpee.1197027756228" id="7576820355142673424">
                      <node role="operand" roleId="tpee.1197027771414" type="tpee.LocalVariableReference" typeId="tpee.1068581242866" id="7576820355142673425">
                        <link role="variableDeclaration" roleId="tpee.1068581517664" targetNodeId="7576820355142673347" resolveInfo="provider" />
                      </node>
                      <node role="operation" roleId="tpee.1197027833540" type="tpee.InstanceMethodCallOperation" typeId="tpee.1202948039474" id="7576820355142673426">
                        <link role="baseMethodDeclaration" roleId="tpee.1068499141037" targetNodeId="7048882195103542598" resolveInfo="getPosition" />
                        <node role="actualArgument" roleId="tpee.1068499141038" type="tpee.ParameterReference" typeId="tpee.1068581242874" id="7576820355142673427">
                          <link role="variableDeclaration" roleId="tpee.1068581517664" targetNodeId="7576820355142673196" resolveInfo="location" />
                        </node>
                      </node>
                    </node>
                  </node>
                </node>
                <node role="statement" roleId="tpee.1068581517665" type="tpee.IfStatement" typeId="tpee.1068580123159" id="7576820355142673430">
                  <node role="ifTrue" roleId="tpee.1068580123161" type="tpee.StatementList" typeId="tpee.1068580123136" id="7576820355142673431">
                    <node role="statement" roleId="tpee.1068581517665" type="tpee.ReturnStatement" typeId="tpee.1068581242878" id="7576820355142673457">
                      <node role="expression" roleId="tpee.1068581517676" type="tpee.LocalVariableReference" typeId="tpee.1068581242866" id="7576820355142673461">
                        <link role="variableDeclaration" roleId="tpee.1068581517664" targetNodeId="7576820355142673422" resolveInfo="position" />
                      </node>
                    </node>
                  </node>
                  <node role="condition" roleId="tpee.1068580123160" type="tpee.NotEqualsExpression" typeId="tpee.1073239437375" id="7576820355142673453">
                    <node role="rightExpression" roleId="tpee.1081773367579" type="tpee.NullLiteral" typeId="tpee.1070534058343" id="7576820355142673456" />
                    <node role="leftExpression" roleId="tpee.1081773367580" type="tpee.LocalVariableReference" typeId="tpee.1068581242866" id="7576820355142673434">
                      <link role="variableDeclaration" roleId="tpee.1068581517664" targetNodeId="7576820355142673422" resolveInfo="position" />
                    </node>
                  </node>
                </node>
              </node>
              <node role="condition" roleId="tpee.1068580123160" type="tpee.NotEqualsExpression" typeId="tpee.1073239437375" id="7576820355142673388">
                <node role="rightExpression" roleId="tpee.1081773367579" type="tpee.NullLiteral" typeId="tpee.1070534058343" id="7576820355142673391" />
                <node role="leftExpression" roleId="tpee.1081773367580" type="tpee.LocalVariableReference" typeId="tpee.1068581242866" id="7576820355142673369">
                  <link role="variableDeclaration" roleId="tpee.1068581517664" targetNodeId="7576820355142673347" resolveInfo="provider" />
                </node>
              </node>
            </node>
          </node>
        </node>
        <node role="statement" roleId="tpee.1068581517665" type="tpee.ReturnStatement" typeId="tpee.1068581242878" id="7576820355142673463">
          <node role="expression" roleId="tpee.1068581517676" type="tpee.NullLiteral" typeId="tpee.1070534058343" id="7576820355142673465" />
        </node>
      </node>
    </node>
    <node role="method" roleId="tpee.1107880067339" type="tpee.InstanceMethodDeclaration" typeId="tpee.1068580123165" id="7576820355142673466">
      <property name="isAbstract" nameId="tpee.1178608670077" value="false" />
      <property name="name" nameId="tpck.1169194664001" value="getPosition" />
      <node role="parameter" roleId="tpee.1068580123134" type="tpee.ParameterDeclaration" typeId="tpee.1068498886292" id="7576820355142673467">
        <property name="name" nameId="tpck.1169194664001" value="unitName" />
        <node role="type" roleId="tpee.5680397130376446158" type="tpee.StringType" typeId="tpee.1225271177708" id="7576820355142673468" />
        <node role="annotation" roleId="tpee.1188208488637" type="tpee.AnnotationInstance" typeId="tpee.1188207840427" id="7576820355142673469">
          <link role="annotation" roleId="tpee.1188208074048" targetNodeId="68ai.~NotNull" resolveInfo="NotNull" />
        </node>
      </node>
      <node role="parameter" roleId="tpee.1068580123134" type="tpee.ParameterDeclaration" typeId="tpee.1068498886292" id="7576820355142673470">
        <property name="name" nameId="tpck.1169194664001" value="fileName" />
        <node role="type" roleId="tpee.5680397130376446158" type="tpee.StringType" typeId="tpee.1225271177708" id="7576820355142673471" />
        <node role="annotation" roleId="tpee.1188208488637" type="tpee.AnnotationInstance" typeId="tpee.1188207840427" id="7576820355142673472">
          <link role="annotation" roleId="tpee.1188208074048" targetNodeId="68ai.~NotNull" resolveInfo="NotNull" />
        </node>
      </node>
      <node role="parameter" roleId="tpee.1068580123134" type="tpee.ParameterDeclaration" typeId="tpee.1068498886292" id="7576820355142673473">
        <property name="name" nameId="tpck.1169194664001" value="lineNumber" />
        <node role="type" roleId="tpee.5680397130376446158" type="tpee.IntegerType" typeId="tpee.1070534370425" id="7576820355142673474" />
      </node>
      <node role="parameter" roleId="tpee.1068580123134" type="tpee.ParameterDeclaration" typeId="tpee.1068498886292" id="7576820355142673504">
        <property name="name" nameId="tpck.1169194664001" value="session" />
        <node role="type" roleId="tpee.5680397130376446158" type="tpee.ClassifierType" typeId="tpee.1107535904670" id="7576820355142673506">
          <link role="classifier" roleId="tpee.1107535924139" targetNodeId="1l1h.4474271214082912940" resolveInfo="AbstractDebugSession" />
        </node>
        <node role="annotation" roleId="tpee.1188208488637" type="tpee.AnnotationInstance" typeId="tpee.1188207840427" id="7576820355142673507">
          <link role="annotation" roleId="tpee.1188208074048" targetNodeId="68ai.~NotNull" resolveInfo="NotNull" />
        </node>
      </node>
      <node role="visibility" roleId="tpee.1178549979242" type="tpee.PublicVisibility" typeId="tpee.1146644602865" id="7576820355142673475" />
      <node role="returnType" roleId="tpee.1068580123133" type="tpee.ClassifierType" typeId="tpee.1107535904670" id="7576820355142673476">
        <link role="classifier" roleId="tpee.1107535924139" targetNodeId="4701043456212926006" resolveInfo="SourcePosition" />
      </node>
      <node role="annotation" roleId="tpee.1188208488637" type="tpee.AnnotationInstance" typeId="tpee.1188207840427" id="7576820355142673477">
        <link role="annotation" roleId="tpee.1188208074048" targetNodeId="68ai.~Nullable" resolveInfo="Nullable" />
      </node>
      <node role="body" roleId="tpee.1068580123135" type="tpee.StatementList" typeId="tpee.1068580123136" id="7576820355142673478">
        <node role="statement" roleId="tpee.1068581517665" type="tp2q.ForEachStatement" typeId="tp2q.1153943597977" id="7576820355142673508">
          <node role="variable" roleId="tp2q.1153944400369" type="tp2q.ForEachVariable" typeId="tp2q.1153944193378" id="7576820355142673509">
            <property name="name" nameId="tpck.1169194664001" value="key" />
          </node>
          <node role="inputSequence" roleId="tp2q.1153944424730" type="tpee.DotExpression" typeId="tpee.1197027756228" id="7576820355142673510">
            <node role="operand" roleId="tpee.1197027771414" type="tpee.LocalInstanceFieldReference" typeId="tpee.7785501532031639928" id="7576820355142673511">
              <link role="variableDeclaration" roleId="tpee.1068581517664" targetNodeId="7576820355142673168" resolveInfo="myKeysToProviders" />
            </node>
            <node role="operation" roleId="tpee.1197027833540" type="tp2q.GetKeysOperation" typeId="tp2q.1201872418428" id="7576820355142673512" />
          </node>
          <node role="body" roleId="tpee.1154032183016" type="tpee.StatementList" typeId="tpee.1068580123136" id="7576820355142673513">
            <node role="statement" roleId="tpee.1068581517665" type="tpee.LocalVariableDeclarationStatement" typeId="tpee.1068581242864" id="7576820355142673514">
              <node role="localVariableDeclaration" roleId="tpee.1068581242865" type="tpee.LocalVariableDeclaration" typeId="tpee.1068581242863" id="7576820355142673515">
                <property name="name" nameId="tpck.1169194664001" value="provider" />
                <node role="type" roleId="tpee.5680397130376446158" type="tpee.ClassifierType" typeId="tpee.1107535904670" id="7576820355142673516">
                  <link role="classifier" roleId="tpee.1107535924139" targetNodeId="7048882195103542592" resolveInfo="IPositionProvider" />
                </node>
                <node role="initializer" roleId="tpee.1068431790190" type="tpee.DotExpression" typeId="tpee.1197027756228" id="7576820355142673517">
                  <node role="operand" roleId="tpee.1197027771414" type="tp2q.MapElement" typeId="tp2q.1197932370469" id="7576820355142673518">
                    <node role="key" roleId="tp2q.1197932525128" type="tp2q.ForEachVariableReference" typeId="tp2q.1153944233411" id="7576820355142673519">
                      <link role="variable" roleId="tp2q.1153944258490" targetNodeId="7576820355142673509" resolveInfo="key" />
                    </node>
                    <node role="map" roleId="tp2q.1197932505799" type="tpee.LocalInstanceFieldReference" typeId="tpee.7785501532031639928" id="7576820355142673520">
                      <link role="variableDeclaration" roleId="tpee.1068581517664" targetNodeId="7576820355142673168" resolveInfo="myKeysToProviders" />
                    </node>
                  </node>
                  <node role="operation" roleId="tpee.1197027833540" type="tp2q.FindFirstOperation" typeId="tp2q.1225727723840" id="7576820355142673521">
                    <node role="closure" roleId="tp2q.1204796294226" type="tp2c.ClosureLiteral" typeId="tp2c.1199569711397" id="7576820355142673522">
                      <node role="body" roleId="tp2c.1199569916463" type="tpee.StatementList" typeId="tpee.1068580123136" id="7576820355142673523">
                        <node role="statement" roleId="tpee.1068581517665" type="tpee.ExpressionStatement" typeId="tpee.1068580123155" id="7576820355142673524">
                          <node role="expression" roleId="tpee.1068580123156" type="tpee.DotExpression" typeId="tpee.1197027756228" id="7576820355142673525">
                            <node role="operand" roleId="tpee.1197027771414" type="tpee.ParameterReference" typeId="tpee.1068581242874" id="7576820355142673526">
                              <link role="variableDeclaration" roleId="tpee.1068581517664" targetNodeId="7576820355142673529" resolveInfo="it" />
                            </node>
                            <node role="operation" roleId="tpee.1197027833540" type="tpee.InstanceMethodCallOperation" typeId="tpee.1202948039474" id="7576820355142673527">
                              <link role="baseMethodDeclaration" roleId="tpee.1068499141037" targetNodeId="7576820355142635290" resolveInfo="accepts" />
                              <node role="actualArgument" roleId="tpee.1068499141038" type="tpee.ParameterReference" typeId="tpee.1068581242874" id="7576820355142673528">
                                <link role="variableDeclaration" roleId="tpee.1068581517664" targetNodeId="7576820355142673504" resolveInfo="session" />
                              </node>
                            </node>
                          </node>
                        </node>
                      </node>
                      <node role="parameter" roleId="tp2c.1199569906740" type="tp2q.SmartClosureParameterDeclaration" typeId="tp2q.1203518072036" id="7576820355142673529">
                        <property name="name" nameId="tpck.1169194664001" value="it" />
                        <node role="type" roleId="tpee.5680397130376446158" type="tpee.UndefinedType" typeId="tpee.4836112446988635817" id="7576820355142673530" />
                      </node>
                    </node>
                  </node>
                </node>
              </node>
            </node>
            <node role="statement" roleId="tpee.1068581517665" type="tpee.IfStatement" typeId="tpee.1068580123159" id="7576820355142673531">
              <node role="ifTrue" roleId="tpee.1068580123161" type="tpee.StatementList" typeId="tpee.1068580123136" id="7576820355142673532">
                <node role="statement" roleId="tpee.1068581517665" type="tpee.LocalVariableDeclarationStatement" typeId="tpee.1068581242864" id="7576820355142673533">
                  <node role="localVariableDeclaration" roleId="tpee.1068581242865" type="tpee.LocalVariableDeclaration" typeId="tpee.1068581242863" id="7576820355142673534">
                    <property name="name" nameId="tpck.1169194664001" value="position" />
                    <node role="type" roleId="tpee.5680397130376446158" type="tpee.ClassifierType" typeId="tpee.1107535904670" id="7576820355142673535">
                      <link role="classifier" roleId="tpee.1107535924139" targetNodeId="4701043456212926006" resolveInfo="SourcePosition" />
                    </node>
                    <node role="initializer" roleId="tpee.1068431790190" type="tpee.DotExpression" typeId="tpee.1197027756228" id="7576820355142673536">
                      <node role="operand" roleId="tpee.1197027771414" type="tpee.LocalVariableReference" typeId="tpee.1068581242866" id="7576820355142673537">
                        <link role="variableDeclaration" roleId="tpee.1068581517664" targetNodeId="7576820355142673515" resolveInfo="provider" />
                      </node>
                      <node role="operation" roleId="tpee.1197027833540" type="tpee.InstanceMethodCallOperation" typeId="tpee.1202948039474" id="7576820355142673538">
                        <link role="baseMethodDeclaration" roleId="tpee.1068499141037" targetNodeId="7048882195103545987" resolveInfo="getPosition" />
                        <node role="actualArgument" roleId="tpee.1068499141038" type="tpee.ParameterReference" typeId="tpee.1068581242874" id="7576820355142673553">
                          <link role="variableDeclaration" roleId="tpee.1068581517664" targetNodeId="7576820355142673467" resolveInfo="unitName" />
                        </node>
                        <node role="actualArgument" roleId="tpee.1068499141038" type="tpee.ParameterReference" typeId="tpee.1068581242874" id="7576820355142673556">
                          <link role="variableDeclaration" roleId="tpee.1068581517664" targetNodeId="7576820355142673470" resolveInfo="fileName" />
                        </node>
                        <node role="actualArgument" roleId="tpee.1068499141038" type="tpee.ParameterReference" typeId="tpee.1068581242874" id="7576820355142673559">
                          <link role="variableDeclaration" roleId="tpee.1068581517664" targetNodeId="7576820355142673473" resolveInfo="lineNumber" />
                        </node>
                      </node>
                    </node>
                  </node>
                </node>
                <node role="statement" roleId="tpee.1068581517665" type="tpee.IfStatement" typeId="tpee.1068580123159" id="7576820355142673540">
                  <node role="ifTrue" roleId="tpee.1068580123161" type="tpee.StatementList" typeId="tpee.1068580123136" id="7576820355142673541">
                    <node role="statement" roleId="tpee.1068581517665" type="tpee.ReturnStatement" typeId="tpee.1068581242878" id="7576820355142673542">
                      <node role="expression" roleId="tpee.1068581517676" type="tpee.LocalVariableReference" typeId="tpee.1068581242866" id="7576820355142673543">
                        <link role="variableDeclaration" roleId="tpee.1068581517664" targetNodeId="7576820355142673534" resolveInfo="position" />
                      </node>
                    </node>
                  </node>
                  <node role="condition" roleId="tpee.1068580123160" type="tpee.NotEqualsExpression" typeId="tpee.1073239437375" id="7576820355142673544">
                    <node role="rightExpression" roleId="tpee.1081773367579" type="tpee.NullLiteral" typeId="tpee.1070534058343" id="7576820355142673545" />
                    <node role="leftExpression" roleId="tpee.1081773367580" type="tpee.LocalVariableReference" typeId="tpee.1068581242866" id="7576820355142673546">
                      <link role="variableDeclaration" roleId="tpee.1068581517664" targetNodeId="7576820355142673534" resolveInfo="position" />
                    </node>
                  </node>
                </node>
              </node>
              <node role="condition" roleId="tpee.1068580123160" type="tpee.NotEqualsExpression" typeId="tpee.1073239437375" id="7576820355142673547">
                <node role="rightExpression" roleId="tpee.1081773367579" type="tpee.NullLiteral" typeId="tpee.1070534058343" id="7576820355142673548" />
                <node role="leftExpression" roleId="tpee.1081773367580" type="tpee.LocalVariableReference" typeId="tpee.1068581242866" id="7576820355142673549">
                  <link role="variableDeclaration" roleId="tpee.1068581517664" targetNodeId="7576820355142673515" resolveInfo="provider" />
                </node>
              </node>
            </node>
          </node>
        </node>
        <node role="statement" roleId="tpee.1068581517665" type="tpee.ReturnStatement" typeId="tpee.1068581242878" id="7576820355142673550">
          <node role="expression" roleId="tpee.1068581517676" type="tpee.NullLiteral" typeId="tpee.1070534058343" id="7576820355142673551" />
        </node>
      </node>
    </node>
    <node role="method" roleId="tpee.1107880067339" type="tpee.InstanceMethodDeclaration" typeId="tpee.1068580123165" id="7048882195103545664">
      <property name="name" nameId="tpck.1169194664001" value="addProvider" />
      <node role="returnType" roleId="tpee.1068580123133" type="tpee.VoidType" typeId="tpee.1068581517677" id="7048882195103545665" />
      <node role="visibility" roleId="tpee.1178549979242" type="tpee.PublicVisibility" typeId="tpee.1146644602865" id="7048882195103545666" />
      <node role="body" roleId="tpee.1068580123135" type="tpee.StatementList" typeId="tpee.1068580123136" id="7048882195103545667">
        <node role="statement" roleId="tpee.1068581517665" type="tpee.LocalVariableDeclarationStatement" typeId="tpee.1068581242864" id="7576820355142673752">
          <node role="localVariableDeclaration" roleId="tpee.1068581242865" type="tpee.LocalVariableDeclaration" typeId="tpee.1068581242863" id="7576820355142673753">
            <property name="name" nameId="tpck.1169194664001" value="providersForKey" />
            <node role="type" roleId="tpee.5680397130376446158" type="tp2q.ListType" typeId="tp2q.1151688443754" id="7576820355142673754">
              <node role="elementType" roleId="tp2q.1151688676805" type="tpee.ClassifierType" typeId="tpee.1107535904670" id="7576820355142673755">
                <link role="classifier" roleId="tpee.1107535924139" targetNodeId="7048882195103542592" resolveInfo="IPositionProvider" />
              </node>
            </node>
            <node role="initializer" roleId="tpee.1068431790190" type="tp2q.MapElement" typeId="tp2q.1197932370469" id="7576820355142673756">
              <node role="key" roleId="tp2q.1197932525128" type="tpee.ParameterReference" typeId="tpee.1068581242874" id="7576820355142673757">
                <link role="variableDeclaration" roleId="tpee.1068581517664" targetNodeId="7576820355142673692" resolveInfo="key" />
              </node>
              <node role="map" roleId="tp2q.1197932505799" type="tpee.LocalInstanceFieldReference" typeId="tpee.7785501532031639928" id="7576820355142673758">
                <link role="variableDeclaration" roleId="tpee.1068581517664" targetNodeId="7576820355142673168" resolveInfo="myKeysToProviders" />
              </node>
            </node>
          </node>
        </node>
        <node role="statement" roleId="tpee.1068581517665" type="tpee.IfStatement" typeId="tpee.1068580123159" id="7576820355142673761">
          <node role="ifTrue" roleId="tpee.1068580123161" type="tpee.StatementList" typeId="tpee.1068580123136" id="7576820355142673762">
            <node role="statement" roleId="tpee.1068581517665" type="tpee.ExpressionStatement" typeId="tpee.1068580123155" id="7576820355142673821">
              <node role="expression" roleId="tpee.1068580123156" type="tpee.AssignmentExpression" typeId="tpee.1068498886294" id="7576820355142673851">
                <node role="lValue" roleId="tpee.1068498886295" type="tpee.LocalVariableReference" typeId="tpee.1068581242866" id="7576820355142673822">
                  <link role="variableDeclaration" roleId="tpee.1068581517664" targetNodeId="7576820355142673753" resolveInfo="providersForKey" />
                </node>
                <node role="rValue" roleId="tpee.1068498886297" type="tpee.GenericNewExpression" typeId="tpee.1145552977093" id="7576820355142673817">
                  <node role="creator" roleId="tpee.1145553007750" type="tp2q.ListCreatorWithInit" typeId="tp2q.1160600644654" id="7576820355142673818">
                    <node role="elementType" roleId="tp2q.1237721435807" type="tpee.ClassifierType" typeId="tpee.1107535904670" id="7576820355142673819">
                      <link role="classifier" roleId="tpee.1107535924139" targetNodeId="7048882195103542592" resolveInfo="IPositionProvider" />
                    </node>
                  </node>
                </node>
              </node>
            </node>
            <node role="statement" roleId="tpee.1068581517665" type="tpee.ExpressionStatement" typeId="tpee.1068580123155" id="7576820355142673770">
              <node role="expression" roleId="tpee.1068580123156" type="tpee.AssignmentExpression" typeId="tpee.1068498886294" id="7576820355142673814">
                <node role="lValue" roleId="tpee.1068498886295" type="tp2q.MapElement" typeId="tp2q.1197932370469" id="7576820355142673792">
                  <node role="key" roleId="tp2q.1197932525128" type="tpee.ParameterReference" typeId="tpee.1068581242874" id="7576820355142673795">
                    <link role="variableDeclaration" roleId="tpee.1068581517664" targetNodeId="7576820355142673692" resolveInfo="key" />
                  </node>
                  <node role="map" roleId="tp2q.1197932505799" type="tpee.LocalInstanceFieldReference" typeId="tpee.7785501532031639928" id="7576820355142673771">
                    <link role="variableDeclaration" roleId="tpee.1068581517664" targetNodeId="7576820355142673168" resolveInfo="myKeysToProviders" />
                  </node>
                </node>
                <node role="rValue" roleId="tpee.1068498886297" type="tpee.LocalVariableReference" typeId="tpee.1068581242866" id="7576820355142673854">
                  <link role="variableDeclaration" roleId="tpee.1068581517664" targetNodeId="7576820355142673753" resolveInfo="providersForKey" />
                </node>
              </node>
            </node>
          </node>
          <node role="condition" roleId="tpee.1068580123160" type="tpee.EqualsExpression" typeId="tpee.1068580123152" id="7576820355142673766">
            <node role="rightExpression" roleId="tpee.1081773367579" type="tpee.NullLiteral" typeId="tpee.1070534058343" id="7576820355142673769" />
            <node role="leftExpression" roleId="tpee.1081773367580" type="tpee.LocalVariableReference" typeId="tpee.1068581242866" id="7576820355142673765">
              <link role="variableDeclaration" roleId="tpee.1068581517664" targetNodeId="7576820355142673753" resolveInfo="providersForKey" />
            </node>
          </node>
        </node>
        <node role="statement" roleId="tpee.1068581517665" type="tpee.ExpressionStatement" typeId="tpee.1068580123155" id="7576820355142673857">
          <node role="expression" roleId="tpee.1068580123156" type="tpee.DotExpression" typeId="tpee.1197027756228" id="7576820355142673877">
            <node role="operand" roleId="tpee.1197027771414" type="tpee.LocalVariableReference" typeId="tpee.1068581242866" id="7576820355142673858">
              <link role="variableDeclaration" roleId="tpee.1068581517664" targetNodeId="7576820355142673753" resolveInfo="providersForKey" />
            </node>
            <node role="operation" roleId="tpee.1197027833540" type="tp2q.AddFirstElementOperation" typeId="tp2q.1227022159410" id="7576820355142673883">
              <node role="argument" roleId="tp2q.1227022622978" type="tpee.ParameterReference" typeId="tpee.1068581242874" id="7576820355142673885">
                <link role="variableDeclaration" roleId="tpee.1068581517664" targetNodeId="7048882195103545668" resolveInfo="provider" />
              </node>
            </node>
          </node>
        </node>
      </node>
      <node role="parameter" roleId="tpee.1068580123134" type="tpee.ParameterDeclaration" typeId="tpee.1068498886292" id="7048882195103545668">
        <property name="name" nameId="tpck.1169194664001" value="provider" />
        <node role="type" roleId="tpee.5680397130376446158" type="tpee.ClassifierType" typeId="tpee.1107535904670" id="7048882195103545669">
          <link role="classifier" roleId="tpee.1107535924139" targetNodeId="7048882195103542592" resolveInfo="IPositionProvider" />
        </node>
        <node role="annotation" roleId="tpee.1188208488637" type="tpee.AnnotationInstance" typeId="tpee.1188207840427" id="7048882195103545670">
          <link role="annotation" roleId="tpee.1188208074048" targetNodeId="68ai.~NotNull" resolveInfo="NotNull" />
        </node>
      </node>
      <node role="parameter" roleId="tpee.1068580123134" type="tpee.ParameterDeclaration" typeId="tpee.1068498886292" id="7576820355142673692">
        <property name="name" nameId="tpck.1169194664001" value="key" />
        <node role="type" roleId="tpee.5680397130376446158" type="tpee.StringType" typeId="tpee.1225271177708" id="7576820355142674077" />
        <node role="annotation" roleId="tpee.1188208488637" type="tpee.AnnotationInstance" typeId="tpee.1188207840427" id="7576820355142673698">
          <link role="annotation" roleId="tpee.1188208074048" targetNodeId="68ai.~NonNls" resolveInfo="NonNls" />
        </node>
      </node>
    </node>
    <node role="method" roleId="tpee.1107880067339" type="tpee.InstanceMethodDeclaration" typeId="tpee.1068580123165" id="7048882195103545700">
      <property name="name" nameId="tpck.1169194664001" value="removeProvider" />
      <node role="visibility" roleId="tpee.1178549979242" type="tpee.PublicVisibility" typeId="tpee.1146644602865" id="7048882195103545702" />
      <node role="body" roleId="tpee.1068580123135" type="tpee.StatementList" typeId="tpee.1068580123136" id="7048882195103545703">
        <node role="statement" roleId="tpee.1068581517665" type="tp2q.ForEachStatement" typeId="tp2q.1153943597977" id="7576820355142674007">
          <node role="variable" roleId="tp2q.1153944400369" type="tp2q.ForEachVariable" typeId="tp2q.1153944193378" id="7576820355142674008">
            <property name="name" nameId="tpck.1169194664001" value="providerList" />
          </node>
          <node role="body" roleId="tpee.1154032183016" type="tpee.StatementList" typeId="tpee.1068580123136" id="7576820355142674010">
            <node role="statement" roleId="tpee.1068581517665" type="tpee.IfStatement" typeId="tpee.1068580123159" id="7576820355142674040">
              <node role="ifTrue" roleId="tpee.1068580123161" type="tpee.StatementList" typeId="tpee.1068580123136" id="7576820355142674042">
                <node role="statement" roleId="tpee.1068581517665" type="tpee.ReturnStatement" typeId="tpee.1068581242878" id="7576820355142674066">
                  <node role="expression" roleId="tpee.1068581517676" type="tpee.BooleanConstant" typeId="tpee.1068580123137" id="7576820355142674068">
                    <property name="value" nameId="tpee.1068580123138" value="true" />
                  </node>
                </node>
              </node>
              <node role="condition" roleId="tpee.1068580123160" type="tpee.NotEqualsExpression" typeId="tpee.1073239437375" id="7576820355142674062">
                <node role="rightExpression" roleId="tpee.1081773367579" type="tpee.NullLiteral" typeId="tpee.1070534058343" id="7576820355142674065" />
                <node role="leftExpression" roleId="tpee.1081773367580" type="tpee.DotExpression" typeId="tpee.1197027756228" id="7576820355142674031">
                  <node role="operand" roleId="tpee.1197027771414" type="tp2q.ForEachVariableReference" typeId="tp2q.1153944233411" id="7576820355142674012">
                    <link role="variable" roleId="tp2q.1153944258490" targetNodeId="7576820355142674008" resolveInfo="providerList" />
                  </node>
                  <node role="operation" roleId="tpee.1197027833540" type="tp2q.RemoveElementOperation" typeId="tp2q.1167380149909" id="5613258673505800777">
                    <node role="argument" roleId="tp2q.1167380149910" type="tpee.ParameterReference" typeId="tpee.1068581242874" id="5613258673505800778">
                      <link role="variableDeclaration" roleId="tpee.1068581517664" targetNodeId="7048882195103545709" resolveInfo="provider" />
                    </node>
                  </node>
                </node>
              </node>
            </node>
          </node>
          <node role="inputSequence" roleId="tp2q.1153944424730" type="tpee.DotExpression" typeId="tpee.1197027756228" id="7576820355142673949">
            <node role="operand" roleId="tpee.1197027771414" type="tpee.LocalInstanceFieldReference" typeId="tpee.7785501532031639928" id="7576820355142673928">
              <link role="variableDeclaration" roleId="tpee.1068581517664" targetNodeId="7576820355142673168" resolveInfo="myKeysToProviders" />
            </node>
            <node role="operation" roleId="tpee.1197027833540" type="tp2q.GetValuesOperation" typeId="tp2q.1237909114519" id="5613258673505799571" />
          </node>
        </node>
        <node role="statement" roleId="tpee.1068581517665" type="tpee.ReturnStatement" typeId="tpee.1068581242878" id="7576820355142674070">
          <node role="expression" roleId="tpee.1068581517676" type="tpee.BooleanConstant" typeId="tpee.1068580123137" id="7576820355142674072">
            <property name="value" nameId="tpee.1068580123138" value="false" />
          </node>
        </node>
      </node>
      <node role="parameter" roleId="tpee.1068580123134" type="tpee.ParameterDeclaration" typeId="tpee.1068498886292" id="7048882195103545709">
        <property name="name" nameId="tpck.1169194664001" value="provider" />
        <node role="type" roleId="tpee.5680397130376446158" type="tpee.ClassifierType" typeId="tpee.1107535904670" id="7048882195103545710">
          <link role="classifier" roleId="tpee.1107535924139" targetNodeId="7048882195103542592" resolveInfo="IPositionProvider" />
        </node>
        <node role="annotation" roleId="tpee.1188208488637" type="tpee.AnnotationInstance" typeId="tpee.1188207840427" id="7048882195103545711">
          <link role="annotation" roleId="tpee.1188208074048" targetNodeId="68ai.~NotNull" resolveInfo="NotNull" />
        </node>
      </node>
      <node role="returnType" roleId="tpee.1068580123133" type="tpee.BooleanType" typeId="tpee.1070534644030" id="7576820355142673889" />
    </node>
    <node role="implementedInterface" roleId="tpee.1095933932569" type="tpee.ClassifierType" typeId="tpee.1107535904670" id="7576820355142721188">
      <link role="classifier" roleId="tpee.1107535924139" targetNodeId="t7eg.~ProjectComponent" resolveInfo="ProjectComponent" />
    </node>
    <node role="method" roleId="tpee.1107880067339" type="tpee.InstanceMethodDeclaration" typeId="tpee.1068580123165" id="7576820355142721189">
      <property name="isAbstract" nameId="tpee.1178608670077" value="false" />
      <property name="name" nameId="tpck.1169194664001" value="projectOpened" />
      <property name="isFinal" nameId="tpee.1181808852946" value="false" />
      <property name="isDeprecated" nameId="tpee.1224848525476" value="false" />
      <node role="visibility" roleId="tpee.1178549979242" type="tpee.PublicVisibility" typeId="tpee.1146644602865" id="7576820355142721190" />
      <node role="returnType" roleId="tpee.1068580123133" type="tpee.VoidType" typeId="tpee.1068581517677" id="7576820355142721191" />
      <node role="body" roleId="tpee.1068580123135" type="tpee.StatementList" typeId="tpee.1068580123136" id="7576820355142721192" />
    </node>
    <node role="method" roleId="tpee.1107880067339" type="tpee.InstanceMethodDeclaration" typeId="tpee.1068580123165" id="7576820355142721193">
      <property name="isAbstract" nameId="tpee.1178608670077" value="false" />
      <property name="name" nameId="tpck.1169194664001" value="projectClosed" />
      <property name="isFinal" nameId="tpee.1181808852946" value="false" />
      <property name="isDeprecated" nameId="tpee.1224848525476" value="false" />
      <node role="visibility" roleId="tpee.1178549979242" type="tpee.PublicVisibility" typeId="tpee.1146644602865" id="7576820355142721194" />
      <node role="returnType" roleId="tpee.1068580123133" type="tpee.VoidType" typeId="tpee.1068581517677" id="7576820355142721195" />
      <node role="body" roleId="tpee.1068580123135" type="tpee.StatementList" typeId="tpee.1068580123136" id="7576820355142721196" />
    </node>
    <node role="method" roleId="tpee.1107880067339" type="tpee.InstanceMethodDeclaration" typeId="tpee.1068580123165" id="7576820355142721197">
      <property name="isAbstract" nameId="tpee.1178608670077" value="false" />
      <property name="name" nameId="tpck.1169194664001" value="initComponent" />
      <property name="isFinal" nameId="tpee.1181808852946" value="false" />
      <property name="isDeprecated" nameId="tpee.1224848525476" value="false" />
      <node role="visibility" roleId="tpee.1178549979242" type="tpee.PublicVisibility" typeId="tpee.1146644602865" id="7576820355142721198" />
      <node role="returnType" roleId="tpee.1068580123133" type="tpee.VoidType" typeId="tpee.1068581517677" id="7576820355142721199" />
      <node role="body" roleId="tpee.1068580123135" type="tpee.StatementList" typeId="tpee.1068580123136" id="7576820355142721200">
        <node role="statement" roleId="tpee.1068581517665" type="tpee.ExpressionStatement" typeId="tpee.1068580123155" id="7576820355142721171">
          <node role="expression" roleId="tpee.1068580123156" type="tpee.LocalInstanceMethodCall" typeId="tpee.3066917033203108594" id="7576820355142721172">
            <link role="baseMethodDeclaration" roleId="tpee.1068499141037" targetNodeId="7048882195103545664" resolveInfo="addProvider" />
            <node role="actualArgument" roleId="tpee.1068499141038" type="tpee.GenericNewExpression" typeId="tpee.1145552977093" id="7576820355142721160">
              <node role="creator" roleId="tpee.1145553007750" type="tpee.ClassCreator" typeId="tpee.1212685548494" id="7576820355142721164">
                <link role="baseMethodDeclaration" roleId="tpee.1068499141037" targetNodeId="7048882195103545924" resolveInfo="NodePositionProvider" />
              </node>
            </node>
            <node role="actualArgument" roleId="tpee.1068499141038" type="tpee.DotExpression" typeId="tpee.1197027756228" id="7576820355142709654">
              <node role="operand" roleId="tpee.1197027771414" type="tpee.ClassifierClassExpression" typeId="tpee.1116615150612" id="7576820355142709635">
                <link role="classifier" roleId="tpee.1116615189566" targetNodeId="4701043456212926012" resolveInfo="NodeSourcePosition" />
              </node>
              <node role="operation" roleId="tpee.1197027833540" type="tpee.InstanceMethodCallOperation" typeId="tpee.1202948039474" id="7576820355142721138">
                <link role="baseMethodDeclaration" roleId="tpee.1068499141037" targetNodeId="e2lb.~Class%dgetName()%cjava%dlang%dString" resolveInfo="getName" />
              </node>
            </node>
          </node>
        </node>
        <node role="statement" roleId="tpee.1068581517665" type="tpee.ExpressionStatement" typeId="tpee.1068580123155" id="7576820355142721175">
          <node role="expression" roleId="tpee.1068580123156" type="tpee.LocalInstanceMethodCall" typeId="tpee.3066917033203108594" id="7576820355142721176">
            <link role="baseMethodDeclaration" roleId="tpee.1068499141037" targetNodeId="7048882195103545664" resolveInfo="addProvider" />
            <node role="actualArgument" roleId="tpee.1068499141038" type="tpee.GenericNewExpression" typeId="tpee.1145552977093" id="7576820355142721177">
              <node role="creator" roleId="tpee.1145553007750" type="tpee.ClassCreator" typeId="tpee.1212685548494" id="7576820355142721178">
                <link role="baseMethodDeclaration" roleId="tpee.1068499141037" targetNodeId="7048882195103546171" resolveInfo="TextPositionProvider" />
                <node role="actualArgument" roleId="tpee.1068499141038" type="tpee.LocalInstanceFieldReference" typeId="tpee.7785501532031639928" id="7576820355142721229">
                  <link role="variableDeclaration" roleId="tpee.1068581517664" targetNodeId="7576820355142721216" resolveInfo="myProject" />
                </node>
              </node>
            </node>
            <node role="actualArgument" roleId="tpee.1068499141038" type="tpee.DotExpression" typeId="tpee.1197027756228" id="7576820355142721179">
              <node role="operand" roleId="tpee.1197027771414" type="tpee.ClassifierClassExpression" typeId="tpee.1116615150612" id="7576820355142721186">
                <link role="classifier" roleId="tpee.1116615189566" targetNodeId="4701043456212926071" resolveInfo="TextSourcePosition" />
              </node>
              <node role="operation" roleId="tpee.1197027833540" type="tpee.InstanceMethodCallOperation" typeId="tpee.1202948039474" id="7576820355142721181">
                <link role="baseMethodDeclaration" roleId="tpee.1068499141037" targetNodeId="e2lb.~Class%dgetName()%cjava%dlang%dString" resolveInfo="getName" />
              </node>
            </node>
          </node>
        </node>
      </node>
    </node>
    <node role="method" roleId="tpee.1107880067339" type="tpee.InstanceMethodDeclaration" typeId="tpee.1068580123165" id="7576820355142721201">
      <property name="isAbstract" nameId="tpee.1178608670077" value="false" />
      <property name="name" nameId="tpck.1169194664001" value="disposeComponent" />
      <property name="isFinal" nameId="tpee.1181808852946" value="false" />
      <property name="isDeprecated" nameId="tpee.1224848525476" value="false" />
      <node role="visibility" roleId="tpee.1178549979242" type="tpee.PublicVisibility" typeId="tpee.1146644602865" id="7576820355142721202" />
      <node role="returnType" roleId="tpee.1068580123133" type="tpee.VoidType" typeId="tpee.1068581517677" id="7576820355142721203" />
      <node role="body" roleId="tpee.1068580123135" type="tpee.StatementList" typeId="tpee.1068580123136" id="7576820355142721204">
        <node role="statement" roleId="tpee.1068581517665" type="tpee.ExpressionStatement" typeId="tpee.1068580123155" id="7576820355142721230">
          <node role="expression" roleId="tpee.1068580123156" type="tpee.DotExpression" typeId="tpee.1197027756228" id="7576820355142721252">
            <node role="operand" roleId="tpee.1197027771414" type="tpee.LocalInstanceFieldReference" typeId="tpee.7785501532031639928" id="7576820355142721231">
              <link role="variableDeclaration" roleId="tpee.1068581517664" targetNodeId="7576820355142673168" resolveInfo="myKeysToProviders" />
            </node>
            <node role="operation" roleId="tpee.1197027833540" type="tp2q.MapClearOperation" typeId="tp2q.1208542034276" id="7576820355142721258" />
          </node>
        </node>
      </node>
    </node>
    <node role="method" roleId="tpee.1107880067339" type="tpee.InstanceMethodDeclaration" typeId="tpee.1068580123165" id="7576820355142721205">
      <property name="isAbstract" nameId="tpee.1178608670077" value="false" />
      <property name="name" nameId="tpck.1169194664001" value="getComponentName" />
      <property name="isFinal" nameId="tpee.1181808852946" value="false" />
      <property name="isDeprecated" nameId="tpee.1224848525476" value="false" />
      <node role="visibility" roleId="tpee.1178549979242" type="tpee.PublicVisibility" typeId="tpee.1146644602865" id="7576820355142721206" />
      <node role="returnType" roleId="tpee.1068580123133" type="tpee.StringType" typeId="tpee.1225271177708" id="7576820355142721227" />
      <node role="annotation" roleId="tpee.1188208488637" type="tpee.AnnotationInstance" typeId="tpee.1188207840427" id="7576820355142721208">
        <link role="annotation" roleId="tpee.1188208074048" targetNodeId="68ai.~NonNls" resolveInfo="NonNls" />
      </node>
      <node role="annotation" roleId="tpee.1188208488637" type="tpee.AnnotationInstance" typeId="tpee.1188207840427" id="7576820355142721209">
        <link role="annotation" roleId="tpee.1188208074048" targetNodeId="68ai.~NotNull" resolveInfo="NotNull" />
      </node>
      <node role="body" roleId="tpee.1068580123135" type="tpee.StatementList" typeId="tpee.1068580123136" id="7576820355142721210">
        <node role="statement" roleId="tpee.1068581517665" type="tpee.ExpressionStatement" typeId="tpee.1068580123155" id="7576820355142721211">
          <node role="expression" roleId="tpee.1068580123156" type="tpee.StringLiteral" typeId="tpee.1070475926800" id="7576820355142721228">
            <property name="value" nameId="tpee.1070475926801" value="Position Provider" />
          </node>
        </node>
      </node>
    </node>
  </root>
  <root id="7048882195103545922">
    <node role="visibility" roleId="tpee.1178549979242" type="tpee.PublicVisibility" typeId="tpee.1146644602865" id="7048882195103545923" />
    <node role="constructor" roleId="tpee.1068390468201" type="tpee.ConstructorDeclaration" typeId="tpee.1068580123140" id="7048882195103545924">
      <node role="returnType" roleId="tpee.1068580123133" type="tpee.VoidType" typeId="tpee.1068581517677" id="7048882195103545925" />
      <node role="visibility" roleId="tpee.1178549979242" type="tpee.PublicVisibility" typeId="tpee.1146644602865" id="7048882195103545926" />
      <node role="body" roleId="tpee.1068580123135" type="tpee.StatementList" typeId="tpee.1068580123136" id="7048882195103545927" />
    </node>
    <node role="implementedInterface" roleId="tpee.1095933932569" type="tpee.ClassifierType" typeId="tpee.1107535904670" id="7048882195103545928">
      <link role="classifier" roleId="tpee.1107535924139" targetNodeId="7048882195103542592" resolveInfo="IPositionProvider" />
      <node role="parameter" roleId="tpee.1109201940907" type="tpee.ClassifierType" typeId="tpee.1107535904670" id="7576820355142634632">
        <link role="classifier" roleId="tpee.1107535924139" targetNodeId="4701043456212926012" resolveInfo="NodeSourcePosition" />
      </node>
    </node>
    <node role="method" roleId="tpee.1107880067339" type="tpee.InstanceMethodDeclaration" typeId="tpee.1068580123165" id="7048882195103545931">
      <property name="isAbstract" nameId="tpee.1178608670077" value="false" />
      <property name="name" nameId="tpck.1169194664001" value="getPosition" />
      <node role="returnType" roleId="tpee.1068580123133" type="tpee.ClassifierType" typeId="tpee.1107535904670" id="7576820355142634633">
        <link role="classifier" roleId="tpee.1107535924139" targetNodeId="4701043456212926012" resolveInfo="NodeSourcePosition" />
      </node>
      <node role="visibility" roleId="tpee.1178549979242" type="tpee.PublicVisibility" typeId="tpee.1146644602865" id="7048882195103545933" />
      <node role="parameter" roleId="tpee.1068580123134" type="tpee.ParameterDeclaration" typeId="tpee.1068498886292" id="7048882195103545934">
        <property name="name" nameId="tpck.1169194664001" value="location" />
        <node role="type" roleId="tpee.5680397130376446158" type="tpee.ClassifierType" typeId="tpee.1107535904670" id="7048882195103545935">
          <link role="classifier" roleId="tpee.1107535924139" targetNodeId="pry4.4474271214082914148" resolveInfo="ILocation" />
        </node>
        <node role="annotation" roleId="tpee.1188208488637" type="tpee.AnnotationInstance" typeId="tpee.1188207840427" id="7048882195103545936">
          <link role="annotation" roleId="tpee.1188208074048" targetNodeId="68ai.~Nullable" resolveInfo="Nullable" />
        </node>
      </node>
      <node role="annotation" roleId="tpee.1188208488637" type="tpee.AnnotationInstance" typeId="tpee.1188207840427" id="7048882195103545937">
        <link role="annotation" roleId="tpee.1188208074048" targetNodeId="68ai.~Nullable" resolveInfo="Nullable" />
      </node>
      <node role="body" roleId="tpee.1068580123135" type="tpee.StatementList" typeId="tpee.1068580123136" id="7048882195103545938">
        <node role="statement" roleId="tpee.1068581517665" type="tpee.IfStatement" typeId="tpee.1068580123159" id="7048882195103545943">
          <node role="condition" roleId="tpee.1068580123160" type="tpee.OrExpression" typeId="tpee.1080223426719" id="7048882195103545944">
            <node role="rightExpression" roleId="tpee.1081773367579" type="tpee.InstanceOfExpression" typeId="tpee.1081256982272" id="7048882195103545945">
              <node role="classType" roleId="tpee.1081256993305" type="tpee.ClassifierType" typeId="tpee.1107535904670" id="7048882195103545946">
                <link role="classifier" roleId="tpee.1107535924139" targetNodeId="pry4.4474271214082913347" resolveInfo="NullLocation" />
              </node>
              <node role="leftExpression" roleId="tpee.1081256993304" type="tpee.ParameterReference" typeId="tpee.1068581242874" id="7048882195103545947">
                <link role="variableDeclaration" roleId="tpee.1068581517664" targetNodeId="7048882195103545934" resolveInfo="location" />
              </node>
            </node>
            <node role="leftExpression" roleId="tpee.1081773367580" type="tpee.EqualsExpression" typeId="tpee.1068580123152" id="7048882195103545948">
              <node role="leftExpression" roleId="tpee.1081773367580" type="tpee.ParameterReference" typeId="tpee.1068581242874" id="7048882195103545949">
                <link role="variableDeclaration" roleId="tpee.1068581517664" targetNodeId="7048882195103545934" resolveInfo="location" />
              </node>
              <node role="rightExpression" roleId="tpee.1081773367579" type="tpee.NullLiteral" typeId="tpee.1070534058343" id="7048882195103545950" />
            </node>
          </node>
          <node role="ifTrue" roleId="tpee.1068580123161" type="tpee.StatementList" typeId="tpee.1068580123136" id="7048882195103545951">
            <node role="statement" roleId="tpee.1068581517665" type="tpee.ReturnStatement" typeId="tpee.1068581242878" id="7048882195103545952">
              <node role="expression" roleId="tpee.1068581517676" type="tpee.NullLiteral" typeId="tpee.1070534058343" id="7048882195103545953" />
            </node>
          </node>
        </node>
        <node role="statement" roleId="tpee.1068581517665" type="tpee.LocalVariableDeclarationStatement" typeId="tpee.1068581242864" id="7048882195103545954">
          <node role="localVariableDeclaration" roleId="tpee.1068581242865" type="tpee.LocalVariableDeclaration" typeId="tpee.1068581242863" id="7048882195103545955">
            <property name="name" nameId="tpck.1169194664001" value="node" />
            <node role="type" roleId="tpee.5680397130376446158" type="tpee.ClassifierType" typeId="tpee.1107535904670" id="7048882195103545956">
              <link role="classifier" roleId="tpee.1107535924139" targetNodeId="cu2c.~SNodePointer" resolveInfo="SNodePointer" />
            </node>
            <node role="initializer" roleId="tpee.1068431790190" type="tpee.LocalInstanceMethodCall" typeId="tpee.3066917033203108594" id="7048882195103545957">
              <link role="baseMethodDeclaration" roleId="tpee.1068499141037" targetNodeId="4701043456212939356" resolveInfo="getSNodePointer" />
              <node role="actualArgument" roleId="tpee.1068499141038" type="tpee.ParameterReference" typeId="tpee.1068581242874" id="7048882195103545958">
                <link role="variableDeclaration" roleId="tpee.1068581517664" targetNodeId="7048882195103545934" resolveInfo="location" />
              </node>
            </node>
          </node>
        </node>
        <node role="statement" roleId="tpee.1068581517665" type="tpee.IfStatement" typeId="tpee.1068580123159" id="7048882195103545959">
          <node role="ifTrue" roleId="tpee.1068580123161" type="tpee.StatementList" typeId="tpee.1068580123136" id="7048882195103545960">
            <node role="statement" roleId="tpee.1068581517665" type="tpee.ReturnStatement" typeId="tpee.1068581242878" id="7048882195103545961">
              <node role="expression" roleId="tpee.1068581517676" type="tpee.GenericNewExpression" typeId="tpee.1145552977093" id="7048882195103545962">
                <node role="creator" roleId="tpee.1145553007750" type="tpee.ClassCreator" typeId="tpee.1212685548494" id="7048882195103545963">
                  <link role="baseMethodDeclaration" roleId="tpee.1068499141037" targetNodeId="4701043456212926017" resolveInfo="NodeSourcePosition" />
                  <node role="actualArgument" roleId="tpee.1068499141038" type="tpee.LocalVariableReference" typeId="tpee.1068581242866" id="7048882195103545964">
                    <link role="variableDeclaration" roleId="tpee.1068581517664" targetNodeId="7048882195103545955" resolveInfo="node" />
                  </node>
                </node>
              </node>
            </node>
          </node>
          <node role="condition" roleId="tpee.1068580123160" type="tpee.NotEqualsExpression" typeId="tpee.1073239437375" id="7048882195103545965">
            <node role="rightExpression" roleId="tpee.1081773367579" type="tpee.NullLiteral" typeId="tpee.1070534058343" id="7048882195103545966" />
            <node role="leftExpression" roleId="tpee.1081773367580" type="tpee.LocalVariableReference" typeId="tpee.1068581242866" id="7048882195103545967">
              <link role="variableDeclaration" roleId="tpee.1068581517664" targetNodeId="7048882195103545955" resolveInfo="node" />
            </node>
          </node>
        </node>
        <node role="statement" roleId="tpee.1068581517665" type="tpee.ReturnStatement" typeId="tpee.1068581242878" id="7048882195103545969">
          <node role="expression" roleId="tpee.1068581517676" type="tpee.NullLiteral" typeId="tpee.1070534058343" id="7048882195103545971" />
        </node>
      </node>
    </node>
    <node role="method" roleId="tpee.1107880067339" type="tpee.InstanceMethodDeclaration" typeId="tpee.1068580123165" id="7048882195103546095">
      <property name="isAbstract" nameId="tpee.1178608670077" value="false" />
      <property name="name" nameId="tpck.1169194664001" value="getPosition" />
      <node role="parameter" roleId="tpee.1068580123134" type="tpee.ParameterDeclaration" typeId="tpee.1068498886292" id="7048882195103546096">
        <property name="name" nameId="tpck.1169194664001" value="unitName" />
        <node role="type" roleId="tpee.5680397130376446158" type="tpee.StringType" typeId="tpee.1225271177708" id="7048882195103546097" />
        <node role="annotation" roleId="tpee.1188208488637" type="tpee.AnnotationInstance" typeId="tpee.1188207840427" id="7048882195103546098">
          <link role="annotation" roleId="tpee.1188208074048" targetNodeId="68ai.~NotNull" resolveInfo="NotNull" />
        </node>
      </node>
      <node role="parameter" roleId="tpee.1068580123134" type="tpee.ParameterDeclaration" typeId="tpee.1068498886292" id="7048882195103546099">
        <property name="name" nameId="tpck.1169194664001" value="fileName" />
        <node role="type" roleId="tpee.5680397130376446158" type="tpee.StringType" typeId="tpee.1225271177708" id="7048882195103546100" />
        <node role="annotation" roleId="tpee.1188208488637" type="tpee.AnnotationInstance" typeId="tpee.1188207840427" id="7048882195103546101">
          <link role="annotation" roleId="tpee.1188208074048" targetNodeId="68ai.~NotNull" resolveInfo="NotNull" />
        </node>
      </node>
      <node role="parameter" roleId="tpee.1068580123134" type="tpee.ParameterDeclaration" typeId="tpee.1068498886292" id="7048882195103546102">
        <property name="name" nameId="tpck.1169194664001" value="lineNumber" />
        <node role="type" roleId="tpee.5680397130376446158" type="tpee.IntegerType" typeId="tpee.1070534370425" id="7048882195103546103" />
      </node>
      <node role="visibility" roleId="tpee.1178549979242" type="tpee.PublicVisibility" typeId="tpee.1146644602865" id="7048882195103546104" />
      <node role="returnType" roleId="tpee.1068580123133" type="tpee.ClassifierType" typeId="tpee.1107535904670" id="7576820355142634635">
        <link role="classifier" roleId="tpee.1107535924139" targetNodeId="4701043456212926012" resolveInfo="NodeSourcePosition" />
      </node>
      <node role="annotation" roleId="tpee.1188208488637" type="tpee.AnnotationInstance" typeId="tpee.1188207840427" id="7048882195103546106">
        <link role="annotation" roleId="tpee.1188208074048" targetNodeId="68ai.~Nullable" resolveInfo="Nullable" />
      </node>
      <node role="body" roleId="tpee.1068580123135" type="tpee.StatementList" typeId="tpee.1068580123136" id="7048882195103546107">
        <node role="statement" roleId="tpee.1068581517665" type="tpee.LocalVariableDeclarationStatement" typeId="tpee.1068581242864" id="7048882195103546112">
          <node role="localVariableDeclaration" roleId="tpee.1068581242865" type="tpee.LocalVariableDeclaration" typeId="tpee.1068581242863" id="7048882195103546113">
            <property name="name" nameId="tpck.1169194664001" value="node" />
            <node role="type" roleId="tpee.5680397130376446158" type="tpee.ClassifierType" typeId="tpee.1107535904670" id="7048882195103546114">
              <link role="classifier" roleId="tpee.1107535924139" targetNodeId="cu2c.~SNodePointer" resolveInfo="SNodePointer" />
            </node>
            <node role="initializer" roleId="tpee.1068431790190" type="tpee.LocalInstanceMethodCall" typeId="tpee.3066917033203108594" id="7048882195103546115">
              <link role="baseMethodDeclaration" roleId="tpee.1068499141037" targetNodeId="4701043456212939386" resolveInfo="getSNodePointer" />
              <node role="actualArgument" roleId="tpee.1068499141038" type="tpee.ParameterReference" typeId="tpee.1068581242874" id="7048882195103546116">
                <link role="variableDeclaration" roleId="tpee.1068581517664" targetNodeId="7048882195103546096" resolveInfo="unitName" />
              </node>
              <node role="actualArgument" roleId="tpee.1068499141038" type="tpee.ParameterReference" typeId="tpee.1068581242874" id="7048882195103546117">
                <link role="variableDeclaration" roleId="tpee.1068581517664" targetNodeId="7048882195103546099" resolveInfo="fileName" />
              </node>
              <node role="actualArgument" roleId="tpee.1068499141038" type="tpee.ParameterReference" typeId="tpee.1068581242874" id="7048882195103546144">
                <link role="variableDeclaration" roleId="tpee.1068581517664" targetNodeId="7048882195103546102" resolveInfo="lineNumber" />
              </node>
            </node>
          </node>
        </node>
        <node role="statement" roleId="tpee.1068581517665" type="tpee.IfStatement" typeId="tpee.1068580123159" id="7048882195103546119">
          <node role="ifTrue" roleId="tpee.1068580123161" type="tpee.StatementList" typeId="tpee.1068580123136" id="7048882195103546120">
            <node role="statement" roleId="tpee.1068581517665" type="tpee.ReturnStatement" typeId="tpee.1068581242878" id="7048882195103546121">
              <node role="expression" roleId="tpee.1068581517676" type="tpee.GenericNewExpression" typeId="tpee.1145552977093" id="7048882195103546122">
                <node role="creator" roleId="tpee.1145553007750" type="tpee.ClassCreator" typeId="tpee.1212685548494" id="7048882195103546123">
                  <link role="baseMethodDeclaration" roleId="tpee.1068499141037" targetNodeId="4701043456212926017" resolveInfo="NodeSourcePosition" />
                  <node role="actualArgument" roleId="tpee.1068499141038" type="tpee.LocalVariableReference" typeId="tpee.1068581242866" id="7048882195103546124">
                    <link role="variableDeclaration" roleId="tpee.1068581517664" targetNodeId="7048882195103546113" resolveInfo="node" />
                  </node>
                </node>
              </node>
            </node>
          </node>
          <node role="condition" roleId="tpee.1068580123160" type="tpee.NotEqualsExpression" typeId="tpee.1073239437375" id="7048882195103546125">
            <node role="rightExpression" roleId="tpee.1081773367579" type="tpee.NullLiteral" typeId="tpee.1070534058343" id="7048882195103546126" />
            <node role="leftExpression" roleId="tpee.1081773367580" type="tpee.LocalVariableReference" typeId="tpee.1068581242866" id="7048882195103546127">
              <link role="variableDeclaration" roleId="tpee.1068581517664" targetNodeId="7048882195103546113" resolveInfo="node" />
            </node>
          </node>
        </node>
        <node role="statement" roleId="tpee.1068581517665" type="tpee.ReturnStatement" typeId="tpee.1068581242878" id="7048882195103546129">
          <node role="expression" roleId="tpee.1068581517676" type="tpee.NullLiteral" typeId="tpee.1070534058343" id="7048882195103546131" />
        </node>
      </node>
    </node>
    <node role="method" roleId="tpee.1107880067339" type="tpee.InstanceMethodDeclaration" typeId="tpee.1068580123165" id="4701043456212939356">
      <property name="isAbstract" nameId="tpee.1178608670077" value="false" />
      <property name="name" nameId="tpck.1169194664001" value="getSNodePointer" />
      <node role="parameter" roleId="tpee.1068580123134" type="tpee.ParameterDeclaration" typeId="tpee.1068498886292" id="4701043456212939357">
        <property name="name" nameId="tpck.1169194664001" value="location" />
        <node role="type" roleId="tpee.5680397130376446158" type="tpee.ClassifierType" typeId="tpee.1107535904670" id="4701043456212939358">
          <link role="classifier" roleId="tpee.1107535924139" targetNodeId="pry4.4474271214082914148" resolveInfo="ILocation" />
        </node>
        <node role="annotation" roleId="tpee.1188208488637" type="tpee.AnnotationInstance" typeId="tpee.1188207840427" id="4701043456212939359">
          <link role="annotation" roleId="tpee.1188208074048" targetNodeId="68ai.~Nullable" resolveInfo="Nullable" />
        </node>
      </node>
      <node role="visibility" roleId="tpee.1178549979242" type="tpee.PublicVisibility" typeId="tpee.1146644602865" id="4701043456212939360" />
      <node role="returnType" roleId="tpee.1068580123133" type="tpee.ClassifierType" typeId="tpee.1107535904670" id="4701043456212939361">
        <link role="classifier" roleId="tpee.1107535924139" targetNodeId="cu2c.~SNodePointer" resolveInfo="SNodePointer" />
      </node>
      <node role="body" roleId="tpee.1068580123135" type="tpee.StatementList" typeId="tpee.1068580123136" id="4701043456212939362">
        <node role="statement" roleId="tpee.1068581517665" type="tpee.IfStatement" typeId="tpee.1068580123159" id="4701043456212939363">
          <node role="ifTrue" roleId="tpee.1068580123161" type="tpee.StatementList" typeId="tpee.1068580123136" id="4701043456212939364">
            <node role="statement" roleId="tpee.1068581517665" type="tpee.ReturnStatement" typeId="tpee.1068581242878" id="4701043456212939365">
              <node role="expression" roleId="tpee.1068581517676" type="tpee.NullLiteral" typeId="tpee.1070534058343" id="4701043456212939366" />
            </node>
          </node>
          <node role="condition" roleId="tpee.1068580123160" type="tpee.OrExpression" typeId="tpee.1080223426719" id="4701043456212939367">
            <node role="rightExpression" roleId="tpee.1081773367579" type="tpee.InstanceOfExpression" typeId="tpee.1081256982272" id="4701043456212939368">
              <node role="classType" roleId="tpee.1081256993305" type="tpee.ClassifierType" typeId="tpee.1107535904670" id="4701043456212939369">
                <link role="classifier" roleId="tpee.1107535924139" targetNodeId="pry4.4474271214082913347" resolveInfo="NullLocation" />
              </node>
              <node role="leftExpression" roleId="tpee.1081256993304" type="tpee.ParameterReference" typeId="tpee.1068581242874" id="4701043456212939370">
                <link role="variableDeclaration" roleId="tpee.1068581517664" targetNodeId="4701043456212939357" resolveInfo="location" />
              </node>
            </node>
            <node role="leftExpression" roleId="tpee.1081773367580" type="tpee.EqualsExpression" typeId="tpee.1068580123152" id="4701043456212939371">
              <node role="leftExpression" roleId="tpee.1081773367580" type="tpee.ParameterReference" typeId="tpee.1068581242874" id="4701043456212939372">
                <link role="variableDeclaration" roleId="tpee.1068581517664" targetNodeId="4701043456212939357" resolveInfo="location" />
              </node>
              <node role="rightExpression" roleId="tpee.1081773367579" type="tpee.NullLiteral" typeId="tpee.1070534058343" id="4701043456212939373" />
            </node>
          </node>
        </node>
        <node role="statement" roleId="tpee.1068581517665" type="tpee.ExpressionStatement" typeId="tpee.1068580123155" id="4701043456212939374">
          <node role="expression" roleId="tpee.1068580123156" type="tpee.LocalInstanceMethodCall" typeId="tpee.3066917033203108594" id="4701043456212939375">
            <link role="baseMethodDeclaration" roleId="tpee.1068499141037" targetNodeId="4701043456212939386" resolveInfo="getSNodePointer" />
            <node role="actualArgument" roleId="tpee.1068499141038" type="tpee.DotExpression" typeId="tpee.1197027756228" id="4701043456212939376">
              <node role="operand" roleId="tpee.1197027771414" type="tpee.ParameterReference" typeId="tpee.1068581242874" id="4701043456212939377">
                <link role="variableDeclaration" roleId="tpee.1068581517664" targetNodeId="4701043456212939357" resolveInfo="location" />
              </node>
              <node role="operation" roleId="tpee.1197027833540" type="tpee.InstanceMethodCallOperation" typeId="tpee.1202948039474" id="4701043456212939378">
                <link role="baseMethodDeclaration" roleId="tpee.1068499141037" targetNodeId="pry4.4474271214082914154" resolveInfo="getUnitName" />
              </node>
            </node>
            <node role="actualArgument" roleId="tpee.1068499141038" type="tpee.DotExpression" typeId="tpee.1197027756228" id="4701043456212939379">
              <node role="operand" roleId="tpee.1197027771414" type="tpee.ParameterReference" typeId="tpee.1068581242874" id="4701043456212939380">
                <link role="variableDeclaration" roleId="tpee.1068581517664" targetNodeId="4701043456212939357" resolveInfo="location" />
              </node>
              <node role="operation" roleId="tpee.1197027833540" type="tpee.InstanceMethodCallOperation" typeId="tpee.1202948039474" id="4701043456212939381">
                <link role="baseMethodDeclaration" roleId="tpee.1068499141037" targetNodeId="pry4.4474271214082914150" resolveInfo="getFileName" />
              </node>
            </node>
            <node role="actualArgument" roleId="tpee.1068499141038" type="tpee.DotExpression" typeId="tpee.1197027756228" id="4701043456212939382">
              <node role="operand" roleId="tpee.1197027771414" type="tpee.ParameterReference" typeId="tpee.1068581242874" id="4701043456212939383">
                <link role="variableDeclaration" roleId="tpee.1068581517664" targetNodeId="4701043456212939357" resolveInfo="location" />
              </node>
              <node role="operation" roleId="tpee.1197027833540" type="tpee.InstanceMethodCallOperation" typeId="tpee.1202948039474" id="4701043456212939384">
                <link role="baseMethodDeclaration" roleId="tpee.1068499141037" targetNodeId="pry4.4474271214082914162" resolveInfo="getLineNumber" />
              </node>
            </node>
          </node>
        </node>
      </node>
      <node role="annotation" roleId="tpee.1188208488637" type="tpee.AnnotationInstance" typeId="tpee.1188207840427" id="4701043456212939385">
        <link role="annotation" roleId="tpee.1188208074048" targetNodeId="68ai.~Nullable" resolveInfo="Nullable" />
      </node>
    </node>
    <node role="method" roleId="tpee.1107880067339" type="tpee.InstanceMethodDeclaration" typeId="tpee.1068580123165" id="4701043456212939386">
      <property name="isAbstract" nameId="tpee.1178608670077" value="false" />
      <property name="name" nameId="tpck.1169194664001" value="getSNodePointer" />
      <node role="parameter" roleId="tpee.1068580123134" type="tpee.ParameterDeclaration" typeId="tpee.1068498886292" id="4701043456212939387">
        <property name="name" nameId="tpck.1169194664001" value="unitName" />
        <property name="isFinal" nameId="tpee.1176718929932" value="true" />
        <node role="type" roleId="tpee.5680397130376446158" type="tpee.StringType" typeId="tpee.1225271177708" id="4701043456212939388" />
        <node role="annotation" roleId="tpee.1188208488637" type="tpee.AnnotationInstance" typeId="tpee.1188207840427" id="4701043456212939389">
          <link role="annotation" roleId="tpee.1188208074048" targetNodeId="68ai.~NonNls" resolveInfo="NonNls" />
        </node>
      </node>
      <node role="parameter" roleId="tpee.1068580123134" type="tpee.ParameterDeclaration" typeId="tpee.1068498886292" id="4701043456212939390">
        <property name="name" nameId="tpck.1169194664001" value="fileName" />
        <property name="isFinal" nameId="tpee.1176718929932" value="true" />
        <node role="type" roleId="tpee.5680397130376446158" type="tpee.StringType" typeId="tpee.1225271177708" id="4701043456212939391" />
        <node role="annotation" roleId="tpee.1188208488637" type="tpee.AnnotationInstance" typeId="tpee.1188207840427" id="4701043456212939392">
          <link role="annotation" roleId="tpee.1188208074048" targetNodeId="68ai.~NonNls" resolveInfo="NonNls" />
        </node>
      </node>
      <node role="parameter" roleId="tpee.1068580123134" type="tpee.ParameterDeclaration" typeId="tpee.1068498886292" id="4701043456212939393">
        <property name="name" nameId="tpck.1169194664001" value="position" />
        <property name="isFinal" nameId="tpee.1176718929932" value="true" />
        <node role="type" roleId="tpee.5680397130376446158" type="tpee.IntegerType" typeId="tpee.1070534370425" id="4701043456212939394" />
      </node>
      <node role="visibility" roleId="tpee.1178549979242" type="tpee.PublicVisibility" typeId="tpee.1146644602865" id="4701043456212939395" />
      <node role="returnType" roleId="tpee.1068580123133" type="tpee.ClassifierType" typeId="tpee.1107535904670" id="4701043456212939396">
        <link role="classifier" roleId="tpee.1107535924139" targetNodeId="cu2c.~SNodePointer" resolveInfo="SNodePointer" />
      </node>
      <node role="body" roleId="tpee.1068580123135" type="tpee.StatementList" typeId="tpee.1068580123136" id="4701043456212939397">
        <node role="statement" roleId="tpee.1068581517665" type="tpee.ExpressionStatement" typeId="tpee.1068580123155" id="4701043456212939398">
          <node role="expression" roleId="tpee.1068580123156" type="tpee.DotExpression" typeId="tpee.1197027756228" id="4701043456212939399">
            <node role="operand" roleId="tpee.1197027771414" type="tpee.StaticMethodCall" typeId="tpee.1081236700937" id="4701043456212939400">
              <link role="baseMethodDeclaration" roleId="tpee.1068499141037" targetNodeId="cu2c.~ModelAccess%dinstance()%cjetbrains%dmps%dsmodel%dModelAccess" resolveInfo="instance" />
              <link role="classConcept" roleId="tpee.1144433194310" targetNodeId="cu2c.~ModelAccess" resolveInfo="ModelAccess" />
            </node>
            <node role="operation" roleId="tpee.1197027833540" type="tpee.InstanceMethodCallOperation" typeId="tpee.1202948039474" id="4701043456212939401">
              <link role="baseMethodDeclaration" roleId="tpee.1068499141037" targetNodeId="cu2c.~ModelCommandExecutor%drunReadAction(jetbrains%dmps%dutil%dComputable)%cjava%dlang%dObject" resolveInfo="runReadAction" />
              <node role="actualArgument" roleId="tpee.1068499141038" type="tpee.GenericNewExpression" typeId="tpee.1145552977093" id="4701043456212939402">
                <node role="creator" roleId="tpee.1145553007750" type="tpee.AnonymousClassCreator" typeId="tpee.1182160077978" id="4701043456212939403">
                  <node role="cls" roleId="tpee.1182160096073" type="tpee.AnonymousClass" typeId="tpee.1170345865475" id="4701043456212939404">
                    <property name="nonStatic" nameId="tpee.521412098689998745" value="true" />
                    <link role="classifier" roleId="tpee.1170346070688" targetNodeId="msyo.~Computable" resolveInfo="Computable" />
                    <link role="baseMethodDeclaration" roleId="tpee.1068499141037" targetNodeId="e2lb.~Object%d&lt;init&gt;()" resolveInfo="Object" />
                    <node role="visibility" roleId="tpee.1178549979242" type="tpee.PublicVisibility" typeId="tpee.1146644602865" id="4701043456212939405" />
                    <node role="method" roleId="tpee.1107880067339" type="tpee.InstanceMethodDeclaration" typeId="tpee.1068580123165" id="4701043456212939406">
                      <property name="isAbstract" nameId="tpee.1178608670077" value="false" />
                      <property name="name" nameId="tpck.1169194664001" value="compute" />
                      <property name="isFinal" nameId="tpee.1181808852946" value="false" />
                      <property name="isDeprecated" nameId="tpee.1224848525476" value="false" />
                      <node role="visibility" roleId="tpee.1178549979242" type="tpee.PublicVisibility" typeId="tpee.1146644602865" id="4701043456212939407" />
                      <node role="returnType" roleId="tpee.1068580123133" type="tpee.ClassifierType" typeId="tpee.1107535904670" id="4701043456212939408">
                        <link role="classifier" roleId="tpee.1107535924139" targetNodeId="cu2c.~SNodePointer" resolveInfo="SNodePointer" />
                      </node>
                      <node role="body" roleId="tpee.1068580123135" type="tpee.StatementList" typeId="tpee.1068580123136" id="4701043456212939409">
                        <node role="statement" roleId="tpee.1068581517665" type="tpee.LocalVariableDeclarationStatement" typeId="tpee.1068581242864" id="4701043456212939410">
                          <node role="localVariableDeclaration" roleId="tpee.1068581242865" type="tpee.LocalVariableDeclaration" typeId="tpee.1068581242863" id="4701043456212939411">
                            <property name="name" nameId="tpck.1169194664001" value="node" />
                            <node role="type" roleId="tpee.5680397130376446158" type="tp25.SNodeType" typeId="tp25.1138055754698" id="4701043456212939412" />
                            <node role="initializer" roleId="tpee.1068431790190" type="tpee.LocalInstanceMethodCall" typeId="tpee.3066917033203108594" id="4701043456212939413">
                              <link role="baseMethodDeclaration" roleId="tpee.1068499141037" targetNodeId="4701043456212939504" resolveInfo="getNode" />
                              <node role="actualArgument" roleId="tpee.1068499141038" type="tpee.ParameterReference" typeId="tpee.1068581242874" id="4701043456212939414">
                                <link role="variableDeclaration" roleId="tpee.1068581517664" targetNodeId="4701043456212939387" resolveInfo="unitName" />
                              </node>
                              <node role="actualArgument" roleId="tpee.1068499141038" type="tpee.ParameterReference" typeId="tpee.1068581242874" id="4701043456212939415">
                                <link role="variableDeclaration" roleId="tpee.1068581517664" targetNodeId="4701043456212939390" resolveInfo="fileName" />
                              </node>
                              <node role="actualArgument" roleId="tpee.1068499141038" type="tpee.ParameterReference" typeId="tpee.1068581242874" id="4701043456212939416">
                                <link role="variableDeclaration" roleId="tpee.1068581517664" targetNodeId="4701043456212939393" resolveInfo="position" />
                              </node>
                            </node>
                          </node>
                        </node>
                        <node role="statement" roleId="tpee.1068581517665" type="tpee.IfStatement" typeId="tpee.1068580123159" id="4701043456212939417">
                          <node role="ifTrue" roleId="tpee.1068580123161" type="tpee.StatementList" typeId="tpee.1068580123136" id="4701043456212939418">
                            <node role="statement" roleId="tpee.1068581517665" type="tpee.ReturnStatement" typeId="tpee.1068581242878" id="4701043456212939419">
                              <node role="expression" roleId="tpee.1068581517676" type="tpee.NullLiteral" typeId="tpee.1070534058343" id="4701043456212939420" />
                            </node>
                          </node>
                          <node role="condition" roleId="tpee.1068580123160" type="tpee.EqualsExpression" typeId="tpee.1068580123152" id="4701043456212939421">
                            <node role="rightExpression" roleId="tpee.1081773367579" type="tpee.NullLiteral" typeId="tpee.1070534058343" id="4701043456212939422" />
                            <node role="leftExpression" roleId="tpee.1081773367580" type="tpee.LocalVariableReference" typeId="tpee.1068581242866" id="4701043456212939423">
                              <link role="variableDeclaration" roleId="tpee.1068581517664" targetNodeId="4701043456212939411" resolveInfo="node" />
                            </node>
                          </node>
                        </node>
                        <node role="statement" roleId="tpee.1068581517665" type="tpee.ReturnStatement" typeId="tpee.1068581242878" id="4701043456212939424">
                          <node role="expression" roleId="tpee.1068581517676" type="tpee.GenericNewExpression" typeId="tpee.1145552977093" id="4701043456212939425">
                            <node role="creator" roleId="tpee.1145553007750" type="tpee.ClassCreator" typeId="tpee.1212685548494" id="4701043456212939426">
                              <link role="baseMethodDeclaration" roleId="tpee.1068499141037" targetNodeId="cu2c.~SNodePointer%d&lt;init&gt;(jetbrains%dmps%dsmodel%dSNode)" resolveInfo="SNodePointer" />
                              <node role="actualArgument" roleId="tpee.1068499141038" type="tpee.LocalVariableReference" typeId="tpee.1068581242866" id="4701043456212939427">
                                <link role="variableDeclaration" roleId="tpee.1068581517664" targetNodeId="4701043456212939411" resolveInfo="node" />
                              </node>
                            </node>
                          </node>
                        </node>
                      </node>
                    </node>
                    <node role="typeParameter" roleId="tpee.1201186121363" type="tpee.ClassifierType" typeId="tpee.1107535904670" id="4701043456212939428">
                      <link role="classifier" roleId="tpee.1107535924139" targetNodeId="cu2c.~SNodePointer" resolveInfo="SNodePointer" />
                    </node>
                  </node>
                </node>
              </node>
            </node>
          </node>
        </node>
      </node>
      <node role="annotation" roleId="tpee.1188208488637" type="tpee.AnnotationInstance" typeId="tpee.1188207840427" id="4701043456212939429">
        <link role="annotation" roleId="tpee.1188208074048" targetNodeId="68ai.~Nullable" resolveInfo="Nullable" />
      </node>
    </node>
    <node role="method" roleId="tpee.1107880067339" type="tpee.InstanceMethodDeclaration" typeId="tpee.1068580123165" id="4701043456212939474">
      <property name="isAbstract" nameId="tpee.1178608670077" value="false" />
      <property name="name" nameId="tpck.1169194664001" value="getNode" />
      <node role="parameter" roleId="tpee.1068580123134" type="tpee.ParameterDeclaration" typeId="tpee.1068498886292" id="4701043456212939475">
        <property name="name" nameId="tpck.1169194664001" value="location" />
        <node role="type" roleId="tpee.5680397130376446158" type="tpee.ClassifierType" typeId="tpee.1107535904670" id="4701043456212939476">
          <link role="classifier" roleId="tpee.1107535924139" targetNodeId="pry4.4474271214082914148" resolveInfo="ILocation" />
        </node>
        <node role="annotation" roleId="tpee.1188208488637" type="tpee.AnnotationInstance" typeId="tpee.1188207840427" id="4701043456212939477">
          <link role="annotation" roleId="tpee.1188208074048" targetNodeId="68ai.~Nullable" resolveInfo="Nullable" />
        </node>
      </node>
      <node role="visibility" roleId="tpee.1178549979242" type="tpee.PublicVisibility" typeId="tpee.1146644602865" id="4701043456212939478" />
      <node role="returnType" roleId="tpee.1068580123133" type="tp25.SNodeType" typeId="tp25.1138055754698" id="4701043456212939479" />
      <node role="body" roleId="tpee.1068580123135" type="tpee.StatementList" typeId="tpee.1068580123136" id="4701043456212939480">
        <node role="statement" roleId="tpee.1068581517665" type="tpee.IfStatement" typeId="tpee.1068580123159" id="4701043456212939481">
          <node role="ifTrue" roleId="tpee.1068580123161" type="tpee.StatementList" typeId="tpee.1068580123136" id="4701043456212939482">
            <node role="statement" roleId="tpee.1068581517665" type="tpee.ReturnStatement" typeId="tpee.1068581242878" id="4701043456212939483">
              <node role="expression" roleId="tpee.1068581517676" type="tpee.NullLiteral" typeId="tpee.1070534058343" id="4701043456212939484" />
            </node>
          </node>
          <node role="condition" roleId="tpee.1068580123160" type="tpee.OrExpression" typeId="tpee.1080223426719" id="4701043456212939485">
            <node role="rightExpression" roleId="tpee.1081773367579" type="tpee.InstanceOfExpression" typeId="tpee.1081256982272" id="4701043456212939486">
              <node role="classType" roleId="tpee.1081256993305" type="tpee.ClassifierType" typeId="tpee.1107535904670" id="4701043456212939487">
                <link role="classifier" roleId="tpee.1107535924139" targetNodeId="pry4.4474271214082913347" resolveInfo="NullLocation" />
              </node>
              <node role="leftExpression" roleId="tpee.1081256993304" type="tpee.ParameterReference" typeId="tpee.1068581242874" id="4701043456212939488">
                <link role="variableDeclaration" roleId="tpee.1068581517664" targetNodeId="4701043456212939475" resolveInfo="location" />
              </node>
            </node>
            <node role="leftExpression" roleId="tpee.1081773367580" type="tpee.EqualsExpression" typeId="tpee.1068580123152" id="4701043456212939489">
              <node role="leftExpression" roleId="tpee.1081773367580" type="tpee.ParameterReference" typeId="tpee.1068581242874" id="4701043456212939490">
                <link role="variableDeclaration" roleId="tpee.1068581517664" targetNodeId="4701043456212939475" resolveInfo="location" />
              </node>
              <node role="rightExpression" roleId="tpee.1081773367579" type="tpee.NullLiteral" typeId="tpee.1070534058343" id="4701043456212939491" />
            </node>
          </node>
        </node>
        <node role="statement" roleId="tpee.1068581517665" type="tpee.ExpressionStatement" typeId="tpee.1068580123155" id="4701043456212939492">
          <node role="expression" roleId="tpee.1068580123156" type="tpee.LocalInstanceMethodCall" typeId="tpee.3066917033203108594" id="4701043456212939493">
            <link role="baseMethodDeclaration" roleId="tpee.1068499141037" targetNodeId="4701043456212939504" resolveInfo="getNode" />
            <node role="actualArgument" roleId="tpee.1068499141038" type="tpee.DotExpression" typeId="tpee.1197027756228" id="4701043456212939494">
              <node role="operand" roleId="tpee.1197027771414" type="tpee.ParameterReference" typeId="tpee.1068581242874" id="4701043456212939495">
                <link role="variableDeclaration" roleId="tpee.1068581517664" targetNodeId="4701043456212939475" resolveInfo="location" />
              </node>
              <node role="operation" roleId="tpee.1197027833540" type="tpee.InstanceMethodCallOperation" typeId="tpee.1202948039474" id="4701043456212939496">
                <link role="baseMethodDeclaration" roleId="tpee.1068499141037" targetNodeId="pry4.4474271214082914154" resolveInfo="getUnitName" />
              </node>
            </node>
            <node role="actualArgument" roleId="tpee.1068499141038" type="tpee.DotExpression" typeId="tpee.1197027756228" id="4701043456212939497">
              <node role="operand" roleId="tpee.1197027771414" type="tpee.ParameterReference" typeId="tpee.1068581242874" id="4701043456212939498">
                <link role="variableDeclaration" roleId="tpee.1068581517664" targetNodeId="4701043456212939475" resolveInfo="location" />
              </node>
              <node role="operation" roleId="tpee.1197027833540" type="tpee.InstanceMethodCallOperation" typeId="tpee.1202948039474" id="4701043456212939499">
                <link role="baseMethodDeclaration" roleId="tpee.1068499141037" targetNodeId="pry4.4474271214082914150" resolveInfo="getFileName" />
              </node>
            </node>
            <node role="actualArgument" roleId="tpee.1068499141038" type="tpee.DotExpression" typeId="tpee.1197027756228" id="4701043456212939500">
              <node role="operand" roleId="tpee.1197027771414" type="tpee.ParameterReference" typeId="tpee.1068581242874" id="4701043456212939501">
                <link role="variableDeclaration" roleId="tpee.1068581517664" targetNodeId="4701043456212939475" resolveInfo="location" />
              </node>
              <node role="operation" roleId="tpee.1197027833540" type="tpee.InstanceMethodCallOperation" typeId="tpee.1202948039474" id="4701043456212939502">
                <link role="baseMethodDeclaration" roleId="tpee.1068499141037" targetNodeId="pry4.4474271214082914162" resolveInfo="getLineNumber" />
              </node>
            </node>
          </node>
        </node>
      </node>
      <node role="annotation" roleId="tpee.1188208488637" type="tpee.AnnotationInstance" typeId="tpee.1188207840427" id="4701043456212939503">
        <link role="annotation" roleId="tpee.1188208074048" targetNodeId="68ai.~Nullable" resolveInfo="Nullable" />
      </node>
    </node>
    <node role="method" roleId="tpee.1107880067339" type="tpee.InstanceMethodDeclaration" typeId="tpee.1068580123165" id="4701043456212939504">
      <property name="isAbstract" nameId="tpee.1178608670077" value="false" />
      <property name="name" nameId="tpck.1169194664001" value="getNode" />
      <node role="parameter" roleId="tpee.1068580123134" type="tpee.ParameterDeclaration" typeId="tpee.1068498886292" id="4701043456212939505">
        <property name="name" nameId="tpck.1169194664001" value="unitName" />
        <node role="type" roleId="tpee.5680397130376446158" type="tpee.StringType" typeId="tpee.1225271177708" id="4701043456212939506" />
        <node role="annotation" roleId="tpee.1188208488637" type="tpee.AnnotationInstance" typeId="tpee.1188207840427" id="4701043456212939507">
          <link role="annotation" roleId="tpee.1188208074048" targetNodeId="68ai.~NonNls" resolveInfo="NonNls" />
        </node>
      </node>
      <node role="parameter" roleId="tpee.1068580123134" type="tpee.ParameterDeclaration" typeId="tpee.1068498886292" id="4701043456212939508">
        <property name="name" nameId="tpck.1169194664001" value="fileName" />
        <node role="type" roleId="tpee.5680397130376446158" type="tpee.StringType" typeId="tpee.1225271177708" id="4701043456212939509" />
        <node role="annotation" roleId="tpee.1188208488637" type="tpee.AnnotationInstance" typeId="tpee.1188207840427" id="4701043456212939510">
          <link role="annotation" roleId="tpee.1188208074048" targetNodeId="68ai.~NonNls" resolveInfo="NonNls" />
        </node>
      </node>
      <node role="parameter" roleId="tpee.1068580123134" type="tpee.ParameterDeclaration" typeId="tpee.1068498886292" id="4701043456212939511">
        <property name="name" nameId="tpck.1169194664001" value="position" />
        <node role="type" roleId="tpee.5680397130376446158" type="tpee.IntegerType" typeId="tpee.1070534370425" id="4701043456212939512" />
      </node>
      <node role="visibility" roleId="tpee.1178549979242" type="tpee.PublicVisibility" typeId="tpee.1146644602865" id="4701043456212939513" />
      <node role="returnType" roleId="tpee.1068580123133" type="tp25.SNodeType" typeId="tp25.1138055754698" id="4701043456212939514" />
      <node role="body" roleId="tpee.1068580123135" type="tpee.StatementList" typeId="tpee.1068580123136" id="4701043456212939515">
        <node role="statement" roleId="tpee.1068581517665" type="tpee.ExpressionStatement" typeId="tpee.1068580123155" id="4701043456212939516">
          <node role="expression" roleId="tpee.1068580123156" type="tpee.StaticMethodCall" typeId="tpee.1081236700937" id="4701043456212939517">
            <link role="classConcept" roleId="tpee.1144433194310" targetNodeId="9m56.~TraceInfoUtil" resolveInfo="TraceInfoUtil" />
            <link role="baseMethodDeclaration" roleId="tpee.1068499141037" targetNodeId="9m56.~TraceInfoUtil%dgetNode(java%dlang%dString,java%dlang%dString,int)%cjetbrains%dmps%dsmodel%dSNode" resolveInfo="getNode" />
            <node role="actualArgument" roleId="tpee.1068499141038" type="tpee.ParameterReference" typeId="tpee.1068581242874" id="4701043456212939518">
              <link role="variableDeclaration" roleId="tpee.1068581517664" targetNodeId="4701043456212939505" resolveInfo="unitName" />
            </node>
            <node role="actualArgument" roleId="tpee.1068499141038" type="tpee.ParameterReference" typeId="tpee.1068581242874" id="4701043456212939519">
              <link role="variableDeclaration" roleId="tpee.1068581517664" targetNodeId="4701043456212939508" resolveInfo="fileName" />
            </node>
            <node role="actualArgument" roleId="tpee.1068499141038" type="tpee.ParameterReference" typeId="tpee.1068581242874" id="4701043456212939520">
              <link role="variableDeclaration" roleId="tpee.1068581517664" targetNodeId="4701043456212939511" resolveInfo="position" />
            </node>
          </node>
        </node>
      </node>
      <node role="annotation" roleId="tpee.1188208488637" type="tpee.AnnotationInstance" typeId="tpee.1188207840427" id="4701043456212939521">
        <link role="annotation" roleId="tpee.1188208074048" targetNodeId="68ai.~Nullable" resolveInfo="Nullable" />
      </node>
    </node>
    <node role="method" roleId="tpee.1107880067339" type="tpee.InstanceMethodDeclaration" typeId="tpee.1068580123165" id="7576820355142672867">
      <property name="isAbstract" nameId="tpee.1178608670077" value="false" />
      <property name="name" nameId="tpck.1169194664001" value="accepts" />
      <node role="parameter" roleId="tpee.1068580123134" type="tpee.ParameterDeclaration" typeId="tpee.1068498886292" id="7576820355142672868">
        <property name="name" nameId="tpck.1169194664001" value="session" />
        <node role="type" roleId="tpee.5680397130376446158" type="tpee.ClassifierType" typeId="tpee.1107535904670" id="7576820355142672869">
          <link role="classifier" roleId="tpee.1107535924139" targetNodeId="1l1h.4474271214082912940" resolveInfo="AbstractDebugSession" />
        </node>
      </node>
      <node role="visibility" roleId="tpee.1178549979242" type="tpee.PublicVisibility" typeId="tpee.1146644602865" id="7576820355142672870" />
      <node role="returnType" roleId="tpee.1068580123133" type="tpee.BooleanType" typeId="tpee.1070534644030" id="7576820355142672871" />
      <node role="body" roleId="tpee.1068580123135" type="tpee.StatementList" typeId="tpee.1068580123136" id="7576820355142672872">
        <node role="statement" roleId="tpee.1068581517665" type="tpee.ExpressionStatement" typeId="tpee.1068580123155" id="7576820355142672876">
          <node role="expression" roleId="tpee.1068580123156" type="tpee.BooleanConstant" typeId="tpee.1068580123137" id="7576820355142672877">
            <property name="value" nameId="tpee.1068580123138" value="true" />
          </node>
        </node>
      </node>
    </node>
  </root>
  <root id="7048882195103546169">
    <node role="field" roleId="tpee.1068390468199" type="tpee.FieldDeclaration" typeId="tpee.1068390468200" id="7048882195103546281">
      <property name="name" nameId="tpck.1169194664001" value="myProject" />
      <node role="visibility" roleId="tpee.1178549979242" type="tpee.PrivateVisibility" typeId="tpee.1146644623116" id="7048882195103546282" />
      <node role="type" roleId="tpee.5680397130376446158" type="tpee.ClassifierType" typeId="tpee.1107535904670" id="7048882195103546284">
        <link role="classifier" roleId="tpee.1107535924139" targetNodeId="ph2v.~Project" resolveInfo="Project" />
      </node>
    </node>
    <node role="visibility" roleId="tpee.1178549979242" type="tpee.PublicVisibility" typeId="tpee.1146644602865" id="7048882195103546170" />
    <node role="constructor" roleId="tpee.1068390468201" type="tpee.ConstructorDeclaration" typeId="tpee.1068580123140" id="7048882195103546171">
      <node role="returnType" roleId="tpee.1068580123133" type="tpee.VoidType" typeId="tpee.1068581517677" id="7048882195103546172" />
      <node role="visibility" roleId="tpee.1178549979242" type="tpee.PublicVisibility" typeId="tpee.1146644602865" id="7048882195103546173" />
      <node role="body" roleId="tpee.1068580123135" type="tpee.StatementList" typeId="tpee.1068580123136" id="7048882195103546174">
        <node role="statement" roleId="tpee.1068581517665" type="tpee.ExpressionStatement" typeId="tpee.1068580123155" id="7048882195103546285">
          <node role="expression" roleId="tpee.1068580123156" type="tpee.AssignmentExpression" typeId="tpee.1068498886294" id="7048882195103546305">
            <node role="rValue" roleId="tpee.1068498886297" type="tpee.ParameterReference" typeId="tpee.1068581242874" id="7048882195103546308">
              <link role="variableDeclaration" roleId="tpee.1068581517664" targetNodeId="7048882195103546279" resolveInfo="project" />
            </node>
            <node role="lValue" roleId="tpee.1068498886295" type="tpee.LocalInstanceFieldReference" typeId="tpee.7785501532031639928" id="7048882195103546286">
              <link role="variableDeclaration" roleId="tpee.1068581517664" targetNodeId="7048882195103546281" resolveInfo="myProject" />
            </node>
          </node>
        </node>
      </node>
      <node role="parameter" roleId="tpee.1068580123134" type="tpee.ParameterDeclaration" typeId="tpee.1068498886292" id="7048882195103546279">
        <property name="name" nameId="tpck.1169194664001" value="project" />
        <node role="type" roleId="tpee.5680397130376446158" type="tpee.ClassifierType" typeId="tpee.1107535904670" id="7048882195103546280">
          <link role="classifier" roleId="tpee.1107535924139" targetNodeId="ph2v.~Project" resolveInfo="Project" />
        </node>
      </node>
    </node>
    <node role="implementedInterface" roleId="tpee.1095933932569" type="tpee.ClassifierType" typeId="tpee.1107535904670" id="7048882195103546175">
      <link role="classifier" roleId="tpee.1107535924139" targetNodeId="7048882195103542592" resolveInfo="IPositionProvider" />
      <node role="parameter" roleId="tpee.1109201940907" type="tpee.ClassifierType" typeId="tpee.1107535904670" id="7576820355142634623">
        <link role="classifier" roleId="tpee.1107535924139" targetNodeId="4701043456212926071" resolveInfo="TextSourcePosition" />
      </node>
    </node>
    <node role="method" roleId="tpee.1107880067339" type="tpee.InstanceMethodDeclaration" typeId="tpee.1068580123165" id="7048882195103546176">
      <property name="isAbstract" nameId="tpee.1178608670077" value="false" />
      <property name="name" nameId="tpck.1169194664001" value="getPosition" />
      <node role="returnType" roleId="tpee.1068580123133" type="tpee.ClassifierType" typeId="tpee.1107535904670" id="7576820355142634624">
        <link role="classifier" roleId="tpee.1107535924139" targetNodeId="4701043456212926071" resolveInfo="TextSourcePosition" />
      </node>
      <node role="visibility" roleId="tpee.1178549979242" type="tpee.PublicVisibility" typeId="tpee.1146644602865" id="7048882195103546178" />
      <node role="parameter" roleId="tpee.1068580123134" type="tpee.ParameterDeclaration" typeId="tpee.1068498886292" id="7048882195103546179">
        <property name="name" nameId="tpck.1169194664001" value="location" />
        <node role="type" roleId="tpee.5680397130376446158" type="tpee.ClassifierType" typeId="tpee.1107535904670" id="7048882195103546180">
          <link role="classifier" roleId="tpee.1107535924139" targetNodeId="pry4.4474271214082914148" resolveInfo="ILocation" />
        </node>
        <node role="annotation" roleId="tpee.1188208488637" type="tpee.AnnotationInstance" typeId="tpee.1188207840427" id="7048882195103546181">
          <link role="annotation" roleId="tpee.1188208074048" targetNodeId="68ai.~Nullable" resolveInfo="Nullable" />
        </node>
      </node>
      <node role="annotation" roleId="tpee.1188208488637" type="tpee.AnnotationInstance" typeId="tpee.1188207840427" id="7048882195103546182">
        <link role="annotation" roleId="tpee.1188208074048" targetNodeId="68ai.~Nullable" resolveInfo="Nullable" />
      </node>
      <node role="body" roleId="tpee.1068580123135" type="tpee.StatementList" typeId="tpee.1068580123136" id="7048882195103546183">
        <node role="statement" roleId="tpee.1068581517665" type="tpee.IfStatement" typeId="tpee.1068580123159" id="7048882195103546201">
          <node role="condition" roleId="tpee.1068580123160" type="tpee.OrExpression" typeId="tpee.1080223426719" id="7048882195103546202">
            <node role="rightExpression" roleId="tpee.1081773367579" type="tpee.InstanceOfExpression" typeId="tpee.1081256982272" id="7048882195103546203">
              <node role="classType" roleId="tpee.1081256993305" type="tpee.ClassifierType" typeId="tpee.1107535904670" id="7048882195103546204">
                <link role="classifier" roleId="tpee.1107535924139" targetNodeId="pry4.4474271214082913347" resolveInfo="NullLocation" />
              </node>
              <node role="leftExpression" roleId="tpee.1081256993304" type="tpee.ParameterReference" typeId="tpee.1068581242874" id="7048882195103546205">
                <link role="variableDeclaration" roleId="tpee.1068581517664" targetNodeId="7048882195103546179" resolveInfo="location" />
              </node>
            </node>
            <node role="leftExpression" roleId="tpee.1081773367580" type="tpee.EqualsExpression" typeId="tpee.1068580123152" id="7048882195103546206">
              <node role="leftExpression" roleId="tpee.1081773367580" type="tpee.ParameterReference" typeId="tpee.1068581242874" id="7048882195103546207">
                <link role="variableDeclaration" roleId="tpee.1068581517664" targetNodeId="7048882195103546179" resolveInfo="location" />
              </node>
              <node role="rightExpression" roleId="tpee.1081773367579" type="tpee.NullLiteral" typeId="tpee.1070534058343" id="7048882195103546208" />
            </node>
          </node>
          <node role="ifTrue" roleId="tpee.1068580123161" type="tpee.StatementList" typeId="tpee.1068580123136" id="7048882195103546209">
            <node role="statement" roleId="tpee.1068581517665" type="tpee.ReturnStatement" typeId="tpee.1068581242878" id="7048882195103546210">
              <node role="expression" roleId="tpee.1068581517676" type="tpee.NullLiteral" typeId="tpee.1070534058343" id="7048882195103546211" />
            </node>
          </node>
        </node>
        <node role="statement" roleId="tpee.1068581517665" type="tpee.LocalVariableDeclarationStatement" typeId="tpee.1068581242864" id="7048882195103546226">
          <node role="localVariableDeclaration" roleId="tpee.1068581242865" type="tpee.LocalVariableDeclaration" typeId="tpee.1068581242863" id="7048882195103546227">
            <property name="name" nameId="tpck.1169194664001" value="file" />
            <node role="type" roleId="tpee.5680397130376446158" type="tpee.ClassifierType" typeId="tpee.1107535904670" id="7048882195103546228">
              <link role="classifier" roleId="tpee.1107535924139" targetNodeId="f6g1.~VirtualFile" resolveInfo="VirtualFile" />
            </node>
            <node role="initializer" roleId="tpee.1068431790190" type="tpee.LocalInstanceMethodCall" typeId="tpee.3066917033203108594" id="7048882195103546229">
              <link role="baseMethodDeclaration" roleId="tpee.1068499141037" targetNodeId="4701043456212939430" resolveInfo="getFile" />
              <node role="actualArgument" roleId="tpee.1068499141038" type="tpee.ParameterReference" typeId="tpee.1068581242874" id="7048882195103546230">
                <link role="variableDeclaration" roleId="tpee.1068581517664" targetNodeId="7048882195103546179" resolveInfo="location" />
              </node>
            </node>
          </node>
        </node>
        <node role="statement" roleId="tpee.1068581517665" type="tpee.IfStatement" typeId="tpee.1068580123159" id="7048882195103546231">
          <node role="ifTrue" roleId="tpee.1068580123161" type="tpee.StatementList" typeId="tpee.1068580123136" id="7048882195103546232">
            <node role="statement" roleId="tpee.1068581517665" type="tpee.ReturnStatement" typeId="tpee.1068581242878" id="7048882195103546233">
              <node role="expression" roleId="tpee.1068581517676" type="tpee.GenericNewExpression" typeId="tpee.1145552977093" id="7048882195103546234">
                <node role="creator" roleId="tpee.1145553007750" type="tpee.ClassCreator" typeId="tpee.1212685548494" id="7048882195103546235">
                  <link role="baseMethodDeclaration" roleId="tpee.1068499141037" targetNodeId="4701043456212926079" resolveInfo="TextSourcePosition" />
                  <node role="actualArgument" roleId="tpee.1068499141038" type="tpee.LocalVariableReference" typeId="tpee.1068581242866" id="7048882195103546236">
                    <link role="variableDeclaration" roleId="tpee.1068581517664" targetNodeId="7048882195103546227" resolveInfo="file" />
                  </node>
                  <node role="actualArgument" roleId="tpee.1068499141038" type="tpee.DotExpression" typeId="tpee.1197027756228" id="7048882195103546237">
                    <node role="operand" roleId="tpee.1197027771414" type="tpee.ParameterReference" typeId="tpee.1068581242874" id="7048882195103546238">
                      <link role="variableDeclaration" roleId="tpee.1068581517664" targetNodeId="7048882195103546179" resolveInfo="location" />
                    </node>
                    <node role="operation" roleId="tpee.1197027833540" type="tpee.InstanceMethodCallOperation" typeId="tpee.1202948039474" id="7048882195103546239">
                      <link role="baseMethodDeclaration" roleId="tpee.1068499141037" targetNodeId="pry4.4474271214082914162" resolveInfo="getLineNumber" />
                    </node>
                  </node>
                </node>
              </node>
            </node>
          </node>
          <node role="condition" roleId="tpee.1068580123160" type="tpee.NotEqualsExpression" typeId="tpee.1073239437375" id="7048882195103546240">
            <node role="rightExpression" roleId="tpee.1081773367579" type="tpee.NullLiteral" typeId="tpee.1070534058343" id="7048882195103546241" />
            <node role="leftExpression" roleId="tpee.1081773367580" type="tpee.LocalVariableReference" typeId="tpee.1068581242866" id="7048882195103546242">
              <link role="variableDeclaration" roleId="tpee.1068581517664" targetNodeId="7048882195103546227" resolveInfo="file" />
            </node>
          </node>
        </node>
        <node role="statement" roleId="tpee.1068581517665" type="tpee.ReturnStatement" typeId="tpee.1068581242878" id="7048882195103546243">
          <node role="expression" roleId="tpee.1068581517676" type="tpee.NullLiteral" typeId="tpee.1070534058343" id="7048882195103546244" />
        </node>
      </node>
    </node>
    <node role="method" roleId="tpee.1107880067339" type="tpee.InstanceMethodDeclaration" typeId="tpee.1068580123165" id="7048882195103546186">
      <property name="isAbstract" nameId="tpee.1178608670077" value="false" />
      <property name="name" nameId="tpck.1169194664001" value="getPosition" />
      <node role="parameter" roleId="tpee.1068580123134" type="tpee.ParameterDeclaration" typeId="tpee.1068498886292" id="7048882195103546187">
        <property name="name" nameId="tpck.1169194664001" value="unitName" />
        <node role="type" roleId="tpee.5680397130376446158" type="tpee.StringType" typeId="tpee.1225271177708" id="7048882195103546188" />
        <node role="annotation" roleId="tpee.1188208488637" type="tpee.AnnotationInstance" typeId="tpee.1188207840427" id="7048882195103546189">
          <link role="annotation" roleId="tpee.1188208074048" targetNodeId="68ai.~NotNull" resolveInfo="NotNull" />
        </node>
      </node>
      <node role="parameter" roleId="tpee.1068580123134" type="tpee.ParameterDeclaration" typeId="tpee.1068498886292" id="7048882195103546190">
        <property name="name" nameId="tpck.1169194664001" value="fileName" />
        <node role="type" roleId="tpee.5680397130376446158" type="tpee.StringType" typeId="tpee.1225271177708" id="7048882195103546191" />
        <node role="annotation" roleId="tpee.1188208488637" type="tpee.AnnotationInstance" typeId="tpee.1188207840427" id="7048882195103546192">
          <link role="annotation" roleId="tpee.1188208074048" targetNodeId="68ai.~NotNull" resolveInfo="NotNull" />
        </node>
      </node>
      <node role="parameter" roleId="tpee.1068580123134" type="tpee.ParameterDeclaration" typeId="tpee.1068498886292" id="7048882195103546193">
        <property name="name" nameId="tpck.1169194664001" value="lineNumber" />
        <node role="type" roleId="tpee.5680397130376446158" type="tpee.IntegerType" typeId="tpee.1070534370425" id="7048882195103546194" />
      </node>
      <node role="visibility" roleId="tpee.1178549979242" type="tpee.PublicVisibility" typeId="tpee.1146644602865" id="7048882195103546195" />
      <node role="returnType" roleId="tpee.1068580123133" type="tpee.ClassifierType" typeId="tpee.1107535904670" id="7576820355142634626">
        <link role="classifier" roleId="tpee.1107535924139" targetNodeId="4701043456212926071" resolveInfo="TextSourcePosition" />
      </node>
      <node role="annotation" roleId="tpee.1188208488637" type="tpee.AnnotationInstance" typeId="tpee.1188207840427" id="7048882195103546197">
        <link role="annotation" roleId="tpee.1188208074048" targetNodeId="68ai.~Nullable" resolveInfo="Nullable" />
      </node>
      <node role="body" roleId="tpee.1068580123135" type="tpee.StatementList" typeId="tpee.1068580123136" id="7048882195103546198">
        <node role="statement" roleId="tpee.1068581517665" type="tpee.LocalVariableDeclarationStatement" typeId="tpee.1068581242864" id="7048882195103546261">
          <node role="localVariableDeclaration" roleId="tpee.1068581242865" type="tpee.LocalVariableDeclaration" typeId="tpee.1068581242863" id="7048882195103546262">
            <property name="name" nameId="tpck.1169194664001" value="file" />
            <node role="type" roleId="tpee.5680397130376446158" type="tpee.ClassifierType" typeId="tpee.1107535904670" id="7048882195103546263">
              <link role="classifier" roleId="tpee.1107535924139" targetNodeId="f6g1.~VirtualFile" resolveInfo="VirtualFile" />
            </node>
            <node role="initializer" roleId="tpee.1068431790190" type="tpee.LocalInstanceMethodCall" typeId="tpee.3066917033203108594" id="7048882195103546264">
              <link role="baseMethodDeclaration" roleId="tpee.1068499141037" targetNodeId="4701043456212939458" resolveInfo="getFile" />
              <node role="actualArgument" roleId="tpee.1068499141038" type="tpee.ParameterReference" typeId="tpee.1068581242874" id="7048882195103546265">
                <link role="variableDeclaration" roleId="tpee.1068581517664" targetNodeId="7048882195103546187" resolveInfo="unitName" />
              </node>
              <node role="actualArgument" roleId="tpee.1068499141038" type="tpee.ParameterReference" typeId="tpee.1068581242874" id="7048882195103546266">
                <link role="variableDeclaration" roleId="tpee.1068581517664" targetNodeId="7048882195103546190" resolveInfo="fileName" />
              </node>
            </node>
          </node>
        </node>
        <node role="statement" roleId="tpee.1068581517665" type="tpee.IfStatement" typeId="tpee.1068580123159" id="7048882195103546267">
          <node role="ifTrue" roleId="tpee.1068580123161" type="tpee.StatementList" typeId="tpee.1068580123136" id="7048882195103546268">
            <node role="statement" roleId="tpee.1068581517665" type="tpee.ReturnStatement" typeId="tpee.1068581242878" id="7048882195103546269">
              <node role="expression" roleId="tpee.1068581517676" type="tpee.GenericNewExpression" typeId="tpee.1145552977093" id="7048882195103546270">
                <node role="creator" roleId="tpee.1145553007750" type="tpee.ClassCreator" typeId="tpee.1212685548494" id="7048882195103546271">
                  <link role="baseMethodDeclaration" roleId="tpee.1068499141037" targetNodeId="4701043456212926079" resolveInfo="TextSourcePosition" />
                  <node role="actualArgument" roleId="tpee.1068499141038" type="tpee.LocalVariableReference" typeId="tpee.1068581242866" id="7048882195103546272">
                    <link role="variableDeclaration" roleId="tpee.1068581517664" targetNodeId="7048882195103546262" resolveInfo="file" />
                  </node>
                  <node role="actualArgument" roleId="tpee.1068499141038" type="tpee.ParameterReference" typeId="tpee.1068581242874" id="7048882195103546273">
                    <link role="variableDeclaration" roleId="tpee.1068581517664" targetNodeId="7048882195103546193" resolveInfo="lineNumber" />
                  </node>
                </node>
              </node>
            </node>
          </node>
          <node role="condition" roleId="tpee.1068580123160" type="tpee.NotEqualsExpression" typeId="tpee.1073239437375" id="7048882195103546274">
            <node role="rightExpression" roleId="tpee.1081773367579" type="tpee.NullLiteral" typeId="tpee.1070534058343" id="7048882195103546275" />
            <node role="leftExpression" roleId="tpee.1081773367580" type="tpee.LocalVariableReference" typeId="tpee.1068581242866" id="7048882195103546276">
              <link role="variableDeclaration" roleId="tpee.1068581517664" targetNodeId="7048882195103546262" resolveInfo="file" />
            </node>
          </node>
        </node>
        <node role="statement" roleId="tpee.1068581517665" type="tpee.ReturnStatement" typeId="tpee.1068581242878" id="7048882195103546277">
          <node role="expression" roleId="tpee.1068581517676" type="tpee.NullLiteral" typeId="tpee.1070534058343" id="7048882195103546278" />
        </node>
      </node>
    </node>
    <node role="method" roleId="tpee.1107880067339" type="tpee.InstanceMethodDeclaration" typeId="tpee.1068580123165" id="4701043456212939430">
      <property name="name" nameId="tpck.1169194664001" value="getFile" />
      <node role="visibility" roleId="tpee.1178549979242" type="tpee.PublicVisibility" typeId="tpee.1146644602865" id="4701043456212939431" />
      <node role="body" roleId="tpee.1068580123135" type="tpee.StatementList" typeId="tpee.1068580123136" id="4701043456212939432">
        <node role="statement" roleId="tpee.1068581517665" type="tpee.IfStatement" typeId="tpee.1068580123159" id="4701043456212939433">
          <node role="ifTrue" roleId="tpee.1068580123161" type="tpee.StatementList" typeId="tpee.1068580123136" id="4701043456212939434">
            <node role="statement" roleId="tpee.1068581517665" type="tpee.ReturnStatement" typeId="tpee.1068581242878" id="4701043456212939435">
              <node role="expression" roleId="tpee.1068581517676" type="tpee.NullLiteral" typeId="tpee.1070534058343" id="4701043456212939436" />
            </node>
          </node>
          <node role="condition" roleId="tpee.1068580123160" type="tpee.OrExpression" typeId="tpee.1080223426719" id="4701043456212939437">
            <node role="rightExpression" roleId="tpee.1081773367579" type="tpee.InstanceOfExpression" typeId="tpee.1081256982272" id="4701043456212939438">
              <node role="classType" roleId="tpee.1081256993305" type="tpee.ClassifierType" typeId="tpee.1107535904670" id="4701043456212939439">
                <link role="classifier" roleId="tpee.1107535924139" targetNodeId="pry4.4474271214082913347" resolveInfo="NullLocation" />
              </node>
              <node role="leftExpression" roleId="tpee.1081256993304" type="tpee.ParameterReference" typeId="tpee.1068581242874" id="4701043456212939440">
                <link role="variableDeclaration" roleId="tpee.1068581517664" targetNodeId="4701043456212939453" resolveInfo="location" />
              </node>
            </node>
            <node role="leftExpression" roleId="tpee.1081773367580" type="tpee.EqualsExpression" typeId="tpee.1068580123152" id="4701043456212939441">
              <node role="leftExpression" roleId="tpee.1081773367580" type="tpee.ParameterReference" typeId="tpee.1068581242874" id="4701043456212939442">
                <link role="variableDeclaration" roleId="tpee.1068581517664" targetNodeId="4701043456212939453" resolveInfo="location" />
              </node>
              <node role="rightExpression" roleId="tpee.1081773367579" type="tpee.NullLiteral" typeId="tpee.1070534058343" id="4701043456212939443" />
            </node>
          </node>
        </node>
        <node role="statement" roleId="tpee.1068581517665" type="tpee.ExpressionStatement" typeId="tpee.1068580123155" id="4701043456212939444">
          <node role="expression" roleId="tpee.1068580123156" type="tpee.StaticMethodCall" typeId="tpee.1081236700937" id="4701043456212939445">
            <link role="classConcept" roleId="tpee.1144433194310" targetNodeId="tprt.1482618131069177615" resolveInfo="FileOpenUtil" />
            <link role="baseMethodDeclaration" roleId="tpee.1068499141037" targetNodeId="tprt.1482618131069177616" resolveInfo="findFile" />
            <node role="actualArgument" roleId="tpee.1068499141038" type="tpee.LocalInstanceFieldReference" typeId="tpee.7785501532031639928" id="7048882195103546309">
              <link role="variableDeclaration" roleId="tpee.1068581517664" targetNodeId="7048882195103546281" resolveInfo="myProject" />
            </node>
            <node role="actualArgument" roleId="tpee.1068499141038" type="tpee.DotExpression" typeId="tpee.1197027756228" id="4701043456212939447">
              <node role="operand" roleId="tpee.1197027771414" type="tpee.ParameterReference" typeId="tpee.1068581242874" id="4701043456212939448">
                <link role="variableDeclaration" roleId="tpee.1068581517664" targetNodeId="4701043456212939453" resolveInfo="location" />
              </node>
              <node role="operation" roleId="tpee.1197027833540" type="tpee.InstanceMethodCallOperation" typeId="tpee.1202948039474" id="4701043456212939449">
                <link role="baseMethodDeclaration" roleId="tpee.1068499141037" targetNodeId="pry4.4474271214082914154" resolveInfo="getUnitName" />
              </node>
            </node>
            <node role="actualArgument" roleId="tpee.1068499141038" type="tpee.DotExpression" typeId="tpee.1197027756228" id="4701043456212939450">
              <node role="operand" roleId="tpee.1197027771414" type="tpee.ParameterReference" typeId="tpee.1068581242874" id="4701043456212939451">
                <link role="variableDeclaration" roleId="tpee.1068581517664" targetNodeId="4701043456212939453" resolveInfo="location" />
              </node>
              <node role="operation" roleId="tpee.1197027833540" type="tpee.InstanceMethodCallOperation" typeId="tpee.1202948039474" id="4701043456212939452">
                <link role="baseMethodDeclaration" roleId="tpee.1068499141037" targetNodeId="pry4.4474271214082914150" resolveInfo="getFileName" />
              </node>
            </node>
          </node>
        </node>
      </node>
      <node role="parameter" roleId="tpee.1068580123134" type="tpee.ParameterDeclaration" typeId="tpee.1068498886292" id="4701043456212939453">
        <property name="name" nameId="tpck.1169194664001" value="location" />
        <node role="type" roleId="tpee.5680397130376446158" type="tpee.ClassifierType" typeId="tpee.1107535904670" id="4701043456212939454">
          <link role="classifier" roleId="tpee.1107535924139" targetNodeId="pry4.4474271214082914148" resolveInfo="ILocation" />
        </node>
        <node role="annotation" roleId="tpee.1188208488637" type="tpee.AnnotationInstance" typeId="tpee.1188207840427" id="4701043456212939455">
          <link role="annotation" roleId="tpee.1188208074048" targetNodeId="68ai.~Nullable" resolveInfo="Nullable" />
        </node>
      </node>
      <node role="returnType" roleId="tpee.1068580123133" type="tpee.ClassifierType" typeId="tpee.1107535904670" id="4701043456212939456">
        <link role="classifier" roleId="tpee.1107535924139" targetNodeId="f6g1.~VirtualFile" resolveInfo="VirtualFile" />
      </node>
      <node role="annotation" roleId="tpee.1188208488637" type="tpee.AnnotationInstance" typeId="tpee.1188207840427" id="4701043456212939457">
        <link role="annotation" roleId="tpee.1188208074048" targetNodeId="68ai.~Nullable" resolveInfo="Nullable" />
      </node>
    </node>
    <node role="method" roleId="tpee.1107880067339" type="tpee.InstanceMethodDeclaration" typeId="tpee.1068580123165" id="4701043456212939458">
      <property name="name" nameId="tpck.1169194664001" value="getFile" />
      <node role="visibility" roleId="tpee.1178549979242" type="tpee.PublicVisibility" typeId="tpee.1146644602865" id="4701043456212939459" />
      <node role="body" roleId="tpee.1068580123135" type="tpee.StatementList" typeId="tpee.1068580123136" id="4701043456212939460">
        <node role="statement" roleId="tpee.1068581517665" type="tpee.ExpressionStatement" typeId="tpee.1068580123155" id="4701043456212939461">
          <node role="expression" roleId="tpee.1068580123156" type="tpee.StaticMethodCall" typeId="tpee.1081236700937" id="4701043456212939462">
            <link role="baseMethodDeclaration" roleId="tpee.1068499141037" targetNodeId="tprt.1482618131069177616" resolveInfo="findFile" />
            <link role="classConcept" roleId="tpee.1144433194310" targetNodeId="tprt.1482618131069177615" resolveInfo="FileOpenUtil" />
            <node role="actualArgument" roleId="tpee.1068499141038" type="tpee.LocalInstanceFieldReference" typeId="tpee.7785501532031639928" id="7048882195103546310">
              <link role="variableDeclaration" roleId="tpee.1068581517664" targetNodeId="7048882195103546281" resolveInfo="myProject" />
            </node>
            <node role="actualArgument" roleId="tpee.1068499141038" type="tpee.ParameterReference" typeId="tpee.1068581242874" id="4701043456212939464">
              <link role="variableDeclaration" roleId="tpee.1068581517664" targetNodeId="4701043456212939468" resolveInfo="unitName" />
            </node>
            <node role="actualArgument" roleId="tpee.1068499141038" type="tpee.ParameterReference" typeId="tpee.1068581242874" id="4701043456212939465">
              <link role="variableDeclaration" roleId="tpee.1068581517664" targetNodeId="4701043456212939471" resolveInfo="fileName" />
            </node>
          </node>
        </node>
      </node>
      <node role="returnType" roleId="tpee.1068580123133" type="tpee.ClassifierType" typeId="tpee.1107535904670" id="4701043456212939466">
        <link role="classifier" roleId="tpee.1107535924139" targetNodeId="f6g1.~VirtualFile" resolveInfo="VirtualFile" />
      </node>
      <node role="annotation" roleId="tpee.1188208488637" type="tpee.AnnotationInstance" typeId="tpee.1188207840427" id="4701043456212939467">
        <link role="annotation" roleId="tpee.1188208074048" targetNodeId="68ai.~Nullable" resolveInfo="Nullable" />
      </node>
      <node role="parameter" roleId="tpee.1068580123134" type="tpee.ParameterDeclaration" typeId="tpee.1068498886292" id="4701043456212939468">
        <property name="name" nameId="tpck.1169194664001" value="unitName" />
        <node role="type" roleId="tpee.5680397130376446158" type="tpee.StringType" typeId="tpee.1225271177708" id="4701043456212939469" />
        <node role="annotation" roleId="tpee.1188208488637" type="tpee.AnnotationInstance" typeId="tpee.1188207840427" id="4701043456212939470">
          <link role="annotation" roleId="tpee.1188208074048" targetNodeId="68ai.~NonNls" resolveInfo="NonNls" />
        </node>
      </node>
      <node role="parameter" roleId="tpee.1068580123134" type="tpee.ParameterDeclaration" typeId="tpee.1068498886292" id="4701043456212939471">
        <property name="name" nameId="tpck.1169194664001" value="fileName" />
        <node role="type" roleId="tpee.5680397130376446158" type="tpee.StringType" typeId="tpee.1225271177708" id="4701043456212939472" />
        <node role="annotation" roleId="tpee.1188208488637" type="tpee.AnnotationInstance" typeId="tpee.1188207840427" id="4701043456212939473">
          <link role="annotation" roleId="tpee.1188208074048" targetNodeId="68ai.~NonNls" resolveInfo="NonNls" />
        </node>
      </node>
    </node>
    <node role="method" roleId="tpee.1107880067339" type="tpee.InstanceMethodDeclaration" typeId="tpee.1068580123165" id="7576820355142672855">
      <property name="isAbstract" nameId="tpee.1178608670077" value="false" />
      <property name="name" nameId="tpck.1169194664001" value="accepts" />
      <node role="parameter" roleId="tpee.1068580123134" type="tpee.ParameterDeclaration" typeId="tpee.1068498886292" id="7576820355142672856">
        <property name="name" nameId="tpck.1169194664001" value="session" />
        <node role="type" roleId="tpee.5680397130376446158" type="tpee.ClassifierType" typeId="tpee.1107535904670" id="7576820355142672857">
          <link role="classifier" roleId="tpee.1107535924139" targetNodeId="1l1h.4474271214082912940" resolveInfo="AbstractDebugSession" />
        </node>
      </node>
      <node role="visibility" roleId="tpee.1178549979242" type="tpee.PublicVisibility" typeId="tpee.1146644602865" id="7576820355142672858" />
      <node role="returnType" roleId="tpee.1068580123133" type="tpee.BooleanType" typeId="tpee.1070534644030" id="7576820355142672859" />
      <node role="body" roleId="tpee.1068580123135" type="tpee.StatementList" typeId="tpee.1068580123136" id="7576820355142672860">
        <node role="statement" roleId="tpee.1068581517665" type="tpee.ExpressionStatement" typeId="tpee.1068580123155" id="7576820355142672863">
          <node role="expression" roleId="tpee.1068580123156" type="tpee.BooleanConstant" typeId="tpee.1068580123137" id="7576820355142672864">
            <property name="value" nameId="tpee.1068580123138" value="true" />
          </node>
        </node>
      </node>
    </node>
  </root>
</model>
<|MERGE_RESOLUTION|>--- conflicted
+++ resolved
@@ -3,13 +3,6 @@
   <persistence version="7" />
   <language namespace="f3061a53-9226-4cc5-a443-f952ceaf5816(jetbrains.mps.baseLanguage)" />
   <language namespace="7866978e-a0f0-4cc7-81bc-4d213d9375e1(jetbrains.mps.lang.smodel)" />
-<<<<<<< HEAD
-=======
-  <language namespace="ed6d7656-532c-4bc2-81d1-af945aeb8280(jetbrains.mps.baseLanguage.blTypes)" />
-  <language namespace="9ded098b-ad6a-4657-bfd9-48636cfe8bc3(jetbrains.mps.lang.traceable)" />
-  <language namespace="fd392034-7849-419d-9071-12563d152375(jetbrains.mps.baseLanguage.closures)" />
->>>>>>> 54944b62
-  <language namespace="83888646-71ce-4f1c-9c53-c54016f6ad4f(jetbrains.mps.baseLanguage.collections)" />
   <import index="cu2c" modelUID="f:java_stub#6ed54515-acc8-4d1e-a16c-9fd6cfe951ea#jetbrains.mps.smodel(MPS.Core/jetbrains.mps.smodel@java_stub)" version="-1" />
   <import index="e2lb" modelUID="f:java_stub#6354ebe7-c22a-4a0f-ac54-50b52ab9b065#java.lang(JDK/java.lang@java_stub)" version="-1" />
   <import index="68ai" modelUID="f:java_stub#6ed54515-acc8-4d1e-a16c-9fd6cfe951ea#org.jetbrains.annotations(MPS.Core/org.jetbrains.annotations@java_stub)" version="-1" />
@@ -979,8 +972,8 @@
                   <node role="operand" roleId="tpee.1197027771414" type="tp2q.ForEachVariableReference" typeId="tp2q.1153944233411" id="7576820355142674012">
                     <link role="variable" roleId="tp2q.1153944258490" targetNodeId="7576820355142674008" resolveInfo="providerList" />
                   </node>
-                  <node role="operation" roleId="tpee.1197027833540" type="tp2q.RemoveElementOperation" typeId="tp2q.1167380149909" id="5613258673505800777">
-                    <node role="argument" roleId="tp2q.1167380149910" type="tpee.ParameterReference" typeId="tpee.1068581242874" id="5613258673505800778">
+                  <node role="operation" roleId="tpee.1197027833540" type="tp2q.RemoveElementOperation" typeId="tp2q.1167380149909" id="7576820355142674037">
+                    <node role="argument" roleId="tp2q.1167380149910" type="tpee.ParameterReference" typeId="tpee.1068581242874" id="7576820355142674039">
                       <link role="variableDeclaration" roleId="tpee.1068581517664" targetNodeId="7048882195103545709" resolveInfo="provider" />
                     </node>
                   </node>
@@ -992,7 +985,7 @@
             <node role="operand" roleId="tpee.1197027771414" type="tpee.LocalInstanceFieldReference" typeId="tpee.7785501532031639928" id="7576820355142673928">
               <link role="variableDeclaration" roleId="tpee.1068581517664" targetNodeId="7576820355142673168" resolveInfo="myKeysToProviders" />
             </node>
-            <node role="operation" roleId="tpee.1197027833540" type="tp2q.GetValuesOperation" typeId="tp2q.1237909114519" id="5613258673505799571" />
+            <node role="operation" roleId="tpee.1197027833540" type="tp2q.GetValuesOperation" typeId="tp2q.1237909114519" id="7576820355142673955" />
           </node>
         </node>
         <node role="statement" roleId="tpee.1068581517665" type="tpee.ReturnStatement" typeId="tpee.1068581242878" id="7576820355142674070">
