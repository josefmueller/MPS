--- conflicted
+++ resolved
@@ -964,308 +964,169 @@
   </root>
   <root nodeRef="r:c02662c0-67c5-4c3a-8d3a-cd7ffe189340(jetbrains.mps.debug.api)/4474271214082914913">
     <file name="BreakpointCreatorsManager.java">
-<<<<<<< HEAD
-      <node id="8149197049716796172" at="32,0,33,0" concept="5" trace="myCreators" />
-      <node id="8149197049716796216" at="33,0,34,0" concept="5" trace="myAddedByConceptCreators" />
-      <node id="4474271214082914953" at="38,36,39,32" concept="11" />
-      <node id="8149197049716797237" at="43,44,44,68" concept="11" />
-      <node id="8149197049716797245" at="47,70,48,54" concept="11" />
-      <node id="8149197049716797300" at="50,7,51,73" concept="4" />
-      <node id="8149197049716797263" at="51,73,52,53" concept="4" />
-      <node id="8149197049716797037" at="54,61,55,109" concept="4" />
-      <node id="8149197049716797073" at="55,109,56,68" concept="4" />
-      <node id="8751745335399631996" at="58,212,59,56" concept="4" />
-      <node id="8751745335399632054" at="61,215,62,59" concept="4" />
-      <node id="4474271214082914996" at="65,23,66,19" concept="11" />
-      <node id="8149197049716796791" at="69,200,70,75" concept="11" />
-      <node id="8149197049716796613" at="76,41,77,124" concept="10" />
-      <node id="8149197049716796663" at="79,45,80,69" concept="4" />
-      <node id="8149197049716796669" at="81,11,82,22" concept="11" />
-      <node id="8149197049716796475" at="83,9,84,46" concept="11" />
-      <node id="8149197049716796686" at="86,5,87,16" concept="11" />
-      <node id="8149197049716796698" at="90,76,91,114" concept="10" />
-      <node id="8149197049716796741" at="92,29,93,24" concept="11" />
-      <node id="9117694126971187074" at="94,5,95,0" concept="13" />
-      <node id="8149197049716796509" at="95,0,96,72" concept="10" />
-      <node id="8149197049716796524" at="97,27,98,57" concept="10" />
-      <node id="8149197049716796535" at="99,34,100,20" concept="11" />
-      <node id="8149197049716799074" at="101,7,102,79" concept="10" />
-      <node id="9131147740779418559" at="102,79,103,54" concept="11" />
-      <node id="4474271214082915153" at="104,5,105,16" concept="11" />
-      <node id="4474271214082914944" at="113,57,114,93" concept="11" />
-      <node id="4474271214082914913" at="116,0,117,0" concept="14" trace="LOG" />
-      <node id="4474271214082914936" at="34,0,36,0" concept="3" trace="BreakpointCreatorsManager#()V" />
-      <node id="8149197049716797235" at="43,0,46,0" concept="9" trace="invoke#(Lorg/jetbrains/mps/openapi/model/SNode;)Ljava/lang/Boolean;" />
-      <node id="8149197049716797243" at="47,0,50,0" concept="9" trace="invoke#(Lorg/jetbrains/mps/openapi/model/SNode;Lcom/intellij/openapi/project/Project;)Ljetbrains/mps/debug/api/breakpoints/ILocationBreakpoint;" />
-      <node id="8751745335399631950" at="58,0,61,0" concept="9" trace="addBreakpointCreator#(Ljetbrains/mps/baseLanguage/tuples/runtime/Tuples/_2;)V" />
-      <node id="8751745335399632041" at="61,0,64,0" concept="9" trace="removeBreakpointCreator#(Ljetbrains/mps/baseLanguage/tuples/runtime/Tuples/_2;)V" />
-      <node id="4474271214082914991" at="64,63,67,5" concept="8" />
-      <node id="8149197049716796787" at="69,0,72,0" concept="9" trace="accept#(Ljetbrains/mps/baseLanguage/tuples/runtime/Tuples/_2;)Z" />
-      <node id="8149197049716796663" at="78,31,81,11" concept="1" />
-      <node id="8149197049716796663" at="78,31,81,11" concept="8" />
-      <node id="8149197049716796712" at="91,114,94,5" concept="8" />
-      <node id="8149197049716796530" at="98,57,101,7" concept="8" />
-      <node id="4474271214082915156" at="107,0,110,0" concept="9" trace="initComponent#()V" />
-      <node id="4474271214082915160" at="110,0,113,0" concept="9" trace="disposeComponent#()V" />
-      <node id="4474271214082914940" at="113,0,116,0" concept="15" trace="getInstance#()Ljetbrains/mps/debug/api/BreakpointCreatorsManager;" />
-      <node id="4474271214082914973" at="54,0,58,0" concept="9" trace="removeConceptBreakpointCreator#(Ljava/lang/String;)V" />
-      <node id="4474271214082914949" at="36,0,41,0" concept="9" trace="getComponentName#()Ljava/lang/String;" />
-      <node id="8149197049716796755" at="67,5,72,15" concept="11" />
-      <node id="8149197049716796626" at="77,124,83,9" concept="8" />
-      <node id="8149197049716796519" at="96,72,104,5" concept="8" />
-      <node id="8149197049716797224" at="41,139,50,7" concept="10" />
-      <node id="4474271214082914984" at="64,0,74,0" concept="9" trace="isDebuggableNode#(Lorg/jetbrains/mps/openapi/model/SNode;)Z" />
-      <node id="8149197049716796252" at="75,220,85,7" concept="8" />
-      <node id="8149197049716796247" at="74,92,86,5" concept="7" />
-      <node id="4474271214082914956" at="41,0,54,0" concept="9" trace="addConceptBreakpointCreator#(Ljava/lang/String;Ljetbrains/mps/util/Mapper2;)V" />
-      <node id="4474271214082915014" at="74,0,89,0" concept="9" trace="createBreakpoint#(Lorg/jetbrains/mps/openapi/model/SNode;Lorg/jetbrains/mps/openapi/model/SNode;Lcom/intellij/openapi/project/Project;)Ljetbrains/mps/debug/api/breakpoints/ILocationBreakpoint;" />
-      <node id="4474271214082915054" at="89,0,107,0" concept="9" trace="createBreakpoint#(Lorg/jetbrains/mps/openapi/model/SNode;Lcom/intellij/openapi/project/Project;)Ljetbrains/mps/debug/api/breakpoints/ILocationBreakpoint;" />
-      <scope id="4474271214082914939" at="34,38,34,38" />
-      <scope id="4474271214082915159" at="108,31,108,31" />
-      <scope id="4474271214082915163" at="111,34,111,34" />
-      <scope id="4474271214082914952" at="38,36,39,32" />
-      <scope id="8149197049716797236" at="43,44,44,68" />
-      <scope id="8149197049716797244" at="47,70,48,54" />
-      <scope id="8751745335399631953" at="58,212,59,56" />
-      <scope id="8751745335399632053" at="61,215,62,59" />
-      <scope id="4474271214082914995" at="65,23,66,19" />
-      <scope id="8149197049716796788" at="69,200,70,75" />
-      <scope id="8149197049716796663" at="79,45,80,69" />
-      <scope id="8149197049716796713" at="92,29,93,24" />
-      <scope id="8149197049716796534" at="99,34,100,20" />
-      <scope id="4474271214082914943" at="113,57,114,93" />
-      <scope id="4474271214082914936" at="34,0,36,0" />
-      <scope id="4474271214082914978" at="54,61,56,68" />
-      <scope id="8149197049716797235" at="43,0,46,0">
-=======
       <node id="8149197049716796172" at="33,0,34,0" concept="5" trace="myCreators" />
       <node id="8149197049716796216" at="34,0,35,0" concept="5" trace="myAddedByConceptCreators" />
-      <node id="4474271214082914953" at="45,36,46,32" concept="11" />
-      <node id="8149197049716797237" at="51,53,52,68" concept="11" />
-      <node id="8149197049716797245" at="55,70,56,54" concept="11" />
-      <node id="8149197049716797300" at="58,7,59,73" concept="4" />
-      <node id="8149197049716797263" at="59,73,60,53" concept="4" />
-      <node id="8149197049716797037" at="63,61,64,109" concept="4" />
-      <node id="8149197049716797073" at="64,109,65,68" concept="4" />
-      <node id="1713726972416023251" at="71,47,72,41" concept="11" />
-      <node id="8751745335399631996" at="74,24,75,56" concept="4" />
-      <node id="1713726972416044628" at="75,56,76,71" concept="4" />
-      <node id="8751745335399632054" at="80,218,81,109" concept="4" />
-      <node id="1713726972416146826" at="81,109,82,68" concept="4" />
-      <node id="1713726972415199400" at="85,217,86,56" concept="4" />
-      <node id="1713726972415199419" at="89,220,90,59" concept="4" />
-      <node id="4474271214082914996" at="94,23,95,19" concept="11" />
-      <node id="8149197049716796791" at="98,215,99,81" concept="11" />
-      <node id="8149197049716796613" at="106,47,107,124" concept="10" />
-      <node id="8149197049716796663" at="109,45,110,69" concept="4" />
-      <node id="8149197049716796669" at="111,11,112,22" concept="11" />
-      <node id="8149197049716796475" at="113,9,114,46" concept="11" />
-      <node id="8149197049716796686" at="116,5,117,16" concept="11" />
-      <node id="8149197049716796698" at="121,76,122,114" concept="10" />
-      <node id="8149197049716796741" at="123,29,124,24" concept="11" />
-      <node id="9117694126971187074" at="125,5,126,0" concept="13" />
-      <node id="8149197049716796509" at="126,0,127,72" concept="10" />
-      <node id="8149197049716796524" at="128,27,129,57" concept="10" />
-      <node id="8149197049716796535" at="130,34,131,20" concept="11" />
-      <node id="8149197049716799074" at="132,7,133,79" concept="10" />
-      <node id="9131147740779418559" at="133,79,134,54" concept="11" />
-      <node id="4474271214082915153" at="135,5,136,16" concept="11" />
-      <node id="4474271214082914944" at="147,57,148,93" concept="11" />
-      <node id="4474271214082914913" at="151,0,152,0" concept="14" trace="LOG" />
-      <node id="4474271214082914936" at="40,0,42,0" concept="3" trace="BreakpointCreatorsManager#()V" />
-      <node id="8149197049716797235" at="51,0,54,0" concept="9" trace="invoke#(Lorg/jetbrains/mps/openapi/model/SNode;Lorg/jetbrains/mps/openapi/model/SNode;)Ljava/lang/Boolean;" />
-      <node id="8149197049716797243" at="55,0,58,0" concept="9" trace="invoke#(Lorg/jetbrains/mps/openapi/model/SNode;Lcom/intellij/openapi/project/Project;)Ljetbrains/mps/debug/api/breakpoints/ILocationBreakpoint;" />
-      <node id="1713726972415967770" at="71,0,74,0" concept="9" trace="invoke#(Lorg/jetbrains/mps/openapi/model/SNode;Lorg/jetbrains/mps/openapi/model/SNode;)Ljava/lang/Boolean;" />
-      <node id="1713726972415199386" at="85,0,88,0" concept="9" trace="addCreator#(Ljetbrains/mps/baseLanguage/tuples/runtime/Tuples/_2;)V" />
-      <node id="1713726972415199405" at="89,0,92,0" concept="9" trace="removeCreator#(Ljetbrains/mps/baseLanguage/tuples/runtime/Tuples/_2;)V" />
-      <node id="4474271214082914991" at="93,63,96,5" concept="8" />
-      <node id="8149197049716796787" at="98,0,101,0" concept="9" trace="accept#(Ljetbrains/mps/baseLanguage/tuples/runtime/Tuples/_2;)Z" />
-      <node id="8149197049716796663" at="108,31,111,11" concept="1" />
-      <node id="8149197049716796663" at="108,31,111,11" concept="8" />
-      <node id="8149197049716796712" at="122,114,125,5" concept="8" />
-      <node id="8149197049716796530" at="129,57,132,7" concept="8" />
-      <node id="4474271214082915156" at="139,0,142,0" concept="9" trace="initComponent#()V" />
-      <node id="4474271214082915160" at="143,0,146,0" concept="9" trace="disposeComponent#()V" />
-      <node id="4474271214082914940" at="147,0,150,0" concept="15" trace="getInstance#()Ljetbrains/mps/debug/api/BreakpointCreatorsManager;" />
+      <node id="4474271214082914953" at="43,36,44,32" concept="11" />
+      <node id="8149197049716797237" at="48,53,49,68" concept="11" />
+      <node id="8149197049716797245" at="52,70,53,54" concept="11" />
+      <node id="8149197049716797300" at="55,7,56,73" concept="4" />
+      <node id="8149197049716797263" at="56,73,57,53" concept="4" />
+      <node id="8149197049716797037" at="59,61,60,109" concept="4" />
+      <node id="8149197049716797073" at="60,109,61,68" concept="4" />
+      <node id="1713726972416023251" at="66,47,67,41" concept="11" />
+      <node id="8751745335399631996" at="69,24,70,56" concept="4" />
+      <node id="1713726972416044628" at="70,56,71,71" concept="4" />
+      <node id="8751745335399632054" at="74,218,75,109" concept="4" />
+      <node id="1713726972416146826" at="75,109,76,68" concept="4" />
+      <node id="1713726972415199400" at="78,217,79,56" concept="4" />
+      <node id="1713726972415199419" at="81,220,82,59" concept="4" />
+      <node id="4474271214082914996" at="85,23,86,19" concept="11" />
+      <node id="8149197049716796791" at="89,215,90,81" concept="11" />
+      <node id="8149197049716796613" at="96,47,97,124" concept="10" />
+      <node id="8149197049716796663" at="99,45,100,69" concept="4" />
+      <node id="8149197049716796669" at="101,11,102,22" concept="11" />
+      <node id="8149197049716796475" at="103,9,104,46" concept="11" />
+      <node id="8149197049716796686" at="106,5,107,16" concept="11" />
+      <node id="8149197049716796698" at="110,76,111,114" concept="10" />
+      <node id="8149197049716796741" at="112,29,113,24" concept="11" />
+      <node id="9117694126971187074" at="114,5,115,0" concept="13" />
+      <node id="8149197049716796509" at="115,0,116,72" concept="10" />
+      <node id="8149197049716796524" at="117,27,118,57" concept="10" />
+      <node id="8149197049716796535" at="119,34,120,20" concept="11" />
+      <node id="8149197049716799074" at="121,7,122,79" concept="10" />
+      <node id="9131147740779418559" at="122,79,123,54" concept="11" />
+      <node id="4474271214082915153" at="124,5,125,16" concept="11" />
+      <node id="4474271214082914944" at="133,57,134,93" concept="11" />
+      <node id="4474271214082914913" at="136,0,137,0" concept="14" trace="LOG" />
+      <node id="4474271214082914936" at="39,0,41,0" concept="3" trace="BreakpointCreatorsManager#()V" />
+      <node id="8149197049716797235" at="48,0,51,0" concept="9" trace="invoke#(Lorg/jetbrains/mps/openapi/model/SNode;Lorg/jetbrains/mps/openapi/model/SNode;)Ljava/lang/Boolean;" />
+      <node id="8149197049716797243" at="52,0,55,0" concept="9" trace="invoke#(Lorg/jetbrains/mps/openapi/model/SNode;Lcom/intellij/openapi/project/Project;)Ljetbrains/mps/debug/api/breakpoints/ILocationBreakpoint;" />
+      <node id="1713726972415967770" at="66,0,69,0" concept="9" trace="invoke#(Lorg/jetbrains/mps/openapi/model/SNode;Lorg/jetbrains/mps/openapi/model/SNode;)Ljava/lang/Boolean;" />
+      <node id="1713726972415199386" at="78,0,81,0" concept="9" trace="addCreator#(Ljetbrains/mps/baseLanguage/tuples/runtime/Tuples/_2;)V" />
+      <node id="1713726972415199405" at="81,0,84,0" concept="9" trace="removeCreator#(Ljetbrains/mps/baseLanguage/tuples/runtime/Tuples/_2;)V" />
+      <node id="4474271214082914991" at="84,63,87,5" concept="8" />
+      <node id="8149197049716796787" at="89,0,92,0" concept="9" trace="accept#(Ljetbrains/mps/baseLanguage/tuples/runtime/Tuples/_2;)Z" />
+      <node id="8149197049716796663" at="98,31,101,11" concept="1" />
+      <node id="8149197049716796663" at="98,31,101,11" concept="8" />
+      <node id="8149197049716796712" at="111,114,114,5" concept="8" />
+      <node id="8149197049716796530" at="118,57,121,7" concept="8" />
+      <node id="4474271214082915156" at="127,0,130,0" concept="9" trace="initComponent#()V" />
+      <node id="4474271214082915160" at="130,0,133,0" concept="9" trace="disposeComponent#()V" />
+      <node id="4474271214082914940" at="133,0,136,0" concept="15" trace="getInstance#()Ljetbrains/mps/debug/api/BreakpointCreatorsManager;" />
       <node id="1713726972414750785" at="35,0,39,0" concept="5" trace="myOldToNewCreatorMap" />
-      <node id="4474271214082914973" at="63,0,67,0" concept="9" trace="removeConceptBreakpointCreator#(Ljava/lang/String;)V" />
-      <node id="4474271214082914949" at="43,0,48,0" concept="9" trace="getComponentName#()Ljava/lang/String;" />
-      <node id="1713726972415952842" at="69,221,74,24" concept="10" />
-      <node id="8751745335399632041" at="79,0,84,0" concept="9" trace="removeBreakpointCreator#(Ljetbrains/mps/baseLanguage/tuples/runtime/Tuples/_2;)V" />
-      <node id="8149197049716796755" at="96,5,101,15" concept="11" />
-      <node id="8149197049716796626" at="107,124,113,9" concept="8" />
-      <node id="8149197049716796519" at="127,72,135,5" concept="8" />
-      <node id="8149197049716797224" at="49,139,58,7" concept="10" />
-      <node id="8751745335399631950" at="68,0,78,0" concept="9" trace="addBreakpointCreator#(Ljetbrains/mps/baseLanguage/tuples/runtime/Tuples/_2;)V" />
-      <node id="4474271214082914984" at="93,0,103,0" concept="9" trace="isDebuggableNode#(Lorg/jetbrains/mps/openapi/model/SNode;)Z" />
-      <node id="8149197049716796252" at="105,235,115,7" concept="8" />
-      <node id="8149197049716796247" at="104,92,116,5" concept="7" />
-      <node id="4474271214082914956" at="49,0,62,0" concept="9" trace="addConceptBreakpointCreator#(Ljava/lang/String;Ljetbrains/mps/util/Mapper2;)V" />
-      <node id="4474271214082915014" at="104,0,119,0" concept="9" trace="createBreakpoint#(Lorg/jetbrains/mps/openapi/model/SNode;Lorg/jetbrains/mps/openapi/model/SNode;Lcom/intellij/openapi/project/Project;)Ljetbrains/mps/debug/api/breakpoints/ILocationBreakpoint;" />
-      <node id="4474271214082915054" at="120,0,138,0" concept="9" trace="createBreakpoint#(Lorg/jetbrains/mps/openapi/model/SNode;Lcom/intellij/openapi/project/Project;)Ljetbrains/mps/debug/api/breakpoints/ILocationBreakpoint;" />
-      <scope id="4474271214082914939" at="40,38,40,38" />
-      <scope id="4474271214082915159" at="140,31,140,31" />
-      <scope id="4474271214082915163" at="144,34,144,34" />
-      <scope id="4474271214082914952" at="45,36,46,32" />
-      <scope id="8149197049716797236" at="51,53,52,68" />
-      <scope id="8149197049716797244" at="55,70,56,54" />
-      <scope id="1713726972415967772" at="71,47,72,41" />
-      <scope id="1713726972415199399" at="85,217,86,56" />
-      <scope id="1713726972415199418" at="89,220,90,59" />
-      <scope id="4474271214082914995" at="94,23,95,19" />
-      <scope id="8149197049716796788" at="98,215,99,81" />
-      <scope id="8149197049716796663" at="109,45,110,69" />
-      <scope id="8149197049716796713" at="123,29,124,24" />
-      <scope id="8149197049716796534" at="130,34,131,20" />
-      <scope id="4474271214082914943" at="147,57,148,93" />
-      <scope id="4474271214082914936" at="40,0,42,0" />
-      <scope id="4474271214082914978" at="63,61,65,68" />
-      <scope id="8751745335399632053" at="80,218,82,68" />
-      <scope id="8149197049716797235" at="51,0,54,0">
->>>>>>> bf3a2c62
+      <node id="4474271214082914973" at="59,0,63,0" concept="9" trace="removeConceptBreakpointCreator#(Ljava/lang/String;)V" />
+      <node id="4474271214082914949" at="41,0,46,0" concept="9" trace="getComponentName#()Ljava/lang/String;" />
+      <node id="1713726972415952842" at="64,221,69,24" concept="10" />
+      <node id="8751745335399632041" at="73,0,78,0" concept="9" trace="removeBreakpointCreator#(Ljetbrains/mps/baseLanguage/tuples/runtime/Tuples/_2;)V" />
+      <node id="8149197049716796755" at="87,5,92,15" concept="11" />
+      <node id="8149197049716796626" at="97,124,103,9" concept="8" />
+      <node id="8149197049716796519" at="116,72,124,5" concept="8" />
+      <node id="8149197049716797224" at="46,139,55,7" concept="10" />
+      <node id="8751745335399631950" at="63,0,73,0" concept="9" trace="addBreakpointCreator#(Ljetbrains/mps/baseLanguage/tuples/runtime/Tuples/_2;)V" />
+      <node id="4474271214082914984" at="84,0,94,0" concept="9" trace="isDebuggableNode#(Lorg/jetbrains/mps/openapi/model/SNode;)Z" />
+      <node id="8149197049716796252" at="95,235,105,7" concept="8" />
+      <node id="8149197049716796247" at="94,92,106,5" concept="7" />
+      <node id="4474271214082914956" at="46,0,59,0" concept="9" trace="addConceptBreakpointCreator#(Ljava/lang/String;Ljetbrains/mps/util/Mapper2;)V" />
+      <node id="4474271214082915014" at="94,0,109,0" concept="9" trace="createBreakpoint#(Lorg/jetbrains/mps/openapi/model/SNode;Lorg/jetbrains/mps/openapi/model/SNode;Lcom/intellij/openapi/project/Project;)Ljetbrains/mps/debug/api/breakpoints/ILocationBreakpoint;" />
+      <node id="4474271214082915054" at="109,0,127,0" concept="9" trace="createBreakpoint#(Lorg/jetbrains/mps/openapi/model/SNode;Lcom/intellij/openapi/project/Project;)Ljetbrains/mps/debug/api/breakpoints/ILocationBreakpoint;" />
+      <scope id="4474271214082914939" at="39,38,39,38" />
+      <scope id="4474271214082915159" at="128,31,128,31" />
+      <scope id="4474271214082915163" at="131,34,131,34" />
+      <scope id="4474271214082914952" at="43,36,44,32" />
+      <scope id="8149197049716797236" at="48,53,49,68" />
+      <scope id="8149197049716797244" at="52,70,53,54" />
+      <scope id="1713726972415967772" at="66,47,67,41" />
+      <scope id="1713726972415199399" at="78,217,79,56" />
+      <scope id="1713726972415199418" at="81,220,82,59" />
+      <scope id="4474271214082914995" at="85,23,86,19" />
+      <scope id="8149197049716796788" at="89,215,90,81" />
+      <scope id="8149197049716796663" at="99,45,100,69" />
+      <scope id="8149197049716796713" at="112,29,113,24" />
+      <scope id="8149197049716796534" at="119,34,120,20" />
+      <scope id="4474271214082914943" at="133,57,134,93" />
+      <scope id="4474271214082914936" at="39,0,41,0" />
+      <scope id="4474271214082914978" at="59,61,61,68" />
+      <scope id="8751745335399632053" at="74,218,76,68" />
+      <scope id="8149197049716797235" at="48,0,51,0">
         <var name="concept" id="8149197049716797235" />
         <var name="n" id="8149197049716797235" />
       </scope>
-<<<<<<< HEAD
-      <scope id="8149197049716797243" at="47,0,50,0">
+      <scope id="8149197049716797243" at="52,0,55,0">
         <var name="node" id="8149197049716797243" />
         <var name="project" id="8149197049716797243" />
       </scope>
-      <scope id="8751745335399631950" at="58,0,61,0">
-        <var name="creator" id="8751745335399631983" />
-      </scope>
-      <scope id="8751745335399632041" at="61,0,64,0">
-        <var name="creator" id="8751745335399632042" />
-      </scope>
-      <scope id="8149197049716796787" at="69,0,72,0">
+      <scope id="1713726972415967770" at="66,0,69,0">
+        <var name="c" id="1713726972415967770" />
+        <var name="n" id="1713726972415967770" />
+      </scope>
+      <scope id="1713726972415199386" at="78,0,81,0">
+        <var name="creator" id="1713726972415199387" />
+      </scope>
+      <scope id="1713726972415199405" at="81,0,84,0">
+        <var name="creator" id="1713726972415199406" />
+      </scope>
+      <scope id="8149197049716796787" at="89,0,92,0">
         <var name="it" id="8149197049716796787" />
       </scope>
-      <scope id="8149197049716796663" at="78,31,81,11" />
-      <scope id="4474271214082915156" at="107,0,110,0" />
-      <scope id="4474271214082915160" at="110,0,113,0" />
-      <scope id="4474271214082914940" at="113,0,116,0" />
-      <scope id="4474271214082914973" at="54,0,58,0">
+      <scope id="8149197049716796663" at="98,31,101,11" />
+      <scope id="4474271214082915156" at="127,0,130,0" />
+      <scope id="4474271214082915160" at="130,0,133,0" />
+      <scope id="4474271214082914940" at="133,0,136,0" />
+      <scope id="4474271214082914973" at="59,0,63,0">
         <var name="fqName" id="4474271214082914976" />
       </scope>
-      <scope id="8149197049716796627" at="78,31,82,22" />
-      <scope id="4474271214082914949" at="36,0,41,0" />
-      <scope id="8149197049716796523" at="97,27,103,54">
+      <scope id="8149197049716796627" at="98,31,102,22" />
+      <scope id="4474271214082914949" at="41,0,46,0" />
+      <scope id="8751745335399632041" at="73,0,78,0">
+        <var name="oldCreator" id="8751745335399632042" />
+      </scope>
+      <scope id="8149197049716796523" at="117,27,123,54">
         <var name="concept" id="8149197049716799075" />
         <var name="conceptFqName" id="8149197049716796525" />
       </scope>
-      <scope id="4474271214082914990" at="64,63,72,15" />
-      <scope id="8149197049716796254" at="76,41,84,46">
+      <scope id="8751745335399631953" at="64,221,71,71">
+        <var name="creator" id="1713726972415952845" />
+      </scope>
+      <scope id="4474271214082914990" at="84,63,92,15" />
+      <scope id="8149197049716796254" at="96,47,104,46">
         <var name="function" id="8149197049716796614" />
       </scope>
-      <scope id="4474271214082914984" at="64,0,74,0">
+      <scope id="8751745335399631950" at="63,0,73,0">
+        <var name="oldCreator" id="8751745335399631983" />
+      </scope>
+      <scope id="4474271214082914984" at="84,0,94,0">
         <var name="node" id="4474271214082914987" />
       </scope>
-      <scope id="8149197049716796250" at="75,220,85,7" />
-      <scope id="4474271214082914966" at="41,139,52,53">
+      <scope id="8149197049716796250" at="95,235,105,7" />
+      <scope id="4474271214082914966" at="46,139,57,53">
         <var name="pair" id="8149197049716797225" />
       </scope>
-      <scope id="8149197049716796247" at="74,92,86,5">
+      <scope id="8149197049716796247" at="94,92,106,5">
         <var name="creator" id="8149197049716796248" />
       </scope>
-      <scope id="4474271214082914956" at="41,0,54,0">
+      <scope id="4474271214082914956" at="46,0,59,0">
         <var name="baseConcept" id="4474271214082914959" />
         <var name="breakpointCreator" id="4474271214082914961" />
       </scope>
-      <scope id="4474271214082915023" at="74,92,87,16" />
-      <scope id="4474271214082915014" at="74,0,89,0">
-=======
-      <scope id="8149197049716797243" at="55,0,58,0">
-        <var name="node" id="8149197049716797243" />
-        <var name="project" id="8149197049716797243" />
-      </scope>
-      <scope id="1713726972415967770" at="71,0,74,0">
-        <var name="c" id="1713726972415967770" />
-        <var name="n" id="1713726972415967770" />
-      </scope>
-      <scope id="1713726972415199386" at="85,0,88,0">
-        <var name="creator" id="1713726972415199387" />
-      </scope>
-      <scope id="1713726972415199405" at="89,0,92,0">
-        <var name="creator" id="1713726972415199406" />
-      </scope>
-      <scope id="8149197049716796787" at="98,0,101,0">
-        <var name="it" id="8149197049716796787" />
-      </scope>
-      <scope id="8149197049716796663" at="108,31,111,11" />
-      <scope id="4474271214082915156" at="139,0,142,0" />
-      <scope id="4474271214082915160" at="143,0,146,0" />
-      <scope id="4474271214082914940" at="147,0,150,0" />
-      <scope id="4474271214082914973" at="63,0,67,0">
-        <var name="fqName" id="4474271214082914976" />
-      </scope>
-      <scope id="8149197049716796627" at="108,31,112,22" />
-      <scope id="4474271214082914949" at="43,0,48,0" />
-      <scope id="8751745335399632041" at="79,0,84,0">
-        <var name="oldCreator" id="8751745335399632042" />
-      </scope>
-      <scope id="8149197049716796523" at="128,27,134,54">
-        <var name="concept" id="8149197049716799075" />
-        <var name="conceptFqName" id="8149197049716796525" />
-      </scope>
-      <scope id="8751745335399631953" at="69,221,76,71">
-        <var name="creator" id="1713726972415952845" />
-      </scope>
-      <scope id="4474271214082914990" at="93,63,101,15" />
-      <scope id="8149197049716796254" at="106,47,114,46">
-        <var name="function" id="8149197049716796614" />
-      </scope>
-      <scope id="8751745335399631950" at="68,0,78,0">
-        <var name="oldCreator" id="8751745335399631983" />
-      </scope>
-      <scope id="4474271214082914984" at="93,0,103,0">
-        <var name="node" id="4474271214082914987" />
-      </scope>
-      <scope id="8149197049716796250" at="105,235,115,7" />
-      <scope id="4474271214082914966" at="49,139,60,53">
-        <var name="pair" id="8149197049716797225" />
-      </scope>
-      <scope id="8149197049716796247" at="104,92,116,5">
-        <var name="creator" id="8149197049716796248" />
-      </scope>
-      <scope id="4474271214082914956" at="49,0,62,0">
-        <var name="baseConcept" id="4474271214082914959" />
-        <var name="breakpointCreator" id="4474271214082914961" />
-      </scope>
-      <scope id="4474271214082915023" at="104,92,117,16" />
-      <scope id="4474271214082915014" at="104,0,119,0">
->>>>>>> bf3a2c62
+      <scope id="4474271214082915023" at="94,92,107,16" />
+      <scope id="4474271214082915014" at="94,0,109,0">
         <var name="concept" id="4474271214082915017" />
         <var name="node" id="4474271214082915019" />
         <var name="project" id="4474271214082915021" />
       </scope>
-<<<<<<< HEAD
-      <scope id="4474271214082915061" at="90,76,105,16">
+      <scope id="4474271214082915061" at="110,76,125,16">
         <var name="breakpoint" id="8149197049716796699" />
         <var name="position" id="8149197049716796510" />
       </scope>
-      <scope id="4474271214082915054" at="89,0,107,0">
+      <scope id="4474271214082915054" at="109,0,127,0">
         <var name="node" id="4474271214082915057" />
         <var name="project" id="4474271214082915059" />
       </scope>
-      <unit id="8149197049716797235" at="42,354,46,5" name="jetbrains.mps.debug.api.BreakpointCreatorsManager$1" />
-      <unit id="8149197049716797243" at="46,11,50,5" name="jetbrains.mps.debug.api.BreakpointCreatorsManager$2" />
-      <unit id="8149197049716796787" at="68,57,72,5" name="jetbrains.mps.debug.api.BreakpointCreatorsManager$3" />
-      <unit id="4474271214082914913" at="31,0,118,0" name="jetbrains.mps.debug.api.BreakpointCreatorsManager" />
-=======
-      <scope id="4474271214082915061" at="121,76,136,16">
-        <var name="breakpoint" id="8149197049716796699" />
-        <var name="position" id="8149197049716796510" />
-      </scope>
-      <scope id="4474271214082915054" at="120,0,138,0">
-        <var name="node" id="4474271214082915057" />
-        <var name="project" id="4474271214082915059" />
-      </scope>
-      <unit id="8149197049716797235" at="50,384,54,5" name="jetbrains.mps.debug.api.BreakpointCreatorsManager$1" />
-      <unit id="8149197049716797243" at="54,11,58,5" name="jetbrains.mps.debug.api.BreakpointCreatorsManager$2" />
-      <unit id="1713726972415967770" at="70,387,74,5" name="jetbrains.mps.debug.api.BreakpointCreatorsManager$3" />
-      <unit id="8149197049716796787" at="97,57,101,5" name="jetbrains.mps.debug.api.BreakpointCreatorsManager$4" />
-      <unit id="4474271214082914913" at="32,0,153,0" name="jetbrains.mps.debug.api.BreakpointCreatorsManager" />
->>>>>>> bf3a2c62
+      <unit id="8149197049716797235" at="47,384,51,5" name="jetbrains.mps.debug.api.BreakpointCreatorsManager$1" />
+      <unit id="8149197049716797243" at="51,11,55,5" name="jetbrains.mps.debug.api.BreakpointCreatorsManager$2" />
+      <unit id="1713726972415967770" at="65,387,69,5" name="jetbrains.mps.debug.api.BreakpointCreatorsManager$3" />
+      <unit id="8149197049716796787" at="88,57,92,5" name="jetbrains.mps.debug.api.BreakpointCreatorsManager$4" />
+      <unit id="4474271214082914913" at="32,0,138,0" name="jetbrains.mps.debug.api.BreakpointCreatorsManager" />
     </file>
   </root>
   <root nodeRef="r:c02662c0-67c5-4c3a-8d3a-cd7ffe189340(jetbrains.mps.debug.api)/4474271214082915164">
