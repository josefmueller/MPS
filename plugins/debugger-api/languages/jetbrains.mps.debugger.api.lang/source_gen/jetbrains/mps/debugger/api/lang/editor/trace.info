<?xml version="1.0" encoding="UTF-8"?>
<debug-info>
  <concept fqn="jetbrains.mps.baseLanguage.structure.BlockStatement" />
  <concept fqn="jetbrains.mps.baseLanguage.structure.ConstructorDeclaration" />
  <concept fqn="jetbrains.mps.baseLanguage.structure.ExpressionStatement" />
  <concept fqn="jetbrains.mps.baseLanguage.structure.IfStatement" />
  <concept fqn="jetbrains.mps.baseLanguage.structure.InstanceMethodDeclaration" />
  <concept fqn="jetbrains.mps.baseLanguage.structure.LocalVariableDeclarationStatement" />
  <concept fqn="jetbrains.mps.baseLanguage.structure.ReturnStatement" />
  <concept fqn="jetbrains.mps.baseLanguage.structure.StaticMethodDeclaration" />
  <concept fqn="jetbrains.mps.baseLanguage.structure.SuperConstructorInvocation" />
  <root>
    <file name="EditorAspectDescriptorImpl.java">
      <unit at="13,0,42,0" name="jetbrains.mps.debugger.api.lang.editor.EditorAspectDescriptorImpl" />
    </file>
  </root>
  <root nodeRef="r:600c053c-afd8-419c-b24b-2550d269af72(jetbrains.mps.debugger.api.lang.editor)/1104094430779068754">
    <file name="DebuggerType_Editor.java">
      <node id="1104094430779068754" at="21,79,22,63" concept="6" />
      <node id="1104094430779068754" at="24,89,25,99" concept="5" />
      <node id="1104094430779068754" at="25,99,26,48" concept="2" />
      <node id="1104094430779068754" at="26,48,27,28" concept="2" />
      <node id="1104094430779068754" at="27,28,28,82" concept="0" />
      <node id="1104094430779068754" at="27,28,28,82" concept="2" />
      <node id="1104094430779068754" at="28,82,29,83" concept="0" />
      <node id="1104094430779068754" at="28,82,29,83" concept="2" />
      <node id="1104094430779068754" at="29,83,30,22" concept="6" />
      <node id="2886182022232400319" at="32,89,33,131" concept="5" />
      <node id="2886182022232400319" at="33,131,34,34" concept="5" />
      <node id="2886182022232400319" at="34,34,35,66" concept="2" />
      <node id="2886182022232400319" at="35,66,36,40" concept="2" />
      <node id="2886182022232400319" at="36,40,37,22" concept="6" />
      <node id="1104094430779068754" at="39,90,40,99" concept="5" />
      <node id="1104094430779068754" at="40,99,41,49" concept="2" />
      <node id="1104094430779068754" at="41,49,42,34" concept="5" />
      <node id="1104094430779068754" at="42,34,43,49" concept="2" />
      <node id="1104094430779068754" at="43,49,44,40" concept="2" />
      <node id="1104094430779068754" at="44,40,45,82" concept="0" />
      <node id="1104094430779068754" at="44,40,45,82" concept="2" />
      <node id="1104094430779068754" at="45,82,46,82" concept="0" />
      <node id="1104094430779068754" at="45,82,46,82" concept="2" />
      <node id="1104094430779068754" at="46,82,47,82" concept="0" />
      <node id="1104094430779068754" at="46,82,47,82" concept="2" />
      <node id="1104094430779068754" at="47,82,48,22" concept="6" />
      <node id="2569394751388018892" at="50,89,51,87" concept="5" />
      <node id="2569394751388018892" at="51,87,52,48" concept="2" />
      <node id="2569394751388018892" at="52,48,53,34" concept="5" />
      <node id="2569394751388018892" at="53,34,54,75" concept="2" />
      <node id="2569394751388018892" at="54,75,55,54" concept="2" />
      <node id="2569394751388018892" at="55,54,56,40" concept="2" />
      <node id="2569394751388018892" at="56,40,57,34" concept="2" />
      <node id="2569394751388018892" at="57,34,58,22" concept="6" />
      <node id="2569394751388018896" at="60,89,61,82" concept="5" />
      <node id="2569394751388018896" at="61,82,62,29" concept="2" />
      <node id="2569394751388018896" at="62,29,63,42" concept="2" />
      <node id="2569394751388018896" at="63,42,64,26" concept="5" />
      <node id="2569394751388018896" at="64,26,65,58" concept="2" />
      <node id="2569394751388018896" at="65,58,66,42" concept="2" />
      <node id="2569394751388018896" at="66,42,67,73" concept="2" />
      <node id="2569394751388018896" at="67,73,68,57" concept="5" />
      <node id="2569394751388018896" at="68,57,69,59" concept="5" />
      <node id="2569394751388018896" at="70,35,71,72" concept="5" />
      <node id="2569394751388018896" at="71,72,72,78" concept="5" />
      <node id="2569394751388018896" at="72,78,73,109" concept="6" />
      <node id="2569394751388018896" at="74,10,75,22" concept="6" />
      <node id="2569394751388018894" at="77,89,78,87" concept="5" />
      <node id="2569394751388018894" at="78,87,79,48" concept="2" />
      <node id="2569394751388018894" at="79,48,80,34" concept="5" />
      <node id="2569394751388018894" at="80,34,81,76" concept="2" />
      <node id="2569394751388018894" at="81,76,82,40" concept="2" />
      <node id="2569394751388018894" at="82,40,83,34" concept="2" />
      <node id="2569394751388018894" at="83,34,84,22" concept="6" />
      <node id="1104094430779068754" at="21,0,24,0" concept="4" trace="createEditorCell#(Ljetbrains/mps/openapi/editor/EditorContext;Lorg/jetbrains/mps/openapi/model/SNode;)Ljetbrains/mps/openapi/editor/cells/EditorCell;" />
      <node id="2569394751388018896" at="69,59,75,22" concept="3" />
      <node id="2886182022232400319" at="32,0,39,0" concept="4" trace="createComponent_z9qmjc_a0#(Ljetbrains/mps/openapi/editor/EditorContext;Lorg/jetbrains/mps/openapi/model/SNode;)Ljetbrains/mps/openapi/editor/cells/EditorCell;" />
      <node id="1104094430779068754" at="24,0,32,0" concept="4" trace="createCollection_z9qmjc_a#(Ljetbrains/mps/openapi/editor/EditorContext;Lorg/jetbrains/mps/openapi/model/SNode;)Ljetbrains/mps/openapi/editor/cells/EditorCell;" />
      <node id="2569394751388018894" at="77,0,86,0" concept="4" trace="createConstant_z9qmjc_c1a#(Ljetbrains/mps/openapi/editor/EditorContext;Lorg/jetbrains/mps/openapi/model/SNode;)Ljetbrains/mps/openapi/editor/cells/EditorCell;" />
      <node id="2569394751388018892" at="50,0,60,0" concept="4" trace="createConstant_z9qmjc_a1a#(Ljetbrains/mps/openapi/editor/EditorContext;Lorg/jetbrains/mps/openapi/model/SNode;)Ljetbrains/mps/openapi/editor/cells/EditorCell;" />
      <node id="1104094430779068754" at="39,0,50,0" concept="4" trace="createCollection_z9qmjc_b0#(Ljetbrains/mps/openapi/editor/EditorContext;Lorg/jetbrains/mps/openapi/model/SNode;)Ljetbrains/mps/openapi/editor/cells/EditorCell;" />
      <node id="2569394751388018896" at="60,0,77,0" concept="4" trace="createProperty_z9qmjc_b1a#(Ljetbrains/mps/openapi/editor/EditorContext;Lorg/jetbrains/mps/openapi/model/SNode;)Ljetbrains/mps/openapi/editor/cells/EditorCell;" />
      <scope id="1104094430779068754" at="21,79,22,63" />
      <scope id="1104094430779068754" at="27,28,28,82" />
      <scope id="1104094430779068754" at="28,82,29,83" />
      <scope id="1104094430779068754" at="44,40,45,82" />
      <scope id="1104094430779068754" at="45,82,46,82" />
      <scope id="1104094430779068754" at="46,82,47,82" />
      <scope id="1104094430779068754" at="21,0,24,0">
        <var name="editorContext" id="1104094430779068754" />
        <var name="node" id="1104094430779068754" />
      </scope>
      <scope id="2569394751388018896" at="70,35,73,109">
        <var name="manager" id="2569394751388018896" />
        <var name="opContext" id="2569394751388018896" />
      </scope>
      <scope id="2886182022232400319" at="32,89,37,22">
        <var name="editorCell" id="2886182022232400319" />
        <var name="style" id="2886182022232400319" />
      </scope>
      <scope id="1104094430779068754" at="24,89,30,22">
        <var name="editorCell" id="1104094430779068754" />
      </scope>
      <scope id="2886182022232400319" at="32,0,39,0">
        <var name="editorContext" id="2886182022232400319" />
        <var name="node" id="2886182022232400319" />
      </scope>
      <scope id="2569394751388018894" at="77,89,84,22">
        <var name="editorCell" id="2569394751388018894" />
        <var name="style" id="2569394751388018894" />
      </scope>
      <scope id="1104094430779068754" at="24,0,32,0">
        <var name="editorContext" id="1104094430779068754" />
        <var name="node" id="1104094430779068754" />
      </scope>
      <scope id="2569394751388018892" at="50,89,58,22">
        <var name="editorCell" id="2569394751388018892" />
        <var name="style" id="2569394751388018892" />
      </scope>
      <scope id="1104094430779068754" at="39,90,48,22">
        <var name="editorCell" id="1104094430779068754" />
        <var name="style" id="1104094430779068754" />
      </scope>
      <scope id="2569394751388018894" at="77,0,86,0">
        <var name="editorContext" id="2569394751388018894" />
        <var name="node" id="2569394751388018894" />
      </scope>
      <scope id="2569394751388018892" at="50,0,60,0">
        <var name="editorContext" id="2569394751388018892" />
        <var name="node" id="2569394751388018892" />
      </scope>
      <scope id="1104094430779068754" at="39,0,50,0">
        <var name="editorContext" id="1104094430779068754" />
        <var name="node" id="1104094430779068754" />
      </scope>
      <scope id="2569394751388018896" at="60,89,75,22">
        <var name="attributeConcept" id="2569394751388018896" />
        <var name="attributeKind" id="2569394751388018896" />
        <var name="editorCell" id="2569394751388018896" />
        <var name="provider" id="2569394751388018896" />
      </scope>
      <scope id="2569394751388018896" at="60,0,77,0">
        <var name="editorContext" id="2569394751388018896" />
        <var name="node" id="2569394751388018896" />
      </scope>
      <unit id="1104094430779068754" at="20,0,87,0" name="jetbrains.mps.debugger.api.lang.editor.DebuggerType_Editor" />
    </file>
  </root>
  <root nodeRef="r:600c053c-afd8-419c-b24b-2550d269af72(jetbrains.mps.debugger.api.lang.editor)/1104094430779068758">
    <file name="DebuggerReference_Editor.java">
      <node id="1104094430779068758" at="21,79,22,63" concept="6" />
      <node id="1104094430779068758" at="24,89,25,99" concept="5" />
      <node id="1104094430779068758" at="25,99,26,48" concept="2" />
      <node id="1104094430779068758" at="26,48,27,28" concept="2" />
      <node id="1104094430779068758" at="27,28,28,82" concept="0" />
      <node id="1104094430779068758" at="27,28,28,82" concept="2" />
      <node id="1104094430779068758" at="28,82,29,81" concept="0" />
      <node id="1104094430779068758" at="28,82,29,81" concept="2" />
      <node id="1104094430779068758" at="29,81,30,81" concept="0" />
      <node id="1104094430779068758" at="29,81,30,81" concept="2" />
      <node id="1104094430779068758" at="30,81,31,81" concept="0" />
      <node id="1104094430779068758" at="30,81,31,81" concept="2" />
      <node id="1104094430779068758" at="31,81,32,22" concept="6" />
      <node id="2886182022232400596" at="34,89,35,131" concept="5" />
      <node id="2886182022232400596" at="35,131,36,34" concept="5" />
      <node id="2886182022232400596" at="36,34,37,66" concept="2" />
      <node id="2886182022232400596" at="37,66,38,40" concept="2" />
      <node id="2886182022232400596" at="38,40,39,22" concept="6" />
      <node id="1104094430779068767" at="41,88,42,87" concept="5" />
      <node id="1104094430779068767" at="42,87,43,47" concept="2" />
      <node id="1104094430779068767" at="43,47,44,34" concept="5" />
      <node id="1104094430779068767" at="44,34,45,54" concept="2" />
      <node id="1104094430779068767" at="45,54,46,55" concept="2" />
      <node id="1104094430779068767" at="46,55,47,61" concept="2" />
      <node id="1104094430779068767" at="47,61,48,40" concept="2" />
      <node id="1104094430779068767" at="48,40,49,34" concept="2" />
      <node id="1104094430779068767" at="49,34,50,22" concept="6" />
      <node id="1104094430779068773" at="52,88,53,82" concept="5" />
      <node id="1104094430779068773" at="53,82,54,37" concept="2" />
      <node id="1104094430779068773" at="54,37,55,50" concept="2" />
      <node id="1104094430779068773" at="55,50,56,26" concept="5" />
      <node id="1104094430779068773" at="56,26,57,58" concept="2" />
      <node id="1104094430779068773" at="57,58,58,50" concept="2" />
      <node id="1104094430779068773" at="58,50,59,34" concept="5" />
      <node id="1104094430779068773" at="59,34,60,47" concept="2" />
      <node id="1104094430779068773" at="60,47,61,40" concept="2" />
      <node id="1104094430779068773" at="61,40,62,73" concept="2" />
      <node id="1104094430779068773" at="62,73,63,57" concept="5" />
      <node id="1104094430779068773" at="63,57,64,59" concept="5" />
      <node id="1104094430779068773" at="65,35,66,72" concept="5" />
      <node id="1104094430779068773" at="66,72,67,78" concept="5" />
      <node id="1104094430779068773" at="67,78,68,109" concept="6" />
      <node id="1104094430779068773" at="69,10,70,22" concept="6" />
      <node id="1104094430779068771" at="72,88,73,87" concept="5" />
      <node id="1104094430779068771" at="73,87,74,47" concept="2" />
      <node id="1104094430779068771" at="74,47,75,34" concept="5" />
      <node id="1104094430779068771" at="75,34,76,54" concept="2" />
      <node id="1104094430779068771" at="76,54,77,61" concept="2" />
      <node id="1104094430779068771" at="77,61,78,40" concept="2" />
      <node id="1104094430779068771" at="78,40,79,34" concept="2" />
      <node id="1104094430779068771" at="79,34,80,22" concept="6" />
      <node id="1104094430779068758" at="21,0,24,0" concept="4" trace="createEditorCell#(Ljetbrains/mps/openapi/editor/EditorContext;Lorg/jetbrains/mps/openapi/model/SNode;)Ljetbrains/mps/openapi/editor/cells/EditorCell;" />
      <node id="1104094430779068773" at="64,59,70,22" concept="3" />
      <node id="2886182022232400596" at="34,0,41,0" concept="4" trace="createComponent_8xigmp_a0#(Ljetbrains/mps/openapi/editor/EditorContext;Lorg/jetbrains/mps/openapi/model/SNode;)Ljetbrains/mps/openapi/editor/cells/EditorCell;" />
      <node id="1104094430779068758" at="24,0,34,0" concept="4" trace="createCollection_8xigmp_a#(Ljetbrains/mps/openapi/editor/EditorContext;Lorg/jetbrains/mps/openapi/model/SNode;)Ljetbrains/mps/openapi/editor/cells/EditorCell;" />
      <node id="1104094430779068771" at="72,0,82,0" concept="4" trace="createConstant_8xigmp_d0#(Ljetbrains/mps/openapi/editor/EditorContext;Lorg/jetbrains/mps/openapi/model/SNode;)Ljetbrains/mps/openapi/editor/cells/EditorCell;" />
      <node id="1104094430779068767" at="41,0,52,0" concept="4" trace="createConstant_8xigmp_b0#(Ljetbrains/mps/openapi/editor/EditorContext;Lorg/jetbrains/mps/openapi/model/SNode;)Ljetbrains/mps/openapi/editor/cells/EditorCell;" />
      <node id="1104094430779068773" at="52,0,72,0" concept="4" trace="createProperty_8xigmp_c0#(Ljetbrains/mps/openapi/editor/EditorContext;Lorg/jetbrains/mps/openapi/model/SNode;)Ljetbrains/mps/openapi/editor/cells/EditorCell;" />
      <scope id="1104094430779068758" at="21,79,22,63" />
      <scope id="1104094430779068758" at="27,28,28,82" />
      <scope id="1104094430779068758" at="28,82,29,81" />
      <scope id="1104094430779068758" at="29,81,30,81" />
      <scope id="1104094430779068758" at="30,81,31,81" />
      <scope id="1104094430779068758" at="21,0,24,0">
        <var name="editorContext" id="1104094430779068758" />
        <var name="node" id="1104094430779068758" />
      </scope>
      <scope id="1104094430779068773" at="65,35,68,109">
        <var name="manager" id="1104094430779068773" />
        <var name="opContext" id="1104094430779068773" />
      </scope>
      <scope id="2886182022232400596" at="34,89,39,22">
        <var name="editorCell" id="2886182022232400596" />
        <var name="style" id="2886182022232400596" />
      </scope>
      <scope id="2886182022232400596" at="34,0,41,0">
        <var name="editorContext" id="2886182022232400596" />
        <var name="node" id="2886182022232400596" />
      </scope>
      <scope id="1104094430779068758" at="24,89,32,22">
        <var name="editorCell" id="1104094430779068758" />
      </scope>
      <scope id="1104094430779068771" at="72,88,80,22">
        <var name="editorCell" id="1104094430779068771" />
        <var name="style" id="1104094430779068771" />
      </scope>
      <scope id="1104094430779068767" at="41,88,50,22">
        <var name="editorCell" id="1104094430779068767" />
        <var name="style" id="1104094430779068767" />
      </scope>
      <scope id="1104094430779068758" at="24,0,34,0">
        <var name="editorContext" id="1104094430779068758" />
        <var name="node" id="1104094430779068758" />
      </scope>
      <scope id="1104094430779068771" at="72,0,82,0">
        <var name="editorContext" id="1104094430779068771" />
        <var name="node" id="1104094430779068771" />
      </scope>
      <scope id="1104094430779068767" at="41,0,52,0">
        <var name="editorContext" id="1104094430779068767" />
        <var name="node" id="1104094430779068767" />
      </scope>
      <scope id="1104094430779068773" at="52,88,70,22">
        <var name="attributeConcept" id="1104094430779068773" />
        <var name="attributeKind" id="1104094430779068773" />
        <var name="editorCell" id="1104094430779068773" />
        <var name="provider" id="1104094430779068773" />
        <var name="style" id="1104094430779068773" />
      </scope>
      <scope id="1104094430779068773" at="52,0,72,0">
        <var name="editorContext" id="1104094430779068773" />
        <var name="node" id="1104094430779068773" />
      </scope>
      <unit id="1104094430779068758" at="20,0,83,0" name="jetbrains.mps.debugger.api.lang.editor.DebuggerReference_Editor" />
    </file>
  </root>
  <root nodeRef="r:600c053c-afd8-419c-b24b-2550d269af72(jetbrains.mps.debugger.api.lang.editor)/1270798772176070201">
    <file name="BreakpointCreator_Editor.java">
      <node id="1270798772176070201" at="24,79,25,63" concept="6" />
      <node id="1270798772176070201" at="27,89,28,97" concept="5" />
      <node id="1270798772176070201" at="28,97,29,48" concept="2" />
      <node id="1270798772176070201" at="29,48,30,28" concept="2" />
      <node id="1270798772176070201" at="30,28,31,82" concept="0" />
      <node id="1270798772176070201" at="30,28,31,82" concept="2" />
      <node id="1270798772176070201" at="31,82,32,83" concept="0" />
      <node id="1270798772176070201" at="31,82,32,83" concept="2" />
      <node id="1270798772176070201" at="32,83,33,22" concept="6" />
      <node id="2886182022232400553" at="35,89,36,131" concept="5" />
      <node id="2886182022232400553" at="36,131,37,22" concept="6" />
      <node id="1270798772176070201" at="39,90,40,99" concept="5" />
      <node id="1270798772176070201" at="40,99,41,49" concept="2" />
      <node id="1270798772176070201" at="41,49,42,84" concept="0" />
      <node id="1270798772176070201" at="41,49,42,84" concept="2" />
      <node id="1270798772176070201" at="42,84,43,85" concept="0" />
      <node id="1270798772176070201" at="42,84,43,85" concept="2" />
      <node id="1270798772176070201" at="43,85,44,22" concept="6" />
      <node id="3638114788553759737" at="46,91,47,78" concept="5" />
      <node id="3638114788553759737" at="47,78,48,22" concept="6" />
      <node id="1270798772176070201" at="50,92,51,159" concept="5" />
      <node id="1270798772176070201" at="51,159,52,108" concept="5" />
      <node id="1270798772176070201" at="52,108,53,63" concept="2" />
      <node id="1270798772176070201" at="53,63,54,34" concept="5" />
      <node id="1270798772176070201" at="54,34,55,49" concept="2" />
      <node id="1270798772176070201" at="55,49,56,40" concept="2" />
      <node id="1270798772176070201" at="56,40,57,49" concept="2" />
      <node id="1270798772176070201" at="57,49,58,22" concept="6" />
      <node id="1270798772176070201" at="61,115,62,50" concept="8" />
      <node id="1270798772176070201" at="64,66,65,41" concept="5" />
      <node id="1270798772176070201" at="65,41,66,93" concept="6" />
      <node id="1270798772176070201" at="68,86,69,80" concept="5" />
      <node id="1270798772176070201" at="69,80,70,95" concept="2" />
      <node id="1270798772176070201" at="70,95,71,25" concept="6" />
      <node id="1270798772176070201" at="73,68,74,34" concept="5" />
      <node id="1270798772176070201" at="74,34,75,55" concept="2" />
      <node id="1270798772176070201" at="75,55,76,87" concept="2" />
      <node id="1270798772176070201" at="76,87,77,23" concept="6" />
      <node id="1270798772176070201" at="80,96,81,134" concept="2" />
      <node id="1270798772176070201" at="82,34,83,95" concept="2" />
      <node id="1270798772176070201" at="83,95,84,98" concept="2" />
      <node id="1270798772176070201" at="86,131,87,139" concept="2" />
      <node id="1270798772176070201" at="24,0,27,0" concept="4" trace="createEditorCell#(Ljetbrains/mps/openapi/editor/EditorContext;Lorg/jetbrains/mps/openapi/model/SNode;)Ljetbrains/mps/openapi/editor/cells/EditorCell;" />
      <node id="1270798772176070201" at="61,0,64,0" concept="1" trace="breakpointableConceptsListHandler_q67mwo_b1a#(Lorg/jetbrains/mps/openapi/model/SNode;Ljava/lang/String;Ljetbrains/mps/openapi/editor/EditorContext;)V" />
      <node id="1270798772176070201" at="85,9,88,9" concept="3" />
      <node id="2886182022232400553" at="35,0,39,0" concept="4" trace="createComponent_q67mwo_a0#(Ljetbrains/mps/openapi/editor/EditorContext;Lorg/jetbrains/mps/openapi/model/SNode;)Ljetbrains/mps/openapi/editor/cells/EditorCell;" />
      <node id="3638114788553759737" at="46,0,50,0" concept="4" trace="createIndentCell_q67mwo_a1a#(Ljetbrains/mps/openapi/editor/EditorContext;Lorg/jetbrains/mps/openapi/model/SNode;)Ljetbrains/mps/openapi/editor/cells/EditorCell;" />
      <node id="1270798772176070201" at="64,0,68,0" concept="4" trace="createNodeToInsert#(Ljetbrains/mps/openapi/editor/EditorContext;)Lorg/jetbrains/mps/openapi/model/SNode;" />
      <node id="1270798772176070201" at="81,134,85,9" concept="3" />
      <node id="1270798772176070201" at="68,0,73,0" concept="4" trace="createNodeCell#(Ljetbrains/mps/openapi/editor/EditorContext;Lorg/jetbrains/mps/openapi/model/SNode;)Ljetbrains/mps/openapi/editor/cells/EditorCell;" />
      <node id="1270798772176070201" at="73,0,79,0" concept="4" trace="createEmptyCell#(Ljetbrains/mps/openapi/editor/EditorContext;)Ljetbrains/mps/openapi/editor/cells/EditorCell;" />
      <node id="1270798772176070201" at="39,0,46,0" concept="4" trace="createCollection_q67mwo_b0#(Ljetbrains/mps/openapi/editor/EditorContext;Lorg/jetbrains/mps/openapi/model/SNode;)Ljetbrains/mps/openapi/editor/cells/EditorCell;" />
      <node id="1270798772176070201" at="27,0,35,0" concept="4" trace="createCollection_q67mwo_a#(Ljetbrains/mps/openapi/editor/EditorContext;Lorg/jetbrains/mps/openapi/model/SNode;)Ljetbrains/mps/openapi/editor/cells/EditorCell;" />
      <node id="1270798772176070201" at="50,0,60,0" concept="4" trace="createRefNodeList_q67mwo_b1a#(Ljetbrains/mps/openapi/editor/EditorContext;Lorg/jetbrains/mps/openapi/model/SNode;)Ljetbrains/mps/openapi/editor/cells/EditorCell;" />
      <node id="1270798772176070201" at="79,132,89,7" concept="3" />
      <node id="1270798772176070201" at="79,0,91,0" concept="4" trace="installElementCellActions#(Lorg/jetbrains/mps/openapi/model/SNode;Lorg/jetbrains/mps/openapi/model/SNode;Ljetbrains/mps/openapi/editor/cells/EditorCell;Ljetbrains/mps/openapi/editor/EditorContext;)V" />
      <scope id="1270798772176070201" at="24,79,25,63" />
      <scope id="1270798772176070201" at="30,28,31,82" />
      <scope id="1270798772176070201" at="31,82,32,83" />
      <scope id="1270798772176070201" at="41,49,42,84" />
      <scope id="1270798772176070201" at="42,84,43,85" />
      <scope id="1270798772176070201" at="61,115,62,50" />
      <scope id="1270798772176070201" at="86,131,87,139" />
      <scope id="2886182022232400553" at="35,89,37,22">
        <var name="editorCell" id="2886182022232400553" />
      </scope>
      <scope id="3638114788553759737" at="46,91,48,22">
        <var name="editorCell" id="3638114788553759737" />
      </scope>
      <scope id="1270798772176070201" at="64,66,66,93">
        <var name="listOwner" id="1270798772176070201" />
      </scope>
      <scope id="1270798772176070201" at="82,34,84,98" />
      <scope id="1270798772176070201" at="24,0,27,0">
        <var name="editorContext" id="1270798772176070201" />
        <var name="node" id="1270798772176070201" />
      </scope>
      <scope id="1270798772176070201" at="61,0,64,0">
        <var name="childRole" id="1270798772176070201" />
        <var name="context" id="1270798772176070201" />
        <var name="ownerNode" id="1270798772176070201" />
      </scope>
      <scope id="1270798772176070201" at="68,86,71,25">
        <var name="elementCell" id="1270798772176070201" />
      </scope>
      <scope id="2886182022232400553" at="35,0,39,0">
        <var name="editorContext" id="2886182022232400553" />
        <var name="node" id="2886182022232400553" />
      </scope>
      <scope id="3638114788553759737" at="46,0,50,0">
        <var name="editorContext" id="3638114788553759737" />
        <var name="node" id="3638114788553759737" />
      </scope>
      <scope id="1270798772176070201" at="64,0,68,0">
        <var name="editorContext" id="1270798772176070201" />
      </scope>
      <scope id="1270798772176070201" at="73,68,77,23">
        <var name="emptyCell" id="1270798772176070201" />
      </scope>
      <scope id="1270798772176070201" at="39,90,44,22">
        <var name="editorCell" id="1270798772176070201" />
      </scope>
      <scope id="1270798772176070201" at="68,0,73,0">
        <var name="editorContext" id="1270798772176070201" />
        <var name="elementNode" id="1270798772176070201" />
      </scope>
      <scope id="1270798772176070201" at="27,89,33,22">
        <var name="editorCell" id="1270798772176070201" />
      </scope>
      <scope id="1270798772176070201" at="73,0,79,0">
        <var name="editorContext" id="1270798772176070201" />
      </scope>
      <scope id="1270798772176070201" at="39,0,46,0">
        <var name="editorContext" id="1270798772176070201" />
        <var name="node" id="1270798772176070201" />
      </scope>
      <scope id="1270798772176070201" at="27,0,35,0">
        <var name="editorContext" id="1270798772176070201" />
        <var name="node" id="1270798772176070201" />
      </scope>
      <scope id="1270798772176070201" at="50,92,58,22">
        <var name="editorCell" id="1270798772176070201" />
        <var name="handler" id="1270798772176070201" />
        <var name="style" id="1270798772176070201" />
      </scope>
      <scope id="1270798772176070201" at="80,96,88,9" />
      <scope id="1270798772176070201" at="50,0,60,0">
        <var name="editorContext" id="1270798772176070201" />
        <var name="node" id="1270798772176070201" />
      </scope>
      <scope id="1270798772176070201" at="79,132,89,7" />
      <scope id="1270798772176070201" at="79,0,91,0">
        <var name="editorContext" id="1270798772176070201" />
        <var name="elementCell" id="1270798772176070201" />
        <var name="elementNode" id="1270798772176070201" />
        <var name="listOwner" id="1270798772176070201" />
      </scope>
      <unit id="1270798772176070201" at="60,0,92,0" name="jetbrains.mps.debugger.api.lang.editor.BreakpointCreator_Editor$breakpointableConceptsListHandler_q67mwo_b1a" />
      <unit id="1270798772176070201" at="23,0,93,0" name="jetbrains.mps.debugger.api.lang.editor.BreakpointCreator_Editor" />
    </file>
  </root>
  <root nodeRef="r:600c053c-afd8-419c-b24b-2550d269af72(jetbrains.mps.debugger.api.lang.editor)/2566194812862845914">
    <file name="BreakpointableNodeItem_Editor.java">
<<<<<<< HEAD
      <node id="2566194812862845914" at="30,79,31,63" concept="6" />
      <node id="2566194812862845914" at="33,89,34,97" concept="5" />
      <node id="2566194812862845914" at="34,97,35,48" concept="2" />
      <node id="2566194812862845914" at="35,48,36,28" concept="2" />
      <node id="2566194812862845914" at="37,61,38,85" concept="2" />
      <node id="2566194812862845914" at="40,61,41,85" concept="2" />
      <node id="2566194812862845914" at="42,5,43,81" concept="0" />
      <node id="2566194812862845914" at="42,5,43,81" concept="2" />
      <node id="2566194812862845914" at="43,81,44,83" concept="0" />
      <node id="2566194812862845914" at="43,81,44,83" concept="2" />
      <node id="2566194812862845914" at="44,83,45,22" concept="6" />
      <node id="2566194812862845914" at="47,90,48,97" concept="5" />
      <node id="2566194812862845914" at="48,97,49,49" concept="2" />
      <node id="2566194812862845914" at="49,49,50,82" concept="0" />
      <node id="2566194812862845914" at="49,49,50,82" concept="2" />
      <node id="2566194812862845914" at="50,82,51,84" concept="0" />
      <node id="2566194812862845914" at="50,82,51,84" concept="2" />
      <node id="2566194812862845914" at="51,84,52,22" concept="6" />
      <node id="8751745335399639859" at="54,97,55,64" concept="6" />
      <node id="5789575999242884580" at="57,89,58,99" concept="5" />
      <node id="5789575999242884580" at="58,99,59,48" concept="2" />
      <node id="5789575999242884580" at="59,48,60,34" concept="2" />
      <node id="5789575999242884580" at="60,34,61,22" concept="6" />
      <node id="2566194812862845914" at="63,91,64,99" concept="5" />
      <node id="2566194812862845914" at="64,99,65,50" concept="2" />
      <node id="2566194812862845914" at="65,50,66,34" concept="5" />
      <node id="2566194812862845914" at="66,34,67,49" concept="2" />
      <node id="2566194812862845914" at="67,49,68,40" concept="2" />
      <node id="2566194812862845914" at="68,40,69,85" concept="0" />
      <node id="2566194812862845914" at="68,40,69,85" concept="2" />
      <node id="2566194812862845914" at="69,85,70,86" concept="0" />
      <node id="2566194812862845914" at="69,85,70,86" concept="2" />
      <node id="2566194812862845914" at="70,86,71,22" concept="6" />
      <node id="5789575999242884587" at="73,92,74,78" concept="5" />
      <node id="5789575999242884587" at="74,78,75,22" concept="6" />
      <node id="2566194812862845914" at="77,93,78,173" concept="5" />
      <node id="2566194812862845914" at="78,173,79,108" concept="5" />
      <node id="2566194812862845914" at="79,108,80,67" concept="2" />
      <node id="2566194812862845914" at="80,67,81,49" concept="2" />
      <node id="2566194812862845914" at="81,49,82,22" concept="6" />
      <node id="2566194812862845914" at="85,120,86,50" concept="8" />
      <node id="2566194812862845914" at="88,66,89,41" concept="5" />
      <node id="2566194812862845914" at="89,41,90,93" concept="6" />
      <node id="2566194812862845914" at="92,86,93,80" concept="5" />
      <node id="2566194812862845914" at="93,80,94,95" concept="2" />
      <node id="2566194812862845914" at="94,95,95,25" concept="6" />
      <node id="2566194812862845914" at="97,68,98,34" concept="5" />
      <node id="2566194812862845914" at="98,34,99,55" concept="2" />
      <node id="2566194812862845914" at="99,55,100,87" concept="2" />
      <node id="2566194812862845914" at="100,87,101,23" concept="6" />
      <node id="2566194812862845914" at="104,96,105,134" concept="2" />
      <node id="2566194812862845914" at="106,34,107,95" concept="2" />
      <node id="2566194812862845914" at="107,95,108,98" concept="2" />
      <node id="2566194812862845914" at="110,131,111,139" concept="2" />
      <node id="2566194812862845914" at="116,90,117,97" concept="5" />
      <node id="2566194812862845914" at="117,97,118,49" concept="2" />
      <node id="2566194812862845914" at="118,49,119,34" concept="5" />
      <node id="2566194812862845914" at="119,34,120,49" concept="2" />
      <node id="2566194812862845914" at="120,49,121,40" concept="2" />
      <node id="2566194812862845914" at="121,40,122,82" concept="0" />
      <node id="2566194812862845914" at="121,40,122,82" concept="2" />
      <node id="2566194812862845914" at="122,82,123,84" concept="0" />
      <node id="2566194812862845914" at="122,82,123,84" concept="2" />
      <node id="2566194812862845914" at="123,84,124,22" concept="6" />
      <node id="7796501636717833665" at="126,97,127,61" concept="6" />
      <node id="7796501636717833694" at="129,89,130,102" concept="5" />
      <node id="7796501636717833694" at="130,102,131,48" concept="2" />
      <node id="7796501636717833694" at="131,48,132,34" concept="2" />
      <node id="7796501636717833694" at="132,34,133,22" concept="6" />
      <node id="2566194812862845914" at="135,91,136,99" concept="5" />
      <node id="2566194812862845914" at="136,99,137,50" concept="2" />
      <node id="2566194812862845914" at="137,50,138,85" concept="0" />
      <node id="2566194812862845914" at="137,50,138,85" concept="2" />
      <node id="2566194812862845914" at="138,85,139,82" concept="0" />
      <node id="2566194812862845914" at="138,85,139,82" concept="2" />
      <node id="2566194812862845914" at="139,82,140,22" concept="6" />
      <node id="7796501636717833693" at="142,92,143,78" concept="5" />
      <node id="7796501636717833693" at="143,78,144,22" concept="6" />
      <node id="8751745335399671877" at="146,89,147,81" concept="5" />
      <node id="8751745335399671877" at="147,81,148,37" concept="2" />
      <node id="8751745335399671877" at="148,37,149,50" concept="2" />
      <node id="8751745335399671877" at="149,50,150,26" concept="5" />
      <node id="8751745335399671877" at="150,26,151,58" concept="2" />
      <node id="8751745335399671877" at="152,39,153,41" concept="2" />
      <node id="8751745335399671877" at="154,5,155,73" concept="2" />
      <node id="8751745335399671877" at="155,73,156,57" concept="5" />
      <node id="8751745335399671877" at="156,57,157,59" concept="5" />
      <node id="8751745335399671877" at="158,35,159,72" concept="5" />
      <node id="8751745335399671877" at="159,72,160,78" concept="5" />
      <node id="8751745335399671877" at="160,78,161,109" concept="6" />
      <node id="8751745335399671877" at="162,10,163,22" concept="6" />
      <node id="5789575999242884592" at="165,88,166,104" concept="5" />
      <node id="5789575999242884592" at="166,104,167,47" concept="2" />
      <node id="5789575999242884592" at="167,47,168,34" concept="2" />
      <node id="5789575999242884592" at="168,34,169,22" concept="6" />
      <node id="2566194812862845914" at="171,90,172,99" concept="5" />
      <node id="2566194812862845914" at="172,99,173,49" concept="2" />
      <node id="2566194812862845914" at="173,49,174,34" concept="5" />
      <node id="2566194812862845914" at="174,34,175,49" concept="2" />
      <node id="2566194812862845914" at="175,49,176,40" concept="2" />
      <node id="2566194812862845914" at="176,40,177,84" concept="0" />
      <node id="2566194812862845914" at="176,40,177,84" concept="2" />
      <node id="2566194812862845914" at="177,84,178,81" concept="0" />
      <node id="2566194812862845914" at="177,84,178,81" concept="2" />
      <node id="2566194812862845914" at="178,81,179,22" concept="6" />
      <node id="5789575999242884598" at="181,91,182,78" concept="5" />
      <node id="5789575999242884598" at="182,78,183,22" concept="6" />
      <node id="5789575999242884600" at="185,88,186,81" concept="5" />
      <node id="5789575999242884600" at="186,81,187,41" concept="2" />
      <node id="5789575999242884600" at="187,41,188,54" concept="2" />
      <node id="5789575999242884600" at="188,54,189,26" concept="5" />
      <node id="5789575999242884600" at="189,26,190,58" concept="2" />
      <node id="5789575999242884600" at="191,39,192,45" concept="2" />
      <node id="5789575999242884600" at="193,5,194,73" concept="2" />
      <node id="5789575999242884600" at="194,73,195,57" concept="5" />
      <node id="5789575999242884600" at="195,57,196,59" concept="5" />
      <node id="5789575999242884600" at="197,35,198,72" concept="5" />
      <node id="5789575999242884600" at="198,72,199,78" concept="5" />
      <node id="5789575999242884600" at="199,78,200,109" concept="6" />
      <node id="5789575999242884600" at="201,10,202,22" concept="6" />
      <node id="2566194812862845914" at="30,0,33,0" concept="4" trace="createEditorCell#(Ljetbrains/mps/openapi/editor/EditorContext;Lorg/jetbrains/mps/openapi/model/SNode;)Ljetbrains/mps/openapi/editor/cells/EditorCell;" />
      <node id="2566194812862845914" at="36,28,39,5" concept="0" />
      <node id="2566194812862845914" at="36,28,39,5" concept="3" />
      <node id="2566194812862845914" at="39,5,42,5" concept="0" />
      <node id="2566194812862845914" at="39,5,42,5" concept="3" />
      <node id="8751745335399632089" at="54,0,57,0" concept="7" trace="renderingCondition_4n0rw6_a0a#(Lorg/jetbrains/mps/openapi/model/SNode;Ljetbrains/mps/openapi/editor/EditorContext;)Z" />
      <node id="2566194812862845914" at="85,0,88,0" concept="1" trace="conceptsToCreateBreakpointListHandler_4n0rw6_b1a0#(Lorg/jetbrains/mps/openapi/model/SNode;Ljava/lang/String;Ljetbrains/mps/openapi/editor/EditorContext;)V" />
      <node id="2566194812862845914" at="109,9,112,9" concept="3" />
      <node id="7796501636717832277" at="126,0,129,0" concept="7" trace="renderingCondition_4n0rw6_a1a#(Lorg/jetbrains/mps/openapi/model/SNode;Ljetbrains/mps/openapi/editor/EditorContext;)Z" />
      <node id="8751745335399671877" at="151,58,154,5" concept="3" />
      <node id="5789575999242884600" at="190,58,193,5" concept="3" />
      <node id="5789575999242884587" at="73,0,77,0" concept="4" trace="createIndentCell_4n0rw6_a1a0#(Ljetbrains/mps/openapi/editor/EditorContext;Lorg/jetbrains/mps/openapi/model/SNode;)Ljetbrains/mps/openapi/editor/cells/EditorCell;" />
      <node id="2566194812862845914" at="88,0,92,0" concept="4" trace="createNodeToInsert#(Ljetbrains/mps/openapi/editor/EditorContext;)Lorg/jetbrains/mps/openapi/model/SNode;" />
      <node id="2566194812862845914" at="105,134,109,9" concept="3" />
      <node id="7796501636717833693" at="142,0,146,0" concept="4" trace="createIndentCell_4n0rw6_a1b0#(Ljetbrains/mps/openapi/editor/EditorContext;Lorg/jetbrains/mps/openapi/model/SNode;)Ljetbrains/mps/openapi/editor/cells/EditorCell;" />
      <node id="5789575999242884598" at="181,0,185,0" concept="4" trace="createIndentCell_4n0rw6_a3a#(Ljetbrains/mps/openapi/editor/EditorContext;Lorg/jetbrains/mps/openapi/model/SNode;)Ljetbrains/mps/openapi/editor/cells/EditorCell;" />
      <node id="2566194812862845914" at="92,0,97,0" concept="4" trace="createNodeCell#(Ljetbrains/mps/openapi/editor/EditorContext;Lorg/jetbrains/mps/openapi/model/SNode;)Ljetbrains/mps/openapi/editor/cells/EditorCell;" />
      <node id="5789575999242884580" at="57,0,63,0" concept="4" trace="createConstant_4n0rw6_a0a#(Ljetbrains/mps/openapi/editor/EditorContext;Lorg/jetbrains/mps/openapi/model/SNode;)Ljetbrains/mps/openapi/editor/cells/EditorCell;" />
      <node id="2566194812862845914" at="97,0,103,0" concept="4" trace="createEmptyCell#(Ljetbrains/mps/openapi/editor/EditorContext;)Ljetbrains/mps/openapi/editor/cells/EditorCell;" />
      <node id="7796501636717833694" at="129,0,135,0" concept="4" trace="createConstant_4n0rw6_a1a#(Ljetbrains/mps/openapi/editor/EditorContext;Lorg/jetbrains/mps/openapi/model/SNode;)Ljetbrains/mps/openapi/editor/cells/EditorCell;" />
      <node id="8751745335399671877" at="157,59,163,22" concept="3" />
      <node id="5789575999242884592" at="165,0,171,0" concept="4" trace="createConstant_4n0rw6_c0#(Ljetbrains/mps/openapi/editor/EditorContext;Lorg/jetbrains/mps/openapi/model/SNode;)Ljetbrains/mps/openapi/editor/cells/EditorCell;" />
      <node id="5789575999242884600" at="196,59,202,22" concept="3" />
      <node id="2566194812862845914" at="47,0,54,0" concept="4" trace="createCollection_4n0rw6_a0#(Ljetbrains/mps/openapi/editor/EditorContext;Lorg/jetbrains/mps/openapi/model/SNode;)Ljetbrains/mps/openapi/editor/cells/EditorCell;" />
      <node id="2566194812862845914" at="77,0,84,0" concept="4" trace="createRefNodeList_4n0rw6_b1a0#(Ljetbrains/mps/openapi/editor/EditorContext;Lorg/jetbrains/mps/openapi/model/SNode;)Ljetbrains/mps/openapi/editor/cells/EditorCell;" />
      <node id="2566194812862845914" at="135,0,142,0" concept="4" trace="createCollection_4n0rw6_b1a#(Ljetbrains/mps/openapi/editor/EditorContext;Lorg/jetbrains/mps/openapi/model/SNode;)Ljetbrains/mps/openapi/editor/cells/EditorCell;" />
      <node id="2566194812862845914" at="63,0,73,0" concept="4" trace="createCollection_4n0rw6_b0a#(Ljetbrains/mps/openapi/editor/EditorContext;Lorg/jetbrains/mps/openapi/model/SNode;)Ljetbrains/mps/openapi/editor/cells/EditorCell;" />
      <node id="2566194812862845914" at="103,132,113,7" concept="3" />
      <node id="2566194812862845914" at="116,0,126,0" concept="4" trace="createCollection_4n0rw6_b0#(Ljetbrains/mps/openapi/editor/EditorContext;Lorg/jetbrains/mps/openapi/model/SNode;)Ljetbrains/mps/openapi/editor/cells/EditorCell;" />
      <node id="2566194812862845914" at="171,0,181,0" concept="4" trace="createCollection_4n0rw6_d0#(Ljetbrains/mps/openapi/editor/EditorContext;Lorg/jetbrains/mps/openapi/model/SNode;)Ljetbrains/mps/openapi/editor/cells/EditorCell;" />
      <node id="2566194812862845914" at="103,0,115,0" concept="4" trace="installElementCellActions#(Lorg/jetbrains/mps/openapi/model/SNode;Lorg/jetbrains/mps/openapi/model/SNode;Ljetbrains/mps/openapi/editor/cells/EditorCell;Ljetbrains/mps/openapi/editor/EditorContext;)V" />
      <node id="2566194812862845914" at="33,0,47,0" concept="4" trace="createCollection_4n0rw6_a#(Ljetbrains/mps/openapi/editor/EditorContext;Lorg/jetbrains/mps/openapi/model/SNode;)Ljetbrains/mps/openapi/editor/cells/EditorCell;" />
      <node id="8751745335399671877" at="146,0,165,0" concept="4" trace="createRefNode_4n0rw6_b1b0#(Ljetbrains/mps/openapi/editor/EditorContext;Lorg/jetbrains/mps/openapi/model/SNode;)Ljetbrains/mps/openapi/editor/cells/EditorCell;" />
      <node id="5789575999242884600" at="185,0,204,0" concept="4" trace="createRefNode_4n0rw6_b3a#(Ljetbrains/mps/openapi/editor/EditorContext;Lorg/jetbrains/mps/openapi/model/SNode;)Ljetbrains/mps/openapi/editor/cells/EditorCell;" />
      <scope id="2566194812862845914" at="30,79,31,63" />
      <scope id="2566194812862845914" at="37,61,38,85" />
      <scope id="2566194812862845914" at="40,61,41,85" />
      <scope id="2566194812862845914" at="42,5,43,81" />
      <scope id="2566194812862845914" at="43,81,44,83" />
      <scope id="2566194812862845914" at="49,49,50,82" />
      <scope id="2566194812862845914" at="50,82,51,84" />
      <scope id="8751745335399632090" at="54,97,55,64" />
      <scope id="2566194812862845914" at="68,40,69,85" />
      <scope id="2566194812862845914" at="69,85,70,86" />
      <scope id="2566194812862845914" at="85,120,86,50" />
      <scope id="2566194812862845914" at="110,131,111,139" />
      <scope id="2566194812862845914" at="121,40,122,82" />
      <scope id="2566194812862845914" at="122,82,123,84" />
      <scope id="7796501636717832278" at="126,97,127,61" />
      <scope id="2566194812862845914" at="137,50,138,85" />
      <scope id="2566194812862845914" at="138,85,139,82" />
      <scope id="8751745335399671877" at="152,39,153,41" />
      <scope id="2566194812862845914" at="176,40,177,84" />
      <scope id="2566194812862845914" at="177,84,178,81" />
      <scope id="5789575999242884600" at="191,39,192,45" />
      <scope id="5789575999242884587" at="73,92,75,22">
        <var name="editorCell" id="5789575999242884587" />
      </scope>
      <scope id="2566194812862845914" at="88,66,90,93">
        <var name="listOwner" id="2566194812862845914" />
      </scope>
      <scope id="2566194812862845914" at="106,34,108,98" />
      <scope id="7796501636717833693" at="142,92,144,22">
        <var name="editorCell" id="7796501636717833693" />
      </scope>
      <scope id="5789575999242884598" at="181,91,183,22">
=======
      <node id="2566194812862845914" at="31,79,32,63" concept="6" />
      <node id="2566194812862845914" at="35,89,36,97" concept="5" />
      <node id="2566194812862845914" at="36,97,37,48" concept="2" />
      <node id="2566194812862845914" at="37,48,38,28" concept="2" />
      <node id="2566194812862845914" at="39,61,40,85" concept="2" />
      <node id="2566194812862845914" at="42,61,43,85" concept="2" />
      <node id="2566194812862845914" at="45,61,46,85" concept="2" />
      <node id="2566194812862845914" at="47,5,48,81" concept="0" />
      <node id="2566194812862845914" at="47,5,48,81" concept="2" />
      <node id="2566194812862845914" at="48,81,49,83" concept="0" />
      <node id="2566194812862845914" at="48,81,49,83" concept="2" />
      <node id="2566194812862845914" at="49,83,50,81" concept="0" />
      <node id="2566194812862845914" at="49,83,50,81" concept="2" />
      <node id="2566194812862845914" at="50,81,51,22" concept="6" />
      <node id="2566194812862845914" at="54,90,55,97" concept="5" />
      <node id="2566194812862845914" at="55,97,56,49" concept="2" />
      <node id="2566194812862845914" at="56,49,57,82" concept="0" />
      <node id="2566194812862845914" at="56,49,57,82" concept="2" />
      <node id="2566194812862845914" at="57,82,58,84" concept="0" />
      <node id="2566194812862845914" at="57,82,58,84" concept="2" />
      <node id="2566194812862845914" at="58,84,59,22" concept="6" />
      <node id="8751745335399639859" at="62,97,63,64" concept="6" />
      <node id="5789575999242884580" at="66,89,67,99" concept="5" />
      <node id="5789575999242884580" at="67,99,68,48" concept="2" />
      <node id="5789575999242884580" at="68,48,69,34" concept="2" />
      <node id="5789575999242884580" at="69,34,70,22" concept="6" />
      <node id="2566194812862845914" at="73,91,74,99" concept="5" />
      <node id="2566194812862845914" at="74,99,75,50" concept="2" />
      <node id="2566194812862845914" at="75,50,76,34" concept="5" />
      <node id="2566194812862845914" at="76,34,77,49" concept="2" />
      <node id="2566194812862845914" at="77,49,78,40" concept="2" />
      <node id="2566194812862845914" at="78,40,79,85" concept="0" />
      <node id="2566194812862845914" at="78,40,79,85" concept="2" />
      <node id="2566194812862845914" at="79,85,80,86" concept="0" />
      <node id="2566194812862845914" at="79,85,80,86" concept="2" />
      <node id="2566194812862845914" at="80,86,81,22" concept="6" />
      <node id="5789575999242884587" at="84,92,85,78" concept="5" />
      <node id="5789575999242884587" at="85,78,86,22" concept="6" />
      <node id="2566194812862845914" at="89,93,90,173" concept="5" />
      <node id="2566194812862845914" at="90,173,91,108" concept="5" />
      <node id="2566194812862845914" at="91,108,92,67" concept="2" />
      <node id="2566194812862845914" at="92,67,93,49" concept="2" />
      <node id="2566194812862845914" at="93,49,94,22" concept="6" />
      <node id="2566194812862845914" at="98,120,99,50" concept="8" />
      <node id="2566194812862845914" at="102,66,103,41" concept="5" />
      <node id="2566194812862845914" at="103,41,104,93" concept="6" />
      <node id="2566194812862845914" at="107,86,108,80" concept="5" />
      <node id="2566194812862845914" at="108,80,109,95" concept="2" />
      <node id="2566194812862845914" at="109,95,110,25" concept="6" />
      <node id="2566194812862845914" at="113,68,114,34" concept="5" />
      <node id="2566194812862845914" at="114,34,115,55" concept="2" />
      <node id="2566194812862845914" at="115,55,116,87" concept="2" />
      <node id="2566194812862845914" at="116,87,117,23" concept="6" />
      <node id="2566194812862845914" at="121,96,122,134" concept="2" />
      <node id="2566194812862845914" at="123,34,124,95" concept="2" />
      <node id="2566194812862845914" at="124,95,125,98" concept="2" />
      <node id="2566194812862845914" at="127,131,128,139" concept="2" />
      <node id="2566194812862845914" at="134,90,135,97" concept="5" />
      <node id="2566194812862845914" at="135,97,136,49" concept="2" />
      <node id="2566194812862845914" at="136,49,137,34" concept="5" />
      <node id="2566194812862845914" at="137,34,138,49" concept="2" />
      <node id="2566194812862845914" at="138,49,139,40" concept="2" />
      <node id="2566194812862845914" at="139,40,140,82" concept="0" />
      <node id="2566194812862845914" at="139,40,140,82" concept="2" />
      <node id="2566194812862845914" at="140,82,141,84" concept="0" />
      <node id="2566194812862845914" at="140,82,141,84" concept="2" />
      <node id="2566194812862845914" at="141,84,142,22" concept="6" />
      <node id="7796501636717833665" at="145,97,146,128" concept="6" />
      <node id="7796501636717833694" at="149,89,150,102" concept="5" />
      <node id="7796501636717833694" at="150,102,151,48" concept="2" />
      <node id="7796501636717833694" at="151,48,152,34" concept="2" />
      <node id="7796501636717833694" at="152,34,153,22" concept="6" />
      <node id="2566194812862845914" at="156,91,157,99" concept="5" />
      <node id="2566194812862845914" at="157,99,158,50" concept="2" />
      <node id="2566194812862845914" at="158,50,159,85" concept="0" />
      <node id="2566194812862845914" at="158,50,159,85" concept="2" />
      <node id="2566194812862845914" at="159,85,160,82" concept="0" />
      <node id="2566194812862845914" at="159,85,160,82" concept="2" />
      <node id="2566194812862845914" at="160,82,161,22" concept="6" />
      <node id="7796501636717833693" at="164,92,165,78" concept="5" />
      <node id="7796501636717833693" at="165,78,166,22" concept="6" />
      <node id="8751745335399671877" at="169,89,170,81" concept="5" />
      <node id="8751745335399671877" at="170,81,171,37" concept="2" />
      <node id="8751745335399671877" at="171,37,172,50" concept="2" />
      <node id="8751745335399671877" at="172,50,173,26" concept="5" />
      <node id="8751745335399671877" at="173,26,174,58" concept="2" />
      <node id="8751745335399671877" at="175,39,176,41" concept="2" />
      <node id="8751745335399671877" at="177,5,178,73" concept="2" />
      <node id="8751745335399671877" at="178,73,179,57" concept="5" />
      <node id="8751745335399671877" at="179,57,180,59" concept="5" />
      <node id="8751745335399671877" at="181,35,182,72" concept="5" />
      <node id="8751745335399671877" at="182,72,183,78" concept="5" />
      <node id="8751745335399671877" at="183,78,184,109" concept="6" />
      <node id="8751745335399671877" at="185,10,186,22" concept="6" />
      <node id="2566194812862845914" at="189,90,190,97" concept="5" />
      <node id="2566194812862845914" at="190,97,191,49" concept="2" />
      <node id="2566194812862845914" at="191,49,192,34" concept="5" />
      <node id="2566194812862845914" at="192,34,193,49" concept="2" />
      <node id="2566194812862845914" at="193,49,194,40" concept="2" />
      <node id="2566194812862845914" at="194,40,195,82" concept="0" />
      <node id="2566194812862845914" at="194,40,195,82" concept="2" />
      <node id="2566194812862845914" at="195,82,196,84" concept="0" />
      <node id="2566194812862845914" at="195,82,196,84" concept="2" />
      <node id="2566194812862845914" at="196,84,197,22" concept="6" />
      <node id="3104811047188348762" at="200,97,201,128" concept="6" />
      <node id="3104811047188348758" at="204,89,205,111" concept="5" />
      <node id="3104811047188348758" at="205,111,206,48" concept="2" />
      <node id="3104811047188348758" at="206,48,207,34" concept="2" />
      <node id="3104811047188348758" at="207,34,208,22" concept="6" />
      <node id="2566194812862845914" at="211,91,212,99" concept="5" />
      <node id="2566194812862845914" at="212,99,213,50" concept="2" />
      <node id="2566194812862845914" at="213,50,214,85" concept="0" />
      <node id="2566194812862845914" at="213,50,214,85" concept="2" />
      <node id="2566194812862845914" at="214,85,215,82" concept="0" />
      <node id="2566194812862845914" at="214,85,215,82" concept="2" />
      <node id="2566194812862845914" at="215,82,216,22" concept="6" />
      <node id="3104811047188348767" at="219,92,220,78" concept="5" />
      <node id="3104811047188348767" at="220,78,221,22" concept="6" />
      <node id="3104811047188348769" at="224,89,225,81" concept="5" />
      <node id="3104811047188348769" at="225,81,226,47" concept="2" />
      <node id="3104811047188348769" at="226,47,227,60" concept="2" />
      <node id="3104811047188348769" at="227,60,228,26" concept="5" />
      <node id="3104811047188348769" at="228,26,229,58" concept="2" />
      <node id="3104811047188348769" at="230,39,231,51" concept="2" />
      <node id="3104811047188348769" at="232,5,233,73" concept="2" />
      <node id="3104811047188348769" at="233,73,234,57" concept="5" />
      <node id="3104811047188348769" at="234,57,235,59" concept="5" />
      <node id="3104811047188348769" at="236,35,237,72" concept="5" />
      <node id="3104811047188348769" at="237,72,238,78" concept="5" />
      <node id="3104811047188348769" at="238,78,239,109" concept="6" />
      <node id="3104811047188348769" at="240,10,241,22" concept="6" />
      <node id="5789575999242884592" at="244,88,245,104" concept="5" />
      <node id="5789575999242884592" at="245,104,246,47" concept="2" />
      <node id="5789575999242884592" at="246,47,247,34" concept="2" />
      <node id="5789575999242884592" at="247,34,248,22" concept="6" />
      <node id="2566194812862845914" at="251,90,252,99" concept="5" />
      <node id="2566194812862845914" at="252,99,253,49" concept="2" />
      <node id="2566194812862845914" at="253,49,254,34" concept="5" />
      <node id="2566194812862845914" at="254,34,255,49" concept="2" />
      <node id="2566194812862845914" at="255,49,256,40" concept="2" />
      <node id="2566194812862845914" at="256,40,257,84" concept="0" />
      <node id="2566194812862845914" at="256,40,257,84" concept="2" />
      <node id="2566194812862845914" at="257,84,258,81" concept="0" />
      <node id="2566194812862845914" at="257,84,258,81" concept="2" />
      <node id="2566194812862845914" at="258,81,259,22" concept="6" />
      <node id="5789575999242884598" at="262,91,263,78" concept="5" />
      <node id="5789575999242884598" at="263,78,264,22" concept="6" />
      <node id="5789575999242884600" at="267,88,268,81" concept="5" />
      <node id="5789575999242884600" at="268,81,269,41" concept="2" />
      <node id="5789575999242884600" at="269,41,270,54" concept="2" />
      <node id="5789575999242884600" at="270,54,271,26" concept="5" />
      <node id="5789575999242884600" at="271,26,272,58" concept="2" />
      <node id="5789575999242884600" at="273,39,274,45" concept="2" />
      <node id="5789575999242884600" at="275,5,276,73" concept="2" />
      <node id="5789575999242884600" at="276,73,277,57" concept="5" />
      <node id="5789575999242884600" at="277,57,278,59" concept="5" />
      <node id="5789575999242884600" at="279,35,280,72" concept="5" />
      <node id="5789575999242884600" at="280,72,281,78" concept="5" />
      <node id="5789575999242884600" at="281,78,282,109" concept="6" />
      <node id="5789575999242884600" at="283,10,284,22" concept="6" />
      <node id="3104811047188725336" at="287,88,288,86" concept="5" />
      <node id="3104811047188725336" at="288,86,289,47" concept="2" />
      <node id="3104811047188725336" at="289,47,290,34" concept="2" />
      <node id="3104811047188725336" at="290,34,291,22" concept="6" />
      <node id="2566194812862845914" at="31,0,34,0" concept="4" trace="createEditorCell#(Ljetbrains/mps/openapi/editor/EditorContext;Lorg/jetbrains/mps/openapi/model/SNode;)Ljetbrains/mps/openapi/editor/cells/EditorCell;" />
      <node id="2566194812862845914" at="38,28,41,5" concept="0" />
      <node id="2566194812862845914" at="38,28,41,5" concept="3" />
      <node id="2566194812862845914" at="41,5,44,5" concept="0" />
      <node id="2566194812862845914" at="41,5,44,5" concept="3" />
      <node id="2566194812862845914" at="44,5,47,5" concept="0" />
      <node id="2566194812862845914" at="44,5,47,5" concept="3" />
      <node id="8751745335399632089" at="62,0,65,0" concept="7" trace="renderingCondition_4n0rw6_a0a#(Lorg/jetbrains/mps/openapi/model/SNode;Ljetbrains/mps/openapi/editor/EditorContext;)Z" />
      <node id="2566194812862845914" at="98,0,101,0" concept="1" trace="conceptsToCreateBreakpointListHandler_4n0rw6_b1a0#(Lorg/jetbrains/mps/openapi/model/SNode;Ljava/lang/String;Ljetbrains/mps/openapi/editor/EditorContext;)V" />
      <node id="2566194812862845914" at="126,9,129,9" concept="3" />
      <node id="7796501636717832277" at="145,0,148,0" concept="7" trace="renderingCondition_4n0rw6_a1a#(Lorg/jetbrains/mps/openapi/model/SNode;Ljetbrains/mps/openapi/editor/EditorContext;)Z" />
      <node id="8751745335399671877" at="174,58,177,5" concept="3" />
      <node id="3104811047188348760" at="200,0,203,0" concept="7" trace="renderingCondition_4n0rw6_a2a#(Lorg/jetbrains/mps/openapi/model/SNode;Ljetbrains/mps/openapi/editor/EditorContext;)Z" />
      <node id="3104811047188348769" at="229,58,232,5" concept="3" />
      <node id="5789575999242884600" at="272,58,275,5" concept="3" />
      <node id="5789575999242884587" at="84,0,88,0" concept="4" trace="createIndentCell_4n0rw6_a1a0#(Ljetbrains/mps/openapi/editor/EditorContext;Lorg/jetbrains/mps/openapi/model/SNode;)Ljetbrains/mps/openapi/editor/cells/EditorCell;" />
      <node id="2566194812862845914" at="102,0,106,0" concept="4" trace="createNodeToInsert#(Ljetbrains/mps/openapi/editor/EditorContext;)Lorg/jetbrains/mps/openapi/model/SNode;" />
      <node id="2566194812862845914" at="122,134,126,9" concept="3" />
      <node id="7796501636717833693" at="164,0,168,0" concept="4" trace="createIndentCell_4n0rw6_a1b0#(Ljetbrains/mps/openapi/editor/EditorContext;Lorg/jetbrains/mps/openapi/model/SNode;)Ljetbrains/mps/openapi/editor/cells/EditorCell;" />
      <node id="3104811047188348767" at="219,0,223,0" concept="4" trace="createIndentCell_4n0rw6_a1c0#(Ljetbrains/mps/openapi/editor/EditorContext;Lorg/jetbrains/mps/openapi/model/SNode;)Ljetbrains/mps/openapi/editor/cells/EditorCell;" />
      <node id="5789575999242884598" at="262,0,266,0" concept="4" trace="createIndentCell_4n0rw6_a4a#(Ljetbrains/mps/openapi/editor/EditorContext;Lorg/jetbrains/mps/openapi/model/SNode;)Ljetbrains/mps/openapi/editor/cells/EditorCell;" />
      <node id="2566194812862845914" at="107,0,112,0" concept="4" trace="createNodeCell#(Ljetbrains/mps/openapi/editor/EditorContext;Lorg/jetbrains/mps/openapi/model/SNode;)Ljetbrains/mps/openapi/editor/cells/EditorCell;" />
      <node id="5789575999242884580" at="66,0,72,0" concept="4" trace="createConstant_4n0rw6_a0a#(Ljetbrains/mps/openapi/editor/EditorContext;Lorg/jetbrains/mps/openapi/model/SNode;)Ljetbrains/mps/openapi/editor/cells/EditorCell;" />
      <node id="2566194812862845914" at="113,0,119,0" concept="4" trace="createEmptyCell#(Ljetbrains/mps/openapi/editor/EditorContext;)Ljetbrains/mps/openapi/editor/cells/EditorCell;" />
      <node id="7796501636717833694" at="149,0,155,0" concept="4" trace="createConstant_4n0rw6_a1a#(Ljetbrains/mps/openapi/editor/EditorContext;Lorg/jetbrains/mps/openapi/model/SNode;)Ljetbrains/mps/openapi/editor/cells/EditorCell;" />
      <node id="8751745335399671877" at="180,59,186,22" concept="3" />
      <node id="3104811047188348758" at="204,0,210,0" concept="4" trace="createConstant_4n0rw6_a2a#(Ljetbrains/mps/openapi/editor/EditorContext;Lorg/jetbrains/mps/openapi/model/SNode;)Ljetbrains/mps/openapi/editor/cells/EditorCell;" />
      <node id="3104811047188348769" at="235,59,241,22" concept="3" />
      <node id="5789575999242884592" at="244,0,250,0" concept="4" trace="createConstant_4n0rw6_d0#(Ljetbrains/mps/openapi/editor/EditorContext;Lorg/jetbrains/mps/openapi/model/SNode;)Ljetbrains/mps/openapi/editor/cells/EditorCell;" />
      <node id="5789575999242884600" at="278,59,284,22" concept="3" />
      <node id="3104811047188725336" at="287,0,293,0" concept="4" trace="createConstant_4n0rw6_f0#(Ljetbrains/mps/openapi/editor/EditorContext;Lorg/jetbrains/mps/openapi/model/SNode;)Ljetbrains/mps/openapi/editor/cells/EditorCell;" />
      <node id="2566194812862845914" at="54,0,61,0" concept="4" trace="createCollection_4n0rw6_a0#(Ljetbrains/mps/openapi/editor/EditorContext;Lorg/jetbrains/mps/openapi/model/SNode;)Ljetbrains/mps/openapi/editor/cells/EditorCell;" />
      <node id="2566194812862845914" at="89,0,96,0" concept="4" trace="createRefNodeList_4n0rw6_b1a0#(Ljetbrains/mps/openapi/editor/EditorContext;Lorg/jetbrains/mps/openapi/model/SNode;)Ljetbrains/mps/openapi/editor/cells/EditorCell;" />
      <node id="2566194812862845914" at="156,0,163,0" concept="4" trace="createCollection_4n0rw6_b1a#(Ljetbrains/mps/openapi/editor/EditorContext;Lorg/jetbrains/mps/openapi/model/SNode;)Ljetbrains/mps/openapi/editor/cells/EditorCell;" />
      <node id="2566194812862845914" at="211,0,218,0" concept="4" trace="createCollection_4n0rw6_b2a#(Ljetbrains/mps/openapi/editor/EditorContext;Lorg/jetbrains/mps/openapi/model/SNode;)Ljetbrains/mps/openapi/editor/cells/EditorCell;" />
      <node id="2566194812862845914" at="73,0,83,0" concept="4" trace="createCollection_4n0rw6_b0a#(Ljetbrains/mps/openapi/editor/EditorContext;Lorg/jetbrains/mps/openapi/model/SNode;)Ljetbrains/mps/openapi/editor/cells/EditorCell;" />
      <node id="2566194812862845914" at="120,132,130,7" concept="3" />
      <node id="2566194812862845914" at="134,0,144,0" concept="4" trace="createCollection_4n0rw6_b0#(Ljetbrains/mps/openapi/editor/EditorContext;Lorg/jetbrains/mps/openapi/model/SNode;)Ljetbrains/mps/openapi/editor/cells/EditorCell;" />
      <node id="2566194812862845914" at="189,0,199,0" concept="4" trace="createCollection_4n0rw6_c0#(Ljetbrains/mps/openapi/editor/EditorContext;Lorg/jetbrains/mps/openapi/model/SNode;)Ljetbrains/mps/openapi/editor/cells/EditorCell;" />
      <node id="2566194812862845914" at="251,0,261,0" concept="4" trace="createCollection_4n0rw6_e0#(Ljetbrains/mps/openapi/editor/EditorContext;Lorg/jetbrains/mps/openapi/model/SNode;)Ljetbrains/mps/openapi/editor/cells/EditorCell;" />
      <node id="2566194812862845914" at="120,0,132,0" concept="4" trace="installElementCellActions#(Lorg/jetbrains/mps/openapi/model/SNode;Lorg/jetbrains/mps/openapi/model/SNode;Ljetbrains/mps/openapi/editor/cells/EditorCell;Ljetbrains/mps/openapi/editor/EditorContext;)V" />
      <node id="2566194812862845914" at="35,0,53,0" concept="4" trace="createCollection_4n0rw6_a#(Ljetbrains/mps/openapi/editor/EditorContext;Lorg/jetbrains/mps/openapi/model/SNode;)Ljetbrains/mps/openapi/editor/cells/EditorCell;" />
      <node id="8751745335399671877" at="169,0,188,0" concept="4" trace="createRefNode_4n0rw6_b1b0#(Ljetbrains/mps/openapi/editor/EditorContext;Lorg/jetbrains/mps/openapi/model/SNode;)Ljetbrains/mps/openapi/editor/cells/EditorCell;" />
      <node id="3104811047188348769" at="224,0,243,0" concept="4" trace="createRefNode_4n0rw6_b1c0#(Ljetbrains/mps/openapi/editor/EditorContext;Lorg/jetbrains/mps/openapi/model/SNode;)Ljetbrains/mps/openapi/editor/cells/EditorCell;" />
      <node id="5789575999242884600" at="267,0,286,0" concept="4" trace="createRefNode_4n0rw6_b4a#(Ljetbrains/mps/openapi/editor/EditorContext;Lorg/jetbrains/mps/openapi/model/SNode;)Ljetbrains/mps/openapi/editor/cells/EditorCell;" />
      <scope id="2566194812862845914" at="31,79,32,63" />
      <scope id="2566194812862845914" at="39,61,40,85" />
      <scope id="2566194812862845914" at="42,61,43,85" />
      <scope id="2566194812862845914" at="45,61,46,85" />
      <scope id="2566194812862845914" at="47,5,48,81" />
      <scope id="2566194812862845914" at="48,81,49,83" />
      <scope id="2566194812862845914" at="49,83,50,81" />
      <scope id="2566194812862845914" at="56,49,57,82" />
      <scope id="2566194812862845914" at="57,82,58,84" />
      <scope id="8751745335399632090" at="62,97,63,64" />
      <scope id="2566194812862845914" at="78,40,79,85" />
      <scope id="2566194812862845914" at="79,85,80,86" />
      <scope id="2566194812862845914" at="98,120,99,50" />
      <scope id="2566194812862845914" at="127,131,128,139" />
      <scope id="2566194812862845914" at="139,40,140,82" />
      <scope id="2566194812862845914" at="140,82,141,84" />
      <scope id="7796501636717832278" at="145,97,146,128" />
      <scope id="2566194812862845914" at="158,50,159,85" />
      <scope id="2566194812862845914" at="159,85,160,82" />
      <scope id="8751745335399671877" at="175,39,176,41" />
      <scope id="2566194812862845914" at="194,40,195,82" />
      <scope id="2566194812862845914" at="195,82,196,84" />
      <scope id="3104811047188348761" at="200,97,201,128" />
      <scope id="2566194812862845914" at="213,50,214,85" />
      <scope id="2566194812862845914" at="214,85,215,82" />
      <scope id="3104811047188348769" at="230,39,231,51" />
      <scope id="2566194812862845914" at="256,40,257,84" />
      <scope id="2566194812862845914" at="257,84,258,81" />
      <scope id="5789575999242884600" at="273,39,274,45" />
      <scope id="5789575999242884587" at="84,92,86,22">
        <var name="editorCell" id="5789575999242884587" />
      </scope>
      <scope id="2566194812862845914" at="102,66,104,93">
        <var name="listOwner" id="2566194812862845914" />
      </scope>
      <scope id="2566194812862845914" at="123,34,125,98" />
      <scope id="7796501636717833693" at="164,92,166,22">
        <var name="editorCell" id="7796501636717833693" />
      </scope>
      <scope id="3104811047188348767" at="219,92,221,22">
        <var name="editorCell" id="3104811047188348767" />
      </scope>
      <scope id="5789575999242884598" at="262,91,264,22">
>>>>>>> bf3a2c62
        <var name="editorCell" id="5789575999242884598" />
      </scope>
      <scope id="2566194812862845914" at="31,0,34,0">
        <var name="editorContext" id="2566194812862845914" />
        <var name="node" id="2566194812862845914" />
      </scope>
<<<<<<< HEAD
      <scope id="2566194812862845914" at="36,28,39,5" />
      <scope id="2566194812862845914" at="39,5,42,5" />
      <scope id="8751745335399632089" at="54,0,57,0">
        <var name="editorContext" id="8751745335399632089" />
        <var name="node" id="8751745335399632089" />
      </scope>
      <scope id="2566194812862845914" at="85,0,88,0">
=======
      <scope id="2566194812862845914" at="38,28,41,5" />
      <scope id="2566194812862845914" at="41,5,44,5" />
      <scope id="2566194812862845914" at="44,5,47,5" />
      <scope id="8751745335399632089" at="62,0,65,0">
        <var name="editorContext" id="8751745335399632089" />
        <var name="node" id="8751745335399632089" />
      </scope>
      <scope id="2566194812862845914" at="98,0,101,0">
>>>>>>> bf3a2c62
        <var name="childRole" id="2566194812862845914" />
        <var name="context" id="2566194812862845914" />
        <var name="ownerNode" id="2566194812862845914" />
      </scope>
<<<<<<< HEAD
      <scope id="2566194812862845914" at="92,86,95,25">
        <var name="elementCell" id="2566194812862845914" />
      </scope>
      <scope id="7796501636717832277" at="126,0,129,0">
        <var name="editorContext" id="7796501636717832277" />
        <var name="node" id="7796501636717832277" />
      </scope>
      <scope id="8751745335399671877" at="158,35,161,109">
        <var name="manager" id="8751745335399671877" />
        <var name="opContext" id="8751745335399671877" />
      </scope>
      <scope id="5789575999242884600" at="197,35,200,109">
        <var name="manager" id="5789575999242884600" />
        <var name="opContext" id="5789575999242884600" />
      </scope>
      <scope id="5789575999242884580" at="57,89,61,22">
        <var name="editorCell" id="5789575999242884580" />
      </scope>
      <scope id="5789575999242884587" at="73,0,77,0">
        <var name="editorContext" id="5789575999242884587" />
        <var name="node" id="5789575999242884587" />
      </scope>
      <scope id="2566194812862845914" at="88,0,92,0">
        <var name="editorContext" id="2566194812862845914" />
      </scope>
      <scope id="2566194812862845914" at="97,68,101,23">
        <var name="emptyCell" id="2566194812862845914" />
      </scope>
      <scope id="7796501636717833694" at="129,89,133,22">
        <var name="editorCell" id="7796501636717833694" />
      </scope>
      <scope id="7796501636717833693" at="142,0,146,0">
        <var name="editorContext" id="7796501636717833693" />
        <var name="node" id="7796501636717833693" />
      </scope>
      <scope id="5789575999242884592" at="165,88,169,22">
        <var name="editorCell" id="5789575999242884592" />
      </scope>
      <scope id="5789575999242884598" at="181,0,185,0">
        <var name="editorContext" id="5789575999242884598" />
        <var name="node" id="5789575999242884598" />
      </scope>
      <scope id="2566194812862845914" at="47,90,52,22">
        <var name="editorCell" id="2566194812862845914" />
      </scope>
      <scope id="2566194812862845914" at="77,93,82,22">
        <var name="editorCell" id="2566194812862845914" />
        <var name="handler" id="2566194812862845914" />
      </scope>
      <scope id="2566194812862845914" at="92,0,97,0">
        <var name="editorContext" id="2566194812862845914" />
        <var name="elementNode" id="2566194812862845914" />
      </scope>
      <scope id="2566194812862845914" at="135,91,140,22">
        <var name="editorCell" id="2566194812862845914" />
      </scope>
      <scope id="5789575999242884580" at="57,0,63,0">
        <var name="editorContext" id="5789575999242884580" />
        <var name="node" id="5789575999242884580" />
      </scope>
      <scope id="2566194812862845914" at="97,0,103,0">
        <var name="editorContext" id="2566194812862845914" />
      </scope>
      <scope id="7796501636717833694" at="129,0,135,0">
        <var name="editorContext" id="7796501636717833694" />
        <var name="node" id="7796501636717833694" />
      </scope>
      <scope id="5789575999242884592" at="165,0,171,0">
        <var name="editorContext" id="5789575999242884592" />
        <var name="node" id="5789575999242884592" />
      </scope>
      <scope id="2566194812862845914" at="47,0,54,0">
        <var name="editorContext" id="2566194812862845914" />
        <var name="node" id="2566194812862845914" />
      </scope>
      <scope id="2566194812862845914" at="77,0,84,0">
        <var name="editorContext" id="2566194812862845914" />
        <var name="node" id="2566194812862845914" />
      </scope>
      <scope id="2566194812862845914" at="135,0,142,0">
        <var name="editorContext" id="2566194812862845914" />
        <var name="node" id="2566194812862845914" />
      </scope>
      <scope id="2566194812862845914" at="63,91,71,22">
        <var name="editorCell" id="2566194812862845914" />
        <var name="style" id="2566194812862845914" />
      </scope>
      <scope id="2566194812862845914" at="104,96,112,9" />
      <scope id="2566194812862845914" at="116,90,124,22">
        <var name="editorCell" id="2566194812862845914" />
        <var name="style" id="2566194812862845914" />
      </scope>
      <scope id="2566194812862845914" at="171,90,179,22">
        <var name="editorCell" id="2566194812862845914" />
        <var name="style" id="2566194812862845914" />
      </scope>
      <scope id="2566194812862845914" at="63,0,73,0">
        <var name="editorContext" id="2566194812862845914" />
        <var name="node" id="2566194812862845914" />
      </scope>
      <scope id="2566194812862845914" at="103,132,113,7" />
      <scope id="2566194812862845914" at="116,0,126,0">
        <var name="editorContext" id="2566194812862845914" />
        <var name="node" id="2566194812862845914" />
      </scope>
      <scope id="2566194812862845914" at="171,0,181,0">
        <var name="editorContext" id="2566194812862845914" />
        <var name="node" id="2566194812862845914" />
      </scope>
      <scope id="2566194812862845914" at="33,89,45,22">
        <var name="editorCell" id="2566194812862845914" />
      </scope>
      <scope id="2566194812862845914" at="103,0,115,0">
=======
      <scope id="2566194812862845914" at="107,86,110,25">
        <var name="elementCell" id="2566194812862845914" />
      </scope>
      <scope id="7796501636717832277" at="145,0,148,0">
        <var name="editorContext" id="7796501636717832277" />
        <var name="node" id="7796501636717832277" />
      </scope>
      <scope id="8751745335399671877" at="181,35,184,109">
        <var name="manager" id="8751745335399671877" />
        <var name="opContext" id="8751745335399671877" />
      </scope>
      <scope id="3104811047188348760" at="200,0,203,0">
        <var name="editorContext" id="3104811047188348760" />
        <var name="node" id="3104811047188348760" />
      </scope>
      <scope id="3104811047188348769" at="236,35,239,109">
        <var name="manager" id="3104811047188348769" />
        <var name="opContext" id="3104811047188348769" />
      </scope>
      <scope id="5789575999242884600" at="279,35,282,109">
        <var name="manager" id="5789575999242884600" />
        <var name="opContext" id="5789575999242884600" />
      </scope>
      <scope id="5789575999242884580" at="66,89,70,22">
        <var name="editorCell" id="5789575999242884580" />
      </scope>
      <scope id="5789575999242884587" at="84,0,88,0">
        <var name="editorContext" id="5789575999242884587" />
        <var name="node" id="5789575999242884587" />
      </scope>
      <scope id="2566194812862845914" at="102,0,106,0">
        <var name="editorContext" id="2566194812862845914" />
      </scope>
      <scope id="2566194812862845914" at="113,68,117,23">
        <var name="emptyCell" id="2566194812862845914" />
      </scope>
      <scope id="7796501636717833694" at="149,89,153,22">
        <var name="editorCell" id="7796501636717833694" />
      </scope>
      <scope id="7796501636717833693" at="164,0,168,0">
        <var name="editorContext" id="7796501636717833693" />
        <var name="node" id="7796501636717833693" />
      </scope>
      <scope id="3104811047188348758" at="204,89,208,22">
        <var name="editorCell" id="3104811047188348758" />
      </scope>
      <scope id="3104811047188348767" at="219,0,223,0">
        <var name="editorContext" id="3104811047188348767" />
        <var name="node" id="3104811047188348767" />
      </scope>
      <scope id="5789575999242884592" at="244,88,248,22">
        <var name="editorCell" id="5789575999242884592" />
      </scope>
      <scope id="5789575999242884598" at="262,0,266,0">
        <var name="editorContext" id="5789575999242884598" />
        <var name="node" id="5789575999242884598" />
      </scope>
      <scope id="3104811047188725336" at="287,88,291,22">
        <var name="editorCell" id="3104811047188725336" />
      </scope>
      <scope id="2566194812862845914" at="54,90,59,22">
        <var name="editorCell" id="2566194812862845914" />
      </scope>
      <scope id="2566194812862845914" at="89,93,94,22">
        <var name="editorCell" id="2566194812862845914" />
        <var name="handler" id="2566194812862845914" />
      </scope>
      <scope id="2566194812862845914" at="107,0,112,0">
        <var name="editorContext" id="2566194812862845914" />
        <var name="elementNode" id="2566194812862845914" />
      </scope>
      <scope id="2566194812862845914" at="156,91,161,22">
        <var name="editorCell" id="2566194812862845914" />
      </scope>
      <scope id="2566194812862845914" at="211,91,216,22">
        <var name="editorCell" id="2566194812862845914" />
      </scope>
      <scope id="5789575999242884580" at="66,0,72,0">
        <var name="editorContext" id="5789575999242884580" />
        <var name="node" id="5789575999242884580" />
      </scope>
      <scope id="2566194812862845914" at="113,0,119,0">
        <var name="editorContext" id="2566194812862845914" />
      </scope>
      <scope id="7796501636717833694" at="149,0,155,0">
        <var name="editorContext" id="7796501636717833694" />
        <var name="node" id="7796501636717833694" />
      </scope>
      <scope id="3104811047188348758" at="204,0,210,0">
        <var name="editorContext" id="3104811047188348758" />
        <var name="node" id="3104811047188348758" />
      </scope>
      <scope id="5789575999242884592" at="244,0,250,0">
        <var name="editorContext" id="5789575999242884592" />
        <var name="node" id="5789575999242884592" />
      </scope>
      <scope id="3104811047188725336" at="287,0,293,0">
        <var name="editorContext" id="3104811047188725336" />
        <var name="node" id="3104811047188725336" />
      </scope>
      <scope id="2566194812862845914" at="54,0,61,0">
        <var name="editorContext" id="2566194812862845914" />
        <var name="node" id="2566194812862845914" />
      </scope>
      <scope id="2566194812862845914" at="89,0,96,0">
        <var name="editorContext" id="2566194812862845914" />
        <var name="node" id="2566194812862845914" />
      </scope>
      <scope id="2566194812862845914" at="156,0,163,0">
        <var name="editorContext" id="2566194812862845914" />
        <var name="node" id="2566194812862845914" />
      </scope>
      <scope id="2566194812862845914" at="211,0,218,0">
        <var name="editorContext" id="2566194812862845914" />
        <var name="node" id="2566194812862845914" />
      </scope>
      <scope id="2566194812862845914" at="73,91,81,22">
        <var name="editorCell" id="2566194812862845914" />
        <var name="style" id="2566194812862845914" />
      </scope>
      <scope id="2566194812862845914" at="121,96,129,9" />
      <scope id="2566194812862845914" at="134,90,142,22">
        <var name="editorCell" id="2566194812862845914" />
        <var name="style" id="2566194812862845914" />
      </scope>
      <scope id="2566194812862845914" at="189,90,197,22">
        <var name="editorCell" id="2566194812862845914" />
        <var name="style" id="2566194812862845914" />
      </scope>
      <scope id="2566194812862845914" at="251,90,259,22">
        <var name="editorCell" id="2566194812862845914" />
        <var name="style" id="2566194812862845914" />
      </scope>
      <scope id="2566194812862845914" at="73,0,83,0">
        <var name="editorContext" id="2566194812862845914" />
        <var name="node" id="2566194812862845914" />
      </scope>
      <scope id="2566194812862845914" at="120,132,130,7" />
      <scope id="2566194812862845914" at="134,0,144,0">
        <var name="editorContext" id="2566194812862845914" />
        <var name="node" id="2566194812862845914" />
      </scope>
      <scope id="2566194812862845914" at="189,0,199,0">
        <var name="editorContext" id="2566194812862845914" />
        <var name="node" id="2566194812862845914" />
      </scope>
      <scope id="2566194812862845914" at="251,0,261,0">
        <var name="editorContext" id="2566194812862845914" />
        <var name="node" id="2566194812862845914" />
      </scope>
      <scope id="2566194812862845914" at="120,0,132,0">
>>>>>>> bf3a2c62
        <var name="editorContext" id="2566194812862845914" />
        <var name="elementCell" id="2566194812862845914" />
        <var name="elementNode" id="2566194812862845914" />
        <var name="listOwner" id="2566194812862845914" />
      </scope>
<<<<<<< HEAD
      <scope id="2566194812862845914" at="33,0,47,0">
        <var name="editorContext" id="2566194812862845914" />
        <var name="node" id="2566194812862845914" />
      </scope>
      <scope id="8751745335399671877" at="146,89,163,22">
=======
      <scope id="2566194812862845914" at="35,89,51,22">
        <var name="editorCell" id="2566194812862845914" />
      </scope>
      <scope id="8751745335399671877" at="169,89,186,22">
>>>>>>> bf3a2c62
        <var name="attributeConcept" id="8751745335399671877" />
        <var name="attributeKind" id="8751745335399671877" />
        <var name="editorCell" id="8751745335399671877" />
        <var name="provider" id="8751745335399671877" />
      </scope>
<<<<<<< HEAD
      <scope id="5789575999242884600" at="185,88,202,22">
=======
      <scope id="3104811047188348769" at="224,89,241,22">
        <var name="attributeConcept" id="3104811047188348769" />
        <var name="attributeKind" id="3104811047188348769" />
        <var name="editorCell" id="3104811047188348769" />
        <var name="provider" id="3104811047188348769" />
      </scope>
      <scope id="5789575999242884600" at="267,88,284,22">
>>>>>>> bf3a2c62
        <var name="attributeConcept" id="5789575999242884600" />
        <var name="attributeKind" id="5789575999242884600" />
        <var name="editorCell" id="5789575999242884600" />
        <var name="provider" id="5789575999242884600" />
      </scope>
<<<<<<< HEAD
      <scope id="8751745335399671877" at="146,0,165,0">
        <var name="editorContext" id="8751745335399671877" />
        <var name="node" id="8751745335399671877" />
      </scope>
      <scope id="5789575999242884600" at="185,0,204,0">
        <var name="editorContext" id="5789575999242884600" />
        <var name="node" id="5789575999242884600" />
      </scope>
      <unit id="2566194812862845914" at="84,0,116,0" name="jetbrains.mps.debugger.api.lang.editor.BreakpointableNodeItem_Editor$conceptsToCreateBreakpointListHandler_4n0rw6_b1a0" />
      <unit id="2566194812862845914" at="29,0,205,0" name="jetbrains.mps.debugger.api.lang.editor.BreakpointableNodeItem_Editor" />
=======
      <scope id="2566194812862845914" at="35,0,53,0">
        <var name="editorContext" id="2566194812862845914" />
        <var name="node" id="2566194812862845914" />
      </scope>
      <scope id="8751745335399671877" at="169,0,188,0">
        <var name="editorContext" id="8751745335399671877" />
        <var name="node" id="8751745335399671877" />
      </scope>
      <scope id="3104811047188348769" at="224,0,243,0">
        <var name="editorContext" id="3104811047188348769" />
        <var name="node" id="3104811047188348769" />
      </scope>
      <scope id="5789575999242884600" at="267,0,286,0">
        <var name="editorContext" id="5789575999242884600" />
        <var name="node" id="5789575999242884600" />
      </scope>
      <unit id="2566194812862845914" at="97,0,133,0" name="jetbrains.mps.debugger.api.lang.editor.BreakpointableNodeItem_Editor$conceptsToCreateBreakpointListHandler_4n0rw6_b1a0" />
      <unit id="2566194812862845914" at="30,0,294,0" name="jetbrains.mps.debugger.api.lang.editor.BreakpointableNodeItem_Editor" />
>>>>>>> bf3a2c62
    </file>
  </root>
  <root nodeRef="r:600c053c-afd8-419c-b24b-2550d269af72(jetbrains.mps.debugger.api.lang.editor)/2569394751387978477">
    <file name="CreateBreakpointOperation_Editor.java">
      <node id="2569394751387978477" at="37,79,38,63" concept="6" />
      <node id="2569394751387978477" at="40,89,41,96" concept="5" />
      <node id="2569394751387978477" at="41,96,42,48" concept="2" />
      <node id="2569394751387978477" at="42,48,43,28" concept="2" />
      <node id="2569394751387978477" at="43,28,44,81" concept="0" />
      <node id="2569394751387978477" at="43,28,44,81" concept="2" />
      <node id="2569394751387978477" at="44,81,45,81" concept="0" />
      <node id="2569394751387978477" at="44,81,45,81" concept="2" />
      <node id="2569394751387978477" at="45,81,46,81" concept="0" />
      <node id="2569394751387978477" at="45,81,46,81" concept="2" />
      <node id="2569394751387978477" at="46,81,47,81" concept="0" />
      <node id="2569394751387978477" at="46,81,47,81" concept="2" />
      <node id="2569394751387978477" at="47,81,48,80" concept="0" />
      <node id="2569394751387978477" at="47,81,48,80" concept="2" />
      <node id="2569394751387978477" at="48,80,49,81" concept="0" />
      <node id="2569394751387978477" at="48,80,49,81" concept="2" />
      <node id="2569394751387978477" at="49,81,50,80" concept="0" />
      <node id="2569394751387978477" at="49,81,50,80" concept="2" />
      <node id="2569394751387978477" at="50,80,51,81" concept="0" />
      <node id="2569394751387978477" at="50,80,51,81" concept="2" />
      <node id="2569394751387978477" at="51,81,52,22" concept="6" />
      <node id="2569394751387978482" at="54,88,55,92" concept="5" />
      <node id="2569394751387978482" at="55,92,56,47" concept="2" />
      <node id="2569394751387978482" at="56,47,57,34" concept="5" />
      <node id="2569394751387978482" at="57,34,58,66" concept="2" />
      <node id="2569394751387978482" at="58,66,59,40" concept="2" />
      <node id="2569394751387978482" at="59,40,60,34" concept="2" />
      <node id="2569394751387978482" at="60,34,61,22" concept="6" />
      <node id="2569394751387978484" at="63,88,64,87" concept="5" />
      <node id="2569394751387978484" at="64,87,65,47" concept="2" />
      <node id="2569394751387978484" at="65,47,66,34" concept="5" />
      <node id="2569394751387978484" at="66,34,67,77" concept="2" />
      <node id="2569394751387978484" at="67,77,68,40" concept="2" />
      <node id="2569394751387978484" at="68,40,69,34" concept="2" />
      <node id="2569394751387978484" at="69,34,70,22" concept="6" />
      <node id="2569394751387978477" at="72,88,73,82" concept="5" />
      <node id="2569394751387978477" at="73,82,74,41" concept="2" />
      <node id="2569394751387978477" at="74,41,75,54" concept="2" />
      <node id="2569394751387978477" at="75,54,76,26" concept="5" />
      <node id="2569394751387978477" at="76,26,77,58" concept="2" />
      <node id="2569394751387978477" at="77,58,78,54" concept="2" />
      <node id="2569394751387978477" at="78,54,79,34" concept="5" />
      <node id="2569394751387978477" at="79,34,80,47" concept="2" />
      <node id="2569394751387978477" at="80,47,81,40" concept="2" />
      <node id="2569394751387978477" at="81,40,82,228" concept="2" />
      <node id="2569394751387978477" at="82,228,83,57" concept="5" />
      <node id="2569394751387978477" at="83,57,84,59" concept="5" />
      <node id="2569394751387978477" at="85,35,86,72" concept="5" />
      <node id="2569394751387978477" at="86,72,87,78" concept="5" />
      <node id="2569394751387978477" at="87,78,88,109" concept="6" />
      <node id="2569394751387978477" at="89,10,90,22" concept="6" />
      <node id="6899962303585736424" at="95,120,96,379" concept="5" />
      <node id="6899962303585736437" at="97,106,98,160" concept="5" />
      <node id="6899962303585736450" at="99,31,100,64" concept="6" />
      <node id="6899962303585736466" at="102,7,103,69" concept="6" />
      <node id="6899962303585719081" at="105,148,106,110" concept="2" />
      <node id="6899962303585736497" at="108,159,109,75" concept="2" />
      <node id="6899962303585736517" at="109,75,110,91" concept="2" />
      <node id="6899962303585719081" at="112,45,113,19" concept="6" />
      <node id="6899962303585719081" at="115,59,116,78" concept="6" />
      <node id="6899962303585736486" at="118,77,119,47" concept="6" />
      <node id="6899962303585736462" at="121,57,122,45" concept="6" />
      <node id="2569394751387978490" at="125,88,126,87" concept="5" />
      <node id="2569394751387978490" at="126,87,127,47" concept="2" />
      <node id="2569394751387978490" at="127,47,128,34" concept="5" />
      <node id="2569394751387978490" at="128,34,129,54" concept="2" />
      <node id="2569394751387978490" at="129,54,130,40" concept="2" />
      <node id="2569394751387978490" at="130,40,131,34" concept="2" />
      <node id="2569394751387978490" at="131,34,132,22" concept="6" />
      <node id="2569394751387978969" at="134,87,135,81" concept="5" />
      <node id="2569394751387978969" at="135,81,136,39" concept="2" />
      <node id="2569394751387978969" at="136,39,137,52" concept="2" />
      <node id="2569394751387978969" at="137,52,138,26" concept="5" />
      <node id="2569394751387978969" at="138,26,139,58" concept="2" />
      <node id="2569394751387978969" at="140,39,141,43" concept="2" />
      <node id="2569394751387978969" at="142,5,143,73" concept="2" />
      <node id="2569394751387978969" at="143,73,144,57" concept="5" />
      <node id="2569394751387978969" at="144,57,145,59" concept="5" />
      <node id="2569394751387978969" at="146,35,147,72" concept="5" />
      <node id="2569394751387978969" at="147,72,148,78" concept="5" />
      <node id="2569394751387978969" at="148,78,149,109" concept="6" />
      <node id="2569394751387978969" at="150,10,151,22" concept="6" />
      <node id="2569394751387978971" at="153,88,154,87" concept="5" />
      <node id="2569394751387978971" at="154,87,155,47" concept="2" />
      <node id="2569394751387978971" at="155,47,156,34" concept="5" />
      <node id="2569394751387978971" at="156,34,157,54" concept="2" />
      <node id="2569394751387978971" at="157,54,158,40" concept="2" />
      <node id="2569394751387978971" at="158,40,159,34" concept="2" />
      <node id="2569394751387978971" at="159,34,160,22" concept="6" />
      <node id="2569394751387978973" at="162,87,163,81" concept="5" />
      <node id="2569394751387978973" at="163,81,164,42" concept="2" />
      <node id="2569394751387978973" at="164,42,165,55" concept="2" />
      <node id="2569394751387978973" at="165,55,166,26" concept="5" />
      <node id="2569394751387978973" at="166,26,167,58" concept="2" />
      <node id="2569394751387978973" at="168,39,169,46" concept="2" />
      <node id="2569394751387978973" at="170,5,171,73" concept="2" />
      <node id="2569394751387978973" at="171,73,172,57" concept="5" />
      <node id="2569394751387978973" at="172,57,173,59" concept="5" />
      <node id="2569394751387978973" at="174,35,175,72" concept="5" />
      <node id="2569394751387978973" at="175,72,176,78" concept="5" />
      <node id="2569394751387978973" at="176,78,177,109" concept="6" />
      <node id="2569394751387978973" at="178,10,179,22" concept="6" />
      <node id="2569394751387978486" at="181,88,182,87" concept="5" />
      <node id="2569394751387978486" at="182,87,183,47" concept="2" />
      <node id="2569394751387978486" at="183,47,184,34" concept="5" />
      <node id="2569394751387978486" at="184,34,185,69" concept="2" />
      <node id="2569394751387978486" at="185,69,186,40" concept="2" />
      <node id="2569394751387978486" at="186,40,187,34" concept="2" />
      <node id="2569394751387978486" at="187,34,188,22" concept="6" />
      <node id="6899962303585719081" at="93,0,95,0" concept="1" trace="CreateBreakpointOperation_generic_cellMenu_vi48ux_a0c0#()V" />
      <node id="2569394751387978477" at="37,0,40,0" concept="4" trace="createEditorCell#(Ljetbrains/mps/openapi/editor/EditorContext;Lorg/jetbrains/mps/openapi/model/SNode;)Ljetbrains/mps/openapi/editor/cells/EditorCell;" />
      <node id="6899962303585736448" at="98,160,101,9" concept="3" />
      <node id="6899962303585719081" at="105,0,108,0" concept="4" trace="handleAction#(Ljava/lang/Object;Lorg/jetbrains/mps/openapi/model/SNode;Lorg/jetbrains/mps/openapi/model/SModel;Ljetbrains/mps/smodel/IOperationContext;Ljetbrains/mps/openapi/editor/EditorContext;)V" />
      <node id="6899962303585719081" at="112,0,115,0" concept="4" trace="isReferentPresentation#()Z" />
      <node id="6899962303585719081" at="115,0,118,0" concept="4" trace="getMatchingText#(Ljava/lang/Object;)Ljava/lang/String;" />
      <node id="6899962303585719081" at="118,0,121,0" concept="4" trace="getMatchingText_internal#(Ljetbrains/mps/debug/api/breakpoints/IBreakpointKind;)Ljava/lang/String;" />
      <node id="6899962303585736462" at="121,0,124,0" concept="7" trace="isNotEmptyString#(Ljava/lang/String;)Z" />
      <node id="2569394751387978969" at="139,58,142,5" concept="3" />
      <node id="2569394751387978973" at="167,58,170,5" concept="3" />
      <node id="6899962303585719081" at="108,0,112,0" concept="4" trace="handleAction_impl#(Ljetbrains/mps/debug/api/breakpoints/IBreakpointKind;Lorg/jetbrains/mps/openapi/model/SNode;Lorg/jetbrains/mps/openapi/model/SModel;Ljetbrains/mps/smodel/IOperationContext;Ljetbrains/mps/openapi/editor/EditorContext;)V" />
      <node id="2569394751387978477" at="84,59,90,22" concept="3" />
      <node id="6899962303585736435" at="96,379,102,7" concept="3" />
      <node id="2569394751387978969" at="145,59,151,22" concept="3" />
      <node id="2569394751387978973" at="173,59,179,22" concept="3" />
      <node id="2569394751387978482" at="54,0,63,0" concept="4" trace="createConstant_vi48ux_a0#(Ljetbrains/mps/openapi/editor/EditorContext;Lorg/jetbrains/mps/openapi/model/SNode;)Ljetbrains/mps/openapi/editor/cells/EditorCell;" />
      <node id="2569394751387978484" at="63,0,72,0" concept="4" trace="createConstant_vi48ux_b0#(Ljetbrains/mps/openapi/editor/EditorContext;Lorg/jetbrains/mps/openapi/model/SNode;)Ljetbrains/mps/openapi/editor/cells/EditorCell;" />
      <node id="2569394751387978490" at="125,0,134,0" concept="4" trace="createConstant_vi48ux_d0#(Ljetbrains/mps/openapi/editor/EditorContext;Lorg/jetbrains/mps/openapi/model/SNode;)Ljetbrains/mps/openapi/editor/cells/EditorCell;" />
      <node id="2569394751387978971" at="153,0,162,0" concept="4" trace="createConstant_vi48ux_f0#(Ljetbrains/mps/openapi/editor/EditorContext;Lorg/jetbrains/mps/openapi/model/SNode;)Ljetbrains/mps/openapi/editor/cells/EditorCell;" />
      <node id="2569394751387978486" at="181,0,190,0" concept="4" trace="createConstant_vi48ux_h0#(Ljetbrains/mps/openapi/editor/EditorContext;Lorg/jetbrains/mps/openapi/model/SNode;)Ljetbrains/mps/openapi/editor/cells/EditorCell;" />
      <node id="6899962303585719081" at="95,0,105,0" concept="4" trace="createParameterObjects#(Lorg/jetbrains/mps/openapi/model/SNode;Ljetbrains/mps/smodel/IOperationContext;Ljetbrains/mps/openapi/editor/EditorContext;)Ljava/util/List;" />
      <node id="2569394751387978477" at="40,0,54,0" concept="4" trace="createCollection_vi48ux_a#(Ljetbrains/mps/openapi/editor/EditorContext;Lorg/jetbrains/mps/openapi/model/SNode;)Ljetbrains/mps/openapi/editor/cells/EditorCell;" />
      <node id="2569394751387978969" at="134,0,153,0" concept="4" trace="createRefNode_vi48ux_e0#(Ljetbrains/mps/openapi/editor/EditorContext;Lorg/jetbrains/mps/openapi/model/SNode;)Ljetbrains/mps/openapi/editor/cells/EditorCell;" />
      <node id="2569394751387978973" at="162,0,181,0" concept="4" trace="createRefNode_vi48ux_g0#(Ljetbrains/mps/openapi/editor/EditorContext;Lorg/jetbrains/mps/openapi/model/SNode;)Ljetbrains/mps/openapi/editor/cells/EditorCell;" />
      <node id="2569394751387978477" at="72,0,92,0" concept="4" trace="createProperty_vi48ux_c0#(Ljetbrains/mps/openapi/editor/EditorContext;Lorg/jetbrains/mps/openapi/model/SNode;)Ljetbrains/mps/openapi/editor/cells/EditorCell;" />
      <scope id="6899962303585719081" at="93,69,93,69" />
      <scope id="2569394751387978477" at="37,79,38,63" />
      <scope id="2569394751387978477" at="43,28,44,81" />
      <scope id="2569394751387978477" at="44,81,45,81" />
      <scope id="2569394751387978477" at="45,81,46,81" />
      <scope id="2569394751387978477" at="46,81,47,81" />
      <scope id="2569394751387978477" at="47,81,48,80" />
      <scope id="2569394751387978477" at="48,80,49,81" />
      <scope id="2569394751387978477" at="49,81,50,80" />
      <scope id="2569394751387978477" at="50,80,51,81" />
      <scope id="6899962303585736449" at="99,31,100,64" />
      <scope id="6899962303585719081" at="105,148,106,110" />
      <scope id="6899962303585719081" at="112,45,113,19" />
      <scope id="6899962303585719081" at="115,59,116,78" />
      <scope id="6899962303585736485" at="118,77,119,47" />
      <scope id="6899962303585736462" at="121,57,122,45" />
      <scope id="2569394751387978969" at="140,39,141,43" />
      <scope id="2569394751387978973" at="168,39,169,46" />
      <scope id="6899962303585719081" at="93,0,95,0" />
      <scope id="6899962303585719085" at="108,159,110,91" />
      <scope id="2569394751387978477" at="37,0,40,0">
        <var name="editorContext" id="2569394751387978477" />
        <var name="node" id="2569394751387978477" />
      </scope>
      <scope id="2569394751387978477" at="85,35,88,109">
        <var name="manager" id="2569394751387978477" />
        <var name="opContext" id="2569394751387978477" />
      </scope>
      <scope id="6899962303585719081" at="105,0,108,0">
        <var name="editorContext" id="6899962303585719081" />
        <var name="model" id="6899962303585719081" />
        <var name="node" id="6899962303585719081" />
        <var name="operationContext" id="6899962303585719081" />
        <var name="parameterObject" id="6899962303585719081" />
      </scope>
      <scope id="6899962303585719081" at="112,0,115,0" />
      <scope id="6899962303585719081" at="115,0,118,0">
        <var name="parameterObject" id="6899962303585719081" />
      </scope>
      <scope id="6899962303585719081" at="118,0,121,0">
        <var name="parameterObject" id="6899962303585719081" />
      </scope>
      <scope id="6899962303585736462" at="121,0,124,0">
        <var name="str" id="6899962303585736462" />
      </scope>
      <scope id="2569394751387978969" at="146,35,149,109">
        <var name="manager" id="2569394751387978969" />
        <var name="opContext" id="2569394751387978969" />
      </scope>
      <scope id="2569394751387978973" at="174,35,177,109">
        <var name="manager" id="2569394751387978973" />
        <var name="opContext" id="2569394751387978973" />
      </scope>
      <scope id="6899962303585736436" at="97,106,101,9">
        <var name="provider" id="6899962303585736438" />
      </scope>
      <scope id="6899962303585719081" at="108,0,112,0">
        <var name="editorContext" id="6899962303585719081" />
        <var name="model" id="6899962303585719081" />
        <var name="node" id="6899962303585719081" />
        <var name="operationContext" id="6899962303585719081" />
        <var name="parameterObject" id="6899962303585719081" />
      </scope>
      <scope id="2569394751387978482" at="54,88,61,22">
        <var name="editorCell" id="2569394751387978482" />
        <var name="style" id="2569394751387978482" />
      </scope>
      <scope id="2569394751387978484" at="63,88,70,22">
        <var name="editorCell" id="2569394751387978484" />
        <var name="style" id="2569394751387978484" />
      </scope>
      <scope id="2569394751387978490" at="125,88,132,22">
        <var name="editorCell" id="2569394751387978490" />
        <var name="style" id="2569394751387978490" />
      </scope>
      <scope id="2569394751387978971" at="153,88,160,22">
        <var name="editorCell" id="2569394751387978971" />
        <var name="style" id="2569394751387978971" />
      </scope>
      <scope id="2569394751387978486" at="181,88,188,22">
        <var name="editorCell" id="2569394751387978486" />
        <var name="style" id="2569394751387978486" />
      </scope>
      <scope id="6899962303585719083" at="95,120,103,69">
        <var name="debuggerType" id="6899962303585736425" />
      </scope>
      <scope id="2569394751387978482" at="54,0,63,0">
        <var name="editorContext" id="2569394751387978482" />
        <var name="node" id="2569394751387978482" />
      </scope>
      <scope id="2569394751387978484" at="63,0,72,0">
        <var name="editorContext" id="2569394751387978484" />
        <var name="node" id="2569394751387978484" />
      </scope>
      <scope id="2569394751387978490" at="125,0,134,0">
        <var name="editorContext" id="2569394751387978490" />
        <var name="node" id="2569394751387978490" />
      </scope>
      <scope id="2569394751387978971" at="153,0,162,0">
        <var name="editorContext" id="2569394751387978971" />
        <var name="node" id="2569394751387978971" />
      </scope>
      <scope id="2569394751387978486" at="181,0,190,0">
        <var name="editorContext" id="2569394751387978486" />
        <var name="node" id="2569394751387978486" />
      </scope>
      <scope id="6899962303585719081" at="95,0,105,0">
        <var name="editorContext" id="6899962303585719081" />
        <var name="node" id="6899962303585719081" />
        <var name="operationContext" id="6899962303585719081" />
      </scope>
      <scope id="2569394751387978477" at="40,89,52,22">
        <var name="editorCell" id="2569394751387978477" />
      </scope>
      <scope id="2569394751387978477" at="40,0,54,0">
        <var name="editorContext" id="2569394751387978477" />
        <var name="node" id="2569394751387978477" />
      </scope>
      <scope id="2569394751387978969" at="134,87,151,22">
        <var name="attributeConcept" id="2569394751387978969" />
        <var name="attributeKind" id="2569394751387978969" />
        <var name="editorCell" id="2569394751387978969" />
        <var name="provider" id="2569394751387978969" />
      </scope>
      <scope id="2569394751387978973" at="162,87,179,22">
        <var name="attributeConcept" id="2569394751387978973" />
        <var name="attributeKind" id="2569394751387978973" />
        <var name="editorCell" id="2569394751387978973" />
        <var name="provider" id="2569394751387978973" />
      </scope>
      <scope id="2569394751387978477" at="72,88,90,22">
        <var name="attributeConcept" id="2569394751387978477" />
        <var name="attributeKind" id="2569394751387978477" />
        <var name="editorCell" id="2569394751387978477" />
        <var name="provider" id="2569394751387978477" />
        <var name="style" id="2569394751387978477" />
      </scope>
      <scope id="2569394751387978969" at="134,0,153,0">
        <var name="editorContext" id="2569394751387978969" />
        <var name="node" id="2569394751387978969" />
      </scope>
      <scope id="2569394751387978973" at="162,0,181,0">
        <var name="editorContext" id="2569394751387978973" />
        <var name="node" id="2569394751387978973" />
      </scope>
      <scope id="2569394751387978477" at="72,0,92,0">
        <var name="editorContext" id="2569394751387978477" />
        <var name="node" id="2569394751387978477" />
      </scope>
      <unit id="6899962303585719081" at="92,0,125,0" name="jetbrains.mps.debugger.api.lang.editor.CreateBreakpointOperation_Editor$CreateBreakpointOperation_generic_cellMenu_vi48ux_a0c0" />
      <unit id="2569394751387978477" at="36,0,191,0" name="jetbrains.mps.debugger.api.lang.editor.CreateBreakpointOperation_Editor" />
    </file>
  </root>
  <root nodeRef="r:600c053c-afd8-419c-b24b-2550d269af72(jetbrains.mps.debugger.api.lang.editor)/5789575999242884601">
    <file name="ConceptDeclarationReference_Editor.java">
      <node id="5789575999242884601" at="21,79,22,63" concept="6" />
      <node id="5789575999242884601" at="24,89,25,96" concept="5" />
      <node id="5789575999242884601" at="25,96,26,48" concept="2" />
      <node id="5789575999242884601" at="26,48,27,28" concept="2" />
      <node id="5789575999242884601" at="27,28,28,80" concept="0" />
      <node id="5789575999242884601" at="27,28,28,80" concept="2" />
      <node id="5789575999242884601" at="28,80,29,22" concept="6" />
      <node id="5789575999242884601" at="31,87,32,81" concept="5" />
      <node id="5789575999242884601" at="32,81,33,43" concept="2" />
      <node id="5789575999242884601" at="33,43,34,56" concept="2" />
      <node id="5789575999242884601" at="34,56,35,26" concept="5" />
      <node id="5789575999242884601" at="35,26,36,99" concept="2" />
      <node id="5789575999242884601" at="36,99,37,58" concept="2" />
      <node id="5789575999242884601" at="38,39,39,40" concept="2" />
      <node id="5789575999242884601" at="39,40,40,47" concept="2" />
      <node id="5789575999242884601" at="41,5,42,73" concept="2" />
      <node id="5789575999242884601" at="42,73,43,57" concept="5" />
      <node id="5789575999242884601" at="43,57,44,59" concept="5" />
      <node id="5789575999242884601" at="45,35,46,72" concept="5" />
      <node id="5789575999242884601" at="46,72,47,78" concept="5" />
      <node id="5789575999242884601" at="47,78,48,109" concept="6" />
      <node id="5789575999242884601" at="49,10,50,22" concept="6" />
      <node id="5789575999242884604" at="53,33,54,14" concept="8" />
      <node id="5789575999242884604" at="56,69,57,67" concept="6" />
      <node id="5789575999242884604" at="59,81,60,66" concept="6" />
      <node id="5789575999242884606" at="62,92,63,84" concept="5" />
      <node id="5789575999242884606" at="63,84,64,31" concept="2" />
      <node id="5789575999242884606" at="64,31,65,44" concept="2" />
      <node id="5789575999242884606" at="65,44,66,33" concept="2" />
      <node id="5789575999242884606" at="66,33,67,28" concept="5" />
      <node id="5789575999242884606" at="67,28,68,60" concept="2" />
      <node id="5789575999242884606" at="68,60,69,44" concept="2" />
      <node id="5789575999242884606" at="69,44,70,36" concept="5" />
      <node id="5789575999242884606" at="70,36,71,55" concept="2" />
      <node id="5789575999242884606" at="71,55,72,42" concept="2" />
      <node id="5789575999242884606" at="72,42,73,75" concept="2" />
      <node id="5789575999242884606" at="73,75,74,59" concept="5" />
      <node id="5789575999242884606" at="74,59,75,61" concept="5" />
      <node id="5789575999242884606" at="76,37,77,74" concept="5" />
      <node id="5789575999242884606" at="77,74,78,80" concept="5" />
      <node id="5789575999242884606" at="78,80,79,111" concept="6" />
      <node id="5789575999242884606" at="80,12,81,24" concept="6" />
      <node id="5789575999242884601" at="21,0,24,0" concept="4" trace="createEditorCell#(Ljetbrains/mps/openapi/editor/EditorContext;Lorg/jetbrains/mps/openapi/model/SNode;)Ljetbrains/mps/openapi/editor/cells/EditorCell;" />
      <node id="5789575999242884604" at="53,0,56,0" concept="1" trace="_Inline_dhgas9_a0a#()V" />
      <node id="5789575999242884604" at="56,0,59,0" concept="4" trace="createEditorCell#(Ljetbrains/mps/openapi/editor/EditorContext;)Ljetbrains/mps/openapi/editor/cells/EditorCell;" />
      <node id="5789575999242884604" at="59,0,62,0" concept="4" trace="createEditorCell#(Ljetbrains/mps/openapi/editor/EditorContext;Lorg/jetbrains/mps/openapi/model/SNode;)Ljetbrains/mps/openapi/editor/cells/EditorCell;" />
      <node id="5789575999242884601" at="37,58,41,5" concept="3" />
      <node id="5789575999242884601" at="44,59,50,22" concept="3" />
      <node id="5789575999242884606" at="75,61,81,24" concept="3" />
      <node id="5789575999242884601" at="24,0,31,0" concept="4" trace="createCollection_dhgas9_a#(Ljetbrains/mps/openapi/editor/EditorContext;Lorg/jetbrains/mps/openapi/model/SNode;)Ljetbrains/mps/openapi/editor/cells/EditorCell;" />
      <node id="5789575999242884601" at="31,0,52,0" concept="4" trace="createRefCell_dhgas9_a0#(Ljetbrains/mps/openapi/editor/EditorContext;Lorg/jetbrains/mps/openapi/model/SNode;)Ljetbrains/mps/openapi/editor/cells/EditorCell;" />
      <node id="5789575999242884606" at="62,0,83,0" concept="4" trace="createProperty_dhgas9_a0a0#(Ljetbrains/mps/openapi/editor/EditorContext;Lorg/jetbrains/mps/openapi/model/SNode;)Ljetbrains/mps/openapi/editor/cells/EditorCell;" />
      <scope id="5789575999242884601" at="21,79,22,63" />
      <scope id="5789575999242884601" at="27,28,28,80" />
      <scope id="5789575999242884604" at="53,33,54,14" />
      <scope id="5789575999242884604" at="56,69,57,67" />
      <scope id="5789575999242884604" at="59,81,60,66" />
      <scope id="5789575999242884601" at="38,39,40,47" />
      <scope id="5789575999242884601" at="21,0,24,0">
        <var name="editorContext" id="5789575999242884601" />
        <var name="node" id="5789575999242884601" />
      </scope>
      <scope id="5789575999242884601" at="45,35,48,109">
        <var name="manager" id="5789575999242884601" />
        <var name="opContext" id="5789575999242884601" />
      </scope>
      <scope id="5789575999242884604" at="53,0,56,0" />
      <scope id="5789575999242884604" at="56,0,59,0">
        <var name="editorContext" id="5789575999242884604" />
      </scope>
      <scope id="5789575999242884604" at="59,0,62,0">
        <var name="editorContext" id="5789575999242884604" />
        <var name="node" id="5789575999242884604" />
      </scope>
      <scope id="5789575999242884606" at="76,37,79,111">
        <var name="manager" id="5789575999242884606" />
        <var name="opContext" id="5789575999242884606" />
      </scope>
      <scope id="5789575999242884601" at="24,89,29,22">
        <var name="editorCell" id="5789575999242884601" />
      </scope>
      <scope id="5789575999242884601" at="24,0,31,0">
        <var name="editorContext" id="5789575999242884601" />
        <var name="node" id="5789575999242884601" />
      </scope>
      <scope id="5789575999242884601" at="31,87,50,22">
        <var name="attributeConcept" id="5789575999242884601" />
        <var name="attributeKind" id="5789575999242884601" />
        <var name="editorCell" id="5789575999242884601" />
        <var name="provider" id="5789575999242884601" />
      </scope>
      <scope id="5789575999242884606" at="62,92,81,24">
        <var name="attributeConcept" id="5789575999242884606" />
        <var name="attributeKind" id="5789575999242884606" />
        <var name="editorCell" id="5789575999242884606" />
        <var name="provider" id="5789575999242884606" />
        <var name="style" id="5789575999242884606" />
      </scope>
      <scope id="5789575999242884601" at="31,0,52,0">
        <var name="editorContext" id="5789575999242884601" />
        <var name="node" id="5789575999242884601" />
      </scope>
      <scope id="5789575999242884606" at="62,0,83,0">
        <var name="editorContext" id="5789575999242884606" />
        <var name="node" id="5789575999242884606" />
      </scope>
      <unit id="5789575999242884604" at="52,0,84,0" name="jetbrains.mps.debugger.api.lang.editor.ConceptDeclarationReference_Editor$_Inline_dhgas9_a0a" />
      <unit id="5789575999242884601" at="20,0,85,0" name="jetbrains.mps.debugger.api.lang.editor.ConceptDeclarationReference_Editor" />
    </file>
  </root>
  <root nodeRef="r:600c053c-afd8-419c-b24b-2550d269af72(jetbrains.mps.debugger.api.lang.editor)/6720907903633286554">
    <file name="DebuggerConfiguration_Editor.java">
      <node id="6720907903633286554" at="21,79,22,63" concept="6" />
      <node id="6720907903633286554" at="24,89,25,97" concept="5" />
      <node id="6720907903633286554" at="25,97,26,48" concept="2" />
      <node id="6720907903633286554" at="26,48,27,28" concept="2" />
      <node id="6720907903633286554" at="27,28,28,34" concept="5" />
      <node id="6720907903633286554" at="28,34,29,51" concept="2" />
      <node id="6720907903633286554" at="29,51,30,49" concept="2" />
      <node id="6720907903633286554" at="30,49,31,40" concept="2" />
      <node id="6720907903633286554" at="31,40,32,83" concept="0" />
      <node id="6720907903633286554" at="31,40,32,83" concept="2" />
      <node id="6720907903633286554" at="32,83,33,81" concept="0" />
      <node id="6720907903633286554" at="32,83,33,81" concept="2" />
      <node id="6720907903633286554" at="33,81,34,80" concept="0" />
      <node id="6720907903633286554" at="33,81,34,80" concept="2" />
      <node id="6720907903633286554" at="34,80,35,22" concept="6" />
      <node id="6720907903633286554" at="37,90,38,99" concept="5" />
      <node id="6720907903633286554" at="38,99,39,49" concept="2" />
      <node id="6720907903633286554" at="39,49,40,82" concept="0" />
      <node id="6720907903633286554" at="39,49,40,82" concept="2" />
      <node id="6720907903633286554" at="40,82,41,81" concept="0" />
      <node id="6720907903633286554" at="40,82,41,81" concept="2" />
      <node id="6720907903633286554" at="41,81,42,22" concept="6" />
      <node id="6720907903633286576" at="44,89,45,95" concept="5" />
      <node id="6720907903633286576" at="45,95,46,48" concept="2" />
      <node id="6720907903633286576" at="46,48,47,34" concept="5" />
      <node id="6720907903633286576" at="47,34,48,66" concept="2" />
      <node id="6720907903633286576" at="48,66,49,40" concept="2" />
      <node id="6720907903633286576" at="49,40,50,34" concept="2" />
      <node id="6720907903633286576" at="50,34,51,22" concept="6" />
      <node id="6720907903633286578" at="53,88,54,81" concept="5" />
      <node id="6720907903633286578" at="54,81,55,33" concept="2" />
      <node id="6720907903633286578" at="55,33,56,46" concept="2" />
      <node id="6720907903633286578" at="56,46,57,26" concept="5" />
      <node id="6720907903633286578" at="57,26,58,58" concept="2" />
      <node id="6720907903633286578" at="59,39,60,37" concept="2" />
      <node id="6720907903633286578" at="61,5,62,73" concept="2" />
      <node id="6720907903633286578" at="62,73,63,57" concept="5" />
      <node id="6720907903633286578" at="63,57,64,59" concept="5" />
      <node id="6720907903633286578" at="65,35,66,72" concept="5" />
      <node id="6720907903633286578" at="66,72,67,78" concept="5" />
      <node id="6720907903633286578" at="67,78,68,109" concept="6" />
      <node id="6720907903633286578" at="69,10,70,22" concept="6" />
      <node id="6720907903633286580" at="72,88,73,86" concept="5" />
      <node id="6720907903633286580" at="73,86,74,47" concept="2" />
      <node id="6720907903633286580" at="74,47,75,34" concept="5" />
      <node id="6720907903633286580" at="75,34,76,49" concept="2" />
      <node id="6720907903633286580" at="76,49,77,40" concept="2" />
      <node id="6720907903633286580" at="77,40,78,34" concept="2" />
      <node id="6720907903633286580" at="78,34,79,22" concept="6" />
      <node id="6720907903633286584" at="81,87,82,81" concept="5" />
      <node id="6720907903633286584" at="82,81,83,36" concept="2" />
      <node id="6720907903633286584" at="83,36,84,49" concept="2" />
      <node id="6720907903633286584" at="84,49,85,26" concept="5" />
      <node id="6720907903633286584" at="85,26,86,58" concept="2" />
      <node id="6720907903633286584" at="87,39,88,40" concept="2" />
      <node id="6720907903633286584" at="89,5,90,73" concept="2" />
      <node id="6720907903633286584" at="90,73,91,57" concept="5" />
      <node id="6720907903633286584" at="91,57,92,59" concept="5" />
      <node id="6720907903633286584" at="93,35,94,72" concept="5" />
      <node id="6720907903633286584" at="94,72,95,78" concept="5" />
      <node id="6720907903633286584" at="95,78,96,109" concept="6" />
      <node id="6720907903633286584" at="97,10,98,22" concept="6" />
      <node id="6720907903633286554" at="21,0,24,0" concept="4" trace="createEditorCell#(Ljetbrains/mps/openapi/editor/EditorContext;Lorg/jetbrains/mps/openapi/model/SNode;)Ljetbrains/mps/openapi/editor/cells/EditorCell;" />
      <node id="6720907903633286578" at="58,58,61,5" concept="3" />
      <node id="6720907903633286584" at="86,58,89,5" concept="3" />
      <node id="6720907903633286578" at="64,59,70,22" concept="3" />
      <node id="6720907903633286584" at="92,59,98,22" concept="3" />
      <node id="6720907903633286554" at="37,0,44,0" concept="4" trace="createCollection_qx06sr_a0#(Ljetbrains/mps/openapi/editor/EditorContext;Lorg/jetbrains/mps/openapi/model/SNode;)Ljetbrains/mps/openapi/editor/cells/EditorCell;" />
      <node id="6720907903633286576" at="44,0,53,0" concept="4" trace="createConstant_qx06sr_a0a#(Ljetbrains/mps/openapi/editor/EditorContext;Lorg/jetbrains/mps/openapi/model/SNode;)Ljetbrains/mps/openapi/editor/cells/EditorCell;" />
      <node id="6720907903633286580" at="72,0,81,0" concept="4" trace="createConstant_qx06sr_b0#(Ljetbrains/mps/openapi/editor/EditorContext;Lorg/jetbrains/mps/openapi/model/SNode;)Ljetbrains/mps/openapi/editor/cells/EditorCell;" />
      <node id="6720907903633286554" at="24,0,37,0" concept="4" trace="createCollection_qx06sr_a#(Ljetbrains/mps/openapi/editor/EditorContext;Lorg/jetbrains/mps/openapi/model/SNode;)Ljetbrains/mps/openapi/editor/cells/EditorCell;" />
      <node id="6720907903633286578" at="53,0,72,0" concept="4" trace="createRefNode_qx06sr_b0a#(Ljetbrains/mps/openapi/editor/EditorContext;Lorg/jetbrains/mps/openapi/model/SNode;)Ljetbrains/mps/openapi/editor/cells/EditorCell;" />
      <node id="6720907903633286584" at="81,0,100,0" concept="4" trace="createRefNode_qx06sr_c0#(Ljetbrains/mps/openapi/editor/EditorContext;Lorg/jetbrains/mps/openapi/model/SNode;)Ljetbrains/mps/openapi/editor/cells/EditorCell;" />
      <scope id="6720907903633286554" at="21,79,22,63" />
      <scope id="6720907903633286554" at="31,40,32,83" />
      <scope id="6720907903633286554" at="32,83,33,81" />
      <scope id="6720907903633286554" at="33,81,34,80" />
      <scope id="6720907903633286554" at="39,49,40,82" />
      <scope id="6720907903633286554" at="40,82,41,81" />
      <scope id="6720907903633286578" at="59,39,60,37" />
      <scope id="6720907903633286584" at="87,39,88,40" />
      <scope id="6720907903633286554" at="21,0,24,0">
        <var name="editorContext" id="6720907903633286554" />
        <var name="node" id="6720907903633286554" />
      </scope>
      <scope id="6720907903633286578" at="65,35,68,109">
        <var name="manager" id="6720907903633286578" />
        <var name="opContext" id="6720907903633286578" />
      </scope>
      <scope id="6720907903633286584" at="93,35,96,109">
        <var name="manager" id="6720907903633286584" />
        <var name="opContext" id="6720907903633286584" />
      </scope>
      <scope id="6720907903633286554" at="37,90,42,22">
        <var name="editorCell" id="6720907903633286554" />
      </scope>
      <scope id="6720907903633286554" at="37,0,44,0">
        <var name="editorContext" id="6720907903633286554" />
        <var name="node" id="6720907903633286554" />
      </scope>
      <scope id="6720907903633286576" at="44,89,51,22">
        <var name="editorCell" id="6720907903633286576" />
        <var name="style" id="6720907903633286576" />
      </scope>
      <scope id="6720907903633286580" at="72,88,79,22">
        <var name="editorCell" id="6720907903633286580" />
        <var name="style" id="6720907903633286580" />
      </scope>
      <scope id="6720907903633286576" at="44,0,53,0">
        <var name="editorContext" id="6720907903633286576" />
        <var name="node" id="6720907903633286576" />
      </scope>
      <scope id="6720907903633286580" at="72,0,81,0">
        <var name="editorContext" id="6720907903633286580" />
        <var name="node" id="6720907903633286580" />
      </scope>
      <scope id="6720907903633286554" at="24,89,35,22">
        <var name="editorCell" id="6720907903633286554" />
        <var name="style" id="6720907903633286554" />
      </scope>
      <scope id="6720907903633286554" at="24,0,37,0">
        <var name="editorContext" id="6720907903633286554" />
        <var name="node" id="6720907903633286554" />
      </scope>
      <scope id="6720907903633286578" at="53,88,70,22">
        <var name="attributeConcept" id="6720907903633286578" />
        <var name="attributeKind" id="6720907903633286578" />
        <var name="editorCell" id="6720907903633286578" />
        <var name="provider" id="6720907903633286578" />
      </scope>
      <scope id="6720907903633286584" at="81,87,98,22">
        <var name="attributeConcept" id="6720907903633286584" />
        <var name="attributeKind" id="6720907903633286584" />
        <var name="editorCell" id="6720907903633286584" />
        <var name="provider" id="6720907903633286584" />
      </scope>
      <scope id="6720907903633286578" at="53,0,72,0">
        <var name="editorContext" id="6720907903633286578" />
        <var name="node" id="6720907903633286578" />
      </scope>
      <scope id="6720907903633286584" at="81,0,100,0">
        <var name="editorContext" id="6720907903633286584" />
        <var name="node" id="6720907903633286584" />
      </scope>
      <unit id="6720907903633286554" at="20,0,101,0" name="jetbrains.mps.debugger.api.lang.editor.DebuggerConfiguration_Editor" />
    </file>
  </root>
</debug-info>
<|MERGE_RESOLUTION|>--- conflicted
+++ resolved
@@ -407,811 +407,471 @@
   </root>
   <root nodeRef="r:600c053c-afd8-419c-b24b-2550d269af72(jetbrains.mps.debugger.api.lang.editor)/2566194812862845914">
     <file name="BreakpointableNodeItem_Editor.java">
-<<<<<<< HEAD
-      <node id="2566194812862845914" at="30,79,31,63" concept="6" />
-      <node id="2566194812862845914" at="33,89,34,97" concept="5" />
-      <node id="2566194812862845914" at="34,97,35,48" concept="2" />
-      <node id="2566194812862845914" at="35,48,36,28" concept="2" />
-      <node id="2566194812862845914" at="37,61,38,85" concept="2" />
-      <node id="2566194812862845914" at="40,61,41,85" concept="2" />
-      <node id="2566194812862845914" at="42,5,43,81" concept="0" />
-      <node id="2566194812862845914" at="42,5,43,81" concept="2" />
-      <node id="2566194812862845914" at="43,81,44,83" concept="0" />
-      <node id="2566194812862845914" at="43,81,44,83" concept="2" />
-      <node id="2566194812862845914" at="44,83,45,22" concept="6" />
-      <node id="2566194812862845914" at="47,90,48,97" concept="5" />
-      <node id="2566194812862845914" at="48,97,49,49" concept="2" />
-      <node id="2566194812862845914" at="49,49,50,82" concept="0" />
-      <node id="2566194812862845914" at="49,49,50,82" concept="2" />
-      <node id="2566194812862845914" at="50,82,51,84" concept="0" />
-      <node id="2566194812862845914" at="50,82,51,84" concept="2" />
-      <node id="2566194812862845914" at="51,84,52,22" concept="6" />
-      <node id="8751745335399639859" at="54,97,55,64" concept="6" />
-      <node id="5789575999242884580" at="57,89,58,99" concept="5" />
-      <node id="5789575999242884580" at="58,99,59,48" concept="2" />
-      <node id="5789575999242884580" at="59,48,60,34" concept="2" />
-      <node id="5789575999242884580" at="60,34,61,22" concept="6" />
-      <node id="2566194812862845914" at="63,91,64,99" concept="5" />
-      <node id="2566194812862845914" at="64,99,65,50" concept="2" />
-      <node id="2566194812862845914" at="65,50,66,34" concept="5" />
-      <node id="2566194812862845914" at="66,34,67,49" concept="2" />
-      <node id="2566194812862845914" at="67,49,68,40" concept="2" />
-      <node id="2566194812862845914" at="68,40,69,85" concept="0" />
-      <node id="2566194812862845914" at="68,40,69,85" concept="2" />
-      <node id="2566194812862845914" at="69,85,70,86" concept="0" />
-      <node id="2566194812862845914" at="69,85,70,86" concept="2" />
-      <node id="2566194812862845914" at="70,86,71,22" concept="6" />
-      <node id="5789575999242884587" at="73,92,74,78" concept="5" />
-      <node id="5789575999242884587" at="74,78,75,22" concept="6" />
-      <node id="2566194812862845914" at="77,93,78,173" concept="5" />
-      <node id="2566194812862845914" at="78,173,79,108" concept="5" />
-      <node id="2566194812862845914" at="79,108,80,67" concept="2" />
-      <node id="2566194812862845914" at="80,67,81,49" concept="2" />
-      <node id="2566194812862845914" at="81,49,82,22" concept="6" />
-      <node id="2566194812862845914" at="85,120,86,50" concept="8" />
-      <node id="2566194812862845914" at="88,66,89,41" concept="5" />
-      <node id="2566194812862845914" at="89,41,90,93" concept="6" />
-      <node id="2566194812862845914" at="92,86,93,80" concept="5" />
-      <node id="2566194812862845914" at="93,80,94,95" concept="2" />
-      <node id="2566194812862845914" at="94,95,95,25" concept="6" />
-      <node id="2566194812862845914" at="97,68,98,34" concept="5" />
-      <node id="2566194812862845914" at="98,34,99,55" concept="2" />
-      <node id="2566194812862845914" at="99,55,100,87" concept="2" />
-      <node id="2566194812862845914" at="100,87,101,23" concept="6" />
-      <node id="2566194812862845914" at="104,96,105,134" concept="2" />
-      <node id="2566194812862845914" at="106,34,107,95" concept="2" />
-      <node id="2566194812862845914" at="107,95,108,98" concept="2" />
-      <node id="2566194812862845914" at="110,131,111,139" concept="2" />
-      <node id="2566194812862845914" at="116,90,117,97" concept="5" />
-      <node id="2566194812862845914" at="117,97,118,49" concept="2" />
-      <node id="2566194812862845914" at="118,49,119,34" concept="5" />
-      <node id="2566194812862845914" at="119,34,120,49" concept="2" />
-      <node id="2566194812862845914" at="120,49,121,40" concept="2" />
-      <node id="2566194812862845914" at="121,40,122,82" concept="0" />
-      <node id="2566194812862845914" at="121,40,122,82" concept="2" />
-      <node id="2566194812862845914" at="122,82,123,84" concept="0" />
-      <node id="2566194812862845914" at="122,82,123,84" concept="2" />
-      <node id="2566194812862845914" at="123,84,124,22" concept="6" />
-      <node id="7796501636717833665" at="126,97,127,61" concept="6" />
-      <node id="7796501636717833694" at="129,89,130,102" concept="5" />
-      <node id="7796501636717833694" at="130,102,131,48" concept="2" />
-      <node id="7796501636717833694" at="131,48,132,34" concept="2" />
-      <node id="7796501636717833694" at="132,34,133,22" concept="6" />
-      <node id="2566194812862845914" at="135,91,136,99" concept="5" />
-      <node id="2566194812862845914" at="136,99,137,50" concept="2" />
-      <node id="2566194812862845914" at="137,50,138,85" concept="0" />
-      <node id="2566194812862845914" at="137,50,138,85" concept="2" />
-      <node id="2566194812862845914" at="138,85,139,82" concept="0" />
-      <node id="2566194812862845914" at="138,85,139,82" concept="2" />
-      <node id="2566194812862845914" at="139,82,140,22" concept="6" />
-      <node id="7796501636717833693" at="142,92,143,78" concept="5" />
-      <node id="7796501636717833693" at="143,78,144,22" concept="6" />
-      <node id="8751745335399671877" at="146,89,147,81" concept="5" />
-      <node id="8751745335399671877" at="147,81,148,37" concept="2" />
-      <node id="8751745335399671877" at="148,37,149,50" concept="2" />
-      <node id="8751745335399671877" at="149,50,150,26" concept="5" />
-      <node id="8751745335399671877" at="150,26,151,58" concept="2" />
-      <node id="8751745335399671877" at="152,39,153,41" concept="2" />
-      <node id="8751745335399671877" at="154,5,155,73" concept="2" />
-      <node id="8751745335399671877" at="155,73,156,57" concept="5" />
-      <node id="8751745335399671877" at="156,57,157,59" concept="5" />
-      <node id="8751745335399671877" at="158,35,159,72" concept="5" />
-      <node id="8751745335399671877" at="159,72,160,78" concept="5" />
-      <node id="8751745335399671877" at="160,78,161,109" concept="6" />
-      <node id="8751745335399671877" at="162,10,163,22" concept="6" />
-      <node id="5789575999242884592" at="165,88,166,104" concept="5" />
-      <node id="5789575999242884592" at="166,104,167,47" concept="2" />
-      <node id="5789575999242884592" at="167,47,168,34" concept="2" />
-      <node id="5789575999242884592" at="168,34,169,22" concept="6" />
-      <node id="2566194812862845914" at="171,90,172,99" concept="5" />
-      <node id="2566194812862845914" at="172,99,173,49" concept="2" />
-      <node id="2566194812862845914" at="173,49,174,34" concept="5" />
-      <node id="2566194812862845914" at="174,34,175,49" concept="2" />
-      <node id="2566194812862845914" at="175,49,176,40" concept="2" />
-      <node id="2566194812862845914" at="176,40,177,84" concept="0" />
-      <node id="2566194812862845914" at="176,40,177,84" concept="2" />
-      <node id="2566194812862845914" at="177,84,178,81" concept="0" />
-      <node id="2566194812862845914" at="177,84,178,81" concept="2" />
-      <node id="2566194812862845914" at="178,81,179,22" concept="6" />
-      <node id="5789575999242884598" at="181,91,182,78" concept="5" />
-      <node id="5789575999242884598" at="182,78,183,22" concept="6" />
-      <node id="5789575999242884600" at="185,88,186,81" concept="5" />
-      <node id="5789575999242884600" at="186,81,187,41" concept="2" />
-      <node id="5789575999242884600" at="187,41,188,54" concept="2" />
-      <node id="5789575999242884600" at="188,54,189,26" concept="5" />
-      <node id="5789575999242884600" at="189,26,190,58" concept="2" />
-      <node id="5789575999242884600" at="191,39,192,45" concept="2" />
-      <node id="5789575999242884600" at="193,5,194,73" concept="2" />
-      <node id="5789575999242884600" at="194,73,195,57" concept="5" />
-      <node id="5789575999242884600" at="195,57,196,59" concept="5" />
-      <node id="5789575999242884600" at="197,35,198,72" concept="5" />
-      <node id="5789575999242884600" at="198,72,199,78" concept="5" />
-      <node id="5789575999242884600" at="199,78,200,109" concept="6" />
-      <node id="5789575999242884600" at="201,10,202,22" concept="6" />
-      <node id="2566194812862845914" at="30,0,33,0" concept="4" trace="createEditorCell#(Ljetbrains/mps/openapi/editor/EditorContext;Lorg/jetbrains/mps/openapi/model/SNode;)Ljetbrains/mps/openapi/editor/cells/EditorCell;" />
-      <node id="2566194812862845914" at="36,28,39,5" concept="0" />
-      <node id="2566194812862845914" at="36,28,39,5" concept="3" />
-      <node id="2566194812862845914" at="39,5,42,5" concept="0" />
-      <node id="2566194812862845914" at="39,5,42,5" concept="3" />
-      <node id="8751745335399632089" at="54,0,57,0" concept="7" trace="renderingCondition_4n0rw6_a0a#(Lorg/jetbrains/mps/openapi/model/SNode;Ljetbrains/mps/openapi/editor/EditorContext;)Z" />
-      <node id="2566194812862845914" at="85,0,88,0" concept="1" trace="conceptsToCreateBreakpointListHandler_4n0rw6_b1a0#(Lorg/jetbrains/mps/openapi/model/SNode;Ljava/lang/String;Ljetbrains/mps/openapi/editor/EditorContext;)V" />
-      <node id="2566194812862845914" at="109,9,112,9" concept="3" />
-      <node id="7796501636717832277" at="126,0,129,0" concept="7" trace="renderingCondition_4n0rw6_a1a#(Lorg/jetbrains/mps/openapi/model/SNode;Ljetbrains/mps/openapi/editor/EditorContext;)Z" />
-      <node id="8751745335399671877" at="151,58,154,5" concept="3" />
-      <node id="5789575999242884600" at="190,58,193,5" concept="3" />
-      <node id="5789575999242884587" at="73,0,77,0" concept="4" trace="createIndentCell_4n0rw6_a1a0#(Ljetbrains/mps/openapi/editor/EditorContext;Lorg/jetbrains/mps/openapi/model/SNode;)Ljetbrains/mps/openapi/editor/cells/EditorCell;" />
-      <node id="2566194812862845914" at="88,0,92,0" concept="4" trace="createNodeToInsert#(Ljetbrains/mps/openapi/editor/EditorContext;)Lorg/jetbrains/mps/openapi/model/SNode;" />
-      <node id="2566194812862845914" at="105,134,109,9" concept="3" />
-      <node id="7796501636717833693" at="142,0,146,0" concept="4" trace="createIndentCell_4n0rw6_a1b0#(Ljetbrains/mps/openapi/editor/EditorContext;Lorg/jetbrains/mps/openapi/model/SNode;)Ljetbrains/mps/openapi/editor/cells/EditorCell;" />
-      <node id="5789575999242884598" at="181,0,185,0" concept="4" trace="createIndentCell_4n0rw6_a3a#(Ljetbrains/mps/openapi/editor/EditorContext;Lorg/jetbrains/mps/openapi/model/SNode;)Ljetbrains/mps/openapi/editor/cells/EditorCell;" />
-      <node id="2566194812862845914" at="92,0,97,0" concept="4" trace="createNodeCell#(Ljetbrains/mps/openapi/editor/EditorContext;Lorg/jetbrains/mps/openapi/model/SNode;)Ljetbrains/mps/openapi/editor/cells/EditorCell;" />
-      <node id="5789575999242884580" at="57,0,63,0" concept="4" trace="createConstant_4n0rw6_a0a#(Ljetbrains/mps/openapi/editor/EditorContext;Lorg/jetbrains/mps/openapi/model/SNode;)Ljetbrains/mps/openapi/editor/cells/EditorCell;" />
-      <node id="2566194812862845914" at="97,0,103,0" concept="4" trace="createEmptyCell#(Ljetbrains/mps/openapi/editor/EditorContext;)Ljetbrains/mps/openapi/editor/cells/EditorCell;" />
-      <node id="7796501636717833694" at="129,0,135,0" concept="4" trace="createConstant_4n0rw6_a1a#(Ljetbrains/mps/openapi/editor/EditorContext;Lorg/jetbrains/mps/openapi/model/SNode;)Ljetbrains/mps/openapi/editor/cells/EditorCell;" />
-      <node id="8751745335399671877" at="157,59,163,22" concept="3" />
-      <node id="5789575999242884592" at="165,0,171,0" concept="4" trace="createConstant_4n0rw6_c0#(Ljetbrains/mps/openapi/editor/EditorContext;Lorg/jetbrains/mps/openapi/model/SNode;)Ljetbrains/mps/openapi/editor/cells/EditorCell;" />
-      <node id="5789575999242884600" at="196,59,202,22" concept="3" />
-      <node id="2566194812862845914" at="47,0,54,0" concept="4" trace="createCollection_4n0rw6_a0#(Ljetbrains/mps/openapi/editor/EditorContext;Lorg/jetbrains/mps/openapi/model/SNode;)Ljetbrains/mps/openapi/editor/cells/EditorCell;" />
-      <node id="2566194812862845914" at="77,0,84,0" concept="4" trace="createRefNodeList_4n0rw6_b1a0#(Ljetbrains/mps/openapi/editor/EditorContext;Lorg/jetbrains/mps/openapi/model/SNode;)Ljetbrains/mps/openapi/editor/cells/EditorCell;" />
-      <node id="2566194812862845914" at="135,0,142,0" concept="4" trace="createCollection_4n0rw6_b1a#(Ljetbrains/mps/openapi/editor/EditorContext;Lorg/jetbrains/mps/openapi/model/SNode;)Ljetbrains/mps/openapi/editor/cells/EditorCell;" />
-      <node id="2566194812862845914" at="63,0,73,0" concept="4" trace="createCollection_4n0rw6_b0a#(Ljetbrains/mps/openapi/editor/EditorContext;Lorg/jetbrains/mps/openapi/model/SNode;)Ljetbrains/mps/openapi/editor/cells/EditorCell;" />
-      <node id="2566194812862845914" at="103,132,113,7" concept="3" />
-      <node id="2566194812862845914" at="116,0,126,0" concept="4" trace="createCollection_4n0rw6_b0#(Ljetbrains/mps/openapi/editor/EditorContext;Lorg/jetbrains/mps/openapi/model/SNode;)Ljetbrains/mps/openapi/editor/cells/EditorCell;" />
-      <node id="2566194812862845914" at="171,0,181,0" concept="4" trace="createCollection_4n0rw6_d0#(Ljetbrains/mps/openapi/editor/EditorContext;Lorg/jetbrains/mps/openapi/model/SNode;)Ljetbrains/mps/openapi/editor/cells/EditorCell;" />
-      <node id="2566194812862845914" at="103,0,115,0" concept="4" trace="installElementCellActions#(Lorg/jetbrains/mps/openapi/model/SNode;Lorg/jetbrains/mps/openapi/model/SNode;Ljetbrains/mps/openapi/editor/cells/EditorCell;Ljetbrains/mps/openapi/editor/EditorContext;)V" />
-      <node id="2566194812862845914" at="33,0,47,0" concept="4" trace="createCollection_4n0rw6_a#(Ljetbrains/mps/openapi/editor/EditorContext;Lorg/jetbrains/mps/openapi/model/SNode;)Ljetbrains/mps/openapi/editor/cells/EditorCell;" />
-      <node id="8751745335399671877" at="146,0,165,0" concept="4" trace="createRefNode_4n0rw6_b1b0#(Ljetbrains/mps/openapi/editor/EditorContext;Lorg/jetbrains/mps/openapi/model/SNode;)Ljetbrains/mps/openapi/editor/cells/EditorCell;" />
-      <node id="5789575999242884600" at="185,0,204,0" concept="4" trace="createRefNode_4n0rw6_b3a#(Ljetbrains/mps/openapi/editor/EditorContext;Lorg/jetbrains/mps/openapi/model/SNode;)Ljetbrains/mps/openapi/editor/cells/EditorCell;" />
-      <scope id="2566194812862845914" at="30,79,31,63" />
-      <scope id="2566194812862845914" at="37,61,38,85" />
-      <scope id="2566194812862845914" at="40,61,41,85" />
-      <scope id="2566194812862845914" at="42,5,43,81" />
-      <scope id="2566194812862845914" at="43,81,44,83" />
-      <scope id="2566194812862845914" at="49,49,50,82" />
-      <scope id="2566194812862845914" at="50,82,51,84" />
-      <scope id="8751745335399632090" at="54,97,55,64" />
-      <scope id="2566194812862845914" at="68,40,69,85" />
-      <scope id="2566194812862845914" at="69,85,70,86" />
-      <scope id="2566194812862845914" at="85,120,86,50" />
-      <scope id="2566194812862845914" at="110,131,111,139" />
-      <scope id="2566194812862845914" at="121,40,122,82" />
-      <scope id="2566194812862845914" at="122,82,123,84" />
-      <scope id="7796501636717832278" at="126,97,127,61" />
-      <scope id="2566194812862845914" at="137,50,138,85" />
-      <scope id="2566194812862845914" at="138,85,139,82" />
-      <scope id="8751745335399671877" at="152,39,153,41" />
-      <scope id="2566194812862845914" at="176,40,177,84" />
-      <scope id="2566194812862845914" at="177,84,178,81" />
-      <scope id="5789575999242884600" at="191,39,192,45" />
-      <scope id="5789575999242884587" at="73,92,75,22">
+      <node id="2566194812862845914" at="31,79,32,63" concept="6" />
+      <node id="2566194812862845914" at="34,89,35,97" concept="5" />
+      <node id="2566194812862845914" at="35,97,36,48" concept="2" />
+      <node id="2566194812862845914" at="36,48,37,28" concept="2" />
+      <node id="2566194812862845914" at="38,61,39,85" concept="2" />
+      <node id="2566194812862845914" at="41,61,42,85" concept="2" />
+      <node id="2566194812862845914" at="44,61,45,85" concept="2" />
+      <node id="2566194812862845914" at="46,5,47,81" concept="0" />
+      <node id="2566194812862845914" at="46,5,47,81" concept="2" />
+      <node id="2566194812862845914" at="47,81,48,83" concept="0" />
+      <node id="2566194812862845914" at="47,81,48,83" concept="2" />
+      <node id="2566194812862845914" at="48,83,49,81" concept="0" />
+      <node id="2566194812862845914" at="48,83,49,81" concept="2" />
+      <node id="2566194812862845914" at="49,81,50,22" concept="6" />
+      <node id="2566194812862845914" at="52,90,53,97" concept="5" />
+      <node id="2566194812862845914" at="53,97,54,49" concept="2" />
+      <node id="2566194812862845914" at="54,49,55,82" concept="0" />
+      <node id="2566194812862845914" at="54,49,55,82" concept="2" />
+      <node id="2566194812862845914" at="55,82,56,84" concept="0" />
+      <node id="2566194812862845914" at="55,82,56,84" concept="2" />
+      <node id="2566194812862845914" at="56,84,57,22" concept="6" />
+      <node id="8751745335399639859" at="59,97,60,64" concept="6" />
+      <node id="5789575999242884580" at="62,89,63,99" concept="5" />
+      <node id="5789575999242884580" at="63,99,64,48" concept="2" />
+      <node id="5789575999242884580" at="64,48,65,34" concept="2" />
+      <node id="5789575999242884580" at="65,34,66,22" concept="6" />
+      <node id="2566194812862845914" at="68,91,69,99" concept="5" />
+      <node id="2566194812862845914" at="69,99,70,50" concept="2" />
+      <node id="2566194812862845914" at="70,50,71,34" concept="5" />
+      <node id="2566194812862845914" at="71,34,72,49" concept="2" />
+      <node id="2566194812862845914" at="72,49,73,40" concept="2" />
+      <node id="2566194812862845914" at="73,40,74,85" concept="0" />
+      <node id="2566194812862845914" at="73,40,74,85" concept="2" />
+      <node id="2566194812862845914" at="74,85,75,86" concept="0" />
+      <node id="2566194812862845914" at="74,85,75,86" concept="2" />
+      <node id="2566194812862845914" at="75,86,76,22" concept="6" />
+      <node id="5789575999242884587" at="78,92,79,78" concept="5" />
+      <node id="5789575999242884587" at="79,78,80,22" concept="6" />
+      <node id="2566194812862845914" at="82,93,83,173" concept="5" />
+      <node id="2566194812862845914" at="83,173,84,108" concept="5" />
+      <node id="2566194812862845914" at="84,108,85,67" concept="2" />
+      <node id="2566194812862845914" at="85,67,86,49" concept="2" />
+      <node id="2566194812862845914" at="86,49,87,22" concept="6" />
+      <node id="2566194812862845914" at="90,120,91,50" concept="8" />
+      <node id="2566194812862845914" at="93,66,94,41" concept="5" />
+      <node id="2566194812862845914" at="94,41,95,93" concept="6" />
+      <node id="2566194812862845914" at="97,86,98,80" concept="5" />
+      <node id="2566194812862845914" at="98,80,99,95" concept="2" />
+      <node id="2566194812862845914" at="99,95,100,25" concept="6" />
+      <node id="2566194812862845914" at="102,68,103,34" concept="5" />
+      <node id="2566194812862845914" at="103,34,104,55" concept="2" />
+      <node id="2566194812862845914" at="104,55,105,87" concept="2" />
+      <node id="2566194812862845914" at="105,87,106,23" concept="6" />
+      <node id="2566194812862845914" at="109,96,110,134" concept="2" />
+      <node id="2566194812862845914" at="111,34,112,95" concept="2" />
+      <node id="2566194812862845914" at="112,95,113,98" concept="2" />
+      <node id="2566194812862845914" at="115,131,116,139" concept="2" />
+      <node id="2566194812862845914" at="121,90,122,97" concept="5" />
+      <node id="2566194812862845914" at="122,97,123,49" concept="2" />
+      <node id="2566194812862845914" at="123,49,124,34" concept="5" />
+      <node id="2566194812862845914" at="124,34,125,49" concept="2" />
+      <node id="2566194812862845914" at="125,49,126,40" concept="2" />
+      <node id="2566194812862845914" at="126,40,127,82" concept="0" />
+      <node id="2566194812862845914" at="126,40,127,82" concept="2" />
+      <node id="2566194812862845914" at="127,82,128,84" concept="0" />
+      <node id="2566194812862845914" at="127,82,128,84" concept="2" />
+      <node id="2566194812862845914" at="128,84,129,22" concept="6" />
+      <node id="7796501636717833665" at="131,97,132,128" concept="6" />
+      <node id="7796501636717833694" at="134,89,135,102" concept="5" />
+      <node id="7796501636717833694" at="135,102,136,48" concept="2" />
+      <node id="7796501636717833694" at="136,48,137,34" concept="2" />
+      <node id="7796501636717833694" at="137,34,138,22" concept="6" />
+      <node id="2566194812862845914" at="140,91,141,99" concept="5" />
+      <node id="2566194812862845914" at="141,99,142,50" concept="2" />
+      <node id="2566194812862845914" at="142,50,143,85" concept="0" />
+      <node id="2566194812862845914" at="142,50,143,85" concept="2" />
+      <node id="2566194812862845914" at="143,85,144,82" concept="0" />
+      <node id="2566194812862845914" at="143,85,144,82" concept="2" />
+      <node id="2566194812862845914" at="144,82,145,22" concept="6" />
+      <node id="7796501636717833693" at="147,92,148,78" concept="5" />
+      <node id="7796501636717833693" at="148,78,149,22" concept="6" />
+      <node id="8751745335399671877" at="151,89,152,81" concept="5" />
+      <node id="8751745335399671877" at="152,81,153,37" concept="2" />
+      <node id="8751745335399671877" at="153,37,154,50" concept="2" />
+      <node id="8751745335399671877" at="154,50,155,26" concept="5" />
+      <node id="8751745335399671877" at="155,26,156,58" concept="2" />
+      <node id="8751745335399671877" at="157,39,158,41" concept="2" />
+      <node id="8751745335399671877" at="159,5,160,73" concept="2" />
+      <node id="8751745335399671877" at="160,73,161,57" concept="5" />
+      <node id="8751745335399671877" at="161,57,162,59" concept="5" />
+      <node id="8751745335399671877" at="163,35,164,72" concept="5" />
+      <node id="8751745335399671877" at="164,72,165,78" concept="5" />
+      <node id="8751745335399671877" at="165,78,166,109" concept="6" />
+      <node id="8751745335399671877" at="167,10,168,22" concept="6" />
+      <node id="2566194812862845914" at="170,90,171,97" concept="5" />
+      <node id="2566194812862845914" at="171,97,172,49" concept="2" />
+      <node id="2566194812862845914" at="172,49,173,34" concept="5" />
+      <node id="2566194812862845914" at="173,34,174,49" concept="2" />
+      <node id="2566194812862845914" at="174,49,175,40" concept="2" />
+      <node id="2566194812862845914" at="175,40,176,82" concept="0" />
+      <node id="2566194812862845914" at="175,40,176,82" concept="2" />
+      <node id="2566194812862845914" at="176,82,177,84" concept="0" />
+      <node id="2566194812862845914" at="176,82,177,84" concept="2" />
+      <node id="2566194812862845914" at="177,84,178,22" concept="6" />
+      <node id="3104811047188348762" at="180,97,181,128" concept="6" />
+      <node id="3104811047188348758" at="183,89,184,111" concept="5" />
+      <node id="3104811047188348758" at="184,111,185,48" concept="2" />
+      <node id="3104811047188348758" at="185,48,186,34" concept="2" />
+      <node id="3104811047188348758" at="186,34,187,22" concept="6" />
+      <node id="2566194812862845914" at="189,91,190,99" concept="5" />
+      <node id="2566194812862845914" at="190,99,191,50" concept="2" />
+      <node id="2566194812862845914" at="191,50,192,85" concept="0" />
+      <node id="2566194812862845914" at="191,50,192,85" concept="2" />
+      <node id="2566194812862845914" at="192,85,193,82" concept="0" />
+      <node id="2566194812862845914" at="192,85,193,82" concept="2" />
+      <node id="2566194812862845914" at="193,82,194,22" concept="6" />
+      <node id="3104811047188348767" at="196,92,197,78" concept="5" />
+      <node id="3104811047188348767" at="197,78,198,22" concept="6" />
+      <node id="3104811047188348769" at="200,89,201,81" concept="5" />
+      <node id="3104811047188348769" at="201,81,202,47" concept="2" />
+      <node id="3104811047188348769" at="202,47,203,60" concept="2" />
+      <node id="3104811047188348769" at="203,60,204,26" concept="5" />
+      <node id="3104811047188348769" at="204,26,205,58" concept="2" />
+      <node id="3104811047188348769" at="206,39,207,51" concept="2" />
+      <node id="3104811047188348769" at="208,5,209,73" concept="2" />
+      <node id="3104811047188348769" at="209,73,210,57" concept="5" />
+      <node id="3104811047188348769" at="210,57,211,59" concept="5" />
+      <node id="3104811047188348769" at="212,35,213,72" concept="5" />
+      <node id="3104811047188348769" at="213,72,214,78" concept="5" />
+      <node id="3104811047188348769" at="214,78,215,109" concept="6" />
+      <node id="3104811047188348769" at="216,10,217,22" concept="6" />
+      <node id="5789575999242884592" at="219,88,220,104" concept="5" />
+      <node id="5789575999242884592" at="220,104,221,47" concept="2" />
+      <node id="5789575999242884592" at="221,47,222,34" concept="2" />
+      <node id="5789575999242884592" at="222,34,223,22" concept="6" />
+      <node id="2566194812862845914" at="225,90,226,99" concept="5" />
+      <node id="2566194812862845914" at="226,99,227,49" concept="2" />
+      <node id="2566194812862845914" at="227,49,228,34" concept="5" />
+      <node id="2566194812862845914" at="228,34,229,49" concept="2" />
+      <node id="2566194812862845914" at="229,49,230,40" concept="2" />
+      <node id="2566194812862845914" at="230,40,231,84" concept="0" />
+      <node id="2566194812862845914" at="230,40,231,84" concept="2" />
+      <node id="2566194812862845914" at="231,84,232,81" concept="0" />
+      <node id="2566194812862845914" at="231,84,232,81" concept="2" />
+      <node id="2566194812862845914" at="232,81,233,22" concept="6" />
+      <node id="5789575999242884598" at="235,91,236,78" concept="5" />
+      <node id="5789575999242884598" at="236,78,237,22" concept="6" />
+      <node id="5789575999242884600" at="239,88,240,81" concept="5" />
+      <node id="5789575999242884600" at="240,81,241,41" concept="2" />
+      <node id="5789575999242884600" at="241,41,242,54" concept="2" />
+      <node id="5789575999242884600" at="242,54,243,26" concept="5" />
+      <node id="5789575999242884600" at="243,26,244,58" concept="2" />
+      <node id="5789575999242884600" at="245,39,246,45" concept="2" />
+      <node id="5789575999242884600" at="247,5,248,73" concept="2" />
+      <node id="5789575999242884600" at="248,73,249,57" concept="5" />
+      <node id="5789575999242884600" at="249,57,250,59" concept="5" />
+      <node id="5789575999242884600" at="251,35,252,72" concept="5" />
+      <node id="5789575999242884600" at="252,72,253,78" concept="5" />
+      <node id="5789575999242884600" at="253,78,254,109" concept="6" />
+      <node id="5789575999242884600" at="255,10,256,22" concept="6" />
+      <node id="3104811047188725336" at="258,88,259,86" concept="5" />
+      <node id="3104811047188725336" at="259,86,260,47" concept="2" />
+      <node id="3104811047188725336" at="260,47,261,34" concept="2" />
+      <node id="3104811047188725336" at="261,34,262,22" concept="6" />
+      <node id="2566194812862845914" at="31,0,34,0" concept="4" trace="createEditorCell#(Ljetbrains/mps/openapi/editor/EditorContext;Lorg/jetbrains/mps/openapi/model/SNode;)Ljetbrains/mps/openapi/editor/cells/EditorCell;" />
+      <node id="2566194812862845914" at="37,28,40,5" concept="0" />
+      <node id="2566194812862845914" at="37,28,40,5" concept="3" />
+      <node id="2566194812862845914" at="40,5,43,5" concept="0" />
+      <node id="2566194812862845914" at="40,5,43,5" concept="3" />
+      <node id="2566194812862845914" at="43,5,46,5" concept="0" />
+      <node id="2566194812862845914" at="43,5,46,5" concept="3" />
+      <node id="8751745335399632089" at="59,0,62,0" concept="7" trace="renderingCondition_4n0rw6_a0a#(Lorg/jetbrains/mps/openapi/model/SNode;Ljetbrains/mps/openapi/editor/EditorContext;)Z" />
+      <node id="2566194812862845914" at="90,0,93,0" concept="1" trace="conceptsToCreateBreakpointListHandler_4n0rw6_b1a0#(Lorg/jetbrains/mps/openapi/model/SNode;Ljava/lang/String;Ljetbrains/mps/openapi/editor/EditorContext;)V" />
+      <node id="2566194812862845914" at="114,9,117,9" concept="3" />
+      <node id="7796501636717832277" at="131,0,134,0" concept="7" trace="renderingCondition_4n0rw6_a1a#(Lorg/jetbrains/mps/openapi/model/SNode;Ljetbrains/mps/openapi/editor/EditorContext;)Z" />
+      <node id="8751745335399671877" at="156,58,159,5" concept="3" />
+      <node id="3104811047188348760" at="180,0,183,0" concept="7" trace="renderingCondition_4n0rw6_a2a#(Lorg/jetbrains/mps/openapi/model/SNode;Ljetbrains/mps/openapi/editor/EditorContext;)Z" />
+      <node id="3104811047188348769" at="205,58,208,5" concept="3" />
+      <node id="5789575999242884600" at="244,58,247,5" concept="3" />
+      <node id="5789575999242884587" at="78,0,82,0" concept="4" trace="createIndentCell_4n0rw6_a1a0#(Ljetbrains/mps/openapi/editor/EditorContext;Lorg/jetbrains/mps/openapi/model/SNode;)Ljetbrains/mps/openapi/editor/cells/EditorCell;" />
+      <node id="2566194812862845914" at="93,0,97,0" concept="4" trace="createNodeToInsert#(Ljetbrains/mps/openapi/editor/EditorContext;)Lorg/jetbrains/mps/openapi/model/SNode;" />
+      <node id="2566194812862845914" at="110,134,114,9" concept="3" />
+      <node id="7796501636717833693" at="147,0,151,0" concept="4" trace="createIndentCell_4n0rw6_a1b0#(Ljetbrains/mps/openapi/editor/EditorContext;Lorg/jetbrains/mps/openapi/model/SNode;)Ljetbrains/mps/openapi/editor/cells/EditorCell;" />
+      <node id="3104811047188348767" at="196,0,200,0" concept="4" trace="createIndentCell_4n0rw6_a1c0#(Ljetbrains/mps/openapi/editor/EditorContext;Lorg/jetbrains/mps/openapi/model/SNode;)Ljetbrains/mps/openapi/editor/cells/EditorCell;" />
+      <node id="5789575999242884598" at="235,0,239,0" concept="4" trace="createIndentCell_4n0rw6_a4a#(Ljetbrains/mps/openapi/editor/EditorContext;Lorg/jetbrains/mps/openapi/model/SNode;)Ljetbrains/mps/openapi/editor/cells/EditorCell;" />
+      <node id="2566194812862845914" at="97,0,102,0" concept="4" trace="createNodeCell#(Ljetbrains/mps/openapi/editor/EditorContext;Lorg/jetbrains/mps/openapi/model/SNode;)Ljetbrains/mps/openapi/editor/cells/EditorCell;" />
+      <node id="5789575999242884580" at="62,0,68,0" concept="4" trace="createConstant_4n0rw6_a0a#(Ljetbrains/mps/openapi/editor/EditorContext;Lorg/jetbrains/mps/openapi/model/SNode;)Ljetbrains/mps/openapi/editor/cells/EditorCell;" />
+      <node id="2566194812862845914" at="102,0,108,0" concept="4" trace="createEmptyCell#(Ljetbrains/mps/openapi/editor/EditorContext;)Ljetbrains/mps/openapi/editor/cells/EditorCell;" />
+      <node id="7796501636717833694" at="134,0,140,0" concept="4" trace="createConstant_4n0rw6_a1a#(Ljetbrains/mps/openapi/editor/EditorContext;Lorg/jetbrains/mps/openapi/model/SNode;)Ljetbrains/mps/openapi/editor/cells/EditorCell;" />
+      <node id="8751745335399671877" at="162,59,168,22" concept="3" />
+      <node id="3104811047188348758" at="183,0,189,0" concept="4" trace="createConstant_4n0rw6_a2a#(Ljetbrains/mps/openapi/editor/EditorContext;Lorg/jetbrains/mps/openapi/model/SNode;)Ljetbrains/mps/openapi/editor/cells/EditorCell;" />
+      <node id="3104811047188348769" at="211,59,217,22" concept="3" />
+      <node id="5789575999242884592" at="219,0,225,0" concept="4" trace="createConstant_4n0rw6_d0#(Ljetbrains/mps/openapi/editor/EditorContext;Lorg/jetbrains/mps/openapi/model/SNode;)Ljetbrains/mps/openapi/editor/cells/EditorCell;" />
+      <node id="5789575999242884600" at="250,59,256,22" concept="3" />
+      <node id="3104811047188725336" at="258,0,264,0" concept="4" trace="createConstant_4n0rw6_f0#(Ljetbrains/mps/openapi/editor/EditorContext;Lorg/jetbrains/mps/openapi/model/SNode;)Ljetbrains/mps/openapi/editor/cells/EditorCell;" />
+      <node id="2566194812862845914" at="52,0,59,0" concept="4" trace="createCollection_4n0rw6_a0#(Ljetbrains/mps/openapi/editor/EditorContext;Lorg/jetbrains/mps/openapi/model/SNode;)Ljetbrains/mps/openapi/editor/cells/EditorCell;" />
+      <node id="2566194812862845914" at="82,0,89,0" concept="4" trace="createRefNodeList_4n0rw6_b1a0#(Ljetbrains/mps/openapi/editor/EditorContext;Lorg/jetbrains/mps/openapi/model/SNode;)Ljetbrains/mps/openapi/editor/cells/EditorCell;" />
+      <node id="2566194812862845914" at="140,0,147,0" concept="4" trace="createCollection_4n0rw6_b1a#(Ljetbrains/mps/openapi/editor/EditorContext;Lorg/jetbrains/mps/openapi/model/SNode;)Ljetbrains/mps/openapi/editor/cells/EditorCell;" />
+      <node id="2566194812862845914" at="189,0,196,0" concept="4" trace="createCollection_4n0rw6_b2a#(Ljetbrains/mps/openapi/editor/EditorContext;Lorg/jetbrains/mps/openapi/model/SNode;)Ljetbrains/mps/openapi/editor/cells/EditorCell;" />
+      <node id="2566194812862845914" at="68,0,78,0" concept="4" trace="createCollection_4n0rw6_b0a#(Ljetbrains/mps/openapi/editor/EditorContext;Lorg/jetbrains/mps/openapi/model/SNode;)Ljetbrains/mps/openapi/editor/cells/EditorCell;" />
+      <node id="2566194812862845914" at="108,132,118,7" concept="3" />
+      <node id="2566194812862845914" at="121,0,131,0" concept="4" trace="createCollection_4n0rw6_b0#(Ljetbrains/mps/openapi/editor/EditorContext;Lorg/jetbrains/mps/openapi/model/SNode;)Ljetbrains/mps/openapi/editor/cells/EditorCell;" />
+      <node id="2566194812862845914" at="170,0,180,0" concept="4" trace="createCollection_4n0rw6_c0#(Ljetbrains/mps/openapi/editor/EditorContext;Lorg/jetbrains/mps/openapi/model/SNode;)Ljetbrains/mps/openapi/editor/cells/EditorCell;" />
+      <node id="2566194812862845914" at="225,0,235,0" concept="4" trace="createCollection_4n0rw6_e0#(Ljetbrains/mps/openapi/editor/EditorContext;Lorg/jetbrains/mps/openapi/model/SNode;)Ljetbrains/mps/openapi/editor/cells/EditorCell;" />
+      <node id="2566194812862845914" at="108,0,120,0" concept="4" trace="installElementCellActions#(Lorg/jetbrains/mps/openapi/model/SNode;Lorg/jetbrains/mps/openapi/model/SNode;Ljetbrains/mps/openapi/editor/cells/EditorCell;Ljetbrains/mps/openapi/editor/EditorContext;)V" />
+      <node id="2566194812862845914" at="34,0,52,0" concept="4" trace="createCollection_4n0rw6_a#(Ljetbrains/mps/openapi/editor/EditorContext;Lorg/jetbrains/mps/openapi/model/SNode;)Ljetbrains/mps/openapi/editor/cells/EditorCell;" />
+      <node id="8751745335399671877" at="151,0,170,0" concept="4" trace="createRefNode_4n0rw6_b1b0#(Ljetbrains/mps/openapi/editor/EditorContext;Lorg/jetbrains/mps/openapi/model/SNode;)Ljetbrains/mps/openapi/editor/cells/EditorCell;" />
+      <node id="3104811047188348769" at="200,0,219,0" concept="4" trace="createRefNode_4n0rw6_b1c0#(Ljetbrains/mps/openapi/editor/EditorContext;Lorg/jetbrains/mps/openapi/model/SNode;)Ljetbrains/mps/openapi/editor/cells/EditorCell;" />
+      <node id="5789575999242884600" at="239,0,258,0" concept="4" trace="createRefNode_4n0rw6_b4a#(Ljetbrains/mps/openapi/editor/EditorContext;Lorg/jetbrains/mps/openapi/model/SNode;)Ljetbrains/mps/openapi/editor/cells/EditorCell;" />
+      <scope id="2566194812862845914" at="31,79,32,63" />
+      <scope id="2566194812862845914" at="38,61,39,85" />
+      <scope id="2566194812862845914" at="41,61,42,85" />
+      <scope id="2566194812862845914" at="44,61,45,85" />
+      <scope id="2566194812862845914" at="46,5,47,81" />
+      <scope id="2566194812862845914" at="47,81,48,83" />
+      <scope id="2566194812862845914" at="48,83,49,81" />
+      <scope id="2566194812862845914" at="54,49,55,82" />
+      <scope id="2566194812862845914" at="55,82,56,84" />
+      <scope id="8751745335399632090" at="59,97,60,64" />
+      <scope id="2566194812862845914" at="73,40,74,85" />
+      <scope id="2566194812862845914" at="74,85,75,86" />
+      <scope id="2566194812862845914" at="90,120,91,50" />
+      <scope id="2566194812862845914" at="115,131,116,139" />
+      <scope id="2566194812862845914" at="126,40,127,82" />
+      <scope id="2566194812862845914" at="127,82,128,84" />
+      <scope id="7796501636717832278" at="131,97,132,128" />
+      <scope id="2566194812862845914" at="142,50,143,85" />
+      <scope id="2566194812862845914" at="143,85,144,82" />
+      <scope id="8751745335399671877" at="157,39,158,41" />
+      <scope id="2566194812862845914" at="175,40,176,82" />
+      <scope id="2566194812862845914" at="176,82,177,84" />
+      <scope id="3104811047188348761" at="180,97,181,128" />
+      <scope id="2566194812862845914" at="191,50,192,85" />
+      <scope id="2566194812862845914" at="192,85,193,82" />
+      <scope id="3104811047188348769" at="206,39,207,51" />
+      <scope id="2566194812862845914" at="230,40,231,84" />
+      <scope id="2566194812862845914" at="231,84,232,81" />
+      <scope id="5789575999242884600" at="245,39,246,45" />
+      <scope id="5789575999242884587" at="78,92,80,22">
         <var name="editorCell" id="5789575999242884587" />
       </scope>
-      <scope id="2566194812862845914" at="88,66,90,93">
+      <scope id="2566194812862845914" at="93,66,95,93">
         <var name="listOwner" id="2566194812862845914" />
       </scope>
-      <scope id="2566194812862845914" at="106,34,108,98" />
-      <scope id="7796501636717833693" at="142,92,144,22">
+      <scope id="2566194812862845914" at="111,34,113,98" />
+      <scope id="7796501636717833693" at="147,92,149,22">
         <var name="editorCell" id="7796501636717833693" />
       </scope>
-      <scope id="5789575999242884598" at="181,91,183,22">
-=======
-      <node id="2566194812862845914" at="31,79,32,63" concept="6" />
-      <node id="2566194812862845914" at="35,89,36,97" concept="5" />
-      <node id="2566194812862845914" at="36,97,37,48" concept="2" />
-      <node id="2566194812862845914" at="37,48,38,28" concept="2" />
-      <node id="2566194812862845914" at="39,61,40,85" concept="2" />
-      <node id="2566194812862845914" at="42,61,43,85" concept="2" />
-      <node id="2566194812862845914" at="45,61,46,85" concept="2" />
-      <node id="2566194812862845914" at="47,5,48,81" concept="0" />
-      <node id="2566194812862845914" at="47,5,48,81" concept="2" />
-      <node id="2566194812862845914" at="48,81,49,83" concept="0" />
-      <node id="2566194812862845914" at="48,81,49,83" concept="2" />
-      <node id="2566194812862845914" at="49,83,50,81" concept="0" />
-      <node id="2566194812862845914" at="49,83,50,81" concept="2" />
-      <node id="2566194812862845914" at="50,81,51,22" concept="6" />
-      <node id="2566194812862845914" at="54,90,55,97" concept="5" />
-      <node id="2566194812862845914" at="55,97,56,49" concept="2" />
-      <node id="2566194812862845914" at="56,49,57,82" concept="0" />
-      <node id="2566194812862845914" at="56,49,57,82" concept="2" />
-      <node id="2566194812862845914" at="57,82,58,84" concept="0" />
-      <node id="2566194812862845914" at="57,82,58,84" concept="2" />
-      <node id="2566194812862845914" at="58,84,59,22" concept="6" />
-      <node id="8751745335399639859" at="62,97,63,64" concept="6" />
-      <node id="5789575999242884580" at="66,89,67,99" concept="5" />
-      <node id="5789575999242884580" at="67,99,68,48" concept="2" />
-      <node id="5789575999242884580" at="68,48,69,34" concept="2" />
-      <node id="5789575999242884580" at="69,34,70,22" concept="6" />
-      <node id="2566194812862845914" at="73,91,74,99" concept="5" />
-      <node id="2566194812862845914" at="74,99,75,50" concept="2" />
-      <node id="2566194812862845914" at="75,50,76,34" concept="5" />
-      <node id="2566194812862845914" at="76,34,77,49" concept="2" />
-      <node id="2566194812862845914" at="77,49,78,40" concept="2" />
-      <node id="2566194812862845914" at="78,40,79,85" concept="0" />
-      <node id="2566194812862845914" at="78,40,79,85" concept="2" />
-      <node id="2566194812862845914" at="79,85,80,86" concept="0" />
-      <node id="2566194812862845914" at="79,85,80,86" concept="2" />
-      <node id="2566194812862845914" at="80,86,81,22" concept="6" />
-      <node id="5789575999242884587" at="84,92,85,78" concept="5" />
-      <node id="5789575999242884587" at="85,78,86,22" concept="6" />
-      <node id="2566194812862845914" at="89,93,90,173" concept="5" />
-      <node id="2566194812862845914" at="90,173,91,108" concept="5" />
-      <node id="2566194812862845914" at="91,108,92,67" concept="2" />
-      <node id="2566194812862845914" at="92,67,93,49" concept="2" />
-      <node id="2566194812862845914" at="93,49,94,22" concept="6" />
-      <node id="2566194812862845914" at="98,120,99,50" concept="8" />
-      <node id="2566194812862845914" at="102,66,103,41" concept="5" />
-      <node id="2566194812862845914" at="103,41,104,93" concept="6" />
-      <node id="2566194812862845914" at="107,86,108,80" concept="5" />
-      <node id="2566194812862845914" at="108,80,109,95" concept="2" />
-      <node id="2566194812862845914" at="109,95,110,25" concept="6" />
-      <node id="2566194812862845914" at="113,68,114,34" concept="5" />
-      <node id="2566194812862845914" at="114,34,115,55" concept="2" />
-      <node id="2566194812862845914" at="115,55,116,87" concept="2" />
-      <node id="2566194812862845914" at="116,87,117,23" concept="6" />
-      <node id="2566194812862845914" at="121,96,122,134" concept="2" />
-      <node id="2566194812862845914" at="123,34,124,95" concept="2" />
-      <node id="2566194812862845914" at="124,95,125,98" concept="2" />
-      <node id="2566194812862845914" at="127,131,128,139" concept="2" />
-      <node id="2566194812862845914" at="134,90,135,97" concept="5" />
-      <node id="2566194812862845914" at="135,97,136,49" concept="2" />
-      <node id="2566194812862845914" at="136,49,137,34" concept="5" />
-      <node id="2566194812862845914" at="137,34,138,49" concept="2" />
-      <node id="2566194812862845914" at="138,49,139,40" concept="2" />
-      <node id="2566194812862845914" at="139,40,140,82" concept="0" />
-      <node id="2566194812862845914" at="139,40,140,82" concept="2" />
-      <node id="2566194812862845914" at="140,82,141,84" concept="0" />
-      <node id="2566194812862845914" at="140,82,141,84" concept="2" />
-      <node id="2566194812862845914" at="141,84,142,22" concept="6" />
-      <node id="7796501636717833665" at="145,97,146,128" concept="6" />
-      <node id="7796501636717833694" at="149,89,150,102" concept="5" />
-      <node id="7796501636717833694" at="150,102,151,48" concept="2" />
-      <node id="7796501636717833694" at="151,48,152,34" concept="2" />
-      <node id="7796501636717833694" at="152,34,153,22" concept="6" />
-      <node id="2566194812862845914" at="156,91,157,99" concept="5" />
-      <node id="2566194812862845914" at="157,99,158,50" concept="2" />
-      <node id="2566194812862845914" at="158,50,159,85" concept="0" />
-      <node id="2566194812862845914" at="158,50,159,85" concept="2" />
-      <node id="2566194812862845914" at="159,85,160,82" concept="0" />
-      <node id="2566194812862845914" at="159,85,160,82" concept="2" />
-      <node id="2566194812862845914" at="160,82,161,22" concept="6" />
-      <node id="7796501636717833693" at="164,92,165,78" concept="5" />
-      <node id="7796501636717833693" at="165,78,166,22" concept="6" />
-      <node id="8751745335399671877" at="169,89,170,81" concept="5" />
-      <node id="8751745335399671877" at="170,81,171,37" concept="2" />
-      <node id="8751745335399671877" at="171,37,172,50" concept="2" />
-      <node id="8751745335399671877" at="172,50,173,26" concept="5" />
-      <node id="8751745335399671877" at="173,26,174,58" concept="2" />
-      <node id="8751745335399671877" at="175,39,176,41" concept="2" />
-      <node id="8751745335399671877" at="177,5,178,73" concept="2" />
-      <node id="8751745335399671877" at="178,73,179,57" concept="5" />
-      <node id="8751745335399671877" at="179,57,180,59" concept="5" />
-      <node id="8751745335399671877" at="181,35,182,72" concept="5" />
-      <node id="8751745335399671877" at="182,72,183,78" concept="5" />
-      <node id="8751745335399671877" at="183,78,184,109" concept="6" />
-      <node id="8751745335399671877" at="185,10,186,22" concept="6" />
-      <node id="2566194812862845914" at="189,90,190,97" concept="5" />
-      <node id="2566194812862845914" at="190,97,191,49" concept="2" />
-      <node id="2566194812862845914" at="191,49,192,34" concept="5" />
-      <node id="2566194812862845914" at="192,34,193,49" concept="2" />
-      <node id="2566194812862845914" at="193,49,194,40" concept="2" />
-      <node id="2566194812862845914" at="194,40,195,82" concept="0" />
-      <node id="2566194812862845914" at="194,40,195,82" concept="2" />
-      <node id="2566194812862845914" at="195,82,196,84" concept="0" />
-      <node id="2566194812862845914" at="195,82,196,84" concept="2" />
-      <node id="2566194812862845914" at="196,84,197,22" concept="6" />
-      <node id="3104811047188348762" at="200,97,201,128" concept="6" />
-      <node id="3104811047188348758" at="204,89,205,111" concept="5" />
-      <node id="3104811047188348758" at="205,111,206,48" concept="2" />
-      <node id="3104811047188348758" at="206,48,207,34" concept="2" />
-      <node id="3104811047188348758" at="207,34,208,22" concept="6" />
-      <node id="2566194812862845914" at="211,91,212,99" concept="5" />
-      <node id="2566194812862845914" at="212,99,213,50" concept="2" />
-      <node id="2566194812862845914" at="213,50,214,85" concept="0" />
-      <node id="2566194812862845914" at="213,50,214,85" concept="2" />
-      <node id="2566194812862845914" at="214,85,215,82" concept="0" />
-      <node id="2566194812862845914" at="214,85,215,82" concept="2" />
-      <node id="2566194812862845914" at="215,82,216,22" concept="6" />
-      <node id="3104811047188348767" at="219,92,220,78" concept="5" />
-      <node id="3104811047188348767" at="220,78,221,22" concept="6" />
-      <node id="3104811047188348769" at="224,89,225,81" concept="5" />
-      <node id="3104811047188348769" at="225,81,226,47" concept="2" />
-      <node id="3104811047188348769" at="226,47,227,60" concept="2" />
-      <node id="3104811047188348769" at="227,60,228,26" concept="5" />
-      <node id="3104811047188348769" at="228,26,229,58" concept="2" />
-      <node id="3104811047188348769" at="230,39,231,51" concept="2" />
-      <node id="3104811047188348769" at="232,5,233,73" concept="2" />
-      <node id="3104811047188348769" at="233,73,234,57" concept="5" />
-      <node id="3104811047188348769" at="234,57,235,59" concept="5" />
-      <node id="3104811047188348769" at="236,35,237,72" concept="5" />
-      <node id="3104811047188348769" at="237,72,238,78" concept="5" />
-      <node id="3104811047188348769" at="238,78,239,109" concept="6" />
-      <node id="3104811047188348769" at="240,10,241,22" concept="6" />
-      <node id="5789575999242884592" at="244,88,245,104" concept="5" />
-      <node id="5789575999242884592" at="245,104,246,47" concept="2" />
-      <node id="5789575999242884592" at="246,47,247,34" concept="2" />
-      <node id="5789575999242884592" at="247,34,248,22" concept="6" />
-      <node id="2566194812862845914" at="251,90,252,99" concept="5" />
-      <node id="2566194812862845914" at="252,99,253,49" concept="2" />
-      <node id="2566194812862845914" at="253,49,254,34" concept="5" />
-      <node id="2566194812862845914" at="254,34,255,49" concept="2" />
-      <node id="2566194812862845914" at="255,49,256,40" concept="2" />
-      <node id="2566194812862845914" at="256,40,257,84" concept="0" />
-      <node id="2566194812862845914" at="256,40,257,84" concept="2" />
-      <node id="2566194812862845914" at="257,84,258,81" concept="0" />
-      <node id="2566194812862845914" at="257,84,258,81" concept="2" />
-      <node id="2566194812862845914" at="258,81,259,22" concept="6" />
-      <node id="5789575999242884598" at="262,91,263,78" concept="5" />
-      <node id="5789575999242884598" at="263,78,264,22" concept="6" />
-      <node id="5789575999242884600" at="267,88,268,81" concept="5" />
-      <node id="5789575999242884600" at="268,81,269,41" concept="2" />
-      <node id="5789575999242884600" at="269,41,270,54" concept="2" />
-      <node id="5789575999242884600" at="270,54,271,26" concept="5" />
-      <node id="5789575999242884600" at="271,26,272,58" concept="2" />
-      <node id="5789575999242884600" at="273,39,274,45" concept="2" />
-      <node id="5789575999242884600" at="275,5,276,73" concept="2" />
-      <node id="5789575999242884600" at="276,73,277,57" concept="5" />
-      <node id="5789575999242884600" at="277,57,278,59" concept="5" />
-      <node id="5789575999242884600" at="279,35,280,72" concept="5" />
-      <node id="5789575999242884600" at="280,72,281,78" concept="5" />
-      <node id="5789575999242884600" at="281,78,282,109" concept="6" />
-      <node id="5789575999242884600" at="283,10,284,22" concept="6" />
-      <node id="3104811047188725336" at="287,88,288,86" concept="5" />
-      <node id="3104811047188725336" at="288,86,289,47" concept="2" />
-      <node id="3104811047188725336" at="289,47,290,34" concept="2" />
-      <node id="3104811047188725336" at="290,34,291,22" concept="6" />
-      <node id="2566194812862845914" at="31,0,34,0" concept="4" trace="createEditorCell#(Ljetbrains/mps/openapi/editor/EditorContext;Lorg/jetbrains/mps/openapi/model/SNode;)Ljetbrains/mps/openapi/editor/cells/EditorCell;" />
-      <node id="2566194812862845914" at="38,28,41,5" concept="0" />
-      <node id="2566194812862845914" at="38,28,41,5" concept="3" />
-      <node id="2566194812862845914" at="41,5,44,5" concept="0" />
-      <node id="2566194812862845914" at="41,5,44,5" concept="3" />
-      <node id="2566194812862845914" at="44,5,47,5" concept="0" />
-      <node id="2566194812862845914" at="44,5,47,5" concept="3" />
-      <node id="8751745335399632089" at="62,0,65,0" concept="7" trace="renderingCondition_4n0rw6_a0a#(Lorg/jetbrains/mps/openapi/model/SNode;Ljetbrains/mps/openapi/editor/EditorContext;)Z" />
-      <node id="2566194812862845914" at="98,0,101,0" concept="1" trace="conceptsToCreateBreakpointListHandler_4n0rw6_b1a0#(Lorg/jetbrains/mps/openapi/model/SNode;Ljava/lang/String;Ljetbrains/mps/openapi/editor/EditorContext;)V" />
-      <node id="2566194812862845914" at="126,9,129,9" concept="3" />
-      <node id="7796501636717832277" at="145,0,148,0" concept="7" trace="renderingCondition_4n0rw6_a1a#(Lorg/jetbrains/mps/openapi/model/SNode;Ljetbrains/mps/openapi/editor/EditorContext;)Z" />
-      <node id="8751745335399671877" at="174,58,177,5" concept="3" />
-      <node id="3104811047188348760" at="200,0,203,0" concept="7" trace="renderingCondition_4n0rw6_a2a#(Lorg/jetbrains/mps/openapi/model/SNode;Ljetbrains/mps/openapi/editor/EditorContext;)Z" />
-      <node id="3104811047188348769" at="229,58,232,5" concept="3" />
-      <node id="5789575999242884600" at="272,58,275,5" concept="3" />
-      <node id="5789575999242884587" at="84,0,88,0" concept="4" trace="createIndentCell_4n0rw6_a1a0#(Ljetbrains/mps/openapi/editor/EditorContext;Lorg/jetbrains/mps/openapi/model/SNode;)Ljetbrains/mps/openapi/editor/cells/EditorCell;" />
-      <node id="2566194812862845914" at="102,0,106,0" concept="4" trace="createNodeToInsert#(Ljetbrains/mps/openapi/editor/EditorContext;)Lorg/jetbrains/mps/openapi/model/SNode;" />
-      <node id="2566194812862845914" at="122,134,126,9" concept="3" />
-      <node id="7796501636717833693" at="164,0,168,0" concept="4" trace="createIndentCell_4n0rw6_a1b0#(Ljetbrains/mps/openapi/editor/EditorContext;Lorg/jetbrains/mps/openapi/model/SNode;)Ljetbrains/mps/openapi/editor/cells/EditorCell;" />
-      <node id="3104811047188348767" at="219,0,223,0" concept="4" trace="createIndentCell_4n0rw6_a1c0#(Ljetbrains/mps/openapi/editor/EditorContext;Lorg/jetbrains/mps/openapi/model/SNode;)Ljetbrains/mps/openapi/editor/cells/EditorCell;" />
-      <node id="5789575999242884598" at="262,0,266,0" concept="4" trace="createIndentCell_4n0rw6_a4a#(Ljetbrains/mps/openapi/editor/EditorContext;Lorg/jetbrains/mps/openapi/model/SNode;)Ljetbrains/mps/openapi/editor/cells/EditorCell;" />
-      <node id="2566194812862845914" at="107,0,112,0" concept="4" trace="createNodeCell#(Ljetbrains/mps/openapi/editor/EditorContext;Lorg/jetbrains/mps/openapi/model/SNode;)Ljetbrains/mps/openapi/editor/cells/EditorCell;" />
-      <node id="5789575999242884580" at="66,0,72,0" concept="4" trace="createConstant_4n0rw6_a0a#(Ljetbrains/mps/openapi/editor/EditorContext;Lorg/jetbrains/mps/openapi/model/SNode;)Ljetbrains/mps/openapi/editor/cells/EditorCell;" />
-      <node id="2566194812862845914" at="113,0,119,0" concept="4" trace="createEmptyCell#(Ljetbrains/mps/openapi/editor/EditorContext;)Ljetbrains/mps/openapi/editor/cells/EditorCell;" />
-      <node id="7796501636717833694" at="149,0,155,0" concept="4" trace="createConstant_4n0rw6_a1a#(Ljetbrains/mps/openapi/editor/EditorContext;Lorg/jetbrains/mps/openapi/model/SNode;)Ljetbrains/mps/openapi/editor/cells/EditorCell;" />
-      <node id="8751745335399671877" at="180,59,186,22" concept="3" />
-      <node id="3104811047188348758" at="204,0,210,0" concept="4" trace="createConstant_4n0rw6_a2a#(Ljetbrains/mps/openapi/editor/EditorContext;Lorg/jetbrains/mps/openapi/model/SNode;)Ljetbrains/mps/openapi/editor/cells/EditorCell;" />
-      <node id="3104811047188348769" at="235,59,241,22" concept="3" />
-      <node id="5789575999242884592" at="244,0,250,0" concept="4" trace="createConstant_4n0rw6_d0#(Ljetbrains/mps/openapi/editor/EditorContext;Lorg/jetbrains/mps/openapi/model/SNode;)Ljetbrains/mps/openapi/editor/cells/EditorCell;" />
-      <node id="5789575999242884600" at="278,59,284,22" concept="3" />
-      <node id="3104811047188725336" at="287,0,293,0" concept="4" trace="createConstant_4n0rw6_f0#(Ljetbrains/mps/openapi/editor/EditorContext;Lorg/jetbrains/mps/openapi/model/SNode;)Ljetbrains/mps/openapi/editor/cells/EditorCell;" />
-      <node id="2566194812862845914" at="54,0,61,0" concept="4" trace="createCollection_4n0rw6_a0#(Ljetbrains/mps/openapi/editor/EditorContext;Lorg/jetbrains/mps/openapi/model/SNode;)Ljetbrains/mps/openapi/editor/cells/EditorCell;" />
-      <node id="2566194812862845914" at="89,0,96,0" concept="4" trace="createRefNodeList_4n0rw6_b1a0#(Ljetbrains/mps/openapi/editor/EditorContext;Lorg/jetbrains/mps/openapi/model/SNode;)Ljetbrains/mps/openapi/editor/cells/EditorCell;" />
-      <node id="2566194812862845914" at="156,0,163,0" concept="4" trace="createCollection_4n0rw6_b1a#(Ljetbrains/mps/openapi/editor/EditorContext;Lorg/jetbrains/mps/openapi/model/SNode;)Ljetbrains/mps/openapi/editor/cells/EditorCell;" />
-      <node id="2566194812862845914" at="211,0,218,0" concept="4" trace="createCollection_4n0rw6_b2a#(Ljetbrains/mps/openapi/editor/EditorContext;Lorg/jetbrains/mps/openapi/model/SNode;)Ljetbrains/mps/openapi/editor/cells/EditorCell;" />
-      <node id="2566194812862845914" at="73,0,83,0" concept="4" trace="createCollection_4n0rw6_b0a#(Ljetbrains/mps/openapi/editor/EditorContext;Lorg/jetbrains/mps/openapi/model/SNode;)Ljetbrains/mps/openapi/editor/cells/EditorCell;" />
-      <node id="2566194812862845914" at="120,132,130,7" concept="3" />
-      <node id="2566194812862845914" at="134,0,144,0" concept="4" trace="createCollection_4n0rw6_b0#(Ljetbrains/mps/openapi/editor/EditorContext;Lorg/jetbrains/mps/openapi/model/SNode;)Ljetbrains/mps/openapi/editor/cells/EditorCell;" />
-      <node id="2566194812862845914" at="189,0,199,0" concept="4" trace="createCollection_4n0rw6_c0#(Ljetbrains/mps/openapi/editor/EditorContext;Lorg/jetbrains/mps/openapi/model/SNode;)Ljetbrains/mps/openapi/editor/cells/EditorCell;" />
-      <node id="2566194812862845914" at="251,0,261,0" concept="4" trace="createCollection_4n0rw6_e0#(Ljetbrains/mps/openapi/editor/EditorContext;Lorg/jetbrains/mps/openapi/model/SNode;)Ljetbrains/mps/openapi/editor/cells/EditorCell;" />
-      <node id="2566194812862845914" at="120,0,132,0" concept="4" trace="installElementCellActions#(Lorg/jetbrains/mps/openapi/model/SNode;Lorg/jetbrains/mps/openapi/model/SNode;Ljetbrains/mps/openapi/editor/cells/EditorCell;Ljetbrains/mps/openapi/editor/EditorContext;)V" />
-      <node id="2566194812862845914" at="35,0,53,0" concept="4" trace="createCollection_4n0rw6_a#(Ljetbrains/mps/openapi/editor/EditorContext;Lorg/jetbrains/mps/openapi/model/SNode;)Ljetbrains/mps/openapi/editor/cells/EditorCell;" />
-      <node id="8751745335399671877" at="169,0,188,0" concept="4" trace="createRefNode_4n0rw6_b1b0#(Ljetbrains/mps/openapi/editor/EditorContext;Lorg/jetbrains/mps/openapi/model/SNode;)Ljetbrains/mps/openapi/editor/cells/EditorCell;" />
-      <node id="3104811047188348769" at="224,0,243,0" concept="4" trace="createRefNode_4n0rw6_b1c0#(Ljetbrains/mps/openapi/editor/EditorContext;Lorg/jetbrains/mps/openapi/model/SNode;)Ljetbrains/mps/openapi/editor/cells/EditorCell;" />
-      <node id="5789575999242884600" at="267,0,286,0" concept="4" trace="createRefNode_4n0rw6_b4a#(Ljetbrains/mps/openapi/editor/EditorContext;Lorg/jetbrains/mps/openapi/model/SNode;)Ljetbrains/mps/openapi/editor/cells/EditorCell;" />
-      <scope id="2566194812862845914" at="31,79,32,63" />
-      <scope id="2566194812862845914" at="39,61,40,85" />
-      <scope id="2566194812862845914" at="42,61,43,85" />
-      <scope id="2566194812862845914" at="45,61,46,85" />
-      <scope id="2566194812862845914" at="47,5,48,81" />
-      <scope id="2566194812862845914" at="48,81,49,83" />
-      <scope id="2566194812862845914" at="49,83,50,81" />
-      <scope id="2566194812862845914" at="56,49,57,82" />
-      <scope id="2566194812862845914" at="57,82,58,84" />
-      <scope id="8751745335399632090" at="62,97,63,64" />
-      <scope id="2566194812862845914" at="78,40,79,85" />
-      <scope id="2566194812862845914" at="79,85,80,86" />
-      <scope id="2566194812862845914" at="98,120,99,50" />
-      <scope id="2566194812862845914" at="127,131,128,139" />
-      <scope id="2566194812862845914" at="139,40,140,82" />
-      <scope id="2566194812862845914" at="140,82,141,84" />
-      <scope id="7796501636717832278" at="145,97,146,128" />
-      <scope id="2566194812862845914" at="158,50,159,85" />
-      <scope id="2566194812862845914" at="159,85,160,82" />
-      <scope id="8751745335399671877" at="175,39,176,41" />
-      <scope id="2566194812862845914" at="194,40,195,82" />
-      <scope id="2566194812862845914" at="195,82,196,84" />
-      <scope id="3104811047188348761" at="200,97,201,128" />
-      <scope id="2566194812862845914" at="213,50,214,85" />
-      <scope id="2566194812862845914" at="214,85,215,82" />
-      <scope id="3104811047188348769" at="230,39,231,51" />
-      <scope id="2566194812862845914" at="256,40,257,84" />
-      <scope id="2566194812862845914" at="257,84,258,81" />
-      <scope id="5789575999242884600" at="273,39,274,45" />
-      <scope id="5789575999242884587" at="84,92,86,22">
-        <var name="editorCell" id="5789575999242884587" />
-      </scope>
-      <scope id="2566194812862845914" at="102,66,104,93">
-        <var name="listOwner" id="2566194812862845914" />
-      </scope>
-      <scope id="2566194812862845914" at="123,34,125,98" />
-      <scope id="7796501636717833693" at="164,92,166,22">
-        <var name="editorCell" id="7796501636717833693" />
-      </scope>
-      <scope id="3104811047188348767" at="219,92,221,22">
+      <scope id="3104811047188348767" at="196,92,198,22">
         <var name="editorCell" id="3104811047188348767" />
       </scope>
-      <scope id="5789575999242884598" at="262,91,264,22">
->>>>>>> bf3a2c62
+      <scope id="5789575999242884598" at="235,91,237,22">
         <var name="editorCell" id="5789575999242884598" />
       </scope>
       <scope id="2566194812862845914" at="31,0,34,0">
         <var name="editorContext" id="2566194812862845914" />
         <var name="node" id="2566194812862845914" />
       </scope>
-<<<<<<< HEAD
-      <scope id="2566194812862845914" at="36,28,39,5" />
-      <scope id="2566194812862845914" at="39,5,42,5" />
-      <scope id="8751745335399632089" at="54,0,57,0">
+      <scope id="2566194812862845914" at="37,28,40,5" />
+      <scope id="2566194812862845914" at="40,5,43,5" />
+      <scope id="2566194812862845914" at="43,5,46,5" />
+      <scope id="8751745335399632089" at="59,0,62,0">
         <var name="editorContext" id="8751745335399632089" />
         <var name="node" id="8751745335399632089" />
       </scope>
-      <scope id="2566194812862845914" at="85,0,88,0">
-=======
-      <scope id="2566194812862845914" at="38,28,41,5" />
-      <scope id="2566194812862845914" at="41,5,44,5" />
-      <scope id="2566194812862845914" at="44,5,47,5" />
-      <scope id="8751745335399632089" at="62,0,65,0">
-        <var name="editorContext" id="8751745335399632089" />
-        <var name="node" id="8751745335399632089" />
-      </scope>
-      <scope id="2566194812862845914" at="98,0,101,0">
->>>>>>> bf3a2c62
+      <scope id="2566194812862845914" at="90,0,93,0">
         <var name="childRole" id="2566194812862845914" />
         <var name="context" id="2566194812862845914" />
         <var name="ownerNode" id="2566194812862845914" />
       </scope>
-<<<<<<< HEAD
-      <scope id="2566194812862845914" at="92,86,95,25">
+      <scope id="2566194812862845914" at="97,86,100,25">
         <var name="elementCell" id="2566194812862845914" />
       </scope>
-      <scope id="7796501636717832277" at="126,0,129,0">
+      <scope id="7796501636717832277" at="131,0,134,0">
         <var name="editorContext" id="7796501636717832277" />
         <var name="node" id="7796501636717832277" />
       </scope>
-      <scope id="8751745335399671877" at="158,35,161,109">
+      <scope id="8751745335399671877" at="163,35,166,109">
         <var name="manager" id="8751745335399671877" />
         <var name="opContext" id="8751745335399671877" />
       </scope>
-      <scope id="5789575999242884600" at="197,35,200,109">
+      <scope id="3104811047188348760" at="180,0,183,0">
+        <var name="editorContext" id="3104811047188348760" />
+        <var name="node" id="3104811047188348760" />
+      </scope>
+      <scope id="3104811047188348769" at="212,35,215,109">
+        <var name="manager" id="3104811047188348769" />
+        <var name="opContext" id="3104811047188348769" />
+      </scope>
+      <scope id="5789575999242884600" at="251,35,254,109">
         <var name="manager" id="5789575999242884600" />
         <var name="opContext" id="5789575999242884600" />
       </scope>
-      <scope id="5789575999242884580" at="57,89,61,22">
+      <scope id="5789575999242884580" at="62,89,66,22">
         <var name="editorCell" id="5789575999242884580" />
       </scope>
-      <scope id="5789575999242884587" at="73,0,77,0">
+      <scope id="5789575999242884587" at="78,0,82,0">
         <var name="editorContext" id="5789575999242884587" />
         <var name="node" id="5789575999242884587" />
       </scope>
-      <scope id="2566194812862845914" at="88,0,92,0">
+      <scope id="2566194812862845914" at="93,0,97,0">
         <var name="editorContext" id="2566194812862845914" />
       </scope>
-      <scope id="2566194812862845914" at="97,68,101,23">
+      <scope id="2566194812862845914" at="102,68,106,23">
         <var name="emptyCell" id="2566194812862845914" />
       </scope>
-      <scope id="7796501636717833694" at="129,89,133,22">
+      <scope id="7796501636717833694" at="134,89,138,22">
         <var name="editorCell" id="7796501636717833694" />
       </scope>
-      <scope id="7796501636717833693" at="142,0,146,0">
+      <scope id="7796501636717833693" at="147,0,151,0">
         <var name="editorContext" id="7796501636717833693" />
         <var name="node" id="7796501636717833693" />
       </scope>
-      <scope id="5789575999242884592" at="165,88,169,22">
+      <scope id="3104811047188348758" at="183,89,187,22">
+        <var name="editorCell" id="3104811047188348758" />
+      </scope>
+      <scope id="3104811047188348767" at="196,0,200,0">
+        <var name="editorContext" id="3104811047188348767" />
+        <var name="node" id="3104811047188348767" />
+      </scope>
+      <scope id="5789575999242884592" at="219,88,223,22">
         <var name="editorCell" id="5789575999242884592" />
       </scope>
-      <scope id="5789575999242884598" at="181,0,185,0">
+      <scope id="5789575999242884598" at="235,0,239,0">
         <var name="editorContext" id="5789575999242884598" />
         <var name="node" id="5789575999242884598" />
       </scope>
-      <scope id="2566194812862845914" at="47,90,52,22">
+      <scope id="3104811047188725336" at="258,88,262,22">
+        <var name="editorCell" id="3104811047188725336" />
+      </scope>
+      <scope id="2566194812862845914" at="52,90,57,22">
         <var name="editorCell" id="2566194812862845914" />
       </scope>
-      <scope id="2566194812862845914" at="77,93,82,22">
+      <scope id="2566194812862845914" at="82,93,87,22">
         <var name="editorCell" id="2566194812862845914" />
         <var name="handler" id="2566194812862845914" />
       </scope>
-      <scope id="2566194812862845914" at="92,0,97,0">
+      <scope id="2566194812862845914" at="97,0,102,0">
         <var name="editorContext" id="2566194812862845914" />
         <var name="elementNode" id="2566194812862845914" />
       </scope>
-      <scope id="2566194812862845914" at="135,91,140,22">
+      <scope id="2566194812862845914" at="140,91,145,22">
         <var name="editorCell" id="2566194812862845914" />
       </scope>
-      <scope id="5789575999242884580" at="57,0,63,0">
+      <scope id="2566194812862845914" at="189,91,194,22">
+        <var name="editorCell" id="2566194812862845914" />
+      </scope>
+      <scope id="5789575999242884580" at="62,0,68,0">
         <var name="editorContext" id="5789575999242884580" />
         <var name="node" id="5789575999242884580" />
       </scope>
-      <scope id="2566194812862845914" at="97,0,103,0">
+      <scope id="2566194812862845914" at="102,0,108,0">
         <var name="editorContext" id="2566194812862845914" />
       </scope>
-      <scope id="7796501636717833694" at="129,0,135,0">
+      <scope id="7796501636717833694" at="134,0,140,0">
         <var name="editorContext" id="7796501636717833694" />
         <var name="node" id="7796501636717833694" />
       </scope>
-      <scope id="5789575999242884592" at="165,0,171,0">
+      <scope id="3104811047188348758" at="183,0,189,0">
+        <var name="editorContext" id="3104811047188348758" />
+        <var name="node" id="3104811047188348758" />
+      </scope>
+      <scope id="5789575999242884592" at="219,0,225,0">
         <var name="editorContext" id="5789575999242884592" />
         <var name="node" id="5789575999242884592" />
       </scope>
-      <scope id="2566194812862845914" at="47,0,54,0">
+      <scope id="3104811047188725336" at="258,0,264,0">
+        <var name="editorContext" id="3104811047188725336" />
+        <var name="node" id="3104811047188725336" />
+      </scope>
+      <scope id="2566194812862845914" at="52,0,59,0">
         <var name="editorContext" id="2566194812862845914" />
         <var name="node" id="2566194812862845914" />
       </scope>
-      <scope id="2566194812862845914" at="77,0,84,0">
+      <scope id="2566194812862845914" at="82,0,89,0">
         <var name="editorContext" id="2566194812862845914" />
         <var name="node" id="2566194812862845914" />
       </scope>
-      <scope id="2566194812862845914" at="135,0,142,0">
+      <scope id="2566194812862845914" at="140,0,147,0">
         <var name="editorContext" id="2566194812862845914" />
         <var name="node" id="2566194812862845914" />
       </scope>
-      <scope id="2566194812862845914" at="63,91,71,22">
+      <scope id="2566194812862845914" at="189,0,196,0">
+        <var name="editorContext" id="2566194812862845914" />
+        <var name="node" id="2566194812862845914" />
+      </scope>
+      <scope id="2566194812862845914" at="68,91,76,22">
         <var name="editorCell" id="2566194812862845914" />
         <var name="style" id="2566194812862845914" />
       </scope>
-      <scope id="2566194812862845914" at="104,96,112,9" />
-      <scope id="2566194812862845914" at="116,90,124,22">
+      <scope id="2566194812862845914" at="109,96,117,9" />
+      <scope id="2566194812862845914" at="121,90,129,22">
         <var name="editorCell" id="2566194812862845914" />
         <var name="style" id="2566194812862845914" />
       </scope>
-      <scope id="2566194812862845914" at="171,90,179,22">
+      <scope id="2566194812862845914" at="170,90,178,22">
         <var name="editorCell" id="2566194812862845914" />
         <var name="style" id="2566194812862845914" />
       </scope>
-      <scope id="2566194812862845914" at="63,0,73,0">
+      <scope id="2566194812862845914" at="225,90,233,22">
+        <var name="editorCell" id="2566194812862845914" />
+        <var name="style" id="2566194812862845914" />
+      </scope>
+      <scope id="2566194812862845914" at="68,0,78,0">
         <var name="editorContext" id="2566194812862845914" />
         <var name="node" id="2566194812862845914" />
       </scope>
-      <scope id="2566194812862845914" at="103,132,113,7" />
-      <scope id="2566194812862845914" at="116,0,126,0">
+      <scope id="2566194812862845914" at="108,132,118,7" />
+      <scope id="2566194812862845914" at="121,0,131,0">
         <var name="editorContext" id="2566194812862845914" />
         <var name="node" id="2566194812862845914" />
       </scope>
-      <scope id="2566194812862845914" at="171,0,181,0">
+      <scope id="2566194812862845914" at="170,0,180,0">
         <var name="editorContext" id="2566194812862845914" />
         <var name="node" id="2566194812862845914" />
       </scope>
-      <scope id="2566194812862845914" at="33,89,45,22">
-        <var name="editorCell" id="2566194812862845914" />
-      </scope>
-      <scope id="2566194812862845914" at="103,0,115,0">
-=======
-      <scope id="2566194812862845914" at="107,86,110,25">
-        <var name="elementCell" id="2566194812862845914" />
-      </scope>
-      <scope id="7796501636717832277" at="145,0,148,0">
-        <var name="editorContext" id="7796501636717832277" />
-        <var name="node" id="7796501636717832277" />
-      </scope>
-      <scope id="8751745335399671877" at="181,35,184,109">
-        <var name="manager" id="8751745335399671877" />
-        <var name="opContext" id="8751745335399671877" />
-      </scope>
-      <scope id="3104811047188348760" at="200,0,203,0">
-        <var name="editorContext" id="3104811047188348760" />
-        <var name="node" id="3104811047188348760" />
-      </scope>
-      <scope id="3104811047188348769" at="236,35,239,109">
-        <var name="manager" id="3104811047188348769" />
-        <var name="opContext" id="3104811047188348769" />
-      </scope>
-      <scope id="5789575999242884600" at="279,35,282,109">
-        <var name="manager" id="5789575999242884600" />
-        <var name="opContext" id="5789575999242884600" />
-      </scope>
-      <scope id="5789575999242884580" at="66,89,70,22">
-        <var name="editorCell" id="5789575999242884580" />
-      </scope>
-      <scope id="5789575999242884587" at="84,0,88,0">
-        <var name="editorContext" id="5789575999242884587" />
-        <var name="node" id="5789575999242884587" />
-      </scope>
-      <scope id="2566194812862845914" at="102,0,106,0">
-        <var name="editorContext" id="2566194812862845914" />
-      </scope>
-      <scope id="2566194812862845914" at="113,68,117,23">
-        <var name="emptyCell" id="2566194812862845914" />
-      </scope>
-      <scope id="7796501636717833694" at="149,89,153,22">
-        <var name="editorCell" id="7796501636717833694" />
-      </scope>
-      <scope id="7796501636717833693" at="164,0,168,0">
-        <var name="editorContext" id="7796501636717833693" />
-        <var name="node" id="7796501636717833693" />
-      </scope>
-      <scope id="3104811047188348758" at="204,89,208,22">
-        <var name="editorCell" id="3104811047188348758" />
-      </scope>
-      <scope id="3104811047188348767" at="219,0,223,0">
-        <var name="editorContext" id="3104811047188348767" />
-        <var name="node" id="3104811047188348767" />
-      </scope>
-      <scope id="5789575999242884592" at="244,88,248,22">
-        <var name="editorCell" id="5789575999242884592" />
-      </scope>
-      <scope id="5789575999242884598" at="262,0,266,0">
-        <var name="editorContext" id="5789575999242884598" />
-        <var name="node" id="5789575999242884598" />
-      </scope>
-      <scope id="3104811047188725336" at="287,88,291,22">
-        <var name="editorCell" id="3104811047188725336" />
-      </scope>
-      <scope id="2566194812862845914" at="54,90,59,22">
-        <var name="editorCell" id="2566194812862845914" />
-      </scope>
-      <scope id="2566194812862845914" at="89,93,94,22">
-        <var name="editorCell" id="2566194812862845914" />
-        <var name="handler" id="2566194812862845914" />
-      </scope>
-      <scope id="2566194812862845914" at="107,0,112,0">
-        <var name="editorContext" id="2566194812862845914" />
-        <var name="elementNode" id="2566194812862845914" />
-      </scope>
-      <scope id="2566194812862845914" at="156,91,161,22">
-        <var name="editorCell" id="2566194812862845914" />
-      </scope>
-      <scope id="2566194812862845914" at="211,91,216,22">
-        <var name="editorCell" id="2566194812862845914" />
-      </scope>
-      <scope id="5789575999242884580" at="66,0,72,0">
-        <var name="editorContext" id="5789575999242884580" />
-        <var name="node" id="5789575999242884580" />
-      </scope>
-      <scope id="2566194812862845914" at="113,0,119,0">
-        <var name="editorContext" id="2566194812862845914" />
-      </scope>
-      <scope id="7796501636717833694" at="149,0,155,0">
-        <var name="editorContext" id="7796501636717833694" />
-        <var name="node" id="7796501636717833694" />
-      </scope>
-      <scope id="3104811047188348758" at="204,0,210,0">
-        <var name="editorContext" id="3104811047188348758" />
-        <var name="node" id="3104811047188348758" />
-      </scope>
-      <scope id="5789575999242884592" at="244,0,250,0">
-        <var name="editorContext" id="5789575999242884592" />
-        <var name="node" id="5789575999242884592" />
-      </scope>
-      <scope id="3104811047188725336" at="287,0,293,0">
-        <var name="editorContext" id="3104811047188725336" />
-        <var name="node" id="3104811047188725336" />
-      </scope>
-      <scope id="2566194812862845914" at="54,0,61,0">
+      <scope id="2566194812862845914" at="225,0,235,0">
         <var name="editorContext" id="2566194812862845914" />
         <var name="node" id="2566194812862845914" />
       </scope>
-      <scope id="2566194812862845914" at="89,0,96,0">
-        <var name="editorContext" id="2566194812862845914" />
-        <var name="node" id="2566194812862845914" />
-      </scope>
-      <scope id="2566194812862845914" at="156,0,163,0">
-        <var name="editorContext" id="2566194812862845914" />
-        <var name="node" id="2566194812862845914" />
-      </scope>
-      <scope id="2566194812862845914" at="211,0,218,0">
-        <var name="editorContext" id="2566194812862845914" />
-        <var name="node" id="2566194812862845914" />
-      </scope>
-      <scope id="2566194812862845914" at="73,91,81,22">
-        <var name="editorCell" id="2566194812862845914" />
-        <var name="style" id="2566194812862845914" />
-      </scope>
-      <scope id="2566194812862845914" at="121,96,129,9" />
-      <scope id="2566194812862845914" at="134,90,142,22">
-        <var name="editorCell" id="2566194812862845914" />
-        <var name="style" id="2566194812862845914" />
-      </scope>
-      <scope id="2566194812862845914" at="189,90,197,22">
-        <var name="editorCell" id="2566194812862845914" />
-        <var name="style" id="2566194812862845914" />
-      </scope>
-      <scope id="2566194812862845914" at="251,90,259,22">
-        <var name="editorCell" id="2566194812862845914" />
-        <var name="style" id="2566194812862845914" />
-      </scope>
-      <scope id="2566194812862845914" at="73,0,83,0">
-        <var name="editorContext" id="2566194812862845914" />
-        <var name="node" id="2566194812862845914" />
-      </scope>
-      <scope id="2566194812862845914" at="120,132,130,7" />
-      <scope id="2566194812862845914" at="134,0,144,0">
-        <var name="editorContext" id="2566194812862845914" />
-        <var name="node" id="2566194812862845914" />
-      </scope>
-      <scope id="2566194812862845914" at="189,0,199,0">
-        <var name="editorContext" id="2566194812862845914" />
-        <var name="node" id="2566194812862845914" />
-      </scope>
-      <scope id="2566194812862845914" at="251,0,261,0">
-        <var name="editorContext" id="2566194812862845914" />
-        <var name="node" id="2566194812862845914" />
-      </scope>
-      <scope id="2566194812862845914" at="120,0,132,0">
->>>>>>> bf3a2c62
+      <scope id="2566194812862845914" at="108,0,120,0">
         <var name="editorContext" id="2566194812862845914" />
         <var name="elementCell" id="2566194812862845914" />
         <var name="elementNode" id="2566194812862845914" />
         <var name="listOwner" id="2566194812862845914" />
       </scope>
-<<<<<<< HEAD
-      <scope id="2566194812862845914" at="33,0,47,0">
-        <var name="editorContext" id="2566194812862845914" />
-        <var name="node" id="2566194812862845914" />
-      </scope>
-      <scope id="8751745335399671877" at="146,89,163,22">
-=======
-      <scope id="2566194812862845914" at="35,89,51,22">
+      <scope id="2566194812862845914" at="34,89,50,22">
         <var name="editorCell" id="2566194812862845914" />
       </scope>
-      <scope id="8751745335399671877" at="169,89,186,22">
->>>>>>> bf3a2c62
+      <scope id="8751745335399671877" at="151,89,168,22">
         <var name="attributeConcept" id="8751745335399671877" />
         <var name="attributeKind" id="8751745335399671877" />
         <var name="editorCell" id="8751745335399671877" />
         <var name="provider" id="8751745335399671877" />
       </scope>
-<<<<<<< HEAD
-      <scope id="5789575999242884600" at="185,88,202,22">
-=======
-      <scope id="3104811047188348769" at="224,89,241,22">
+      <scope id="3104811047188348769" at="200,89,217,22">
         <var name="attributeConcept" id="3104811047188348769" />
         <var name="attributeKind" id="3104811047188348769" />
         <var name="editorCell" id="3104811047188348769" />
         <var name="provider" id="3104811047188348769" />
       </scope>
-      <scope id="5789575999242884600" at="267,88,284,22">
->>>>>>> bf3a2c62
+      <scope id="5789575999242884600" at="239,88,256,22">
         <var name="attributeConcept" id="5789575999242884600" />
         <var name="attributeKind" id="5789575999242884600" />
         <var name="editorCell" id="5789575999242884600" />
         <var name="provider" id="5789575999242884600" />
       </scope>
-<<<<<<< HEAD
-      <scope id="8751745335399671877" at="146,0,165,0">
+      <scope id="2566194812862845914" at="34,0,52,0">
+        <var name="editorContext" id="2566194812862845914" />
+        <var name="node" id="2566194812862845914" />
+      </scope>
+      <scope id="8751745335399671877" at="151,0,170,0">
         <var name="editorContext" id="8751745335399671877" />
         <var name="node" id="8751745335399671877" />
       </scope>
-      <scope id="5789575999242884600" at="185,0,204,0">
+      <scope id="3104811047188348769" at="200,0,219,0">
+        <var name="editorContext" id="3104811047188348769" />
+        <var name="node" id="3104811047188348769" />
+      </scope>
+      <scope id="5789575999242884600" at="239,0,258,0">
         <var name="editorContext" id="5789575999242884600" />
         <var name="node" id="5789575999242884600" />
       </scope>
-      <unit id="2566194812862845914" at="84,0,116,0" name="jetbrains.mps.debugger.api.lang.editor.BreakpointableNodeItem_Editor$conceptsToCreateBreakpointListHandler_4n0rw6_b1a0" />
-      <unit id="2566194812862845914" at="29,0,205,0" name="jetbrains.mps.debugger.api.lang.editor.BreakpointableNodeItem_Editor" />
-=======
-      <scope id="2566194812862845914" at="35,0,53,0">
-        <var name="editorContext" id="2566194812862845914" />
-        <var name="node" id="2566194812862845914" />
-      </scope>
-      <scope id="8751745335399671877" at="169,0,188,0">
-        <var name="editorContext" id="8751745335399671877" />
-        <var name="node" id="8751745335399671877" />
-      </scope>
-      <scope id="3104811047188348769" at="224,0,243,0">
-        <var name="editorContext" id="3104811047188348769" />
-        <var name="node" id="3104811047188348769" />
-      </scope>
-      <scope id="5789575999242884600" at="267,0,286,0">
-        <var name="editorContext" id="5789575999242884600" />
-        <var name="node" id="5789575999242884600" />
-      </scope>
-      <unit id="2566194812862845914" at="97,0,133,0" name="jetbrains.mps.debugger.api.lang.editor.BreakpointableNodeItem_Editor$conceptsToCreateBreakpointListHandler_4n0rw6_b1a0" />
-      <unit id="2566194812862845914" at="30,0,294,0" name="jetbrains.mps.debugger.api.lang.editor.BreakpointableNodeItem_Editor" />
->>>>>>> bf3a2c62
+      <unit id="2566194812862845914" at="89,0,121,0" name="jetbrains.mps.debugger.api.lang.editor.BreakpointableNodeItem_Editor$conceptsToCreateBreakpointListHandler_4n0rw6_b1a0" />
+      <unit id="2566194812862845914" at="30,0,265,0" name="jetbrains.mps.debugger.api.lang.editor.BreakpointableNodeItem_Editor" />
     </file>
   </root>
   <root nodeRef="r:600c053c-afd8-419c-b24b-2550d269af72(jetbrains.mps.debugger.api.lang.editor)/2569394751387978477">
