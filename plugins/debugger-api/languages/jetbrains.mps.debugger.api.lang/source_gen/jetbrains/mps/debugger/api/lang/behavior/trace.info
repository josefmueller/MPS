--- conflicted
+++ resolved
@@ -25,7 +25,7 @@
       <unit at="8,0,19,0" name="jetbrains.mps.debugger.api.lang.behavior.ConceptFunctionParameter_DebuggableNode_BehaviorDescriptor" />
     </file>
     <file name="ConceptFunction_IsApplicableBreakpoint_BehaviorDescriptor.java">
-      <unit at="10,0,31,0" name="jetbrains.mps.debugger.api.lang.behavior.ConceptFunction_IsApplicableBreakpoint_BehaviorDescriptor" />
+      <unit at="10,0,27,0" name="jetbrains.mps.debugger.api.lang.behavior.ConceptFunction_IsApplicableBreakpoint_BehaviorDescriptor" />
     </file>
     <file name="ConceptFunction_IsApplicableToConcept_BehaviorDescriptor.java">
       <unit at="10,0,27,0" name="jetbrains.mps.debugger.api.lang.behavior.ConceptFunction_IsApplicableToConcept_BehaviorDescriptor" />
@@ -49,11 +49,7 @@
       <unit at="9,0,23,0" name="jetbrains.mps.debugger.api.lang.behavior.GetDebuggerSettings_Function_BehaviorDescriptor" />
     </file>
     <file name="BehaviorAspectDescriptor.java">
-<<<<<<< HEAD
-      <unit at="9,0,46,0" name="jetbrains.mps.debugger.api.lang.behavior.BehaviorAspectDescriptor" />
-=======
-      <unit at="9,0,50,0" name="jetbrains.mps.debugger.api.lang.behavior.BehaviorAspectDescriptor" />
->>>>>>> bf3a2c62
+      <unit at="9,0,48,0" name="jetbrains.mps.debugger.api.lang.behavior.BehaviorAspectDescriptor" />
     </file>
   </root>
   <root nodeRef="r:8eb86a12-4c89-435e-ac64-6719350750c1(jetbrains.mps.debugger.api.lang.behavior)/1262430001741703317">
@@ -214,48 +210,48 @@
   </root>
   <root nodeRef="r:8eb86a12-4c89-435e-ac64-6719350750c1(jetbrains.mps.debugger.api.lang.behavior)/3104811047188253888">
     <file name="ConceptFunction_IsApplicableBreakpoint_Behavior.java">
-      <node id="3104811047188255094" at="18,92,19,16" concept="3" />
-      <node id="3104811047188255101" at="22,125,23,261" concept="2" />
-      <node id="3104811047188255108" at="23,261,24,178" concept="1" />
-      <node id="3104811047188259161" at="24,178,25,178" concept="1" />
-      <node id="3104811047188255113" at="25,178,26,18" concept="3" />
-      <node id="3104811047188255118" at="29,83,30,47" concept="3" />
-      <node id="3104811047188255119" at="33,60,34,63" concept="2" />
-      <node id="3104811047188255119" at="34,63,35,30" concept="2" />
-      <node id="3104811047188255119" at="35,30,36,135" concept="0" />
-      <node id="3104811047188255119" at="35,30,36,135" concept="0" />
-      <node id="3104811047188255119" at="35,30,36,135" concept="1" />
-      <node id="3104811047188255119" at="36,135,37,24" concept="3" />
+      <node id="3104811047188255094" at="17,92,18,16" concept="3" />
+      <node id="3104811047188255101" at="20,125,21,261" concept="2" />
+      <node id="3104811047188255108" at="21,261,22,178" concept="1" />
+      <node id="3104811047188259161" at="22,178,23,178" concept="1" />
+      <node id="3104811047188255113" at="23,178,24,18" concept="3" />
+      <node id="3104811047188255118" at="26,83,27,47" concept="3" />
+      <node id="3104811047188255119" at="29,60,30,63" concept="2" />
+      <node id="3104811047188255119" at="30,63,31,30" concept="2" />
+      <node id="3104811047188255119" at="31,30,32,135" concept="0" />
+      <node id="3104811047188255119" at="31,30,32,135" concept="0" />
+      <node id="3104811047188255119" at="31,30,32,135" concept="1" />
+      <node id="3104811047188255119" at="32,135,33,24" concept="3" />
       <node id="3104811047188253888" at="15,0,17,0" concept="4" trace="init#(Lorg/jetbrains/mps/openapi/model/SNode;)V" />
-      <node id="3104811047188253888" at="18,0,21,0" concept="4" trace="virtual_showName_1262430001741498082#(Lorg/jetbrains/mps/openapi/language/SAbstractConcept;)Z" />
-      <node id="3104811047188253888" at="29,0,32,0" concept="4" trace="virtual_getExpectedReturnType_1213877374441#(Lorg/jetbrains/mps/openapi/model/SNode;)Lorg/jetbrains/mps/openapi/model/SNode;" />
-      <node id="3104811047188253888" at="22,0,28,0" concept="4" trace="virtual_getApplicableConceptFunctionParameter_3044950653914717136#(Lorg/jetbrains/mps/openapi/language/SAbstractConcept;)Ljava/util/List;" />
-      <node id="3104811047188255119" at="33,0,39,0" concept="4" trace="_quotation_createNode_9uj0f0_a0a2#()Lorg/jetbrains/mps/openapi/model/SNode;" />
+      <node id="3104811047188253888" at="17,0,20,0" concept="4" trace="virtual_showName_1262430001741498082#(Lorg/jetbrains/mps/openapi/language/SAbstractConcept;)Z" />
+      <node id="3104811047188253888" at="26,0,29,0" concept="4" trace="virtual_getExpectedReturnType_1213877374441#(Lorg/jetbrains/mps/openapi/model/SNode;)Lorg/jetbrains/mps/openapi/model/SNode;" />
+      <node id="3104811047188253888" at="20,0,26,0" concept="4" trace="virtual_getApplicableConceptFunctionParameter_3044950653914717136#(Lorg/jetbrains/mps/openapi/language/SAbstractConcept;)Ljava/util/List;" />
+      <node id="3104811047188255119" at="29,0,35,0" concept="4" trace="_quotation_createNode_9uj0f0_a0a2#()Lorg/jetbrains/mps/openapi/model/SNode;" />
       <scope id="3104811047188254041" at="15,43,15,43" />
-      <scope id="3104811047188255093" at="18,92,19,16" />
-      <scope id="3104811047188255117" at="29,83,30,47" />
-      <scope id="3104811047188255119" at="35,30,36,135" />
+      <scope id="3104811047188255093" at="17,92,18,16" />
+      <scope id="3104811047188255117" at="26,83,27,47" />
+      <scope id="3104811047188255119" at="31,30,32,135" />
       <scope id="3104811047188253888" at="15,0,17,0">
         <var name="thisNode" id="3104811047188253888" />
       </scope>
-      <scope id="3104811047188253888" at="18,0,21,0">
+      <scope id="3104811047188253888" at="17,0,20,0">
         <var name="thisConcept" id="3104811047188253888" />
       </scope>
-      <scope id="3104811047188253888" at="29,0,32,0">
+      <scope id="3104811047188253888" at="26,0,29,0">
         <var name="thisNode" id="3104811047188253888" />
       </scope>
-      <scope id="3104811047188255100" at="22,125,26,18">
+      <scope id="3104811047188255100" at="20,125,24,18">
         <var name="result" id="3104811047188255102" />
       </scope>
-      <scope id="3104811047188255119" at="33,60,37,24">
+      <scope id="3104811047188255119" at="29,60,33,24">
         <var name="facade" id="3104811047188255119" />
         <var name="quotedNode_1" id="3104811047188255119" />
       </scope>
-      <scope id="3104811047188253888" at="22,0,28,0">
+      <scope id="3104811047188253888" at="20,0,26,0">
         <var name="thisConcept" id="3104811047188253888" />
       </scope>
-      <scope id="3104811047188255119" at="33,0,39,0" />
-      <unit id="3104811047188253888" at="14,0,40,0" name="jetbrains.mps.debugger.api.lang.behavior.ConceptFunction_IsApplicableBreakpoint_Behavior" />
+      <scope id="3104811047188255119" at="29,0,35,0" />
+      <unit id="3104811047188253888" at="14,0,36,0" name="jetbrains.mps.debugger.api.lang.behavior.ConceptFunction_IsApplicableBreakpoint_Behavior" />
     </file>
   </root>
   <root nodeRef="r:8eb86a12-4c89-435e-ac64-6719350750c1(jetbrains.mps.debugger.api.lang.behavior)/5452844340287051173">
