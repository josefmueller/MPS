<?xml version="1.0" encoding="UTF-8"?>
<model modelUID="r:600c053c-afd8-419c-b24b-2550d269af72(jetbrains.mps.debugger.api.lang.editor)" version="1">
  <persistence version="8" />
  <language namespace="18bc6592-03a6-4e29-a83a-7ff23bde13ba(jetbrains.mps.lang.editor)" />
  <language namespace="f3061a53-9226-4cc5-a443-f952ceaf5816(jetbrains.mps.baseLanguage)" />
  <language namespace="7866978e-a0f0-4cc7-81bc-4d213d9375e1(jetbrains.mps.lang.smodel)" />
  <language namespace="7a5dda62-9140-4668-ab76-d5ed1746f2b2(jetbrains.mps.lang.typesystem)" />
  <language namespace="83888646-71ce-4f1c-9c53-c54016f6ad4f(jetbrains.mps.baseLanguage.collections)" />
  <devkit namespace="fbc25dd2-5da4-483a-8b19-70928e1b62d7(jetbrains.mps.devkit.general-purpose)" />
  <import index="86gq" modelUID="r:f516737e-c915-4042-896e-de34190042b2(jetbrains.mps.debugger.api.lang.structure)" version="3" />
  <import index="rw00" modelUID="r:d910d08e-4a00-41f9-ac8b-b7c374586874(jetbrains.mps.debug.api.breakpoints)" version="-1" />
  <import index="1l1h" modelUID="r:c02662c0-67c5-4c3a-8d3a-cd7ffe189340(jetbrains.mps.debug.api)" version="-1" />
  <import index="tpco" modelUID="r:00000000-0000-4000-0000-011c89590284(jetbrains.mps.lang.core.editor)" version="-1" />
  <import index="tpen" modelUID="r:00000000-0000-4000-0000-011c895902c3(jetbrains.mps.baseLanguage.editor)" version="-1" />
<<<<<<< HEAD
  <import index="tpee" modelUID="r:00000000-0000-4000-0000-011c895902ca(jetbrains.mps.baseLanguage.structure)" version="4" />
=======
  <import index="tpee" modelUID="r:00000000-0000-4000-0000-011c895902ca(jetbrains.mps.baseLanguage.structure)" version="5" />
>>>>>>> f41488bc
  <import index="tpck" modelUID="r:00000000-0000-4000-0000-011c89590288(jetbrains.mps.lang.core.structure)" version="0" implicit="yes" />
  <import index="tpc2" modelUID="r:00000000-0000-4000-0000-011c8959029e(jetbrains.mps.lang.editor.structure)" version="35" implicit="yes" />
  <import index="tp25" modelUID="r:00000000-0000-4000-0000-011c89590301(jetbrains.mps.lang.smodel.structure)" version="16" implicit="yes" />
  <import index="tp2q" modelUID="r:00000000-0000-4000-0000-011c8959032e(jetbrains.mps.baseLanguage.collections.structure)" version="7" implicit="yes" />
  <import index="tpd4" modelUID="r:00000000-0000-4000-0000-011c895902b4(jetbrains.mps.lang.typesystem.structure)" version="7" implicit="yes" />
  <root type="tpc2.ConceptEditorDeclaration" typeId="tpc2.1071666914219" id="1270798772176070201" nodeInfo="ng">
    <property name="virtualPackage" nameId="tpck.1193676396447" value="breakpoints" />
    <link role="conceptDeclaration" roleId="tpc2.1166049300910" targetNodeId="86gq.3157158168562217892" resolveInfo="BreakpointCreator" />
    <node role="cellModel" roleId="tpc2.1080736633877" type="tpc2.CellModel_Collection" typeId="tpc2.1073389446423" id="1270798772176070203" nodeInfo="nn">
      <node role="childCellModel" roleId="tpc2.1073389446424" type="tpc2.CellModel_Component" typeId="tpc2.1078939183254" id="2886182022232400553" nodeInfo="ng">
        <property name="attractsFocus" nameId="tpc2.1130859485024" value="0" />
        <link role="editorComponent" roleId="tpc2.1078939183255" targetNodeId="tpco.2900100530630621651" resolveInfo="alias" />
      </node>
      <node role="childCellModel" roleId="tpc2.1073389446424" type="tpc2.CellModel_Collection" typeId="tpc2.1073389446423" id="3638114788553759734" nodeInfo="nn">
        <node role="cellLayout" roleId="tpc2.1106270802874" type="tpc2.CellLayout_Horizontal" typeId="tpc2.1106270549637" id="3638114788553759735" nodeInfo="nn" />
        <node role="childCellModel" roleId="tpc2.1073389446424" type="tpc2.CellModel_Indent" typeId="tpc2.1198256887712" id="3638114788553759737" nodeInfo="ng" />
        <node role="childCellModel" roleId="tpc2.1073389446424" type="tpc2.CellModel_RefNodeList" typeId="tpc2.1073390211982" id="1270798772176070210" nodeInfo="ng">
          <link role="relationDeclaration" roleId="tpc2.1140103550593" targetNodeId="86gq.1270798772176052787" />
          <node role="styleItem" roleId="tpc2.1219418656006" type="tpc2.SelectableStyleSheetItem" typeId="tpc2.1186414928363" id="1270798772176070212" nodeInfo="nn">
            <property name="flag" nameId="tpc2.1186414551515" value="false" />
          </node>
          <node role="cellLayout" roleId="tpc2.1140524464360" type="tpc2.CellLayout_Vertical" typeId="tpc2.1106270571710" id="2566194812862947706" nodeInfo="nn" />
        </node>
      </node>
      <node role="cellLayout" roleId="tpc2.1106270802874" type="tpc2.CellLayout_Vertical" typeId="tpc2.1106270571710" id="1270798772176070205" nodeInfo="nn" />
    </node>
  </root>
  <root type="tpc2.ConceptEditorDeclaration" typeId="tpc2.1071666914219" id="2566194812862845914" nodeInfo="ng">
    <property name="virtualPackage" nameId="tpck.1193676396447" value="breakpoints" />
    <link role="conceptDeclaration" roleId="tpc2.1166049300910" targetNodeId="86gq.3157158168562219319" resolveInfo="BreakpointableNodeItem" />
    <node role="cellModel" roleId="tpc2.1080736633877" type="tpc2.CellModel_Collection" typeId="tpc2.1073389446423" id="5789575999242884578" nodeInfo="nn">
      <node role="cellLayout" roleId="tpc2.1106270802874" type="tpc2.CellLayout_Vertical" typeId="tpc2.1106270571710" id="5789575999242884579" nodeInfo="nn" />
      <node role="childCellModel" roleId="tpc2.1073389446424" type="tpc2.CellModel_Collection" typeId="tpc2.1073389446423" id="8751745335399632087" nodeInfo="nn">
        <node role="cellLayout" roleId="tpc2.1106270802874" type="tpc2.CellLayout_Vertical" typeId="tpc2.1106270571710" id="8751745335399632088" nodeInfo="nn" />
        <node role="childCellModel" roleId="tpc2.1073389446424" type="tpc2.CellModel_Constant" typeId="tpc2.1073389577006" id="5789575999242884580" nodeInfo="nn">
          <property name="text" nameId="tpc2.1073389577007" value="for concepts:" />
        </node>
        <node role="childCellModel" roleId="tpc2.1073389446424" type="tpc2.CellModel_Collection" typeId="tpc2.1073389446423" id="5789575999242884582" nodeInfo="nn">
          <node role="childCellModel" roleId="tpc2.1073389446424" type="tpc2.CellModel_Indent" typeId="tpc2.1198256887712" id="5789575999242884587" nodeInfo="ng" />
          <node role="styleItem" roleId="tpc2.1219418656006" type="tpc2.SelectableStyleSheetItem" typeId="tpc2.1186414928363" id="5789575999242884583" nodeInfo="nn">
            <property name="flag" nameId="tpc2.1186414551515" value="false" />
          </node>
          <node role="childCellModel" roleId="tpc2.1073389446424" type="tpc2.CellModel_RefNodeList" typeId="tpc2.1073390211982" id="5789575999242884588" nodeInfo="ng">
            <link role="relationDeclaration" roleId="tpc2.1140103550593" targetNodeId="86gq.5789575999242884576" />
            <node role="cellLayout" roleId="tpc2.1140524464360" type="tpc2.CellLayout_Vertical" typeId="tpc2.1106270571710" id="5789575999242884590" nodeInfo="nn" />
          </node>
          <node role="cellLayout" roleId="tpc2.1106270802874" type="tpc2.CellLayout_Horizontal" typeId="tpc2.1106270549637" id="5789575999242884585" nodeInfo="nn" />
        </node>
        <node role="renderingCondition" roleId="tpc2.1142887637401" type="tpc2.QueryFunction_NodeCondition" typeId="tpc2.1142886221719" id="8751745335399632089" nodeInfo="nn">
          <node role="body" roleId="tpee.1137022507850" type="tpee.StatementList" typeId="tpee.1068580123136" id="8751745335399632090" nodeInfo="sn">
            <node role="statement" roleId="tpee.1068581517665" type="tpee.ExpressionStatement" typeId="tpee.1068580123155" id="8751745335399639859" nodeInfo="nn">
              <node role="expression" roleId="tpee.1068580123156" type="tpee.NotExpression" typeId="tpee.1081516740877" id="8751745335399639860" nodeInfo="nn">
                <node role="expression" roleId="tpee.1081516765348" type="tpee.DotExpression" typeId="tpee.1197027756228" id="8751745335399639879" nodeInfo="nn">
                  <node role="operand" roleId="tpee.1197027771414" type="tpc2.ConceptFunctionParameter_node" typeId="tpc2.1142886811589" id="8751745335399639862" nodeInfo="nn" />
                  <node role="operation" roleId="tpee.1197027833540" type="tp25.SPropertyAccess" typeId="tp25.1138056022639" id="8751745335399671875" nodeInfo="nn">
                    <link role="property" roleId="tp25.1138056395725" targetNodeId="86gq.8751745335399632086" resolveInfo="isComplex" />
                  </node>
                </node>
              </node>
            </node>
          </node>
        </node>
      </node>
      <node role="childCellModel" roleId="tpc2.1073389446424" type="tpc2.CellModel_Collection" typeId="tpc2.1073389446423" id="7796501636717832273" nodeInfo="nn">
        <node role="styleItem" roleId="tpc2.1219418656006" type="tpc2.SelectableStyleSheetItem" typeId="tpc2.1186414928363" id="7796501636717832274" nodeInfo="nn">
          <property name="flag" nameId="tpc2.1186414551515" value="false" />
        </node>
        <node role="childCellModel" roleId="tpc2.1073389446424" type="tpc2.CellModel_Constant" typeId="tpc2.1073389577006" id="7796501636717833694" nodeInfo="nn">
          <property name="text" nameId="tpc2.1073389577007" value="filter concepts:" />
        </node>
        <node role="cellLayout" roleId="tpc2.1106270802874" type="tpc2.CellLayout_Vertical" typeId="tpc2.1106270571710" id="7796501636717832276" nodeInfo="nn" />
        <node role="renderingCondition" roleId="tpc2.1142887637401" type="tpc2.QueryFunction_NodeCondition" typeId="tpc2.1142886221719" id="7796501636717832277" nodeInfo="nn">
          <node role="body" roleId="tpee.1137022507850" type="tpee.StatementList" typeId="tpee.1068580123136" id="7796501636717832278" nodeInfo="sn">
            <node role="statement" roleId="tpee.1068581517665" type="tpee.ExpressionStatement" typeId="tpee.1068580123155" id="7796501636717833665" nodeInfo="nn">
              <node role="expression" roleId="tpee.1068580123156" type="tpee.DotExpression" typeId="tpee.1197027756228" id="7796501636717833683" nodeInfo="nn">
                <node role="operand" roleId="tpee.1197027771414" type="tpc2.ConceptFunctionParameter_node" typeId="tpc2.1142886811589" id="7796501636717833666" nodeInfo="nn" />
                <node role="operation" roleId="tpee.1197027833540" type="tp25.SPropertyAccess" typeId="tp25.1138056022639" id="7796501636717833689" nodeInfo="nn">
                  <link role="property" roleId="tp25.1138056395725" targetNodeId="86gq.8751745335399632086" resolveInfo="isComplex" />
                </node>
              </node>
            </node>
          </node>
        </node>
        <node role="childCellModel" roleId="tpc2.1073389446424" type="tpc2.CellModel_Collection" typeId="tpc2.1073389446423" id="7796501636717833690" nodeInfo="nn">
          <node role="childCellModel" roleId="tpc2.1073389446424" type="tpc2.CellModel_Indent" typeId="tpc2.1198256887712" id="7796501636717833693" nodeInfo="ng" />
          <node role="cellLayout" roleId="tpc2.1106270802874" type="tpc2.CellLayout_Horizontal" typeId="tpc2.1106270549637" id="7796501636717833691" nodeInfo="nn" />
          <node role="childCellModel" roleId="tpc2.1073389446424" type="tpc2.CellModel_RefNode" typeId="tpc2.1073389882823" id="8751745335399671877" nodeInfo="ng">
            <link role="relationDeclaration" roleId="tpc2.1140103550593" targetNodeId="86gq.8751745335399632085" />
          </node>
        </node>
      </node>
      <node role="childCellModel" roleId="tpc2.1073389446424" type="tpc2.CellModel_Constant" typeId="tpc2.1073389577006" id="5789575999242884592" nodeInfo="nn">
        <property name="text" nameId="tpc2.1073389577007" value="create breakpoint:" />
      </node>
      <node role="childCellModel" roleId="tpc2.1073389446424" type="tpc2.CellModel_Collection" typeId="tpc2.1073389446423" id="5789575999242884594" nodeInfo="nn">
        <node role="styleItem" roleId="tpc2.1219418656006" type="tpc2.SelectableStyleSheetItem" typeId="tpc2.1186414928363" id="5789575999242884595" nodeInfo="nn">
          <property name="flag" nameId="tpc2.1186414551515" value="false" />
        </node>
        <node role="childCellModel" roleId="tpc2.1073389446424" type="tpc2.CellModel_Indent" typeId="tpc2.1198256887712" id="5789575999242884598" nodeInfo="ng" />
        <node role="childCellModel" roleId="tpc2.1073389446424" type="tpc2.CellModel_RefNode" typeId="tpc2.1073389882823" id="5789575999242884600" nodeInfo="ng">
          <link role="relationDeclaration" roleId="tpc2.1140103550593" targetNodeId="86gq.3157158168562219320" />
        </node>
        <node role="cellLayout" roleId="tpc2.1106270802874" type="tpc2.CellLayout_Horizontal" typeId="tpc2.1106270549637" id="5789575999242884597" nodeInfo="nn" />
      </node>
    </node>
  </root>
  <root type="tpc2.ConceptEditorDeclaration" typeId="tpc2.1071666914219" id="5789575999242884601" nodeInfo="ng">
    <property name="virtualPackage" nameId="tpck.1193676396447" value="breakpoints" />
    <link role="conceptDeclaration" roleId="tpc2.1166049300910" targetNodeId="86gq.5789575999242884574" resolveInfo="ConceptDeclarationReference" />
    <node role="cellModel" roleId="tpc2.1080736633877" type="tpc2.CellModel_RefCell" typeId="tpc2.1088013125922" id="5789575999242884603" nodeInfo="ng">
      <link role="relationDeclaration" roleId="tpc2.1140103550593" targetNodeId="86gq.5789575999242884575" />
      <node role="editorComponent" roleId="tpc2.1088186146602" type="tpc2.InlineEditorComponent" typeId="tpc2.1088185857835" id="5789575999242884604" nodeInfo="ng">
        <node role="cellModel" roleId="tpc2.1080736633877" type="tpc2.CellModel_Property" typeId="tpc2.1073389658414" id="5789575999242884606" nodeInfo="ng">
          <property name="readOnly" nameId="tpc2.1140017977771" value="true" />
          <link role="relationDeclaration" roleId="tpc2.1140103550593" targetNodeId="tpck.1169194664001" resolveInfo="name" />
          <node role="styleItem" roleId="tpc2.1219418656006" type="tpc2.AutoDeletableStyleClassItem" typeId="tpc2.1186414949600" id="5611948278398181831" nodeInfo="nn" />
        </node>
      </node>
    </node>
  </root>
  <root type="tpc2.ConceptEditorDeclaration" typeId="tpc2.1071666914219" id="1104094430779068754" nodeInfo="ng">
    <property name="virtualPackage" nameId="tpck.1193676396447" value="settings" />
    <link role="conceptDeclaration" roleId="tpc2.1166049300910" targetNodeId="86gq.1104094430779063683" resolveInfo="DebuggerType" />
    <node role="cellModel" roleId="tpc2.1080736633877" type="tpc2.CellModel_Collection" typeId="tpc2.1073389446423" id="2569394751388011144" nodeInfo="nn">
      <node role="childCellModel" roleId="tpc2.1073389446424" type="tpc2.CellModel_Component" typeId="tpc2.1078939183254" id="2886182022232400319" nodeInfo="ng">
        <property name="attractsFocus" nameId="tpc2.1130859485024" value="0" />
        <link role="editorComponent" roleId="tpc2.1078939183255" targetNodeId="tpco.2900100530630621651" resolveInfo="alias" />
<<<<<<< HEAD
        <link role="parentStyleClass" roleId="tpc2.1186406756722" targetNodeId="tpen.1186415544875" resolveInfo="KeyWord" />
=======
        <link role="parentStyleClass" roleId="tpc2.1381004262292426837" targetNodeId="tpen.1186415544875" resolveInfo="KeyWord" />
>>>>>>> f41488bc
      </node>
      <node role="cellLayout" roleId="tpc2.1106270802874" type="tpc2.CellLayout_Horizontal" typeId="tpc2.1106270549637" id="2569394751388011145" nodeInfo="nn" />
      <node role="childCellModel" roleId="tpc2.1073389446424" type="tpc2.CellModel_Collection" typeId="tpc2.1073389446423" id="2569394751388018886" nodeInfo="nn">
        <node role="styleItem" roleId="tpc2.1219418656006" type="tpc2.SelectableStyleSheetItem" typeId="tpc2.1186414928363" id="2569394751388018887" nodeInfo="nn">
          <property name="flag" nameId="tpc2.1186414551515" value="false" />
        </node>
        <node role="cellLayout" roleId="tpc2.1106270802874" type="tpc2.CellLayout_Horizontal" typeId="tpc2.1106270549637" id="2569394751388018889" nodeInfo="nn" />
        <node role="childCellModel" roleId="tpc2.1073389446424" type="tpc2.CellModel_Constant" typeId="tpc2.1073389577006" id="2569394751388018892" nodeInfo="nn">
          <property name="text" nameId="tpc2.1073389577007" value="&lt;" />
<<<<<<< HEAD
          <link role="parentStyleClass" roleId="tpc2.1186406756722" targetNodeId="tpen.8171260302110651849" resolveInfo="LeftAngleBracket" />
=======
          <link role="parentStyleClass" roleId="tpc2.1381004262292426837" targetNodeId="tpen.8171260302110651849" resolveInfo="LeftAngleBracket" />
>>>>>>> f41488bc
          <node role="styleItem" roleId="tpc2.1219418656006" type="tpc2.PunctuationLeftStyleClassItem" typeId="tpc2.1233758997495" id="6899962303585806890" nodeInfo="nn">
            <property name="flag" nameId="tpc2.1186414551515" value="true" />
          </node>
        </node>
        <node role="childCellModel" roleId="tpc2.1073389446424" type="tpc2.CellModel_Property" typeId="tpc2.1073389658414" id="2569394751388018896" nodeInfo="ng">
          <link role="relationDeclaration" roleId="tpc2.1140103550593" targetNodeId="86gq.2569394751388009837" resolveInfo="name" />
        </node>
        <node role="childCellModel" roleId="tpc2.1073389446424" type="tpc2.CellModel_Constant" typeId="tpc2.1073389577006" id="2569394751388018894" nodeInfo="nn">
          <property name="text" nameId="tpc2.1073389577007" value="&gt;" />
<<<<<<< HEAD
          <link role="parentStyleClass" roleId="tpc2.1186406756722" targetNodeId="tpen.8171260302110651850" resolveInfo="RightAngleBracket" />
=======
          <link role="parentStyleClass" roleId="tpc2.1381004262292426837" targetNodeId="tpen.8171260302110651850" resolveInfo="RightAngleBracket" />
>>>>>>> f41488bc
        </node>
      </node>
    </node>
  </root>
  <root type="tpc2.ConceptEditorDeclaration" typeId="tpc2.1071666914219" id="1104094430779068758" nodeInfo="ng">
    <property name="virtualPackage" nameId="tpck.1193676396447" value="settings" />
    <link role="conceptDeclaration" roleId="tpc2.1166049300910" targetNodeId="86gq.1104094430779068753" resolveInfo="DebuggerReference" />
    <node role="cellModel" roleId="tpc2.1080736633877" type="tpc2.CellModel_Collection" typeId="tpc2.1073389446423" id="1104094430779068760" nodeInfo="nn">
      <node role="childCellModel" roleId="tpc2.1073389446424" type="tpc2.CellModel_Component" typeId="tpc2.1078939183254" id="2886182022232400596" nodeInfo="ng">
        <property name="attractsFocus" nameId="tpc2.1130859485024" value="0" />
        <link role="editorComponent" roleId="tpc2.1078939183255" targetNodeId="tpco.2900100530630621651" resolveInfo="alias" />
<<<<<<< HEAD
        <link role="parentStyleClass" roleId="tpc2.1186406756722" targetNodeId="tpen.1186415544875" resolveInfo="KeyWord" />
=======
        <link role="parentStyleClass" roleId="tpc2.1381004262292426837" targetNodeId="tpen.1186415544875" resolveInfo="KeyWord" />
>>>>>>> f41488bc
      </node>
      <node role="childCellModel" roleId="tpc2.1073389446424" type="tpc2.CellModel_Constant" typeId="tpc2.1073389577006" id="1104094430779068767" nodeInfo="nn">
        <property name="text" nameId="tpc2.1073389577007" value="&lt;" />
        <node role="styleItem" roleId="tpc2.1219418656006" type="tpc2.PunctuationLeftStyleClassItem" typeId="tpc2.1233758997495" id="1104094430779069248" nodeInfo="nn">
          <property name="flag" nameId="tpc2.1186414551515" value="true" />
        </node>
        <node role="styleItem" roleId="tpc2.1219418656006" type="tpc2.PunctuationRightStyleClassItem" typeId="tpc2.1233759184865" id="1104094430779069250" nodeInfo="nn">
          <property name="flag" nameId="tpc2.1186414551515" value="true" />
        </node>
        <node role="styleItem" roleId="tpc2.1219418656006" type="tpc2.MatchingLabelStyleClassItem" typeId="tpc2.1236262245656" id="1104094430779069256" nodeInfo="nn">
          <property name="labelName" nameId="tpc2.1238091709220" value="debuggerRef" />
        </node>
      </node>
      <node role="childCellModel" roleId="tpc2.1073389446424" type="tpc2.CellModel_Property" typeId="tpc2.1073389658414" id="1104094430779068773" nodeInfo="ng">
        <link role="relationDeclaration" roleId="tpc2.1140103550593" targetNodeId="86gq.1104094430779068757" resolveInfo="debuggerName" />
        <node role="styleItem" roleId="tpc2.1219418656006" type="tpc2.EditableStyleClassItem" typeId="tpc2.1186414860679" id="1104094430779069257" nodeInfo="nn">
          <property name="flag" nameId="tpc2.1186414551515" value="false" />
        </node>
      </node>
      <node role="childCellModel" roleId="tpc2.1073389446424" type="tpc2.CellModel_Constant" typeId="tpc2.1073389577006" id="1104094430779068771" nodeInfo="nn">
        <property name="text" nameId="tpc2.1073389577007" value="&gt;" />
        <node role="styleItem" roleId="tpc2.1219418656006" type="tpc2.PunctuationLeftStyleClassItem" typeId="tpc2.1233758997495" id="1104094430779069251" nodeInfo="nn">
          <property name="flag" nameId="tpc2.1186414551515" value="true" />
        </node>
        <node role="styleItem" roleId="tpc2.1219418656006" type="tpc2.MatchingLabelStyleClassItem" typeId="tpc2.1236262245656" id="1104094430779069253" nodeInfo="nn">
          <property name="labelName" nameId="tpc2.1238091709220" value="debuggerRef" />
        </node>
      </node>
      <node role="cellLayout" roleId="tpc2.1106270802874" type="tpc2.CellLayout_Horizontal" typeId="tpc2.1106270549637" id="1104094430779068762" nodeInfo="nn" />
    </node>
  </root>
  <root type="tpc2.ConceptEditorDeclaration" typeId="tpc2.1071666914219" id="2569394751387978477" nodeInfo="ng">
    <property name="virtualPackage" nameId="tpck.1193676396447" value="breakpoints" />
    <link role="conceptDeclaration" roleId="tpc2.1166049300910" targetNodeId="86gq.2569394751387978473" resolveInfo="CreateBreakpointOperation" />
    <node role="cellModel" roleId="tpc2.1080736633877" type="tpc2.CellModel_Collection" typeId="tpc2.1073389446423" id="2569394751387978479" nodeInfo="nn">
      <node role="childCellModel" roleId="tpc2.1073389446424" type="tpc2.CellModel_Constant" typeId="tpc2.1073389577006" id="2569394751387978482" nodeInfo="nn">
        <property name="text" nameId="tpc2.1073389577007" value="create" />
<<<<<<< HEAD
        <link role="parentStyleClass" roleId="tpc2.1186406756722" targetNodeId="tpen.1186415544875" resolveInfo="KeyWord" />
      </node>
      <node role="childCellModel" roleId="tpc2.1073389446424" type="tpc2.CellModel_Constant" typeId="tpc2.1073389577006" id="2569394751387978484" nodeInfo="nn">
        <property name="text" nameId="tpc2.1073389577007" value="(" />
        <link role="parentStyleClass" roleId="tpc2.1186406756722" targetNodeId="tpen.1234958090348" resolveInfo="LeftParenAfterName" />
=======
        <link role="parentStyleClass" roleId="tpc2.1381004262292426837" targetNodeId="tpen.1186415544875" resolveInfo="KeyWord" />
      </node>
      <node role="childCellModel" roleId="tpc2.1073389446424" type="tpc2.CellModel_Constant" typeId="tpc2.1073389577006" id="2569394751387978484" nodeInfo="nn">
        <property name="text" nameId="tpc2.1073389577007" value="(" />
        <link role="parentStyleClass" roleId="tpc2.1381004262292426837" targetNodeId="tpen.1234958090348" resolveInfo="LeftParenAfterName" />
>>>>>>> f41488bc
      </node>
      <node role="childCellModel" roleId="tpc2.1073389446424" type="tpc2.CellModel_Property" typeId="tpc2.1073389658414" id="2569394751387978488" nodeInfo="ng">
        <link role="relationDeclaration" roleId="tpc2.1140103550593" targetNodeId="86gq.2569394751387978476" resolveInfo="kindPresentation" />
        <node role="styleItem" roleId="tpc2.1219418656006" type="tpc2.EditableStyleClassItem" typeId="tpc2.1186414860679" id="2526721715665563565" nodeInfo="nn">
          <property name="flag" nameId="tpc2.1186414551515" value="false" />
        </node>
        <node role="menuDescriptor" roleId="tpc2.1164826688380" type="tpc2.CellMenuDescriptor" typeId="tpc2.1164824717996" id="6899962303585719080" nodeInfo="ng">
          <node role="cellMenuPart" roleId="tpc2.1164824815888" type="tpc2.CellMenuPart_Generic_Group" typeId="tpc2.1165420413719" id="6899962303585719081" nodeInfo="ng">
            <property name="presentation" nameId="tpc2.1165254125954" value="custom" />
            <node role="parametersFunction" roleId="tpc2.1165420413720" type="tpc2.CellMenuPart_AbstractGroup_Query" typeId="tpc2.1163613035599" id="6899962303585719082" nodeInfo="nn">
              <node role="body" roleId="tpee.1137022507850" type="tpee.StatementList" typeId="tpee.1068580123136" id="6899962303585719083" nodeInfo="sn">
                <node role="statement" roleId="tpee.1068581517665" type="tpee.LocalVariableDeclarationStatement" typeId="tpee.1068581242864" id="6899962303585736424" nodeInfo="nn">
                  <node role="localVariableDeclaration" roleId="tpee.1068581242865" type="tpee.LocalVariableDeclaration" typeId="tpee.1068581242863" id="6899962303585736425" nodeInfo="nr">
                    <property name="name" nameId="tpck.1169194664001" value="debuggerType" />
                    <node role="type" roleId="tpee.5680397130376446158" type="tp25.SNodeType" typeId="tp25.1138055754698" id="6899962303585736426" nodeInfo="in">
                      <link role="concept" roleId="tp25.1138405853777" targetNodeId="86gq.1104094430779063683" resolveInfo="DebuggerType" />
                    </node>
                    <node role="initializer" roleId="tpee.1068431790190" type="tpd4.CoerceExpression" typeId="tpd4.1178870617262" id="6899962303585736427" nodeInfo="nn">
                      <node role="pattern" roleId="tpd4.1178870894644" type="tpd4.ConceptReference" typeId="tpd4.1174642788531" id="6899962303585736428" nodeInfo="ig">
                        <property name="name" nameId="tpck.1169194664001" value="debuggerType" />
                        <link role="concept" roleId="tpd4.1174642800329" targetNodeId="86gq.1104094430779063683" resolveInfo="DebuggerType" />
                      </node>
                      <node role="nodeToCoerce" roleId="tpd4.1178870894645" type="tpee.DotExpression" typeId="tpee.1197027756228" id="6899962303585736429" nodeInfo="nn">
                        <node role="operand" roleId="tpee.1197027771414" type="tpee.DotExpression" typeId="tpee.1197027756228" id="6899962303585736430" nodeInfo="nn">
                          <node role="operand" roleId="tpee.1197027771414" type="tp25.SNodeTypeCastExpression" typeId="tp25.1140137987495" id="6899962303585736431" nodeInfo="nn">
                            <link role="concept" roleId="tp25.1140138128738" targetNodeId="tpee.1197027756228" resolveInfo="DotExpression" />
                            <node role="leftExpression" roleId="tp25.1140138123956" type="tpee.DotExpression" typeId="tpee.1197027756228" id="6899962303585736471" nodeInfo="nn">
                              <node role="operand" roleId="tpee.1197027771414" type="tpc2.CellMenuPart_Abstract_editedNode" typeId="tpc2.1163613822479" id="6899962303585736470" nodeInfo="nn" />
                              <node role="operation" roleId="tpee.1197027833540" type="tp25.Node_GetParentOperation" typeId="tp25.1139613262185" id="6899962303585736475" nodeInfo="nn" />
                            </node>
                          </node>
                          <node role="operation" roleId="tpee.1197027833540" type="tp25.SLinkAccess" typeId="tp25.1138056143562" id="6899962303585736476" nodeInfo="nn">
                            <link role="link" roleId="tp25.1138056516764" targetNodeId="tpee.1197027771414" />
                          </node>
                        </node>
                        <node role="operation" roleId="tpee.1197027833540" type="tpd4.Node_TypeOperation" typeId="tpd4.1176544042499" id="6899962303585736434" nodeInfo="nn" />
                      </node>
                    </node>
                  </node>
                </node>
                <node role="statement" roleId="tpee.1068581517665" type="tpee.IfStatement" typeId="tpee.1068580123159" id="6899962303585736435" nodeInfo="nn">
                  <node role="ifTrue" roleId="tpee.1068580123161" type="tpee.StatementList" typeId="tpee.1068580123136" id="6899962303585736436" nodeInfo="sn">
                    <node role="statement" roleId="tpee.1068581517665" type="tpee.LocalVariableDeclarationStatement" typeId="tpee.1068581242864" id="6899962303585736437" nodeInfo="nn">
                      <node role="localVariableDeclaration" roleId="tpee.1068581242865" type="tpee.LocalVariableDeclaration" typeId="tpee.1068581242863" id="6899962303585736438" nodeInfo="nr">
                        <property name="name" nameId="tpck.1169194664001" value="provider" />
                        <node role="type" roleId="tpee.5680397130376446158" type="tpee.ClassifierType" typeId="tpee.1107535904670" id="6899962303585736439" nodeInfo="in">
                          <link role="classifier" roleId="tpee.1107535924139" targetNodeId="rw00.4474271214082912942" resolveInfo="IBreakpointsProvider" />
                        </node>
                        <node role="initializer" roleId="tpee.1068431790190" type="tpee.DotExpression" typeId="tpee.1197027756228" id="6899962303585736440" nodeInfo="nn">
                          <node role="operand" roleId="tpee.1197027771414" type="tpee.DotExpression" typeId="tpee.1197027756228" id="6899962303585736441" nodeInfo="nn">
                            <node role="operand" roleId="tpee.1197027771414" type="tpee.StaticMethodCall" typeId="tpee.1081236700937" id="6899962303585736442" nodeInfo="nn">
                              <link role="classConcept" roleId="tpee.1144433194310" targetNodeId="1l1h.4474271214082913032" resolveInfo="Debuggers" />
                              <link role="baseMethodDeclaration" roleId="tpee.1068499141037" targetNodeId="1l1h.4474271214082913192" resolveInfo="getInstance" />
                            </node>
                            <node role="operation" roleId="tpee.1197027833540" type="tpee.InstanceMethodCallOperation" typeId="tpee.1202948039474" id="6899962303585736443" nodeInfo="nn">
                              <link role="baseMethodDeclaration" roleId="tpee.1068499141037" targetNodeId="1l1h.4474271214082913140" resolveInfo="getDebuggerByName" />
                              <node role="actualArgument" roleId="tpee.1068499141038" type="tpee.DotExpression" typeId="tpee.1197027756228" id="6899962303585736444" nodeInfo="nn">
                                <node role="operand" roleId="tpee.1197027771414" type="tpee.VariableReference" typeId="tpee.1068498886296" id="4265636116363095779" nodeInfo="nn">
                                  <link role="variableDeclaration" roleId="tpee.1068581517664" targetNodeId="6899962303585736425" resolveInfo="debuggerType" />
                                </node>
                                <node role="operation" roleId="tpee.1197027833540" type="tp25.SPropertyAccess" typeId="tp25.1138056022639" id="6899962303585736446" nodeInfo="nn">
                                  <link role="property" roleId="tp25.1138056395725" targetNodeId="86gq.2569394751388009837" resolveInfo="name" />
                                </node>
                              </node>
                            </node>
                          </node>
                          <node role="operation" roleId="tpee.1197027833540" type="tpee.InstanceMethodCallOperation" typeId="tpee.1202948039474" id="6899962303585736447" nodeInfo="nn">
                            <link role="baseMethodDeclaration" roleId="tpee.1068499141037" targetNodeId="1l1h.4474271214082915248" resolveInfo="getBreakpointsProvider" />
                          </node>
                        </node>
                      </node>
                    </node>
                    <node role="statement" roleId="tpee.1068581517665" type="tpee.IfStatement" typeId="tpee.1068580123159" id="6899962303585736448" nodeInfo="nn">
                      <node role="ifTrue" roleId="tpee.1068580123161" type="tpee.StatementList" typeId="tpee.1068580123136" id="6899962303585736449" nodeInfo="sn">
                        <node role="statement" roleId="tpee.1068581517665" type="tpee.ReturnStatement" typeId="tpee.1068581242878" id="6899962303585736450" nodeInfo="nn">
                          <node role="expression" roleId="tpee.1068581517676" type="tpee.CastExpression" typeId="tpee.1070534934090" id="4690023297706596991" nodeInfo="nn">
                            <node role="expression" roleId="tpee.1070534934092" type="tpee.DotExpression" typeId="tpee.1197027756228" id="6899962303585736451" nodeInfo="nn">
                              <node role="operand" roleId="tpee.1197027771414" type="tpee.VariableReference" typeId="tpee.1068498886296" id="4265636116363101168" nodeInfo="nn">
                                <link role="variableDeclaration" roleId="tpee.1068581517664" targetNodeId="6899962303585736438" resolveInfo="provider" />
                              </node>
                              <node role="operation" roleId="tpee.1197027833540" type="tpee.InstanceMethodCallOperation" typeId="tpee.1202948039474" id="6899962303585736453" nodeInfo="nn">
                                <link role="baseMethodDeclaration" roleId="tpee.1068499141037" targetNodeId="rw00.4474271214082912950" resolveInfo="getAllKinds" />
                              </node>
                            </node>
                            <node role="type" roleId="tpee.1070534934091" type="tp2q.ListType" typeId="tp2q.1151688443754" id="4690023297706595546" nodeInfo="in">
                              <node role="elementType" roleId="tp2q.1151688676805" type="tpee.ClassifierType" typeId="tpee.1107535904670" id="4690023297706595548" nodeInfo="in">
                                <link role="classifier" roleId="tpee.1107535924139" targetNodeId="rw00.4474271214082912938" resolveInfo="IBreakpointKind" />
                              </node>
                            </node>
                          </node>
                        </node>
                      </node>
                      <node role="condition" roleId="tpee.1068580123160" type="tpee.NotEqualsExpression" typeId="tpee.1073239437375" id="6899962303585736454" nodeInfo="nn">
                        <node role="rightExpression" roleId="tpee.1081773367579" type="tpee.NullLiteral" typeId="tpee.1070534058343" id="6899962303585736455" nodeInfo="nn" />
                        <node role="leftExpression" roleId="tpee.1081773367580" type="tpee.VariableReference" typeId="tpee.1068498886296" id="4265636116363081736" nodeInfo="nn">
                          <link role="variableDeclaration" roleId="tpee.1068581517664" targetNodeId="6899962303585736438" resolveInfo="provider" />
                        </node>
                      </node>
                    </node>
                  </node>
                  <node role="condition" roleId="tpee.1068580123160" type="tpee.AndExpression" typeId="tpee.1080120340718" id="6899962303585736457" nodeInfo="nn">
                    <node role="rightExpression" roleId="tpee.1081773367579" type="tpee.DotExpression" typeId="tpee.1197027756228" id="6899962303585736458" nodeInfo="nn">
                      <node role="operand" roleId="tpee.1197027771414" type="tpee.DotExpression" typeId="tpee.1197027756228" id="6899962303585736459" nodeInfo="nn">
                        <node role="operand" roleId="tpee.1197027771414" type="tpee.VariableReference" typeId="tpee.1068498886296" id="4265636116363070386" nodeInfo="nn">
                          <link role="variableDeclaration" roleId="tpee.1068581517664" targetNodeId="6899962303585736425" resolveInfo="debuggerType" />
                        </node>
                        <node role="operation" roleId="tpee.1197027833540" type="tp25.SPropertyAccess" typeId="tp25.1138056022639" id="6899962303585736461" nodeInfo="nn">
                          <link role="property" roleId="tp25.1138056395725" targetNodeId="86gq.2569394751388009837" resolveInfo="name" />
                        </node>
                      </node>
                      <node role="operation" roleId="tpee.1197027833540" type="tpee.IsNotEmptyOperation" typeId="tpee.1225271408483" id="6899962303585736462" nodeInfo="nn" />
                    </node>
                    <node role="leftExpression" roleId="tpee.1081773367580" type="tpee.NotEqualsExpression" typeId="tpee.1073239437375" id="6899962303585736463" nodeInfo="nn">
                      <node role="leftExpression" roleId="tpee.1081773367580" type="tpee.VariableReference" typeId="tpee.1068498886296" id="4265636116363114840" nodeInfo="nn">
                        <link role="variableDeclaration" roleId="tpee.1068581517664" targetNodeId="6899962303585736425" resolveInfo="debuggerType" />
                      </node>
                      <node role="rightExpression" roleId="tpee.1081773367579" type="tpee.NullLiteral" typeId="tpee.1070534058343" id="6899962303585736465" nodeInfo="nn" />
                    </node>
                  </node>
                </node>
                <node role="statement" roleId="tpee.1068581517665" type="tpee.ReturnStatement" typeId="tpee.1068581242878" id="6899962303585736466" nodeInfo="nn">
                  <node role="expression" roleId="tpee.1068581517676" type="tpee.GenericNewExpression" typeId="tpee.1145552977093" id="6899962303585736467" nodeInfo="nn">
                    <node role="creator" roleId="tpee.1145553007750" type="tp2q.ListCreatorWithInit" typeId="tp2q.1160600644654" id="6899962303585736468" nodeInfo="nn">
                      <node role="elementType" roleId="tp2q.1237721435807" type="tpee.ClassifierType" typeId="tpee.1107535904670" id="6899962303585736469" nodeInfo="in">
                        <link role="classifier" roleId="tpee.1107535924139" targetNodeId="rw00.4474271214082912938" resolveInfo="IBreakpointKind" />
                      </node>
                    </node>
                  </node>
                </node>
              </node>
            </node>
            <node role="handlerFunction" roleId="tpc2.1165420413721" type="tpc2.CellMenuPart_Generic_Group_Handler" typeId="tpc2.1165420626554" id="6899962303585719084" nodeInfo="nn">
              <node role="body" roleId="tpee.1137022507850" type="tpee.StatementList" typeId="tpee.1068580123136" id="6899962303585719085" nodeInfo="sn">
                <node role="statement" roleId="tpee.1068581517665" type="tpee.ExpressionStatement" typeId="tpee.1068580123155" id="6899962303585736497" nodeInfo="nn">
                  <node role="expression" roleId="tpee.1068580123156" type="tpee.DotExpression" typeId="tpee.1197027756228" id="6899962303585736504" nodeInfo="nn">
                    <node role="operand" roleId="tpee.1197027771414" type="tpee.DotExpression" typeId="tpee.1197027756228" id="6899962303585736499" nodeInfo="nn">
                      <node role="operand" roleId="tpee.1197027771414" type="tpc2.CellMenuPart_Abstract_editedNode" typeId="tpc2.1163613822479" id="6899962303585736498" nodeInfo="nn" />
                      <node role="operation" roleId="tpee.1197027833540" type="tp25.SPropertyAccess" typeId="tp25.1138056022639" id="6899962303585736503" nodeInfo="nn">
                        <link role="property" roleId="tp25.1138056395725" targetNodeId="86gq.2569394751387978475" resolveInfo="kindName" />
                      </node>
                    </node>
                    <node role="operation" roleId="tpee.1197027833540" type="tp25.Property_SetOperation" typeId="tp25.1138661924179" id="6899962303585736508" nodeInfo="nn">
                      <node role="value" roleId="tp25.1138662048170" type="tpee.DotExpression" typeId="tpee.1197027756228" id="6899962303585736511" nodeInfo="nn">
                        <node role="operand" roleId="tpee.1197027771414" type="tpc2.CellMenuPart_AbstractGroup_parameterObject" typeId="tpc2.1163613549566" id="6899962303585736510" nodeInfo="nn" />
                        <node role="operation" roleId="tpee.1197027833540" type="tpee.InstanceMethodCallOperation" typeId="tpee.1202948039474" id="6899962303585736515" nodeInfo="nn">
                          <link role="baseMethodDeclaration" roleId="tpee.1068499141037" targetNodeId="rw00.4474271214082914397" resolveInfo="getName" />
                        </node>
                      </node>
                    </node>
                  </node>
                </node>
                <node role="statement" roleId="tpee.1068581517665" type="tpee.ExpressionStatement" typeId="tpee.1068580123155" id="6899962303585736517" nodeInfo="nn">
                  <node role="expression" roleId="tpee.1068580123156" type="tpee.DotExpression" typeId="tpee.1197027756228" id="6899962303585736524" nodeInfo="nn">
                    <node role="operand" roleId="tpee.1197027771414" type="tpee.DotExpression" typeId="tpee.1197027756228" id="6899962303585736519" nodeInfo="nn">
                      <node role="operand" roleId="tpee.1197027771414" type="tpc2.CellMenuPart_Abstract_editedNode" typeId="tpc2.1163613822479" id="6899962303585736518" nodeInfo="nn" />
                      <node role="operation" roleId="tpee.1197027833540" type="tp25.SPropertyAccess" typeId="tp25.1138056022639" id="6899962303585736523" nodeInfo="nn">
                        <link role="property" roleId="tp25.1138056395725" targetNodeId="86gq.2569394751387978476" resolveInfo="kindPresentation" />
                      </node>
                    </node>
                    <node role="operation" roleId="tpee.1197027833540" type="tp25.Property_SetOperation" typeId="tp25.1138661924179" id="6899962303585736528" nodeInfo="nn">
                      <node role="value" roleId="tp25.1138662048170" type="tpee.DotExpression" typeId="tpee.1197027756228" id="6899962303585736531" nodeInfo="nn">
                        <node role="operand" roleId="tpee.1197027771414" type="tpc2.CellMenuPart_AbstractGroup_parameterObject" typeId="tpc2.1163613549566" id="6899962303585736530" nodeInfo="nn" />
                        <node role="operation" roleId="tpee.1197027833540" type="tpee.InstanceMethodCallOperation" typeId="tpee.1202948039474" id="6899962303585736535" nodeInfo="nn">
                          <link role="baseMethodDeclaration" roleId="tpee.1068499141037" targetNodeId="rw00.4474271214082914402" resolveInfo="getPresentation" />
                        </node>
                      </node>
                    </node>
                  </node>
                </node>
              </node>
            </node>
            <node role="parameterObjectType" roleId="tpc2.1165253890469" type="tpee.ClassifierType" typeId="tpee.1107535904670" id="6899962303585736421" nodeInfo="in">
              <link role="classifier" roleId="tpee.1107535924139" targetNodeId="rw00.4474271214082912938" resolveInfo="IBreakpointKind" />
            </node>
            <node role="matchingTextFunction" roleId="tpc2.1165254159533" type="tpc2.CellMenuPart_AbstractGroup_MatchingText" typeId="tpc2.1164052439493" id="6899962303585736484" nodeInfo="nn">
              <node role="body" roleId="tpee.1137022507850" type="tpee.StatementList" typeId="tpee.1068580123136" id="6899962303585736485" nodeInfo="sn">
                <node role="statement" roleId="tpee.1068581517665" type="tpee.ExpressionStatement" typeId="tpee.1068580123155" id="6899962303585736486" nodeInfo="nn">
                  <node role="expression" roleId="tpee.1068580123156" type="tpee.DotExpression" typeId="tpee.1197027756228" id="6899962303585736487" nodeInfo="nn">
                    <node role="operand" roleId="tpee.1197027771414" type="tpc2.CellMenuPart_AbstractGroup_parameterObject" typeId="tpc2.1163613549566" id="6899962303585736490" nodeInfo="nn" />
                    <node role="operation" roleId="tpee.1197027833540" type="tpee.InstanceMethodCallOperation" typeId="tpee.1202948039474" id="6899962303585736489" nodeInfo="nn">
                      <link role="baseMethodDeclaration" roleId="tpee.1068499141037" targetNodeId="rw00.4474271214082914402" resolveInfo="getPresentation" />
                    </node>
                  </node>
                </node>
              </node>
            </node>
          </node>
        </node>
      </node>
      <node role="childCellModel" roleId="tpc2.1073389446424" type="tpc2.CellModel_Constant" typeId="tpc2.1073389577006" id="2569394751387978490" nodeInfo="nn">
        <property name="text" nameId="tpc2.1073389577007" value="," />
        <node role="styleItem" roleId="tpc2.1219418656006" type="tpc2.PunctuationLeftStyleClassItem" typeId="tpc2.1233758997495" id="2569394751387978968" nodeInfo="nn">
          <property name="flag" nameId="tpc2.1186414551515" value="true" />
        </node>
      </node>
      <node role="childCellModel" roleId="tpc2.1073389446424" type="tpc2.CellModel_RefNode" typeId="tpc2.1073389882823" id="2569394751387978969" nodeInfo="ng">
        <link role="relationDeclaration" roleId="tpc2.1140103550593" targetNodeId="86gq.2569394751387978492" />
      </node>
      <node role="childCellModel" roleId="tpc2.1073389446424" type="tpc2.CellModel_Constant" typeId="tpc2.1073389577006" id="2569394751387978971" nodeInfo="nn">
        <property name="text" nameId="tpc2.1073389577007" value="," />
        <node role="styleItem" roleId="tpc2.1219418656006" type="tpc2.PunctuationLeftStyleClassItem" typeId="tpc2.1233758997495" id="2569394751387978974" nodeInfo="nn">
          <property name="flag" nameId="tpc2.1186414551515" value="true" />
        </node>
      </node>
      <node role="childCellModel" roleId="tpc2.1073389446424" type="tpc2.CellModel_RefNode" typeId="tpc2.1073389882823" id="2569394751387978973" nodeInfo="ng">
        <link role="relationDeclaration" roleId="tpc2.1140103550593" targetNodeId="86gq.2569394751387978493" />
      </node>
      <node role="childCellModel" roleId="tpc2.1073389446424" type="tpc2.CellModel_Constant" typeId="tpc2.1073389577006" id="2569394751387978486" nodeInfo="nn">
        <property name="text" nameId="tpc2.1073389577007" value=")" />
<<<<<<< HEAD
        <link role="parentStyleClass" roleId="tpc2.1186406756722" targetNodeId="tpen.1215088010675" resolveInfo="RightParen" />
=======
        <link role="parentStyleClass" roleId="tpc2.1381004262292426837" targetNodeId="tpen.1215088010675" resolveInfo="RightParen" />
>>>>>>> f41488bc
      </node>
      <node role="cellLayout" roleId="tpc2.1106270802874" type="tpc2.CellLayout_Indent" typeId="tpc2.1237303669825" id="2569394751387978481" nodeInfo="nn" />
    </node>
  </root>
  <root type="tpc2.ConceptEditorDeclaration" typeId="tpc2.1071666914219" id="6720907903633286554" nodeInfo="ng">
    <property name="virtualPackage" nameId="tpck.1193676396447" value="settings" />
    <link role="conceptDeclaration" roleId="tpc2.1166049300910" targetNodeId="86gq.6720907903633266421" resolveInfo="DebuggerConfiguration" />
    <node role="cellModel" roleId="tpc2.1080736633877" type="tpc2.CellModel_Collection" typeId="tpc2.1073389446423" id="6720907903633286570" nodeInfo="nn">
      <node role="styleItem" roleId="tpc2.1219418656006" type="tpc2.DrawBracketsStyleClassItem" typeId="tpc2.1219226236603" id="6720907903633333011" nodeInfo="nn">
        <property name="flag" nameId="tpc2.1186414551515" value="true" />
      </node>
      <node role="styleItem" roleId="tpc2.1219418656006" type="tpc2.SelectableStyleSheetItem" typeId="tpc2.1186414928363" id="6720907903633286571" nodeInfo="nn">
        <property name="flag" nameId="tpc2.1186414551515" value="false" />
      </node>
      <node role="childCellModel" roleId="tpc2.1073389446424" type="tpc2.CellModel_Collection" typeId="tpc2.1073389446423" id="6720907903633286574" nodeInfo="nn">
        <node role="cellLayout" roleId="tpc2.1106270802874" type="tpc2.CellLayout_Horizontal" typeId="tpc2.1106270549637" id="6720907903633286575" nodeInfo="nn" />
        <node role="childCellModel" roleId="tpc2.1073389446424" type="tpc2.CellModel_Constant" typeId="tpc2.1073389577006" id="6720907903633286576" nodeInfo="nn">
          <property name="text" nameId="tpc2.1073389577007" value="debugger:" />
<<<<<<< HEAD
          <link role="parentStyleClass" roleId="tpc2.1186406756722" targetNodeId="tpen.1186415544875" resolveInfo="KeyWord" />
=======
          <link role="parentStyleClass" roleId="tpc2.1381004262292426837" targetNodeId="tpen.1186415544875" resolveInfo="KeyWord" />
>>>>>>> f41488bc
        </node>
        <node role="childCellModel" roleId="tpc2.1073389446424" type="tpc2.CellModel_RefNode" typeId="tpc2.1073389882823" id="6720907903633286578" nodeInfo="ng">
          <link role="relationDeclaration" roleId="tpc2.1140103550593" targetNodeId="86gq.6720907903633266912" />
        </node>
      </node>
      <node role="childCellModel" roleId="tpc2.1073389446424" type="tpc2.CellModel_Constant" typeId="tpc2.1073389577006" id="6720907903633286580" nodeInfo="nn">
        <node role="styleItem" roleId="tpc2.1219418656006" type="tpc2.SelectableStyleSheetItem" typeId="tpc2.1186414928363" id="6720907903633286581" nodeInfo="nn">
          <property name="flag" nameId="tpc2.1186414551515" value="false" />
        </node>
      </node>
      <node role="childCellModel" roleId="tpc2.1073389446424" type="tpc2.CellModel_RefNode" typeId="tpc2.1073389882823" id="6720907903633286584" nodeInfo="ng">
        <link role="relationDeclaration" roleId="tpc2.1140103550593" targetNodeId="86gq.6720907903633266913" />
      </node>
      <node role="cellLayout" roleId="tpc2.1106270802874" type="tpc2.CellLayout_Vertical" typeId="tpc2.1106270571710" id="6720907903633286573" nodeInfo="nn" />
    </node>
  </root>
</model>
<|MERGE_RESOLUTION|>--- conflicted
+++ resolved
@@ -12,11 +12,7 @@
   <import index="1l1h" modelUID="r:c02662c0-67c5-4c3a-8d3a-cd7ffe189340(jetbrains.mps.debug.api)" version="-1" />
   <import index="tpco" modelUID="r:00000000-0000-4000-0000-011c89590284(jetbrains.mps.lang.core.editor)" version="-1" />
   <import index="tpen" modelUID="r:00000000-0000-4000-0000-011c895902c3(jetbrains.mps.baseLanguage.editor)" version="-1" />
-<<<<<<< HEAD
-  <import index="tpee" modelUID="r:00000000-0000-4000-0000-011c895902ca(jetbrains.mps.baseLanguage.structure)" version="4" />
-=======
   <import index="tpee" modelUID="r:00000000-0000-4000-0000-011c895902ca(jetbrains.mps.baseLanguage.structure)" version="5" />
->>>>>>> f41488bc
   <import index="tpck" modelUID="r:00000000-0000-4000-0000-011c89590288(jetbrains.mps.lang.core.structure)" version="0" implicit="yes" />
   <import index="tpc2" modelUID="r:00000000-0000-4000-0000-011c8959029e(jetbrains.mps.lang.editor.structure)" version="35" implicit="yes" />
   <import index="tp25" modelUID="r:00000000-0000-4000-0000-011c89590301(jetbrains.mps.lang.smodel.structure)" version="16" implicit="yes" />
@@ -144,11 +140,7 @@
       <node role="childCellModel" roleId="tpc2.1073389446424" type="tpc2.CellModel_Component" typeId="tpc2.1078939183254" id="2886182022232400319" nodeInfo="ng">
         <property name="attractsFocus" nameId="tpc2.1130859485024" value="0" />
         <link role="editorComponent" roleId="tpc2.1078939183255" targetNodeId="tpco.2900100530630621651" resolveInfo="alias" />
-<<<<<<< HEAD
-        <link role="parentStyleClass" roleId="tpc2.1186406756722" targetNodeId="tpen.1186415544875" resolveInfo="KeyWord" />
-=======
         <link role="parentStyleClass" roleId="tpc2.1381004262292426837" targetNodeId="tpen.1186415544875" resolveInfo="KeyWord" />
->>>>>>> f41488bc
       </node>
       <node role="cellLayout" roleId="tpc2.1106270802874" type="tpc2.CellLayout_Horizontal" typeId="tpc2.1106270549637" id="2569394751388011145" nodeInfo="nn" />
       <node role="childCellModel" roleId="tpc2.1073389446424" type="tpc2.CellModel_Collection" typeId="tpc2.1073389446423" id="2569394751388018886" nodeInfo="nn">
@@ -158,11 +150,7 @@
         <node role="cellLayout" roleId="tpc2.1106270802874" type="tpc2.CellLayout_Horizontal" typeId="tpc2.1106270549637" id="2569394751388018889" nodeInfo="nn" />
         <node role="childCellModel" roleId="tpc2.1073389446424" type="tpc2.CellModel_Constant" typeId="tpc2.1073389577006" id="2569394751388018892" nodeInfo="nn">
           <property name="text" nameId="tpc2.1073389577007" value="&lt;" />
-<<<<<<< HEAD
-          <link role="parentStyleClass" roleId="tpc2.1186406756722" targetNodeId="tpen.8171260302110651849" resolveInfo="LeftAngleBracket" />
-=======
           <link role="parentStyleClass" roleId="tpc2.1381004262292426837" targetNodeId="tpen.8171260302110651849" resolveInfo="LeftAngleBracket" />
->>>>>>> f41488bc
           <node role="styleItem" roleId="tpc2.1219418656006" type="tpc2.PunctuationLeftStyleClassItem" typeId="tpc2.1233758997495" id="6899962303585806890" nodeInfo="nn">
             <property name="flag" nameId="tpc2.1186414551515" value="true" />
           </node>
@@ -172,11 +160,7 @@
         </node>
         <node role="childCellModel" roleId="tpc2.1073389446424" type="tpc2.CellModel_Constant" typeId="tpc2.1073389577006" id="2569394751388018894" nodeInfo="nn">
           <property name="text" nameId="tpc2.1073389577007" value="&gt;" />
-<<<<<<< HEAD
-          <link role="parentStyleClass" roleId="tpc2.1186406756722" targetNodeId="tpen.8171260302110651850" resolveInfo="RightAngleBracket" />
-=======
           <link role="parentStyleClass" roleId="tpc2.1381004262292426837" targetNodeId="tpen.8171260302110651850" resolveInfo="RightAngleBracket" />
->>>>>>> f41488bc
         </node>
       </node>
     </node>
@@ -188,11 +172,7 @@
       <node role="childCellModel" roleId="tpc2.1073389446424" type="tpc2.CellModel_Component" typeId="tpc2.1078939183254" id="2886182022232400596" nodeInfo="ng">
         <property name="attractsFocus" nameId="tpc2.1130859485024" value="0" />
         <link role="editorComponent" roleId="tpc2.1078939183255" targetNodeId="tpco.2900100530630621651" resolveInfo="alias" />
-<<<<<<< HEAD
-        <link role="parentStyleClass" roleId="tpc2.1186406756722" targetNodeId="tpen.1186415544875" resolveInfo="KeyWord" />
-=======
         <link role="parentStyleClass" roleId="tpc2.1381004262292426837" targetNodeId="tpen.1186415544875" resolveInfo="KeyWord" />
->>>>>>> f41488bc
       </node>
       <node role="childCellModel" roleId="tpc2.1073389446424" type="tpc2.CellModel_Constant" typeId="tpc2.1073389577006" id="1104094430779068767" nodeInfo="nn">
         <property name="text" nameId="tpc2.1073389577007" value="&lt;" />
@@ -230,19 +210,11 @@
     <node role="cellModel" roleId="tpc2.1080736633877" type="tpc2.CellModel_Collection" typeId="tpc2.1073389446423" id="2569394751387978479" nodeInfo="nn">
       <node role="childCellModel" roleId="tpc2.1073389446424" type="tpc2.CellModel_Constant" typeId="tpc2.1073389577006" id="2569394751387978482" nodeInfo="nn">
         <property name="text" nameId="tpc2.1073389577007" value="create" />
-<<<<<<< HEAD
-        <link role="parentStyleClass" roleId="tpc2.1186406756722" targetNodeId="tpen.1186415544875" resolveInfo="KeyWord" />
-      </node>
-      <node role="childCellModel" roleId="tpc2.1073389446424" type="tpc2.CellModel_Constant" typeId="tpc2.1073389577006" id="2569394751387978484" nodeInfo="nn">
-        <property name="text" nameId="tpc2.1073389577007" value="(" />
-        <link role="parentStyleClass" roleId="tpc2.1186406756722" targetNodeId="tpen.1234958090348" resolveInfo="LeftParenAfterName" />
-=======
         <link role="parentStyleClass" roleId="tpc2.1381004262292426837" targetNodeId="tpen.1186415544875" resolveInfo="KeyWord" />
       </node>
       <node role="childCellModel" roleId="tpc2.1073389446424" type="tpc2.CellModel_Constant" typeId="tpc2.1073389577006" id="2569394751387978484" nodeInfo="nn">
         <property name="text" nameId="tpc2.1073389577007" value="(" />
         <link role="parentStyleClass" roleId="tpc2.1381004262292426837" targetNodeId="tpen.1234958090348" resolveInfo="LeftParenAfterName" />
->>>>>>> f41488bc
       </node>
       <node role="childCellModel" roleId="tpc2.1073389446424" type="tpc2.CellModel_Property" typeId="tpc2.1073389658414" id="2569394751387978488" nodeInfo="ng">
         <link role="relationDeclaration" roleId="tpc2.1140103550593" targetNodeId="86gq.2569394751387978476" resolveInfo="kindPresentation" />
@@ -452,11 +424,7 @@
       </node>
       <node role="childCellModel" roleId="tpc2.1073389446424" type="tpc2.CellModel_Constant" typeId="tpc2.1073389577006" id="2569394751387978486" nodeInfo="nn">
         <property name="text" nameId="tpc2.1073389577007" value=")" />
-<<<<<<< HEAD
-        <link role="parentStyleClass" roleId="tpc2.1186406756722" targetNodeId="tpen.1215088010675" resolveInfo="RightParen" />
-=======
         <link role="parentStyleClass" roleId="tpc2.1381004262292426837" targetNodeId="tpen.1215088010675" resolveInfo="RightParen" />
->>>>>>> f41488bc
       </node>
       <node role="cellLayout" roleId="tpc2.1106270802874" type="tpc2.CellLayout_Indent" typeId="tpc2.1237303669825" id="2569394751387978481" nodeInfo="nn" />
     </node>
@@ -475,11 +443,7 @@
         <node role="cellLayout" roleId="tpc2.1106270802874" type="tpc2.CellLayout_Horizontal" typeId="tpc2.1106270549637" id="6720907903633286575" nodeInfo="nn" />
         <node role="childCellModel" roleId="tpc2.1073389446424" type="tpc2.CellModel_Constant" typeId="tpc2.1073389577006" id="6720907903633286576" nodeInfo="nn">
           <property name="text" nameId="tpc2.1073389577007" value="debugger:" />
-<<<<<<< HEAD
-          <link role="parentStyleClass" roleId="tpc2.1186406756722" targetNodeId="tpen.1186415544875" resolveInfo="KeyWord" />
-=======
           <link role="parentStyleClass" roleId="tpc2.1381004262292426837" targetNodeId="tpen.1186415544875" resolveInfo="KeyWord" />
->>>>>>> f41488bc
         </node>
         <node role="childCellModel" roleId="tpc2.1073389446424" type="tpc2.CellModel_RefNode" typeId="tpc2.1073389882823" id="6720907903633286578" nodeInfo="ng">
           <link role="relationDeclaration" roleId="tpc2.1140103550593" targetNodeId="86gq.6720907903633266912" />
