--- conflicted
+++ resolved
@@ -4,13 +4,8 @@
   <languages>
     <use id="83888646-71ce-4f1c-9c53-c54016f6ad4f" name="jetbrains.mps.baseLanguage.collections" version="0" />
     <use id="7a5dda62-9140-4668-ab76-d5ed1746f2b2" name="jetbrains.mps.lang.typesystem" version="0" />
-<<<<<<< HEAD
-    <use id="7866978e-a0f0-4cc7-81bc-4d213d9375e1" name="jetbrains.mps.lang.smodel" version="3" />
+    <use id="7866978e-a0f0-4cc7-81bc-4d213d9375e1" name="jetbrains.mps.lang.smodel" version="2" />
     <use id="18bc6592-03a6-4e29-a83a-7ff23bde13ba" name="jetbrains.mps.lang.editor" version="2" />
-=======
-    <use id="7866978e-a0f0-4cc7-81bc-4d213d9375e1" name="jetbrains.mps.lang.smodel" version="2" />
-    <use id="18bc6592-03a6-4e29-a83a-7ff23bde13ba" name="jetbrains.mps.lang.editor" version="3" />
->>>>>>> 8605555f
     <use id="f3061a53-9226-4cc5-a443-f952ceaf5816" name="jetbrains.mps.baseLanguage" version="4" />
     <devkit ref="fbc25dd2-5da4-483a-8b19-70928e1b62d7(jetbrains.mps.devkit.general-purpose)" />
   </languages>
@@ -41,7 +36,7 @@
       <concept id="1164824717996" name="jetbrains.mps.lang.editor.structure.CellMenuDescriptor" flags="ng" index="OXEIz">
         <child id="1164824815888" name="cellMenuPart" index="OY2wv" />
       </concept>
-      <concept id="1078939183254" name="jetbrains.mps.lang.editor.structure.CellModel_Component" flags="sg" stub="3162947552742194261" index="PMmxH">
+      <concept id="1078939183254" name="jetbrains.mps.lang.editor.structure.CellModel_Component" flags="sg" index="PMmxH">
         <reference id="1078939183255" name="editorComponent" index="PMmxG" />
       </concept>
       <concept id="1186414536763" name="jetbrains.mps.lang.editor.structure.BooleanStyleSheetItem" flags="ln" index="VOi$J">
@@ -57,7 +52,7 @@
         <child id="1165253890469" name="parameterObjectType" index="1eyP2E" />
         <child id="1165254159533" name="matchingTextFunction" index="1ezQQy" />
       </concept>
-      <concept id="1088013125922" name="jetbrains.mps.lang.editor.structure.CellModel_RefCell" flags="sg" stub="730538219795941030" index="1iCGBv">
+      <concept id="1088013125922" name="jetbrains.mps.lang.editor.structure.CellModel_RefCell" flags="sg" index="1iCGBv">
         <child id="1088186146602" name="editorComponent" index="1sWHZn" />
       </concept>
       <concept id="1381004262292414836" name="jetbrains.mps.lang.editor.structure.ICellStyle" flags="ng" index="1k5N5V">
@@ -82,19 +77,19 @@
         <child id="1142887637401" name="renderingCondition" index="pqm2j" />
         <child id="1164826688380" name="menuDescriptor" index="P5bDN" />
       </concept>
-      <concept id="1073389446423" name="jetbrains.mps.lang.editor.structure.CellModel_Collection" flags="sn" stub="3013115976261988961" index="3EZMnI">
+      <concept id="1073389446423" name="jetbrains.mps.lang.editor.structure.CellModel_Collection" flags="sn" index="3EZMnI">
         <child id="1106270802874" name="cellLayout" index="2iSdaV" />
         <child id="1073389446424" name="childCellModel" index="3EZMnx" />
       </concept>
-      <concept id="1073389577006" name="jetbrains.mps.lang.editor.structure.CellModel_Constant" flags="sn" stub="3610246225209162225" index="3F0ifn">
+      <concept id="1073389577006" name="jetbrains.mps.lang.editor.structure.CellModel_Constant" flags="sn" index="3F0ifn">
         <property id="1073389577007" name="text" index="3F0ifm" />
       </concept>
-      <concept id="1073389658414" name="jetbrains.mps.lang.editor.structure.CellModel_Property" flags="sg" stub="730538219796134133" index="3F0A7n" />
+      <concept id="1073389658414" name="jetbrains.mps.lang.editor.structure.CellModel_Property" flags="sg" index="3F0A7n" />
       <concept id="1219418625346" name="jetbrains.mps.lang.editor.structure.IStyleContainer" flags="ng" index="3F0Thp">
         <child id="1219418656006" name="styleItem" index="3F10Kt" />
       </concept>
-      <concept id="1073389882823" name="jetbrains.mps.lang.editor.structure.CellModel_RefNode" flags="sg" stub="730538219795960754" index="3F1sOY" />
-      <concept id="1073390211982" name="jetbrains.mps.lang.editor.structure.CellModel_RefNodeList" flags="sg" stub="2794558372793454595" index="3F2HdR" />
+      <concept id="1073389882823" name="jetbrains.mps.lang.editor.structure.CellModel_RefNode" flags="sg" index="3F1sOY" />
+      <concept id="1073390211982" name="jetbrains.mps.lang.editor.structure.CellModel_RefNodeList" flags="sg" index="3F2HdR" />
       <concept id="1163613035599" name="jetbrains.mps.lang.editor.structure.CellMenuPart_AbstractGroup_Query" flags="in" index="3GJtP1" />
       <concept id="1163613549566" name="jetbrains.mps.lang.editor.structure.CellMenuPart_AbstractGroup_parameterObject" flags="nn" index="3GLrbK" />
       <concept id="1163613822479" name="jetbrains.mps.lang.editor.structure.CellMenuPart_Abstract_editedNode" flags="nn" index="3GMtW1" />
@@ -140,7 +135,7 @@
         <child id="1068580123160" name="condition" index="3clFbw" />
         <child id="1068580123161" name="ifTrue" index="3clFbx" />
       </concept>
-      <concept id="1068580123136" name="jetbrains.mps.baseLanguage.structure.StatementList" flags="sn" stub="5293379017992965193" index="3clFbS">
+      <concept id="1068580123136" name="jetbrains.mps.baseLanguage.structure.StatementList" flags="sn" index="3clFbS">
         <child id="1068581517665" name="statement" index="3cqZAp" />
       </concept>
       <concept id="1068581242878" name="jetbrains.mps.baseLanguage.structure.ReturnStatement" flags="nn" index="3cpWs6">
