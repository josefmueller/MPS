<?xml version="1.0" encoding="UTF-8"?>
<model modelUID="r:7774ea03-9c55-49cb-9b27-89814ac6e48a(jetbrains.mps.nanoc.pluginSolution.plugin)">
  <persistence version="7" />
  <language namespace="28f9e497-3b42-4291-aeba-0a1039153ab1(jetbrains.mps.lang.plugin)" />
  <language namespace="f3061a53-9226-4cc5-a443-f952ceaf5816(jetbrains.mps.baseLanguage)" />
  <language namespace="443f4c36-fcf5-4eb6-9500-8d06ed259e3e(jetbrains.mps.baseLanguage.classifiers)" />
  <language namespace="fbc14279-5e2a-4c87-a5d1-5f7061e6c456(jetbrains.mps.debugger.api.lang)" />
  <language namespace="774bf8a0-62e5-41e1-af63-f4812e60e48b(jetbrains.mps.baseLanguage.checkedDots)" />
  <language namespace="22e72e4c-0f69-46ce-8403-6750153aa615(jetbrains.mps.execution.configurations)" />
  <language namespace="756e911c-3f1f-4a48-bdf5-a2ceb91b723c(jetbrains.mps.execution.settings)" />
  <language namespace="7866978e-a0f0-4cc7-81bc-4d213d9375e1(jetbrains.mps.lang.smodel)" />
  <language namespace="fd392034-7849-419d-9071-12563d152375(jetbrains.mps.baseLanguage.closures)" />
  <language namespace="f3347d8a-0e79-4f35-8ac9-1574f25c986f(jetbrains.mps.execution.commands)" />
  <language namespace="83888646-71ce-4f1c-9c53-c54016f6ad4f(jetbrains.mps.baseLanguage.collections)" />
  <language namespace="760a0a8c-eabb-4521-8bfd-65db761a9ba3(jetbrains.mps.baseLanguage.logging)" />
  <language namespace="982eb8df-2c96-4bd7-9963-11712ea622e5(jetbrains.mps.lang.resources)" />
  <language namespace="63650c59-16c8-498a-99c8-005c7ee9515d(jetbrains.mps.lang.access)" />
  <language namespace="ef7bf5ac-d06c-4342-b11d-e42104eb9343(jetbrains.mps.lang.plugin.standalone)" />
  <import index="yivz" modelUID="r:6d35499a-6bbf-4603-99de-254d0c8b91cb(jetbrains.mps.nanoc.pluginutil)" version="-1" />
  <import index="70e9" modelUID="r:59c1af20-1ec9-4ace-b5bb-9744d61a596b(jetbrains.mps.nanoc.debug)" version="-1" />
  <import index="i1tc" modelUID="r:d65f98fc-790c-41b3-9614-f2de26685b21(jetbrains.mps.nanoc.structure)" version="-1" />
  <import index="1l1h" modelUID="r:c02662c0-67c5-4c3a-8d3a-cd7ffe189340(jetbrains.mps.debug.api)" version="-1" />
  <import index="rw00" modelUID="r:d910d08e-4a00-41f9-ac8b-b7c374586874(jetbrains.mps.debug.api.breakpoints)" version="-1" />
  <import index="awpe" modelUID="r:5a505993-793e-4b2d-84cf-271f9dde39b3(jetbrains.mps.execution.lib)" version="1" />
  <import index="xk9i" modelUID="r:49e49752-a85e-4d81-811e-1dc850a8e4cd(jetbrains.mps.execution.lib.ui)" version="0" />
  <import index="dbrf" modelUID="f:java_stub#6354ebe7-c22a-4a0f-ac54-50b52ab9b065#javax.swing(JDK/javax.swing@java_stub)" version="-1" />
  <import index="1t7x" modelUID="f:java_stub#6354ebe7-c22a-4a0f-ac54-50b52ab9b065#java.awt(JDK/java.awt@java_stub)" version="-1" />
  <import index="vsqj" modelUID="f:java_stub#6ed54515-acc8-4d1e-a16c-9fd6cfe951ea#jetbrains.mps.project(MPS.Core/jetbrains.mps.project@java_stub)" version="-1" />
  <import index="cu2c" modelUID="f:java_stub#6ed54515-acc8-4d1e-a16c-9fd6cfe951ea#jetbrains.mps.smodel(MPS.Core/jetbrains.mps.smodel@java_stub)" version="-1" />
  <import index="fxg7" modelUID="f:java_stub#6354ebe7-c22a-4a0f-ac54-50b52ab9b065#java.io(JDK/java.io@java_stub)" version="-1" />
  <import index="59et" modelUID="f:java_stub#6ed54515-acc8-4d1e-a16c-9fd6cfe951ea#jetbrains.mps.vfs(MPS.Core/jetbrains.mps.vfs@java_stub)" version="-1" />
  <import index="9m56" modelUID="f:java_stub#6ed54515-acc8-4d1e-a16c-9fd6cfe951ea#jetbrains.mps.generator.traceInfo(MPS.Core/jetbrains.mps.generator.traceInfo@java_stub)" version="-1" />
  <import index="eva" modelUID="r:a1b1112d-dd34-4046-a6a3-811fd290d232(jetbrains.mps.execution.configurations.pluginSolution.plugin)" version="-1" />
  <import index="ph2v" modelUID="f:java_stub#742f6602-5a2f-4313-aa6e-ae1cd4ffdc61#com.intellij.openapi.project(MPS.Platform/com.intellij.openapi.project@java_stub)" version="-1" />
  <import index="de39" modelUID="f:java_stub#742f6602-5a2f-4313-aa6e-ae1cd4ffdc61#com.intellij.execution.process(MPS.Platform/com.intellij.execution.process@java_stub)" version="-1" />
  <import index="iwpw" modelUID="f:java_stub#742f6602-5a2f-4313-aa6e-ae1cd4ffdc61#com.intellij.openapi.util(MPS.Platform/com.intellij.openapi.util@java_stub)" version="-1" />
  <import index="86um" modelUID="f:java_stub#742f6602-5a2f-4313-aa6e-ae1cd4ffdc61#jetbrains.mps.ide(MPS.Platform/jetbrains.mps.ide@java_stub)" version="-1" />
  <import index="esue" modelUID="f:java_stub#742f6602-5a2f-4313-aa6e-ae1cd4ffdc61#com.intellij.util(MPS.Platform/com.intellij.util@java_stub)" version="-1" />
  <import index="egwk" modelUID="f:java_stub#742f6602-5a2f-4313-aa6e-ae1cd4ffdc61#com.intellij.execution(MPS.Platform/com.intellij.execution@java_stub)" version="-1" />
  <import index="msyo" modelUID="f:java_stub#6ed54515-acc8-4d1e-a16c-9fd6cfe951ea#jetbrains.mps.util(MPS.Core/jetbrains.mps.util@java_stub)" version="-1" />
  <import index="tpck" modelUID="r:00000000-0000-4000-0000-011c89590288(jetbrains.mps.lang.core.structure)" version="0" implicit="yes" />
  <import index="tpib" modelUID="r:00000000-0000-4000-0000-011c8959057f(jetbrains.mps.baseLanguage.logging.structure)" version="0" implicit="yes" />
  <import index="tpee" modelUID="r:00000000-0000-4000-0000-011c895902ca(jetbrains.mps.baseLanguage.structure)" version="4" implicit="yes" />
  <import index="fb9u" modelUID="r:0194e190-08ef-44f6-ab95-d9cffdb7e27b(jetbrains.mps.execution.settings.structure)" version="0" implicit="yes" />
  <import index="pxpg" modelUID="r:5a550369-d6d9-4c89-a89b-1bb748dc20b3(jetbrains.mps.baseLanguage.checkedDots.structure)" version="-1" implicit="yes" />
  <import index="tp25" modelUID="r:00000000-0000-4000-0000-011c89590301(jetbrains.mps.lang.smodel.structure)" version="16" implicit="yes" />
  <import index="86gq" modelUID="r:f516737e-c915-4042-896e-de34190042b2(jetbrains.mps.debugger.api.lang.structure)" version="3" implicit="yes" />
  <import index="uhxm" modelUID="r:f3383ae6-205a-4e7c-8dd9-c29966e29e49(jetbrains.mps.execution.configurations.structure)" version="0" implicit="yes" />
  <import index="tp4f" modelUID="r:00000000-0000-4000-0000-011c89590373(jetbrains.mps.baseLanguage.classifiers.structure)" version="0" implicit="yes" />
  <import index="rzqf" modelUID="r:d78df0bb-be4f-4e0d-8142-c0b2df70a5a3(jetbrains.mps.execution.commands.structure)" version="0" implicit="yes" />
  <import index="tp2c" modelUID="r:00000000-0000-4000-0000-011c89590338(jetbrains.mps.baseLanguage.closures.structure)" version="3" implicit="yes" />
  <import index="tp4k" modelUID="r:00000000-0000-4000-0000-011c89590368(jetbrains.mps.lang.plugin.structure)" version="35" implicit="yes" />
  <import index="tp2q" modelUID="r:00000000-0000-4000-0000-011c8959032e(jetbrains.mps.baseLanguage.collections.structure)" version="7" implicit="yes" />
  <import index="e2lb" modelUID="f:java_stub#6354ebe7-c22a-4a0f-ac54-50b52ab9b065#java.lang(JDK/java.lang@java_stub)" version="-1" implicit="yes" />
  <import index="1oap" modelUID="r:03d44d4c-3d65-461c-9085-0f48e9569e59(jetbrains.mps.lang.resources.structure)" version="0" implicit="yes" />
  <import index="qff7" modelUID="r:2ba2e307-a81d-4a21-9e0b-de3624e2fb83(jetbrains.mps.lang.access.structure)" version="0" implicit="yes" />
  <import index="tgbt" modelUID="r:c70ee934-afb1-4c02-b6a9-1c4d1908a792(jetbrains.mps.lang.plugin.standalone.structure)" version="1" implicit="yes" />
  <import index="ic0f" modelUID="r:76273c4a-4818-4f7c-8673-bfc2aeb6debb(jetbrains.mps.execution.api.settings)" version="-1" implicit="yes" />
  <roots>
    <node type="tp4k.PreferencesComponentDeclaration" typeId="tp4k.1210179134063" id="5487985028841967290">
      <property name="name" nameId="tpck.1169194664001" value="ProgramsLocationComponent" />
    </node>
    <node type="86gq.BreakpointCreator" typeId="86gq.3157158168562217892" id="5487985028841967374" />
    <node type="tgbt.ApplicationPluginDeclaration" typeId="tgbt.481983775135178840" id="5487985028841967385">
      <property name="name" nameId="tpck.1169194664001" value="CppDebuggerInitializer" />
    </node>
    <node type="uhxm.RunConfigurationKind" typeId="uhxm.2401501559171345994" id="5487985028841967424">
      <property name="name" nameId="tpck.1169194664001" value="Executable File" />
      <property name="virtualPackage" nameId="tpck.1193676396447" value="execution" />
    </node>
    <node type="uhxm.RunConfiguration" typeId="uhxm.2401501559171345993" id="5487985028841967426">
      <property name="name" nameId="tpck.1169194664001" value="NanoC File" />
      <property name="virtualPackage" nameId="tpck.1193676396447" value="execution" />
      <link role="configurationKind" roleId="uhxm.2401501559171353314" targetNodeId="5487985028841967424" resolveInfo="Executable File" />
    </node>
    <node type="uhxm.RunConfigurationExecutor" typeId="uhxm.7806358006983614956" id="5487985028841967489">
      <property name="canRun" nameId="uhxm.5925077313451868299" value="true" />
      <property name="virtualPackage" nameId="tpck.1193676396447" value="execution" />
      <property name="configurationName" nameId="uhxm.1931462339887551644" value="myRunConfiguration" />
      <link role="configuration" roleId="fb9u.946964771156905618" targetNodeId="5487985028841967426" resolveInfo="NanoC File" />
    </node>
    <node type="uhxm.BeforeTask" typeId="uhxm.7037083547576022975" id="5487985028841967572">
      <property name="name" nameId="tpck.1169194664001" value="Compile with gcc" />
      <property name="virtualPackage" nameId="tpck.1193676396447" value="execution" />
    </node>
    <node type="rzqf.CommandDeclaration" typeId="rzqf.856705193941281768" id="5487985028841967648">
      <property name="name" nameId="tpck.1169194664001" value="gcc" />
      <property name="virtualPackage" nameId="tpck.1193676396447" value="execution" />
    </node>
    <node type="rzqf.CommandDeclaration" typeId="rzqf.856705193941281768" id="5487985028841967924">
      <property name="name" nameId="tpck.1169194664001" value="gdb" />
      <property name="virtualPackage" nameId="tpck.1193676396447" value="execution" />
    </node>
    <node type="rzqf.CommandDeclaration" typeId="rzqf.856705193941281768" id="5487985028841967972">
      <property name="name" nameId="tpck.1169194664001" value="exec" />
      <property name="virtualPackage" nameId="tpck.1193676396447" value="execution" />
    </node>
    <node type="tgbt.StandalonePluginDescriptor" typeId="tgbt.7520713872864775836" id="7162597690968188473" />
  </roots>
  <root id="5487985028841967290">
    <node role="preferencePage" roleId="tp4k.1210684426855" type="tp4k.PreferencePage" typeId="tp4k.1210684385183" id="5487985028841967291">
      <property name="name" nameId="tpck.1169194664001" value="GDB Location" />
      <node role="component" roleId="tp4k.1210686845551" type="tpee.GenericNewExpression" typeId="tpee.1145552977093" id="5487985028841967292">
        <node role="creator" roleId="tpee.1145553007750" type="tpee.ClassCreator" typeId="tpee.1212685548494" id="5487985028841967293">
          <link role="baseMethodDeclaration" roleId="tpee.1068499141037" targetNodeId="yivz.8247677264794237510" resolveInfo="ProgramsLocationEditor" />
        </node>
      </node>
      <node role="isModifiedBlock" roleId="tp4k.1210763647050" type="tp4k.PreferencePageIsModifiedBlock" typeId="tp4k.1210763550007" id="5487985028841967294">
        <node role="body" roleId="tpee.1137022507850" type="tpee.StatementList" typeId="tpee.1068580123136" id="5487985028841967295">
          <node role="statement" roleId="tpee.1068581517665" type="tpee.ReturnStatement" typeId="tpee.1068581242878" id="5487985028841967296">
            <node role="expression" roleId="tpee.1068581517676" type="tpee.OrExpression" typeId="tpee.1080223426719" id="5487985028841967297">
              <node role="rightExpression" roleId="tpee.1081773367579" type="tpee.NotExpression" typeId="tpee.1081516740877" id="5487985028841967298">
                <node role="expression" roleId="tpee.1081516765348" type="tpee.StaticMethodCall" typeId="tpee.1081236700937" id="5487985028841967299">
                  <link role="classConcept" roleId="tpee.1144433194310" targetNodeId="msyo.~EqualUtil" resolveInfo="EqualUtil" />
                  <link role="baseMethodDeclaration" roleId="tpee.1068499141037" targetNodeId="msyo.~EqualUtil%dequals(java%dlang%dObject,java%dlang%dObject)%cboolean" resolveInfo="equals" />
                  <node role="actualArgument" roleId="tpee.1068499141038" type="tpee.DotExpression" typeId="tpee.1197027756228" id="5487985028841967300">
                    <node role="operand" roleId="tpee.1197027771414" type="tp4f.ThisClassifierExpression" typeId="tp4f.1205752633985" id="5487985028841967301" />
                    <node role="operation" roleId="tpee.1197027833540" type="tp4k.PersistentPropertyReference" typeId="tp4k.1210180874794" id="5487985028841967302">
                      <link role="member" roleId="tp4f.1205756909548" targetNodeId="5487985028841967360" resolveInfo="myGCCLocation" />
                    </node>
                  </node>
                  <node role="actualArgument" roleId="tpee.1068499141038" type="tpee.DotExpression" typeId="tpee.1197027756228" id="5487985028841967303">
                    <node role="operand" roleId="tpee.1197027771414" type="tp4k.ConceptFunctionParameter_PreferencePage_component" typeId="tp4k.1210690798207" id="5487985028841967304" />
                    <node role="operation" roleId="tpee.1197027833540" type="tpee.InstanceMethodCallOperation" typeId="tpee.1202948039474" id="5487985028841967305">
                      <link role="baseMethodDeclaration" roleId="tpee.1068499141037" targetNodeId="yivz.8247677264794237591" resolveInfo="getGCCLocation" />
                    </node>
                  </node>
                </node>
              </node>
              <node role="leftExpression" roleId="tpee.1081773367580" type="tpee.NotExpression" typeId="tpee.1081516740877" id="5487985028841967306">
                <node role="expression" roleId="tpee.1081516765348" type="tpee.StaticMethodCall" typeId="tpee.1081236700937" id="5487985028841967307">
                  <link role="classConcept" roleId="tpee.1144433194310" targetNodeId="msyo.~EqualUtil" resolveInfo="EqualUtil" />
                  <link role="baseMethodDeclaration" roleId="tpee.1068499141037" targetNodeId="msyo.~EqualUtil%dequals(java%dlang%dObject,java%dlang%dObject)%cboolean" resolveInfo="equals" />
                  <node role="actualArgument" roleId="tpee.1068499141038" type="tpee.DotExpression" typeId="tpee.1197027756228" id="5487985028841967308">
                    <node role="operand" roleId="tpee.1197027771414" type="tp4f.ThisClassifierExpression" typeId="tp4f.1205752633985" id="5487985028841967309" />
                    <node role="operation" roleId="tpee.1197027833540" type="tp4k.PersistentPropertyReference" typeId="tp4k.1210180874794" id="5487985028841967310">
                      <link role="member" roleId="tp4f.1205756909548" targetNodeId="5487985028841967358" resolveInfo="myGDBLocation" />
                    </node>
                  </node>
                  <node role="actualArgument" roleId="tpee.1068499141038" type="tpee.DotExpression" typeId="tpee.1197027756228" id="5487985028841967311">
                    <node role="operand" roleId="tpee.1197027771414" type="tp4k.ConceptFunctionParameter_PreferencePage_component" typeId="tp4k.1210690798207" id="5487985028841967312" />
                    <node role="operation" roleId="tpee.1197027833540" type="tpee.InstanceMethodCallOperation" typeId="tpee.1202948039474" id="5487985028841967313">
                      <link role="baseMethodDeclaration" roleId="tpee.1068499141037" targetNodeId="yivz.8247677264794237585" resolveInfo="getGDBLocation" />
                    </node>
                  </node>
                </node>
              </node>
            </node>
          </node>
        </node>
      </node>
      <node role="resetBlock" roleId="tp4k.1210686936988" type="tp4k.PreferencePageResetBlock" typeId="tp4k.1210686882550" id="5487985028841967314">
        <node role="body" roleId="tpee.1137022507850" type="tpee.StatementList" typeId="tpee.1068580123136" id="5487985028841967315">
          <node role="statement" roleId="tpee.1068581517665" type="tpee.ExpressionStatement" typeId="tpee.1068580123155" id="5487985028841967316">
            <node role="expression" roleId="tpee.1068580123156" type="tpee.DotExpression" typeId="tpee.1197027756228" id="5487985028841967317">
              <node role="operand" roleId="tpee.1197027771414" type="tp4k.ConceptFunctionParameter_PreferencePage_component" typeId="tp4k.1210690798207" id="5487985028841967318" />
              <node role="operation" roleId="tpee.1197027833540" type="tpee.InstanceMethodCallOperation" typeId="tpee.1202948039474" id="5487985028841967319">
                <link role="baseMethodDeclaration" roleId="tpee.1068499141037" targetNodeId="yivz.8247677264794237551" resolveInfo="setGDBLocation" />
                <node role="actualArgument" roleId="tpee.1068499141038" type="tpee.DotExpression" typeId="tpee.1197027756228" id="5487985028841967320">
                  <node role="operand" roleId="tpee.1197027771414" type="tp4f.ThisClassifierExpression" typeId="tp4f.1205752633985" id="5487985028841967321" />
                  <node role="operation" roleId="tpee.1197027833540" type="tp4k.PersistentPropertyReference" typeId="tp4k.1210180874794" id="5487985028841967322">
                    <link role="member" roleId="tp4f.1205756909548" targetNodeId="5487985028841967358" resolveInfo="myGDBLocation" />
                  </node>
                </node>
              </node>
            </node>
          </node>
          <node role="statement" roleId="tpee.1068581517665" type="tpee.ExpressionStatement" typeId="tpee.1068580123155" id="5487985028841967323">
            <node role="expression" roleId="tpee.1068580123156" type="tpee.DotExpression" typeId="tpee.1197027756228" id="5487985028841967324">
              <node role="operand" roleId="tpee.1197027771414" type="tp4k.ConceptFunctionParameter_PreferencePage_component" typeId="tp4k.1210690798207" id="5487985028841967325" />
              <node role="operation" roleId="tpee.1197027833540" type="tpee.InstanceMethodCallOperation" typeId="tpee.1202948039474" id="5487985028841967326">
                <link role="baseMethodDeclaration" roleId="tpee.1068499141037" targetNodeId="yivz.8247677264794237570" resolveInfo="setGCCLocation" />
                <node role="actualArgument" roleId="tpee.1068499141038" type="tpee.DotExpression" typeId="tpee.1197027756228" id="5487985028841967327">
                  <node role="operand" roleId="tpee.1197027771414" type="tp4f.ThisClassifierExpression" typeId="tp4f.1205752633985" id="5487985028841967328" />
                  <node role="operation" roleId="tpee.1197027833540" type="tp4k.PersistentPropertyReference" typeId="tp4k.1210180874794" id="5487985028841967329">
                    <link role="member" roleId="tp4f.1205756909548" targetNodeId="5487985028841967360" resolveInfo="myGCCLocation" />
                  </node>
                </node>
              </node>
            </node>
          </node>
        </node>
      </node>
      <node role="commitBlock" roleId="tp4k.1210686956582" type="tp4k.PreferencePageCommitBlock" typeId="tp4k.1210686969356" id="5487985028841967330">
        <node role="body" roleId="tpee.1137022507850" type="tpee.StatementList" typeId="tpee.1068580123136" id="5487985028841967331">
          <node role="statement" roleId="tpee.1068581517665" type="tpee.ExpressionStatement" typeId="tpee.1068580123155" id="5487985028841967332">
            <node role="expression" roleId="tpee.1068580123156" type="tpee.AssignmentExpression" typeId="tpee.1068498886294" id="5487985028841967333">
              <node role="rValue" roleId="tpee.1068498886297" type="tpee.DotExpression" typeId="tpee.1197027756228" id="5487985028841967334">
                <node role="operand" roleId="tpee.1197027771414" type="tp4k.ConceptFunctionParameter_PreferencePage_component" typeId="tp4k.1210690798207" id="5487985028841967335" />
                <node role="operation" roleId="tpee.1197027833540" type="tpee.InstanceMethodCallOperation" typeId="tpee.1202948039474" id="5487985028841967336">
                  <link role="baseMethodDeclaration" roleId="tpee.1068499141037" targetNodeId="yivz.8247677264794237585" resolveInfo="getGDBLocation" />
                </node>
              </node>
              <node role="lValue" roleId="tpee.1068498886295" type="tpee.DotExpression" typeId="tpee.1197027756228" id="5487985028841967337">
                <node role="operand" roleId="tpee.1197027771414" type="tp4f.ThisClassifierExpression" typeId="tp4f.1205752633985" id="5487985028841967338" />
                <node role="operation" roleId="tpee.1197027833540" type="tp4k.PersistentPropertyReference" typeId="tp4k.1210180874794" id="5487985028841967339">
                  <link role="member" roleId="tp4f.1205756909548" targetNodeId="5487985028841967358" resolveInfo="myGDBLocation" />
                </node>
              </node>
            </node>
          </node>
          <node role="statement" roleId="tpee.1068581517665" type="tpee.ExpressionStatement" typeId="tpee.1068580123155" id="5487985028841967340">
            <node role="expression" roleId="tpee.1068580123156" type="tpee.StaticMethodCall" typeId="tpee.1081236700937" id="5487985028841967341">
              <link role="classConcept" roleId="tpee.1144433194310" targetNodeId="70e9.3990508698139427192" resolveInfo="ProgramsLocationUtil" />
              <link role="baseMethodDeclaration" roleId="tpee.1068499141037" targetNodeId="70e9.3990508698139427204" resolveInfo="setGdbLocation" />
              <node role="actualArgument" roleId="tpee.1068499141038" type="tpee.DotExpression" typeId="tpee.1197027756228" id="5487985028841967342">
                <node role="operand" roleId="tpee.1197027771414" type="tp4f.ThisClassifierExpression" typeId="tp4f.1205752633985" id="5487985028841967343" />
                <node role="operation" roleId="tpee.1197027833540" type="tp4k.PersistentPropertyReference" typeId="tp4k.1210180874794" id="5487985028841967344">
                  <link role="member" roleId="tp4f.1205756909548" targetNodeId="5487985028841967358" resolveInfo="myGDBLocation" />
                </node>
              </node>
            </node>
          </node>
          <node role="statement" roleId="tpee.1068581517665" type="tpee.ExpressionStatement" typeId="tpee.1068580123155" id="5487985028841967345">
            <node role="expression" roleId="tpee.1068580123156" type="tpee.AssignmentExpression" typeId="tpee.1068498886294" id="5487985028841967346">
              <node role="rValue" roleId="tpee.1068498886297" type="tpee.DotExpression" typeId="tpee.1197027756228" id="5487985028841967347">
                <node role="operand" roleId="tpee.1197027771414" type="tp4k.ConceptFunctionParameter_PreferencePage_component" typeId="tp4k.1210690798207" id="5487985028841967348" />
                <node role="operation" roleId="tpee.1197027833540" type="tpee.InstanceMethodCallOperation" typeId="tpee.1202948039474" id="5487985028841967349">
                  <link role="baseMethodDeclaration" roleId="tpee.1068499141037" targetNodeId="yivz.8247677264794237591" resolveInfo="getGCCLocation" />
                </node>
              </node>
              <node role="lValue" roleId="tpee.1068498886295" type="tpee.DotExpression" typeId="tpee.1197027756228" id="5487985028841967350">
                <node role="operand" roleId="tpee.1197027771414" type="tp4f.ThisClassifierExpression" typeId="tp4f.1205752633985" id="5487985028841967351" />
                <node role="operation" roleId="tpee.1197027833540" type="tp4k.PersistentPropertyReference" typeId="tp4k.1210180874794" id="5487985028841967352">
                  <link role="member" roleId="tp4f.1205756909548" targetNodeId="5487985028841967360" resolveInfo="myGCCLocation" />
                </node>
              </node>
            </node>
          </node>
          <node role="statement" roleId="tpee.1068581517665" type="tpee.ExpressionStatement" typeId="tpee.1068580123155" id="5487985028841967353">
            <node role="expression" roleId="tpee.1068580123156" type="tpee.StaticMethodCall" typeId="tpee.1081236700937" id="5487985028841967354">
              <link role="classConcept" roleId="tpee.1144433194310" targetNodeId="70e9.3990508698139427192" resolveInfo="ProgramsLocationUtil" />
              <link role="baseMethodDeclaration" roleId="tpee.1068499141037" targetNodeId="70e9.3990508698139427220" resolveInfo="setGccLocation" />
              <node role="actualArgument" roleId="tpee.1068499141038" type="tpee.DotExpression" typeId="tpee.1197027756228" id="5487985028841967355">
                <node role="operand" roleId="tpee.1197027771414" type="tp4f.ThisClassifierExpression" typeId="tp4f.1205752633985" id="5487985028841967356" />
                <node role="operation" roleId="tpee.1197027833540" type="tp4k.PersistentPropertyReference" typeId="tp4k.1210180874794" id="5487985028841967357">
                  <link role="member" roleId="tp4f.1205756909548" targetNodeId="5487985028841967360" resolveInfo="myGCCLocation" />
                </node>
              </node>
            </node>
          </node>
        </node>
      </node>
    </node>
    <node role="persistenPropertyDeclaration" roleId="tp4k.1210179829398" type="tp4k.PersistentPropertyDeclaration" typeId="tp4k.1210179190070" id="5487985028841967358">
      <property name="name" nameId="tpck.1169194664001" value="myGDBLocation" />
      <node role="type" roleId="tpee.5680397130376446158" type="tpee.StringType" typeId="tpee.1225271177708" id="5487985028841967359" />
    </node>
    <node role="persistenPropertyDeclaration" roleId="tp4k.1210179829398" type="tp4k.PersistentPropertyDeclaration" typeId="tp4k.1210179190070" id="5487985028841967360">
      <property name="name" nameId="tpck.1169194664001" value="myGCCLocation" />
      <node role="type" roleId="tpee.5680397130376446158" type="tpee.StringType" typeId="tpee.1225271177708" id="5487985028841967361" />
    </node>
    <node role="afterReadBlock" roleId="tp4k.1210676907584" type="tp4k.OnAfterReadBlock" typeId="tp4k.1210676879526" id="5487985028841967362">
      <node role="body" roleId="tpee.1137022507850" type="tpee.StatementList" typeId="tpee.1068580123136" id="5487985028841967363">
        <node role="statement" roleId="tpee.1068581517665" type="tpee.ExpressionStatement" typeId="tpee.1068580123155" id="5487985028841967364">
          <node role="expression" roleId="tpee.1068580123156" type="tpee.StaticMethodCall" typeId="tpee.1081236700937" id="5487985028841967365">
            <link role="baseMethodDeclaration" roleId="tpee.1068499141037" targetNodeId="70e9.3990508698139427204" resolveInfo="setGdbLocation" />
            <link role="classConcept" roleId="tpee.1144433194310" targetNodeId="70e9.3990508698139427192" resolveInfo="ProgramsLocationUtil" />
            <node role="actualArgument" roleId="tpee.1068499141038" type="tpee.DotExpression" typeId="tpee.1197027756228" id="5487985028841967366">
              <node role="operand" roleId="tpee.1197027771414" type="tp4f.ThisClassifierExpression" typeId="tp4f.1205752633985" id="5487985028841967367" />
              <node role="operation" roleId="tpee.1197027833540" type="tp4k.PersistentPropertyReference" typeId="tp4k.1210180874794" id="5487985028841967368">
                <link role="member" roleId="tp4f.1205756909548" targetNodeId="5487985028841967358" resolveInfo="myGDBLocation" />
              </node>
            </node>
          </node>
        </node>
        <node role="statement" roleId="tpee.1068581517665" type="tpee.ExpressionStatement" typeId="tpee.1068580123155" id="5487985028841967369">
          <node role="expression" roleId="tpee.1068580123156" type="tpee.StaticMethodCall" typeId="tpee.1081236700937" id="5487985028841967370">
            <link role="baseMethodDeclaration" roleId="tpee.1068499141037" targetNodeId="70e9.3990508698139427220" resolveInfo="setGccLocation" />
            <link role="classConcept" roleId="tpee.1144433194310" targetNodeId="70e9.3990508698139427192" resolveInfo="ProgramsLocationUtil" />
            <node role="actualArgument" roleId="tpee.1068499141038" type="tpee.DotExpression" typeId="tpee.1197027756228" id="5487985028841967371">
              <node role="operand" roleId="tpee.1197027771414" type="tp4f.ThisClassifierExpression" typeId="tp4f.1205752633985" id="5487985028841967372" />
              <node role="operation" roleId="tpee.1197027833540" type="tp4k.PersistentPropertyReference" typeId="tp4k.1210180874794" id="5487985028841967373">
                <link role="member" roleId="tp4f.1205756909548" targetNodeId="5487985028841967360" resolveInfo="myGCCLocation" />
              </node>
            </node>
          </node>
        </node>
      </node>
    </node>
  </root>
  <root id="5487985028841967374">
    <node role="breakpointableConcepts" roleId="86gq.1270798772176052787" type="86gq.BreakpointableNodeItem" typeId="86gq.3157158168562219319" id="5487985028841967375">
      <node role="createBreakpoint" roleId="86gq.3157158168562219320" type="86gq.ConceptFunction_CreateBreakpoint" typeId="86gq.3157158168562219322" id="5487985028841967376">
        <node role="body" roleId="tpee.1137022507850" type="tpee.StatementList" typeId="tpee.1068580123136" id="5487985028841967377">
          <node role="statement" roleId="tpee.1068581517665" type="tpee.ReturnStatement" typeId="tpee.1068581242878" id="5487985028841967378">
            <node role="expression" roleId="tpee.1068581517676" type="tpee.DotExpression" typeId="tpee.1197027756228" id="5487985028841967379">
              <node role="operand" roleId="tpee.1197027771414" type="86gq.DebuggerReference" typeId="86gq.1104094430779068753" id="5487985028841967380">
                <property name="debuggerName" nameId="86gq.1104094430779068757" value="Cpp" />
              </node>
              <node role="operation" roleId="tpee.1197027833540" type="86gq.CreateBreakpointOperation" typeId="86gq.2569394751387978473" id="5487985028841967381">
                <property name="kindPresentation" nameId="86gq.2569394751387978476" value="Cpp Line Breakpoint" />
                <property name="kindName" nameId="86gq.2569394751387978475" value="CPP_LINE_BREAKPOINT" />
                <node role="nodeExpression" roleId="86gq.2569394751387978492" type="86gq.ConceptFunctionParameter_DebuggableNode" typeId="86gq.1270798772176052880" id="5487985028841967382" />
                <node role="projectExpression" roleId="86gq.2569394751387978493" type="86gq.ConceptFunctionParameter_Debug_Project" typeId="86gq.1270798772176052876" id="5487985028841967383" />
              </node>
            </node>
          </node>
        </node>
      </node>
      <node role="conceptsToCreateBreakpoint" roleId="86gq.5789575999242884576" type="86gq.ConceptDeclarationReference" typeId="86gq.5789575999242884574" id="5487985028841967384">
        <link role="conceptDeclaration" roleId="86gq.5789575999242884575" targetNodeId="i1tc.7211731935130582982" resolveInfo="CStatement" />
      </node>
    </node>
  </root>
  <root id="5487985028841967385">
    <node role="fieldDeclaration" roleId="tgbt.481983775135178844" type="tp4f.DefaultClassifierFieldDeclaration" typeId="tp4f.1213999088275" id="5487985028841967386">
      <property name="name" nameId="tpck.1169194664001" value="myDebugger" />
      <node role="visibility" roleId="tpee.1178549979242" type="tpee.PrivateVisibility" typeId="tpee.1146644623116" id="5487985028841967387" />
      <node role="type" roleId="tpee.5680397130376446158" type="tpee.ClassifierType" typeId="tpee.1107535904670" id="5487985028841967388">
        <link role="classifier" roleId="tpee.1107535924139" targetNodeId="70e9.226334238991954936" resolveInfo="CppDebugger" />
      </node>
    </node>
    <node role="initBlock" roleId="tgbt.481983775135178842" type="tgbt.ApplicationPluginInitBlock" typeId="tgbt.481983775135178851" id="5487985028841967389">
      <node role="body" roleId="tpee.1137022507850" type="tpee.StatementList" typeId="tpee.1068580123136" id="5487985028841967390">
        <node role="statement" roleId="tpee.1068581517665" type="tpee.LocalVariableDeclarationStatement" typeId="tpee.1068581242864" id="5487985028841967391">
          <node role="localVariableDeclaration" roleId="tpee.1068581242865" type="tpee.LocalVariableDeclaration" typeId="tpee.1068581242863" id="5487985028841967392">
            <property name="name" nameId="tpck.1169194664001" value="debuggers" />
            <node role="type" roleId="tpee.5680397130376446158" type="tpee.ClassifierType" typeId="tpee.1107535904670" id="5487985028841967393">
              <link role="classifier" roleId="tpee.1107535924139" targetNodeId="1l1h.4474271214082913032" resolveInfo="Debuggers" />
            </node>
            <node role="initializer" roleId="tpee.1068431790190" type="tpee.StaticMethodCall" typeId="tpee.1081236700937" id="5487985028841967394">
              <link role="baseMethodDeclaration" roleId="tpee.1068499141037" targetNodeId="1l1h.4474271214082913192" resolveInfo="getInstance" />
              <link role="classConcept" roleId="tpee.1144433194310" targetNodeId="1l1h.4474271214082913032" resolveInfo="Debuggers" />
            </node>
          </node>
        </node>
        <node role="statement" roleId="tpee.1068581517665" type="tpee.IfStatement" typeId="tpee.1068580123159" id="5487985028841967395">
          <node role="ifTrue" roleId="tpee.1068580123161" type="tpee.StatementList" typeId="tpee.1068580123136" id="5487985028841967396">
            <node role="statement" roleId="tpee.1068581517665" type="tpee.ReturnStatement" typeId="tpee.1068581242878" id="5487985028841967397" />
          </node>
          <node role="condition" roleId="tpee.1068580123160" type="tpee.EqualsExpression" typeId="tpee.1068580123152" id="5487985028841967398">
            <node role="rightExpression" roleId="tpee.1081773367579" type="tpee.NullLiteral" typeId="tpee.1070534058343" id="5487985028841967399" />
            <node role="leftExpression" roleId="tpee.1081773367580" type="tpee.LocalVariableReference" typeId="tpee.1068581242866" id="5487985028841967400">
              <link role="variableDeclaration" roleId="tpee.1068581517664" targetNodeId="5487985028841967392" resolveInfo="debuggers" />
            </node>
          </node>
        </node>
        <node role="statement" roleId="tpee.1068581517665" type="tpee.ExpressionStatement" typeId="tpee.1068580123155" id="5487985028841967401">
          <node role="expression" roleId="tpee.1068580123156" type="tpee.AssignmentExpression" typeId="tpee.1068498886294" id="5487985028841967402">
            <node role="rValue" roleId="tpee.1068498886297" type="tpee.GenericNewExpression" typeId="tpee.1145552977093" id="5487985028841967403">
              <node role="creator" roleId="tpee.1145553007750" type="tpee.ClassCreator" typeId="tpee.1212685548494" id="5487985028841967404">
                <link role="baseMethodDeclaration" roleId="tpee.1068499141037" targetNodeId="70e9.226334238991954938" resolveInfo="CppDebugger" />
                <node role="actualArgument" roleId="tpee.1068499141038" type="tpee.LocalVariableReference" typeId="tpee.1068581242866" id="5487985028841967405">
                  <link role="variableDeclaration" roleId="tpee.1068581517664" targetNodeId="5487985028841967392" resolveInfo="debuggers" />
                </node>
                <node role="actualArgument" roleId="tpee.1068499141038" type="tpee.StaticMethodCall" typeId="tpee.1081236700937" id="5487985028841967406">
                  <link role="baseMethodDeclaration" roleId="tpee.1068499141037" targetNodeId="rw00.4474271214082916646" resolveInfo="getInstance" />
                  <link role="classConcept" roleId="tpee.1144433194310" targetNodeId="rw00.4474271214082916621" resolveInfo="BreakpointProvidersManager" />
                </node>
              </node>
            </node>
            <node role="lValue" roleId="tpee.1068498886295" type="tpee.DotExpression" typeId="tpee.1197027756228" id="5487985028841967407">
              <node role="operand" roleId="tpee.1197027771414" type="tp4f.ThisClassifierExpression" typeId="tp4f.1205752633985" id="5487985028841967408" />
              <node role="operation" roleId="tpee.1197027833540" type="tp4f.DefaultClassifierFieldAccessOperation" typeId="tp4f.1213999117680" id="5487985028841967409">
                <link role="member" roleId="tp4f.1205756909548" targetNodeId="5487985028841967386" resolveInfo="myDebugger" />
              </node>
            </node>
          </node>
        </node>
        <node role="statement" roleId="tpee.1068581517665" type="tpee.ExpressionStatement" typeId="tpee.1068580123155" id="5487985028841967410">
          <node role="expression" roleId="tpee.1068580123156" type="tpee.DotExpression" typeId="tpee.1197027756228" id="5487985028841967411">
            <node role="operand" roleId="tpee.1197027771414" type="tpee.DotExpression" typeId="tpee.1197027756228" id="5487985028841967412">
              <node role="operand" roleId="tpee.1197027771414" type="tp4f.ThisClassifierExpression" typeId="tp4f.1205752633985" id="5487985028841967413" />
              <node role="operation" roleId="tpee.1197027833540" type="tp4f.DefaultClassifierFieldAccessOperation" typeId="tp4f.1213999117680" id="5487985028841967414">
                <link role="member" roleId="tp4f.1205756909548" targetNodeId="5487985028841967386" resolveInfo="myDebugger" />
              </node>
            </node>
            <node role="operation" roleId="tpee.1197027833540" type="tpee.InstanceMethodCallOperation" typeId="tpee.1202948039474" id="5487985028841967415">
              <link role="baseMethodDeclaration" roleId="tpee.1068499141037" targetNodeId="1l1h.4474271214082914819" resolveInfo="init" />
            </node>
          </node>
        </node>
      </node>
    </node>
    <node role="disposeBlock" roleId="tgbt.481983775135178843" type="tgbt.ApplicationPluginDisposeBlock" typeId="tgbt.481983775135178846" id="5487985028841967416">
      <node role="body" roleId="tpee.1137022507850" type="tpee.StatementList" typeId="tpee.1068580123136" id="5487985028841967417">
        <node role="statement" roleId="tpee.1068581517665" type="tpee.ExpressionStatement" typeId="tpee.1068580123155" id="5487985028841967418">
          <node role="expression" roleId="tpee.1068580123156" type="pxpg.CheckedDotExpression" typeId="pxpg.4079382982702596667" id="5487985028841967419">
            <node role="operand" roleId="tpee.1197027771414" type="tpee.DotExpression" typeId="tpee.1197027756228" id="5487985028841967420">
              <node role="operand" roleId="tpee.1197027771414" type="tp4f.ThisClassifierExpression" typeId="tp4f.1205752633985" id="5487985028841967421" />
              <node role="operation" roleId="tpee.1197027833540" type="tp4f.DefaultClassifierFieldAccessOperation" typeId="tp4f.1213999117680" id="5487985028841967422">
                <link role="member" roleId="tp4f.1205756909548" targetNodeId="5487985028841967386" resolveInfo="myDebugger" />
              </node>
            </node>
            <node role="operation" roleId="tpee.1197027833540" type="tpee.InstanceMethodCallOperation" typeId="tpee.1202948039474" id="5487985028841967423">
              <link role="baseMethodDeclaration" roleId="tpee.1068499141037" targetNodeId="1l1h.4474271214082914837" resolveInfo="dispose" />
            </node>
          </node>
        </node>
      </node>
    </node>
  </root>
  <root id="5487985028841967424">
    <node role="icon" roleId="uhxm.7966814097310618131" type="1oap.IconResource" typeId="1oap.8974276187400029883" id="5487985028841967425">
      <property name="path" nameId="1oap.8974276187400029899" value="${solution_descriptor}/icons/executable.png" />
    </node>
  </root>
  <root id="5487985028841967426">
    <node role="persistentProperty" roleId="fb9u.946964771156066595" type="fb9u.PersistentPropertyDeclaration" typeId="fb9u.946964771156066585" id="5487985028841967427">
      <property name="name" nameId="tpck.1169194664001" value="myNode" />
      <node role="type" roleId="tpee.5680397130376446158" type="fb9u.TemplatePersistentConfigurationType" typeId="fb9u.946964771156066557" id="5487985028841967428">
        <link role="persistentConfiguration" roleId="fb9u.946964771156066333" targetNodeId="awpe.8278380780105768314" resolveInfo="NodeByConcept" />
      </node>
      <node role="initializer" roleId="tpee.1068431790190" type="tpee.GenericNewExpression" typeId="tpee.1145552977093" id="5487985028841967429">
        <node role="creator" roleId="tpee.1145553007750" type="fb9u.PersistentConfigurationTemplateInitializer" typeId="fb9u.946964771156066582" id="5487985028841967430">
          <link role="template" roleId="fb9u.946964771156066583" targetNodeId="awpe.8278380780105768314" resolveInfo="NodeByConcept" />
          <node role="parameter" roleId="fb9u.946964771156066584" type="tp25.ConceptFqNameRefExpression" typeId="tp25.8339862546319741524" id="8278380780105857139">
            <link role="conceptDeclaration" roleId="tp25.8339862546319741525" targetNodeId="i1tc.1388222368191236575" resolveInfo="File" />
          </node>
          <node role="parameter" roleId="fb9u.946964771156066584" type="tp2c.ClosureLiteral" typeId="tp2c.1199569711397" id="5487985028841967432">
            <node role="body" roleId="tp2c.1199569916463" type="tpee.StatementList" typeId="tpee.1068580123136" id="5487985028841967433">
              <node role="statement" roleId="tpee.1068581517665" type="tpee.ExpressionStatement" typeId="tpee.1068580123155" id="5487985028841967434">
                <node role="expression" roleId="tpee.1068580123156" type="tpee.BooleanConstant" typeId="tpee.1068580123137" id="5487985028841967435">
                  <property name="value" nameId="tpee.1068580123138" value="true" />
                </node>
              </node>
            </node>
            <node role="parameter" roleId="tp2c.1199569906740" type="tpee.ParameterDeclaration" typeId="tpee.1068498886292" id="5487985028841967436">
              <property name="name" nameId="tpck.1169194664001" value="file" />
              <node role="type" roleId="tpee.5680397130376446158" type="tp25.SNodeType" typeId="tp25.1138055754698" id="5487985028841967437" />
            </node>
          </node>
        </node>
      </node>
    </node>
    <node role="editor" roleId="uhxm.3754890006475816675" type="fb9u.SettingsEditor" typeId="fb9u.946964771156066621" id="5487985028841967438">
      <node role="propertyDeclaration" roleId="fb9u.946964771156066626" type="fb9u.EditorPropertyDeclaration" typeId="fb9u.946964771156066610" id="5487985028841967439">
        <property name="name" nameId="tpck.1169194664001" value="myChooser" />
        <node role="type" roleId="tpee.5680397130376446158" type="tpee.ClassifierType" typeId="tpee.1107535904670" id="8278380780105857146">
          <link role="classifier" roleId="tpee.1107535924139" targetNodeId="xk9i.8278380780105768516" resolveInfo="NodeByConceptChooser" />
        </node>
      </node>
      <node role="createEditor" roleId="fb9u.946964771156066622" type="fb9u.CreateEditor_Function" typeId="fb9u.946964771156066566" id="5487985028841967441">
        <node role="body" roleId="tpee.1137022507850" type="tpee.StatementList" typeId="tpee.1068580123136" id="5487985028841967442">
          <node role="statement" roleId="tpee.1068581517665" type="tpee.ExpressionStatement" typeId="tpee.1068580123155" id="5487985028841967443">
            <node role="expression" roleId="tpee.1068580123156" type="tpee.AssignmentExpression" typeId="tpee.1068498886294" id="5487985028841967444">
              <node role="lValue" roleId="tpee.1068498886295" type="fb9u.EditorPropertyReference" typeId="fb9u.946964771156066611" id="5487985028841967445">
                <link role="variableDeclaration" roleId="tpee.1068581517664" targetNodeId="5487985028841967439" resolveInfo="myChooser" />
              </node>
              <node role="rValue" roleId="tpee.1068498886297" type="tpee.DotExpression" typeId="tpee.1197027756228" id="5487985028841967446">
                <node role="operand" roleId="tpee.1197027771414" type="fb9u.EditorExpression" typeId="fb9u.946964771156066588" id="5487985028841967447">
                  <link role="persistentPropertyDeclaration" roleId="fb9u.946964771156066589" targetNodeId="5487985028841967427" resolveInfo="myNode" />
                </node>
                <node role="operation" roleId="tpee.1197027833540" type="fb9u.EditorOperationCall" typeId="fb9u.946964771156066606" id="9191251033651687910">
                  <link role="editorOperationDeclaration" roleId="fb9u.946964771156066609" targetNodeId="awpe.8278380780105768420" />
                </node>
              </node>
            </node>
          </node>
          <node role="statement" roleId="tpee.1068581517665" type="tpee.LocalVariableDeclarationStatement" typeId="tpee.1068581242864" id="5487985028841967449">
            <node role="localVariableDeclaration" roleId="tpee.1068581242865" type="tpee.LocalVariableDeclaration" typeId="tpee.1068581242863" id="5487985028841967450">
              <property name="name" nameId="tpck.1169194664001" value="panel" />
              <node role="type" roleId="tpee.5680397130376446158" type="tpee.ClassifierType" typeId="tpee.1107535904670" id="5487985028841967451">
                <link role="classifier" roleId="tpee.1107535924139" targetNodeId="dbrf.~JPanel" resolveInfo="JPanel" />
              </node>
              <node role="initializer" roleId="tpee.1068431790190" type="tpee.GenericNewExpression" typeId="tpee.1145552977093" id="5487985028841967452">
                <node role="creator" roleId="tpee.1145553007750" type="tpee.ClassCreator" typeId="tpee.1212685548494" id="5487985028841967453">
                  <link role="baseMethodDeclaration" roleId="tpee.1068499141037" targetNodeId="dbrf.~JPanel%d&lt;init&gt;()" resolveInfo="JPanel" />
                </node>
              </node>
            </node>
          </node>
          <node role="statement" roleId="tpee.1068581517665" type="tpee.ExpressionStatement" typeId="tpee.1068580123155" id="5487985028841967454">
            <node role="expression" roleId="tpee.1068580123156" type="tpee.DotExpression" typeId="tpee.1197027756228" id="5487985028841967455">
              <node role="operand" roleId="tpee.1197027771414" type="tpee.LocalVariableReference" typeId="tpee.1068581242866" id="5487985028841967456">
                <link role="variableDeclaration" roleId="tpee.1068581517664" targetNodeId="5487985028841967450" resolveInfo="panel" />
              </node>
              <node role="operation" roleId="tpee.1197027833540" type="tpee.InstanceMethodCallOperation" typeId="tpee.1202948039474" id="5487985028841967457">
                <link role="baseMethodDeclaration" roleId="tpee.1068499141037" targetNodeId="1t7x.~Container%dadd(java%dawt%dComponent,java%dlang%dObject)%cvoid" resolveInfo="add" />
                <node role="actualArgument" roleId="tpee.1068499141038" type="fb9u.EditorPropertyReference" typeId="fb9u.946964771156066611" id="5487985028841967458">
                  <link role="variableDeclaration" roleId="tpee.1068581517664" targetNodeId="5487985028841967439" resolveInfo="myChooser" />
                </node>
                <node role="actualArgument" roleId="tpee.1068499141038" type="tpee.StaticFieldReference" typeId="tpee.1070533707846" id="5487985028841967459">
                  <link role="classifier" roleId="tpee.1144433057691" targetNodeId="1t7x.~BorderLayout" resolveInfo="BorderLayout" />
                  <link role="variableDeclaration" roleId="tpee.1068581517664" targetNodeId="1t7x.~BorderLayout%dCENTER" resolveInfo="CENTER" />
                </node>
              </node>
            </node>
          </node>
          <node role="statement" roleId="tpee.1068581517665" type="tpee.ReturnStatement" typeId="tpee.1068581242878" id="5487985028841967460">
            <node role="expression" roleId="tpee.1068581517676" type="tpee.LocalVariableReference" typeId="tpee.1068581242866" id="5487985028841967461">
              <link role="variableDeclaration" roleId="tpee.1068581517664" targetNodeId="5487985028841967450" resolveInfo="panel" />
            </node>
          </node>
        </node>
      </node>
      <node role="resetFrom" roleId="fb9u.946964771156066624" type="fb9u.ResetFrom_Function" typeId="fb9u.946964771156066614" id="5487985028841967462">
        <node role="body" roleId="tpee.1137022507850" type="tpee.StatementList" typeId="tpee.1068580123136" id="5487985028841967463">
          <node role="statement" roleId="tpee.1068581517665" type="tpee.ExpressionStatement" typeId="tpee.1068580123155" id="5487985028841967464">
            <node role="expression" roleId="tpee.1068580123156" type="tpee.DotExpression" typeId="tpee.1197027756228" id="5487985028841967465">
              <node role="operand" roleId="tpee.1197027771414" type="fb9u.EditorExpression" typeId="fb9u.946964771156066588" id="5487985028841967466">
                <link role="persistentPropertyDeclaration" roleId="fb9u.946964771156066589" targetNodeId="5487985028841967427" resolveInfo="myNode" />
              </node>
              <node role="operation" roleId="tpee.1197027833540" type="fb9u.EditorOperationCall" typeId="fb9u.946964771156066606" id="5487985028841967467">
                <link role="editorOperationDeclaration" roleId="fb9u.946964771156066609" targetNodeId="awpe.8278380780105768439" />
                <node role="arguments" roleId="fb9u.946964771156066607" type="tpee.DotExpression" typeId="tpee.1197027756228" id="5487985028841967468">
                  <node role="operand" roleId="tpee.1197027771414" type="fb9u.Configuration_Parameter" typeId="fb9u.946964771156067216" id="5487985028841967469" />
                  <node role="operation" roleId="tpee.1197027833540" type="fb9u.PersistentPropertyReferenceOperation" typeId="fb9u.946964771156066574" id="5487985028841967470">
                    <link role="variableDeclaration" roleId="fb9u.946964771156066575" targetNodeId="5487985028841967427" resolveInfo="myNode" />
                  </node>
                </node>
              </node>
            </node>
          </node>
        </node>
      </node>
      <node role="applyTo" roleId="fb9u.946964771156066623" type="fb9u.ApplyTo_Function" typeId="fb9u.946964771156066601" id="5487985028841967471">
        <node role="body" roleId="tpee.1137022507850" type="tpee.StatementList" typeId="tpee.1068580123136" id="5487985028841967472">
          <node role="statement" roleId="tpee.1068581517665" type="tpee.ExpressionStatement" typeId="tpee.1068580123155" id="5487985028841967473">
            <node role="expression" roleId="tpee.1068580123156" type="tpee.DotExpression" typeId="tpee.1197027756228" id="5487985028841967474">
              <node role="operand" roleId="tpee.1197027771414" type="fb9u.EditorExpression" typeId="fb9u.946964771156066588" id="5487985028841967475">
                <link role="persistentPropertyDeclaration" roleId="fb9u.946964771156066589" targetNodeId="5487985028841967427" resolveInfo="myNode" />
              </node>
              <node role="operation" roleId="tpee.1197027833540" type="fb9u.EditorOperationCall" typeId="fb9u.946964771156066606" id="5487985028841967476">
                <link role="editorOperationDeclaration" roleId="fb9u.946964771156066609" targetNodeId="awpe.8278380780105768448" />
                <node role="arguments" roleId="fb9u.946964771156066607" type="tpee.DotExpression" typeId="tpee.1197027756228" id="5487985028841967477">
                  <node role="operand" roleId="tpee.1197027771414" type="fb9u.Configuration_Parameter" typeId="fb9u.946964771156067216" id="5487985028841967478" />
                  <node role="operation" roleId="tpee.1197027833540" type="fb9u.PersistentPropertyReferenceOperation" typeId="fb9u.946964771156066574" id="5487985028841967479">
                    <link role="variableDeclaration" roleId="fb9u.946964771156066575" targetNodeId="5487985028841967427" resolveInfo="myNode" />
                  </node>
                </node>
              </node>
            </node>
          </node>
        </node>
      </node>
    </node>
    <node role="icon" roleId="uhxm.4763274727405873310" type="1oap.IconResource" typeId="1oap.8974276187400029883" id="5487985028841967480" />
    <node role="checkProperties" roleId="fb9u.946964771156066338" type="fb9u.CheckProperties_Function" typeId="fb9u.946964771156066597" id="5487985028841967481">
      <node role="body" roleId="tpee.1137022507850" type="tpee.StatementList" typeId="tpee.1068580123136" id="5487985028841967482">
        <node role="statement" roleId="tpee.1068581517665" type="tpee.ExpressionStatement" typeId="tpee.1068580123155" id="5487985028841967483">
          <node role="expression" roleId="tpee.1068580123156" type="tpee.DotExpression" typeId="tpee.1197027756228" id="5487985028841967484">
            <node role="operand" roleId="tpee.1197027771414" type="tpee.DotExpression" typeId="tpee.1197027756228" id="5487985028841967485">
              <node role="operand" roleId="tpee.1197027771414" type="tp4f.ThisClassifierExpression" typeId="tp4f.1205752633985" id="5487985028841967486" />
              <node role="operation" roleId="tpee.1197027833540" type="fb9u.PersistentPropertyReferenceOperation" typeId="fb9u.946964771156066574" id="5487985028841967487">
                <link role="variableDeclaration" roleId="fb9u.946964771156066575" targetNodeId="5487985028841967427" resolveInfo="myNode" />
              </node>
            </node>
            <node role="operation" roleId="tpee.1197027833540" type="tpee.InstanceMethodCallOperation" typeId="tpee.1202948039474" id="5487985028841967488">
              <link role="baseMethodDeclaration" roleId="tpee.1068499141037" targetNodeId="ic0f.3908032508224771773" resolveInfo="checkConfiguration" />
            </node>
          </node>
        </node>
      </node>
    </node>
  </root>
  <root id="5487985028841967489">
    <node role="debuggerConfiguration" roleId="uhxm.6720907903633293832" type="86gq.DebuggerConfiguration" typeId="86gq.6720907903633266421" id="5487985028841967490">
      <node role="debugger" roleId="86gq.6720907903633266912" type="86gq.DebuggerReference" typeId="86gq.1104094430779068753" id="5487985028841967491">
        <property name="debuggerName" nameId="86gq.1104094430779068757" value="Cpp" />
      </node>
      <node role="getSettings" roleId="86gq.6720907903633266913" type="86gq.GetDebuggerSettings_Function" typeId="86gq.6720907903633266914" id="5487985028841967492">
        <node role="body" roleId="tpee.1137022507850" type="tpee.StatementList" typeId="tpee.1068580123136" id="5487985028841967493">
          <node role="statement" roleId="tpee.1068581517665" type="tpee.LocalVariableDeclarationStatement" typeId="tpee.1068581242864" id="5487985028841967494">
            <node role="localVariableDeclaration" roleId="tpee.1068581242865" type="tpee.LocalVariableDeclaration" typeId="tpee.1068581242863" id="5487985028841967495">
              <property name="name" nameId="tpck.1169194664001" value="settings" />
              <node role="type" roleId="tpee.5680397130376446158" type="tpee.ClassifierType" typeId="tpee.1107535904670" id="5487985028841967496">
                <link role="classifier" roleId="tpee.1107535924139" targetNodeId="70e9.2692169166603127766" resolveInfo="GdbDebuggerSettings" />
              </node>
            </node>
          </node>
          <node role="statement" roleId="tpee.1068581517665" type="qff7.ExecuteLightweightCommandStatement" typeId="qff7.8974276187400348181" id="5487985028841967497">
            <node role="commandClosureLiteral" roleId="qff7.8974276187400348171" type="qff7.CommandClosureLiteral" typeId="qff7.8974276187400348173" id="5487985028841967498">
              <node role="body" roleId="tp2c.1199569916463" type="tpee.StatementList" typeId="tpee.1068580123136" id="5487985028841967499">
                <node role="statement" roleId="tpee.1068581517665" type="tpee.ExpressionStatement" typeId="tpee.1068580123155" id="5487985028841967500">
                  <node role="expression" roleId="tpee.1068580123156" type="tpee.AssignmentExpression" typeId="tpee.1068498886294" id="5487985028841967501">
                    <node role="rValue" roleId="tpee.1068498886297" type="tpee.GenericNewExpression" typeId="tpee.1145552977093" id="5487985028841967502">
                      <node role="creator" roleId="tpee.1145553007750" type="tpee.ClassCreator" typeId="tpee.1212685548494" id="5487985028841967503">
                        <link role="baseMethodDeclaration" roleId="tpee.1068499141037" targetNodeId="70e9.2692169166603127768" resolveInfo="GdbDebuggerSettings" />
                        <node role="actualArgument" roleId="tpee.1068499141038" type="tpee.DotExpression" typeId="tpee.1197027756228" id="5487985028841967504">
                          <node role="operation" roleId="tpee.1197027833540" type="tpee.InstanceMethodCallOperation" typeId="tpee.1202948039474" id="5487985028841967505">
                            <link role="baseMethodDeclaration" roleId="tpee.1068499141037" targetNodeId="vsqj.~IModule%dgetGeneratorOutputPath()%cjava%dlang%dString" resolveInfo="getGeneratorOutputPath" />
                          </node>
                          <node role="operand" roleId="tpee.1197027771414" type="tpee.DotExpression" typeId="tpee.1197027756228" id="5487985028841967506">
                            <node role="operand" roleId="tpee.1197027771414" type="tpee.DotExpression" typeId="tpee.1197027756228" id="5487985028841967507">
                              <node role="operand" roleId="tpee.1197027771414" type="tp25.SemanticDowncastExpression" typeId="tp25.1145404486709" id="5487985028841967508">
                                <node role="leftExpression" roleId="tp25.1145404616321" type="tpee.DotExpression" typeId="tpee.1197027756228" id="5487985028841967509">
                                  <node role="operand" roleId="tpee.1197027771414" type="tpee.DotExpression" typeId="tpee.1197027756228" id="5487985028841967510">
                                    <node role="operand" roleId="tpee.1197027771414" type="tpee.DotExpression" typeId="tpee.1197027756228" id="5487985028841967511">
                                      <node role="operand" roleId="tpee.1197027771414" type="uhxm.ConfigurationFromExecutorReference" typeId="uhxm.7806358006983738927" id="5487985028841967512" />
                                      <node role="operation" roleId="tpee.1197027833540" type="fb9u.PersistentPropertyReferenceOperation" typeId="fb9u.946964771156066574" id="5487985028841967513">
                                        <link role="variableDeclaration" roleId="fb9u.946964771156066575" targetNodeId="5487985028841967427" resolveInfo="myNode" />
                                      </node>
                                    </node>
                                    <node role="operation" roleId="tpee.1197027833540" type="tp4f.DefaultClassifierMethodCallOperation" typeId="tp4f.1205769149993" id="2522309100156890856">
                                      <link role="member" roleId="tp4f.1205756909548" targetNodeId="awpe.8278380780105768315" resolveInfo="getNode" />
                                    </node>
                                  </node>
                                  <node role="operation" roleId="tpee.1197027833540" type="tp25.Node_GetModelOperation" typeId="tp25.1143234257716" id="5487985028841967515" />
                                </node>
                              </node>
                              <node role="operation" roleId="tpee.1197027833540" type="tpee.InstanceMethodCallOperation" typeId="tpee.1202948039474" id="5487985028841967516">
                                <link role="baseMethodDeclaration" roleId="tpee.1068499141037" targetNodeId="cu2c.~SModel%dgetModelDescriptor()%cjetbrains%dmps%dsmodel%dSModelDescriptor" resolveInfo="getModelDescriptor" />
                              </node>
                            </node>
                            <node role="operation" roleId="tpee.1197027833540" type="tpee.InstanceMethodCallOperation" typeId="tpee.1202948039474" id="5487985028841967517">
                              <link role="baseMethodDeclaration" roleId="tpee.1068499141037" targetNodeId="cu2c.~SModelDescriptor%dgetModule()%cjetbrains%dmps%dproject%dIModule" resolveInfo="getModule" />
                            </node>
                          </node>
                        </node>
                      </node>
                    </node>
                    <node role="lValue" roleId="tpee.1068498886295" type="tpee.LocalVariableReference" typeId="tpee.1068581242866" id="5487985028841967518">
                      <link role="variableDeclaration" roleId="tpee.1068581517664" targetNodeId="5487985028841967495" resolveInfo="settings" />
                    </node>
                  </node>
                </node>
              </node>
            </node>
          </node>
          <node role="statement" roleId="tpee.1068581517665" type="tpee.ReturnStatement" typeId="tpee.1068581242878" id="5487985028841967519">
            <node role="expression" roleId="tpee.1068581517676" type="tpee.LocalVariableReference" typeId="tpee.1068581242866" id="5487985028841967520">
              <link role="variableDeclaration" roleId="tpee.1068581517664" targetNodeId="5487985028841967495" resolveInfo="settings" />
            </node>
          </node>
        </node>
      </node>
    </node>
    <node role="execute" roleId="uhxm.7945003362267213473" type="uhxm.ExecuteConfiguration_Function" typeId="uhxm.6139196002333163564" id="5487985028841967521">
      <node role="body" roleId="tpee.1137022507850" type="tpee.StatementList" typeId="tpee.1068580123136" id="5487985028841967522">
        <node role="statement" roleId="tpee.1068581517665" type="tpee.LocalVariableDeclarationStatement" typeId="tpee.1068581242864" id="5487985028841967523">
          <node role="localVariableDeclaration" roleId="tpee.1068581242865" type="tpee.LocalVariableDeclaration" typeId="tpee.1068581242863" id="5487985028841967524">
            <property name="name" nameId="tpck.1169194664001" value="file" />
            <node role="type" roleId="tpee.5680397130376446158" type="tpee.ClassifierType" typeId="tpee.1107535904670" id="5487985028841967525">
              <link role="classifier" roleId="tpee.1107535924139" targetNodeId="fxg7.~File" resolveInfo="File" />
            </node>
            <node role="initializer" roleId="tpee.1068431790190" type="tpee.GenericNewExpression" typeId="tpee.1145552977093" id="5487985028841967526">
              <node role="creator" roleId="tpee.1145553007750" type="tpee.ClassCreator" typeId="tpee.1212685548494" id="5487985028841967527">
                <link role="baseMethodDeclaration" roleId="tpee.1068499141037" targetNodeId="fxg7.~File%d&lt;init&gt;(java%dlang%dString)" resolveInfo="File" />
                <node role="actualArgument" roleId="tpee.1068499141038" type="tpee.DotExpression" typeId="tpee.1197027756228" id="5487985028841967528">
                  <node role="operand" roleId="tpee.1197027771414" type="tpee.DotExpression" typeId="tpee.1197027756228" id="5487985028841967529">
                    <node role="operand" roleId="tpee.1197027771414" type="rzqf.CommandReferenceExpression" typeId="rzqf.856705193941281753" id="5487985028841967530">
                      <link role="command" roleId="rzqf.856705193941281755" targetNodeId="5487985028841967648" resolveInfo="gcc" />
                    </node>
                    <node role="operation" roleId="tpee.1197027833540" type="tp4f.DefaultClassifierMethodCallOperation" typeId="tp4f.1205769149993" id="5487985028841967531">
                      <link role="member" roleId="tp4f.1205756909548" targetNodeId="5487985028841967694" resolveInfo="getExecutableFile" />
                      <node role="actualArgument" roleId="tp4f.1205770614681" type="tp25.SNodeTypeCastExpression" typeId="tp25.1140137987495" id="5487985028841967532">
                        <link role="concept" roleId="tp25.1140138128738" targetNodeId="i1tc.1388222368191236575" resolveInfo="File" />
                        <node role="leftExpression" roleId="tp25.1140138123956" type="tpee.DotExpression" typeId="tpee.1197027756228" id="5487985028841967533">
                          <node role="operand" roleId="tpee.1197027771414" type="tpee.DotExpression" typeId="tpee.1197027756228" id="5487985028841967534">
                            <node role="operand" roleId="tpee.1197027771414" type="uhxm.ConfigurationFromExecutorReference" typeId="uhxm.7806358006983738927" id="5487985028841967535" />
                            <node role="operation" roleId="tpee.1197027833540" type="fb9u.PersistentPropertyReferenceOperation" typeId="fb9u.946964771156066574" id="5487985028841967536">
                              <link role="variableDeclaration" roleId="fb9u.946964771156066575" targetNodeId="5487985028841967427" resolveInfo="myNode" />
                            </node>
                          </node>
                          <node role="operation" roleId="tpee.1197027833540" type="tp4f.DefaultClassifierMethodCallOperation" typeId="tp4f.1205769149993" id="2522309100156890853">
                            <link role="member" roleId="tp4f.1205756909548" targetNodeId="awpe.8278380780105768315" resolveInfo="getNode" />
                          </node>
                        </node>
                      </node>
                    </node>
                  </node>
                  <node role="operation" roleId="tpee.1197027833540" type="tpee.InstanceMethodCallOperation" typeId="tpee.1202948039474" id="5487985028841967538">
                    <link role="baseMethodDeclaration" roleId="tpee.1068499141037" targetNodeId="59et.~IFile%dgetAbsolutePath()%cjava%dlang%dString" resolveInfo="getAbsolutePath" />
                  </node>
                </node>
              </node>
            </node>
          </node>
        </node>
        <node role="statement" roleId="tpee.1068581517665" type="tpee.IfStatement" typeId="tpee.1068580123159" id="5487985028841967539">
          <node role="ifTrue" roleId="tpee.1068580123161" type="tpee.StatementList" typeId="tpee.1068580123136" id="5487985028841967540">
            <node role="statement" roleId="tpee.1068581517665" type="uhxm.StartProcessHandlerStatement" typeId="uhxm.946964771156870353" id="5487985028841967541">
              <node role="expression" roleId="tpee.1068581517676" type="rzqf.CommandBuilderExpression" typeId="rzqf.856705193941281780" id="5487985028841967542">
                <link role="commandPart" roleId="rzqf.6129022259108621329" targetNodeId="5487985028841967975" />
                <node role="argument" roleId="rzqf.856705193941281781" type="rzqf.CommandParameterAssignment" typeId="rzqf.856705193941281764" id="5487985028841967543">
                  <link role="parameterDeclaration" roleId="rzqf.856705193941281765" targetNodeId="5487985028841967983" resolveInfo="executable" />
                  <node role="value" roleId="rzqf.856705193941281766" type="tpee.LocalVariableReference" typeId="tpee.1068581242866" id="5487985028841967544">
                    <link role="variableDeclaration" roleId="tpee.1068581517664" targetNodeId="5487985028841967524" resolveInfo="file" />
                  </node>
                </node>
              </node>
            </node>
          </node>
          <node role="condition" roleId="tpee.1068580123160" type="tpee.DotExpression" typeId="tpee.1197027756228" id="5487985028841967545">
            <node role="operand" roleId="tpee.1197027771414" type="uhxm.DebuggerSettings_Parameter" typeId="uhxm.4816403309550879744" id="5487985028841967546" />
            <node role="operation" roleId="tpee.1197027833540" type="tpee.InstanceMethodCallOperation" typeId="tpee.1202948039474" id="5487985028841967547">
              <link role="baseMethodDeclaration" roleId="tpee.1068499141037" targetNodeId="70e9.2692169166603174967" resolveInfo="isEmpty" />
            </node>
          </node>
          <node role="ifFalseStatement" roleId="tpee.1082485599094" type="tpee.BlockStatement" typeId="tpee.1082485599095" id="5487985028841967548">
            <node role="statements" roleId="tpee.1082485599096" type="tpee.StatementList" typeId="tpee.1068580123136" id="5487985028841967549">
              <node role="statement" roleId="tpee.1068581517665" type="uhxm.StartProcessHandlerStatement" typeId="uhxm.946964771156870353" id="5487985028841967550">
                <node role="expression" roleId="tpee.1068581517676" type="rzqf.CommandBuilderExpression" typeId="rzqf.856705193941281780" id="5487985028841967551">
                  <link role="commandPart" roleId="rzqf.6129022259108621329" targetNodeId="5487985028841967925" />
                  <node role="argument" roleId="rzqf.856705193941281781" type="rzqf.CommandParameterAssignment" typeId="rzqf.856705193941281764" id="5487985028841967552">
                    <link role="parameterDeclaration" roleId="rzqf.856705193941281765" targetNodeId="5487985028841967926" resolveInfo="executable" />
                    <node role="value" roleId="rzqf.856705193941281766" type="tpee.LocalVariableReference" typeId="tpee.1068581242866" id="5487985028841967553">
                      <link role="variableDeclaration" roleId="tpee.1068581517664" targetNodeId="5487985028841967524" resolveInfo="file" />
                    </node>
                  </node>
                  <node role="argument" roleId="rzqf.856705193941281781" type="rzqf.CommandParameterAssignment" typeId="rzqf.856705193941281764" id="5487985028841967554">
                    <link role="parameterDeclaration" roleId="rzqf.856705193941281765" targetNodeId="5487985028841967928" resolveInfo="project" />
                    <node role="value" roleId="rzqf.856705193941281766" type="uhxm.Project_Parameter" typeId="uhxm.7684700299064179245" id="5487985028841967555" />
                  </node>
                </node>
              </node>
            </node>
          </node>
        </node>
      </node>
    </node>
    <node role="beforeTask" roleId="uhxm.6550182048787537895" type="uhxm.BeforeTaskCall" typeId="uhxm.6550182048787537880" id="5487985028841967556">
      <link role="beforeTask" roleId="uhxm.6550182048787537881" targetNodeId="eva.5487985028841950959" resolveInfo="MakeNodePointers" />
      <node role="parameter" roleId="uhxm.5475888311765521408" type="tpee.GenericNewExpression" typeId="tpee.1145552977093" id="5487985028841967557">
        <node role="creator" roleId="tpee.1145553007750" type="tp2q.ListCreatorWithInit" typeId="tp2q.1160600644654" id="5487985028841967558">
          <node role="elementType" roleId="tp2q.1237721435807" type="tpee.ClassifierType" typeId="tpee.1107535904670" id="5487985028841967559">
            <link role="classifier" roleId="tpee.1107535924139" targetNodeId="cu2c.~SNodePointer" resolveInfo="SNodePointer" />
          </node>
          <node role="initValue" roleId="tp2q.1237721435808" type="tpee.DotExpression" typeId="tpee.1197027756228" id="5487985028841967560">
            <node role="operation" roleId="tpee.1197027833540" type="tp4f.DefaultClassifierMethodCallOperation" typeId="tp4f.1205769149993" id="2522309100156890851">
              <link role="member" roleId="tp4f.1205756909548" targetNodeId="awpe.8278380780105768336" resolveInfo="getNodePointer" />
            </node>
            <node role="operand" roleId="tpee.1197027771414" type="tpee.DotExpression" typeId="tpee.1197027756228" id="5487985028841967562">
              <node role="operand" roleId="tpee.1197027771414" type="uhxm.ConfigurationFromExecutorReference" typeId="uhxm.7806358006983738927" id="5487985028841967563" />
              <node role="operation" roleId="tpee.1197027833540" type="fb9u.PersistentPropertyReferenceOperation" typeId="fb9u.946964771156066574" id="5487985028841967564">
                <link role="variableDeclaration" roleId="fb9u.946964771156066575" targetNodeId="5487985028841967427" resolveInfo="myNode" />
              </node>
            </node>
          </node>
        </node>
      </node>
    </node>
    <node role="beforeTask" roleId="uhxm.6550182048787537895" type="uhxm.BeforeTaskCall" typeId="uhxm.6550182048787537880" id="5487985028841967565">
      <link role="beforeTask" roleId="uhxm.6550182048787537881" targetNodeId="5487985028841967572" resolveInfo="Compile with gcc" />
      <node role="parameter" roleId="uhxm.5475888311765521408" type="tp25.SNodeTypeCastExpression" typeId="tp25.1140137987495" id="5487985028841967566">
        <link role="concept" roleId="tp25.1140138128738" targetNodeId="i1tc.1388222368191236575" resolveInfo="File" />
        <node role="leftExpression" roleId="tp25.1140138123956" type="tpee.DotExpression" typeId="tpee.1197027756228" id="5487985028841967567">
          <node role="operand" roleId="tpee.1197027771414" type="tpee.DotExpression" typeId="tpee.1197027756228" id="5487985028841967568">
            <node role="operand" roleId="tpee.1197027771414" type="uhxm.ConfigurationFromExecutorReference" typeId="uhxm.7806358006983738927" id="5487985028841967569" />
            <node role="operation" roleId="tpee.1197027833540" type="fb9u.PersistentPropertyReferenceOperation" typeId="fb9u.946964771156066574" id="5487985028841967570">
              <link role="variableDeclaration" roleId="fb9u.946964771156066575" targetNodeId="5487985028841967427" resolveInfo="myNode" />
            </node>
          </node>
          <node role="operation" roleId="tpee.1197027833540" type="tp4f.DefaultClassifierMethodCallOperation" typeId="tp4f.1205769149993" id="2522309100156890849">
            <link role="member" roleId="tp4f.1205756909548" targetNodeId="awpe.8278380780105768315" resolveInfo="getNode" />
          </node>
        </node>
      </node>
    </node>
  </root>
  <root id="5487985028841967572">
    <node role="execute" roleId="uhxm.2454261876037700497" type="uhxm.ExecuteBeforeTask_ConceptFunction" typeId="uhxm.2454261876037468744" id="5487985028841967573">
      <node role="body" roleId="tpee.1137022507850" type="tpee.StatementList" typeId="tpee.1068580123136" id="5487985028841967574">
        <node role="statement" roleId="tpee.1068581517665" type="tpee.TryCatchStatement" typeId="tpee.1164879751025" id="5487985028841967575">
          <node role="body" roleId="tpee.1164879758292" type="tpee.StatementList" typeId="tpee.1068580123136" id="5487985028841967576">
            <node role="statement" roleId="tpee.1068581517665" type="tpee.LocalVariableDeclarationStatement" typeId="tpee.1068581242864" id="5487985028841967577">
              <node role="localVariableDeclaration" roleId="tpee.1068581242865" type="tpee.LocalVariableDeclaration" typeId="tpee.1068581242863" id="5487985028841967578">
                <property name="name" nameId="tpck.1169194664001" value="process" />
                <node role="type" roleId="tpee.5680397130376446158" type="rzqf.CommandProcessType" typeId="rzqf.612376536074296995" id="5487985028841967579">
                  <link role="commandDeclaration" roleId="rzqf.612376536074296996" targetNodeId="5487985028841967648" resolveInfo="gcc" />
                </node>
                <node role="initializer" roleId="tpee.1068431790190" type="rzqf.RedirectOutputExpression" typeId="rzqf.856705193941281812" id="5487985028841967580">
                  <node role="listener" roleId="rzqf.856705193941281814" type="tpee.GenericNewExpression" typeId="tpee.1145552977093" id="5487985028841967581">
                    <node role="creator" roleId="tpee.1145553007750" type="tpee.AnonymousClassCreator" typeId="tpee.1182160077978" id="5487985028841967582">
                      <node role="cls" roleId="tpee.1182160096073" type="tpee.AnonymousClass" typeId="tpee.1170345865475" id="5487985028841967583">
                        <property name="nonStatic" nameId="tpee.521412098689998745" value="true" />
                        <link role="baseMethodDeclaration" roleId="tpee.1068499141037" targetNodeId="de39.~ProcessAdapter%d&lt;init&gt;()" resolveInfo="ProcessAdapter" />
                        <link role="classifier" roleId="tpee.1170346070688" targetNodeId="de39.~ProcessAdapter" resolveInfo="ProcessAdapter" />
<<<<<<< HEAD
                        <node role="visibility" roleId="tpee.1178549979242" type="tpee.PublicVisibility" typeId="tpee.1146644602865" id="5487985028841967584" />
=======
>>>>>>> 9161bcdd
                        <node role="member" roleId="tpee.5375687026011219971" type="tpee.InstanceMethodDeclaration" typeId="tpee.1068580123165" id="5487985028841967585">
                          <property name="isDeprecated" nameId="tpee.1224848525476" value="false" />
                          <property name="isAbstract" nameId="tpee.1178608670077" value="false" />
                          <property name="name" nameId="tpck.1169194664001" value="onTextAvailable" />
                          <property name="isFinal" nameId="tpee.1181808852946" value="false" />
                          <node role="visibility" roleId="tpee.1178549979242" type="tpee.PublicVisibility" typeId="tpee.1146644602865" id="5487985028841967586" />
                          <node role="returnType" roleId="tpee.1068580123133" type="tpee.VoidType" typeId="tpee.1068581517677" id="5487985028841967587" />
                          <node role="parameter" roleId="tpee.1068580123134" type="tpee.ParameterDeclaration" typeId="tpee.1068498886292" id="5487985028841967588">
                            <property name="name" nameId="tpck.1169194664001" value="event" />
                            <node role="type" roleId="tpee.5680397130376446158" type="tpee.ClassifierType" typeId="tpee.1107535904670" id="5487985028841967589">
                              <link role="classifier" roleId="tpee.1107535924139" targetNodeId="de39.~ProcessEvent" resolveInfo="ProcessEvent" />
                            </node>
                          </node>
                          <node role="parameter" roleId="tpee.1068580123134" type="tpee.ParameterDeclaration" typeId="tpee.1068498886292" id="5487985028841967590">
                            <property name="name" nameId="tpck.1169194664001" value="key" />
                            <node role="type" roleId="tpee.5680397130376446158" type="tpee.ClassifierType" typeId="tpee.1107535904670" id="5487985028841967591">
                              <link role="classifier" roleId="tpee.1107535924139" targetNodeId="iwpw.~Key" resolveInfo="Key" />
                            </node>
                          </node>
                          <node role="body" roleId="tpee.1068580123135" type="tpee.StatementList" typeId="tpee.1068580123136" id="5487985028841967592">
                            <node role="statement" roleId="tpee.1068581517665" type="tpee.IfStatement" typeId="tpee.1068580123159" id="5487985028841967593">
                              <node role="ifTrue" roleId="tpee.1068580123161" type="tpee.StatementList" typeId="tpee.1068580123136" id="5487985028841967594">
                                <node role="statement" roleId="tpee.1068581517665" type="tpib.LogStatement" typeId="tpib.1167227138527" id="5487985028841967595">
                                  <property name="severity" nameId="tpib.1167245565795" value="error" />
                                  <node role="logExpression" roleId="tpib.1167227463056" type="tpee.DotExpression" typeId="tpee.1197027756228" id="5487985028841967596">
                                    <node role="operand" roleId="tpee.1197027771414" type="tpee.ParameterReference" typeId="tpee.1068581242874" id="5487985028841967597">
                                      <link role="variableDeclaration" roleId="tpee.1068581517664" targetNodeId="5487985028841967588" resolveInfo="event" />
                                    </node>
                                    <node role="operation" roleId="tpee.1197027833540" type="tpee.InstanceMethodCallOperation" typeId="tpee.1202948039474" id="5487985028841967598">
                                      <link role="baseMethodDeclaration" roleId="tpee.1068499141037" targetNodeId="de39.~ProcessEvent%dgetText()%cjava%dlang%dString" resolveInfo="getText" />
                                    </node>
                                  </node>
                                </node>
                              </node>
                              <node role="condition" roleId="tpee.1068580123160" type="tpee.DotExpression" typeId="tpee.1197027756228" id="5487985028841967599">
                                <node role="operand" roleId="tpee.1197027771414" type="tpee.StaticFieldReference" typeId="tpee.1070533707846" id="5487985028841967600">
                                  <link role="classifier" roleId="tpee.1144433057691" targetNodeId="de39.~ProcessOutputTypes" resolveInfo="ProcessOutputTypes" />
                                  <link role="variableDeclaration" roleId="tpee.1068581517664" targetNodeId="de39.~ProcessOutputTypes%dSTDERR" resolveInfo="STDERR" />
                                </node>
                                <node role="operation" roleId="tpee.1197027833540" type="tpee.InstanceMethodCallOperation" typeId="tpee.1202948039474" id="5487985028841967601">
                                  <link role="baseMethodDeclaration" roleId="tpee.1068499141037" targetNodeId="iwpw.~Key%dequals(java%dlang%dObject)%cboolean" resolveInfo="equals" />
                                  <node role="actualArgument" roleId="tpee.1068499141038" type="tpee.ParameterReference" typeId="tpee.1068581242874" id="5487985028841967602">
                                    <link role="variableDeclaration" roleId="tpee.1068581517664" targetNodeId="5487985028841967590" resolveInfo="key" />
                                  </node>
                                </node>
                              </node>
                              <node role="ifFalseStatement" roleId="tpee.1082485599094" type="tpee.BlockStatement" typeId="tpee.1082485599095" id="5487985028841967603">
                                <node role="statements" roleId="tpee.1082485599096" type="tpee.StatementList" typeId="tpee.1068580123136" id="5487985028841967604">
                                  <node role="statement" roleId="tpee.1068581517665" type="tpib.LogStatement" typeId="tpib.1167227138527" id="5487985028841967605">
                                    <property name="severity" nameId="tpib.1167245565795" value="info" />
                                    <node role="logExpression" roleId="tpib.1167227463056" type="tpee.DotExpression" typeId="tpee.1197027756228" id="5487985028841967606">
                                      <node role="operand" roleId="tpee.1197027771414" type="tpee.ParameterReference" typeId="tpee.1068581242874" id="5487985028841967607">
                                        <link role="variableDeclaration" roleId="tpee.1068581517664" targetNodeId="5487985028841967588" resolveInfo="event" />
                                      </node>
                                      <node role="operation" roleId="tpee.1197027833540" type="tpee.InstanceMethodCallOperation" typeId="tpee.1202948039474" id="5487985028841967608">
                                        <link role="baseMethodDeclaration" roleId="tpee.1068499141037" targetNodeId="de39.~ProcessEvent%dgetText()%cjava%dlang%dString" resolveInfo="getText" />
                                      </node>
                                    </node>
                                  </node>
                                </node>
                              </node>
                            </node>
                          </node>
                          <node role="annotation" roleId="tpee.1188208488637" type="tpee.AnnotationInstance" typeId="tpee.1188207840427" id="5487985028841967609">
                            <link role="annotation" roleId="tpee.1188208074048" targetNodeId="e2lb.~Override" resolveInfo="Override" />
                          </node>
                        </node>
                        <node role="visibility" roleId="tpee.1178549979242" type="tpee.PublicVisibility" typeId="tpee.1146644602865" id="5487985028841967584" />
                      </node>
                    </node>
                  </node>
                  <node role="processHandler" roleId="rzqf.856705193941281813" type="rzqf.CommandBuilderExpression" typeId="rzqf.856705193941281780" id="5487985028841967610">
                    <link role="commandPart" roleId="rzqf.6129022259108621329" targetNodeId="5487985028841967819" />
                    <node role="argument" roleId="rzqf.856705193941281781" type="rzqf.CommandParameterAssignment" typeId="rzqf.856705193941281764" id="5487985028841967611">
                      <link role="parameterDeclaration" roleId="rzqf.856705193941281765" targetNodeId="5487985028841967820" resolveInfo="file" />
                      <node role="value" roleId="rzqf.856705193941281766" type="uhxm.BeforeTaskParameterReference" typeId="uhxm.6550182048787583936" id="5487985028841967612">
                        <link role="variableDeclaration" roleId="tpee.1068581517664" targetNodeId="5487985028841967646" resolveInfo="myFile" />
                      </node>
                    </node>
                  </node>
                </node>
              </node>
            </node>
            <node role="statement" roleId="tpee.1068581517665" type="tpee.LocalVariableDeclarationStatement" typeId="tpee.1068581242864" id="5487985028841967613">
              <node role="localVariableDeclaration" roleId="tpee.1068581242865" type="tpee.LocalVariableDeclaration" typeId="tpee.1068581242863" id="5487985028841967614">
                <property name="name" nameId="tpck.1169194664001" value="exitCode" />
                <node role="type" roleId="tpee.5680397130376446158" type="tpee.IntegerType" typeId="tpee.1070534370425" id="5487985028841967615" />
                <node role="initializer" roleId="tpee.1068431790190" type="tpee.DotExpression" typeId="tpee.1197027756228" id="5487985028841967616">
                  <node role="operand" roleId="tpee.1197027771414" type="tpee.LocalVariableReference" typeId="tpee.1068581242866" id="5487985028841967617">
                    <link role="variableDeclaration" roleId="tpee.1068581517664" targetNodeId="5487985028841967578" resolveInfo="process" />
                  </node>
                  <node role="operation" roleId="tpee.1197027833540" type="rzqf.StartAndWaitOperation" typeId="rzqf.2459753140357918802" id="5487985028841967618" />
                </node>
              </node>
            </node>
            <node role="statement" roleId="tpee.1068581517665" type="tpee.IfStatement" typeId="tpee.1068580123159" id="5487985028841967619">
              <node role="ifTrue" roleId="tpee.1068580123161" type="tpee.StatementList" typeId="tpee.1068580123136" id="5487985028841967620">
                <node role="statement" roleId="tpee.1068581517665" type="tpee.ReturnStatement" typeId="tpee.1068581242878" id="5487985028841967621">
                  <node role="expression" roleId="tpee.1068581517676" type="tpee.BooleanConstant" typeId="tpee.1068580123137" id="5487985028841967622">
                    <property name="value" nameId="tpee.1068580123138" value="false" />
                  </node>
                </node>
              </node>
              <node role="condition" roleId="tpee.1068580123160" type="tpee.NotEqualsExpression" typeId="tpee.1073239437375" id="5487985028841967623">
                <node role="leftExpression" roleId="tpee.1081773367580" type="tpee.LocalVariableReference" typeId="tpee.1068581242866" id="5487985028841967624">
                  <link role="variableDeclaration" roleId="tpee.1068581517664" targetNodeId="5487985028841967614" resolveInfo="exitCode" />
                </node>
                <node role="rightExpression" roleId="tpee.1081773367579" type="tpee.IntegerConstant" typeId="tpee.1068580320020" id="5487985028841967625">
                  <property name="value" nameId="tpee.1068580320021" value="0" />
                </node>
              </node>
            </node>
            <node role="statement" roleId="tpee.1068581517665" type="tpee.ReturnStatement" typeId="tpee.1068581242878" id="5487985028841967626">
              <node role="expression" roleId="tpee.1068581517676" type="tpee.DotExpression" typeId="tpee.1197027756228" id="5487985028841967627">
                <node role="operation" roleId="tpee.1197027833540" type="tpee.InstanceMethodCallOperation" typeId="tpee.1202948039474" id="5487985028841967628">
                  <link role="baseMethodDeclaration" roleId="tpee.1068499141037" targetNodeId="fxg7.~File%dexists()%cboolean" resolveInfo="exists" />
                </node>
                <node role="operand" roleId="tpee.1197027771414" type="tpee.GenericNewExpression" typeId="tpee.1145552977093" id="5487985028841967629">
                  <node role="creator" roleId="tpee.1145553007750" type="tpee.ClassCreator" typeId="tpee.1212685548494" id="5487985028841967630">
                    <link role="baseMethodDeclaration" roleId="tpee.1068499141037" targetNodeId="fxg7.~File%d&lt;init&gt;(java%dlang%dString)" resolveInfo="File" />
                    <node role="actualArgument" roleId="tpee.1068499141038" type="tpee.DotExpression" typeId="tpee.1197027756228" id="5487985028841967631">
                      <node role="operand" roleId="tpee.1197027771414" type="tpee.DotExpression" typeId="tpee.1197027756228" id="5487985028841967632">
                        <node role="operand" roleId="tpee.1197027771414" type="rzqf.CommandReferenceExpression" typeId="rzqf.856705193941281753" id="5487985028841967633">
                          <link role="command" roleId="rzqf.856705193941281755" targetNodeId="5487985028841967648" resolveInfo="gcc" />
                        </node>
                        <node role="operation" roleId="tpee.1197027833540" type="tp4f.DefaultClassifierMethodCallOperation" typeId="tp4f.1205769149993" id="5487985028841967634">
                          <link role="member" roleId="tp4f.1205756909548" targetNodeId="5487985028841967694" resolveInfo="getExecutableFile" />
                          <node role="actualArgument" roleId="tp4f.1205770614681" type="uhxm.BeforeTaskParameterReference" typeId="uhxm.6550182048787583936" id="5487985028841967635">
                            <link role="variableDeclaration" roleId="tpee.1068581517664" targetNodeId="5487985028841967646" resolveInfo="myFile" />
                          </node>
                        </node>
                      </node>
                      <node role="operation" roleId="tpee.1197027833540" type="tpee.InstanceMethodCallOperation" typeId="tpee.1202948039474" id="5487985028841967636">
                        <link role="baseMethodDeclaration" roleId="tpee.1068499141037" targetNodeId="59et.~IFile%dgetAbsolutePath()%cjava%dlang%dString" resolveInfo="getAbsolutePath" />
                      </node>
                    </node>
                  </node>
                </node>
              </node>
            </node>
          </node>
          <node role="catchClause" roleId="tpee.1164903496223" type="tpee.CatchClause" typeId="tpee.1164903280175" id="5487985028841967637">
            <node role="throwable" roleId="tpee.1164903359217" type="tpee.LocalVariableDeclaration" typeId="tpee.1068581242863" id="5487985028841967638">
              <property name="name" nameId="tpck.1169194664001" value="e" />
              <node role="type" roleId="tpee.5680397130376446158" type="tpee.ClassifierType" typeId="tpee.1107535904670" id="5487985028841967639">
                <link role="classifier" roleId="tpee.1107535924139" targetNodeId="egwk.~ExecutionException" resolveInfo="ExecutionException" />
              </node>
            </node>
            <node role="catchBody" roleId="tpee.1164903359218" type="tpee.StatementList" typeId="tpee.1068580123136" id="5487985028841967640">
              <node role="statement" roleId="tpee.1068581517665" type="tpib.LogStatement" typeId="tpib.1167227138527" id="5487985028841967641">
                <property name="severity" nameId="tpib.1167245565795" value="error" />
                <property name="hasException" nameId="tpib.1167228628751" value="true" />
                <node role="logExpression" roleId="tpib.1167227463056" type="tpee.StringLiteral" typeId="tpee.1070475926800" id="5487985028841967642" />
                <node role="exception" roleId="tpib.1167227561449" type="tpee.LocalVariableReference" typeId="tpee.1068581242866" id="5487985028841967643">
                  <link role="variableDeclaration" roleId="tpee.1068581517664" targetNodeId="5487985028841967638" resolveInfo="e" />
                </node>
              </node>
              <node role="statement" roleId="tpee.1068581517665" type="tpee.ReturnStatement" typeId="tpee.1068581242878" id="5487985028841967644">
                <node role="expression" roleId="tpee.1068581517676" type="tpee.BooleanConstant" typeId="tpee.1068580123137" id="5487985028841967645">
                  <property name="value" nameId="tpee.1068580123138" value="false" />
                </node>
              </node>
            </node>
          </node>
        </node>
      </node>
    </node>
    <node role="parameter" roleId="uhxm.6550182048787568298" type="uhxm.BeforeTaskParameter" typeId="uhxm.6550182048787562516" id="5487985028841967646">
      <property name="name" nameId="tpck.1169194664001" value="myFile" />
      <node role="type" roleId="tpee.5680397130376446158" type="tp25.SNodeType" typeId="tp25.1138055754698" id="5487985028841967647">
        <link role="concept" roleId="tp25.1138405853777" targetNodeId="i1tc.1388222368191236575" resolveInfo="File" />
      </node>
    </node>
  </root>
  <root id="5487985028841967648">
    <node role="method" roleId="rzqf.856705193941281774" type="rzqf.CommandMethod" typeId="rzqf.856705193941281767" id="5487985028841967649">
      <property name="name" nameId="tpck.1169194664001" value="protect" />
      <node role="visibility" roleId="tpee.1178549979242" type="tpee.PrivateVisibility" typeId="tpee.1146644623116" id="5487985028841967650" />
      <node role="returnType" roleId="tpee.1068580123133" type="tpee.StringType" typeId="tpee.1225271177708" id="5487985028841967651" />
      <node role="body" roleId="tpee.1068580123135" type="tpee.StatementList" typeId="tpee.1068580123136" id="5487985028841967652">
        <node role="statement" roleId="tpee.1068581517665" type="tpee.IfStatement" typeId="tpee.1068580123159" id="5487985028841967653">
          <node role="ifTrue" roleId="tpee.1068580123161" type="tpee.StatementList" typeId="tpee.1068580123136" id="5487985028841967654">
            <node role="statement" roleId="tpee.1068581517665" type="tpee.ReturnStatement" typeId="tpee.1068581242878" id="5487985028841967655">
              <node role="expression" roleId="tpee.1068581517676" type="tpee.PlusExpression" typeId="tpee.1068581242875" id="5487985028841967656">
                <node role="rightExpression" roleId="tpee.1081773367579" type="tpee.StringLiteral" typeId="tpee.1070475926800" id="5487985028841967657">
                  <property name="value" nameId="tpee.1070475926801" value="\&quot;" />
                </node>
                <node role="leftExpression" roleId="tpee.1081773367580" type="tpee.PlusExpression" typeId="tpee.1068581242875" id="5487985028841967658">
                  <node role="leftExpression" roleId="tpee.1081773367580" type="tpee.StringLiteral" typeId="tpee.1070475926800" id="5487985028841967659">
                    <property name="value" nameId="tpee.1070475926801" value="\&quot;" />
                  </node>
                  <node role="rightExpression" roleId="tpee.1081773367579" type="tpee.ParameterReference" typeId="tpee.1068581242874" id="5487985028841967660">
                    <link role="variableDeclaration" roleId="tpee.1068581517664" targetNodeId="5487985028841967667" resolveInfo="rawString" />
                  </node>
                </node>
              </node>
            </node>
          </node>
          <node role="condition" roleId="tpee.1068580123160" type="tpee.DotExpression" typeId="tpee.1197027756228" id="5487985028841967661">
            <node role="operand" roleId="tpee.1197027771414" type="tpee.ParameterReference" typeId="tpee.1068581242874" id="5487985028841967662">
              <link role="variableDeclaration" roleId="tpee.1068581517664" targetNodeId="5487985028841967667" resolveInfo="rawString" />
            </node>
            <node role="operation" roleId="tpee.1197027833540" type="tpee.InstanceMethodCallOperation" typeId="tpee.1202948039474" id="5487985028841967663">
              <link role="baseMethodDeclaration" roleId="tpee.1068499141037" targetNodeId="e2lb.~String%dcontains(java%dlang%dCharSequence)%cboolean" resolveInfo="contains" />
              <node role="actualArgument" roleId="tpee.1068499141038" type="tpee.StringLiteral" typeId="tpee.1070475926800" id="5487985028841967664">
                <property name="value" nameId="tpee.1070475926801" value=" " />
              </node>
            </node>
          </node>
        </node>
        <node role="statement" roleId="tpee.1068581517665" type="tpee.ReturnStatement" typeId="tpee.1068581242878" id="5487985028841967665">
          <node role="expression" roleId="tpee.1068581517676" type="tpee.ParameterReference" typeId="tpee.1068581242874" id="5487985028841967666">
            <link role="variableDeclaration" roleId="tpee.1068581517664" targetNodeId="5487985028841967667" resolveInfo="rawString" />
          </node>
        </node>
      </node>
      <node role="parameter" roleId="tpee.1068580123134" type="tpee.ParameterDeclaration" typeId="tpee.1068498886292" id="5487985028841967667">
        <property name="name" nameId="tpck.1169194664001" value="rawString" />
        <node role="type" roleId="tpee.5680397130376446158" type="tpee.StringType" typeId="tpee.1225271177708" id="5487985028841967668" />
      </node>
    </node>
    <node role="method" roleId="rzqf.856705193941281774" type="rzqf.CommandMethod" typeId="rzqf.856705193941281767" id="5487985028841967669">
      <property name="name" nameId="tpck.1169194664001" value="getSourceExtension" />
      <node role="visibility" roleId="tpee.1178549979242" type="tpee.PrivateVisibility" typeId="tpee.1146644623116" id="5487985028841967670" />
      <node role="returnType" roleId="tpee.1068580123133" type="tpee.StringType" typeId="tpee.1225271177708" id="5487985028841967671" />
      <node role="body" roleId="tpee.1068580123135" type="tpee.StatementList" typeId="tpee.1068580123136" id="5487985028841967672">
        <node role="statement" roleId="tpee.1068581517665" type="tpee.ExpressionStatement" typeId="tpee.1068580123155" id="5487985028841967673">
          <node role="expression" roleId="tpee.1068580123156" type="tpee.StringLiteral" typeId="tpee.1070475926800" id="5487985028841967674">
            <property name="value" nameId="tpee.1070475926801" value=".c" />
          </node>
        </node>
      </node>
    </node>
    <node role="method" roleId="rzqf.856705193941281774" type="rzqf.CommandMethod" typeId="rzqf.856705193941281767" id="5487985028841967675">
      <property name="name" nameId="tpck.1169194664001" value="getOutputExtension" />
      <node role="visibility" roleId="tpee.1178549979242" type="tpee.PrivateVisibility" typeId="tpee.1146644623116" id="5487985028841967676" />
      <node role="returnType" roleId="tpee.1068580123133" type="tpee.StringType" typeId="tpee.1225271177708" id="5487985028841967677" />
      <node role="body" roleId="tpee.1068580123135" type="tpee.StatementList" typeId="tpee.1068580123136" id="5487985028841967678">
        <node role="statement" roleId="tpee.1068581517665" type="tpee.LocalVariableDeclarationStatement" typeId="tpee.1068581242864" id="5487985028841967679">
          <node role="localVariableDeclaration" roleId="tpee.1068581242865" type="tpee.LocalVariableDeclaration" typeId="tpee.1068581242863" id="5487985028841967680">
            <property name="name" nameId="tpck.1169194664001" value="osName" />
            <node role="initializer" roleId="tpee.1068431790190" type="tpee.StaticMethodCall" typeId="tpee.1081236700937" id="5487985028841967681">
              <link role="classConcept" roleId="tpee.1144433194310" targetNodeId="e2lb.~System" resolveInfo="System" />
              <link role="baseMethodDeclaration" roleId="tpee.1068499141037" targetNodeId="e2lb.~System%dgetProperty(java%dlang%dString)%cjava%dlang%dString" resolveInfo="getProperty" />
              <node role="actualArgument" roleId="tpee.1068499141038" type="tpee.StringLiteral" typeId="tpee.1070475926800" id="5487985028841967682">
                <property name="value" nameId="tpee.1070475926801" value="os.name" />
              </node>
            </node>
            <node role="type" roleId="tpee.5680397130376446158" type="tpee.StringType" typeId="tpee.1225271177708" id="5487985028841967683" />
          </node>
        </node>
        <node role="statement" roleId="tpee.1068581517665" type="tpee.IfStatement" typeId="tpee.1068580123159" id="5487985028841967684">
          <node role="ifTrue" roleId="tpee.1068580123161" type="tpee.StatementList" typeId="tpee.1068580123136" id="5487985028841967685">
            <node role="statement" roleId="tpee.1068581517665" type="tpee.ReturnStatement" typeId="tpee.1068581242878" id="5487985028841967686">
              <node role="expression" roleId="tpee.1068581517676" type="tpee.StringLiteral" typeId="tpee.1070475926800" id="5487985028841967687">
                <property name="value" nameId="tpee.1070475926801" value=".exe" />
              </node>
            </node>
          </node>
          <node role="condition" roleId="tpee.1068580123160" type="tpee.DotExpression" typeId="tpee.1197027756228" id="5487985028841967688">
            <node role="operand" roleId="tpee.1197027771414" type="tpee.LocalVariableReference" typeId="tpee.1068581242866" id="5487985028841967689">
              <link role="variableDeclaration" roleId="tpee.1068581517664" targetNodeId="5487985028841967680" resolveInfo="osName" />
            </node>
            <node role="operation" roleId="tpee.1197027833540" type="tpee.InstanceMethodCallOperation" typeId="tpee.1202948039474" id="5487985028841967690">
              <link role="baseMethodDeclaration" roleId="tpee.1068499141037" targetNodeId="e2lb.~String%dstartsWith(java%dlang%dString)%cboolean" resolveInfo="startsWith" />
              <node role="actualArgument" roleId="tpee.1068499141038" type="tpee.StringLiteral" typeId="tpee.1070475926800" id="5487985028841967691">
                <property name="value" nameId="tpee.1070475926801" value="Windows" />
              </node>
            </node>
          </node>
        </node>
        <node role="statement" roleId="tpee.1068581517665" type="tpee.ReturnStatement" typeId="tpee.1068581242878" id="5487985028841967692">
          <node role="expression" roleId="tpee.1068581517676" type="tpee.StringLiteral" typeId="tpee.1070475926800" id="5487985028841967693">
            <property name="value" nameId="tpee.1070475926801" value="" />
          </node>
        </node>
      </node>
    </node>
    <node role="method" roleId="rzqf.856705193941281774" type="rzqf.CommandMethod" typeId="rzqf.856705193941281767" id="5487985028841967694">
      <property name="name" nameId="tpck.1169194664001" value="getExecutableFile" />
      <node role="parameter" roleId="tpee.1068580123134" type="tpee.ParameterDeclaration" typeId="tpee.1068498886292" id="5487985028841967695">
        <property name="name" nameId="tpck.1169194664001" value="file" />
        <node role="type" roleId="tpee.5680397130376446158" type="tp25.SNodeType" typeId="tp25.1138055754698" id="5487985028841967696">
          <link role="concept" roleId="tp25.1138405853777" targetNodeId="i1tc.1388222368191236575" resolveInfo="File" />
        </node>
      </node>
      <node role="visibility" roleId="tpee.1178549979242" type="tpee.PublicVisibility" typeId="tpee.1146644602865" id="5487985028841967697" />
      <node role="returnType" roleId="tpee.1068580123133" type="tpee.ClassifierType" typeId="tpee.1107535904670" id="5487985028841967698">
        <link role="classifier" roleId="tpee.1107535924139" targetNodeId="59et.~IFile" resolveInfo="IFile" />
      </node>
      <node role="body" roleId="tpee.1068580123135" type="tpee.StatementList" typeId="tpee.1068580123136" id="5487985028841967699">
        <node role="statement" roleId="tpee.1068581517665" type="tpee.LocalVariableDeclarationStatement" typeId="tpee.1068581242864" id="5487985028841967700">
          <node role="localVariableDeclaration" roleId="tpee.1068581242865" type="tpee.LocalVariableDeclaration" typeId="tpee.1068581242863" id="5487985028841967701">
            <property name="name" nameId="tpck.1169194664001" value="module" />
            <node role="type" roleId="tpee.5680397130376446158" type="tpee.ClassifierType" typeId="tpee.1107535904670" id="5487985028841967702">
              <link role="classifier" roleId="tpee.1107535924139" targetNodeId="vsqj.~IModule" resolveInfo="IModule" />
            </node>
          </node>
        </node>
        <node role="statement" roleId="tpee.1068581517665" type="tpee.LocalVariableDeclarationStatement" typeId="tpee.1068581242864" id="5487985028841967703">
          <node role="localVariableDeclaration" roleId="tpee.1068581242865" type="tpee.LocalVariableDeclaration" typeId="tpee.1068581242863" id="5487985028841967704">
            <property name="name" nameId="tpck.1169194664001" value="sourceName" />
            <node role="type" roleId="tpee.5680397130376446158" type="tpee.StringType" typeId="tpee.1225271177708" id="5487985028841967705" />
          </node>
        </node>
        <node role="statement" roleId="tpee.1068581517665" type="tpee.LocalVariableDeclarationStatement" typeId="tpee.1068581242864" id="5487985028841967706">
          <node role="localVariableDeclaration" roleId="tpee.1068581242865" type="tpee.LocalVariableDeclaration" typeId="tpee.1068581242863" id="5487985028841967707">
            <property name="name" nameId="tpck.1169194664001" value="packageName" />
            <node role="type" roleId="tpee.5680397130376446158" type="tpee.StringType" typeId="tpee.1225271177708" id="5487985028841967708" />
          </node>
        </node>
        <node role="statement" roleId="tpee.1068581517665" type="qff7.ExecuteLightweightCommandStatement" typeId="qff7.8974276187400348181" id="5487985028841967709">
          <node role="commandClosureLiteral" roleId="qff7.8974276187400348171" type="qff7.CommandClosureLiteral" typeId="qff7.8974276187400348173" id="5487985028841967710">
            <node role="body" roleId="tp2c.1199569916463" type="tpee.StatementList" typeId="tpee.1068580123136" id="5487985028841967711">
              <node role="statement" roleId="tpee.1068581517665" type="tpee.ExpressionStatement" typeId="tpee.1068580123155" id="5487985028841967712">
                <node role="expression" roleId="tpee.1068580123156" type="tpee.AssignmentExpression" typeId="tpee.1068498886294" id="5487985028841967713">
                  <node role="rValue" roleId="tpee.1068498886297" type="tpee.DotExpression" typeId="tpee.1197027756228" id="5487985028841967714">
                    <node role="operand" roleId="tpee.1197027771414" type="tpee.DotExpression" typeId="tpee.1197027756228" id="5487985028841967715">
                      <node role="operation" roleId="tpee.1197027833540" type="tpee.InstanceMethodCallOperation" typeId="tpee.1202948039474" id="5487985028841967716">
                        <link role="baseMethodDeclaration" roleId="tpee.1068499141037" targetNodeId="cu2c.~SModel%dgetModelDescriptor()%cjetbrains%dmps%dsmodel%dSModelDescriptor" resolveInfo="getModelDescriptor" />
                      </node>
                      <node role="operand" roleId="tpee.1197027771414" type="tp25.SemanticDowncastExpression" typeId="tp25.1145404486709" id="5487985028841967717">
                        <node role="leftExpression" roleId="tp25.1145404616321" type="tpee.DotExpression" typeId="tpee.1197027756228" id="5487985028841967718">
                          <node role="operand" roleId="tpee.1197027771414" type="tpee.ParameterReference" typeId="tpee.1068581242874" id="5487985028841967719">
                            <link role="variableDeclaration" roleId="tpee.1068581517664" targetNodeId="5487985028841967695" resolveInfo="file" />
                          </node>
                          <node role="operation" roleId="tpee.1197027833540" type="tp25.Node_GetModelOperation" typeId="tp25.1143234257716" id="5487985028841967720" />
                        </node>
                      </node>
                    </node>
                    <node role="operation" roleId="tpee.1197027833540" type="tpee.InstanceMethodCallOperation" typeId="tpee.1202948039474" id="5487985028841967721">
                      <link role="baseMethodDeclaration" roleId="tpee.1068499141037" targetNodeId="cu2c.~SModelDescriptor%dgetModule()%cjetbrains%dmps%dproject%dIModule" resolveInfo="getModule" />
                    </node>
                  </node>
                  <node role="lValue" roleId="tpee.1068498886295" type="tpee.LocalVariableReference" typeId="tpee.1068581242866" id="5487985028841967722">
                    <link role="variableDeclaration" roleId="tpee.1068581517664" targetNodeId="5487985028841967701" resolveInfo="module" />
                  </node>
                </node>
              </node>
              <node role="statement" roleId="tpee.1068581517665" type="tpee.ExpressionStatement" typeId="tpee.1068580123155" id="5487985028841967723">
                <node role="expression" roleId="tpee.1068580123156" type="tpee.AssignmentExpression" typeId="tpee.1068498886294" id="5487985028841967724">
                  <node role="lValue" roleId="tpee.1068498886295" type="tpee.LocalVariableReference" typeId="tpee.1068581242866" id="5487985028841967725">
                    <link role="variableDeclaration" roleId="tpee.1068581517664" targetNodeId="5487985028841967704" resolveInfo="sourceName" />
                  </node>
                  <node role="rValue" roleId="tpee.1068498886297" type="tpee.StaticMethodCall" typeId="tpee.1081236700937" id="941063590543708051">
                    <link role="baseMethodDeclaration" roleId="tpee.1068499141037" targetNodeId="9m56.~TraceDown%danyUnitName(jetbrains%dmps%dsmodel%dSNode)%cjava%dlang%dString" resolveInfo="anyUnitName" />
                    <link role="classConcept" roleId="tpee.1144433194310" targetNodeId="9m56.~TraceDown" resolveInfo="TraceDown" />
                    <node role="actualArgument" roleId="tpee.1068499141038" type="tpee.ParameterReference" typeId="tpee.1068581242874" id="941063590543708052">
                      <link role="variableDeclaration" roleId="tpee.1068581517664" targetNodeId="5487985028841967695" resolveInfo="file" />
                    </node>
                  </node>
                </node>
              </node>
              <node role="statement" roleId="tpee.1068581517665" type="tpee.ExpressionStatement" typeId="tpee.1068580123155" id="5487985028841967728">
                <node role="expression" roleId="tpee.1068580123156" type="tpee.AssignmentExpression" typeId="tpee.1068498886294" id="5487985028841967729">
                  <node role="rValue" roleId="tpee.1068498886297" type="tpee.DotExpression" typeId="tpee.1197027756228" id="5487985028841967730">
                    <node role="operand" roleId="tpee.1197027771414" type="tpee.DotExpression" typeId="tpee.1197027756228" id="5487985028841967731">
                      <node role="operand" roleId="tpee.1197027771414" type="tp25.SemanticDowncastExpression" typeId="tp25.1145404486709" id="5487985028841967732">
                        <node role="leftExpression" roleId="tp25.1145404616321" type="tpee.DotExpression" typeId="tpee.1197027756228" id="5487985028841967733">
                          <node role="operand" roleId="tpee.1197027771414" type="tpee.ParameterReference" typeId="tpee.1068581242874" id="5487985028841967734">
                            <link role="variableDeclaration" roleId="tpee.1068581517664" targetNodeId="5487985028841967695" resolveInfo="file" />
                          </node>
                          <node role="operation" roleId="tpee.1197027833540" type="tp25.Node_GetModelOperation" typeId="tp25.1143234257716" id="5487985028841967735" />
                        </node>
                      </node>
                      <node role="operation" roleId="tpee.1197027833540" type="tpee.InstanceMethodCallOperation" typeId="tpee.1202948039474" id="5487985028841967736">
                        <link role="baseMethodDeclaration" roleId="tpee.1068499141037" targetNodeId="cu2c.~SModel%dgetLongName()%cjava%dlang%dString" resolveInfo="getLongName" />
                      </node>
                    </node>
                    <node role="operation" roleId="tpee.1197027833540" type="tpee.InstanceMethodCallOperation" typeId="tpee.1202948039474" id="5487985028841967737">
                      <link role="baseMethodDeclaration" roleId="tpee.1068499141037" targetNodeId="e2lb.~String%dreplace(java%dlang%dCharSequence,java%dlang%dCharSequence)%cjava%dlang%dString" resolveInfo="replace" />
                      <node role="actualArgument" roleId="tpee.1068499141038" type="tpee.StringLiteral" typeId="tpee.1070475926800" id="5487985028841967738">
                        <property name="value" nameId="tpee.1070475926801" value="." />
                      </node>
                      <node role="actualArgument" roleId="tpee.1068499141038" type="tpee.StringLiteral" typeId="tpee.1070475926800" id="5487985028841967739">
                        <property name="value" nameId="tpee.1070475926801" value="/" />
                      </node>
                    </node>
                  </node>
                  <node role="lValue" roleId="tpee.1068498886295" type="tpee.LocalVariableReference" typeId="tpee.1068581242866" id="5487985028841967740">
                    <link role="variableDeclaration" roleId="tpee.1068581517664" targetNodeId="5487985028841967707" resolveInfo="packageName" />
                  </node>
                </node>
              </node>
            </node>
          </node>
        </node>
        <node role="statement" roleId="tpee.1068581517665" type="tpee.ExpressionStatement" typeId="tpee.1068580123155" id="5487985028841967741">
          <node role="expression" roleId="tpee.1068580123156" type="tpee.DotExpression" typeId="tpee.1197027756228" id="5487985028841967742">
            <node role="operand" roleId="tpee.1197027771414" type="tpee.DotExpression" typeId="tpee.1197027756228" id="5487985028841967743">
              <node role="operand" roleId="tpee.1197027771414" type="tpee.DotExpression" typeId="tpee.1197027756228" id="5487985028841967744">
                <node role="operation" roleId="tpee.1197027833540" type="tpee.InstanceMethodCallOperation" typeId="tpee.1202948039474" id="5487985028841967745">
                  <link role="baseMethodDeclaration" roleId="tpee.1068499141037" targetNodeId="vsqj.~IModule%dgetClassesGen()%cjetbrains%dmps%dvfs%dIFile" resolveInfo="getClassesGen" />
                </node>
                <node role="operand" roleId="tpee.1197027771414" type="tpee.LocalVariableReference" typeId="tpee.1068581242866" id="5487985028841967746">
                  <link role="variableDeclaration" roleId="tpee.1068581517664" targetNodeId="5487985028841967701" resolveInfo="module" />
                </node>
              </node>
              <node role="operation" roleId="tpee.1197027833540" type="tpee.InstanceMethodCallOperation" typeId="tpee.1202948039474" id="5487985028841967747">
                <link role="baseMethodDeclaration" roleId="tpee.1068499141037" targetNodeId="59et.~IFile%dgetDescendant(java%dlang%dString)%cjetbrains%dmps%dvfs%dIFile" resolveInfo="getDescendant" />
                <node role="actualArgument" roleId="tpee.1068499141038" type="tpee.LocalVariableReference" typeId="tpee.1068581242866" id="5487985028841967748">
                  <link role="variableDeclaration" roleId="tpee.1068581517664" targetNodeId="5487985028841967707" resolveInfo="packageName" />
                </node>
              </node>
            </node>
            <node role="operation" roleId="tpee.1197027833540" type="tpee.InstanceMethodCallOperation" typeId="tpee.1202948039474" id="5487985028841967749">
              <link role="baseMethodDeclaration" roleId="tpee.1068499141037" targetNodeId="59et.~IFile%dgetDescendant(java%dlang%dString)%cjetbrains%dmps%dvfs%dIFile" resolveInfo="getDescendant" />
              <node role="actualArgument" roleId="tpee.1068499141038" type="tpee.PlusExpression" typeId="tpee.1068581242875" id="5487985028841967750">
                <node role="rightExpression" roleId="tpee.1081773367579" type="tpee.DotExpression" typeId="tpee.1197027756228" id="5487985028841967751">
                  <node role="operand" roleId="tpee.1197027771414" type="tp4f.ThisClassifierExpression" typeId="tp4f.1205752633985" id="5487985028841967752" />
                  <node role="operation" roleId="tpee.1197027833540" type="tp4f.DefaultClassifierMethodCallOperation" typeId="tp4f.1205769149993" id="5487985028841967753">
                    <link role="member" roleId="tp4f.1205756909548" targetNodeId="5487985028841967675" resolveInfo="getOutputExtension" />
                  </node>
                </node>
                <node role="leftExpression" roleId="tpee.1081773367580" type="tpee.LocalVariableReference" typeId="tpee.1068581242866" id="5487985028841967754">
                  <link role="variableDeclaration" roleId="tpee.1068581517664" targetNodeId="5487985028841967704" resolveInfo="sourceName" />
                </node>
              </node>
            </node>
          </node>
        </node>
      </node>
    </node>
    <node role="method" roleId="rzqf.856705193941281774" type="rzqf.CommandMethod" typeId="rzqf.856705193941281767" id="5487985028841967755">
      <property name="name" nameId="tpck.1169194664001" value="getSourceFile" />
      <node role="parameter" roleId="tpee.1068580123134" type="tpee.ParameterDeclaration" typeId="tpee.1068498886292" id="5487985028841967756">
        <property name="name" nameId="tpck.1169194664001" value="file" />
        <node role="type" roleId="tpee.5680397130376446158" type="tp25.SNodeType" typeId="tp25.1138055754698" id="5487985028841967757">
          <link role="concept" roleId="tp25.1138405853777" targetNodeId="i1tc.1388222368191236575" resolveInfo="File" />
        </node>
      </node>
      <node role="visibility" roleId="tpee.1178549979242" type="tpee.PublicVisibility" typeId="tpee.1146644602865" id="5487985028841967758" />
      <node role="returnType" roleId="tpee.1068580123133" type="tpee.ClassifierType" typeId="tpee.1107535904670" id="5487985028841967759">
        <link role="classifier" roleId="tpee.1107535924139" targetNodeId="59et.~IFile" resolveInfo="IFile" />
      </node>
      <node role="body" roleId="tpee.1068580123135" type="tpee.StatementList" typeId="tpee.1068580123136" id="5487985028841967760">
        <node role="statement" roleId="tpee.1068581517665" type="tpee.LocalVariableDeclarationStatement" typeId="tpee.1068581242864" id="5487985028841967761">
          <node role="localVariableDeclaration" roleId="tpee.1068581242865" type="tpee.LocalVariableDeclaration" typeId="tpee.1068581242863" id="5487985028841967762">
            <property name="name" nameId="tpck.1169194664001" value="module" />
            <node role="type" roleId="tpee.5680397130376446158" type="tpee.ClassifierType" typeId="tpee.1107535904670" id="5487985028841967763">
              <link role="classifier" roleId="tpee.1107535924139" targetNodeId="vsqj.~IModule" resolveInfo="IModule" />
            </node>
          </node>
        </node>
        <node role="statement" roleId="tpee.1068581517665" type="tpee.LocalVariableDeclarationStatement" typeId="tpee.1068581242864" id="5487985028841967764">
          <node role="localVariableDeclaration" roleId="tpee.1068581242865" type="tpee.LocalVariableDeclaration" typeId="tpee.1068581242863" id="5487985028841967765">
            <property name="name" nameId="tpck.1169194664001" value="sourceName" />
            <node role="type" roleId="tpee.5680397130376446158" type="tpee.StringType" typeId="tpee.1225271177708" id="5487985028841967766" />
          </node>
        </node>
        <node role="statement" roleId="tpee.1068581517665" type="tpee.LocalVariableDeclarationStatement" typeId="tpee.1068581242864" id="5487985028841967767">
          <node role="localVariableDeclaration" roleId="tpee.1068581242865" type="tpee.LocalVariableDeclaration" typeId="tpee.1068581242863" id="5487985028841967768">
            <property name="name" nameId="tpck.1169194664001" value="packageName" />
            <node role="type" roleId="tpee.5680397130376446158" type="tpee.StringType" typeId="tpee.1225271177708" id="5487985028841967769" />
          </node>
        </node>
        <node role="statement" roleId="tpee.1068581517665" type="qff7.ExecuteLightweightCommandStatement" typeId="qff7.8974276187400348181" id="5487985028841967770">
          <node role="commandClosureLiteral" roleId="qff7.8974276187400348171" type="qff7.CommandClosureLiteral" typeId="qff7.8974276187400348173" id="5487985028841967771">
            <node role="body" roleId="tp2c.1199569916463" type="tpee.StatementList" typeId="tpee.1068580123136" id="5487985028841967772">
              <node role="statement" roleId="tpee.1068581517665" type="tpee.ExpressionStatement" typeId="tpee.1068580123155" id="5487985028841967773">
                <node role="expression" roleId="tpee.1068580123156" type="tpee.AssignmentExpression" typeId="tpee.1068498886294" id="5487985028841967774">
                  <node role="rValue" roleId="tpee.1068498886297" type="tpee.DotExpression" typeId="tpee.1197027756228" id="5487985028841967775">
                    <node role="operand" roleId="tpee.1197027771414" type="tpee.DotExpression" typeId="tpee.1197027756228" id="5487985028841967776">
                      <node role="operation" roleId="tpee.1197027833540" type="tpee.InstanceMethodCallOperation" typeId="tpee.1202948039474" id="5487985028841967777">
                        <link role="baseMethodDeclaration" roleId="tpee.1068499141037" targetNodeId="cu2c.~SModel%dgetModelDescriptor()%cjetbrains%dmps%dsmodel%dSModelDescriptor" resolveInfo="getModelDescriptor" />
                      </node>
                      <node role="operand" roleId="tpee.1197027771414" type="tp25.SemanticDowncastExpression" typeId="tp25.1145404486709" id="5487985028841967778">
                        <node role="leftExpression" roleId="tp25.1145404616321" type="tpee.DotExpression" typeId="tpee.1197027756228" id="5487985028841967779">
                          <node role="operand" roleId="tpee.1197027771414" type="tpee.ParameterReference" typeId="tpee.1068581242874" id="5487985028841967780">
                            <link role="variableDeclaration" roleId="tpee.1068581517664" targetNodeId="5487985028841967756" resolveInfo="file" />
                          </node>
                          <node role="operation" roleId="tpee.1197027833540" type="tp25.Node_GetModelOperation" typeId="tp25.1143234257716" id="5487985028841967781" />
                        </node>
                      </node>
                    </node>
                    <node role="operation" roleId="tpee.1197027833540" type="tpee.InstanceMethodCallOperation" typeId="tpee.1202948039474" id="5487985028841967782">
                      <link role="baseMethodDeclaration" roleId="tpee.1068499141037" targetNodeId="cu2c.~SModelDescriptor%dgetModule()%cjetbrains%dmps%dproject%dIModule" resolveInfo="getModule" />
                    </node>
                  </node>
                  <node role="lValue" roleId="tpee.1068498886295" type="tpee.LocalVariableReference" typeId="tpee.1068581242866" id="5487985028841967783">
                    <link role="variableDeclaration" roleId="tpee.1068581517664" targetNodeId="5487985028841967762" resolveInfo="module" />
                  </node>
                </node>
              </node>
              <node role="statement" roleId="tpee.1068581517665" type="tpee.ExpressionStatement" typeId="tpee.1068580123155" id="5487985028841967784">
                <node role="expression" roleId="tpee.1068580123156" type="tpee.AssignmentExpression" typeId="tpee.1068498886294" id="5487985028841967785">
                  <node role="lValue" roleId="tpee.1068498886295" type="tpee.LocalVariableReference" typeId="tpee.1068581242866" id="5487985028841967786">
                    <link role="variableDeclaration" roleId="tpee.1068581517664" targetNodeId="5487985028841967765" resolveInfo="sourceName" />
                  </node>
                  <node role="rValue" roleId="tpee.1068498886297" type="tpee.StaticMethodCall" typeId="tpee.1081236700937" id="5487985028841967787">
                    <link role="classConcept" roleId="tpee.1144433194310" targetNodeId="9m56.~TraceInfoUtil" resolveInfo="TraceInfoUtil" />
                    <link role="baseMethodDeclaration" roleId="tpee.1068499141037" targetNodeId="9m56.~TraceInfoUtil%dgetUnitName(jetbrains%dmps%dsmodel%dSNode)%cjava%dlang%dString" resolveInfo="getUnitName" />
                    <node role="actualArgument" roleId="tpee.1068499141038" type="tpee.ParameterReference" typeId="tpee.1068581242874" id="5487985028841967788">
                      <link role="variableDeclaration" roleId="tpee.1068581517664" targetNodeId="5487985028841967756" resolveInfo="file" />
                    </node>
                  </node>
                </node>
              </node>
              <node role="statement" roleId="tpee.1068581517665" type="tpee.ExpressionStatement" typeId="tpee.1068580123155" id="5487985028841967789">
                <node role="expression" roleId="tpee.1068580123156" type="tpee.AssignmentExpression" typeId="tpee.1068498886294" id="5487985028841967790">
                  <node role="rValue" roleId="tpee.1068498886297" type="tpee.DotExpression" typeId="tpee.1197027756228" id="5487985028841967791">
                    <node role="operand" roleId="tpee.1197027771414" type="tpee.DotExpression" typeId="tpee.1197027756228" id="5487985028841967792">
                      <node role="operand" roleId="tpee.1197027771414" type="tp25.SemanticDowncastExpression" typeId="tp25.1145404486709" id="5487985028841967793">
                        <node role="leftExpression" roleId="tp25.1145404616321" type="tpee.DotExpression" typeId="tpee.1197027756228" id="5487985028841967794">
                          <node role="operand" roleId="tpee.1197027771414" type="tpee.ParameterReference" typeId="tpee.1068581242874" id="5487985028841967795">
                            <link role="variableDeclaration" roleId="tpee.1068581517664" targetNodeId="5487985028841967756" resolveInfo="file" />
                          </node>
                          <node role="operation" roleId="tpee.1197027833540" type="tp25.Node_GetModelOperation" typeId="tp25.1143234257716" id="5487985028841967796" />
                        </node>
                      </node>
                      <node role="operation" roleId="tpee.1197027833540" type="tpee.InstanceMethodCallOperation" typeId="tpee.1202948039474" id="5487985028841967797">
                        <link role="baseMethodDeclaration" roleId="tpee.1068499141037" targetNodeId="cu2c.~SModel%dgetLongName()%cjava%dlang%dString" resolveInfo="getLongName" />
                      </node>
                    </node>
                    <node role="operation" roleId="tpee.1197027833540" type="tpee.InstanceMethodCallOperation" typeId="tpee.1202948039474" id="5487985028841967798">
                      <link role="baseMethodDeclaration" roleId="tpee.1068499141037" targetNodeId="e2lb.~String%dreplace(java%dlang%dCharSequence,java%dlang%dCharSequence)%cjava%dlang%dString" resolveInfo="replace" />
                      <node role="actualArgument" roleId="tpee.1068499141038" type="tpee.StringLiteral" typeId="tpee.1070475926800" id="5487985028841967799">
                        <property name="value" nameId="tpee.1070475926801" value="." />
                      </node>
                      <node role="actualArgument" roleId="tpee.1068499141038" type="tpee.StringLiteral" typeId="tpee.1070475926800" id="5487985028841967800">
                        <property name="value" nameId="tpee.1070475926801" value="/" />
                      </node>
                    </node>
                  </node>
                  <node role="lValue" roleId="tpee.1068498886295" type="tpee.LocalVariableReference" typeId="tpee.1068581242866" id="5487985028841967801">
                    <link role="variableDeclaration" roleId="tpee.1068581517664" targetNodeId="5487985028841967768" resolveInfo="packageName" />
                  </node>
                </node>
              </node>
            </node>
          </node>
        </node>
        <node role="statement" roleId="tpee.1068581517665" type="tpee.ExpressionStatement" typeId="tpee.1068580123155" id="5487985028841967802">
          <node role="expression" roleId="tpee.1068580123156" type="tpee.DotExpression" typeId="tpee.1197027756228" id="5487985028841967803">
            <node role="operand" roleId="tpee.1197027771414" type="tpee.DotExpression" typeId="tpee.1197027756228" id="5487985028841967804">
              <node role="operand" roleId="tpee.1197027771414" type="tpee.DotExpression" typeId="tpee.1197027756228" id="5487985028841967805">
                <node role="operand" roleId="tpee.1197027771414" type="tpee.StaticMethodCall" typeId="tpee.1081236700937" id="5487985028841967806">
                  <link role="classConcept" roleId="tpee.1144433194310" targetNodeId="59et.~FileSystem" resolveInfo="FileSystem" />
                  <link role="baseMethodDeclaration" roleId="tpee.1068499141037" targetNodeId="59et.~FileSystem%dgetInstance()%cjetbrains%dmps%dvfs%dFileSystem" resolveInfo="getInstance" />
                </node>
                <node role="operation" roleId="tpee.1197027833540" type="tpee.InstanceMethodCallOperation" typeId="tpee.1202948039474" id="5487985028841967807">
                  <link role="baseMethodDeclaration" roleId="tpee.1068499141037" targetNodeId="59et.~FileSystem%dgetFileByPath(java%dlang%dString)%cjetbrains%dmps%dvfs%dIFile" resolveInfo="getFileByPath" />
                  <node role="actualArgument" roleId="tpee.1068499141038" type="tpee.DotExpression" typeId="tpee.1197027756228" id="5487985028841967808">
                    <node role="operand" roleId="tpee.1197027771414" type="tpee.LocalVariableReference" typeId="tpee.1068581242866" id="5487985028841967809">
                      <link role="variableDeclaration" roleId="tpee.1068581517664" targetNodeId="5487985028841967762" resolveInfo="module" />
                    </node>
                    <node role="operation" roleId="tpee.1197027833540" type="tpee.InstanceMethodCallOperation" typeId="tpee.1202948039474" id="5487985028841967810">
                      <link role="baseMethodDeclaration" roleId="tpee.1068499141037" targetNodeId="vsqj.~IModule%dgetGeneratorOutputPath()%cjava%dlang%dString" resolveInfo="getGeneratorOutputPath" />
                    </node>
                  </node>
                </node>
              </node>
              <node role="operation" roleId="tpee.1197027833540" type="tpee.InstanceMethodCallOperation" typeId="tpee.1202948039474" id="5487985028841967811">
                <link role="baseMethodDeclaration" roleId="tpee.1068499141037" targetNodeId="59et.~IFile%dgetDescendant(java%dlang%dString)%cjetbrains%dmps%dvfs%dIFile" resolveInfo="getDescendant" />
                <node role="actualArgument" roleId="tpee.1068499141038" type="tpee.LocalVariableReference" typeId="tpee.1068581242866" id="5487985028841967812">
                  <link role="variableDeclaration" roleId="tpee.1068581517664" targetNodeId="5487985028841967768" resolveInfo="packageName" />
                </node>
              </node>
            </node>
            <node role="operation" roleId="tpee.1197027833540" type="tpee.InstanceMethodCallOperation" typeId="tpee.1202948039474" id="5487985028841967813">
              <link role="baseMethodDeclaration" roleId="tpee.1068499141037" targetNodeId="59et.~IFile%dgetDescendant(java%dlang%dString)%cjetbrains%dmps%dvfs%dIFile" resolveInfo="getDescendant" />
              <node role="actualArgument" roleId="tpee.1068499141038" type="tpee.PlusExpression" typeId="tpee.1068581242875" id="5487985028841967814">
                <node role="rightExpression" roleId="tpee.1081773367579" type="tpee.DotExpression" typeId="tpee.1197027756228" id="5487985028841967815">
                  <node role="operand" roleId="tpee.1197027771414" type="tp4f.ThisClassifierExpression" typeId="tp4f.1205752633985" id="5487985028841967816" />
                  <node role="operation" roleId="tpee.1197027833540" type="tp4f.DefaultClassifierMethodCallOperation" typeId="tp4f.1205769149993" id="5487985028841967817">
                    <link role="member" roleId="tp4f.1205756909548" targetNodeId="5487985028841967669" resolveInfo="getSourceExtension" />
                  </node>
                </node>
                <node role="leftExpression" roleId="tpee.1081773367580" type="tpee.LocalVariableReference" typeId="tpee.1068581242866" id="5487985028841967818">
                  <link role="variableDeclaration" roleId="tpee.1068581517664" targetNodeId="5487985028841967765" resolveInfo="sourceName" />
                </node>
              </node>
            </node>
          </node>
        </node>
      </node>
    </node>
    <node role="executePart" roleId="rzqf.6129022259108579262" type="rzqf.ExecuteCommandPart" typeId="rzqf.6129022259108579244" id="5487985028841967819">
      <node role="parameterDeclaration" roleId="rzqf.6129022259108579245" type="rzqf.ExplicitCommandParameterDeclaration" typeId="rzqf.856705193941281762" id="5487985028841967820">
        <property name="isRequired" nameId="rzqf.856705193941281763" value="true" />
        <property name="name" nameId="tpck.1169194664001" value="file" />
        <node role="type" roleId="tpee.5680397130376446158" type="tp25.SNodeType" typeId="tp25.1138055754698" id="5487985028841967821">
          <link role="concept" roleId="tp25.1138405853777" targetNodeId="i1tc.1388222368191236575" resolveInfo="File" />
        </node>
      </node>
      <node role="parameterDeclaration" roleId="rzqf.6129022259108579245" type="rzqf.ExplicitCommandParameterDeclaration" typeId="rzqf.856705193941281762" id="5487985028841967822">
        <property name="name" nameId="tpck.1169194664001" value="gccLocation" />
        <node role="type" roleId="tpee.5680397130376446158" type="tpee.StringType" typeId="tpee.1225271177708" id="5487985028841967823" />
        <node role="initializer" roleId="tpee.1068431790190" type="tpee.StaticMethodCall" typeId="tpee.1081236700937" id="5487985028841967824">
          <link role="baseMethodDeclaration" roleId="tpee.1068499141037" targetNodeId="70e9.3990508698139427230" resolveInfo="getGccLocation" />
          <link role="classConcept" roleId="tpee.1144433194310" targetNodeId="70e9.3990508698139427192" resolveInfo="ProgramsLocationUtil" />
        </node>
      </node>
      <node role="execute" roleId="rzqf.6129022259108579246" type="tpee.BlockStatement" typeId="tpee.1082485599095" id="5487985028841967825">
        <node role="statements" roleId="tpee.1082485599096" type="tpee.StatementList" typeId="tpee.1068580123136" id="5487985028841967826">
          <node role="statement" roleId="tpee.1068581517665" type="tpee.IfStatement" typeId="tpee.1068580123159" id="5487985028841967827">
            <node role="condition" roleId="tpee.1068580123160" type="tpee.OrExpression" typeId="tpee.1080223426719" id="5487985028841967828">
              <node role="leftExpression" roleId="tpee.1081773367580" type="tpee.DotExpression" typeId="tpee.1197027756228" id="5487985028841967829">
                <node role="operand" roleId="tpee.1197027771414" type="rzqf.CommandParameterReference" typeId="rzqf.856705193941281756" id="5487985028841967830">
                  <link role="parameter" roleId="rzqf.856705193941281758" targetNodeId="5487985028841967822" resolveInfo="gccLocation" />
                </node>
                <node role="operation" roleId="tpee.1197027833540" type="tpee.IsEmptyOperation" typeId="tpee.1225271369338" id="5487985028841967831" />
              </node>
              <node role="rightExpression" roleId="tpee.1081773367579" type="tpee.NotExpression" typeId="tpee.1081516740877" id="5487985028841967832">
                <node role="expression" roleId="tpee.1081516765348" type="tpee.DotExpression" typeId="tpee.1197027756228" id="5487985028841967833">
                  <node role="operand" roleId="tpee.1197027771414" type="tpee.GenericNewExpression" typeId="tpee.1145552977093" id="5487985028841967834">
                    <node role="creator" roleId="tpee.1145553007750" type="tpee.ClassCreator" typeId="tpee.1212685548494" id="5487985028841967835">
                      <link role="baseMethodDeclaration" roleId="tpee.1068499141037" targetNodeId="fxg7.~File%d&lt;init&gt;(java%dlang%dString)" resolveInfo="File" />
                      <node role="actualArgument" roleId="tpee.1068499141038" type="rzqf.CommandParameterReference" typeId="rzqf.856705193941281756" id="5487985028841967836">
                        <link role="parameter" roleId="rzqf.856705193941281758" targetNodeId="5487985028841967822" resolveInfo="gccLocation" />
                      </node>
                    </node>
                  </node>
                  <node role="operation" roleId="tpee.1197027833540" type="tpee.InstanceMethodCallOperation" typeId="tpee.1202948039474" id="5487985028841967837">
                    <link role="baseMethodDeclaration" roleId="tpee.1068499141037" targetNodeId="fxg7.~File%dexists()%cboolean" resolveInfo="exists" />
                  </node>
                </node>
              </node>
            </node>
            <node role="ifTrue" roleId="tpee.1068580123161" type="tpee.StatementList" typeId="tpee.1068580123136" id="5487985028841967838">
              <node role="statement" roleId="tpee.1068581517665" type="rzqf.ReportExecutionError" typeId="rzqf.856705193941281790" id="5487985028841967839">
                <node role="message" roleId="rzqf.856705193941281795" type="tpee.PlusExpression" typeId="tpee.1068581242875" id="5487985028841967840">
                  <node role="rightExpression" roleId="tpee.1081773367579" type="rzqf.CommandParameterReference" typeId="rzqf.856705193941281756" id="5487985028841967841">
                    <link role="parameter" roleId="rzqf.856705193941281758" targetNodeId="5487985028841967822" resolveInfo="gccLocation" />
                  </node>
                  <node role="leftExpression" roleId="tpee.1081773367580" type="tpee.StringLiteral" typeId="tpee.1070475926800" id="5487985028841967842">
                    <property name="value" nameId="tpee.1070475926801" value="Could not find gcc by path " />
                  </node>
                </node>
              </node>
            </node>
          </node>
          <node role="statement" roleId="tpee.1068581517665" type="tpee.Statement" typeId="tpee.1068580123157" id="5487985028841967843" />
          <node role="statement" roleId="tpee.1068581517665" type="tpee.LocalVariableDeclarationStatement" typeId="tpee.1068581242864" id="5487985028841967844">
            <node role="localVariableDeclaration" roleId="tpee.1068581242865" type="tpee.LocalVariableDeclaration" typeId="tpee.1068581242863" id="5487985028841967845">
              <property name="name" nameId="tpck.1169194664001" value="sourceFile" />
              <node role="type" roleId="tpee.5680397130376446158" type="tpee.ClassifierType" typeId="tpee.1107535904670" id="5487985028841967846">
                <link role="classifier" roleId="tpee.1107535924139" targetNodeId="59et.~IFile" resolveInfo="IFile" />
              </node>
              <node role="initializer" roleId="tpee.1068431790190" type="tpee.DotExpression" typeId="tpee.1197027756228" id="5487985028841967847">
                <node role="operand" roleId="tpee.1197027771414" type="tp4f.ThisClassifierExpression" typeId="tp4f.1205752633985" id="5487985028841967848" />
                <node role="operation" roleId="tpee.1197027833540" type="tp4f.DefaultClassifierMethodCallOperation" typeId="tp4f.1205769149993" id="5487985028841967849">
                  <link role="member" roleId="tp4f.1205756909548" targetNodeId="5487985028841967755" resolveInfo="getSourceFile" />
                  <node role="actualArgument" roleId="tp4f.1205770614681" type="rzqf.CommandParameterReference" typeId="rzqf.856705193941281756" id="5487985028841967850">
                    <link role="parameter" roleId="rzqf.856705193941281758" targetNodeId="5487985028841967820" resolveInfo="file" />
                  </node>
                </node>
              </node>
            </node>
          </node>
          <node role="statement" roleId="tpee.1068581517665" type="tpee.IfStatement" typeId="tpee.1068580123159" id="5487985028841967851">
            <node role="condition" roleId="tpee.1068580123160" type="tpee.NotExpression" typeId="tpee.1081516740877" id="5487985028841967852">
              <node role="expression" roleId="tpee.1081516765348" type="tpee.ParenthesizedExpression" typeId="tpee.1079359253375" id="5487985028841967853">
                <node role="expression" roleId="tpee.1079359253376" type="tpee.DotExpression" typeId="tpee.1197027756228" id="5487985028841967854">
                  <node role="operand" roleId="tpee.1197027771414" type="tpee.LocalVariableReference" typeId="tpee.1068581242866" id="5487985028841967855">
                    <link role="variableDeclaration" roleId="tpee.1068581517664" targetNodeId="5487985028841967845" resolveInfo="sourceFile" />
                  </node>
                  <node role="operation" roleId="tpee.1197027833540" type="tpee.InstanceMethodCallOperation" typeId="tpee.1202948039474" id="5487985028841967856">
                    <link role="baseMethodDeclaration" roleId="tpee.1068499141037" targetNodeId="59et.~IFile%dexists()%cboolean" resolveInfo="exists" />
                  </node>
                </node>
              </node>
            </node>
            <node role="ifTrue" roleId="tpee.1068580123161" type="tpee.StatementList" typeId="tpee.1068580123136" id="5487985028841967857">
              <node role="statement" roleId="tpee.1068581517665" type="rzqf.ReportExecutionError" typeId="rzqf.856705193941281790" id="5487985028841967858">
                <node role="message" roleId="rzqf.856705193941281795" type="tpee.PlusExpression" typeId="tpee.1068581242875" id="5487985028841967859">
                  <node role="rightExpression" roleId="tpee.1081773367579" type="tpee.StringLiteral" typeId="tpee.1070475926800" id="5487985028841967860">
                    <property name="value" nameId="tpee.1070475926801" value=" does not exist. Can't compile it." />
                  </node>
                  <node role="leftExpression" roleId="tpee.1081773367580" type="tpee.PlusExpression" typeId="tpee.1068581242875" id="5487985028841967861">
                    <node role="leftExpression" roleId="tpee.1081773367580" type="tpee.StringLiteral" typeId="tpee.1070475926800" id="5487985028841967862">
                      <property name="value" nameId="tpee.1070475926801" value="Source file " />
                    </node>
                    <node role="rightExpression" roleId="tpee.1081773367579" type="tpee.LocalVariableReference" typeId="tpee.1068581242866" id="5487985028841967863">
                      <link role="variableDeclaration" roleId="tpee.1068581517664" targetNodeId="5487985028841967845" resolveInfo="sourceFile" />
                    </node>
                  </node>
                </node>
              </node>
            </node>
          </node>
          <node role="statement" roleId="tpee.1068581517665" type="tpee.LocalVariableDeclarationStatement" typeId="tpee.1068581242864" id="5487985028841967864">
            <node role="localVariableDeclaration" roleId="tpee.1068581242865" type="tpee.LocalVariableDeclaration" typeId="tpee.1068581242863" id="5487985028841967865">
              <property name="name" nameId="tpck.1169194664001" value="executableFile" />
              <property name="isFinal" nameId="tpee.1176718929932" value="true" />
              <node role="type" roleId="tpee.5680397130376446158" type="tpee.ClassifierType" typeId="tpee.1107535904670" id="5487985028841967866">
                <link role="classifier" roleId="tpee.1107535924139" targetNodeId="59et.~IFile" resolveInfo="IFile" />
              </node>
              <node role="initializer" roleId="tpee.1068431790190" type="tpee.DotExpression" typeId="tpee.1197027756228" id="5487985028841967867">
                <node role="operand" roleId="tpee.1197027771414" type="tp4f.ThisClassifierExpression" typeId="tp4f.1205752633985" id="5487985028841967868" />
                <node role="operation" roleId="tpee.1197027833540" type="tp4f.DefaultClassifierMethodCallOperation" typeId="tp4f.1205769149993" id="5487985028841967869">
                  <link role="member" roleId="tp4f.1205756909548" targetNodeId="5487985028841967694" resolveInfo="getExecutableFile" />
                  <node role="actualArgument" roleId="tp4f.1205770614681" type="rzqf.CommandParameterReference" typeId="rzqf.856705193941281756" id="5487985028841967870">
                    <link role="parameter" roleId="rzqf.856705193941281758" targetNodeId="5487985028841967820" resolveInfo="file" />
                  </node>
                </node>
              </node>
            </node>
          </node>
          <node role="statement" roleId="tpee.1068581517665" type="tpee.ExpressionStatement" typeId="tpee.1068580123155" id="7114233001712011171">
            <node role="expression" roleId="tpee.1068580123156" type="tpee.StaticMethodCall" typeId="tpee.1081236700937" id="7114233001712011355">
              <link role="baseMethodDeclaration" roleId="tpee.1068499141037" targetNodeId="86um.~ThreadUtils%drunInUIThreadAndWait(java%dlang%dRunnable)%cboolean" resolveInfo="runInUIThreadAndWait" />
              <link role="classConcept" roleId="tpee.1144433194310" targetNodeId="86um.~ThreadUtils" resolveInfo="ThreadUtils" />
              <node role="actualArgument" roleId="tpee.1068499141038" type="tpee.GenericNewExpression" typeId="tpee.1145552977093" id="7114233001712011356">
                <node role="creator" roleId="tpee.1145553007750" type="tpee.AnonymousClassCreator" typeId="tpee.1182160077978" id="7114233001712011358">
                  <node role="cls" roleId="tpee.1182160096073" type="tpee.AnonymousClass" typeId="tpee.1170345865475" id="7114233001712011359">
                    <property name="nonStatic" nameId="tpee.521412098689998745" value="true" />
                    <link role="classifier" roleId="tpee.1170346070688" targetNodeId="e2lb.~Runnable" resolveInfo="Runnable" />
                    <link role="baseMethodDeclaration" roleId="tpee.1068499141037" targetNodeId="e2lb.~Object%d&lt;init&gt;()" resolveInfo="Object" />
<<<<<<< HEAD
                    <node role="visibility" roleId="tpee.1178549979242" type="tpee.PublicVisibility" typeId="tpee.1146644602865" id="7114233001712011360" />
=======
>>>>>>> 9161bcdd
                    <node role="member" roleId="tpee.5375687026011219971" type="tpee.InstanceMethodDeclaration" typeId="tpee.1068580123165" id="7114233001712011361">
                      <property name="isDeprecated" nameId="tpee.1224848525476" value="false" />
                      <property name="isAbstract" nameId="tpee.1178608670077" value="false" />
                      <property name="name" nameId="tpck.1169194664001" value="run" />
                      <property name="isFinal" nameId="tpee.1181808852946" value="false" />
                      <node role="visibility" roleId="tpee.1178549979242" type="tpee.PublicVisibility" typeId="tpee.1146644602865" id="7114233001712011362" />
                      <node role="returnType" roleId="tpee.1068580123133" type="tpee.VoidType" typeId="tpee.1068581517677" id="7114233001712011363" />
                      <node role="body" roleId="tpee.1068580123135" type="tpee.StatementList" typeId="tpee.1068580123136" id="7114233001712011364">
                        <node role="statement" roleId="tpee.1068581517665" type="tpee.ExpressionStatement" typeId="tpee.1068580123155" id="7114233001712011365">
                          <node role="expression" roleId="tpee.1068580123156" type="tpee.DotExpression" typeId="tpee.1197027756228" id="7114233001712015240">
                            <node role="operand" roleId="tpee.1197027771414" type="tpee.StaticMethodCall" typeId="tpee.1081236700937" id="7114233001712015215">
                              <link role="baseMethodDeclaration" roleId="tpee.1068499141037" targetNodeId="cu2c.~ModelAccess%dinstance()%cjetbrains%dmps%dsmodel%dModelAccess" resolveInfo="instance" />
                              <link role="classConcept" roleId="tpee.1144433194310" targetNodeId="cu2c.~ModelAccess" resolveInfo="ModelAccess" />
                            </node>
                            <node role="operation" roleId="tpee.1197027833540" type="tpee.InstanceMethodCallOperation" typeId="tpee.1202948039474" id="7114233001712015512">
                              <link role="baseMethodDeclaration" roleId="tpee.1068499141037" targetNodeId="cu2c.~ModelCommandExecutor%drequireWrite(java%dlang%dRunnable)%cvoid" resolveInfo="requireWrite" />
                              <node role="actualArgument" roleId="tpee.1068499141038" type="tpee.GenericNewExpression" typeId="tpee.1145552977093" id="7114233001712015514">
                                <node role="creator" roleId="tpee.1145553007750" type="tpee.AnonymousClassCreator" typeId="tpee.1182160077978" id="7114233001712015520">
                                  <node role="cls" roleId="tpee.1182160096073" type="tpee.AnonymousClass" typeId="tpee.1170345865475" id="7114233001712015521">
                                    <property name="nonStatic" nameId="tpee.521412098689998745" value="true" />
                                    <link role="classifier" roleId="tpee.1170346070688" targetNodeId="e2lb.~Runnable" resolveInfo="Runnable" />
                                    <link role="baseMethodDeclaration" roleId="tpee.1068499141037" targetNodeId="e2lb.~Object%d&lt;init&gt;()" resolveInfo="Object" />
                                    <node role="visibility" roleId="tpee.1178549979242" type="tpee.PublicVisibility" typeId="tpee.1146644602865" id="7114233001712015522" />
                                    <node role="member" roleId="tpee.5375687026011219971" type="tpee.InstanceMethodDeclaration" typeId="tpee.1068580123165" id="7114233001712015523">
                                      <property name="isDeprecated" nameId="tpee.1224848525476" value="false" />
                                      <property name="isAbstract" nameId="tpee.1178608670077" value="false" />
                                      <property name="name" nameId="tpck.1169194664001" value="run" />
                                      <property name="isFinal" nameId="tpee.1181808852946" value="false" />
                                      <node role="visibility" roleId="tpee.1178549979242" type="tpee.PublicVisibility" typeId="tpee.1146644602865" id="7114233001712015524" />
                                      <node role="returnType" roleId="tpee.1068580123133" type="tpee.VoidType" typeId="tpee.1068581517677" id="7114233001712015525" />
                                      <node role="body" roleId="tpee.1068580123135" type="tpee.StatementList" typeId="tpee.1068580123136" id="7114233001712015526">
                                        <node role="statement" roleId="tpee.1068581517665" type="tpee.ExpressionStatement" typeId="tpee.1068580123155" id="5487985028841967871">
                                          <node role="expression" roleId="tpee.1068580123156" type="tpee.DotExpression" typeId="tpee.1197027756228" id="5487985028841967872">
                                            <node role="operand" roleId="tpee.1197027771414" type="tpee.DotExpression" typeId="tpee.1197027756228" id="5487985028841967873">
                                              <node role="operand" roleId="tpee.1197027771414" type="tpee.LocalVariableReference" typeId="tpee.1068581242866" id="5487985028841967874">
                                                <link role="variableDeclaration" roleId="tpee.1068581517664" targetNodeId="5487985028841967865" resolveInfo="executableFile" />
                                              </node>
                                              <node role="operation" roleId="tpee.1197027833540" type="tpee.InstanceMethodCallOperation" typeId="tpee.1202948039474" id="5487985028841967875">
                                                <link role="baseMethodDeclaration" roleId="tpee.1068499141037" targetNodeId="59et.~IFile%dgetParent()%cjetbrains%dmps%dvfs%dIFile" resolveInfo="getParent" />
                                              </node>
                                            </node>
                                            <node role="operation" roleId="tpee.1197027833540" type="tpee.InstanceMethodCallOperation" typeId="tpee.1202948039474" id="5487985028841967876">
                                              <link role="baseMethodDeclaration" roleId="tpee.1068499141037" targetNodeId="59et.~IFile%dmkdirs()%cboolean" resolveInfo="mkdirs" />
                                            </node>
                                          </node>
                                        </node>
                                      </node>
                                    </node>
                                  </node>
                                </node>
                              </node>
                            </node>
                          </node>
                        </node>
                      </node>
                    </node>
                    <node role="visibility" roleId="tpee.1178549979242" type="tpee.PublicVisibility" typeId="tpee.1146644602865" id="7114233001712011360" />
                  </node>
                </node>
              </node>
            </node>
          </node>
          <node role="statement" roleId="tpee.1068581517665" type="tpee.Statement" typeId="tpee.1068580123157" id="5487985028841967877" />
          <node role="statement" roleId="tpee.1068581517665" type="tpee.SingleLineComment" typeId="tpee.6329021646629104954" id="5487985028841967878">
            <node role="commentPart" roleId="tpee.6329021646629175155" type="tpee.TextCommentPart" typeId="tpee.6329021646629104957" id="5487985028841967879">
              <property name="text" nameId="tpee.6329021646629104958" value="-xc -- specifies source language (c)" />
            </node>
          </node>
          <node role="statement" roleId="tpee.1068581517665" type="tpee.SingleLineComment" typeId="tpee.6329021646629104954" id="5487985028841967880">
            <node role="commentPart" roleId="tpee.6329021646629175155" type="tpee.TextCommentPart" typeId="tpee.6329021646629104957" id="5487985028841967881">
              <property name="text" nameId="tpee.6329021646629104958" value="-g -- save debug information" />
            </node>
          </node>
          <node role="statement" roleId="tpee.1068581517665" type="tpee.ExpressionStatement" typeId="tpee.1068580123155" id="5487985028841967882">
            <node role="expression" roleId="tpee.1068580123156" type="rzqf.CommandBuilderExpression" typeId="rzqf.856705193941281780" id="5487985028841967883">
              <link role="commandPart" roleId="rzqf.6129022259108621329" targetNodeId="5487985028841967975" />
              <node role="argument" roleId="rzqf.856705193941281781" type="rzqf.CommandParameterAssignment" typeId="rzqf.856705193941281764" id="5487985028841967884">
                <link role="parameterDeclaration" roleId="rzqf.856705193941281765" targetNodeId="5487985028841967983" resolveInfo="executable" />
                <node role="value" roleId="rzqf.856705193941281766" type="tpee.GenericNewExpression" typeId="tpee.1145552977093" id="5487985028841967885">
                  <node role="creator" roleId="tpee.1145553007750" type="tpee.ClassCreator" typeId="tpee.1212685548494" id="5487985028841967886">
                    <link role="baseMethodDeclaration" roleId="tpee.1068499141037" targetNodeId="fxg7.~File%d&lt;init&gt;(java%dlang%dString)" resolveInfo="File" />
                    <node role="actualArgument" roleId="tpee.1068499141038" type="rzqf.CommandParameterReference" typeId="rzqf.856705193941281756" id="5487985028841967887">
                      <link role="parameter" roleId="rzqf.856705193941281758" targetNodeId="5487985028841967822" resolveInfo="gccLocation" />
                    </node>
                  </node>
                </node>
              </node>
              <node role="argument" roleId="rzqf.856705193941281781" type="rzqf.CommandParameterAssignment" typeId="rzqf.856705193941281764" id="5487985028841967888">
                <link role="parameterDeclaration" roleId="rzqf.856705193941281765" targetNodeId="5487985028841967985" resolveInfo="workingDirectory" />
                <node role="value" roleId="rzqf.856705193941281766" type="tpee.GenericNewExpression" typeId="tpee.1145552977093" id="5487985028841967889">
                  <node role="creator" roleId="tpee.1145553007750" type="tpee.ClassCreator" typeId="tpee.1212685548494" id="5487985028841967890">
                    <link role="baseMethodDeclaration" roleId="tpee.1068499141037" targetNodeId="fxg7.~File%d&lt;init&gt;(java%dlang%dString)" resolveInfo="File" />
                    <node role="actualArgument" roleId="tpee.1068499141038" type="tpee.DotExpression" typeId="tpee.1197027756228" id="5487985028841967891">
                      <node role="operand" roleId="tpee.1197027771414" type="tpee.DotExpression" typeId="tpee.1197027756228" id="5487985028841967892">
                        <node role="operand" roleId="tpee.1197027771414" type="tpee.LocalVariableReference" typeId="tpee.1068581242866" id="5487985028841967893">
                          <link role="variableDeclaration" roleId="tpee.1068581517664" targetNodeId="5487985028841967845" resolveInfo="sourceFile" />
                        </node>
                        <node role="operation" roleId="tpee.1197027833540" type="tpee.InstanceMethodCallOperation" typeId="tpee.1202948039474" id="5487985028841967894">
                          <link role="baseMethodDeclaration" roleId="tpee.1068499141037" targetNodeId="59et.~IFile%dgetParent()%cjetbrains%dmps%dvfs%dIFile" resolveInfo="getParent" />
                        </node>
                      </node>
                      <node role="operation" roleId="tpee.1197027833540" type="tpee.InstanceMethodCallOperation" typeId="tpee.1202948039474" id="5487985028841967895">
                        <link role="baseMethodDeclaration" roleId="tpee.1068499141037" targetNodeId="59et.~IFile%dgetAbsolutePath()%cjava%dlang%dString" resolveInfo="getAbsolutePath" />
                      </node>
                    </node>
                  </node>
                </node>
              </node>
              <node role="argument" roleId="rzqf.856705193941281781" type="rzqf.CommandParameterAssignment" typeId="rzqf.856705193941281764" id="5487985028841967896">
                <link role="parameterDeclaration" roleId="rzqf.856705193941281765" targetNodeId="5487985028841967990" resolveInfo="programParameters" />
                <node role="value" roleId="rzqf.856705193941281766" type="tpee.PlusExpression" typeId="tpee.1068581242875" id="5487985028841967897">
                  <node role="leftExpression" roleId="tpee.1081773367580" type="tpee.PlusExpression" typeId="tpee.1068581242875" id="5487985028841967898">
                    <node role="leftExpression" roleId="tpee.1081773367580" type="tpee.PlusExpression" typeId="tpee.1068581242875" id="5487985028841967899">
                      <node role="rightExpression" roleId="tpee.1081773367579" type="tpee.StringLiteral" typeId="tpee.1070475926800" id="5487985028841967900">
                        <property name="value" nameId="tpee.1070475926801" value=" " />
                      </node>
                      <node role="leftExpression" roleId="tpee.1081773367580" type="tpee.PlusExpression" typeId="tpee.1068581242875" id="5487985028841967901">
                        <node role="rightExpression" roleId="tpee.1081773367579" type="tpee.DotExpression" typeId="tpee.1197027756228" id="5487985028841967902">
                          <node role="operand" roleId="tpee.1197027771414" type="tp4f.ThisClassifierExpression" typeId="tp4f.1205752633985" id="5487985028841967903" />
                          <node role="operation" roleId="tpee.1197027833540" type="tp4f.DefaultClassifierMethodCallOperation" typeId="tp4f.1205769149993" id="5487985028841967904">
                            <link role="member" roleId="tp4f.1205756909548" targetNodeId="5487985028841967649" resolveInfo="protect" />
                            <node role="actualArgument" roleId="tp4f.1205770614681" type="tpee.DotExpression" typeId="tpee.1197027756228" id="5487985028841967905">
                              <node role="operand" roleId="tpee.1197027771414" type="tpee.LocalVariableReference" typeId="tpee.1068581242866" id="5487985028841967906">
                                <link role="variableDeclaration" roleId="tpee.1068581517664" targetNodeId="5487985028841967845" resolveInfo="sourceFile" />
                              </node>
                              <node role="operation" roleId="tpee.1197027833540" type="tpee.InstanceMethodCallOperation" typeId="tpee.1202948039474" id="5487985028841967907">
                                <link role="baseMethodDeclaration" roleId="tpee.1068499141037" targetNodeId="59et.~IFile%dgetAbsolutePath()%cjava%dlang%dString" resolveInfo="getAbsolutePath" />
                              </node>
                            </node>
                          </node>
                        </node>
                        <node role="leftExpression" roleId="tpee.1081773367580" type="tpee.PlusExpression" typeId="tpee.1068581242875" id="5487985028841967908">
                          <node role="rightExpression" roleId="tpee.1081773367579" type="tpee.StringLiteral" typeId="tpee.1070475926800" id="5487985028841967909">
                            <property name="value" nameId="tpee.1070475926801" value=" " />
                          </node>
                          <node role="leftExpression" roleId="tpee.1081773367580" type="tpee.PlusExpression" typeId="tpee.1068581242875" id="5487985028841967910">
                            <node role="leftExpression" roleId="tpee.1081773367580" type="tpee.PlusExpression" typeId="tpee.1068581242875" id="5487985028841967911">
                              <node role="leftExpression" roleId="tpee.1081773367580" type="tpee.StringLiteral" typeId="tpee.1070475926800" id="5487985028841967912">
                                <property name="value" nameId="tpee.1070475926801" value="-xc" />
                              </node>
                              <node role="rightExpression" roleId="tpee.1081773367579" type="tpee.StringLiteral" typeId="tpee.1070475926800" id="5487985028841967913">
                                <property name="value" nameId="tpee.1070475926801" value=" " />
                              </node>
                            </node>
                            <node role="rightExpression" roleId="tpee.1081773367579" type="tpee.StringLiteral" typeId="tpee.1070475926800" id="5487985028841967914">
                              <property name="value" nameId="tpee.1070475926801" value="-g" />
                            </node>
                          </node>
                        </node>
                      </node>
                    </node>
                    <node role="rightExpression" roleId="tpee.1081773367579" type="tpee.StringLiteral" typeId="tpee.1070475926800" id="5487985028841967915">
                      <property name="value" nameId="tpee.1070475926801" value="-o " />
                    </node>
                  </node>
                  <node role="rightExpression" roleId="tpee.1081773367579" type="tpee.DotExpression" typeId="tpee.1197027756228" id="5487985028841967916">
                    <node role="operand" roleId="tpee.1197027771414" type="tp4f.ThisClassifierExpression" typeId="tp4f.1205752633985" id="5487985028841967917" />
                    <node role="operation" roleId="tpee.1197027833540" type="tp4f.DefaultClassifierMethodCallOperation" typeId="tp4f.1205769149993" id="5487985028841967918">
                      <link role="member" roleId="tp4f.1205756909548" targetNodeId="5487985028841967649" resolveInfo="protect" />
                      <node role="actualArgument" roleId="tp4f.1205770614681" type="tpee.DotExpression" typeId="tpee.1197027756228" id="5487985028841967919">
                        <node role="operand" roleId="tpee.1197027771414" type="tpee.LocalVariableReference" typeId="tpee.1068581242866" id="5487985028841967920">
                          <link role="variableDeclaration" roleId="tpee.1068581517664" targetNodeId="5487985028841967865" resolveInfo="executableFile" />
                        </node>
                        <node role="operation" roleId="tpee.1197027833540" type="tpee.InstanceMethodCallOperation" typeId="tpee.1202948039474" id="5487985028841967921">
                          <link role="baseMethodDeclaration" roleId="tpee.1068499141037" targetNodeId="59et.~IFile%dgetAbsolutePath()%cjava%dlang%dString" resolveInfo="getAbsolutePath" />
                        </node>
                      </node>
                    </node>
                  </node>
                </node>
              </node>
            </node>
          </node>
        </node>
      </node>
    </node>
    <node role="debuggerParameter" roleId="rzqf.8478830098674492346" type="rzqf.DebuggerSettingsCommandParameterDeclaration" typeId="rzqf.8478830098674460022" id="5487985028841967922">
      <node role="type" roleId="tpee.5680397130376446158" type="tpee.StringType" typeId="tpee.1225271177708" id="5487985028841967923" />
    </node>
  </root>
  <root id="5487985028841967924">
    <node role="executePart" roleId="rzqf.6129022259108579262" type="rzqf.ExecuteCommandPart" typeId="rzqf.6129022259108579244" id="5487985028841967925">
      <node role="parameterDeclaration" roleId="rzqf.6129022259108579245" type="rzqf.ExplicitCommandParameterDeclaration" typeId="rzqf.856705193941281762" id="5487985028841967926">
        <property name="isRequired" nameId="rzqf.856705193941281763" value="true" />
        <property name="name" nameId="tpck.1169194664001" value="executable" />
        <node role="type" roleId="tpee.5680397130376446158" type="tpee.ClassifierType" typeId="tpee.1107535904670" id="5487985028841967927">
          <link role="classifier" roleId="tpee.1107535924139" targetNodeId="fxg7.~File" resolveInfo="File" />
        </node>
      </node>
      <node role="parameterDeclaration" roleId="rzqf.6129022259108579245" type="rzqf.ExplicitCommandParameterDeclaration" typeId="rzqf.856705193941281762" id="5487985028841967928">
        <property name="isRequired" nameId="rzqf.856705193941281763" value="true" />
        <property name="name" nameId="tpck.1169194664001" value="project" />
        <node role="type" roleId="tpee.5680397130376446158" type="tpee.ClassifierType" typeId="tpee.1107535904670" id="5487985028841967929">
          <link role="classifier" roleId="tpee.1107535924139" targetNodeId="ph2v.~Project" resolveInfo="Project" />
        </node>
      </node>
      <node role="parameterDeclaration" roleId="rzqf.6129022259108579245" type="rzqf.ExplicitCommandParameterDeclaration" typeId="rzqf.856705193941281762" id="5487985028841967930">
        <property name="name" nameId="tpck.1169194664001" value="gdbLocation" />
        <node role="type" roleId="tpee.5680397130376446158" type="tpee.ClassifierType" typeId="tpee.1107535904670" id="5487985028841967931">
          <link role="classifier" roleId="tpee.1107535924139" targetNodeId="fxg7.~File" resolveInfo="File" />
        </node>
      </node>
      <node role="execute" roleId="rzqf.6129022259108579246" type="tpee.BlockStatement" typeId="tpee.1082485599095" id="5487985028841967932">
        <node role="statements" roleId="tpee.1082485599096" type="tpee.StatementList" typeId="tpee.1068580123136" id="5487985028841967933">
          <node role="statement" roleId="tpee.1068581517665" type="tpee.LocalVariableDeclarationStatement" typeId="tpee.1068581242864" id="5487985028841967934">
            <node role="localVariableDeclaration" roleId="tpee.1068581242865" type="tpee.LocalVariableDeclaration" typeId="tpee.1068581242863" id="5487985028841967935">
              <property name="name" nameId="tpck.1169194664001" value="gdbFile" />
              <node role="type" roleId="tpee.5680397130376446158" type="tpee.ClassifierType" typeId="tpee.1107535904670" id="5487985028841967936">
                <link role="classifier" roleId="tpee.1107535924139" targetNodeId="fxg7.~File" resolveInfo="File" />
              </node>
              <node role="initializer" roleId="tpee.1068431790190" type="tpee.GenericNewExpression" typeId="tpee.1145552977093" id="5487985028841967937">
                <node role="creator" roleId="tpee.1145553007750" type="tpee.ClassCreator" typeId="tpee.1212685548494" id="5487985028841967938">
                  <link role="baseMethodDeclaration" roleId="tpee.1068499141037" targetNodeId="fxg7.~File%d&lt;init&gt;(java%dlang%dString)" resolveInfo="File" />
                  <node role="actualArgument" roleId="tpee.1068499141038" type="tpee.StaticMethodCall" typeId="tpee.1081236700937" id="5487985028841967939">
                    <link role="classConcept" roleId="tpee.1144433194310" targetNodeId="70e9.3990508698139427192" resolveInfo="ProgramsLocationUtil" />
                    <link role="baseMethodDeclaration" roleId="tpee.1068499141037" targetNodeId="70e9.3990508698139427214" resolveInfo="getGdbLocation" />
                  </node>
                </node>
              </node>
            </node>
          </node>
          <node role="statement" roleId="tpee.1068581517665" type="tpee.IfStatement" typeId="tpee.1068580123159" id="5487985028841967940">
            <node role="ifTrue" roleId="tpee.1068580123161" type="tpee.StatementList" typeId="tpee.1068580123136" id="5487985028841967941">
              <node role="statement" roleId="tpee.1068581517665" type="rzqf.ReportExecutionError" typeId="rzqf.856705193941281790" id="5487985028841967942">
                <node role="message" roleId="rzqf.856705193941281795" type="tpee.PlusExpression" typeId="tpee.1068581242875" id="5487985028841967943">
                  <node role="leftExpression" roleId="tpee.1081773367580" type="tpee.StringLiteral" typeId="tpee.1070475926800" id="5487985028841967944">
                    <property name="value" nameId="tpee.1070475926801" value="Gdb is not found by location " />
                  </node>
                  <node role="rightExpression" roleId="tpee.1081773367579" type="tpee.LocalVariableReference" typeId="tpee.1068581242866" id="5487985028841967945">
                    <link role="variableDeclaration" roleId="tpee.1068581517664" targetNodeId="5487985028841967935" resolveInfo="gdbFile" />
                  </node>
                </node>
              </node>
            </node>
            <node role="condition" roleId="tpee.1068580123160" type="tpee.NotExpression" typeId="tpee.1081516740877" id="5487985028841967946">
              <node role="expression" roleId="tpee.1081516765348" type="tpee.DotExpression" typeId="tpee.1197027756228" id="5487985028841967947">
                <node role="operand" roleId="tpee.1197027771414" type="tpee.LocalVariableReference" typeId="tpee.1068581242866" id="5487985028841967948">
                  <link role="variableDeclaration" roleId="tpee.1068581517664" targetNodeId="5487985028841967935" resolveInfo="gdbFile" />
                </node>
                <node role="operation" roleId="tpee.1197027833540" type="tpee.InstanceMethodCallOperation" typeId="tpee.1202948039474" id="5487985028841967949">
                  <link role="baseMethodDeclaration" roleId="tpee.1068499141037" targetNodeId="fxg7.~File%dexists()%cboolean" resolveInfo="exists" />
                </node>
              </node>
            </node>
          </node>
          <node role="statement" roleId="tpee.1068581517665" type="tpee.LocalVariableDeclarationStatement" typeId="tpee.1068581242864" id="5487985028841967950">
            <node role="localVariableDeclaration" roleId="tpee.1068581242865" type="tpee.LocalVariableDeclaration" typeId="tpee.1068581242863" id="5487985028841967951">
              <property name="name" nameId="tpck.1169194664001" value="process" />
              <node role="type" roleId="tpee.5680397130376446158" type="rzqf.CommandProcessType" typeId="rzqf.612376536074296995" id="5487985028841967952">
                <link role="commandDeclaration" roleId="rzqf.612376536074296996" targetNodeId="5487985028841967972" resolveInfo="exec" />
              </node>
              <node role="initializer" roleId="tpee.1068431790190" type="rzqf.CommandBuilderExpression" typeId="rzqf.856705193941281780" id="5487985028841967953">
                <link role="commandPart" roleId="rzqf.6129022259108621329" targetNodeId="5487985028841967975" />
                <node role="argument" roleId="rzqf.856705193941281781" type="rzqf.CommandParameterAssignment" typeId="rzqf.856705193941281764" id="5487985028841967954">
                  <link role="parameterDeclaration" roleId="rzqf.856705193941281765" targetNodeId="5487985028841967983" resolveInfo="executable" />
                  <node role="value" roleId="rzqf.856705193941281766" type="tpee.LocalVariableReference" typeId="tpee.1068581242866" id="5487985028841967955">
                    <link role="variableDeclaration" roleId="tpee.1068581517664" targetNodeId="5487985028841967935" resolveInfo="gdbFile" />
                  </node>
                </node>
                <node role="argument" roleId="rzqf.856705193941281781" type="rzqf.CommandParameterAssignment" typeId="rzqf.856705193941281764" id="5487985028841967956">
                  <link role="parameterDeclaration" roleId="rzqf.856705193941281765" targetNodeId="5487985028841967985" resolveInfo="workingDirectory" />
                  <node role="value" roleId="rzqf.856705193941281766" type="tpee.DotExpression" typeId="tpee.1197027756228" id="5487985028841967957">
                    <node role="operand" roleId="tpee.1197027771414" type="tpee.LocalVariableReference" typeId="tpee.1068581242866" id="5487985028841967958">
                      <link role="variableDeclaration" roleId="tpee.1068581517664" targetNodeId="5487985028841967935" resolveInfo="gdbFile" />
                    </node>
                    <node role="operation" roleId="tpee.1197027833540" type="tpee.InstanceMethodCallOperation" typeId="tpee.1202948039474" id="5487985028841967959">
                      <link role="baseMethodDeclaration" roleId="tpee.1068499141037" targetNodeId="fxg7.~File%dgetParentFile()%cjava%dio%dFile" resolveInfo="getParentFile" />
                    </node>
                  </node>
                </node>
                <node role="argument" roleId="rzqf.856705193941281781" type="rzqf.CommandParameterAssignment" typeId="rzqf.856705193941281764" id="5487985028841967960">
                  <link role="parameterDeclaration" roleId="rzqf.856705193941281765" targetNodeId="5487985028841967990" resolveInfo="programParameters" />
                  <node role="value" roleId="rzqf.856705193941281766" type="tpee.StringLiteral" typeId="tpee.1070475926800" id="5487985028841967961">
                    <property name="value" nameId="tpee.1070475926801" value="-quiet --interpreter=mi" />
                  </node>
                </node>
              </node>
            </node>
          </node>
          <node role="statement" roleId="tpee.1068581517665" type="tpee.ExpressionStatement" typeId="tpee.1068580123155" id="5487985028841967962">
            <node role="expression" roleId="tpee.1068580123156" type="rzqf.RedirectOutputExpression" typeId="rzqf.856705193941281812" id="5487985028841967963">
              <node role="listener" roleId="rzqf.856705193941281814" type="tpee.GenericNewExpression" typeId="tpee.1145552977093" id="5487985028841967964">
                <node role="creator" roleId="tpee.1145553007750" type="tpee.ClassCreator" typeId="tpee.1212685548494" id="5487985028841967965">
                  <link role="baseMethodDeclaration" roleId="tpee.1068499141037" targetNodeId="70e9.4781887771024752109" resolveInfo="GdbProcessListener" />
                  <node role="actualArgument" roleId="tpee.1068499141038" type="rzqf.CommandParameterReference" typeId="rzqf.856705193941281756" id="5487985028841967966">
                    <link role="parameter" roleId="rzqf.856705193941281758" targetNodeId="5487985028841967928" resolveInfo="project" />
                  </node>
                  <node role="actualArgument" roleId="tpee.1068499141038" type="tpee.LocalVariableReference" typeId="tpee.1068581242866" id="5487985028841967967">
                    <link role="variableDeclaration" roleId="tpee.1068581517664" targetNodeId="5487985028841967951" resolveInfo="process" />
                  </node>
                  <node role="actualArgument" roleId="tpee.1068499141038" type="rzqf.CommandParameterReference" typeId="rzqf.856705193941281756" id="5487985028841967968">
                    <link role="parameter" roleId="rzqf.856705193941281758" targetNodeId="5487985028841967926" resolveInfo="executable" />
                  </node>
                </node>
              </node>
              <node role="processHandler" roleId="rzqf.856705193941281813" type="tpee.LocalVariableReference" typeId="tpee.1068581242866" id="5487985028841967969">
                <link role="variableDeclaration" roleId="tpee.1068581517664" targetNodeId="5487985028841967951" resolveInfo="process" />
              </node>
            </node>
          </node>
        </node>
      </node>
    </node>
    <node role="debuggerParameter" roleId="rzqf.8478830098674492346" type="rzqf.DebuggerSettingsCommandParameterDeclaration" typeId="rzqf.8478830098674460022" id="5487985028841967970">
      <node role="type" roleId="tpee.5680397130376446158" type="tpee.StringType" typeId="tpee.1225271177708" id="5487985028841967971" />
    </node>
  </root>
  <root id="5487985028841967972">
    <node role="debuggerParameter" roleId="rzqf.8478830098674492346" type="rzqf.DebuggerSettingsCommandParameterDeclaration" typeId="rzqf.8478830098674460022" id="5487985028841967973">
      <node role="type" roleId="tpee.5680397130376446158" type="tpee.StringType" typeId="tpee.1225271177708" id="5487985028841967974" />
    </node>
    <node role="executePart" roleId="rzqf.6129022259108579262" type="rzqf.ExecuteCommandPart" typeId="rzqf.6129022259108579244" id="5487985028841967975">
      <node role="execute" roleId="rzqf.6129022259108579246" type="tpee.BlockStatement" typeId="tpee.1082485599095" id="5487985028841967976">
        <node role="statements" roleId="tpee.1082485599096" type="tpee.StatementList" typeId="tpee.1068580123136" id="5487985028841967977">
          <node role="statement" roleId="tpee.1068581517665" type="tpee.ReturnStatement" typeId="tpee.1068581242878" id="5487985028841967978">
            <node role="expression" roleId="tpee.1068581517676" type="rzqf.NewProcessBuilderExpression" typeId="rzqf.2343546112398330898" id="5487985028841967979">
              <node role="commandPart" roleId="rzqf.2343546112398330901" type="rzqf.CommandParameterReference" typeId="rzqf.856705193941281756" id="5487985028841967980">
                <link role="parameter" roleId="rzqf.856705193941281758" targetNodeId="5487985028841967983" resolveInfo="executable" />
              </node>
              <node role="commandPart" roleId="rzqf.2343546112398330901" type="rzqf.CommandParameterReference" typeId="rzqf.856705193941281756" id="5487985028841967981">
                <link role="parameter" roleId="rzqf.856705193941281758" targetNodeId="5487985028841967990" resolveInfo="programParameters" />
              </node>
              <node role="workingDirectory" roleId="rzqf.2343546112398330902" type="rzqf.CommandParameterReference" typeId="rzqf.856705193941281756" id="5487985028841967982">
                <link role="parameter" roleId="rzqf.856705193941281758" targetNodeId="5487985028841967985" resolveInfo="workingDirectory" />
              </node>
            </node>
          </node>
        </node>
      </node>
      <node role="parameterDeclaration" roleId="rzqf.6129022259108579245" type="rzqf.ExplicitCommandParameterDeclaration" typeId="rzqf.856705193941281762" id="5487985028841967983">
        <property name="isRequired" nameId="rzqf.856705193941281763" value="true" />
        <property name="name" nameId="tpck.1169194664001" value="executable" />
        <node role="type" roleId="tpee.5680397130376446158" type="tpee.ClassifierType" typeId="tpee.1107535904670" id="5487985028841967984">
          <link role="classifier" roleId="tpee.1107535924139" targetNodeId="fxg7.~File" resolveInfo="File" />
        </node>
      </node>
      <node role="parameterDeclaration" roleId="rzqf.6129022259108579245" type="rzqf.ExplicitCommandParameterDeclaration" typeId="rzqf.856705193941281762" id="5487985028841967985">
        <property name="name" nameId="tpck.1169194664001" value="workingDirectory" />
        <node role="type" roleId="tpee.5680397130376446158" type="tpee.ClassifierType" typeId="tpee.1107535904670" id="5487985028841967986">
          <link role="classifier" roleId="tpee.1107535924139" targetNodeId="fxg7.~File" resolveInfo="File" />
        </node>
        <node role="initializer" roleId="tpee.1068431790190" type="tpee.GenericNewExpression" typeId="tpee.1145552977093" id="5487985028841967987">
          <node role="creator" roleId="tpee.1145553007750" type="tpee.ClassCreator" typeId="tpee.1212685548494" id="5487985028841967988">
            <link role="baseMethodDeclaration" roleId="tpee.1068499141037" targetNodeId="fxg7.~File%d&lt;init&gt;(java%dlang%dString)" resolveInfo="File" />
            <node role="actualArgument" roleId="tpee.1068499141038" type="tpee.StaticMethodCall" typeId="tpee.1081236700937" id="5487985028841967989">
              <link role="baseMethodDeclaration" roleId="tpee.1068499141037" targetNodeId="esue.~SystemProperties%dgetUserHome()%cjava%dlang%dString" resolveInfo="getUserHome" />
              <link role="classConcept" roleId="tpee.1144433194310" targetNodeId="esue.~SystemProperties" resolveInfo="SystemProperties" />
            </node>
          </node>
        </node>
      </node>
      <node role="parameterDeclaration" roleId="rzqf.6129022259108579245" type="rzqf.ExplicitCommandParameterDeclaration" typeId="rzqf.856705193941281762" id="5487985028841967990">
        <property name="name" nameId="tpck.1169194664001" value="programParameters" />
        <node role="type" roleId="tpee.5680397130376446158" type="tpee.StringType" typeId="tpee.1225271177708" id="5487985028841967991" />
      </node>
    </node>
  </root>
  <root id="7162597690968188473" />
</model>
<|MERGE_RESOLUTION|>--- conflicted
+++ resolved
@@ -75,21 +75,21 @@
     </node>
     <node type="uhxm.RunConfigurationExecutor" typeId="uhxm.7806358006983614956" id="5487985028841967489">
       <property name="canRun" nameId="uhxm.5925077313451868299" value="true" />
+      <property name="configurationName" nameId="uhxm.1931462339887551644" value="myRunConfiguration" />
       <property name="virtualPackage" nameId="tpck.1193676396447" value="execution" />
-      <property name="configurationName" nameId="uhxm.1931462339887551644" value="myRunConfiguration" />
       <link role="configuration" roleId="fb9u.946964771156905618" targetNodeId="5487985028841967426" resolveInfo="NanoC File" />
     </node>
     <node type="uhxm.BeforeTask" typeId="uhxm.7037083547576022975" id="5487985028841967572">
+      <property name="virtualPackage" nameId="tpck.1193676396447" value="execution" />
       <property name="name" nameId="tpck.1169194664001" value="Compile with gcc" />
+    </node>
+    <node type="rzqf.CommandDeclaration" typeId="rzqf.856705193941281768" id="5487985028841967648">
       <property name="virtualPackage" nameId="tpck.1193676396447" value="execution" />
-    </node>
-    <node type="rzqf.CommandDeclaration" typeId="rzqf.856705193941281768" id="5487985028841967648">
       <property name="name" nameId="tpck.1169194664001" value="gcc" />
+    </node>
+    <node type="rzqf.CommandDeclaration" typeId="rzqf.856705193941281768" id="5487985028841967924">
       <property name="virtualPackage" nameId="tpck.1193676396447" value="execution" />
-    </node>
-    <node type="rzqf.CommandDeclaration" typeId="rzqf.856705193941281768" id="5487985028841967924">
       <property name="name" nameId="tpck.1169194664001" value="gdb" />
-      <property name="virtualPackage" nameId="tpck.1193676396447" value="execution" />
     </node>
     <node type="rzqf.CommandDeclaration" typeId="rzqf.856705193941281768" id="5487985028841967972">
       <property name="name" nameId="tpck.1169194664001" value="exec" />
@@ -289,8 +289,8 @@
                 <property name="debuggerName" nameId="86gq.1104094430779068757" value="Cpp" />
               </node>
               <node role="operation" roleId="tpee.1197027833540" type="86gq.CreateBreakpointOperation" typeId="86gq.2569394751387978473" id="5487985028841967381">
+                <property name="kindName" nameId="86gq.2569394751387978475" value="CPP_LINE_BREAKPOINT" />
                 <property name="kindPresentation" nameId="86gq.2569394751387978476" value="Cpp Line Breakpoint" />
-                <property name="kindName" nameId="86gq.2569394751387978475" value="CPP_LINE_BREAKPOINT" />
                 <node role="nodeExpression" roleId="86gq.2569394751387978492" type="86gq.ConceptFunctionParameter_DebuggableNode" typeId="86gq.1270798772176052880" id="5487985028841967382" />
                 <node role="projectExpression" roleId="86gq.2569394751387978493" type="86gq.ConceptFunctionParameter_Debug_Project" typeId="86gq.1270798772176052876" id="5487985028841967383" />
               </node>
@@ -758,10 +758,6 @@
                         <property name="nonStatic" nameId="tpee.521412098689998745" value="true" />
                         <link role="baseMethodDeclaration" roleId="tpee.1068499141037" targetNodeId="de39.~ProcessAdapter%d&lt;init&gt;()" resolveInfo="ProcessAdapter" />
                         <link role="classifier" roleId="tpee.1170346070688" targetNodeId="de39.~ProcessAdapter" resolveInfo="ProcessAdapter" />
-<<<<<<< HEAD
-                        <node role="visibility" roleId="tpee.1178549979242" type="tpee.PublicVisibility" typeId="tpee.1146644602865" id="5487985028841967584" />
-=======
->>>>>>> 9161bcdd
                         <node role="member" roleId="tpee.5375687026011219971" type="tpee.InstanceMethodDeclaration" typeId="tpee.1068580123165" id="5487985028841967585">
                           <property name="isDeprecated" nameId="tpee.1224848525476" value="false" />
                           <property name="isAbstract" nameId="tpee.1178608670077" value="false" />
@@ -1341,8 +1337,8 @@
     </node>
     <node role="executePart" roleId="rzqf.6129022259108579262" type="rzqf.ExecuteCommandPart" typeId="rzqf.6129022259108579244" id="5487985028841967819">
       <node role="parameterDeclaration" roleId="rzqf.6129022259108579245" type="rzqf.ExplicitCommandParameterDeclaration" typeId="rzqf.856705193941281762" id="5487985028841967820">
+        <property name="name" nameId="tpck.1169194664001" value="file" />
         <property name="isRequired" nameId="rzqf.856705193941281763" value="true" />
-        <property name="name" nameId="tpck.1169194664001" value="file" />
         <node role="type" roleId="tpee.5680397130376446158" type="tp25.SNodeType" typeId="tp25.1138055754698" id="5487985028841967821">
           <link role="concept" roleId="tp25.1138405853777" targetNodeId="i1tc.1388222368191236575" resolveInfo="File" />
         </node>
@@ -1471,10 +1467,6 @@
                     <property name="nonStatic" nameId="tpee.521412098689998745" value="true" />
                     <link role="classifier" roleId="tpee.1170346070688" targetNodeId="e2lb.~Runnable" resolveInfo="Runnable" />
                     <link role="baseMethodDeclaration" roleId="tpee.1068499141037" targetNodeId="e2lb.~Object%d&lt;init&gt;()" resolveInfo="Object" />
-<<<<<<< HEAD
-                    <node role="visibility" roleId="tpee.1178549979242" type="tpee.PublicVisibility" typeId="tpee.1146644602865" id="7114233001712011360" />
-=======
->>>>>>> 9161bcdd
                     <node role="member" roleId="tpee.5375687026011219971" type="tpee.InstanceMethodDeclaration" typeId="tpee.1068580123165" id="7114233001712011361">
                       <property name="isDeprecated" nameId="tpee.1224848525476" value="false" />
                       <property name="isAbstract" nameId="tpee.1178608670077" value="false" />
@@ -1658,15 +1650,15 @@
   <root id="5487985028841967924">
     <node role="executePart" roleId="rzqf.6129022259108579262" type="rzqf.ExecuteCommandPart" typeId="rzqf.6129022259108579244" id="5487985028841967925">
       <node role="parameterDeclaration" roleId="rzqf.6129022259108579245" type="rzqf.ExplicitCommandParameterDeclaration" typeId="rzqf.856705193941281762" id="5487985028841967926">
+        <property name="name" nameId="tpck.1169194664001" value="executable" />
         <property name="isRequired" nameId="rzqf.856705193941281763" value="true" />
-        <property name="name" nameId="tpck.1169194664001" value="executable" />
         <node role="type" roleId="tpee.5680397130376446158" type="tpee.ClassifierType" typeId="tpee.1107535904670" id="5487985028841967927">
           <link role="classifier" roleId="tpee.1107535924139" targetNodeId="fxg7.~File" resolveInfo="File" />
         </node>
       </node>
       <node role="parameterDeclaration" roleId="rzqf.6129022259108579245" type="rzqf.ExplicitCommandParameterDeclaration" typeId="rzqf.856705193941281762" id="5487985028841967928">
+        <property name="name" nameId="tpck.1169194664001" value="project" />
         <property name="isRequired" nameId="rzqf.856705193941281763" value="true" />
-        <property name="name" nameId="tpck.1169194664001" value="project" />
         <node role="type" roleId="tpee.5680397130376446158" type="tpee.ClassifierType" typeId="tpee.1107535904670" id="5487985028841967929">
           <link role="classifier" roleId="tpee.1107535924139" targetNodeId="ph2v.~Project" resolveInfo="Project" />
         </node>
@@ -1805,8 +1797,8 @@
         </node>
       </node>
       <node role="parameterDeclaration" roleId="rzqf.6129022259108579245" type="rzqf.ExplicitCommandParameterDeclaration" typeId="rzqf.856705193941281762" id="5487985028841967983">
+        <property name="name" nameId="tpck.1169194664001" value="executable" />
         <property name="isRequired" nameId="rzqf.856705193941281763" value="true" />
-        <property name="name" nameId="tpck.1169194664001" value="executable" />
         <node role="type" roleId="tpee.5680397130376446158" type="tpee.ClassifierType" typeId="tpee.1107535904670" id="5487985028841967984">
           <link role="classifier" roleId="tpee.1107535924139" targetNodeId="fxg7.~File" resolveInfo="File" />
         </node>
