--- conflicted
+++ resolved
@@ -758,17 +758,14 @@
                         <property name="nonStatic" nameId="tpee.521412098689998745" value="true" />
                         <link role="baseMethodDeclaration" roleId="tpee.1068499141037" targetNodeId="de39.~ProcessAdapter%d&lt;init&gt;()" resolveInfo="ProcessAdapter" />
                         <link role="classifier" roleId="tpee.1170346070688" targetNodeId="de39.~ProcessAdapter" resolveInfo="ProcessAdapter" />
-<<<<<<< HEAD
-                        <node role="visibility" roleId="tpee.1178549979242" type="tpee.PublicVisibility" typeId="tpee.1146644602865" id="5487985028841967584" />
-=======
->>>>>>> 9161bcdd
                         <node role="member" roleId="tpee.5375687026011219971" type="tpee.InstanceMethodDeclaration" typeId="tpee.1068580123165" id="5487985028841967585">
                           <property name="isDeprecated" nameId="tpee.1224848525476" value="false" />
                           <property name="isAbstract" nameId="tpee.1178608670077" value="false" />
                           <property name="name" nameId="tpck.1169194664001" value="onTextAvailable" />
                           <property name="isFinal" nameId="tpee.1181808852946" value="false" />
-                          <node role="visibility" roleId="tpee.1178549979242" type="tpee.PublicVisibility" typeId="tpee.1146644602865" id="5487985028841967586" />
-                          <node role="returnType" roleId="tpee.1068580123133" type="tpee.VoidType" typeId="tpee.1068581517677" id="5487985028841967587" />
+                          <node role="annotation" roleId="tpee.1188208488637" type="tpee.AnnotationInstance" typeId="tpee.1188207840427" id="5487985028841967609">
+                            <link role="annotation" roleId="tpee.1188208074048" targetNodeId="e2lb.~Override" resolveInfo="Override" />
+                          </node>
                           <node role="parameter" roleId="tpee.1068580123134" type="tpee.ParameterDeclaration" typeId="tpee.1068498886292" id="5487985028841967588">
                             <property name="name" nameId="tpck.1169194664001" value="event" />
                             <node role="type" roleId="tpee.5680397130376446158" type="tpee.ClassifierType" typeId="tpee.1107535904670" id="5487985028841967589">
@@ -781,33 +778,10 @@
                               <link role="classifier" roleId="tpee.1107535924139" targetNodeId="iwpw.~Key" resolveInfo="Key" />
                             </node>
                           </node>
+                          <node role="visibility" roleId="tpee.1178549979242" type="tpee.PublicVisibility" typeId="tpee.1146644602865" id="5487985028841967586" />
+                          <node role="returnType" roleId="tpee.1068580123133" type="tpee.VoidType" typeId="tpee.1068581517677" id="5487985028841967587" />
                           <node role="body" roleId="tpee.1068580123135" type="tpee.StatementList" typeId="tpee.1068580123136" id="5487985028841967592">
                             <node role="statement" roleId="tpee.1068581517665" type="tpee.IfStatement" typeId="tpee.1068580123159" id="5487985028841967593">
-                              <node role="ifTrue" roleId="tpee.1068580123161" type="tpee.StatementList" typeId="tpee.1068580123136" id="5487985028841967594">
-                                <node role="statement" roleId="tpee.1068581517665" type="tpib.LogStatement" typeId="tpib.1167227138527" id="5487985028841967595">
-                                  <property name="severity" nameId="tpib.1167245565795" value="error" />
-                                  <node role="logExpression" roleId="tpib.1167227463056" type="tpee.DotExpression" typeId="tpee.1197027756228" id="5487985028841967596">
-                                    <node role="operand" roleId="tpee.1197027771414" type="tpee.ParameterReference" typeId="tpee.1068581242874" id="5487985028841967597">
-                                      <link role="variableDeclaration" roleId="tpee.1068581517664" targetNodeId="5487985028841967588" resolveInfo="event" />
-                                    </node>
-                                    <node role="operation" roleId="tpee.1197027833540" type="tpee.InstanceMethodCallOperation" typeId="tpee.1202948039474" id="5487985028841967598">
-                                      <link role="baseMethodDeclaration" roleId="tpee.1068499141037" targetNodeId="de39.~ProcessEvent%dgetText()%cjava%dlang%dString" resolveInfo="getText" />
-                                    </node>
-                                  </node>
-                                </node>
-                              </node>
-                              <node role="condition" roleId="tpee.1068580123160" type="tpee.DotExpression" typeId="tpee.1197027756228" id="5487985028841967599">
-                                <node role="operand" roleId="tpee.1197027771414" type="tpee.StaticFieldReference" typeId="tpee.1070533707846" id="5487985028841967600">
-                                  <link role="classifier" roleId="tpee.1144433057691" targetNodeId="de39.~ProcessOutputTypes" resolveInfo="ProcessOutputTypes" />
-                                  <link role="variableDeclaration" roleId="tpee.1068581517664" targetNodeId="de39.~ProcessOutputTypes%dSTDERR" resolveInfo="STDERR" />
-                                </node>
-                                <node role="operation" roleId="tpee.1197027833540" type="tpee.InstanceMethodCallOperation" typeId="tpee.1202948039474" id="5487985028841967601">
-                                  <link role="baseMethodDeclaration" roleId="tpee.1068499141037" targetNodeId="iwpw.~Key%dequals(java%dlang%dObject)%cboolean" resolveInfo="equals" />
-                                  <node role="actualArgument" roleId="tpee.1068499141038" type="tpee.ParameterReference" typeId="tpee.1068581242874" id="5487985028841967602">
-                                    <link role="variableDeclaration" roleId="tpee.1068581517664" targetNodeId="5487985028841967590" resolveInfo="key" />
-                                  </node>
-                                </node>
-                              </node>
                               <node role="ifFalseStatement" roleId="tpee.1082485599094" type="tpee.BlockStatement" typeId="tpee.1082485599095" id="5487985028841967603">
                                 <node role="statements" roleId="tpee.1082485599096" type="tpee.StatementList" typeId="tpee.1068580123136" id="5487985028841967604">
                                   <node role="statement" roleId="tpee.1068581517665" type="tpib.LogStatement" typeId="tpib.1167227138527" id="5487985028841967605">
@@ -823,10 +797,32 @@
                                   </node>
                                 </node>
                               </node>
+                              <node role="condition" roleId="tpee.1068580123160" type="tpee.DotExpression" typeId="tpee.1197027756228" id="5487985028841967599">
+                                <node role="operation" roleId="tpee.1197027833540" type="tpee.InstanceMethodCallOperation" typeId="tpee.1202948039474" id="5487985028841967601">
+                                  <link role="baseMethodDeclaration" roleId="tpee.1068499141037" targetNodeId="iwpw.~Key%dequals(java%dlang%dObject)%cboolean" resolveInfo="equals" />
+                                  <node role="actualArgument" roleId="tpee.1068499141038" type="tpee.ParameterReference" typeId="tpee.1068581242874" id="5487985028841967602">
+                                    <link role="variableDeclaration" roleId="tpee.1068581517664" targetNodeId="5487985028841967590" resolveInfo="key" />
+                                  </node>
+                                </node>
+                                <node role="operand" roleId="tpee.1197027771414" type="tpee.StaticFieldReference" typeId="tpee.1070533707846" id="5487985028841967600">
+                                  <link role="classifier" roleId="tpee.1144433057691" targetNodeId="de39.~ProcessOutputTypes" resolveInfo="ProcessOutputTypes" />
+                                  <link role="variableDeclaration" roleId="tpee.1068581517664" targetNodeId="de39.~ProcessOutputTypes%dSTDERR" resolveInfo="STDERR" />
+                                </node>
+                              </node>
+                              <node role="ifTrue" roleId="tpee.1068580123161" type="tpee.StatementList" typeId="tpee.1068580123136" id="5487985028841967594">
+                                <node role="statement" roleId="tpee.1068581517665" type="tpib.LogStatement" typeId="tpib.1167227138527" id="5487985028841967595">
+                                  <property name="severity" nameId="tpib.1167245565795" value="error" />
+                                  <node role="logExpression" roleId="tpib.1167227463056" type="tpee.DotExpression" typeId="tpee.1197027756228" id="5487985028841967596">
+                                    <node role="operation" roleId="tpee.1197027833540" type="tpee.InstanceMethodCallOperation" typeId="tpee.1202948039474" id="5487985028841967598">
+                                      <link role="baseMethodDeclaration" roleId="tpee.1068499141037" targetNodeId="de39.~ProcessEvent%dgetText()%cjava%dlang%dString" resolveInfo="getText" />
+                                    </node>
+                                    <node role="operand" roleId="tpee.1197027771414" type="tpee.ParameterReference" typeId="tpee.1068581242874" id="5487985028841967597">
+                                      <link role="variableDeclaration" roleId="tpee.1068581517664" targetNodeId="5487985028841967588" resolveInfo="event" />
+                                    </node>
+                                  </node>
+                                </node>
+                              </node>
                             </node>
-                          </node>
-                          <node role="annotation" roleId="tpee.1188208488637" type="tpee.AnnotationInstance" typeId="tpee.1188207840427" id="5487985028841967609">
-                            <link role="annotation" roleId="tpee.1188208074048" targetNodeId="e2lb.~Override" resolveInfo="Override" />
                           </node>
                         </node>
                         <node role="visibility" roleId="tpee.1178549979242" type="tpee.PublicVisibility" typeId="tpee.1146644602865" id="5487985028841967584" />
@@ -1471,17 +1467,11 @@
                     <property name="nonStatic" nameId="tpee.521412098689998745" value="true" />
                     <link role="classifier" roleId="tpee.1170346070688" targetNodeId="e2lb.~Runnable" resolveInfo="Runnable" />
                     <link role="baseMethodDeclaration" roleId="tpee.1068499141037" targetNodeId="e2lb.~Object%d&lt;init&gt;()" resolveInfo="Object" />
-<<<<<<< HEAD
-                    <node role="visibility" roleId="tpee.1178549979242" type="tpee.PublicVisibility" typeId="tpee.1146644602865" id="7114233001712011360" />
-=======
->>>>>>> 9161bcdd
                     <node role="member" roleId="tpee.5375687026011219971" type="tpee.InstanceMethodDeclaration" typeId="tpee.1068580123165" id="7114233001712011361">
                       <property name="isDeprecated" nameId="tpee.1224848525476" value="false" />
                       <property name="isAbstract" nameId="tpee.1178608670077" value="false" />
                       <property name="name" nameId="tpck.1169194664001" value="run" />
                       <property name="isFinal" nameId="tpee.1181808852946" value="false" />
-                      <node role="visibility" roleId="tpee.1178549979242" type="tpee.PublicVisibility" typeId="tpee.1146644602865" id="7114233001712011362" />
-                      <node role="returnType" roleId="tpee.1068580123133" type="tpee.VoidType" typeId="tpee.1068581517677" id="7114233001712011363" />
                       <node role="body" roleId="tpee.1068580123135" type="tpee.StatementList" typeId="tpee.1068580123136" id="7114233001712011364">
                         <node role="statement" roleId="tpee.1068581517665" type="tpee.ExpressionStatement" typeId="tpee.1068580123155" id="7114233001712011365">
                           <node role="expression" roleId="tpee.1068580123156" type="tpee.DotExpression" typeId="tpee.1197027756228" id="7114233001712015240">
@@ -1508,6 +1498,9 @@
                                       <node role="body" roleId="tpee.1068580123135" type="tpee.StatementList" typeId="tpee.1068580123136" id="7114233001712015526">
                                         <node role="statement" roleId="tpee.1068581517665" type="tpee.ExpressionStatement" typeId="tpee.1068580123155" id="5487985028841967871">
                                           <node role="expression" roleId="tpee.1068580123156" type="tpee.DotExpression" typeId="tpee.1197027756228" id="5487985028841967872">
+                                            <node role="operation" roleId="tpee.1197027833540" type="tpee.InstanceMethodCallOperation" typeId="tpee.1202948039474" id="5487985028841967876">
+                                              <link role="baseMethodDeclaration" roleId="tpee.1068499141037" targetNodeId="59et.~IFile%dmkdirs()%cboolean" resolveInfo="mkdirs" />
+                                            </node>
                                             <node role="operand" roleId="tpee.1197027771414" type="tpee.DotExpression" typeId="tpee.1197027756228" id="5487985028841967873">
                                               <node role="operand" roleId="tpee.1197027771414" type="tpee.LocalVariableReference" typeId="tpee.1068581242866" id="5487985028841967874">
                                                 <link role="variableDeclaration" roleId="tpee.1068581517664" targetNodeId="5487985028841967865" resolveInfo="executableFile" />
@@ -1515,9 +1508,6 @@
                                               <node role="operation" roleId="tpee.1197027833540" type="tpee.InstanceMethodCallOperation" typeId="tpee.1202948039474" id="5487985028841967875">
                                                 <link role="baseMethodDeclaration" roleId="tpee.1068499141037" targetNodeId="59et.~IFile%dgetParent()%cjetbrains%dmps%dvfs%dIFile" resolveInfo="getParent" />
                                               </node>
-                                            </node>
-                                            <node role="operation" roleId="tpee.1197027833540" type="tpee.InstanceMethodCallOperation" typeId="tpee.1202948039474" id="5487985028841967876">
-                                              <link role="baseMethodDeclaration" roleId="tpee.1068499141037" targetNodeId="59et.~IFile%dmkdirs()%cboolean" resolveInfo="mkdirs" />
                                             </node>
                                           </node>
                                         </node>
@@ -1530,6 +1520,8 @@
                           </node>
                         </node>
                       </node>
+                      <node role="visibility" roleId="tpee.1178549979242" type="tpee.PublicVisibility" typeId="tpee.1146644602865" id="7114233001712011362" />
+                      <node role="returnType" roleId="tpee.1068580123133" type="tpee.VoidType" typeId="tpee.1068581517677" id="7114233001712011363" />
                     </node>
                     <node role="visibility" roleId="tpee.1178549979242" type="tpee.PublicVisibility" typeId="tpee.1146644602865" id="7114233001712011360" />
                   </node>
