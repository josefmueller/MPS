<?xml version="1.0" encoding="UTF-8"?>
<debug-info>
  <concept fqn="jetbrains.mps.baseLanguage.structure.AssertStatement" />
  <concept fqn="jetbrains.mps.baseLanguage.structure.BlockStatement" />
  <concept fqn="jetbrains.mps.baseLanguage.structure.BreakStatement" />
  <concept fqn="jetbrains.mps.baseLanguage.structure.ConstructorDeclaration" />
  <concept fqn="jetbrains.mps.baseLanguage.structure.ContinueStatement" />
  <concept fqn="jetbrains.mps.baseLanguage.structure.ExpressionStatement" />
  <concept fqn="jetbrains.mps.baseLanguage.structure.FieldDeclaration" />
  <concept fqn="jetbrains.mps.baseLanguage.structure.ForeachStatement" />
  <concept fqn="jetbrains.mps.baseLanguage.structure.IfStatement" />
  <concept fqn="jetbrains.mps.baseLanguage.structure.InstanceMethodDeclaration" />
  <concept fqn="jetbrains.mps.baseLanguage.structure.LocalVariableDeclarationStatement" />
  <concept fqn="jetbrains.mps.baseLanguage.structure.ReturnStatement" />
  <concept fqn="jetbrains.mps.baseLanguage.structure.SingleLineComment" />
  <concept fqn="jetbrains.mps.baseLanguage.structure.Statement" />
  <concept fqn="jetbrains.mps.baseLanguage.structure.StaticFieldDeclaration" />
  <concept fqn="jetbrains.mps.baseLanguage.structure.StaticMethodDeclaration" />
  <concept fqn="jetbrains.mps.baseLanguage.structure.SuperConstructorInvocation" />
  <concept fqn="jetbrains.mps.baseLanguage.structure.SwitchStatement" />
  <concept fqn="jetbrains.mps.baseLanguage.structure.WhileStatement" />
  <root nodeRef="r:18b1829d-108a-465e-a7a8-862d91582bc3(jetbrains.mps.nodeEditor.cells.jetpad)/1755573558911655916">
    <file name="ReadableModelProperty.java">
      <node id="1755573558917166350" at="11,34,12,12" concept="16" />
      <node id="1755573558917744008" at="12,12,13,37" concept="5" />
      <node id="1755573558917160146" at="19,30,20,43" concept="11" />
      <node id="1755573558911740318" at="26,0,27,0" concept="9" trace="getModelPropertyValue#()null" />
      <node id="1755573558917249269" at="27,42,28,37" concept="5" />
      <node id="1755573558917160144" at="19,0,22,0" concept="9" trace="compute#()null" />
      <node id="1755573558917204474" at="27,0,30,0" concept="9" trace="synchronizeViewWithModel#()V" />
      <node id="1755573558911740210" at="11,0,15,0" concept="3" trace="ReadableModelProperty#()V" />
      <node id="1755573558917160142" at="17,26,22,11" concept="11" />
      <node id="1755573558917160140" at="17,0,24,0" concept="9" trace="compute#()null" />
      <node id="1755573558917160135" at="15,41,24,7" concept="11" />
      <node id="1755573558916998133" at="15,0,26,0" concept="9" trace="safeGetModelPropertyValue#()null" />
      <scope id="1755573558917160145" at="19,30,20,43" />
      <scope id="1755573558911740318" at="26,0,27,0" />
      <scope id="1755573558917204478" at="27,42,28,37" />
      <scope id="1755573558911740213" at="11,34,13,37" />
      <scope id="1755573558917160144" at="19,0,22,0" />
      <scope id="1755573558917204474" at="27,0,30,0" />
      <scope id="1755573558911740210" at="11,0,15,0" />
      <scope id="1755573558917160141" at="17,26,22,11" />
      <scope id="1755573558917160140" at="17,0,24,0" />
      <scope id="1755573558916998137" at="15,41,24,7" />
      <scope id="1755573558916998133" at="15,0,26,0" />
      <unit id="1755573558917160144" at="18,77,22,9" name="jetbrains.mps.nodeEditor.cells.jetpad.ReadableModelProperty$2" />
      <unit id="1755573558917160140" at="16,52,24,5" name="jetbrains.mps.nodeEditor.cells.jetpad.ReadableModelProperty$1" />
      <unit id="1755573558911655916" at="10,0,31,0" name="jetbrains.mps.nodeEditor.cells.jetpad.ReadableModelProperty" />
    </file>
  </root>
  <root nodeRef="r:18b1829d-108a-465e-a7a8-862d91582bc3(jetbrains.mps.nodeEditor.cells.jetpad)/2574029987319042393">
    <file name="EmptyCellLayout.java">
      <node id="2574029987323023181" at="14,66,15,75" concept="11" />
      <node id="2574029987319054305" at="12,0,14,0" concept="9" trace="doLayout#(Ljetbrains/mps/openapi/editor/cells/EditorCell_Collection;)V" />
      <node id="2574029987319054314" at="14,0,17,0" concept="9" trace="doLayoutText#(Ljava/lang/Iterable;)Ljetbrains/mps/openapi/editor/TextBuilder;" />
      <scope id="2574029987319054313" at="12,58,12,58" />
      <scope id="2574029987319054323" at="14,66,15,75" />
      <scope id="2574029987319054305" at="12,0,14,0">
        <var name="collection" id="2574029987319054309" />
      </scope>
      <scope id="2574029987319054314" at="14,0,17,0">
        <var name="iterable" id="2574029987319054318" />
      </scope>
      <unit id="2574029987319042393" at="10,0,18,0" name="jetbrains.mps.nodeEditor.cells.jetpad.EmptyCellLayout" />
    </file>
  </root>
  <root nodeRef="r:18b1829d-108a-465e-a7a8-862d91582bc3(jetbrains.mps.nodeEditor.cells.jetpad)/285670992206004280">
    <file name="PortCell.java">
      <node id="285670992206004290" at="12,60,13,31" concept="16" />
      <node id="5374841768520389313" at="15,0,16,0" concept="9" trace="createMapper#()Ljetbrains/jetpad/mapper/Mapper;" />
      <node id="4883868441302240015" at="16,0,17,0" concept="9" trace="createDecorationMapper#()Ljetbrains/jetpad/mapper/Mapper;" />
      <node id="285670992206004282" at="12,0,15,0" concept="3" trace="PortCell#(Ljetbrains/mps/openapi/editor/EditorContext;Lorg/jetbrains/mps/openapi/model/SNode;)V" />
      <scope id="285670992206004289" at="12,60,13,31" />
      <scope id="5374841768520389313" at="15,0,16,0" />
      <scope id="4883868441302240015" at="16,0,17,0" />
      <scope id="285670992206004282" at="12,0,15,0">
        <var name="editorContext" id="285670992206004283" />
        <var name="node" id="285670992206004285" />
      </scope>
      <unit id="285670992206004280" at="11,0,18,0" name="jetbrains.mps.nodeEditor.cells.jetpad.PortCell" />
    </file>
  </root>
  <root nodeRef="r:18b1829d-108a-465e-a7a8-862d91582bc3(jetbrains.mps.nodeEditor.cells.jetpad)/285670992208410529">
    <file name="PropertyMapperCell.java">
      <node id="5374841768511104019" at="12,0,13,0" concept="6" trace="myModelProperty" />
      <node id="3710139271550044458" at="13,70,14,31" concept="16" />
      <node id="5374841768511897725" at="16,43,17,43" concept="11" />
      <node id="5374841768511905283" at="19,53,20,41" concept="5" />
      <node id="5374841768510878941" at="22,6,23,38" concept="5" />
      <node id="1357648881830063937" at="25,109,26,80" concept="5" />
      <node id="5374841768504176634" at="26,80,27,80" concept="5" />
      <node id="1755573558910037563" at="29,29,30,31" concept="5" />
      <node id="5374841768511788630" at="32,0,33,0" concept="9" trace="getModelPropertyValueImpl#()null" />
      <node id="5374841768511824242" at="33,0,34,0" concept="9" trace="setModelPropertyValueImpl#(null)V" />
      <node id="5374841768511666321" at="16,0,19,0" concept="9" trace="getModelPropertyValue#()null" />
      <node id="5374841768511666327" at="19,0,22,0" concept="9" trace="setModelPropertyValue#(null)V" />
      <node id="1755573558910020692" at="29,0,32,0" concept="9" trace="synchronize#()V" />
      <node id="1357648881829924167" at="25,0,29,0" concept="9" trace="registerSynchronizers#(Ljetbrains/jetpad/mapper/Mapper/SynchronizersConfiguration;Ljetbrains/jetpad/model/property/Property;)V" />
      <node id="5374841768511654040" at="14,31,22,6" concept="5" />
      <node id="285670992208410544" at="13,0,25,0" concept="3" trace="PropertyMapperCell#(Ljetbrains/mps/openapi/editor/EditorContext;Lorg/jetbrains/mps/openapi/model/SNode;)V" />
      <scope id="5374841768511666325" at="16,43,17,43" />
      <scope id="5374841768511666333" at="19,53,20,41" />
      <scope id="1755573558910020700" at="29,29,30,31" />
      <scope id="5374841768511788630" at="32,0,33,0" />
      <scope id="5374841768511824242" at="33,0,34,0">
        <var name="value" id="5374841768511834500" />
      </scope>
      <scope id="1357648881829924170" at="25,109,27,80" />
      <scope id="5374841768511666321" at="16,0,19,0" />
      <scope id="5374841768511666327" at="19,0,22,0">
        <var name="value" id="5374841768511666328" />
      </scope>
      <scope id="1755573558910020692" at="29,0,32,0" />
      <scope id="1357648881829924167" at="25,0,29,0">
        <var name="configuration" id="1357648881826884279" />
        <var name="viewProperty" id="1357648881829983421" />
      </scope>
      <scope id="285670992208410554" at="13,70,23,38" />
      <scope id="285670992208410544" at="13,0,25,0">
        <var name="editorContext" id="285670992208410545" />
        <var name="node" id="285670992208410547" />
      </scope>
      <unit id="5374841768511666319" at="15,26,22,5" name="jetbrains.mps.nodeEditor.cells.jetpad.PropertyMapperCell$1" />
      <unit id="285670992208410529" at="11,0,35,0" name="jetbrains.mps.nodeEditor.cells.jetpad.PropertyMapperCell" />
    </file>
  </root>
  <root nodeRef="r:18b1829d-108a-465e-a7a8-862d91582bc3(jetbrains.mps.nodeEditor.cells.jetpad)/5374841768509702453">
    <file name="AbstractJetpadCell.java">
      <node id="5374841768510608683" at="37,0,38,0" concept="6" trace="myModelProperties" />
      <node id="4883868441291153940" at="38,0,39,0" concept="6" trace="myErrorItem" />
      <node id="40426410295996703" at="39,0,40,0" concept="6" trace="mySelectedItem" />
      <node id="5374841768509720258" at="40,70,41,60" concept="16" />
      <node id="6721598535435447375" at="44,44,45,17" concept="11" />
      <node id="1755573558918258226" at="49,91,50,45" concept="11" />
      <node id="2333520786824485842" at="56,58,57,84" concept="5" />
      <node id="2333520786824485851" at="58,5,59,68" concept="10" />
      <node id="4883868441291348706" at="62,76,63,32" concept="5" />
      <node id="4883868441291373443" at="63,32,64,17" concept="11" />
      <node id="4883868441291380796" at="67,5,68,27" concept="5" />
      <node id="5374841768512767349" at="71,36,72,66" concept="5" />
      <node id="5374841768510757457" at="73,5,74,41" concept="5" />
      <node id="8991226552770734255" at="77,26,78,23" concept="11" />
      <node id="7188991739980782709" at="81,38,82,16" concept="11" />
      <node id="5374841768510660556" at="87,73,88,53" concept="5" />
      <node id="5374841768510722062" at="89,7,90,24" concept="5" />
      <node id="615329258668318293" at="93,63,94,65" concept="12" />
      <node id="615329258668318329" at="96,40,97,45" concept="11" />
      <node id="615329258668318319" at="99,5,100,16" concept="11" />
      <node id="1853186767788038694" at="104,39,105,46" concept="10" />
      <node id="1853186767788038702" at="106,31,107,17" concept="11" />
      <node id="1853186767788038706" at="108,9,109,31" concept="5" />
      <node id="1853186767788038710" at="109,31,110,39" concept="5" />
      <node id="1853186767788038715" at="110,39,111,51" concept="5" />
      <node id="1853186767788038723" at="112,7,113,73" concept="0" />
      <node id="1853186767785716095" at="114,12,115,26" concept="5" />
      <node id="1853186767785716098" at="115,26,116,30" concept="5" />
      <node id="1853186767785716103" at="116,30,117,30" concept="5" />
      <node id="615329258671625498" at="121,36,122,47" concept="10" />
      <node id="615329258671625504" at="122,47,123,28" concept="5" />
      <node id="615329258671625508" at="123,28,124,53" concept="5" />
      <node id="5827780068507431584" at="127,114,128,31" concept="5" />
      <node id="7319867929565733264" at="130,34,131,56" concept="12" />
      <node id="5827780068508092985" at="131,56,132,34" concept="11" />
      <node id="7319867929565406320" at="134,28,135,103" concept="5" />
      <node id="884514646193271657" at="141,38,142,17" concept="11" />
      <node id="884514646192591447" at="143,9,144,54" concept="5" />
      <node id="7319867929565422143" at="145,48,146,111" concept="5" />
      <node id="40426410296020315" at="153,47,154,34" concept="5" />
      <node id="40426410296053884" at="154,34,155,35" concept="5" />
      <node id="2333520786828797167" at="157,66,158,46" concept="11" />
      <node id="5374841768509718747" at="40,0,43,0" concept="3" trace="AbstractJetpadCell#(Ljetbrains/mps/openapi/editor/EditorContext;Lorg/jetbrains/mps/openapi/model/SNode;)V" />
      <node id="1755573558918258224" at="49,0,52,0" concept="9" trace="met#(Ljetbrains/mps/openapi/editor/cells/EditorCell_Collection;)Z" />
      <node id="2333520786824485838" at="55,65,58,5" concept="7" />
      <node id="5374841768512755007" at="70,72,73,5" concept="8" />
      <node id="7188991739980772290" at="81,0,84,0" concept="9" trace="canBeSynchronized#()Z" />
      <node id="5374841768510645647" at="86,36,89,7" concept="7" />
      <node id="615329258668318307" at="95,74,98,7" concept="8" />
      <node id="1853186767788038700" at="105,46,108,9" concept="8" />
      <node id="1798834667989551323" at="134,0,137,0" concept="9" trace="delete#()V" />
      <node id="884514646193230868" at="140,49,143,9" concept="8" />
      <node id="884514646184985540" at="144,54,147,9" concept="8" />
      <node id="2333520786828797167" at="157,0,160,0" concept="15" trace="eq_815jvj_a0a0a0c0g#(Ljava/lang/Object;Ljava/lang/Object;)Z" />
      <node id="6721598535435446684" at="43,0,47,0" concept="9" trace="isTransparentCollection#()Z" />
      <node id="2333520786828763280" at="61,28,65,9" concept="8" />
      <node id="8991226552770719771" at="76,0,80,0" concept="9" trace="getAscent#()I" />
      <node id="1853186767785716093" at="114,10,118,5" concept="1" />
      <node id="1798834667989551317" at="130,0,134,0" concept="9" trace="canDelete#()Z" />
      <node id="6981942132924376240" at="47,42,52,7" concept="11" />
      <node id="615329258668318315" at="94,65,99,5" concept="7" />
      <node id="615329258671625496" at="120,67,125,5" concept="18" />
      <node id="40426410296020301" at="152,0,157,0" concept="9" trace="setSelected#(Z)V" />
      <node id="2333520786828832806" at="60,44,66,7" concept="8" />
      <node id="5374841768510749804" at="70,0,76,0" concept="9" trace="addModelProperty#(Ljetbrains/mps/nodeEditor/cells/jetpad/ReadableModelProperty;)V" />
      <node id="5374841768510636285" at="85,42,91,5" concept="8" />
      <node id="6981942132924315038" at="47,0,54,0" concept="9" trace="getDiagramCell#()Ljetbrains/mps/nodeEditor/cells/jetpad/DiagramCell;" />
      <node id="615329258671625494" at="120,0,127,0" concept="9" trace="purgeTailNodes#(Ljava/util/ListIterator;)V" />
      <node id="2333520786824485857" at="59,68,67,5" concept="7" />
      <node id="5374841768510633276" at="84,0,93,0" concept="9" trace="synchronizeViewWithModel#()V" />
      <node id="615329258668318305" at="93,0,102,0" concept="9" trace="getDirectChildCell#(Lorg/jetbrains/mps/openapi/model/SNode;)Ljetbrains/mps/nodeEditor/cells/jetpad/AbstractJetpadCell;" />
      <node id="1853186767788038692" at="103,39,112,7" concept="18" />
      <node id="1798834667989551306" at="128,31,137,7" concept="5" />
      <node id="3857586639340364742" at="139,0,149,0" concept="9" trace="handle#(Ljetbrains/jetpad/projectional/view/View;Ljetbrains/jetpad/event/KeyEvent;)V" />
      <node id="3857586639340364729" at="137,7,149,16" concept="5" />
      <node id="2333520786824485830" at="54,0,70,0" concept="9" trace="paint#(Ljava/awt/Graphics;Ljetbrains/mps/nodeEditor/cells/ParentSettings;)V" />
      <node id="1853186767785716082" at="102,123,118,5" concept="8" />
      <node id="1853186767785716070" at="102,0,120,0" concept="9" trace="syncToNextNode#(Ljava/util/ListIterator;Ljava/util/Set;Lorg/jetbrains/mps/openapi/model/SNode;Ljetbrains/mps/openapi/editor/cells/EditorCell;)V" />
      <node id="7319867929565375243" at="127,0,151,0" concept="9" trace="configureView#(Ljetbrains/jetpad/projectional/view/View;Ljetbrains/mps/baseLanguage/closures/runtime/_FunctionTypes/_return_P0_E0;)V" />
      <scope id="5374841768509718751" at="40,70,41,60" />
      <scope id="6721598535435446688" at="44,44,45,17" />
      <scope id="1755573558918258225" at="49,91,50,45" />
      <scope id="2333520786824485841" at="56,58,57,84" />
      <scope id="5374841768512755010" at="71,36,72,66" />
      <scope id="8991226552770719775" at="77,26,78,23" />
      <scope id="7188991739980772296" at="81,38,82,16" />
      <scope id="5374841768510645648" at="87,73,88,53" />
      <scope id="615329258668318313" at="96,40,97,45" />
      <scope id="1853186767788038701" at="106,31,107,17" />
      <scope id="1798834667989551326" at="134,28,135,103" />
      <scope id="884514646193230871" at="141,38,142,17" />
      <scope id="884514646184985543" at="145,48,146,111" />
      <scope id="2333520786828797167" at="157,66,158,46" />
      <scope id="2333520786828763283" at="62,76,64,17" />
      <scope id="1798834667989551320" at="130,34,132,34" />
      <scope id="40426410296020311" at="153,47,155,35" />
      <scope id="5374841768509718747" at="40,0,43,0">
        <var name="editorContext" id="5374841768509720233" />
        <var name="node" id="5374841768509720235" />
      </scope>
      <scope id="1755573558918258224" at="49,0,52,0">
        <var name="parent" id="1755573558918258224" />
      </scope>
      <scope id="2333520786824485838" at="55,65,58,5">
        <var name="child" id="2333520786824485839" />
      </scope>
      <scope id="7188991739980772290" at="81,0,84,0" />
      <scope id="5374841768510645647" at="86,36,89,7">
        <var name="nextModelProperty" id="5374841768510645649" />
      </scope>
      <scope id="615329258668318325" at="95,74,98,7" />
      <scope id="1853186767785716094" at="114,12,117,30" />
      <scope id="615329258671625497" at="121,36,124,53">
        <var name="nextFromList" id="615329258671625499" />
      </scope>
      <scope id="1798834667989551323" at="134,0,137,0" />
      <scope id="2333520786828797167" at="157,0,160,0">
        <var name="a" id="2333520786828797167" />
        <var name="b" id="2333520786828797167" />
      </scope>
      <scope id="6721598535435446684" at="43,0,47,0" />
      <scope id="2333520786828832809" at="61,28,65,9" />
      <scope id="5374841768510749807" at="70,72,74,41" />
      <scope id="8991226552770719771" at="76,0,80,0" />
      <scope id="5374841768510636286" at="86,36,90,24" />
      <scope id="1798834667989551317" at="130,0,134,0" />
      <scope id="6981942132924315041" at="47,42,52,7" />
      <scope id="615329258668318315" at="94,65,99,5">
        <var name="nextCell" id="615329258668318299" />
      </scope>
      <scope id="615329258671625495" at="120,67,125,5" />
      <scope id="40426410296020301" at="152,0,157,0">
        <var name="isSelected" id="40426410296020305" />
      </scope>
      <scope id="2333520786824485861" at="60,44,66,7" />
      <scope id="5374841768510749804" at="70,0,76,0">
        <var name="modelProperty" id="5374841768510753689" />
      </scope>
      <scope id="5374841768510633280" at="85,42,91,5" />
      <scope id="6981942132924315038" at="47,0,54,0" />
      <scope id="615329258668318301" at="93,63,100,16" />
      <scope id="1853186767788038693" at="104,39,111,51">
        <var name="nextNode" id="1853186767788038695" />
      </scope>
      <scope id="615329258671625494" at="120,0,127,0">
        <var name="listIterator" id="615329258671625520" />
      </scope>
      <scope id="3857586639340364748" at="140,49,147,9" />
      <scope id="2333520786824485857" at="59,68,67,5">
        <var name="message" id="2333520786824485859" />
      </scope>
      <scope id="5374841768510633276" at="84,0,93,0" />
      <scope id="615329258668318305" at="93,0,102,0">
        <var name="node" id="615329258668318317" />
      </scope>
      <scope id="1853186767785716083" at="103,39,113,73" />
      <scope id="3857586639340364742" at="139,0,149,0">
        <var name="e" id="3857586639340364746" />
        <var name="view" id="3857586639340364744" />
      </scope>
      <scope id="2333520786824485837" at="55,65,68,27">
        <var name="messages" id="2333520786824485852" />
      </scope>
      <scope id="2333520786824485830" at="54,0,70,0">
        <var name="graphics" id="2333520786824485833" />
        <var name="settings" id="2333520786824485835" />
      </scope>
      <scope id="1853186767785716081" at="102,123,118,5" />
      <scope id="1853186767785716070" at="102,0,120,0">
        <var name="cell" id="1853186767785716079" />
        <var name="existingNodes" id="1853186767785716074" />
        <var name="node" id="1853186767785716077" />
        <var name="nodesIterator" id="1853186767785716071" />
      </scope>
      <scope id="5827780068508007633" at="127,114,149,16" />
      <scope id="7319867929565375243" at="127,0,151,0">
        <var name="canDelete" id="5827780068508070291" />
        <var name="view" id="5827780068508014860" />
      </scope>
      <unit id="1755573558918258224" at="48,61,52,5" name="jetbrains.mps.nodeEditor.cells.jetpad.AbstractJetpadCell$1" />
      <unit id="1798834667989551315" at="129,48,137,5" name="jetbrains.mps.nodeEditor.cells.jetpad.AbstractJetpadCell$2" />
      <unit id="3857586639340364740" at="138,72,149,5" name="jetbrains.mps.nodeEditor.cells.jetpad.AbstractJetpadCell$3" />
      <unit id="5374841768509702453" at="36,0,161,0" name="jetbrains.mps.nodeEditor.cells.jetpad.AbstractJetpadCell" />
    </file>
  </root>
  <root nodeRef="r:18b1829d-108a-465e-a7a8-862d91582bc3(jetbrains.mps.nodeEditor.cells.jetpad)/5374841768510233685">
    <file name="WritableModelProperty.java">
      <node id="5374841768510407270" at="12,0,13,0" concept="6" trace="myCommandId" />
      <node id="5374841768510476739" at="13,0,14,0" concept="6" trace="myProject" />
      <node id="5374841768510416246" at="14,67,15,28" concept="5" />
      <node id="5374841768510486269" at="15,28,16,24" concept="5" />
      <node id="1755573558917482497" at="18,57,19,55" concept="5" />
      <node id="2837398282091107545" at="25,25,26,33" concept="5" />
      <node id="5374841768510277826" at="30,0,31,0" concept="9" trace="setModelPropertyValue#(null)V" />
      <node id="1755573558917291243" at="18,0,21,0" concept="9" trace="onEvent#(Ljetbrains/jetpad/model/property/PropertyChangeEvent;)V" />
      <node id="2837398282091105944" at="25,0,28,0" concept="9" trace="run#()V" />
      <node id="1755573558917262126" at="16,24,21,7" concept="5" />
      <node id="2837398282090980629" at="23,55,28,7" concept="5" />
      <node id="5374841768510277788" at="23,0,30,0" concept="9" trace="safeSetModelPropertyValue#(null)V" />
      <node id="5374841768510376467" at="14,0,23,0" concept="3" trace="WritableModelProperty#(Ljava/lang/String;Ljetbrains/mps/project/Project;)V" />
      <scope id="1755573558917291249" at="18,57,19,55" />
      <scope id="2837398282091105948" at="25,25,26,33" />
      <scope id="5374841768510277826" at="30,0,31,0">
        <var name="value" id="5374841768510277827" />
      </scope>
      <scope id="1755573558917291243" at="18,0,21,0">
        <var name="event" id="1755573558917291246" />
      </scope>
      <scope id="2837398282091105944" at="25,0,28,0" />
      <scope id="5374841768510277793" at="23,55,28,7" />
      <scope id="5374841768510376471" at="14,67,21,7" />
      <scope id="5374841768510277788" at="23,0,30,0">
        <var name="t" id="5374841768510277791" />
      </scope>
      <scope id="5374841768510376467" at="14,0,23,0">
        <var name="commandId" id="5374841768510385418" />
        <var name="project" id="5374841768510449927" />
      </scope>
      <unit id="1755573558917291241" at="17,19,21,5" name="jetbrains.mps.nodeEditor.cells.jetpad.WritableModelProperty$1" />
      <unit id="2837398282091105942" at="24,50,28,5" name="jetbrains.mps.nodeEditor.cells.jetpad.WritableModelProperty$2" />
      <unit id="5374841768510233685" at="11,0,32,0" name="jetbrains.mps.nodeEditor.cells.jetpad.WritableModelProperty" />
    </file>
  </root>
  <root nodeRef="r:18b1829d-108a-465e-a7a8-862d91582bc3(jetbrains.mps.nodeEditor.cells.jetpad)/6277411742335784369">
    <file name="JetpadUtils.java">
      <node id="718530200791455140" at="21,0,22,0" concept="14" trace="SOURCE" />
      <node id="7171441290058222215" at="22,0,23,0" concept="14" trace="ID" />
      <node id="5204867329724218985" at="23,0,24,0" concept="14" trace="CONNECTABLE" />
      <node id="526297864813637091" at="24,0,25,0" concept="14" trace="CONNECTION_SOURCE" />
      <node id="6277411742335784376" at="26,71,27,90" concept="11" />
      <node id="3214568801910249195" at="29,67,30,70" concept="10" />
      <node id="3214568801910225385" at="30,70,31,76" concept="10" />
      <node id="3214568801910227266" at="31,76,32,60" concept="5" />
      <node id="3214568801910316029" at="33,61,34,81" concept="10" />
      <node id="3214568801910429725" at="35,32,36,17" concept="4" />
      <node id="3214568801910271209" at="37,7,38,60" concept="5" />
      <node id="3214568801910328474" at="38,60,39,100" concept="5" />
      <node id="3214568801910432045" at="40,5,41,18" concept="11" />
      <node id="3214568801910320060" at="41,18,42,0" concept="13" />
      <node id="3214568801910225914" at="42,0,43,0" concept="13" />
      <node id="6277411742335784372" at="26,0,29,0" concept="15" trace="toAwtColor#(Ljetbrains/jetpad/values/Color;)Ljava/awt/Color;" />
      <node id="3214568801910425095" at="34,81,37,7" concept="8" />
      <node id="3214568801910258067" at="32,60,40,5" concept="18" />
      <node id="3214568801910223818" at="29,0,45,0" concept="15" trace="getAllChildren#(Ljetbrains/jetpad/projectional/view/View;)Ljava/lang/Iterable;" />
      <scope id="6277411742335784375" at="26,71,27,90" />
      <scope id="3214568801910425098" at="35,32,36,17" />
      <scope id="6277411742335784372" at="26,0,29,0">
        <var name="color" id="6277411742335784373" />
      </scope>
      <scope id="3214568801910258069" at="33,61,39,100">
        <var name="currentView" id="3214568801910316030" />
      </scope>
      <scope id="3214568801910223821" at="29,67,43,0">
        <var name="result" id="3214568801910249198" />
        <var name="viewQueue" id="3214568801910225388" />
      </scope>
      <scope id="3214568801910223818" at="29,0,45,0">
        <var name="view" id="3214568801910224354" />
      </scope>
      <unit id="6277411742335784369" at="16,0,46,0" name="jetbrains.mps.nodeEditor.cells.jetpad.JetpadUtils" />
    </file>
  </root>
  <root nodeRef="r:18b1829d-108a-465e-a7a8-862d91582bc3(jetbrains.mps.nodeEditor.cells.jetpad)/6365639112244092433">
    <file name="ConnectorCell.java">
      <node id="6365639112244137339" at="12,65,13,31" concept="16" />
      <node id="5374841768520796202" at="15,0,16,0" concept="9" trace="createMapper#()Ljetbrains/jetpad/mapper/Mapper;" />
      <node id="4883868441289991493" at="16,0,17,0" concept="9" trace="createDecorationMapper#()Ljetbrains/jetpad/mapper/Mapper;" />
      <node id="6365639112244130179" at="12,0,15,0" concept="3" trace="ConnectorCell#(Ljetbrains/mps/openapi/editor/EditorContext;Lorg/jetbrains/mps/openapi/model/SNode;)V" />
      <scope id="6365639112244130183" at="12,65,13,31" />
      <scope id="5374841768520796202" at="15,0,16,0" />
      <scope id="4883868441289991493" at="16,0,17,0" />
      <scope id="6365639112244130179" at="12,0,15,0">
        <var name="editorContext" id="6365639112244135790" />
        <var name="node" id="6365639112244135792" />
      </scope>
      <unit id="6365639112244092433" at="11,0,18,0" name="jetbrains.mps.nodeEditor.cells.jetpad.ConnectorCell" />
    </file>
  </root>
  <root nodeRef="r:18b1829d-108a-465e-a7a8-862d91582bc3(jetbrains.mps.nodeEditor.cells.jetpad)/8327142480058313300">
    <file name="DiagramCell.java">
      <node id="2682505046531450265" at="73,0,74,0" concept="6" trace="myRootMapper" />
      <node id="4883868441280980017" at="74,0,75,0" concept="6" trace="myDecorationRootMapper" />
      <node id="8327142480058506062" at="75,0,76,0" concept="6" trace="myComponent" />
      <node id="7494254745215924288" at="76,0,77,0" concept="6" trace="mySubstituteEditorVisible" />
      <node id="7019996899472027151" at="77,0,78,0" concept="6" trace="myPatternEditorX" />
      <node id="7019996899472057287" at="78,0,79,0" concept="6" trace="myPatternEditorY" />
      <node id="2732397419118632895" at="79,0,80,0" concept="6" trace="myBlocks" />
      <node id="2732397419118828251" at="80,0,81,0" concept="6" trace="myConnectors" />
      <node id="5519313752213154306" at="81,0,82,0" concept="6" trace="myIsShowingDragFeedBack" />
      <node id="5519313752213668894" at="82,0,83,0" concept="6" trace="myDragConnection" />
      <node id="639949279726829601" at="83,0,84,0" concept="6" trace="myHandlingTrait" />
      <node id="639949279727051968" at="84,0,85,0" concept="6" trace="myPalettePanel" />
      <node id="639949279744062348" at="85,0,86,0" concept="6" trace="myPanel" />
      <node id="7060406825696527976" at="86,0,87,0" concept="6" trace="myRegistration" />
      <node id="8041297453106735725" at="87,0,88,0" concept="6" trace="myTraitProperty" />
<<<<<<< HEAD
      <node id="8327142480058435717" at="89,63,90,31" concept="16" />
      <node id="8041297453107089648" at="90,31,91,49" concept="5" />
      <node id="2981172682493127219" at="94,26,95,57" concept="10" />
      <node id="639949279747359664" at="95,57,96,29" concept="5" />
      <node id="4700561302084560355" at="96,29,97,45" concept="5" />
      <node id="1031741983439519791" at="97,45,98,71" concept="10" />
      <node id="1031741983439646474" at="98,71,99,40" concept="5" />
      <node id="1031741983439655406" at="99,40,100,49" concept="5" />
      <node id="1031741983439526510" at="100,49,101,35" concept="5" />
      <node id="1031741983439534246" at="101,35,102,35" concept="5" />
      <node id="1031741983439541015" at="102,35,103,56" concept="5" />
      <node id="1031741983439549999" at="103,56,104,63" concept="5" />
      <node id="639949279730270204" at="105,35,106,56" concept="5" />
      <node id="1031741983439666042" at="107,7,108,49" concept="5" />
      <node id="639949279730292954" at="108,49,109,43" concept="5" />
      <node id="639949279747567224" at="110,5,111,19" concept="11" />
      <node id="615329258648849167" at="114,30,115,49" concept="5" />
      <node id="615329258654991877" at="115,49,116,35" concept="5" />
      <node id="615329258649020705" at="116,35,117,57" concept="5" />
      <node id="4883868441285475782" at="117,57,118,45" concept="5" />
      <node id="2346751616334632013" at="123,54,124,30" concept="5" />
      <node id="8168571518998560582" at="127,5,128,23" concept="11" />
      <node id="639949279747281054" at="128,23,129,0" concept="13" />
      <node id="8168571518998900523" at="132,33,133,25" concept="5" />
      <node id="8168571518999022785" at="133,25,134,65" concept="5" />
      <node id="8168571518999076698" at="134,65,135,42" concept="5" />
      <node id="8168571518998768102" at="138,23,139,18" concept="5" />
      <node id="8168571518998768104" at="139,18,140,56" concept="5" />
      <node id="8168571518998768116" at="143,26,144,59" concept="5" />
      <node id="8168571518998768123" at="144,59,145,21" concept="5" />
      <node id="8168571518998784386" at="148,27,149,57" concept="5" />
      <node id="8168571518998784394" at="149,57,150,18" concept="5" />
      <node id="8168571518998784404" at="153,27,154,57" concept="5" />
      <node id="8168571518998784412" at="154,57,155,18" concept="5" />
      <node id="8168571518998784424" at="158,36,159,23" concept="5" />
      <node id="8168571518998784428" at="159,23,160,41" concept="5" />
      <node id="7060406825695881992" at="162,45,163,25" concept="5" />
      <node id="7060406825695897966" at="165,45,166,25" concept="5" />
      <node id="7060406825696699672" at="168,49,169,39" concept="5" />
      <node id="8041297453107016494" at="170,24,171,51" concept="5" />
      <node id="8041297453107035626" at="172,12,173,33" concept="5" />
      <node id="8168571518998784439" at="177,33,178,17" concept="11" />
      <node id="6619018968337875331" at="180,50,181,29" concept="5" />
      <node id="7060406825700358726" at="183,0,184,0" concept="9" trace="createPaletteBlockSubstituteInfoPartExts#()[Ljetbrains/mps/nodeEditor/cellMenu/SubstituteInfoPartExt;" />
      <node id="7060406825700684850" at="184,0,185,0" concept="9" trace="createPaletteConnectorSubstituteInfoPartExts#()[Ljetbrains/mps/nodeEditor/cellMenu/SubstituteInfoPartExt;" />
      <node id="4046741574135174289" at="189,54,190,19" concept="11" />
      <node id="4046741574135041708" at="192,40,193,53" concept="5" />
      <node id="639949279726829762" at="194,18,195,32" concept="5" />
      <node id="639949279726829799" at="195,32,196,58" concept="5" />
      <node id="639949279726829807" at="197,11,198,26" concept="5" />
      <node id="639949279726829821" at="202,42,203,72" concept="5" />
      <node id="639949279726829828" at="203,72,204,28" concept="5" />
      <node id="639949279726829832" at="204,28,205,19" concept="11" />
      <node id="40426410295020419" at="207,42,208,76" concept="5" />
      <node id="639949279726829846" at="208,76,209,28" concept="5" />
      <node id="639949279726829865" at="214,45,215,19" concept="11" />
      <node id="639949279726829868" at="216,11,217,68" concept="5" />
      <node id="639949279726829875" at="217,68,218,26" concept="5" />
      <node id="526297864814043309" at="223,47,224,60" concept="10" />
      <node id="526297864814040449" at="225,133,226,21" concept="11" />
      <node id="6981942132931896212" at="227,13,228,51" concept="5" />
      <node id="526297864814105655" at="229,11,230,57" concept="5" />
      <node id="4700561302084890311" at="230,57,231,28" concept="5" />
      <node id="4700561302084896136" at="231,28,232,33" concept="5" />
      <node id="526297864814267458" at="237,47,238,19" concept="11" />
      <node id="526297864814137660" at="239,11,240,57" concept="5" />
      <node id="526297864814198021" at="240,57,241,74" concept="5" />
      <node id="7494254745216541282" at="244,5,245,32" concept="11" />
      <node id="7494254745216871718" at="247,53,248,25" concept="5" />
      <node id="7494254745216885542" at="248,25,249,25" concept="5" />
      <node id="7492671827827414286" at="250,37,251,13" concept="11" />
      <node id="7494254745215847058" at="252,5,253,59" concept="5" />
      <node id="7492671827826733350" at="255,46,256,95" concept="10" />
      <node id="8816535349051256136" at="257,38,258,35" concept="5" />
      <node id="8816535349050930490" at="258,35,259,18" concept="11" />
      <node id="7492671827826865970" at="261,37,262,19" concept="11" />
      <node id="7492671827826733361" at="263,5,264,62" concept="10" />
      <node id="7492671827826733368" at="264,62,265,50" concept="10" />
      <node id="7492671827826733392" at="267,25,268,48" concept="5" />
      <node id="7492671827827123812" at="271,23,272,19" concept="11" />
      <node id="7492671827826733403" at="275,25,276,47" concept="5" />
      <node id="9168054762588053975" at="278,7,279,33" concept="5" />
      <node id="7492671827826733409" at="279,33,280,16" concept="11" />
      <node id="7494254745215847077" at="282,36,283,61" concept="5" />
      <node id="639949279720498705" at="287,105,288,74" concept="10" />
      <node id="639949279720498725" at="292,57,293,83" concept="11" />
      <node id="639949279720498741" at="296,85,297,63" concept="10" />
      <node id="639949279720498747" at="297,63,298,89" concept="5" />
      <node id="639949279720498754" at="298,89,299,28" concept="11" />
      <node id="639949279720498767" at="302,9,303,22" concept="11" />
      <node id="639949279720498794" at="307,414,308,79" concept="12" />
      <node id="639949279720498796" at="308,79,309,86" concept="12" />
      <node id="639949279720498798" at="309,86,310,75" concept="12" />
      <node id="639949279732119583" at="316,83,317,27" concept="11" />
      <node id="639949279732119591" at="318,13,319,0" concept="13" />
      <node id="639949279732119592" at="319,0,320,76" concept="10" />
      <node id="639949279732119597" at="320,76,321,185" concept="11" />
      <node id="639949279732119627" at="324,88,325,129" concept="10" />
      <node id="639949279732119637" at="325,129,326,109" concept="5" />
      <node id="639949279732119647" at="326,109,327,76" concept="10" />
      <node id="639949279732119652" at="327,76,328,160" concept="5" />
      <node id="639949279732119669" at="328,160,329,26" concept="11" />
      <node id="639949279720498807" at="331,10,332,114" concept="11" />
      <node id="1042547819301645354" at="337,57,338,44" concept="11" />
      <node id="7019996899471855590" at="345,91,346,58" concept="10" />
      <node id="7019996899471869341" at="346,58,347,126" concept="5" />
      <node id="7019996899471851629" at="347,126,348,61" concept="5" />
      <node id="7494254745217440924" at="348,61,349,41" concept="5" />
      <node id="7494254745217434878" at="352,26,353,21" concept="5" />
      <node id="6981942132931596265" at="353,21,354,37" concept="5" />
      <node id="7494254745217448439" at="354,37,355,42" concept="5" />
      <node id="7494254745216958421" at="359,92,360,76" concept="12" />
      <node id="7494254745216958423" at="360,76,361,97" concept="10" />
      <node id="7494254745216958430" at="361,97,362,43" concept="10" />
      <node id="7494254745216958434" at="362,43,363,22" concept="10" />
      <node id="7494254745216958440" at="364,46,365,52" concept="5" />
      <node id="7494254745216958450" at="367,50,368,53" concept="5" />
      <node id="7494254745216958460" at="370,47,371,53" concept="5" />
      <node id="7494254745216958470" at="373,48,374,54" concept="5" />
      <node id="7494254745216958478" at="375,5,376,16" concept="10" />
      <node id="7494254745216958484" at="378,18,379,52" concept="5" />
      <node id="7494254745216958488" at="379,52,380,14" concept="2" />
      <node id="7494254745216958493" at="381,17,382,51" concept="5" />
      <node id="7494254745216958497" at="382,51,383,14" concept="2" />
      <node id="7494254745216958501" at="384,21,385,56" concept="5" />
      <node id="7494254745216958505" at="385,56,386,14" concept="2" />
      <node id="7494254745216958509" at="387,18,388,52" concept="5" />
      <node id="7494254745216958513" at="388,52,389,14" concept="2" />
      <node id="7494254745216958517" at="390,16,391,50" concept="5" />
      <node id="7494254745216958521" at="391,50,392,14" concept="2" />
      <node id="7494254745216958525" at="393,17,394,51" concept="5" />
      <node id="7494254745216958529" at="394,51,395,14" concept="2" />
      <node id="7494254745216958533" at="396,14,397,48" concept="5" />
      <node id="7494254745216958537" at="397,48,398,14" concept="2" />
      <node id="7494254745216958541" at="399,16,400,50" concept="5" />
      <node id="7494254745216958545" at="400,50,401,14" concept="2" />
      <node id="7494254745216958549" at="402,17,403,51" concept="5" />
      <node id="7494254745216958553" at="403,51,404,14" concept="2" />
      <node id="7494254745216958558" at="405,14,406,20" concept="5" />
      <node id="7494254745216958562" at="407,5,408,111" concept="11" />
      <node id="615329258651318314" at="414,95,415,53" concept="5" />
      <node id="615329258651574666" at="415,53,416,0" concept="13" />
      <node id="615329258651575300" at="416,0,417,134" concept="5" />
      <node id="8041297453107228819" at="419,46,420,66" concept="5" />
      <node id="8041297453108691073" at="422,14,423,0" concept="13" />
      <node id="2682505046531973922" at="426,5,427,24" concept="11" />
      <node id="4883868441281039014" at="434,95,435,53" concept="5" />
      <node id="4883868441282129071" at="437,87,438,52" concept="11" />
      <node id="4883868441281346056" at="443,5,444,34" concept="11" />
      <node id="4883868441282363775" at="447,0,448,0" concept="9" trace="createDecorationMapper#(Lorg/jetbrains/mps/openapi/model/SNode;)Ljetbrains/jetpad/mapper/Mapper;" />
      <node id="615329258653716137" at="449,47,450,47" concept="10" />
      <node id="828763237677149329" at="450,47,451,40" concept="5" />
      <node id="828763237677149353" at="454,39,455,30" concept="5" />
      <node id="8794120090382877166" at="456,37,457,74" concept="5" />
      <node id="615329258649542144" at="460,7,461,49" concept="5" />
      <node id="615329258654257451" at="461,49,462,18" concept="11" />
      <node id="6981942132928915597" at="464,46,465,41" concept="11" />
      <node id="6981942132930556461" at="467,71,468,44" concept="0" />
      <node id="6981942132930351208" at="468,44,469,61" concept="10" />
      <node id="6981942132930775028" at="469,61,470,40" concept="5" />
      <node id="6981942132930292194" at="470,40,471,34" concept="5" />
      <node id="1795127366244736819" at="471,34,472,38" concept="5" />
      <node id="6981942132929047808" at="472,38,473,22" concept="11" />
      <node id="5204867329701802824" at="475,63,476,83" concept="10" />
      <node id="5204867329723401760" at="477,90,478,45" concept="5" />
      <node id="5204867329721504620" at="480,79,481,48" concept="5" />
      <node id="5204867329702778222" at="482,12,483,42" concept="5" />
      <node id="6981942132931139226" at="484,5,485,50" concept="5" />
      <node id="6981942132931433700" at="487,44,488,39" concept="5" />
      <node id="1853186767781456928" at="491,63,492,65" concept="10" />
      <node id="1853186767784201975" at="493,77,494,17" concept="4" />
      <node id="1853186767784210201" at="495,7,496,174" concept="5" />
      <node id="639949279721974691" at="500,68,501,20" concept="16" />
      <node id="9168054762590139541" at="504,43,505,16" concept="10" />
      <node id="9168054762590127413" at="505,16,506,43" concept="10" />
      <node id="9168054762590127423" at="507,29,508,207" concept="5" />
      <node id="9168054762590127441" at="509,14,510,37" concept="5" />
      <node id="9168054762590232110" at="511,7,512,18" concept="11" />
      <node id="5204867329711965265" at="519,37,520,15" concept="11" />
      <node id="5204867329711456077" at="521,7,522,0" concept="13" />
      <node id="5204867329711456078" at="522,0,523,56" concept="10" />
      <node id="5204867329711456086" at="523,56,524,52" concept="10" />
      <node id="5204867329712130549" at="525,47,526,15" concept="11" />
      <node id="5204867329711456105" at="527,7,528,0" concept="13" />
      <node id="5204867329712745257" at="528,0,529,59" concept="5" />
      <node id="5204867329712837166" at="529,59,530,53" concept="5" />
      <node id="5204867329712791340" at="530,53,531,55" concept="5" />
      <node id="5204867329712883031" at="531,55,532,49" concept="5" />
      <node id="5204867329717623377" at="534,30,535,52" concept="11" />
      <node id="5204867329715575036" at="537,0,538,0" concept="6" trace="myFromNode" />
      <node id="5204867329715575036" at="538,32,539,29" concept="11" />
      <node id="5204867329715575036" at="541,43,542,30" concept="5" />
      <node id="5204867329715705952" at="544,0,545,0" concept="6" trace="myFromId" />
      <node id="5204867329715705952" at="545,31,546,27" concept="11" />
      <node id="5204867329715705952" at="548,42,549,28" concept="5" />
      <node id="5204867329715844682" at="551,0,552,0" concept="6" trace="myToNode" />
      <node id="5204867329715844682" at="552,30,553,27" concept="11" />
      <node id="5204867329715844682" at="555,41,556,28" concept="5" />
      <node id="5204867329715982776" at="558,0,559,0" concept="6" trace="myToId" />
      <node id="5204867329715982776" at="559,29,560,25" concept="11" />
      <node id="5204867329715982776" at="562,40,563,26" concept="5" />
      <node id="5215598343205878506" at="569,36,570,33" concept="5" />
      <node id="5215598343205878506" at="571,5,572,0" concept="13" />
      <node id="526297864814708462" at="575,36,576,46" concept="11" />
      <node id="526297864814708462" at="577,5,578,17" concept="11" />
      <node id="2346751616334636585" at="121,0,123,0" concept="9" trace="focusGained#(Ljava/awt/event/FocusEvent;)V" />
      <node id="7060406825696698936" at="172,10,174,5" concept="1" />
      <node id="5204867329724973260" at="482,10,484,5" concept="1" />
      <node id="9168054762590127439" at="509,12,511,7" concept="1" />
      <node id="6619018968337891230" at="104,63,107,7" concept="8" />
      <node id="2346751616334326756" at="123,0,126,0" concept="9" trace="focusLost#(Ljava/awt/event/FocusEvent;)V" />
      <node id="7060406825695817199" at="162,0,165,0" concept="9" trace="setPatternEditorX#(I)V" />
      <node id="7060406825695897964" at="165,0,168,0" concept="9" trace="setPatternEditorY#(I)V" />
      <node id="6619018968337797190" at="180,0,183,0" concept="9" trace="setPalette#(Ljetbrains/mps/lang/editor/diagram/runtime/jetpad/palette/ui/DiagramPalette;)V" />
      <node id="4046741574135014163" at="188,57,191,11" concept="8" />
      <node id="8041297453110132348" at="194,16,197,11" concept="1" />
      <node id="639949279726829863" at="213,55,216,11" concept="8" />
      <node id="526297864813399057" at="224,60,227,13" concept="8" />
      <node id="526297864814119643" at="236,57,239,11" concept="8" />
      <node id="7492671827827364788" at="249,25,252,5" concept="8" />
      <node id="7492671827826742345" at="260,5,263,5" concept="8" />
      <node id="7492671827826733388" at="267,0,270,0" concept="9" trace="run#()V" />
      <node id="7492671827826733401" at="270,7,273,5" concept="8" />
      <node id="2540221764966853151" at="275,0,278,0" concept="9" trace="run#()V" />
      <node id="7494254745215847071" at="282,0,285,0" concept="9" trace="hidePatternEditor#()V" />
      <node id="639949279732119581" at="315,55,318,13" concept="8" />
      <node id="1042547819301574864" at="337,0,340,0" concept="9" trace="getConnectionInfo#()Ljetbrains/mps/nodeEditor/cells/jetpad/DiagramCell/ConnectionInfo;" />
      <node id="7494254745216958438" at="363,22,366,5" concept="8" />
      <node id="7494254745216958448" at="366,5,369,5" concept="8" />
      <node id="7494254745216958458" at="369,5,372,5" concept="8" />
      <node id="7494254745216958468" at="372,5,375,5" concept="8" />
      <node id="8041297453107217003" at="419,0,422,0" concept="9" trace="set#(Ljetbrains/jetpad/projectional/view/ViewTrait;)V" />
      <node id="4883868441281583119" at="437,0,440,0" concept="9" trace="createMapper#(Lorg/jetbrains/mps/openapi/model/SNode;)Ljetbrains/jetpad/mapper/Mapper;" />
      <node id="6981942132928876494" at="464,0,467,0" concept="9" trace="hasConnectionDragFeedback#()Z" />
      <node id="5204867329723025782" at="476,83,479,5" concept="18" />
      <node id="6981942132929532931" at="487,0,490,0" concept="9" trace="hideConnectionDragFeedback#()V" />
      <node id="1853186767784186524" at="492,65,495,7" concept="8" />
      <node id="639949279721927429" at="500,0,503,0" concept="3" trace="DiagramSubstituteActionWraper#(Ljetbrains/mps/openapi/editor/cells/SubstituteAction;)V" />
      <node id="5204867329711456070" at="518,29,521,7" concept="8" />
      <node id="5204867329711456094" at="524,52,527,7" concept="8" />
      <node id="5204867329717583792" at="534,0,537,0" concept="9" trace="isValid#()Z" />
      <node id="5204867329715575036" at="538,0,541,0" concept="9" trace="getFromNode#()Lorg/jetbrains/mps/openapi/model/SNode;" />
      <node id="5204867329715575036" at="541,0,544,0" concept="9" trace="setFromNode#(Lorg/jetbrains/mps/openapi/model/SNode;)V" />
      <node id="5204867329715705952" at="545,0,548,0" concept="9" trace="getFromId#()Ljava/lang/Object;" />
      <node id="5204867329715705952" at="548,0,551,0" concept="9" trace="setFromId#(Ljava/lang/Object;)V" />
      <node id="5204867329715844682" at="552,0,555,0" concept="9" trace="getToNode#()Lorg/jetbrains/mps/openapi/model/SNode;" />
      <node id="5204867329715844682" at="555,0,558,0" concept="9" trace="setToNode#(Lorg/jetbrains/mps/openapi/model/SNode;)V" />
      <node id="5204867329715982776" at="559,0,562,0" concept="9" trace="getToId#()Ljava/lang/Object;" />
      <node id="5204867329715982776" at="562,0,565,0" concept="9" trace="setToId#(Ljava/lang/Object;)V" />
      <node id="5215598343205878506" at="568,74,571,5" concept="8" />
      <node id="526297864814708462" at="574,89,577,5" concept="8" />
      <node id="8327142480058413843" at="89,0,93,0" concept="3" trace="DiagramCell#(Ljetbrains/mps/openapi/editor/EditorContext;Lorg/jetbrains/mps/openapi/model/SNode;)V" />
      <node id="8168571518998784436" at="176,0,180,0" concept="9" trace="isDrawBorder#()Z" />
      <node id="639949279726829835" at="206,11,210,11" concept="8" />
      <node id="8816535349050784769" at="256,95,260,5" concept="8" />
      <node id="639949279720498719" at="291,0,295,0" concept="9" trace="canSubstitute#(Ljava/lang/String;)Z" />
      <node id="8168571518998768099" at="137,0,142,0" concept="9" trace="onAdd#()V" />
      <node id="8168571518998768113" at="142,0,147,0" concept="9" trace="onRemove#()V" />
      <node id="8168571518998784381" at="147,0,152,0" concept="9" trace="setX#(I)V" />
      <node id="8168571518998784399" at="152,0,157,0" concept="9" trace="setY#(I)V" />
      <node id="8168571518998784417" at="157,0,162,0" concept="9" trace="moveTo#(II)V" />
      <node id="7060406825696601664" at="169,39,174,5" concept="8" />
      <node id="639949279726829819" at="201,55,206,11" concept="8" />
      <node id="7492671827826733376" at="265,50,270,7" concept="5" />
      <node id="2540221764966815847" at="273,5,278,7" concept="5" />
      <node id="8041297453107174172" at="417,134,422,14" concept="5" />
      <node id="4883868441281488632" at="435,53,440,14" concept="5" />
      <node id="828763237677149351" at="453,65,458,9" concept="8" />
      <node id="5204867329724566404" at="479,5,484,5" concept="8" />
      <node id="9168054762590127417" at="506,43,511,7" concept="8" />
      <node id="8168571518998900516" at="131,0,137,0" concept="9" trace="relayoutImpl#()V" />
      <node id="4046741574134996124" at="191,11,197,11" concept="8" />
      <node id="639949279720498732" at="295,0,301,0" concept="9" trace="substitute#(Ljetbrains/mps/openapi/editor/EditorContext;Ljava/lang/String;)Lorg/jetbrains/mps/openapi/model/SNode;" />
      <node id="7494254745217434870" at="351,0,357,0" concept="9" trace="done#()V" />
      <node id="5215598343205878506" at="568,0,574,0" concept="15" trace="check_xnhqai_a0a72#(Ljetbrains/jetpad/base/Registration;)V" />
      <node id="526297864814708462" at="574,0,580,0" concept="15" trace="check_xnhqai_a0a1a0a0a0b0a0a0a0a0gb#(Ljava/lang/Boolean;)Z" />
      <node id="639949279726829857" at="213,0,220,0" concept="9" trace="handle#(Ljetbrains/jetpad/projectional/view/View;Ljetbrains/jetpad/event/KeyEvent;)V" />
      <node id="526297864815597100" at="222,57,229,11" concept="8" />
      <node id="7019996899471851612" at="344,0,351,0" concept="9" trace="activate#(Ljava/awt/Window;Ljava/awt/Point;Ljava/awt/Dimension;Z)V" />
      <node id="828763237677149344" at="453,0,460,0" concept="9" trace="onEvent#(Ljetbrains/jetpad/model/property/PropertyChangeEvent;)V" />
      <node id="2732397419119871777" at="490,198,497,5" concept="7" />
      <node id="2346751616334198474" at="118,45,126,9" concept="5" />
      <node id="7060406825696191036" at="168,0,176,0" concept="9" trace="setExternalTrait#(Ljetbrains/jetpad/projectional/view/ViewTrait;)V" />
      <node id="718530200790693798" at="235,0,243,0" concept="9" trace="handle#(Ljetbrains/jetpad/projectional/view/View;Ljetbrains/jetpad/event/MouseEvent;)V" />
      <node id="7494254745215847042" at="247,0,255,0" concept="9" trace="createNewDiagramElement#(II)V" />
      <node id="639949279732119618" at="323,0,331,0" concept="9" trace="doSubstitute#(Ljetbrains/mps/openapi/editor/EditorContext;Ljava/lang/String;)Lorg/jetbrains/mps/openapi/model/SNode;" />
      <node id="6981942132929010940" at="467,0,475,0" concept="9" trace="showConnectionDragFeedback#(Ljetbrains/jetpad/projectional/view/View;)Ljetbrains/jetpad/projectional/diagram/view/PolyLineConnection;" />
      <node id="639949279732119575" at="314,0,323,0" concept="9" trace="canSubstitute#(Ljava/lang/String;)Z" />
      <node id="4883868441281039008" at="433,0,442,0" concept="9" trace="registerSynchronizers#(Ljetbrains/jetpad/mapper/Mapper/SynchronizersConfiguration;)V" />
      <node id="828763237677149335" at="451,40,460,7" concept="5" />
      <node id="1853186767785085632" at="490,0,499,0" concept="9" trace="syncDiagramElements#(Ljava/lang/Iterable;Ljava/util/ListIterator;Ljava/util/Set;Ljava/util/ListIterator;Ljava/util/Set;)V" />
      <node id="639949279726829813" at="201,0,212,0" concept="9" trace="handle#(Ljetbrains/jetpad/projectional/view/View;Ljetbrains/jetpad/event/KeyEvent;)V" />
      <node id="4883868441281039000" at="431,41,442,8" concept="5" />
      <node id="9168054762590063213" at="503,0,514,0" concept="9" trace="getIconFor#(Ljava/lang/String;)Ljavax/swing/Icon;" />
      <node id="639949279726829754" at="188,0,200,0" concept="9" trace="handle#(Ljetbrains/jetpad/projectional/view/View;Ljetbrains/jetpad/event/MouseEvent;)V" />
      <node id="639949279720498715" at="289,226,301,13" concept="5" />
      <node id="615329258651318301" at="413,0,425,0" concept="9" trace="registerSynchronizers#(Ljetbrains/jetpad/mapper/Mapper/SynchronizersConfiguration;)V" />
      <node id="6981942132929359726" at="475,0,487,0" concept="9" trace="updateConnectionDragFeedback#(Ljetbrains/jetpad/geometry/Vector;)V" />
      <node id="718530200790693739" at="221,0,234,0" concept="9" trace="handle#(Ljetbrains/jetpad/projectional/view/View;Ljetbrains/jetpad/event/MouseEvent;)V" />
      <node id="4883868441281038998" at="430,65,443,5" concept="8" />
      <node id="615329258648566859" at="113,58,127,5" concept="8" />
      <node id="639949279720498712" at="288,74,302,9" concept="7" />
      <node id="615329258651031014" at="411,31,425,8" concept="5" />
      <node id="7019996899471845889" at="342,70,357,6" concept="11" />
      <node id="828763237677149327" at="449,0,464,0" concept="9" trace="createViewContainer#()Ljetbrains/jetpad/projectional/view/ViewContainer;" />
      <node id="2682505046531475666" at="410,55,426,5" concept="8" />
      <node id="4883868441280915757" at="430,0,446,0" concept="9" trace="getDecorationRootMapper#()Ljetbrains/jetpad/mapper/Mapper;" />
      <node id="5204867329711382348" at="518,0,534,0" concept="3" trace="ConnectionInfo#()V" />
      <node id="639949279747296914" at="93,36,110,5" concept="8" />
      <node id="639949279746957506" at="113,0,131,0" concept="9" trace="getContainerComponent#()Ljetbrains/jetpad/projectional/view/awt/ViewContainerComponent;" />
      <node id="639949279720498699" at="287,0,305,0" concept="9" trace="createActions#(Ljetbrains/mps/nodeEditor/cellMenu/CellContext;Ljetbrains/mps/openapi/editor/EditorContext;)Ljava/util/List;" />
      <node id="7019996899471791262" at="341,0,359,0" concept="9" trace="createSubstitutePatternEditor#()Ljetbrains/mps/nodeEditor/cellMenu/NodeSubstitutePatternEditor;" />
      <node id="639949279732119566" at="312,111,331,10" concept="10" />
      <node id="2682505046531375381" at="410,0,429,0" concept="9" trace="getRootMapper#()Ljetbrains/jetpad/mapper/Mapper;" />
      <node id="8327142480058662674" at="93,0,113,0" concept="9" trace="getComponent#()Ljavax/swing/JComponent;" />
      <node id="639949279720498698" at="285,248,305,6" concept="11" />
      <node id="639949279720498684" at="285,0,307,0" concept="9" trace="createNewDiagramNodeActions#(Lorg/jetbrains/mps/openapi/model/SNode;Lorg/jetbrains/mps/openapi/model/SNode;Lorg/jetbrains/mps/openapi/model/SNode;Ljetbrains/mps/baseLanguage/closures/runtime/_FunctionTypes/_void_P3_E0;)Ljetbrains/mps/nodeEditor/cellMenu/SubstituteInfoPartExt;" />
      <node id="639949279720498801" at="312,0,334,0" concept="9" trace="createActions#(Ljetbrains/mps/nodeEditor/cellMenu/CellContext;Ljetbrains/mps/openapi/editor/EditorContext;)Ljava/util/List;" />
      <node id="639949279720498800" at="310,75,334,6" concept="11" />
      <node id="7492671827826572416" at="255,0,282,0" concept="9" trace="trySubstituteImmediately#()Z" />
      <node id="639949279720498771" at="307,0,336,0" concept="9" trace="createNewDiagramConnectorActions#(Lorg/jetbrains/mps/openapi/model/SNode;Lorg/jetbrains/mps/openapi/model/SNode;Lorg/jetbrains/mps/openapi/model/SNode;Ljetbrains/mps/baseLanguage/closures/runtime/_FunctionTypes/_return_P4_E0;Ljetbrains/mps/baseLanguage/closures/runtime/_FunctionTypes/_void_P5_E0;)Ljetbrains/mps/nodeEditor/cellMenu/SubstituteInfoPartExt;" />
      <node id="7494254745216958481" at="376,16,407,5" concept="17" />
      <node id="7494254745216958419" at="359,0,410,0" concept="9" trace="getAWTKeyEvent#(Ljetbrains/jetpad/event/KeyEvent;Z)Ljava/awt/event/KeyEvent;" />
      <node id="639949279726829741" at="186,34,243,17" concept="5" />
      <node id="7060406825696429309" at="185,45,244,5" concept="8" />
      <node id="7494254745216516014" at="185,0,247,0" concept="9" trace="getEventHandlingTrait#()Ljetbrains/jetpad/projectional/view/ViewTrait;" />
      <scope id="2346751616334636592" at="121,51,121,51" />
      <scope id="6619018968337891233" at="105,35,106,56" />
      <scope id="2346751616334326762" at="123,54,124,30" />
      <scope id="7060406825695817202" at="162,45,163,25" />
      <scope id="7060406825695897965" at="165,45,166,25" />
      <scope id="7060406825696601665" at="170,24,171,51" />
      <scope id="7060406825696698937" at="172,12,173,33" />
      <scope id="8168571518998784438" at="177,33,178,17" />
      <scope id="6619018968337797193" at="180,50,181,29" />
      <scope id="7060406825700358726" at="183,0,184,0" />
      <scope id="7060406825700684850" at="184,0,185,0" />
      <scope id="4046741574135014164" at="189,54,190,19" />
      <scope id="4046741574134996127" at="192,40,193,53" />
      <scope id="639949279726829864" at="214,45,215,19" />
      <scope id="526297864813399060" at="225,133,226,21" />
      <scope id="526297864814119646" at="237,47,238,19" />
      <scope id="7492671827827364791" at="250,37,251,13" />
      <scope id="7492671827826742348" at="261,37,262,19" />
      <scope id="7492671827826733391" at="267,25,268,48" />
      <scope id="7492671827826733402" at="271,23,272,19" />
      <scope id="2540221764966853152" at="275,25,276,47" />
      <scope id="7494254745215847072" at="282,36,283,61" />
      <scope id="639949279720498724" at="292,57,293,83" />
      <scope id="639949279732119582" at="316,83,317,27" />
      <scope id="1042547819301574867" at="337,57,338,44" />
      <scope id="7494254745216958439" at="364,46,365,52" />
      <scope id="7494254745216958449" at="367,50,368,53" />
      <scope id="7494254745216958459" at="370,47,371,53" />
      <scope id="7494254745216958469" at="373,48,374,54" />
      <scope id="7494254745216958557" at="405,14,406,20" />
      <scope id="8041297453107217009" at="419,46,420,66" />
      <scope id="4883868441281583129" at="437,87,438,52" />
      <scope id="4883868441282363775" at="447,0,448,0">
        <var name="node" id="4883868441282530279" />
      </scope>
      <scope id="828763237677149352" at="454,39,455,30" />
      <scope id="8794120090382870026" at="456,37,457,74" />
      <scope id="6981942132928876497" at="464,46,465,41" />
      <scope id="5204867329723025784" at="477,90,478,45" />
      <scope id="5204867329724566407" at="480,79,481,48" />
      <scope id="5204867329724973261" at="482,12,483,42" />
      <scope id="6981942132929532934" at="487,44,488,39" />
      <scope id="1853186767784186527" at="493,77,494,17" />
      <scope id="639949279721927433" at="500,68,501,20" />
      <scope id="9168054762590127422" at="507,29,508,207" />
      <scope id="9168054762590127440" at="509,14,510,37" />
      <scope id="5204867329711456071" at="519,37,520,15" />
      <scope id="5204867329711456095" at="525,47,526,15" />
      <scope id="5204867329717583795" at="534,30,535,52" />
      <scope id="5204867329715575036" at="538,32,539,29" />
      <scope id="5204867329715575036" at="541,43,542,30" />
      <scope id="5204867329715705952" at="545,31,546,27" />
      <scope id="5204867329715705952" at="548,42,549,28" />
      <scope id="5204867329715844682" at="552,30,553,27" />
      <scope id="5204867329715844682" at="555,41,556,28" />
      <scope id="5204867329715982776" at="559,29,560,25" />
      <scope id="5204867329715982776" at="562,40,563,26" />
      <scope id="5215598343205878506" at="569,36,570,33" />
      <scope id="526297864814708462" at="575,36,576,46" />
      <scope id="8327142480058413847" at="89,63,91,49" />
      <scope id="2346751616334636585" at="121,0,123,0">
=======
      <node id="8327142480058435717" at="90,63,91,31" concept="16" />
      <node id="8041297453107089648" at="91,31,92,49" concept="5" />
      <node id="2981172682493127219" at="96,26,97,57" concept="10" />
      <node id="639949279747359664" at="97,57,98,29" concept="5" />
      <node id="4700561302084560355" at="98,29,99,45" concept="5" />
      <node id="1031741983439519791" at="99,45,100,71" concept="10" />
      <node id="1031741983439646474" at="100,71,101,40" concept="5" />
      <node id="1031741983439655406" at="101,40,102,49" concept="5" />
      <node id="1031741983439526510" at="102,49,103,35" concept="5" />
      <node id="1031741983439534246" at="103,35,104,35" concept="5" />
      <node id="1031741983439541015" at="104,35,105,56" concept="5" />
      <node id="1031741983439549999" at="105,56,106,63" concept="5" />
      <node id="639949279730270204" at="107,35,108,56" concept="5" />
      <node id="1031741983439666042" at="109,7,110,49" concept="5" />
      <node id="639949279730292954" at="110,49,111,43" concept="5" />
      <node id="639949279747567224" at="112,5,113,19" concept="11" />
      <node id="615329258648849167" at="117,30,118,49" concept="5" />
      <node id="615329258654991877" at="118,49,119,35" concept="5" />
      <node id="615329258649020705" at="119,35,120,57" concept="5" />
      <node id="4883868441285475782" at="120,57,121,45" concept="5" />
      <node id="2346751616334632013" at="128,54,129,30" concept="5" />
      <node id="8168571518998560582" at="132,5,133,23" concept="11" />
      <node id="639949279747281054" at="133,23,134,0" concept="13" />
      <node id="8168571518998900523" at="138,33,139,25" concept="5" />
      <node id="8168571518999022785" at="139,25,140,65" concept="5" />
      <node id="8168571518999076698" at="140,65,141,42" concept="5" />
      <node id="8168571518998768102" at="145,23,146,18" concept="5" />
      <node id="8168571518998768104" at="146,18,147,56" concept="5" />
      <node id="8168571518998768116" at="151,26,152,59" concept="5" />
      <node id="8168571518998768123" at="152,59,153,21" concept="5" />
      <node id="8168571518998784386" at="157,27,158,57" concept="5" />
      <node id="8168571518998784394" at="158,57,159,18" concept="5" />
      <node id="8168571518998784404" at="163,27,164,57" concept="5" />
      <node id="8168571518998784412" at="164,57,165,18" concept="5" />
      <node id="8168571518998784424" at="169,36,170,23" concept="5" />
      <node id="8168571518998784428" at="170,23,171,41" concept="5" />
      <node id="7060406825695881992" at="174,45,175,25" concept="5" />
      <node id="7060406825695897966" at="178,45,179,25" concept="5" />
      <node id="7060406825696699672" at="182,49,183,39" concept="5" />
      <node id="8041297453107016494" at="184,24,185,51" concept="5" />
      <node id="8041297453107035626" at="186,12,187,33" concept="5" />
      <node id="8168571518998784439" at="192,33,193,17" concept="11" />
      <node id="6619018968337875331" at="196,50,197,29" concept="5" />
      <node id="7060406825700358726" at="200,0,201,0" concept="9" trace="createPaletteBlockSubstituteInfoPartExts#()[Ljetbrains/mps/nodeEditor/cellMenu/SubstituteInfoPartExt;" />
      <node id="7060406825700684850" at="202,0,203,0" concept="9" trace="createPaletteConnectorSubstituteInfoPartExts#()[Ljetbrains/mps/nodeEditor/cellMenu/SubstituteInfoPartExt;" />
      <node id="4046741574135174289" at="208,54,209,19" concept="11" />
      <node id="4046741574135041708" at="211,40,212,53" concept="5" />
      <node id="639949279726829762" at="213,18,214,32" concept="5" />
      <node id="639949279726829799" at="214,32,215,58" concept="5" />
      <node id="639949279726829807" at="216,11,217,26" concept="5" />
      <node id="639949279726829821" at="221,42,222,72" concept="5" />
      <node id="639949279726829828" at="222,72,223,28" concept="5" />
      <node id="639949279726829832" at="223,28,224,19" concept="11" />
      <node id="40426410295020419" at="226,42,227,76" concept="5" />
      <node id="639949279726829846" at="227,76,228,28" concept="5" />
      <node id="639949279726829865" at="233,45,234,19" concept="11" />
      <node id="639949279726829868" at="235,11,236,68" concept="5" />
      <node id="639949279726829875" at="236,68,237,26" concept="5" />
      <node id="526297864814043309" at="242,47,243,60" concept="10" />
      <node id="526297864814040449" at="244,133,245,21" concept="11" />
      <node id="6981942132931896212" at="246,13,247,51" concept="5" />
      <node id="526297864814105655" at="248,11,249,57" concept="5" />
      <node id="4700561302084890311" at="249,57,250,28" concept="5" />
      <node id="4700561302084896136" at="250,28,251,33" concept="5" />
      <node id="526297864814267458" at="256,47,257,19" concept="11" />
      <node id="526297864814137660" at="258,11,259,57" concept="5" />
      <node id="526297864814198021" at="259,57,260,74" concept="5" />
      <node id="7494254745216541282" at="263,5,264,32" concept="11" />
      <node id="7494254745216871718" at="267,53,268,25" concept="5" />
      <node id="7494254745216885542" at="268,25,269,25" concept="5" />
      <node id="7492671827827414286" at="270,37,271,13" concept="11" />
      <node id="7494254745215847058" at="272,5,273,59" concept="5" />
      <node id="7492671827826733350" at="276,46,277,95" concept="10" />
      <node id="8816535349051256136" at="278,38,279,35" concept="5" />
      <node id="8816535349050930490" at="279,35,280,18" concept="11" />
      <node id="7492671827826865970" at="282,37,283,19" concept="11" />
      <node id="7492671827826733361" at="284,5,285,62" concept="10" />
      <node id="7492671827826733368" at="285,62,286,50" concept="10" />
      <node id="7492671827826733392" at="288,25,289,48" concept="5" />
      <node id="7492671827827123812" at="292,23,293,19" concept="11" />
      <node id="7492671827826733403" at="296,25,297,47" concept="5" />
      <node id="9168054762588053975" at="299,7,300,33" concept="5" />
      <node id="7492671827826733409" at="300,33,301,16" concept="11" />
      <node id="7494254745215847077" at="304,36,305,61" concept="5" />
      <node id="639949279720498705" at="310,105,311,74" concept="10" />
      <node id="639949279720498725" at="315,57,316,83" concept="11" />
      <node id="639949279720498741" at="320,85,321,63" concept="10" />
      <node id="639949279720498747" at="321,63,322,89" concept="5" />
      <node id="639949279720498754" at="322,89,323,28" concept="11" />
      <node id="639949279720498767" at="326,9,327,22" concept="11" />
      <node id="639949279720498794" at="332,414,333,79" concept="12" />
      <node id="639949279720498796" at="333,79,334,86" concept="12" />
      <node id="639949279720498798" at="334,86,335,75" concept="12" />
      <node id="639949279732119583" at="341,83,342,27" concept="11" />
      <node id="639949279732119591" at="343,13,344,0" concept="13" />
      <node id="639949279732119592" at="344,0,345,76" concept="10" />
      <node id="639949279732119597" at="345,76,346,185" concept="11" />
      <node id="639949279732119627" at="350,88,351,129" concept="10" />
      <node id="639949279732119637" at="351,129,352,109" concept="5" />
      <node id="639949279732119647" at="352,109,353,76" concept="10" />
      <node id="639949279732119652" at="353,76,354,160" concept="5" />
      <node id="639949279732119669" at="354,160,355,26" concept="11" />
      <node id="639949279720498807" at="357,10,358,114" concept="11" />
      <node id="1042547819301645354" at="365,57,366,44" concept="11" />
      <node id="7019996899471855590" at="375,77,376,58" concept="10" />
      <node id="7019996899471869341" at="376,58,377,126" concept="5" />
      <node id="7019996899471851629" at="377,126,378,55" concept="5" />
      <node id="7494254745217440924" at="378,55,379,41" concept="5" />
      <node id="7494254745217434878" at="383,26,384,21" concept="5" />
      <node id="6981942132931596265" at="384,21,385,37" concept="5" />
      <node id="7494254745217448439" at="385,37,386,42" concept="5" />
      <node id="7494254745216958421" at="391,92,392,76" concept="12" />
      <node id="7494254745216958423" at="392,76,393,97" concept="10" />
      <node id="7494254745216958430" at="393,97,394,43" concept="10" />
      <node id="7494254745216958434" at="394,43,395,22" concept="10" />
      <node id="7494254745216958440" at="396,46,397,52" concept="5" />
      <node id="7494254745216958450" at="399,50,400,53" concept="5" />
      <node id="7494254745216958460" at="402,47,403,53" concept="5" />
      <node id="7494254745216958470" at="405,48,406,54" concept="5" />
      <node id="7494254745216958478" at="407,5,408,16" concept="10" />
      <node id="7494254745216958484" at="410,18,411,52" concept="5" />
      <node id="7494254745216958488" at="411,52,412,14" concept="2" />
      <node id="7494254745216958493" at="413,17,414,51" concept="5" />
      <node id="7494254745216958497" at="414,51,415,14" concept="2" />
      <node id="7494254745216958501" at="416,21,417,56" concept="5" />
      <node id="7494254745216958505" at="417,56,418,14" concept="2" />
      <node id="7494254745216958509" at="419,18,420,52" concept="5" />
      <node id="7494254745216958513" at="420,52,421,14" concept="2" />
      <node id="7494254745216958517" at="422,16,423,50" concept="5" />
      <node id="7494254745216958521" at="423,50,424,14" concept="2" />
      <node id="7494254745216958525" at="425,17,426,51" concept="5" />
      <node id="7494254745216958529" at="426,51,427,14" concept="2" />
      <node id="7494254745216958533" at="428,14,429,48" concept="5" />
      <node id="7494254745216958537" at="429,48,430,14" concept="2" />
      <node id="7494254745216958541" at="431,16,432,50" concept="5" />
      <node id="7494254745216958545" at="432,50,433,14" concept="2" />
      <node id="7494254745216958549" at="434,17,435,51" concept="5" />
      <node id="7494254745216958553" at="435,51,436,14" concept="2" />
      <node id="7494254745216958558" at="437,14,438,20" concept="5" />
      <node id="7494254745216958562" at="439,5,440,111" concept="11" />
      <node id="615329258651318314" at="447,95,448,53" concept="5" />
      <node id="615329258651574666" at="448,53,449,0" concept="13" />
      <node id="615329258651575300" at="449,0,450,134" concept="5" />
      <node id="8041297453107228819" at="452,46,453,66" concept="5" />
      <node id="8041297453108691073" at="455,14,456,0" concept="13" />
      <node id="2682505046531973922" at="459,5,460,24" concept="11" />
      <node id="4883868441281039014" at="469,95,470,53" concept="5" />
      <node id="4883868441282129071" at="472,87,473,52" concept="11" />
      <node id="4883868441281346056" at="478,5,479,34" concept="11" />
      <node id="4883868441282363775" at="484,0,485,0" concept="9" trace="createDecorationMapper#(Lorg/jetbrains/mps/openapi/model/SNode;)Ljetbrains/jetpad/mapper/Mapper;" />
      <node id="615329258653716137" at="488,47,489,47" concept="10" />
      <node id="828763237677149329" at="489,47,490,40" concept="5" />
      <node id="828763237677149353" at="493,39,494,30" concept="5" />
      <node id="8794120090382877166" at="495,37,496,74" concept="5" />
      <node id="615329258649542144" at="499,7,500,49" concept="5" />
      <node id="615329258654257451" at="500,49,501,18" concept="11" />
      <node id="6981942132928915597" at="504,46,505,41" concept="11" />
      <node id="6981942132930556461" at="508,71,509,44" concept="0" />
      <node id="6981942132930351208" at="509,44,510,61" concept="10" />
      <node id="6981942132930775028" at="510,61,511,40" concept="5" />
      <node id="6981942132930292194" at="511,40,512,34" concept="5" />
      <node id="1795127366244736819" at="512,34,513,38" concept="5" />
      <node id="6981942132929047808" at="513,38,514,22" concept="11" />
      <node id="5204867329701802824" at="517,63,518,83" concept="10" />
      <node id="5204867329723401760" at="519,90,520,45" concept="5" />
      <node id="5204867329721504620" at="522,79,523,48" concept="5" />
      <node id="5204867329702778222" at="524,12,525,42" concept="5" />
      <node id="6981942132931139226" at="526,5,527,50" concept="5" />
      <node id="6981942132931433700" at="530,44,531,39" concept="5" />
      <node id="1853186767781456928" at="535,63,536,65" concept="10" />
      <node id="1853186767784201975" at="537,77,538,17" concept="4" />
      <node id="1853186767784210201" at="539,7,540,174" concept="5" />
      <node id="639949279721974691" at="545,68,546,20" concept="16" />
      <node id="9168054762590139541" at="550,43,551,16" concept="10" />
      <node id="9168054762590127413" at="551,16,552,43" concept="10" />
      <node id="9168054762590127423" at="553,29,554,207" concept="5" />
      <node id="9168054762590127441" at="555,14,556,37" concept="5" />
      <node id="9168054762590232110" at="557,7,558,18" concept="11" />
      <node id="5204867329711965265" at="568,37,569,15" concept="11" />
      <node id="5204867329711456077" at="570,7,571,0" concept="13" />
      <node id="5204867329711456078" at="571,0,572,56" concept="10" />
      <node id="5204867329711456086" at="572,56,573,52" concept="10" />
      <node id="5204867329712130549" at="574,47,575,15" concept="11" />
      <node id="5204867329711456105" at="576,7,577,0" concept="13" />
      <node id="5204867329712745257" at="577,0,578,59" concept="5" />
      <node id="5204867329712837166" at="578,59,579,53" concept="5" />
      <node id="5204867329712791340" at="579,53,580,55" concept="5" />
      <node id="5204867329712883031" at="580,55,581,49" concept="5" />
      <node id="5204867329717623377" at="584,30,585,58" concept="11" />
      <node id="5204867329715575036" at="588,0,589,0" concept="6" trace="myFromNode" />
      <node id="5204867329715575036" at="590,32,591,29" concept="11" />
      <node id="5204867329715575036" at="594,43,595,30" concept="5" />
      <node id="5204867329715705952" at="598,0,599,0" concept="6" trace="myFromId" />
      <node id="5204867329715705952" at="600,31,601,27" concept="11" />
      <node id="5204867329715705952" at="604,42,605,28" concept="5" />
      <node id="5204867329715844682" at="608,0,609,0" concept="6" trace="myToNode" />
      <node id="5204867329715844682" at="610,30,611,27" concept="11" />
      <node id="5204867329715844682" at="614,41,615,28" concept="5" />
      <node id="5204867329715982776" at="618,0,619,0" concept="6" trace="myToId" />
      <node id="5204867329715982776" at="620,29,621,25" concept="11" />
      <node id="5204867329715982776" at="624,40,625,26" concept="5" />
      <node id="5215598343205878506" at="633,36,634,33" concept="5" />
      <node id="5215598343205878506" at="635,5,636,0" concept="13" />
      <node id="526297864814708462" at="640,36,641,46" concept="11" />
      <node id="526297864814708462" at="642,5,643,17" concept="11" />
      <node id="2346751616334636585" at="125,0,127,0" concept="9" trace="focusGained#(Ljava/awt/event/FocusEvent;)V" />
      <node id="7060406825696698936" at="186,10,188,5" concept="1" />
      <node id="5204867329724973260" at="524,10,526,5" concept="1" />
      <node id="9168054762590127439" at="555,12,557,7" concept="1" />
      <node id="6619018968337891230" at="106,63,109,7" concept="8" />
      <node id="2346751616334326756" at="128,0,131,0" concept="9" trace="focusLost#(Ljava/awt/event/FocusEvent;)V" />
      <node id="7060406825695817199" at="174,0,177,0" concept="9" trace="setPatternEditorX#(I)V" />
      <node id="7060406825695897964" at="178,0,181,0" concept="9" trace="setPatternEditorY#(I)V" />
      <node id="6619018968337797190" at="196,0,199,0" concept="9" trace="setPalette#(Ljetbrains/mps/lang/editor/diagram/runtime/jetpad/palette/ui/DiagramPalette;)V" />
      <node id="4046741574135014163" at="207,57,210,11" concept="8" />
      <node id="8041297453110132348" at="213,16,216,11" concept="1" />
      <node id="639949279726829863" at="232,55,235,11" concept="8" />
      <node id="526297864813399057" at="243,60,246,13" concept="8" />
      <node id="526297864814119643" at="255,57,258,11" concept="8" />
      <node id="7492671827827364788" at="269,25,272,5" concept="8" />
      <node id="7492671827826742345" at="281,5,284,5" concept="8" />
      <node id="7492671827826733388" at="288,0,291,0" concept="9" trace="run#()V" />
      <node id="7492671827826733401" at="291,7,294,5" concept="8" />
      <node id="2540221764966853151" at="296,0,299,0" concept="9" trace="run#()V" />
      <node id="7494254745215847071" at="304,0,307,0" concept="9" trace="hidePatternEditor#()V" />
      <node id="639949279732119581" at="340,55,343,13" concept="8" />
      <node id="1042547819301574864" at="365,0,368,0" concept="9" trace="getConnectionInfo#()Ljetbrains/mps/nodeEditor/cells/jetpad/DiagramCell/ConnectionInfo;" />
      <node id="7494254745216958438" at="395,22,398,5" concept="8" />
      <node id="7494254745216958448" at="398,5,401,5" concept="8" />
      <node id="7494254745216958458" at="401,5,404,5" concept="8" />
      <node id="7494254745216958468" at="404,5,407,5" concept="8" />
      <node id="8041297453107217003" at="452,0,455,0" concept="9" trace="set#(Ljetbrains/jetpad/projectional/view/ViewTrait;)V" />
      <node id="4883868441281583119" at="472,0,475,0" concept="9" trace="createMapper#(Lorg/jetbrains/mps/openapi/model/SNode;)Ljetbrains/jetpad/mapper/Mapper;" />
      <node id="6981942132928876494" at="504,0,507,0" concept="9" trace="hasConnectionDragFeedback#()Z" />
      <node id="5204867329723025782" at="518,83,521,5" concept="18" />
      <node id="6981942132929532931" at="530,0,533,0" concept="9" trace="hideConnectionDragFeedback#()V" />
      <node id="1853186767784186524" at="536,65,539,7" concept="8" />
      <node id="639949279721927429" at="545,0,548,0" concept="3" trace="DiagramSubstituteActionWraper#(Ljetbrains/mps/openapi/editor/cells/SubstituteAction;)V" />
      <node id="5204867329711456070" at="567,29,570,7" concept="8" />
      <node id="5204867329711456094" at="573,52,576,7" concept="8" />
      <node id="5204867329717583792" at="584,0,587,0" concept="9" trace="isValid#()Z" />
      <node id="5204867329715575036" at="590,0,593,0" concept="9" trace="getFromNode#()Lorg/jetbrains/mps/openapi/model/SNode;" />
      <node id="5204867329715575036" at="594,0,597,0" concept="9" trace="setFromNode#(Lorg/jetbrains/mps/openapi/model/SNode;)V" />
      <node id="5204867329715705952" at="600,0,603,0" concept="9" trace="getFromId#()Ljava/lang/Object;" />
      <node id="5204867329715705952" at="604,0,607,0" concept="9" trace="setFromId#(Ljava/lang/Object;)V" />
      <node id="5204867329715844682" at="610,0,613,0" concept="9" trace="getToNode#()Lorg/jetbrains/mps/openapi/model/SNode;" />
      <node id="5204867329715844682" at="614,0,617,0" concept="9" trace="setToNode#(Lorg/jetbrains/mps/openapi/model/SNode;)V" />
      <node id="5204867329715982776" at="620,0,623,0" concept="9" trace="getToId#()Ljava/lang/Object;" />
      <node id="5204867329715982776" at="624,0,627,0" concept="9" trace="setToId#(Ljava/lang/Object;)V" />
      <node id="5215598343205878506" at="632,74,635,5" concept="8" />
      <node id="526297864814708462" at="639,89,642,5" concept="8" />
      <node id="8327142480058413843" at="90,0,94,0" concept="3" trace="DiagramCell#(Ljetbrains/mps/openapi/editor/EditorContext;Lorg/jetbrains/mps/openapi/model/SNode;)V" />
      <node id="8168571518998784436" at="191,0,195,0" concept="9" trace="isDrawBorder#()Z" />
      <node id="639949279726829835" at="225,11,229,11" concept="8" />
      <node id="8816535349050784769" at="277,95,281,5" concept="8" />
      <node id="639949279720498719" at="314,0,318,0" concept="9" trace="canSubstitute#(Ljava/lang/String;)Z" />
      <node id="8168571518998768099" at="144,0,149,0" concept="9" trace="onAdd#()V" />
      <node id="8168571518998768113" at="150,0,155,0" concept="9" trace="onRemove#()V" />
      <node id="8168571518998784381" at="156,0,161,0" concept="9" trace="setX#(I)V" />
      <node id="8168571518998784399" at="162,0,167,0" concept="9" trace="setY#(I)V" />
      <node id="8168571518998784417" at="168,0,173,0" concept="9" trace="moveTo#(II)V" />
      <node id="7060406825696601664" at="183,39,188,5" concept="8" />
      <node id="639949279726829819" at="220,55,225,11" concept="8" />
      <node id="7492671827826733376" at="286,50,291,7" concept="5" />
      <node id="2540221764966815847" at="294,5,299,7" concept="5" />
      <node id="8041297453107174172" at="450,134,455,14" concept="5" />
      <node id="4883868441281488632" at="470,53,475,14" concept="5" />
      <node id="828763237677149351" at="492,65,497,9" concept="8" />
      <node id="5204867329724566404" at="521,5,526,5" concept="8" />
      <node id="9168054762590127417" at="552,43,557,7" concept="8" />
      <node id="8168571518998900516" at="137,0,143,0" concept="9" trace="relayoutImpl#()V" />
      <node id="4046741574134996124" at="210,11,216,11" concept="8" />
      <node id="639949279720498732" at="319,0,325,0" concept="9" trace="substitute#(Ljetbrains/mps/openapi/editor/EditorContext;Ljava/lang/String;)Lorg/jetbrains/mps/openapi/model/SNode;" />
      <node id="7494254745217434870" at="382,0,388,0" concept="9" trace="done#()V" />
      <node id="5215598343205878506" at="632,0,638,0" concept="15" trace="check_xnhqai_a0a72#(Ljetbrains/jetpad/base/Registration;)V" />
      <node id="526297864814708462" at="639,0,645,0" concept="15" trace="check_xnhqai_a0a1a0a0a0b0a0a0a0a0gb#(Ljava/lang/Boolean;)Z" />
      <node id="639949279726829857" at="232,0,239,0" concept="9" trace="handle#(Ljetbrains/jetpad/projectional/view/View;Ljetbrains/jetpad/event/KeyEvent;)V" />
      <node id="526297864815597100" at="241,57,248,11" concept="8" />
      <node id="7019996899471851612" at="374,0,381,0" concept="9" trace="activate#(Ljava/awt/Window;Ljava/awt/Point;Ljava/awt/Dimension;)V" />
      <node id="828763237677149344" at="492,0,499,0" concept="9" trace="onEvent#(Ljetbrains/jetpad/model/property/PropertyChangeEvent;)V" />
      <node id="2732397419119871777" at="534,198,541,5" concept="7" />
      <node id="7060406825696191036" at="182,0,190,0" concept="9" trace="setExternalTrait#(Ljetbrains/jetpad/projectional/view/ViewTrait;)V" />
      <node id="718530200790693798" at="254,0,262,0" concept="9" trace="handle#(Ljetbrains/jetpad/projectional/view/View;Ljetbrains/jetpad/event/MouseEvent;)V" />
      <node id="7494254745215847042" at="267,0,275,0" concept="9" trace="createNewDiagramElement#(II)V" />
      <node id="639949279732119618" at="349,0,357,0" concept="9" trace="doSubstitute#(Ljetbrains/mps/openapi/editor/EditorContext;Ljava/lang/String;)Lorg/jetbrains/mps/openapi/model/SNode;" />
      <node id="6981942132929010940" at="508,0,516,0" concept="9" trace="showConnectionDragFeedback#(Ljetbrains/jetpad/projectional/view/View;)Ljetbrains/jetpad/projectional/diagram/view/PolyLineConnection;" />
      <node id="639949279732119575" at="339,0,348,0" concept="9" trace="canSubstitute#(Ljava/lang/String;)Z" />
      <node id="4883868441281039008" at="468,0,477,0" concept="9" trace="registerSynchronizers#(Ljetbrains/jetpad/mapper/Mapper/SynchronizersConfiguration;)V" />
      <node id="828763237677149335" at="490,40,499,7" concept="5" />
      <node id="1853186767785085632" at="534,0,543,0" concept="9" trace="syncDiagramElements#(Ljava/lang/Iterable;Ljava/util/ListIterator;Ljava/util/Set;Ljava/util/ListIterator;Ljava/util/Set;)V" />
      <node id="2346751616334198474" at="121,45,131,9" concept="5" />
      <node id="639949279726829813" at="220,0,231,0" concept="9" trace="handle#(Ljetbrains/jetpad/projectional/view/View;Ljetbrains/jetpad/event/KeyEvent;)V" />
      <node id="4883868441281039000" at="466,41,477,8" concept="5" />
      <node id="9168054762590063213" at="549,0,560,0" concept="9" trace="getIconFor#(Ljava/lang/String;)Ljavax/swing/Icon;" />
      <node id="639949279726829754" at="207,0,219,0" concept="9" trace="handle#(Ljetbrains/jetpad/projectional/view/View;Ljetbrains/jetpad/event/MouseEvent;)V" />
      <node id="615329258651318301" at="446,0,458,0" concept="9" trace="registerSynchronizers#(Ljetbrains/jetpad/mapper/Mapper/SynchronizersConfiguration;)V" />
      <node id="6981942132929359726" at="517,0,529,0" concept="9" trace="updateConnectionDragFeedback#(Ljetbrains/jetpad/geometry/Vector;)V" />
      <node id="718530200790693739" at="240,0,253,0" concept="9" trace="handle#(Ljetbrains/jetpad/projectional/view/View;Ljetbrains/jetpad/event/MouseEvent;)V" />
      <node id="639949279720498715" at="312,226,325,13" concept="5" />
      <node id="4883868441281038998" at="465,65,478,5" concept="8" />
      <node id="615329258651031014" at="444,31,458,8" concept="5" />
      <node id="639949279720498712" at="311,74,326,9" concept="7" />
      <node id="828763237677149327" at="488,0,503,0" concept="9" trace="createViewContainer#()Ljetbrains/jetpad/projectional/view/ViewContainer;" />
      <node id="615329258648566859" at="116,58,132,5" concept="8" />
      <node id="7019996899471845889" at="372,70,388,6" concept="11" />
      <node id="2682505046531475666" at="443,55,459,5" concept="8" />
      <node id="4883868441280915757" at="465,0,481,0" concept="9" trace="getDecorationRootMapper#()Ljetbrains/jetpad/mapper/Mapper;" />
      <node id="5204867329711382348" at="567,0,583,0" concept="3" trace="ConnectionInfo#()V" />
      <node id="639949279747296914" at="95,36,112,5" concept="8" />
      <node id="639949279720498699" at="310,0,329,0" concept="9" trace="createActions#(Ljetbrains/mps/nodeEditor/cellMenu/CellContext;Ljetbrains/mps/openapi/editor/EditorContext;)Ljava/util/List;" />
      <node id="7019996899471791262" at="371,0,390,0" concept="9" trace="createSubstitutePatternEditor#()Ljetbrains/mps/nodeEditor/cellMenu/NodeSubstitutePatternEditor;" />
      <node id="2682505046531375381" at="443,0,462,0" concept="9" trace="getRootMapper#()Ljetbrains/jetpad/mapper/Mapper;" />
      <node id="8327142480058662674" at="95,0,115,0" concept="9" trace="getComponent#()Ljavax/swing/JComponent;" />
      <node id="639949279746957506" at="116,0,136,0" concept="9" trace="getContainerComponent#()Ljetbrains/jetpad/projectional/view/awt/ViewContainerComponent;" />
      <node id="639949279732119566" at="337,111,357,10" concept="10" />
      <node id="639949279720498698" at="308,248,329,6" concept="11" />
      <node id="639949279720498684" at="308,0,331,0" concept="9" trace="createNewDiagramNodeActions#(Lorg/jetbrains/mps/openapi/model/SNode;Lorg/jetbrains/mps/openapi/model/SNode;Lorg/jetbrains/mps/openapi/model/SNode;Ljetbrains/mps/baseLanguage/closures/runtime/_FunctionTypes/_void_P3_E0;)Ljetbrains/mps/nodeEditor/cellMenu/SubstituteInfoPartExt;" />
      <node id="639949279720498801" at="337,0,360,0" concept="9" trace="createActions#(Ljetbrains/mps/nodeEditor/cellMenu/CellContext;Ljetbrains/mps/openapi/editor/EditorContext;)Ljava/util/List;" />
      <node id="639949279720498800" at="335,75,360,6" concept="11" />
      <node id="7492671827826572416" at="276,0,303,0" concept="9" trace="trySubstituteImmediately#()Z" />
      <node id="639949279720498771" at="332,0,362,0" concept="9" trace="createNewDiagramConnectorActions#(Lorg/jetbrains/mps/openapi/model/SNode;Lorg/jetbrains/mps/openapi/model/SNode;Lorg/jetbrains/mps/openapi/model/SNode;Ljetbrains/mps/baseLanguage/closures/runtime/_FunctionTypes/_return_P4_E0;Ljetbrains/mps/baseLanguage/closures/runtime/_FunctionTypes/_void_P5_E0;)Ljetbrains/mps/nodeEditor/cellMenu/SubstituteInfoPartExt;" />
      <node id="7494254745216958481" at="408,16,439,5" concept="17" />
      <node id="7494254745216958419" at="391,0,442,0" concept="9" trace="getAWTKeyEvent#(Ljetbrains/jetpad/event/KeyEvent;Z)Ljava/awt/event/KeyEvent;" />
      <node id="639949279726829741" at="205,34,262,17" concept="5" />
      <node id="7060406825696429309" at="204,45,263,5" concept="8" />
      <node id="7494254745216516014" at="204,0,266,0" concept="9" trace="getEventHandlingTrait#()Ljetbrains/jetpad/projectional/view/ViewTrait;" />
      <scope id="2346751616334636592" at="125,51,125,51" />
      <scope id="6619018968337891233" at="107,35,108,56" />
      <scope id="2346751616334326762" at="128,54,129,30" />
      <scope id="7060406825695817202" at="174,45,175,25" />
      <scope id="7060406825695897965" at="178,45,179,25" />
      <scope id="7060406825696601665" at="184,24,185,51" />
      <scope id="7060406825696698937" at="186,12,187,33" />
      <scope id="8168571518998784438" at="192,33,193,17" />
      <scope id="6619018968337797193" at="196,50,197,29" />
      <scope id="7060406825700358726" at="200,0,201,0" />
      <scope id="7060406825700684850" at="202,0,203,0" />
      <scope id="4046741574135014164" at="208,54,209,19" />
      <scope id="4046741574134996127" at="211,40,212,53" />
      <scope id="639949279726829864" at="233,45,234,19" />
      <scope id="526297864813399060" at="244,133,245,21" />
      <scope id="526297864814119646" at="256,47,257,19" />
      <scope id="7492671827827364791" at="270,37,271,13" />
      <scope id="7492671827826742348" at="282,37,283,19" />
      <scope id="7492671827826733391" at="288,25,289,48" />
      <scope id="7492671827826733402" at="292,23,293,19" />
      <scope id="2540221764966853152" at="296,25,297,47" />
      <scope id="7494254745215847072" at="304,36,305,61" />
      <scope id="639949279720498724" at="315,57,316,83" />
      <scope id="639949279732119582" at="341,83,342,27" />
      <scope id="1042547819301574867" at="365,57,366,44" />
      <scope id="7494254745216958439" at="396,46,397,52" />
      <scope id="7494254745216958449" at="399,50,400,53" />
      <scope id="7494254745216958459" at="402,47,403,53" />
      <scope id="7494254745216958469" at="405,48,406,54" />
      <scope id="7494254745216958557" at="437,14,438,20" />
      <scope id="8041297453107217009" at="452,46,453,66" />
      <scope id="4883868441281583129" at="472,87,473,52" />
      <scope id="4883868441282363775" at="484,0,485,0">
        <var name="node" id="4883868441282530279" />
      </scope>
      <scope id="828763237677149352" at="493,39,494,30" />
      <scope id="8794120090382870026" at="495,37,496,74" />
      <scope id="6981942132928876497" at="504,46,505,41" />
      <scope id="5204867329723025784" at="519,90,520,45" />
      <scope id="5204867329724566407" at="522,79,523,48" />
      <scope id="5204867329724973261" at="524,12,525,42" />
      <scope id="6981942132929532934" at="530,44,531,39" />
      <scope id="1853186767784186527" at="537,77,538,17" />
      <scope id="639949279721927433" at="545,68,546,20" />
      <scope id="9168054762590127422" at="553,29,554,207" />
      <scope id="9168054762590127440" at="555,14,556,37" />
      <scope id="5204867329711456071" at="568,37,569,15" />
      <scope id="5204867329711456095" at="574,47,575,15" />
      <scope id="5204867329717583795" at="584,30,585,58" />
      <scope id="5204867329715575036" at="590,32,591,29" />
      <scope id="5204867329715575036" at="594,43,595,30" />
      <scope id="5204867329715705952" at="600,31,601,27" />
      <scope id="5204867329715705952" at="604,42,605,28" />
      <scope id="5204867329715844682" at="610,30,611,27" />
      <scope id="5204867329715844682" at="614,41,615,28" />
      <scope id="5204867329715982776" at="620,29,621,25" />
      <scope id="5204867329715982776" at="624,40,625,26" />
      <scope id="5215598343205878506" at="633,36,634,33" />
      <scope id="526297864814708462" at="640,36,641,46" />
      <scope id="8327142480058413847" at="90,63,92,49" />
      <scope id="2346751616334636585" at="125,0,127,0">
>>>>>>> 990ec643
        <var name="event" id="2346751616334636589" />
      </scope>
      <scope id="8168571518998768101" at="138,23,140,56" />
      <scope id="8168571518998768115" at="143,26,145,21" />
      <scope id="8168571518998784385" at="148,27,150,18" />
      <scope id="8168571518998784403" at="153,27,155,18" />
      <scope id="8168571518998784423" at="158,36,160,41" />
      <scope id="8041297453110132349" at="194,18,196,58" />
      <scope id="639949279726829836" at="207,42,209,28" />
      <scope id="8816535349050784772" at="257,38,259,18" />
      <scope id="7494254745216958483" at="378,18,380,14" />
      <scope id="7494254745216958492" at="381,17,383,14" />
      <scope id="7494254745216958500" at="384,21,386,14" />
      <scope id="7494254745216958508" at="387,18,389,14" />
      <scope id="7494254745216958516" at="390,16,392,14" />
      <scope id="7494254745216958524" at="393,17,395,14" />
      <scope id="7494254745216958532" at="396,14,398,14" />
      <scope id="7494254745216958540" at="399,16,401,14" />
      <scope id="7494254745216958548" at="402,17,404,14" />
      <scope id="2346751616334326756" at="123,0,126,0">
        <var name="focusEvent" id="2346751616334326760" />
      </scope>
      <scope id="8168571518998900520" at="132,33,135,42" />
      <scope id="7060406825695817199" at="162,0,165,0">
        <var name="x" id="7060406825695854609" />
      </scope>
      <scope id="7060406825695897964" at="165,0,168,0">
        <var name="y" id="7060406825695897972" />
      </scope>
      <scope id="6619018968337797190" at="180,0,183,0">
        <var name="palette" id="6619018968337838693" />
      </scope>
      <scope id="639949279726829820" at="202,42,205,19" />
      <scope id="7492671827826733388" at="267,0,270,0" />
      <scope id="2540221764966853151" at="275,0,278,0" />
      <scope id="7494254745215847071" at="282,0,285,0" />
      <scope id="639949279720498740" at="296,85,299,28">
        <var name="result" id="639949279720498742" />
      </scope>
      <scope id="1042547819301574864" at="337,0,340,0" />
      <scope id="7494254745217434875" at="352,26,355,42" />
      <scope id="8041297453107217003" at="419,0,422,0">
        <var name="trait" id="8041297453107217007" />
      </scope>
      <scope id="4883868441281583119" at="437,0,440,0">
        <var name="source" id="4883868441281583127" />
      </scope>
      <scope id="6981942132928876494" at="464,0,467,0" />
      <scope id="6981942132929532931" at="487,0,490,0" />
      <scope id="639949279721927429" at="500,0,503,0">
        <var name="action" id="639949279721972585" />
      </scope>
      <scope id="5204867329717583792" at="534,0,537,0" />
      <scope id="5204867329715575036" at="538,0,541,0" />
      <scope id="5204867329715575036" at="541,0,544,0">
        <var name="value" id="5204867329715575036" />
      </scope>
      <scope id="5204867329715705952" at="545,0,548,0" />
      <scope id="5204867329715705952" at="548,0,551,0">
        <var name="value" id="5204867329715705952" />
      </scope>
      <scope id="5204867329715844682" at="552,0,555,0" />
      <scope id="5204867329715844682" at="555,0,558,0">
        <var name="value" id="5204867329715844682" />
      </scope>
      <scope id="5204867329715982776" at="559,0,562,0" />
      <scope id="5204867329715982776" at="562,0,565,0">
        <var name="value" id="5204867329715982776" />
      </scope>
      <scope id="8327142480058413843" at="89,0,93,0">
        <var name="editorContext" id="8327142480058445906" />
        <var name="node" id="8327142480058445908" />
      </scope>
      <scope id="8168571518998784436" at="176,0,180,0" />
      <scope id="639949279720498719" at="291,0,295,0">
        <var name="string" id="639949279720498722" />
      </scope>
      <scope id="7019996899471851623" at="345,91,349,41">
        <var name="actualDimension" id="7019996899471855591" />
      </scope>
      <scope id="5215598343205878506" at="568,74,572,0" />
      <scope id="526297864814708462" at="574,89,578,17" />
      <scope id="8168571518998768099" at="137,0,142,0" />
      <scope id="8168571518998768113" at="142,0,147,0" />
      <scope id="8168571518998784381" at="147,0,152,0">
        <var name="x" id="8168571518998784383" />
      </scope>
      <scope id="8168571518998784399" at="152,0,157,0">
        <var name="y" id="8168571518998784401" />
      </scope>
      <scope id="8168571518998784417" at="157,0,162,0">
        <var name="x" id="8168571518998784419" />
        <var name="y" id="8168571518998784421" />
      </scope>
      <scope id="639949279726829862" at="213,55,218,26" />
      <scope id="526297864815624150" at="223,47,228,51">
        <var name="sourceView" id="526297864814043310" />
      </scope>
      <scope id="718530200790693804" at="236,57,241,74" />
      <scope id="639949279732119626" at="324,88,329,26">
        <var name="connectionInfo" id="639949279732119648" />
        <var name="result" id="639949279732119628" />
      </scope>
      <scope id="828763237677149350" at="453,65,458,9" />
      <scope id="2732397419119871783" at="491,63,496,174">
        <var name="cell" id="1853186767781456929" />
      </scope>
      <scope id="8168571518998900516" at="131,0,137,0" />
      <scope id="7060406825696191040" at="168,49,174,5" />
      <scope id="7494254745215847047" at="247,53,253,59" />
      <scope id="639949279720498732" at="295,0,301,0">
        <var name="context" id="639949279720498735" />
        <var name="string" id="639949279720498738" />
      </scope>
      <scope id="639949279732119580" at="315,55,321,185">
        <var name="connectionInfo" id="639949279732119593" />
      </scope>
      <scope id="7494254745217434870" at="351,0,357,0" />
      <scope id="4883868441281039013" at="434,95,440,14" />
      <scope id="6981942132929010943" at="467,71,473,22">
        <var name="connection" id="6981942132930351209" />
      </scope>
      <scope id="5215598343205878506" at="568,0,574,0">
        <var name="checkedDotOperand" id="5215598343205878506" />
      </scope>
      <scope id="526297864814708462" at="574,0,580,0">
        <var name="checkedDotOperand" id="526297864814708462" />
      </scope>
      <scope id="639949279726829857" at="213,0,220,0">
        <var name="event" id="639949279726829857" />
        <var name="view" id="639949279726829857" />
      </scope>
      <scope id="7019996899471851612" at="344,0,351,0">
        <var name="dimension" id="7019996899471851620" />
        <var name="point" id="7019996899471851618" />
        <var name="show" id="5538980367461323321" />
        <var name="window" id="7019996899471851616" />
      </scope>
      <scope id="828763237677149344" at="453,0,460,0">
        <var name="focused" id="828763237677149347" />
      </scope>
      <scope id="1853186767785085643" at="490,198,497,5" />
      <scope id="2732397419119871777" at="490,198,497,5">
        <var name="nextElement" id="2732397419119871779" />
      </scope>
      <scope id="7060406825696191036" at="168,0,176,0">
        <var name="trait" id="7060406825696390525" />
      </scope>
      <scope id="718530200790693798" at="235,0,243,0">
        <var name="event" id="718530200790693802" />
        <var name="view" id="718530200790693800" />
      </scope>
      <scope id="7494254745215847042" at="247,0,255,0">
        <var name="x" id="7494254745215847043" />
        <var name="y" id="7494254745215847045" />
      </scope>
      <scope id="639949279732119618" at="323,0,331,0">
        <var name="context" id="639949279732119621" />
        <var name="string" id="639949279732119624" />
      </scope>
      <scope id="6981942132929010940" at="467,0,475,0">
        <var name="fromView" id="6981942132929149947" />
      </scope>
      <scope id="9168054762590063219" at="504,43,512,18">
        <var name="icon" id="9168054762590139542" />
        <var name="iconNode" id="9168054762590127412" />
      </scope>
      <scope id="639949279726829818" at="201,55,210,11" />
      <scope id="639949279732119575" at="314,0,323,0">
        <var name="string" id="639949279732119578" />
      </scope>
      <scope id="615329258651318310" at="414,95,423,0" />
      <scope id="4883868441281039008" at="433,0,442,0">
        <var name="configuration" id="4883868441281039011" />
      </scope>
      <scope id="1853186767785085632" at="490,0,499,0">
        <var name="blocksIterator" id="1853186767785383295" />
        <var name="connectorsIterator" id="1853186767785510476" />
        <var name="elements" id="1853186767785201800" />
        <var name="existingBlocks" id="1853186767785461908" />
        <var name="existingConnectors" id="1853186767785510479" />
      </scope>
      <scope id="639949279726829759" at="188,57,198,26" />
      <scope id="718530200790693745" at="222,57,232,33" />
      <scope id="6981942132929359729" at="475,63,485,50">
        <var name="targetView" id="5204867329701802825" />
      </scope>
      <scope id="639949279726829813" at="201,0,212,0">
        <var name="event" id="639949279726829813" />
        <var name="view" id="639949279726829813" />
      </scope>
      <scope id="4883868441281038999" at="431,41,442,8" />
      <scope id="9168054762590063213" at="503,0,514,0">
        <var name="string" id="9168054762590063217" />
      </scope>
      <scope id="615329258648566862" at="114,30,126,9" />
      <scope id="639949279726829754" at="188,0,200,0">
        <var name="event" id="639949279726829754" />
        <var name="view" id="639949279726829754" />
      </scope>
      <scope id="639949279720498714" at="289,226,301,13" />
      <scope id="615329258651318301" at="413,0,425,0">
        <var name="configuration" id="615329258651318305" />
      </scope>
      <scope id="6981942132929359726" at="475,0,487,0">
        <var name="toLocation" id="6981942132929420321" />
      </scope>
      <scope id="718530200790693739" at="221,0,234,0">
        <var name="event" id="718530200790693743" />
        <var name="view" id="718530200790693741" />
      </scope>
      <scope id="828763237677149328" at="449,47,462,18">
        <var name="result" id="615329258653716140" />
      </scope>
      <scope id="639949279720498712" at="288,74,302,9">
        <var name="action" id="639949279720498713" />
      </scope>
      <scope id="2682505046531475667" at="411,31,425,8" />
      <scope id="4883868441280915760" at="430,65,444,34" />
      <scope id="5204867329711382352" at="518,29,532,49">
        <var name="fromView" id="5204867329711456079" />
        <var name="toView" id="5204867329711456087" />
      </scope>
      <scope id="639949279747296915" at="94,26,109,43">
        <var name="columnCount" id="2981172682493127222" />
        <var name="gridBagConstraints" id="1031741983439519792" />
      </scope>
      <scope id="7019996899471791270" at="342,70,357,6" />
      <scope id="828763237677149327" at="449,0,464,0" />
      <scope id="639949279746957509" at="113,58,129,0" />
      <scope id="639949279720498704" at="287,105,303,22">
        <var name="result" id="639949279720498706" />
      </scope>
      <scope id="4883868441280915757" at="430,0,446,0" />
      <scope id="5204867329711382348" at="518,0,534,0" />
      <scope id="2682505046531375384" at="410,55,427,24" />
      <scope id="8327142480058662680" at="93,36,111,19" />
      <scope id="639949279746957506" at="113,0,131,0" />
      <scope id="639949279720498699" at="287,0,305,0">
        <var name="cellContext" id="639949279720498699" />
        <var name="editorContext" id="639949279720498699" />
      </scope>
      <scope id="7019996899471791262" at="341,0,359,0" />
      <scope id="2682505046531375381" at="410,0,429,0" />
      <scope id="8327142480058662674" at="93,0,113,0" />
      <scope id="639949279720498697" at="285,248,305,6" />
      <scope id="639949279720498806" at="312,111,332,114">
        <var name="action" id="639949279732119567" />
      </scope>
      <scope id="639949279720498684" at="285,0,307,0">
        <var name="childNodeConcept" id="639949279720498687" />
        <var name="container" id="639949279720498685" />
        <var name="containingLink" id="639949279720498689" />
        <var name="setNodePositionCallback" id="639949279720498691" />
      </scope>
      <scope id="639949279720498801" at="312,0,334,0">
        <var name="cellContext" id="639949279720498801" />
        <var name="editorContext" id="639949279720498801" />
      </scope>
      <scope id="7492671827826572419" at="255,46,280,16">
        <var name="matchingActions" id="7492671827826733351" />
        <var name="result" id="7492671827826733369" />
        <var name="theAction" id="7492671827826733362" />
      </scope>
      <scope id="7492671827826572416" at="255,0,282,0" />
      <scope id="639949279720498793" at="307,414,334,6" />
      <scope id="639949279720498771" at="307,0,336,0">
        <var name="canCreateConnector" id="639949279720498778" />
        <var name="childNodeConcept" id="639949279720498774" />
        <var name="container" id="639949279720498772" />
        <var name="containingLink" id="639949279720498776" />
        <var name="setConnectorCallback" id="639949279720498785" />
      </scope>
      <scope id="7494254745216958420" at="359,92,408,111">
        <var name="id" id="7494254745216958424" />
        <var name="keyCode" id="7494254745216958479" />
        <var name="modifiers" id="7494254745216958435" />
        <var name="when" id="7494254745216958431" />
      </scope>
      <scope id="7494254745216958419" at="359,0,410,0">
        <var name="isTyped" id="7494254745216958577" />
        <var name="jetPadKeyEvent" id="7494254745216958575" />
      </scope>
      <scope id="7060406825696429312" at="186,34,243,17" />
      <scope id="7494254745216516017" at="185,45,245,32" />
      <scope id="7494254745216516014" at="185,0,247,0" />
      <unit id="7492671827826733386" at="266,68,270,5" name="jetbrains.mps.nodeEditor.cells.jetpad.DiagramCell$7" />
      <unit id="2540221764966853151" at="274,36,278,5" name="jetbrains.mps.nodeEditor.cells.jetpad.DiagramCell$8" />
      <unit id="8041297453107217001" at="418,75,422,11" name="jetbrains.mps.nodeEditor.cells.jetpad.DiagramCell$13" />
      <unit id="4883868441281583117" at="436,122,440,11" name="jetbrains.mps.nodeEditor.cells.jetpad.DiagramCell$14" />
      <unit id="2346751616334326746" at="119,39,126,7" name="jetbrains.mps.nodeEditor.cells.jetpad.DiagramCell$1" />
      <unit id="639949279726829857" at="212,38,220,7" name="jetbrains.mps.nodeEditor.cells.jetpad.DiagramCell$4" />
      <unit id="828763237677149342" at="452,43,460,5" name="jetbrains.mps.nodeEditor.cells.jetpad.DiagramCell$14" />
      <unit id="718530200790693796" at="234,43,243,7" name="jetbrains.mps.nodeEditor.cells.jetpad.DiagramCell$6" />
      <unit id="4883868441281039004" at="432,35,442,7" name="jetbrains.mps.nodeEditor.cells.jetpad.DiagramCell$13" />
      <unit id="320213057866729592" at="290,25,301,11" name="jetbrains.mps.nodeEditor.cells.jetpad.DiagramCell$10" />
      <unit id="639949279726829813" at="200,40,212,7" name="jetbrains.mps.nodeEditor.cells.jetpad.DiagramCell$3" />
      <unit id="639949279726829754" at="187,85,200,7" name="jetbrains.mps.nodeEditor.cells.jetpad.DiagramCell$2" />
      <unit id="615329258651110247" at="412,25,425,7" name="jetbrains.mps.nodeEditor.cells.jetpad.DiagramCell$12" />
      <unit id="718530200790693737" at="220,42,234,7" name="jetbrains.mps.nodeEditor.cells.jetpad.DiagramCell$5" />
      <unit id="7019996899471849827" at="343,15,357,5" name="jetbrains.mps.nodeEditor.cells.jetpad.DiagramCell$11" />
      <unit id="639949279721536038" at="499,0,515,0" name="jetbrains.mps.nodeEditor.cells.jetpad.DiagramCell$DiagramSubstituteActionWraper" />
      <unit id="639949279732119570" at="313,50,331,9" name="jetbrains.mps.nodeEditor.cells.jetpad.DiagramCell$11" />
      <unit id="639949279720498699" at="286,15,305,5" name="jetbrains.mps.nodeEditor.cells.jetpad.DiagramCell$9" />
      <unit id="639949279720498801" at="311,15,334,5" name="jetbrains.mps.nodeEditor.cells.jetpad.DiagramCell$10" />
      <unit id="5204867329711318576" at="516,0,566,0" name="jetbrains.mps.nodeEditor.cells.jetpad.DiagramCell$ConnectionInfo" />
      <unit id="8327142480058313300" at="72,0,581,0" name="jetbrains.mps.nodeEditor.cells.jetpad.DiagramCell" />
    </file>
  </root>
  <root nodeRef="r:18b1829d-108a-465e-a7a8-862d91582bc3(jetbrains.mps.nodeEditor.cells.jetpad)/9070483889460776526">
    <file name="BlockCell.java">
      <node id="9070483889460815039" at="30,61,31,31" concept="16" />
      <node id="5374841768518430237" at="33,0,34,0" concept="9" trace="createMapper#()Ljetbrains/jetpad/mapper/Mapper;" />
      <node id="1164387862488813845" at="34,0,35,0" concept="9" trace="createDecorationMapper#()Ljetbrains/jetpad/mapper/Mapper;" />
      <node id="8082246476505738717" at="35,109,36,32" concept="12" />
      <node id="1755573558918326108" at="36,32,37,40" concept="10" />
      <node id="1755573558918326126" at="38,23,39,13" concept="11" />
      <node id="1755573558918326130" at="40,5,41,101" concept="10" />
      <node id="1755573558918326144" at="42,35,43,97" concept="5" />
      <node id="1755573558918326161" at="43,97,44,57" concept="5" />
      <node id="1755573558918326170" at="44,57,45,24" concept="5" />
      <node id="4046741574145333681" at="48,49,49,45" concept="11" />
      <node id="4046741574144275079" at="51,61,52,109" concept="11" />
      <node id="4046741574145165892" at="54,35,55,66" concept="10" />
      <node id="4046741574146737392" at="56,127,57,18" concept="11" />
      <node id="4046741574146918167" at="58,5,59,65" concept="11" />
      <node id="1853186767782867362" at="62,57,63,66" concept="10" />
      <node id="1853186767782870868" at="64,44,65,17" concept="4" />
      <node id="1853186767787877235" at="66,7,67,71" concept="5" />
      <node id="1853186767787392622" at="68,5,69,34" concept="5" />
      <node id="615329258672882840" at="73,41,74,61" concept="5" />
      <node id="615329258672921579" at="75,14,76,32" concept="5" />
      <node id="615329258672943068" at="76,32,77,32" concept="5" />
      <node id="615329258671945534" at="80,37,81,27" concept="5" />
      <node id="615329258671865498" at="81,27,82,29" concept="5" />
      <node id="615329258671706623" at="86,36,87,48" concept="10" />
      <node id="615329258671706631" at="88,33,89,15" concept="11" />
      <node id="615329258671706635" at="90,7,91,28" concept="5" />
      <node id="615329258671706639" at="91,28,92,39" concept="5" />
      <node id="615329258671706654" at="93,5,94,71" concept="0" />
      <node id="7755191110389119989" at="96,53,97,48" concept="10" />
      <node id="4364473862415867019" at="97,48,98,52" concept="5" />
      <node id="7755191110389119994" at="98,52,99,55" concept="5" />
      <node id="7755191110389120003" at="99,55,100,31" concept="5" />
      <node id="7755191110389120010" at="100,31,101,0" concept="13" />
      <node id="8082246476505451659" at="103,38,104,30" concept="5" />
      <node id="8082246476505623164" at="104,30,105,31" concept="5" />
      <node id="8082246476505708410" at="105,31,106,26" concept="5" />
      <node id="5827780068508437132" at="110,31,111,20" concept="11" />
      <node id="7755191110389120143" at="113,7,114,0" concept="13" />
      <node id="7755191110389120144" at="114,0,115,62" concept="5" />
      <node id="7755191110389120152" at="115,62,116,60" concept="5" />
      <node id="3857586639342223714" at="120,43,121,17" concept="11" />
      <node id="3857586639340364760" at="123,26,124,85" concept="5" />
      <node id="3857586639341697675" at="125,52,126,92" concept="5" />
      <node id="7755191110389120163" at="129,16,130,21" concept="11" />
      <node id="7319867929570177073" at="132,87,133,78" concept="10" />
      <node id="7319867929570201194" at="133,78,134,78" concept="10" />
      <node id="7319867929570205588" at="134,78,135,48" concept="10" />
      <node id="7319867929570213502" at="135,48,136,48" concept="10" />
      <node id="8406611181820852017" at="136,48,137,91" concept="10" />
      <node id="7319867929570218935" at="137,91,138,49" concept="5" />
      <node id="9070483889460809836" at="30,0,33,0" concept="3" trace="BlockCell#(Ljetbrains/mps/openapi/editor/EditorContext;Lorg/jetbrains/mps/openapi/model/SNode;)V" />
      <node id="1755573558918326124" at="37,40,40,5" concept="8" />
      <node id="4046741574145286177" at="48,0,51,0" concept="9" trace="getContentViewMapperSource#()Ljava/lang/String;" />
      <node id="4046741574144138821" at="51,0,54,0" concept="9" trace="getBlockMapper#()Ljetbrains/jetpad/mapper/Mapper;" />
      <node id="4046741574146731364" at="55,66,58,5" concept="8" />
      <node id="1853186767782869019" at="63,66,66,7" concept="8" />
      <node id="615329258672919630" at="75,12,78,7" concept="1" />
      <node id="615329258671706629" at="87,48,90,7" concept="8" />
      <node id="5827780068508407670" at="110,0,113,0" concept="9" trace="invoke#()Ljava/lang/Boolean;" />
      <node id="3857586639341935503" at="119,49,122,9" concept="8" />
      <node id="615329258671865490" at="79,5,83,5" concept="18" />
      <node id="1755573558918326142" at="41,101,46,5" concept="8" />
      <node id="7755191110389120048" at="103,0,108,0" concept="9" trace="move#(Ljetbrains/jetpad/geometry/Vector;)V" />
      <node id="7319867929565485597" at="108,7,113,7" concept="5" />
      <node id="3857586639340364749" at="122,9,127,9" concept="8" />
      <node id="615329258672833482" at="72,54,78,7" concept="8" />
      <node id="4046741574145038469" at="54,0,61,0" concept="9" trace="getContentView#()Ljetbrains/jetpad/projectional/view/View;" />
      <node id="615329258671320420" at="61,126,68,5" concept="7" />
      <node id="7755191110389120035" at="101,0,108,7" concept="5" />
      <node id="7755191110386294812" at="71,100,79,5" concept="7" />
      <node id="615329258671706621" at="85,90,93,5" concept="18" />
      <node id="7319867929569826032" at="132,0,140,0" concept="9" trace="updatePositionsFromModel#(Ljetbrains/jetpad/projectional/view/View;Ljetbrains/jetpad/projectional/diagram/view/DiagramNodeView;)V" />
      <node id="1853186767786796274" at="61,0,71,0" concept="9" trace="syncPortNodes#(Ljava/lang/Iterable;Ljava/util/ListIterator;Ljava/util/Set;)V" />
      <node id="615329258671706610" at="85,0,96,0" concept="9" trace="syncToNextObject#(Ljava/util/ListIterator;Ljava/util/Set;Ljava/lang/Object;)V" />
      <node id="2737326777796548367" at="118,0,129,0" concept="9" trace="handle#(Ljetbrains/jetpad/projectional/view/View;Ljetbrains/jetpad/event/KeyEvent;)V" />
      <node id="1755573558918320860" at="35,0,48,0" concept="9" trace="moveView#(Ljetbrains/mps/nodeEditor/cells/jetpad/ReadableModelProperty;Ljetbrains/mps/nodeEditor/cells/jetpad/ReadableModelProperty;)V" />
      <node id="2737326777796548355" at="116,60,129,16" concept="5" />
      <node id="1853186767788306631" at="71,0,85,0" concept="9" trace="syncPortObjects#(Ljava/lang/Iterable;Ljava/util/ListIterator;Ljava/util/Set;)V" />
      <node id="7755191110389119971" at="96,0,132,0" concept="9" trace="createDiagramNodeView#()Ljetbrains/jetpad/projectional/diagram/view/DiagramNodeView;" />
      <scope id="9070483889460809840" at="30,61,31,31" />
      <scope id="5374841768518430237" at="33,0,34,0" />
      <scope id="1164387862488813845" at="34,0,35,0" />
      <scope id="1755573558918326125" at="38,23,39,13" />
      <scope id="4046741574145286181" at="48,49,49,45" />
      <scope id="4046741574144138824" at="51,61,52,109" />
      <scope id="4046741574146731367" at="56,127,57,18" />
      <scope id="1853186767782869022" at="64,44,65,17" />
      <scope id="615329258672833485" at="73,41,74,61" />
      <scope id="615329258671706630" at="88,33,89,15" />
      <scope id="5827780068508407672" at="110,31,111,20" />
      <scope id="3857586639341935506" at="120,43,121,17" />
      <scope id="3857586639340364759" at="123,26,124,85" />
      <scope id="3857586639342320027" at="125,52,126,92" />
      <scope id="615329258672919631" at="75,14,77,32" />
      <scope id="615329258671865491" at="80,37,82,29" />
      <scope id="9070483889460809836" at="30,0,33,0">
        <var name="editorContext" id="8168571518999641703" />
        <var name="node" id="8168571518999641705" />
      </scope>
      <scope id="1755573558918326143" at="42,35,45,24" />
      <scope id="4046741574145286177" at="48,0,51,0" />
      <scope id="4046741574144138821" at="51,0,54,0" />
      <scope id="7755191110389120053" at="103,38,106,26" />
      <scope id="5827780068508407670" at="110,0,113,0" />
      <scope id="4046741574145038470" at="54,35,59,65">
        <var name="blockMapper" id="4046741574145165893" />
      </scope>
      <scope id="615329258671320426" at="62,57,67,71">
        <var name="portCell" id="1853186767782867363" />
      </scope>
      <scope id="7755191110389120048" at="103,0,108,0">
        <var name="delta" id="7755191110389120051" />
      </scope>
      <scope id="7755191110386294814" at="72,54,78,7" />
      <scope id="615329258671706622" at="86,36,92,39">
        <var name="nextFromList" id="615329258671706624" />
      </scope>
      <scope id="7319867929569826035" at="132,87,138,49">
        <var name="delta" id="8406611181820852018" />
        <var name="x" id="7319867929570205591" />
        <var name="xPosition" id="7319867929570177074" />
        <var name="y" id="7319867929570213503" />
        <var name="yPosition" id="7319867929570201195" />
      </scope>
      <scope id="4046741574145038469" at="54,0,61,0" />
      <scope id="615329258671320420" at="61,126,68,5">
        <var name="nextPort" id="615329258671320421" />
      </scope>
      <scope id="1853186767786796290" at="61,126,69,34" />
      <scope id="7755191110386294812" at="71,100,79,5">
        <var name="port" id="7755191110386294813" />
      </scope>
      <scope id="2737326777796548372" at="119,49,127,9" />
      <scope id="7319867929569826032" at="132,0,140,0">
        <var name="contentView" id="7319867929570764403" />
        <var name="nodeView" id="7319867929570770852" />
      </scope>
      <scope id="615329258671706620" at="85,90,94,71" />
      <scope id="1853186767786796274" at="61,0,71,0">
        <var name="existingPorts" id="1853186767786796281" />
        <var name="ports" id="1853186767786796275" />
        <var name="portsIterator" id="1853186767786796278" />
      </scope>
      <scope id="1755573558918320863" at="35,109,46,5">
        <var name="cell" id="1755573558918326109" />
        <var name="descendantMapper" id="1755573558918326131" />
      </scope>
      <scope id="615329258671706610" at="85,0,96,0">
        <var name="elementsSet" id="615329258671706615" />
        <var name="listIterator" id="615329258671706612" />
        <var name="next" id="615329258671706618" />
      </scope>
      <scope id="2737326777796548367" at="118,0,129,0">
        <var name="e" id="2737326777796548371" />
        <var name="view" id="2737326777796548369" />
      </scope>
      <scope id="1853186767788306634" at="71,100,83,5" />
      <scope id="1755573558918320860" at="35,0,48,0">
        <var name="xProperty" id="7876207971866038328" />
        <var name="yProperty" id="7876207971866038331" />
      </scope>
      <scope id="1853186767788306631" at="71,0,85,0">
        <var name="existingPorts" id="1853186767788313938" />
        <var name="ports" id="1853186767788313931" />
        <var name="portsIterator" id="1853186767788313935" />
      </scope>
      <scope id="7755191110389119988" at="96,53,130,21">
        <var name="blockView" id="7755191110389119990" />
      </scope>
      <scope id="7755191110389119971" at="96,0,132,0" />
      <unit id="5827780068508407670" at="109,33,113,5" name="jetbrains.mps.nodeEditor.cells.jetpad.BlockCell$2" />
      <unit id="7755191110389120046" at="102,63,108,5" name="jetbrains.mps.nodeEditor.cells.jetpad.BlockCell$1" />
      <unit id="2737326777796548365" at="117,77,129,5" name="jetbrains.mps.nodeEditor.cells.jetpad.BlockCell$3" />
      <unit id="9070483889460776526" at="29,0,141,0" name="jetbrains.mps.nodeEditor.cells.jetpad.BlockCell" />
    </file>
  </root>
</debug-info>
<|MERGE_RESOLUTION|>--- conflicted
+++ resolved
@@ -422,7 +422,6 @@
       <node id="639949279744062348" at="85,0,86,0" concept="6" trace="myPanel" />
       <node id="7060406825696527976" at="86,0,87,0" concept="6" trace="myRegistration" />
       <node id="8041297453106735725" at="87,0,88,0" concept="6" trace="myTraitProperty" />
-<<<<<<< HEAD
       <node id="8327142480058435717" at="89,63,90,31" concept="16" />
       <node id="8041297453107089648" at="90,31,91,49" concept="5" />
       <node id="2981172682493127219" at="94,26,95,57" concept="10" />
@@ -611,7 +610,7 @@
       <node id="5204867329712837166" at="529,59,530,53" concept="5" />
       <node id="5204867329712791340" at="530,53,531,55" concept="5" />
       <node id="5204867329712883031" at="531,55,532,49" concept="5" />
-      <node id="5204867329717623377" at="534,30,535,52" concept="11" />
+      <node id="5204867329717623377" at="534,30,535,58" concept="11" />
       <node id="5204867329715575036" at="537,0,538,0" concept="6" trace="myFromNode" />
       <node id="5204867329715575036" at="538,32,539,29" concept="11" />
       <node id="5204867329715575036" at="541,43,542,30" concept="5" />
@@ -797,7 +796,7 @@
       <scope id="9168054762590127440" at="509,14,510,37" />
       <scope id="5204867329711456071" at="519,37,520,15" />
       <scope id="5204867329711456095" at="525,47,526,15" />
-      <scope id="5204867329717583795" at="534,30,535,52" />
+      <scope id="5204867329717583795" at="534,30,535,58" />
       <scope id="5204867329715575036" at="538,32,539,29" />
       <scope id="5204867329715575036" at="541,43,542,30" />
       <scope id="5204867329715705952" at="545,31,546,27" />
@@ -810,395 +809,6 @@
       <scope id="526297864814708462" at="575,36,576,46" />
       <scope id="8327142480058413847" at="89,63,91,49" />
       <scope id="2346751616334636585" at="121,0,123,0">
-=======
-      <node id="8327142480058435717" at="90,63,91,31" concept="16" />
-      <node id="8041297453107089648" at="91,31,92,49" concept="5" />
-      <node id="2981172682493127219" at="96,26,97,57" concept="10" />
-      <node id="639949279747359664" at="97,57,98,29" concept="5" />
-      <node id="4700561302084560355" at="98,29,99,45" concept="5" />
-      <node id="1031741983439519791" at="99,45,100,71" concept="10" />
-      <node id="1031741983439646474" at="100,71,101,40" concept="5" />
-      <node id="1031741983439655406" at="101,40,102,49" concept="5" />
-      <node id="1031741983439526510" at="102,49,103,35" concept="5" />
-      <node id="1031741983439534246" at="103,35,104,35" concept="5" />
-      <node id="1031741983439541015" at="104,35,105,56" concept="5" />
-      <node id="1031741983439549999" at="105,56,106,63" concept="5" />
-      <node id="639949279730270204" at="107,35,108,56" concept="5" />
-      <node id="1031741983439666042" at="109,7,110,49" concept="5" />
-      <node id="639949279730292954" at="110,49,111,43" concept="5" />
-      <node id="639949279747567224" at="112,5,113,19" concept="11" />
-      <node id="615329258648849167" at="117,30,118,49" concept="5" />
-      <node id="615329258654991877" at="118,49,119,35" concept="5" />
-      <node id="615329258649020705" at="119,35,120,57" concept="5" />
-      <node id="4883868441285475782" at="120,57,121,45" concept="5" />
-      <node id="2346751616334632013" at="128,54,129,30" concept="5" />
-      <node id="8168571518998560582" at="132,5,133,23" concept="11" />
-      <node id="639949279747281054" at="133,23,134,0" concept="13" />
-      <node id="8168571518998900523" at="138,33,139,25" concept="5" />
-      <node id="8168571518999022785" at="139,25,140,65" concept="5" />
-      <node id="8168571518999076698" at="140,65,141,42" concept="5" />
-      <node id="8168571518998768102" at="145,23,146,18" concept="5" />
-      <node id="8168571518998768104" at="146,18,147,56" concept="5" />
-      <node id="8168571518998768116" at="151,26,152,59" concept="5" />
-      <node id="8168571518998768123" at="152,59,153,21" concept="5" />
-      <node id="8168571518998784386" at="157,27,158,57" concept="5" />
-      <node id="8168571518998784394" at="158,57,159,18" concept="5" />
-      <node id="8168571518998784404" at="163,27,164,57" concept="5" />
-      <node id="8168571518998784412" at="164,57,165,18" concept="5" />
-      <node id="8168571518998784424" at="169,36,170,23" concept="5" />
-      <node id="8168571518998784428" at="170,23,171,41" concept="5" />
-      <node id="7060406825695881992" at="174,45,175,25" concept="5" />
-      <node id="7060406825695897966" at="178,45,179,25" concept="5" />
-      <node id="7060406825696699672" at="182,49,183,39" concept="5" />
-      <node id="8041297453107016494" at="184,24,185,51" concept="5" />
-      <node id="8041297453107035626" at="186,12,187,33" concept="5" />
-      <node id="8168571518998784439" at="192,33,193,17" concept="11" />
-      <node id="6619018968337875331" at="196,50,197,29" concept="5" />
-      <node id="7060406825700358726" at="200,0,201,0" concept="9" trace="createPaletteBlockSubstituteInfoPartExts#()[Ljetbrains/mps/nodeEditor/cellMenu/SubstituteInfoPartExt;" />
-      <node id="7060406825700684850" at="202,0,203,0" concept="9" trace="createPaletteConnectorSubstituteInfoPartExts#()[Ljetbrains/mps/nodeEditor/cellMenu/SubstituteInfoPartExt;" />
-      <node id="4046741574135174289" at="208,54,209,19" concept="11" />
-      <node id="4046741574135041708" at="211,40,212,53" concept="5" />
-      <node id="639949279726829762" at="213,18,214,32" concept="5" />
-      <node id="639949279726829799" at="214,32,215,58" concept="5" />
-      <node id="639949279726829807" at="216,11,217,26" concept="5" />
-      <node id="639949279726829821" at="221,42,222,72" concept="5" />
-      <node id="639949279726829828" at="222,72,223,28" concept="5" />
-      <node id="639949279726829832" at="223,28,224,19" concept="11" />
-      <node id="40426410295020419" at="226,42,227,76" concept="5" />
-      <node id="639949279726829846" at="227,76,228,28" concept="5" />
-      <node id="639949279726829865" at="233,45,234,19" concept="11" />
-      <node id="639949279726829868" at="235,11,236,68" concept="5" />
-      <node id="639949279726829875" at="236,68,237,26" concept="5" />
-      <node id="526297864814043309" at="242,47,243,60" concept="10" />
-      <node id="526297864814040449" at="244,133,245,21" concept="11" />
-      <node id="6981942132931896212" at="246,13,247,51" concept="5" />
-      <node id="526297864814105655" at="248,11,249,57" concept="5" />
-      <node id="4700561302084890311" at="249,57,250,28" concept="5" />
-      <node id="4700561302084896136" at="250,28,251,33" concept="5" />
-      <node id="526297864814267458" at="256,47,257,19" concept="11" />
-      <node id="526297864814137660" at="258,11,259,57" concept="5" />
-      <node id="526297864814198021" at="259,57,260,74" concept="5" />
-      <node id="7494254745216541282" at="263,5,264,32" concept="11" />
-      <node id="7494254745216871718" at="267,53,268,25" concept="5" />
-      <node id="7494254745216885542" at="268,25,269,25" concept="5" />
-      <node id="7492671827827414286" at="270,37,271,13" concept="11" />
-      <node id="7494254745215847058" at="272,5,273,59" concept="5" />
-      <node id="7492671827826733350" at="276,46,277,95" concept="10" />
-      <node id="8816535349051256136" at="278,38,279,35" concept="5" />
-      <node id="8816535349050930490" at="279,35,280,18" concept="11" />
-      <node id="7492671827826865970" at="282,37,283,19" concept="11" />
-      <node id="7492671827826733361" at="284,5,285,62" concept="10" />
-      <node id="7492671827826733368" at="285,62,286,50" concept="10" />
-      <node id="7492671827826733392" at="288,25,289,48" concept="5" />
-      <node id="7492671827827123812" at="292,23,293,19" concept="11" />
-      <node id="7492671827826733403" at="296,25,297,47" concept="5" />
-      <node id="9168054762588053975" at="299,7,300,33" concept="5" />
-      <node id="7492671827826733409" at="300,33,301,16" concept="11" />
-      <node id="7494254745215847077" at="304,36,305,61" concept="5" />
-      <node id="639949279720498705" at="310,105,311,74" concept="10" />
-      <node id="639949279720498725" at="315,57,316,83" concept="11" />
-      <node id="639949279720498741" at="320,85,321,63" concept="10" />
-      <node id="639949279720498747" at="321,63,322,89" concept="5" />
-      <node id="639949279720498754" at="322,89,323,28" concept="11" />
-      <node id="639949279720498767" at="326,9,327,22" concept="11" />
-      <node id="639949279720498794" at="332,414,333,79" concept="12" />
-      <node id="639949279720498796" at="333,79,334,86" concept="12" />
-      <node id="639949279720498798" at="334,86,335,75" concept="12" />
-      <node id="639949279732119583" at="341,83,342,27" concept="11" />
-      <node id="639949279732119591" at="343,13,344,0" concept="13" />
-      <node id="639949279732119592" at="344,0,345,76" concept="10" />
-      <node id="639949279732119597" at="345,76,346,185" concept="11" />
-      <node id="639949279732119627" at="350,88,351,129" concept="10" />
-      <node id="639949279732119637" at="351,129,352,109" concept="5" />
-      <node id="639949279732119647" at="352,109,353,76" concept="10" />
-      <node id="639949279732119652" at="353,76,354,160" concept="5" />
-      <node id="639949279732119669" at="354,160,355,26" concept="11" />
-      <node id="639949279720498807" at="357,10,358,114" concept="11" />
-      <node id="1042547819301645354" at="365,57,366,44" concept="11" />
-      <node id="7019996899471855590" at="375,77,376,58" concept="10" />
-      <node id="7019996899471869341" at="376,58,377,126" concept="5" />
-      <node id="7019996899471851629" at="377,126,378,55" concept="5" />
-      <node id="7494254745217440924" at="378,55,379,41" concept="5" />
-      <node id="7494254745217434878" at="383,26,384,21" concept="5" />
-      <node id="6981942132931596265" at="384,21,385,37" concept="5" />
-      <node id="7494254745217448439" at="385,37,386,42" concept="5" />
-      <node id="7494254745216958421" at="391,92,392,76" concept="12" />
-      <node id="7494254745216958423" at="392,76,393,97" concept="10" />
-      <node id="7494254745216958430" at="393,97,394,43" concept="10" />
-      <node id="7494254745216958434" at="394,43,395,22" concept="10" />
-      <node id="7494254745216958440" at="396,46,397,52" concept="5" />
-      <node id="7494254745216958450" at="399,50,400,53" concept="5" />
-      <node id="7494254745216958460" at="402,47,403,53" concept="5" />
-      <node id="7494254745216958470" at="405,48,406,54" concept="5" />
-      <node id="7494254745216958478" at="407,5,408,16" concept="10" />
-      <node id="7494254745216958484" at="410,18,411,52" concept="5" />
-      <node id="7494254745216958488" at="411,52,412,14" concept="2" />
-      <node id="7494254745216958493" at="413,17,414,51" concept="5" />
-      <node id="7494254745216958497" at="414,51,415,14" concept="2" />
-      <node id="7494254745216958501" at="416,21,417,56" concept="5" />
-      <node id="7494254745216958505" at="417,56,418,14" concept="2" />
-      <node id="7494254745216958509" at="419,18,420,52" concept="5" />
-      <node id="7494254745216958513" at="420,52,421,14" concept="2" />
-      <node id="7494254745216958517" at="422,16,423,50" concept="5" />
-      <node id="7494254745216958521" at="423,50,424,14" concept="2" />
-      <node id="7494254745216958525" at="425,17,426,51" concept="5" />
-      <node id="7494254745216958529" at="426,51,427,14" concept="2" />
-      <node id="7494254745216958533" at="428,14,429,48" concept="5" />
-      <node id="7494254745216958537" at="429,48,430,14" concept="2" />
-      <node id="7494254745216958541" at="431,16,432,50" concept="5" />
-      <node id="7494254745216958545" at="432,50,433,14" concept="2" />
-      <node id="7494254745216958549" at="434,17,435,51" concept="5" />
-      <node id="7494254745216958553" at="435,51,436,14" concept="2" />
-      <node id="7494254745216958558" at="437,14,438,20" concept="5" />
-      <node id="7494254745216958562" at="439,5,440,111" concept="11" />
-      <node id="615329258651318314" at="447,95,448,53" concept="5" />
-      <node id="615329258651574666" at="448,53,449,0" concept="13" />
-      <node id="615329258651575300" at="449,0,450,134" concept="5" />
-      <node id="8041297453107228819" at="452,46,453,66" concept="5" />
-      <node id="8041297453108691073" at="455,14,456,0" concept="13" />
-      <node id="2682505046531973922" at="459,5,460,24" concept="11" />
-      <node id="4883868441281039014" at="469,95,470,53" concept="5" />
-      <node id="4883868441282129071" at="472,87,473,52" concept="11" />
-      <node id="4883868441281346056" at="478,5,479,34" concept="11" />
-      <node id="4883868441282363775" at="484,0,485,0" concept="9" trace="createDecorationMapper#(Lorg/jetbrains/mps/openapi/model/SNode;)Ljetbrains/jetpad/mapper/Mapper;" />
-      <node id="615329258653716137" at="488,47,489,47" concept="10" />
-      <node id="828763237677149329" at="489,47,490,40" concept="5" />
-      <node id="828763237677149353" at="493,39,494,30" concept="5" />
-      <node id="8794120090382877166" at="495,37,496,74" concept="5" />
-      <node id="615329258649542144" at="499,7,500,49" concept="5" />
-      <node id="615329258654257451" at="500,49,501,18" concept="11" />
-      <node id="6981942132928915597" at="504,46,505,41" concept="11" />
-      <node id="6981942132930556461" at="508,71,509,44" concept="0" />
-      <node id="6981942132930351208" at="509,44,510,61" concept="10" />
-      <node id="6981942132930775028" at="510,61,511,40" concept="5" />
-      <node id="6981942132930292194" at="511,40,512,34" concept="5" />
-      <node id="1795127366244736819" at="512,34,513,38" concept="5" />
-      <node id="6981942132929047808" at="513,38,514,22" concept="11" />
-      <node id="5204867329701802824" at="517,63,518,83" concept="10" />
-      <node id="5204867329723401760" at="519,90,520,45" concept="5" />
-      <node id="5204867329721504620" at="522,79,523,48" concept="5" />
-      <node id="5204867329702778222" at="524,12,525,42" concept="5" />
-      <node id="6981942132931139226" at="526,5,527,50" concept="5" />
-      <node id="6981942132931433700" at="530,44,531,39" concept="5" />
-      <node id="1853186767781456928" at="535,63,536,65" concept="10" />
-      <node id="1853186767784201975" at="537,77,538,17" concept="4" />
-      <node id="1853186767784210201" at="539,7,540,174" concept="5" />
-      <node id="639949279721974691" at="545,68,546,20" concept="16" />
-      <node id="9168054762590139541" at="550,43,551,16" concept="10" />
-      <node id="9168054762590127413" at="551,16,552,43" concept="10" />
-      <node id="9168054762590127423" at="553,29,554,207" concept="5" />
-      <node id="9168054762590127441" at="555,14,556,37" concept="5" />
-      <node id="9168054762590232110" at="557,7,558,18" concept="11" />
-      <node id="5204867329711965265" at="568,37,569,15" concept="11" />
-      <node id="5204867329711456077" at="570,7,571,0" concept="13" />
-      <node id="5204867329711456078" at="571,0,572,56" concept="10" />
-      <node id="5204867329711456086" at="572,56,573,52" concept="10" />
-      <node id="5204867329712130549" at="574,47,575,15" concept="11" />
-      <node id="5204867329711456105" at="576,7,577,0" concept="13" />
-      <node id="5204867329712745257" at="577,0,578,59" concept="5" />
-      <node id="5204867329712837166" at="578,59,579,53" concept="5" />
-      <node id="5204867329712791340" at="579,53,580,55" concept="5" />
-      <node id="5204867329712883031" at="580,55,581,49" concept="5" />
-      <node id="5204867329717623377" at="584,30,585,58" concept="11" />
-      <node id="5204867329715575036" at="588,0,589,0" concept="6" trace="myFromNode" />
-      <node id="5204867329715575036" at="590,32,591,29" concept="11" />
-      <node id="5204867329715575036" at="594,43,595,30" concept="5" />
-      <node id="5204867329715705952" at="598,0,599,0" concept="6" trace="myFromId" />
-      <node id="5204867329715705952" at="600,31,601,27" concept="11" />
-      <node id="5204867329715705952" at="604,42,605,28" concept="5" />
-      <node id="5204867329715844682" at="608,0,609,0" concept="6" trace="myToNode" />
-      <node id="5204867329715844682" at="610,30,611,27" concept="11" />
-      <node id="5204867329715844682" at="614,41,615,28" concept="5" />
-      <node id="5204867329715982776" at="618,0,619,0" concept="6" trace="myToId" />
-      <node id="5204867329715982776" at="620,29,621,25" concept="11" />
-      <node id="5204867329715982776" at="624,40,625,26" concept="5" />
-      <node id="5215598343205878506" at="633,36,634,33" concept="5" />
-      <node id="5215598343205878506" at="635,5,636,0" concept="13" />
-      <node id="526297864814708462" at="640,36,641,46" concept="11" />
-      <node id="526297864814708462" at="642,5,643,17" concept="11" />
-      <node id="2346751616334636585" at="125,0,127,0" concept="9" trace="focusGained#(Ljava/awt/event/FocusEvent;)V" />
-      <node id="7060406825696698936" at="186,10,188,5" concept="1" />
-      <node id="5204867329724973260" at="524,10,526,5" concept="1" />
-      <node id="9168054762590127439" at="555,12,557,7" concept="1" />
-      <node id="6619018968337891230" at="106,63,109,7" concept="8" />
-      <node id="2346751616334326756" at="128,0,131,0" concept="9" trace="focusLost#(Ljava/awt/event/FocusEvent;)V" />
-      <node id="7060406825695817199" at="174,0,177,0" concept="9" trace="setPatternEditorX#(I)V" />
-      <node id="7060406825695897964" at="178,0,181,0" concept="9" trace="setPatternEditorY#(I)V" />
-      <node id="6619018968337797190" at="196,0,199,0" concept="9" trace="setPalette#(Ljetbrains/mps/lang/editor/diagram/runtime/jetpad/palette/ui/DiagramPalette;)V" />
-      <node id="4046741574135014163" at="207,57,210,11" concept="8" />
-      <node id="8041297453110132348" at="213,16,216,11" concept="1" />
-      <node id="639949279726829863" at="232,55,235,11" concept="8" />
-      <node id="526297864813399057" at="243,60,246,13" concept="8" />
-      <node id="526297864814119643" at="255,57,258,11" concept="8" />
-      <node id="7492671827827364788" at="269,25,272,5" concept="8" />
-      <node id="7492671827826742345" at="281,5,284,5" concept="8" />
-      <node id="7492671827826733388" at="288,0,291,0" concept="9" trace="run#()V" />
-      <node id="7492671827826733401" at="291,7,294,5" concept="8" />
-      <node id="2540221764966853151" at="296,0,299,0" concept="9" trace="run#()V" />
-      <node id="7494254745215847071" at="304,0,307,0" concept="9" trace="hidePatternEditor#()V" />
-      <node id="639949279732119581" at="340,55,343,13" concept="8" />
-      <node id="1042547819301574864" at="365,0,368,0" concept="9" trace="getConnectionInfo#()Ljetbrains/mps/nodeEditor/cells/jetpad/DiagramCell/ConnectionInfo;" />
-      <node id="7494254745216958438" at="395,22,398,5" concept="8" />
-      <node id="7494254745216958448" at="398,5,401,5" concept="8" />
-      <node id="7494254745216958458" at="401,5,404,5" concept="8" />
-      <node id="7494254745216958468" at="404,5,407,5" concept="8" />
-      <node id="8041297453107217003" at="452,0,455,0" concept="9" trace="set#(Ljetbrains/jetpad/projectional/view/ViewTrait;)V" />
-      <node id="4883868441281583119" at="472,0,475,0" concept="9" trace="createMapper#(Lorg/jetbrains/mps/openapi/model/SNode;)Ljetbrains/jetpad/mapper/Mapper;" />
-      <node id="6981942132928876494" at="504,0,507,0" concept="9" trace="hasConnectionDragFeedback#()Z" />
-      <node id="5204867329723025782" at="518,83,521,5" concept="18" />
-      <node id="6981942132929532931" at="530,0,533,0" concept="9" trace="hideConnectionDragFeedback#()V" />
-      <node id="1853186767784186524" at="536,65,539,7" concept="8" />
-      <node id="639949279721927429" at="545,0,548,0" concept="3" trace="DiagramSubstituteActionWraper#(Ljetbrains/mps/openapi/editor/cells/SubstituteAction;)V" />
-      <node id="5204867329711456070" at="567,29,570,7" concept="8" />
-      <node id="5204867329711456094" at="573,52,576,7" concept="8" />
-      <node id="5204867329717583792" at="584,0,587,0" concept="9" trace="isValid#()Z" />
-      <node id="5204867329715575036" at="590,0,593,0" concept="9" trace="getFromNode#()Lorg/jetbrains/mps/openapi/model/SNode;" />
-      <node id="5204867329715575036" at="594,0,597,0" concept="9" trace="setFromNode#(Lorg/jetbrains/mps/openapi/model/SNode;)V" />
-      <node id="5204867329715705952" at="600,0,603,0" concept="9" trace="getFromId#()Ljava/lang/Object;" />
-      <node id="5204867329715705952" at="604,0,607,0" concept="9" trace="setFromId#(Ljava/lang/Object;)V" />
-      <node id="5204867329715844682" at="610,0,613,0" concept="9" trace="getToNode#()Lorg/jetbrains/mps/openapi/model/SNode;" />
-      <node id="5204867329715844682" at="614,0,617,0" concept="9" trace="setToNode#(Lorg/jetbrains/mps/openapi/model/SNode;)V" />
-      <node id="5204867329715982776" at="620,0,623,0" concept="9" trace="getToId#()Ljava/lang/Object;" />
-      <node id="5204867329715982776" at="624,0,627,0" concept="9" trace="setToId#(Ljava/lang/Object;)V" />
-      <node id="5215598343205878506" at="632,74,635,5" concept="8" />
-      <node id="526297864814708462" at="639,89,642,5" concept="8" />
-      <node id="8327142480058413843" at="90,0,94,0" concept="3" trace="DiagramCell#(Ljetbrains/mps/openapi/editor/EditorContext;Lorg/jetbrains/mps/openapi/model/SNode;)V" />
-      <node id="8168571518998784436" at="191,0,195,0" concept="9" trace="isDrawBorder#()Z" />
-      <node id="639949279726829835" at="225,11,229,11" concept="8" />
-      <node id="8816535349050784769" at="277,95,281,5" concept="8" />
-      <node id="639949279720498719" at="314,0,318,0" concept="9" trace="canSubstitute#(Ljava/lang/String;)Z" />
-      <node id="8168571518998768099" at="144,0,149,0" concept="9" trace="onAdd#()V" />
-      <node id="8168571518998768113" at="150,0,155,0" concept="9" trace="onRemove#()V" />
-      <node id="8168571518998784381" at="156,0,161,0" concept="9" trace="setX#(I)V" />
-      <node id="8168571518998784399" at="162,0,167,0" concept="9" trace="setY#(I)V" />
-      <node id="8168571518998784417" at="168,0,173,0" concept="9" trace="moveTo#(II)V" />
-      <node id="7060406825696601664" at="183,39,188,5" concept="8" />
-      <node id="639949279726829819" at="220,55,225,11" concept="8" />
-      <node id="7492671827826733376" at="286,50,291,7" concept="5" />
-      <node id="2540221764966815847" at="294,5,299,7" concept="5" />
-      <node id="8041297453107174172" at="450,134,455,14" concept="5" />
-      <node id="4883868441281488632" at="470,53,475,14" concept="5" />
-      <node id="828763237677149351" at="492,65,497,9" concept="8" />
-      <node id="5204867329724566404" at="521,5,526,5" concept="8" />
-      <node id="9168054762590127417" at="552,43,557,7" concept="8" />
-      <node id="8168571518998900516" at="137,0,143,0" concept="9" trace="relayoutImpl#()V" />
-      <node id="4046741574134996124" at="210,11,216,11" concept="8" />
-      <node id="639949279720498732" at="319,0,325,0" concept="9" trace="substitute#(Ljetbrains/mps/openapi/editor/EditorContext;Ljava/lang/String;)Lorg/jetbrains/mps/openapi/model/SNode;" />
-      <node id="7494254745217434870" at="382,0,388,0" concept="9" trace="done#()V" />
-      <node id="5215598343205878506" at="632,0,638,0" concept="15" trace="check_xnhqai_a0a72#(Ljetbrains/jetpad/base/Registration;)V" />
-      <node id="526297864814708462" at="639,0,645,0" concept="15" trace="check_xnhqai_a0a1a0a0a0b0a0a0a0a0gb#(Ljava/lang/Boolean;)Z" />
-      <node id="639949279726829857" at="232,0,239,0" concept="9" trace="handle#(Ljetbrains/jetpad/projectional/view/View;Ljetbrains/jetpad/event/KeyEvent;)V" />
-      <node id="526297864815597100" at="241,57,248,11" concept="8" />
-      <node id="7019996899471851612" at="374,0,381,0" concept="9" trace="activate#(Ljava/awt/Window;Ljava/awt/Point;Ljava/awt/Dimension;)V" />
-      <node id="828763237677149344" at="492,0,499,0" concept="9" trace="onEvent#(Ljetbrains/jetpad/model/property/PropertyChangeEvent;)V" />
-      <node id="2732397419119871777" at="534,198,541,5" concept="7" />
-      <node id="7060406825696191036" at="182,0,190,0" concept="9" trace="setExternalTrait#(Ljetbrains/jetpad/projectional/view/ViewTrait;)V" />
-      <node id="718530200790693798" at="254,0,262,0" concept="9" trace="handle#(Ljetbrains/jetpad/projectional/view/View;Ljetbrains/jetpad/event/MouseEvent;)V" />
-      <node id="7494254745215847042" at="267,0,275,0" concept="9" trace="createNewDiagramElement#(II)V" />
-      <node id="639949279732119618" at="349,0,357,0" concept="9" trace="doSubstitute#(Ljetbrains/mps/openapi/editor/EditorContext;Ljava/lang/String;)Lorg/jetbrains/mps/openapi/model/SNode;" />
-      <node id="6981942132929010940" at="508,0,516,0" concept="9" trace="showConnectionDragFeedback#(Ljetbrains/jetpad/projectional/view/View;)Ljetbrains/jetpad/projectional/diagram/view/PolyLineConnection;" />
-      <node id="639949279732119575" at="339,0,348,0" concept="9" trace="canSubstitute#(Ljava/lang/String;)Z" />
-      <node id="4883868441281039008" at="468,0,477,0" concept="9" trace="registerSynchronizers#(Ljetbrains/jetpad/mapper/Mapper/SynchronizersConfiguration;)V" />
-      <node id="828763237677149335" at="490,40,499,7" concept="5" />
-      <node id="1853186767785085632" at="534,0,543,0" concept="9" trace="syncDiagramElements#(Ljava/lang/Iterable;Ljava/util/ListIterator;Ljava/util/Set;Ljava/util/ListIterator;Ljava/util/Set;)V" />
-      <node id="2346751616334198474" at="121,45,131,9" concept="5" />
-      <node id="639949279726829813" at="220,0,231,0" concept="9" trace="handle#(Ljetbrains/jetpad/projectional/view/View;Ljetbrains/jetpad/event/KeyEvent;)V" />
-      <node id="4883868441281039000" at="466,41,477,8" concept="5" />
-      <node id="9168054762590063213" at="549,0,560,0" concept="9" trace="getIconFor#(Ljava/lang/String;)Ljavax/swing/Icon;" />
-      <node id="639949279726829754" at="207,0,219,0" concept="9" trace="handle#(Ljetbrains/jetpad/projectional/view/View;Ljetbrains/jetpad/event/MouseEvent;)V" />
-      <node id="615329258651318301" at="446,0,458,0" concept="9" trace="registerSynchronizers#(Ljetbrains/jetpad/mapper/Mapper/SynchronizersConfiguration;)V" />
-      <node id="6981942132929359726" at="517,0,529,0" concept="9" trace="updateConnectionDragFeedback#(Ljetbrains/jetpad/geometry/Vector;)V" />
-      <node id="718530200790693739" at="240,0,253,0" concept="9" trace="handle#(Ljetbrains/jetpad/projectional/view/View;Ljetbrains/jetpad/event/MouseEvent;)V" />
-      <node id="639949279720498715" at="312,226,325,13" concept="5" />
-      <node id="4883868441281038998" at="465,65,478,5" concept="8" />
-      <node id="615329258651031014" at="444,31,458,8" concept="5" />
-      <node id="639949279720498712" at="311,74,326,9" concept="7" />
-      <node id="828763237677149327" at="488,0,503,0" concept="9" trace="createViewContainer#()Ljetbrains/jetpad/projectional/view/ViewContainer;" />
-      <node id="615329258648566859" at="116,58,132,5" concept="8" />
-      <node id="7019996899471845889" at="372,70,388,6" concept="11" />
-      <node id="2682505046531475666" at="443,55,459,5" concept="8" />
-      <node id="4883868441280915757" at="465,0,481,0" concept="9" trace="getDecorationRootMapper#()Ljetbrains/jetpad/mapper/Mapper;" />
-      <node id="5204867329711382348" at="567,0,583,0" concept="3" trace="ConnectionInfo#()V" />
-      <node id="639949279747296914" at="95,36,112,5" concept="8" />
-      <node id="639949279720498699" at="310,0,329,0" concept="9" trace="createActions#(Ljetbrains/mps/nodeEditor/cellMenu/CellContext;Ljetbrains/mps/openapi/editor/EditorContext;)Ljava/util/List;" />
-      <node id="7019996899471791262" at="371,0,390,0" concept="9" trace="createSubstitutePatternEditor#()Ljetbrains/mps/nodeEditor/cellMenu/NodeSubstitutePatternEditor;" />
-      <node id="2682505046531375381" at="443,0,462,0" concept="9" trace="getRootMapper#()Ljetbrains/jetpad/mapper/Mapper;" />
-      <node id="8327142480058662674" at="95,0,115,0" concept="9" trace="getComponent#()Ljavax/swing/JComponent;" />
-      <node id="639949279746957506" at="116,0,136,0" concept="9" trace="getContainerComponent#()Ljetbrains/jetpad/projectional/view/awt/ViewContainerComponent;" />
-      <node id="639949279732119566" at="337,111,357,10" concept="10" />
-      <node id="639949279720498698" at="308,248,329,6" concept="11" />
-      <node id="639949279720498684" at="308,0,331,0" concept="9" trace="createNewDiagramNodeActions#(Lorg/jetbrains/mps/openapi/model/SNode;Lorg/jetbrains/mps/openapi/model/SNode;Lorg/jetbrains/mps/openapi/model/SNode;Ljetbrains/mps/baseLanguage/closures/runtime/_FunctionTypes/_void_P3_E0;)Ljetbrains/mps/nodeEditor/cellMenu/SubstituteInfoPartExt;" />
-      <node id="639949279720498801" at="337,0,360,0" concept="9" trace="createActions#(Ljetbrains/mps/nodeEditor/cellMenu/CellContext;Ljetbrains/mps/openapi/editor/EditorContext;)Ljava/util/List;" />
-      <node id="639949279720498800" at="335,75,360,6" concept="11" />
-      <node id="7492671827826572416" at="276,0,303,0" concept="9" trace="trySubstituteImmediately#()Z" />
-      <node id="639949279720498771" at="332,0,362,0" concept="9" trace="createNewDiagramConnectorActions#(Lorg/jetbrains/mps/openapi/model/SNode;Lorg/jetbrains/mps/openapi/model/SNode;Lorg/jetbrains/mps/openapi/model/SNode;Ljetbrains/mps/baseLanguage/closures/runtime/_FunctionTypes/_return_P4_E0;Ljetbrains/mps/baseLanguage/closures/runtime/_FunctionTypes/_void_P5_E0;)Ljetbrains/mps/nodeEditor/cellMenu/SubstituteInfoPartExt;" />
-      <node id="7494254745216958481" at="408,16,439,5" concept="17" />
-      <node id="7494254745216958419" at="391,0,442,0" concept="9" trace="getAWTKeyEvent#(Ljetbrains/jetpad/event/KeyEvent;Z)Ljava/awt/event/KeyEvent;" />
-      <node id="639949279726829741" at="205,34,262,17" concept="5" />
-      <node id="7060406825696429309" at="204,45,263,5" concept="8" />
-      <node id="7494254745216516014" at="204,0,266,0" concept="9" trace="getEventHandlingTrait#()Ljetbrains/jetpad/projectional/view/ViewTrait;" />
-      <scope id="2346751616334636592" at="125,51,125,51" />
-      <scope id="6619018968337891233" at="107,35,108,56" />
-      <scope id="2346751616334326762" at="128,54,129,30" />
-      <scope id="7060406825695817202" at="174,45,175,25" />
-      <scope id="7060406825695897965" at="178,45,179,25" />
-      <scope id="7060406825696601665" at="184,24,185,51" />
-      <scope id="7060406825696698937" at="186,12,187,33" />
-      <scope id="8168571518998784438" at="192,33,193,17" />
-      <scope id="6619018968337797193" at="196,50,197,29" />
-      <scope id="7060406825700358726" at="200,0,201,0" />
-      <scope id="7060406825700684850" at="202,0,203,0" />
-      <scope id="4046741574135014164" at="208,54,209,19" />
-      <scope id="4046741574134996127" at="211,40,212,53" />
-      <scope id="639949279726829864" at="233,45,234,19" />
-      <scope id="526297864813399060" at="244,133,245,21" />
-      <scope id="526297864814119646" at="256,47,257,19" />
-      <scope id="7492671827827364791" at="270,37,271,13" />
-      <scope id="7492671827826742348" at="282,37,283,19" />
-      <scope id="7492671827826733391" at="288,25,289,48" />
-      <scope id="7492671827826733402" at="292,23,293,19" />
-      <scope id="2540221764966853152" at="296,25,297,47" />
-      <scope id="7494254745215847072" at="304,36,305,61" />
-      <scope id="639949279720498724" at="315,57,316,83" />
-      <scope id="639949279732119582" at="341,83,342,27" />
-      <scope id="1042547819301574867" at="365,57,366,44" />
-      <scope id="7494254745216958439" at="396,46,397,52" />
-      <scope id="7494254745216958449" at="399,50,400,53" />
-      <scope id="7494254745216958459" at="402,47,403,53" />
-      <scope id="7494254745216958469" at="405,48,406,54" />
-      <scope id="7494254745216958557" at="437,14,438,20" />
-      <scope id="8041297453107217009" at="452,46,453,66" />
-      <scope id="4883868441281583129" at="472,87,473,52" />
-      <scope id="4883868441282363775" at="484,0,485,0">
-        <var name="node" id="4883868441282530279" />
-      </scope>
-      <scope id="828763237677149352" at="493,39,494,30" />
-      <scope id="8794120090382870026" at="495,37,496,74" />
-      <scope id="6981942132928876497" at="504,46,505,41" />
-      <scope id="5204867329723025784" at="519,90,520,45" />
-      <scope id="5204867329724566407" at="522,79,523,48" />
-      <scope id="5204867329724973261" at="524,12,525,42" />
-      <scope id="6981942132929532934" at="530,44,531,39" />
-      <scope id="1853186767784186527" at="537,77,538,17" />
-      <scope id="639949279721927433" at="545,68,546,20" />
-      <scope id="9168054762590127422" at="553,29,554,207" />
-      <scope id="9168054762590127440" at="555,14,556,37" />
-      <scope id="5204867329711456071" at="568,37,569,15" />
-      <scope id="5204867329711456095" at="574,47,575,15" />
-      <scope id="5204867329717583795" at="584,30,585,58" />
-      <scope id="5204867329715575036" at="590,32,591,29" />
-      <scope id="5204867329715575036" at="594,43,595,30" />
-      <scope id="5204867329715705952" at="600,31,601,27" />
-      <scope id="5204867329715705952" at="604,42,605,28" />
-      <scope id="5204867329715844682" at="610,30,611,27" />
-      <scope id="5204867329715844682" at="614,41,615,28" />
-      <scope id="5204867329715982776" at="620,29,621,25" />
-      <scope id="5204867329715982776" at="624,40,625,26" />
-      <scope id="5215598343205878506" at="633,36,634,33" />
-      <scope id="526297864814708462" at="640,36,641,46" />
-      <scope id="8327142480058413847" at="90,63,92,49" />
-      <scope id="2346751616334636585" at="125,0,127,0">
->>>>>>> 990ec643
         <var name="event" id="2346751616334636589" />
       </scope>
       <scope id="8168571518998768101" at="138,23,140,56" />
