--- conflicted
+++ resolved
@@ -31,8 +31,6 @@
       <property name="height" nameId="adck.3175567003993184686" value="60" />
       <link role="metaBlock" roleId="adck.2353136177974084777" targetNodeId="1220375669565734590" resolveInfo="Consumer" />
     </node>
-<<<<<<< HEAD
-=======
     <node role="newConnectors" roleId="adck.2353136177974093280" type="adck.ConnectorInstance" typeId="adck.2353136177974088982" id="7060406825703064009" nodeInfo="ng">
       <node role="source" roleId="adck.5288989961863964096" type="adck.ConnectorEndInstance" typeId="adck.5288989961863963745" id="7060406825703064010" nodeInfo="ng">
         <link role="block" roleId="adck.5288989961863964092" targetNodeId="7060406825703063996" resolveInfo="blosdfck" />
@@ -51,6 +49,13 @@
       <node role="inputPorts" roleId="adck.725186580883451902" type="adck.InputPort" typeId="adck.725186580883451828" id="7060406825703151557" nodeInfo="ng" />
       <node role="outputPorts" roleId="adck.725186580883451904" type="adck.OutputPort" typeId="adck.725186580883451839" id="7060406825703151558" nodeInfo="ng" />
     </node>
+    <node role="blocks" roleId="adck.725186580883451864" type="adck.BlockExt" typeId="adck.320213057867540364" id="6857052893098275394" nodeInfo="ng">
+      <property name="x" nameId="adck.6279035160242221415" value="120" />
+      <property name="y" nameId="adck.6279035160242221911" value="179" />
+      <link role="mb" roleId="adck.320213057867544063" targetNodeId="1220375669565734590" resolveInfo="Consumer" />
+      <node role="inputPorts" roleId="adck.725186580883451902" type="adck.InputPort" typeId="adck.725186580883451828" id="6857052893098275395" nodeInfo="ng" />
+      <node role="outputPorts" roleId="adck.725186580883451904" type="adck.OutputPort" typeId="adck.725186580883451839" id="6857052893098275396" nodeInfo="ng" />
+    </node>
     <node role="connectors" roleId="adck.725186580883451866" type="adck.Connector" typeId="adck.725186580883451809" id="526297864816047350" nodeInfo="ng">
       <link role="outputPort" roleId="adck.725186580883451924" targetNodeId="7060406825703063961" />
       <link role="inputPort" roleId="adck.725186580883451928" targetNodeId="7060406825703151557" />
@@ -59,7 +64,10 @@
       <link role="outputPort" roleId="adck.725186580883451924" targetNodeId="7060406825703063961" />
       <link role="inputPort" roleId="adck.725186580883451928" targetNodeId="7060406825703063960" />
     </node>
->>>>>>> 8a1e755a
+    <node role="connectors" roleId="adck.725186580883451866" type="adck.Connector" typeId="adck.725186580883451809" id="3214568801910148484" nodeInfo="ng">
+      <link role="outputPort" roleId="adck.725186580883451924" targetNodeId="7060406825703063961" />
+      <link role="inputPort" roleId="adck.725186580883451928" targetNodeId="7060406825703151557" />
+    </node>
     <node role="newBlocks" roleId="adck.2353136177974080694" type="adck.BlockInstance" typeId="adck.2353136177974080669" id="7747320643107897048" nodeInfo="ng">
       <property name="width" nameId="adck.3175567003993184638" value="84" />
       <property name="height" nameId="adck.3175567003993184686" value="43" />
@@ -84,16 +92,6 @@
       <property name="y" nameId="adck.2353136177974084746" value="136" />
       <link role="metaBlock" roleId="adck.2353136177974084777" targetNodeId="7882925886022044419" resolveInfo="Producer" />
     </node>
-    <node role="newConnectors" roleId="adck.2353136177974093280" type="adck.ConnectorInstance" typeId="adck.2353136177974088982" id="7060406825703064009" nodeInfo="ng">
-      <node role="source" roleId="adck.5288989961863964096" type="adck.ConnectorEndInstance" typeId="adck.5288989961863963745" id="7060406825703064010" nodeInfo="ng">
-        <link role="metaPort" roleId="adck.5288989961863964093" targetNodeId="7882925886022044421" resolveInfo="producerOutput" />
-        <link role="block" roleId="adck.5288989961863964092" targetNodeId="7060406825703063996" resolveInfo="blosdfck" />
-      </node>
-      <node role="target" roleId="adck.5288989961863964102" type="adck.ConnectorEndInstance" typeId="adck.5288989961863963745" id="7060406825703064011" nodeInfo="ng">
-        <link role="block" roleId="adck.5288989961863964092" targetNodeId="7060406825703064002" resolveInfo="block" />
-        <link role="metaPort" roleId="adck.5288989961863964093" targetNodeId="6981942132920256023" resolveInfo="consumerInput" />
-      </node>
-    </node>
     <node role="newConnectors" roleId="adck.2353136177974093280" type="adck.ConnectorInstance" typeId="adck.2353136177974088982" id="3879347709287469259" nodeInfo="ng">
       <node role="source" roleId="adck.5288989961863964096" type="adck.ConnectorEndInstance" typeId="adck.5288989961863963745" id="3879347709287469260" nodeInfo="ng">
         <link role="block" roleId="adck.5288989961863964092" targetNodeId="7060406825703063996" resolveInfo="blosdfck" />
@@ -104,41 +102,19 @@
         <link role="metaPort" roleId="adck.5288989961863964093" targetNodeId="6981942132920256023" resolveInfo="consumerInput" />
       </node>
     </node>
-<<<<<<< HEAD
-    <node role="blocks" roleId="adck.725186580883451864" type="adck.BlockExt" typeId="adck.320213057867540364" id="7060406825703151556" nodeInfo="ng">
-      <property name="x" nameId="adck.6279035160242221415" value="277" />
-      <property name="y" nameId="adck.6279035160242221911" value="41" />
-      <property name="myBooleanProperty" nameId="adck.4950140401485715589" value="false" />
-      <link role="mb" roleId="adck.320213057867544063" targetNodeId="7882925886022044419" resolveInfo="Producer" />
-      <node role="inputPorts" roleId="adck.725186580883451902" type="adck.InputPort" typeId="adck.725186580883451828" id="7060406825703151557" nodeInfo="ng" />
-      <node role="outputPorts" roleId="adck.725186580883451904" type="adck.OutputPort" typeId="adck.725186580883451839" id="7060406825703151558" nodeInfo="ng" />
-    </node>
-    <node role="connectors" roleId="adck.725186580883451866" type="adck.Connector" typeId="adck.725186580883451809" id="526297864816047350" nodeInfo="ng">
-      <link role="outputPort" roleId="adck.725186580883451924" targetNodeId="7060406825703063961" />
-      <link role="inputPort" roleId="adck.725186580883451928" targetNodeId="7060406825703151557" />
-    </node>
-    <node role="connectors" roleId="adck.725186580883451866" type="adck.Connector" typeId="adck.725186580883451809" id="526297864816047352" nodeInfo="ng">
-      <link role="outputPort" roleId="adck.725186580883451924" targetNodeId="7060406825703063961" />
-      <link role="inputPort" roleId="adck.725186580883451928" targetNodeId="7060406825703063960" />
-=======
-    <node role="connectors" roleId="adck.725186580883451866" type="adck.Connector" typeId="adck.725186580883451809" id="3214568801910148484" nodeInfo="ng">
-      <link role="outputPort" roleId="adck.725186580883451924" targetNodeId="7060406825703063961" />
-      <link role="inputPort" roleId="adck.725186580883451928" targetNodeId="7060406825703151557" />
-    </node>
-    <node role="blocks" roleId="adck.725186580883451864" type="adck.BlockExt" typeId="adck.320213057867540364" id="6857052893098275394" nodeInfo="ng">
-      <property name="x" nameId="adck.6279035160242221415" value="120" />
-      <property name="y" nameId="adck.6279035160242221911" value="179" />
-      <link role="mb" roleId="adck.320213057867544063" targetNodeId="1220375669565734590" resolveInfo="Consumer" />
-      <node role="inputPorts" roleId="adck.725186580883451902" type="adck.InputPort" typeId="adck.725186580883451828" id="6857052893098275395" nodeInfo="ng" />
-      <node role="outputPorts" roleId="adck.725186580883451904" type="adck.OutputPort" typeId="adck.725186580883451839" id="6857052893098275396" nodeInfo="ng" />
->>>>>>> 8a1e755a
-    </node>
   </root>
   <root type="adck.MetaBlock" typeId="adck.2353136177973871304" id="1220375669565734590" nodeInfo="ng">
     <property name="name" nameId="tpck.1169194664001" value="Consumer" />
     <property name="iconPath" nameId="adck.9168054762589307856" value="${module}/icons/consumer.png" />
     <node role="inMetaPorts" roleId="adck.2353136177973888134" type="adck.MetaPort" typeId="adck.2353136177973886045" id="6981942132920256023" nodeInfo="ng">
       <property name="name" nameId="tpck.1169194664001" value="consumerInput" />
+    </node>
+  </root>
+  <root type="adck.MetaBlock" typeId="adck.2353136177973871304" id="7882925886022044419" nodeInfo="ng">
+    <property name="name" nameId="tpck.1169194664001" value="Producer" />
+    <property name="iconPath" nameId="adck.9168054762589307856" value="${module}/icons/producer.png" />
+    <node role="outMetaPorts" roleId="adck.3229274890675219468" type="adck.MetaPort" typeId="adck.2353136177973886045" id="7882925886022044421" nodeInfo="ng">
+      <property name="name" nameId="tpck.1169194664001" value="producerOutput" />
     </node>
   </root>
   <root type="adck.Diagram" typeId="adck.725186580883451585" id="5368079267489881313" nodeInfo="ng">
@@ -192,11 +168,4 @@
       </node>
     </node>
   </root>
-  <root type="adck.MetaBlock" typeId="adck.2353136177973871304" id="7882925886022044419" nodeInfo="ng">
-    <property name="name" nameId="tpck.1169194664001" value="Producer" />
-    <property name="iconPath" nameId="adck.9168054762589307856" value="${module}/icons/producer.png" />
-    <node role="outMetaPorts" roleId="adck.3229274890675219468" type="adck.MetaPort" typeId="adck.2353136177973886045" id="7882925886022044421" nodeInfo="ng">
-      <property name="name" nameId="tpck.1169194664001" value="producerOutput" />
-    </node>
-  </root>
 </model>
