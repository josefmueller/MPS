--- conflicted
+++ resolved
@@ -49,13 +49,6 @@
       <node role="inputPorts" roleId="adck.725186580883451902" type="adck.InputPort" typeId="adck.725186580883451828" id="7060406825703151557" nodeInfo="ng" />
       <node role="outputPorts" roleId="adck.725186580883451904" type="adck.OutputPort" typeId="adck.725186580883451839" id="7060406825703151558" nodeInfo="ng" />
     </node>
-    <node role="blocks" roleId="adck.725186580883451864" type="adck.BlockExt" typeId="adck.320213057867540364" id="6857052893098275394" nodeInfo="ng">
-      <property name="x" nameId="adck.6279035160242221415" value="120" />
-      <property name="y" nameId="adck.6279035160242221911" value="179" />
-      <link role="mb" roleId="adck.320213057867544063" targetNodeId="1220375669565734590" resolveInfo="Consumer" />
-      <node role="inputPorts" roleId="adck.725186580883451902" type="adck.InputPort" typeId="adck.725186580883451828" id="6857052893098275395" nodeInfo="ng" />
-      <node role="outputPorts" roleId="adck.725186580883451904" type="adck.OutputPort" typeId="adck.725186580883451839" id="6857052893098275396" nodeInfo="ng" />
-    </node>
     <node role="connectors" roleId="adck.725186580883451866" type="adck.Connector" typeId="adck.725186580883451809" id="526297864816047350" nodeInfo="ng">
       <link role="outputPort" roleId="adck.725186580883451924" targetNodeId="7060406825703063961" />
       <link role="inputPort" roleId="adck.725186580883451928" targetNodeId="7060406825703151557" />
@@ -64,10 +57,6 @@
       <link role="outputPort" roleId="adck.725186580883451924" targetNodeId="7060406825703063961" />
       <link role="inputPort" roleId="adck.725186580883451928" targetNodeId="7060406825703063960" />
     </node>
-    <node role="connectors" roleId="adck.725186580883451866" type="adck.Connector" typeId="adck.725186580883451809" id="3214568801910148484" nodeInfo="ng">
-      <link role="outputPort" roleId="adck.725186580883451924" targetNodeId="7060406825703063961" />
-      <link role="inputPort" roleId="adck.725186580883451928" targetNodeId="7060406825703151557" />
-    </node>
     <node role="newBlocks" roleId="adck.2353136177974080694" type="adck.BlockInstance" typeId="adck.2353136177974080669" id="7747320643107897048" nodeInfo="ng">
       <property name="width" nameId="adck.3175567003993184638" value="84" />
       <property name="height" nameId="adck.3175567003993184686" value="43" />
@@ -91,6 +80,30 @@
       <property name="x" nameId="adck.2353136177974084745" value="268" />
       <property name="y" nameId="adck.2353136177974084746" value="189" />
       <link role="metaBlock" roleId="adck.2353136177974084777" targetNodeId="7882925886022044419" resolveInfo="Producer" />
+    </node>
+    <node role="newBlocks" roleId="adck.2353136177974080694" type="adck.BlockInstance" typeId="adck.2353136177974080669" id="4181264724707639778" nodeInfo="ng">
+      <property name="width" nameId="adck.3175567003993184638" value="79" />
+      <property name="height" nameId="adck.3175567003993184686" value="43" />
+      <property name="name" nameId="tpck.1169194664001" value="block" />
+      <property name="x" nameId="adck.2353136177974084745" value="52" />
+      <property name="y" nameId="adck.2353136177974084746" value="119" />
+      <link role="metaBlock" roleId="adck.2353136177974084777" targetNodeId="1220375669565734590" resolveInfo="Consumer" />
+    </node>
+    <node role="newBlocks" roleId="adck.2353136177974080694" type="adck.BlockInstance" typeId="adck.2353136177974080669" id="4181264724707639785" nodeInfo="ng">
+      <property name="width" nameId="adck.3175567003993184638" value="87" />
+      <property name="height" nameId="adck.3175567003993184686" value="50" />
+      <property name="name" nameId="tpck.1169194664001" value="block" />
+      <property name="x" nameId="adck.2353136177974084745" value="48" />
+      <property name="y" nameId="adck.2353136177974084746" value="37" />
+      <link role="metaBlock" roleId="adck.2353136177974084777" targetNodeId="7882925886022044419" resolveInfo="Producer" />
+    </node>
+    <node role="newBlocks" roleId="adck.2353136177974080694" type="adck.BlockInstance" typeId="adck.2353136177974080669" id="1560508619094008343" nodeInfo="ng">
+      <property name="width" nameId="adck.3175567003993184638" value="79" />
+      <property name="height" nameId="adck.3175567003993184686" value="43" />
+      <property name="name" nameId="tpck.1169194664001" value="block" />
+      <property name="x" nameId="adck.2353136177974084745" value="250" />
+      <property name="y" nameId="adck.2353136177974084746" value="105" />
+      <link role="metaBlock" roleId="adck.2353136177974084777" targetNodeId="1220375669565734590" resolveInfo="Consumer" />
     </node>
     <node role="newConnectors" roleId="adck.2353136177974093280" type="adck.ConnectorInstance" typeId="adck.2353136177974088982" id="3879347709287469259" nodeInfo="ng">
       <node role="source" roleId="adck.5288989961863964096" type="adck.ConnectorEndInstance" typeId="adck.5288989961863963745" id="3879347709287469260" nodeInfo="ng">
@@ -102,7 +115,6 @@
         <link role="metaPort" roleId="adck.5288989961863964093" targetNodeId="6981942132920256023" resolveInfo="consumerInput" />
       </node>
     </node>
-<<<<<<< HEAD
     <node role="connectors" roleId="adck.725186580883451866" type="adck.Connector" typeId="adck.725186580883451809" id="3214568801910148484" nodeInfo="ng">
       <link role="outputPort" roleId="adck.725186580883451924" targetNodeId="7060406825703063961" />
       <link role="inputPort" roleId="adck.725186580883451928" targetNodeId="7060406825703151557" />
@@ -128,32 +140,6 @@
       <node role="inputPorts" roleId="adck.725186580883451902" type="adck.InputPort" typeId="adck.725186580883451828" id="1638882350375689602" nodeInfo="ng" />
       <node role="outputPorts" roleId="adck.725186580883451904" type="adck.OutputPort" typeId="adck.725186580883451839" id="1638882350375689603" nodeInfo="ng" />
     </node>
-    <node role="newBlocks" roleId="adck.2353136177974080694" type="adck.BlockInstance" typeId="adck.2353136177974080669" id="4181264724707639778" nodeInfo="ng">
-      <property name="width" nameId="adck.3175567003993184638" value="79" />
-      <property name="height" nameId="adck.3175567003993184686" value="43" />
-      <property name="name" nameId="tpck.1169194664001" value="block" />
-      <property name="x" nameId="adck.2353136177974084745" value="52" />
-      <property name="y" nameId="adck.2353136177974084746" value="119" />
-      <link role="metaBlock" roleId="adck.2353136177974084777" targetNodeId="1220375669565734590" resolveInfo="Consumer" />
-    </node>
-    <node role="newBlocks" roleId="adck.2353136177974080694" type="adck.BlockInstance" typeId="adck.2353136177974080669" id="4181264724707639785" nodeInfo="ng">
-      <property name="width" nameId="adck.3175567003993184638" value="87" />
-      <property name="height" nameId="adck.3175567003993184686" value="50" />
-      <property name="name" nameId="tpck.1169194664001" value="block" />
-      <property name="x" nameId="adck.2353136177974084745" value="48" />
-      <property name="y" nameId="adck.2353136177974084746" value="37" />
-      <link role="metaBlock" roleId="adck.2353136177974084777" targetNodeId="7882925886022044419" resolveInfo="Producer" />
-    </node>
-    <node role="newBlocks" roleId="adck.2353136177974080694" type="adck.BlockInstance" typeId="adck.2353136177974080669" id="1560508619094008343" nodeInfo="ng">
-      <property name="width" nameId="adck.3175567003993184638" value="79" />
-      <property name="height" nameId="adck.3175567003993184686" value="43" />
-      <property name="name" nameId="tpck.1169194664001" value="block" />
-      <property name="x" nameId="adck.2353136177974084745" value="250" />
-      <property name="y" nameId="adck.2353136177974084746" value="105" />
-      <link role="metaBlock" roleId="adck.2353136177974084777" targetNodeId="1220375669565734590" resolveInfo="Consumer" />
-    </node>
-=======
->>>>>>> 9e9d6a77
   </root>
   <root type="adck.MetaBlock" typeId="adck.2353136177973871304" id="1220375669565734590" nodeInfo="ng">
     <property name="name" nameId="tpck.1169194664001" value="Consumer" />
