<?xml version="1.0" encoding="UTF-8"?>
<debug-info version="2">
  <concept fqn="c:f3061a53-9226-4cc5-a443-f952ceaf5816/1082485599095:jetbrains.mps.baseLanguage.structure.BlockStatement" />
  <concept fqn="c:f3061a53-9226-4cc5-a443-f952ceaf5816/1068580123140:jetbrains.mps.baseLanguage.structure.ConstructorDeclaration" />
  <concept fqn="c:f3061a53-9226-4cc5-a443-f952ceaf5816/1068580123155:jetbrains.mps.baseLanguage.structure.ExpressionStatement" />
  <concept fqn="c:f3061a53-9226-4cc5-a443-f952ceaf5816/1068390468200:jetbrains.mps.baseLanguage.structure.FieldDeclaration" />
  <concept fqn="c:f3061a53-9226-4cc5-a443-f952ceaf5816/1144226303539:jetbrains.mps.baseLanguage.structure.ForeachStatement" />
  <concept fqn="c:f3061a53-9226-4cc5-a443-f952ceaf5816/1068580123159:jetbrains.mps.baseLanguage.structure.IfStatement" />
  <concept fqn="c:f3061a53-9226-4cc5-a443-f952ceaf5816/1068580123165:jetbrains.mps.baseLanguage.structure.InstanceMethodDeclaration" />
  <concept fqn="c:f3061a53-9226-4cc5-a443-f952ceaf5816/1068581242864:jetbrains.mps.baseLanguage.structure.LocalVariableDeclarationStatement" />
  <concept fqn="c:f3061a53-9226-4cc5-a443-f952ceaf5816/1068581242878:jetbrains.mps.baseLanguage.structure.ReturnStatement" />
  <concept fqn="c:f3061a53-9226-4cc5-a443-f952ceaf5816/6329021646629104954:jetbrains.mps.baseLanguage.structure.SingleLineComment" />
  <concept fqn="c:f3061a53-9226-4cc5-a443-f952ceaf5816/1068580123157:jetbrains.mps.baseLanguage.structure.Statement" />
  <concept fqn="c:f3061a53-9226-4cc5-a443-f952ceaf5816/1070475587102:jetbrains.mps.baseLanguage.structure.SuperConstructorInvocation" />
  <root>
    <file name="DefaultDiagramElementActionMap_0.java">
      <unit at="16,0,28,0" name="jetbrains.mps.lang.editor.diagram.testLanguage.editor.DefaultDiagramElementActionMap_0$DefaultDiagramElementActionMap_0_DELETE" />
      <unit at="12,0,29,0" name="jetbrains.mps.lang.editor.diagram.testLanguage.editor.DefaultDiagramElementActionMap_0" />
    </file>
    <file name="EditorAspectDescriptorImpl.java">
      <unit at="19,0,59,0" name="jetbrains.mps.lang.editor.diagram.testLanguage.editor.EditorAspectDescriptorImpl" />
    </file>
  </root>
  <root nodeRef="r:38933db7-8021-49f1-94e7-c8fed36889bf(jetbrains.mps.lang.editor.diagram.testLanguage.editor)/2278461409091581692">
    <file name="NodeWithPortQueries_Editor.java">
      <node id="2278461409091581692" at="11,79,12,85" concept="8" />
      <node id="2278461409091581692" at="11,0,14,0" concept="6" trace="createEditorCell#(Ljetbrains/mps/openapi/editor/EditorContext;Lorg/jetbrains/mps/openapi/model/SNode;)Ljetbrains/mps/openapi/editor/cells/EditorCell;" />
      <scope id="2278461409091581692" at="11,79,12,85" />
      <scope id="2278461409091581692" at="11,0,14,0">
        <var name="editorContext" id="2278461409091581692" />
        <var name="node" id="2278461409091581692" />
      </scope>
      <unit id="2278461409091581692" at="10,0,15,0" name="jetbrains.mps.lang.editor.diagram.testLanguage.editor.NodeWithPortQueries_Editor" />
    </file>
    <file name="NodeWithPortQueries_EditorBuilder_a.java">
      <node id="2278461409091581692" at="50,99,51,19" concept="11" />
      <node id="2278461409091581692" at="51,19,52,18" concept="2" />
      <node id="2278461409091581692" at="57,26,58,18" concept="8" />
      <node id="2278461409091581692" at="61,39,62,40" concept="8" />
      <node id="2278461409091581692" at="65,51,66,118" concept="7" />
      <node id="2278461409091581692" at="66,118,67,49" concept="2" />
      <node id="2278461409091581692" at="67,49,68,28" concept="2" />
      <node id="2278461409091581692" at="68,28,69,65" concept="2" />
      <node id="2278461409091581692" at="69,65,70,92" concept="2" />
      <node id="2278461409091581692" at="70,92,71,22" concept="8" />
      <node id="2278461409091581692" at="74,0,75,0" concept="3" trace="myPropertyCell_tny8cn_a0a" />
      <node id="2278461409091581692" at="75,0,76,0" concept="3" trace="myPropertyCell_tny8cn_a1a" />
      <node id="2278461409091581692" at="76,0,77,0" concept="3" trace="myPropertyCell_tny8cn_a2a" />
      <node id="2278461409091581692" at="77,0,78,0" concept="3" trace="myPropertyCell_tny8cn_a3a" />
      <node id="2278461409091581692" at="78,0,79,0" concept="3" trace="myPropertyCell_tny8cn_a4a" />
      <node id="2278461409091581692" at="79,0,80,0" concept="3" trace="myInputPorts" />
      <node id="2278461409091581692" at="80,0,81,0" concept="3" trace="myOutputPorts" />
      <node id="2278461409091581692" at="81,83,82,33" concept="11" />
      <node id="2278461409091581692" at="84,55,85,174" concept="8" />
      <node id="2278461409091581692" at="87,65,88,174" concept="2" />
      <node id="2278461409091581692" at="90,8,91,47" concept="2" />
      <node id="2278461409091581692" at="91,47,92,206" concept="2" />
      <node id="2278461409091581692" at="94,55,95,174" concept="8" />
      <node id="2278461409091581692" at="97,65,98,174" concept="2" />
      <node id="2278461409091581692" at="100,8,101,47" concept="2" />
      <node id="2278461409091581692" at="101,47,102,206" concept="2" />
      <node id="2278461409091581692" at="104,55,105,178" concept="8" />
      <node id="2278461409091581692" at="107,65,108,178" concept="2" />
      <node id="2278461409091581692" at="110,8,111,47" concept="2" />
      <node id="2278461409091581692" at="111,47,112,210" concept="2" />
      <node id="2278461409091581692" at="114,55,115,179" concept="8" />
      <node id="2278461409091581692" at="117,65,118,179" concept="2" />
      <node id="2278461409091581692" at="120,8,121,47" concept="2" />
      <node id="2278461409091581692" at="121,47,122,211" concept="2" />
      <node id="2278461409091581692" at="124,55,125,182" concept="8" />
      <node id="2278461409091581692" at="127,65,128,182" concept="2" />
      <node id="2278461409091581692" at="130,8,131,47" concept="2" />
      <node id="2278461409091581692" at="131,47,132,214" concept="2" />
      <node id="2278461409091581692" at="132,214,133,20" concept="2" />
      <node id="2278461409091581692" at="135,31,136,39" concept="2" />
      <node id="2278461409091581692" at="136,39,137,46" concept="2" />
      <node id="2278461409091581692" at="137,46,138,46" concept="2" />
      <node id="2278461409091581692" at="138,46,139,46" concept="2" />
      <node id="2278461409091581692" at="139,46,140,46" concept="2" />
      <node id="2278461409091581692" at="140,46,141,46" concept="2" />
      <node id="2278461409091622742" at="143,40,144,165" concept="8" />
      <node id="2278461409091645979" at="148,40,149,165" concept="8" />
      <node id="2278461409091581692" at="156,95,157,53" concept="2" />
      <node id="2278461409091581692" at="162,103,163,61" concept="2" />
      <node id="2278461409091581692" at="163,61,164,65" concept="2" />
      <node id="2278461409091581692" at="164,65,165,66" concept="2" />
      <node id="2278461409091581692" at="165,66,166,78" concept="2" />
      <node id="2278461409091581692" at="169,57,170,88" concept="2" />
      <node id="2278461409091581692" at="173,22,174,0" concept="10" />
      <node id="2278461409091581692" at="178,56,179,45" concept="7" />
      <node id="2278461409091581692" at="179,45,180,60" concept="2" />
      <node id="2278461409091581692" at="180,60,181,48" concept="2" />
      <node id="2278461409091581692" at="181,48,182,41" concept="2" />
      <node id="2278461409091581692" at="182,41,183,26" concept="8" />
      <node id="2278461409091581692" at="190,103,191,61" concept="2" />
      <node id="2278461409091581692" at="191,61,192,59" concept="2" />
      <node id="2278461409091581692" at="192,59,193,66" concept="2" />
      <node id="2278461409091581692" at="193,66,194,84" concept="2" />
      <node id="2278461409091581692" at="194,84,195,78" concept="2" />
      <node id="2278461409091581692" at="198,57,199,88" concept="2" />
      <node id="2278461409091581692" at="202,22,203,0" concept="10" />
      <node id="2278461409091581692" at="207,56,208,45" concept="7" />
      <node id="2278461409091581692" at="208,45,209,60" concept="2" />
      <node id="2278461409091581692" at="209,60,210,48" concept="2" />
      <node id="2278461409091581692" at="210,48,211,41" concept="2" />
      <node id="2278461409091581692" at="211,41,212,26" concept="8" />
      <node id="2278461409091581692" at="214,14,215,62" concept="7" />
      <node id="2278461409091581692" at="220,103,221,61" concept="2" />
      <node id="2278461409091581692" at="223,39,224,77" concept="2" />
      <node id="2278461409091581692" at="228,39,229,77" concept="2" />
      <node id="2278461409091581692" at="233,55,234,91" concept="2" />
      <node id="2278461409091581692" at="234,91,235,91" concept="2" />
      <node id="2278461409091581692" at="237,22,238,130" concept="2" />
      <node id="2278461409091581692" at="238,130,239,130" concept="2" />
      <node id="2278461409091581692" at="239,130,240,106" concept="2" />
      <node id="2278461409091581692" at="240,106,241,107" concept="2" />
      <node id="2278461409091581692" at="241,107,242,104" concept="2" />
      <node id="2278461409091581692" at="246,14,247,51" concept="7" />
      <node id="2278461409091581692" at="250,49,251,80" concept="2" />
      <node id="2278461409091581692" at="259,45,260,27" concept="8" />
      <node id="2278461409091581692" at="262,17,263,69" concept="2" />
      <node id="2278461409091581692" at="264,71,265,63" concept="2" />
      <node id="2278461409091581692" at="270,45,271,57" concept="7" />
      <node id="2278461409091581692" at="272,40,273,23" concept="8" />
      <node id="2278461409091581692" at="274,15,275,55" concept="2" />
      <node id="2278461409091581692" at="275,55,276,55" concept="2" />
      <node id="2278461409091581692" at="276,55,277,41" concept="2" />
      <node id="2278461409091581692" at="277,41,278,42" concept="2" />
      <node id="2278461409091581692" at="287,95,288,53" concept="2" />
      <node id="2278461409091581692" at="288,53,289,53" concept="7" />
      <node id="2278461409091581692" at="290,36,291,19" concept="8" />
      <node id="2278461409091581692" at="292,11,293,78" concept="7" />
      <node id="2278461409091581692" at="294,36,295,19" concept="8" />
      <node id="2278461409091581692" at="296,11,297,90" concept="2" />
      <node id="2278461409091581692" at="297,90,298,114" concept="2" />
      <node id="2278461409091581692" at="298,114,299,75" concept="7" />
      <node id="2278461409091581692" at="299,75,300,97" concept="2" />
      <node id="2278461409091581692" at="300,97,301,113" concept="2" />
      <node id="2278461409091581692" at="304,34,305,23" concept="8" />
      <node id="2278461409091581692" at="306,15,307,50" concept="7" />
      <node id="2278461409091581692" at="307,50,308,49" concept="7" />
      <node id="2278461409091581692" at="308,49,309,58" concept="2" />
      <node id="2278461409091581692" at="309,58,310,148" concept="2" />
      <node id="2278461409091581692" at="317,103,318,61" concept="7" />
      <node id="2278461409091581692" at="319,44,320,27" concept="8" />
      <node id="2278461409091581692" at="321,19,322,132" concept="7" />
      <node id="2278461409091581692" at="323,54,324,27" concept="8" />
      <node id="2278461409091581692" at="325,19,326,139" concept="7" />
      <node id="2278461409091581692" at="327,42,328,27" concept="8" />
      <node id="2278461409091581692" at="329,19,330,115" concept="7" />
      <node id="2278461409091581692" at="330,115,331,136" concept="2" />
      <node id="2278461409091581692" at="331,136,332,102" concept="7" />
      <node id="2278461409091581692" at="332,102,333,91" concept="2" />
      <node id="2278461409091581692" at="333,91,334,0" concept="10" />
      <node id="2278461409091581692" at="343,103,344,61" concept="7" />
      <node id="2278461409091581692" at="345,44,346,27" concept="8" />
      <node id="2278461409091581692" at="347,19,348,132" concept="7" />
      <node id="2278461409091581692" at="349,54,350,27" concept="8" />
      <node id="2278461409091581692" at="351,19,352,139" concept="7" />
      <node id="2278461409091581692" at="353,42,354,27" concept="8" />
      <node id="2278461409091581692" at="355,19,356,115" concept="7" />
      <node id="2278461409091581692" at="356,115,357,136" concept="2" />
      <node id="2278461409091581692" at="357,136,358,102" concept="7" />
      <node id="2278461409091581692" at="358,102,359,91" concept="2" />
      <node id="2278461409091581692" at="359,91,360,0" concept="10" />
      <node id="2278461409091581692" at="364,14,365,0" concept="10" />
      <node id="2278461409091581692" at="47,0,49,0" concept="3" trace="myNode" />
      <node id="2278461409091581692" at="61,0,64,0" concept="6" trace="createCell#()Ljetbrains/mps/openapi/editor/cells/EditorCell;" />
      <node id="2278461409091581692" at="84,0,87,0" concept="6" trace="getModelPropertyValueImpl#()Ljava/lang/Integer;" />
      <node id="2278461409091581692" at="87,0,90,0" concept="6" trace="setModelPropertyValueImpl#(Ljava/lang/Integer;)V" />
      <node id="2278461409091581692" at="94,0,97,0" concept="6" trace="getModelPropertyValueImpl#()Ljava/lang/Integer;" />
      <node id="2278461409091581692" at="97,0,100,0" concept="6" trace="setModelPropertyValueImpl#(Ljava/lang/Integer;)V" />
      <node id="2278461409091581692" at="104,0,107,0" concept="6" trace="getModelPropertyValueImpl#()Ljava/lang/Integer;" />
      <node id="2278461409091581692" at="107,0,110,0" concept="6" trace="setModelPropertyValueImpl#(Ljava/lang/Integer;)V" />
      <node id="2278461409091581692" at="114,0,117,0" concept="6" trace="getModelPropertyValueImpl#()Ljava/lang/Integer;" />
      <node id="2278461409091581692" at="117,0,120,0" concept="6" trace="setModelPropertyValueImpl#(Ljava/lang/Integer;)V" />
      <node id="2278461409091581692" at="124,0,127,0" concept="6" trace="getModelPropertyValueImpl#()Ljava/lang/Integer;" />
      <node id="2278461409091581692" at="127,0,130,0" concept="6" trace="setModelPropertyValueImpl#(Ljava/lang/Integer;)V" />
      <node id="2278461409091620812" at="143,0,146,0" concept="6" trace="select#(Lorg/jetbrains/mps/openapi/model/SNode;)Ljava/lang/String;" />
      <node id="2278461409091645518" at="148,0,151,0" concept="6" trace="select#(Lorg/jetbrains/mps/openapi/model/SNode;)Ljava/lang/String;" />
      <node id="2278461409091581692" at="168,56,171,23" concept="5" />
      <node id="2278461409091581692" at="197,56,200,23" concept="5" />
      <node id="2278461409091581692" at="223,0,226,0" concept="6" trace="run#()V" />
      <node id="2278461409091581692" at="228,0,231,0" concept="6" trace="run#()V" />
      <node id="2278461409091581692" at="249,48,252,15" concept="5" />
      <node id="2278461409091581692" at="258,97,261,19" concept="5" />
      <node id="2278461409091581692" at="271,57,274,15" concept="5" />
      <node id="2278461409091581692" at="289,53,292,11" concept="5" />
      <node id="2278461409091581692" at="293,78,296,11" concept="5" />
      <node id="2278461409091581692" at="303,46,306,15" concept="5" />
      <node id="2278461409091581692" at="318,61,321,19" concept="5" />
      <node id="2278461409091581692" at="322,132,325,19" concept="5" />
      <node id="2278461409091581692" at="326,139,329,19" concept="5" />
      <node id="2278461409091581692" at="344,61,347,19" concept="5" />
      <node id="2278461409091581692" at="348,132,351,19" concept="5" />
      <node id="2278461409091581692" at="352,139,355,19" concept="5" />
      <node id="2278461409091581692" at="50,0,54,0" concept="1" trace="NodeWithPortQueries_EditorBuilder_a#(Ljetbrains/mps/openapi/editor/EditorContext;Lorg/jetbrains/mps/openapi/model/SNode;)V" />
      <node id="2278461409091581692" at="233,0,237,0" concept="6" trace="set#(Ljetbrains/jetpad/geometry/Rectangle;)V" />
      <node id="2278461409091581692" at="55,0,60,0" concept="6" trace="getNode#()Lorg/jetbrains/mps/openapi/model/SNode;" />
      <node id="2278461409091581692" at="141,46,146,74" concept="2" />
      <node id="2278461409091581692" at="146,74,151,76" concept="2" />
      <node id="2278461409091581692" at="168,0,173,0" concept="6" trace="set#(Ljava/lang/Boolean;)V" />
      <node id="2278461409091581692" at="197,0,202,0" concept="6" trace="set#(Ljava/lang/Boolean;)V" />
      <node id="2278461409091581692" at="221,61,226,22" concept="2" />
      <node id="2278461409091581692" at="226,22,231,22" concept="2" />
      <node id="2278461409091581692" at="249,0,254,0" concept="6" trace="set#(Ljava/lang/Boolean;)V" />
      <node id="2278461409091581692" at="257,31,262,17" concept="4" />
      <node id="2278461409091581692" at="231,22,237,22" concept="2" />
      <node id="2278461409091581692" at="166,78,173,22" concept="2" />
      <node id="2278461409091581692" at="178,0,185,0" concept="6" trace="createPortView#(Ljava/lang/String;)Ljetbrains/jetpad/projectional/view/RectView;" />
      <node id="2278461409091581692" at="195,78,202,22" concept="2" />
      <node id="2278461409091581692" at="207,0,214,0" concept="6" trace="createPortView#(Ljava/lang/String;)Ljetbrains/jetpad/projectional/view/RectView;" />
      <node id="2278461409091581692" at="247,51,254,14" concept="2" />
      <node id="2278461409091581692" at="65,0,73,0" concept="6" trace="createDiagramNode_tny8cn_a#()Ljetbrains/mps/openapi/editor/cells/EditorCell;" />
      <node id="2278461409091581692" at="82,33,90,8" concept="2" />
      <node id="2278461409091581692" at="92,206,100,8" concept="2" />
      <node id="2278461409091581692" at="102,206,110,8" concept="2" />
      <node id="2278461409091581692" at="112,210,120,8" concept="2" />
      <node id="2278461409091581692" at="122,211,130,8" concept="2" />
      <node id="2278461409091581692" at="303,0,312,0" concept="6" trace="set#(Ljetbrains/jetpad/geometry/Rectangle;)V" />
      <node id="2278461409091581692" at="256,49,266,15" concept="5" />
      <node id="2278461409091581692" at="270,0,280,0" concept="6" trace="set#(Ljetbrains/jetpad/geometry/Rectangle;)V" />
      <node id="2278461409091581692" at="301,113,312,14" concept="2" />
      <node id="2278461409091581692" at="256,0,268,0" concept="6" trace="set#(Ljava/lang/Boolean;)V" />
      <node id="2278461409091581692" at="268,14,280,14" concept="2" />
      <node id="2278461409091581692" at="254,14,268,14" concept="2" />
      <node id="2278461409091581692" at="161,0,176,0" concept="6" trace="registerSynchronizers#(Ljetbrains/jetpad/mapper/Mapper/SynchronizersConfiguration;)V" />
      <node id="2278461409091581692" at="189,0,205,0" concept="6" trace="registerSynchronizers#(Ljetbrains/jetpad/mapper/Mapper/SynchronizersConfiguration;)V" />
      <node id="2278461409091581692" at="159,85,176,16" concept="8" />
      <node id="2278461409091581692" at="135,0,153,0" concept="6" trace="synchronize#()V" />
      <node id="2278461409091581692" at="187,85,205,16" concept="8" />
      <node id="2278461409091581692" at="159,0,178,0" concept="6" trace="createMapper#(Ljava/lang/String;)Ljetbrains/jetpad/mapper/Mapper;" />
      <node id="2278461409091581692" at="187,0,207,0" concept="6" trace="createMapper#(Ljava/lang/String;)Ljetbrains/jetpad/mapper/Mapper;" />
      <node id="2278461409091581692" at="316,0,336,0" concept="6" trace="registerSynchronizers#(Ljetbrains/jetpad/mapper/Mapper/SynchronizersConfiguration;)V" />
      <node id="2278461409091581692" at="342,0,362,0" concept="6" trace="registerSynchronizers#(Ljetbrains/jetpad/mapper/Mapper/SynchronizersConfiguration;)V" />
      <node id="2278461409091581692" at="314,104,336,16" concept="8" />
      <node id="2278461409091581692" at="340,104,362,16" concept="8" />
      <node id="2278461409091581692" at="314,0,338,0" concept="6" trace="createMapper#(Ljava/lang/String;)Ljetbrains/jetpad/mapper/Mapper;" />
      <node id="2278461409091581692" at="340,0,364,0" concept="6" trace="createMapper#(Ljava/lang/String;)Ljetbrains/jetpad/mapper/Mapper;" />
      <node id="2278461409091581692" at="219,0,244,0" concept="6" trace="registerSynchronizers#(Ljetbrains/jetpad/mapper/Mapper/SynchronizersConfiguration;)V" />
      <node id="2278461409091581692" at="312,14,338,14" concept="2" />
      <node id="2278461409091581692" at="338,14,364,14" concept="2" />
      <node id="2278461409091581692" at="217,96,244,16" concept="8" />
      <node id="2278461409091581692" at="157,53,185,14" concept="2" />
      <node id="2278461409091581692" at="185,14,214,14" concept="2" />
      <node id="2278461409091581692" at="217,0,246,0" concept="6" trace="createMapper#(Ljava/lang/String;)Ljetbrains/jetpad/mapper/Mapper;" />
      <node id="2278461409091581692" at="215,62,246,14" concept="2" />
      <node id="2278461409091581692" at="81,0,135,0" concept="1" trace="BlockCellImpl_tny8cn_a#(Ljetbrains/mps/openapi/editor/EditorContext;Lorg/jetbrains/mps/openapi/model/SNode;)V" />
      <node id="2278461409091581692" at="286,0,367,0" concept="6" trace="registerSynchronizers#(Ljetbrains/jetpad/mapper/Mapper/SynchronizersConfiguration;)V" />
      <node id="2278461409091581692" at="284,70,367,8" concept="8" />
      <node id="2278461409091581692" at="284,0,369,0" concept="6" trace="createDecorationMapper#()Ljetbrains/jetpad/mapper/Mapper;" />
      <node id="2278461409091581692" at="155,0,282,0" concept="6" trace="registerSynchronizers#(Ljetbrains/jetpad/mapper/Mapper/SynchronizersConfiguration;)V" />
      <node id="2278461409091581692" at="153,58,282,8" concept="8" />
      <node id="2278461409091581692" at="153,0,284,0" concept="6" trace="createMapper#()Ljetbrains/jetpad/mapper/Mapper;" />
      <scope id="2278461409091581692" at="57,26,58,18" />
      <scope id="2278461409091581692" at="61,39,62,40" />
      <scope id="2278461409091581692" at="84,55,85,174" />
      <scope id="2278461409091581692" at="87,65,88,174" />
      <scope id="2278461409091581692" at="94,55,95,174" />
      <scope id="2278461409091581692" at="97,65,98,174" />
      <scope id="2278461409091581692" at="104,55,105,178" />
      <scope id="2278461409091581692" at="107,65,108,178" />
      <scope id="2278461409091581692" at="114,55,115,179" />
      <scope id="2278461409091581692" at="117,65,118,179" />
      <scope id="2278461409091581692" at="124,55,125,182" />
      <scope id="2278461409091581692" at="127,65,128,182" />
      <scope id="2278461409091620813" at="143,40,144,165" />
      <scope id="2278461409091645519" at="148,40,149,165" />
      <scope id="2278461409091581692" at="169,57,170,88" />
      <scope id="2278461409091581692" at="198,57,199,88" />
      <scope id="2278461409091581692" at="223,39,224,77" />
      <scope id="2278461409091581692" at="228,39,229,77" />
      <scope id="2278461409091581692" at="250,49,251,80" />
      <scope id="2278461409091581692" at="259,45,260,27" />
      <scope id="2278461409091581692" at="264,71,265,63" />
      <scope id="2278461409091581692" at="272,40,273,23" />
      <scope id="2278461409091581692" at="290,36,291,19" />
      <scope id="2278461409091581692" at="294,36,295,19" />
      <scope id="2278461409091581692" at="304,34,305,23" />
      <scope id="2278461409091581692" at="319,44,320,27" />
      <scope id="2278461409091581692" at="323,54,324,27" />
      <scope id="2278461409091581692" at="327,42,328,27" />
      <scope id="2278461409091581692" at="345,44,346,27" />
      <scope id="2278461409091581692" at="349,54,350,27" />
      <scope id="2278461409091581692" at="353,42,354,27" />
      <scope id="2278461409091581692" at="50,99,52,18" />
      <scope id="2278461409091581692" at="233,55,235,91" />
      <scope id="2278461409091581692" at="61,0,64,0" />
      <scope id="2278461409091581692" at="84,0,87,0" />
      <scope id="2278461409091581692" at="87,0,90,0">
        <var name="value" id="2278461409091581692" />
      </scope>
      <scope id="2278461409091581692" at="94,0,97,0" />
      <scope id="2278461409091581692" at="97,0,100,0">
        <var name="value" id="2278461409091581692" />
      </scope>
      <scope id="2278461409091581692" at="104,0,107,0" />
      <scope id="2278461409091581692" at="107,0,110,0">
        <var name="value" id="2278461409091581692" />
      </scope>
      <scope id="2278461409091581692" at="114,0,117,0" />
      <scope id="2278461409091581692" at="117,0,120,0">
        <var name="value" id="2278461409091581692" />
      </scope>
      <scope id="2278461409091581692" at="124,0,127,0" />
      <scope id="2278461409091581692" at="127,0,130,0">
        <var name="value" id="2278461409091581692" />
      </scope>
      <scope id="2278461409091620812" at="143,0,146,0">
        <var name="it" id="2278461409091620812" />
      </scope>
      <scope id="2278461409091645518" at="148,0,151,0">
        <var name="it" id="2278461409091645518" />
      </scope>
      <scope id="2278461409091581692" at="168,56,171,23" />
      <scope id="2278461409091581692" at="197,56,200,23" />
      <scope id="2278461409091581692" at="223,0,226,0" />
      <scope id="2278461409091581692" at="228,0,231,0" />
      <scope id="2278461409091581692" at="249,48,252,15" />
      <scope id="2278461409091581692" at="258,97,261,19" />
      <scope id="2278461409091581692" at="50,0,54,0">
        <var name="context" id="2278461409091581692" />
        <var name="node" id="2278461409091581692" />
      </scope>
      <scope id="2278461409091581692" at="233,0,237,0">
        <var name="bounds" id="2278461409091581692" />
      </scope>
      <scope id="2278461409091581692" at="55,0,60,0" />
      <scope id="2278461409091581692" at="168,0,173,0">
        <var name="isFocused" id="2278461409091581692" />
      </scope>
      <scope id="2278461409091581692" at="178,56,183,26">
        <var name="view" id="2278461409091581692" />
      </scope>
      <scope id="2278461409091581692" at="197,0,202,0">
        <var name="isFocused" id="2278461409091581692" />
      </scope>
      <scope id="2278461409091581692" at="207,56,212,26">
        <var name="view" id="2278461409091581692" />
      </scope>
      <scope id="2278461409091581692" at="249,0,254,0">
        <var name="isFocused" id="2278461409091581692" />
      </scope>
      <scope id="2278461409091581692" at="257,31,262,17">
        <var name="view" id="2278461409091581692" />
      </scope>
      <scope id="2278461409091581692" at="65,51,71,22">
        <var name="editorCell" id="2278461409091581692" />
      </scope>
      <scope id="2278461409091581692" at="257,31,263,69" />
      <scope id="2278461409091581692" at="178,0,185,0">
        <var name="id" id="2278461409091581692" />
      </scope>
      <scope id="2278461409091581692" at="207,0,214,0">
        <var name="id" id="2278461409091581692" />
      </scope>
      <scope id="2278461409091581692" at="303,46,310,148">
        <var name="positionDelta" id="2278461409091581692" />
        <var name="sizeDelta" id="2278461409091581692" />
      </scope>
      <scope id="2278461409091581692" at="65,0,73,0" />
      <scope id="2278461409091581692" at="270,45,278,42">
        <var name="diagramCell" id="2278461409091581692" />
      </scope>
      <scope id="2278461409091581692" at="303,0,312,0">
        <var name="delta" id="2278461409091581692" />
      </scope>
      <scope id="2278461409091581692" at="256,49,266,15" />
      <scope id="2278461409091581692" at="270,0,280,0">
        <var name="rect" id="2278461409091581692" />
      </scope>
      <scope id="2278461409091581692" at="162,103,174,0" />
      <scope id="2278461409091581692" at="256,0,268,0">
        <var name="isSelected" id="2278461409091581692" />
      </scope>
      <scope id="2278461409091581692" at="190,103,203,0" />
      <scope id="2278461409091581692" at="161,0,176,0">
        <var name="configuration" id="2278461409091581692" />
      </scope>
      <scope id="2278461409091581692" at="135,31,151,76" />
      <scope id="2278461409091581692" at="189,0,205,0">
        <var name="configuration" id="2278461409091581692" />
      </scope>
      <scope id="2278461409091581692" at="159,85,176,16" />
      <scope id="2278461409091581692" at="317,103,334,0">
        <var name="blockDescendantMapper" id="2278461409091581692" />
        <var name="bounds" id="2278461409091581692" />
        <var name="descendantMapper" id="2278461409091581692" />
        <var name="diagramCell" id="2278461409091581692" />
        <var name="mappers" id="2278461409091581692" />
      </scope>
      <scope id="2278461409091581692" at="343,103,360,0">
        <var name="blockDescendantMapper" id="2278461409091581692" />
        <var name="bounds" id="2278461409091581692" />
        <var name="descendantMapper" id="2278461409091581692" />
        <var name="diagramCell" id="2278461409091581692" />
        <var name="mappers" id="2278461409091581692" />
      </scope>
      <scope id="2278461409091581692" at="135,0,153,0" />
      <scope id="2278461409091581692" at="187,85,205,16" />
      <scope id="2278461409091581692" at="159,0,178,0">
        <var name="id" id="2278461409091581692" />
      </scope>
      <scope id="2278461409091581692" at="187,0,207,0">
        <var name="id" id="2278461409091581692" />
      </scope>
      <scope id="2278461409091581692" at="316,0,336,0">
        <var name="configuration" id="2278461409091581692" />
      </scope>
      <scope id="2278461409091581692" at="342,0,362,0">
        <var name="configuration" id="2278461409091581692" />
      </scope>
      <scope id="2278461409091581692" at="220,103,242,104" />
      <scope id="2278461409091581692" at="314,104,336,16" />
      <scope id="2278461409091581692" at="340,104,362,16" />
      <scope id="2278461409091581692" at="314,0,338,0">
        <var name="id" id="2278461409091581692" />
      </scope>
      <scope id="2278461409091581692" at="340,0,364,0">
        <var name="id" id="2278461409091581692" />
      </scope>
      <scope id="2278461409091581692" at="219,0,244,0">
        <var name="configuration" id="2278461409091581692" />
      </scope>
      <scope id="2278461409091581692" at="217,96,244,16" />
      <scope id="2278461409091581692" at="217,0,246,0">
        <var name="block" id="2278461409091581692" />
      </scope>
      <scope id="2278461409091581692" at="81,83,133,20" />
      <scope id="2278461409091581692" at="81,0,135,0">
        <var name="editorContext" id="2278461409091581692" />
        <var name="node" id="2278461409091581692" />
      </scope>
      <scope id="2278461409091581692" at="287,95,365,0">
        <var name="blockMapper" id="2278461409091581692" />
        <var name="contentView" id="2278461409091581692" />
        <var name="diagramCell" id="2278461409091581692" />
      </scope>
      <scope id="2278461409091581692" at="286,0,367,0">
        <var name="configuration" id="2278461409091581692" />
      </scope>
      <scope id="2278461409091581692" at="284,70,367,8" />
      <scope id="2278461409091581692" at="284,0,369,0" />
      <scope id="2278461409091581692" at="156,95,280,14">
        <var name="diagramNodeView" id="2278461409091581692" />
        <var name="targetView" id="2278461409091581692" />
      </scope>
      <scope id="2278461409091581692" at="155,0,282,0">
        <var name="configuration" id="2278461409091581692" />
      </scope>
      <scope id="2278461409091581692" at="153,58,282,8" />
      <scope id="2278461409091581692" at="153,0,284,0" />
      <unit id="2278461409091620812" at="142,228,146,7" name="jetbrains.mps.lang.editor.diagram.testLanguage.editor.NodeWithPortQueries_EditorBuilder_a$BlockCellImpl_tny8cn_a$6" />
      <unit id="2278461409091645518" at="147,229,151,7" name="jetbrains.mps.lang.editor.diagram.testLanguage.editor.NodeWithPortQueries_EditorBuilder_a$BlockCellImpl_tny8cn_a$7" />
      <unit id="2278461409091581692" at="222,115,226,19" name="jetbrains.mps.lang.editor.diagram.testLanguage.editor.NodeWithPortQueries_EditorBuilder_a$BlockCellImpl_tny8cn_a$8$3$1$1" />
      <unit id="2278461409091581692" at="227,115,231,19" name="jetbrains.mps.lang.editor.diagram.testLanguage.editor.NodeWithPortQueries_EditorBuilder_a$BlockCellImpl_tny8cn_a$8$3$1$2" />
      <unit id="2278461409091581692" at="232,88,237,19" name="jetbrains.mps.lang.editor.diagram.testLanguage.editor.NodeWithPortQueries_EditorBuilder_a$BlockCellImpl_tny8cn_a$8$3$1$3" />
      <unit id="2278461409091581692" at="167,89,173,19" name="jetbrains.mps.lang.editor.diagram.testLanguage.editor.NodeWithPortQueries_EditorBuilder_a$BlockCellImpl_tny8cn_a$8$1$1$1" />
      <unit id="2278461409091581692" at="196,89,202,19" name="jetbrains.mps.lang.editor.diagram.testLanguage.editor.NodeWithPortQueries_EditorBuilder_a$BlockCellImpl_tny8cn_a$8$2$1$1" />
      <unit id="2278461409091581692" at="248,80,254,11" name="jetbrains.mps.lang.editor.diagram.testLanguage.editor.NodeWithPortQueries_EditorBuilder_a$BlockCellImpl_tny8cn_a$8$4" />
      <unit id="2278461409091581692" at="83,38,90,7" name="jetbrains.mps.lang.editor.diagram.testLanguage.editor.NodeWithPortQueries_EditorBuilder_a$BlockCellImpl_tny8cn_a$1" />
      <unit id="2278461409091581692" at="93,38,100,7" name="jetbrains.mps.lang.editor.diagram.testLanguage.editor.NodeWithPortQueries_EditorBuilder_a$BlockCellImpl_tny8cn_a$2" />
      <unit id="2278461409091581692" at="103,38,110,7" name="jetbrains.mps.lang.editor.diagram.testLanguage.editor.NodeWithPortQueries_EditorBuilder_a$BlockCellImpl_tny8cn_a$3" />
      <unit id="2278461409091581692" at="113,38,120,7" name="jetbrains.mps.lang.editor.diagram.testLanguage.editor.NodeWithPortQueries_EditorBuilder_a$BlockCellImpl_tny8cn_a$4" />
      <unit id="2278461409091581692" at="123,38,130,7" name="jetbrains.mps.lang.editor.diagram.testLanguage.editor.NodeWithPortQueries_EditorBuilder_a$BlockCellImpl_tny8cn_a$5" />
      <unit id="2278461409091581692" at="302,83,312,11" name="jetbrains.mps.lang.editor.diagram.testLanguage.editor.NodeWithPortQueries_EditorBuilder_a$BlockCellImpl_tny8cn_a$9$1" />
      <unit id="2278461409091581692" at="269,79,280,11" name="jetbrains.mps.lang.editor.diagram.testLanguage.editor.NodeWithPortQueries_EditorBuilder_a$BlockCellImpl_tny8cn_a$8$6" />
      <unit id="2278461409091581692" at="255,74,268,11" name="jetbrains.mps.lang.editor.diagram.testLanguage.editor.NodeWithPortQueries_EditorBuilder_a$BlockCellImpl_tny8cn_a$8$5" />
      <unit id="2278461409091581692" at="160,25,176,15" name="jetbrains.mps.lang.editor.diagram.testLanguage.editor.NodeWithPortQueries_EditorBuilder_a$BlockCellImpl_tny8cn_a$8$1$1" />
      <unit id="2278461409091581692" at="188,25,205,15" name="jetbrains.mps.lang.editor.diagram.testLanguage.editor.NodeWithPortQueries_EditorBuilder_a$BlockCellImpl_tny8cn_a$8$2$1" />
      <unit id="2278461409091581692" at="315,25,336,15" name="jetbrains.mps.lang.editor.diagram.testLanguage.editor.NodeWithPortQueries_EditorBuilder_a$BlockCellImpl_tny8cn_a$9$2$1" />
      <unit id="2278461409091581692" at="341,25,362,15" name="jetbrains.mps.lang.editor.diagram.testLanguage.editor.NodeWithPortQueries_EditorBuilder_a$BlockCellImpl_tny8cn_a$9$3$1" />
      <unit id="2278461409091581692" at="313,131,338,11" name="jetbrains.mps.lang.editor.diagram.testLanguage.editor.NodeWithPortQueries_EditorBuilder_a$BlockCellImpl_tny8cn_a$9$2" />
      <unit id="2278461409091581692" at="339,133,364,11" name="jetbrains.mps.lang.editor.diagram.testLanguage.editor.NodeWithPortQueries_EditorBuilder_a$BlockCellImpl_tny8cn_a$9$3" />
      <unit id="2278461409091581692" at="218,25,244,15" name="jetbrains.mps.lang.editor.diagram.testLanguage.editor.NodeWithPortQueries_EditorBuilder_a$BlockCellImpl_tny8cn_a$8$3$1" />
      <unit id="2278461409091581692" at="158,115,185,11" name="jetbrains.mps.lang.editor.diagram.testLanguage.editor.NodeWithPortQueries_EditorBuilder_a$BlockCellImpl_tny8cn_a$8$1" />
      <unit id="2278461409091581692" at="186,117,214,11" name="jetbrains.mps.lang.editor.diagram.testLanguage.editor.NodeWithPortQueries_EditorBuilder_a$BlockCellImpl_tny8cn_a$8$2" />
      <unit id="2278461409091581692" at="216,134,246,11" name="jetbrains.mps.lang.editor.diagram.testLanguage.editor.NodeWithPortQueries_EditorBuilder_a$BlockCellImpl_tny8cn_a$8$3" />
      <unit id="2278461409091581692" at="285,17,367,7" name="jetbrains.mps.lang.editor.diagram.testLanguage.editor.NodeWithPortQueries_EditorBuilder_a$BlockCellImpl_tny8cn_a$9" />
      <unit id="2278461409091581692" at="154,17,282,7" name="jetbrains.mps.lang.editor.diagram.testLanguage.editor.NodeWithPortQueries_EditorBuilder_a$BlockCellImpl_tny8cn_a$8" />
      <unit id="2278461409091581692" at="73,0,370,0" name="jetbrains.mps.lang.editor.diagram.testLanguage.editor.NodeWithPortQueries_EditorBuilder_a$BlockCellImpl_tny8cn_a" />
      <unit id="2278461409091581692" at="46,0,371,0" name="jetbrains.mps.lang.editor.diagram.testLanguage.editor.NodeWithPortQueries_EditorBuilder_a" />
    </file>
  </root>
  <root nodeRef="r:38933db7-8021-49f1-94e7-c8fed36889bf(jetbrains.mps.lang.editor.diagram.testLanguage.editor)/2278461409091838986">
    <file name="NodeWithPortQueries_DiagramTestTextual_Editor.java">
<<<<<<< HEAD
      <node id="2278461409091838986" at="14,0,15,0" concept="3" trace="myContextHints" />
      <node id="2278461409091838986" at="17,47,18,26" concept="8" />
      <node id="2278461409091838986" at="20,79,21,104" concept="8" />
      <node id="2278461409091838986" at="20,0,23,0" concept="6" trace="createEditorCell#(Ljetbrains/mps/openapi/editor/EditorContext;Lorg/jetbrains/mps/openapi/model/SNode;)Ljetbrains/mps/openapi/editor/cells/EditorCell;" />
      <node id="2278461409091838986" at="15,0,20,0" concept="6" trace="getContextHints#()Ljava/util/Collection;" />
      <scope id="2278461409091838986" at="17,47,18,26" />
      <scope id="2278461409091838986" at="20,79,21,104" />
      <scope id="2278461409091838986" at="20,0,23,0">
        <var name="editorContext" id="2278461409091838986" />
        <var name="node" id="2278461409091838986" />
      </scope>
      <scope id="2278461409091838986" at="15,0,20,0" />
      <unit id="2278461409091838986" at="13,0,24,0" name="jetbrains.mps.lang.editor.diagram.testLanguage.editor.NodeWithPortQueries_DiagramTestTextual_Editor" />
    </file>
    <file name="NodeWithPortQueries_DiagramTestTextual_EditorBuilder_a.java">
      <node id="2278461409091838986" at="34,118,35,19" concept="11" />
      <node id="2278461409091838986" at="35,19,36,18" concept="2" />
      <node id="2278461409091838986" at="41,26,42,18" concept="8" />
      <node id="2278461409091838986" at="45,39,46,39" concept="8" />
      <node id="2278461409091838986" at="49,50,50,103" concept="7" />
      <node id="2278461409091838986" at="50,103,51,48" concept="2" />
      <node id="2278461409091838986" at="51,48,52,28" concept="2" />
      <node id="2278461409091838986" at="52,28,53,65" concept="2" />
      <node id="2278461409091838986" at="53,65,54,57" concept="2" />
      <node id="2278461409091838986" at="54,57,55,57" concept="2" />
      <node id="2278461409091838986" at="55,57,56,59" concept="2" />
      <node id="2278461409091838986" at="56,59,57,57" concept="2" />
      <node id="2278461409091838986" at="57,57,58,22" concept="8" />
      <node id="2278461409091838990" at="60,49,61,114" concept="7" />
      <node id="2278461409091838990" at="61,114,62,47" concept="2" />
      <node id="2278461409091838990" at="62,47,63,34" concept="2" />
      <node id="2278461409091838990" at="63,34,64,22" concept="8" />
      <node id="2278461409091838991" at="66,49,67,94" concept="7" />
      <node id="2278461409091838991" at="67,94,68,47" concept="2" />
      <node id="2278461409091838991" at="68,47,69,34" concept="7" />
      <node id="2278461409091838991" at="69,34,70,60" concept="2" />
      <node id="2278461409091838991" at="70,60,71,60" concept="2" />
      <node id="2278461409091838991" at="71,60,72,40" concept="2" />
      <node id="2278461409091838991" at="72,40,73,34" concept="2" />
      <node id="2278461409091838991" at="73,34,74,22" concept="8" />
      <node id="2278461409091838986" at="76,51,77,103" concept="7" />
      <node id="2278461409091838986" at="77,103,78,49" concept="2" />
      <node id="2278461409091838986" at="78,49,79,34" concept="7" />
      <node id="2278461409091838986" at="79,34,80,58" concept="2" />
      <node id="2278461409091838986" at="80,58,81,40" concept="2" />
      <node id="2278461409091838986" at="81,40,82,58" concept="2" />
      <node id="2278461409091838986" at="82,58,83,58" concept="2" />
      <node id="2278461409091838986" at="83,58,84,58" concept="2" />
      <node id="2278461409091838986" at="84,58,85,58" concept="2" />
      <node id="2278461409091838986" at="85,58,86,58" concept="2" />
      <node id="2278461409091838986" at="86,58,87,58" concept="2" />
      <node id="2278461409091838986" at="87,58,88,58" concept="2" />
      <node id="2278461409091838986" at="88,58,89,58" concept="2" />
      <node id="2278461409091838986" at="89,58,90,58" concept="2" />
      <node id="2278461409091838986" at="90,58,91,58" concept="2" />
      <node id="2278461409091838986" at="91,58,92,58" concept="2" />
      <node id="2278461409091838986" at="92,58,93,58" concept="2" />
      <node id="2278461409091838986" at="93,58,94,58" concept="2" />
      <node id="2278461409091838986" at="94,58,95,58" concept="2" />
      <node id="2278461409091838986" at="95,58,96,58" concept="2" />
      <node id="2278461409091838986" at="96,58,97,58" concept="2" />
      <node id="2278461409091838986" at="97,58,98,58" concept="2" />
      <node id="2278461409091838986" at="98,58,99,58" concept="2" />
      <node id="2278461409091838986" at="99,58,100,61" concept="2" />
      <node id="2278461409091838986" at="100,61,101,58" concept="2" />
      <node id="2278461409091838986" at="101,58,102,58" concept="2" />
      <node id="2278461409091838986" at="102,58,103,58" concept="2" />
      <node id="2278461409091838986" at="103,58,104,61" concept="2" />
      <node id="2278461409091838986" at="104,61,105,22" concept="8" />
      <node id="2278461409091838997" at="107,50,108,94" concept="7" />
      <node id="2278461409091838997" at="108,94,109,48" concept="2" />
      <node id="2278461409091838997" at="109,48,110,34" concept="2" />
      <node id="2278461409091838997" at="110,34,111,22" concept="8" />
      <node id="2278461409091838998" at="113,50,114,94" concept="7" />
      <node id="2278461409091838998" at="114,94,115,48" concept="2" />
      <node id="2278461409091838998" at="115,48,116,34" concept="7" />
      <node id="2278461409091838998" at="116,34,117,54" concept="2" />
      <node id="2278461409091838998" at="117,54,118,40" concept="2" />
      <node id="2278461409091838998" at="118,40,119,34" concept="2" />
      <node id="2278461409091838998" at="119,34,120,22" concept="8" />
      <node id="2278461409091839000" at="122,50,123,89" concept="7" />
      <node id="2278461409091839000" at="123,89,124,26" concept="2" />
      <node id="2278461409091839000" at="124,26,125,39" concept="2" />
      <node id="2278461409091839000" at="125,39,126,26" concept="7" />
      <node id="2278461409091839000" at="126,26,127,63" concept="2" />
      <node id="2278461409091839000" at="127,63,128,39" concept="2" />
      <node id="2278461409091839000" at="128,39,129,34" concept="7" />
      <node id="2278461409091839000" at="129,34,130,60" concept="2" />
      <node id="2278461409091839000" at="130,60,131,40" concept="2" />
      <node id="2278461409091839000" at="131,40,132,73" concept="2" />
      <node id="2278461409091839000" at="132,73,133,57" concept="7" />
      <node id="2278461409091839000" at="133,57,134,59" concept="7" />
      <node id="2278461409091839000" at="135,35,136,87" concept="7" />
      <node id="2278461409091839000" at="136,87,137,94" concept="8" />
      <node id="2278461409091839000" at="138,10,139,22" concept="8" />
      <node id="2278461409091839002" at="141,50,142,94" concept="7" />
      <node id="2278461409091839002" at="142,94,143,48" concept="2" />
      <node id="2278461409091839002" at="143,48,144,34" concept="2" />
      <node id="2278461409091839002" at="144,34,145,22" concept="8" />
      <node id="2278461409091839003" at="147,50,148,94" concept="7" />
      <node id="2278461409091839003" at="148,94,149,48" concept="2" />
      <node id="2278461409091839003" at="149,48,150,34" concept="7" />
      <node id="2278461409091839003" at="150,34,151,54" concept="2" />
      <node id="2278461409091839003" at="151,54,152,40" concept="2" />
      <node id="2278461409091839003" at="152,40,153,34" concept="2" />
      <node id="2278461409091839003" at="153,34,154,22" concept="8" />
      <node id="2278461409091839005" at="156,50,157,89" concept="7" />
      <node id="2278461409091839005" at="157,89,158,26" concept="2" />
      <node id="2278461409091839005" at="158,26,159,39" concept="2" />
      <node id="2278461409091839005" at="159,39,160,26" concept="7" />
      <node id="2278461409091839005" at="160,26,161,63" concept="2" />
      <node id="2278461409091839005" at="161,63,162,39" concept="2" />
      <node id="2278461409091839005" at="162,39,163,34" concept="7" />
      <node id="2278461409091839005" at="163,34,164,60" concept="2" />
      <node id="2278461409091839005" at="164,60,165,40" concept="2" />
      <node id="2278461409091839005" at="165,40,166,73" concept="2" />
      <node id="2278461409091839005" at="166,73,167,57" concept="7" />
      <node id="2278461409091839005" at="167,57,168,59" concept="7" />
      <node id="2278461409091839005" at="169,35,170,87" concept="7" />
      <node id="2278461409091839005" at="170,87,171,94" concept="8" />
      <node id="2278461409091839005" at="172,10,173,22" concept="8" />
      <node id="2278461409091839007" at="175,50,176,98" concept="7" />
      <node id="2278461409091839007" at="176,98,177,48" concept="2" />
      <node id="2278461409091839007" at="177,48,178,34" concept="2" />
      <node id="2278461409091839007" at="178,34,179,22" concept="8" />
      <node id="2278461409091839008" at="181,50,182,94" concept="7" />
      <node id="2278461409091839008" at="182,94,183,48" concept="2" />
      <node id="2278461409091839008" at="183,48,184,34" concept="7" />
      <node id="2278461409091839008" at="184,34,185,54" concept="2" />
      <node id="2278461409091839008" at="185,54,186,40" concept="2" />
      <node id="2278461409091839008" at="186,40,187,34" concept="2" />
      <node id="2278461409091839008" at="187,34,188,22" concept="8" />
      <node id="2278461409091839010" at="190,50,191,89" concept="7" />
      <node id="2278461409091839010" at="191,89,192,30" concept="2" />
      <node id="2278461409091839010" at="192,30,193,43" concept="2" />
      <node id="2278461409091839010" at="193,43,194,26" concept="7" />
      <node id="2278461409091839010" at="194,26,195,63" concept="2" />
      <node id="2278461409091839010" at="195,63,196,43" concept="2" />
      <node id="2278461409091839010" at="196,43,197,34" concept="7" />
      <node id="2278461409091839010" at="197,34,198,60" concept="2" />
      <node id="2278461409091839010" at="198,60,199,40" concept="2" />
      <node id="2278461409091839010" at="199,40,200,73" concept="2" />
      <node id="2278461409091839010" at="200,73,201,57" concept="7" />
      <node id="2278461409091839010" at="201,57,202,59" concept="7" />
      <node id="2278461409091839010" at="203,35,204,87" concept="7" />
      <node id="2278461409091839010" at="204,87,205,94" concept="8" />
      <node id="2278461409091839010" at="206,10,207,22" concept="8" />
      <node id="2278461409091839012" at="209,50,210,99" concept="7" />
      <node id="2278461409091839012" at="210,99,211,48" concept="2" />
      <node id="2278461409091839012" at="211,48,212,34" concept="2" />
      <node id="2278461409091839012" at="212,34,213,22" concept="8" />
      <node id="2278461409091839013" at="215,50,216,94" concept="7" />
      <node id="2278461409091839013" at="216,94,217,48" concept="2" />
      <node id="2278461409091839013" at="217,48,218,34" concept="7" />
      <node id="2278461409091839013" at="218,34,219,54" concept="2" />
      <node id="2278461409091839013" at="219,54,220,40" concept="2" />
      <node id="2278461409091839013" at="220,40,221,34" concept="2" />
      <node id="2278461409091839013" at="221,34,222,22" concept="8" />
      <node id="2278461409091839015" at="224,50,225,89" concept="7" />
      <node id="2278461409091839015" at="225,89,226,31" concept="2" />
      <node id="2278461409091839015" at="226,31,227,44" concept="2" />
      <node id="2278461409091839015" at="227,44,228,26" concept="7" />
      <node id="2278461409091839015" at="228,26,229,63" concept="2" />
      <node id="2278461409091839015" at="229,63,230,44" concept="2" />
      <node id="2278461409091839015" at="230,44,231,34" concept="7" />
      <node id="2278461409091839015" at="231,34,232,60" concept="2" />
      <node id="2278461409091839015" at="232,60,233,40" concept="2" />
      <node id="2278461409091839015" at="233,40,234,73" concept="2" />
      <node id="2278461409091839015" at="234,73,235,57" concept="7" />
      <node id="2278461409091839015" at="235,57,236,59" concept="7" />
      <node id="2278461409091839015" at="237,35,238,87" concept="7" />
      <node id="2278461409091839015" at="238,87,239,94" concept="8" />
      <node id="2278461409091839015" at="240,10,241,22" concept="8" />
      <node id="2278461409091839017" at="243,50,244,103" concept="7" />
      <node id="2278461409091839017" at="244,103,245,48" concept="2" />
      <node id="2278461409091839017" at="245,48,246,34" concept="2" />
      <node id="2278461409091839017" at="246,34,247,22" concept="8" />
      <node id="2278461409091839018" at="249,50,250,94" concept="7" />
      <node id="2278461409091839018" at="250,94,251,48" concept="2" />
      <node id="2278461409091839018" at="251,48,252,34" concept="7" />
      <node id="2278461409091839018" at="252,34,253,54" concept="2" />
      <node id="2278461409091839018" at="253,54,254,40" concept="2" />
      <node id="2278461409091839018" at="254,40,255,34" concept="2" />
      <node id="2278461409091839018" at="255,34,256,22" concept="8" />
      <node id="2278461409091839020" at="258,50,259,89" concept="7" />
      <node id="2278461409091839020" at="259,89,260,34" concept="2" />
      <node id="2278461409091839020" at="260,34,261,47" concept="2" />
      <node id="2278461409091839020" at="261,47,262,26" concept="7" />
      <node id="2278461409091839020" at="262,26,263,63" concept="2" />
      <node id="2278461409091839020" at="263,63,264,47" concept="2" />
      <node id="2278461409091839020" at="264,47,265,34" concept="7" />
      <node id="2278461409091839020" at="265,34,266,60" concept="2" />
      <node id="2278461409091839020" at="266,60,267,40" concept="2" />
      <node id="2278461409091839020" at="267,40,268,73" concept="2" />
      <node id="2278461409091839020" at="268,73,269,57" concept="7" />
      <node id="2278461409091839020" at="269,57,270,59" concept="7" />
      <node id="2278461409091839020" at="271,35,272,87" concept="7" />
      <node id="2278461409091839020" at="272,87,273,94" concept="8" />
      <node id="2278461409091839020" at="274,10,275,22" concept="8" />
      <node id="2278461409091839022" at="277,50,278,93" concept="7" />
      <node id="2278461409091839022" at="278,93,279,48" concept="2" />
      <node id="2278461409091839022" at="279,48,280,34" concept="7" />
      <node id="2278461409091839022" at="280,34,281,60" concept="2" />
      <node id="2278461409091839022" at="281,60,282,40" concept="2" />
      <node id="2278461409091839022" at="282,40,283,34" concept="2" />
      <node id="2278461409091839022" at="283,34,284,22" concept="8" />
      <node id="2278461409091839024" at="286,50,287,99" concept="7" />
      <node id="2278461409091839024" at="287,99,288,48" concept="2" />
      <node id="2278461409091839024" at="288,48,289,34" concept="2" />
      <node id="2278461409091839024" at="289,34,290,22" concept="8" />
      <node id="2278461409091839025" at="292,50,293,94" concept="7" />
      <node id="2278461409091839025" at="293,94,294,48" concept="2" />
      <node id="2278461409091839025" at="294,48,295,34" concept="7" />
      <node id="2278461409091839025" at="295,34,296,54" concept="2" />
      <node id="2278461409091839025" at="296,54,297,60" concept="2" />
      <node id="2278461409091839025" at="297,60,298,40" concept="2" />
      <node id="2278461409091839025" at="298,40,299,34" concept="2" />
      <node id="2278461409091839025" at="299,34,300,22" concept="8" />
      <node id="2278461409091838986" at="302,53,303,164" concept="7" />
      <node id="2278461409091838986" at="303,164,304,91" concept="7" />
      <node id="2278461409091838986" at="304,91,305,47" concept="2" />
      <node id="2278461409091838986" at="305,47,306,34" concept="7" />
      <node id="2278461409091838986" at="306,34,307,68" concept="2" />
      <node id="2278461409091838986" at="307,68,308,58" concept="2" />
      <node id="2278461409091838986" at="308,58,309,60" concept="2" />
      <node id="2278461409091838986" at="309,60,310,40" concept="2" />
      <node id="2278461409091838986" at="310,40,311,49" concept="2" />
      <node id="2278461409091838986" at="311,49,312,22" concept="8" />
      <node id="2278461409091838986" at="315,99,316,50" concept="11" />
      <node id="2278461409091838986" at="318,66,319,93" concept="8" />
      <node id="2278461409091838986" at="321,57,322,65" concept="7" />
      <node id="2278461409091838986" at="322,65,323,58" concept="2" />
      <node id="2278461409091838986" at="323,58,324,25" concept="8" />
      <node id="2278461409091838986" at="326,41,327,34" concept="7" />
      <node id="2278461409091838986" at="327,34,328,42" concept="2" />
      <node id="2278461409091838986" at="328,42,329,49" concept="2" />
      <node id="2278461409091838986" at="329,49,330,23" concept="8" />
      <node id="2278461409091838986" at="333,96,334,134" concept="2" />
      <node id="2278461409091838986" at="335,34,336,142" concept="2" />
      <node id="2278461409091838986" at="336,142,337,146" concept="2" />
      <node id="2278461409091838986" at="339,122,340,394" concept="2" />
      <node id="2278461409091839033" at="345,50,346,93" concept="7" />
      <node id="2278461409091839033" at="346,93,347,48" concept="2" />
      <node id="2278461409091839033" at="347,48,348,34" concept="7" />
      <node id="2278461409091839033" at="348,34,349,60" concept="2" />
      <node id="2278461409091839033" at="349,60,350,40" concept="2" />
      <node id="2278461409091839033" at="350,40,351,34" concept="2" />
      <node id="2278461409091839033" at="351,34,352,22" concept="8" />
      <node id="2278461409091839035" at="354,50,355,100" concept="7" />
      <node id="2278461409091839035" at="355,100,356,48" concept="2" />
      <node id="2278461409091839035" at="356,48,357,34" concept="2" />
      <node id="2278461409091839035" at="357,34,358,22" concept="8" />
      <node id="2278461409091839036" at="360,50,361,94" concept="7" />
      <node id="2278461409091839036" at="361,94,362,48" concept="2" />
      <node id="2278461409091839036" at="362,48,363,34" concept="7" />
      <node id="2278461409091839036" at="363,34,364,54" concept="2" />
      <node id="2278461409091839036" at="364,54,365,60" concept="2" />
      <node id="2278461409091839036" at="365,60,366,40" concept="2" />
      <node id="2278461409091839036" at="366,40,367,34" concept="2" />
      <node id="2278461409091839036" at="367,34,368,22" concept="8" />
      <node id="2278461409091838986" at="370,53,371,166" concept="7" />
      <node id="2278461409091838986" at="371,166,372,91" concept="7" />
      <node id="2278461409091838986" at="372,91,373,48" concept="2" />
      <node id="2278461409091838986" at="373,48,374,34" concept="7" />
      <node id="2278461409091838986" at="374,34,375,68" concept="2" />
      <node id="2278461409091838986" at="375,68,376,58" concept="2" />
      <node id="2278461409091838986" at="376,58,377,60" concept="2" />
      <node id="2278461409091838986" at="377,60,378,40" concept="2" />
      <node id="2278461409091838986" at="378,40,379,49" concept="2" />
      <node id="2278461409091838986" at="379,49,380,22" concept="8" />
      <node id="2278461409091838986" at="383,100,384,50" concept="11" />
      <node id="2278461409091838986" at="386,66,387,93" concept="8" />
      <node id="2278461409091838986" at="389,57,390,65" concept="7" />
      <node id="2278461409091838986" at="390,65,391,58" concept="2" />
      <node id="2278461409091838986" at="391,58,392,25" concept="8" />
      <node id="2278461409091838986" at="394,41,395,34" concept="7" />
      <node id="2278461409091838986" at="395,34,396,42" concept="2" />
      <node id="2278461409091838986" at="396,42,397,49" concept="2" />
      <node id="2278461409091838986" at="397,49,398,23" concept="8" />
      <node id="2278461409091838986" at="401,96,402,134" concept="2" />
      <node id="2278461409091838986" at="403,34,404,142" concept="2" />
      <node id="2278461409091838986" at="404,142,405,146" concept="2" />
      <node id="2278461409091838986" at="407,122,408,395" concept="2" />
      <node id="2278461409091839044" at="413,49,414,94" concept="7" />
      <node id="2278461409091839044" at="414,94,415,47" concept="2" />
      <node id="2278461409091839044" at="415,47,416,34" concept="7" />
      <node id="2278461409091839044" at="416,34,417,60" concept="2" />
      <node id="2278461409091839044" at="417,60,418,40" concept="2" />
      <node id="2278461409091839044" at="418,40,419,34" concept="2" />
      <node id="2278461409091839044" at="419,34,420,22" concept="8" />
      <node id="2278461409091838986" at="31,0,33,0" concept="3" trace="myNode" />
      <node id="2278461409091838986" at="45,0,48,0" concept="6" trace="createCell#()Ljetbrains/mps/openapi/editor/cells/EditorCell;" />
      <node id="2278461409091838986" at="315,0,318,0" concept="1" trace="inputsListHandler_com5ge_s2a#(Lorg/jetbrains/mps/openapi/model/SNode;Ljava/lang/String;Ljetbrains/mps/openapi/editor/EditorContext;)V" />
      <node id="2278461409091838986" at="318,0,321,0" concept="6" trace="createNodeToInsert#(Ljetbrains/mps/openapi/editor/EditorContext;)Lorg/jetbrains/mps/openapi/model/SNode;" />
      <node id="2278461409091838986" at="338,9,341,9" concept="5" />
      <node id="2278461409091838986" at="383,0,386,0" concept="1" trace="outputsListHandler_com5ge_w2a#(Lorg/jetbrains/mps/openapi/model/SNode;Ljava/lang/String;Ljetbrains/mps/openapi/editor/EditorContext;)V" />
      <node id="2278461409091838986" at="386,0,389,0" concept="6" trace="createNodeToInsert#(Ljetbrains/mps/openapi/editor/EditorContext;)Lorg/jetbrains/mps/openapi/model/SNode;" />
      <node id="2278461409091838986" at="406,9,409,9" concept="5" />
      <node id="2278461409091838986" at="34,0,38,0" concept="1" trace="NodeWithPortQueries_DiagramTestTextual_EditorBuilder_a#(Ljetbrains/mps/openapi/editor/EditorContext;Lorg/jetbrains/mps/openapi/model/SNode;)V" />
      <node id="2278461409091838986" at="334,134,338,9" concept="5" />
      <node id="2278461409091838986" at="402,134,406,9" concept="5" />
      <node id="2278461409091838986" at="39,0,44,0" concept="6" trace="getNode#()Lorg/jetbrains/mps/openapi/model/SNode;" />
      <node id="2278461409091839000" at="134,59,139,22" concept="5" />
      <node id="2278461409091839005" at="168,59,173,22" concept="5" />
      <node id="2278461409091839010" at="202,59,207,22" concept="5" />
      <node id="2278461409091839015" at="236,59,241,22" concept="5" />
      <node id="2278461409091839020" at="270,59,275,22" concept="5" />
      <node id="2278461409091838986" at="321,0,326,0" concept="6" trace="createNodeCell#(Lorg/jetbrains/mps/openapi/model/SNode;)Ljetbrains/mps/openapi/editor/cells/EditorCell;" />
      <node id="2278461409091838986" at="389,0,394,0" concept="6" trace="createNodeCell#(Lorg/jetbrains/mps/openapi/model/SNode;)Ljetbrains/mps/openapi/editor/cells/EditorCell;" />
      <node id="2278461409091838990" at="60,0,66,0" concept="6" trace="createConstant_com5ge_a0#()Ljetbrains/mps/openapi/editor/cells/EditorCell;" />
      <node id="2278461409091838997" at="107,0,113,0" concept="6" trace="createConstant_com5ge_a2a#()Ljetbrains/mps/openapi/editor/cells/EditorCell;" />
      <node id="2278461409091839002" at="141,0,147,0" concept="6" trace="createConstant_com5ge_d2a#()Ljetbrains/mps/openapi/editor/cells/EditorCell;" />
      <node id="2278461409091839007" at="175,0,181,0" concept="6" trace="createConstant_com5ge_g2a#()Ljetbrains/mps/openapi/editor/cells/EditorCell;" />
      <node id="2278461409091839012" at="209,0,215,0" concept="6" trace="createConstant_com5ge_j2a#()Ljetbrains/mps/openapi/editor/cells/EditorCell;" />
      <node id="2278461409091839017" at="243,0,249,0" concept="6" trace="createConstant_com5ge_m2a#()Ljetbrains/mps/openapi/editor/cells/EditorCell;" />
      <node id="2278461409091839024" at="286,0,292,0" concept="6" trace="createConstant_com5ge_q2a#()Ljetbrains/mps/openapi/editor/cells/EditorCell;" />
      <node id="2278461409091838986" at="326,0,332,0" concept="6" trace="createEmptyCell#()Ljetbrains/mps/openapi/editor/cells/EditorCell;" />
      <node id="2278461409091839035" at="354,0,360,0" concept="6" trace="createConstant_com5ge_u2a#()Ljetbrains/mps/openapi/editor/cells/EditorCell;" />
      <node id="2278461409091838986" at="394,0,400,0" concept="6" trace="createEmptyCell#()Ljetbrains/mps/openapi/editor/cells/EditorCell;" />
      <node id="2278461409091838998" at="113,0,122,0" concept="6" trace="createConstant_com5ge_b2a#()Ljetbrains/mps/openapi/editor/cells/EditorCell;" />
      <node id="2278461409091839003" at="147,0,156,0" concept="6" trace="createConstant_com5ge_e2a#()Ljetbrains/mps/openapi/editor/cells/EditorCell;" />
      <node id="2278461409091839008" at="181,0,190,0" concept="6" trace="createConstant_com5ge_h2a#()Ljetbrains/mps/openapi/editor/cells/EditorCell;" />
      <node id="2278461409091839013" at="215,0,224,0" concept="6" trace="createConstant_com5ge_k2a#()Ljetbrains/mps/openapi/editor/cells/EditorCell;" />
      <node id="2278461409091839018" at="249,0,258,0" concept="6" trace="createConstant_com5ge_n2a#()Ljetbrains/mps/openapi/editor/cells/EditorCell;" />
      <node id="2278461409091839022" at="277,0,286,0" concept="6" trace="createConstant_com5ge_p2a#()Ljetbrains/mps/openapi/editor/cells/EditorCell;" />
      <node id="2278461409091839033" at="345,0,354,0" concept="6" trace="createConstant_com5ge_t2a#()Ljetbrains/mps/openapi/editor/cells/EditorCell;" />
      <node id="2278461409091839044" at="413,0,422,0" concept="6" trace="createConstant_com5ge_d0#()Ljetbrains/mps/openapi/editor/cells/EditorCell;" />
      <node id="2278461409091838991" at="66,0,76,0" concept="6" trace="createConstant_com5ge_b0#()Ljetbrains/mps/openapi/editor/cells/EditorCell;" />
      <node id="2278461409091839025" at="292,0,302,0" concept="6" trace="createConstant_com5ge_r2a#()Ljetbrains/mps/openapi/editor/cells/EditorCell;" />
      <node id="2278461409091838986" at="332,86,342,7" concept="5" />
      <node id="2278461409091839036" at="360,0,370,0" concept="6" trace="createConstant_com5ge_v2a#()Ljetbrains/mps/openapi/editor/cells/EditorCell;" />
      <node id="2278461409091838986" at="400,86,410,7" concept="5" />
      <node id="2278461409091838986" at="49,0,60,0" concept="6" trace="createCollection_com5ge_a#()Ljetbrains/mps/openapi/editor/cells/EditorCell;" />
      <node id="2278461409091838986" at="302,0,314,0" concept="6" trace="createRefNodeList_com5ge_s2a#()Ljetbrains/mps/openapi/editor/cells/EditorCell;" />
      <node id="2278461409091838986" at="332,0,344,0" concept="6" trace="installElementCellActions#(Lorg/jetbrains/mps/openapi/model/SNode;Ljetbrains/mps/openapi/editor/cells/EditorCell;)V" />
      <node id="2278461409091838986" at="370,0,382,0" concept="6" trace="createRefNodeList_com5ge_w2a#()Ljetbrains/mps/openapi/editor/cells/EditorCell;" />
      <node id="2278461409091838986" at="400,0,412,0" concept="6" trace="installElementCellActions#(Lorg/jetbrains/mps/openapi/model/SNode;Ljetbrains/mps/openapi/editor/cells/EditorCell;)V" />
      <node id="2278461409091839000" at="122,0,141,0" concept="6" trace="createProperty_com5ge_c2a#()Ljetbrains/mps/openapi/editor/cells/EditorCell;" />
      <node id="2278461409091839005" at="156,0,175,0" concept="6" trace="createProperty_com5ge_f2a#()Ljetbrains/mps/openapi/editor/cells/EditorCell;" />
      <node id="2278461409091839010" at="190,0,209,0" concept="6" trace="createProperty_com5ge_i2a#()Ljetbrains/mps/openapi/editor/cells/EditorCell;" />
      <node id="2278461409091839015" at="224,0,243,0" concept="6" trace="createProperty_com5ge_l2a#()Ljetbrains/mps/openapi/editor/cells/EditorCell;" />
      <node id="2278461409091839020" at="258,0,277,0" concept="6" trace="createProperty_com5ge_o2a#()Ljetbrains/mps/openapi/editor/cells/EditorCell;" />
      <node id="2278461409091838986" at="76,0,107,0" concept="6" trace="createCollection_com5ge_c0#()Ljetbrains/mps/openapi/editor/cells/EditorCell;" />
      <scope id="2278461409091838986" at="41,26,42,18" />
      <scope id="2278461409091838986" at="45,39,46,39" />
      <scope id="2278461409091838986" at="315,99,316,50" />
      <scope id="2278461409091838986" at="318,66,319,93" />
      <scope id="2278461409091838986" at="339,122,340,394" />
      <scope id="2278461409091838986" at="383,100,384,50" />
      <scope id="2278461409091838986" at="386,66,387,93" />
      <scope id="2278461409091838986" at="407,122,408,395" />
      <scope id="2278461409091838986" at="34,118,36,18" />
      <scope id="2278461409091839000" at="135,35,137,94">
        <var name="manager" id="2278461409091839000" />
      </scope>
      <scope id="2278461409091839005" at="169,35,171,94">
        <var name="manager" id="2278461409091839005" />
      </scope>
      <scope id="2278461409091839010" at="203,35,205,94">
        <var name="manager" id="2278461409091839010" />
      </scope>
      <scope id="2278461409091839015" at="237,35,239,94">
        <var name="manager" id="2278461409091839015" />
      </scope>
      <scope id="2278461409091839020" at="271,35,273,94">
        <var name="manager" id="2278461409091839020" />
      </scope>
      <scope id="2278461409091838986" at="335,34,337,146" />
      <scope id="2278461409091838986" at="403,34,405,146" />
      <scope id="2278461409091838986" at="45,0,48,0" />
      <scope id="2278461409091838986" at="315,0,318,0">
=======
      <node id="2278461409091838986" at="33,0,34,0" concept="3" trace="myContextHints" />
      <node id="2278461409091838986" at="36,47,37,26" concept="8" />
      <node id="2278461409091838986" at="39,79,40,63" concept="8" />
      <node id="2278461409091838986" at="42,89,43,96" concept="7" />
      <node id="2278461409091838986" at="43,96,44,48" concept="2" />
      <node id="2278461409091838986" at="44,48,45,28" concept="2" />
      <node id="2278461409091838986" at="45,28,46,81" concept="2" />
      <node id="2278461409091838986" at="46,81,47,81" concept="2" />
      <node id="2278461409091838986" at="47,81,48,83" concept="2" />
      <node id="2278461409091838986" at="48,83,49,81" concept="2" />
      <node id="2278461409091838986" at="49,81,50,22" concept="8" />
      <node id="2278461409091838990" at="52,88,53,107" concept="7" />
      <node id="2278461409091838990" at="53,107,54,47" concept="2" />
      <node id="2278461409091838990" at="54,47,55,34" concept="2" />
      <node id="2278461409091838990" at="55,34,56,22" concept="8" />
      <node id="2278461409091838991" at="58,88,59,87" concept="7" />
      <node id="2278461409091838991" at="59,87,60,47" concept="2" />
      <node id="2278461409091838991" at="60,47,61,34" concept="7" />
      <node id="2278461409091838991" at="61,34,62,63" concept="2" />
      <node id="2278461409091838991" at="62,63,63,63" concept="2" />
      <node id="2278461409091838991" at="63,63,64,40" concept="2" />
      <node id="2278461409091838991" at="64,40,65,34" concept="2" />
      <node id="2278461409091838991" at="65,34,66,22" concept="8" />
      <node id="2278461409091838986" at="68,90,69,96" concept="7" />
      <node id="2278461409091838986" at="69,96,70,49" concept="2" />
      <node id="2278461409091838986" at="70,49,71,34" concept="7" />
      <node id="2278461409091838986" at="71,34,72,61" concept="2" />
      <node id="2278461409091838986" at="72,61,73,40" concept="2" />
      <node id="2278461409091838986" at="73,40,74,82" concept="2" />
      <node id="2278461409091838986" at="74,82,75,82" concept="2" />
      <node id="2278461409091838986" at="75,82,76,82" concept="2" />
      <node id="2278461409091838986" at="76,82,77,82" concept="2" />
      <node id="2278461409091838986" at="77,82,78,82" concept="2" />
      <node id="2278461409091838986" at="78,82,79,82" concept="2" />
      <node id="2278461409091838986" at="79,82,80,82" concept="2" />
      <node id="2278461409091838986" at="80,82,81,82" concept="2" />
      <node id="2278461409091838986" at="81,82,82,82" concept="2" />
      <node id="2278461409091838986" at="82,82,83,82" concept="2" />
      <node id="2278461409091838986" at="83,82,84,82" concept="2" />
      <node id="2278461409091838986" at="84,82,85,82" concept="2" />
      <node id="2278461409091838986" at="85,82,86,82" concept="2" />
      <node id="2278461409091838986" at="86,82,87,82" concept="2" />
      <node id="2278461409091838986" at="87,82,88,82" concept="2" />
      <node id="2278461409091838986" at="88,82,89,82" concept="2" />
      <node id="2278461409091838986" at="89,82,90,82" concept="2" />
      <node id="2278461409091838986" at="90,82,91,82" concept="2" />
      <node id="2278461409091838986" at="91,82,92,85" concept="2" />
      <node id="2278461409091838986" at="92,85,93,82" concept="2" />
      <node id="2278461409091838986" at="93,82,94,82" concept="2" />
      <node id="2278461409091838986" at="94,82,95,82" concept="2" />
      <node id="2278461409091838986" at="95,82,96,85" concept="2" />
      <node id="2278461409091838986" at="96,85,97,22" concept="8" />
      <node id="2278461409091838997" at="99,89,100,87" concept="7" />
      <node id="2278461409091838997" at="100,87,101,48" concept="2" />
      <node id="2278461409091838997" at="101,48,102,34" concept="2" />
      <node id="2278461409091838997" at="102,34,103,22" concept="8" />
      <node id="2278461409091838998" at="105,89,106,87" concept="7" />
      <node id="2278461409091838998" at="106,87,107,48" concept="2" />
      <node id="2278461409091838998" at="107,48,108,34" concept="7" />
      <node id="2278461409091838998" at="108,34,109,57" concept="2" />
      <node id="2278461409091838998" at="109,57,110,40" concept="2" />
      <node id="2278461409091838998" at="110,40,111,34" concept="2" />
      <node id="2278461409091838998" at="111,34,112,22" concept="8" />
      <node id="2278461409091839000" at="114,89,115,82" concept="7" />
      <node id="2278461409091839000" at="115,82,116,26" concept="2" />
      <node id="2278461409091839000" at="116,26,117,39" concept="2" />
      <node id="2278461409091839000" at="117,39,118,26" concept="7" />
      <node id="2278461409091839000" at="118,26,119,58" concept="2" />
      <node id="2278461409091839000" at="119,58,120,39" concept="2" />
      <node id="2278461409091839000" at="120,39,121,34" concept="7" />
      <node id="2278461409091839000" at="121,34,122,63" concept="2" />
      <node id="2278461409091839000" at="122,63,123,40" concept="2" />
      <node id="2278461409091839000" at="123,40,124,73" concept="2" />
      <node id="2278461409091839000" at="124,73,125,57" concept="7" />
      <node id="2278461409091839000" at="126,35,127,82" concept="7" />
      <node id="2278461409091839000" at="127,82,128,112" concept="8" />
      <node id="2278461409091839000" at="129,10,130,22" concept="8" />
      <node id="2278461409091839002" at="132,89,133,87" concept="7" />
      <node id="2278461409091839002" at="133,87,134,48" concept="2" />
      <node id="2278461409091839002" at="134,48,135,34" concept="2" />
      <node id="2278461409091839002" at="135,34,136,22" concept="8" />
      <node id="2278461409091839003" at="138,89,139,87" concept="7" />
      <node id="2278461409091839003" at="139,87,140,48" concept="2" />
      <node id="2278461409091839003" at="140,48,141,34" concept="7" />
      <node id="2278461409091839003" at="141,34,142,57" concept="2" />
      <node id="2278461409091839003" at="142,57,143,40" concept="2" />
      <node id="2278461409091839003" at="143,40,144,34" concept="2" />
      <node id="2278461409091839003" at="144,34,145,22" concept="8" />
      <node id="2278461409091839005" at="147,89,148,82" concept="7" />
      <node id="2278461409091839005" at="148,82,149,26" concept="2" />
      <node id="2278461409091839005" at="149,26,150,39" concept="2" />
      <node id="2278461409091839005" at="150,39,151,26" concept="7" />
      <node id="2278461409091839005" at="151,26,152,58" concept="2" />
      <node id="2278461409091839005" at="152,58,153,39" concept="2" />
      <node id="2278461409091839005" at="153,39,154,34" concept="7" />
      <node id="2278461409091839005" at="154,34,155,63" concept="2" />
      <node id="2278461409091839005" at="155,63,156,40" concept="2" />
      <node id="2278461409091839005" at="156,40,157,73" concept="2" />
      <node id="2278461409091839005" at="157,73,158,57" concept="7" />
      <node id="2278461409091839005" at="159,35,160,82" concept="7" />
      <node id="2278461409091839005" at="160,82,161,112" concept="8" />
      <node id="2278461409091839005" at="162,10,163,22" concept="8" />
      <node id="2278461409091839007" at="165,89,166,91" concept="7" />
      <node id="2278461409091839007" at="166,91,167,48" concept="2" />
      <node id="2278461409091839007" at="167,48,168,34" concept="2" />
      <node id="2278461409091839007" at="168,34,169,22" concept="8" />
      <node id="2278461409091839008" at="171,89,172,87" concept="7" />
      <node id="2278461409091839008" at="172,87,173,48" concept="2" />
      <node id="2278461409091839008" at="173,48,174,34" concept="7" />
      <node id="2278461409091839008" at="174,34,175,57" concept="2" />
      <node id="2278461409091839008" at="175,57,176,40" concept="2" />
      <node id="2278461409091839008" at="176,40,177,34" concept="2" />
      <node id="2278461409091839008" at="177,34,178,22" concept="8" />
      <node id="2278461409091839010" at="180,89,181,82" concept="7" />
      <node id="2278461409091839010" at="181,82,182,30" concept="2" />
      <node id="2278461409091839010" at="182,30,183,43" concept="2" />
      <node id="2278461409091839010" at="183,43,184,26" concept="7" />
      <node id="2278461409091839010" at="184,26,185,58" concept="2" />
      <node id="2278461409091839010" at="185,58,186,43" concept="2" />
      <node id="2278461409091839010" at="186,43,187,34" concept="7" />
      <node id="2278461409091839010" at="187,34,188,63" concept="2" />
      <node id="2278461409091839010" at="188,63,189,40" concept="2" />
      <node id="2278461409091839010" at="189,40,190,73" concept="2" />
      <node id="2278461409091839010" at="190,73,191,57" concept="7" />
      <node id="2278461409091839010" at="192,35,193,82" concept="7" />
      <node id="2278461409091839010" at="193,82,194,112" concept="8" />
      <node id="2278461409091839010" at="195,10,196,22" concept="8" />
      <node id="2278461409091839012" at="198,89,199,92" concept="7" />
      <node id="2278461409091839012" at="199,92,200,48" concept="2" />
      <node id="2278461409091839012" at="200,48,201,34" concept="2" />
      <node id="2278461409091839012" at="201,34,202,22" concept="8" />
      <node id="2278461409091839013" at="204,89,205,87" concept="7" />
      <node id="2278461409091839013" at="205,87,206,48" concept="2" />
      <node id="2278461409091839013" at="206,48,207,34" concept="7" />
      <node id="2278461409091839013" at="207,34,208,57" concept="2" />
      <node id="2278461409091839013" at="208,57,209,40" concept="2" />
      <node id="2278461409091839013" at="209,40,210,34" concept="2" />
      <node id="2278461409091839013" at="210,34,211,22" concept="8" />
      <node id="2278461409091839015" at="213,89,214,82" concept="7" />
      <node id="2278461409091839015" at="214,82,215,31" concept="2" />
      <node id="2278461409091839015" at="215,31,216,44" concept="2" />
      <node id="2278461409091839015" at="216,44,217,26" concept="7" />
      <node id="2278461409091839015" at="217,26,218,58" concept="2" />
      <node id="2278461409091839015" at="218,58,219,44" concept="2" />
      <node id="2278461409091839015" at="219,44,220,34" concept="7" />
      <node id="2278461409091839015" at="220,34,221,63" concept="2" />
      <node id="2278461409091839015" at="221,63,222,40" concept="2" />
      <node id="2278461409091839015" at="222,40,223,73" concept="2" />
      <node id="2278461409091839015" at="223,73,224,57" concept="7" />
      <node id="2278461409091839015" at="225,35,226,82" concept="7" />
      <node id="2278461409091839015" at="226,82,227,112" concept="8" />
      <node id="2278461409091839015" at="228,10,229,22" concept="8" />
      <node id="2278461409091839017" at="231,89,232,96" concept="7" />
      <node id="2278461409091839017" at="232,96,233,48" concept="2" />
      <node id="2278461409091839017" at="233,48,234,34" concept="2" />
      <node id="2278461409091839017" at="234,34,235,22" concept="8" />
      <node id="2278461409091839018" at="237,89,238,87" concept="7" />
      <node id="2278461409091839018" at="238,87,239,48" concept="2" />
      <node id="2278461409091839018" at="239,48,240,34" concept="7" />
      <node id="2278461409091839018" at="240,34,241,57" concept="2" />
      <node id="2278461409091839018" at="241,57,242,40" concept="2" />
      <node id="2278461409091839018" at="242,40,243,34" concept="2" />
      <node id="2278461409091839018" at="243,34,244,22" concept="8" />
      <node id="2278461409091839020" at="246,89,247,82" concept="7" />
      <node id="2278461409091839020" at="247,82,248,34" concept="2" />
      <node id="2278461409091839020" at="248,34,249,47" concept="2" />
      <node id="2278461409091839020" at="249,47,250,26" concept="7" />
      <node id="2278461409091839020" at="250,26,251,58" concept="2" />
      <node id="2278461409091839020" at="251,58,252,47" concept="2" />
      <node id="2278461409091839020" at="252,47,253,34" concept="7" />
      <node id="2278461409091839020" at="253,34,254,63" concept="2" />
      <node id="2278461409091839020" at="254,63,255,40" concept="2" />
      <node id="2278461409091839020" at="255,40,256,73" concept="2" />
      <node id="2278461409091839020" at="256,73,257,57" concept="7" />
      <node id="2278461409091839020" at="258,35,259,82" concept="7" />
      <node id="2278461409091839020" at="259,82,260,112" concept="8" />
      <node id="2278461409091839020" at="261,10,262,22" concept="8" />
      <node id="2278461409091839022" at="264,89,265,86" concept="7" />
      <node id="2278461409091839022" at="265,86,266,48" concept="2" />
      <node id="2278461409091839022" at="266,48,267,34" concept="7" />
      <node id="2278461409091839022" at="267,34,268,63" concept="2" />
      <node id="2278461409091839022" at="268,63,269,40" concept="2" />
      <node id="2278461409091839022" at="269,40,270,34" concept="2" />
      <node id="2278461409091839022" at="270,34,271,22" concept="8" />
      <node id="2278461409091839024" at="273,89,274,92" concept="7" />
      <node id="2278461409091839024" at="274,92,275,48" concept="2" />
      <node id="2278461409091839024" at="275,48,276,34" concept="2" />
      <node id="2278461409091839024" at="276,34,277,22" concept="8" />
      <node id="2278461409091839025" at="279,89,280,87" concept="7" />
      <node id="2278461409091839025" at="280,87,281,48" concept="2" />
      <node id="2278461409091839025" at="281,48,282,34" concept="7" />
      <node id="2278461409091839025" at="282,34,283,57" concept="2" />
      <node id="2278461409091839025" at="283,57,284,63" concept="2" />
      <node id="2278461409091839025" at="284,63,285,40" concept="2" />
      <node id="2278461409091839025" at="285,40,286,34" concept="2" />
      <node id="2278461409091839025" at="286,34,287,22" concept="8" />
      <node id="2278461409091838986" at="289,92,290,148" concept="7" />
      <node id="2278461409091838986" at="290,148,291,106" concept="7" />
      <node id="2278461409091838986" at="291,106,292,47" concept="2" />
      <node id="2278461409091838986" at="292,47,293,34" concept="7" />
      <node id="2278461409091838986" at="293,34,294,71" concept="2" />
      <node id="2278461409091838986" at="294,71,295,61" concept="2" />
      <node id="2278461409091838986" at="295,61,296,63" concept="2" />
      <node id="2278461409091838986" at="296,63,297,40" concept="2" />
      <node id="2278461409091838986" at="297,40,298,49" concept="2" />
      <node id="2278461409091838986" at="298,49,299,22" concept="8" />
      <node id="2278461409091838986" at="302,99,303,50" concept="10" />
      <node id="2278461409091838986" at="305,66,306,41" concept="7" />
      <node id="2278461409091838986" at="306,41,307,93" concept="8" />
      <node id="2278461409091838986" at="309,86,310,80" concept="7" />
      <node id="2278461409091838986" at="310,80,311,95" concept="2" />
      <node id="2278461409091838986" at="311,95,312,25" concept="8" />
      <node id="2278461409091838986" at="314,68,315,34" concept="7" />
      <node id="2278461409091838986" at="315,34,316,55" concept="2" />
      <node id="2278461409091838986" at="316,55,317,87" concept="2" />
      <node id="2278461409091838986" at="317,87,318,23" concept="8" />
      <node id="2278461409091838986" at="321,96,322,134" concept="2" />
      <node id="2278461409091838986" at="323,34,324,142" concept="2" />
      <node id="2278461409091838986" at="324,142,325,146" concept="2" />
      <node id="2278461409091838986" at="327,122,328,392" concept="2" />
      <node id="2278461409091839033" at="333,89,334,86" concept="7" />
      <node id="2278461409091839033" at="334,86,335,48" concept="2" />
      <node id="2278461409091839033" at="335,48,336,34" concept="7" />
      <node id="2278461409091839033" at="336,34,337,63" concept="2" />
      <node id="2278461409091839033" at="337,63,338,40" concept="2" />
      <node id="2278461409091839033" at="338,40,339,34" concept="2" />
      <node id="2278461409091839033" at="339,34,340,22" concept="8" />
      <node id="2278461409091839035" at="342,89,343,93" concept="7" />
      <node id="2278461409091839035" at="343,93,344,48" concept="2" />
      <node id="2278461409091839035" at="344,48,345,34" concept="2" />
      <node id="2278461409091839035" at="345,34,346,22" concept="8" />
      <node id="2278461409091839036" at="348,89,349,87" concept="7" />
      <node id="2278461409091839036" at="349,87,350,48" concept="2" />
      <node id="2278461409091839036" at="350,48,351,34" concept="7" />
      <node id="2278461409091839036" at="351,34,352,57" concept="2" />
      <node id="2278461409091839036" at="352,57,353,63" concept="2" />
      <node id="2278461409091839036" at="353,63,354,40" concept="2" />
      <node id="2278461409091839036" at="354,40,355,34" concept="2" />
      <node id="2278461409091839036" at="355,34,356,22" concept="8" />
      <node id="2278461409091838986" at="358,92,359,150" concept="7" />
      <node id="2278461409091838986" at="359,150,360,106" concept="7" />
      <node id="2278461409091838986" at="360,106,361,48" concept="2" />
      <node id="2278461409091838986" at="361,48,362,34" concept="7" />
      <node id="2278461409091838986" at="362,34,363,71" concept="2" />
      <node id="2278461409091838986" at="363,71,364,61" concept="2" />
      <node id="2278461409091838986" at="364,61,365,63" concept="2" />
      <node id="2278461409091838986" at="365,63,366,40" concept="2" />
      <node id="2278461409091838986" at="366,40,367,49" concept="2" />
      <node id="2278461409091838986" at="367,49,368,22" concept="8" />
      <node id="2278461409091838986" at="371,100,372,50" concept="10" />
      <node id="2278461409091838986" at="374,66,375,41" concept="7" />
      <node id="2278461409091838986" at="375,41,376,93" concept="8" />
      <node id="2278461409091838986" at="378,86,379,80" concept="7" />
      <node id="2278461409091838986" at="379,80,380,95" concept="2" />
      <node id="2278461409091838986" at="380,95,381,25" concept="8" />
      <node id="2278461409091838986" at="383,68,384,34" concept="7" />
      <node id="2278461409091838986" at="384,34,385,55" concept="2" />
      <node id="2278461409091838986" at="385,55,386,87" concept="2" />
      <node id="2278461409091838986" at="386,87,387,23" concept="8" />
      <node id="2278461409091838986" at="390,96,391,134" concept="2" />
      <node id="2278461409091838986" at="392,34,393,142" concept="2" />
      <node id="2278461409091838986" at="393,142,394,146" concept="2" />
      <node id="2278461409091838986" at="396,122,397,393" concept="2" />
      <node id="2278461409091839044" at="402,88,403,87" concept="7" />
      <node id="2278461409091839044" at="403,87,404,47" concept="2" />
      <node id="2278461409091839044" at="404,47,405,34" concept="7" />
      <node id="2278461409091839044" at="405,34,406,63" concept="2" />
      <node id="2278461409091839044" at="406,63,407,40" concept="2" />
      <node id="2278461409091839044" at="407,40,408,34" concept="2" />
      <node id="2278461409091839044" at="408,34,409,22" concept="8" />
      <node id="2278461409091838986" at="39,0,42,0" concept="6" trace="createEditorCell#(Ljetbrains/mps/openapi/editor/EditorContext;Lorg/jetbrains/mps/openapi/model/SNode;)Ljetbrains/mps/openapi/editor/cells/EditorCell;" />
      <node id="2278461409091838986" at="302,0,305,0" concept="1" trace="inputsListHandler_com5ge_s2a#(Lorg/jetbrains/mps/openapi/model/SNode;Ljava/lang/String;Ljetbrains/mps/openapi/editor/EditorContext;)V" />
      <node id="2278461409091838986" at="326,9,329,9" concept="5" />
      <node id="2278461409091838986" at="371,0,374,0" concept="1" trace="outputsListHandler_com5ge_w2a#(Lorg/jetbrains/mps/openapi/model/SNode;Ljava/lang/String;Ljetbrains/mps/openapi/editor/EditorContext;)V" />
      <node id="2278461409091838986" at="395,9,398,9" concept="5" />
      <node id="2278461409091838986" at="305,0,309,0" concept="6" trace="createNodeToInsert#(Ljetbrains/mps/openapi/editor/EditorContext;)Lorg/jetbrains/mps/openapi/model/SNode;" />
      <node id="2278461409091838986" at="322,134,326,9" concept="5" />
      <node id="2278461409091838986" at="374,0,378,0" concept="6" trace="createNodeToInsert#(Ljetbrains/mps/openapi/editor/EditorContext;)Lorg/jetbrains/mps/openapi/model/SNode;" />
      <node id="2278461409091838986" at="391,134,395,9" concept="5" />
      <node id="2278461409091838986" at="34,0,39,0" concept="6" trace="getContextHints#()Ljava/util/Collection;" />
      <node id="2278461409091839000" at="125,57,130,22" concept="5" />
      <node id="2278461409091839005" at="158,57,163,22" concept="5" />
      <node id="2278461409091839010" at="191,57,196,22" concept="5" />
      <node id="2278461409091839015" at="224,57,229,22" concept="5" />
      <node id="2278461409091839020" at="257,57,262,22" concept="5" />
      <node id="2278461409091838986" at="309,0,314,0" concept="6" trace="createNodeCell#(Ljetbrains/mps/openapi/editor/EditorContext;Lorg/jetbrains/mps/openapi/model/SNode;)Ljetbrains/mps/openapi/editor/cells/EditorCell;" />
      <node id="2278461409091838986" at="378,0,383,0" concept="6" trace="createNodeCell#(Ljetbrains/mps/openapi/editor/EditorContext;Lorg/jetbrains/mps/openapi/model/SNode;)Ljetbrains/mps/openapi/editor/cells/EditorCell;" />
      <node id="2278461409091838990" at="52,0,58,0" concept="6" trace="createConstant_com5ge_a0#(Ljetbrains/mps/openapi/editor/EditorContext;Lorg/jetbrains/mps/openapi/model/SNode;)Ljetbrains/mps/openapi/editor/cells/EditorCell;" />
      <node id="2278461409091838997" at="99,0,105,0" concept="6" trace="createConstant_com5ge_a2a#(Ljetbrains/mps/openapi/editor/EditorContext;Lorg/jetbrains/mps/openapi/model/SNode;)Ljetbrains/mps/openapi/editor/cells/EditorCell;" />
      <node id="2278461409091839002" at="132,0,138,0" concept="6" trace="createConstant_com5ge_d2a#(Ljetbrains/mps/openapi/editor/EditorContext;Lorg/jetbrains/mps/openapi/model/SNode;)Ljetbrains/mps/openapi/editor/cells/EditorCell;" />
      <node id="2278461409091839007" at="165,0,171,0" concept="6" trace="createConstant_com5ge_g2a#(Ljetbrains/mps/openapi/editor/EditorContext;Lorg/jetbrains/mps/openapi/model/SNode;)Ljetbrains/mps/openapi/editor/cells/EditorCell;" />
      <node id="2278461409091839012" at="198,0,204,0" concept="6" trace="createConstant_com5ge_j2a#(Ljetbrains/mps/openapi/editor/EditorContext;Lorg/jetbrains/mps/openapi/model/SNode;)Ljetbrains/mps/openapi/editor/cells/EditorCell;" />
      <node id="2278461409091839017" at="231,0,237,0" concept="6" trace="createConstant_com5ge_m2a#(Ljetbrains/mps/openapi/editor/EditorContext;Lorg/jetbrains/mps/openapi/model/SNode;)Ljetbrains/mps/openapi/editor/cells/EditorCell;" />
      <node id="2278461409091839024" at="273,0,279,0" concept="6" trace="createConstant_com5ge_q2a#(Ljetbrains/mps/openapi/editor/EditorContext;Lorg/jetbrains/mps/openapi/model/SNode;)Ljetbrains/mps/openapi/editor/cells/EditorCell;" />
      <node id="2278461409091838986" at="314,0,320,0" concept="6" trace="createEmptyCell#(Ljetbrains/mps/openapi/editor/EditorContext;)Ljetbrains/mps/openapi/editor/cells/EditorCell;" />
      <node id="2278461409091839035" at="342,0,348,0" concept="6" trace="createConstant_com5ge_u2a#(Ljetbrains/mps/openapi/editor/EditorContext;Lorg/jetbrains/mps/openapi/model/SNode;)Ljetbrains/mps/openapi/editor/cells/EditorCell;" />
      <node id="2278461409091838986" at="383,0,389,0" concept="6" trace="createEmptyCell#(Ljetbrains/mps/openapi/editor/EditorContext;)Ljetbrains/mps/openapi/editor/cells/EditorCell;" />
      <node id="2278461409091838998" at="105,0,114,0" concept="6" trace="createConstant_com5ge_b2a#(Ljetbrains/mps/openapi/editor/EditorContext;Lorg/jetbrains/mps/openapi/model/SNode;)Ljetbrains/mps/openapi/editor/cells/EditorCell;" />
      <node id="2278461409091839003" at="138,0,147,0" concept="6" trace="createConstant_com5ge_e2a#(Ljetbrains/mps/openapi/editor/EditorContext;Lorg/jetbrains/mps/openapi/model/SNode;)Ljetbrains/mps/openapi/editor/cells/EditorCell;" />
      <node id="2278461409091839008" at="171,0,180,0" concept="6" trace="createConstant_com5ge_h2a#(Ljetbrains/mps/openapi/editor/EditorContext;Lorg/jetbrains/mps/openapi/model/SNode;)Ljetbrains/mps/openapi/editor/cells/EditorCell;" />
      <node id="2278461409091839013" at="204,0,213,0" concept="6" trace="createConstant_com5ge_k2a#(Ljetbrains/mps/openapi/editor/EditorContext;Lorg/jetbrains/mps/openapi/model/SNode;)Ljetbrains/mps/openapi/editor/cells/EditorCell;" />
      <node id="2278461409091839018" at="237,0,246,0" concept="6" trace="createConstant_com5ge_n2a#(Ljetbrains/mps/openapi/editor/EditorContext;Lorg/jetbrains/mps/openapi/model/SNode;)Ljetbrains/mps/openapi/editor/cells/EditorCell;" />
      <node id="2278461409091839022" at="264,0,273,0" concept="6" trace="createConstant_com5ge_p2a#(Ljetbrains/mps/openapi/editor/EditorContext;Lorg/jetbrains/mps/openapi/model/SNode;)Ljetbrains/mps/openapi/editor/cells/EditorCell;" />
      <node id="2278461409091839033" at="333,0,342,0" concept="6" trace="createConstant_com5ge_t2a#(Ljetbrains/mps/openapi/editor/EditorContext;Lorg/jetbrains/mps/openapi/model/SNode;)Ljetbrains/mps/openapi/editor/cells/EditorCell;" />
      <node id="2278461409091839044" at="402,0,411,0" concept="6" trace="createConstant_com5ge_d0#(Ljetbrains/mps/openapi/editor/EditorContext;Lorg/jetbrains/mps/openapi/model/SNode;)Ljetbrains/mps/openapi/editor/cells/EditorCell;" />
      <node id="2278461409091838986" at="42,0,52,0" concept="6" trace="createCollection_com5ge_a#(Ljetbrains/mps/openapi/editor/EditorContext;Lorg/jetbrains/mps/openapi/model/SNode;)Ljetbrains/mps/openapi/editor/cells/EditorCell;" />
      <node id="2278461409091838991" at="58,0,68,0" concept="6" trace="createConstant_com5ge_b0#(Ljetbrains/mps/openapi/editor/EditorContext;Lorg/jetbrains/mps/openapi/model/SNode;)Ljetbrains/mps/openapi/editor/cells/EditorCell;" />
      <node id="2278461409091839025" at="279,0,289,0" concept="6" trace="createConstant_com5ge_r2a#(Ljetbrains/mps/openapi/editor/EditorContext;Lorg/jetbrains/mps/openapi/model/SNode;)Ljetbrains/mps/openapi/editor/cells/EditorCell;" />
      <node id="2278461409091838986" at="320,132,330,7" concept="5" />
      <node id="2278461409091839036" at="348,0,358,0" concept="6" trace="createConstant_com5ge_v2a#(Ljetbrains/mps/openapi/editor/EditorContext;Lorg/jetbrains/mps/openapi/model/SNode;)Ljetbrains/mps/openapi/editor/cells/EditorCell;" />
      <node id="2278461409091838986" at="389,132,399,7" concept="5" />
      <node id="2278461409091838986" at="289,0,301,0" concept="6" trace="createRefNodeList_com5ge_s2a#(Ljetbrains/mps/openapi/editor/EditorContext;Lorg/jetbrains/mps/openapi/model/SNode;)Ljetbrains/mps/openapi/editor/cells/EditorCell;" />
      <node id="2278461409091838986" at="320,0,332,0" concept="6" trace="installElementCellActions#(Lorg/jetbrains/mps/openapi/model/SNode;Lorg/jetbrains/mps/openapi/model/SNode;Ljetbrains/mps/openapi/editor/cells/EditorCell;Ljetbrains/mps/openapi/editor/EditorContext;)V" />
      <node id="2278461409091838986" at="358,0,370,0" concept="6" trace="createRefNodeList_com5ge_w2a#(Ljetbrains/mps/openapi/editor/EditorContext;Lorg/jetbrains/mps/openapi/model/SNode;)Ljetbrains/mps/openapi/editor/cells/EditorCell;" />
      <node id="2278461409091838986" at="389,0,401,0" concept="6" trace="installElementCellActions#(Lorg/jetbrains/mps/openapi/model/SNode;Lorg/jetbrains/mps/openapi/model/SNode;Ljetbrains/mps/openapi/editor/cells/EditorCell;Ljetbrains/mps/openapi/editor/EditorContext;)V" />
      <node id="2278461409091839000" at="114,0,132,0" concept="6" trace="createProperty_com5ge_c2a#(Ljetbrains/mps/openapi/editor/EditorContext;Lorg/jetbrains/mps/openapi/model/SNode;)Ljetbrains/mps/openapi/editor/cells/EditorCell;" />
      <node id="2278461409091839005" at="147,0,165,0" concept="6" trace="createProperty_com5ge_f2a#(Ljetbrains/mps/openapi/editor/EditorContext;Lorg/jetbrains/mps/openapi/model/SNode;)Ljetbrains/mps/openapi/editor/cells/EditorCell;" />
      <node id="2278461409091839010" at="180,0,198,0" concept="6" trace="createProperty_com5ge_i2a#(Ljetbrains/mps/openapi/editor/EditorContext;Lorg/jetbrains/mps/openapi/model/SNode;)Ljetbrains/mps/openapi/editor/cells/EditorCell;" />
      <node id="2278461409091839015" at="213,0,231,0" concept="6" trace="createProperty_com5ge_l2a#(Ljetbrains/mps/openapi/editor/EditorContext;Lorg/jetbrains/mps/openapi/model/SNode;)Ljetbrains/mps/openapi/editor/cells/EditorCell;" />
      <node id="2278461409091839020" at="246,0,264,0" concept="6" trace="createProperty_com5ge_o2a#(Ljetbrains/mps/openapi/editor/EditorContext;Lorg/jetbrains/mps/openapi/model/SNode;)Ljetbrains/mps/openapi/editor/cells/EditorCell;" />
      <node id="2278461409091838986" at="68,0,99,0" concept="6" trace="createCollection_com5ge_c0#(Ljetbrains/mps/openapi/editor/EditorContext;Lorg/jetbrains/mps/openapi/model/SNode;)Ljetbrains/mps/openapi/editor/cells/EditorCell;" />
      <scope id="2278461409091838986" at="36,47,37,26" />
      <scope id="2278461409091838986" at="39,79,40,63" />
      <scope id="2278461409091838986" at="302,99,303,50" />
      <scope id="2278461409091838986" at="327,122,328,392" />
      <scope id="2278461409091838986" at="371,100,372,50" />
      <scope id="2278461409091838986" at="396,122,397,393" />
      <scope id="2278461409091839000" at="126,35,128,112">
        <var name="manager" id="2278461409091839000" />
      </scope>
      <scope id="2278461409091839005" at="159,35,161,112">
        <var name="manager" id="2278461409091839005" />
      </scope>
      <scope id="2278461409091839010" at="192,35,194,112">
        <var name="manager" id="2278461409091839010" />
      </scope>
      <scope id="2278461409091839015" at="225,35,227,112">
        <var name="manager" id="2278461409091839015" />
      </scope>
      <scope id="2278461409091839020" at="258,35,260,112">
        <var name="manager" id="2278461409091839020" />
      </scope>
      <scope id="2278461409091838986" at="305,66,307,93">
        <var name="listOwner" id="2278461409091838986" />
      </scope>
      <scope id="2278461409091838986" at="323,34,325,146" />
      <scope id="2278461409091838986" at="374,66,376,93">
        <var name="listOwner" id="2278461409091838986" />
      </scope>
      <scope id="2278461409091838986" at="392,34,394,146" />
      <scope id="2278461409091838986" at="39,0,42,0">
        <var name="editorContext" id="2278461409091838986" />
        <var name="node" id="2278461409091838986" />
      </scope>
      <scope id="2278461409091838986" at="302,0,305,0">
>>>>>>> bd830ede
        <var name="childRole" id="2278461409091838986" />
        <var name="context" id="2278461409091838986" />
        <var name="ownerNode" id="2278461409091838986" />
      </scope>
<<<<<<< HEAD
      <scope id="2278461409091838986" at="318,0,321,0">
        <var name="editorContext" id="2278461409091838986" />
      </scope>
      <scope id="2278461409091838986" at="321,57,324,25">
        <var name="elementCell" id="2278461409091838986" />
      </scope>
      <scope id="2278461409091838986" at="383,0,386,0">
=======
      <scope id="2278461409091838986" at="309,86,312,25">
        <var name="elementCell" id="2278461409091838986" />
      </scope>
      <scope id="2278461409091838986" at="371,0,374,0">
>>>>>>> bd830ede
        <var name="childRole" id="2278461409091838986" />
        <var name="context" id="2278461409091838986" />
        <var name="ownerNode" id="2278461409091838986" />
      </scope>
<<<<<<< HEAD
      <scope id="2278461409091838986" at="386,0,389,0">
        <var name="editorContext" id="2278461409091838986" />
      </scope>
      <scope id="2278461409091838986" at="389,57,392,25">
=======
      <scope id="2278461409091838986" at="378,86,381,25">
>>>>>>> bd830ede
        <var name="elementCell" id="2278461409091838986" />
      </scope>
      <scope id="2278461409091838986" at="34,0,38,0">
        <var name="context" id="2278461409091838986" />
        <var name="node" id="2278461409091838986" />
      </scope>
      <scope id="2278461409091838990" at="60,49,64,22">
        <var name="editorCell" id="2278461409091838990" />
      </scope>
      <scope id="2278461409091838997" at="107,50,111,22">
        <var name="editorCell" id="2278461409091838997" />
      </scope>
<<<<<<< HEAD
      <scope id="2278461409091839002" at="141,50,145,22">
        <var name="editorCell" id="2278461409091839002" />
      </scope>
      <scope id="2278461409091839007" at="175,50,179,22">
        <var name="editorCell" id="2278461409091839007" />
      </scope>
      <scope id="2278461409091839012" at="209,50,213,22">
        <var name="editorCell" id="2278461409091839012" />
      </scope>
      <scope id="2278461409091839017" at="243,50,247,22">
        <var name="editorCell" id="2278461409091839017" />
      </scope>
      <scope id="2278461409091839024" at="286,50,290,22">
        <var name="editorCell" id="2278461409091839024" />
      </scope>
      <scope id="2278461409091838986" at="326,41,330,23">
        <var name="emptyCell" id="2278461409091838986" />
      </scope>
      <scope id="2278461409091839035" at="354,50,358,22">
        <var name="editorCell" id="2278461409091839035" />
      </scope>
      <scope id="2278461409091838986" at="394,41,398,23">
        <var name="emptyCell" id="2278461409091838986" />
      </scope>
      <scope id="2278461409091838986" at="39,0,44,0" />
      <scope id="2278461409091838986" at="321,0,326,0">
        <var name="elementNode" id="2278461409091838986" />
      </scope>
      <scope id="2278461409091838986" at="389,0,394,0">
        <var name="elementNode" id="2278461409091838986" />
      </scope>
      <scope id="2278461409091838990" at="60,0,66,0" />
      <scope id="2278461409091838997" at="107,0,113,0" />
      <scope id="2278461409091839002" at="141,0,147,0" />
      <scope id="2278461409091839007" at="175,0,181,0" />
      <scope id="2278461409091839012" at="209,0,215,0" />
      <scope id="2278461409091839017" at="243,0,249,0" />
      <scope id="2278461409091839024" at="286,0,292,0" />
      <scope id="2278461409091838986" at="326,0,332,0" />
      <scope id="2278461409091839035" at="354,0,360,0" />
      <scope id="2278461409091838986" at="394,0,400,0" />
      <scope id="2278461409091838998" at="113,50,120,22">
        <var name="editorCell" id="2278461409091838998" />
        <var name="style" id="2278461409091838998" />
      </scope>
      <scope id="2278461409091839003" at="147,50,154,22">
        <var name="editorCell" id="2278461409091839003" />
        <var name="style" id="2278461409091839003" />
      </scope>
      <scope id="2278461409091839008" at="181,50,188,22">
        <var name="editorCell" id="2278461409091839008" />
        <var name="style" id="2278461409091839008" />
      </scope>
      <scope id="2278461409091839013" at="215,50,222,22">
        <var name="editorCell" id="2278461409091839013" />
        <var name="style" id="2278461409091839013" />
      </scope>
      <scope id="2278461409091839018" at="249,50,256,22">
        <var name="editorCell" id="2278461409091839018" />
        <var name="style" id="2278461409091839018" />
      </scope>
      <scope id="2278461409091839022" at="277,50,284,22">
        <var name="editorCell" id="2278461409091839022" />
        <var name="style" id="2278461409091839022" />
      </scope>
      <scope id="2278461409091839033" at="345,50,352,22">
        <var name="editorCell" id="2278461409091839033" />
        <var name="style" id="2278461409091839033" />
      </scope>
      <scope id="2278461409091839044" at="413,49,420,22">
=======
      <scope id="2278461409091839002" at="132,89,136,22">
        <var name="editorCell" id="2278461409091839002" />
      </scope>
      <scope id="2278461409091839007" at="165,89,169,22">
        <var name="editorCell" id="2278461409091839007" />
      </scope>
      <scope id="2278461409091839012" at="198,89,202,22">
        <var name="editorCell" id="2278461409091839012" />
      </scope>
      <scope id="2278461409091839017" at="231,89,235,22">
        <var name="editorCell" id="2278461409091839017" />
      </scope>
      <scope id="2278461409091839024" at="273,89,277,22">
        <var name="editorCell" id="2278461409091839024" />
      </scope>
      <scope id="2278461409091838986" at="305,0,309,0">
        <var name="editorContext" id="2278461409091838986" />
      </scope>
      <scope id="2278461409091838986" at="314,68,318,23">
        <var name="emptyCell" id="2278461409091838986" />
      </scope>
      <scope id="2278461409091839035" at="342,89,346,22">
        <var name="editorCell" id="2278461409091839035" />
      </scope>
      <scope id="2278461409091838986" at="374,0,378,0">
        <var name="editorContext" id="2278461409091838986" />
      </scope>
      <scope id="2278461409091838986" at="383,68,387,23">
        <var name="emptyCell" id="2278461409091838986" />
      </scope>
      <scope id="2278461409091838986" at="34,0,39,0" />
      <scope id="2278461409091838986" at="309,0,314,0">
        <var name="editorContext" id="2278461409091838986" />
        <var name="elementNode" id="2278461409091838986" />
      </scope>
      <scope id="2278461409091838986" at="378,0,383,0">
        <var name="editorContext" id="2278461409091838986" />
        <var name="elementNode" id="2278461409091838986" />
      </scope>
      <scope id="2278461409091838990" at="52,0,58,0">
        <var name="editorContext" id="2278461409091838990" />
        <var name="node" id="2278461409091838990" />
      </scope>
      <scope id="2278461409091838997" at="99,0,105,0">
        <var name="editorContext" id="2278461409091838997" />
        <var name="node" id="2278461409091838997" />
      </scope>
      <scope id="2278461409091839002" at="132,0,138,0">
        <var name="editorContext" id="2278461409091839002" />
        <var name="node" id="2278461409091839002" />
      </scope>
      <scope id="2278461409091839007" at="165,0,171,0">
        <var name="editorContext" id="2278461409091839007" />
        <var name="node" id="2278461409091839007" />
      </scope>
      <scope id="2278461409091839012" at="198,0,204,0">
        <var name="editorContext" id="2278461409091839012" />
        <var name="node" id="2278461409091839012" />
      </scope>
      <scope id="2278461409091839017" at="231,0,237,0">
        <var name="editorContext" id="2278461409091839017" />
        <var name="node" id="2278461409091839017" />
      </scope>
      <scope id="2278461409091839024" at="273,0,279,0">
        <var name="editorContext" id="2278461409091839024" />
        <var name="node" id="2278461409091839024" />
      </scope>
      <scope id="2278461409091838986" at="314,0,320,0">
        <var name="editorContext" id="2278461409091838986" />
      </scope>
      <scope id="2278461409091839035" at="342,0,348,0">
        <var name="editorContext" id="2278461409091839035" />
        <var name="node" id="2278461409091839035" />
      </scope>
      <scope id="2278461409091838986" at="383,0,389,0">
        <var name="editorContext" id="2278461409091838986" />
      </scope>
      <scope id="2278461409091838998" at="105,89,112,22">
        <var name="editorCell" id="2278461409091838998" />
        <var name="style" id="2278461409091838998" />
      </scope>
      <scope id="2278461409091839003" at="138,89,145,22">
        <var name="editorCell" id="2278461409091839003" />
        <var name="style" id="2278461409091839003" />
      </scope>
      <scope id="2278461409091839008" at="171,89,178,22">
        <var name="editorCell" id="2278461409091839008" />
        <var name="style" id="2278461409091839008" />
      </scope>
      <scope id="2278461409091839013" at="204,89,211,22">
        <var name="editorCell" id="2278461409091839013" />
        <var name="style" id="2278461409091839013" />
      </scope>
      <scope id="2278461409091839018" at="237,89,244,22">
        <var name="editorCell" id="2278461409091839018" />
        <var name="style" id="2278461409091839018" />
      </scope>
      <scope id="2278461409091839022" at="264,89,271,22">
        <var name="editorCell" id="2278461409091839022" />
        <var name="style" id="2278461409091839022" />
      </scope>
      <scope id="2278461409091839033" at="333,89,340,22">
        <var name="editorCell" id="2278461409091839033" />
        <var name="style" id="2278461409091839033" />
      </scope>
      <scope id="2278461409091839044" at="402,88,409,22">
>>>>>>> bd830ede
        <var name="editorCell" id="2278461409091839044" />
        <var name="style" id="2278461409091839044" />
      </scope>
      <scope id="2278461409091838991" at="66,49,74,22">
        <var name="editorCell" id="2278461409091838991" />
        <var name="style" id="2278461409091838991" />
      </scope>
<<<<<<< HEAD
      <scope id="2278461409091839025" at="292,50,300,22">
        <var name="editorCell" id="2278461409091839025" />
        <var name="style" id="2278461409091839025" />
      </scope>
      <scope id="2278461409091838986" at="333,96,341,9" />
      <scope id="2278461409091839036" at="360,50,368,22">
        <var name="editorCell" id="2278461409091839036" />
        <var name="style" id="2278461409091839036" />
      </scope>
      <scope id="2278461409091838986" at="401,96,409,9" />
      <scope id="2278461409091838986" at="49,50,58,22">
        <var name="editorCell" id="2278461409091838986" />
      </scope>
      <scope id="2278461409091838998" at="113,0,122,0" />
      <scope id="2278461409091839003" at="147,0,156,0" />
      <scope id="2278461409091839008" at="181,0,190,0" />
      <scope id="2278461409091839013" at="215,0,224,0" />
      <scope id="2278461409091839018" at="249,0,258,0" />
      <scope id="2278461409091839022" at="277,0,286,0" />
      <scope id="2278461409091839033" at="345,0,354,0" />
      <scope id="2278461409091839044" at="413,0,422,0" />
      <scope id="2278461409091838991" at="66,0,76,0" />
      <scope id="2278461409091839025" at="292,0,302,0" />
      <scope id="2278461409091838986" at="302,53,312,22">
=======
      <scope id="2278461409091839025" at="279,89,287,22">
        <var name="editorCell" id="2278461409091839025" />
        <var name="style" id="2278461409091839025" />
      </scope>
      <scope id="2278461409091838986" at="321,96,329,9" />
      <scope id="2278461409091839036" at="348,89,356,22">
        <var name="editorCell" id="2278461409091839036" />
        <var name="style" id="2278461409091839036" />
      </scope>
      <scope id="2278461409091838986" at="390,96,398,9" />
      <scope id="2278461409091838998" at="105,0,114,0">
        <var name="editorContext" id="2278461409091838998" />
        <var name="node" id="2278461409091838998" />
      </scope>
      <scope id="2278461409091839003" at="138,0,147,0">
        <var name="editorContext" id="2278461409091839003" />
        <var name="node" id="2278461409091839003" />
      </scope>
      <scope id="2278461409091839008" at="171,0,180,0">
        <var name="editorContext" id="2278461409091839008" />
        <var name="node" id="2278461409091839008" />
      </scope>
      <scope id="2278461409091839013" at="204,0,213,0">
        <var name="editorContext" id="2278461409091839013" />
        <var name="node" id="2278461409091839013" />
      </scope>
      <scope id="2278461409091839018" at="237,0,246,0">
        <var name="editorContext" id="2278461409091839018" />
        <var name="node" id="2278461409091839018" />
      </scope>
      <scope id="2278461409091839022" at="264,0,273,0">
        <var name="editorContext" id="2278461409091839022" />
        <var name="node" id="2278461409091839022" />
      </scope>
      <scope id="2278461409091839033" at="333,0,342,0">
        <var name="editorContext" id="2278461409091839033" />
        <var name="node" id="2278461409091839033" />
      </scope>
      <scope id="2278461409091839044" at="402,0,411,0">
        <var name="editorContext" id="2278461409091839044" />
        <var name="node" id="2278461409091839044" />
      </scope>
      <scope id="2278461409091838986" at="42,0,52,0">
        <var name="editorContext" id="2278461409091838986" />
        <var name="node" id="2278461409091838986" />
      </scope>
      <scope id="2278461409091838991" at="58,0,68,0">
        <var name="editorContext" id="2278461409091838991" />
        <var name="node" id="2278461409091838991" />
      </scope>
      <scope id="2278461409091839025" at="279,0,289,0">
        <var name="editorContext" id="2278461409091839025" />
        <var name="node" id="2278461409091839025" />
      </scope>
      <scope id="2278461409091838986" at="289,92,299,22">
>>>>>>> bd830ede
        <var name="editorCell" id="2278461409091838986" />
        <var name="handler" id="2278461409091838986" />
        <var name="style" id="2278461409091838986" />
      </scope>
<<<<<<< HEAD
      <scope id="2278461409091838986" at="332,86,342,7" />
      <scope id="2278461409091839036" at="360,0,370,0" />
      <scope id="2278461409091838986" at="370,53,380,22">
=======
      <scope id="2278461409091838986" at="320,132,330,7" />
      <scope id="2278461409091839036" at="348,0,358,0">
        <var name="editorContext" id="2278461409091839036" />
        <var name="node" id="2278461409091839036" />
      </scope>
      <scope id="2278461409091838986" at="358,92,368,22">
>>>>>>> bd830ede
        <var name="editorCell" id="2278461409091838986" />
        <var name="handler" id="2278461409091838986" />
        <var name="style" id="2278461409091838986" />
      </scope>
<<<<<<< HEAD
      <scope id="2278461409091838986" at="400,86,410,7" />
      <scope id="2278461409091838986" at="49,0,60,0" />
      <scope id="2278461409091838986" at="302,0,314,0" />
      <scope id="2278461409091838986" at="332,0,344,0">
        <var name="elementCell" id="2278461409091838986" />
        <var name="elementNode" id="2278461409091838986" />
      </scope>
      <scope id="2278461409091838986" at="370,0,382,0" />
      <scope id="2278461409091838986" at="400,0,412,0">
=======
      <scope id="2278461409091838986" at="389,132,399,7" />
      <scope id="2278461409091838986" at="289,0,301,0">
        <var name="editorContext" id="2278461409091838986" />
        <var name="node" id="2278461409091838986" />
      </scope>
      <scope id="2278461409091838986" at="320,0,332,0">
        <var name="editorContext" id="2278461409091838986" />
        <var name="elementCell" id="2278461409091838986" />
        <var name="elementNode" id="2278461409091838986" />
        <var name="listOwner" id="2278461409091838986" />
      </scope>
      <scope id="2278461409091838986" at="358,0,370,0">
        <var name="editorContext" id="2278461409091838986" />
        <var name="node" id="2278461409091838986" />
      </scope>
      <scope id="2278461409091838986" at="389,0,401,0">
        <var name="editorContext" id="2278461409091838986" />
>>>>>>> bd830ede
        <var name="elementCell" id="2278461409091838986" />
        <var name="elementNode" id="2278461409091838986" />
      </scope>
<<<<<<< HEAD
      <scope id="2278461409091839000" at="122,50,139,22">
=======
      <scope id="2278461409091839000" at="114,89,130,22">
>>>>>>> bd830ede
        <var name="attributeConcept" id="2278461409091839000" />
        <var name="editorCell" id="2278461409091839000" />
        <var name="provider" id="2278461409091839000" />
        <var name="style" id="2278461409091839000" />
      </scope>
<<<<<<< HEAD
      <scope id="2278461409091839005" at="156,50,173,22">
=======
      <scope id="2278461409091839005" at="147,89,163,22">
>>>>>>> bd830ede
        <var name="attributeConcept" id="2278461409091839005" />
        <var name="editorCell" id="2278461409091839005" />
        <var name="provider" id="2278461409091839005" />
        <var name="style" id="2278461409091839005" />
      </scope>
<<<<<<< HEAD
      <scope id="2278461409091839010" at="190,50,207,22">
=======
      <scope id="2278461409091839010" at="180,89,196,22">
>>>>>>> bd830ede
        <var name="attributeConcept" id="2278461409091839010" />
        <var name="editorCell" id="2278461409091839010" />
        <var name="provider" id="2278461409091839010" />
        <var name="style" id="2278461409091839010" />
      </scope>
<<<<<<< HEAD
      <scope id="2278461409091839015" at="224,50,241,22">
=======
      <scope id="2278461409091839015" at="213,89,229,22">
>>>>>>> bd830ede
        <var name="attributeConcept" id="2278461409091839015" />
        <var name="editorCell" id="2278461409091839015" />
        <var name="provider" id="2278461409091839015" />
        <var name="style" id="2278461409091839015" />
      </scope>
<<<<<<< HEAD
      <scope id="2278461409091839020" at="258,50,275,22">
=======
      <scope id="2278461409091839020" at="246,89,262,22">
>>>>>>> bd830ede
        <var name="attributeConcept" id="2278461409091839020" />
        <var name="editorCell" id="2278461409091839020" />
        <var name="provider" id="2278461409091839020" />
        <var name="style" id="2278461409091839020" />
      </scope>
<<<<<<< HEAD
      <scope id="2278461409091839000" at="122,0,141,0" />
      <scope id="2278461409091839005" at="156,0,175,0" />
      <scope id="2278461409091839010" at="190,0,209,0" />
      <scope id="2278461409091839015" at="224,0,243,0" />
      <scope id="2278461409091839020" at="258,0,277,0" />
      <scope id="2278461409091838986" at="76,51,105,22">
        <var name="editorCell" id="2278461409091838986" />
        <var name="style" id="2278461409091838986" />
      </scope>
      <scope id="2278461409091838986" at="76,0,107,0" />
      <unit id="2278461409091838986" at="314,0,345,0" name="jetbrains.mps.lang.editor.diagram.testLanguage.editor.NodeWithPortQueries_DiagramTestTextual_EditorBuilder_a$inputsListHandler_com5ge_s2a" />
      <unit id="2278461409091838986" at="382,0,413,0" name="jetbrains.mps.lang.editor.diagram.testLanguage.editor.NodeWithPortQueries_DiagramTestTextual_EditorBuilder_a$outputsListHandler_com5ge_w2a" />
      <unit id="2278461409091838986" at="30,0,423,0" name="jetbrains.mps.lang.editor.diagram.testLanguage.editor.NodeWithPortQueries_DiagramTestTextual_EditorBuilder_a" />
=======
      <scope id="2278461409091839000" at="114,0,132,0">
        <var name="editorContext" id="2278461409091839000" />
        <var name="node" id="2278461409091839000" />
      </scope>
      <scope id="2278461409091839005" at="147,0,165,0">
        <var name="editorContext" id="2278461409091839005" />
        <var name="node" id="2278461409091839005" />
      </scope>
      <scope id="2278461409091839010" at="180,0,198,0">
        <var name="editorContext" id="2278461409091839010" />
        <var name="node" id="2278461409091839010" />
      </scope>
      <scope id="2278461409091839015" at="213,0,231,0">
        <var name="editorContext" id="2278461409091839015" />
        <var name="node" id="2278461409091839015" />
      </scope>
      <scope id="2278461409091839020" at="246,0,264,0">
        <var name="editorContext" id="2278461409091839020" />
        <var name="node" id="2278461409091839020" />
      </scope>
      <scope id="2278461409091838986" at="68,90,97,22">
        <var name="editorCell" id="2278461409091838986" />
        <var name="style" id="2278461409091838986" />
      </scope>
      <scope id="2278461409091838986" at="68,0,99,0">
        <var name="editorContext" id="2278461409091838986" />
        <var name="node" id="2278461409091838986" />
      </scope>
      <unit id="2278461409091838986" at="301,0,333,0" name="jetbrains.mps.lang.editor.diagram.testLanguage.editor.NodeWithPortQueries_DiagramTestTextual_Editor$inputsListHandler_com5ge_s2a" />
      <unit id="2278461409091838986" at="370,0,402,0" name="jetbrains.mps.lang.editor.diagram.testLanguage.editor.NodeWithPortQueries_DiagramTestTextual_Editor$outputsListHandler_com5ge_w2a" />
      <unit id="2278461409091838986" at="32,0,412,0" name="jetbrains.mps.lang.editor.diagram.testLanguage.editor.NodeWithPortQueries_DiagramTestTextual_Editor" />
>>>>>>> bd830ede
    </file>
  </root>
  <root nodeRef="r:38933db7-8021-49f1-94e7-c8fed36889bf(jetbrains.mps.lang.editor.diagram.testLanguage.editor)/511002117671748040">
    <file name="Diagram1_Editor.java">
      <node id="511002117671748040" at="11,79,12,74" concept="8" />
      <node id="511002117671748040" at="11,0,14,0" concept="6" trace="createEditorCell#(Ljetbrains/mps/openapi/editor/EditorContext;Lorg/jetbrains/mps/openapi/model/SNode;)Ljetbrains/mps/openapi/editor/cells/EditorCell;" />
      <scope id="511002117671748040" at="11,79,12,74" />
      <scope id="511002117671748040" at="11,0,14,0">
        <var name="editorContext" id="511002117671748040" />
        <var name="node" id="511002117671748040" />
      </scope>
      <unit id="511002117671748040" at="10,0,15,0" name="jetbrains.mps.lang.editor.diagram.testLanguage.editor.Diagram1_Editor" />
    </file>
    <file name="Diagram1_EditorBuilder_a.java">
      <node id="511002117671748040" at="42,88,43,19" concept="11" />
      <node id="511002117671748040" at="43,19,44,18" concept="2" />
      <node id="511002117671748040" at="49,26,50,18" concept="8" />
      <node id="511002117671748040" at="53,39,54,39" concept="8" />
      <node id="511002117671748040" at="57,50,58,106" concept="7" />
      <node id="511002117671748040" at="58,106,59,42" concept="2" />
      <node id="511002117671748040" at="59,42,60,48" concept="2" />
      <node id="511002117671748040" at="60,48,61,28" concept="2" />
      <node id="511002117671748040" at="61,28,62,65" concept="2" />
      <node id="511002117671748040" at="62,65,63,34" concept="7" />
      <node id="511002117671748040" at="63,34,64,49" concept="2" />
      <node id="511002117671748040" at="64,49,65,40" concept="2" />
      <node id="511002117671748040" at="65,40,66,59" concept="2" />
      <node id="511002117671748040" at="66,59,67,22" concept="8" />
      <node id="511002117671748040" at="69,51,70,106" concept="7" />
      <node id="511002117671748040" at="70,106,71,49" concept="2" />
      <node id="511002117671748040" at="71,49,72,34" concept="7" />
      <node id="511002117671748040" at="72,34,73,49" concept="2" />
      <node id="511002117671748040" at="73,49,74,40" concept="2" />
      <node id="511002117671748040" at="74,40,75,57" concept="2" />
      <node id="511002117671748040" at="75,57,76,22" concept="8" />
      <node id="511002117671748040" at="78,49,79,113" concept="7" />
      <node id="511002117671748040" at="79,113,80,47" concept="2" />
      <node id="511002117671748040" at="80,47,81,22" concept="8" />
      <node id="511002117671748040" at="84,81,85,33" concept="11" />
      <node id="511002117671748040" at="89,12,90,20" concept="2" />
      <node id="511002117671748040" at="99,86,100,43" concept="8" />
      <node id="511002117671748040" at="105,95,106,53" concept="2" />
      <node id="511002117671748040" at="108,85,109,75" concept="8" />
      <node id="511002117671748040" at="113,91,114,79" concept="8" />
      <node id="511002117671748040" at="119,37,120,62" concept="2" />
      <node id="511002117671748040" at="121,22,122,65" concept="2" />
      <node id="511002117671748040" at="127,49,128,68" concept="7" />
      <node id="511002117671748040" at="130,76,131,72" concept="2" />
      <node id="511002117671748040" at="132,83,133,56" concept="2" />
      <node id="511002117671748040" at="137,14,138,0" concept="10" />
      <node id="511002117671748040" at="145,95,146,53" concept="2" />
      <node id="511002117671748040" at="148,85,149,85" concept="8" />
      <node id="511002117671748040" at="153,85,154,89" concept="8" />
      <node id="511002117671748040" at="160,31,161,63" concept="7" />
      <node id="511002117671748040" at="161,63,162,67" concept="7" />
      <node id="511002117671748040" at="162,67,163,71" concept="7" />
      <node id="511002117671748040" at="163,71,164,75" concept="7" />
      <node id="511002117671748287" at="164,75,165,273" concept="2" />
      <node id="511002117671748040" at="165,273,166,37" concept="2" />
      <node id="511002117671748040" at="166,37,167,41" concept="2" />
      <node id="511002117671748040" at="169,45,170,92" concept="7" />
      <node id="511002117671748040" at="170,92,171,25" concept="8" />
      <node id="511002117671748040" at="39,0,41,0" concept="3" trace="myNode" />
      <node id="4633202057941642082" at="87,0,89,0" concept="6" trace="invoke#(Lorg/jetbrains/mps/openapi/model/SNode;Ljava/lang/Integer;Ljava/lang/Integer;)V" />
      <node id="4633202057941642082" at="95,0,97,0" concept="6" trace="invoke#(Lorg/jetbrains/mps/openapi/model/SNode;Ljava/lang/Integer;Ljava/lang/Integer;)V" />
      <node id="511002117671748040" at="121,20,123,15" concept="0" />
      <node id="511002117671748040" at="53,0,56,0" concept="6" trace="createCell#()Ljetbrains/mps/openapi/editor/cells/EditorCell;" />
      <node id="511002117671748040" at="99,0,102,0" concept="6" trace="createPaletteConnectorSubstituteInfoPartExts#()[Ljetbrains/mps/nodeEditor/cellMenu/SubstituteInfoPartExt;" />
      <node id="511002117671748040" at="108,0,111,0" concept="6" trace="createMapper#(Lorg/jetbrains/mps/openapi/model/SNode;)Ljetbrains/jetpad/mapper/Mapper;" />
      <node id="511002117671748040" at="113,0,116,0" concept="6" trace="createMapper#(Lorg/jetbrains/mps/openapi/model/SNode;)Ljetbrains/jetpad/mapper/Mapper;" />
      <node id="511002117671748040" at="148,0,151,0" concept="6" trace="createMapper#(Lorg/jetbrains/mps/openapi/model/SNode;)Ljetbrains/jetpad/mapper/Mapper;" />
      <node id="511002117671748040" at="153,0,156,0" concept="6" trace="createMapper#(Lorg/jetbrains/mps/openapi/model/SNode;)Ljetbrains/jetpad/mapper/Mapper;" />
      <node id="511002117671748040" at="42,0,46,0" concept="1" trace="Diagram1_EditorBuilder_a#(Ljetbrains/mps/openapi/editor/EditorContext;Lorg/jetbrains/mps/openapi/model/SNode;)V" />
      <node id="511002117671748040" at="85,33,89,12" concept="2" />
      <node id="511002117671748040" at="93,82,97,10" concept="8" />
      <node id="511002117671748040" at="169,0,173,0" concept="6" trace="createDiagramView#()Ljetbrains/jetpad/projectional/diagram/view/DiagramView;" />
      <node id="511002117671748040" at="47,0,52,0" concept="6" trace="getNode#()Lorg/jetbrains/mps/openapi/model/SNode;" />
      <node id="511002117671748040" at="78,0,83,0" concept="6" trace="createDiagram_yfdxtz_a0a#()Ljetbrains/mps/openapi/editor/cells/EditorCell;" />
      <node id="511002117671748040" at="106,53,111,14" concept="2" />
      <node id="511002117671748040" at="111,14,116,14" concept="2" />
      <node id="511002117671748040" at="118,55,123,15" concept="5" />
      <node id="511002117671748040" at="129,42,134,17" concept="5" />
      <node id="511002117671748040" at="146,53,151,14" concept="2" />
      <node id="511002117671748040" at="151,14,156,14" concept="2" />
      <node id="511002117671748040" at="93,0,99,0" concept="6" trace="createPaletteBlockSubstituteInfoPartExts#()[Ljetbrains/mps/nodeEditor/cellMenu/SubstituteInfoPartExt;" />
      <node id="511002117671748040" at="118,0,125,0" concept="6" trace="set#(Ljava/lang/Boolean;)V" />
      <node id="511002117671748040" at="128,68,135,15" concept="5" />
      <node id="511002117671748040" at="84,0,92,0" concept="1" trace="DiagramCellImpl_yfdxtz_a0a#(Ljetbrains/mps/openapi/editor/EditorContext;Lorg/jetbrains/mps/openapi/model/SNode;)V" />
      <node id="511002117671748040" at="69,0,78,0" concept="6" trace="createCollection_yfdxtz_a0#()Ljetbrains/mps/openapi/editor/cells/EditorCell;" />
      <node id="511002117671748040" at="116,14,125,14" concept="2" />
      <node id="511002117671748040" at="160,0,169,0" concept="6" trace="synchronize#()V" />
      <node id="511002117671748040" at="127,0,137,0" concept="6" trace="set#(Ljava/lang/Boolean;)V" />
      <node id="511002117671748040" at="57,0,69,0" concept="6" trace="createCollection_yfdxtz_a#()Ljetbrains/mps/openapi/editor/cells/EditorCell;" />
      <node id="511002117671748040" at="125,14,137,14" concept="2" />
      <node id="511002117671748040" at="144,0,158,0" concept="6" trace="registerSynchronizers#(Ljetbrains/jetpad/mapper/Mapper/SynchronizersConfiguration;)V" />
      <node id="511002117671748040" at="142,83,158,8" concept="8" />
      <node id="511002117671748040" at="142,0,160,0" concept="6" trace="createDecorationMapper#(Lorg/jetbrains/mps/openapi/model/SNode;)Ljetbrains/jetpad/mapper/Mapper;" />
      <node id="511002117671748040" at="104,0,140,0" concept="6" trace="registerSynchronizers#(Ljetbrains/jetpad/mapper/Mapper/SynchronizersConfiguration;)V" />
      <node id="511002117671748040" at="102,64,140,8" concept="8" />
      <node id="511002117671748040" at="102,0,142,0" concept="6" trace="createMapper#(Lorg/jetbrains/mps/openapi/model/SNode;)Ljetbrains/jetpad/mapper/Mapper;" />
      <scope id="4633202057941642084" at="87,62,87,62" />
      <scope id="4633202057941642084" at="95,62,95,62" />
      <scope id="511002117671748040" at="49,26,50,18" />
      <scope id="511002117671748040" at="53,39,54,39" />
      <scope id="511002117671748040" at="99,86,100,43" />
      <scope id="511002117671748040" at="108,85,109,75" />
      <scope id="511002117671748040" at="113,91,114,79" />
      <scope id="511002117671748040" at="119,37,120,62" />
      <scope id="511002117671748040" at="121,22,122,65" />
      <scope id="511002117671748040" at="130,76,131,72" />
      <scope id="511002117671748040" at="132,83,133,56" />
      <scope id="511002117671748040" at="148,85,149,85" />
      <scope id="511002117671748040" at="153,85,154,89" />
      <scope id="511002117671748040" at="42,88,44,18" />
      <scope id="4633202057941642082" at="87,0,89,0">
        <var name="node" id="4633202057941642082" />
        <var name="x" id="4633202057941642082" />
        <var name="y" id="4633202057941642082" />
      </scope>
      <scope id="4633202057941642082" at="95,0,97,0">
        <var name="node" id="4633202057941642082" />
        <var name="x" id="4633202057941642082" />
        <var name="y" id="4633202057941642082" />
      </scope>
      <scope id="511002117671748040" at="169,45,171,25">
        <var name="diagramView" id="511002117671748040" />
      </scope>
      <scope id="511002117671748040" at="53,0,56,0" />
      <scope id="511002117671748040" at="78,49,81,22">
        <var name="editorCell" id="511002117671748040" />
      </scope>
      <scope id="511002117671748040" at="99,0,102,0" />
      <scope id="511002117671748040" at="108,0,111,0">
        <var name="node" id="511002117671748040" />
      </scope>
      <scope id="511002117671748040" at="113,0,116,0">
        <var name="node" id="511002117671748040" />
      </scope>
      <scope id="511002117671748040" at="148,0,151,0">
        <var name="node" id="511002117671748040" />
      </scope>
      <scope id="511002117671748040" at="153,0,156,0">
        <var name="node" id="511002117671748040" />
      </scope>
      <scope id="511002117671748040" at="42,0,46,0">
        <var name="context" id="511002117671748040" />
        <var name="node" id="511002117671748040" />
      </scope>
      <scope id="511002117671748040" at="93,82,97,10" />
      <scope id="511002117671748040" at="169,0,173,0" />
      <scope id="511002117671748040" at="47,0,52,0" />
      <scope id="511002117671748040" at="78,0,83,0" />
      <scope id="511002117671748040" at="118,55,123,15" />
      <scope id="511002117671748040" at="129,42,134,17" />
      <scope id="511002117671748040" at="84,81,90,20" />
      <scope id="511002117671748040" at="93,0,99,0" />
      <scope id="511002117671748040" at="69,51,76,22">
        <var name="editorCell" id="511002117671748040" />
        <var name="style" id="511002117671748040" />
      </scope>
      <scope id="511002117671748040" at="118,0,125,0">
        <var name="showDragFeedBack" id="511002117671748040" />
      </scope>
      <scope id="511002117671748040" at="160,31,167,41">
        <var name="blocksIterator" id="511002117671748040" />
        <var name="connectorsIterator" id="511002117671748040" />
        <var name="existingBlocks" id="511002117671748040" />
        <var name="existingConnectors" id="511002117671748040" />
      </scope>
      <scope id="511002117671748040" at="84,0,92,0">
        <var name="editorContext" id="511002117671748040" />
        <var name="node" id="511002117671748040" />
      </scope>
      <scope id="511002117671748040" at="127,49,135,15">
        <var name="viewContainer" id="511002117671748040" />
      </scope>
      <scope id="511002117671748040" at="69,0,78,0" />
      <scope id="511002117671748040" at="160,0,169,0" />
      <scope id="511002117671748040" at="57,50,67,22">
        <var name="editorCell" id="511002117671748040" />
        <var name="style" id="511002117671748040" />
      </scope>
      <scope id="511002117671748040" at="127,0,137,0">
        <var name="isSelected" id="511002117671748040" />
      </scope>
      <scope id="511002117671748040" at="145,95,156,14" />
      <scope id="511002117671748040" at="57,0,69,0" />
      <scope id="511002117671748040" at="144,0,158,0">
        <var name="configuration" id="511002117671748040" />
      </scope>
      <scope id="511002117671748040" at="142,83,158,8" />
      <scope id="511002117671748040" at="142,0,160,0">
        <var name="node" id="511002117671748040" />
      </scope>
      <scope id="511002117671748040" at="105,95,138,0" />
      <scope id="511002117671748040" at="104,0,140,0">
        <var name="configuration" id="511002117671748040" />
      </scope>
      <scope id="511002117671748040" at="102,64,140,8" />
      <scope id="511002117671748040" at="102,0,142,0">
        <var name="node" id="511002117671748040" />
      </scope>
      <unit id="4633202057941642082" at="86,525,89,7" name="jetbrains.mps.lang.editor.diagram.testLanguage.editor.Diagram1_EditorBuilder_a$DiagramCellImpl_yfdxtz_a0a$1" />
      <unit id="4633202057941642082" at="94,443,97,7" name="jetbrains.mps.lang.editor.diagram.testLanguage.editor.Diagram1_EditorBuilder_a$DiagramCellImpl_yfdxtz_a0a$2" />
      <unit id="511002117671748040" at="107,114,111,11" name="jetbrains.mps.lang.editor.diagram.testLanguage.editor.Diagram1_EditorBuilder_a$DiagramCellImpl_yfdxtz_a0a$3$1" />
      <unit id="511002117671748040" at="112,109,116,11" name="jetbrains.mps.lang.editor.diagram.testLanguage.editor.Diagram1_EditorBuilder_a$DiagramCellImpl_yfdxtz_a0a$3$2" />
      <unit id="511002117671748040" at="147,123,151,11" name="jetbrains.mps.lang.editor.diagram.testLanguage.editor.Diagram1_EditorBuilder_a$DiagramCellImpl_yfdxtz_a0a$4$1" />
      <unit id="511002117671748040" at="152,132,156,11" name="jetbrains.mps.lang.editor.diagram.testLanguage.editor.Diagram1_EditorBuilder_a$DiagramCellImpl_yfdxtz_a0a$4$2" />
      <unit id="511002117671748040" at="117,83,125,11" name="jetbrains.mps.lang.editor.diagram.testLanguage.editor.Diagram1_EditorBuilder_a$DiagramCellImpl_yfdxtz_a0a$3$3" />
      <unit id="511002117671748040" at="126,74,137,11" name="jetbrains.mps.lang.editor.diagram.testLanguage.editor.Diagram1_EditorBuilder_a$DiagramCellImpl_yfdxtz_a0a$3$4" />
      <unit id="511002117671748040" at="143,17,158,7" name="jetbrains.mps.lang.editor.diagram.testLanguage.editor.Diagram1_EditorBuilder_a$DiagramCellImpl_yfdxtz_a0a$4" />
      <unit id="511002117671748040" at="103,17,140,7" name="jetbrains.mps.lang.editor.diagram.testLanguage.editor.Diagram1_EditorBuilder_a$DiagramCellImpl_yfdxtz_a0a$3" />
      <unit id="511002117671748040" at="83,0,174,0" name="jetbrains.mps.lang.editor.diagram.testLanguage.editor.Diagram1_EditorBuilder_a$DiagramCellImpl_yfdxtz_a0a" />
      <unit id="511002117671748040" at="38,0,175,0" name="jetbrains.mps.lang.editor.diagram.testLanguage.editor.Diagram1_EditorBuilder_a" />
    </file>
  </root>
  <root nodeRef="r:38933db7-8021-49f1-94e7-c8fed36889bf(jetbrains.mps.lang.editor.diagram.testLanguage.editor)/511002117671797278">
    <file name="RectangleNode_Editor.java">
      <node id="511002117671797278" at="11,79,12,79" concept="8" />
      <node id="511002117671797278" at="11,0,14,0" concept="6" trace="createEditorCell#(Ljetbrains/mps/openapi/editor/EditorContext;Lorg/jetbrains/mps/openapi/model/SNode;)Ljetbrains/mps/openapi/editor/cells/EditorCell;" />
      <scope id="511002117671797278" at="11,79,12,79" />
      <scope id="511002117671797278" at="11,0,14,0">
        <var name="editorContext" id="511002117671797278" />
        <var name="node" id="511002117671797278" />
      </scope>
      <unit id="511002117671797278" at="10,0,15,0" name="jetbrains.mps.lang.editor.diagram.testLanguage.editor.RectangleNode_Editor" />
    </file>
    <file name="RectangleNode_EditorBuilder_a.java">
      <node id="511002117671797278" at="29,93,30,19" concept="11" />
      <node id="511002117671797278" at="30,19,31,18" concept="2" />
      <node id="511002117671797278" at="36,26,37,18" concept="8" />
      <node id="511002117671797278" at="40,39,41,40" concept="8" />
      <node id="511002117671797278" at="44,51,45,112" concept="7" />
      <node id="511002117671797278" at="45,112,46,49" concept="2" />
      <node id="511002117671797278" at="46,49,47,28" concept="2" />
      <node id="511002117671797278" at="47,28,48,65" concept="2" />
      <node id="511002117671797278" at="48,65,49,92" concept="2" />
      <node id="511002117671797278" at="49,92,50,22" concept="8" />
      <node id="511002117671797278" at="53,83,54,33" concept="11" />
      <node id="511002117671797278" at="54,33,55,20" concept="2" />
      <node id="511002117671797278" at="57,31,58,39" concept="2" />
      <node id="511002117671797278" at="63,95,64,53" concept="2" />
      <node id="511002117671797278" at="64,53,65,62" concept="7" />
      <node id="511002117671797278" at="70,103,71,61" concept="2" />
      <node id="511002117671797278" at="75,14,76,51" concept="7" />
      <node id="511002117671797278" at="79,49,80,80" concept="2" />
      <node id="511002117671797278" at="88,45,89,27" concept="8" />
      <node id="511002117671797278" at="91,17,92,69" concept="2" />
      <node id="511002117671797278" at="93,71,94,63" concept="2" />
      <node id="511002117671797278" at="99,45,100,57" concept="7" />
      <node id="511002117671797278" at="101,40,102,23" concept="8" />
      <node id="511002117671797278" at="103,15,104,55" concept="2" />
      <node id="511002117671797278" at="104,55,105,55" concept="2" />
      <node id="511002117671797278" at="105,55,106,41" concept="2" />
      <node id="511002117671797278" at="106,41,107,42" concept="2" />
      <node id="511002117671797278" at="116,95,117,53" concept="2" />
      <node id="511002117671797278" at="117,53,118,53" concept="7" />
      <node id="511002117671797278" at="119,36,120,19" concept="8" />
      <node id="511002117671797278" at="121,11,122,72" concept="7" />
      <node id="511002117671797278" at="123,36,124,19" concept="8" />
      <node id="511002117671797278" at="125,11,126,90" concept="2" />
      <node id="511002117671797278" at="126,90,127,114" concept="2" />
      <node id="511002117671797278" at="127,114,128,67" concept="7" />
      <node id="511002117671797278" at="128,67,129,97" concept="2" />
      <node id="511002117671797278" at="129,97,130,0" concept="10" />
      <node id="511002117671797278" at="26,0,28,0" concept="3" trace="myNode" />
      <node id="511002117671797278" at="40,0,43,0" concept="6" trace="createCell#()Ljetbrains/mps/openapi/editor/cells/EditorCell;" />
      <node id="511002117671797278" at="57,0,60,0" concept="6" trace="synchronize#()V" />
      <node id="511002117671797278" at="78,48,81,15" concept="5" />
      <node id="511002117671797278" at="87,97,90,19" concept="5" />
      <node id="511002117671797278" at="100,57,103,15" concept="5" />
      <node id="511002117671797278" at="118,53,121,11" concept="5" />
      <node id="511002117671797278" at="122,72,125,11" concept="5" />
      <node id="511002117671797278" at="29,0,33,0" concept="1" trace="RectangleNode_EditorBuilder_a#(Ljetbrains/mps/openapi/editor/EditorContext;Lorg/jetbrains/mps/openapi/model/SNode;)V" />
      <node id="511002117671797278" at="53,0,57,0" concept="1" trace="BlockCellImpl_t2nwzx_a#(Ljetbrains/mps/openapi/editor/EditorContext;Lorg/jetbrains/mps/openapi/model/SNode;)V" />
      <node id="511002117671797278" at="69,0,73,0" concept="6" trace="registerSynchronizers#(Ljetbrains/jetpad/mapper/Mapper/SynchronizersConfiguration;)V" />
      <node id="511002117671797278" at="34,0,39,0" concept="6" trace="getNode#()Lorg/jetbrains/mps/openapi/model/SNode;" />
      <node id="511002117671797278" at="78,0,83,0" concept="6" trace="set#(Ljava/lang/Boolean;)V" />
      <node id="511002117671797278" at="86,31,91,17" concept="4" />
      <node id="511002117671797278" at="67,95,73,16" concept="8" />
      <node id="511002117671797278" at="76,51,83,14" concept="2" />
      <node id="511002117671797278" at="44,0,52,0" concept="6" trace="createDiagramNode_t2nwzx_a#()Ljetbrains/mps/openapi/editor/cells/EditorCell;" />
      <node id="511002117671797278" at="67,0,75,0" concept="6" trace="createMapper#(Ljava/lang/String;)Ljetbrains/jetpad/mapper/Mapper;" />
      <node id="511002117671797278" at="65,62,75,14" concept="2" />
      <node id="511002117671797278" at="85,49,95,15" concept="5" />
      <node id="511002117671797278" at="99,0,109,0" concept="6" trace="set#(Ljetbrains/jetpad/geometry/Rectangle;)V" />
      <node id="511002117671797278" at="85,0,97,0" concept="6" trace="set#(Ljava/lang/Boolean;)V" />
      <node id="511002117671797278" at="97,14,109,14" concept="2" />
      <node id="511002117671797278" at="83,14,97,14" concept="2" />
      <node id="511002117671797278" at="115,0,132,0" concept="6" trace="registerSynchronizers#(Ljetbrains/jetpad/mapper/Mapper/SynchronizersConfiguration;)V" />
      <node id="511002117671797278" at="113,70,132,8" concept="8" />
      <node id="511002117671797278" at="113,0,134,0" concept="6" trace="createDecorationMapper#()Ljetbrains/jetpad/mapper/Mapper;" />
      <node id="511002117671797278" at="62,0,111,0" concept="6" trace="registerSynchronizers#(Ljetbrains/jetpad/mapper/Mapper/SynchronizersConfiguration;)V" />
      <node id="511002117671797278" at="60,58,111,8" concept="8" />
      <node id="511002117671797278" at="60,0,113,0" concept="6" trace="createMapper#()Ljetbrains/jetpad/mapper/Mapper;" />
      <scope id="511002117671797278" at="36,26,37,18" />
      <scope id="511002117671797278" at="40,39,41,40" />
      <scope id="511002117671797278" at="57,31,58,39" />
      <scope id="511002117671797278" at="70,103,71,61" />
      <scope id="511002117671797278" at="79,49,80,80" />
      <scope id="511002117671797278" at="88,45,89,27" />
      <scope id="511002117671797278" at="93,71,94,63" />
      <scope id="511002117671797278" at="101,40,102,23" />
      <scope id="511002117671797278" at="119,36,120,19" />
      <scope id="511002117671797278" at="123,36,124,19" />
      <scope id="511002117671797278" at="29,93,31,18" />
      <scope id="511002117671797278" at="53,83,55,20" />
      <scope id="511002117671797278" at="40,0,43,0" />
      <scope id="511002117671797278" at="57,0,60,0" />
      <scope id="511002117671797278" at="78,48,81,15" />
      <scope id="511002117671797278" at="87,97,90,19" />
      <scope id="511002117671797278" at="29,0,33,0">
        <var name="context" id="511002117671797278" />
        <var name="node" id="511002117671797278" />
      </scope>
      <scope id="511002117671797278" at="53,0,57,0">
        <var name="editorContext" id="511002117671797278" />
        <var name="node" id="511002117671797278" />
      </scope>
      <scope id="511002117671797278" at="69,0,73,0">
        <var name="configuration" id="511002117671797278" />
      </scope>
      <scope id="511002117671797278" at="34,0,39,0" />
      <scope id="511002117671797278" at="78,0,83,0">
        <var name="isFocused" id="511002117671797278" />
      </scope>
      <scope id="511002117671797278" at="86,31,91,17">
        <var name="view" id="511002117671797278" />
      </scope>
      <scope id="511002117671797278" at="44,51,50,22">
        <var name="editorCell" id="511002117671797278" />
      </scope>
      <scope id="511002117671797278" at="67,95,73,16" />
      <scope id="511002117671797278" at="86,31,92,69" />
      <scope id="511002117671797278" at="44,0,52,0" />
      <scope id="511002117671797278" at="67,0,75,0">
        <var name="block" id="511002117671797278" />
      </scope>
      <scope id="511002117671797278" at="99,45,107,42">
        <var name="diagramCell" id="511002117671797278" />
      </scope>
      <scope id="511002117671797278" at="85,49,95,15" />
      <scope id="511002117671797278" at="99,0,109,0">
        <var name="rect" id="511002117671797278" />
      </scope>
      <scope id="511002117671797278" at="85,0,97,0">
        <var name="isSelected" id="511002117671797278" />
      </scope>
      <scope id="511002117671797278" at="116,95,130,0">
        <var name="blockMapper" id="511002117671797278" />
        <var name="contentView" id="511002117671797278" />
        <var name="diagramCell" id="511002117671797278" />
      </scope>
      <scope id="511002117671797278" at="115,0,132,0">
        <var name="configuration" id="511002117671797278" />
      </scope>
      <scope id="511002117671797278" at="113,70,132,8" />
      <scope id="511002117671797278" at="113,0,134,0" />
      <scope id="511002117671797278" at="63,95,109,14">
        <var name="diagramNodeView" id="511002117671797278" />
        <var name="targetView" id="511002117671797278" />
      </scope>
      <scope id="511002117671797278" at="62,0,111,0">
        <var name="configuration" id="511002117671797278" />
      </scope>
      <scope id="511002117671797278" at="60,58,111,8" />
      <scope id="511002117671797278" at="60,0,113,0" />
      <unit id="511002117671797278" at="68,25,73,15" name="jetbrains.mps.lang.editor.diagram.testLanguage.editor.RectangleNode_EditorBuilder_a$BlockCellImpl_t2nwzx_a$1$1$1" />
      <unit id="511002117671797278" at="77,80,83,11" name="jetbrains.mps.lang.editor.diagram.testLanguage.editor.RectangleNode_EditorBuilder_a$BlockCellImpl_t2nwzx_a$1$2" />
      <unit id="511002117671797278" at="66,134,75,11" name="jetbrains.mps.lang.editor.diagram.testLanguage.editor.RectangleNode_EditorBuilder_a$BlockCellImpl_t2nwzx_a$1$1" />
      <unit id="511002117671797278" at="98,79,109,11" name="jetbrains.mps.lang.editor.diagram.testLanguage.editor.RectangleNode_EditorBuilder_a$BlockCellImpl_t2nwzx_a$1$4" />
      <unit id="511002117671797278" at="84,74,97,11" name="jetbrains.mps.lang.editor.diagram.testLanguage.editor.RectangleNode_EditorBuilder_a$BlockCellImpl_t2nwzx_a$1$3" />
      <unit id="511002117671797278" at="114,17,132,7" name="jetbrains.mps.lang.editor.diagram.testLanguage.editor.RectangleNode_EditorBuilder_a$BlockCellImpl_t2nwzx_a$2" />
      <unit id="511002117671797278" at="61,17,111,7" name="jetbrains.mps.lang.editor.diagram.testLanguage.editor.RectangleNode_EditorBuilder_a$BlockCellImpl_t2nwzx_a$1" />
      <unit id="511002117671797278" at="52,0,135,0" name="jetbrains.mps.lang.editor.diagram.testLanguage.editor.RectangleNode_EditorBuilder_a$BlockCellImpl_t2nwzx_a" />
      <unit id="511002117671797278" at="25,0,136,0" name="jetbrains.mps.lang.editor.diagram.testLanguage.editor.RectangleNode_EditorBuilder_a" />
    </file>
  </root>
  <root nodeRef="r:38933db7-8021-49f1-94e7-c8fed36889bf(jetbrains.mps.lang.editor.diagram.testLanguage.editor)/5540569706413451971">
    <file name="OutputToInputPortConnector_Editor.java">
      <node id="5540569706413451971" at="11,79,12,92" concept="8" />
      <node id="5540569706413451971" at="11,0,14,0" concept="6" trace="createEditorCell#(Ljetbrains/mps/openapi/editor/EditorContext;Lorg/jetbrains/mps/openapi/model/SNode;)Ljetbrains/mps/openapi/editor/cells/EditorCell;" />
      <scope id="5540569706413451971" at="11,79,12,92" />
      <scope id="5540569706413451971" at="11,0,14,0">
        <var name="editorContext" id="5540569706413451971" />
        <var name="node" id="5540569706413451971" />
      </scope>
      <unit id="5540569706413451971" at="10,0,15,0" name="jetbrains.mps.lang.editor.diagram.testLanguage.editor.OutputToInputPortConnector_Editor" />
    </file>
    <file name="OutputToInputPortConnector_EditorBuilder_a.java">
      <node id="5540569706413451971" at="35,106,36,19" concept="11" />
      <node id="5540569706413451971" at="36,19,37,18" concept="2" />
      <node id="5540569706413451971" at="42,26,43,18" concept="8" />
      <node id="5540569706413451971" at="46,39,47,45" concept="8" />
      <node id="5540569706413451971" at="50,56,51,139" concept="7" />
      <node id="5540569706413451971" at="51,139,52,54" concept="2" />
      <node id="5540569706413451971" at="52,54,53,28" concept="2" />
      <node id="5540569706413451971" at="53,28,54,65" concept="2" />
      <node id="5540569706413451971" at="54,65,55,92" concept="2" />
      <node id="5540569706413451971" at="55,92,56,22" concept="8" />
      <node id="5540569706413451971" at="59,0,60,0" concept="3" trace="myInputPort" />
      <node id="5540569706413451971" at="60,0,61,0" concept="3" trace="myOutputPort" />
      <node id="5540569706413451971" at="61,81,62,33" concept="11" />
      <node id="5540569706413451971" at="62,33,63,20" concept="2" />
      <node id="5540569706413451971" at="68,95,69,53" concept="2" />
      <node id="5540569706413451971" at="69,53,70,0" concept="10" />
      <node id="5540569706413451971" at="72,52,73,60" concept="2" />
      <node id="5540569706413451971" at="75,63,76,101" concept="7" />
      <node id="5540569706413451971" at="77,45,78,28" concept="8" />
      <node id="5540569706413451971" at="79,15,80,57" concept="8" />
      <node id="5540569706413451971" at="84,52,85,62" concept="2" />
      <node id="5540569706413451971" at="86,95,87,49" concept="2" />
      <node id="5540569706413451971" at="87,49,88,47" concept="2" />
      <node id="5540569706413451971" at="91,63,92,101" concept="7" />
      <node id="5540569706413451971" at="93,45,94,28" concept="8" />
      <node id="5540569706413451971" at="95,15,96,57" concept="8" />
      <node id="5540569706413451971" at="98,14,99,58" concept="7" />
      <node id="5540569706413451971" at="102,49,103,80" concept="2" />
      <node id="5540569706413451971" at="111,45,112,27" concept="8" />
      <node id="5540569706413451971" at="114,17,115,69" concept="2" />
      <node id="5540569706413451971" at="116,71,117,63" concept="2" />
      <node id="5540569706413451971" at="122,45,123,57" concept="7" />
      <node id="5540569706413451971" at="124,40,125,23" concept="8" />
      <node id="5540569706413451971" at="126,15,127,55" concept="2" />
      <node id="5540569706413451971" at="127,55,128,55" concept="2" />
      <node id="5540569706413451971" at="128,55,129,41" concept="2" />
      <node id="5540569706413451971" at="129,41,130,42" concept="2" />
      <node id="5540569706413451971" at="140,95,141,53" concept="2" />
      <node id="5540569706413451971" at="141,53,142,53" concept="7" />
      <node id="5540569706413451971" at="143,36,144,19" concept="8" />
      <node id="5540569706413451971" at="145,11,146,125" concept="7" />
      <node id="5540569706413451971" at="147,41,148,19" concept="8" />
      <node id="5540569706413451971" at="149,11,150,90" concept="2" />
      <node id="5540569706413451971" at="150,90,151,149" concept="2" />
      <node id="5540569706413451971" at="151,149,152,111" concept="7" />
      <node id="5540569706413451971" at="152,111,153,85" concept="2" />
      <node id="5540569706413451971" at="153,85,154,0" concept="10" />
      <node id="5540569706413451971" at="158,67,159,83" concept="7" />
      <node id="5540569706413451971" at="159,83,160,49" concept="7" />
      <node id="5540569706413451971" at="161,32,162,38" concept="8" />
      <node id="5540569706413451971" at="163,7,164,115" concept="7" />
      <node id="5540569706413451971" at="165,37,166,38" concept="8" />
      <node id="5540569706413451971" at="167,7,168,108" concept="2" />
      <node id="5540569706413451971" at="168,108,169,36" concept="8" />
      <node id="5540569706413451971" at="173,31,174,212" concept="2" />
      <node id="5540569706413451971" at="174,212,175,213" concept="2" />
      <node id="5540569706413451971" at="177,51,178,63" concept="7" />
      <node id="5540569706413451971" at="180,33,181,22" concept="8" />
      <node id="5540569706413451971" at="183,9,184,0" concept="10" />
      <node id="5540569706413451971" at="184,0,185,24" concept="8" />
      <node id="5540569706413451971" at="32,0,34,0" concept="3" trace="myNode" />
      <node id="5540569706413451971" at="46,0,49,0" concept="6" trace="createCell#()Ljetbrains/mps/openapi/editor/cells/EditorCell;" />
      <node id="5540569706413451971" at="72,0,75,0" concept="6" trace="set#(Ljetbrains/mps/baseLanguage/tuples/runtime/Tuples/_1;)V" />
      <node id="5540569706413451971" at="76,101,79,15" concept="5" />
      <node id="5540569706413451971" at="92,101,95,15" concept="5" />
      <node id="5540569706413451971" at="101,48,104,15" concept="5" />
      <node id="5540569706413451971" at="110,97,113,19" concept="5" />
      <node id="5540569706413451971" at="123,57,126,15" concept="5" />
      <node id="5540569706413451971" at="142,53,145,11" concept="5" />
      <node id="5540569706413451971" at="146,125,149,11" concept="5" />
      <node id="5540569706413451971" at="160,49,163,7" concept="5" />
      <node id="5540569706413451971" at="164,115,167,7" concept="5" />
      <node id="5540569706413451971" at="180,0,183,0" concept="6" trace="invoke#()Ljava/lang/Boolean;" />
      <node id="5540569706413451971" at="35,0,39,0" concept="1" trace="OutputToInputPortConnector_EditorBuilder_a#(Ljetbrains/mps/openapi/editor/EditorContext;Lorg/jetbrains/mps/openapi/model/SNode;)V" />
      <node id="5540569706413451971" at="61,0,65,0" concept="1" trace="ConnectorCellImpl_87pg9j_a#(Ljetbrains/mps/openapi/editor/EditorContext;Lorg/jetbrains/mps/openapi/model/SNode;)V" />
      <node id="5540569706413451971" at="85,62,89,15" concept="5" />
      <node id="5540569706413451971" at="173,0,177,0" concept="6" trace="synchronize#()V" />
      <node id="5540569706413451971" at="40,0,45,0" concept="6" trace="getNode#()Lorg/jetbrains/mps/openapi/model/SNode;" />
      <node id="5540569706413451971" at="101,0,106,0" concept="6" trace="set#(Ljava/lang/Boolean;)V" />
      <node id="5540569706413451971" at="109,31,114,17" concept="4" />
      <node id="5540569706413451971" at="178,63,183,9" concept="2" />
      <node id="5540569706413451971" at="75,0,82,0" concept="6" trace="getTargetView#(Ljetbrains/mps/baseLanguage/tuples/runtime/Tuples/_1;)Ljetbrains/jetpad/projectional/view/View;" />
      <node id="5540569706413451971" at="84,0,91,0" concept="6" trace="set#(Ljetbrains/mps/baseLanguage/tuples/runtime/Tuples/_1;)V" />
      <node id="5540569706413451971" at="91,0,98,0" concept="6" trace="getTargetView#(Ljetbrains/mps/baseLanguage/tuples/runtime/Tuples/_1;)Ljetbrains/jetpad/projectional/view/View;" />
      <node id="5540569706413451971" at="99,58,106,14" concept="2" />
      <node id="5540569706413451971" at="50,0,58,0" concept="6" trace="createDiagramConnector_87pg9j_a#()Ljetbrains/mps/openapi/editor/cells/EditorCell;" />
      <node id="5540569706413451971" at="108,49,118,15" concept="5" />
      <node id="5540569706413451971" at="122,0,132,0" concept="6" trace="set#(Ljetbrains/jetpad/geometry/Rectangle;)V" />
      <node id="5540569706413451971" at="177,0,187,0" concept="6" trace="createConnection#()Ljetbrains/jetpad/projectional/diagram/view/PolyLineConnection;" />
      <node id="5540569706413451971" at="70,0,82,14" concept="2" />
      <node id="5540569706413451971" at="108,0,120,0" concept="6" trace="set#(Ljava/lang/Boolean;)V" />
      <node id="5540569706413451971" at="120,14,132,14" concept="2" />
      <node id="5540569706413451971" at="158,0,171,0" concept="6" trace="createConnectorDecoratorView#()Ljetbrains/mps/lang/editor/diagram/runtime/jetpad/views/ConnectorDecoratorView;" />
      <node id="5540569706413451971" at="106,14,120,14" concept="2" />
      <node id="5540569706413451971" at="82,14,98,14" concept="2" />
      <node id="5540569706413451971" at="139,0,156,0" concept="6" trace="registerSynchronizers#(Ljetbrains/jetpad/mapper/Mapper/SynchronizersConfiguration;)V" />
      <node id="5540569706413451971" at="137,75,156,8" concept="8" />
      <node id="5540569706413451971" at="137,0,158,0" concept="6" trace="createDecorationMapper#()Ljetbrains/jetpad/mapper/Mapper;" />
      <node id="5540569706413451971" at="67,0,134,0" concept="6" trace="registerSynchronizers#(Ljetbrains/jetpad/mapper/Mapper/SynchronizersConfiguration;)V" />
      <node id="5540569706413451971" at="65,61,134,8" concept="8" />
      <node id="5540569706413451971" at="65,0,136,0" concept="6" trace="createMapper#()Ljetbrains/jetpad/mapper/Mapper;" />
      <scope id="5540569706413451971" at="42,26,43,18" />
      <scope id="5540569706413451971" at="46,39,47,45" />
      <scope id="5540569706413451971" at="72,52,73,60" />
      <scope id="5540569706413451971" at="77,45,78,28" />
      <scope id="5540569706413451971" at="93,45,94,28" />
      <scope id="5540569706413451971" at="102,49,103,80" />
      <scope id="5540569706413451971" at="111,45,112,27" />
      <scope id="5540569706413451971" at="116,71,117,63" />
      <scope id="5540569706413451971" at="124,40,125,23" />
      <scope id="5540569706413451971" at="143,36,144,19" />
      <scope id="5540569706413451971" at="147,41,148,19" />
      <scope id="5540569706413451971" at="161,32,162,38" />
      <scope id="5540569706413451971" at="165,37,166,38" />
      <scope id="5540569706413451971" at="180,33,181,22" />
      <scope id="5540569706413451971" at="35,106,37,18" />
      <scope id="5540569706413451971" at="61,81,63,20" />
      <scope id="5540569706413451971" at="86,95,88,47" />
      <scope id="5540569706413451971" at="173,31,175,213" />
      <scope id="5540569706413451971" at="46,0,49,0" />
      <scope id="5540569706413451971" at="72,0,75,0">
        <var name="port" id="5540569706413451971" />
      </scope>
      <scope id="5540569706413451971" at="101,48,104,15" />
      <scope id="5540569706413451971" at="110,97,113,19" />
      <scope id="5540569706413451971" at="180,0,183,0" />
      <scope id="5540569706413451971" at="35,0,39,0">
        <var name="context" id="5540569706413451971" />
        <var name="node" id="5540569706413451971" />
      </scope>
      <scope id="5540569706413451971" at="61,0,65,0">
        <var name="editorContext" id="5540569706413451971" />
        <var name="node" id="5540569706413451971" />
      </scope>
      <scope id="5540569706413451971" at="173,0,177,0" />
      <scope id="5540569706413451971" at="40,0,45,0" />
      <scope id="5540569706413451971" at="75,63,80,57">
        <var name="descendantMapper" id="5540569706413451971" />
      </scope>
      <scope id="5540569706413451971" at="84,52,89,15" />
      <scope id="5540569706413451971" at="91,63,96,57">
        <var name="descendantMapper" id="5540569706413451971" />
      </scope>
      <scope id="5540569706413451971" at="101,0,106,0">
        <var name="isFocused" id="5540569706413451971" />
      </scope>
      <scope id="5540569706413451971" at="109,31,114,17">
        <var name="view" id="5540569706413451971" />
      </scope>
      <scope id="5540569706413451971" at="50,56,56,22">
        <var name="editorCell" id="5540569706413451971" />
      </scope>
      <scope id="5540569706413451971" at="109,31,115,69" />
      <scope id="5540569706413451971" at="75,0,82,0">
        <var name="port" id="5540569706413451971" />
      </scope>
      <scope id="5540569706413451971" at="84,0,91,0">
        <var name="port" id="5540569706413451971" />
      </scope>
      <scope id="5540569706413451971" at="91,0,98,0">
        <var name="port" id="5540569706413451971" />
      </scope>
      <scope id="5540569706413451971" at="50,0,58,0" />
      <scope id="5540569706413451971" at="122,45,130,42">
        <var name="diagramCell" id="5540569706413451971" />
      </scope>
      <scope id="5540569706413451971" at="177,51,185,24">
        <var name="connection" id="5540569706413451971" />
      </scope>
      <scope id="5540569706413451971" at="108,49,118,15" />
      <scope id="5540569706413451971" at="122,0,132,0">
        <var name="rect" id="5540569706413451971" />
      </scope>
      <scope id="5540569706413451971" at="177,0,187,0" />
      <scope id="5540569706413451971" at="158,67,169,36">
        <var name="connectorDecoratorView" id="5540569706413451971" />
        <var name="descendantMapper" id="5540569706413451971" />
        <var name="diagramCell" id="5540569706413451971" />
      </scope>
      <scope id="5540569706413451971" at="108,0,120,0">
        <var name="isSelected" id="5540569706413451971" />
      </scope>
      <scope id="5540569706413451971" at="158,0,171,0" />
      <scope id="5540569706413451971" at="140,95,154,0">
        <var name="descendantMapper" id="5540569706413451971" />
        <var name="diagramCell" id="5540569706413451971" />
        <var name="valid" id="5540569706413451971" />
      </scope>
      <scope id="5540569706413451971" at="139,0,156,0">
        <var name="configuration" id="5540569706413451971" />
      </scope>
      <scope id="5540569706413451971" at="137,75,156,8" />
      <scope id="5540569706413451971" at="137,0,158,0" />
      <scope id="5540569706413451971" at="68,95,132,14">
        <var name="targetView" id="5540569706413451971" />
      </scope>
      <scope id="5540569706413451971" at="67,0,134,0">
        <var name="configuration" id="5540569706413451971" />
      </scope>
      <scope id="5540569706413451971" at="65,61,134,8" />
      <scope id="5540569706413451971" at="65,0,136,0" />
      <unit id="5540569706413451971" at="179,43,183,7" name="jetbrains.mps.lang.editor.diagram.testLanguage.editor.OutputToInputPortConnector_EditorBuilder_a$ConnectorCellImpl_87pg9j_a$3" />
      <unit id="5540569706413451971" at="100,80,106,11" name="jetbrains.mps.lang.editor.diagram.testLanguage.editor.OutputToInputPortConnector_EditorBuilder_a$ConnectorCellImpl_87pg9j_a$1$3" />
      <unit id="5540569706413451971" at="71,71,82,11" name="jetbrains.mps.lang.editor.diagram.testLanguage.editor.OutputToInputPortConnector_EditorBuilder_a$ConnectorCellImpl_87pg9j_a$1$1" />
      <unit id="5540569706413451971" at="121,79,132,11" name="jetbrains.mps.lang.editor.diagram.testLanguage.editor.OutputToInputPortConnector_EditorBuilder_a$ConnectorCellImpl_87pg9j_a$1$5" />
      <unit id="5540569706413451971" at="107,74,120,11" name="jetbrains.mps.lang.editor.diagram.testLanguage.editor.OutputToInputPortConnector_EditorBuilder_a$ConnectorCellImpl_87pg9j_a$1$4" />
      <unit id="5540569706413451971" at="83,72,98,11" name="jetbrains.mps.lang.editor.diagram.testLanguage.editor.OutputToInputPortConnector_EditorBuilder_a$ConnectorCellImpl_87pg9j_a$1$2" />
      <unit id="5540569706413451971" at="138,17,156,7" name="jetbrains.mps.lang.editor.diagram.testLanguage.editor.OutputToInputPortConnector_EditorBuilder_a$ConnectorCellImpl_87pg9j_a$2" />
      <unit id="5540569706413451971" at="66,17,134,7" name="jetbrains.mps.lang.editor.diagram.testLanguage.editor.OutputToInputPortConnector_EditorBuilder_a$ConnectorCellImpl_87pg9j_a$1" />
      <unit id="5540569706413451971" at="58,0,190,0" name="jetbrains.mps.lang.editor.diagram.testLanguage.editor.OutputToInputPortConnector_EditorBuilder_a$ConnectorCellImpl_87pg9j_a" />
      <unit id="5540569706413451971" at="31,0,191,0" name="jetbrains.mps.lang.editor.diagram.testLanguage.editor.OutputToInputPortConnector_EditorBuilder_a" />
    </file>
  </root>
  <root nodeRef="r:38933db7-8021-49f1-94e7-c8fed36889bf(jetbrains.mps.lang.editor.diagram.testLanguage.editor)/5540569706414444284">
    <file name="NodeWithPorts_Editor.java">
      <node id="5540569706414444284" at="11,79,12,79" concept="8" />
      <node id="5540569706414444284" at="11,0,14,0" concept="6" trace="createEditorCell#(Ljetbrains/mps/openapi/editor/EditorContext;Lorg/jetbrains/mps/openapi/model/SNode;)Ljetbrains/mps/openapi/editor/cells/EditorCell;" />
      <scope id="5540569706414444284" at="11,79,12,79" />
      <scope id="5540569706414444284" at="11,0,14,0">
        <var name="editorContext" id="5540569706414444284" />
        <var name="node" id="5540569706414444284" />
      </scope>
      <unit id="5540569706414444284" at="10,0,15,0" name="jetbrains.mps.lang.editor.diagram.testLanguage.editor.NodeWithPorts_Editor" />
    </file>
    <file name="NodeWithPorts_EditorBuilder_a.java">
      <node id="5540569706414444284" at="45,93,46,19" concept="11" />
      <node id="5540569706414444284" at="46,19,47,18" concept="2" />
      <node id="5540569706414444284" at="52,26,53,18" concept="8" />
      <node id="5540569706414444284" at="56,39,57,40" concept="8" />
      <node id="5540569706414444284" at="60,51,61,112" concept="7" />
      <node id="5540569706414444284" at="61,112,62,49" concept="2" />
      <node id="5540569706414444284" at="62,49,63,28" concept="2" />
      <node id="5540569706414444284" at="63,28,64,65" concept="2" />
      <node id="5540569706414444284" at="64,65,65,92" concept="2" />
      <node id="5540569706414444284" at="65,92,66,22" concept="8" />
      <node id="5540569706414444284" at="69,0,70,0" concept="3" trace="myPropertyCell_t9c2f5_a0a" />
      <node id="5540569706414444284" at="70,0,71,0" concept="3" trace="myPropertyCell_t9c2f5_a1a" />
      <node id="5540569706414444284" at="71,0,72,0" concept="3" trace="myPropertyCell_t9c2f5_a2a" />
      <node id="5540569706414444284" at="72,0,73,0" concept="3" trace="myPropertyCell_t9c2f5_a3a" />
      <node id="5540569706414444284" at="73,0,74,0" concept="3" trace="myPropertyCell_t9c2f5_a4a" />
      <node id="5540569706414444284" at="74,0,75,0" concept="3" trace="myInputPorts" />
      <node id="5540569706414444284" at="75,0,76,0" concept="3" trace="myOutputPorts" />
      <node id="5540569706414444284" at="76,83,77,33" concept="11" />
      <node id="5540569706414444284" at="79,55,80,174" concept="8" />
      <node id="5540569706414444284" at="82,65,83,174" concept="2" />
      <node id="5540569706414444284" at="85,8,86,47" concept="2" />
      <node id="5540569706414444284" at="86,47,87,206" concept="2" />
      <node id="5540569706414444284" at="89,55,90,174" concept="8" />
      <node id="5540569706414444284" at="92,65,93,174" concept="2" />
      <node id="5540569706414444284" at="95,8,96,47" concept="2" />
      <node id="5540569706414444284" at="96,47,97,206" concept="2" />
      <node id="5540569706414444284" at="99,55,100,178" concept="8" />
      <node id="5540569706414444284" at="102,65,103,178" concept="2" />
      <node id="5540569706414444284" at="105,8,106,47" concept="2" />
      <node id="5540569706414444284" at="106,47,107,210" concept="2" />
      <node id="5540569706414444284" at="109,55,110,179" concept="8" />
      <node id="5540569706414444284" at="112,65,113,179" concept="2" />
      <node id="5540569706414444284" at="115,8,116,47" concept="2" />
      <node id="5540569706414444284" at="116,47,117,211" concept="2" />
      <node id="5540569706414444284" at="119,55,120,182" concept="8" />
      <node id="5540569706414444284" at="122,65,123,182" concept="2" />
      <node id="5540569706414444284" at="125,8,126,47" concept="2" />
      <node id="5540569706414444284" at="126,47,127,214" concept="2" />
      <node id="5540569706414444284" at="127,214,128,20" concept="2" />
      <node id="5540569706414444284" at="130,31,131,39" concept="2" />
      <node id="5540569706414444284" at="131,39,132,46" concept="2" />
      <node id="5540569706414444284" at="132,46,133,46" concept="2" />
      <node id="5540569706414444284" at="133,46,134,46" concept="2" />
      <node id="5540569706414444284" at="134,46,135,46" concept="2" />
      <node id="5540569706414444284" at="135,46,136,46" concept="2" />
      <node id="5540569706414444284" at="136,46,137,256" concept="2" />
      <node id="5540569706414444284" at="137,256,138,259" concept="2" />
      <node id="5540569706414444284" at="143,95,144,53" concept="2" />
      <node id="5540569706414444284" at="146,89,147,78" concept="8" />
      <node id="5540569706414444284" at="151,89,152,78" concept="8" />
      <node id="5540569706414444284" at="154,14,155,62" concept="7" />
      <node id="5540569706414444284" at="160,103,161,61" concept="2" />
      <node id="5540569706414444284" at="163,39,164,77" concept="2" />
      <node id="5540569706414444284" at="168,39,169,77" concept="2" />
      <node id="5540569706414444284" at="173,55,174,91" concept="2" />
      <node id="5540569706414444284" at="174,91,175,91" concept="2" />
      <node id="5540569706414444284" at="177,22,178,130" concept="2" />
      <node id="5540569706414444284" at="178,130,179,130" concept="2" />
      <node id="5540569706414444284" at="179,130,180,106" concept="2" />
      <node id="5540569706414444284" at="180,106,181,107" concept="2" />
      <node id="5540569706414444284" at="181,107,182,104" concept="2" />
      <node id="5540569706414444284" at="186,14,187,51" concept="7" />
      <node id="5540569706414444284" at="190,49,191,80" concept="2" />
      <node id="5540569706414444284" at="199,45,200,27" concept="8" />
      <node id="5540569706414444284" at="202,17,203,69" concept="2" />
      <node id="5540569706414444284" at="204,71,205,63" concept="2" />
      <node id="5540569706414444284" at="210,45,211,57" concept="7" />
      <node id="5540569706414444284" at="212,40,213,23" concept="8" />
      <node id="5540569706414444284" at="214,15,215,55" concept="2" />
      <node id="5540569706414444284" at="215,55,216,55" concept="2" />
      <node id="5540569706414444284" at="216,55,217,41" concept="2" />
      <node id="5540569706414444284" at="217,41,218,42" concept="2" />
      <node id="5540569706414444284" at="227,95,228,53" concept="2" />
      <node id="5540569706414444284" at="228,53,229,53" concept="7" />
      <node id="5540569706414444284" at="230,36,231,19" concept="8" />
      <node id="5540569706414444284" at="232,11,233,78" concept="7" />
      <node id="5540569706414444284" at="234,36,235,19" concept="8" />
      <node id="5540569706414444284" at="236,11,237,90" concept="2" />
      <node id="5540569706414444284" at="237,90,238,114" concept="2" />
      <node id="5540569706414444284" at="238,114,239,75" concept="7" />
      <node id="5540569706414444284" at="239,75,240,97" concept="2" />
      <node id="5540569706414444284" at="240,97,241,113" concept="2" />
      <node id="5540569706414444284" at="244,34,245,23" concept="8" />
      <node id="5540569706414444284" at="246,15,247,50" concept="7" />
      <node id="5540569706414444284" at="247,50,248,49" concept="7" />
      <node id="5540569706414444284" at="248,49,249,58" concept="2" />
      <node id="5540569706414444284" at="249,58,250,148" concept="2" />
      <node id="5540569706414444284" at="254,102,255,88" concept="8" />
      <node id="5540569706414444284" at="259,102,260,88" concept="8" />
      <node id="5540569706414444284" at="262,14,263,0" concept="10" />
      <node id="5540569706414444284" at="42,0,44,0" concept="3" trace="myNode" />
      <node id="5540569706414444284" at="56,0,59,0" concept="6" trace="createCell#()Ljetbrains/mps/openapi/editor/cells/EditorCell;" />
      <node id="5540569706414444284" at="79,0,82,0" concept="6" trace="getModelPropertyValueImpl#()Ljava/lang/Integer;" />
      <node id="5540569706414444284" at="82,0,85,0" concept="6" trace="setModelPropertyValueImpl#(Ljava/lang/Integer;)V" />
      <node id="5540569706414444284" at="89,0,92,0" concept="6" trace="getModelPropertyValueImpl#()Ljava/lang/Integer;" />
      <node id="5540569706414444284" at="92,0,95,0" concept="6" trace="setModelPropertyValueImpl#(Ljava/lang/Integer;)V" />
      <node id="5540569706414444284" at="99,0,102,0" concept="6" trace="getModelPropertyValueImpl#()Ljava/lang/Integer;" />
      <node id="5540569706414444284" at="102,0,105,0" concept="6" trace="setModelPropertyValueImpl#(Ljava/lang/Integer;)V" />
      <node id="5540569706414444284" at="109,0,112,0" concept="6" trace="getModelPropertyValueImpl#()Ljava/lang/Integer;" />
      <node id="5540569706414444284" at="112,0,115,0" concept="6" trace="setModelPropertyValueImpl#(Ljava/lang/Integer;)V" />
      <node id="5540569706414444284" at="119,0,122,0" concept="6" trace="getModelPropertyValueImpl#()Ljava/lang/Integer;" />
      <node id="5540569706414444284" at="122,0,125,0" concept="6" trace="setModelPropertyValueImpl#(Ljava/lang/Integer;)V" />
      <node id="5540569706414444284" at="146,0,149,0" concept="6" trace="createMapper#(Lorg/jetbrains/mps/openapi/model/SNode;)Ljetbrains/jetpad/mapper/Mapper;" />
      <node id="5540569706414444284" at="151,0,154,0" concept="6" trace="createMapper#(Lorg/jetbrains/mps/openapi/model/SNode;)Ljetbrains/jetpad/mapper/Mapper;" />
      <node id="5540569706414444284" at="163,0,166,0" concept="6" trace="run#()V" />
      <node id="5540569706414444284" at="168,0,171,0" concept="6" trace="run#()V" />
      <node id="5540569706414444284" at="189,48,192,15" concept="5" />
      <node id="5540569706414444284" at="198,97,201,19" concept="5" />
      <node id="5540569706414444284" at="211,57,214,15" concept="5" />
      <node id="5540569706414444284" at="229,53,232,11" concept="5" />
      <node id="5540569706414444284" at="233,78,236,11" concept="5" />
      <node id="5540569706414444284" at="243,46,246,15" concept="5" />
      <node id="5540569706414444284" at="254,0,257,0" concept="6" trace="createMapper#(Lorg/jetbrains/mps/openapi/model/SNode;)Ljetbrains/jetpad/mapper/Mapper;" />
      <node id="5540569706414444284" at="259,0,262,0" concept="6" trace="createMapper#(Lorg/jetbrains/mps/openapi/model/SNode;)Ljetbrains/jetpad/mapper/Mapper;" />
      <node id="5540569706414444284" at="45,0,49,0" concept="1" trace="NodeWithPorts_EditorBuilder_a#(Ljetbrains/mps/openapi/editor/EditorContext;Lorg/jetbrains/mps/openapi/model/SNode;)V" />
      <node id="5540569706414444284" at="173,0,177,0" concept="6" trace="set#(Ljetbrains/jetpad/geometry/Rectangle;)V" />
      <node id="5540569706414444284" at="50,0,55,0" concept="6" trace="getNode#()Lorg/jetbrains/mps/openapi/model/SNode;" />
      <node id="5540569706414444284" at="144,53,149,14" concept="2" />
      <node id="5540569706414444284" at="149,14,154,14" concept="2" />
      <node id="5540569706414444284" at="161,61,166,22" concept="2" />
      <node id="5540569706414444284" at="166,22,171,22" concept="2" />
      <node id="5540569706414444284" at="189,0,194,0" concept="6" trace="set#(Ljava/lang/Boolean;)V" />
      <node id="5540569706414444284" at="197,31,202,17" concept="4" />
      <node id="5540569706414444284" at="252,14,257,14" concept="2" />
      <node id="5540569706414444284" at="257,14,262,14" concept="2" />
      <node id="5540569706414444284" at="171,22,177,22" concept="2" />
      <node id="5540569706414444284" at="187,51,194,14" concept="2" />
      <node id="5540569706414444284" at="60,0,68,0" concept="6" trace="createDiagramNode_t9c2f5_a#()Ljetbrains/mps/openapi/editor/cells/EditorCell;" />
      <node id="5540569706414444284" at="77,33,85,8" concept="2" />
      <node id="5540569706414444284" at="87,206,95,8" concept="2" />
      <node id="5540569706414444284" at="97,206,105,8" concept="2" />
      <node id="5540569706414444284" at="107,210,115,8" concept="2" />
      <node id="5540569706414444284" at="117,211,125,8" concept="2" />
      <node id="5540569706414444284" at="243,0,252,0" concept="6" trace="set#(Ljetbrains/jetpad/geometry/Rectangle;)V" />
      <node id="5540569706414444284" at="130,0,140,0" concept="6" trace="synchronize#()V" />
      <node id="5540569706414444284" at="196,49,206,15" concept="5" />
      <node id="5540569706414444284" at="210,0,220,0" concept="6" trace="set#(Ljetbrains/jetpad/geometry/Rectangle;)V" />
      <node id="5540569706414444284" at="241,113,252,14" concept="2" />
      <node id="5540569706414444284" at="196,0,208,0" concept="6" trace="set#(Ljava/lang/Boolean;)V" />
      <node id="5540569706414444284" at="208,14,220,14" concept="2" />
      <node id="5540569706414444284" at="194,14,208,14" concept="2" />
      <node id="5540569706414444284" at="159,0,184,0" concept="6" trace="registerSynchronizers#(Ljetbrains/jetpad/mapper/Mapper/SynchronizersConfiguration;)V" />
      <node id="5540569706414444284" at="157,96,184,16" concept="8" />
      <node id="5540569706414444284" at="157,0,186,0" concept="6" trace="createMapper#(Ljava/lang/String;)Ljetbrains/jetpad/mapper/Mapper;" />
      <node id="5540569706414444284" at="155,62,186,14" concept="2" />
      <node id="5540569706414444284" at="226,0,265,0" concept="6" trace="registerSynchronizers#(Ljetbrains/jetpad/mapper/Mapper/SynchronizersConfiguration;)V" />
      <node id="5540569706414444284" at="224,70,265,8" concept="8" />
      <node id="5540569706414444284" at="224,0,267,0" concept="6" trace="createDecorationMapper#()Ljetbrains/jetpad/mapper/Mapper;" />
      <node id="5540569706414444284" at="76,0,130,0" concept="1" trace="BlockCellImpl_t9c2f5_a#(Ljetbrains/mps/openapi/editor/EditorContext;Lorg/jetbrains/mps/openapi/model/SNode;)V" />
      <node id="5540569706414444284" at="142,0,222,0" concept="6" trace="registerSynchronizers#(Ljetbrains/jetpad/mapper/Mapper/SynchronizersConfiguration;)V" />
      <node id="5540569706414444284" at="140,58,222,8" concept="8" />
      <node id="5540569706414444284" at="140,0,224,0" concept="6" trace="createMapper#()Ljetbrains/jetpad/mapper/Mapper;" />
      <scope id="5540569706414444284" at="52,26,53,18" />
      <scope id="5540569706414444284" at="56,39,57,40" />
      <scope id="5540569706414444284" at="79,55,80,174" />
      <scope id="5540569706414444284" at="82,65,83,174" />
      <scope id="5540569706414444284" at="89,55,90,174" />
      <scope id="5540569706414444284" at="92,65,93,174" />
      <scope id="5540569706414444284" at="99,55,100,178" />
      <scope id="5540569706414444284" at="102,65,103,178" />
      <scope id="5540569706414444284" at="109,55,110,179" />
      <scope id="5540569706414444284" at="112,65,113,179" />
      <scope id="5540569706414444284" at="119,55,120,182" />
      <scope id="5540569706414444284" at="122,65,123,182" />
      <scope id="5540569706414444284" at="146,89,147,78" />
      <scope id="5540569706414444284" at="151,89,152,78" />
      <scope id="5540569706414444284" at="163,39,164,77" />
      <scope id="5540569706414444284" at="168,39,169,77" />
      <scope id="5540569706414444284" at="190,49,191,80" />
      <scope id="5540569706414444284" at="199,45,200,27" />
      <scope id="5540569706414444284" at="204,71,205,63" />
      <scope id="5540569706414444284" at="212,40,213,23" />
      <scope id="5540569706414444284" at="230,36,231,19" />
      <scope id="5540569706414444284" at="234,36,235,19" />
      <scope id="5540569706414444284" at="244,34,245,23" />
      <scope id="5540569706414444284" at="254,102,255,88" />
      <scope id="5540569706414444284" at="259,102,260,88" />
      <scope id="5540569706414444284" at="45,93,47,18" />
      <scope id="5540569706414444284" at="173,55,175,91" />
      <scope id="5540569706414444284" at="56,0,59,0" />
      <scope id="5540569706414444284" at="79,0,82,0" />
      <scope id="5540569706414444284" at="82,0,85,0">
        <var name="value" id="5540569706414444284" />
      </scope>
      <scope id="5540569706414444284" at="89,0,92,0" />
      <scope id="5540569706414444284" at="92,0,95,0">
        <var name="value" id="5540569706414444284" />
      </scope>
      <scope id="5540569706414444284" at="99,0,102,0" />
      <scope id="5540569706414444284" at="102,0,105,0">
        <var name="value" id="5540569706414444284" />
      </scope>
      <scope id="5540569706414444284" at="109,0,112,0" />
      <scope id="5540569706414444284" at="112,0,115,0">
        <var name="value" id="5540569706414444284" />
      </scope>
      <scope id="5540569706414444284" at="119,0,122,0" />
      <scope id="5540569706414444284" at="122,0,125,0">
        <var name="value" id="5540569706414444284" />
      </scope>
      <scope id="5540569706414444284" at="146,0,149,0">
        <var name="portNode" id="5540569706414444284" />
      </scope>
      <scope id="5540569706414444284" at="151,0,154,0">
        <var name="portNode" id="5540569706414444284" />
      </scope>
      <scope id="5540569706414444284" at="163,0,166,0" />
      <scope id="5540569706414444284" at="168,0,171,0" />
      <scope id="5540569706414444284" at="189,48,192,15" />
      <scope id="5540569706414444284" at="198,97,201,19" />
      <scope id="5540569706414444284" at="254,0,257,0">
        <var name="portNode" id="5540569706414444284" />
      </scope>
      <scope id="5540569706414444284" at="259,0,262,0">
        <var name="portNode" id="5540569706414444284" />
      </scope>
      <scope id="5540569706414444284" at="45,0,49,0">
        <var name="context" id="5540569706414444284" />
        <var name="node" id="5540569706414444284" />
      </scope>
      <scope id="5540569706414444284" at="173,0,177,0">
        <var name="bounds" id="5540569706414444284" />
      </scope>
      <scope id="5540569706414444284" at="50,0,55,0" />
      <scope id="5540569706414444284" at="189,0,194,0">
        <var name="isFocused" id="5540569706414444284" />
      </scope>
      <scope id="5540569706414444284" at="197,31,202,17">
        <var name="view" id="5540569706414444284" />
      </scope>
      <scope id="5540569706414444284" at="60,51,66,22">
        <var name="editorCell" id="5540569706414444284" />
      </scope>
      <scope id="5540569706414444284" at="197,31,203,69" />
      <scope id="5540569706414444284" at="243,46,250,148">
        <var name="positionDelta" id="5540569706414444284" />
        <var name="sizeDelta" id="5540569706414444284" />
      </scope>
      <scope id="5540569706414444284" at="60,0,68,0" />
      <scope id="5540569706414444284" at="130,31,138,259" />
      <scope id="5540569706414444284" at="210,45,218,42">
        <var name="diagramCell" id="5540569706414444284" />
      </scope>
      <scope id="5540569706414444284" at="243,0,252,0">
        <var name="delta" id="5540569706414444284" />
      </scope>
      <scope id="5540569706414444284" at="130,0,140,0" />
      <scope id="5540569706414444284" at="196,49,206,15" />
      <scope id="5540569706414444284" at="210,0,220,0">
        <var name="rect" id="5540569706414444284" />
      </scope>
      <scope id="5540569706414444284" at="196,0,208,0">
        <var name="isSelected" id="5540569706414444284" />
      </scope>
      <scope id="5540569706414444284" at="160,103,182,104" />
      <scope id="5540569706414444284" at="159,0,184,0">
        <var name="configuration" id="5540569706414444284" />
      </scope>
      <scope id="5540569706414444284" at="157,96,184,16" />
      <scope id="5540569706414444284" at="157,0,186,0">
        <var name="block" id="5540569706414444284" />
      </scope>
      <scope id="5540569706414444284" at="227,95,263,0">
        <var name="blockMapper" id="5540569706414444284" />
        <var name="contentView" id="5540569706414444284" />
        <var name="diagramCell" id="5540569706414444284" />
      </scope>
      <scope id="5540569706414444284" at="226,0,265,0">
        <var name="configuration" id="5540569706414444284" />
      </scope>
      <scope id="5540569706414444284" at="224,70,265,8" />
      <scope id="5540569706414444284" at="224,0,267,0" />
      <scope id="5540569706414444284" at="76,83,128,20" />
      <scope id="5540569706414444284" at="76,0,130,0">
        <var name="editorContext" id="5540569706414444284" />
        <var name="node" id="5540569706414444284" />
      </scope>
      <scope id="5540569706414444284" at="143,95,220,14">
        <var name="diagramNodeView" id="5540569706414444284" />
        <var name="targetView" id="5540569706414444284" />
      </scope>
      <scope id="5540569706414444284" at="142,0,222,0">
        <var name="configuration" id="5540569706414444284" />
      </scope>
      <scope id="5540569706414444284" at="140,58,222,8" />
      <scope id="5540569706414444284" at="140,0,224,0" />
      <unit id="5540569706414444284" at="145,115,149,11" name="jetbrains.mps.lang.editor.diagram.testLanguage.editor.NodeWithPorts_EditorBuilder_a$BlockCellImpl_t9c2f5_a$6$1" />
      <unit id="5540569706414444284" at="150,117,154,11" name="jetbrains.mps.lang.editor.diagram.testLanguage.editor.NodeWithPorts_EditorBuilder_a$BlockCellImpl_t9c2f5_a$6$2" />
      <unit id="5540569706414444284" at="162,115,166,19" name="jetbrains.mps.lang.editor.diagram.testLanguage.editor.NodeWithPorts_EditorBuilder_a$BlockCellImpl_t9c2f5_a$6$3$1$1" />
      <unit id="5540569706414444284" at="167,115,171,19" name="jetbrains.mps.lang.editor.diagram.testLanguage.editor.NodeWithPorts_EditorBuilder_a$BlockCellImpl_t9c2f5_a$6$3$1$2" />
      <unit id="5540569706414444284" at="253,131,257,11" name="jetbrains.mps.lang.editor.diagram.testLanguage.editor.NodeWithPorts_EditorBuilder_a$BlockCellImpl_t9c2f5_a$7$2" />
      <unit id="5540569706414444284" at="258,133,262,11" name="jetbrains.mps.lang.editor.diagram.testLanguage.editor.NodeWithPorts_EditorBuilder_a$BlockCellImpl_t9c2f5_a$7$3" />
      <unit id="5540569706414444284" at="172,88,177,19" name="jetbrains.mps.lang.editor.diagram.testLanguage.editor.NodeWithPorts_EditorBuilder_a$BlockCellImpl_t9c2f5_a$6$3$1$3" />
      <unit id="5540569706414444284" at="188,80,194,11" name="jetbrains.mps.lang.editor.diagram.testLanguage.editor.NodeWithPorts_EditorBuilder_a$BlockCellImpl_t9c2f5_a$6$4" />
      <unit id="5540569706414444284" at="78,38,85,7" name="jetbrains.mps.lang.editor.diagram.testLanguage.editor.NodeWithPorts_EditorBuilder_a$BlockCellImpl_t9c2f5_a$1" />
      <unit id="5540569706414444284" at="88,38,95,7" name="jetbrains.mps.lang.editor.diagram.testLanguage.editor.NodeWithPorts_EditorBuilder_a$BlockCellImpl_t9c2f5_a$2" />
      <unit id="5540569706414444284" at="98,38,105,7" name="jetbrains.mps.lang.editor.diagram.testLanguage.editor.NodeWithPorts_EditorBuilder_a$BlockCellImpl_t9c2f5_a$3" />
      <unit id="5540569706414444284" at="108,38,115,7" name="jetbrains.mps.lang.editor.diagram.testLanguage.editor.NodeWithPorts_EditorBuilder_a$BlockCellImpl_t9c2f5_a$4" />
      <unit id="5540569706414444284" at="118,38,125,7" name="jetbrains.mps.lang.editor.diagram.testLanguage.editor.NodeWithPorts_EditorBuilder_a$BlockCellImpl_t9c2f5_a$5" />
      <unit id="5540569706414444284" at="242,83,252,11" name="jetbrains.mps.lang.editor.diagram.testLanguage.editor.NodeWithPorts_EditorBuilder_a$BlockCellImpl_t9c2f5_a$7$1" />
      <unit id="5540569706414444284" at="209,79,220,11" name="jetbrains.mps.lang.editor.diagram.testLanguage.editor.NodeWithPorts_EditorBuilder_a$BlockCellImpl_t9c2f5_a$6$6" />
      <unit id="5540569706414444284" at="195,74,208,11" name="jetbrains.mps.lang.editor.diagram.testLanguage.editor.NodeWithPorts_EditorBuilder_a$BlockCellImpl_t9c2f5_a$6$5" />
      <unit id="5540569706414444284" at="158,25,184,15" name="jetbrains.mps.lang.editor.diagram.testLanguage.editor.NodeWithPorts_EditorBuilder_a$BlockCellImpl_t9c2f5_a$6$3$1" />
      <unit id="5540569706414444284" at="156,134,186,11" name="jetbrains.mps.lang.editor.diagram.testLanguage.editor.NodeWithPorts_EditorBuilder_a$BlockCellImpl_t9c2f5_a$6$3" />
      <unit id="5540569706414444284" at="225,17,265,7" name="jetbrains.mps.lang.editor.diagram.testLanguage.editor.NodeWithPorts_EditorBuilder_a$BlockCellImpl_t9c2f5_a$7" />
      <unit id="5540569706414444284" at="141,17,222,7" name="jetbrains.mps.lang.editor.diagram.testLanguage.editor.NodeWithPorts_EditorBuilder_a$BlockCellImpl_t9c2f5_a$6" />
      <unit id="5540569706414444284" at="68,0,268,0" name="jetbrains.mps.lang.editor.diagram.testLanguage.editor.NodeWithPorts_EditorBuilder_a$BlockCellImpl_t9c2f5_a" />
      <unit id="5540569706414444284" at="41,0,269,0" name="jetbrains.mps.lang.editor.diagram.testLanguage.editor.NodeWithPorts_EditorBuilder_a" />
    </file>
  </root>
  <root nodeRef="r:38933db7-8021-49f1-94e7-c8fed36889bf(jetbrains.mps.lang.editor.diagram.testLanguage.editor)/5540569706414786118">
    <file name="NodeWithPorts_DiagramTestTextual_Editor.java">
<<<<<<< HEAD
      <node id="5540569706414786118" at="14,0,15,0" concept="3" trace="myContextHints" />
      <node id="5540569706414786118" at="17,47,18,26" concept="8" />
      <node id="5540569706414786118" at="20,79,21,98" concept="8" />
      <node id="5540569706414786118" at="20,0,23,0" concept="6" trace="createEditorCell#(Ljetbrains/mps/openapi/editor/EditorContext;Lorg/jetbrains/mps/openapi/model/SNode;)Ljetbrains/mps/openapi/editor/cells/EditorCell;" />
      <node id="5540569706414786118" at="15,0,20,0" concept="6" trace="getContextHints#()Ljava/util/Collection;" />
      <scope id="5540569706414786118" at="17,47,18,26" />
      <scope id="5540569706414786118" at="20,79,21,98" />
      <scope id="5540569706414786118" at="20,0,23,0">
        <var name="editorContext" id="5540569706414786118" />
        <var name="node" id="5540569706414786118" />
      </scope>
      <scope id="5540569706414786118" at="15,0,20,0" />
      <unit id="5540569706414786118" at="13,0,24,0" name="jetbrains.mps.lang.editor.diagram.testLanguage.editor.NodeWithPorts_DiagramTestTextual_Editor" />
    </file>
    <file name="NodeWithPorts_DiagramTestTextual_EditorBuilder_a.java">
      <node id="5540569706414786118" at="34,112,35,19" concept="11" />
      <node id="5540569706414786118" at="35,19,36,18" concept="2" />
      <node id="5540569706414786118" at="41,26,42,18" concept="8" />
      <node id="5540569706414786118" at="45,39,46,39" concept="8" />
      <node id="5540569706414786118" at="49,50,50,103" concept="7" />
      <node id="5540569706414786118" at="50,103,51,48" concept="2" />
      <node id="5540569706414786118" at="51,48,52,28" concept="2" />
      <node id="5540569706414786118" at="52,28,53,65" concept="2" />
      <node id="5540569706414786118" at="53,65,54,57" concept="2" />
      <node id="5540569706414786118" at="54,57,55,57" concept="2" />
      <node id="5540569706414786118" at="55,57,56,59" concept="2" />
      <node id="5540569706414786118" at="56,59,57,57" concept="2" />
      <node id="5540569706414786118" at="57,57,58,22" concept="8" />
      <node id="5540569706414786745" at="60,49,61,108" concept="7" />
      <node id="5540569706414786745" at="61,108,62,47" concept="2" />
      <node id="5540569706414786745" at="62,47,63,34" concept="2" />
      <node id="5540569706414786745" at="63,34,64,22" concept="8" />
      <node id="5540569706414786746" at="66,49,67,94" concept="7" />
      <node id="5540569706414786746" at="67,94,68,47" concept="2" />
      <node id="5540569706414786746" at="68,47,69,34" concept="7" />
      <node id="5540569706414786746" at="69,34,70,60" concept="2" />
      <node id="5540569706414786746" at="70,60,71,60" concept="2" />
      <node id="5540569706414786746" at="71,60,72,40" concept="2" />
      <node id="5540569706414786746" at="72,40,73,34" concept="2" />
      <node id="5540569706414786746" at="73,34,74,22" concept="8" />
      <node id="5540569706414786118" at="76,51,77,103" concept="7" />
      <node id="5540569706414786118" at="77,103,78,49" concept="2" />
      <node id="5540569706414786118" at="78,49,79,34" concept="7" />
      <node id="5540569706414786118" at="79,34,80,58" concept="2" />
      <node id="5540569706414786118" at="80,58,81,40" concept="2" />
      <node id="5540569706414786118" at="81,40,82,58" concept="2" />
      <node id="5540569706414786118" at="82,58,83,58" concept="2" />
      <node id="5540569706414786118" at="83,58,84,58" concept="2" />
      <node id="5540569706414786118" at="84,58,85,58" concept="2" />
      <node id="5540569706414786118" at="85,58,86,58" concept="2" />
      <node id="5540569706414786118" at="86,58,87,58" concept="2" />
      <node id="5540569706414786118" at="87,58,88,58" concept="2" />
      <node id="5540569706414786118" at="88,58,89,58" concept="2" />
      <node id="5540569706414786118" at="89,58,90,58" concept="2" />
      <node id="5540569706414786118" at="90,58,91,58" concept="2" />
      <node id="5540569706414786118" at="91,58,92,58" concept="2" />
      <node id="5540569706414786118" at="92,58,93,58" concept="2" />
      <node id="5540569706414786118" at="93,58,94,58" concept="2" />
      <node id="5540569706414786118" at="94,58,95,58" concept="2" />
      <node id="5540569706414786118" at="95,58,96,58" concept="2" />
      <node id="5540569706414786118" at="96,58,97,58" concept="2" />
      <node id="5540569706414786118" at="97,58,98,58" concept="2" />
      <node id="5540569706414786118" at="98,58,99,58" concept="2" />
      <node id="5540569706414786118" at="99,58,100,61" concept="2" />
      <node id="5540569706414786118" at="100,61,101,58" concept="2" />
      <node id="5540569706414786118" at="101,58,102,58" concept="2" />
      <node id="5540569706414786118" at="102,58,103,58" concept="2" />
      <node id="5540569706414786118" at="103,58,104,61" concept="2" />
      <node id="5540569706414786118" at="104,61,105,22" concept="8" />
      <node id="5540569706414786752" at="107,50,108,94" concept="7" />
      <node id="5540569706414786752" at="108,94,109,48" concept="2" />
      <node id="5540569706414786752" at="109,48,110,34" concept="2" />
      <node id="5540569706414786752" at="110,34,111,22" concept="8" />
      <node id="5540569706414786753" at="113,50,114,94" concept="7" />
      <node id="5540569706414786753" at="114,94,115,48" concept="2" />
      <node id="5540569706414786753" at="115,48,116,34" concept="7" />
      <node id="5540569706414786753" at="116,34,117,54" concept="2" />
      <node id="5540569706414786753" at="117,54,118,40" concept="2" />
      <node id="5540569706414786753" at="118,40,119,34" concept="2" />
      <node id="5540569706414786753" at="119,34,120,22" concept="8" />
      <node id="5540569706414786755" at="122,50,123,89" concept="7" />
      <node id="5540569706414786755" at="123,89,124,26" concept="2" />
      <node id="5540569706414786755" at="124,26,125,39" concept="2" />
      <node id="5540569706414786755" at="125,39,126,26" concept="7" />
      <node id="5540569706414786755" at="126,26,127,63" concept="2" />
      <node id="5540569706414786755" at="127,63,128,39" concept="2" />
      <node id="5540569706414786755" at="128,39,129,34" concept="7" />
      <node id="5540569706414786755" at="129,34,130,60" concept="2" />
      <node id="5540569706414786755" at="130,60,131,40" concept="2" />
      <node id="5540569706414786755" at="131,40,132,73" concept="2" />
      <node id="5540569706414786755" at="132,73,133,57" concept="7" />
      <node id="5540569706414786755" at="133,57,134,59" concept="7" />
      <node id="5540569706414786755" at="135,35,136,87" concept="7" />
      <node id="5540569706414786755" at="136,87,137,94" concept="8" />
      <node id="5540569706414786755" at="138,10,139,22" concept="8" />
      <node id="5540569706414786757" at="141,50,142,94" concept="7" />
      <node id="5540569706414786757" at="142,94,143,48" concept="2" />
      <node id="5540569706414786757" at="143,48,144,34" concept="2" />
      <node id="5540569706414786757" at="144,34,145,22" concept="8" />
      <node id="5540569706414786758" at="147,50,148,94" concept="7" />
      <node id="5540569706414786758" at="148,94,149,48" concept="2" />
      <node id="5540569706414786758" at="149,48,150,34" concept="7" />
      <node id="5540569706414786758" at="150,34,151,54" concept="2" />
      <node id="5540569706414786758" at="151,54,152,40" concept="2" />
      <node id="5540569706414786758" at="152,40,153,34" concept="2" />
      <node id="5540569706414786758" at="153,34,154,22" concept="8" />
      <node id="5540569706414786760" at="156,50,157,89" concept="7" />
      <node id="5540569706414786760" at="157,89,158,26" concept="2" />
      <node id="5540569706414786760" at="158,26,159,39" concept="2" />
      <node id="5540569706414786760" at="159,39,160,26" concept="7" />
      <node id="5540569706414786760" at="160,26,161,63" concept="2" />
      <node id="5540569706414786760" at="161,63,162,39" concept="2" />
      <node id="5540569706414786760" at="162,39,163,34" concept="7" />
      <node id="5540569706414786760" at="163,34,164,60" concept="2" />
      <node id="5540569706414786760" at="164,60,165,40" concept="2" />
      <node id="5540569706414786760" at="165,40,166,73" concept="2" />
      <node id="5540569706414786760" at="166,73,167,57" concept="7" />
      <node id="5540569706414786760" at="167,57,168,59" concept="7" />
      <node id="5540569706414786760" at="169,35,170,87" concept="7" />
      <node id="5540569706414786760" at="170,87,171,94" concept="8" />
      <node id="5540569706414786760" at="172,10,173,22" concept="8" />
      <node id="5540569706414786762" at="175,50,176,98" concept="7" />
      <node id="5540569706414786762" at="176,98,177,48" concept="2" />
      <node id="5540569706414786762" at="177,48,178,34" concept="2" />
      <node id="5540569706414786762" at="178,34,179,22" concept="8" />
      <node id="5540569706414786763" at="181,50,182,94" concept="7" />
      <node id="5540569706414786763" at="182,94,183,48" concept="2" />
      <node id="5540569706414786763" at="183,48,184,34" concept="7" />
      <node id="5540569706414786763" at="184,34,185,54" concept="2" />
      <node id="5540569706414786763" at="185,54,186,40" concept="2" />
      <node id="5540569706414786763" at="186,40,187,34" concept="2" />
      <node id="5540569706414786763" at="187,34,188,22" concept="8" />
      <node id="5540569706414786765" at="190,50,191,89" concept="7" />
      <node id="5540569706414786765" at="191,89,192,30" concept="2" />
      <node id="5540569706414786765" at="192,30,193,43" concept="2" />
      <node id="5540569706414786765" at="193,43,194,26" concept="7" />
      <node id="5540569706414786765" at="194,26,195,63" concept="2" />
      <node id="5540569706414786765" at="195,63,196,43" concept="2" />
      <node id="5540569706414786765" at="196,43,197,34" concept="7" />
      <node id="5540569706414786765" at="197,34,198,60" concept="2" />
      <node id="5540569706414786765" at="198,60,199,40" concept="2" />
      <node id="5540569706414786765" at="199,40,200,73" concept="2" />
      <node id="5540569706414786765" at="200,73,201,57" concept="7" />
      <node id="5540569706414786765" at="201,57,202,59" concept="7" />
      <node id="5540569706414786765" at="203,35,204,87" concept="7" />
      <node id="5540569706414786765" at="204,87,205,94" concept="8" />
      <node id="5540569706414786765" at="206,10,207,22" concept="8" />
      <node id="5540569706414786767" at="209,50,210,99" concept="7" />
      <node id="5540569706414786767" at="210,99,211,48" concept="2" />
      <node id="5540569706414786767" at="211,48,212,34" concept="2" />
      <node id="5540569706414786767" at="212,34,213,22" concept="8" />
      <node id="5540569706414786768" at="215,50,216,94" concept="7" />
      <node id="5540569706414786768" at="216,94,217,48" concept="2" />
      <node id="5540569706414786768" at="217,48,218,34" concept="7" />
      <node id="5540569706414786768" at="218,34,219,54" concept="2" />
      <node id="5540569706414786768" at="219,54,220,40" concept="2" />
      <node id="5540569706414786768" at="220,40,221,34" concept="2" />
      <node id="5540569706414786768" at="221,34,222,22" concept="8" />
      <node id="5540569706414786770" at="224,50,225,89" concept="7" />
      <node id="5540569706414786770" at="225,89,226,31" concept="2" />
      <node id="5540569706414786770" at="226,31,227,44" concept="2" />
      <node id="5540569706414786770" at="227,44,228,26" concept="7" />
      <node id="5540569706414786770" at="228,26,229,63" concept="2" />
      <node id="5540569706414786770" at="229,63,230,44" concept="2" />
      <node id="5540569706414786770" at="230,44,231,34" concept="7" />
      <node id="5540569706414786770" at="231,34,232,60" concept="2" />
      <node id="5540569706414786770" at="232,60,233,40" concept="2" />
      <node id="5540569706414786770" at="233,40,234,73" concept="2" />
      <node id="5540569706414786770" at="234,73,235,57" concept="7" />
      <node id="5540569706414786770" at="235,57,236,59" concept="7" />
      <node id="5540569706414786770" at="237,35,238,87" concept="7" />
      <node id="5540569706414786770" at="238,87,239,94" concept="8" />
      <node id="5540569706414786770" at="240,10,241,22" concept="8" />
      <node id="5540569706414786772" at="243,50,244,103" concept="7" />
      <node id="5540569706414786772" at="244,103,245,48" concept="2" />
      <node id="5540569706414786772" at="245,48,246,34" concept="2" />
      <node id="5540569706414786772" at="246,34,247,22" concept="8" />
      <node id="5540569706414786773" at="249,50,250,94" concept="7" />
      <node id="5540569706414786773" at="250,94,251,48" concept="2" />
      <node id="5540569706414786773" at="251,48,252,34" concept="7" />
      <node id="5540569706414786773" at="252,34,253,54" concept="2" />
      <node id="5540569706414786773" at="253,54,254,40" concept="2" />
      <node id="5540569706414786773" at="254,40,255,34" concept="2" />
      <node id="5540569706414786773" at="255,34,256,22" concept="8" />
      <node id="5540569706414786775" at="258,50,259,89" concept="7" />
      <node id="5540569706414786775" at="259,89,260,34" concept="2" />
      <node id="5540569706414786775" at="260,34,261,47" concept="2" />
      <node id="5540569706414786775" at="261,47,262,26" concept="7" />
      <node id="5540569706414786775" at="262,26,263,63" concept="2" />
      <node id="5540569706414786775" at="263,63,264,47" concept="2" />
      <node id="5540569706414786775" at="264,47,265,34" concept="7" />
      <node id="5540569706414786775" at="265,34,266,60" concept="2" />
      <node id="5540569706414786775" at="266,60,267,40" concept="2" />
      <node id="5540569706414786775" at="267,40,268,73" concept="2" />
      <node id="5540569706414786775" at="268,73,269,57" concept="7" />
      <node id="5540569706414786775" at="269,57,270,59" concept="7" />
      <node id="5540569706414786775" at="271,35,272,87" concept="7" />
      <node id="5540569706414786775" at="272,87,273,94" concept="8" />
      <node id="5540569706414786775" at="274,10,275,22" concept="8" />
      <node id="5540569706414786777" at="277,50,278,93" concept="7" />
      <node id="5540569706414786777" at="278,93,279,48" concept="2" />
      <node id="5540569706414786777" at="279,48,280,34" concept="7" />
      <node id="5540569706414786777" at="280,34,281,60" concept="2" />
      <node id="5540569706414786777" at="281,60,282,40" concept="2" />
      <node id="5540569706414786777" at="282,40,283,34" concept="2" />
      <node id="5540569706414786777" at="283,34,284,22" concept="8" />
      <node id="5540569706414786779" at="286,50,287,99" concept="7" />
      <node id="5540569706414786779" at="287,99,288,48" concept="2" />
      <node id="5540569706414786779" at="288,48,289,34" concept="2" />
      <node id="5540569706414786779" at="289,34,290,22" concept="8" />
      <node id="5540569706414786780" at="292,50,293,94" concept="7" />
      <node id="5540569706414786780" at="293,94,294,48" concept="2" />
      <node id="5540569706414786780" at="294,48,295,34" concept="7" />
      <node id="5540569706414786780" at="295,34,296,54" concept="2" />
      <node id="5540569706414786780" at="296,54,297,60" concept="2" />
      <node id="5540569706414786780" at="297,60,298,40" concept="2" />
      <node id="5540569706414786780" at="298,40,299,34" concept="2" />
      <node id="5540569706414786780" at="299,34,300,22" concept="8" />
      <node id="5540569706414786118" at="302,53,303,158" concept="7" />
      <node id="5540569706414786118" at="303,158,304,91" concept="7" />
      <node id="5540569706414786118" at="304,91,305,47" concept="2" />
      <node id="5540569706414786118" at="305,47,306,34" concept="7" />
      <node id="5540569706414786118" at="306,34,307,68" concept="2" />
      <node id="5540569706414786118" at="307,68,308,58" concept="2" />
      <node id="5540569706414786118" at="308,58,309,60" concept="2" />
      <node id="5540569706414786118" at="309,60,310,40" concept="2" />
      <node id="5540569706414786118" at="310,40,311,49" concept="2" />
      <node id="5540569706414786118" at="311,49,312,22" concept="8" />
      <node id="5540569706414786118" at="315,99,316,50" concept="11" />
      <node id="5540569706414786118" at="318,66,319,93" concept="8" />
      <node id="5540569706414786118" at="321,57,322,65" concept="7" />
      <node id="5540569706414786118" at="322,65,323,58" concept="2" />
      <node id="5540569706414786118" at="323,58,324,25" concept="8" />
      <node id="5540569706414786118" at="326,41,327,34" concept="7" />
      <node id="5540569706414786118" at="327,34,328,42" concept="2" />
      <node id="5540569706414786118" at="328,42,329,49" concept="2" />
      <node id="5540569706414786118" at="329,49,330,23" concept="8" />
      <node id="5540569706414786118" at="333,96,334,134" concept="2" />
      <node id="5540569706414786118" at="335,34,336,142" concept="2" />
      <node id="5540569706414786118" at="336,142,337,146" concept="2" />
      <node id="5540569706414786118" at="339,122,340,394" concept="2" />
      <node id="5540569706414786788" at="345,50,346,93" concept="7" />
      <node id="5540569706414786788" at="346,93,347,48" concept="2" />
      <node id="5540569706414786788" at="347,48,348,34" concept="7" />
      <node id="5540569706414786788" at="348,34,349,60" concept="2" />
      <node id="5540569706414786788" at="349,60,350,40" concept="2" />
      <node id="5540569706414786788" at="350,40,351,34" concept="2" />
      <node id="5540569706414786788" at="351,34,352,22" concept="8" />
      <node id="5540569706414786790" at="354,50,355,100" concept="7" />
      <node id="5540569706414786790" at="355,100,356,48" concept="2" />
      <node id="5540569706414786790" at="356,48,357,34" concept="2" />
      <node id="5540569706414786790" at="357,34,358,22" concept="8" />
      <node id="5540569706414786791" at="360,50,361,94" concept="7" />
      <node id="5540569706414786791" at="361,94,362,48" concept="2" />
      <node id="5540569706414786791" at="362,48,363,34" concept="7" />
      <node id="5540569706414786791" at="363,34,364,54" concept="2" />
      <node id="5540569706414786791" at="364,54,365,60" concept="2" />
      <node id="5540569706414786791" at="365,60,366,40" concept="2" />
      <node id="5540569706414786791" at="366,40,367,34" concept="2" />
      <node id="5540569706414786791" at="367,34,368,22" concept="8" />
      <node id="5540569706414786118" at="370,53,371,160" concept="7" />
      <node id="5540569706414786118" at="371,160,372,91" concept="7" />
      <node id="5540569706414786118" at="372,91,373,48" concept="2" />
      <node id="5540569706414786118" at="373,48,374,34" concept="7" />
      <node id="5540569706414786118" at="374,34,375,68" concept="2" />
      <node id="5540569706414786118" at="375,68,376,58" concept="2" />
      <node id="5540569706414786118" at="376,58,377,60" concept="2" />
      <node id="5540569706414786118" at="377,60,378,40" concept="2" />
      <node id="5540569706414786118" at="378,40,379,49" concept="2" />
      <node id="5540569706414786118" at="379,49,380,22" concept="8" />
      <node id="5540569706414786118" at="383,100,384,50" concept="11" />
      <node id="5540569706414786118" at="386,66,387,93" concept="8" />
      <node id="5540569706414786118" at="389,57,390,65" concept="7" />
      <node id="5540569706414786118" at="390,65,391,58" concept="2" />
      <node id="5540569706414786118" at="391,58,392,25" concept="8" />
      <node id="5540569706414786118" at="394,41,395,34" concept="7" />
      <node id="5540569706414786118" at="395,34,396,42" concept="2" />
      <node id="5540569706414786118" at="396,42,397,49" concept="2" />
      <node id="5540569706414786118" at="397,49,398,23" concept="8" />
      <node id="5540569706414786118" at="401,96,402,134" concept="2" />
      <node id="5540569706414786118" at="403,34,404,142" concept="2" />
      <node id="5540569706414786118" at="404,142,405,146" concept="2" />
      <node id="5540569706414786118" at="407,122,408,395" concept="2" />
      <node id="5540569706414786799" at="413,49,414,94" concept="7" />
      <node id="5540569706414786799" at="414,94,415,47" concept="2" />
      <node id="5540569706414786799" at="415,47,416,34" concept="7" />
      <node id="5540569706414786799" at="416,34,417,60" concept="2" />
      <node id="5540569706414786799" at="417,60,418,40" concept="2" />
      <node id="5540569706414786799" at="418,40,419,34" concept="2" />
      <node id="5540569706414786799" at="419,34,420,22" concept="8" />
      <node id="5540569706414786118" at="31,0,33,0" concept="3" trace="myNode" />
      <node id="5540569706414786118" at="45,0,48,0" concept="6" trace="createCell#()Ljetbrains/mps/openapi/editor/cells/EditorCell;" />
      <node id="5540569706414786118" at="315,0,318,0" concept="1" trace="inputsListHandler_7dyddg_s2a#(Lorg/jetbrains/mps/openapi/model/SNode;Ljava/lang/String;Ljetbrains/mps/openapi/editor/EditorContext;)V" />
      <node id="5540569706414786118" at="318,0,321,0" concept="6" trace="createNodeToInsert#(Ljetbrains/mps/openapi/editor/EditorContext;)Lorg/jetbrains/mps/openapi/model/SNode;" />
      <node id="5540569706414786118" at="338,9,341,9" concept="5" />
      <node id="5540569706414786118" at="383,0,386,0" concept="1" trace="outputsListHandler_7dyddg_w2a#(Lorg/jetbrains/mps/openapi/model/SNode;Ljava/lang/String;Ljetbrains/mps/openapi/editor/EditorContext;)V" />
      <node id="5540569706414786118" at="386,0,389,0" concept="6" trace="createNodeToInsert#(Ljetbrains/mps/openapi/editor/EditorContext;)Lorg/jetbrains/mps/openapi/model/SNode;" />
      <node id="5540569706414786118" at="406,9,409,9" concept="5" />
      <node id="5540569706414786118" at="34,0,38,0" concept="1" trace="NodeWithPorts_DiagramTestTextual_EditorBuilder_a#(Ljetbrains/mps/openapi/editor/EditorContext;Lorg/jetbrains/mps/openapi/model/SNode;)V" />
      <node id="5540569706414786118" at="334,134,338,9" concept="5" />
      <node id="5540569706414786118" at="402,134,406,9" concept="5" />
      <node id="5540569706414786118" at="39,0,44,0" concept="6" trace="getNode#()Lorg/jetbrains/mps/openapi/model/SNode;" />
      <node id="5540569706414786755" at="134,59,139,22" concept="5" />
      <node id="5540569706414786760" at="168,59,173,22" concept="5" />
      <node id="5540569706414786765" at="202,59,207,22" concept="5" />
      <node id="5540569706414786770" at="236,59,241,22" concept="5" />
      <node id="5540569706414786775" at="270,59,275,22" concept="5" />
      <node id="5540569706414786118" at="321,0,326,0" concept="6" trace="createNodeCell#(Lorg/jetbrains/mps/openapi/model/SNode;)Ljetbrains/mps/openapi/editor/cells/EditorCell;" />
      <node id="5540569706414786118" at="389,0,394,0" concept="6" trace="createNodeCell#(Lorg/jetbrains/mps/openapi/model/SNode;)Ljetbrains/mps/openapi/editor/cells/EditorCell;" />
      <node id="5540569706414786745" at="60,0,66,0" concept="6" trace="createConstant_7dyddg_a0#()Ljetbrains/mps/openapi/editor/cells/EditorCell;" />
      <node id="5540569706414786752" at="107,0,113,0" concept="6" trace="createConstant_7dyddg_a2a#()Ljetbrains/mps/openapi/editor/cells/EditorCell;" />
      <node id="5540569706414786757" at="141,0,147,0" concept="6" trace="createConstant_7dyddg_d2a#()Ljetbrains/mps/openapi/editor/cells/EditorCell;" />
      <node id="5540569706414786762" at="175,0,181,0" concept="6" trace="createConstant_7dyddg_g2a#()Ljetbrains/mps/openapi/editor/cells/EditorCell;" />
      <node id="5540569706414786767" at="209,0,215,0" concept="6" trace="createConstant_7dyddg_j2a#()Ljetbrains/mps/openapi/editor/cells/EditorCell;" />
      <node id="5540569706414786772" at="243,0,249,0" concept="6" trace="createConstant_7dyddg_m2a#()Ljetbrains/mps/openapi/editor/cells/EditorCell;" />
      <node id="5540569706414786779" at="286,0,292,0" concept="6" trace="createConstant_7dyddg_q2a#()Ljetbrains/mps/openapi/editor/cells/EditorCell;" />
      <node id="5540569706414786118" at="326,0,332,0" concept="6" trace="createEmptyCell#()Ljetbrains/mps/openapi/editor/cells/EditorCell;" />
      <node id="5540569706414786790" at="354,0,360,0" concept="6" trace="createConstant_7dyddg_u2a#()Ljetbrains/mps/openapi/editor/cells/EditorCell;" />
      <node id="5540569706414786118" at="394,0,400,0" concept="6" trace="createEmptyCell#()Ljetbrains/mps/openapi/editor/cells/EditorCell;" />
      <node id="5540569706414786753" at="113,0,122,0" concept="6" trace="createConstant_7dyddg_b2a#()Ljetbrains/mps/openapi/editor/cells/EditorCell;" />
      <node id="5540569706414786758" at="147,0,156,0" concept="6" trace="createConstant_7dyddg_e2a#()Ljetbrains/mps/openapi/editor/cells/EditorCell;" />
      <node id="5540569706414786763" at="181,0,190,0" concept="6" trace="createConstant_7dyddg_h2a#()Ljetbrains/mps/openapi/editor/cells/EditorCell;" />
      <node id="5540569706414786768" at="215,0,224,0" concept="6" trace="createConstant_7dyddg_k2a#()Ljetbrains/mps/openapi/editor/cells/EditorCell;" />
      <node id="5540569706414786773" at="249,0,258,0" concept="6" trace="createConstant_7dyddg_n2a#()Ljetbrains/mps/openapi/editor/cells/EditorCell;" />
      <node id="5540569706414786777" at="277,0,286,0" concept="6" trace="createConstant_7dyddg_p2a#()Ljetbrains/mps/openapi/editor/cells/EditorCell;" />
      <node id="5540569706414786788" at="345,0,354,0" concept="6" trace="createConstant_7dyddg_t2a#()Ljetbrains/mps/openapi/editor/cells/EditorCell;" />
      <node id="5540569706414786799" at="413,0,422,0" concept="6" trace="createConstant_7dyddg_d0#()Ljetbrains/mps/openapi/editor/cells/EditorCell;" />
      <node id="5540569706414786746" at="66,0,76,0" concept="6" trace="createConstant_7dyddg_b0#()Ljetbrains/mps/openapi/editor/cells/EditorCell;" />
      <node id="5540569706414786780" at="292,0,302,0" concept="6" trace="createConstant_7dyddg_r2a#()Ljetbrains/mps/openapi/editor/cells/EditorCell;" />
      <node id="5540569706414786118" at="332,86,342,7" concept="5" />
      <node id="5540569706414786791" at="360,0,370,0" concept="6" trace="createConstant_7dyddg_v2a#()Ljetbrains/mps/openapi/editor/cells/EditorCell;" />
      <node id="5540569706414786118" at="400,86,410,7" concept="5" />
      <node id="5540569706414786118" at="49,0,60,0" concept="6" trace="createCollection_7dyddg_a#()Ljetbrains/mps/openapi/editor/cells/EditorCell;" />
      <node id="5540569706414786118" at="302,0,314,0" concept="6" trace="createRefNodeList_7dyddg_s2a#()Ljetbrains/mps/openapi/editor/cells/EditorCell;" />
      <node id="5540569706414786118" at="332,0,344,0" concept="6" trace="installElementCellActions#(Lorg/jetbrains/mps/openapi/model/SNode;Ljetbrains/mps/openapi/editor/cells/EditorCell;)V" />
      <node id="5540569706414786118" at="370,0,382,0" concept="6" trace="createRefNodeList_7dyddg_w2a#()Ljetbrains/mps/openapi/editor/cells/EditorCell;" />
      <node id="5540569706414786118" at="400,0,412,0" concept="6" trace="installElementCellActions#(Lorg/jetbrains/mps/openapi/model/SNode;Ljetbrains/mps/openapi/editor/cells/EditorCell;)V" />
      <node id="5540569706414786755" at="122,0,141,0" concept="6" trace="createProperty_7dyddg_c2a#()Ljetbrains/mps/openapi/editor/cells/EditorCell;" />
      <node id="5540569706414786760" at="156,0,175,0" concept="6" trace="createProperty_7dyddg_f2a#()Ljetbrains/mps/openapi/editor/cells/EditorCell;" />
      <node id="5540569706414786765" at="190,0,209,0" concept="6" trace="createProperty_7dyddg_i2a#()Ljetbrains/mps/openapi/editor/cells/EditorCell;" />
      <node id="5540569706414786770" at="224,0,243,0" concept="6" trace="createProperty_7dyddg_l2a#()Ljetbrains/mps/openapi/editor/cells/EditorCell;" />
      <node id="5540569706414786775" at="258,0,277,0" concept="6" trace="createProperty_7dyddg_o2a#()Ljetbrains/mps/openapi/editor/cells/EditorCell;" />
      <node id="5540569706414786118" at="76,0,107,0" concept="6" trace="createCollection_7dyddg_c0#()Ljetbrains/mps/openapi/editor/cells/EditorCell;" />
      <scope id="5540569706414786118" at="41,26,42,18" />
      <scope id="5540569706414786118" at="45,39,46,39" />
      <scope id="5540569706414786118" at="315,99,316,50" />
      <scope id="5540569706414786118" at="318,66,319,93" />
      <scope id="5540569706414786118" at="339,122,340,394" />
      <scope id="5540569706414786118" at="383,100,384,50" />
      <scope id="5540569706414786118" at="386,66,387,93" />
      <scope id="5540569706414786118" at="407,122,408,395" />
      <scope id="5540569706414786118" at="34,112,36,18" />
      <scope id="5540569706414786755" at="135,35,137,94">
        <var name="manager" id="5540569706414786755" />
      </scope>
      <scope id="5540569706414786760" at="169,35,171,94">
        <var name="manager" id="5540569706414786760" />
      </scope>
      <scope id="5540569706414786765" at="203,35,205,94">
        <var name="manager" id="5540569706414786765" />
      </scope>
      <scope id="5540569706414786770" at="237,35,239,94">
        <var name="manager" id="5540569706414786770" />
      </scope>
      <scope id="5540569706414786775" at="271,35,273,94">
        <var name="manager" id="5540569706414786775" />
      </scope>
      <scope id="5540569706414786118" at="335,34,337,146" />
      <scope id="5540569706414786118" at="403,34,405,146" />
      <scope id="5540569706414786118" at="45,0,48,0" />
      <scope id="5540569706414786118" at="315,0,318,0">
=======
      <node id="5540569706414786118" at="33,0,34,0" concept="3" trace="myContextHints" />
      <node id="5540569706414786118" at="36,47,37,26" concept="8" />
      <node id="5540569706414786118" at="39,79,40,63" concept="8" />
      <node id="5540569706414786118" at="42,89,43,96" concept="7" />
      <node id="5540569706414786118" at="43,96,44,48" concept="2" />
      <node id="5540569706414786118" at="44,48,45,28" concept="2" />
      <node id="5540569706414786118" at="45,28,46,81" concept="2" />
      <node id="5540569706414786118" at="46,81,47,81" concept="2" />
      <node id="5540569706414786118" at="47,81,48,83" concept="2" />
      <node id="5540569706414786118" at="48,83,49,81" concept="2" />
      <node id="5540569706414786118" at="49,81,50,22" concept="8" />
      <node id="5540569706414786745" at="52,88,53,101" concept="7" />
      <node id="5540569706414786745" at="53,101,54,47" concept="2" />
      <node id="5540569706414786745" at="54,47,55,34" concept="2" />
      <node id="5540569706414786745" at="55,34,56,22" concept="8" />
      <node id="5540569706414786746" at="58,88,59,87" concept="7" />
      <node id="5540569706414786746" at="59,87,60,47" concept="2" />
      <node id="5540569706414786746" at="60,47,61,34" concept="7" />
      <node id="5540569706414786746" at="61,34,62,63" concept="2" />
      <node id="5540569706414786746" at="62,63,63,63" concept="2" />
      <node id="5540569706414786746" at="63,63,64,40" concept="2" />
      <node id="5540569706414786746" at="64,40,65,34" concept="2" />
      <node id="5540569706414786746" at="65,34,66,22" concept="8" />
      <node id="5540569706414786118" at="68,90,69,96" concept="7" />
      <node id="5540569706414786118" at="69,96,70,49" concept="2" />
      <node id="5540569706414786118" at="70,49,71,34" concept="7" />
      <node id="5540569706414786118" at="71,34,72,61" concept="2" />
      <node id="5540569706414786118" at="72,61,73,40" concept="2" />
      <node id="5540569706414786118" at="73,40,74,82" concept="2" />
      <node id="5540569706414786118" at="74,82,75,82" concept="2" />
      <node id="5540569706414786118" at="75,82,76,82" concept="2" />
      <node id="5540569706414786118" at="76,82,77,82" concept="2" />
      <node id="5540569706414786118" at="77,82,78,82" concept="2" />
      <node id="5540569706414786118" at="78,82,79,82" concept="2" />
      <node id="5540569706414786118" at="79,82,80,82" concept="2" />
      <node id="5540569706414786118" at="80,82,81,82" concept="2" />
      <node id="5540569706414786118" at="81,82,82,82" concept="2" />
      <node id="5540569706414786118" at="82,82,83,82" concept="2" />
      <node id="5540569706414786118" at="83,82,84,82" concept="2" />
      <node id="5540569706414786118" at="84,82,85,82" concept="2" />
      <node id="5540569706414786118" at="85,82,86,82" concept="2" />
      <node id="5540569706414786118" at="86,82,87,82" concept="2" />
      <node id="5540569706414786118" at="87,82,88,82" concept="2" />
      <node id="5540569706414786118" at="88,82,89,82" concept="2" />
      <node id="5540569706414786118" at="89,82,90,82" concept="2" />
      <node id="5540569706414786118" at="90,82,91,82" concept="2" />
      <node id="5540569706414786118" at="91,82,92,85" concept="2" />
      <node id="5540569706414786118" at="92,85,93,82" concept="2" />
      <node id="5540569706414786118" at="93,82,94,82" concept="2" />
      <node id="5540569706414786118" at="94,82,95,82" concept="2" />
      <node id="5540569706414786118" at="95,82,96,85" concept="2" />
      <node id="5540569706414786118" at="96,85,97,22" concept="8" />
      <node id="5540569706414786752" at="99,89,100,87" concept="7" />
      <node id="5540569706414786752" at="100,87,101,48" concept="2" />
      <node id="5540569706414786752" at="101,48,102,34" concept="2" />
      <node id="5540569706414786752" at="102,34,103,22" concept="8" />
      <node id="5540569706414786753" at="105,89,106,87" concept="7" />
      <node id="5540569706414786753" at="106,87,107,48" concept="2" />
      <node id="5540569706414786753" at="107,48,108,34" concept="7" />
      <node id="5540569706414786753" at="108,34,109,57" concept="2" />
      <node id="5540569706414786753" at="109,57,110,40" concept="2" />
      <node id="5540569706414786753" at="110,40,111,34" concept="2" />
      <node id="5540569706414786753" at="111,34,112,22" concept="8" />
      <node id="5540569706414786755" at="114,89,115,82" concept="7" />
      <node id="5540569706414786755" at="115,82,116,26" concept="2" />
      <node id="5540569706414786755" at="116,26,117,39" concept="2" />
      <node id="5540569706414786755" at="117,39,118,26" concept="7" />
      <node id="5540569706414786755" at="118,26,119,58" concept="2" />
      <node id="5540569706414786755" at="119,58,120,39" concept="2" />
      <node id="5540569706414786755" at="120,39,121,34" concept="7" />
      <node id="5540569706414786755" at="121,34,122,63" concept="2" />
      <node id="5540569706414786755" at="122,63,123,40" concept="2" />
      <node id="5540569706414786755" at="123,40,124,73" concept="2" />
      <node id="5540569706414786755" at="124,73,125,57" concept="7" />
      <node id="5540569706414786755" at="126,35,127,82" concept="7" />
      <node id="5540569706414786755" at="127,82,128,112" concept="8" />
      <node id="5540569706414786755" at="129,10,130,22" concept="8" />
      <node id="5540569706414786757" at="132,89,133,87" concept="7" />
      <node id="5540569706414786757" at="133,87,134,48" concept="2" />
      <node id="5540569706414786757" at="134,48,135,34" concept="2" />
      <node id="5540569706414786757" at="135,34,136,22" concept="8" />
      <node id="5540569706414786758" at="138,89,139,87" concept="7" />
      <node id="5540569706414786758" at="139,87,140,48" concept="2" />
      <node id="5540569706414786758" at="140,48,141,34" concept="7" />
      <node id="5540569706414786758" at="141,34,142,57" concept="2" />
      <node id="5540569706414786758" at="142,57,143,40" concept="2" />
      <node id="5540569706414786758" at="143,40,144,34" concept="2" />
      <node id="5540569706414786758" at="144,34,145,22" concept="8" />
      <node id="5540569706414786760" at="147,89,148,82" concept="7" />
      <node id="5540569706414786760" at="148,82,149,26" concept="2" />
      <node id="5540569706414786760" at="149,26,150,39" concept="2" />
      <node id="5540569706414786760" at="150,39,151,26" concept="7" />
      <node id="5540569706414786760" at="151,26,152,58" concept="2" />
      <node id="5540569706414786760" at="152,58,153,39" concept="2" />
      <node id="5540569706414786760" at="153,39,154,34" concept="7" />
      <node id="5540569706414786760" at="154,34,155,63" concept="2" />
      <node id="5540569706414786760" at="155,63,156,40" concept="2" />
      <node id="5540569706414786760" at="156,40,157,73" concept="2" />
      <node id="5540569706414786760" at="157,73,158,57" concept="7" />
      <node id="5540569706414786760" at="159,35,160,82" concept="7" />
      <node id="5540569706414786760" at="160,82,161,112" concept="8" />
      <node id="5540569706414786760" at="162,10,163,22" concept="8" />
      <node id="5540569706414786762" at="165,89,166,91" concept="7" />
      <node id="5540569706414786762" at="166,91,167,48" concept="2" />
      <node id="5540569706414786762" at="167,48,168,34" concept="2" />
      <node id="5540569706414786762" at="168,34,169,22" concept="8" />
      <node id="5540569706414786763" at="171,89,172,87" concept="7" />
      <node id="5540569706414786763" at="172,87,173,48" concept="2" />
      <node id="5540569706414786763" at="173,48,174,34" concept="7" />
      <node id="5540569706414786763" at="174,34,175,57" concept="2" />
      <node id="5540569706414786763" at="175,57,176,40" concept="2" />
      <node id="5540569706414786763" at="176,40,177,34" concept="2" />
      <node id="5540569706414786763" at="177,34,178,22" concept="8" />
      <node id="5540569706414786765" at="180,89,181,82" concept="7" />
      <node id="5540569706414786765" at="181,82,182,30" concept="2" />
      <node id="5540569706414786765" at="182,30,183,43" concept="2" />
      <node id="5540569706414786765" at="183,43,184,26" concept="7" />
      <node id="5540569706414786765" at="184,26,185,58" concept="2" />
      <node id="5540569706414786765" at="185,58,186,43" concept="2" />
      <node id="5540569706414786765" at="186,43,187,34" concept="7" />
      <node id="5540569706414786765" at="187,34,188,63" concept="2" />
      <node id="5540569706414786765" at="188,63,189,40" concept="2" />
      <node id="5540569706414786765" at="189,40,190,73" concept="2" />
      <node id="5540569706414786765" at="190,73,191,57" concept="7" />
      <node id="5540569706414786765" at="192,35,193,82" concept="7" />
      <node id="5540569706414786765" at="193,82,194,112" concept="8" />
      <node id="5540569706414786765" at="195,10,196,22" concept="8" />
      <node id="5540569706414786767" at="198,89,199,92" concept="7" />
      <node id="5540569706414786767" at="199,92,200,48" concept="2" />
      <node id="5540569706414786767" at="200,48,201,34" concept="2" />
      <node id="5540569706414786767" at="201,34,202,22" concept="8" />
      <node id="5540569706414786768" at="204,89,205,87" concept="7" />
      <node id="5540569706414786768" at="205,87,206,48" concept="2" />
      <node id="5540569706414786768" at="206,48,207,34" concept="7" />
      <node id="5540569706414786768" at="207,34,208,57" concept="2" />
      <node id="5540569706414786768" at="208,57,209,40" concept="2" />
      <node id="5540569706414786768" at="209,40,210,34" concept="2" />
      <node id="5540569706414786768" at="210,34,211,22" concept="8" />
      <node id="5540569706414786770" at="213,89,214,82" concept="7" />
      <node id="5540569706414786770" at="214,82,215,31" concept="2" />
      <node id="5540569706414786770" at="215,31,216,44" concept="2" />
      <node id="5540569706414786770" at="216,44,217,26" concept="7" />
      <node id="5540569706414786770" at="217,26,218,58" concept="2" />
      <node id="5540569706414786770" at="218,58,219,44" concept="2" />
      <node id="5540569706414786770" at="219,44,220,34" concept="7" />
      <node id="5540569706414786770" at="220,34,221,63" concept="2" />
      <node id="5540569706414786770" at="221,63,222,40" concept="2" />
      <node id="5540569706414786770" at="222,40,223,73" concept="2" />
      <node id="5540569706414786770" at="223,73,224,57" concept="7" />
      <node id="5540569706414786770" at="225,35,226,82" concept="7" />
      <node id="5540569706414786770" at="226,82,227,112" concept="8" />
      <node id="5540569706414786770" at="228,10,229,22" concept="8" />
      <node id="5540569706414786772" at="231,89,232,96" concept="7" />
      <node id="5540569706414786772" at="232,96,233,48" concept="2" />
      <node id="5540569706414786772" at="233,48,234,34" concept="2" />
      <node id="5540569706414786772" at="234,34,235,22" concept="8" />
      <node id="5540569706414786773" at="237,89,238,87" concept="7" />
      <node id="5540569706414786773" at="238,87,239,48" concept="2" />
      <node id="5540569706414786773" at="239,48,240,34" concept="7" />
      <node id="5540569706414786773" at="240,34,241,57" concept="2" />
      <node id="5540569706414786773" at="241,57,242,40" concept="2" />
      <node id="5540569706414786773" at="242,40,243,34" concept="2" />
      <node id="5540569706414786773" at="243,34,244,22" concept="8" />
      <node id="5540569706414786775" at="246,89,247,82" concept="7" />
      <node id="5540569706414786775" at="247,82,248,34" concept="2" />
      <node id="5540569706414786775" at="248,34,249,47" concept="2" />
      <node id="5540569706414786775" at="249,47,250,26" concept="7" />
      <node id="5540569706414786775" at="250,26,251,58" concept="2" />
      <node id="5540569706414786775" at="251,58,252,47" concept="2" />
      <node id="5540569706414786775" at="252,47,253,34" concept="7" />
      <node id="5540569706414786775" at="253,34,254,63" concept="2" />
      <node id="5540569706414786775" at="254,63,255,40" concept="2" />
      <node id="5540569706414786775" at="255,40,256,73" concept="2" />
      <node id="5540569706414786775" at="256,73,257,57" concept="7" />
      <node id="5540569706414786775" at="258,35,259,82" concept="7" />
      <node id="5540569706414786775" at="259,82,260,112" concept="8" />
      <node id="5540569706414786775" at="261,10,262,22" concept="8" />
      <node id="5540569706414786777" at="264,89,265,86" concept="7" />
      <node id="5540569706414786777" at="265,86,266,48" concept="2" />
      <node id="5540569706414786777" at="266,48,267,34" concept="7" />
      <node id="5540569706414786777" at="267,34,268,63" concept="2" />
      <node id="5540569706414786777" at="268,63,269,40" concept="2" />
      <node id="5540569706414786777" at="269,40,270,34" concept="2" />
      <node id="5540569706414786777" at="270,34,271,22" concept="8" />
      <node id="5540569706414786779" at="273,89,274,92" concept="7" />
      <node id="5540569706414786779" at="274,92,275,48" concept="2" />
      <node id="5540569706414786779" at="275,48,276,34" concept="2" />
      <node id="5540569706414786779" at="276,34,277,22" concept="8" />
      <node id="5540569706414786780" at="279,89,280,87" concept="7" />
      <node id="5540569706414786780" at="280,87,281,48" concept="2" />
      <node id="5540569706414786780" at="281,48,282,34" concept="7" />
      <node id="5540569706414786780" at="282,34,283,57" concept="2" />
      <node id="5540569706414786780" at="283,57,284,63" concept="2" />
      <node id="5540569706414786780" at="284,63,285,40" concept="2" />
      <node id="5540569706414786780" at="285,40,286,34" concept="2" />
      <node id="5540569706414786780" at="286,34,287,22" concept="8" />
      <node id="5540569706414786118" at="289,92,290,142" concept="7" />
      <node id="5540569706414786118" at="290,142,291,106" concept="7" />
      <node id="5540569706414786118" at="291,106,292,47" concept="2" />
      <node id="5540569706414786118" at="292,47,293,34" concept="7" />
      <node id="5540569706414786118" at="293,34,294,71" concept="2" />
      <node id="5540569706414786118" at="294,71,295,61" concept="2" />
      <node id="5540569706414786118" at="295,61,296,63" concept="2" />
      <node id="5540569706414786118" at="296,63,297,40" concept="2" />
      <node id="5540569706414786118" at="297,40,298,49" concept="2" />
      <node id="5540569706414786118" at="298,49,299,22" concept="8" />
      <node id="5540569706414786118" at="302,99,303,50" concept="10" />
      <node id="5540569706414786118" at="305,66,306,41" concept="7" />
      <node id="5540569706414786118" at="306,41,307,93" concept="8" />
      <node id="5540569706414786118" at="309,86,310,80" concept="7" />
      <node id="5540569706414786118" at="310,80,311,95" concept="2" />
      <node id="5540569706414786118" at="311,95,312,25" concept="8" />
      <node id="5540569706414786118" at="314,68,315,34" concept="7" />
      <node id="5540569706414786118" at="315,34,316,55" concept="2" />
      <node id="5540569706414786118" at="316,55,317,87" concept="2" />
      <node id="5540569706414786118" at="317,87,318,23" concept="8" />
      <node id="5540569706414786118" at="321,96,322,134" concept="2" />
      <node id="5540569706414786118" at="323,34,324,142" concept="2" />
      <node id="5540569706414786118" at="324,142,325,146" concept="2" />
      <node id="5540569706414786118" at="327,122,328,392" concept="2" />
      <node id="5540569706414786788" at="333,89,334,86" concept="7" />
      <node id="5540569706414786788" at="334,86,335,48" concept="2" />
      <node id="5540569706414786788" at="335,48,336,34" concept="7" />
      <node id="5540569706414786788" at="336,34,337,63" concept="2" />
      <node id="5540569706414786788" at="337,63,338,40" concept="2" />
      <node id="5540569706414786788" at="338,40,339,34" concept="2" />
      <node id="5540569706414786788" at="339,34,340,22" concept="8" />
      <node id="5540569706414786790" at="342,89,343,93" concept="7" />
      <node id="5540569706414786790" at="343,93,344,48" concept="2" />
      <node id="5540569706414786790" at="344,48,345,34" concept="2" />
      <node id="5540569706414786790" at="345,34,346,22" concept="8" />
      <node id="5540569706414786791" at="348,89,349,87" concept="7" />
      <node id="5540569706414786791" at="349,87,350,48" concept="2" />
      <node id="5540569706414786791" at="350,48,351,34" concept="7" />
      <node id="5540569706414786791" at="351,34,352,57" concept="2" />
      <node id="5540569706414786791" at="352,57,353,63" concept="2" />
      <node id="5540569706414786791" at="353,63,354,40" concept="2" />
      <node id="5540569706414786791" at="354,40,355,34" concept="2" />
      <node id="5540569706414786791" at="355,34,356,22" concept="8" />
      <node id="5540569706414786118" at="358,92,359,144" concept="7" />
      <node id="5540569706414786118" at="359,144,360,106" concept="7" />
      <node id="5540569706414786118" at="360,106,361,48" concept="2" />
      <node id="5540569706414786118" at="361,48,362,34" concept="7" />
      <node id="5540569706414786118" at="362,34,363,71" concept="2" />
      <node id="5540569706414786118" at="363,71,364,61" concept="2" />
      <node id="5540569706414786118" at="364,61,365,63" concept="2" />
      <node id="5540569706414786118" at="365,63,366,40" concept="2" />
      <node id="5540569706414786118" at="366,40,367,49" concept="2" />
      <node id="5540569706414786118" at="367,49,368,22" concept="8" />
      <node id="5540569706414786118" at="371,100,372,50" concept="10" />
      <node id="5540569706414786118" at="374,66,375,41" concept="7" />
      <node id="5540569706414786118" at="375,41,376,93" concept="8" />
      <node id="5540569706414786118" at="378,86,379,80" concept="7" />
      <node id="5540569706414786118" at="379,80,380,95" concept="2" />
      <node id="5540569706414786118" at="380,95,381,25" concept="8" />
      <node id="5540569706414786118" at="383,68,384,34" concept="7" />
      <node id="5540569706414786118" at="384,34,385,55" concept="2" />
      <node id="5540569706414786118" at="385,55,386,87" concept="2" />
      <node id="5540569706414786118" at="386,87,387,23" concept="8" />
      <node id="5540569706414786118" at="390,96,391,134" concept="2" />
      <node id="5540569706414786118" at="392,34,393,142" concept="2" />
      <node id="5540569706414786118" at="393,142,394,146" concept="2" />
      <node id="5540569706414786118" at="396,122,397,393" concept="2" />
      <node id="5540569706414786799" at="402,88,403,87" concept="7" />
      <node id="5540569706414786799" at="403,87,404,47" concept="2" />
      <node id="5540569706414786799" at="404,47,405,34" concept="7" />
      <node id="5540569706414786799" at="405,34,406,63" concept="2" />
      <node id="5540569706414786799" at="406,63,407,40" concept="2" />
      <node id="5540569706414786799" at="407,40,408,34" concept="2" />
      <node id="5540569706414786799" at="408,34,409,22" concept="8" />
      <node id="5540569706414786118" at="39,0,42,0" concept="6" trace="createEditorCell#(Ljetbrains/mps/openapi/editor/EditorContext;Lorg/jetbrains/mps/openapi/model/SNode;)Ljetbrains/mps/openapi/editor/cells/EditorCell;" />
      <node id="5540569706414786118" at="302,0,305,0" concept="1" trace="inputsListHandler_7dyddg_s2a#(Lorg/jetbrains/mps/openapi/model/SNode;Ljava/lang/String;Ljetbrains/mps/openapi/editor/EditorContext;)V" />
      <node id="5540569706414786118" at="326,9,329,9" concept="5" />
      <node id="5540569706414786118" at="371,0,374,0" concept="1" trace="outputsListHandler_7dyddg_w2a#(Lorg/jetbrains/mps/openapi/model/SNode;Ljava/lang/String;Ljetbrains/mps/openapi/editor/EditorContext;)V" />
      <node id="5540569706414786118" at="395,9,398,9" concept="5" />
      <node id="5540569706414786118" at="305,0,309,0" concept="6" trace="createNodeToInsert#(Ljetbrains/mps/openapi/editor/EditorContext;)Lorg/jetbrains/mps/openapi/model/SNode;" />
      <node id="5540569706414786118" at="322,134,326,9" concept="5" />
      <node id="5540569706414786118" at="374,0,378,0" concept="6" trace="createNodeToInsert#(Ljetbrains/mps/openapi/editor/EditorContext;)Lorg/jetbrains/mps/openapi/model/SNode;" />
      <node id="5540569706414786118" at="391,134,395,9" concept="5" />
      <node id="5540569706414786118" at="34,0,39,0" concept="6" trace="getContextHints#()Ljava/util/Collection;" />
      <node id="5540569706414786755" at="125,57,130,22" concept="5" />
      <node id="5540569706414786760" at="158,57,163,22" concept="5" />
      <node id="5540569706414786765" at="191,57,196,22" concept="5" />
      <node id="5540569706414786770" at="224,57,229,22" concept="5" />
      <node id="5540569706414786775" at="257,57,262,22" concept="5" />
      <node id="5540569706414786118" at="309,0,314,0" concept="6" trace="createNodeCell#(Ljetbrains/mps/openapi/editor/EditorContext;Lorg/jetbrains/mps/openapi/model/SNode;)Ljetbrains/mps/openapi/editor/cells/EditorCell;" />
      <node id="5540569706414786118" at="378,0,383,0" concept="6" trace="createNodeCell#(Ljetbrains/mps/openapi/editor/EditorContext;Lorg/jetbrains/mps/openapi/model/SNode;)Ljetbrains/mps/openapi/editor/cells/EditorCell;" />
      <node id="5540569706414786745" at="52,0,58,0" concept="6" trace="createConstant_7dyddg_a0#(Ljetbrains/mps/openapi/editor/EditorContext;Lorg/jetbrains/mps/openapi/model/SNode;)Ljetbrains/mps/openapi/editor/cells/EditorCell;" />
      <node id="5540569706414786752" at="99,0,105,0" concept="6" trace="createConstant_7dyddg_a2a#(Ljetbrains/mps/openapi/editor/EditorContext;Lorg/jetbrains/mps/openapi/model/SNode;)Ljetbrains/mps/openapi/editor/cells/EditorCell;" />
      <node id="5540569706414786757" at="132,0,138,0" concept="6" trace="createConstant_7dyddg_d2a#(Ljetbrains/mps/openapi/editor/EditorContext;Lorg/jetbrains/mps/openapi/model/SNode;)Ljetbrains/mps/openapi/editor/cells/EditorCell;" />
      <node id="5540569706414786762" at="165,0,171,0" concept="6" trace="createConstant_7dyddg_g2a#(Ljetbrains/mps/openapi/editor/EditorContext;Lorg/jetbrains/mps/openapi/model/SNode;)Ljetbrains/mps/openapi/editor/cells/EditorCell;" />
      <node id="5540569706414786767" at="198,0,204,0" concept="6" trace="createConstant_7dyddg_j2a#(Ljetbrains/mps/openapi/editor/EditorContext;Lorg/jetbrains/mps/openapi/model/SNode;)Ljetbrains/mps/openapi/editor/cells/EditorCell;" />
      <node id="5540569706414786772" at="231,0,237,0" concept="6" trace="createConstant_7dyddg_m2a#(Ljetbrains/mps/openapi/editor/EditorContext;Lorg/jetbrains/mps/openapi/model/SNode;)Ljetbrains/mps/openapi/editor/cells/EditorCell;" />
      <node id="5540569706414786779" at="273,0,279,0" concept="6" trace="createConstant_7dyddg_q2a#(Ljetbrains/mps/openapi/editor/EditorContext;Lorg/jetbrains/mps/openapi/model/SNode;)Ljetbrains/mps/openapi/editor/cells/EditorCell;" />
      <node id="5540569706414786118" at="314,0,320,0" concept="6" trace="createEmptyCell#(Ljetbrains/mps/openapi/editor/EditorContext;)Ljetbrains/mps/openapi/editor/cells/EditorCell;" />
      <node id="5540569706414786790" at="342,0,348,0" concept="6" trace="createConstant_7dyddg_u2a#(Ljetbrains/mps/openapi/editor/EditorContext;Lorg/jetbrains/mps/openapi/model/SNode;)Ljetbrains/mps/openapi/editor/cells/EditorCell;" />
      <node id="5540569706414786118" at="383,0,389,0" concept="6" trace="createEmptyCell#(Ljetbrains/mps/openapi/editor/EditorContext;)Ljetbrains/mps/openapi/editor/cells/EditorCell;" />
      <node id="5540569706414786753" at="105,0,114,0" concept="6" trace="createConstant_7dyddg_b2a#(Ljetbrains/mps/openapi/editor/EditorContext;Lorg/jetbrains/mps/openapi/model/SNode;)Ljetbrains/mps/openapi/editor/cells/EditorCell;" />
      <node id="5540569706414786758" at="138,0,147,0" concept="6" trace="createConstant_7dyddg_e2a#(Ljetbrains/mps/openapi/editor/EditorContext;Lorg/jetbrains/mps/openapi/model/SNode;)Ljetbrains/mps/openapi/editor/cells/EditorCell;" />
      <node id="5540569706414786763" at="171,0,180,0" concept="6" trace="createConstant_7dyddg_h2a#(Ljetbrains/mps/openapi/editor/EditorContext;Lorg/jetbrains/mps/openapi/model/SNode;)Ljetbrains/mps/openapi/editor/cells/EditorCell;" />
      <node id="5540569706414786768" at="204,0,213,0" concept="6" trace="createConstant_7dyddg_k2a#(Ljetbrains/mps/openapi/editor/EditorContext;Lorg/jetbrains/mps/openapi/model/SNode;)Ljetbrains/mps/openapi/editor/cells/EditorCell;" />
      <node id="5540569706414786773" at="237,0,246,0" concept="6" trace="createConstant_7dyddg_n2a#(Ljetbrains/mps/openapi/editor/EditorContext;Lorg/jetbrains/mps/openapi/model/SNode;)Ljetbrains/mps/openapi/editor/cells/EditorCell;" />
      <node id="5540569706414786777" at="264,0,273,0" concept="6" trace="createConstant_7dyddg_p2a#(Ljetbrains/mps/openapi/editor/EditorContext;Lorg/jetbrains/mps/openapi/model/SNode;)Ljetbrains/mps/openapi/editor/cells/EditorCell;" />
      <node id="5540569706414786788" at="333,0,342,0" concept="6" trace="createConstant_7dyddg_t2a#(Ljetbrains/mps/openapi/editor/EditorContext;Lorg/jetbrains/mps/openapi/model/SNode;)Ljetbrains/mps/openapi/editor/cells/EditorCell;" />
      <node id="5540569706414786799" at="402,0,411,0" concept="6" trace="createConstant_7dyddg_d0#(Ljetbrains/mps/openapi/editor/EditorContext;Lorg/jetbrains/mps/openapi/model/SNode;)Ljetbrains/mps/openapi/editor/cells/EditorCell;" />
      <node id="5540569706414786118" at="42,0,52,0" concept="6" trace="createCollection_7dyddg_a#(Ljetbrains/mps/openapi/editor/EditorContext;Lorg/jetbrains/mps/openapi/model/SNode;)Ljetbrains/mps/openapi/editor/cells/EditorCell;" />
      <node id="5540569706414786746" at="58,0,68,0" concept="6" trace="createConstant_7dyddg_b0#(Ljetbrains/mps/openapi/editor/EditorContext;Lorg/jetbrains/mps/openapi/model/SNode;)Ljetbrains/mps/openapi/editor/cells/EditorCell;" />
      <node id="5540569706414786780" at="279,0,289,0" concept="6" trace="createConstant_7dyddg_r2a#(Ljetbrains/mps/openapi/editor/EditorContext;Lorg/jetbrains/mps/openapi/model/SNode;)Ljetbrains/mps/openapi/editor/cells/EditorCell;" />
      <node id="5540569706414786118" at="320,132,330,7" concept="5" />
      <node id="5540569706414786791" at="348,0,358,0" concept="6" trace="createConstant_7dyddg_v2a#(Ljetbrains/mps/openapi/editor/EditorContext;Lorg/jetbrains/mps/openapi/model/SNode;)Ljetbrains/mps/openapi/editor/cells/EditorCell;" />
      <node id="5540569706414786118" at="389,132,399,7" concept="5" />
      <node id="5540569706414786118" at="289,0,301,0" concept="6" trace="createRefNodeList_7dyddg_s2a#(Ljetbrains/mps/openapi/editor/EditorContext;Lorg/jetbrains/mps/openapi/model/SNode;)Ljetbrains/mps/openapi/editor/cells/EditorCell;" />
      <node id="5540569706414786118" at="320,0,332,0" concept="6" trace="installElementCellActions#(Lorg/jetbrains/mps/openapi/model/SNode;Lorg/jetbrains/mps/openapi/model/SNode;Ljetbrains/mps/openapi/editor/cells/EditorCell;Ljetbrains/mps/openapi/editor/EditorContext;)V" />
      <node id="5540569706414786118" at="358,0,370,0" concept="6" trace="createRefNodeList_7dyddg_w2a#(Ljetbrains/mps/openapi/editor/EditorContext;Lorg/jetbrains/mps/openapi/model/SNode;)Ljetbrains/mps/openapi/editor/cells/EditorCell;" />
      <node id="5540569706414786118" at="389,0,401,0" concept="6" trace="installElementCellActions#(Lorg/jetbrains/mps/openapi/model/SNode;Lorg/jetbrains/mps/openapi/model/SNode;Ljetbrains/mps/openapi/editor/cells/EditorCell;Ljetbrains/mps/openapi/editor/EditorContext;)V" />
      <node id="5540569706414786755" at="114,0,132,0" concept="6" trace="createProperty_7dyddg_c2a#(Ljetbrains/mps/openapi/editor/EditorContext;Lorg/jetbrains/mps/openapi/model/SNode;)Ljetbrains/mps/openapi/editor/cells/EditorCell;" />
      <node id="5540569706414786760" at="147,0,165,0" concept="6" trace="createProperty_7dyddg_f2a#(Ljetbrains/mps/openapi/editor/EditorContext;Lorg/jetbrains/mps/openapi/model/SNode;)Ljetbrains/mps/openapi/editor/cells/EditorCell;" />
      <node id="5540569706414786765" at="180,0,198,0" concept="6" trace="createProperty_7dyddg_i2a#(Ljetbrains/mps/openapi/editor/EditorContext;Lorg/jetbrains/mps/openapi/model/SNode;)Ljetbrains/mps/openapi/editor/cells/EditorCell;" />
      <node id="5540569706414786770" at="213,0,231,0" concept="6" trace="createProperty_7dyddg_l2a#(Ljetbrains/mps/openapi/editor/EditorContext;Lorg/jetbrains/mps/openapi/model/SNode;)Ljetbrains/mps/openapi/editor/cells/EditorCell;" />
      <node id="5540569706414786775" at="246,0,264,0" concept="6" trace="createProperty_7dyddg_o2a#(Ljetbrains/mps/openapi/editor/EditorContext;Lorg/jetbrains/mps/openapi/model/SNode;)Ljetbrains/mps/openapi/editor/cells/EditorCell;" />
      <node id="5540569706414786118" at="68,0,99,0" concept="6" trace="createCollection_7dyddg_c0#(Ljetbrains/mps/openapi/editor/EditorContext;Lorg/jetbrains/mps/openapi/model/SNode;)Ljetbrains/mps/openapi/editor/cells/EditorCell;" />
      <scope id="5540569706414786118" at="36,47,37,26" />
      <scope id="5540569706414786118" at="39,79,40,63" />
      <scope id="5540569706414786118" at="302,99,303,50" />
      <scope id="5540569706414786118" at="327,122,328,392" />
      <scope id="5540569706414786118" at="371,100,372,50" />
      <scope id="5540569706414786118" at="396,122,397,393" />
      <scope id="5540569706414786755" at="126,35,128,112">
        <var name="manager" id="5540569706414786755" />
      </scope>
      <scope id="5540569706414786760" at="159,35,161,112">
        <var name="manager" id="5540569706414786760" />
      </scope>
      <scope id="5540569706414786765" at="192,35,194,112">
        <var name="manager" id="5540569706414786765" />
      </scope>
      <scope id="5540569706414786770" at="225,35,227,112">
        <var name="manager" id="5540569706414786770" />
      </scope>
      <scope id="5540569706414786775" at="258,35,260,112">
        <var name="manager" id="5540569706414786775" />
      </scope>
      <scope id="5540569706414786118" at="305,66,307,93">
        <var name="listOwner" id="5540569706414786118" />
      </scope>
      <scope id="5540569706414786118" at="323,34,325,146" />
      <scope id="5540569706414786118" at="374,66,376,93">
        <var name="listOwner" id="5540569706414786118" />
      </scope>
      <scope id="5540569706414786118" at="392,34,394,146" />
      <scope id="5540569706414786118" at="39,0,42,0">
        <var name="editorContext" id="5540569706414786118" />
        <var name="node" id="5540569706414786118" />
      </scope>
      <scope id="5540569706414786118" at="302,0,305,0">
>>>>>>> bd830ede
        <var name="childRole" id="5540569706414786118" />
        <var name="context" id="5540569706414786118" />
        <var name="ownerNode" id="5540569706414786118" />
      </scope>
<<<<<<< HEAD
      <scope id="5540569706414786118" at="318,0,321,0">
        <var name="editorContext" id="5540569706414786118" />
      </scope>
      <scope id="5540569706414786118" at="321,57,324,25">
        <var name="elementCell" id="5540569706414786118" />
      </scope>
      <scope id="5540569706414786118" at="383,0,386,0">
=======
      <scope id="5540569706414786118" at="309,86,312,25">
        <var name="elementCell" id="5540569706414786118" />
      </scope>
      <scope id="5540569706414786118" at="371,0,374,0">
>>>>>>> bd830ede
        <var name="childRole" id="5540569706414786118" />
        <var name="context" id="5540569706414786118" />
        <var name="ownerNode" id="5540569706414786118" />
      </scope>
<<<<<<< HEAD
      <scope id="5540569706414786118" at="386,0,389,0">
        <var name="editorContext" id="5540569706414786118" />
      </scope>
      <scope id="5540569706414786118" at="389,57,392,25">
=======
      <scope id="5540569706414786118" at="378,86,381,25">
>>>>>>> bd830ede
        <var name="elementCell" id="5540569706414786118" />
      </scope>
      <scope id="5540569706414786118" at="34,0,38,0">
        <var name="context" id="5540569706414786118" />
        <var name="node" id="5540569706414786118" />
      </scope>
      <scope id="5540569706414786745" at="60,49,64,22">
        <var name="editorCell" id="5540569706414786745" />
      </scope>
      <scope id="5540569706414786752" at="107,50,111,22">
        <var name="editorCell" id="5540569706414786752" />
      </scope>
<<<<<<< HEAD
      <scope id="5540569706414786757" at="141,50,145,22">
        <var name="editorCell" id="5540569706414786757" />
      </scope>
      <scope id="5540569706414786762" at="175,50,179,22">
        <var name="editorCell" id="5540569706414786762" />
      </scope>
      <scope id="5540569706414786767" at="209,50,213,22">
        <var name="editorCell" id="5540569706414786767" />
      </scope>
      <scope id="5540569706414786772" at="243,50,247,22">
        <var name="editorCell" id="5540569706414786772" />
      </scope>
      <scope id="5540569706414786779" at="286,50,290,22">
        <var name="editorCell" id="5540569706414786779" />
      </scope>
      <scope id="5540569706414786118" at="326,41,330,23">
        <var name="emptyCell" id="5540569706414786118" />
      </scope>
      <scope id="5540569706414786790" at="354,50,358,22">
        <var name="editorCell" id="5540569706414786790" />
      </scope>
      <scope id="5540569706414786118" at="394,41,398,23">
        <var name="emptyCell" id="5540569706414786118" />
      </scope>
      <scope id="5540569706414786118" at="39,0,44,0" />
      <scope id="5540569706414786118" at="321,0,326,0">
        <var name="elementNode" id="5540569706414786118" />
      </scope>
      <scope id="5540569706414786118" at="389,0,394,0">
        <var name="elementNode" id="5540569706414786118" />
      </scope>
      <scope id="5540569706414786745" at="60,0,66,0" />
      <scope id="5540569706414786752" at="107,0,113,0" />
      <scope id="5540569706414786757" at="141,0,147,0" />
      <scope id="5540569706414786762" at="175,0,181,0" />
      <scope id="5540569706414786767" at="209,0,215,0" />
      <scope id="5540569706414786772" at="243,0,249,0" />
      <scope id="5540569706414786779" at="286,0,292,0" />
      <scope id="5540569706414786118" at="326,0,332,0" />
      <scope id="5540569706414786790" at="354,0,360,0" />
      <scope id="5540569706414786118" at="394,0,400,0" />
      <scope id="5540569706414786753" at="113,50,120,22">
        <var name="editorCell" id="5540569706414786753" />
        <var name="style" id="5540569706414786753" />
      </scope>
      <scope id="5540569706414786758" at="147,50,154,22">
        <var name="editorCell" id="5540569706414786758" />
        <var name="style" id="5540569706414786758" />
      </scope>
      <scope id="5540569706414786763" at="181,50,188,22">
        <var name="editorCell" id="5540569706414786763" />
        <var name="style" id="5540569706414786763" />
      </scope>
      <scope id="5540569706414786768" at="215,50,222,22">
        <var name="editorCell" id="5540569706414786768" />
        <var name="style" id="5540569706414786768" />
      </scope>
      <scope id="5540569706414786773" at="249,50,256,22">
        <var name="editorCell" id="5540569706414786773" />
        <var name="style" id="5540569706414786773" />
      </scope>
      <scope id="5540569706414786777" at="277,50,284,22">
        <var name="editorCell" id="5540569706414786777" />
        <var name="style" id="5540569706414786777" />
      </scope>
      <scope id="5540569706414786788" at="345,50,352,22">
        <var name="editorCell" id="5540569706414786788" />
        <var name="style" id="5540569706414786788" />
      </scope>
      <scope id="5540569706414786799" at="413,49,420,22">
=======
      <scope id="5540569706414786757" at="132,89,136,22">
        <var name="editorCell" id="5540569706414786757" />
      </scope>
      <scope id="5540569706414786762" at="165,89,169,22">
        <var name="editorCell" id="5540569706414786762" />
      </scope>
      <scope id="5540569706414786767" at="198,89,202,22">
        <var name="editorCell" id="5540569706414786767" />
      </scope>
      <scope id="5540569706414786772" at="231,89,235,22">
        <var name="editorCell" id="5540569706414786772" />
      </scope>
      <scope id="5540569706414786779" at="273,89,277,22">
        <var name="editorCell" id="5540569706414786779" />
      </scope>
      <scope id="5540569706414786118" at="305,0,309,0">
        <var name="editorContext" id="5540569706414786118" />
      </scope>
      <scope id="5540569706414786118" at="314,68,318,23">
        <var name="emptyCell" id="5540569706414786118" />
      </scope>
      <scope id="5540569706414786790" at="342,89,346,22">
        <var name="editorCell" id="5540569706414786790" />
      </scope>
      <scope id="5540569706414786118" at="374,0,378,0">
        <var name="editorContext" id="5540569706414786118" />
      </scope>
      <scope id="5540569706414786118" at="383,68,387,23">
        <var name="emptyCell" id="5540569706414786118" />
      </scope>
      <scope id="5540569706414786118" at="34,0,39,0" />
      <scope id="5540569706414786118" at="309,0,314,0">
        <var name="editorContext" id="5540569706414786118" />
        <var name="elementNode" id="5540569706414786118" />
      </scope>
      <scope id="5540569706414786118" at="378,0,383,0">
        <var name="editorContext" id="5540569706414786118" />
        <var name="elementNode" id="5540569706414786118" />
      </scope>
      <scope id="5540569706414786745" at="52,0,58,0">
        <var name="editorContext" id="5540569706414786745" />
        <var name="node" id="5540569706414786745" />
      </scope>
      <scope id="5540569706414786752" at="99,0,105,0">
        <var name="editorContext" id="5540569706414786752" />
        <var name="node" id="5540569706414786752" />
      </scope>
      <scope id="5540569706414786757" at="132,0,138,0">
        <var name="editorContext" id="5540569706414786757" />
        <var name="node" id="5540569706414786757" />
      </scope>
      <scope id="5540569706414786762" at="165,0,171,0">
        <var name="editorContext" id="5540569706414786762" />
        <var name="node" id="5540569706414786762" />
      </scope>
      <scope id="5540569706414786767" at="198,0,204,0">
        <var name="editorContext" id="5540569706414786767" />
        <var name="node" id="5540569706414786767" />
      </scope>
      <scope id="5540569706414786772" at="231,0,237,0">
        <var name="editorContext" id="5540569706414786772" />
        <var name="node" id="5540569706414786772" />
      </scope>
      <scope id="5540569706414786779" at="273,0,279,0">
        <var name="editorContext" id="5540569706414786779" />
        <var name="node" id="5540569706414786779" />
      </scope>
      <scope id="5540569706414786118" at="314,0,320,0">
        <var name="editorContext" id="5540569706414786118" />
      </scope>
      <scope id="5540569706414786790" at="342,0,348,0">
        <var name="editorContext" id="5540569706414786790" />
        <var name="node" id="5540569706414786790" />
      </scope>
      <scope id="5540569706414786118" at="383,0,389,0">
        <var name="editorContext" id="5540569706414786118" />
      </scope>
      <scope id="5540569706414786753" at="105,89,112,22">
        <var name="editorCell" id="5540569706414786753" />
        <var name="style" id="5540569706414786753" />
      </scope>
      <scope id="5540569706414786758" at="138,89,145,22">
        <var name="editorCell" id="5540569706414786758" />
        <var name="style" id="5540569706414786758" />
      </scope>
      <scope id="5540569706414786763" at="171,89,178,22">
        <var name="editorCell" id="5540569706414786763" />
        <var name="style" id="5540569706414786763" />
      </scope>
      <scope id="5540569706414786768" at="204,89,211,22">
        <var name="editorCell" id="5540569706414786768" />
        <var name="style" id="5540569706414786768" />
      </scope>
      <scope id="5540569706414786773" at="237,89,244,22">
        <var name="editorCell" id="5540569706414786773" />
        <var name="style" id="5540569706414786773" />
      </scope>
      <scope id="5540569706414786777" at="264,89,271,22">
        <var name="editorCell" id="5540569706414786777" />
        <var name="style" id="5540569706414786777" />
      </scope>
      <scope id="5540569706414786788" at="333,89,340,22">
        <var name="editorCell" id="5540569706414786788" />
        <var name="style" id="5540569706414786788" />
      </scope>
      <scope id="5540569706414786799" at="402,88,409,22">
>>>>>>> bd830ede
        <var name="editorCell" id="5540569706414786799" />
        <var name="style" id="5540569706414786799" />
      </scope>
      <scope id="5540569706414786746" at="66,49,74,22">
        <var name="editorCell" id="5540569706414786746" />
        <var name="style" id="5540569706414786746" />
      </scope>
<<<<<<< HEAD
      <scope id="5540569706414786780" at="292,50,300,22">
        <var name="editorCell" id="5540569706414786780" />
        <var name="style" id="5540569706414786780" />
      </scope>
      <scope id="5540569706414786118" at="333,96,341,9" />
      <scope id="5540569706414786791" at="360,50,368,22">
        <var name="editorCell" id="5540569706414786791" />
        <var name="style" id="5540569706414786791" />
      </scope>
      <scope id="5540569706414786118" at="401,96,409,9" />
      <scope id="5540569706414786118" at="49,50,58,22">
        <var name="editorCell" id="5540569706414786118" />
      </scope>
      <scope id="5540569706414786753" at="113,0,122,0" />
      <scope id="5540569706414786758" at="147,0,156,0" />
      <scope id="5540569706414786763" at="181,0,190,0" />
      <scope id="5540569706414786768" at="215,0,224,0" />
      <scope id="5540569706414786773" at="249,0,258,0" />
      <scope id="5540569706414786777" at="277,0,286,0" />
      <scope id="5540569706414786788" at="345,0,354,0" />
      <scope id="5540569706414786799" at="413,0,422,0" />
      <scope id="5540569706414786746" at="66,0,76,0" />
      <scope id="5540569706414786780" at="292,0,302,0" />
      <scope id="5540569706414786118" at="302,53,312,22">
=======
      <scope id="5540569706414786780" at="279,89,287,22">
        <var name="editorCell" id="5540569706414786780" />
        <var name="style" id="5540569706414786780" />
      </scope>
      <scope id="5540569706414786118" at="321,96,329,9" />
      <scope id="5540569706414786791" at="348,89,356,22">
        <var name="editorCell" id="5540569706414786791" />
        <var name="style" id="5540569706414786791" />
      </scope>
      <scope id="5540569706414786118" at="390,96,398,9" />
      <scope id="5540569706414786753" at="105,0,114,0">
        <var name="editorContext" id="5540569706414786753" />
        <var name="node" id="5540569706414786753" />
      </scope>
      <scope id="5540569706414786758" at="138,0,147,0">
        <var name="editorContext" id="5540569706414786758" />
        <var name="node" id="5540569706414786758" />
      </scope>
      <scope id="5540569706414786763" at="171,0,180,0">
        <var name="editorContext" id="5540569706414786763" />
        <var name="node" id="5540569706414786763" />
      </scope>
      <scope id="5540569706414786768" at="204,0,213,0">
        <var name="editorContext" id="5540569706414786768" />
        <var name="node" id="5540569706414786768" />
      </scope>
      <scope id="5540569706414786773" at="237,0,246,0">
        <var name="editorContext" id="5540569706414786773" />
        <var name="node" id="5540569706414786773" />
      </scope>
      <scope id="5540569706414786777" at="264,0,273,0">
        <var name="editorContext" id="5540569706414786777" />
        <var name="node" id="5540569706414786777" />
      </scope>
      <scope id="5540569706414786788" at="333,0,342,0">
        <var name="editorContext" id="5540569706414786788" />
        <var name="node" id="5540569706414786788" />
      </scope>
      <scope id="5540569706414786799" at="402,0,411,0">
        <var name="editorContext" id="5540569706414786799" />
        <var name="node" id="5540569706414786799" />
      </scope>
      <scope id="5540569706414786118" at="42,0,52,0">
        <var name="editorContext" id="5540569706414786118" />
        <var name="node" id="5540569706414786118" />
      </scope>
      <scope id="5540569706414786746" at="58,0,68,0">
        <var name="editorContext" id="5540569706414786746" />
        <var name="node" id="5540569706414786746" />
      </scope>
      <scope id="5540569706414786780" at="279,0,289,0">
        <var name="editorContext" id="5540569706414786780" />
        <var name="node" id="5540569706414786780" />
      </scope>
      <scope id="5540569706414786118" at="289,92,299,22">
>>>>>>> bd830ede
        <var name="editorCell" id="5540569706414786118" />
        <var name="handler" id="5540569706414786118" />
        <var name="style" id="5540569706414786118" />
      </scope>
<<<<<<< HEAD
      <scope id="5540569706414786118" at="332,86,342,7" />
      <scope id="5540569706414786791" at="360,0,370,0" />
      <scope id="5540569706414786118" at="370,53,380,22">
=======
      <scope id="5540569706414786118" at="320,132,330,7" />
      <scope id="5540569706414786791" at="348,0,358,0">
        <var name="editorContext" id="5540569706414786791" />
        <var name="node" id="5540569706414786791" />
      </scope>
      <scope id="5540569706414786118" at="358,92,368,22">
>>>>>>> bd830ede
        <var name="editorCell" id="5540569706414786118" />
        <var name="handler" id="5540569706414786118" />
        <var name="style" id="5540569706414786118" />
      </scope>
<<<<<<< HEAD
      <scope id="5540569706414786118" at="400,86,410,7" />
      <scope id="5540569706414786118" at="49,0,60,0" />
      <scope id="5540569706414786118" at="302,0,314,0" />
      <scope id="5540569706414786118" at="332,0,344,0">
=======
      <scope id="5540569706414786118" at="389,132,399,7" />
      <scope id="5540569706414786118" at="289,0,301,0">
        <var name="editorContext" id="5540569706414786118" />
        <var name="node" id="5540569706414786118" />
      </scope>
      <scope id="5540569706414786118" at="320,0,332,0">
        <var name="editorContext" id="5540569706414786118" />
>>>>>>> bd830ede
        <var name="elementCell" id="5540569706414786118" />
        <var name="elementNode" id="5540569706414786118" />
      </scope>
<<<<<<< HEAD
      <scope id="5540569706414786118" at="370,0,382,0" />
      <scope id="5540569706414786118" at="400,0,412,0">
=======
      <scope id="5540569706414786118" at="358,0,370,0">
        <var name="editorContext" id="5540569706414786118" />
        <var name="node" id="5540569706414786118" />
      </scope>
      <scope id="5540569706414786118" at="389,0,401,0">
        <var name="editorContext" id="5540569706414786118" />
>>>>>>> bd830ede
        <var name="elementCell" id="5540569706414786118" />
        <var name="elementNode" id="5540569706414786118" />
      </scope>
<<<<<<< HEAD
      <scope id="5540569706414786755" at="122,50,139,22">
=======
      <scope id="5540569706414786755" at="114,89,130,22">
>>>>>>> bd830ede
        <var name="attributeConcept" id="5540569706414786755" />
        <var name="editorCell" id="5540569706414786755" />
        <var name="provider" id="5540569706414786755" />
        <var name="style" id="5540569706414786755" />
      </scope>
<<<<<<< HEAD
      <scope id="5540569706414786760" at="156,50,173,22">
=======
      <scope id="5540569706414786760" at="147,89,163,22">
>>>>>>> bd830ede
        <var name="attributeConcept" id="5540569706414786760" />
        <var name="editorCell" id="5540569706414786760" />
        <var name="provider" id="5540569706414786760" />
        <var name="style" id="5540569706414786760" />
      </scope>
<<<<<<< HEAD
      <scope id="5540569706414786765" at="190,50,207,22">
=======
      <scope id="5540569706414786765" at="180,89,196,22">
>>>>>>> bd830ede
        <var name="attributeConcept" id="5540569706414786765" />
        <var name="editorCell" id="5540569706414786765" />
        <var name="provider" id="5540569706414786765" />
        <var name="style" id="5540569706414786765" />
      </scope>
<<<<<<< HEAD
      <scope id="5540569706414786770" at="224,50,241,22">
=======
      <scope id="5540569706414786770" at="213,89,229,22">
>>>>>>> bd830ede
        <var name="attributeConcept" id="5540569706414786770" />
        <var name="editorCell" id="5540569706414786770" />
        <var name="provider" id="5540569706414786770" />
        <var name="style" id="5540569706414786770" />
      </scope>
<<<<<<< HEAD
      <scope id="5540569706414786775" at="258,50,275,22">
=======
      <scope id="5540569706414786775" at="246,89,262,22">
>>>>>>> bd830ede
        <var name="attributeConcept" id="5540569706414786775" />
        <var name="editorCell" id="5540569706414786775" />
        <var name="provider" id="5540569706414786775" />
        <var name="style" id="5540569706414786775" />
      </scope>
<<<<<<< HEAD
      <scope id="5540569706414786755" at="122,0,141,0" />
      <scope id="5540569706414786760" at="156,0,175,0" />
      <scope id="5540569706414786765" at="190,0,209,0" />
      <scope id="5540569706414786770" at="224,0,243,0" />
      <scope id="5540569706414786775" at="258,0,277,0" />
      <scope id="5540569706414786118" at="76,51,105,22">
        <var name="editorCell" id="5540569706414786118" />
        <var name="style" id="5540569706414786118" />
      </scope>
      <scope id="5540569706414786118" at="76,0,107,0" />
      <unit id="5540569706414786118" at="314,0,345,0" name="jetbrains.mps.lang.editor.diagram.testLanguage.editor.NodeWithPorts_DiagramTestTextual_EditorBuilder_a$inputsListHandler_7dyddg_s2a" />
      <unit id="5540569706414786118" at="382,0,413,0" name="jetbrains.mps.lang.editor.diagram.testLanguage.editor.NodeWithPorts_DiagramTestTextual_EditorBuilder_a$outputsListHandler_7dyddg_w2a" />
      <unit id="5540569706414786118" at="30,0,423,0" name="jetbrains.mps.lang.editor.diagram.testLanguage.editor.NodeWithPorts_DiagramTestTextual_EditorBuilder_a" />
=======
      <scope id="5540569706414786755" at="114,0,132,0">
        <var name="editorContext" id="5540569706414786755" />
        <var name="node" id="5540569706414786755" />
      </scope>
      <scope id="5540569706414786760" at="147,0,165,0">
        <var name="editorContext" id="5540569706414786760" />
        <var name="node" id="5540569706414786760" />
      </scope>
      <scope id="5540569706414786765" at="180,0,198,0">
        <var name="editorContext" id="5540569706414786765" />
        <var name="node" id="5540569706414786765" />
      </scope>
      <scope id="5540569706414786770" at="213,0,231,0">
        <var name="editorContext" id="5540569706414786770" />
        <var name="node" id="5540569706414786770" />
      </scope>
      <scope id="5540569706414786775" at="246,0,264,0">
        <var name="editorContext" id="5540569706414786775" />
        <var name="node" id="5540569706414786775" />
      </scope>
      <scope id="5540569706414786118" at="68,90,97,22">
        <var name="editorCell" id="5540569706414786118" />
        <var name="style" id="5540569706414786118" />
      </scope>
      <scope id="5540569706414786118" at="68,0,99,0">
        <var name="editorContext" id="5540569706414786118" />
        <var name="node" id="5540569706414786118" />
      </scope>
      <unit id="5540569706414786118" at="301,0,333,0" name="jetbrains.mps.lang.editor.diagram.testLanguage.editor.NodeWithPorts_DiagramTestTextual_Editor$inputsListHandler_7dyddg_s2a" />
      <unit id="5540569706414786118" at="370,0,402,0" name="jetbrains.mps.lang.editor.diagram.testLanguage.editor.NodeWithPorts_DiagramTestTextual_Editor$outputsListHandler_7dyddg_w2a" />
      <unit id="5540569706414786118" at="32,0,412,0" name="jetbrains.mps.lang.editor.diagram.testLanguage.editor.NodeWithPorts_DiagramTestTextual_Editor" />
>>>>>>> bd830ede
    </file>
  </root>
  <root nodeRef="r:38933db7-8021-49f1-94e7-c8fed36889bf(jetbrains.mps.lang.editor.diagram.testLanguage.editor)/5540569706414968554">
    <file name="InputPort_Editor.java">
      <node id="5540569706414968554" at="11,79,12,75" concept="8" />
      <node id="5540569706414968554" at="11,0,14,0" concept="6" trace="createEditorCell#(Ljetbrains/mps/openapi/editor/EditorContext;Lorg/jetbrains/mps/openapi/model/SNode;)Ljetbrains/mps/openapi/editor/cells/EditorCell;" />
      <scope id="5540569706414968554" at="11,79,12,75" />
      <scope id="5540569706414968554" at="11,0,14,0">
        <var name="editorContext" id="5540569706414968554" />
        <var name="node" id="5540569706414968554" />
      </scope>
      <unit id="5540569706414968554" at="10,0,15,0" name="jetbrains.mps.lang.editor.diagram.testLanguage.editor.InputPort_Editor" />
    </file>
    <file name="InputPort_EditorBuilder_a.java">
      <node id="5540569706414968554" at="31,89,32,19" concept="11" />
      <node id="5540569706414968554" at="32,19,33,18" concept="2" />
      <node id="5540569706414968554" at="38,26,39,18" concept="8" />
      <node id="5540569706414968554" at="42,39,43,40" concept="8" />
      <node id="5540569706414968554" at="46,51,47,114" concept="7" />
      <node id="5540569706414968554" at="47,114,48,49" concept="2" />
      <node id="5540569706414968554" at="48,49,49,28" concept="2" />
      <node id="5540569706414968554" at="49,28,50,65" concept="2" />
      <node id="5540569706414968554" at="50,65,51,22" concept="8" />
      <node id="5540569706414968554" at="54,76,55,33" concept="11" />
      <node id="5540569706414968554" at="55,33,56,20" concept="2" />
      <node id="5540569706414968554" at="61,95,62,53" concept="2" />
      <node id="5540569706414968554" at="62,53,63,51" concept="2" />
      <node id="5540569706414968554" at="63,51,64,58" concept="2" />
      <node id="5540569706414968554" at="64,58,65,76" concept="2" />
      <node id="5540569706414968554" at="65,76,66,70" concept="2" />
      <node id="5540569706414968554" at="66,70,67,51" concept="7" />
      <node id="5540569706414968554" at="70,49,71,80" concept="2" />
      <node id="5540569706414968554" at="79,45,80,27" concept="8" />
      <node id="5540569706414968554" at="82,17,83,69" concept="2" />
      <node id="5540569706414968554" at="84,71,85,63" concept="2" />
      <node id="5540569706414968554" at="90,45,91,57" concept="7" />
      <node id="5540569706414968554" at="92,40,93,23" concept="8" />
      <node id="5540569706414968554" at="94,15,95,55" concept="2" />
      <node id="5540569706414968554" at="95,55,96,55" concept="2" />
      <node id="5540569706414968554" at="96,55,97,41" concept="2" />
      <node id="5540569706414968554" at="97,41,98,42" concept="2" />
      <node id="5540569706414968554" at="106,39,107,41" concept="7" />
      <node id="5540569706414968554" at="109,33,110,22" concept="8" />
      <node id="5540569706414968554" at="112,9,113,56" concept="2" />
      <node id="5540569706414968554" at="113,56,114,37" concept="2" />
      <node id="5540569706414968554" at="114,37,115,22" concept="8" />
      <node id="5540569706414968554" at="121,95,122,53" concept="2" />
      <node id="5540569706414968554" at="122,53,123,53" concept="7" />
      <node id="5540569706414968554" at="124,36,125,19" concept="8" />
      <node id="5540569706414968554" at="126,11,127,125" concept="7" />
      <node id="5540569706414968554" at="128,41,129,19" concept="8" />
      <node id="5540569706414968554" at="131,11,132,92" concept="2" />
      <node id="5540569706414968554" at="132,92,133,130" concept="2" />
      <node id="5540569706414968554" at="133,130,134,96" concept="7" />
      <node id="5540569706414968554" at="134,96,135,85" concept="2" />
      <node id="5540569706414968554" at="135,85,136,0" concept="10" />
      <node id="5540569706414968554" at="136,0,137,0" concept="10" />
      <node id="5540569706414968554" at="28,0,30,0" concept="3" trace="myNode" />
      <node id="5540569706414968554" at="104,0,106,0" concept="6" trace="synchronize#()V" />
      <node id="5540569706414968554" at="42,0,45,0" concept="6" trace="createCell#()Ljetbrains/mps/openapi/editor/cells/EditorCell;" />
      <node id="5540569706414968554" at="69,48,72,15" concept="5" />
      <node id="5540569706414968554" at="78,97,81,19" concept="5" />
      <node id="5540569706414968554" at="91,57,94,15" concept="5" />
      <node id="5540569706414968554" at="109,0,112,0" concept="6" trace="invoke#()Ljava/lang/Boolean;" />
      <node id="5540569706414968554" at="123,53,126,11" concept="5" />
      <node id="5540569706414968554" at="127,125,130,11" concept="5" />
      <node id="5540569706414968554" at="31,0,35,0" concept="1" trace="InputPort_EditorBuilder_a#(Ljetbrains/mps/openapi/editor/EditorContext;Lorg/jetbrains/mps/openapi/model/SNode;)V" />
      <node id="5540569706414968554" at="54,0,58,0" concept="1" trace="PortCellImpl_w1m4cg_a#(Ljetbrains/mps/openapi/editor/EditorContext;Lorg/jetbrains/mps/openapi/model/SNode;)V" />
      <node id="5540569706414968554" at="36,0,41,0" concept="6" trace="getNode#()Lorg/jetbrains/mps/openapi/model/SNode;" />
      <node id="5540569706414968554" at="69,0,74,0" concept="6" trace="set#(Ljava/lang/Boolean;)V" />
      <node id="5540569706414968554" at="77,31,82,17" concept="4" />
      <node id="5540569706414968554" at="107,41,112,9" concept="2" />
      <node id="5540569706414968554" at="46,0,53,0" concept="6" trace="createDiagramPort_w1m4cg_a#()Ljetbrains/mps/openapi/editor/cells/EditorCell;" />
      <node id="5540569706414968554" at="67,51,74,14" concept="2" />
      <node id="5540569706414968554" at="130,11,138,11" concept="0" />
      <node id="5540569706414968554" at="76,49,86,15" concept="5" />
      <node id="5540569706414968554" at="90,0,100,0" concept="6" trace="set#(Ljetbrains/jetpad/geometry/Rectangle;)V" />
      <node id="5540569706414968554" at="106,0,117,0" concept="6" trace="createPortView#()Ljetbrains/jetpad/projectional/view/RectView;" />
      <node id="5540569706414968554" at="76,0,88,0" concept="6" trace="set#(Ljava/lang/Boolean;)V" />
      <node id="5540569706414968554" at="88,14,100,14" concept="2" />
      <node id="5540569706414968554" at="74,14,88,14" concept="2" />
      <node id="5540569706414968554" at="120,0,140,0" concept="6" trace="registerSynchronizers#(Ljetbrains/jetpad/mapper/Mapper/SynchronizersConfiguration;)V" />
      <node id="5540569706414968554" at="118,70,140,8" concept="8" />
      <node id="5540569706414968554" at="118,0,142,0" concept="6" trace="createDecorationMapper#()Ljetbrains/jetpad/mapper/Mapper;" />
      <node id="5540569706414968554" at="60,0,102,0" concept="6" trace="registerSynchronizers#(Ljetbrains/jetpad/mapper/Mapper/SynchronizersConfiguration;)V" />
      <node id="5540569706414968554" at="58,51,102,8" concept="8" />
      <node id="5540569706414968554" at="58,0,104,0" concept="6" trace="createMapper#()Ljetbrains/jetpad/mapper/Mapper;" />
      <scope id="5540569706414968554" at="104,31,104,31" />
      <scope id="5540569706414968554" at="38,26,39,18" />
      <scope id="5540569706414968554" at="42,39,43,40" />
      <scope id="5540569706414968554" at="70,49,71,80" />
      <scope id="5540569706414968554" at="79,45,80,27" />
      <scope id="5540569706414968554" at="84,71,85,63" />
      <scope id="5540569706414968554" at="92,40,93,23" />
      <scope id="5540569706414968554" at="109,33,110,22" />
      <scope id="5540569706414968554" at="124,36,125,19" />
      <scope id="5540569706414968554" at="128,41,129,19" />
      <scope id="5540569706414968554" at="31,89,33,18" />
      <scope id="5540569706414968554" at="54,76,56,20" />
      <scope id="5540569706414968554" at="104,0,106,0" />
      <scope id="5540569706414968554" at="42,0,45,0" />
      <scope id="5540569706414968554" at="69,48,72,15" />
      <scope id="5540569706414968554" at="78,97,81,19" />
      <scope id="5540569706414968554" at="109,0,112,0" />
      <scope id="5540569706414968554" at="31,0,35,0">
        <var name="context" id="5540569706414968554" />
        <var name="node" id="5540569706414968554" />
      </scope>
      <scope id="5540569706414968554" at="54,0,58,0">
        <var name="editorContext" id="5540569706414968554" />
        <var name="node" id="5540569706414968554" />
      </scope>
      <scope id="5540569706414968554" at="36,0,41,0" />
      <scope id="5540569706414968554" at="46,51,51,22">
        <var name="editorCell" id="5540569706414968554" />
      </scope>
      <scope id="5540569706414968554" at="69,0,74,0">
        <var name="isFocused" id="5540569706414968554" />
      </scope>
      <scope id="5540569706414968554" at="77,31,82,17">
        <var name="view" id="5540569706414968554" />
      </scope>
      <scope id="5540569706414968554" at="77,31,83,69" />
      <scope id="5540569706414968554" at="131,11,137,0">
        <var name="bounds" id="5540569706414968554" />
      </scope>
      <scope id="5540569706414968554" at="46,0,53,0" />
      <scope id="5540569706414968554" at="90,45,98,42">
        <var name="diagramCell" id="5540569706414968554" />
      </scope>
      <scope id="5540569706414968554" at="106,39,115,22">
        <var name="portView" id="5540569706414968554" />
      </scope>
      <scope id="5540569706414968554" at="76,49,86,15" />
      <scope id="5540569706414968554" at="90,0,100,0">
        <var name="rect" id="5540569706414968554" />
      </scope>
      <scope id="5540569706414968554" at="106,0,117,0" />
      <scope id="5540569706414968554" at="76,0,88,0">
        <var name="isSelected" id="5540569706414968554" />
      </scope>
      <scope id="5540569706414968554" at="121,95,138,11">
        <var name="descendantMapper" id="5540569706414968554" />
        <var name="diagramCell" id="5540569706414968554" />
      </scope>
      <scope id="5540569706414968554" at="120,0,140,0">
        <var name="configuration" id="5540569706414968554" />
      </scope>
      <scope id="5540569706414968554" at="118,70,140,8" />
      <scope id="5540569706414968554" at="118,0,142,0" />
      <scope id="5540569706414968554" at="61,95,100,14">
        <var name="targetView" id="5540569706414968554" />
      </scope>
      <scope id="5540569706414968554" at="60,0,102,0">
        <var name="configuration" id="5540569706414968554" />
      </scope>
      <scope id="5540569706414968554" at="58,51,102,8" />
      <scope id="5540569706414968554" at="58,0,104,0" />
      <unit id="5540569706414968554" at="108,34,112,7" name="jetbrains.mps.lang.editor.diagram.testLanguage.editor.InputPort_EditorBuilder_a$PortCellImpl_w1m4cg_a$2" />
      <unit id="5540569706414968554" at="68,80,74,11" name="jetbrains.mps.lang.editor.diagram.testLanguage.editor.InputPort_EditorBuilder_a$PortCellImpl_w1m4cg_a$1$1" />
      <unit id="5540569706414968554" at="89,79,100,11" name="jetbrains.mps.lang.editor.diagram.testLanguage.editor.InputPort_EditorBuilder_a$PortCellImpl_w1m4cg_a$1$3" />
      <unit id="5540569706414968554" at="75,74,88,11" name="jetbrains.mps.lang.editor.diagram.testLanguage.editor.InputPort_EditorBuilder_a$PortCellImpl_w1m4cg_a$1$2" />
      <unit id="5540569706414968554" at="119,17,140,7" name="jetbrains.mps.lang.editor.diagram.testLanguage.editor.InputPort_EditorBuilder_a$PortCellImpl_w1m4cg_a$3" />
      <unit id="5540569706414968554" at="59,17,102,7" name="jetbrains.mps.lang.editor.diagram.testLanguage.editor.InputPort_EditorBuilder_a$PortCellImpl_w1m4cg_a$1" />
      <unit id="5540569706414968554" at="53,0,144,0" name="jetbrains.mps.lang.editor.diagram.testLanguage.editor.InputPort_EditorBuilder_a$PortCellImpl_w1m4cg_a" />
      <unit id="5540569706414968554" at="27,0,145,0" name="jetbrains.mps.lang.editor.diagram.testLanguage.editor.InputPort_EditorBuilder_a" />
    </file>
  </root>
  <root nodeRef="r:38933db7-8021-49f1-94e7-c8fed36889bf(jetbrains.mps.lang.editor.diagram.testLanguage.editor)/5540569706414969097">
    <file name="OutputPort_Editor.java">
      <node id="5540569706414969097" at="11,79,12,76" concept="8" />
      <node id="5540569706414969097" at="11,0,14,0" concept="6" trace="createEditorCell#(Ljetbrains/mps/openapi/editor/EditorContext;Lorg/jetbrains/mps/openapi/model/SNode;)Ljetbrains/mps/openapi/editor/cells/EditorCell;" />
      <scope id="5540569706414969097" at="11,79,12,76" />
      <scope id="5540569706414969097" at="11,0,14,0">
        <var name="editorContext" id="5540569706414969097" />
        <var name="node" id="5540569706414969097" />
      </scope>
      <unit id="5540569706414969097" at="10,0,15,0" name="jetbrains.mps.lang.editor.diagram.testLanguage.editor.OutputPort_Editor" />
    </file>
    <file name="OutputPort_EditorBuilder_a.java">
      <node id="5540569706414969097" at="31,90,32,19" concept="11" />
      <node id="5540569706414969097" at="32,19,33,18" concept="2" />
      <node id="5540569706414969097" at="38,26,39,18" concept="8" />
      <node id="5540569706414969097" at="42,39,43,40" concept="8" />
      <node id="5540569706414969097" at="46,51,47,115" concept="7" />
      <node id="5540569706414969097" at="47,115,48,49" concept="2" />
      <node id="5540569706414969097" at="48,49,49,28" concept="2" />
      <node id="5540569706414969097" at="49,28,50,65" concept="2" />
      <node id="5540569706414969097" at="50,65,51,22" concept="8" />
      <node id="5540569706414969097" at="54,76,55,33" concept="11" />
      <node id="5540569706414969097" at="55,33,56,20" concept="2" />
      <node id="5540569706414969097" at="61,95,62,53" concept="2" />
      <node id="5540569706414969097" at="62,53,63,51" concept="2" />
      <node id="5540569706414969097" at="63,51,64,58" concept="2" />
      <node id="5540569706414969097" at="64,58,65,76" concept="2" />
      <node id="5540569706414969097" at="65,76,66,70" concept="2" />
      <node id="5540569706414969097" at="66,70,67,51" concept="7" />
      <node id="5540569706414969097" at="70,49,71,80" concept="2" />
      <node id="5540569706414969097" at="79,45,80,27" concept="8" />
      <node id="5540569706414969097" at="82,17,83,69" concept="2" />
      <node id="5540569706414969097" at="84,71,85,63" concept="2" />
      <node id="5540569706414969097" at="90,45,91,57" concept="7" />
      <node id="5540569706414969097" at="92,40,93,23" concept="8" />
      <node id="5540569706414969097" at="94,15,95,55" concept="2" />
      <node id="5540569706414969097" at="95,55,96,55" concept="2" />
      <node id="5540569706414969097" at="96,55,97,41" concept="2" />
      <node id="5540569706414969097" at="97,41,98,42" concept="2" />
      <node id="5540569706414969097" at="106,39,107,41" concept="7" />
      <node id="5540569706414969097" at="109,33,110,22" concept="8" />
      <node id="5540569706414969097" at="112,9,113,56" concept="2" />
      <node id="5540569706414969097" at="113,56,114,37" concept="2" />
      <node id="5540569706414969097" at="114,37,115,22" concept="8" />
      <node id="5540569706414969097" at="121,95,122,53" concept="2" />
      <node id="5540569706414969097" at="122,53,123,53" concept="7" />
      <node id="5540569706414969097" at="124,36,125,19" concept="8" />
      <node id="5540569706414969097" at="126,11,127,125" concept="7" />
      <node id="5540569706414969097" at="128,41,129,19" concept="8" />
      <node id="5540569706414969097" at="131,11,132,92" concept="2" />
      <node id="5540569706414969097" at="132,92,133,130" concept="2" />
      <node id="5540569706414969097" at="133,130,134,96" concept="7" />
      <node id="5540569706414969097" at="134,96,135,85" concept="2" />
      <node id="5540569706414969097" at="135,85,136,0" concept="10" />
      <node id="5540569706414969097" at="136,0,137,0" concept="10" />
      <node id="5540569706414969097" at="28,0,30,0" concept="3" trace="myNode" />
      <node id="5540569706414969097" at="104,0,106,0" concept="6" trace="synchronize#()V" />
      <node id="5540569706414969097" at="42,0,45,0" concept="6" trace="createCell#()Ljetbrains/mps/openapi/editor/cells/EditorCell;" />
      <node id="5540569706414969097" at="69,48,72,15" concept="5" />
      <node id="5540569706414969097" at="78,97,81,19" concept="5" />
      <node id="5540569706414969097" at="91,57,94,15" concept="5" />
      <node id="5540569706414969097" at="109,0,112,0" concept="6" trace="invoke#()Ljava/lang/Boolean;" />
      <node id="5540569706414969097" at="123,53,126,11" concept="5" />
      <node id="5540569706414969097" at="127,125,130,11" concept="5" />
      <node id="5540569706414969097" at="31,0,35,0" concept="1" trace="OutputPort_EditorBuilder_a#(Ljetbrains/mps/openapi/editor/EditorContext;Lorg/jetbrains/mps/openapi/model/SNode;)V" />
      <node id="5540569706414969097" at="54,0,58,0" concept="1" trace="PortCellImpl_nt468l_a#(Ljetbrains/mps/openapi/editor/EditorContext;Lorg/jetbrains/mps/openapi/model/SNode;)V" />
      <node id="5540569706414969097" at="36,0,41,0" concept="6" trace="getNode#()Lorg/jetbrains/mps/openapi/model/SNode;" />
      <node id="5540569706414969097" at="69,0,74,0" concept="6" trace="set#(Ljava/lang/Boolean;)V" />
      <node id="5540569706414969097" at="77,31,82,17" concept="4" />
      <node id="5540569706414969097" at="107,41,112,9" concept="2" />
      <node id="5540569706414969097" at="46,0,53,0" concept="6" trace="createDiagramPort_nt468l_a#()Ljetbrains/mps/openapi/editor/cells/EditorCell;" />
      <node id="5540569706414969097" at="67,51,74,14" concept="2" />
      <node id="5540569706414969097" at="130,11,138,11" concept="0" />
      <node id="5540569706414969097" at="76,49,86,15" concept="5" />
      <node id="5540569706414969097" at="90,0,100,0" concept="6" trace="set#(Ljetbrains/jetpad/geometry/Rectangle;)V" />
      <node id="5540569706414969097" at="106,0,117,0" concept="6" trace="createPortView#()Ljetbrains/jetpad/projectional/view/RectView;" />
      <node id="5540569706414969097" at="76,0,88,0" concept="6" trace="set#(Ljava/lang/Boolean;)V" />
      <node id="5540569706414969097" at="88,14,100,14" concept="2" />
      <node id="5540569706414969097" at="74,14,88,14" concept="2" />
      <node id="5540569706414969097" at="120,0,140,0" concept="6" trace="registerSynchronizers#(Ljetbrains/jetpad/mapper/Mapper/SynchronizersConfiguration;)V" />
      <node id="5540569706414969097" at="118,70,140,8" concept="8" />
      <node id="5540569706414969097" at="118,0,142,0" concept="6" trace="createDecorationMapper#()Ljetbrains/jetpad/mapper/Mapper;" />
      <node id="5540569706414969097" at="60,0,102,0" concept="6" trace="registerSynchronizers#(Ljetbrains/jetpad/mapper/Mapper/SynchronizersConfiguration;)V" />
      <node id="5540569706414969097" at="58,51,102,8" concept="8" />
      <node id="5540569706414969097" at="58,0,104,0" concept="6" trace="createMapper#()Ljetbrains/jetpad/mapper/Mapper;" />
      <scope id="5540569706414969097" at="104,31,104,31" />
      <scope id="5540569706414969097" at="38,26,39,18" />
      <scope id="5540569706414969097" at="42,39,43,40" />
      <scope id="5540569706414969097" at="70,49,71,80" />
      <scope id="5540569706414969097" at="79,45,80,27" />
      <scope id="5540569706414969097" at="84,71,85,63" />
      <scope id="5540569706414969097" at="92,40,93,23" />
      <scope id="5540569706414969097" at="109,33,110,22" />
      <scope id="5540569706414969097" at="124,36,125,19" />
      <scope id="5540569706414969097" at="128,41,129,19" />
      <scope id="5540569706414969097" at="31,90,33,18" />
      <scope id="5540569706414969097" at="54,76,56,20" />
      <scope id="5540569706414969097" at="104,0,106,0" />
      <scope id="5540569706414969097" at="42,0,45,0" />
      <scope id="5540569706414969097" at="69,48,72,15" />
      <scope id="5540569706414969097" at="78,97,81,19" />
      <scope id="5540569706414969097" at="109,0,112,0" />
      <scope id="5540569706414969097" at="31,0,35,0">
        <var name="context" id="5540569706414969097" />
        <var name="node" id="5540569706414969097" />
      </scope>
      <scope id="5540569706414969097" at="54,0,58,0">
        <var name="editorContext" id="5540569706414969097" />
        <var name="node" id="5540569706414969097" />
      </scope>
      <scope id="5540569706414969097" at="36,0,41,0" />
      <scope id="5540569706414969097" at="46,51,51,22">
        <var name="editorCell" id="5540569706414969097" />
      </scope>
      <scope id="5540569706414969097" at="69,0,74,0">
        <var name="isFocused" id="5540569706414969097" />
      </scope>
      <scope id="5540569706414969097" at="77,31,82,17">
        <var name="view" id="5540569706414969097" />
      </scope>
      <scope id="5540569706414969097" at="77,31,83,69" />
      <scope id="5540569706414969097" at="131,11,137,0">
        <var name="bounds" id="5540569706414969097" />
      </scope>
      <scope id="5540569706414969097" at="46,0,53,0" />
      <scope id="5540569706414969097" at="90,45,98,42">
        <var name="diagramCell" id="5540569706414969097" />
      </scope>
      <scope id="5540569706414969097" at="106,39,115,22">
        <var name="portView" id="5540569706414969097" />
      </scope>
      <scope id="5540569706414969097" at="76,49,86,15" />
      <scope id="5540569706414969097" at="90,0,100,0">
        <var name="rect" id="5540569706414969097" />
      </scope>
      <scope id="5540569706414969097" at="106,0,117,0" />
      <scope id="5540569706414969097" at="76,0,88,0">
        <var name="isSelected" id="5540569706414969097" />
      </scope>
      <scope id="5540569706414969097" at="121,95,138,11">
        <var name="descendantMapper" id="5540569706414969097" />
        <var name="diagramCell" id="5540569706414969097" />
      </scope>
      <scope id="5540569706414969097" at="120,0,140,0">
        <var name="configuration" id="5540569706414969097" />
      </scope>
      <scope id="5540569706414969097" at="118,70,140,8" />
      <scope id="5540569706414969097" at="118,0,142,0" />
      <scope id="5540569706414969097" at="61,95,100,14">
        <var name="targetView" id="5540569706414969097" />
      </scope>
      <scope id="5540569706414969097" at="60,0,102,0">
        <var name="configuration" id="5540569706414969097" />
      </scope>
      <scope id="5540569706414969097" at="58,51,102,8" />
      <scope id="5540569706414969097" at="58,0,104,0" />
      <unit id="5540569706414969097" at="108,34,112,7" name="jetbrains.mps.lang.editor.diagram.testLanguage.editor.OutputPort_EditorBuilder_a$PortCellImpl_nt468l_a$2" />
      <unit id="5540569706414969097" at="68,80,74,11" name="jetbrains.mps.lang.editor.diagram.testLanguage.editor.OutputPort_EditorBuilder_a$PortCellImpl_nt468l_a$1$1" />
      <unit id="5540569706414969097" at="89,79,100,11" name="jetbrains.mps.lang.editor.diagram.testLanguage.editor.OutputPort_EditorBuilder_a$PortCellImpl_nt468l_a$1$3" />
      <unit id="5540569706414969097" at="75,74,88,11" name="jetbrains.mps.lang.editor.diagram.testLanguage.editor.OutputPort_EditorBuilder_a$PortCellImpl_nt468l_a$1$2" />
      <unit id="5540569706414969097" at="119,17,140,7" name="jetbrains.mps.lang.editor.diagram.testLanguage.editor.OutputPort_EditorBuilder_a$PortCellImpl_nt468l_a$3" />
      <unit id="5540569706414969097" at="59,17,102,7" name="jetbrains.mps.lang.editor.diagram.testLanguage.editor.OutputPort_EditorBuilder_a$PortCellImpl_nt468l_a$1" />
      <unit id="5540569706414969097" at="53,0,144,0" name="jetbrains.mps.lang.editor.diagram.testLanguage.editor.OutputPort_EditorBuilder_a$PortCellImpl_nt468l_a" />
      <unit id="5540569706414969097" at="27,0,145,0" name="jetbrains.mps.lang.editor.diagram.testLanguage.editor.OutputPort_EditorBuilder_a" />
    </file>
  </root>
  <root nodeRef="r:38933db7-8021-49f1-94e7-c8fed36889bf(jetbrains.mps.lang.editor.diagram.testLanguage.editor)/5540569706415162758">
    <file name="InputPort_DiagramTestTextual_Editor.java">
<<<<<<< HEAD
      <node id="5540569706415162758" at="14,0,15,0" concept="3" trace="myContextHints" />
      <node id="5540569706415162758" at="17,47,18,26" concept="8" />
      <node id="5540569706415162758" at="20,79,21,94" concept="8" />
      <node id="5540569706415162758" at="20,0,23,0" concept="6" trace="createEditorCell#(Ljetbrains/mps/openapi/editor/EditorContext;Lorg/jetbrains/mps/openapi/model/SNode;)Ljetbrains/mps/openapi/editor/cells/EditorCell;" />
      <node id="5540569706415162758" at="15,0,20,0" concept="6" trace="getContextHints#()Ljava/util/Collection;" />
      <scope id="5540569706415162758" at="17,47,18,26" />
      <scope id="5540569706415162758" at="20,79,21,94" />
      <scope id="5540569706415162758" at="20,0,23,0">
=======
      <node id="5540569706415162758" at="22,0,23,0" concept="3" trace="myContextHints" />
      <node id="5540569706415162758" at="25,47,26,26" concept="8" />
      <node id="5540569706415162758" at="28,79,29,63" concept="8" />
      <node id="5540569706415162758" at="31,89,32,96" concept="7" />
      <node id="5540569706415162758" at="32,96,33,48" concept="2" />
      <node id="5540569706415162758" at="33,48,34,28" concept="2" />
      <node id="5540569706415162758" at="34,28,35,81" concept="2" />
      <node id="5540569706415162758" at="35,81,36,81" concept="2" />
      <node id="5540569706415162758" at="36,81,37,81" concept="2" />
      <node id="5540569706415162758" at="37,81,38,22" concept="8" />
      <node id="822550549812185556" at="40,88,41,96" concept="7" />
      <node id="822550549812185556" at="41,96,42,47" concept="2" />
      <node id="822550549812185556" at="42,47,43,34" concept="2" />
      <node id="822550549812185556" at="43,34,44,22" concept="8" />
      <node id="822550549812185557" at="46,88,47,82" concept="7" />
      <node id="822550549812185557" at="47,82,48,29" concept="2" />
      <node id="822550549812185557" at="48,29,49,42" concept="2" />
      <node id="822550549812185557" at="49,42,50,26" concept="7" />
      <node id="822550549812185557" at="50,26,51,58" concept="2" />
      <node id="822550549812185557" at="51,58,52,42" concept="2" />
      <node id="822550549812185557" at="52,42,53,73" concept="2" />
      <node id="822550549812185557" at="53,73,54,57" concept="7" />
      <node id="822550549812185557" at="55,35,56,82" concept="7" />
      <node id="822550549812185557" at="56,82,57,112" concept="8" />
      <node id="822550549812185557" at="58,10,59,22" concept="8" />
      <node id="822550549812185558" at="61,88,62,87" concept="7" />
      <node id="822550549812185558" at="62,87,63,47" concept="2" />
      <node id="822550549812185558" at="63,47,64,34" concept="7" />
      <node id="822550549812185558" at="64,34,65,57" concept="2" />
      <node id="822550549812185558" at="65,57,66,40" concept="2" />
      <node id="822550549812185558" at="66,40,67,34" concept="2" />
      <node id="822550549812185558" at="67,34,68,22" concept="8" />
      <node id="5540569706415162758" at="28,0,31,0" concept="6" trace="createEditorCell#(Ljetbrains/mps/openapi/editor/EditorContext;Lorg/jetbrains/mps/openapi/model/SNode;)Ljetbrains/mps/openapi/editor/cells/EditorCell;" />
      <node id="5540569706415162758" at="23,0,28,0" concept="6" trace="getContextHints#()Ljava/util/Collection;" />
      <node id="822550549812185557" at="54,57,59,22" concept="5" />
      <node id="822550549812185556" at="40,0,46,0" concept="6" trace="createConstant_gdm8jp_a0#(Ljetbrains/mps/openapi/editor/EditorContext;Lorg/jetbrains/mps/openapi/model/SNode;)Ljetbrains/mps/openapi/editor/cells/EditorCell;" />
      <node id="5540569706415162758" at="31,0,40,0" concept="6" trace="createCollection_gdm8jp_a#(Ljetbrains/mps/openapi/editor/EditorContext;Lorg/jetbrains/mps/openapi/model/SNode;)Ljetbrains/mps/openapi/editor/cells/EditorCell;" />
      <node id="822550549812185558" at="61,0,70,0" concept="6" trace="createConstant_gdm8jp_c0#(Ljetbrains/mps/openapi/editor/EditorContext;Lorg/jetbrains/mps/openapi/model/SNode;)Ljetbrains/mps/openapi/editor/cells/EditorCell;" />
      <node id="822550549812185557" at="46,0,61,0" concept="6" trace="createProperty_gdm8jp_b0#(Ljetbrains/mps/openapi/editor/EditorContext;Lorg/jetbrains/mps/openapi/model/SNode;)Ljetbrains/mps/openapi/editor/cells/EditorCell;" />
      <scope id="5540569706415162758" at="25,47,26,26" />
      <scope id="5540569706415162758" at="28,79,29,63" />
      <scope id="822550549812185557" at="55,35,57,112">
        <var name="manager" id="822550549812185557" />
      </scope>
      <scope id="5540569706415162758" at="28,0,31,0">
>>>>>>> bd830ede
        <var name="editorContext" id="5540569706415162758" />
        <var name="node" id="5540569706415162758" />
      </scope>
      <scope id="5540569706415162758" at="15,0,20,0" />
      <unit id="5540569706415162758" at="13,0,24,0" name="jetbrains.mps.lang.editor.diagram.testLanguage.editor.InputPort_DiagramTestTextual_Editor" />
    </file>
    <file name="InputPort_DiagramTestTextual_EditorBuilder_a.java">
      <node id="5540569706415162758" at="23,108,24,19" concept="11" />
      <node id="5540569706415162758" at="24,19,25,18" concept="2" />
      <node id="5540569706415162758" at="30,26,31,18" concept="8" />
      <node id="5540569706415162758" at="34,39,35,39" concept="8" />
      <node id="5540569706415162758" at="38,50,39,103" concept="7" />
      <node id="5540569706415162758" at="39,103,40,48" concept="2" />
      <node id="5540569706415162758" at="40,48,41,28" concept="2" />
      <node id="5540569706415162758" at="41,28,42,65" concept="2" />
      <node id="5540569706415162758" at="42,65,43,57" concept="2" />
      <node id="5540569706415162758" at="43,57,44,57" concept="2" />
      <node id="5540569706415162758" at="44,57,45,57" concept="2" />
      <node id="5540569706415162758" at="45,57,46,22" concept="8" />
      <node id="822550549812185556" at="48,49,49,103" concept="7" />
      <node id="822550549812185556" at="49,103,50,47" concept="2" />
      <node id="822550549812185556" at="50,47,51,34" concept="2" />
      <node id="822550549812185556" at="51,34,52,22" concept="8" />
      <node id="822550549812185557" at="54,49,55,89" concept="7" />
      <node id="822550549812185557" at="55,89,56,29" concept="2" />
      <node id="822550549812185557" at="56,29,57,42" concept="2" />
      <node id="822550549812185557" at="57,42,58,26" concept="7" />
      <node id="822550549812185557" at="58,26,59,63" concept="2" />
      <node id="822550549812185557" at="59,63,60,42" concept="2" />
      <node id="822550549812185557" at="60,42,61,73" concept="2" />
      <node id="822550549812185557" at="61,73,62,57" concept="7" />
      <node id="822550549812185557" at="62,57,63,59" concept="7" />
      <node id="822550549812185557" at="64,35,65,87" concept="7" />
      <node id="822550549812185557" at="65,87,66,94" concept="8" />
      <node id="822550549812185557" at="67,10,68,22" concept="8" />
      <node id="822550549812185558" at="70,49,71,94" concept="7" />
      <node id="822550549812185558" at="71,94,72,47" concept="2" />
      <node id="822550549812185558" at="72,47,73,34" concept="7" />
      <node id="822550549812185558" at="73,34,74,54" concept="2" />
      <node id="822550549812185558" at="74,54,75,40" concept="2" />
      <node id="822550549812185558" at="75,40,76,34" concept="2" />
      <node id="822550549812185558" at="76,34,77,22" concept="8" />
      <node id="5540569706415162758" at="20,0,22,0" concept="3" trace="myNode" />
      <node id="5540569706415162758" at="34,0,37,0" concept="6" trace="createCell#()Ljetbrains/mps/openapi/editor/cells/EditorCell;" />
      <node id="5540569706415162758" at="23,0,27,0" concept="1" trace="InputPort_DiagramTestTextual_EditorBuilder_a#(Ljetbrains/mps/openapi/editor/EditorContext;Lorg/jetbrains/mps/openapi/model/SNode;)V" />
      <node id="5540569706415162758" at="28,0,33,0" concept="6" trace="getNode#()Lorg/jetbrains/mps/openapi/model/SNode;" />
      <node id="822550549812185557" at="63,59,68,22" concept="5" />
      <node id="822550549812185556" at="48,0,54,0" concept="6" trace="createConstant_gdm8jp_a0#()Ljetbrains/mps/openapi/editor/cells/EditorCell;" />
      <node id="822550549812185558" at="70,0,79,0" concept="6" trace="createConstant_gdm8jp_c0#()Ljetbrains/mps/openapi/editor/cells/EditorCell;" />
      <node id="5540569706415162758" at="38,0,48,0" concept="6" trace="createCollection_gdm8jp_a#()Ljetbrains/mps/openapi/editor/cells/EditorCell;" />
      <node id="822550549812185557" at="54,0,70,0" concept="6" trace="createProperty_gdm8jp_b0#()Ljetbrains/mps/openapi/editor/cells/EditorCell;" />
      <scope id="5540569706415162758" at="30,26,31,18" />
      <scope id="5540569706415162758" at="34,39,35,39" />
      <scope id="5540569706415162758" at="23,108,25,18" />
      <scope id="822550549812185557" at="64,35,66,94">
        <var name="manager" id="822550549812185557" />
      </scope>
      <scope id="5540569706415162758" at="34,0,37,0" />
      <scope id="5540569706415162758" at="23,0,27,0">
        <var name="context" id="5540569706415162758" />
        <var name="node" id="5540569706415162758" />
      </scope>
      <scope id="822550549812185556" at="48,49,52,22">
        <var name="editorCell" id="822550549812185556" />
      </scope>
<<<<<<< HEAD
      <scope id="5540569706415162758" at="28,0,33,0" />
      <scope id="822550549812185556" at="48,0,54,0" />
      <scope id="822550549812185558" at="70,49,77,22">
        <var name="editorCell" id="822550549812185558" />
        <var name="style" id="822550549812185558" />
      </scope>
      <scope id="5540569706415162758" at="38,50,46,22">
        <var name="editorCell" id="5540569706415162758" />
      </scope>
      <scope id="822550549812185558" at="70,0,79,0" />
      <scope id="5540569706415162758" at="38,0,48,0" />
      <scope id="822550549812185557" at="54,49,68,22">
=======
      <scope id="822550549812185558" at="61,88,68,22">
        <var name="editorCell" id="822550549812185558" />
        <var name="style" id="822550549812185558" />
      </scope>
      <scope id="5540569706415162758" at="31,0,40,0">
        <var name="editorContext" id="5540569706415162758" />
        <var name="node" id="5540569706415162758" />
      </scope>
      <scope id="822550549812185558" at="61,0,70,0">
        <var name="editorContext" id="822550549812185558" />
        <var name="node" id="822550549812185558" />
      </scope>
      <scope id="822550549812185557" at="46,88,59,22">
>>>>>>> bd830ede
        <var name="attributeConcept" id="822550549812185557" />
        <var name="editorCell" id="822550549812185557" />
        <var name="provider" id="822550549812185557" />
      </scope>
<<<<<<< HEAD
      <scope id="822550549812185557" at="54,0,70,0" />
      <unit id="5540569706415162758" at="19,0,80,0" name="jetbrains.mps.lang.editor.diagram.testLanguage.editor.InputPort_DiagramTestTextual_EditorBuilder_a" />
=======
      <scope id="822550549812185557" at="46,0,61,0">
        <var name="editorContext" id="822550549812185557" />
        <var name="node" id="822550549812185557" />
      </scope>
      <unit id="5540569706415162758" at="21,0,71,0" name="jetbrains.mps.lang.editor.diagram.testLanguage.editor.InputPort_DiagramTestTextual_Editor" />
>>>>>>> bd830ede
    </file>
  </root>
  <root nodeRef="r:38933db7-8021-49f1-94e7-c8fed36889bf(jetbrains.mps.lang.editor.diagram.testLanguage.editor)/5540569706415163095">
    <file name="OutputPort_DiagramTestTextual_Editor.java">
<<<<<<< HEAD
      <node id="5540569706415163095" at="14,0,15,0" concept="3" trace="myContextHints" />
      <node id="5540569706415163095" at="17,47,18,26" concept="8" />
      <node id="5540569706415163095" at="20,79,21,95" concept="8" />
      <node id="5540569706415163095" at="20,0,23,0" concept="6" trace="createEditorCell#(Ljetbrains/mps/openapi/editor/EditorContext;Lorg/jetbrains/mps/openapi/model/SNode;)Ljetbrains/mps/openapi/editor/cells/EditorCell;" />
      <node id="5540569706415163095" at="15,0,20,0" concept="6" trace="getContextHints#()Ljava/util/Collection;" />
      <scope id="5540569706415163095" at="17,47,18,26" />
      <scope id="5540569706415163095" at="20,79,21,95" />
      <scope id="5540569706415163095" at="20,0,23,0">
=======
      <node id="5540569706415163095" at="22,0,23,0" concept="3" trace="myContextHints" />
      <node id="5540569706415163095" at="25,47,26,26" concept="8" />
      <node id="5540569706415163095" at="28,79,29,63" concept="8" />
      <node id="5540569706415163095" at="31,89,32,96" concept="7" />
      <node id="5540569706415163095" at="32,96,33,48" concept="2" />
      <node id="5540569706415163095" at="33,48,34,28" concept="2" />
      <node id="5540569706415163095" at="34,28,35,81" concept="2" />
      <node id="5540569706415163095" at="35,81,36,81" concept="2" />
      <node id="5540569706415163095" at="36,81,37,81" concept="2" />
      <node id="5540569706415163095" at="37,81,38,22" concept="8" />
      <node id="822550549812186311" at="40,88,41,97" concept="7" />
      <node id="822550549812186311" at="41,97,42,47" concept="2" />
      <node id="822550549812186311" at="42,47,43,34" concept="2" />
      <node id="822550549812186311" at="43,34,44,22" concept="8" />
      <node id="822550549812186312" at="46,88,47,82" concept="7" />
      <node id="822550549812186312" at="47,82,48,29" concept="2" />
      <node id="822550549812186312" at="48,29,49,42" concept="2" />
      <node id="822550549812186312" at="49,42,50,26" concept="7" />
      <node id="822550549812186312" at="50,26,51,58" concept="2" />
      <node id="822550549812186312" at="51,58,52,42" concept="2" />
      <node id="822550549812186312" at="52,42,53,73" concept="2" />
      <node id="822550549812186312" at="53,73,54,57" concept="7" />
      <node id="822550549812186312" at="55,35,56,82" concept="7" />
      <node id="822550549812186312" at="56,82,57,112" concept="8" />
      <node id="822550549812186312" at="58,10,59,22" concept="8" />
      <node id="822550549812186313" at="61,88,62,87" concept="7" />
      <node id="822550549812186313" at="62,87,63,47" concept="2" />
      <node id="822550549812186313" at="63,47,64,34" concept="7" />
      <node id="822550549812186313" at="64,34,65,57" concept="2" />
      <node id="822550549812186313" at="65,57,66,40" concept="2" />
      <node id="822550549812186313" at="66,40,67,34" concept="2" />
      <node id="822550549812186313" at="67,34,68,22" concept="8" />
      <node id="5540569706415163095" at="28,0,31,0" concept="6" trace="createEditorCell#(Ljetbrains/mps/openapi/editor/EditorContext;Lorg/jetbrains/mps/openapi/model/SNode;)Ljetbrains/mps/openapi/editor/cells/EditorCell;" />
      <node id="5540569706415163095" at="23,0,28,0" concept="6" trace="getContextHints#()Ljava/util/Collection;" />
      <node id="822550549812186312" at="54,57,59,22" concept="5" />
      <node id="822550549812186311" at="40,0,46,0" concept="6" trace="createConstant_fr6iqo_a0#(Ljetbrains/mps/openapi/editor/EditorContext;Lorg/jetbrains/mps/openapi/model/SNode;)Ljetbrains/mps/openapi/editor/cells/EditorCell;" />
      <node id="5540569706415163095" at="31,0,40,0" concept="6" trace="createCollection_fr6iqo_a#(Ljetbrains/mps/openapi/editor/EditorContext;Lorg/jetbrains/mps/openapi/model/SNode;)Ljetbrains/mps/openapi/editor/cells/EditorCell;" />
      <node id="822550549812186313" at="61,0,70,0" concept="6" trace="createConstant_fr6iqo_c0#(Ljetbrains/mps/openapi/editor/EditorContext;Lorg/jetbrains/mps/openapi/model/SNode;)Ljetbrains/mps/openapi/editor/cells/EditorCell;" />
      <node id="822550549812186312" at="46,0,61,0" concept="6" trace="createProperty_fr6iqo_b0#(Ljetbrains/mps/openapi/editor/EditorContext;Lorg/jetbrains/mps/openapi/model/SNode;)Ljetbrains/mps/openapi/editor/cells/EditorCell;" />
      <scope id="5540569706415163095" at="25,47,26,26" />
      <scope id="5540569706415163095" at="28,79,29,63" />
      <scope id="822550549812186312" at="55,35,57,112">
        <var name="manager" id="822550549812186312" />
      </scope>
      <scope id="5540569706415163095" at="28,0,31,0">
>>>>>>> bd830ede
        <var name="editorContext" id="5540569706415163095" />
        <var name="node" id="5540569706415163095" />
      </scope>
      <scope id="5540569706415163095" at="15,0,20,0" />
      <unit id="5540569706415163095" at="13,0,24,0" name="jetbrains.mps.lang.editor.diagram.testLanguage.editor.OutputPort_DiagramTestTextual_Editor" />
    </file>
    <file name="OutputPort_DiagramTestTextual_EditorBuilder_a.java">
      <node id="5540569706415163095" at="23,109,24,19" concept="11" />
      <node id="5540569706415163095" at="24,19,25,18" concept="2" />
      <node id="5540569706415163095" at="30,26,31,18" concept="8" />
      <node id="5540569706415163095" at="34,39,35,39" concept="8" />
      <node id="5540569706415163095" at="38,50,39,103" concept="7" />
      <node id="5540569706415163095" at="39,103,40,48" concept="2" />
      <node id="5540569706415163095" at="40,48,41,28" concept="2" />
      <node id="5540569706415163095" at="41,28,42,65" concept="2" />
      <node id="5540569706415163095" at="42,65,43,57" concept="2" />
      <node id="5540569706415163095" at="43,57,44,57" concept="2" />
      <node id="5540569706415163095" at="44,57,45,57" concept="2" />
      <node id="5540569706415163095" at="45,57,46,22" concept="8" />
      <node id="822550549812186311" at="48,49,49,104" concept="7" />
      <node id="822550549812186311" at="49,104,50,47" concept="2" />
      <node id="822550549812186311" at="50,47,51,34" concept="2" />
      <node id="822550549812186311" at="51,34,52,22" concept="8" />
      <node id="822550549812186312" at="54,49,55,89" concept="7" />
      <node id="822550549812186312" at="55,89,56,29" concept="2" />
      <node id="822550549812186312" at="56,29,57,42" concept="2" />
      <node id="822550549812186312" at="57,42,58,26" concept="7" />
      <node id="822550549812186312" at="58,26,59,63" concept="2" />
      <node id="822550549812186312" at="59,63,60,42" concept="2" />
      <node id="822550549812186312" at="60,42,61,73" concept="2" />
      <node id="822550549812186312" at="61,73,62,57" concept="7" />
      <node id="822550549812186312" at="62,57,63,59" concept="7" />
      <node id="822550549812186312" at="64,35,65,87" concept="7" />
      <node id="822550549812186312" at="65,87,66,94" concept="8" />
      <node id="822550549812186312" at="67,10,68,22" concept="8" />
      <node id="822550549812186313" at="70,49,71,94" concept="7" />
      <node id="822550549812186313" at="71,94,72,47" concept="2" />
      <node id="822550549812186313" at="72,47,73,34" concept="7" />
      <node id="822550549812186313" at="73,34,74,54" concept="2" />
      <node id="822550549812186313" at="74,54,75,40" concept="2" />
      <node id="822550549812186313" at="75,40,76,34" concept="2" />
      <node id="822550549812186313" at="76,34,77,22" concept="8" />
      <node id="5540569706415163095" at="20,0,22,0" concept="3" trace="myNode" />
      <node id="5540569706415163095" at="34,0,37,0" concept="6" trace="createCell#()Ljetbrains/mps/openapi/editor/cells/EditorCell;" />
      <node id="5540569706415163095" at="23,0,27,0" concept="1" trace="OutputPort_DiagramTestTextual_EditorBuilder_a#(Ljetbrains/mps/openapi/editor/EditorContext;Lorg/jetbrains/mps/openapi/model/SNode;)V" />
      <node id="5540569706415163095" at="28,0,33,0" concept="6" trace="getNode#()Lorg/jetbrains/mps/openapi/model/SNode;" />
      <node id="822550549812186312" at="63,59,68,22" concept="5" />
      <node id="822550549812186311" at="48,0,54,0" concept="6" trace="createConstant_fr6iqo_a0#()Ljetbrains/mps/openapi/editor/cells/EditorCell;" />
      <node id="822550549812186313" at="70,0,79,0" concept="6" trace="createConstant_fr6iqo_c0#()Ljetbrains/mps/openapi/editor/cells/EditorCell;" />
      <node id="5540569706415163095" at="38,0,48,0" concept="6" trace="createCollection_fr6iqo_a#()Ljetbrains/mps/openapi/editor/cells/EditorCell;" />
      <node id="822550549812186312" at="54,0,70,0" concept="6" trace="createProperty_fr6iqo_b0#()Ljetbrains/mps/openapi/editor/cells/EditorCell;" />
      <scope id="5540569706415163095" at="30,26,31,18" />
      <scope id="5540569706415163095" at="34,39,35,39" />
      <scope id="5540569706415163095" at="23,109,25,18" />
      <scope id="822550549812186312" at="64,35,66,94">
        <var name="manager" id="822550549812186312" />
      </scope>
      <scope id="5540569706415163095" at="34,0,37,0" />
      <scope id="5540569706415163095" at="23,0,27,0">
        <var name="context" id="5540569706415163095" />
        <var name="node" id="5540569706415163095" />
      </scope>
      <scope id="822550549812186311" at="48,49,52,22">
        <var name="editorCell" id="822550549812186311" />
      </scope>
<<<<<<< HEAD
      <scope id="5540569706415163095" at="28,0,33,0" />
      <scope id="822550549812186311" at="48,0,54,0" />
      <scope id="822550549812186313" at="70,49,77,22">
        <var name="editorCell" id="822550549812186313" />
        <var name="style" id="822550549812186313" />
      </scope>
      <scope id="5540569706415163095" at="38,50,46,22">
        <var name="editorCell" id="5540569706415163095" />
      </scope>
      <scope id="822550549812186313" at="70,0,79,0" />
      <scope id="5540569706415163095" at="38,0,48,0" />
      <scope id="822550549812186312" at="54,49,68,22">
=======
      <scope id="822550549812186313" at="61,88,68,22">
        <var name="editorCell" id="822550549812186313" />
        <var name="style" id="822550549812186313" />
      </scope>
      <scope id="5540569706415163095" at="31,0,40,0">
        <var name="editorContext" id="5540569706415163095" />
        <var name="node" id="5540569706415163095" />
      </scope>
      <scope id="822550549812186313" at="61,0,70,0">
        <var name="editorContext" id="822550549812186313" />
        <var name="node" id="822550549812186313" />
      </scope>
      <scope id="822550549812186312" at="46,88,59,22">
>>>>>>> bd830ede
        <var name="attributeConcept" id="822550549812186312" />
        <var name="editorCell" id="822550549812186312" />
        <var name="provider" id="822550549812186312" />
      </scope>
<<<<<<< HEAD
      <scope id="822550549812186312" at="54,0,70,0" />
      <unit id="5540569706415163095" at="19,0,80,0" name="jetbrains.mps.lang.editor.diagram.testLanguage.editor.OutputPort_DiagramTestTextual_EditorBuilder_a" />
=======
      <scope id="822550549812186312" at="46,0,61,0">
        <var name="editorContext" id="822550549812186312" />
        <var name="node" id="822550549812186312" />
      </scope>
      <unit id="5540569706415163095" at="21,0,71,0" name="jetbrains.mps.lang.editor.diagram.testLanguage.editor.OutputPort_DiagramTestTextual_Editor" />
>>>>>>> bd830ede
    </file>
  </root>
  <root nodeRef="r:38933db7-8021-49f1-94e7-c8fed36889bf(jetbrains.mps.lang.editor.diagram.testLanguage.editor)/604142159147841026">
    <file name="Diagram1_DiagramTestTextual_Editor.java">
      <node id="604142159147841026" at="14,0,15,0" concept="3" trace="myContextHints" />
      <node id="604142159147841026" at="17,47,18,26" concept="8" />
      <node id="604142159147841026" at="20,79,21,93" concept="8" />
      <node id="604142159147841026" at="20,0,23,0" concept="6" trace="createEditorCell#(Ljetbrains/mps/openapi/editor/EditorContext;Lorg/jetbrains/mps/openapi/model/SNode;)Ljetbrains/mps/openapi/editor/cells/EditorCell;" />
      <node id="604142159147841026" at="15,0,20,0" concept="6" trace="getContextHints#()Ljava/util/Collection;" />
      <scope id="604142159147841026" at="17,47,18,26" />
      <scope id="604142159147841026" at="20,79,21,93" />
      <scope id="604142159147841026" at="20,0,23,0">
        <var name="editorContext" id="604142159147841026" />
        <var name="node" id="604142159147841026" />
      </scope>
      <scope id="604142159147841026" at="15,0,20,0" />
      <unit id="604142159147841026" at="13,0,24,0" name="jetbrains.mps.lang.editor.diagram.testLanguage.editor.Diagram1_DiagramTestTextual_Editor" />
    </file>
    <file name="Diagram1_DiagramTestTextual_EditorBuilder_a.java">
      <node id="604142159147841026" at="31,107,32,19" concept="11" />
      <node id="604142159147841026" at="32,19,33,18" concept="2" />
      <node id="604142159147841026" at="38,26,39,18" concept="8" />
      <node id="604142159147841026" at="42,39,43,39" concept="8" />
      <node id="604142159147841026" at="46,50,47,103" concept="7" />
      <node id="604142159147841026" at="47,103,48,48" concept="2" />
      <node id="604142159147841026" at="48,48,49,28" concept="2" />
      <node id="604142159147841026" at="49,28,50,65" concept="2" />
      <node id="604142159147841026" at="50,65,51,57" concept="2" />
      <node id="604142159147841026" at="51,57,52,57" concept="2" />
      <node id="604142159147841026" at="52,57,53,59" concept="2" />
      <node id="604142159147841026" at="53,59,54,57" concept="2" />
      <node id="604142159147841026" at="54,57,55,22" concept="8" />
      <node id="604142159147841650" at="57,49,58,100" concept="7" />
      <node id="604142159147841650" at="58,100,59,47" concept="2" />
      <node id="604142159147841650" at="59,47,60,34" concept="2" />
      <node id="604142159147841650" at="60,34,61,22" concept="8" />
      <node id="604142159147841651" at="63,49,64,94" concept="7" />
      <node id="604142159147841651" at="64,94,65,47" concept="2" />
      <node id="604142159147841651" at="65,47,66,34" concept="7" />
      <node id="604142159147841651" at="66,34,67,60" concept="2" />
      <node id="604142159147841651" at="67,60,68,60" concept="2" />
      <node id="604142159147841651" at="68,60,69,40" concept="2" />
      <node id="604142159147841651" at="69,40,70,34" concept="2" />
      <node id="604142159147841651" at="70,34,71,22" concept="8" />
      <node id="604142159147841026" at="73,51,74,103" concept="7" />
      <node id="604142159147841026" at="74,103,75,49" concept="2" />
      <node id="604142159147841026" at="75,49,76,34" concept="7" />
      <node id="604142159147841026" at="76,34,77,58" concept="2" />
      <node id="604142159147841026" at="77,58,78,40" concept="2" />
      <node id="604142159147841026" at="78,40,79,58" concept="2" />
      <node id="604142159147841026" at="79,58,80,58" concept="2" />
      <node id="604142159147841026" at="80,58,81,61" concept="2" />
      <node id="604142159147841026" at="81,61,82,22" concept="8" />
      <node id="604142159147841657" at="84,50,85,103" concept="7" />
      <node id="604142159147841657" at="85,103,86,48" concept="2" />
      <node id="604142159147841657" at="86,48,87,34" concept="2" />
      <node id="604142159147841657" at="87,34,88,22" concept="8" />
      <node id="604142159147841658" at="90,50,91,94" concept="7" />
      <node id="604142159147841658" at="91,94,92,48" concept="2" />
      <node id="604142159147841658" at="92,48,93,34" concept="7" />
      <node id="604142159147841658" at="93,34,94,54" concept="2" />
      <node id="604142159147841658" at="94,54,95,60" concept="2" />
      <node id="604142159147841658" at="95,60,96,40" concept="2" />
      <node id="604142159147841658" at="96,40,97,34" concept="2" />
      <node id="604142159147841658" at="97,34,98,22" concept="8" />
      <node id="604142159147841026" at="100,53,101,161" concept="7" />
      <node id="604142159147841026" at="101,161,102,91" concept="7" />
      <node id="604142159147841026" at="102,91,103,51" concept="2" />
      <node id="604142159147841026" at="103,51,104,34" concept="7" />
      <node id="604142159147841026" at="104,34,105,68" concept="2" />
      <node id="604142159147841026" at="105,68,106,58" concept="2" />
      <node id="604142159147841026" at="106,58,107,60" concept="2" />
      <node id="604142159147841026" at="107,60,108,40" concept="2" />
      <node id="604142159147841026" at="108,40,109,49" concept="2" />
      <node id="604142159147841026" at="109,49,110,22" concept="8" />
      <node id="604142159147841026" at="113,103,114,50" concept="11" />
      <node id="604142159147841026" at="116,66,117,93" concept="8" />
      <node id="604142159147841026" at="119,57,120,65" concept="7" />
      <node id="604142159147841026" at="120,65,121,58" concept="2" />
      <node id="604142159147841026" at="121,58,122,25" concept="8" />
      <node id="604142159147841026" at="124,41,125,34" concept="7" />
      <node id="604142159147841026" at="125,34,126,42" concept="2" />
      <node id="604142159147841026" at="126,42,127,49" concept="2" />
      <node id="604142159147841026" at="127,49,128,23" concept="8" />
      <node id="604142159147841026" at="131,96,132,134" concept="2" />
      <node id="604142159147841026" at="133,34,134,142" concept="2" />
      <node id="604142159147841026" at="134,142,135,146" concept="2" />
      <node id="604142159147841026" at="137,122,138,396" concept="2" />
      <node id="604142159147841666" at="143,49,144,94" concept="7" />
      <node id="604142159147841666" at="144,94,145,47" concept="2" />
      <node id="604142159147841666" at="145,47,146,34" concept="7" />
      <node id="604142159147841666" at="146,34,147,60" concept="2" />
      <node id="604142159147841666" at="147,60,148,40" concept="2" />
      <node id="604142159147841666" at="148,40,149,34" concept="2" />
      <node id="604142159147841666" at="149,34,150,22" concept="8" />
      <node id="604142159147841026" at="28,0,30,0" concept="3" trace="myNode" />
      <node id="604142159147841026" at="42,0,45,0" concept="6" trace="createCell#()Ljetbrains/mps/openapi/editor/cells/EditorCell;" />
      <node id="604142159147841026" at="113,0,116,0" concept="1" trace="rectanglesListHandler_35xpgu_c2a#(Lorg/jetbrains/mps/openapi/model/SNode;Ljava/lang/String;Ljetbrains/mps/openapi/editor/EditorContext;)V" />
      <node id="604142159147841026" at="116,0,119,0" concept="6" trace="createNodeToInsert#(Ljetbrains/mps/openapi/editor/EditorContext;)Lorg/jetbrains/mps/openapi/model/SNode;" />
      <node id="604142159147841026" at="136,9,139,9" concept="5" />
      <node id="604142159147841026" at="31,0,35,0" concept="1" trace="Diagram1_DiagramTestTextual_EditorBuilder_a#(Ljetbrains/mps/openapi/editor/EditorContext;Lorg/jetbrains/mps/openapi/model/SNode;)V" />
      <node id="604142159147841026" at="132,134,136,9" concept="5" />
      <node id="604142159147841026" at="36,0,41,0" concept="6" trace="getNode#()Lorg/jetbrains/mps/openapi/model/SNode;" />
      <node id="604142159147841026" at="119,0,124,0" concept="6" trace="createNodeCell#(Lorg/jetbrains/mps/openapi/model/SNode;)Ljetbrains/mps/openapi/editor/cells/EditorCell;" />
      <node id="604142159147841650" at="57,0,63,0" concept="6" trace="createConstant_35xpgu_a0#()Ljetbrains/mps/openapi/editor/cells/EditorCell;" />
      <node id="604142159147841657" at="84,0,90,0" concept="6" trace="createConstant_35xpgu_a2a#()Ljetbrains/mps/openapi/editor/cells/EditorCell;" />
      <node id="604142159147841026" at="124,0,130,0" concept="6" trace="createEmptyCell#()Ljetbrains/mps/openapi/editor/cells/EditorCell;" />
      <node id="604142159147841666" at="143,0,152,0" concept="6" trace="createConstant_35xpgu_d0#()Ljetbrains/mps/openapi/editor/cells/EditorCell;" />
      <node id="604142159147841651" at="63,0,73,0" concept="6" trace="createConstant_35xpgu_b0#()Ljetbrains/mps/openapi/editor/cells/EditorCell;" />
      <node id="604142159147841658" at="90,0,100,0" concept="6" trace="createConstant_35xpgu_b2a#()Ljetbrains/mps/openapi/editor/cells/EditorCell;" />
      <node id="604142159147841026" at="130,86,140,7" concept="5" />
      <node id="604142159147841026" at="46,0,57,0" concept="6" trace="createCollection_35xpgu_a#()Ljetbrains/mps/openapi/editor/cells/EditorCell;" />
      <node id="604142159147841026" at="73,0,84,0" concept="6" trace="createCollection_35xpgu_c0#()Ljetbrains/mps/openapi/editor/cells/EditorCell;" />
      <node id="604142159147841026" at="100,0,112,0" concept="6" trace="createRefNodeList_35xpgu_c2a#()Ljetbrains/mps/openapi/editor/cells/EditorCell;" />
      <node id="604142159147841026" at="130,0,142,0" concept="6" trace="installElementCellActions#(Lorg/jetbrains/mps/openapi/model/SNode;Ljetbrains/mps/openapi/editor/cells/EditorCell;)V" />
      <scope id="604142159147841026" at="38,26,39,18" />
      <scope id="604142159147841026" at="42,39,43,39" />
      <scope id="604142159147841026" at="113,103,114,50" />
      <scope id="604142159147841026" at="116,66,117,93" />
      <scope id="604142159147841026" at="137,122,138,396" />
      <scope id="604142159147841026" at="31,107,33,18" />
      <scope id="604142159147841026" at="133,34,135,146" />
      <scope id="604142159147841026" at="42,0,45,0" />
      <scope id="604142159147841026" at="113,0,116,0">
        <var name="childRole" id="604142159147841026" />
        <var name="context" id="604142159147841026" />
        <var name="ownerNode" id="604142159147841026" />
      </scope>
      <scope id="604142159147841026" at="116,0,119,0">
        <var name="editorContext" id="604142159147841026" />
      </scope>
      <scope id="604142159147841026" at="119,57,122,25">
        <var name="elementCell" id="604142159147841026" />
      </scope>
      <scope id="604142159147841026" at="31,0,35,0">
        <var name="context" id="604142159147841026" />
        <var name="node" id="604142159147841026" />
      </scope>
      <scope id="604142159147841650" at="57,49,61,22">
        <var name="editorCell" id="604142159147841650" />
      </scope>
      <scope id="604142159147841657" at="84,50,88,22">
        <var name="editorCell" id="604142159147841657" />
      </scope>
      <scope id="604142159147841026" at="124,41,128,23">
        <var name="emptyCell" id="604142159147841026" />
      </scope>
      <scope id="604142159147841026" at="36,0,41,0" />
      <scope id="604142159147841026" at="119,0,124,0">
        <var name="elementNode" id="604142159147841026" />
      </scope>
      <scope id="604142159147841650" at="57,0,63,0" />
      <scope id="604142159147841657" at="84,0,90,0" />
      <scope id="604142159147841026" at="124,0,130,0" />
      <scope id="604142159147841666" at="143,49,150,22">
        <var name="editorCell" id="604142159147841666" />
        <var name="style" id="604142159147841666" />
      </scope>
      <scope id="604142159147841651" at="63,49,71,22">
        <var name="editorCell" id="604142159147841651" />
        <var name="style" id="604142159147841651" />
      </scope>
      <scope id="604142159147841658" at="90,50,98,22">
        <var name="editorCell" id="604142159147841658" />
        <var name="style" id="604142159147841658" />
      </scope>
      <scope id="604142159147841026" at="131,96,139,9" />
      <scope id="604142159147841026" at="46,50,55,22">
        <var name="editorCell" id="604142159147841026" />
      </scope>
      <scope id="604142159147841026" at="73,51,82,22">
        <var name="editorCell" id="604142159147841026" />
        <var name="style" id="604142159147841026" />
      </scope>
      <scope id="604142159147841666" at="143,0,152,0" />
      <scope id="604142159147841651" at="63,0,73,0" />
      <scope id="604142159147841658" at="90,0,100,0" />
      <scope id="604142159147841026" at="100,53,110,22">
        <var name="editorCell" id="604142159147841026" />
        <var name="handler" id="604142159147841026" />
        <var name="style" id="604142159147841026" />
      </scope>
      <scope id="604142159147841026" at="130,86,140,7" />
      <scope id="604142159147841026" at="46,0,57,0" />
      <scope id="604142159147841026" at="73,0,84,0" />
      <scope id="604142159147841026" at="100,0,112,0" />
      <scope id="604142159147841026" at="130,0,142,0">
        <var name="elementCell" id="604142159147841026" />
        <var name="elementNode" id="604142159147841026" />
      </scope>
      <unit id="604142159147841026" at="112,0,143,0" name="jetbrains.mps.lang.editor.diagram.testLanguage.editor.Diagram1_DiagramTestTextual_EditorBuilder_a$rectanglesListHandler_35xpgu_c2a" />
      <unit id="604142159147841026" at="27,0,153,0" name="jetbrains.mps.lang.editor.diagram.testLanguage.editor.Diagram1_DiagramTestTextual_EditorBuilder_a" />
    </file>
  </root>
  <root nodeRef="r:38933db7-8021-49f1-94e7-c8fed36889bf(jetbrains.mps.lang.editor.diagram.testLanguage.editor)/604142159147841939">
    <file name="RectangleNode_DiagramTestTextual_Editor.java">
      <node id="604142159147841939" at="14,0,15,0" concept="3" trace="myContextHints" />
      <node id="604142159147841939" at="17,47,18,26" concept="8" />
      <node id="604142159147841939" at="20,79,21,98" concept="8" />
      <node id="604142159147841939" at="20,0,23,0" concept="6" trace="createEditorCell#(Ljetbrains/mps/openapi/editor/EditorContext;Lorg/jetbrains/mps/openapi/model/SNode;)Ljetbrains/mps/openapi/editor/cells/EditorCell;" />
      <node id="604142159147841939" at="15,0,20,0" concept="6" trace="getContextHints#()Ljava/util/Collection;" />
      <scope id="604142159147841939" at="17,47,18,26" />
      <scope id="604142159147841939" at="20,79,21,98" />
      <scope id="604142159147841939" at="20,0,23,0">
        <var name="editorContext" id="604142159147841939" />
        <var name="node" id="604142159147841939" />
      </scope>
      <scope id="604142159147841939" at="15,0,20,0" />
      <unit id="604142159147841939" at="13,0,24,0" name="jetbrains.mps.lang.editor.diagram.testLanguage.editor.RectangleNode_DiagramTestTextual_Editor" />
    </file>
    <file name="RectangleNode_DiagramTestTextual_EditorBuilder_a.java">
      <node id="604142159147841939" at="20,112,21,19" concept="11" />
      <node id="604142159147841939" at="21,19,22,18" concept="2" />
      <node id="604142159147841939" at="27,26,28,18" concept="8" />
      <node id="604142159147841939" at="31,39,32,39" concept="8" />
      <node id="604142159147841939" at="35,50,36,103" concept="7" />
      <node id="604142159147841939" at="36,103,37,48" concept="2" />
      <node id="604142159147841939" at="37,48,38,28" concept="2" />
      <node id="604142159147841939" at="38,28,39,65" concept="2" />
      <node id="604142159147841939" at="39,65,40,57" concept="2" />
      <node id="604142159147841939" at="40,57,41,57" concept="2" />
      <node id="604142159147841939" at="41,57,42,22" concept="8" />
      <node id="604142159147841981" at="44,49,45,107" concept="7" />
      <node id="604142159147841981" at="45,107,46,47" concept="2" />
      <node id="604142159147841981" at="46,47,47,34" concept="2" />
      <node id="604142159147841981" at="47,34,48,22" concept="8" />
      <node id="604142159147841982" at="50,49,51,94" concept="7" />
      <node id="604142159147841982" at="51,94,52,47" concept="2" />
      <node id="604142159147841982" at="52,47,53,34" concept="7" />
      <node id="604142159147841982" at="53,34,54,54" concept="2" />
      <node id="604142159147841982" at="54,54,55,40" concept="2" />
      <node id="604142159147841982" at="55,40,56,34" concept="2" />
      <node id="604142159147841982" at="56,34,57,22" concept="8" />
      <node id="604142159147841939" at="17,0,19,0" concept="3" trace="myNode" />
      <node id="604142159147841939" at="31,0,34,0" concept="6" trace="createCell#()Ljetbrains/mps/openapi/editor/cells/EditorCell;" />
      <node id="604142159147841939" at="20,0,24,0" concept="1" trace="RectangleNode_DiagramTestTextual_EditorBuilder_a#(Ljetbrains/mps/openapi/editor/EditorContext;Lorg/jetbrains/mps/openapi/model/SNode;)V" />
      <node id="604142159147841939" at="25,0,30,0" concept="6" trace="getNode#()Lorg/jetbrains/mps/openapi/model/SNode;" />
      <node id="604142159147841981" at="44,0,50,0" concept="6" trace="createConstant_6pm15k_a0#()Ljetbrains/mps/openapi/editor/cells/EditorCell;" />
      <node id="604142159147841939" at="35,0,44,0" concept="6" trace="createCollection_6pm15k_a#()Ljetbrains/mps/openapi/editor/cells/EditorCell;" />
      <node id="604142159147841982" at="50,0,59,0" concept="6" trace="createConstant_6pm15k_b0#()Ljetbrains/mps/openapi/editor/cells/EditorCell;" />
      <scope id="604142159147841939" at="27,26,28,18" />
      <scope id="604142159147841939" at="31,39,32,39" />
      <scope id="604142159147841939" at="20,112,22,18" />
      <scope id="604142159147841939" at="31,0,34,0" />
      <scope id="604142159147841939" at="20,0,24,0">
        <var name="context" id="604142159147841939" />
        <var name="node" id="604142159147841939" />
      </scope>
      <scope id="604142159147841981" at="44,49,48,22">
        <var name="editorCell" id="604142159147841981" />
      </scope>
      <scope id="604142159147841939" at="25,0,30,0" />
      <scope id="604142159147841981" at="44,0,50,0" />
      <scope id="604142159147841939" at="35,50,42,22">
        <var name="editorCell" id="604142159147841939" />
      </scope>
      <scope id="604142159147841982" at="50,49,57,22">
        <var name="editorCell" id="604142159147841982" />
        <var name="style" id="604142159147841982" />
      </scope>
      <scope id="604142159147841939" at="35,0,44,0" />
      <scope id="604142159147841982" at="50,0,59,0" />
      <unit id="604142159147841939" at="16,0,60,0" name="jetbrains.mps.lang.editor.diagram.testLanguage.editor.RectangleNode_DiagramTestTextual_EditorBuilder_a" />
    </file>
  </root>
  <root nodeRef="r:38933db7-8021-49f1-94e7-c8fed36889bf(jetbrains.mps.lang.editor.diagram.testLanguage.editor)/822550549812184922">
    <file name="OutputToInputPortConnector_DiagramTestTextual_Editor.java">
<<<<<<< HEAD
      <node id="822550549812184922" at="14,0,15,0" concept="3" trace="myContextHints" />
      <node id="822550549812184922" at="17,47,18,26" concept="8" />
      <node id="822550549812184922" at="20,79,21,111" concept="8" />
      <node id="822550549812184922" at="20,0,23,0" concept="6" trace="createEditorCell#(Ljetbrains/mps/openapi/editor/EditorContext;Lorg/jetbrains/mps/openapi/model/SNode;)Ljetbrains/mps/openapi/editor/cells/EditorCell;" />
      <node id="822550549812184922" at="15,0,20,0" concept="6" trace="getContextHints#()Ljava/util/Collection;" />
      <scope id="822550549812184922" at="17,47,18,26" />
      <scope id="822550549812184922" at="20,79,21,111" />
      <scope id="822550549812184922" at="20,0,23,0">
        <var name="editorContext" id="822550549812184922" />
        <var name="node" id="822550549812184922" />
      </scope>
      <scope id="822550549812184922" at="15,0,20,0" />
      <unit id="822550549812184922" at="13,0,24,0" name="jetbrains.mps.lang.editor.diagram.testLanguage.editor.OutputToInputPortConnector_DiagramTestTextual_Editor" />
    </file>
    <file name="OutputToInputPortConnector_DiagramTestTextual_EditorBuilder_a.java">
      <node id="822550549812184922" at="25,125,26,19" concept="11" />
      <node id="822550549812184922" at="26,19,27,18" concept="2" />
      <node id="822550549812184922" at="32,26,33,18" concept="8" />
      <node id="822550549812184922" at="36,39,37,39" concept="8" />
      <node id="822550549812184922" at="40,50,41,103" concept="7" />
      <node id="822550549812184922" at="41,103,42,48" concept="2" />
      <node id="822550549812184922" at="42,48,43,28" concept="2" />
      <node id="822550549812184922" at="43,28,44,65" concept="2" />
      <node id="822550549812184922" at="44,65,45,57" concept="2" />
      <node id="822550549812184922" at="45,57,46,57" concept="2" />
      <node id="822550549812184922" at="46,57,47,56" concept="2" />
      <node id="822550549812184922" at="47,56,48,57" concept="2" />
      <node id="822550549812184922" at="48,57,49,56" concept="2" />
      <node id="822550549812184922" at="49,56,50,57" concept="2" />
      <node id="822550549812184922" at="50,57,51,22" concept="8" />
      <node id="822550549812186709" at="53,49,54,123" concept="7" />
      <node id="822550549812186709" at="54,123,55,47" concept="2" />
      <node id="822550549812186709" at="55,47,56,34" concept="2" />
      <node id="822550549812186709" at="56,34,57,22" concept="8" />
      <node id="822550549812186710" at="59,49,60,96" concept="7" />
      <node id="822550549812186710" at="60,96,61,47" concept="2" />
      <node id="822550549812186710" at="61,47,62,34" concept="2" />
      <node id="822550549812186710" at="62,34,63,22" concept="8" />
      <node id="822550549812184922" at="65,48,66,88" concept="7" />
      <node id="822550549812184922" at="66,88,67,28" concept="2" />
      <node id="822550549812184922" at="67,28,68,41" concept="2" />
      <node id="822550549812184922" at="68,41,69,26" concept="7" />
      <node id="822550549812184922" at="69,26,70,126" concept="2" />
      <node id="822550549812184922" at="70,126,71,63" concept="2" />
      <node id="822550549812184922" at="72,39,73,40" concept="2" />
      <node id="822550549812184922" at="73,40,74,32" concept="2" />
      <node id="822550549812184922" at="75,5,76,73" concept="2" />
      <node id="822550549812184922" at="76,73,77,57" concept="7" />
      <node id="822550549812184922" at="77,57,78,59" concept="7" />
      <node id="822550549812184922" at="79,35,80,87" concept="7" />
      <node id="822550549812184922" at="80,87,81,94" concept="8" />
      <node id="822550549812184922" at="82,10,83,22" concept="8" />
      <node id="822550549812184922" at="86,33,87,14" concept="11" />
      <node id="822550549812184922" at="89,69,90,57" concept="8" />
      <node id="822550549812184922" at="92,81,93,41" concept="9" />
      <node id="822550549812184922" at="93,41,94,153" concept="8" />
      <node id="822550549812184922" at="100,0,101,0" concept="3" trace="myReferencingNode" />
      <node id="822550549812184922" at="102,119,103,21" concept="11" />
      <node id="822550549812184922" at="103,21,104,42" concept="2" />
      <node id="822550549812184922" at="104,42,105,20" concept="2" />
      <node id="822550549812184922" at="108,41,109,42" concept="8" />
      <node id="822550549812184922" at="114,28,115,20" concept="8" />
      <node id="822550549812186716" at="118,53,119,91" concept="7" />
      <node id="822550549812186716" at="119,91,120,31" concept="2" />
      <node id="822550549812186716" at="120,31,121,44" concept="2" />
      <node id="822550549812186716" at="121,44,122,28" concept="7" />
      <node id="822550549812186716" at="122,28,123,65" concept="2" />
      <node id="822550549812186716" at="123,65,124,44" concept="2" />
      <node id="822550549812186716" at="124,44,125,75" concept="2" />
      <node id="822550549812186716" at="125,75,126,59" concept="7" />
      <node id="822550549812186716" at="126,59,127,61" concept="7" />
      <node id="822550549812186716" at="128,37,129,89" concept="7" />
      <node id="822550549812186716" at="129,89,130,96" concept="8" />
      <node id="822550549812186716" at="131,12,132,24" concept="8" />
      <node id="822550549812186717" at="135,49,136,96" concept="7" />
      <node id="822550549812186717" at="136,96,137,47" concept="2" />
      <node id="822550549812186717" at="137,47,138,34" concept="2" />
      <node id="822550549812186717" at="138,34,139,22" concept="8" />
      <node id="822550549812184922" at="141,48,142,88" concept="7" />
      <node id="822550549812184922" at="142,88,143,28" concept="2" />
      <node id="822550549812184922" at="143,28,144,41" concept="2" />
      <node id="822550549812184922" at="144,41,145,26" concept="7" />
      <node id="822550549812184922" at="145,26,146,126" concept="2" />
      <node id="822550549812184922" at="146,126,147,63" concept="2" />
      <node id="822550549812184922" at="148,39,149,40" concept="2" />
      <node id="822550549812184922" at="149,40,150,32" concept="2" />
      <node id="822550549812184922" at="151,5,152,73" concept="2" />
      <node id="822550549812184922" at="152,73,153,57" concept="7" />
      <node id="822550549812184922" at="153,57,154,59" concept="7" />
      <node id="822550549812184922" at="155,35,156,87" concept="7" />
      <node id="822550549812184922" at="156,87,157,94" concept="8" />
      <node id="822550549812184922" at="158,10,159,22" concept="8" />
      <node id="822550549812184922" at="162,33,163,14" concept="11" />
      <node id="822550549812184922" at="165,69,166,57" concept="8" />
      <node id="822550549812184922" at="168,81,169,41" concept="9" />
      <node id="822550549812184922" at="169,41,170,153" concept="8" />
      <node id="822550549812184922" at="176,0,177,0" concept="3" trace="myReferencingNode" />
      <node id="822550549812184922" at="178,119,179,21" concept="11" />
      <node id="822550549812184922" at="179,21,180,42" concept="2" />
      <node id="822550549812184922" at="180,42,181,20" concept="2" />
      <node id="822550549812184922" at="184,41,185,42" concept="8" />
      <node id="822550549812184922" at="190,28,191,20" concept="8" />
      <node id="822550549812186723" at="194,53,195,91" concept="7" />
      <node id="822550549812186723" at="195,91,196,31" concept="2" />
      <node id="822550549812186723" at="196,31,197,44" concept="2" />
      <node id="822550549812186723" at="197,44,198,28" concept="7" />
      <node id="822550549812186723" at="198,28,199,65" concept="2" />
      <node id="822550549812186723" at="199,65,200,46" concept="2" />
      <node id="822550549812186723" at="200,46,201,75" concept="2" />
      <node id="822550549812186723" at="201,75,202,59" concept="7" />
      <node id="822550549812186723" at="202,59,203,61" concept="7" />
      <node id="822550549812186723" at="204,37,205,89" concept="7" />
      <node id="822550549812186723" at="205,89,206,96" concept="8" />
      <node id="822550549812186723" at="207,12,208,24" concept="8" />
      <node id="822550549812186724" at="211,49,212,94" concept="7" />
      <node id="822550549812186724" at="212,94,213,47" concept="2" />
      <node id="822550549812186724" at="213,47,214,34" concept="7" />
      <node id="822550549812186724" at="214,34,215,54" concept="2" />
      <node id="822550549812186724" at="215,54,216,40" concept="2" />
      <node id="822550549812186724" at="216,40,217,34" concept="2" />
      <node id="822550549812186724" at="217,34,218,22" concept="8" />
      <node id="822550549812184922" at="22,0,24,0" concept="3" trace="myNode" />
      <node id="822550549812184922" at="98,0,100,0" concept="3" trace="myNode" />
      <node id="822550549812184922" at="174,0,176,0" concept="3" trace="myNode" />
      <node id="822550549812184922" at="36,0,39,0" concept="6" trace="createCell#()Ljetbrains/mps/openapi/editor/cells/EditorCell;" />
      <node id="822550549812184922" at="86,0,89,0" concept="1" trace="_Inline_bem9lq_a2a#()V" />
      <node id="822550549812184922" at="89,0,92,0" concept="6" trace="createEditorCell#(Ljetbrains/mps/openapi/editor/EditorContext;)Ljetbrains/mps/openapi/editor/cells/EditorCell;" />
      <node id="822550549812184922" at="108,0,111,0" concept="6" trace="createCell#()Ljetbrains/mps/openapi/editor/cells/EditorCell;" />
      <node id="822550549812184922" at="162,0,165,0" concept="1" trace="_Inline_bem9lq_a4a#()V" />
      <node id="822550549812184922" at="165,0,168,0" concept="6" trace="createEditorCell#(Ljetbrains/mps/openapi/editor/EditorContext;)Ljetbrains/mps/openapi/editor/cells/EditorCell;" />
      <node id="822550549812184922" at="184,0,187,0" concept="6" trace="createCell#()Ljetbrains/mps/openapi/editor/cells/EditorCell;" />
      <node id="822550549812184922" at="25,0,29,0" concept="1" trace="OutputToInputPortConnector_DiagramTestTextual_EditorBuilder_a#(Ljetbrains/mps/openapi/editor/EditorContext;Lorg/jetbrains/mps/openapi/model/SNode;)V" />
      <node id="822550549812184922" at="71,63,75,5" concept="5" />
      <node id="822550549812184922" at="92,0,96,0" concept="6" trace="createEditorCell#(Ljetbrains/mps/openapi/editor/EditorContext;Lorg/jetbrains/mps/openapi/model/SNode;)Ljetbrains/mps/openapi/editor/cells/EditorCell;" />
      <node id="822550549812184922" at="147,63,151,5" concept="5" />
      <node id="822550549812184922" at="168,0,172,0" concept="6" trace="createEditorCell#(Ljetbrains/mps/openapi/editor/EditorContext;Lorg/jetbrains/mps/openapi/model/SNode;)Ljetbrains/mps/openapi/editor/cells/EditorCell;" />
      <node id="822550549812184922" at="30,0,35,0" concept="6" trace="getNode#()Lorg/jetbrains/mps/openapi/model/SNode;" />
      <node id="822550549812184922" at="78,59,83,22" concept="5" />
      <node id="822550549812184922" at="102,0,107,0" concept="1" trace="Inline_Builder_bem9lq_a2a#(Ljetbrains/mps/openapi/editor/EditorContext;Lorg/jetbrains/mps/openapi/model/SNode;Lorg/jetbrains/mps/openapi/model/SNode;)V" />
      <node id="822550549812184922" at="112,0,117,0" concept="6" trace="getNode#()Lorg/jetbrains/mps/openapi/model/SNode;" />
      <node id="822550549812186716" at="127,61,132,24" concept="5" />
      <node id="822550549812184922" at="154,59,159,22" concept="5" />
      <node id="822550549812184922" at="178,0,183,0" concept="1" trace="Inline_Builder_bem9lq_a4a#(Ljetbrains/mps/openapi/editor/EditorContext;Lorg/jetbrains/mps/openapi/model/SNode;Lorg/jetbrains/mps/openapi/model/SNode;)V" />
      <node id="822550549812184922" at="188,0,193,0" concept="6" trace="getNode#()Lorg/jetbrains/mps/openapi/model/SNode;" />
      <node id="822550549812186723" at="203,61,208,24" concept="5" />
      <node id="822550549812186709" at="53,0,59,0" concept="6" trace="createConstant_bem9lq_a0#()Ljetbrains/mps/openapi/editor/cells/EditorCell;" />
      <node id="822550549812186710" at="59,0,65,0" concept="6" trace="createConstant_bem9lq_b0#()Ljetbrains/mps/openapi/editor/cells/EditorCell;" />
      <node id="822550549812186717" at="135,0,141,0" concept="6" trace="createConstant_bem9lq_d0#()Ljetbrains/mps/openapi/editor/cells/EditorCell;" />
      <node id="822550549812186724" at="211,0,220,0" concept="6" trace="createConstant_bem9lq_f0#()Ljetbrains/mps/openapi/editor/cells/EditorCell;" />
      <node id="822550549812184922" at="40,0,53,0" concept="6" trace="createCollection_bem9lq_a#()Ljetbrains/mps/openapi/editor/cells/EditorCell;" />
      <node id="822550549812186716" at="118,0,134,0" concept="6" trace="createProperty_bem9lq_a0c0#()Ljetbrains/mps/openapi/editor/cells/EditorCell;" />
      <node id="822550549812186723" at="194,0,210,0" concept="6" trace="createProperty_bem9lq_a0e0#()Ljetbrains/mps/openapi/editor/cells/EditorCell;" />
      <node id="822550549812184922" at="65,0,85,0" concept="6" trace="createRefCell_bem9lq_c0#()Ljetbrains/mps/openapi/editor/cells/EditorCell;" />
      <node id="822550549812184922" at="141,0,161,0" concept="6" trace="createRefCell_bem9lq_e0#()Ljetbrains/mps/openapi/editor/cells/EditorCell;" />
      <scope id="822550549812184922" at="32,26,33,18" />
      <scope id="822550549812184922" at="36,39,37,39" />
      <scope id="822550549812184922" at="86,33,87,14" />
      <scope id="822550549812184922" at="89,69,90,57" />
      <scope id="822550549812184922" at="108,41,109,42" />
      <scope id="822550549812184922" at="114,28,115,20" />
      <scope id="822550549812184922" at="162,33,163,14" />
      <scope id="822550549812184922" at="165,69,166,57" />
      <scope id="822550549812184922" at="184,41,185,42" />
      <scope id="822550549812184922" at="190,28,191,20" />
      <scope id="822550549812184922" at="25,125,27,18" />
      <scope id="822550549812184922" at="72,39,74,32" />
      <scope id="822550549812184922" at="79,35,81,94">
        <var name="manager" id="822550549812184922" />
      </scope>
      <scope id="822550549812184922" at="92,81,94,153" />
      <scope id="822550549812186716" at="128,37,130,96">
        <var name="manager" id="822550549812186716" />
      </scope>
      <scope id="822550549812184922" at="148,39,150,32" />
      <scope id="822550549812184922" at="155,35,157,94">
        <var name="manager" id="822550549812184922" />
      </scope>
      <scope id="822550549812184922" at="168,81,170,153" />
      <scope id="822550549812186723" at="204,37,206,96">
=======
      <node id="822550549812184922" at="24,0,25,0" concept="3" trace="myContextHints" />
      <node id="822550549812184922" at="27,47,28,26" concept="8" />
      <node id="822550549812184922" at="30,79,31,63" concept="8" />
      <node id="822550549812184922" at="33,89,34,96" concept="7" />
      <node id="822550549812184922" at="34,96,35,48" concept="2" />
      <node id="822550549812184922" at="35,48,36,28" concept="2" />
      <node id="822550549812184922" at="36,28,37,81" concept="2" />
      <node id="822550549812184922" at="37,81,38,81" concept="2" />
      <node id="822550549812184922" at="38,81,39,80" concept="2" />
      <node id="822550549812184922" at="39,80,40,81" concept="2" />
      <node id="822550549812184922" at="40,81,41,80" concept="2" />
      <node id="822550549812184922" at="41,80,42,81" concept="2" />
      <node id="822550549812184922" at="42,81,43,22" concept="8" />
      <node id="822550549812186709" at="45,88,46,116" concept="7" />
      <node id="822550549812186709" at="46,116,47,47" concept="2" />
      <node id="822550549812186709" at="47,47,48,34" concept="2" />
      <node id="822550549812186709" at="48,34,49,22" concept="8" />
      <node id="822550549812186710" at="51,88,52,89" concept="7" />
      <node id="822550549812186710" at="52,89,53,47" concept="2" />
      <node id="822550549812186710" at="53,47,54,34" concept="2" />
      <node id="822550549812186710" at="54,34,55,22" concept="8" />
      <node id="822550549812184922" at="57,87,58,81" concept="7" />
      <node id="822550549812184922" at="58,81,59,28" concept="2" />
      <node id="822550549812184922" at="59,28,60,41" concept="2" />
      <node id="822550549812184922" at="60,41,61,26" concept="7" />
      <node id="822550549812184922" at="61,26,62,117" concept="2" />
      <node id="822550549812184922" at="62,117,63,58" concept="2" />
      <node id="822550549812184922" at="64,39,65,40" concept="2" />
      <node id="822550549812184922" at="65,40,66,32" concept="2" />
      <node id="822550549812184922" at="67,5,68,73" concept="2" />
      <node id="822550549812184922" at="68,73,69,57" concept="7" />
      <node id="822550549812184922" at="70,35,71,82" concept="7" />
      <node id="822550549812184922" at="71,82,72,112" concept="8" />
      <node id="822550549812184922" at="73,10,74,22" concept="8" />
      <node id="822550549812186714" at="77,33,78,14" concept="10" />
      <node id="822550549812186714" at="80,69,81,67" concept="8" />
      <node id="822550549812186714" at="83,81,84,66" concept="8" />
      <node id="822550549812186716" at="86,92,87,84" concept="7" />
      <node id="822550549812186716" at="87,84,88,31" concept="2" />
      <node id="822550549812186716" at="88,31,89,44" concept="2" />
      <node id="822550549812186716" at="89,44,90,28" concept="7" />
      <node id="822550549812186716" at="90,28,91,60" concept="2" />
      <node id="822550549812186716" at="91,60,92,44" concept="2" />
      <node id="822550549812186716" at="92,44,93,75" concept="2" />
      <node id="822550549812186716" at="93,75,94,59" concept="7" />
      <node id="822550549812186716" at="95,37,96,84" concept="7" />
      <node id="822550549812186716" at="96,84,97,114" concept="8" />
      <node id="822550549812186716" at="98,12,99,24" concept="8" />
      <node id="822550549812186717" at="102,88,103,89" concept="7" />
      <node id="822550549812186717" at="103,89,104,47" concept="2" />
      <node id="822550549812186717" at="104,47,105,34" concept="2" />
      <node id="822550549812186717" at="105,34,106,22" concept="8" />
      <node id="822550549812184922" at="108,87,109,81" concept="7" />
      <node id="822550549812184922" at="109,81,110,28" concept="2" />
      <node id="822550549812184922" at="110,28,111,41" concept="2" />
      <node id="822550549812184922" at="111,41,112,26" concept="7" />
      <node id="822550549812184922" at="112,26,113,117" concept="2" />
      <node id="822550549812184922" at="113,117,114,58" concept="2" />
      <node id="822550549812184922" at="115,39,116,40" concept="2" />
      <node id="822550549812184922" at="116,40,117,32" concept="2" />
      <node id="822550549812184922" at="118,5,119,73" concept="2" />
      <node id="822550549812184922" at="119,73,120,57" concept="7" />
      <node id="822550549812184922" at="121,35,122,82" concept="7" />
      <node id="822550549812184922" at="122,82,123,112" concept="8" />
      <node id="822550549812184922" at="124,10,125,22" concept="8" />
      <node id="822550549812186721" at="128,33,129,14" concept="10" />
      <node id="822550549812186721" at="131,69,132,67" concept="8" />
      <node id="822550549812186721" at="134,81,135,66" concept="8" />
      <node id="822550549812186723" at="137,92,138,84" concept="7" />
      <node id="822550549812186723" at="138,84,139,31" concept="2" />
      <node id="822550549812186723" at="139,31,140,44" concept="2" />
      <node id="822550549812186723" at="140,44,141,28" concept="7" />
      <node id="822550549812186723" at="141,28,142,60" concept="2" />
      <node id="822550549812186723" at="142,60,143,46" concept="2" />
      <node id="822550549812186723" at="143,46,144,75" concept="2" />
      <node id="822550549812186723" at="144,75,145,59" concept="7" />
      <node id="822550549812186723" at="146,37,147,84" concept="7" />
      <node id="822550549812186723" at="147,84,148,114" concept="8" />
      <node id="822550549812186723" at="149,12,150,24" concept="8" />
      <node id="822550549812186724" at="153,88,154,87" concept="7" />
      <node id="822550549812186724" at="154,87,155,47" concept="2" />
      <node id="822550549812186724" at="155,47,156,34" concept="7" />
      <node id="822550549812186724" at="156,34,157,57" concept="2" />
      <node id="822550549812186724" at="157,57,158,40" concept="2" />
      <node id="822550549812186724" at="158,40,159,34" concept="2" />
      <node id="822550549812186724" at="159,34,160,22" concept="8" />
      <node id="822550549812184922" at="30,0,33,0" concept="6" trace="createEditorCell#(Ljetbrains/mps/openapi/editor/EditorContext;Lorg/jetbrains/mps/openapi/model/SNode;)Ljetbrains/mps/openapi/editor/cells/EditorCell;" />
      <node id="822550549812186714" at="77,0,80,0" concept="1" trace="_Inline_bem9lq_a2a#()V" />
      <node id="822550549812186714" at="80,0,83,0" concept="6" trace="createEditorCell#(Ljetbrains/mps/openapi/editor/EditorContext;)Ljetbrains/mps/openapi/editor/cells/EditorCell;" />
      <node id="822550549812186714" at="83,0,86,0" concept="6" trace="createEditorCell#(Ljetbrains/mps/openapi/editor/EditorContext;Lorg/jetbrains/mps/openapi/model/SNode;)Ljetbrains/mps/openapi/editor/cells/EditorCell;" />
      <node id="822550549812186721" at="128,0,131,0" concept="1" trace="_Inline_bem9lq_a4a#()V" />
      <node id="822550549812186721" at="131,0,134,0" concept="6" trace="createEditorCell#(Ljetbrains/mps/openapi/editor/EditorContext;)Ljetbrains/mps/openapi/editor/cells/EditorCell;" />
      <node id="822550549812186721" at="134,0,137,0" concept="6" trace="createEditorCell#(Ljetbrains/mps/openapi/editor/EditorContext;Lorg/jetbrains/mps/openapi/model/SNode;)Ljetbrains/mps/openapi/editor/cells/EditorCell;" />
      <node id="822550549812184922" at="63,58,67,5" concept="5" />
      <node id="822550549812184922" at="114,58,118,5" concept="5" />
      <node id="822550549812184922" at="25,0,30,0" concept="6" trace="getContextHints#()Ljava/util/Collection;" />
      <node id="822550549812184922" at="69,57,74,22" concept="5" />
      <node id="822550549812186716" at="94,59,99,24" concept="5" />
      <node id="822550549812184922" at="120,57,125,22" concept="5" />
      <node id="822550549812186723" at="145,59,150,24" concept="5" />
      <node id="822550549812186709" at="45,0,51,0" concept="6" trace="createConstant_bem9lq_a0#(Ljetbrains/mps/openapi/editor/EditorContext;Lorg/jetbrains/mps/openapi/model/SNode;)Ljetbrains/mps/openapi/editor/cells/EditorCell;" />
      <node id="822550549812186710" at="51,0,57,0" concept="6" trace="createConstant_bem9lq_b0#(Ljetbrains/mps/openapi/editor/EditorContext;Lorg/jetbrains/mps/openapi/model/SNode;)Ljetbrains/mps/openapi/editor/cells/EditorCell;" />
      <node id="822550549812186717" at="102,0,108,0" concept="6" trace="createConstant_bem9lq_d0#(Ljetbrains/mps/openapi/editor/EditorContext;Lorg/jetbrains/mps/openapi/model/SNode;)Ljetbrains/mps/openapi/editor/cells/EditorCell;" />
      <node id="822550549812186724" at="153,0,162,0" concept="6" trace="createConstant_bem9lq_f0#(Ljetbrains/mps/openapi/editor/EditorContext;Lorg/jetbrains/mps/openapi/model/SNode;)Ljetbrains/mps/openapi/editor/cells/EditorCell;" />
      <node id="822550549812184922" at="33,0,45,0" concept="6" trace="createCollection_bem9lq_a#(Ljetbrains/mps/openapi/editor/EditorContext;Lorg/jetbrains/mps/openapi/model/SNode;)Ljetbrains/mps/openapi/editor/cells/EditorCell;" />
      <node id="822550549812186716" at="86,0,101,0" concept="6" trace="createProperty_bem9lq_a0c0#(Ljetbrains/mps/openapi/editor/EditorContext;Lorg/jetbrains/mps/openapi/model/SNode;)Ljetbrains/mps/openapi/editor/cells/EditorCell;" />
      <node id="822550549812186723" at="137,0,152,0" concept="6" trace="createProperty_bem9lq_a0e0#(Ljetbrains/mps/openapi/editor/EditorContext;Lorg/jetbrains/mps/openapi/model/SNode;)Ljetbrains/mps/openapi/editor/cells/EditorCell;" />
      <node id="822550549812184922" at="57,0,76,0" concept="6" trace="createRefCell_bem9lq_c0#(Ljetbrains/mps/openapi/editor/EditorContext;Lorg/jetbrains/mps/openapi/model/SNode;)Ljetbrains/mps/openapi/editor/cells/EditorCell;" />
      <node id="822550549812184922" at="108,0,127,0" concept="6" trace="createRefCell_bem9lq_e0#(Ljetbrains/mps/openapi/editor/EditorContext;Lorg/jetbrains/mps/openapi/model/SNode;)Ljetbrains/mps/openapi/editor/cells/EditorCell;" />
      <scope id="822550549812184922" at="27,47,28,26" />
      <scope id="822550549812184922" at="30,79,31,63" />
      <scope id="822550549812186714" at="77,33,78,14" />
      <scope id="822550549812186714" at="80,69,81,67" />
      <scope id="822550549812186714" at="83,81,84,66" />
      <scope id="822550549812186721" at="128,33,129,14" />
      <scope id="822550549812186721" at="131,69,132,67" />
      <scope id="822550549812186721" at="134,81,135,66" />
      <scope id="822550549812184922" at="64,39,66,32" />
      <scope id="822550549812184922" at="70,35,72,112">
        <var name="manager" id="822550549812184922" />
      </scope>
      <scope id="822550549812186716" at="95,37,97,114">
        <var name="manager" id="822550549812186716" />
      </scope>
      <scope id="822550549812184922" at="115,39,117,32" />
      <scope id="822550549812184922" at="121,35,123,112">
        <var name="manager" id="822550549812184922" />
      </scope>
      <scope id="822550549812186723" at="146,37,148,114">
>>>>>>> bd830ede
        <var name="manager" id="822550549812186723" />
      </scope>
      <scope id="822550549812184922" at="36,0,39,0" />
      <scope id="822550549812184922" at="86,0,89,0" />
      <scope id="822550549812184922" at="89,0,92,0">
        <var name="editorContext" id="822550549812184922" />
<<<<<<< HEAD
      </scope>
      <scope id="822550549812184922" at="102,119,105,20" />
      <scope id="822550549812184922" at="108,0,111,0" />
      <scope id="822550549812184922" at="162,0,165,0" />
      <scope id="822550549812184922" at="165,0,168,0">
        <var name="editorContext" id="822550549812184922" />
      </scope>
      <scope id="822550549812184922" at="178,119,181,20" />
      <scope id="822550549812184922" at="184,0,187,0" />
      <scope id="822550549812184922" at="25,0,29,0">
        <var name="context" id="822550549812184922" />
        <var name="node" id="822550549812184922" />
=======
        <var name="node" id="822550549812184922" />
      </scope>
      <scope id="822550549812186714" at="77,0,80,0" />
      <scope id="822550549812186714" at="80,0,83,0">
        <var name="editorContext" id="822550549812186714" />
      </scope>
      <scope id="822550549812186714" at="83,0,86,0">
        <var name="editorContext" id="822550549812186714" />
        <var name="node" id="822550549812186714" />
      </scope>
      <scope id="822550549812186721" at="128,0,131,0" />
      <scope id="822550549812186721" at="131,0,134,0">
        <var name="editorContext" id="822550549812186721" />
      </scope>
      <scope id="822550549812186721" at="134,0,137,0">
        <var name="editorContext" id="822550549812186721" />
        <var name="node" id="822550549812186721" />
>>>>>>> bd830ede
      </scope>
      <scope id="822550549812186709" at="53,49,57,22">
        <var name="editorCell" id="822550549812186709" />
      </scope>
      <scope id="822550549812186710" at="59,49,63,22">
        <var name="editorCell" id="822550549812186710" />
      </scope>
<<<<<<< HEAD
      <scope id="822550549812184922" at="92,0,96,0">
        <var name="editorContext" id="822550549812184922" />
        <var name="node" id="822550549812184922" />
      </scope>
      <scope id="822550549812186717" at="135,49,139,22">
=======
      <scope id="822550549812186717" at="102,88,106,22">
>>>>>>> bd830ede
        <var name="editorCell" id="822550549812186717" />
      </scope>
      <scope id="822550549812184922" at="168,0,172,0">
        <var name="editorContext" id="822550549812184922" />
        <var name="node" id="822550549812184922" />
      </scope>
      <scope id="822550549812184922" at="30,0,35,0" />
      <scope id="822550549812184922" at="102,0,107,0">
        <var name="context" id="822550549812184922" />
        <var name="node" id="822550549812184922" />
        <var name="referencingNode" id="822550549812184922" />
      </scope>
<<<<<<< HEAD
      <scope id="822550549812184922" at="112,0,117,0" />
      <scope id="822550549812184922" at="178,0,183,0">
        <var name="context" id="822550549812184922" />
        <var name="node" id="822550549812184922" />
        <var name="referencingNode" id="822550549812184922" />
      </scope>
      <scope id="822550549812184922" at="188,0,193,0" />
      <scope id="822550549812186709" at="53,0,59,0" />
      <scope id="822550549812186710" at="59,0,65,0" />
      <scope id="822550549812186717" at="135,0,141,0" />
      <scope id="822550549812186724" at="211,49,218,22">
        <var name="editorCell" id="822550549812186724" />
        <var name="style" id="822550549812186724" />
      </scope>
      <scope id="822550549812186724" at="211,0,220,0" />
      <scope id="822550549812184922" at="40,50,51,22">
        <var name="editorCell" id="822550549812184922" />
      </scope>
      <scope id="822550549812184922" at="40,0,53,0" />
      <scope id="822550549812186716" at="118,53,132,24">
=======
      <scope id="822550549812186717" at="102,0,108,0">
        <var name="editorContext" id="822550549812186717" />
        <var name="node" id="822550549812186717" />
      </scope>
      <scope id="822550549812186724" at="153,88,160,22">
        <var name="editorCell" id="822550549812186724" />
        <var name="style" id="822550549812186724" />
      </scope>
      <scope id="822550549812186724" at="153,0,162,0">
        <var name="editorContext" id="822550549812186724" />
        <var name="node" id="822550549812186724" />
      </scope>
      <scope id="822550549812184922" at="33,89,43,22">
        <var name="editorCell" id="822550549812184922" />
      </scope>
      <scope id="822550549812184922" at="33,0,45,0">
        <var name="editorContext" id="822550549812184922" />
        <var name="node" id="822550549812184922" />
      </scope>
      <scope id="822550549812186716" at="86,92,99,24">
>>>>>>> bd830ede
        <var name="attributeConcept" id="822550549812186716" />
        <var name="editorCell" id="822550549812186716" />
        <var name="provider" id="822550549812186716" />
      </scope>
<<<<<<< HEAD
      <scope id="822550549812186723" at="194,53,208,24">
=======
      <scope id="822550549812186723" at="137,92,150,24">
>>>>>>> bd830ede
        <var name="attributeConcept" id="822550549812186723" />
        <var name="editorCell" id="822550549812186723" />
        <var name="provider" id="822550549812186723" />
      </scope>
<<<<<<< HEAD
      <scope id="822550549812186716" at="118,0,134,0" />
      <scope id="822550549812186723" at="194,0,210,0" />
      <scope id="822550549812184922" at="65,48,83,22">
=======
      <scope id="822550549812186716" at="86,0,101,0">
        <var name="editorContext" id="822550549812186716" />
        <var name="node" id="822550549812186716" />
      </scope>
      <scope id="822550549812186723" at="137,0,152,0">
        <var name="editorContext" id="822550549812186723" />
        <var name="node" id="822550549812186723" />
      </scope>
      <scope id="822550549812184922" at="57,87,74,22">
>>>>>>> bd830ede
        <var name="attributeConcept" id="822550549812184922" />
        <var name="editorCell" id="822550549812184922" />
        <var name="provider" id="822550549812184922" />
      </scope>
<<<<<<< HEAD
      <scope id="822550549812184922" at="141,48,159,22">
=======
      <scope id="822550549812184922" at="108,87,125,22">
>>>>>>> bd830ede
        <var name="attributeConcept" id="822550549812184922" />
        <var name="editorCell" id="822550549812184922" />
        <var name="provider" id="822550549812184922" />
      </scope>
<<<<<<< HEAD
      <scope id="822550549812184922" at="65,0,85,0" />
      <scope id="822550549812184922" at="141,0,161,0" />
      <unit id="822550549812184922" at="85,0,97,0" name="jetbrains.mps.lang.editor.diagram.testLanguage.editor.OutputToInputPortConnector_DiagramTestTextual_EditorBuilder_a$_Inline_bem9lq_a2a" />
      <unit id="822550549812184922" at="161,0,173,0" name="jetbrains.mps.lang.editor.diagram.testLanguage.editor.OutputToInputPortConnector_DiagramTestTextual_EditorBuilder_a$_Inline_bem9lq_a4a" />
      <unit id="822550549812184922" at="97,0,135,0" name="jetbrains.mps.lang.editor.diagram.testLanguage.editor.OutputToInputPortConnector_DiagramTestTextual_EditorBuilder_a$Inline_Builder_bem9lq_a2a" />
      <unit id="822550549812184922" at="173,0,211,0" name="jetbrains.mps.lang.editor.diagram.testLanguage.editor.OutputToInputPortConnector_DiagramTestTextual_EditorBuilder_a$Inline_Builder_bem9lq_a4a" />
      <unit id="822550549812184922" at="21,0,221,0" name="jetbrains.mps.lang.editor.diagram.testLanguage.editor.OutputToInputPortConnector_DiagramTestTextual_EditorBuilder_a" />
=======
      <scope id="822550549812184922" at="57,0,76,0">
        <var name="editorContext" id="822550549812184922" />
        <var name="node" id="822550549812184922" />
      </scope>
      <scope id="822550549812184922" at="108,0,127,0">
        <var name="editorContext" id="822550549812184922" />
        <var name="node" id="822550549812184922" />
      </scope>
      <unit id="822550549812186714" at="76,0,102,0" name="jetbrains.mps.lang.editor.diagram.testLanguage.editor.OutputToInputPortConnector_DiagramTestTextual_Editor$_Inline_bem9lq_a2a" />
      <unit id="822550549812186721" at="127,0,153,0" name="jetbrains.mps.lang.editor.diagram.testLanguage.editor.OutputToInputPortConnector_DiagramTestTextual_Editor$_Inline_bem9lq_a4a" />
      <unit id="822550549812184922" at="23,0,163,0" name="jetbrains.mps.lang.editor.diagram.testLanguage.editor.OutputToInputPortConnector_DiagramTestTextual_Editor" />
>>>>>>> bd830ede
    </file>
  </root>
  <root nodeRef="r:38933db7-8021-49f1-94e7-c8fed36889bf(jetbrains.mps.lang.editor.diagram.testLanguage.editor)/822550549814794755">
    <file name="NodeWithName_Editor.java">
      <node id="822550549814794755" at="11,79,12,78" concept="8" />
      <node id="822550549814794755" at="11,0,14,0" concept="6" trace="createEditorCell#(Ljetbrains/mps/openapi/editor/EditorContext;Lorg/jetbrains/mps/openapi/model/SNode;)Ljetbrains/mps/openapi/editor/cells/EditorCell;" />
      <scope id="822550549814794755" at="11,79,12,78" />
      <scope id="822550549814794755" at="11,0,14,0">
        <var name="editorContext" id="822550549814794755" />
        <var name="node" id="822550549814794755" />
      </scope>
      <unit id="822550549814794755" at="10,0,15,0" name="jetbrains.mps.lang.editor.diagram.testLanguage.editor.NodeWithName_Editor" />
    </file>
    <file name="NodeWithName_EditorBuilder_a.java">
      <node id="822550549814794755" at="39,92,40,19" concept="11" />
      <node id="822550549814794755" at="40,19,41,18" concept="2" />
      <node id="822550549814794755" at="46,26,47,18" concept="8" />
      <node id="822550549814794755" at="50,39,51,40" concept="8" />
      <node id="822550549814794755" at="54,51,55,111" concept="7" />
      <node id="822550549814794755" at="55,111,56,49" concept="2" />
      <node id="822550549814794755" at="56,49,57,28" concept="2" />
      <node id="822550549814794755" at="57,28,58,65" concept="2" />
      <node id="822550549814794755" at="58,65,59,92" concept="2" />
      <node id="822550549814794755" at="59,92,60,22" concept="8" />
      <node id="822550549814794755" at="63,0,64,0" concept="3" trace="myPropertyCell_x378ek_a0a" />
      <node id="822550549814794755" at="64,0,65,0" concept="3" trace="myPropertyCell_x378ek_a1a" />
      <node id="822550549814794755" at="65,0,66,0" concept="3" trace="myPropertyCell_x378ek_a2a" />
      <node id="822550549814794755" at="66,0,67,0" concept="3" trace="myPropertyCell_x378ek_a3a" />
      <node id="822550549814794755" at="67,0,68,0" concept="3" trace="myPropertyCell_x378ek_a4a" />
      <node id="822550549814794755" at="68,0,69,0" concept="3" trace="myPropertyCell_x378ek_a5a" />
      <node id="822550549814794755" at="69,83,70,33" concept="11" />
      <node id="822550549814794755" at="72,55,73,174" concept="8" />
      <node id="822550549814794755" at="75,65,76,174" concept="2" />
      <node id="822550549814794755" at="78,8,79,47" concept="2" />
      <node id="822550549814794755" at="79,47,80,206" concept="2" />
      <node id="822550549814794755" at="82,55,83,174" concept="8" />
      <node id="822550549814794755" at="85,65,86,174" concept="2" />
      <node id="822550549814794755" at="88,8,89,47" concept="2" />
      <node id="822550549814794755" at="89,47,90,206" concept="2" />
      <node id="822550549814794755" at="92,55,93,178" concept="8" />
      <node id="822550549814794755" at="95,65,96,178" concept="2" />
      <node id="822550549814794755" at="98,8,99,47" concept="2" />
      <node id="822550549814794755" at="99,47,100,210" concept="2" />
      <node id="822550549814794755" at="102,55,103,179" concept="8" />
      <node id="822550549814794755" at="105,65,106,179" concept="2" />
      <node id="822550549814794755" at="108,8,109,47" concept="2" />
      <node id="822550549814794755" at="109,47,110,211" concept="2" />
      <node id="822550549814794755" at="112,55,113,180" concept="8" />
      <node id="822550549814794755" at="115,65,116,180" concept="2" />
      <node id="822550549814794755" at="118,8,119,47" concept="2" />
      <node id="822550549814794755" at="119,47,120,214" concept="2" />
      <node id="822550549814794755" at="122,54,123,167" concept="8" />
      <node id="822550549814794755" at="125,64,126,161" concept="2" />
      <node id="822550549814794755" at="128,8,129,47" concept="2" />
      <node id="822550549814794755" at="129,47,130,209" concept="2" />
      <node id="822550549814794755" at="130,209,131,20" concept="2" />
      <node id="822550549814794755" at="133,31,134,39" concept="2" />
      <node id="822550549814794755" at="134,39,135,46" concept="2" />
      <node id="822550549814794755" at="135,46,136,46" concept="2" />
      <node id="822550549814794755" at="136,46,137,46" concept="2" />
      <node id="822550549814794755" at="137,46,138,46" concept="2" />
      <node id="822550549814794755" at="138,46,139,46" concept="2" />
      <node id="822550549814794755" at="139,46,140,46" concept="2" />
      <node id="822550549814794755" at="145,95,146,53" concept="2" />
      <node id="822550549814794755" at="146,53,147,62" concept="7" />
      <node id="822550549814794755" at="152,103,153,61" concept="2" />
      <node id="822550549814794755" at="155,39,156,77" concept="2" />
      <node id="822550549814794755" at="160,39,161,77" concept="2" />
      <node id="822550549814794755" at="165,55,166,91" concept="2" />
      <node id="822550549814794755" at="166,91,167,91" concept="2" />
      <node id="822550549814794755" at="169,22,170,130" concept="2" />
      <node id="822550549814794755" at="170,130,171,130" concept="2" />
      <node id="822550549814794755" at="171,130,172,106" concept="2" />
      <node id="822550549814794755" at="172,106,173,107" concept="2" />
      <node id="822550549814794755" at="173,107,174,104" concept="2" />
      <node id="822550549814794755" at="174,104,175,105" concept="2" />
      <node id="822550549814794755" at="179,14,180,51" concept="7" />
      <node id="822550549814794755" at="183,49,184,80" concept="2" />
      <node id="822550549814794755" at="192,45,193,27" concept="8" />
      <node id="822550549814794755" at="195,17,196,69" concept="2" />
      <node id="822550549814794755" at="197,71,198,63" concept="2" />
      <node id="822550549814794755" at="203,45,204,57" concept="7" />
      <node id="822550549814794755" at="205,40,206,23" concept="8" />
      <node id="822550549814794755" at="207,15,208,55" concept="2" />
      <node id="822550549814794755" at="208,55,209,55" concept="2" />
      <node id="822550549814794755" at="209,55,210,41" concept="2" />
      <node id="822550549814794755" at="210,41,211,42" concept="2" />
      <node id="822550549814794755" at="220,95,221,53" concept="2" />
      <node id="822550549814794755" at="221,53,222,53" concept="7" />
      <node id="822550549814794755" at="223,36,224,19" concept="8" />
      <node id="822550549814794755" at="225,11,226,78" concept="7" />
      <node id="822550549814794755" at="227,36,228,19" concept="8" />
      <node id="822550549814794755" at="229,11,230,90" concept="2" />
      <node id="822550549814794755" at="230,90,231,114" concept="2" />
      <node id="822550549814794755" at="231,114,232,79" concept="7" />
      <node id="822550549814794755" at="232,79,233,97" concept="2" />
      <node id="822550549814794755" at="233,97,234,113" concept="2" />
      <node id="822550549814794755" at="237,34,238,23" concept="8" />
      <node id="822550549814794755" at="239,15,240,50" concept="7" />
      <node id="822550549814794755" at="240,50,241,49" concept="7" />
      <node id="822550549814794755" at="241,49,242,58" concept="2" />
      <node id="822550549814794755" at="242,58,243,148" concept="2" />
      <node id="822550549814794755" at="245,14,246,0" concept="10" />
      <node id="822550549814794755" at="36,0,38,0" concept="3" trace="myNode" />
      <node id="822550549814794755" at="50,0,53,0" concept="6" trace="createCell#()Ljetbrains/mps/openapi/editor/cells/EditorCell;" />
      <node id="822550549814794755" at="72,0,75,0" concept="6" trace="getModelPropertyValueImpl#()Ljava/lang/Integer;" />
      <node id="822550549814794755" at="75,0,78,0" concept="6" trace="setModelPropertyValueImpl#(Ljava/lang/Integer;)V" />
      <node id="822550549814794755" at="82,0,85,0" concept="6" trace="getModelPropertyValueImpl#()Ljava/lang/Integer;" />
      <node id="822550549814794755" at="85,0,88,0" concept="6" trace="setModelPropertyValueImpl#(Ljava/lang/Integer;)V" />
      <node id="822550549814794755" at="92,0,95,0" concept="6" trace="getModelPropertyValueImpl#()Ljava/lang/Integer;" />
      <node id="822550549814794755" at="95,0,98,0" concept="6" trace="setModelPropertyValueImpl#(Ljava/lang/Integer;)V" />
      <node id="822550549814794755" at="102,0,105,0" concept="6" trace="getModelPropertyValueImpl#()Ljava/lang/Integer;" />
      <node id="822550549814794755" at="105,0,108,0" concept="6" trace="setModelPropertyValueImpl#(Ljava/lang/Integer;)V" />
      <node id="822550549814794755" at="112,0,115,0" concept="6" trace="getModelPropertyValueImpl#()Ljava/lang/Integer;" />
      <node id="822550549814794755" at="115,0,118,0" concept="6" trace="setModelPropertyValueImpl#(Ljava/lang/Integer;)V" />
      <node id="822550549814794755" at="122,0,125,0" concept="6" trace="getModelPropertyValueImpl#()Ljava/lang/String;" />
      <node id="822550549814794755" at="125,0,128,0" concept="6" trace="setModelPropertyValueImpl#(Ljava/lang/String;)V" />
      <node id="822550549814794755" at="155,0,158,0" concept="6" trace="run#()V" />
      <node id="822550549814794755" at="160,0,163,0" concept="6" trace="run#()V" />
      <node id="822550549814794755" at="182,48,185,15" concept="5" />
      <node id="822550549814794755" at="191,97,194,19" concept="5" />
      <node id="822550549814794755" at="204,57,207,15" concept="5" />
      <node id="822550549814794755" at="222,53,225,11" concept="5" />
      <node id="822550549814794755" at="226,78,229,11" concept="5" />
      <node id="822550549814794755" at="236,46,239,15" concept="5" />
      <node id="822550549814794755" at="39,0,43,0" concept="1" trace="NodeWithName_EditorBuilder_a#(Ljetbrains/mps/openapi/editor/EditorContext;Lorg/jetbrains/mps/openapi/model/SNode;)V" />
      <node id="822550549814794755" at="165,0,169,0" concept="6" trace="set#(Ljetbrains/jetpad/geometry/Rectangle;)V" />
      <node id="822550549814794755" at="44,0,49,0" concept="6" trace="getNode#()Lorg/jetbrains/mps/openapi/model/SNode;" />
      <node id="822550549814794755" at="153,61,158,22" concept="2" />
      <node id="822550549814794755" at="158,22,163,22" concept="2" />
      <node id="822550549814794755" at="182,0,187,0" concept="6" trace="set#(Ljava/lang/Boolean;)V" />
      <node id="822550549814794755" at="190,31,195,17" concept="4" />
      <node id="822550549814794755" at="163,22,169,22" concept="2" />
      <node id="822550549814794755" at="180,51,187,14" concept="2" />
      <node id="822550549814794755" at="54,0,62,0" concept="6" trace="createDiagramNode_x378ek_a#()Ljetbrains/mps/openapi/editor/cells/EditorCell;" />
      <node id="822550549814794755" at="70,33,78,8" concept="2" />
      <node id="822550549814794755" at="80,206,88,8" concept="2" />
      <node id="822550549814794755" at="90,206,98,8" concept="2" />
      <node id="822550549814794755" at="100,210,108,8" concept="2" />
      <node id="822550549814794755" at="110,211,118,8" concept="2" />
      <node id="822550549814794755" at="120,214,128,8" concept="2" />
      <node id="822550549814794755" at="133,0,142,0" concept="6" trace="synchronize#()V" />
      <node id="822550549814794755" at="236,0,245,0" concept="6" trace="set#(Ljetbrains/jetpad/geometry/Rectangle;)V" />
      <node id="822550549814794755" at="189,49,199,15" concept="5" />
      <node id="822550549814794755" at="203,0,213,0" concept="6" trace="set#(Ljetbrains/jetpad/geometry/Rectangle;)V" />
      <node id="822550549814794755" at="234,113,245,14" concept="2" />
      <node id="822550549814794755" at="189,0,201,0" concept="6" trace="set#(Ljava/lang/Boolean;)V" />
      <node id="822550549814794755" at="201,14,213,14" concept="2" />
      <node id="822550549814794755" at="187,14,201,14" concept="2" />
      <node id="822550549814794755" at="151,0,177,0" concept="6" trace="registerSynchronizers#(Ljetbrains/jetpad/mapper/Mapper/SynchronizersConfiguration;)V" />
      <node id="822550549814794755" at="149,98,177,16" concept="8" />
      <node id="822550549814794755" at="219,0,248,0" concept="6" trace="registerSynchronizers#(Ljetbrains/jetpad/mapper/Mapper/SynchronizersConfiguration;)V" />
      <node id="822550549814794755" at="149,0,179,0" concept="6" trace="createMapper#(Ljava/lang/String;)Ljetbrains/jetpad/mapper/Mapper;" />
      <node id="822550549814794755" at="217,70,248,8" concept="8" />
      <node id="822550549814794755" at="147,62,179,14" concept="2" />
      <node id="822550549814794755" at="217,0,250,0" concept="6" trace="createDecorationMapper#()Ljetbrains/jetpad/mapper/Mapper;" />
      <node id="822550549814794755" at="69,0,133,0" concept="1" trace="BlockCellImpl_x378ek_a#(Ljetbrains/mps/openapi/editor/EditorContext;Lorg/jetbrains/mps/openapi/model/SNode;)V" />
      <node id="822550549814794755" at="144,0,215,0" concept="6" trace="registerSynchronizers#(Ljetbrains/jetpad/mapper/Mapper/SynchronizersConfiguration;)V" />
      <node id="822550549814794755" at="142,58,215,8" concept="8" />
      <node id="822550549814794755" at="142,0,217,0" concept="6" trace="createMapper#()Ljetbrains/jetpad/mapper/Mapper;" />
      <scope id="822550549814794755" at="46,26,47,18" />
      <scope id="822550549814794755" at="50,39,51,40" />
      <scope id="822550549814794755" at="72,55,73,174" />
      <scope id="822550549814794755" at="75,65,76,174" />
      <scope id="822550549814794755" at="82,55,83,174" />
      <scope id="822550549814794755" at="85,65,86,174" />
      <scope id="822550549814794755" at="92,55,93,178" />
      <scope id="822550549814794755" at="95,65,96,178" />
      <scope id="822550549814794755" at="102,55,103,179" />
      <scope id="822550549814794755" at="105,65,106,179" />
      <scope id="822550549814794755" at="112,55,113,180" />
      <scope id="822550549814794755" at="115,65,116,180" />
      <scope id="822550549814794755" at="122,54,123,167" />
      <scope id="822550549814794755" at="125,64,126,161" />
      <scope id="822550549814794755" at="155,39,156,77" />
      <scope id="822550549814794755" at="160,39,161,77" />
      <scope id="822550549814794755" at="183,49,184,80" />
      <scope id="822550549814794755" at="192,45,193,27" />
      <scope id="822550549814794755" at="197,71,198,63" />
      <scope id="822550549814794755" at="205,40,206,23" />
      <scope id="822550549814794755" at="223,36,224,19" />
      <scope id="822550549814794755" at="227,36,228,19" />
      <scope id="822550549814794755" at="237,34,238,23" />
      <scope id="822550549814794755" at="39,92,41,18" />
      <scope id="822550549814794755" at="165,55,167,91" />
      <scope id="822550549814794755" at="50,0,53,0" />
      <scope id="822550549814794755" at="72,0,75,0" />
      <scope id="822550549814794755" at="75,0,78,0">
        <var name="value" id="822550549814794755" />
      </scope>
      <scope id="822550549814794755" at="82,0,85,0" />
      <scope id="822550549814794755" at="85,0,88,0">
        <var name="value" id="822550549814794755" />
      </scope>
      <scope id="822550549814794755" at="92,0,95,0" />
      <scope id="822550549814794755" at="95,0,98,0">
        <var name="value" id="822550549814794755" />
      </scope>
      <scope id="822550549814794755" at="102,0,105,0" />
      <scope id="822550549814794755" at="105,0,108,0">
        <var name="value" id="822550549814794755" />
      </scope>
      <scope id="822550549814794755" at="112,0,115,0" />
      <scope id="822550549814794755" at="115,0,118,0">
        <var name="value" id="822550549814794755" />
      </scope>
      <scope id="822550549814794755" at="122,0,125,0" />
      <scope id="822550549814794755" at="125,0,128,0">
        <var name="value" id="822550549814794755" />
      </scope>
      <scope id="822550549814794755" at="155,0,158,0" />
      <scope id="822550549814794755" at="160,0,163,0" />
      <scope id="822550549814794755" at="182,48,185,15" />
      <scope id="822550549814794755" at="191,97,194,19" />
      <scope id="822550549814794755" at="39,0,43,0">
        <var name="context" id="822550549814794755" />
        <var name="node" id="822550549814794755" />
      </scope>
      <scope id="822550549814794755" at="165,0,169,0">
        <var name="bounds" id="822550549814794755" />
      </scope>
      <scope id="822550549814794755" at="44,0,49,0" />
      <scope id="822550549814794755" at="182,0,187,0">
        <var name="isFocused" id="822550549814794755" />
      </scope>
      <scope id="822550549814794755" at="190,31,195,17">
        <var name="view" id="822550549814794755" />
      </scope>
      <scope id="822550549814794755" at="54,51,60,22">
        <var name="editorCell" id="822550549814794755" />
      </scope>
      <scope id="822550549814794755" at="190,31,196,69" />
      <scope id="822550549814794755" at="133,31,140,46" />
      <scope id="822550549814794755" at="236,46,243,148">
        <var name="positionDelta" id="822550549814794755" />
        <var name="sizeDelta" id="822550549814794755" />
      </scope>
      <scope id="822550549814794755" at="54,0,62,0" />
      <scope id="822550549814794755" at="203,45,211,42">
        <var name="diagramCell" id="822550549814794755" />
      </scope>
      <scope id="822550549814794755" at="133,0,142,0" />
      <scope id="822550549814794755" at="236,0,245,0">
        <var name="delta" id="822550549814794755" />
      </scope>
      <scope id="822550549814794755" at="189,49,199,15" />
      <scope id="822550549814794755" at="203,0,213,0">
        <var name="rect" id="822550549814794755" />
      </scope>
      <scope id="822550549814794755" at="189,0,201,0">
        <var name="isSelected" id="822550549814794755" />
      </scope>
      <scope id="822550549814794755" at="152,103,175,105" />
      <scope id="822550549814794755" at="151,0,177,0">
        <var name="configuration" id="822550549814794755" />
      </scope>
      <scope id="822550549814794755" at="220,95,246,0">
        <var name="blockMapper" id="822550549814794755" />
        <var name="contentView" id="822550549814794755" />
        <var name="diagramCell" id="822550549814794755" />
      </scope>
      <scope id="822550549814794755" at="149,98,177,16" />
      <scope id="822550549814794755" at="219,0,248,0">
        <var name="configuration" id="822550549814794755" />
      </scope>
      <scope id="822550549814794755" at="149,0,179,0">
        <var name="block" id="822550549814794755" />
      </scope>
      <scope id="822550549814794755" at="217,70,248,8" />
      <scope id="822550549814794755" at="217,0,250,0" />
      <scope id="822550549814794755" at="69,83,131,20" />
      <scope id="822550549814794755" at="69,0,133,0">
        <var name="editorContext" id="822550549814794755" />
        <var name="node" id="822550549814794755" />
      </scope>
      <scope id="822550549814794755" at="145,95,213,14">
        <var name="diagramNodeView" id="822550549814794755" />
        <var name="targetView" id="822550549814794755" />
      </scope>
      <scope id="822550549814794755" at="144,0,215,0">
        <var name="configuration" id="822550549814794755" />
      </scope>
      <scope id="822550549814794755" at="142,58,215,8" />
      <scope id="822550549814794755" at="142,0,217,0" />
      <unit id="822550549814794755" at="154,115,158,19" name="jetbrains.mps.lang.editor.diagram.testLanguage.editor.NodeWithName_EditorBuilder_a$BlockCellImpl_x378ek_a$7$1$1$1" />
      <unit id="822550549814794755" at="159,115,163,19" name="jetbrains.mps.lang.editor.diagram.testLanguage.editor.NodeWithName_EditorBuilder_a$BlockCellImpl_x378ek_a$7$1$1$2" />
      <unit id="822550549814794755" at="164,88,169,19" name="jetbrains.mps.lang.editor.diagram.testLanguage.editor.NodeWithName_EditorBuilder_a$BlockCellImpl_x378ek_a$7$1$1$3" />
      <unit id="822550549814794755" at="181,80,187,11" name="jetbrains.mps.lang.editor.diagram.testLanguage.editor.NodeWithName_EditorBuilder_a$BlockCellImpl_x378ek_a$7$2" />
      <unit id="822550549814794755" at="71,38,78,7" name="jetbrains.mps.lang.editor.diagram.testLanguage.editor.NodeWithName_EditorBuilder_a$BlockCellImpl_x378ek_a$1" />
      <unit id="822550549814794755" at="81,38,88,7" name="jetbrains.mps.lang.editor.diagram.testLanguage.editor.NodeWithName_EditorBuilder_a$BlockCellImpl_x378ek_a$2" />
      <unit id="822550549814794755" at="91,38,98,7" name="jetbrains.mps.lang.editor.diagram.testLanguage.editor.NodeWithName_EditorBuilder_a$BlockCellImpl_x378ek_a$3" />
      <unit id="822550549814794755" at="101,38,108,7" name="jetbrains.mps.lang.editor.diagram.testLanguage.editor.NodeWithName_EditorBuilder_a$BlockCellImpl_x378ek_a$4" />
      <unit id="822550549814794755" at="111,38,118,7" name="jetbrains.mps.lang.editor.diagram.testLanguage.editor.NodeWithName_EditorBuilder_a$BlockCellImpl_x378ek_a$5" />
      <unit id="822550549814794755" at="121,38,128,7" name="jetbrains.mps.lang.editor.diagram.testLanguage.editor.NodeWithName_EditorBuilder_a$BlockCellImpl_x378ek_a$6" />
      <unit id="822550549814794755" at="235,83,245,11" name="jetbrains.mps.lang.editor.diagram.testLanguage.editor.NodeWithName_EditorBuilder_a$BlockCellImpl_x378ek_a$8$1" />
      <unit id="822550549814794755" at="202,79,213,11" name="jetbrains.mps.lang.editor.diagram.testLanguage.editor.NodeWithName_EditorBuilder_a$BlockCellImpl_x378ek_a$7$4" />
      <unit id="822550549814794755" at="188,74,201,11" name="jetbrains.mps.lang.editor.diagram.testLanguage.editor.NodeWithName_EditorBuilder_a$BlockCellImpl_x378ek_a$7$3" />
      <unit id="822550549814794755" at="150,25,177,15" name="jetbrains.mps.lang.editor.diagram.testLanguage.editor.NodeWithName_EditorBuilder_a$BlockCellImpl_x378ek_a$7$1$1" />
      <unit id="822550549814794755" at="218,17,248,7" name="jetbrains.mps.lang.editor.diagram.testLanguage.editor.NodeWithName_EditorBuilder_a$BlockCellImpl_x378ek_a$8" />
      <unit id="822550549814794755" at="148,134,179,11" name="jetbrains.mps.lang.editor.diagram.testLanguage.editor.NodeWithName_EditorBuilder_a$BlockCellImpl_x378ek_a$7$1" />
      <unit id="822550549814794755" at="143,17,215,7" name="jetbrains.mps.lang.editor.diagram.testLanguage.editor.NodeWithName_EditorBuilder_a$BlockCellImpl_x378ek_a$7" />
      <unit id="822550549814794755" at="62,0,251,0" name="jetbrains.mps.lang.editor.diagram.testLanguage.editor.NodeWithName_EditorBuilder_a$BlockCellImpl_x378ek_a" />
      <unit id="822550549814794755" at="35,0,252,0" name="jetbrains.mps.lang.editor.diagram.testLanguage.editor.NodeWithName_EditorBuilder_a" />
    </file>
  </root>
  <root nodeRef="r:38933db7-8021-49f1-94e7-c8fed36889bf(jetbrains.mps.lang.editor.diagram.testLanguage.editor)/822550549814795145">
    <file name="NodeWithName_DiagramTestTextual_Editor.java">
<<<<<<< HEAD
      <node id="822550549814795145" at="14,0,15,0" concept="3" trace="myContextHints" />
      <node id="822550549814795145" at="17,47,18,26" concept="8" />
      <node id="822550549814795145" at="20,79,21,97" concept="8" />
      <node id="822550549814795145" at="20,0,23,0" concept="6" trace="createEditorCell#(Ljetbrains/mps/openapi/editor/EditorContext;Lorg/jetbrains/mps/openapi/model/SNode;)Ljetbrains/mps/openapi/editor/cells/EditorCell;" />
      <node id="822550549814795145" at="15,0,20,0" concept="6" trace="getContextHints#()Ljava/util/Collection;" />
      <scope id="822550549814795145" at="17,47,18,26" />
      <scope id="822550549814795145" at="20,79,21,97" />
      <scope id="822550549814795145" at="20,0,23,0">
        <var name="editorContext" id="822550549814795145" />
        <var name="node" id="822550549814795145" />
      </scope>
      <scope id="822550549814795145" at="15,0,20,0" />
      <unit id="822550549814795145" at="13,0,24,0" name="jetbrains.mps.lang.editor.diagram.testLanguage.editor.NodeWithName_DiagramTestTextual_Editor" />
    </file>
    <file name="NodeWithName_DiagramTestTextual_EditorBuilder_a.java">
      <node id="822550549814795145" at="23,111,24,19" concept="11" />
      <node id="822550549814795145" at="24,19,25,18" concept="2" />
      <node id="822550549814795145" at="30,26,31,18" concept="8" />
      <node id="822550549814795145" at="34,39,35,39" concept="8" />
      <node id="822550549814795145" at="38,50,39,103" concept="7" />
      <node id="822550549814795145" at="39,103,40,48" concept="2" />
      <node id="822550549814795145" at="40,48,41,28" concept="2" />
      <node id="822550549814795145" at="41,28,42,65" concept="2" />
      <node id="822550549814795145" at="42,65,43,57" concept="2" />
      <node id="822550549814795145" at="43,57,44,57" concept="2" />
      <node id="822550549814795145" at="44,57,45,57" concept="2" />
      <node id="822550549814795145" at="45,57,46,59" concept="2" />
      <node id="822550549814795145" at="46,59,47,57" concept="2" />
      <node id="822550549814795145" at="47,57,48,22" concept="8" />
      <node id="822550549814829218" at="50,49,51,107" concept="7" />
      <node id="822550549814829218" at="51,107,52,47" concept="2" />
      <node id="822550549814829218" at="52,47,53,34" concept="2" />
      <node id="822550549814829218" at="53,34,54,22" concept="8" />
      <node id="822550549814829219" at="56,49,57,89" concept="7" />
      <node id="822550549814829219" at="57,89,58,29" concept="2" />
      <node id="822550549814829219" at="58,29,59,42" concept="2" />
      <node id="822550549814829219" at="59,42,60,26" concept="7" />
      <node id="822550549814829219" at="60,26,61,63" concept="2" />
      <node id="822550549814829219" at="61,63,62,42" concept="2" />
      <node id="822550549814829219" at="62,42,63,73" concept="2" />
      <node id="822550549814829219" at="63,73,64,57" concept="7" />
      <node id="822550549814829219" at="64,57,65,59" concept="7" />
      <node id="822550549814829219" at="66,35,67,87" concept="7" />
      <node id="822550549814829219" at="67,87,68,94" concept="8" />
      <node id="822550549814829219" at="69,10,70,22" concept="8" />
      <node id="822550549814829220" at="72,49,73,94" concept="7" />
      <node id="822550549814829220" at="73,94,74,47" concept="2" />
      <node id="822550549814829220" at="74,47,75,34" concept="7" />
      <node id="822550549814829220" at="75,34,76,60" concept="2" />
      <node id="822550549814829220" at="76,60,77,60" concept="2" />
      <node id="822550549814829220" at="77,60,78,40" concept="2" />
      <node id="822550549814829220" at="78,40,79,34" concept="2" />
      <node id="822550549814829220" at="79,34,80,22" concept="8" />
      <node id="822550549814795145" at="82,51,83,103" concept="7" />
      <node id="822550549814795145" at="83,103,84,49" concept="2" />
      <node id="822550549814795145" at="84,49,85,34" concept="7" />
      <node id="822550549814795145" at="85,34,86,58" concept="2" />
      <node id="822550549814795145" at="86,58,87,40" concept="2" />
      <node id="822550549814795145" at="87,40,88,58" concept="2" />
      <node id="822550549814795145" at="88,58,89,58" concept="2" />
      <node id="822550549814795145" at="89,58,90,58" concept="2" />
      <node id="822550549814795145" at="90,58,91,58" concept="2" />
      <node id="822550549814795145" at="91,58,92,58" concept="2" />
      <node id="822550549814795145" at="92,58,93,58" concept="2" />
      <node id="822550549814795145" at="93,58,94,58" concept="2" />
      <node id="822550549814795145" at="94,58,95,58" concept="2" />
      <node id="822550549814795145" at="95,58,96,58" concept="2" />
      <node id="822550549814795145" at="96,58,97,58" concept="2" />
      <node id="822550549814795145" at="97,58,98,58" concept="2" />
      <node id="822550549814795145" at="98,58,99,58" concept="2" />
      <node id="822550549814795145" at="99,58,100,58" concept="2" />
      <node id="822550549814795145" at="100,58,101,58" concept="2" />
      <node id="822550549814795145" at="101,58,102,58" concept="2" />
      <node id="822550549814795145" at="102,58,103,22" concept="8" />
      <node id="822550549814829226" at="105,50,106,94" concept="7" />
      <node id="822550549814829226" at="106,94,107,48" concept="2" />
      <node id="822550549814829226" at="107,48,108,34" concept="2" />
      <node id="822550549814829226" at="108,34,109,22" concept="8" />
      <node id="822550549814829227" at="111,50,112,94" concept="7" />
      <node id="822550549814829227" at="112,94,113,48" concept="2" />
      <node id="822550549814829227" at="113,48,114,34" concept="7" />
      <node id="822550549814829227" at="114,34,115,54" concept="2" />
      <node id="822550549814829227" at="115,54,116,40" concept="2" />
      <node id="822550549814829227" at="116,40,117,34" concept="2" />
      <node id="822550549814829227" at="117,34,118,22" concept="8" />
      <node id="822550549814829229" at="120,50,121,89" concept="7" />
      <node id="822550549814829229" at="121,89,122,26" concept="2" />
      <node id="822550549814829229" at="122,26,123,39" concept="2" />
      <node id="822550549814829229" at="123,39,124,26" concept="7" />
      <node id="822550549814829229" at="124,26,125,63" concept="2" />
      <node id="822550549814829229" at="125,63,126,39" concept="2" />
      <node id="822550549814829229" at="126,39,127,34" concept="7" />
      <node id="822550549814829229" at="127,34,128,60" concept="2" />
      <node id="822550549814829229" at="128,60,129,40" concept="2" />
      <node id="822550549814829229" at="129,40,130,73" concept="2" />
      <node id="822550549814829229" at="130,73,131,57" concept="7" />
      <node id="822550549814829229" at="131,57,132,59" concept="7" />
      <node id="822550549814829229" at="133,35,134,87" concept="7" />
      <node id="822550549814829229" at="134,87,135,94" concept="8" />
      <node id="822550549814829229" at="136,10,137,22" concept="8" />
      <node id="822550549814829231" at="139,50,140,94" concept="7" />
      <node id="822550549814829231" at="140,94,141,48" concept="2" />
      <node id="822550549814829231" at="141,48,142,34" concept="2" />
      <node id="822550549814829231" at="142,34,143,22" concept="8" />
      <node id="822550549814829232" at="145,50,146,94" concept="7" />
      <node id="822550549814829232" at="146,94,147,48" concept="2" />
      <node id="822550549814829232" at="147,48,148,34" concept="7" />
      <node id="822550549814829232" at="148,34,149,54" concept="2" />
      <node id="822550549814829232" at="149,54,150,40" concept="2" />
      <node id="822550549814829232" at="150,40,151,34" concept="2" />
      <node id="822550549814829232" at="151,34,152,22" concept="8" />
      <node id="822550549814829234" at="154,50,155,89" concept="7" />
      <node id="822550549814829234" at="155,89,156,26" concept="2" />
      <node id="822550549814829234" at="156,26,157,39" concept="2" />
      <node id="822550549814829234" at="157,39,158,26" concept="7" />
      <node id="822550549814829234" at="158,26,159,63" concept="2" />
      <node id="822550549814829234" at="159,63,160,39" concept="2" />
      <node id="822550549814829234" at="160,39,161,34" concept="7" />
      <node id="822550549814829234" at="161,34,162,60" concept="2" />
      <node id="822550549814829234" at="162,60,163,40" concept="2" />
      <node id="822550549814829234" at="163,40,164,73" concept="2" />
      <node id="822550549814829234" at="164,73,165,57" concept="7" />
      <node id="822550549814829234" at="165,57,166,59" concept="7" />
      <node id="822550549814829234" at="167,35,168,87" concept="7" />
      <node id="822550549814829234" at="168,87,169,94" concept="8" />
      <node id="822550549814829234" at="170,10,171,22" concept="8" />
      <node id="822550549814829236" at="173,50,174,98" concept="7" />
      <node id="822550549814829236" at="174,98,175,48" concept="2" />
      <node id="822550549814829236" at="175,48,176,34" concept="2" />
      <node id="822550549814829236" at="176,34,177,22" concept="8" />
      <node id="822550549814829237" at="179,50,180,94" concept="7" />
      <node id="822550549814829237" at="180,94,181,48" concept="2" />
      <node id="822550549814829237" at="181,48,182,34" concept="7" />
      <node id="822550549814829237" at="182,34,183,54" concept="2" />
      <node id="822550549814829237" at="183,54,184,40" concept="2" />
      <node id="822550549814829237" at="184,40,185,34" concept="2" />
      <node id="822550549814829237" at="185,34,186,22" concept="8" />
      <node id="822550549814829239" at="188,50,189,89" concept="7" />
      <node id="822550549814829239" at="189,89,190,30" concept="2" />
      <node id="822550549814829239" at="190,30,191,43" concept="2" />
      <node id="822550549814829239" at="191,43,192,26" concept="7" />
      <node id="822550549814829239" at="192,26,193,63" concept="2" />
      <node id="822550549814829239" at="193,63,194,43" concept="2" />
      <node id="822550549814829239" at="194,43,195,34" concept="7" />
      <node id="822550549814829239" at="195,34,196,60" concept="2" />
      <node id="822550549814829239" at="196,60,197,40" concept="2" />
      <node id="822550549814829239" at="197,40,198,73" concept="2" />
      <node id="822550549814829239" at="198,73,199,57" concept="7" />
      <node id="822550549814829239" at="199,57,200,59" concept="7" />
      <node id="822550549814829239" at="201,35,202,87" concept="7" />
      <node id="822550549814829239" at="202,87,203,94" concept="8" />
      <node id="822550549814829239" at="204,10,205,22" concept="8" />
      <node id="822550549814829241" at="207,50,208,99" concept="7" />
      <node id="822550549814829241" at="208,99,209,48" concept="2" />
      <node id="822550549814829241" at="209,48,210,34" concept="2" />
      <node id="822550549814829241" at="210,34,211,22" concept="8" />
      <node id="822550549814829242" at="213,50,214,94" concept="7" />
      <node id="822550549814829242" at="214,94,215,48" concept="2" />
      <node id="822550549814829242" at="215,48,216,34" concept="7" />
      <node id="822550549814829242" at="216,34,217,54" concept="2" />
      <node id="822550549814829242" at="217,54,218,40" concept="2" />
      <node id="822550549814829242" at="218,40,219,34" concept="2" />
      <node id="822550549814829242" at="219,34,220,22" concept="8" />
      <node id="822550549814829244" at="222,50,223,89" concept="7" />
      <node id="822550549814829244" at="223,89,224,31" concept="2" />
      <node id="822550549814829244" at="224,31,225,44" concept="2" />
      <node id="822550549814829244" at="225,44,226,26" concept="7" />
      <node id="822550549814829244" at="226,26,227,63" concept="2" />
      <node id="822550549814829244" at="227,63,228,44" concept="2" />
      <node id="822550549814829244" at="228,44,229,34" concept="7" />
      <node id="822550549814829244" at="229,34,230,60" concept="2" />
      <node id="822550549814829244" at="230,60,231,40" concept="2" />
      <node id="822550549814829244" at="231,40,232,73" concept="2" />
      <node id="822550549814829244" at="232,73,233,57" concept="7" />
      <node id="822550549814829244" at="233,57,234,59" concept="7" />
      <node id="822550549814829244" at="235,35,236,87" concept="7" />
      <node id="822550549814829244" at="236,87,237,94" concept="8" />
      <node id="822550549814829244" at="238,10,239,22" concept="8" />
      <node id="822550549814829246" at="241,50,242,103" concept="7" />
      <node id="822550549814829246" at="242,103,243,48" concept="2" />
      <node id="822550549814829246" at="243,48,244,34" concept="2" />
      <node id="822550549814829246" at="244,34,245,22" concept="8" />
      <node id="822550549814829247" at="247,50,248,94" concept="7" />
      <node id="822550549814829247" at="248,94,249,48" concept="2" />
      <node id="822550549814829247" at="249,48,250,34" concept="7" />
      <node id="822550549814829247" at="250,34,251,54" concept="2" />
      <node id="822550549814829247" at="251,54,252,40" concept="2" />
      <node id="822550549814829247" at="252,40,253,34" concept="2" />
      <node id="822550549814829247" at="253,34,254,22" concept="8" />
      <node id="822550549814829249" at="256,50,257,89" concept="7" />
      <node id="822550549814829249" at="257,89,258,34" concept="2" />
      <node id="822550549814829249" at="258,34,259,47" concept="2" />
      <node id="822550549814829249" at="259,47,260,26" concept="7" />
      <node id="822550549814829249" at="260,26,261,63" concept="2" />
      <node id="822550549814829249" at="261,63,262,47" concept="2" />
      <node id="822550549814829249" at="262,47,263,34" concept="7" />
      <node id="822550549814829249" at="263,34,264,60" concept="2" />
      <node id="822550549814829249" at="264,60,265,40" concept="2" />
      <node id="822550549814829249" at="265,40,266,73" concept="2" />
      <node id="822550549814829249" at="266,73,267,57" concept="7" />
      <node id="822550549814829249" at="267,57,268,59" concept="7" />
      <node id="822550549814829249" at="269,35,270,87" concept="7" />
      <node id="822550549814829249" at="270,87,271,94" concept="8" />
      <node id="822550549814829249" at="272,10,273,22" concept="8" />
      <node id="822550549814829251" at="275,49,276,94" concept="7" />
      <node id="822550549814829251" at="276,94,277,47" concept="2" />
      <node id="822550549814829251" at="277,47,278,34" concept="7" />
      <node id="822550549814829251" at="278,34,279,60" concept="2" />
      <node id="822550549814829251" at="279,60,280,40" concept="2" />
      <node id="822550549814829251" at="280,40,281,34" concept="2" />
      <node id="822550549814829251" at="281,34,282,22" concept="8" />
      <node id="822550549814795145" at="20,0,22,0" concept="3" trace="myNode" />
      <node id="822550549814795145" at="34,0,37,0" concept="6" trace="createCell#()Ljetbrains/mps/openapi/editor/cells/EditorCell;" />
      <node id="822550549814795145" at="23,0,27,0" concept="1" trace="NodeWithName_DiagramTestTextual_EditorBuilder_a#(Ljetbrains/mps/openapi/editor/EditorContext;Lorg/jetbrains/mps/openapi/model/SNode;)V" />
      <node id="822550549814795145" at="28,0,33,0" concept="6" trace="getNode#()Lorg/jetbrains/mps/openapi/model/SNode;" />
      <node id="822550549814829219" at="65,59,70,22" concept="5" />
      <node id="822550549814829229" at="132,59,137,22" concept="5" />
      <node id="822550549814829234" at="166,59,171,22" concept="5" />
      <node id="822550549814829239" at="200,59,205,22" concept="5" />
      <node id="822550549814829244" at="234,59,239,22" concept="5" />
      <node id="822550549814829249" at="268,59,273,22" concept="5" />
      <node id="822550549814829218" at="50,0,56,0" concept="6" trace="createConstant_il7sl5_a0#()Ljetbrains/mps/openapi/editor/cells/EditorCell;" />
      <node id="822550549814829226" at="105,0,111,0" concept="6" trace="createConstant_il7sl5_a3a#()Ljetbrains/mps/openapi/editor/cells/EditorCell;" />
      <node id="822550549814829231" at="139,0,145,0" concept="6" trace="createConstant_il7sl5_d3a#()Ljetbrains/mps/openapi/editor/cells/EditorCell;" />
      <node id="822550549814829236" at="173,0,179,0" concept="6" trace="createConstant_il7sl5_g3a#()Ljetbrains/mps/openapi/editor/cells/EditorCell;" />
      <node id="822550549814829241" at="207,0,213,0" concept="6" trace="createConstant_il7sl5_j3a#()Ljetbrains/mps/openapi/editor/cells/EditorCell;" />
      <node id="822550549814829246" at="241,0,247,0" concept="6" trace="createConstant_il7sl5_m3a#()Ljetbrains/mps/openapi/editor/cells/EditorCell;" />
      <node id="822550549814829227" at="111,0,120,0" concept="6" trace="createConstant_il7sl5_b3a#()Ljetbrains/mps/openapi/editor/cells/EditorCell;" />
      <node id="822550549814829232" at="145,0,154,0" concept="6" trace="createConstant_il7sl5_e3a#()Ljetbrains/mps/openapi/editor/cells/EditorCell;" />
      <node id="822550549814829237" at="179,0,188,0" concept="6" trace="createConstant_il7sl5_h3a#()Ljetbrains/mps/openapi/editor/cells/EditorCell;" />
      <node id="822550549814829242" at="213,0,222,0" concept="6" trace="createConstant_il7sl5_k3a#()Ljetbrains/mps/openapi/editor/cells/EditorCell;" />
      <node id="822550549814829247" at="247,0,256,0" concept="6" trace="createConstant_il7sl5_n3a#()Ljetbrains/mps/openapi/editor/cells/EditorCell;" />
      <node id="822550549814829251" at="275,0,284,0" concept="6" trace="createConstant_il7sl5_e0#()Ljetbrains/mps/openapi/editor/cells/EditorCell;" />
      <node id="822550549814829220" at="72,0,82,0" concept="6" trace="createConstant_il7sl5_c0#()Ljetbrains/mps/openapi/editor/cells/EditorCell;" />
      <node id="822550549814795145" at="38,0,50,0" concept="6" trace="createCollection_il7sl5_a#()Ljetbrains/mps/openapi/editor/cells/EditorCell;" />
      <node id="822550549814829219" at="56,0,72,0" concept="6" trace="createProperty_il7sl5_b0#()Ljetbrains/mps/openapi/editor/cells/EditorCell;" />
      <node id="822550549814829229" at="120,0,139,0" concept="6" trace="createProperty_il7sl5_c3a#()Ljetbrains/mps/openapi/editor/cells/EditorCell;" />
      <node id="822550549814829234" at="154,0,173,0" concept="6" trace="createProperty_il7sl5_f3a#()Ljetbrains/mps/openapi/editor/cells/EditorCell;" />
      <node id="822550549814829239" at="188,0,207,0" concept="6" trace="createProperty_il7sl5_i3a#()Ljetbrains/mps/openapi/editor/cells/EditorCell;" />
      <node id="822550549814829244" at="222,0,241,0" concept="6" trace="createProperty_il7sl5_l3a#()Ljetbrains/mps/openapi/editor/cells/EditorCell;" />
      <node id="822550549814829249" at="256,0,275,0" concept="6" trace="createProperty_il7sl5_o3a#()Ljetbrains/mps/openapi/editor/cells/EditorCell;" />
      <node id="822550549814795145" at="82,0,105,0" concept="6" trace="createCollection_il7sl5_d0#()Ljetbrains/mps/openapi/editor/cells/EditorCell;" />
      <scope id="822550549814795145" at="30,26,31,18" />
      <scope id="822550549814795145" at="34,39,35,39" />
      <scope id="822550549814795145" at="23,111,25,18" />
      <scope id="822550549814829219" at="66,35,68,94">
        <var name="manager" id="822550549814829219" />
      </scope>
      <scope id="822550549814829229" at="133,35,135,94">
        <var name="manager" id="822550549814829229" />
      </scope>
      <scope id="822550549814829234" at="167,35,169,94">
        <var name="manager" id="822550549814829234" />
      </scope>
      <scope id="822550549814829239" at="201,35,203,94">
        <var name="manager" id="822550549814829239" />
      </scope>
      <scope id="822550549814829244" at="235,35,237,94">
        <var name="manager" id="822550549814829244" />
      </scope>
      <scope id="822550549814829249" at="269,35,271,94">
=======
      <node id="822550549814795145" at="22,0,23,0" concept="3" trace="myContextHints" />
      <node id="822550549814795145" at="25,47,26,26" concept="8" />
      <node id="822550549814795145" at="28,79,29,63" concept="8" />
      <node id="822550549814795145" at="31,89,32,96" concept="7" />
      <node id="822550549814795145" at="32,96,33,48" concept="2" />
      <node id="822550549814795145" at="33,48,34,28" concept="2" />
      <node id="822550549814795145" at="34,28,35,81" concept="2" />
      <node id="822550549814795145" at="35,81,36,81" concept="2" />
      <node id="822550549814795145" at="36,81,37,81" concept="2" />
      <node id="822550549814795145" at="37,81,38,83" concept="2" />
      <node id="822550549814795145" at="38,83,39,81" concept="2" />
      <node id="822550549814795145" at="39,81,40,22" concept="8" />
      <node id="822550549814829218" at="42,88,43,100" concept="7" />
      <node id="822550549814829218" at="43,100,44,47" concept="2" />
      <node id="822550549814829218" at="44,47,45,34" concept="2" />
      <node id="822550549814829218" at="45,34,46,22" concept="8" />
      <node id="822550549814829219" at="48,88,49,82" concept="7" />
      <node id="822550549814829219" at="49,82,50,29" concept="2" />
      <node id="822550549814829219" at="50,29,51,42" concept="2" />
      <node id="822550549814829219" at="51,42,52,26" concept="7" />
      <node id="822550549814829219" at="52,26,53,58" concept="2" />
      <node id="822550549814829219" at="53,58,54,42" concept="2" />
      <node id="822550549814829219" at="54,42,55,73" concept="2" />
      <node id="822550549814829219" at="55,73,56,57" concept="7" />
      <node id="822550549814829219" at="57,35,58,82" concept="7" />
      <node id="822550549814829219" at="58,82,59,112" concept="8" />
      <node id="822550549814829219" at="60,10,61,22" concept="8" />
      <node id="822550549814829220" at="63,88,64,87" concept="7" />
      <node id="822550549814829220" at="64,87,65,47" concept="2" />
      <node id="822550549814829220" at="65,47,66,34" concept="7" />
      <node id="822550549814829220" at="66,34,67,63" concept="2" />
      <node id="822550549814829220" at="67,63,68,63" concept="2" />
      <node id="822550549814829220" at="68,63,69,40" concept="2" />
      <node id="822550549814829220" at="69,40,70,34" concept="2" />
      <node id="822550549814829220" at="70,34,71,22" concept="8" />
      <node id="822550549814795145" at="73,90,74,96" concept="7" />
      <node id="822550549814795145" at="74,96,75,49" concept="2" />
      <node id="822550549814795145" at="75,49,76,34" concept="7" />
      <node id="822550549814795145" at="76,34,77,61" concept="2" />
      <node id="822550549814795145" at="77,61,78,40" concept="2" />
      <node id="822550549814795145" at="78,40,79,82" concept="2" />
      <node id="822550549814795145" at="79,82,80,82" concept="2" />
      <node id="822550549814795145" at="80,82,81,82" concept="2" />
      <node id="822550549814795145" at="81,82,82,82" concept="2" />
      <node id="822550549814795145" at="82,82,83,82" concept="2" />
      <node id="822550549814795145" at="83,82,84,82" concept="2" />
      <node id="822550549814795145" at="84,82,85,82" concept="2" />
      <node id="822550549814795145" at="85,82,86,82" concept="2" />
      <node id="822550549814795145" at="86,82,87,82" concept="2" />
      <node id="822550549814795145" at="87,82,88,82" concept="2" />
      <node id="822550549814795145" at="88,82,89,82" concept="2" />
      <node id="822550549814795145" at="89,82,90,82" concept="2" />
      <node id="822550549814795145" at="90,82,91,82" concept="2" />
      <node id="822550549814795145" at="91,82,92,82" concept="2" />
      <node id="822550549814795145" at="92,82,93,82" concept="2" />
      <node id="822550549814795145" at="93,82,94,22" concept="8" />
      <node id="822550549814829226" at="96,89,97,87" concept="7" />
      <node id="822550549814829226" at="97,87,98,48" concept="2" />
      <node id="822550549814829226" at="98,48,99,34" concept="2" />
      <node id="822550549814829226" at="99,34,100,22" concept="8" />
      <node id="822550549814829227" at="102,89,103,87" concept="7" />
      <node id="822550549814829227" at="103,87,104,48" concept="2" />
      <node id="822550549814829227" at="104,48,105,34" concept="7" />
      <node id="822550549814829227" at="105,34,106,57" concept="2" />
      <node id="822550549814829227" at="106,57,107,40" concept="2" />
      <node id="822550549814829227" at="107,40,108,34" concept="2" />
      <node id="822550549814829227" at="108,34,109,22" concept="8" />
      <node id="822550549814829229" at="111,89,112,82" concept="7" />
      <node id="822550549814829229" at="112,82,113,26" concept="2" />
      <node id="822550549814829229" at="113,26,114,39" concept="2" />
      <node id="822550549814829229" at="114,39,115,26" concept="7" />
      <node id="822550549814829229" at="115,26,116,58" concept="2" />
      <node id="822550549814829229" at="116,58,117,39" concept="2" />
      <node id="822550549814829229" at="117,39,118,34" concept="7" />
      <node id="822550549814829229" at="118,34,119,63" concept="2" />
      <node id="822550549814829229" at="119,63,120,40" concept="2" />
      <node id="822550549814829229" at="120,40,121,73" concept="2" />
      <node id="822550549814829229" at="121,73,122,57" concept="7" />
      <node id="822550549814829229" at="123,35,124,82" concept="7" />
      <node id="822550549814829229" at="124,82,125,112" concept="8" />
      <node id="822550549814829229" at="126,10,127,22" concept="8" />
      <node id="822550549814829231" at="129,89,130,87" concept="7" />
      <node id="822550549814829231" at="130,87,131,48" concept="2" />
      <node id="822550549814829231" at="131,48,132,34" concept="2" />
      <node id="822550549814829231" at="132,34,133,22" concept="8" />
      <node id="822550549814829232" at="135,89,136,87" concept="7" />
      <node id="822550549814829232" at="136,87,137,48" concept="2" />
      <node id="822550549814829232" at="137,48,138,34" concept="7" />
      <node id="822550549814829232" at="138,34,139,57" concept="2" />
      <node id="822550549814829232" at="139,57,140,40" concept="2" />
      <node id="822550549814829232" at="140,40,141,34" concept="2" />
      <node id="822550549814829232" at="141,34,142,22" concept="8" />
      <node id="822550549814829234" at="144,89,145,82" concept="7" />
      <node id="822550549814829234" at="145,82,146,26" concept="2" />
      <node id="822550549814829234" at="146,26,147,39" concept="2" />
      <node id="822550549814829234" at="147,39,148,26" concept="7" />
      <node id="822550549814829234" at="148,26,149,58" concept="2" />
      <node id="822550549814829234" at="149,58,150,39" concept="2" />
      <node id="822550549814829234" at="150,39,151,34" concept="7" />
      <node id="822550549814829234" at="151,34,152,63" concept="2" />
      <node id="822550549814829234" at="152,63,153,40" concept="2" />
      <node id="822550549814829234" at="153,40,154,73" concept="2" />
      <node id="822550549814829234" at="154,73,155,57" concept="7" />
      <node id="822550549814829234" at="156,35,157,82" concept="7" />
      <node id="822550549814829234" at="157,82,158,112" concept="8" />
      <node id="822550549814829234" at="159,10,160,22" concept="8" />
      <node id="822550549814829236" at="162,89,163,91" concept="7" />
      <node id="822550549814829236" at="163,91,164,48" concept="2" />
      <node id="822550549814829236" at="164,48,165,34" concept="2" />
      <node id="822550549814829236" at="165,34,166,22" concept="8" />
      <node id="822550549814829237" at="168,89,169,87" concept="7" />
      <node id="822550549814829237" at="169,87,170,48" concept="2" />
      <node id="822550549814829237" at="170,48,171,34" concept="7" />
      <node id="822550549814829237" at="171,34,172,57" concept="2" />
      <node id="822550549814829237" at="172,57,173,40" concept="2" />
      <node id="822550549814829237" at="173,40,174,34" concept="2" />
      <node id="822550549814829237" at="174,34,175,22" concept="8" />
      <node id="822550549814829239" at="177,89,178,82" concept="7" />
      <node id="822550549814829239" at="178,82,179,30" concept="2" />
      <node id="822550549814829239" at="179,30,180,43" concept="2" />
      <node id="822550549814829239" at="180,43,181,26" concept="7" />
      <node id="822550549814829239" at="181,26,182,58" concept="2" />
      <node id="822550549814829239" at="182,58,183,43" concept="2" />
      <node id="822550549814829239" at="183,43,184,34" concept="7" />
      <node id="822550549814829239" at="184,34,185,63" concept="2" />
      <node id="822550549814829239" at="185,63,186,40" concept="2" />
      <node id="822550549814829239" at="186,40,187,73" concept="2" />
      <node id="822550549814829239" at="187,73,188,57" concept="7" />
      <node id="822550549814829239" at="189,35,190,82" concept="7" />
      <node id="822550549814829239" at="190,82,191,112" concept="8" />
      <node id="822550549814829239" at="192,10,193,22" concept="8" />
      <node id="822550549814829241" at="195,89,196,92" concept="7" />
      <node id="822550549814829241" at="196,92,197,48" concept="2" />
      <node id="822550549814829241" at="197,48,198,34" concept="2" />
      <node id="822550549814829241" at="198,34,199,22" concept="8" />
      <node id="822550549814829242" at="201,89,202,87" concept="7" />
      <node id="822550549814829242" at="202,87,203,48" concept="2" />
      <node id="822550549814829242" at="203,48,204,34" concept="7" />
      <node id="822550549814829242" at="204,34,205,57" concept="2" />
      <node id="822550549814829242" at="205,57,206,40" concept="2" />
      <node id="822550549814829242" at="206,40,207,34" concept="2" />
      <node id="822550549814829242" at="207,34,208,22" concept="8" />
      <node id="822550549814829244" at="210,89,211,82" concept="7" />
      <node id="822550549814829244" at="211,82,212,31" concept="2" />
      <node id="822550549814829244" at="212,31,213,44" concept="2" />
      <node id="822550549814829244" at="213,44,214,26" concept="7" />
      <node id="822550549814829244" at="214,26,215,58" concept="2" />
      <node id="822550549814829244" at="215,58,216,44" concept="2" />
      <node id="822550549814829244" at="216,44,217,34" concept="7" />
      <node id="822550549814829244" at="217,34,218,63" concept="2" />
      <node id="822550549814829244" at="218,63,219,40" concept="2" />
      <node id="822550549814829244" at="219,40,220,73" concept="2" />
      <node id="822550549814829244" at="220,73,221,57" concept="7" />
      <node id="822550549814829244" at="222,35,223,82" concept="7" />
      <node id="822550549814829244" at="223,82,224,112" concept="8" />
      <node id="822550549814829244" at="225,10,226,22" concept="8" />
      <node id="822550549814829246" at="228,89,229,96" concept="7" />
      <node id="822550549814829246" at="229,96,230,48" concept="2" />
      <node id="822550549814829246" at="230,48,231,34" concept="2" />
      <node id="822550549814829246" at="231,34,232,22" concept="8" />
      <node id="822550549814829247" at="234,89,235,87" concept="7" />
      <node id="822550549814829247" at="235,87,236,48" concept="2" />
      <node id="822550549814829247" at="236,48,237,34" concept="7" />
      <node id="822550549814829247" at="237,34,238,57" concept="2" />
      <node id="822550549814829247" at="238,57,239,40" concept="2" />
      <node id="822550549814829247" at="239,40,240,34" concept="2" />
      <node id="822550549814829247" at="240,34,241,22" concept="8" />
      <node id="822550549814829249" at="243,89,244,82" concept="7" />
      <node id="822550549814829249" at="244,82,245,34" concept="2" />
      <node id="822550549814829249" at="245,34,246,47" concept="2" />
      <node id="822550549814829249" at="246,47,247,26" concept="7" />
      <node id="822550549814829249" at="247,26,248,58" concept="2" />
      <node id="822550549814829249" at="248,58,249,47" concept="2" />
      <node id="822550549814829249" at="249,47,250,34" concept="7" />
      <node id="822550549814829249" at="250,34,251,63" concept="2" />
      <node id="822550549814829249" at="251,63,252,40" concept="2" />
      <node id="822550549814829249" at="252,40,253,73" concept="2" />
      <node id="822550549814829249" at="253,73,254,57" concept="7" />
      <node id="822550549814829249" at="255,35,256,82" concept="7" />
      <node id="822550549814829249" at="256,82,257,112" concept="8" />
      <node id="822550549814829249" at="258,10,259,22" concept="8" />
      <node id="822550549814829251" at="261,88,262,87" concept="7" />
      <node id="822550549814829251" at="262,87,263,47" concept="2" />
      <node id="822550549814829251" at="263,47,264,34" concept="7" />
      <node id="822550549814829251" at="264,34,265,63" concept="2" />
      <node id="822550549814829251" at="265,63,266,40" concept="2" />
      <node id="822550549814829251" at="266,40,267,34" concept="2" />
      <node id="822550549814829251" at="267,34,268,22" concept="8" />
      <node id="822550549814795145" at="28,0,31,0" concept="6" trace="createEditorCell#(Ljetbrains/mps/openapi/editor/EditorContext;Lorg/jetbrains/mps/openapi/model/SNode;)Ljetbrains/mps/openapi/editor/cells/EditorCell;" />
      <node id="822550549814795145" at="23,0,28,0" concept="6" trace="getContextHints#()Ljava/util/Collection;" />
      <node id="822550549814829219" at="56,57,61,22" concept="5" />
      <node id="822550549814829229" at="122,57,127,22" concept="5" />
      <node id="822550549814829234" at="155,57,160,22" concept="5" />
      <node id="822550549814829239" at="188,57,193,22" concept="5" />
      <node id="822550549814829244" at="221,57,226,22" concept="5" />
      <node id="822550549814829249" at="254,57,259,22" concept="5" />
      <node id="822550549814829218" at="42,0,48,0" concept="6" trace="createConstant_il7sl5_a0#(Ljetbrains/mps/openapi/editor/EditorContext;Lorg/jetbrains/mps/openapi/model/SNode;)Ljetbrains/mps/openapi/editor/cells/EditorCell;" />
      <node id="822550549814829226" at="96,0,102,0" concept="6" trace="createConstant_il7sl5_a3a#(Ljetbrains/mps/openapi/editor/EditorContext;Lorg/jetbrains/mps/openapi/model/SNode;)Ljetbrains/mps/openapi/editor/cells/EditorCell;" />
      <node id="822550549814829231" at="129,0,135,0" concept="6" trace="createConstant_il7sl5_d3a#(Ljetbrains/mps/openapi/editor/EditorContext;Lorg/jetbrains/mps/openapi/model/SNode;)Ljetbrains/mps/openapi/editor/cells/EditorCell;" />
      <node id="822550549814829236" at="162,0,168,0" concept="6" trace="createConstant_il7sl5_g3a#(Ljetbrains/mps/openapi/editor/EditorContext;Lorg/jetbrains/mps/openapi/model/SNode;)Ljetbrains/mps/openapi/editor/cells/EditorCell;" />
      <node id="822550549814829241" at="195,0,201,0" concept="6" trace="createConstant_il7sl5_j3a#(Ljetbrains/mps/openapi/editor/EditorContext;Lorg/jetbrains/mps/openapi/model/SNode;)Ljetbrains/mps/openapi/editor/cells/EditorCell;" />
      <node id="822550549814829246" at="228,0,234,0" concept="6" trace="createConstant_il7sl5_m3a#(Ljetbrains/mps/openapi/editor/EditorContext;Lorg/jetbrains/mps/openapi/model/SNode;)Ljetbrains/mps/openapi/editor/cells/EditorCell;" />
      <node id="822550549814829227" at="102,0,111,0" concept="6" trace="createConstant_il7sl5_b3a#(Ljetbrains/mps/openapi/editor/EditorContext;Lorg/jetbrains/mps/openapi/model/SNode;)Ljetbrains/mps/openapi/editor/cells/EditorCell;" />
      <node id="822550549814829232" at="135,0,144,0" concept="6" trace="createConstant_il7sl5_e3a#(Ljetbrains/mps/openapi/editor/EditorContext;Lorg/jetbrains/mps/openapi/model/SNode;)Ljetbrains/mps/openapi/editor/cells/EditorCell;" />
      <node id="822550549814829237" at="168,0,177,0" concept="6" trace="createConstant_il7sl5_h3a#(Ljetbrains/mps/openapi/editor/EditorContext;Lorg/jetbrains/mps/openapi/model/SNode;)Ljetbrains/mps/openapi/editor/cells/EditorCell;" />
      <node id="822550549814829242" at="201,0,210,0" concept="6" trace="createConstant_il7sl5_k3a#(Ljetbrains/mps/openapi/editor/EditorContext;Lorg/jetbrains/mps/openapi/model/SNode;)Ljetbrains/mps/openapi/editor/cells/EditorCell;" />
      <node id="822550549814829247" at="234,0,243,0" concept="6" trace="createConstant_il7sl5_n3a#(Ljetbrains/mps/openapi/editor/EditorContext;Lorg/jetbrains/mps/openapi/model/SNode;)Ljetbrains/mps/openapi/editor/cells/EditorCell;" />
      <node id="822550549814829251" at="261,0,270,0" concept="6" trace="createConstant_il7sl5_e0#(Ljetbrains/mps/openapi/editor/EditorContext;Lorg/jetbrains/mps/openapi/model/SNode;)Ljetbrains/mps/openapi/editor/cells/EditorCell;" />
      <node id="822550549814829220" at="63,0,73,0" concept="6" trace="createConstant_il7sl5_c0#(Ljetbrains/mps/openapi/editor/EditorContext;Lorg/jetbrains/mps/openapi/model/SNode;)Ljetbrains/mps/openapi/editor/cells/EditorCell;" />
      <node id="822550549814795145" at="31,0,42,0" concept="6" trace="createCollection_il7sl5_a#(Ljetbrains/mps/openapi/editor/EditorContext;Lorg/jetbrains/mps/openapi/model/SNode;)Ljetbrains/mps/openapi/editor/cells/EditorCell;" />
      <node id="822550549814829219" at="48,0,63,0" concept="6" trace="createProperty_il7sl5_b0#(Ljetbrains/mps/openapi/editor/EditorContext;Lorg/jetbrains/mps/openapi/model/SNode;)Ljetbrains/mps/openapi/editor/cells/EditorCell;" />
      <node id="822550549814829229" at="111,0,129,0" concept="6" trace="createProperty_il7sl5_c3a#(Ljetbrains/mps/openapi/editor/EditorContext;Lorg/jetbrains/mps/openapi/model/SNode;)Ljetbrains/mps/openapi/editor/cells/EditorCell;" />
      <node id="822550549814829234" at="144,0,162,0" concept="6" trace="createProperty_il7sl5_f3a#(Ljetbrains/mps/openapi/editor/EditorContext;Lorg/jetbrains/mps/openapi/model/SNode;)Ljetbrains/mps/openapi/editor/cells/EditorCell;" />
      <node id="822550549814829239" at="177,0,195,0" concept="6" trace="createProperty_il7sl5_i3a#(Ljetbrains/mps/openapi/editor/EditorContext;Lorg/jetbrains/mps/openapi/model/SNode;)Ljetbrains/mps/openapi/editor/cells/EditorCell;" />
      <node id="822550549814829244" at="210,0,228,0" concept="6" trace="createProperty_il7sl5_l3a#(Ljetbrains/mps/openapi/editor/EditorContext;Lorg/jetbrains/mps/openapi/model/SNode;)Ljetbrains/mps/openapi/editor/cells/EditorCell;" />
      <node id="822550549814829249" at="243,0,261,0" concept="6" trace="createProperty_il7sl5_o3a#(Ljetbrains/mps/openapi/editor/EditorContext;Lorg/jetbrains/mps/openapi/model/SNode;)Ljetbrains/mps/openapi/editor/cells/EditorCell;" />
      <node id="822550549814795145" at="73,0,96,0" concept="6" trace="createCollection_il7sl5_d0#(Ljetbrains/mps/openapi/editor/EditorContext;Lorg/jetbrains/mps/openapi/model/SNode;)Ljetbrains/mps/openapi/editor/cells/EditorCell;" />
      <scope id="822550549814795145" at="25,47,26,26" />
      <scope id="822550549814795145" at="28,79,29,63" />
      <scope id="822550549814829219" at="57,35,59,112">
        <var name="manager" id="822550549814829219" />
      </scope>
      <scope id="822550549814829229" at="123,35,125,112">
        <var name="manager" id="822550549814829229" />
      </scope>
      <scope id="822550549814829234" at="156,35,158,112">
        <var name="manager" id="822550549814829234" />
      </scope>
      <scope id="822550549814829239" at="189,35,191,112">
        <var name="manager" id="822550549814829239" />
      </scope>
      <scope id="822550549814829244" at="222,35,224,112">
        <var name="manager" id="822550549814829244" />
      </scope>
      <scope id="822550549814829249" at="255,35,257,112">
>>>>>>> bd830ede
        <var name="manager" id="822550549814829249" />
      </scope>
      <scope id="822550549814795145" at="34,0,37,0" />
      <scope id="822550549814795145" at="23,0,27,0">
        <var name="context" id="822550549814795145" />
        <var name="node" id="822550549814795145" />
      </scope>
      <scope id="822550549814829218" at="50,49,54,22">
        <var name="editorCell" id="822550549814829218" />
      </scope>
<<<<<<< HEAD
      <scope id="822550549814829226" at="105,50,109,22">
        <var name="editorCell" id="822550549814829226" />
      </scope>
      <scope id="822550549814829231" at="139,50,143,22">
        <var name="editorCell" id="822550549814829231" />
      </scope>
      <scope id="822550549814829236" at="173,50,177,22">
        <var name="editorCell" id="822550549814829236" />
      </scope>
      <scope id="822550549814829241" at="207,50,211,22">
        <var name="editorCell" id="822550549814829241" />
      </scope>
      <scope id="822550549814829246" at="241,50,245,22">
        <var name="editorCell" id="822550549814829246" />
      </scope>
      <scope id="822550549814795145" at="28,0,33,0" />
      <scope id="822550549814829218" at="50,0,56,0" />
      <scope id="822550549814829226" at="105,0,111,0" />
      <scope id="822550549814829231" at="139,0,145,0" />
      <scope id="822550549814829236" at="173,0,179,0" />
      <scope id="822550549814829241" at="207,0,213,0" />
      <scope id="822550549814829246" at="241,0,247,0" />
      <scope id="822550549814829227" at="111,50,118,22">
        <var name="editorCell" id="822550549814829227" />
        <var name="style" id="822550549814829227" />
      </scope>
      <scope id="822550549814829232" at="145,50,152,22">
        <var name="editorCell" id="822550549814829232" />
        <var name="style" id="822550549814829232" />
      </scope>
      <scope id="822550549814829237" at="179,50,186,22">
        <var name="editorCell" id="822550549814829237" />
        <var name="style" id="822550549814829237" />
      </scope>
      <scope id="822550549814829242" at="213,50,220,22">
        <var name="editorCell" id="822550549814829242" />
        <var name="style" id="822550549814829242" />
      </scope>
      <scope id="822550549814829247" at="247,50,254,22">
        <var name="editorCell" id="822550549814829247" />
        <var name="style" id="822550549814829247" />
      </scope>
      <scope id="822550549814829251" at="275,49,282,22">
        <var name="editorCell" id="822550549814829251" />
        <var name="style" id="822550549814829251" />
      </scope>
      <scope id="822550549814829220" at="72,49,80,22">
=======
      <scope id="822550549814829226" at="96,89,100,22">
        <var name="editorCell" id="822550549814829226" />
      </scope>
      <scope id="822550549814829231" at="129,89,133,22">
        <var name="editorCell" id="822550549814829231" />
      </scope>
      <scope id="822550549814829236" at="162,89,166,22">
        <var name="editorCell" id="822550549814829236" />
      </scope>
      <scope id="822550549814829241" at="195,89,199,22">
        <var name="editorCell" id="822550549814829241" />
      </scope>
      <scope id="822550549814829246" at="228,89,232,22">
        <var name="editorCell" id="822550549814829246" />
      </scope>
      <scope id="822550549814795145" at="23,0,28,0" />
      <scope id="822550549814829218" at="42,0,48,0">
        <var name="editorContext" id="822550549814829218" />
        <var name="node" id="822550549814829218" />
      </scope>
      <scope id="822550549814829226" at="96,0,102,0">
        <var name="editorContext" id="822550549814829226" />
        <var name="node" id="822550549814829226" />
      </scope>
      <scope id="822550549814829231" at="129,0,135,0">
        <var name="editorContext" id="822550549814829231" />
        <var name="node" id="822550549814829231" />
      </scope>
      <scope id="822550549814829236" at="162,0,168,0">
        <var name="editorContext" id="822550549814829236" />
        <var name="node" id="822550549814829236" />
      </scope>
      <scope id="822550549814829241" at="195,0,201,0">
        <var name="editorContext" id="822550549814829241" />
        <var name="node" id="822550549814829241" />
      </scope>
      <scope id="822550549814829246" at="228,0,234,0">
        <var name="editorContext" id="822550549814829246" />
        <var name="node" id="822550549814829246" />
      </scope>
      <scope id="822550549814829227" at="102,89,109,22">
        <var name="editorCell" id="822550549814829227" />
        <var name="style" id="822550549814829227" />
      </scope>
      <scope id="822550549814829232" at="135,89,142,22">
        <var name="editorCell" id="822550549814829232" />
        <var name="style" id="822550549814829232" />
      </scope>
      <scope id="822550549814829237" at="168,89,175,22">
        <var name="editorCell" id="822550549814829237" />
        <var name="style" id="822550549814829237" />
      </scope>
      <scope id="822550549814829242" at="201,89,208,22">
        <var name="editorCell" id="822550549814829242" />
        <var name="style" id="822550549814829242" />
      </scope>
      <scope id="822550549814829247" at="234,89,241,22">
        <var name="editorCell" id="822550549814829247" />
        <var name="style" id="822550549814829247" />
      </scope>
      <scope id="822550549814829251" at="261,88,268,22">
        <var name="editorCell" id="822550549814829251" />
        <var name="style" id="822550549814829251" />
      </scope>
      <scope id="822550549814829220" at="63,88,71,22">
>>>>>>> bd830ede
        <var name="editorCell" id="822550549814829220" />
        <var name="style" id="822550549814829220" />
      </scope>
      <scope id="822550549814829227" at="111,0,120,0" />
      <scope id="822550549814829232" at="145,0,154,0" />
      <scope id="822550549814829237" at="179,0,188,0" />
      <scope id="822550549814829242" at="213,0,222,0" />
      <scope id="822550549814829247" at="247,0,256,0" />
      <scope id="822550549814829251" at="275,0,284,0" />
      <scope id="822550549814795145" at="38,50,48,22">
        <var name="editorCell" id="822550549814795145" />
      </scope>
<<<<<<< HEAD
      <scope id="822550549814829220" at="72,0,82,0" />
      <scope id="822550549814795145" at="38,0,50,0" />
      <scope id="822550549814829219" at="56,49,70,22">
=======
      <scope id="822550549814829227" at="102,0,111,0">
        <var name="editorContext" id="822550549814829227" />
        <var name="node" id="822550549814829227" />
      </scope>
      <scope id="822550549814829232" at="135,0,144,0">
        <var name="editorContext" id="822550549814829232" />
        <var name="node" id="822550549814829232" />
      </scope>
      <scope id="822550549814829237" at="168,0,177,0">
        <var name="editorContext" id="822550549814829237" />
        <var name="node" id="822550549814829237" />
      </scope>
      <scope id="822550549814829242" at="201,0,210,0">
        <var name="editorContext" id="822550549814829242" />
        <var name="node" id="822550549814829242" />
      </scope>
      <scope id="822550549814829247" at="234,0,243,0">
        <var name="editorContext" id="822550549814829247" />
        <var name="node" id="822550549814829247" />
      </scope>
      <scope id="822550549814829251" at="261,0,270,0">
        <var name="editorContext" id="822550549814829251" />
        <var name="node" id="822550549814829251" />
      </scope>
      <scope id="822550549814829220" at="63,0,73,0">
        <var name="editorContext" id="822550549814829220" />
        <var name="node" id="822550549814829220" />
      </scope>
      <scope id="822550549814795145" at="31,0,42,0">
        <var name="editorContext" id="822550549814795145" />
        <var name="node" id="822550549814795145" />
      </scope>
      <scope id="822550549814829219" at="48,88,61,22">
>>>>>>> bd830ede
        <var name="attributeConcept" id="822550549814829219" />
        <var name="editorCell" id="822550549814829219" />
        <var name="provider" id="822550549814829219" />
      </scope>
<<<<<<< HEAD
      <scope id="822550549814829219" at="56,0,72,0" />
      <scope id="822550549814829229" at="120,50,137,22">
=======
      <scope id="822550549814829219" at="48,0,63,0">
        <var name="editorContext" id="822550549814829219" />
        <var name="node" id="822550549814829219" />
      </scope>
      <scope id="822550549814829229" at="111,89,127,22">
>>>>>>> bd830ede
        <var name="attributeConcept" id="822550549814829229" />
        <var name="editorCell" id="822550549814829229" />
        <var name="provider" id="822550549814829229" />
        <var name="style" id="822550549814829229" />
      </scope>
<<<<<<< HEAD
      <scope id="822550549814829234" at="154,50,171,22">
=======
      <scope id="822550549814829234" at="144,89,160,22">
>>>>>>> bd830ede
        <var name="attributeConcept" id="822550549814829234" />
        <var name="editorCell" id="822550549814829234" />
        <var name="provider" id="822550549814829234" />
        <var name="style" id="822550549814829234" />
      </scope>
<<<<<<< HEAD
      <scope id="822550549814829239" at="188,50,205,22">
=======
      <scope id="822550549814829239" at="177,89,193,22">
>>>>>>> bd830ede
        <var name="attributeConcept" id="822550549814829239" />
        <var name="editorCell" id="822550549814829239" />
        <var name="provider" id="822550549814829239" />
        <var name="style" id="822550549814829239" />
      </scope>
<<<<<<< HEAD
      <scope id="822550549814829244" at="222,50,239,22">
=======
      <scope id="822550549814829244" at="210,89,226,22">
>>>>>>> bd830ede
        <var name="attributeConcept" id="822550549814829244" />
        <var name="editorCell" id="822550549814829244" />
        <var name="provider" id="822550549814829244" />
        <var name="style" id="822550549814829244" />
      </scope>
<<<<<<< HEAD
      <scope id="822550549814829249" at="256,50,273,22">
=======
      <scope id="822550549814829249" at="243,89,259,22">
>>>>>>> bd830ede
        <var name="attributeConcept" id="822550549814829249" />
        <var name="editorCell" id="822550549814829249" />
        <var name="provider" id="822550549814829249" />
        <var name="style" id="822550549814829249" />
      </scope>
<<<<<<< HEAD
      <scope id="822550549814829229" at="120,0,139,0" />
      <scope id="822550549814829234" at="154,0,173,0" />
      <scope id="822550549814829239" at="188,0,207,0" />
      <scope id="822550549814829244" at="222,0,241,0" />
      <scope id="822550549814829249" at="256,0,275,0" />
      <scope id="822550549814795145" at="82,51,103,22">
        <var name="editorCell" id="822550549814795145" />
        <var name="style" id="822550549814795145" />
      </scope>
      <scope id="822550549814795145" at="82,0,105,0" />
      <unit id="822550549814795145" at="19,0,285,0" name="jetbrains.mps.lang.editor.diagram.testLanguage.editor.NodeWithName_DiagramTestTextual_EditorBuilder_a" />
=======
      <scope id="822550549814829229" at="111,0,129,0">
        <var name="editorContext" id="822550549814829229" />
        <var name="node" id="822550549814829229" />
      </scope>
      <scope id="822550549814829234" at="144,0,162,0">
        <var name="editorContext" id="822550549814829234" />
        <var name="node" id="822550549814829234" />
      </scope>
      <scope id="822550549814829239" at="177,0,195,0">
        <var name="editorContext" id="822550549814829239" />
        <var name="node" id="822550549814829239" />
      </scope>
      <scope id="822550549814829244" at="210,0,228,0">
        <var name="editorContext" id="822550549814829244" />
        <var name="node" id="822550549814829244" />
      </scope>
      <scope id="822550549814829249" at="243,0,261,0">
        <var name="editorContext" id="822550549814829249" />
        <var name="node" id="822550549814829249" />
      </scope>
      <scope id="822550549814795145" at="73,90,94,22">
        <var name="editorCell" id="822550549814795145" />
        <var name="style" id="822550549814795145" />
      </scope>
      <scope id="822550549814795145" at="73,0,96,0">
        <var name="editorContext" id="822550549814795145" />
        <var name="node" id="822550549814795145" />
      </scope>
      <unit id="822550549814795145" at="21,0,271,0" name="jetbrains.mps.lang.editor.diagram.testLanguage.editor.NodeWithName_DiagramTestTextual_Editor" />
>>>>>>> bd830ede
    </file>
  </root>
  <root nodeRef="r:38933db7-8021-49f1-94e7-c8fed36889bf(jetbrains.mps.lang.editor.diagram.testLanguage.editor)/8794120090374245752">
    <file name="Diagram2_Editor.java">
      <node id="8794120090374245752" at="11,79,12,74" concept="8" />
      <node id="8794120090374245752" at="11,0,14,0" concept="6" trace="createEditorCell#(Ljetbrains/mps/openapi/editor/EditorContext;Lorg/jetbrains/mps/openapi/model/SNode;)Ljetbrains/mps/openapi/editor/cells/EditorCell;" />
      <scope id="8794120090374245752" at="11,79,12,74" />
      <scope id="8794120090374245752" at="11,0,14,0">
        <var name="editorContext" id="8794120090374245752" />
        <var name="node" id="8794120090374245752" />
      </scope>
      <unit id="8794120090374245752" at="10,0,15,0" name="jetbrains.mps.lang.editor.diagram.testLanguage.editor.Diagram2_Editor" />
    </file>
    <file name="Diagram2_EditorBuilder_a.java">
      <node id="8794120090374245752" at="42,88,43,19" concept="11" />
      <node id="8794120090374245752" at="43,19,44,18" concept="2" />
      <node id="8794120090374245752" at="49,26,50,18" concept="8" />
      <node id="8794120090374245752" at="53,39,54,39" concept="8" />
      <node id="8794120090374245752" at="57,50,58,104" concept="7" />
      <node id="8794120090374245752" at="58,104,59,42" concept="2" />
      <node id="8794120090374245752" at="59,42,60,48" concept="2" />
      <node id="8794120090374245752" at="60,48,61,28" concept="2" />
      <node id="8794120090374245752" at="61,28,62,65" concept="2" />
      <node id="8794120090374245752" at="62,65,63,56" concept="2" />
      <node id="8794120090374245752" at="63,56,64,57" concept="2" />
      <node id="8794120090374245752" at="64,57,65,22" concept="8" />
      <node id="8794120090374245752" at="67,48,68,112" concept="7" />
      <node id="8794120090374245752" at="68,112,69,46" concept="2" />
      <node id="8794120090374245752" at="69,46,70,22" concept="8" />
      <node id="8794120090374245752" at="73,80,74,33" concept="11" />
      <node id="8794120090375833949" at="76,62,77,170" concept="2" />
      <node id="8794120090375839975" at="77,170,78,170" concept="2" />
      <node id="5540569706413856482" at="81,81,82,415" concept="8" />
      <node id="5540569706413850351" at="85,90,86,361" concept="2" />
      <node id="5540569706413852602" at="86,361,87,358" concept="2" />
      <node id="8794120090374245752" at="89,12,90,20" concept="2" />
      <node id="8794120090375833949" at="95,62,96,170" concept="2" />
      <node id="8794120090375839975" at="96,170,97,170" concept="2" />
      <node id="5540569706413856482" at="103,81,104,415" concept="8" />
      <node id="5540569706413850351" at="107,90,108,361" concept="2" />
      <node id="5540569706413852602" at="108,361,109,358" concept="2" />
      <node id="8794120090374245752" at="116,95,117,53" concept="2" />
      <node id="8794120090374245752" at="119,85,120,75" concept="8" />
      <node id="8794120090374245752" at="124,91,125,79" concept="8" />
      <node id="8794120090374245752" at="130,37,131,62" concept="2" />
      <node id="8794120090374245752" at="132,22,133,65" concept="2" />
      <node id="8794120090374245752" at="138,49,139,68" concept="7" />
      <node id="8794120090374245752" at="141,76,142,72" concept="2" />
      <node id="8794120090374245752" at="143,83,144,56" concept="2" />
      <node id="8794120090374245752" at="148,14,149,0" concept="10" />
      <node id="8794120090374245752" at="156,95,157,53" concept="2" />
      <node id="8794120090374245752" at="159,85,160,85" concept="8" />
      <node id="8794120090374245752" at="164,85,165,89" concept="8" />
      <node id="8794120090374245752" at="171,31,172,63" concept="7" />
      <node id="8794120090374245752" at="172,63,173,67" concept="7" />
      <node id="8794120090374245752" at="173,67,174,71" concept="7" />
      <node id="8794120090374245752" at="174,71,175,75" concept="7" />
      <node id="8794120090374254566" at="175,75,176,274" concept="2" />
      <node id="5540569706413714474" at="176,274,177,279" concept="2" />
      <node id="8794120090374245752" at="177,279,178,37" concept="2" />
      <node id="8794120090374245752" at="178,37,179,41" concept="2" />
      <node id="8794120090374245752" at="181,45,182,92" concept="7" />
      <node id="8794120090374245752" at="182,92,183,25" concept="8" />
      <node id="8095638845859351838" at="186,49,187,97" concept="7" />
      <node id="8095638845859351838" at="187,97,188,47" concept="2" />
      <node id="8095638845859351838" at="188,47,189,34" concept="2" />
      <node id="8095638845859351838" at="189,34,190,22" concept="8" />
      <node id="8794120090374245752" at="39,0,41,0" concept="3" trace="myNode" />
      <node id="8794120090374245752" at="132,20,134,15" concept="0" />
      <node id="8794120090374245752" at="53,0,56,0" concept="6" trace="createCell#()Ljetbrains/mps/openapi/editor/cells/EditorCell;" />
      <node id="5540569706413846293" at="81,0,84,0" concept="6" trace="invoke#(Lorg/jetbrains/mps/openapi/model/SNode;Ljava/lang/Object;Lorg/jetbrains/mps/openapi/model/SNode;Ljava/lang/Object;)Ljava/lang/Boolean;" />
      <node id="5540569706413846293" at="103,0,106,0" concept="6" trace="invoke#(Lorg/jetbrains/mps/openapi/model/SNode;Ljava/lang/Object;Lorg/jetbrains/mps/openapi/model/SNode;Ljava/lang/Object;)Ljava/lang/Boolean;" />
      <node id="8794120090374245752" at="119,0,122,0" concept="6" trace="createMapper#(Lorg/jetbrains/mps/openapi/model/SNode;)Ljetbrains/jetpad/mapper/Mapper;" />
      <node id="8794120090374245752" at="124,0,127,0" concept="6" trace="createMapper#(Lorg/jetbrains/mps/openapi/model/SNode;)Ljetbrains/jetpad/mapper/Mapper;" />
      <node id="8794120090374245752" at="159,0,162,0" concept="6" trace="createMapper#(Lorg/jetbrains/mps/openapi/model/SNode;)Ljetbrains/jetpad/mapper/Mapper;" />
      <node id="8794120090374245752" at="164,0,167,0" concept="6" trace="createMapper#(Lorg/jetbrains/mps/openapi/model/SNode;)Ljetbrains/jetpad/mapper/Mapper;" />
      <node id="8794120090374245752" at="42,0,46,0" concept="1" trace="Diagram2_EditorBuilder_a#(Ljetbrains/mps/openapi/editor/EditorContext;Lorg/jetbrains/mps/openapi/model/SNode;)V" />
      <node id="8794120090374256321" at="76,0,80,0" concept="6" trace="invoke#(Lorg/jetbrains/mps/openapi/model/SNode;Ljava/lang/Integer;Ljava/lang/Integer;)V" />
      <node id="5540569706413846293" at="85,0,89,0" concept="6" trace="invoke#(Lorg/jetbrains/mps/openapi/model/SNode;Lorg/jetbrains/mps/openapi/model/SNode;Ljava/lang/Object;Lorg/jetbrains/mps/openapi/model/SNode;Ljava/lang/Object;)V" />
      <node id="8794120090374256321" at="95,0,99,0" concept="6" trace="invoke#(Lorg/jetbrains/mps/openapi/model/SNode;Ljava/lang/Integer;Ljava/lang/Integer;)V" />
      <node id="5540569706413846293" at="107,0,111,0" concept="6" trace="invoke#(Lorg/jetbrains/mps/openapi/model/SNode;Lorg/jetbrains/mps/openapi/model/SNode;Ljava/lang/Object;Lorg/jetbrains/mps/openapi/model/SNode;Ljava/lang/Object;)V" />
      <node id="8794120090374245752" at="181,0,185,0" concept="6" trace="createDiagramView#()Ljetbrains/jetpad/projectional/diagram/view/DiagramView;" />
      <node id="8794120090374245752" at="47,0,52,0" concept="6" trace="getNode#()Lorg/jetbrains/mps/openapi/model/SNode;" />
      <node id="8794120090374245752" at="67,0,72,0" concept="6" trace="createDiagram_dbn5di_a0#()Ljetbrains/mps/openapi/editor/cells/EditorCell;" />
      <node id="8794120090374245752" at="117,53,122,14" concept="2" />
      <node id="8794120090374245752" at="122,14,127,14" concept="2" />
      <node id="8794120090374245752" at="129,55,134,15" concept="5" />
      <node id="8794120090374245752" at="140,42,145,17" concept="5" />
      <node id="8794120090374245752" at="157,53,162,14" concept="2" />
      <node id="8794120090374245752" at="162,14,167,14" concept="2" />
      <node id="8794120090374245752" at="93,82,99,10" concept="8" />
      <node id="8095638845859351838" at="186,0,192,0" concept="6" trace="createConstant_dbn5di_b0#()Ljetbrains/mps/openapi/editor/cells/EditorCell;" />
      <node id="8794120090374245752" at="129,0,136,0" concept="6" trace="set#(Ljava/lang/Boolean;)V" />
      <node id="8794120090374245752" at="139,68,146,15" concept="5" />
      <node id="8794120090374245752" at="93,0,101,0" concept="6" trace="createPaletteBlockSubstituteInfoPartExts#()[Ljetbrains/mps/nodeEditor/cellMenu/SubstituteInfoPartExt;" />
      <node id="8794120090374245752" at="127,14,136,14" concept="2" />
      <node id="8794120090374245752" at="57,0,67,0" concept="6" trace="createCollection_dbn5di_a#()Ljetbrains/mps/openapi/editor/cells/EditorCell;" />
      <node id="8794120090374245752" at="101,86,111,10" concept="8" />
      <node id="8794120090374245752" at="138,0,148,0" concept="6" trace="set#(Ljava/lang/Boolean;)V" />
      <node id="8794120090374245752" at="171,0,181,0" concept="6" trace="synchronize#()V" />
      <node id="8794120090374245752" at="101,0,113,0" concept="6" trace="createPaletteConnectorSubstituteInfoPartExts#()[Ljetbrains/mps/nodeEditor/cellMenu/SubstituteInfoPartExt;" />
      <node id="8794120090374245752" at="136,14,148,14" concept="2" />
      <node id="8794120090374245752" at="155,0,169,0" concept="6" trace="registerSynchronizers#(Ljetbrains/jetpad/mapper/Mapper/SynchronizersConfiguration;)V" />
      <node id="8794120090374245752" at="74,33,89,12" concept="2" />
      <node id="8794120090374245752" at="153,83,169,8" concept="8" />
      <node id="8794120090374245752" at="153,0,171,0" concept="6" trace="createDecorationMapper#(Lorg/jetbrains/mps/openapi/model/SNode;)Ljetbrains/jetpad/mapper/Mapper;" />
      <node id="8794120090374245752" at="73,0,92,0" concept="1" trace="DiagramCellImpl_dbn5di_a0#(Ljetbrains/mps/openapi/editor/EditorContext;Lorg/jetbrains/mps/openapi/model/SNode;)V" />
      <node id="8794120090374245752" at="115,0,151,0" concept="6" trace="registerSynchronizers#(Ljetbrains/jetpad/mapper/Mapper/SynchronizersConfiguration;)V" />
      <node id="8794120090374245752" at="113,64,151,8" concept="8" />
      <node id="8794120090374245752" at="113,0,153,0" concept="6" trace="createMapper#(Lorg/jetbrains/mps/openapi/model/SNode;)Ljetbrains/jetpad/mapper/Mapper;" />
      <scope id="8794120090374245752" at="49,26,50,18" />
      <scope id="8794120090374245752" at="53,39,54,39" />
      <scope id="5540569706413846295" at="81,81,82,415" />
      <scope id="5540569706413846295" at="103,81,104,415" />
      <scope id="8794120090374245752" at="119,85,120,75" />
      <scope id="8794120090374245752" at="124,91,125,79" />
      <scope id="8794120090374245752" at="130,37,131,62" />
      <scope id="8794120090374245752" at="132,22,133,65" />
      <scope id="8794120090374245752" at="141,76,142,72" />
      <scope id="8794120090374245752" at="143,83,144,56" />
      <scope id="8794120090374245752" at="159,85,160,85" />
      <scope id="8794120090374245752" at="164,85,165,89" />
      <scope id="8794120090374245752" at="42,88,44,18" />
      <scope id="8794120090374256323" at="76,62,78,170" />
      <scope id="5540569706413846297" at="85,90,87,358" />
      <scope id="8794120090374256323" at="95,62,97,170" />
      <scope id="5540569706413846297" at="107,90,109,358" />
      <scope id="8794120090374245752" at="181,45,183,25">
        <var name="diagramView" id="8794120090374245752" />
      </scope>
      <scope id="8794120090374245752" at="53,0,56,0" />
      <scope id="8794120090374245752" at="67,48,70,22">
        <var name="editorCell" id="8794120090374245752" />
      </scope>
      <scope id="5540569706413846293" at="81,0,84,0">
        <var name="from" id="5540569706413846293" />
        <var name="fromId" id="5540569706413846293" />
        <var name="to" id="5540569706413846293" />
        <var name="toId" id="5540569706413846293" />
      </scope>
      <scope id="5540569706413846293" at="103,0,106,0">
        <var name="from" id="5540569706413846293" />
        <var name="fromId" id="5540569706413846293" />
        <var name="to" id="5540569706413846293" />
        <var name="toId" id="5540569706413846293" />
      </scope>
      <scope id="8794120090374245752" at="119,0,122,0">
        <var name="node" id="8794120090374245752" />
      </scope>
      <scope id="8794120090374245752" at="124,0,127,0">
        <var name="node" id="8794120090374245752" />
      </scope>
      <scope id="8794120090374245752" at="159,0,162,0">
        <var name="node" id="8794120090374245752" />
      </scope>
      <scope id="8794120090374245752" at="164,0,167,0">
        <var name="node" id="8794120090374245752" />
      </scope>
      <scope id="8794120090374245752" at="42,0,46,0">
        <var name="context" id="8794120090374245752" />
        <var name="node" id="8794120090374245752" />
      </scope>
      <scope id="8794120090374256321" at="76,0,80,0">
        <var name="node" id="8794120090374256321" />
        <var name="x" id="8794120090374256321" />
        <var name="y" id="8794120090374256321" />
      </scope>
      <scope id="5540569706413846293" at="85,0,89,0">
        <var name="from" id="5540569706413846293" />
        <var name="fromId" id="5540569706413846293" />
        <var name="node" id="5540569706413846293" />
        <var name="to" id="5540569706413846293" />
        <var name="toId" id="5540569706413846293" />
      </scope>
      <scope id="8794120090374256321" at="95,0,99,0">
        <var name="node" id="8794120090374256321" />
        <var name="x" id="8794120090374256321" />
        <var name="y" id="8794120090374256321" />
      </scope>
      <scope id="5540569706413846293" at="107,0,111,0">
        <var name="from" id="5540569706413846293" />
        <var name="fromId" id="5540569706413846293" />
        <var name="node" id="5540569706413846293" />
        <var name="to" id="5540569706413846293" />
        <var name="toId" id="5540569706413846293" />
      </scope>
      <scope id="8794120090374245752" at="181,0,185,0" />
      <scope id="8095638845859351838" at="186,49,190,22">
        <var name="editorCell" id="8095638845859351838" />
      </scope>
      <scope id="8794120090374245752" at="47,0,52,0" />
      <scope id="8794120090374245752" at="67,0,72,0" />
      <scope id="8794120090374245752" at="129,55,134,15" />
      <scope id="8794120090374245752" at="140,42,145,17" />
      <scope id="8794120090374245752" at="93,82,99,10" />
      <scope id="8095638845859351838" at="186,0,192,0" />
      <scope id="8794120090374245752" at="129,0,136,0">
        <var name="showDragFeedBack" id="8794120090374245752" />
      </scope>
      <scope id="8794120090374245752" at="57,50,65,22">
        <var name="editorCell" id="8794120090374245752" />
      </scope>
      <scope id="8794120090374245752" at="93,0,101,0" />
      <scope id="8794120090374245752" at="138,49,146,15">
        <var name="viewContainer" id="8794120090374245752" />
      </scope>
      <scope id="8794120090374245752" at="171,31,179,41">
        <var name="blocksIterator" id="8794120090374245752" />
        <var name="connectorsIterator" id="8794120090374245752" />
        <var name="existingBlocks" id="8794120090374245752" />
        <var name="existingConnectors" id="8794120090374245752" />
      </scope>
      <scope id="8794120090374245752" at="57,0,67,0" />
      <scope id="8794120090374245752" at="101,86,111,10" />
      <scope id="8794120090374245752" at="138,0,148,0">
        <var name="isSelected" id="8794120090374245752" />
      </scope>
      <scope id="8794120090374245752" at="171,0,181,0" />
      <scope id="8794120090374245752" at="156,95,167,14" />
      <scope id="8794120090374245752" at="101,0,113,0" />
      <scope id="8794120090374245752" at="155,0,169,0">
        <var name="configuration" id="8794120090374245752" />
      </scope>
      <scope id="8794120090374245752" at="153,83,169,8" />
      <scope id="8794120090374245752" at="73,80,90,20" />
      <scope id="8794120090374245752" at="153,0,171,0">
        <var name="node" id="8794120090374245752" />
      </scope>
      <scope id="8794120090374245752" at="73,0,92,0">
        <var name="editorContext" id="8794120090374245752" />
        <var name="node" id="8794120090374245752" />
      </scope>
      <scope id="8794120090374245752" at="116,95,149,0" />
      <scope id="8794120090374245752" at="115,0,151,0">
        <var name="configuration" id="8794120090374245752" />
      </scope>
      <scope id="8794120090374245752" at="113,64,151,8" />
      <scope id="8794120090374245752" at="113,0,153,0">
        <var name="node" id="8794120090374245752" />
      </scope>
      <unit id="5540569706413846293" at="80,437,84,7" name="jetbrains.mps.lang.editor.diagram.testLanguage.editor.Diagram2_EditorBuilder_a$DiagramCellImpl_dbn5di_a0$2" />
      <unit id="5540569706413846293" at="102,468,106,7" name="jetbrains.mps.lang.editor.diagram.testLanguage.editor.Diagram2_EditorBuilder_a$DiagramCellImpl_dbn5di_a0$5" />
      <unit id="8794120090374245752" at="118,114,122,11" name="jetbrains.mps.lang.editor.diagram.testLanguage.editor.Diagram2_EditorBuilder_a$DiagramCellImpl_dbn5di_a0$7$1" />
      <unit id="8794120090374245752" at="123,109,127,11" name="jetbrains.mps.lang.editor.diagram.testLanguage.editor.Diagram2_EditorBuilder_a$DiagramCellImpl_dbn5di_a0$7$2" />
      <unit id="8794120090374245752" at="158,123,162,11" name="jetbrains.mps.lang.editor.diagram.testLanguage.editor.Diagram2_EditorBuilder_a$DiagramCellImpl_dbn5di_a0$8$1" />
      <unit id="8794120090374245752" at="163,132,167,11" name="jetbrains.mps.lang.editor.diagram.testLanguage.editor.Diagram2_EditorBuilder_a$DiagramCellImpl_dbn5di_a0$8$2" />
      <unit id="8794120090374256321" at="75,518,80,7" name="jetbrains.mps.lang.editor.diagram.testLanguage.editor.Diagram2_EditorBuilder_a$DiagramCellImpl_dbn5di_a0$1" />
      <unit id="5540569706413846293" at="84,13,89,7" name="jetbrains.mps.lang.editor.diagram.testLanguage.editor.Diagram2_EditorBuilder_a$DiagramCellImpl_dbn5di_a0$3" />
      <unit id="8794120090374256321" at="94,436,99,7" name="jetbrains.mps.lang.editor.diagram.testLanguage.editor.Diagram2_EditorBuilder_a$DiagramCellImpl_dbn5di_a0$4" />
      <unit id="5540569706413846293" at="106,13,111,7" name="jetbrains.mps.lang.editor.diagram.testLanguage.editor.Diagram2_EditorBuilder_a$DiagramCellImpl_dbn5di_a0$6" />
      <unit id="8794120090374245752" at="128,83,136,11" name="jetbrains.mps.lang.editor.diagram.testLanguage.editor.Diagram2_EditorBuilder_a$DiagramCellImpl_dbn5di_a0$7$3" />
      <unit id="8794120090374245752" at="137,74,148,11" name="jetbrains.mps.lang.editor.diagram.testLanguage.editor.Diagram2_EditorBuilder_a$DiagramCellImpl_dbn5di_a0$7$4" />
      <unit id="8794120090374245752" at="154,17,169,7" name="jetbrains.mps.lang.editor.diagram.testLanguage.editor.Diagram2_EditorBuilder_a$DiagramCellImpl_dbn5di_a0$8" />
      <unit id="8794120090374245752" at="114,17,151,7" name="jetbrains.mps.lang.editor.diagram.testLanguage.editor.Diagram2_EditorBuilder_a$DiagramCellImpl_dbn5di_a0$7" />
      <unit id="8794120090374245752" at="72,0,186,0" name="jetbrains.mps.lang.editor.diagram.testLanguage.editor.Diagram2_EditorBuilder_a$DiagramCellImpl_dbn5di_a0" />
      <unit id="8794120090374245752" at="38,0,193,0" name="jetbrains.mps.lang.editor.diagram.testLanguage.editor.Diagram2_EditorBuilder_a" />
    </file>
  </root>
  <root nodeRef="r:38933db7-8021-49f1-94e7-c8fed36889bf(jetbrains.mps.lang.editor.diagram.testLanguage.editor)/8794120090374351700">
    <file name="Diagram2_DiagramTestTextual_Editor.java">
      <node id="8794120090374351700" at="14,0,15,0" concept="3" trace="myContextHints" />
      <node id="8794120090374351700" at="17,47,18,26" concept="8" />
      <node id="8794120090374351700" at="20,79,21,93" concept="8" />
      <node id="8794120090374351700" at="20,0,23,0" concept="6" trace="createEditorCell#(Ljetbrains/mps/openapi/editor/EditorContext;Lorg/jetbrains/mps/openapi/model/SNode;)Ljetbrains/mps/openapi/editor/cells/EditorCell;" />
      <node id="8794120090374351700" at="15,0,20,0" concept="6" trace="getContextHints#()Ljava/util/Collection;" />
      <scope id="8794120090374351700" at="17,47,18,26" />
      <scope id="8794120090374351700" at="20,79,21,93" />
      <scope id="8794120090374351700" at="20,0,23,0">
        <var name="editorContext" id="8794120090374351700" />
        <var name="node" id="8794120090374351700" />
      </scope>
      <scope id="8794120090374351700" at="15,0,20,0" />
      <unit id="8794120090374351700" at="13,0,24,0" name="jetbrains.mps.lang.editor.diagram.testLanguage.editor.Diagram2_DiagramTestTextual_Editor" />
    </file>
    <file name="Diagram2_DiagramTestTextual_EditorBuilder_a.java">
      <node id="8794120090374351700" at="31,107,32,19" concept="11" />
      <node id="8794120090374351700" at="32,19,33,18" concept="2" />
      <node id="8794120090374351700" at="38,26,39,18" concept="8" />
      <node id="8794120090374351700" at="42,39,43,39" concept="8" />
      <node id="8794120090374351700" at="46,50,47,103" concept="7" />
      <node id="8794120090374351700" at="47,103,48,48" concept="2" />
      <node id="8794120090374351700" at="48,48,49,28" concept="2" />
      <node id="8794120090374351700" at="49,28,50,65" concept="2" />
      <node id="8794120090374351700" at="50,65,51,57" concept="2" />
      <node id="8794120090374351700" at="51,57,52,57" concept="2" />
      <node id="8794120090374351700" at="52,57,53,59" concept="2" />
      <node id="8794120090374351700" at="53,59,54,57" concept="2" />
      <node id="8794120090374351700" at="54,57,55,22" concept="8" />
      <node id="822550549811970134" at="57,49,58,101" concept="7" />
      <node id="822550549811970134" at="58,101,59,47" concept="2" />
      <node id="822550549811970134" at="59,47,60,34" concept="2" />
      <node id="822550549811970134" at="60,34,61,22" concept="8" />
      <node id="822550549811970135" at="63,49,64,94" concept="7" />
      <node id="822550549811970135" at="64,94,65,47" concept="2" />
      <node id="822550549811970135" at="65,47,66,34" concept="7" />
      <node id="822550549811970135" at="66,34,67,60" concept="2" />
      <node id="822550549811970135" at="67,60,68,60" concept="2" />
      <node id="822550549811970135" at="68,60,69,40" concept="2" />
      <node id="822550549811970135" at="69,40,70,34" concept="2" />
      <node id="822550549811970135" at="70,34,71,22" concept="8" />
      <node id="8794120090374351700" at="73,51,74,103" concept="7" />
      <node id="8794120090374351700" at="74,103,75,49" concept="2" />
      <node id="8794120090374351700" at="75,49,76,34" concept="7" />
      <node id="8794120090374351700" at="76,34,77,58" concept="2" />
      <node id="8794120090374351700" at="77,58,78,40" concept="2" />
      <node id="8794120090374351700" at="78,40,79,58" concept="2" />
      <node id="8794120090374351700" at="79,58,80,58" concept="2" />
      <node id="8794120090374351700" at="80,58,81,61" concept="2" />
      <node id="8794120090374351700" at="81,61,82,58" concept="2" />
      <node id="8794120090374351700" at="82,58,83,58" concept="2" />
      <node id="8794120090374351700" at="83,58,84,58" concept="2" />
      <node id="8794120090374351700" at="84,58,85,61" concept="2" />
      <node id="8794120090374351700" at="85,61,86,22" concept="8" />
      <node id="822550549811970141" at="88,50,89,103" concept="7" />
      <node id="822550549811970141" at="89,103,90,48" concept="2" />
      <node id="822550549811970141" at="90,48,91,34" concept="2" />
      <node id="822550549811970141" at="91,34,92,22" concept="8" />
      <node id="822550549811970142" at="94,50,95,94" concept="7" />
      <node id="822550549811970142" at="95,94,96,48" concept="2" />
      <node id="822550549811970142" at="96,48,97,34" concept="7" />
      <node id="822550549811970142" at="97,34,98,54" concept="2" />
      <node id="822550549811970142" at="98,54,99,60" concept="2" />
      <node id="822550549811970142" at="99,60,100,40" concept="2" />
      <node id="822550549811970142" at="100,40,101,34" concept="2" />
      <node id="822550549811970142" at="101,34,102,22" concept="8" />
      <node id="8794120090374351700" at="104,53,105,159" concept="7" />
      <node id="8794120090374351700" at="105,159,106,91" concept="7" />
      <node id="8794120090374351700" at="106,91,107,50" concept="2" />
      <node id="8794120090374351700" at="107,50,108,34" concept="7" />
      <node id="8794120090374351700" at="108,34,109,68" concept="2" />
      <node id="8794120090374351700" at="109,68,110,58" concept="2" />
      <node id="8794120090374351700" at="110,58,111,60" concept="2" />
      <node id="8794120090374351700" at="111,60,112,40" concept="2" />
      <node id="8794120090374351700" at="112,40,113,49" concept="2" />
      <node id="8794120090374351700" at="113,49,114,22" concept="8" />
      <node id="8794120090374351700" at="117,102,118,50" concept="11" />
      <node id="8794120090374351700" at="120,66,121,93" concept="8" />
      <node id="8794120090374351700" at="123,57,124,65" concept="7" />
      <node id="8794120090374351700" at="124,65,125,58" concept="2" />
      <node id="8794120090374351700" at="125,58,126,25" concept="8" />
      <node id="8794120090374351700" at="128,41,129,34" concept="7" />
      <node id="8794120090374351700" at="129,34,130,42" concept="2" />
      <node id="8794120090374351700" at="130,42,131,49" concept="2" />
      <node id="8794120090374351700" at="131,49,132,23" concept="8" />
      <node id="8794120090374351700" at="135,96,136,134" concept="2" />
      <node id="8794120090374351700" at="137,34,138,142" concept="2" />
      <node id="8794120090374351700" at="138,142,139,146" concept="2" />
      <node id="8794120090374351700" at="141,122,142,397" concept="2" />
      <node id="822550549811970150" at="147,50,148,93" concept="7" />
      <node id="822550549811970150" at="148,93,149,48" concept="2" />
      <node id="822550549811970150" at="149,48,150,34" concept="7" />
      <node id="822550549811970150" at="150,34,151,60" concept="2" />
      <node id="822550549811970150" at="151,60,152,40" concept="2" />
      <node id="822550549811970150" at="152,40,153,34" concept="2" />
      <node id="822550549811970150" at="153,34,154,22" concept="8" />
      <node id="822550549811970152" at="156,50,157,108" concept="7" />
      <node id="822550549811970152" at="157,108,158,48" concept="2" />
      <node id="822550549811970152" at="158,48,159,34" concept="2" />
      <node id="822550549811970152" at="159,34,160,22" concept="8" />
      <node id="822550549811970153" at="162,50,163,94" concept="7" />
      <node id="822550549811970153" at="163,94,164,48" concept="2" />
      <node id="822550549811970153" at="164,48,165,34" concept="7" />
      <node id="822550549811970153" at="165,34,166,54" concept="2" />
      <node id="822550549811970153" at="166,54,167,60" concept="2" />
      <node id="822550549811970153" at="167,60,168,40" concept="2" />
      <node id="822550549811970153" at="168,40,169,34" concept="2" />
      <node id="822550549811970153" at="169,34,170,22" concept="8" />
      <node id="8794120090374351700" at="172,53,173,169" concept="7" />
      <node id="8794120090374351700" at="173,169,174,91" concept="7" />
      <node id="8794120090374351700" at="174,91,175,55" concept="2" />
      <node id="8794120090374351700" at="175,55,176,34" concept="7" />
      <node id="8794120090374351700" at="176,34,177,68" concept="2" />
      <node id="8794120090374351700" at="177,68,178,58" concept="2" />
      <node id="8794120090374351700" at="178,58,179,60" concept="2" />
      <node id="8794120090374351700" at="179,60,180,40" concept="2" />
      <node id="8794120090374351700" at="180,40,181,49" concept="2" />
      <node id="8794120090374351700" at="181,49,182,22" concept="8" />
      <node id="8794120090374351700" at="185,107,186,50" concept="11" />
      <node id="8794120090374351700" at="188,66,189,93" concept="8" />
      <node id="8794120090374351700" at="191,57,192,65" concept="7" />
      <node id="8794120090374351700" at="192,65,193,58" concept="2" />
      <node id="8794120090374351700" at="193,58,194,25" concept="8" />
      <node id="8794120090374351700" at="196,41,197,34" concept="7" />
      <node id="8794120090374351700" at="197,34,198,42" concept="2" />
      <node id="8794120090374351700" at="198,42,199,49" concept="2" />
      <node id="8794120090374351700" at="199,49,200,23" concept="8" />
      <node id="8794120090374351700" at="203,96,204,134" concept="2" />
      <node id="8794120090374351700" at="205,34,206,142" concept="2" />
      <node id="8794120090374351700" at="206,142,207,146" concept="2" />
      <node id="8794120090374351700" at="209,122,210,402" concept="2" />
      <node id="822550549811970161" at="215,49,216,94" concept="7" />
      <node id="822550549811970161" at="216,94,217,47" concept="2" />
      <node id="822550549811970161" at="217,47,218,34" concept="7" />
      <node id="822550549811970161" at="218,34,219,60" concept="2" />
      <node id="822550549811970161" at="219,60,220,40" concept="2" />
      <node id="822550549811970161" at="220,40,221,34" concept="2" />
      <node id="822550549811970161" at="221,34,222,22" concept="8" />
      <node id="8794120090374351700" at="28,0,30,0" concept="3" trace="myNode" />
      <node id="8794120090374351700" at="42,0,45,0" concept="6" trace="createCell#()Ljetbrains/mps/openapi/editor/cells/EditorCell;" />
      <node id="8794120090374351700" at="117,0,120,0" concept="1" trace="mainNodesListHandler_b472j3_c2a#(Lorg/jetbrains/mps/openapi/model/SNode;Ljava/lang/String;Ljetbrains/mps/openapi/editor/EditorContext;)V" />
      <node id="8794120090374351700" at="120,0,123,0" concept="6" trace="createNodeToInsert#(Ljetbrains/mps/openapi/editor/EditorContext;)Lorg/jetbrains/mps/openapi/model/SNode;" />
      <node id="8794120090374351700" at="140,9,143,9" concept="5" />
      <node id="8794120090374351700" at="185,0,188,0" concept="1" trace="nodeConnectorsListHandler_b472j3_g2a#(Lorg/jetbrains/mps/openapi/model/SNode;Ljava/lang/String;Ljetbrains/mps/openapi/editor/EditorContext;)V" />
      <node id="8794120090374351700" at="188,0,191,0" concept="6" trace="createNodeToInsert#(Ljetbrains/mps/openapi/editor/EditorContext;)Lorg/jetbrains/mps/openapi/model/SNode;" />
      <node id="8794120090374351700" at="208,9,211,9" concept="5" />
      <node id="8794120090374351700" at="31,0,35,0" concept="1" trace="Diagram2_DiagramTestTextual_EditorBuilder_a#(Ljetbrains/mps/openapi/editor/EditorContext;Lorg/jetbrains/mps/openapi/model/SNode;)V" />
      <node id="8794120090374351700" at="136,134,140,9" concept="5" />
      <node id="8794120090374351700" at="204,134,208,9" concept="5" />
      <node id="8794120090374351700" at="36,0,41,0" concept="6" trace="getNode#()Lorg/jetbrains/mps/openapi/model/SNode;" />
      <node id="8794120090374351700" at="123,0,128,0" concept="6" trace="createNodeCell#(Lorg/jetbrains/mps/openapi/model/SNode;)Ljetbrains/mps/openapi/editor/cells/EditorCell;" />
      <node id="8794120090374351700" at="191,0,196,0" concept="6" trace="createNodeCell#(Lorg/jetbrains/mps/openapi/model/SNode;)Ljetbrains/mps/openapi/editor/cells/EditorCell;" />
      <node id="822550549811970134" at="57,0,63,0" concept="6" trace="createConstant_b472j3_a0#()Ljetbrains/mps/openapi/editor/cells/EditorCell;" />
      <node id="822550549811970141" at="88,0,94,0" concept="6" trace="createConstant_b472j3_a2a#()Ljetbrains/mps/openapi/editor/cells/EditorCell;" />
      <node id="8794120090374351700" at="128,0,134,0" concept="6" trace="createEmptyCell#()Ljetbrains/mps/openapi/editor/cells/EditorCell;" />
      <node id="822550549811970152" at="156,0,162,0" concept="6" trace="createConstant_b472j3_e2a#()Ljetbrains/mps/openapi/editor/cells/EditorCell;" />
      <node id="8794120090374351700" at="196,0,202,0" concept="6" trace="createEmptyCell#()Ljetbrains/mps/openapi/editor/cells/EditorCell;" />
      <node id="822550549811970150" at="147,0,156,0" concept="6" trace="createConstant_b472j3_d2a#()Ljetbrains/mps/openapi/editor/cells/EditorCell;" />
      <node id="822550549811970161" at="215,0,224,0" concept="6" trace="createConstant_b472j3_d0#()Ljetbrains/mps/openapi/editor/cells/EditorCell;" />
      <node id="822550549811970135" at="63,0,73,0" concept="6" trace="createConstant_b472j3_b0#()Ljetbrains/mps/openapi/editor/cells/EditorCell;" />
      <node id="822550549811970142" at="94,0,104,0" concept="6" trace="createConstant_b472j3_b2a#()Ljetbrains/mps/openapi/editor/cells/EditorCell;" />
      <node id="8794120090374351700" at="134,86,144,7" concept="5" />
      <node id="822550549811970153" at="162,0,172,0" concept="6" trace="createConstant_b472j3_f2a#()Ljetbrains/mps/openapi/editor/cells/EditorCell;" />
      <node id="8794120090374351700" at="202,86,212,7" concept="5" />
      <node id="8794120090374351700" at="46,0,57,0" concept="6" trace="createCollection_b472j3_a#()Ljetbrains/mps/openapi/editor/cells/EditorCell;" />
      <node id="8794120090374351700" at="104,0,116,0" concept="6" trace="createRefNodeList_b472j3_c2a#()Ljetbrains/mps/openapi/editor/cells/EditorCell;" />
      <node id="8794120090374351700" at="134,0,146,0" concept="6" trace="installElementCellActions#(Lorg/jetbrains/mps/openapi/model/SNode;Ljetbrains/mps/openapi/editor/cells/EditorCell;)V" />
      <node id="8794120090374351700" at="172,0,184,0" concept="6" trace="createRefNodeList_b472j3_g2a#()Ljetbrains/mps/openapi/editor/cells/EditorCell;" />
      <node id="8794120090374351700" at="202,0,214,0" concept="6" trace="installElementCellActions#(Lorg/jetbrains/mps/openapi/model/SNode;Ljetbrains/mps/openapi/editor/cells/EditorCell;)V" />
      <node id="8794120090374351700" at="73,0,88,0" concept="6" trace="createCollection_b472j3_c0#()Ljetbrains/mps/openapi/editor/cells/EditorCell;" />
      <scope id="8794120090374351700" at="38,26,39,18" />
      <scope id="8794120090374351700" at="42,39,43,39" />
      <scope id="8794120090374351700" at="117,102,118,50" />
      <scope id="8794120090374351700" at="120,66,121,93" />
      <scope id="8794120090374351700" at="141,122,142,397" />
      <scope id="8794120090374351700" at="185,107,186,50" />
      <scope id="8794120090374351700" at="188,66,189,93" />
      <scope id="8794120090374351700" at="209,122,210,402" />
      <scope id="8794120090374351700" at="31,107,33,18" />
      <scope id="8794120090374351700" at="137,34,139,146" />
      <scope id="8794120090374351700" at="205,34,207,146" />
      <scope id="8794120090374351700" at="42,0,45,0" />
      <scope id="8794120090374351700" at="117,0,120,0">
        <var name="childRole" id="8794120090374351700" />
        <var name="context" id="8794120090374351700" />
        <var name="ownerNode" id="8794120090374351700" />
      </scope>
      <scope id="8794120090374351700" at="120,0,123,0">
        <var name="editorContext" id="8794120090374351700" />
      </scope>
      <scope id="8794120090374351700" at="123,57,126,25">
        <var name="elementCell" id="8794120090374351700" />
      </scope>
      <scope id="8794120090374351700" at="185,0,188,0">
        <var name="childRole" id="8794120090374351700" />
        <var name="context" id="8794120090374351700" />
        <var name="ownerNode" id="8794120090374351700" />
      </scope>
      <scope id="8794120090374351700" at="188,0,191,0">
        <var name="editorContext" id="8794120090374351700" />
      </scope>
      <scope id="8794120090374351700" at="191,57,194,25">
        <var name="elementCell" id="8794120090374351700" />
      </scope>
      <scope id="8794120090374351700" at="31,0,35,0">
        <var name="context" id="8794120090374351700" />
        <var name="node" id="8794120090374351700" />
      </scope>
      <scope id="822550549811970134" at="57,49,61,22">
        <var name="editorCell" id="822550549811970134" />
      </scope>
      <scope id="822550549811970141" at="88,50,92,22">
        <var name="editorCell" id="822550549811970141" />
      </scope>
      <scope id="8794120090374351700" at="128,41,132,23">
        <var name="emptyCell" id="8794120090374351700" />
      </scope>
      <scope id="822550549811970152" at="156,50,160,22">
        <var name="editorCell" id="822550549811970152" />
      </scope>
      <scope id="8794120090374351700" at="196,41,200,23">
        <var name="emptyCell" id="8794120090374351700" />
      </scope>
      <scope id="8794120090374351700" at="36,0,41,0" />
      <scope id="8794120090374351700" at="123,0,128,0">
        <var name="elementNode" id="8794120090374351700" />
      </scope>
      <scope id="8794120090374351700" at="191,0,196,0">
        <var name="elementNode" id="8794120090374351700" />
      </scope>
      <scope id="822550549811970134" at="57,0,63,0" />
      <scope id="822550549811970141" at="88,0,94,0" />
      <scope id="8794120090374351700" at="128,0,134,0" />
      <scope id="822550549811970152" at="156,0,162,0" />
      <scope id="8794120090374351700" at="196,0,202,0" />
      <scope id="822550549811970150" at="147,50,154,22">
        <var name="editorCell" id="822550549811970150" />
        <var name="style" id="822550549811970150" />
      </scope>
      <scope id="822550549811970161" at="215,49,222,22">
        <var name="editorCell" id="822550549811970161" />
        <var name="style" id="822550549811970161" />
      </scope>
      <scope id="822550549811970135" at="63,49,71,22">
        <var name="editorCell" id="822550549811970135" />
        <var name="style" id="822550549811970135" />
      </scope>
      <scope id="822550549811970142" at="94,50,102,22">
        <var name="editorCell" id="822550549811970142" />
        <var name="style" id="822550549811970142" />
      </scope>
      <scope id="8794120090374351700" at="135,96,143,9" />
      <scope id="822550549811970153" at="162,50,170,22">
        <var name="editorCell" id="822550549811970153" />
        <var name="style" id="822550549811970153" />
      </scope>
      <scope id="8794120090374351700" at="203,96,211,9" />
      <scope id="8794120090374351700" at="46,50,55,22">
        <var name="editorCell" id="8794120090374351700" />
      </scope>
      <scope id="822550549811970150" at="147,0,156,0" />
      <scope id="822550549811970161" at="215,0,224,0" />
      <scope id="822550549811970135" at="63,0,73,0" />
      <scope id="822550549811970142" at="94,0,104,0" />
      <scope id="8794120090374351700" at="104,53,114,22">
        <var name="editorCell" id="8794120090374351700" />
        <var name="handler" id="8794120090374351700" />
        <var name="style" id="8794120090374351700" />
      </scope>
      <scope id="8794120090374351700" at="134,86,144,7" />
      <scope id="822550549811970153" at="162,0,172,0" />
      <scope id="8794120090374351700" at="172,53,182,22">
        <var name="editorCell" id="8794120090374351700" />
        <var name="handler" id="8794120090374351700" />
        <var name="style" id="8794120090374351700" />
      </scope>
      <scope id="8794120090374351700" at="202,86,212,7" />
      <scope id="8794120090374351700" at="46,0,57,0" />
      <scope id="8794120090374351700" at="104,0,116,0" />
      <scope id="8794120090374351700" at="134,0,146,0">
        <var name="elementCell" id="8794120090374351700" />
        <var name="elementNode" id="8794120090374351700" />
      </scope>
      <scope id="8794120090374351700" at="172,0,184,0" />
      <scope id="8794120090374351700" at="202,0,214,0">
        <var name="elementCell" id="8794120090374351700" />
        <var name="elementNode" id="8794120090374351700" />
      </scope>
      <scope id="8794120090374351700" at="73,51,86,22">
        <var name="editorCell" id="8794120090374351700" />
        <var name="style" id="8794120090374351700" />
      </scope>
      <scope id="8794120090374351700" at="73,0,88,0" />
      <unit id="8794120090374351700" at="116,0,147,0" name="jetbrains.mps.lang.editor.diagram.testLanguage.editor.Diagram2_DiagramTestTextual_EditorBuilder_a$mainNodesListHandler_b472j3_c2a" />
      <unit id="8794120090374351700" at="184,0,215,0" name="jetbrains.mps.lang.editor.diagram.testLanguage.editor.Diagram2_DiagramTestTextual_EditorBuilder_a$nodeConnectorsListHandler_b472j3_g2a" />
      <unit id="8794120090374351700" at="27,0,225,0" name="jetbrains.mps.lang.editor.diagram.testLanguage.editor.Diagram2_DiagramTestTextual_EditorBuilder_a" />
    </file>
  </root>
  <root nodeRef="r:38933db7-8021-49f1-94e7-c8fed36889bf(jetbrains.mps.lang.editor.diagram.testLanguage.editor)/8794120090374394951">
    <file name="Node_Editor.java">
      <node id="8794120090374394951" at="11,79,12,70" concept="8" />
      <node id="8794120090374394951" at="11,0,14,0" concept="6" trace="createEditorCell#(Ljetbrains/mps/openapi/editor/EditorContext;Lorg/jetbrains/mps/openapi/model/SNode;)Ljetbrains/mps/openapi/editor/cells/EditorCell;" />
      <scope id="8794120090374394951" at="11,79,12,70" />
      <scope id="8794120090374394951" at="11,0,14,0">
        <var name="editorContext" id="8794120090374394951" />
        <var name="node" id="8794120090374394951" />
      </scope>
      <unit id="8794120090374394951" at="10,0,15,0" name="jetbrains.mps.lang.editor.diagram.testLanguage.editor.Node_Editor" />
    </file>
    <file name="Node_EditorBuilder_a.java">
      <node id="8794120090374394951" at="39,84,40,19" concept="11" />
      <node id="8794120090374394951" at="40,19,41,18" concept="2" />
      <node id="8794120090374394951" at="46,26,47,18" concept="8" />
      <node id="8794120090374394951" at="50,39,51,40" concept="8" />
      <node id="8794120090374394951" at="54,51,55,103" concept="7" />
      <node id="8794120090374394951" at="55,103,56,49" concept="2" />
      <node id="8794120090374394951" at="56,49,57,28" concept="2" />
      <node id="8794120090374394951" at="57,28,58,65" concept="2" />
      <node id="8794120090374394951" at="58,65,59,92" concept="2" />
      <node id="8794120090374394951" at="59,92,60,22" concept="8" />
      <node id="8794120090374394951" at="63,0,64,0" concept="3" trace="myPropertyCell_aofvvp_a0a" />
      <node id="8794120090374394951" at="64,0,65,0" concept="3" trace="myPropertyCell_aofvvp_a1a" />
      <node id="8794120090374394951" at="65,83,66,33" concept="11" />
      <node id="8794120090374394951" at="68,55,69,174" concept="8" />
      <node id="8794120090374394951" at="71,65,72,174" concept="2" />
      <node id="8794120090374394951" at="74,8,75,47" concept="2" />
      <node id="8794120090374394951" at="75,47,76,206" concept="2" />
      <node id="8794120090374394951" at="78,55,79,174" concept="8" />
      <node id="8794120090374394951" at="81,65,82,174" concept="2" />
      <node id="8794120090374394951" at="84,8,85,47" concept="2" />
      <node id="8794120090374394951" at="85,47,86,206" concept="2" />
      <node id="8794120090374394951" at="86,206,87,20" concept="2" />
      <node id="8794120090374394951" at="89,31,90,39" concept="2" />
      <node id="8794120090374394951" at="90,39,91,46" concept="2" />
      <node id="8794120090374394951" at="91,46,92,46" concept="2" />
      <node id="8794120090374394951" at="97,95,98,53" concept="2" />
      <node id="8794120090374394951" at="98,53,99,62" concept="7" />
      <node id="8794120090374394951" at="104,103,105,61" concept="2" />
      <node id="8794120090374394951" at="107,39,108,77" concept="2" />
      <node id="8794120090374394951" at="112,39,113,77" concept="2" />
      <node id="8794120090374394951" at="117,55,118,91" concept="2" />
      <node id="8794120090374394951" at="118,91,119,91" concept="2" />
      <node id="8794120090374394951" at="121,22,122,130" concept="2" />
      <node id="8794120090374394951" at="122,130,123,130" concept="2" />
      <node id="8794120090374394951" at="127,14,128,51" concept="7" />
      <node id="8794120090374394951" at="131,49,132,80" concept="2" />
      <node id="8794120090374394951" at="140,45,141,27" concept="8" />
      <node id="8794120090374394951" at="143,17,144,69" concept="2" />
      <node id="8794120090374394951" at="145,71,146,63" concept="2" />
      <node id="8794120090374394951" at="151,45,152,57" concept="7" />
      <node id="8794120090374394951" at="153,40,154,23" concept="8" />
      <node id="8794120090374394951" at="155,15,156,55" concept="2" />
      <node id="8794120090374394951" at="156,55,157,55" concept="2" />
      <node id="8794120090374394951" at="157,55,158,41" concept="2" />
      <node id="8794120090374394951" at="158,41,159,42" concept="2" />
      <node id="8794120090374394951" at="168,95,169,53" concept="2" />
      <node id="8794120090374394951" at="169,53,170,53" concept="7" />
      <node id="8794120090374394951" at="171,36,172,19" concept="8" />
      <node id="8794120090374394951" at="173,11,174,78" concept="7" />
      <node id="8794120090374394951" at="175,36,176,19" concept="8" />
      <node id="8794120090374394951" at="177,11,178,90" concept="2" />
      <node id="8794120090374394951" at="178,90,179,114" concept="2" />
      <node id="8794120090374394951" at="179,114,180,69" concept="7" />
      <node id="8794120090374394951" at="180,69,181,97" concept="2" />
      <node id="8794120090374394951" at="181,97,182,113" concept="2" />
      <node id="8794120090374394951" at="185,34,186,23" concept="8" />
      <node id="8794120090374394951" at="187,15,188,50" concept="7" />
      <node id="8794120090374394951" at="188,50,189,49" concept="7" />
      <node id="8794120090374394951" at="189,49,190,58" concept="2" />
      <node id="8794120090374394951" at="190,58,191,148" concept="2" />
      <node id="8794120090374394951" at="193,14,194,0" concept="10" />
      <node id="8794120090374394951" at="36,0,38,0" concept="3" trace="myNode" />
      <node id="8794120090374394951" at="50,0,53,0" concept="6" trace="createCell#()Ljetbrains/mps/openapi/editor/cells/EditorCell;" />
      <node id="8794120090374394951" at="68,0,71,0" concept="6" trace="getModelPropertyValueImpl#()Ljava/lang/Integer;" />
      <node id="8794120090374394951" at="71,0,74,0" concept="6" trace="setModelPropertyValueImpl#(Ljava/lang/Integer;)V" />
      <node id="8794120090374394951" at="78,0,81,0" concept="6" trace="getModelPropertyValueImpl#()Ljava/lang/Integer;" />
      <node id="8794120090374394951" at="81,0,84,0" concept="6" trace="setModelPropertyValueImpl#(Ljava/lang/Integer;)V" />
      <node id="8794120090374394951" at="107,0,110,0" concept="6" trace="run#()V" />
      <node id="8794120090374394951" at="112,0,115,0" concept="6" trace="run#()V" />
      <node id="8794120090374394951" at="130,48,133,15" concept="5" />
      <node id="8794120090374394951" at="139,97,142,19" concept="5" />
      <node id="8794120090374394951" at="152,57,155,15" concept="5" />
      <node id="8794120090374394951" at="170,53,173,11" concept="5" />
      <node id="8794120090374394951" at="174,78,177,11" concept="5" />
      <node id="8794120090374394951" at="184,46,187,15" concept="5" />
      <node id="8794120090374394951" at="39,0,43,0" concept="1" trace="Node_EditorBuilder_a#(Ljetbrains/mps/openapi/editor/EditorContext;Lorg/jetbrains/mps/openapi/model/SNode;)V" />
      <node id="8794120090374394951" at="117,0,121,0" concept="6" trace="set#(Ljetbrains/jetpad/geometry/Rectangle;)V" />
      <node id="8794120090374394951" at="44,0,49,0" concept="6" trace="getNode#()Lorg/jetbrains/mps/openapi/model/SNode;" />
      <node id="8794120090374394951" at="89,0,94,0" concept="6" trace="synchronize#()V" />
      <node id="8794120090374394951" at="105,61,110,22" concept="2" />
      <node id="8794120090374394951" at="110,22,115,22" concept="2" />
      <node id="8794120090374394951" at="130,0,135,0" concept="6" trace="set#(Ljava/lang/Boolean;)V" />
      <node id="8794120090374394951" at="138,31,143,17" concept="4" />
      <node id="8794120090374394951" at="115,22,121,22" concept="2" />
      <node id="8794120090374394951" at="128,51,135,14" concept="2" />
      <node id="8794120090374394951" at="54,0,62,0" concept="6" trace="createDiagramNode_aofvvp_a#()Ljetbrains/mps/openapi/editor/cells/EditorCell;" />
      <node id="8794120090374394951" at="66,33,74,8" concept="2" />
      <node id="8794120090374394951" at="76,206,84,8" concept="2" />
      <node id="8794120090374394951" at="184,0,193,0" concept="6" trace="set#(Ljetbrains/jetpad/geometry/Rectangle;)V" />
      <node id="8794120090374394951" at="137,49,147,15" concept="5" />
      <node id="8794120090374394951" at="151,0,161,0" concept="6" trace="set#(Ljetbrains/jetpad/geometry/Rectangle;)V" />
      <node id="8794120090374394951" at="182,113,193,14" concept="2" />
      <node id="8794120090374394951" at="137,0,149,0" concept="6" trace="set#(Ljava/lang/Boolean;)V" />
      <node id="8794120090374394951" at="149,14,161,14" concept="2" />
      <node id="8794120090374394951" at="135,14,149,14" concept="2" />
      <node id="8794120090374394951" at="103,0,125,0" concept="6" trace="registerSynchronizers#(Ljetbrains/jetpad/mapper/Mapper/SynchronizersConfiguration;)V" />
      <node id="8794120090374394951" at="65,0,89,0" concept="1" trace="BlockCellImpl_aofvvp_a#(Ljetbrains/mps/openapi/editor/EditorContext;Lorg/jetbrains/mps/openapi/model/SNode;)V" />
      <node id="8794120090374394951" at="101,93,125,16" concept="8" />
      <node id="8794120090374394951" at="101,0,127,0" concept="6" trace="createMapper#(Ljava/lang/String;)Ljetbrains/jetpad/mapper/Mapper;" />
      <node id="8794120090374394951" at="99,62,127,14" concept="2" />
      <node id="8794120090374394951" at="167,0,196,0" concept="6" trace="registerSynchronizers#(Ljetbrains/jetpad/mapper/Mapper/SynchronizersConfiguration;)V" />
      <node id="8794120090374394951" at="165,70,196,8" concept="8" />
      <node id="8794120090374394951" at="165,0,198,0" concept="6" trace="createDecorationMapper#()Ljetbrains/jetpad/mapper/Mapper;" />
      <node id="8794120090374394951" at="96,0,163,0" concept="6" trace="registerSynchronizers#(Ljetbrains/jetpad/mapper/Mapper/SynchronizersConfiguration;)V" />
      <node id="8794120090374394951" at="94,58,163,8" concept="8" />
      <node id="8794120090374394951" at="94,0,165,0" concept="6" trace="createMapper#()Ljetbrains/jetpad/mapper/Mapper;" />
      <scope id="8794120090374394951" at="46,26,47,18" />
      <scope id="8794120090374394951" at="50,39,51,40" />
      <scope id="8794120090374394951" at="68,55,69,174" />
      <scope id="8794120090374394951" at="71,65,72,174" />
      <scope id="8794120090374394951" at="78,55,79,174" />
      <scope id="8794120090374394951" at="81,65,82,174" />
      <scope id="8794120090374394951" at="107,39,108,77" />
      <scope id="8794120090374394951" at="112,39,113,77" />
      <scope id="8794120090374394951" at="131,49,132,80" />
      <scope id="8794120090374394951" at="140,45,141,27" />
      <scope id="8794120090374394951" at="145,71,146,63" />
      <scope id="8794120090374394951" at="153,40,154,23" />
      <scope id="8794120090374394951" at="171,36,172,19" />
      <scope id="8794120090374394951" at="175,36,176,19" />
      <scope id="8794120090374394951" at="185,34,186,23" />
      <scope id="8794120090374394951" at="39,84,41,18" />
      <scope id="8794120090374394951" at="117,55,119,91" />
      <scope id="8794120090374394951" at="50,0,53,0" />
      <scope id="8794120090374394951" at="68,0,71,0" />
      <scope id="8794120090374394951" at="71,0,74,0">
        <var name="value" id="8794120090374394951" />
      </scope>
      <scope id="8794120090374394951" at="78,0,81,0" />
      <scope id="8794120090374394951" at="81,0,84,0">
        <var name="value" id="8794120090374394951" />
      </scope>
      <scope id="8794120090374394951" at="89,31,92,46" />
      <scope id="8794120090374394951" at="107,0,110,0" />
      <scope id="8794120090374394951" at="112,0,115,0" />
      <scope id="8794120090374394951" at="130,48,133,15" />
      <scope id="8794120090374394951" at="139,97,142,19" />
      <scope id="8794120090374394951" at="39,0,43,0">
        <var name="context" id="8794120090374394951" />
        <var name="node" id="8794120090374394951" />
      </scope>
      <scope id="8794120090374394951" at="117,0,121,0">
        <var name="bounds" id="8794120090374394951" />
      </scope>
      <scope id="8794120090374394951" at="44,0,49,0" />
      <scope id="8794120090374394951" at="89,0,94,0" />
      <scope id="8794120090374394951" at="130,0,135,0">
        <var name="isFocused" id="8794120090374394951" />
      </scope>
      <scope id="8794120090374394951" at="138,31,143,17">
        <var name="view" id="8794120090374394951" />
      </scope>
      <scope id="8794120090374394951" at="54,51,60,22">
        <var name="editorCell" id="8794120090374394951" />
      </scope>
      <scope id="8794120090374394951" at="138,31,144,69" />
      <scope id="8794120090374394951" at="184,46,191,148">
        <var name="positionDelta" id="8794120090374394951" />
        <var name="sizeDelta" id="8794120090374394951" />
      </scope>
      <scope id="8794120090374394951" at="54,0,62,0" />
      <scope id="8794120090374394951" at="151,45,159,42">
        <var name="diagramCell" id="8794120090374394951" />
      </scope>
      <scope id="8794120090374394951" at="184,0,193,0">
        <var name="delta" id="8794120090374394951" />
      </scope>
      <scope id="8794120090374394951" at="137,49,147,15" />
      <scope id="8794120090374394951" at="151,0,161,0">
        <var name="rect" id="8794120090374394951" />
      </scope>
      <scope id="8794120090374394951" at="137,0,149,0">
        <var name="isSelected" id="8794120090374394951" />
      </scope>
      <scope id="8794120090374394951" at="104,103,123,130" />
      <scope id="8794120090374394951" at="65,83,87,20" />
      <scope id="8794120090374394951" at="103,0,125,0">
        <var name="configuration" id="8794120090374394951" />
      </scope>
      <scope id="8794120090374394951" at="65,0,89,0">
        <var name="editorContext" id="8794120090374394951" />
        <var name="node" id="8794120090374394951" />
      </scope>
      <scope id="8794120090374394951" at="101,93,125,16" />
      <scope id="8794120090374394951" at="101,0,127,0">
        <var name="block" id="8794120090374394951" />
      </scope>
      <scope id="8794120090374394951" at="168,95,194,0">
        <var name="blockMapper" id="8794120090374394951" />
        <var name="contentView" id="8794120090374394951" />
        <var name="diagramCell" id="8794120090374394951" />
      </scope>
      <scope id="8794120090374394951" at="167,0,196,0">
        <var name="configuration" id="8794120090374394951" />
      </scope>
      <scope id="8794120090374394951" at="165,70,196,8" />
      <scope id="8794120090374394951" at="165,0,198,0" />
      <scope id="8794120090374394951" at="97,95,161,14">
        <var name="diagramNodeView" id="8794120090374394951" />
        <var name="targetView" id="8794120090374394951" />
      </scope>
      <scope id="8794120090374394951" at="96,0,163,0">
        <var name="configuration" id="8794120090374394951" />
      </scope>
      <scope id="8794120090374394951" at="94,58,163,8" />
      <scope id="8794120090374394951" at="94,0,165,0" />
      <unit id="8794120090374394951" at="106,115,110,19" name="jetbrains.mps.lang.editor.diagram.testLanguage.editor.Node_EditorBuilder_a$BlockCellImpl_aofvvp_a$3$1$1$1" />
      <unit id="8794120090374394951" at="111,115,115,19" name="jetbrains.mps.lang.editor.diagram.testLanguage.editor.Node_EditorBuilder_a$BlockCellImpl_aofvvp_a$3$1$1$2" />
      <unit id="8794120090374394951" at="116,88,121,19" name="jetbrains.mps.lang.editor.diagram.testLanguage.editor.Node_EditorBuilder_a$BlockCellImpl_aofvvp_a$3$1$1$3" />
      <unit id="8794120090374394951" at="129,80,135,11" name="jetbrains.mps.lang.editor.diagram.testLanguage.editor.Node_EditorBuilder_a$BlockCellImpl_aofvvp_a$3$2" />
      <unit id="8794120090374394951" at="67,38,74,7" name="jetbrains.mps.lang.editor.diagram.testLanguage.editor.Node_EditorBuilder_a$BlockCellImpl_aofvvp_a$1" />
      <unit id="8794120090374394951" at="77,38,84,7" name="jetbrains.mps.lang.editor.diagram.testLanguage.editor.Node_EditorBuilder_a$BlockCellImpl_aofvvp_a$2" />
      <unit id="8794120090374394951" at="183,83,193,11" name="jetbrains.mps.lang.editor.diagram.testLanguage.editor.Node_EditorBuilder_a$BlockCellImpl_aofvvp_a$4$1" />
      <unit id="8794120090374394951" at="150,79,161,11" name="jetbrains.mps.lang.editor.diagram.testLanguage.editor.Node_EditorBuilder_a$BlockCellImpl_aofvvp_a$3$4" />
      <unit id="8794120090374394951" at="136,74,149,11" name="jetbrains.mps.lang.editor.diagram.testLanguage.editor.Node_EditorBuilder_a$BlockCellImpl_aofvvp_a$3$3" />
      <unit id="8794120090374394951" at="102,25,125,15" name="jetbrains.mps.lang.editor.diagram.testLanguage.editor.Node_EditorBuilder_a$BlockCellImpl_aofvvp_a$3$1$1" />
      <unit id="8794120090374394951" at="100,134,127,11" name="jetbrains.mps.lang.editor.diagram.testLanguage.editor.Node_EditorBuilder_a$BlockCellImpl_aofvvp_a$3$1" />
      <unit id="8794120090374394951" at="166,17,196,7" name="jetbrains.mps.lang.editor.diagram.testLanguage.editor.Node_EditorBuilder_a$BlockCellImpl_aofvvp_a$4" />
      <unit id="8794120090374394951" at="95,17,163,7" name="jetbrains.mps.lang.editor.diagram.testLanguage.editor.Node_EditorBuilder_a$BlockCellImpl_aofvvp_a$3" />
      <unit id="8794120090374394951" at="62,0,199,0" name="jetbrains.mps.lang.editor.diagram.testLanguage.editor.Node_EditorBuilder_a$BlockCellImpl_aofvvp_a" />
      <unit id="8794120090374394951" at="35,0,200,0" name="jetbrains.mps.lang.editor.diagram.testLanguage.editor.Node_EditorBuilder_a" />
    </file>
  </root>
  <root nodeRef="r:38933db7-8021-49f1-94e7-c8fed36889bf(jetbrains.mps.lang.editor.diagram.testLanguage.editor)/8794120090375983405">
    <file name="Node_DiagramTestTextual_Editor.java">
<<<<<<< HEAD
      <node id="8794120090375983405" at="14,0,15,0" concept="3" trace="myContextHints" />
      <node id="8794120090375983405" at="17,47,18,26" concept="8" />
      <node id="8794120090375983405" at="20,79,21,89" concept="8" />
      <node id="8794120090375983405" at="20,0,23,0" concept="6" trace="createEditorCell#(Ljetbrains/mps/openapi/editor/EditorContext;Lorg/jetbrains/mps/openapi/model/SNode;)Ljetbrains/mps/openapi/editor/cells/EditorCell;" />
      <node id="8794120090375983405" at="15,0,20,0" concept="6" trace="getContextHints#()Ljava/util/Collection;" />
      <scope id="8794120090375983405" at="17,47,18,26" />
      <scope id="8794120090375983405" at="20,79,21,89" />
      <scope id="8794120090375983405" at="20,0,23,0">
        <var name="editorContext" id="8794120090375983405" />
        <var name="node" id="8794120090375983405" />
      </scope>
      <scope id="8794120090375983405" at="15,0,20,0" />
      <unit id="8794120090375983405" at="13,0,24,0" name="jetbrains.mps.lang.editor.diagram.testLanguage.editor.Node_DiagramTestTextual_Editor" />
    </file>
    <file name="Node_DiagramTestTextual_EditorBuilder_a.java">
      <node id="8794120090375983405" at="23,103,24,19" concept="11" />
      <node id="8794120090375983405" at="24,19,25,18" concept="2" />
      <node id="8794120090375983405" at="30,26,31,18" concept="8" />
      <node id="8794120090375983405" at="34,39,35,39" concept="8" />
      <node id="8794120090375983405" at="38,50,39,103" concept="7" />
      <node id="8794120090375983405" at="39,103,40,48" concept="2" />
      <node id="8794120090375983405" at="40,48,41,28" concept="2" />
      <node id="8794120090375983405" at="41,28,42,65" concept="2" />
      <node id="8794120090375983405" at="42,65,43,57" concept="2" />
      <node id="8794120090375983405" at="43,57,44,57" concept="2" />
      <node id="8794120090375983405" at="44,57,45,57" concept="2" />
      <node id="8794120090375983405" at="45,57,46,57" concept="2" />
      <node id="8794120090375983405" at="46,57,47,57" concept="2" />
      <node id="8794120090375983405" at="47,57,48,57" concept="2" />
      <node id="8794120090375983405" at="48,57,49,57" concept="2" />
      <node id="8794120090375983405" at="49,57,50,57" concept="2" />
      <node id="8794120090375983405" at="50,57,51,57" concept="2" />
      <node id="8794120090375983405" at="51,57,52,57" concept="2" />
      <node id="8794120090375983405" at="52,57,53,22" concept="8" />
      <node id="8794120090375983509" at="55,49,56,97" concept="7" />
      <node id="8794120090375983509" at="56,97,57,47" concept="2" />
      <node id="8794120090375983509" at="57,47,58,34" concept="2" />
      <node id="8794120090375983509" at="58,34,59,22" concept="8" />
      <node id="8794120090375983510" at="61,49,62,94" concept="7" />
      <node id="8794120090375983510" at="62,94,63,47" concept="2" />
      <node id="8794120090375983510" at="63,47,64,34" concept="7" />
      <node id="8794120090375983510" at="64,34,65,54" concept="2" />
      <node id="8794120090375983510" at="65,54,66,60" concept="2" />
      <node id="8794120090375983510" at="66,60,67,55" concept="2" />
      <node id="8794120090375983510" at="67,55,68,40" concept="2" />
      <node id="8794120090375983510" at="68,40,69,34" concept="2" />
      <node id="8794120090375983510" at="69,34,70,22" concept="8" />
      <node id="8794120090375983514" at="72,49,73,94" concept="7" />
      <node id="8794120090375983514" at="73,94,74,47" concept="2" />
      <node id="8794120090375983514" at="74,47,75,34" concept="2" />
      <node id="8794120090375983514" at="75,34,76,22" concept="8" />
      <node id="8794120090375983515" at="78,49,79,94" concept="7" />
      <node id="8794120090375983515" at="79,94,80,47" concept="2" />
      <node id="8794120090375983515" at="80,47,81,34" concept="7" />
      <node id="8794120090375983515" at="81,34,82,54" concept="2" />
      <node id="8794120090375983515" at="82,54,83,40" concept="2" />
      <node id="8794120090375983515" at="83,40,84,34" concept="2" />
      <node id="8794120090375983515" at="84,34,85,22" concept="8" />
      <node id="8794120090375983517" at="87,49,88,89" concept="7" />
      <node id="8794120090375983517" at="88,89,89,26" concept="2" />
      <node id="8794120090375983517" at="89,26,90,39" concept="2" />
      <node id="8794120090375983517" at="90,39,91,26" concept="7" />
      <node id="8794120090375983517" at="91,26,92,63" concept="2" />
      <node id="8794120090375983517" at="92,63,93,39" concept="2" />
      <node id="8794120090375983517" at="93,39,94,73" concept="2" />
      <node id="8794120090375983517" at="94,73,95,57" concept="7" />
      <node id="8794120090375983517" at="95,57,96,59" concept="7" />
      <node id="8794120090375983517" at="97,35,98,87" concept="7" />
      <node id="8794120090375983517" at="98,87,99,94" concept="8" />
      <node id="8794120090375983517" at="100,10,101,22" concept="8" />
      <node id="8794120090375983518" at="103,49,104,94" concept="7" />
      <node id="8794120090375983518" at="104,94,105,47" concept="2" />
      <node id="8794120090375983518" at="105,47,106,34" concept="7" />
      <node id="8794120090375983518" at="106,34,107,54" concept="2" />
      <node id="8794120090375983518" at="107,54,108,40" concept="2" />
      <node id="8794120090375983518" at="108,40,109,34" concept="2" />
      <node id="8794120090375983518" at="109,34,110,22" concept="8" />
      <node id="8794120090375983520" at="112,49,113,94" concept="7" />
      <node id="8794120090375983520" at="113,94,114,47" concept="2" />
      <node id="8794120090375983520" at="114,47,115,34" concept="2" />
      <node id="8794120090375983520" at="115,34,116,22" concept="8" />
      <node id="8794120090375983521" at="118,49,119,94" concept="7" />
      <node id="8794120090375983521" at="119,94,120,47" concept="2" />
      <node id="8794120090375983521" at="120,47,121,34" concept="7" />
      <node id="8794120090375983521" at="121,34,122,54" concept="2" />
      <node id="8794120090375983521" at="122,54,123,40" concept="2" />
      <node id="8794120090375983521" at="123,40,124,34" concept="2" />
      <node id="8794120090375983521" at="124,34,125,22" concept="8" />
      <node id="8794120090375983523" at="127,49,128,89" concept="7" />
      <node id="8794120090375983523" at="128,89,129,26" concept="2" />
      <node id="8794120090375983523" at="129,26,130,39" concept="2" />
      <node id="8794120090375983523" at="130,39,131,26" concept="7" />
      <node id="8794120090375983523" at="131,26,132,63" concept="2" />
      <node id="8794120090375983523" at="132,63,133,39" concept="2" />
      <node id="8794120090375983523" at="133,39,134,73" concept="2" />
      <node id="8794120090375983523" at="134,73,135,57" concept="7" />
      <node id="8794120090375983523" at="135,57,136,59" concept="7" />
      <node id="8794120090375983523" at="137,35,138,87" concept="7" />
      <node id="8794120090375983523" at="138,87,139,94" concept="8" />
      <node id="8794120090375983523" at="140,10,141,22" concept="8" />
      <node id="8794120090375983524" at="143,49,144,94" concept="7" />
      <node id="8794120090375983524" at="144,94,145,47" concept="2" />
      <node id="8794120090375983524" at="145,47,146,34" concept="7" />
      <node id="8794120090375983524" at="146,34,147,54" concept="2" />
      <node id="8794120090375983524" at="147,54,148,60" concept="2" />
      <node id="8794120090375983524" at="148,60,149,40" concept="2" />
      <node id="8794120090375983524" at="149,40,150,34" concept="2" />
      <node id="8794120090375983524" at="150,34,151,22" concept="8" />
      <node id="8794120090375983405" at="20,0,22,0" concept="3" trace="myNode" />
      <node id="8794120090375983405" at="34,0,37,0" concept="6" trace="createCell#()Ljetbrains/mps/openapi/editor/cells/EditorCell;" />
      <node id="8794120090375983405" at="23,0,27,0" concept="1" trace="Node_DiagramTestTextual_EditorBuilder_a#(Ljetbrains/mps/openapi/editor/EditorContext;Lorg/jetbrains/mps/openapi/model/SNode;)V" />
      <node id="8794120090375983405" at="28,0,33,0" concept="6" trace="getNode#()Lorg/jetbrains/mps/openapi/model/SNode;" />
      <node id="8794120090375983517" at="96,59,101,22" concept="5" />
      <node id="8794120090375983523" at="136,59,141,22" concept="5" />
      <node id="8794120090375983509" at="55,0,61,0" concept="6" trace="createConstant_jzym6o_a0#()Ljetbrains/mps/openapi/editor/cells/EditorCell;" />
      <node id="8794120090375983514" at="72,0,78,0" concept="6" trace="createConstant_jzym6o_c0#()Ljetbrains/mps/openapi/editor/cells/EditorCell;" />
      <node id="8794120090375983520" at="112,0,118,0" concept="6" trace="createConstant_jzym6o_g0#()Ljetbrains/mps/openapi/editor/cells/EditorCell;" />
      <node id="8794120090375983515" at="78,0,87,0" concept="6" trace="createConstant_jzym6o_d0#()Ljetbrains/mps/openapi/editor/cells/EditorCell;" />
      <node id="8794120090375983518" at="103,0,112,0" concept="6" trace="createConstant_jzym6o_f0#()Ljetbrains/mps/openapi/editor/cells/EditorCell;" />
      <node id="8794120090375983521" at="118,0,127,0" concept="6" trace="createConstant_jzym6o_h0#()Ljetbrains/mps/openapi/editor/cells/EditorCell;" />
      <node id="8794120090375983524" at="143,0,153,0" concept="6" trace="createConstant_jzym6o_j0#()Ljetbrains/mps/openapi/editor/cells/EditorCell;" />
      <node id="8794120090375983510" at="61,0,72,0" concept="6" trace="createConstant_jzym6o_b0#()Ljetbrains/mps/openapi/editor/cells/EditorCell;" />
      <node id="8794120090375983517" at="87,0,103,0" concept="6" trace="createProperty_jzym6o_e0#()Ljetbrains/mps/openapi/editor/cells/EditorCell;" />
      <node id="8794120090375983523" at="127,0,143,0" concept="6" trace="createProperty_jzym6o_i0#()Ljetbrains/mps/openapi/editor/cells/EditorCell;" />
      <node id="8794120090375983405" at="38,0,55,0" concept="6" trace="createCollection_jzym6o_a#()Ljetbrains/mps/openapi/editor/cells/EditorCell;" />
      <scope id="8794120090375983405" at="30,26,31,18" />
      <scope id="8794120090375983405" at="34,39,35,39" />
      <scope id="8794120090375983405" at="23,103,25,18" />
      <scope id="8794120090375983517" at="97,35,99,94">
        <var name="manager" id="8794120090375983517" />
      </scope>
      <scope id="8794120090375983523" at="137,35,139,94">
=======
      <node id="8794120090375983405" at="22,0,23,0" concept="3" trace="myContextHints" />
      <node id="8794120090375983405" at="25,47,26,26" concept="8" />
      <node id="8794120090375983405" at="28,79,29,63" concept="8" />
      <node id="8794120090375983405" at="31,89,32,96" concept="7" />
      <node id="8794120090375983405" at="32,96,33,48" concept="2" />
      <node id="8794120090375983405" at="33,48,34,28" concept="2" />
      <node id="8794120090375983405" at="34,28,35,81" concept="2" />
      <node id="8794120090375983405" at="35,81,36,81" concept="2" />
      <node id="8794120090375983405" at="36,81,37,81" concept="2" />
      <node id="8794120090375983405" at="37,81,38,81" concept="2" />
      <node id="8794120090375983405" at="38,81,39,81" concept="2" />
      <node id="8794120090375983405" at="39,81,40,81" concept="2" />
      <node id="8794120090375983405" at="40,81,41,81" concept="2" />
      <node id="8794120090375983405" at="41,81,42,81" concept="2" />
      <node id="8794120090375983405" at="42,81,43,81" concept="2" />
      <node id="8794120090375983405" at="43,81,44,81" concept="2" />
      <node id="8794120090375983405" at="44,81,45,22" concept="8" />
      <node id="8794120090375983509" at="47,88,48,90" concept="7" />
      <node id="8794120090375983509" at="48,90,49,47" concept="2" />
      <node id="8794120090375983509" at="49,47,50,34" concept="2" />
      <node id="8794120090375983509" at="50,34,51,22" concept="8" />
      <node id="8794120090375983510" at="53,88,54,87" concept="7" />
      <node id="8794120090375983510" at="54,87,55,47" concept="2" />
      <node id="8794120090375983510" at="55,47,56,34" concept="7" />
      <node id="8794120090375983510" at="56,34,57,57" concept="2" />
      <node id="8794120090375983510" at="57,57,58,63" concept="2" />
      <node id="8794120090375983510" at="58,63,59,58" concept="2" />
      <node id="8794120090375983510" at="59,58,60,40" concept="2" />
      <node id="8794120090375983510" at="60,40,61,34" concept="2" />
      <node id="8794120090375983510" at="61,34,62,22" concept="8" />
      <node id="8794120090375983514" at="64,88,65,87" concept="7" />
      <node id="8794120090375983514" at="65,87,66,47" concept="2" />
      <node id="8794120090375983514" at="66,47,67,34" concept="2" />
      <node id="8794120090375983514" at="67,34,68,22" concept="8" />
      <node id="8794120090375983515" at="70,88,71,87" concept="7" />
      <node id="8794120090375983515" at="71,87,72,47" concept="2" />
      <node id="8794120090375983515" at="72,47,73,34" concept="7" />
      <node id="8794120090375983515" at="73,34,74,57" concept="2" />
      <node id="8794120090375983515" at="74,57,75,40" concept="2" />
      <node id="8794120090375983515" at="75,40,76,34" concept="2" />
      <node id="8794120090375983515" at="76,34,77,22" concept="8" />
      <node id="8794120090375983517" at="79,88,80,82" concept="7" />
      <node id="8794120090375983517" at="80,82,81,26" concept="2" />
      <node id="8794120090375983517" at="81,26,82,39" concept="2" />
      <node id="8794120090375983517" at="82,39,83,26" concept="7" />
      <node id="8794120090375983517" at="83,26,84,58" concept="2" />
      <node id="8794120090375983517" at="84,58,85,39" concept="2" />
      <node id="8794120090375983517" at="85,39,86,73" concept="2" />
      <node id="8794120090375983517" at="86,73,87,57" concept="7" />
      <node id="8794120090375983517" at="88,35,89,82" concept="7" />
      <node id="8794120090375983517" at="89,82,90,112" concept="8" />
      <node id="8794120090375983517" at="91,10,92,22" concept="8" />
      <node id="8794120090375983518" at="94,88,95,87" concept="7" />
      <node id="8794120090375983518" at="95,87,96,47" concept="2" />
      <node id="8794120090375983518" at="96,47,97,34" concept="7" />
      <node id="8794120090375983518" at="97,34,98,57" concept="2" />
      <node id="8794120090375983518" at="98,57,99,40" concept="2" />
      <node id="8794120090375983518" at="99,40,100,34" concept="2" />
      <node id="8794120090375983518" at="100,34,101,22" concept="8" />
      <node id="8794120090375983520" at="103,88,104,87" concept="7" />
      <node id="8794120090375983520" at="104,87,105,47" concept="2" />
      <node id="8794120090375983520" at="105,47,106,34" concept="2" />
      <node id="8794120090375983520" at="106,34,107,22" concept="8" />
      <node id="8794120090375983521" at="109,88,110,87" concept="7" />
      <node id="8794120090375983521" at="110,87,111,47" concept="2" />
      <node id="8794120090375983521" at="111,47,112,34" concept="7" />
      <node id="8794120090375983521" at="112,34,113,57" concept="2" />
      <node id="8794120090375983521" at="113,57,114,40" concept="2" />
      <node id="8794120090375983521" at="114,40,115,34" concept="2" />
      <node id="8794120090375983521" at="115,34,116,22" concept="8" />
      <node id="8794120090375983523" at="118,88,119,82" concept="7" />
      <node id="8794120090375983523" at="119,82,120,26" concept="2" />
      <node id="8794120090375983523" at="120,26,121,39" concept="2" />
      <node id="8794120090375983523" at="121,39,122,26" concept="7" />
      <node id="8794120090375983523" at="122,26,123,58" concept="2" />
      <node id="8794120090375983523" at="123,58,124,39" concept="2" />
      <node id="8794120090375983523" at="124,39,125,73" concept="2" />
      <node id="8794120090375983523" at="125,73,126,57" concept="7" />
      <node id="8794120090375983523" at="127,35,128,82" concept="7" />
      <node id="8794120090375983523" at="128,82,129,112" concept="8" />
      <node id="8794120090375983523" at="130,10,131,22" concept="8" />
      <node id="8794120090375983524" at="133,88,134,87" concept="7" />
      <node id="8794120090375983524" at="134,87,135,47" concept="2" />
      <node id="8794120090375983524" at="135,47,136,34" concept="7" />
      <node id="8794120090375983524" at="136,34,137,57" concept="2" />
      <node id="8794120090375983524" at="137,57,138,63" concept="2" />
      <node id="8794120090375983524" at="138,63,139,40" concept="2" />
      <node id="8794120090375983524" at="139,40,140,34" concept="2" />
      <node id="8794120090375983524" at="140,34,141,22" concept="8" />
      <node id="8794120090375983405" at="28,0,31,0" concept="6" trace="createEditorCell#(Ljetbrains/mps/openapi/editor/EditorContext;Lorg/jetbrains/mps/openapi/model/SNode;)Ljetbrains/mps/openapi/editor/cells/EditorCell;" />
      <node id="8794120090375983405" at="23,0,28,0" concept="6" trace="getContextHints#()Ljava/util/Collection;" />
      <node id="8794120090375983517" at="87,57,92,22" concept="5" />
      <node id="8794120090375983523" at="126,57,131,22" concept="5" />
      <node id="8794120090375983509" at="47,0,53,0" concept="6" trace="createConstant_jzym6o_a0#(Ljetbrains/mps/openapi/editor/EditorContext;Lorg/jetbrains/mps/openapi/model/SNode;)Ljetbrains/mps/openapi/editor/cells/EditorCell;" />
      <node id="8794120090375983514" at="64,0,70,0" concept="6" trace="createConstant_jzym6o_c0#(Ljetbrains/mps/openapi/editor/EditorContext;Lorg/jetbrains/mps/openapi/model/SNode;)Ljetbrains/mps/openapi/editor/cells/EditorCell;" />
      <node id="8794120090375983520" at="103,0,109,0" concept="6" trace="createConstant_jzym6o_g0#(Ljetbrains/mps/openapi/editor/EditorContext;Lorg/jetbrains/mps/openapi/model/SNode;)Ljetbrains/mps/openapi/editor/cells/EditorCell;" />
      <node id="8794120090375983515" at="70,0,79,0" concept="6" trace="createConstant_jzym6o_d0#(Ljetbrains/mps/openapi/editor/EditorContext;Lorg/jetbrains/mps/openapi/model/SNode;)Ljetbrains/mps/openapi/editor/cells/EditorCell;" />
      <node id="8794120090375983518" at="94,0,103,0" concept="6" trace="createConstant_jzym6o_f0#(Ljetbrains/mps/openapi/editor/EditorContext;Lorg/jetbrains/mps/openapi/model/SNode;)Ljetbrains/mps/openapi/editor/cells/EditorCell;" />
      <node id="8794120090375983521" at="109,0,118,0" concept="6" trace="createConstant_jzym6o_h0#(Ljetbrains/mps/openapi/editor/EditorContext;Lorg/jetbrains/mps/openapi/model/SNode;)Ljetbrains/mps/openapi/editor/cells/EditorCell;" />
      <node id="8794120090375983524" at="133,0,143,0" concept="6" trace="createConstant_jzym6o_j0#(Ljetbrains/mps/openapi/editor/EditorContext;Lorg/jetbrains/mps/openapi/model/SNode;)Ljetbrains/mps/openapi/editor/cells/EditorCell;" />
      <node id="8794120090375983510" at="53,0,64,0" concept="6" trace="createConstant_jzym6o_b0#(Ljetbrains/mps/openapi/editor/EditorContext;Lorg/jetbrains/mps/openapi/model/SNode;)Ljetbrains/mps/openapi/editor/cells/EditorCell;" />
      <node id="8794120090375983517" at="79,0,94,0" concept="6" trace="createProperty_jzym6o_e0#(Ljetbrains/mps/openapi/editor/EditorContext;Lorg/jetbrains/mps/openapi/model/SNode;)Ljetbrains/mps/openapi/editor/cells/EditorCell;" />
      <node id="8794120090375983523" at="118,0,133,0" concept="6" trace="createProperty_jzym6o_i0#(Ljetbrains/mps/openapi/editor/EditorContext;Lorg/jetbrains/mps/openapi/model/SNode;)Ljetbrains/mps/openapi/editor/cells/EditorCell;" />
      <node id="8794120090375983405" at="31,0,47,0" concept="6" trace="createCollection_jzym6o_a#(Ljetbrains/mps/openapi/editor/EditorContext;Lorg/jetbrains/mps/openapi/model/SNode;)Ljetbrains/mps/openapi/editor/cells/EditorCell;" />
      <scope id="8794120090375983405" at="25,47,26,26" />
      <scope id="8794120090375983405" at="28,79,29,63" />
      <scope id="8794120090375983517" at="88,35,90,112">
        <var name="manager" id="8794120090375983517" />
      </scope>
      <scope id="8794120090375983523" at="127,35,129,112">
>>>>>>> bd830ede
        <var name="manager" id="8794120090375983523" />
      </scope>
      <scope id="8794120090375983405" at="34,0,37,0" />
      <scope id="8794120090375983405" at="23,0,27,0">
        <var name="context" id="8794120090375983405" />
        <var name="node" id="8794120090375983405" />
      </scope>
      <scope id="8794120090375983509" at="55,49,59,22">
        <var name="editorCell" id="8794120090375983509" />
      </scope>
      <scope id="8794120090375983514" at="72,49,76,22">
        <var name="editorCell" id="8794120090375983514" />
      </scope>
<<<<<<< HEAD
      <scope id="8794120090375983520" at="112,49,116,22">
        <var name="editorCell" id="8794120090375983520" />
      </scope>
      <scope id="8794120090375983405" at="28,0,33,0" />
      <scope id="8794120090375983509" at="55,0,61,0" />
      <scope id="8794120090375983514" at="72,0,78,0" />
      <scope id="8794120090375983520" at="112,0,118,0" />
      <scope id="8794120090375983515" at="78,49,85,22">
        <var name="editorCell" id="8794120090375983515" />
        <var name="style" id="8794120090375983515" />
      </scope>
      <scope id="8794120090375983518" at="103,49,110,22">
        <var name="editorCell" id="8794120090375983518" />
        <var name="style" id="8794120090375983518" />
      </scope>
      <scope id="8794120090375983521" at="118,49,125,22">
        <var name="editorCell" id="8794120090375983521" />
        <var name="style" id="8794120090375983521" />
      </scope>
      <scope id="8794120090375983524" at="143,49,151,22">
=======
      <scope id="8794120090375983520" at="103,88,107,22">
        <var name="editorCell" id="8794120090375983520" />
      </scope>
      <scope id="8794120090375983405" at="23,0,28,0" />
      <scope id="8794120090375983509" at="47,0,53,0">
        <var name="editorContext" id="8794120090375983509" />
        <var name="node" id="8794120090375983509" />
      </scope>
      <scope id="8794120090375983514" at="64,0,70,0">
        <var name="editorContext" id="8794120090375983514" />
        <var name="node" id="8794120090375983514" />
      </scope>
      <scope id="8794120090375983520" at="103,0,109,0">
        <var name="editorContext" id="8794120090375983520" />
        <var name="node" id="8794120090375983520" />
      </scope>
      <scope id="8794120090375983515" at="70,88,77,22">
        <var name="editorCell" id="8794120090375983515" />
        <var name="style" id="8794120090375983515" />
      </scope>
      <scope id="8794120090375983518" at="94,88,101,22">
        <var name="editorCell" id="8794120090375983518" />
        <var name="style" id="8794120090375983518" />
      </scope>
      <scope id="8794120090375983521" at="109,88,116,22">
        <var name="editorCell" id="8794120090375983521" />
        <var name="style" id="8794120090375983521" />
      </scope>
      <scope id="8794120090375983524" at="133,88,141,22">
>>>>>>> bd830ede
        <var name="editorCell" id="8794120090375983524" />
        <var name="style" id="8794120090375983524" />
      </scope>
      <scope id="8794120090375983510" at="61,49,70,22">
        <var name="editorCell" id="8794120090375983510" />
        <var name="style" id="8794120090375983510" />
      </scope>
<<<<<<< HEAD
      <scope id="8794120090375983515" at="78,0,87,0" />
      <scope id="8794120090375983518" at="103,0,112,0" />
      <scope id="8794120090375983521" at="118,0,127,0" />
      <scope id="8794120090375983524" at="143,0,153,0" />
      <scope id="8794120090375983510" at="61,0,72,0" />
      <scope id="8794120090375983517" at="87,49,101,22">
=======
      <scope id="8794120090375983515" at="70,0,79,0">
        <var name="editorContext" id="8794120090375983515" />
        <var name="node" id="8794120090375983515" />
      </scope>
      <scope id="8794120090375983518" at="94,0,103,0">
        <var name="editorContext" id="8794120090375983518" />
        <var name="node" id="8794120090375983518" />
      </scope>
      <scope id="8794120090375983521" at="109,0,118,0">
        <var name="editorContext" id="8794120090375983521" />
        <var name="node" id="8794120090375983521" />
      </scope>
      <scope id="8794120090375983524" at="133,0,143,0">
        <var name="editorContext" id="8794120090375983524" />
        <var name="node" id="8794120090375983524" />
      </scope>
      <scope id="8794120090375983510" at="53,0,64,0">
        <var name="editorContext" id="8794120090375983510" />
        <var name="node" id="8794120090375983510" />
      </scope>
      <scope id="8794120090375983517" at="79,88,92,22">
>>>>>>> bd830ede
        <var name="attributeConcept" id="8794120090375983517" />
        <var name="editorCell" id="8794120090375983517" />
        <var name="provider" id="8794120090375983517" />
      </scope>
<<<<<<< HEAD
      <scope id="8794120090375983523" at="127,49,141,22">
=======
      <scope id="8794120090375983523" at="118,88,131,22">
>>>>>>> bd830ede
        <var name="attributeConcept" id="8794120090375983523" />
        <var name="editorCell" id="8794120090375983523" />
        <var name="provider" id="8794120090375983523" />
      </scope>
<<<<<<< HEAD
      <scope id="8794120090375983405" at="38,50,53,22">
        <var name="editorCell" id="8794120090375983405" />
      </scope>
      <scope id="8794120090375983517" at="87,0,103,0" />
      <scope id="8794120090375983523" at="127,0,143,0" />
      <scope id="8794120090375983405" at="38,0,55,0" />
      <unit id="8794120090375983405" at="19,0,154,0" name="jetbrains.mps.lang.editor.diagram.testLanguage.editor.Node_DiagramTestTextual_EditorBuilder_a" />
=======
      <scope id="8794120090375983405" at="31,89,45,22">
        <var name="editorCell" id="8794120090375983405" />
      </scope>
      <scope id="8794120090375983517" at="79,0,94,0">
        <var name="editorContext" id="8794120090375983517" />
        <var name="node" id="8794120090375983517" />
      </scope>
      <scope id="8794120090375983523" at="118,0,133,0">
        <var name="editorContext" id="8794120090375983523" />
        <var name="node" id="8794120090375983523" />
      </scope>
      <scope id="8794120090375983405" at="31,0,47,0">
        <var name="editorContext" id="8794120090375983405" />
        <var name="node" id="8794120090375983405" />
      </scope>
      <unit id="8794120090375983405" at="21,0,144,0" name="jetbrains.mps.lang.editor.diagram.testLanguage.editor.Node_DiagramTestTextual_Editor" />
>>>>>>> bd830ede
    </file>
  </root>
  <root nodeRef="r:38933db7-8021-49f1-94e7-c8fed36889bf(jetbrains.mps.lang.editor.diagram.testLanguage.editor)/8794120090377706519">
    <file name="NodeWithSize_Editor.java">
      <node id="8794120090377706519" at="11,79,12,78" concept="8" />
      <node id="8794120090377706519" at="11,0,14,0" concept="6" trace="createEditorCell#(Ljetbrains/mps/openapi/editor/EditorContext;Lorg/jetbrains/mps/openapi/model/SNode;)Ljetbrains/mps/openapi/editor/cells/EditorCell;" />
      <scope id="8794120090377706519" at="11,79,12,78" />
      <scope id="8794120090377706519" at="11,0,14,0">
        <var name="editorContext" id="8794120090377706519" />
        <var name="node" id="8794120090377706519" />
      </scope>
      <unit id="8794120090377706519" at="10,0,15,0" name="jetbrains.mps.lang.editor.diagram.testLanguage.editor.NodeWithSize_Editor" />
    </file>
    <file name="NodeWithSize_EditorBuilder_a.java">
      <node id="8794120090377706519" at="39,92,40,19" concept="11" />
      <node id="8794120090377706519" at="40,19,41,18" concept="2" />
      <node id="8794120090377706519" at="46,26,47,18" concept="8" />
      <node id="8794120090377706519" at="50,39,51,39" concept="8" />
      <node id="8794120090377706519" at="54,50,55,110" concept="7" />
      <node id="8794120090377706519" at="55,110,56,48" concept="2" />
      <node id="8794120090377706519" at="56,48,57,28" concept="2" />
      <node id="8794120090377706519" at="57,28,58,65" concept="2" />
      <node id="8794120090377706519" at="58,65,59,92" concept="2" />
      <node id="8794120090377706519" at="59,92,60,22" concept="8" />
      <node id="8794120090377706519" at="63,0,64,0" concept="3" trace="myPropertyCell_3q5o1_a0a" />
      <node id="8794120090377706519" at="64,0,65,0" concept="3" trace="myPropertyCell_3q5o1_a1a" />
      <node id="8794120090377706519" at="65,0,66,0" concept="3" trace="myPropertyCell_3q5o1_a2a" />
      <node id="8794120090377706519" at="66,0,67,0" concept="3" trace="myPropertyCell_3q5o1_a3a" />
      <node id="8794120090377706519" at="67,82,68,33" concept="11" />
      <node id="8794120090377706519" at="70,55,71,174" concept="8" />
      <node id="8794120090377706519" at="73,65,74,174" concept="2" />
      <node id="8794120090377706519" at="76,8,77,46" concept="2" />
      <node id="8794120090377706519" at="77,46,78,204" concept="2" />
      <node id="8794120090377706519" at="80,55,81,174" concept="8" />
      <node id="8794120090377706519" at="83,65,84,174" concept="2" />
      <node id="8794120090377706519" at="86,8,87,46" concept="2" />
      <node id="8794120090377706519" at="87,46,88,204" concept="2" />
      <node id="8794120090377706519" at="90,55,91,178" concept="8" />
      <node id="8794120090377706519" at="93,65,94,178" concept="2" />
      <node id="8794120090377706519" at="96,8,97,46" concept="2" />
      <node id="8794120090377706519" at="97,46,98,208" concept="2" />
      <node id="8794120090377706519" at="100,55,101,179" concept="8" />
      <node id="8794120090377706519" at="103,65,104,179" concept="2" />
      <node id="8794120090377706519" at="106,8,107,46" concept="2" />
      <node id="8794120090377706519" at="107,46,108,209" concept="2" />
      <node id="8794120090377706519" at="108,209,109,20" concept="2" />
      <node id="8794120090377706519" at="111,31,112,39" concept="2" />
      <node id="8794120090377706519" at="112,39,113,45" concept="2" />
      <node id="8794120090377706519" at="113,45,114,45" concept="2" />
      <node id="8794120090377706519" at="114,45,115,45" concept="2" />
      <node id="8794120090377706519" at="115,45,116,45" concept="2" />
      <node id="8794120090377706519" at="121,95,122,53" concept="2" />
      <node id="8794120090377706519" at="122,53,123,62" concept="7" />
      <node id="8794120090377706519" at="128,103,129,61" concept="2" />
      <node id="8794120090377706519" at="131,39,132,77" concept="2" />
      <node id="8794120090377706519" at="136,39,137,77" concept="2" />
      <node id="8794120090377706519" at="141,55,142,91" concept="2" />
      <node id="8794120090377706519" at="142,91,143,91" concept="2" />
      <node id="8794120090377706519" at="145,22,146,129" concept="2" />
      <node id="8794120090377706519" at="146,129,147,129" concept="2" />
      <node id="8794120090377706519" at="147,129,148,105" concept="2" />
      <node id="8794120090377706519" at="148,105,149,106" concept="2" />
      <node id="8794120090377706519" at="153,14,154,51" concept="7" />
      <node id="8794120090377706519" at="157,49,158,80" concept="2" />
      <node id="8794120090377706519" at="166,45,167,27" concept="8" />
      <node id="8794120090377706519" at="169,17,170,69" concept="2" />
      <node id="8794120090377706519" at="171,71,172,63" concept="2" />
      <node id="8794120090377706519" at="177,45,178,57" concept="7" />
      <node id="8794120090377706519" at="179,40,180,23" concept="8" />
      <node id="8794120090377706519" at="181,15,182,55" concept="2" />
      <node id="8794120090377706519" at="182,55,183,55" concept="2" />
      <node id="8794120090377706519" at="183,55,184,41" concept="2" />
      <node id="8794120090377706519" at="184,41,185,42" concept="2" />
      <node id="8794120090377706519" at="194,95,195,53" concept="2" />
      <node id="8794120090377706519" at="195,53,196,53" concept="7" />
      <node id="8794120090377706519" at="197,36,198,19" concept="8" />
      <node id="8794120090377706519" at="199,11,200,78" concept="7" />
      <node id="8794120090377706519" at="201,36,202,19" concept="8" />
      <node id="8794120090377706519" at="203,11,204,90" concept="2" />
      <node id="8794120090377706519" at="204,90,205,114" concept="2" />
      <node id="8794120090377706519" at="205,114,206,69" concept="7" />
      <node id="8794120090377706519" at="206,69,207,97" concept="2" />
      <node id="8794120090377706519" at="207,97,208,113" concept="2" />
      <node id="8794120090377706519" at="211,34,212,23" concept="8" />
      <node id="8794120090377706519" at="213,15,214,50" concept="7" />
      <node id="8794120090377706519" at="214,50,215,49" concept="7" />
      <node id="8794120090377706519" at="215,49,216,58" concept="2" />
      <node id="8794120090377706519" at="216,58,217,148" concept="2" />
      <node id="8794120090377706519" at="219,14,220,0" concept="10" />
      <node id="8794120090377706519" at="36,0,38,0" concept="3" trace="myNode" />
      <node id="8794120090377706519" at="50,0,53,0" concept="6" trace="createCell#()Ljetbrains/mps/openapi/editor/cells/EditorCell;" />
      <node id="8794120090377706519" at="70,0,73,0" concept="6" trace="getModelPropertyValueImpl#()Ljava/lang/Integer;" />
      <node id="8794120090377706519" at="73,0,76,0" concept="6" trace="setModelPropertyValueImpl#(Ljava/lang/Integer;)V" />
      <node id="8794120090377706519" at="80,0,83,0" concept="6" trace="getModelPropertyValueImpl#()Ljava/lang/Integer;" />
      <node id="8794120090377706519" at="83,0,86,0" concept="6" trace="setModelPropertyValueImpl#(Ljava/lang/Integer;)V" />
      <node id="8794120090377706519" at="90,0,93,0" concept="6" trace="getModelPropertyValueImpl#()Ljava/lang/Integer;" />
      <node id="8794120090377706519" at="93,0,96,0" concept="6" trace="setModelPropertyValueImpl#(Ljava/lang/Integer;)V" />
      <node id="8794120090377706519" at="100,0,103,0" concept="6" trace="getModelPropertyValueImpl#()Ljava/lang/Integer;" />
      <node id="8794120090377706519" at="103,0,106,0" concept="6" trace="setModelPropertyValueImpl#(Ljava/lang/Integer;)V" />
      <node id="8794120090377706519" at="131,0,134,0" concept="6" trace="run#()V" />
      <node id="8794120090377706519" at="136,0,139,0" concept="6" trace="run#()V" />
      <node id="8794120090377706519" at="156,48,159,15" concept="5" />
      <node id="8794120090377706519" at="165,97,168,19" concept="5" />
      <node id="8794120090377706519" at="178,57,181,15" concept="5" />
      <node id="8794120090377706519" at="196,53,199,11" concept="5" />
      <node id="8794120090377706519" at="200,78,203,11" concept="5" />
      <node id="8794120090377706519" at="210,46,213,15" concept="5" />
      <node id="8794120090377706519" at="39,0,43,0" concept="1" trace="NodeWithSize_EditorBuilder_a#(Ljetbrains/mps/openapi/editor/EditorContext;Lorg/jetbrains/mps/openapi/model/SNode;)V" />
      <node id="8794120090377706519" at="141,0,145,0" concept="6" trace="set#(Ljetbrains/jetpad/geometry/Rectangle;)V" />
      <node id="8794120090377706519" at="44,0,49,0" concept="6" trace="getNode#()Lorg/jetbrains/mps/openapi/model/SNode;" />
      <node id="8794120090377706519" at="129,61,134,22" concept="2" />
      <node id="8794120090377706519" at="134,22,139,22" concept="2" />
      <node id="8794120090377706519" at="156,0,161,0" concept="6" trace="set#(Ljava/lang/Boolean;)V" />
      <node id="8794120090377706519" at="164,31,169,17" concept="4" />
      <node id="8794120090377706519" at="139,22,145,22" concept="2" />
      <node id="8794120090377706519" at="111,0,118,0" concept="6" trace="synchronize#()V" />
      <node id="8794120090377706519" at="154,51,161,14" concept="2" />
      <node id="8794120090377706519" at="54,0,62,0" concept="6" trace="createDiagramNode_3q5o1_a#()Ljetbrains/mps/openapi/editor/cells/EditorCell;" />
      <node id="8794120090377706519" at="68,33,76,8" concept="2" />
      <node id="8794120090377706519" at="78,204,86,8" concept="2" />
      <node id="8794120090377706519" at="88,204,96,8" concept="2" />
      <node id="8794120090377706519" at="98,208,106,8" concept="2" />
      <node id="8794120090377706519" at="210,0,219,0" concept="6" trace="set#(Ljetbrains/jetpad/geometry/Rectangle;)V" />
      <node id="8794120090377706519" at="163,49,173,15" concept="5" />
      <node id="8794120090377706519" at="177,0,187,0" concept="6" trace="set#(Ljetbrains/jetpad/geometry/Rectangle;)V" />
      <node id="8794120090377706519" at="208,113,219,14" concept="2" />
      <node id="8794120090377706519" at="163,0,175,0" concept="6" trace="set#(Ljava/lang/Boolean;)V" />
      <node id="8794120090377706519" at="175,14,187,14" concept="2" />
      <node id="8794120090377706519" at="161,14,175,14" concept="2" />
      <node id="8794120090377706519" at="127,0,151,0" concept="6" trace="registerSynchronizers#(Ljetbrains/jetpad/mapper/Mapper/SynchronizersConfiguration;)V" />
      <node id="8794120090377706519" at="125,93,151,16" concept="8" />
      <node id="8794120090377706519" at="125,0,153,0" concept="6" trace="createMapper#(Ljava/lang/String;)Ljetbrains/jetpad/mapper/Mapper;" />
      <node id="8794120090377706519" at="193,0,222,0" concept="6" trace="registerSynchronizers#(Ljetbrains/jetpad/mapper/Mapper/SynchronizersConfiguration;)V" />
      <node id="8794120090377706519" at="123,62,153,14" concept="2" />
      <node id="8794120090377706519" at="191,70,222,8" concept="8" />
      <node id="8794120090377706519" at="191,0,224,0" concept="6" trace="createDecorationMapper#()Ljetbrains/jetpad/mapper/Mapper;" />
      <node id="8794120090377706519" at="67,0,111,0" concept="1" trace="BlockCellImpl_3q5o1_a#(Ljetbrains/mps/openapi/editor/EditorContext;Lorg/jetbrains/mps/openapi/model/SNode;)V" />
      <node id="8794120090377706519" at="120,0,189,0" concept="6" trace="registerSynchronizers#(Ljetbrains/jetpad/mapper/Mapper/SynchronizersConfiguration;)V" />
      <node id="8794120090377706519" at="118,58,189,8" concept="8" />
      <node id="8794120090377706519" at="118,0,191,0" concept="6" trace="createMapper#()Ljetbrains/jetpad/mapper/Mapper;" />
      <scope id="8794120090377706519" at="46,26,47,18" />
      <scope id="8794120090377706519" at="50,39,51,39" />
      <scope id="8794120090377706519" at="70,55,71,174" />
      <scope id="8794120090377706519" at="73,65,74,174" />
      <scope id="8794120090377706519" at="80,55,81,174" />
      <scope id="8794120090377706519" at="83,65,84,174" />
      <scope id="8794120090377706519" at="90,55,91,178" />
      <scope id="8794120090377706519" at="93,65,94,178" />
      <scope id="8794120090377706519" at="100,55,101,179" />
      <scope id="8794120090377706519" at="103,65,104,179" />
      <scope id="8794120090377706519" at="131,39,132,77" />
      <scope id="8794120090377706519" at="136,39,137,77" />
      <scope id="8794120090377706519" at="157,49,158,80" />
      <scope id="8794120090377706519" at="166,45,167,27" />
      <scope id="8794120090377706519" at="171,71,172,63" />
      <scope id="8794120090377706519" at="179,40,180,23" />
      <scope id="8794120090377706519" at="197,36,198,19" />
      <scope id="8794120090377706519" at="201,36,202,19" />
      <scope id="8794120090377706519" at="211,34,212,23" />
      <scope id="8794120090377706519" at="39,92,41,18" />
      <scope id="8794120090377706519" at="141,55,143,91" />
      <scope id="8794120090377706519" at="50,0,53,0" />
      <scope id="8794120090377706519" at="70,0,73,0" />
      <scope id="8794120090377706519" at="73,0,76,0">
        <var name="value" id="8794120090377706519" />
      </scope>
      <scope id="8794120090377706519" at="80,0,83,0" />
      <scope id="8794120090377706519" at="83,0,86,0">
        <var name="value" id="8794120090377706519" />
      </scope>
      <scope id="8794120090377706519" at="90,0,93,0" />
      <scope id="8794120090377706519" at="93,0,96,0">
        <var name="value" id="8794120090377706519" />
      </scope>
      <scope id="8794120090377706519" at="100,0,103,0" />
      <scope id="8794120090377706519" at="103,0,106,0">
        <var name="value" id="8794120090377706519" />
      </scope>
      <scope id="8794120090377706519" at="131,0,134,0" />
      <scope id="8794120090377706519" at="136,0,139,0" />
      <scope id="8794120090377706519" at="156,48,159,15" />
      <scope id="8794120090377706519" at="165,97,168,19" />
      <scope id="8794120090377706519" at="39,0,43,0">
        <var name="context" id="8794120090377706519" />
        <var name="node" id="8794120090377706519" />
      </scope>
      <scope id="8794120090377706519" at="141,0,145,0">
        <var name="bounds" id="8794120090377706519" />
      </scope>
      <scope id="8794120090377706519" at="44,0,49,0" />
      <scope id="8794120090377706519" at="111,31,116,45" />
      <scope id="8794120090377706519" at="156,0,161,0">
        <var name="isFocused" id="8794120090377706519" />
      </scope>
      <scope id="8794120090377706519" at="164,31,169,17">
        <var name="view" id="8794120090377706519" />
      </scope>
      <scope id="8794120090377706519" at="54,50,60,22">
        <var name="editorCell" id="8794120090377706519" />
      </scope>
      <scope id="8794120090377706519" at="164,31,170,69" />
      <scope id="8794120090377706519" at="111,0,118,0" />
      <scope id="8794120090377706519" at="210,46,217,148">
        <var name="positionDelta" id="8794120090377706519" />
        <var name="sizeDelta" id="8794120090377706519" />
      </scope>
      <scope id="8794120090377706519" at="54,0,62,0" />
      <scope id="8794120090377706519" at="177,45,185,42">
        <var name="diagramCell" id="8794120090377706519" />
      </scope>
      <scope id="8794120090377706519" at="210,0,219,0">
        <var name="delta" id="8794120090377706519" />
      </scope>
      <scope id="8794120090377706519" at="163,49,173,15" />
      <scope id="8794120090377706519" at="177,0,187,0">
        <var name="rect" id="8794120090377706519" />
      </scope>
      <scope id="8794120090377706519" at="163,0,175,0">
        <var name="isSelected" id="8794120090377706519" />
      </scope>
      <scope id="8794120090377706519" at="128,103,149,106" />
      <scope id="8794120090377706519" at="127,0,151,0">
        <var name="configuration" id="8794120090377706519" />
      </scope>
      <scope id="8794120090377706519" at="125,93,151,16" />
      <scope id="8794120090377706519" at="194,95,220,0">
        <var name="blockMapper" id="8794120090377706519" />
        <var name="contentView" id="8794120090377706519" />
        <var name="diagramCell" id="8794120090377706519" />
      </scope>
      <scope id="8794120090377706519" at="125,0,153,0">
        <var name="block" id="8794120090377706519" />
      </scope>
      <scope id="8794120090377706519" at="193,0,222,0">
        <var name="configuration" id="8794120090377706519" />
      </scope>
      <scope id="8794120090377706519" at="191,70,222,8" />
      <scope id="8794120090377706519" at="191,0,224,0" />
      <scope id="8794120090377706519" at="67,82,109,20" />
      <scope id="8794120090377706519" at="67,0,111,0">
        <var name="editorContext" id="8794120090377706519" />
        <var name="node" id="8794120090377706519" />
      </scope>
      <scope id="8794120090377706519" at="121,95,187,14">
        <var name="diagramNodeView" id="8794120090377706519" />
        <var name="targetView" id="8794120090377706519" />
      </scope>
      <scope id="8794120090377706519" at="120,0,189,0">
        <var name="configuration" id="8794120090377706519" />
      </scope>
      <scope id="8794120090377706519" at="118,58,189,8" />
      <scope id="8794120090377706519" at="118,0,191,0" />
      <unit id="8794120090377706519" at="130,115,134,19" name="jetbrains.mps.lang.editor.diagram.testLanguage.editor.NodeWithSize_EditorBuilder_a$BlockCellImpl_3q5o1_a$5$1$1$1" />
      <unit id="8794120090377706519" at="135,115,139,19" name="jetbrains.mps.lang.editor.diagram.testLanguage.editor.NodeWithSize_EditorBuilder_a$BlockCellImpl_3q5o1_a$5$1$1$2" />
      <unit id="8794120090377706519" at="140,88,145,19" name="jetbrains.mps.lang.editor.diagram.testLanguage.editor.NodeWithSize_EditorBuilder_a$BlockCellImpl_3q5o1_a$5$1$1$3" />
      <unit id="8794120090377706519" at="155,80,161,11" name="jetbrains.mps.lang.editor.diagram.testLanguage.editor.NodeWithSize_EditorBuilder_a$BlockCellImpl_3q5o1_a$5$2" />
      <unit id="8794120090377706519" at="69,37,76,7" name="jetbrains.mps.lang.editor.diagram.testLanguage.editor.NodeWithSize_EditorBuilder_a$BlockCellImpl_3q5o1_a$1" />
      <unit id="8794120090377706519" at="79,37,86,7" name="jetbrains.mps.lang.editor.diagram.testLanguage.editor.NodeWithSize_EditorBuilder_a$BlockCellImpl_3q5o1_a$2" />
      <unit id="8794120090377706519" at="89,37,96,7" name="jetbrains.mps.lang.editor.diagram.testLanguage.editor.NodeWithSize_EditorBuilder_a$BlockCellImpl_3q5o1_a$3" />
      <unit id="8794120090377706519" at="99,37,106,7" name="jetbrains.mps.lang.editor.diagram.testLanguage.editor.NodeWithSize_EditorBuilder_a$BlockCellImpl_3q5o1_a$4" />
      <unit id="8794120090377706519" at="209,83,219,11" name="jetbrains.mps.lang.editor.diagram.testLanguage.editor.NodeWithSize_EditorBuilder_a$BlockCellImpl_3q5o1_a$6$1" />
      <unit id="8794120090377706519" at="176,79,187,11" name="jetbrains.mps.lang.editor.diagram.testLanguage.editor.NodeWithSize_EditorBuilder_a$BlockCellImpl_3q5o1_a$5$4" />
      <unit id="8794120090377706519" at="162,74,175,11" name="jetbrains.mps.lang.editor.diagram.testLanguage.editor.NodeWithSize_EditorBuilder_a$BlockCellImpl_3q5o1_a$5$3" />
      <unit id="8794120090377706519" at="126,25,151,15" name="jetbrains.mps.lang.editor.diagram.testLanguage.editor.NodeWithSize_EditorBuilder_a$BlockCellImpl_3q5o1_a$5$1$1" />
      <unit id="8794120090377706519" at="124,134,153,11" name="jetbrains.mps.lang.editor.diagram.testLanguage.editor.NodeWithSize_EditorBuilder_a$BlockCellImpl_3q5o1_a$5$1" />
      <unit id="8794120090377706519" at="192,17,222,7" name="jetbrains.mps.lang.editor.diagram.testLanguage.editor.NodeWithSize_EditorBuilder_a$BlockCellImpl_3q5o1_a$6" />
      <unit id="8794120090377706519" at="119,17,189,7" name="jetbrains.mps.lang.editor.diagram.testLanguage.editor.NodeWithSize_EditorBuilder_a$BlockCellImpl_3q5o1_a$5" />
      <unit id="8794120090377706519" at="62,0,225,0" name="jetbrains.mps.lang.editor.diagram.testLanguage.editor.NodeWithSize_EditorBuilder_a$BlockCellImpl_3q5o1_a" />
      <unit id="8794120090377706519" at="35,0,226,0" name="jetbrains.mps.lang.editor.diagram.testLanguage.editor.NodeWithSize_EditorBuilder_a" />
    </file>
  </root>
  <root nodeRef="r:38933db7-8021-49f1-94e7-c8fed36889bf(jetbrains.mps.lang.editor.diagram.testLanguage.editor)/8794120090377808517">
    <file name="NodeWithSize_DiagramTestTextual_Editor.java">
<<<<<<< HEAD
      <node id="8794120090377808517" at="14,0,15,0" concept="3" trace="myContextHints" />
      <node id="8794120090377808517" at="17,47,18,26" concept="8" />
      <node id="8794120090377808517" at="20,79,21,97" concept="8" />
      <node id="8794120090377808517" at="20,0,23,0" concept="6" trace="createEditorCell#(Ljetbrains/mps/openapi/editor/EditorContext;Lorg/jetbrains/mps/openapi/model/SNode;)Ljetbrains/mps/openapi/editor/cells/EditorCell;" />
      <node id="8794120090377808517" at="15,0,20,0" concept="6" trace="getContextHints#()Ljava/util/Collection;" />
      <scope id="8794120090377808517" at="17,47,18,26" />
      <scope id="8794120090377808517" at="20,79,21,97" />
      <scope id="8794120090377808517" at="20,0,23,0">
        <var name="editorContext" id="8794120090377808517" />
        <var name="node" id="8794120090377808517" />
      </scope>
      <scope id="8794120090377808517" at="15,0,20,0" />
      <unit id="8794120090377808517" at="13,0,24,0" name="jetbrains.mps.lang.editor.diagram.testLanguage.editor.NodeWithSize_DiagramTestTextual_Editor" />
    </file>
    <file name="NodeWithSize_DiagramTestTextual_EditorBuilder_a.java">
      <node id="8794120090377808517" at="23,111,24,19" concept="11" />
      <node id="8794120090377808517" at="24,19,25,18" concept="2" />
      <node id="8794120090377808517" at="30,26,31,18" concept="8" />
      <node id="8794120090377808517" at="34,39,35,39" concept="8" />
      <node id="8794120090377808517" at="38,50,39,103" concept="7" />
      <node id="8794120090377808517" at="39,103,40,48" concept="2" />
      <node id="8794120090377808517" at="40,48,41,28" concept="2" />
      <node id="8794120090377808517" at="41,28,42,65" concept="2" />
      <node id="8794120090377808517" at="42,65,43,57" concept="2" />
      <node id="8794120090377808517" at="43,57,44,57" concept="2" />
      <node id="8794120090377808517" at="44,57,45,57" concept="2" />
      <node id="8794120090377808517" at="45,57,46,57" concept="2" />
      <node id="8794120090377808517" at="46,57,47,57" concept="2" />
      <node id="8794120090377808517" at="47,57,48,57" concept="2" />
      <node id="8794120090377808517" at="48,57,49,57" concept="2" />
      <node id="8794120090377808517" at="49,57,50,57" concept="2" />
      <node id="8794120090377808517" at="50,57,51,57" concept="2" />
      <node id="8794120090377808517" at="51,57,52,57" concept="2" />
      <node id="8794120090377808517" at="52,57,53,57" concept="2" />
      <node id="8794120090377808517" at="53,57,54,57" concept="2" />
      <node id="8794120090377808517" at="54,57,55,57" concept="2" />
      <node id="8794120090377808517" at="55,57,56,57" concept="2" />
      <node id="8794120090377808517" at="56,57,57,57" concept="2" />
      <node id="8794120090377808517" at="57,57,58,57" concept="2" />
      <node id="8794120090377808517" at="58,57,59,57" concept="2" />
      <node id="8794120090377808517" at="59,57,60,57" concept="2" />
      <node id="8794120090377808517" at="60,57,61,22" concept="8" />
      <node id="8794120090377808523" at="63,49,64,107" concept="7" />
      <node id="8794120090377808523" at="64,107,65,47" concept="2" />
      <node id="8794120090377808523" at="65,47,66,34" concept="2" />
      <node id="8794120090377808523" at="66,34,67,22" concept="8" />
      <node id="8794120090377808524" at="69,49,70,94" concept="7" />
      <node id="8794120090377808524" at="70,94,71,47" concept="2" />
      <node id="8794120090377808524" at="71,47,72,34" concept="7" />
      <node id="8794120090377808524" at="72,34,73,54" concept="2" />
      <node id="8794120090377808524" at="73,54,74,60" concept="2" />
      <node id="8794120090377808524" at="74,60,75,55" concept="2" />
      <node id="8794120090377808524" at="75,55,76,40" concept="2" />
      <node id="8794120090377808524" at="76,40,77,34" concept="2" />
      <node id="8794120090377808524" at="77,34,78,22" concept="8" />
      <node id="8794120090377808528" at="80,49,81,94" concept="7" />
      <node id="8794120090377808528" at="81,94,82,47" concept="2" />
      <node id="8794120090377808528" at="82,47,83,34" concept="2" />
      <node id="8794120090377808528" at="83,34,84,22" concept="8" />
      <node id="8794120090377808529" at="86,49,87,94" concept="7" />
      <node id="8794120090377808529" at="87,94,88,47" concept="2" />
      <node id="8794120090377808529" at="88,47,89,34" concept="7" />
      <node id="8794120090377808529" at="89,34,90,54" concept="2" />
      <node id="8794120090377808529" at="90,54,91,40" concept="2" />
      <node id="8794120090377808529" at="91,40,92,34" concept="2" />
      <node id="8794120090377808529" at="92,34,93,22" concept="8" />
      <node id="8794120090377808531" at="95,49,96,89" concept="7" />
      <node id="8794120090377808531" at="96,89,97,26" concept="2" />
      <node id="8794120090377808531" at="97,26,98,39" concept="2" />
      <node id="8794120090377808531" at="98,39,99,26" concept="7" />
      <node id="8794120090377808531" at="99,26,100,63" concept="2" />
      <node id="8794120090377808531" at="100,63,101,39" concept="2" />
      <node id="8794120090377808531" at="101,39,102,73" concept="2" />
      <node id="8794120090377808531" at="102,73,103,57" concept="7" />
      <node id="8794120090377808531" at="103,57,104,59" concept="7" />
      <node id="8794120090377808531" at="105,35,106,87" concept="7" />
      <node id="8794120090377808531" at="106,87,107,94" concept="8" />
      <node id="8794120090377808531" at="108,10,109,22" concept="8" />
      <node id="8794120090377808532" at="111,49,112,94" concept="7" />
      <node id="8794120090377808532" at="112,94,113,47" concept="2" />
      <node id="8794120090377808532" at="113,47,114,34" concept="7" />
      <node id="8794120090377808532" at="114,34,115,54" concept="2" />
      <node id="8794120090377808532" at="115,54,116,40" concept="2" />
      <node id="8794120090377808532" at="116,40,117,34" concept="2" />
      <node id="8794120090377808532" at="117,34,118,22" concept="8" />
      <node id="8794120090377808534" at="120,49,121,94" concept="7" />
      <node id="8794120090377808534" at="121,94,122,47" concept="2" />
      <node id="8794120090377808534" at="122,47,123,34" concept="2" />
      <node id="8794120090377808534" at="123,34,124,22" concept="8" />
      <node id="8794120090377808535" at="126,49,127,94" concept="7" />
      <node id="8794120090377808535" at="127,94,128,47" concept="2" />
      <node id="8794120090377808535" at="128,47,129,34" concept="7" />
      <node id="8794120090377808535" at="129,34,130,54" concept="2" />
      <node id="8794120090377808535" at="130,54,131,40" concept="2" />
      <node id="8794120090377808535" at="131,40,132,34" concept="2" />
      <node id="8794120090377808535" at="132,34,133,22" concept="8" />
      <node id="8794120090377808537" at="135,49,136,89" concept="7" />
      <node id="8794120090377808537" at="136,89,137,26" concept="2" />
      <node id="8794120090377808537" at="137,26,138,39" concept="2" />
      <node id="8794120090377808537" at="138,39,139,26" concept="7" />
      <node id="8794120090377808537" at="139,26,140,63" concept="2" />
      <node id="8794120090377808537" at="140,63,141,39" concept="2" />
      <node id="8794120090377808537" at="141,39,142,73" concept="2" />
      <node id="8794120090377808537" at="142,73,143,57" concept="7" />
      <node id="8794120090377808537" at="143,57,144,59" concept="7" />
      <node id="8794120090377808537" at="145,35,146,87" concept="7" />
      <node id="8794120090377808537" at="146,87,147,94" concept="8" />
      <node id="8794120090377808537" at="148,10,149,22" concept="8" />
      <node id="8794120090377808538" at="151,49,152,94" concept="7" />
      <node id="8794120090377808538" at="152,94,153,47" concept="2" />
      <node id="8794120090377808538" at="153,47,154,34" concept="7" />
      <node id="8794120090377808538" at="154,34,155,54" concept="2" />
      <node id="8794120090377808538" at="155,54,156,40" concept="2" />
      <node id="8794120090377808538" at="156,40,157,34" concept="2" />
      <node id="8794120090377808538" at="157,34,158,22" concept="8" />
      <node id="8794120090377808540" at="160,49,161,98" concept="7" />
      <node id="8794120090377808540" at="161,98,162,47" concept="2" />
      <node id="8794120090377808540" at="162,47,163,34" concept="2" />
      <node id="8794120090377808540" at="163,34,164,22" concept="8" />
      <node id="8794120090377808541" at="166,49,167,94" concept="7" />
      <node id="8794120090377808541" at="167,94,168,47" concept="2" />
      <node id="8794120090377808541" at="168,47,169,34" concept="7" />
      <node id="8794120090377808541" at="169,34,170,54" concept="2" />
      <node id="8794120090377808541" at="170,54,171,40" concept="2" />
      <node id="8794120090377808541" at="171,40,172,34" concept="2" />
      <node id="8794120090377808541" at="172,34,173,22" concept="8" />
      <node id="8794120090377808543" at="175,49,176,89" concept="7" />
      <node id="8794120090377808543" at="176,89,177,30" concept="2" />
      <node id="8794120090377808543" at="177,30,178,43" concept="2" />
      <node id="8794120090377808543" at="178,43,179,26" concept="7" />
      <node id="8794120090377808543" at="179,26,180,63" concept="2" />
      <node id="8794120090377808543" at="180,63,181,43" concept="2" />
      <node id="8794120090377808543" at="181,43,182,73" concept="2" />
      <node id="8794120090377808543" at="182,73,183,57" concept="7" />
      <node id="8794120090377808543" at="183,57,184,59" concept="7" />
      <node id="8794120090377808543" at="185,35,186,87" concept="7" />
      <node id="8794120090377808543" at="186,87,187,94" concept="8" />
      <node id="8794120090377808543" at="188,10,189,22" concept="8" />
      <node id="8794120090377808544" at="191,49,192,94" concept="7" />
      <node id="8794120090377808544" at="192,94,193,47" concept="2" />
      <node id="8794120090377808544" at="193,47,194,34" concept="7" />
      <node id="8794120090377808544" at="194,34,195,54" concept="2" />
      <node id="8794120090377808544" at="195,54,196,40" concept="2" />
      <node id="8794120090377808544" at="196,40,197,34" concept="2" />
      <node id="8794120090377808544" at="197,34,198,22" concept="8" />
      <node id="8794120090377808546" at="200,49,201,99" concept="7" />
      <node id="8794120090377808546" at="201,99,202,47" concept="2" />
      <node id="8794120090377808546" at="202,47,203,34" concept="2" />
      <node id="8794120090377808546" at="203,34,204,22" concept="8" />
      <node id="8794120090377808547" at="206,49,207,94" concept="7" />
      <node id="8794120090377808547" at="207,94,208,47" concept="2" />
      <node id="8794120090377808547" at="208,47,209,34" concept="7" />
      <node id="8794120090377808547" at="209,34,210,54" concept="2" />
      <node id="8794120090377808547" at="210,54,211,40" concept="2" />
      <node id="8794120090377808547" at="211,40,212,34" concept="2" />
      <node id="8794120090377808547" at="212,34,213,22" concept="8" />
      <node id="8794120090377808549" at="215,49,216,89" concept="7" />
      <node id="8794120090377808549" at="216,89,217,31" concept="2" />
      <node id="8794120090377808549" at="217,31,218,44" concept="2" />
      <node id="8794120090377808549" at="218,44,219,26" concept="7" />
      <node id="8794120090377808549" at="219,26,220,63" concept="2" />
      <node id="8794120090377808549" at="220,63,221,44" concept="2" />
      <node id="8794120090377808549" at="221,44,222,73" concept="2" />
      <node id="8794120090377808549" at="222,73,223,57" concept="7" />
      <node id="8794120090377808549" at="223,57,224,59" concept="7" />
      <node id="8794120090377808549" at="225,35,226,87" concept="7" />
      <node id="8794120090377808549" at="226,87,227,94" concept="8" />
      <node id="8794120090377808549" at="228,10,229,22" concept="8" />
      <node id="8794120090377808550" at="231,49,232,94" concept="7" />
      <node id="8794120090377808550" at="232,94,233,47" concept="2" />
      <node id="8794120090377808550" at="233,47,234,34" concept="7" />
      <node id="8794120090377808550" at="234,34,235,54" concept="2" />
      <node id="8794120090377808550" at="235,54,236,60" concept="2" />
      <node id="8794120090377808550" at="236,60,237,40" concept="2" />
      <node id="8794120090377808550" at="237,40,238,34" concept="2" />
      <node id="8794120090377808550" at="238,34,239,22" concept="8" />
      <node id="8794120090377808517" at="20,0,22,0" concept="3" trace="myNode" />
      <node id="8794120090377808517" at="34,0,37,0" concept="6" trace="createCell#()Ljetbrains/mps/openapi/editor/cells/EditorCell;" />
      <node id="8794120090377808517" at="23,0,27,0" concept="1" trace="NodeWithSize_DiagramTestTextual_EditorBuilder_a#(Ljetbrains/mps/openapi/editor/EditorContext;Lorg/jetbrains/mps/openapi/model/SNode;)V" />
      <node id="8794120090377808517" at="28,0,33,0" concept="6" trace="getNode#()Lorg/jetbrains/mps/openapi/model/SNode;" />
      <node id="8794120090377808531" at="104,59,109,22" concept="5" />
      <node id="8794120090377808537" at="144,59,149,22" concept="5" />
      <node id="8794120090377808543" at="184,59,189,22" concept="5" />
      <node id="8794120090377808549" at="224,59,229,22" concept="5" />
      <node id="8794120090377808523" at="63,0,69,0" concept="6" trace="createConstant_20b5h0_a0#()Ljetbrains/mps/openapi/editor/cells/EditorCell;" />
      <node id="8794120090377808528" at="80,0,86,0" concept="6" trace="createConstant_20b5h0_c0#()Ljetbrains/mps/openapi/editor/cells/EditorCell;" />
      <node id="8794120090377808534" at="120,0,126,0" concept="6" trace="createConstant_20b5h0_g0#()Ljetbrains/mps/openapi/editor/cells/EditorCell;" />
      <node id="8794120090377808540" at="160,0,166,0" concept="6" trace="createConstant_20b5h0_k0#()Ljetbrains/mps/openapi/editor/cells/EditorCell;" />
      <node id="8794120090377808546" at="200,0,206,0" concept="6" trace="createConstant_20b5h0_o0#()Ljetbrains/mps/openapi/editor/cells/EditorCell;" />
      <node id="8794120090377808529" at="86,0,95,0" concept="6" trace="createConstant_20b5h0_d0#()Ljetbrains/mps/openapi/editor/cells/EditorCell;" />
      <node id="8794120090377808532" at="111,0,120,0" concept="6" trace="createConstant_20b5h0_f0#()Ljetbrains/mps/openapi/editor/cells/EditorCell;" />
      <node id="8794120090377808535" at="126,0,135,0" concept="6" trace="createConstant_20b5h0_h0#()Ljetbrains/mps/openapi/editor/cells/EditorCell;" />
      <node id="8794120090377808538" at="151,0,160,0" concept="6" trace="createConstant_20b5h0_j0#()Ljetbrains/mps/openapi/editor/cells/EditorCell;" />
      <node id="8794120090377808541" at="166,0,175,0" concept="6" trace="createConstant_20b5h0_l0#()Ljetbrains/mps/openapi/editor/cells/EditorCell;" />
      <node id="8794120090377808544" at="191,0,200,0" concept="6" trace="createConstant_20b5h0_n0#()Ljetbrains/mps/openapi/editor/cells/EditorCell;" />
      <node id="8794120090377808547" at="206,0,215,0" concept="6" trace="createConstant_20b5h0_p0#()Ljetbrains/mps/openapi/editor/cells/EditorCell;" />
      <node id="8794120090377808550" at="231,0,241,0" concept="6" trace="createConstant_20b5h0_r0#()Ljetbrains/mps/openapi/editor/cells/EditorCell;" />
      <node id="8794120090377808524" at="69,0,80,0" concept="6" trace="createConstant_20b5h0_b0#()Ljetbrains/mps/openapi/editor/cells/EditorCell;" />
      <node id="8794120090377808531" at="95,0,111,0" concept="6" trace="createProperty_20b5h0_e0#()Ljetbrains/mps/openapi/editor/cells/EditorCell;" />
      <node id="8794120090377808537" at="135,0,151,0" concept="6" trace="createProperty_20b5h0_i0#()Ljetbrains/mps/openapi/editor/cells/EditorCell;" />
      <node id="8794120090377808543" at="175,0,191,0" concept="6" trace="createProperty_20b5h0_m0#()Ljetbrains/mps/openapi/editor/cells/EditorCell;" />
      <node id="8794120090377808549" at="215,0,231,0" concept="6" trace="createProperty_20b5h0_q0#()Ljetbrains/mps/openapi/editor/cells/EditorCell;" />
      <node id="8794120090377808517" at="38,0,63,0" concept="6" trace="createCollection_20b5h0_a#()Ljetbrains/mps/openapi/editor/cells/EditorCell;" />
      <scope id="8794120090377808517" at="30,26,31,18" />
      <scope id="8794120090377808517" at="34,39,35,39" />
      <scope id="8794120090377808517" at="23,111,25,18" />
      <scope id="8794120090377808531" at="105,35,107,94">
        <var name="manager" id="8794120090377808531" />
      </scope>
      <scope id="8794120090377808537" at="145,35,147,94">
        <var name="manager" id="8794120090377808537" />
      </scope>
      <scope id="8794120090377808543" at="185,35,187,94">
        <var name="manager" id="8794120090377808543" />
      </scope>
      <scope id="8794120090377808549" at="225,35,227,94">
=======
      <node id="8794120090377808517" at="22,0,23,0" concept="3" trace="myContextHints" />
      <node id="8794120090377808517" at="25,47,26,26" concept="8" />
      <node id="8794120090377808517" at="28,79,29,63" concept="8" />
      <node id="8794120090377808517" at="31,89,32,96" concept="7" />
      <node id="8794120090377808517" at="32,96,33,48" concept="2" />
      <node id="8794120090377808517" at="33,48,34,28" concept="2" />
      <node id="8794120090377808517" at="34,28,35,81" concept="2" />
      <node id="8794120090377808517" at="35,81,36,81" concept="2" />
      <node id="8794120090377808517" at="36,81,37,81" concept="2" />
      <node id="8794120090377808517" at="37,81,38,81" concept="2" />
      <node id="8794120090377808517" at="38,81,39,81" concept="2" />
      <node id="8794120090377808517" at="39,81,40,81" concept="2" />
      <node id="8794120090377808517" at="40,81,41,81" concept="2" />
      <node id="8794120090377808517" at="41,81,42,81" concept="2" />
      <node id="8794120090377808517" at="42,81,43,81" concept="2" />
      <node id="8794120090377808517" at="43,81,44,81" concept="2" />
      <node id="8794120090377808517" at="44,81,45,81" concept="2" />
      <node id="8794120090377808517" at="45,81,46,81" concept="2" />
      <node id="8794120090377808517" at="46,81,47,81" concept="2" />
      <node id="8794120090377808517" at="47,81,48,81" concept="2" />
      <node id="8794120090377808517" at="48,81,49,81" concept="2" />
      <node id="8794120090377808517" at="49,81,50,81" concept="2" />
      <node id="8794120090377808517" at="50,81,51,81" concept="2" />
      <node id="8794120090377808517" at="51,81,52,81" concept="2" />
      <node id="8794120090377808517" at="52,81,53,22" concept="8" />
      <node id="8794120090377808523" at="55,88,56,100" concept="7" />
      <node id="8794120090377808523" at="56,100,57,47" concept="2" />
      <node id="8794120090377808523" at="57,47,58,34" concept="2" />
      <node id="8794120090377808523" at="58,34,59,22" concept="8" />
      <node id="8794120090377808524" at="61,88,62,87" concept="7" />
      <node id="8794120090377808524" at="62,87,63,47" concept="2" />
      <node id="8794120090377808524" at="63,47,64,34" concept="7" />
      <node id="8794120090377808524" at="64,34,65,57" concept="2" />
      <node id="8794120090377808524" at="65,57,66,63" concept="2" />
      <node id="8794120090377808524" at="66,63,67,58" concept="2" />
      <node id="8794120090377808524" at="67,58,68,40" concept="2" />
      <node id="8794120090377808524" at="68,40,69,34" concept="2" />
      <node id="8794120090377808524" at="69,34,70,22" concept="8" />
      <node id="8794120090377808528" at="72,88,73,87" concept="7" />
      <node id="8794120090377808528" at="73,87,74,47" concept="2" />
      <node id="8794120090377808528" at="74,47,75,34" concept="2" />
      <node id="8794120090377808528" at="75,34,76,22" concept="8" />
      <node id="8794120090377808529" at="78,88,79,87" concept="7" />
      <node id="8794120090377808529" at="79,87,80,47" concept="2" />
      <node id="8794120090377808529" at="80,47,81,34" concept="7" />
      <node id="8794120090377808529" at="81,34,82,57" concept="2" />
      <node id="8794120090377808529" at="82,57,83,40" concept="2" />
      <node id="8794120090377808529" at="83,40,84,34" concept="2" />
      <node id="8794120090377808529" at="84,34,85,22" concept="8" />
      <node id="8794120090377808531" at="87,88,88,82" concept="7" />
      <node id="8794120090377808531" at="88,82,89,26" concept="2" />
      <node id="8794120090377808531" at="89,26,90,39" concept="2" />
      <node id="8794120090377808531" at="90,39,91,26" concept="7" />
      <node id="8794120090377808531" at="91,26,92,58" concept="2" />
      <node id="8794120090377808531" at="92,58,93,39" concept="2" />
      <node id="8794120090377808531" at="93,39,94,73" concept="2" />
      <node id="8794120090377808531" at="94,73,95,57" concept="7" />
      <node id="8794120090377808531" at="96,35,97,82" concept="7" />
      <node id="8794120090377808531" at="97,82,98,112" concept="8" />
      <node id="8794120090377808531" at="99,10,100,22" concept="8" />
      <node id="8794120090377808532" at="102,88,103,87" concept="7" />
      <node id="8794120090377808532" at="103,87,104,47" concept="2" />
      <node id="8794120090377808532" at="104,47,105,34" concept="7" />
      <node id="8794120090377808532" at="105,34,106,57" concept="2" />
      <node id="8794120090377808532" at="106,57,107,40" concept="2" />
      <node id="8794120090377808532" at="107,40,108,34" concept="2" />
      <node id="8794120090377808532" at="108,34,109,22" concept="8" />
      <node id="8794120090377808534" at="111,88,112,87" concept="7" />
      <node id="8794120090377808534" at="112,87,113,47" concept="2" />
      <node id="8794120090377808534" at="113,47,114,34" concept="2" />
      <node id="8794120090377808534" at="114,34,115,22" concept="8" />
      <node id="8794120090377808535" at="117,88,118,87" concept="7" />
      <node id="8794120090377808535" at="118,87,119,47" concept="2" />
      <node id="8794120090377808535" at="119,47,120,34" concept="7" />
      <node id="8794120090377808535" at="120,34,121,57" concept="2" />
      <node id="8794120090377808535" at="121,57,122,40" concept="2" />
      <node id="8794120090377808535" at="122,40,123,34" concept="2" />
      <node id="8794120090377808535" at="123,34,124,22" concept="8" />
      <node id="8794120090377808537" at="126,88,127,82" concept="7" />
      <node id="8794120090377808537" at="127,82,128,26" concept="2" />
      <node id="8794120090377808537" at="128,26,129,39" concept="2" />
      <node id="8794120090377808537" at="129,39,130,26" concept="7" />
      <node id="8794120090377808537" at="130,26,131,58" concept="2" />
      <node id="8794120090377808537" at="131,58,132,39" concept="2" />
      <node id="8794120090377808537" at="132,39,133,73" concept="2" />
      <node id="8794120090377808537" at="133,73,134,57" concept="7" />
      <node id="8794120090377808537" at="135,35,136,82" concept="7" />
      <node id="8794120090377808537" at="136,82,137,112" concept="8" />
      <node id="8794120090377808537" at="138,10,139,22" concept="8" />
      <node id="8794120090377808538" at="141,88,142,87" concept="7" />
      <node id="8794120090377808538" at="142,87,143,47" concept="2" />
      <node id="8794120090377808538" at="143,47,144,34" concept="7" />
      <node id="8794120090377808538" at="144,34,145,57" concept="2" />
      <node id="8794120090377808538" at="145,57,146,40" concept="2" />
      <node id="8794120090377808538" at="146,40,147,34" concept="2" />
      <node id="8794120090377808538" at="147,34,148,22" concept="8" />
      <node id="8794120090377808540" at="150,88,151,91" concept="7" />
      <node id="8794120090377808540" at="151,91,152,47" concept="2" />
      <node id="8794120090377808540" at="152,47,153,34" concept="2" />
      <node id="8794120090377808540" at="153,34,154,22" concept="8" />
      <node id="8794120090377808541" at="156,88,157,87" concept="7" />
      <node id="8794120090377808541" at="157,87,158,47" concept="2" />
      <node id="8794120090377808541" at="158,47,159,34" concept="7" />
      <node id="8794120090377808541" at="159,34,160,57" concept="2" />
      <node id="8794120090377808541" at="160,57,161,40" concept="2" />
      <node id="8794120090377808541" at="161,40,162,34" concept="2" />
      <node id="8794120090377808541" at="162,34,163,22" concept="8" />
      <node id="8794120090377808543" at="165,88,166,82" concept="7" />
      <node id="8794120090377808543" at="166,82,167,30" concept="2" />
      <node id="8794120090377808543" at="167,30,168,43" concept="2" />
      <node id="8794120090377808543" at="168,43,169,26" concept="7" />
      <node id="8794120090377808543" at="169,26,170,58" concept="2" />
      <node id="8794120090377808543" at="170,58,171,43" concept="2" />
      <node id="8794120090377808543" at="171,43,172,73" concept="2" />
      <node id="8794120090377808543" at="172,73,173,57" concept="7" />
      <node id="8794120090377808543" at="174,35,175,82" concept="7" />
      <node id="8794120090377808543" at="175,82,176,112" concept="8" />
      <node id="8794120090377808543" at="177,10,178,22" concept="8" />
      <node id="8794120090377808544" at="180,88,181,87" concept="7" />
      <node id="8794120090377808544" at="181,87,182,47" concept="2" />
      <node id="8794120090377808544" at="182,47,183,34" concept="7" />
      <node id="8794120090377808544" at="183,34,184,57" concept="2" />
      <node id="8794120090377808544" at="184,57,185,40" concept="2" />
      <node id="8794120090377808544" at="185,40,186,34" concept="2" />
      <node id="8794120090377808544" at="186,34,187,22" concept="8" />
      <node id="8794120090377808546" at="189,88,190,92" concept="7" />
      <node id="8794120090377808546" at="190,92,191,47" concept="2" />
      <node id="8794120090377808546" at="191,47,192,34" concept="2" />
      <node id="8794120090377808546" at="192,34,193,22" concept="8" />
      <node id="8794120090377808547" at="195,88,196,87" concept="7" />
      <node id="8794120090377808547" at="196,87,197,47" concept="2" />
      <node id="8794120090377808547" at="197,47,198,34" concept="7" />
      <node id="8794120090377808547" at="198,34,199,57" concept="2" />
      <node id="8794120090377808547" at="199,57,200,40" concept="2" />
      <node id="8794120090377808547" at="200,40,201,34" concept="2" />
      <node id="8794120090377808547" at="201,34,202,22" concept="8" />
      <node id="8794120090377808549" at="204,88,205,82" concept="7" />
      <node id="8794120090377808549" at="205,82,206,31" concept="2" />
      <node id="8794120090377808549" at="206,31,207,44" concept="2" />
      <node id="8794120090377808549" at="207,44,208,26" concept="7" />
      <node id="8794120090377808549" at="208,26,209,58" concept="2" />
      <node id="8794120090377808549" at="209,58,210,44" concept="2" />
      <node id="8794120090377808549" at="210,44,211,73" concept="2" />
      <node id="8794120090377808549" at="211,73,212,57" concept="7" />
      <node id="8794120090377808549" at="213,35,214,82" concept="7" />
      <node id="8794120090377808549" at="214,82,215,112" concept="8" />
      <node id="8794120090377808549" at="216,10,217,22" concept="8" />
      <node id="8794120090377808550" at="219,88,220,87" concept="7" />
      <node id="8794120090377808550" at="220,87,221,47" concept="2" />
      <node id="8794120090377808550" at="221,47,222,34" concept="7" />
      <node id="8794120090377808550" at="222,34,223,57" concept="2" />
      <node id="8794120090377808550" at="223,57,224,63" concept="2" />
      <node id="8794120090377808550" at="224,63,225,40" concept="2" />
      <node id="8794120090377808550" at="225,40,226,34" concept="2" />
      <node id="8794120090377808550" at="226,34,227,22" concept="8" />
      <node id="8794120090377808517" at="28,0,31,0" concept="6" trace="createEditorCell#(Ljetbrains/mps/openapi/editor/EditorContext;Lorg/jetbrains/mps/openapi/model/SNode;)Ljetbrains/mps/openapi/editor/cells/EditorCell;" />
      <node id="8794120090377808517" at="23,0,28,0" concept="6" trace="getContextHints#()Ljava/util/Collection;" />
      <node id="8794120090377808531" at="95,57,100,22" concept="5" />
      <node id="8794120090377808537" at="134,57,139,22" concept="5" />
      <node id="8794120090377808543" at="173,57,178,22" concept="5" />
      <node id="8794120090377808549" at="212,57,217,22" concept="5" />
      <node id="8794120090377808523" at="55,0,61,0" concept="6" trace="createConstant_20b5h0_a0#(Ljetbrains/mps/openapi/editor/EditorContext;Lorg/jetbrains/mps/openapi/model/SNode;)Ljetbrains/mps/openapi/editor/cells/EditorCell;" />
      <node id="8794120090377808528" at="72,0,78,0" concept="6" trace="createConstant_20b5h0_c0#(Ljetbrains/mps/openapi/editor/EditorContext;Lorg/jetbrains/mps/openapi/model/SNode;)Ljetbrains/mps/openapi/editor/cells/EditorCell;" />
      <node id="8794120090377808534" at="111,0,117,0" concept="6" trace="createConstant_20b5h0_g0#(Ljetbrains/mps/openapi/editor/EditorContext;Lorg/jetbrains/mps/openapi/model/SNode;)Ljetbrains/mps/openapi/editor/cells/EditorCell;" />
      <node id="8794120090377808540" at="150,0,156,0" concept="6" trace="createConstant_20b5h0_k0#(Ljetbrains/mps/openapi/editor/EditorContext;Lorg/jetbrains/mps/openapi/model/SNode;)Ljetbrains/mps/openapi/editor/cells/EditorCell;" />
      <node id="8794120090377808546" at="189,0,195,0" concept="6" trace="createConstant_20b5h0_o0#(Ljetbrains/mps/openapi/editor/EditorContext;Lorg/jetbrains/mps/openapi/model/SNode;)Ljetbrains/mps/openapi/editor/cells/EditorCell;" />
      <node id="8794120090377808529" at="78,0,87,0" concept="6" trace="createConstant_20b5h0_d0#(Ljetbrains/mps/openapi/editor/EditorContext;Lorg/jetbrains/mps/openapi/model/SNode;)Ljetbrains/mps/openapi/editor/cells/EditorCell;" />
      <node id="8794120090377808532" at="102,0,111,0" concept="6" trace="createConstant_20b5h0_f0#(Ljetbrains/mps/openapi/editor/EditorContext;Lorg/jetbrains/mps/openapi/model/SNode;)Ljetbrains/mps/openapi/editor/cells/EditorCell;" />
      <node id="8794120090377808535" at="117,0,126,0" concept="6" trace="createConstant_20b5h0_h0#(Ljetbrains/mps/openapi/editor/EditorContext;Lorg/jetbrains/mps/openapi/model/SNode;)Ljetbrains/mps/openapi/editor/cells/EditorCell;" />
      <node id="8794120090377808538" at="141,0,150,0" concept="6" trace="createConstant_20b5h0_j0#(Ljetbrains/mps/openapi/editor/EditorContext;Lorg/jetbrains/mps/openapi/model/SNode;)Ljetbrains/mps/openapi/editor/cells/EditorCell;" />
      <node id="8794120090377808541" at="156,0,165,0" concept="6" trace="createConstant_20b5h0_l0#(Ljetbrains/mps/openapi/editor/EditorContext;Lorg/jetbrains/mps/openapi/model/SNode;)Ljetbrains/mps/openapi/editor/cells/EditorCell;" />
      <node id="8794120090377808544" at="180,0,189,0" concept="6" trace="createConstant_20b5h0_n0#(Ljetbrains/mps/openapi/editor/EditorContext;Lorg/jetbrains/mps/openapi/model/SNode;)Ljetbrains/mps/openapi/editor/cells/EditorCell;" />
      <node id="8794120090377808547" at="195,0,204,0" concept="6" trace="createConstant_20b5h0_p0#(Ljetbrains/mps/openapi/editor/EditorContext;Lorg/jetbrains/mps/openapi/model/SNode;)Ljetbrains/mps/openapi/editor/cells/EditorCell;" />
      <node id="8794120090377808550" at="219,0,229,0" concept="6" trace="createConstant_20b5h0_r0#(Ljetbrains/mps/openapi/editor/EditorContext;Lorg/jetbrains/mps/openapi/model/SNode;)Ljetbrains/mps/openapi/editor/cells/EditorCell;" />
      <node id="8794120090377808524" at="61,0,72,0" concept="6" trace="createConstant_20b5h0_b0#(Ljetbrains/mps/openapi/editor/EditorContext;Lorg/jetbrains/mps/openapi/model/SNode;)Ljetbrains/mps/openapi/editor/cells/EditorCell;" />
      <node id="8794120090377808531" at="87,0,102,0" concept="6" trace="createProperty_20b5h0_e0#(Ljetbrains/mps/openapi/editor/EditorContext;Lorg/jetbrains/mps/openapi/model/SNode;)Ljetbrains/mps/openapi/editor/cells/EditorCell;" />
      <node id="8794120090377808537" at="126,0,141,0" concept="6" trace="createProperty_20b5h0_i0#(Ljetbrains/mps/openapi/editor/EditorContext;Lorg/jetbrains/mps/openapi/model/SNode;)Ljetbrains/mps/openapi/editor/cells/EditorCell;" />
      <node id="8794120090377808543" at="165,0,180,0" concept="6" trace="createProperty_20b5h0_m0#(Ljetbrains/mps/openapi/editor/EditorContext;Lorg/jetbrains/mps/openapi/model/SNode;)Ljetbrains/mps/openapi/editor/cells/EditorCell;" />
      <node id="8794120090377808549" at="204,0,219,0" concept="6" trace="createProperty_20b5h0_q0#(Ljetbrains/mps/openapi/editor/EditorContext;Lorg/jetbrains/mps/openapi/model/SNode;)Ljetbrains/mps/openapi/editor/cells/EditorCell;" />
      <node id="8794120090377808517" at="31,0,55,0" concept="6" trace="createCollection_20b5h0_a#(Ljetbrains/mps/openapi/editor/EditorContext;Lorg/jetbrains/mps/openapi/model/SNode;)Ljetbrains/mps/openapi/editor/cells/EditorCell;" />
      <scope id="8794120090377808517" at="25,47,26,26" />
      <scope id="8794120090377808517" at="28,79,29,63" />
      <scope id="8794120090377808531" at="96,35,98,112">
        <var name="manager" id="8794120090377808531" />
      </scope>
      <scope id="8794120090377808537" at="135,35,137,112">
        <var name="manager" id="8794120090377808537" />
      </scope>
      <scope id="8794120090377808543" at="174,35,176,112">
        <var name="manager" id="8794120090377808543" />
      </scope>
      <scope id="8794120090377808549" at="213,35,215,112">
>>>>>>> bd830ede
        <var name="manager" id="8794120090377808549" />
      </scope>
      <scope id="8794120090377808517" at="34,0,37,0" />
      <scope id="8794120090377808517" at="23,0,27,0">
        <var name="context" id="8794120090377808517" />
        <var name="node" id="8794120090377808517" />
      </scope>
      <scope id="8794120090377808523" at="63,49,67,22">
        <var name="editorCell" id="8794120090377808523" />
      </scope>
      <scope id="8794120090377808528" at="80,49,84,22">
        <var name="editorCell" id="8794120090377808528" />
      </scope>
<<<<<<< HEAD
      <scope id="8794120090377808534" at="120,49,124,22">
        <var name="editorCell" id="8794120090377808534" />
      </scope>
      <scope id="8794120090377808540" at="160,49,164,22">
        <var name="editorCell" id="8794120090377808540" />
      </scope>
      <scope id="8794120090377808546" at="200,49,204,22">
        <var name="editorCell" id="8794120090377808546" />
      </scope>
      <scope id="8794120090377808517" at="28,0,33,0" />
      <scope id="8794120090377808523" at="63,0,69,0" />
      <scope id="8794120090377808528" at="80,0,86,0" />
      <scope id="8794120090377808534" at="120,0,126,0" />
      <scope id="8794120090377808540" at="160,0,166,0" />
      <scope id="8794120090377808546" at="200,0,206,0" />
      <scope id="8794120090377808529" at="86,49,93,22">
        <var name="editorCell" id="8794120090377808529" />
        <var name="style" id="8794120090377808529" />
      </scope>
      <scope id="8794120090377808532" at="111,49,118,22">
        <var name="editorCell" id="8794120090377808532" />
        <var name="style" id="8794120090377808532" />
      </scope>
      <scope id="8794120090377808535" at="126,49,133,22">
        <var name="editorCell" id="8794120090377808535" />
        <var name="style" id="8794120090377808535" />
      </scope>
      <scope id="8794120090377808538" at="151,49,158,22">
        <var name="editorCell" id="8794120090377808538" />
        <var name="style" id="8794120090377808538" />
      </scope>
      <scope id="8794120090377808541" at="166,49,173,22">
        <var name="editorCell" id="8794120090377808541" />
        <var name="style" id="8794120090377808541" />
      </scope>
      <scope id="8794120090377808544" at="191,49,198,22">
        <var name="editorCell" id="8794120090377808544" />
        <var name="style" id="8794120090377808544" />
      </scope>
      <scope id="8794120090377808547" at="206,49,213,22">
        <var name="editorCell" id="8794120090377808547" />
        <var name="style" id="8794120090377808547" />
      </scope>
      <scope id="8794120090377808550" at="231,49,239,22">
=======
      <scope id="8794120090377808534" at="111,88,115,22">
        <var name="editorCell" id="8794120090377808534" />
      </scope>
      <scope id="8794120090377808540" at="150,88,154,22">
        <var name="editorCell" id="8794120090377808540" />
      </scope>
      <scope id="8794120090377808546" at="189,88,193,22">
        <var name="editorCell" id="8794120090377808546" />
      </scope>
      <scope id="8794120090377808517" at="23,0,28,0" />
      <scope id="8794120090377808523" at="55,0,61,0">
        <var name="editorContext" id="8794120090377808523" />
        <var name="node" id="8794120090377808523" />
      </scope>
      <scope id="8794120090377808528" at="72,0,78,0">
        <var name="editorContext" id="8794120090377808528" />
        <var name="node" id="8794120090377808528" />
      </scope>
      <scope id="8794120090377808534" at="111,0,117,0">
        <var name="editorContext" id="8794120090377808534" />
        <var name="node" id="8794120090377808534" />
      </scope>
      <scope id="8794120090377808540" at="150,0,156,0">
        <var name="editorContext" id="8794120090377808540" />
        <var name="node" id="8794120090377808540" />
      </scope>
      <scope id="8794120090377808546" at="189,0,195,0">
        <var name="editorContext" id="8794120090377808546" />
        <var name="node" id="8794120090377808546" />
      </scope>
      <scope id="8794120090377808529" at="78,88,85,22">
        <var name="editorCell" id="8794120090377808529" />
        <var name="style" id="8794120090377808529" />
      </scope>
      <scope id="8794120090377808532" at="102,88,109,22">
        <var name="editorCell" id="8794120090377808532" />
        <var name="style" id="8794120090377808532" />
      </scope>
      <scope id="8794120090377808535" at="117,88,124,22">
        <var name="editorCell" id="8794120090377808535" />
        <var name="style" id="8794120090377808535" />
      </scope>
      <scope id="8794120090377808538" at="141,88,148,22">
        <var name="editorCell" id="8794120090377808538" />
        <var name="style" id="8794120090377808538" />
      </scope>
      <scope id="8794120090377808541" at="156,88,163,22">
        <var name="editorCell" id="8794120090377808541" />
        <var name="style" id="8794120090377808541" />
      </scope>
      <scope id="8794120090377808544" at="180,88,187,22">
        <var name="editorCell" id="8794120090377808544" />
        <var name="style" id="8794120090377808544" />
      </scope>
      <scope id="8794120090377808547" at="195,88,202,22">
        <var name="editorCell" id="8794120090377808547" />
        <var name="style" id="8794120090377808547" />
      </scope>
      <scope id="8794120090377808550" at="219,88,227,22">
>>>>>>> bd830ede
        <var name="editorCell" id="8794120090377808550" />
        <var name="style" id="8794120090377808550" />
      </scope>
      <scope id="8794120090377808524" at="69,49,78,22">
        <var name="editorCell" id="8794120090377808524" />
        <var name="style" id="8794120090377808524" />
      </scope>
<<<<<<< HEAD
      <scope id="8794120090377808529" at="86,0,95,0" />
      <scope id="8794120090377808532" at="111,0,120,0" />
      <scope id="8794120090377808535" at="126,0,135,0" />
      <scope id="8794120090377808538" at="151,0,160,0" />
      <scope id="8794120090377808541" at="166,0,175,0" />
      <scope id="8794120090377808544" at="191,0,200,0" />
      <scope id="8794120090377808547" at="206,0,215,0" />
      <scope id="8794120090377808550" at="231,0,241,0" />
      <scope id="8794120090377808524" at="69,0,80,0" />
      <scope id="8794120090377808531" at="95,49,109,22">
=======
      <scope id="8794120090377808529" at="78,0,87,0">
        <var name="editorContext" id="8794120090377808529" />
        <var name="node" id="8794120090377808529" />
      </scope>
      <scope id="8794120090377808532" at="102,0,111,0">
        <var name="editorContext" id="8794120090377808532" />
        <var name="node" id="8794120090377808532" />
      </scope>
      <scope id="8794120090377808535" at="117,0,126,0">
        <var name="editorContext" id="8794120090377808535" />
        <var name="node" id="8794120090377808535" />
      </scope>
      <scope id="8794120090377808538" at="141,0,150,0">
        <var name="editorContext" id="8794120090377808538" />
        <var name="node" id="8794120090377808538" />
      </scope>
      <scope id="8794120090377808541" at="156,0,165,0">
        <var name="editorContext" id="8794120090377808541" />
        <var name="node" id="8794120090377808541" />
      </scope>
      <scope id="8794120090377808544" at="180,0,189,0">
        <var name="editorContext" id="8794120090377808544" />
        <var name="node" id="8794120090377808544" />
      </scope>
      <scope id="8794120090377808547" at="195,0,204,0">
        <var name="editorContext" id="8794120090377808547" />
        <var name="node" id="8794120090377808547" />
      </scope>
      <scope id="8794120090377808550" at="219,0,229,0">
        <var name="editorContext" id="8794120090377808550" />
        <var name="node" id="8794120090377808550" />
      </scope>
      <scope id="8794120090377808524" at="61,0,72,0">
        <var name="editorContext" id="8794120090377808524" />
        <var name="node" id="8794120090377808524" />
      </scope>
      <scope id="8794120090377808531" at="87,88,100,22">
>>>>>>> bd830ede
        <var name="attributeConcept" id="8794120090377808531" />
        <var name="editorCell" id="8794120090377808531" />
        <var name="provider" id="8794120090377808531" />
      </scope>
<<<<<<< HEAD
      <scope id="8794120090377808537" at="135,49,149,22">
=======
      <scope id="8794120090377808537" at="126,88,139,22">
>>>>>>> bd830ede
        <var name="attributeConcept" id="8794120090377808537" />
        <var name="editorCell" id="8794120090377808537" />
        <var name="provider" id="8794120090377808537" />
      </scope>
<<<<<<< HEAD
      <scope id="8794120090377808543" at="175,49,189,22">
=======
      <scope id="8794120090377808543" at="165,88,178,22">
>>>>>>> bd830ede
        <var name="attributeConcept" id="8794120090377808543" />
        <var name="editorCell" id="8794120090377808543" />
        <var name="provider" id="8794120090377808543" />
      </scope>
<<<<<<< HEAD
      <scope id="8794120090377808549" at="215,49,229,22">
=======
      <scope id="8794120090377808549" at="204,88,217,22">
>>>>>>> bd830ede
        <var name="attributeConcept" id="8794120090377808549" />
        <var name="editorCell" id="8794120090377808549" />
        <var name="provider" id="8794120090377808549" />
      </scope>
<<<<<<< HEAD
      <scope id="8794120090377808531" at="95,0,111,0" />
      <scope id="8794120090377808537" at="135,0,151,0" />
      <scope id="8794120090377808543" at="175,0,191,0" />
      <scope id="8794120090377808549" at="215,0,231,0" />
      <scope id="8794120090377808517" at="38,50,61,22">
        <var name="editorCell" id="8794120090377808517" />
      </scope>
      <scope id="8794120090377808517" at="38,0,63,0" />
      <unit id="8794120090377808517" at="19,0,242,0" name="jetbrains.mps.lang.editor.diagram.testLanguage.editor.NodeWithSize_DiagramTestTextual_EditorBuilder_a" />
=======
      <scope id="8794120090377808531" at="87,0,102,0">
        <var name="editorContext" id="8794120090377808531" />
        <var name="node" id="8794120090377808531" />
      </scope>
      <scope id="8794120090377808537" at="126,0,141,0">
        <var name="editorContext" id="8794120090377808537" />
        <var name="node" id="8794120090377808537" />
      </scope>
      <scope id="8794120090377808543" at="165,0,180,0">
        <var name="editorContext" id="8794120090377808543" />
        <var name="node" id="8794120090377808543" />
      </scope>
      <scope id="8794120090377808549" at="204,0,219,0">
        <var name="editorContext" id="8794120090377808549" />
        <var name="node" id="8794120090377808549" />
      </scope>
      <scope id="8794120090377808517" at="31,89,53,22">
        <var name="editorCell" id="8794120090377808517" />
      </scope>
      <scope id="8794120090377808517" at="31,0,55,0">
        <var name="editorContext" id="8794120090377808517" />
        <var name="node" id="8794120090377808517" />
      </scope>
      <unit id="8794120090377808517" at="21,0,230,0" name="jetbrains.mps.lang.editor.diagram.testLanguage.editor.NodeWithSize_DiagramTestTextual_Editor" />
>>>>>>> bd830ede
    </file>
  </root>
</debug-info>
<|MERGE_RESOLUTION|>--- conflicted
+++ resolved
@@ -484,7 +484,6 @@
   </root>
   <root nodeRef="r:38933db7-8021-49f1-94e7-c8fed36889bf(jetbrains.mps.lang.editor.diagram.testLanguage.editor)/2278461409091838986">
     <file name="NodeWithPortQueries_DiagramTestTextual_Editor.java">
-<<<<<<< HEAD
       <node id="2278461409091838986" at="14,0,15,0" concept="3" trace="myContextHints" />
       <node id="2278461409091838986" at="17,47,18,26" concept="8" />
       <node id="2278461409091838986" at="20,79,21,104" concept="8" />
@@ -576,673 +575,300 @@
       <node id="2278461409091839000" at="130,60,131,40" concept="2" />
       <node id="2278461409091839000" at="131,40,132,73" concept="2" />
       <node id="2278461409091839000" at="132,73,133,57" concept="7" />
-      <node id="2278461409091839000" at="133,57,134,59" concept="7" />
-      <node id="2278461409091839000" at="135,35,136,87" concept="7" />
-      <node id="2278461409091839000" at="136,87,137,94" concept="8" />
-      <node id="2278461409091839000" at="138,10,139,22" concept="8" />
-      <node id="2278461409091839002" at="141,50,142,94" concept="7" />
-      <node id="2278461409091839002" at="142,94,143,48" concept="2" />
-      <node id="2278461409091839002" at="143,48,144,34" concept="2" />
-      <node id="2278461409091839002" at="144,34,145,22" concept="8" />
-      <node id="2278461409091839003" at="147,50,148,94" concept="7" />
-      <node id="2278461409091839003" at="148,94,149,48" concept="2" />
-      <node id="2278461409091839003" at="149,48,150,34" concept="7" />
-      <node id="2278461409091839003" at="150,34,151,54" concept="2" />
-      <node id="2278461409091839003" at="151,54,152,40" concept="2" />
-      <node id="2278461409091839003" at="152,40,153,34" concept="2" />
-      <node id="2278461409091839003" at="153,34,154,22" concept="8" />
-      <node id="2278461409091839005" at="156,50,157,89" concept="7" />
-      <node id="2278461409091839005" at="157,89,158,26" concept="2" />
-      <node id="2278461409091839005" at="158,26,159,39" concept="2" />
-      <node id="2278461409091839005" at="159,39,160,26" concept="7" />
-      <node id="2278461409091839005" at="160,26,161,63" concept="2" />
-      <node id="2278461409091839005" at="161,63,162,39" concept="2" />
-      <node id="2278461409091839005" at="162,39,163,34" concept="7" />
-      <node id="2278461409091839005" at="163,34,164,60" concept="2" />
-      <node id="2278461409091839005" at="164,60,165,40" concept="2" />
-      <node id="2278461409091839005" at="165,40,166,73" concept="2" />
-      <node id="2278461409091839005" at="166,73,167,57" concept="7" />
-      <node id="2278461409091839005" at="167,57,168,59" concept="7" />
-      <node id="2278461409091839005" at="169,35,170,87" concept="7" />
-      <node id="2278461409091839005" at="170,87,171,94" concept="8" />
-      <node id="2278461409091839005" at="172,10,173,22" concept="8" />
-      <node id="2278461409091839007" at="175,50,176,98" concept="7" />
-      <node id="2278461409091839007" at="176,98,177,48" concept="2" />
-      <node id="2278461409091839007" at="177,48,178,34" concept="2" />
-      <node id="2278461409091839007" at="178,34,179,22" concept="8" />
-      <node id="2278461409091839008" at="181,50,182,94" concept="7" />
-      <node id="2278461409091839008" at="182,94,183,48" concept="2" />
-      <node id="2278461409091839008" at="183,48,184,34" concept="7" />
-      <node id="2278461409091839008" at="184,34,185,54" concept="2" />
-      <node id="2278461409091839008" at="185,54,186,40" concept="2" />
-      <node id="2278461409091839008" at="186,40,187,34" concept="2" />
-      <node id="2278461409091839008" at="187,34,188,22" concept="8" />
-      <node id="2278461409091839010" at="190,50,191,89" concept="7" />
-      <node id="2278461409091839010" at="191,89,192,30" concept="2" />
-      <node id="2278461409091839010" at="192,30,193,43" concept="2" />
-      <node id="2278461409091839010" at="193,43,194,26" concept="7" />
-      <node id="2278461409091839010" at="194,26,195,63" concept="2" />
-      <node id="2278461409091839010" at="195,63,196,43" concept="2" />
-      <node id="2278461409091839010" at="196,43,197,34" concept="7" />
-      <node id="2278461409091839010" at="197,34,198,60" concept="2" />
-      <node id="2278461409091839010" at="198,60,199,40" concept="2" />
-      <node id="2278461409091839010" at="199,40,200,73" concept="2" />
-      <node id="2278461409091839010" at="200,73,201,57" concept="7" />
-      <node id="2278461409091839010" at="201,57,202,59" concept="7" />
-      <node id="2278461409091839010" at="203,35,204,87" concept="7" />
-      <node id="2278461409091839010" at="204,87,205,94" concept="8" />
-      <node id="2278461409091839010" at="206,10,207,22" concept="8" />
-      <node id="2278461409091839012" at="209,50,210,99" concept="7" />
-      <node id="2278461409091839012" at="210,99,211,48" concept="2" />
-      <node id="2278461409091839012" at="211,48,212,34" concept="2" />
-      <node id="2278461409091839012" at="212,34,213,22" concept="8" />
-      <node id="2278461409091839013" at="215,50,216,94" concept="7" />
-      <node id="2278461409091839013" at="216,94,217,48" concept="2" />
-      <node id="2278461409091839013" at="217,48,218,34" concept="7" />
-      <node id="2278461409091839013" at="218,34,219,54" concept="2" />
-      <node id="2278461409091839013" at="219,54,220,40" concept="2" />
-      <node id="2278461409091839013" at="220,40,221,34" concept="2" />
-      <node id="2278461409091839013" at="221,34,222,22" concept="8" />
-      <node id="2278461409091839015" at="224,50,225,89" concept="7" />
-      <node id="2278461409091839015" at="225,89,226,31" concept="2" />
-      <node id="2278461409091839015" at="226,31,227,44" concept="2" />
-      <node id="2278461409091839015" at="227,44,228,26" concept="7" />
-      <node id="2278461409091839015" at="228,26,229,63" concept="2" />
-      <node id="2278461409091839015" at="229,63,230,44" concept="2" />
-      <node id="2278461409091839015" at="230,44,231,34" concept="7" />
-      <node id="2278461409091839015" at="231,34,232,60" concept="2" />
-      <node id="2278461409091839015" at="232,60,233,40" concept="2" />
-      <node id="2278461409091839015" at="233,40,234,73" concept="2" />
-      <node id="2278461409091839015" at="234,73,235,57" concept="7" />
-      <node id="2278461409091839015" at="235,57,236,59" concept="7" />
-      <node id="2278461409091839015" at="237,35,238,87" concept="7" />
-      <node id="2278461409091839015" at="238,87,239,94" concept="8" />
-      <node id="2278461409091839015" at="240,10,241,22" concept="8" />
-      <node id="2278461409091839017" at="243,50,244,103" concept="7" />
-      <node id="2278461409091839017" at="244,103,245,48" concept="2" />
-      <node id="2278461409091839017" at="245,48,246,34" concept="2" />
-      <node id="2278461409091839017" at="246,34,247,22" concept="8" />
-      <node id="2278461409091839018" at="249,50,250,94" concept="7" />
-      <node id="2278461409091839018" at="250,94,251,48" concept="2" />
-      <node id="2278461409091839018" at="251,48,252,34" concept="7" />
-      <node id="2278461409091839018" at="252,34,253,54" concept="2" />
-      <node id="2278461409091839018" at="253,54,254,40" concept="2" />
-      <node id="2278461409091839018" at="254,40,255,34" concept="2" />
-      <node id="2278461409091839018" at="255,34,256,22" concept="8" />
-      <node id="2278461409091839020" at="258,50,259,89" concept="7" />
-      <node id="2278461409091839020" at="259,89,260,34" concept="2" />
-      <node id="2278461409091839020" at="260,34,261,47" concept="2" />
-      <node id="2278461409091839020" at="261,47,262,26" concept="7" />
-      <node id="2278461409091839020" at="262,26,263,63" concept="2" />
-      <node id="2278461409091839020" at="263,63,264,47" concept="2" />
-      <node id="2278461409091839020" at="264,47,265,34" concept="7" />
-      <node id="2278461409091839020" at="265,34,266,60" concept="2" />
-      <node id="2278461409091839020" at="266,60,267,40" concept="2" />
-      <node id="2278461409091839020" at="267,40,268,73" concept="2" />
-      <node id="2278461409091839020" at="268,73,269,57" concept="7" />
-      <node id="2278461409091839020" at="269,57,270,59" concept="7" />
-      <node id="2278461409091839020" at="271,35,272,87" concept="7" />
-      <node id="2278461409091839020" at="272,87,273,94" concept="8" />
-      <node id="2278461409091839020" at="274,10,275,22" concept="8" />
-      <node id="2278461409091839022" at="277,50,278,93" concept="7" />
-      <node id="2278461409091839022" at="278,93,279,48" concept="2" />
-      <node id="2278461409091839022" at="279,48,280,34" concept="7" />
-      <node id="2278461409091839022" at="280,34,281,60" concept="2" />
-      <node id="2278461409091839022" at="281,60,282,40" concept="2" />
-      <node id="2278461409091839022" at="282,40,283,34" concept="2" />
-      <node id="2278461409091839022" at="283,34,284,22" concept="8" />
-      <node id="2278461409091839024" at="286,50,287,99" concept="7" />
-      <node id="2278461409091839024" at="287,99,288,48" concept="2" />
-      <node id="2278461409091839024" at="288,48,289,34" concept="2" />
-      <node id="2278461409091839024" at="289,34,290,22" concept="8" />
-      <node id="2278461409091839025" at="292,50,293,94" concept="7" />
-      <node id="2278461409091839025" at="293,94,294,48" concept="2" />
-      <node id="2278461409091839025" at="294,48,295,34" concept="7" />
-      <node id="2278461409091839025" at="295,34,296,54" concept="2" />
-      <node id="2278461409091839025" at="296,54,297,60" concept="2" />
-      <node id="2278461409091839025" at="297,60,298,40" concept="2" />
-      <node id="2278461409091839025" at="298,40,299,34" concept="2" />
-      <node id="2278461409091839025" at="299,34,300,22" concept="8" />
-      <node id="2278461409091838986" at="302,53,303,164" concept="7" />
-      <node id="2278461409091838986" at="303,164,304,91" concept="7" />
-      <node id="2278461409091838986" at="304,91,305,47" concept="2" />
-      <node id="2278461409091838986" at="305,47,306,34" concept="7" />
-      <node id="2278461409091838986" at="306,34,307,68" concept="2" />
-      <node id="2278461409091838986" at="307,68,308,58" concept="2" />
-      <node id="2278461409091838986" at="308,58,309,60" concept="2" />
-      <node id="2278461409091838986" at="309,60,310,40" concept="2" />
-      <node id="2278461409091838986" at="310,40,311,49" concept="2" />
-      <node id="2278461409091838986" at="311,49,312,22" concept="8" />
-      <node id="2278461409091838986" at="315,99,316,50" concept="11" />
-      <node id="2278461409091838986" at="318,66,319,93" concept="8" />
-      <node id="2278461409091838986" at="321,57,322,65" concept="7" />
-      <node id="2278461409091838986" at="322,65,323,58" concept="2" />
-      <node id="2278461409091838986" at="323,58,324,25" concept="8" />
-      <node id="2278461409091838986" at="326,41,327,34" concept="7" />
-      <node id="2278461409091838986" at="327,34,328,42" concept="2" />
-      <node id="2278461409091838986" at="328,42,329,49" concept="2" />
-      <node id="2278461409091838986" at="329,49,330,23" concept="8" />
-      <node id="2278461409091838986" at="333,96,334,134" concept="2" />
-      <node id="2278461409091838986" at="335,34,336,142" concept="2" />
-      <node id="2278461409091838986" at="336,142,337,146" concept="2" />
-      <node id="2278461409091838986" at="339,122,340,394" concept="2" />
-      <node id="2278461409091839033" at="345,50,346,93" concept="7" />
-      <node id="2278461409091839033" at="346,93,347,48" concept="2" />
-      <node id="2278461409091839033" at="347,48,348,34" concept="7" />
-      <node id="2278461409091839033" at="348,34,349,60" concept="2" />
-      <node id="2278461409091839033" at="349,60,350,40" concept="2" />
-      <node id="2278461409091839033" at="350,40,351,34" concept="2" />
-      <node id="2278461409091839033" at="351,34,352,22" concept="8" />
-      <node id="2278461409091839035" at="354,50,355,100" concept="7" />
-      <node id="2278461409091839035" at="355,100,356,48" concept="2" />
-      <node id="2278461409091839035" at="356,48,357,34" concept="2" />
-      <node id="2278461409091839035" at="357,34,358,22" concept="8" />
-      <node id="2278461409091839036" at="360,50,361,94" concept="7" />
-      <node id="2278461409091839036" at="361,94,362,48" concept="2" />
-      <node id="2278461409091839036" at="362,48,363,34" concept="7" />
-      <node id="2278461409091839036" at="363,34,364,54" concept="2" />
-      <node id="2278461409091839036" at="364,54,365,60" concept="2" />
-      <node id="2278461409091839036" at="365,60,366,40" concept="2" />
-      <node id="2278461409091839036" at="366,40,367,34" concept="2" />
-      <node id="2278461409091839036" at="367,34,368,22" concept="8" />
-      <node id="2278461409091838986" at="370,53,371,166" concept="7" />
-      <node id="2278461409091838986" at="371,166,372,91" concept="7" />
-      <node id="2278461409091838986" at="372,91,373,48" concept="2" />
-      <node id="2278461409091838986" at="373,48,374,34" concept="7" />
-      <node id="2278461409091838986" at="374,34,375,68" concept="2" />
-      <node id="2278461409091838986" at="375,68,376,58" concept="2" />
-      <node id="2278461409091838986" at="376,58,377,60" concept="2" />
-      <node id="2278461409091838986" at="377,60,378,40" concept="2" />
-      <node id="2278461409091838986" at="378,40,379,49" concept="2" />
-      <node id="2278461409091838986" at="379,49,380,22" concept="8" />
-      <node id="2278461409091838986" at="383,100,384,50" concept="11" />
-      <node id="2278461409091838986" at="386,66,387,93" concept="8" />
-      <node id="2278461409091838986" at="389,57,390,65" concept="7" />
-      <node id="2278461409091838986" at="390,65,391,58" concept="2" />
-      <node id="2278461409091838986" at="391,58,392,25" concept="8" />
-      <node id="2278461409091838986" at="394,41,395,34" concept="7" />
-      <node id="2278461409091838986" at="395,34,396,42" concept="2" />
-      <node id="2278461409091838986" at="396,42,397,49" concept="2" />
-      <node id="2278461409091838986" at="397,49,398,23" concept="8" />
-      <node id="2278461409091838986" at="401,96,402,134" concept="2" />
-      <node id="2278461409091838986" at="403,34,404,142" concept="2" />
-      <node id="2278461409091838986" at="404,142,405,146" concept="2" />
-      <node id="2278461409091838986" at="407,122,408,395" concept="2" />
-      <node id="2278461409091839044" at="413,49,414,94" concept="7" />
-      <node id="2278461409091839044" at="414,94,415,47" concept="2" />
-      <node id="2278461409091839044" at="415,47,416,34" concept="7" />
-      <node id="2278461409091839044" at="416,34,417,60" concept="2" />
-      <node id="2278461409091839044" at="417,60,418,40" concept="2" />
-      <node id="2278461409091839044" at="418,40,419,34" concept="2" />
-      <node id="2278461409091839044" at="419,34,420,22" concept="8" />
+      <node id="2278461409091839000" at="134,35,135,87" concept="7" />
+      <node id="2278461409091839000" at="135,87,136,112" concept="8" />
+      <node id="2278461409091839000" at="137,10,138,22" concept="8" />
+      <node id="2278461409091839002" at="140,50,141,94" concept="7" />
+      <node id="2278461409091839002" at="141,94,142,48" concept="2" />
+      <node id="2278461409091839002" at="142,48,143,34" concept="2" />
+      <node id="2278461409091839002" at="143,34,144,22" concept="8" />
+      <node id="2278461409091839003" at="146,50,147,94" concept="7" />
+      <node id="2278461409091839003" at="147,94,148,48" concept="2" />
+      <node id="2278461409091839003" at="148,48,149,34" concept="7" />
+      <node id="2278461409091839003" at="149,34,150,54" concept="2" />
+      <node id="2278461409091839003" at="150,54,151,40" concept="2" />
+      <node id="2278461409091839003" at="151,40,152,34" concept="2" />
+      <node id="2278461409091839003" at="152,34,153,22" concept="8" />
+      <node id="2278461409091839005" at="155,50,156,89" concept="7" />
+      <node id="2278461409091839005" at="156,89,157,26" concept="2" />
+      <node id="2278461409091839005" at="157,26,158,39" concept="2" />
+      <node id="2278461409091839005" at="158,39,159,26" concept="7" />
+      <node id="2278461409091839005" at="159,26,160,63" concept="2" />
+      <node id="2278461409091839005" at="160,63,161,39" concept="2" />
+      <node id="2278461409091839005" at="161,39,162,34" concept="7" />
+      <node id="2278461409091839005" at="162,34,163,60" concept="2" />
+      <node id="2278461409091839005" at="163,60,164,40" concept="2" />
+      <node id="2278461409091839005" at="164,40,165,73" concept="2" />
+      <node id="2278461409091839005" at="165,73,166,57" concept="7" />
+      <node id="2278461409091839005" at="167,35,168,87" concept="7" />
+      <node id="2278461409091839005" at="168,87,169,112" concept="8" />
+      <node id="2278461409091839005" at="170,10,171,22" concept="8" />
+      <node id="2278461409091839007" at="173,50,174,98" concept="7" />
+      <node id="2278461409091839007" at="174,98,175,48" concept="2" />
+      <node id="2278461409091839007" at="175,48,176,34" concept="2" />
+      <node id="2278461409091839007" at="176,34,177,22" concept="8" />
+      <node id="2278461409091839008" at="179,50,180,94" concept="7" />
+      <node id="2278461409091839008" at="180,94,181,48" concept="2" />
+      <node id="2278461409091839008" at="181,48,182,34" concept="7" />
+      <node id="2278461409091839008" at="182,34,183,54" concept="2" />
+      <node id="2278461409091839008" at="183,54,184,40" concept="2" />
+      <node id="2278461409091839008" at="184,40,185,34" concept="2" />
+      <node id="2278461409091839008" at="185,34,186,22" concept="8" />
+      <node id="2278461409091839010" at="188,50,189,89" concept="7" />
+      <node id="2278461409091839010" at="189,89,190,30" concept="2" />
+      <node id="2278461409091839010" at="190,30,191,43" concept="2" />
+      <node id="2278461409091839010" at="191,43,192,26" concept="7" />
+      <node id="2278461409091839010" at="192,26,193,63" concept="2" />
+      <node id="2278461409091839010" at="193,63,194,43" concept="2" />
+      <node id="2278461409091839010" at="194,43,195,34" concept="7" />
+      <node id="2278461409091839010" at="195,34,196,60" concept="2" />
+      <node id="2278461409091839010" at="196,60,197,40" concept="2" />
+      <node id="2278461409091839010" at="197,40,198,73" concept="2" />
+      <node id="2278461409091839010" at="198,73,199,57" concept="7" />
+      <node id="2278461409091839010" at="200,35,201,87" concept="7" />
+      <node id="2278461409091839010" at="201,87,202,112" concept="8" />
+      <node id="2278461409091839010" at="203,10,204,22" concept="8" />
+      <node id="2278461409091839012" at="206,50,207,99" concept="7" />
+      <node id="2278461409091839012" at="207,99,208,48" concept="2" />
+      <node id="2278461409091839012" at="208,48,209,34" concept="2" />
+      <node id="2278461409091839012" at="209,34,210,22" concept="8" />
+      <node id="2278461409091839013" at="212,50,213,94" concept="7" />
+      <node id="2278461409091839013" at="213,94,214,48" concept="2" />
+      <node id="2278461409091839013" at="214,48,215,34" concept="7" />
+      <node id="2278461409091839013" at="215,34,216,54" concept="2" />
+      <node id="2278461409091839013" at="216,54,217,40" concept="2" />
+      <node id="2278461409091839013" at="217,40,218,34" concept="2" />
+      <node id="2278461409091839013" at="218,34,219,22" concept="8" />
+      <node id="2278461409091839015" at="221,50,222,89" concept="7" />
+      <node id="2278461409091839015" at="222,89,223,31" concept="2" />
+      <node id="2278461409091839015" at="223,31,224,44" concept="2" />
+      <node id="2278461409091839015" at="224,44,225,26" concept="7" />
+      <node id="2278461409091839015" at="225,26,226,63" concept="2" />
+      <node id="2278461409091839015" at="226,63,227,44" concept="2" />
+      <node id="2278461409091839015" at="227,44,228,34" concept="7" />
+      <node id="2278461409091839015" at="228,34,229,60" concept="2" />
+      <node id="2278461409091839015" at="229,60,230,40" concept="2" />
+      <node id="2278461409091839015" at="230,40,231,73" concept="2" />
+      <node id="2278461409091839015" at="231,73,232,57" concept="7" />
+      <node id="2278461409091839015" at="233,35,234,87" concept="7" />
+      <node id="2278461409091839015" at="234,87,235,112" concept="8" />
+      <node id="2278461409091839015" at="236,10,237,22" concept="8" />
+      <node id="2278461409091839017" at="239,50,240,103" concept="7" />
+      <node id="2278461409091839017" at="240,103,241,48" concept="2" />
+      <node id="2278461409091839017" at="241,48,242,34" concept="2" />
+      <node id="2278461409091839017" at="242,34,243,22" concept="8" />
+      <node id="2278461409091839018" at="245,50,246,94" concept="7" />
+      <node id="2278461409091839018" at="246,94,247,48" concept="2" />
+      <node id="2278461409091839018" at="247,48,248,34" concept="7" />
+      <node id="2278461409091839018" at="248,34,249,54" concept="2" />
+      <node id="2278461409091839018" at="249,54,250,40" concept="2" />
+      <node id="2278461409091839018" at="250,40,251,34" concept="2" />
+      <node id="2278461409091839018" at="251,34,252,22" concept="8" />
+      <node id="2278461409091839020" at="254,50,255,89" concept="7" />
+      <node id="2278461409091839020" at="255,89,256,34" concept="2" />
+      <node id="2278461409091839020" at="256,34,257,47" concept="2" />
+      <node id="2278461409091839020" at="257,47,258,26" concept="7" />
+      <node id="2278461409091839020" at="258,26,259,63" concept="2" />
+      <node id="2278461409091839020" at="259,63,260,47" concept="2" />
+      <node id="2278461409091839020" at="260,47,261,34" concept="7" />
+      <node id="2278461409091839020" at="261,34,262,60" concept="2" />
+      <node id="2278461409091839020" at="262,60,263,40" concept="2" />
+      <node id="2278461409091839020" at="263,40,264,73" concept="2" />
+      <node id="2278461409091839020" at="264,73,265,57" concept="7" />
+      <node id="2278461409091839020" at="266,35,267,87" concept="7" />
+      <node id="2278461409091839020" at="267,87,268,112" concept="8" />
+      <node id="2278461409091839020" at="269,10,270,22" concept="8" />
+      <node id="2278461409091839022" at="272,50,273,93" concept="7" />
+      <node id="2278461409091839022" at="273,93,274,48" concept="2" />
+      <node id="2278461409091839022" at="274,48,275,34" concept="7" />
+      <node id="2278461409091839022" at="275,34,276,60" concept="2" />
+      <node id="2278461409091839022" at="276,60,277,40" concept="2" />
+      <node id="2278461409091839022" at="277,40,278,34" concept="2" />
+      <node id="2278461409091839022" at="278,34,279,22" concept="8" />
+      <node id="2278461409091839024" at="281,50,282,99" concept="7" />
+      <node id="2278461409091839024" at="282,99,283,48" concept="2" />
+      <node id="2278461409091839024" at="283,48,284,34" concept="2" />
+      <node id="2278461409091839024" at="284,34,285,22" concept="8" />
+      <node id="2278461409091839025" at="287,50,288,94" concept="7" />
+      <node id="2278461409091839025" at="288,94,289,48" concept="2" />
+      <node id="2278461409091839025" at="289,48,290,34" concept="7" />
+      <node id="2278461409091839025" at="290,34,291,54" concept="2" />
+      <node id="2278461409091839025" at="291,54,292,60" concept="2" />
+      <node id="2278461409091839025" at="292,60,293,40" concept="2" />
+      <node id="2278461409091839025" at="293,40,294,34" concept="2" />
+      <node id="2278461409091839025" at="294,34,295,22" concept="8" />
+      <node id="2278461409091838986" at="297,53,298,164" concept="7" />
+      <node id="2278461409091838986" at="298,164,299,91" concept="7" />
+      <node id="2278461409091838986" at="299,91,300,47" concept="2" />
+      <node id="2278461409091838986" at="300,47,301,34" concept="7" />
+      <node id="2278461409091838986" at="301,34,302,68" concept="2" />
+      <node id="2278461409091838986" at="302,68,303,58" concept="2" />
+      <node id="2278461409091838986" at="303,58,304,60" concept="2" />
+      <node id="2278461409091838986" at="304,60,305,40" concept="2" />
+      <node id="2278461409091838986" at="305,40,306,49" concept="2" />
+      <node id="2278461409091838986" at="306,49,307,22" concept="8" />
+      <node id="2278461409091838986" at="310,99,311,50" concept="11" />
+      <node id="2278461409091838986" at="313,66,314,93" concept="8" />
+      <node id="2278461409091838986" at="316,57,317,65" concept="7" />
+      <node id="2278461409091838986" at="317,65,318,58" concept="2" />
+      <node id="2278461409091838986" at="318,58,319,25" concept="8" />
+      <node id="2278461409091838986" at="321,41,322,34" concept="7" />
+      <node id="2278461409091838986" at="322,34,323,42" concept="2" />
+      <node id="2278461409091838986" at="323,42,324,49" concept="2" />
+      <node id="2278461409091838986" at="324,49,325,23" concept="8" />
+      <node id="2278461409091838986" at="328,96,329,134" concept="2" />
+      <node id="2278461409091838986" at="330,34,331,142" concept="2" />
+      <node id="2278461409091838986" at="331,142,332,146" concept="2" />
+      <node id="2278461409091838986" at="334,122,335,394" concept="2" />
+      <node id="2278461409091839033" at="340,50,341,93" concept="7" />
+      <node id="2278461409091839033" at="341,93,342,48" concept="2" />
+      <node id="2278461409091839033" at="342,48,343,34" concept="7" />
+      <node id="2278461409091839033" at="343,34,344,60" concept="2" />
+      <node id="2278461409091839033" at="344,60,345,40" concept="2" />
+      <node id="2278461409091839033" at="345,40,346,34" concept="2" />
+      <node id="2278461409091839033" at="346,34,347,22" concept="8" />
+      <node id="2278461409091839035" at="349,50,350,100" concept="7" />
+      <node id="2278461409091839035" at="350,100,351,48" concept="2" />
+      <node id="2278461409091839035" at="351,48,352,34" concept="2" />
+      <node id="2278461409091839035" at="352,34,353,22" concept="8" />
+      <node id="2278461409091839036" at="355,50,356,94" concept="7" />
+      <node id="2278461409091839036" at="356,94,357,48" concept="2" />
+      <node id="2278461409091839036" at="357,48,358,34" concept="7" />
+      <node id="2278461409091839036" at="358,34,359,54" concept="2" />
+      <node id="2278461409091839036" at="359,54,360,60" concept="2" />
+      <node id="2278461409091839036" at="360,60,361,40" concept="2" />
+      <node id="2278461409091839036" at="361,40,362,34" concept="2" />
+      <node id="2278461409091839036" at="362,34,363,22" concept="8" />
+      <node id="2278461409091838986" at="365,53,366,166" concept="7" />
+      <node id="2278461409091838986" at="366,166,367,91" concept="7" />
+      <node id="2278461409091838986" at="367,91,368,48" concept="2" />
+      <node id="2278461409091838986" at="368,48,369,34" concept="7" />
+      <node id="2278461409091838986" at="369,34,370,68" concept="2" />
+      <node id="2278461409091838986" at="370,68,371,58" concept="2" />
+      <node id="2278461409091838986" at="371,58,372,60" concept="2" />
+      <node id="2278461409091838986" at="372,60,373,40" concept="2" />
+      <node id="2278461409091838986" at="373,40,374,49" concept="2" />
+      <node id="2278461409091838986" at="374,49,375,22" concept="8" />
+      <node id="2278461409091838986" at="378,100,379,50" concept="11" />
+      <node id="2278461409091838986" at="381,66,382,93" concept="8" />
+      <node id="2278461409091838986" at="384,57,385,65" concept="7" />
+      <node id="2278461409091838986" at="385,65,386,58" concept="2" />
+      <node id="2278461409091838986" at="386,58,387,25" concept="8" />
+      <node id="2278461409091838986" at="389,41,390,34" concept="7" />
+      <node id="2278461409091838986" at="390,34,391,42" concept="2" />
+      <node id="2278461409091838986" at="391,42,392,49" concept="2" />
+      <node id="2278461409091838986" at="392,49,393,23" concept="8" />
+      <node id="2278461409091838986" at="396,96,397,134" concept="2" />
+      <node id="2278461409091838986" at="398,34,399,142" concept="2" />
+      <node id="2278461409091838986" at="399,142,400,146" concept="2" />
+      <node id="2278461409091838986" at="402,122,403,395" concept="2" />
+      <node id="2278461409091839044" at="408,49,409,94" concept="7" />
+      <node id="2278461409091839044" at="409,94,410,47" concept="2" />
+      <node id="2278461409091839044" at="410,47,411,34" concept="7" />
+      <node id="2278461409091839044" at="411,34,412,60" concept="2" />
+      <node id="2278461409091839044" at="412,60,413,40" concept="2" />
+      <node id="2278461409091839044" at="413,40,414,34" concept="2" />
+      <node id="2278461409091839044" at="414,34,415,22" concept="8" />
       <node id="2278461409091838986" at="31,0,33,0" concept="3" trace="myNode" />
       <node id="2278461409091838986" at="45,0,48,0" concept="6" trace="createCell#()Ljetbrains/mps/openapi/editor/cells/EditorCell;" />
-      <node id="2278461409091838986" at="315,0,318,0" concept="1" trace="inputsListHandler_com5ge_s2a#(Lorg/jetbrains/mps/openapi/model/SNode;Ljava/lang/String;Ljetbrains/mps/openapi/editor/EditorContext;)V" />
-      <node id="2278461409091838986" at="318,0,321,0" concept="6" trace="createNodeToInsert#(Ljetbrains/mps/openapi/editor/EditorContext;)Lorg/jetbrains/mps/openapi/model/SNode;" />
-      <node id="2278461409091838986" at="338,9,341,9" concept="5" />
-      <node id="2278461409091838986" at="383,0,386,0" concept="1" trace="outputsListHandler_com5ge_w2a#(Lorg/jetbrains/mps/openapi/model/SNode;Ljava/lang/String;Ljetbrains/mps/openapi/editor/EditorContext;)V" />
-      <node id="2278461409091838986" at="386,0,389,0" concept="6" trace="createNodeToInsert#(Ljetbrains/mps/openapi/editor/EditorContext;)Lorg/jetbrains/mps/openapi/model/SNode;" />
-      <node id="2278461409091838986" at="406,9,409,9" concept="5" />
+      <node id="2278461409091838986" at="310,0,313,0" concept="1" trace="inputsListHandler_com5ge_s2a#(Lorg/jetbrains/mps/openapi/model/SNode;Ljava/lang/String;Ljetbrains/mps/openapi/editor/EditorContext;)V" />
+      <node id="2278461409091838986" at="313,0,316,0" concept="6" trace="createNodeToInsert#(Ljetbrains/mps/openapi/editor/EditorContext;)Lorg/jetbrains/mps/openapi/model/SNode;" />
+      <node id="2278461409091838986" at="333,9,336,9" concept="5" />
+      <node id="2278461409091838986" at="378,0,381,0" concept="1" trace="outputsListHandler_com5ge_w2a#(Lorg/jetbrains/mps/openapi/model/SNode;Ljava/lang/String;Ljetbrains/mps/openapi/editor/EditorContext;)V" />
+      <node id="2278461409091838986" at="381,0,384,0" concept="6" trace="createNodeToInsert#(Ljetbrains/mps/openapi/editor/EditorContext;)Lorg/jetbrains/mps/openapi/model/SNode;" />
+      <node id="2278461409091838986" at="401,9,404,9" concept="5" />
       <node id="2278461409091838986" at="34,0,38,0" concept="1" trace="NodeWithPortQueries_DiagramTestTextual_EditorBuilder_a#(Ljetbrains/mps/openapi/editor/EditorContext;Lorg/jetbrains/mps/openapi/model/SNode;)V" />
-      <node id="2278461409091838986" at="334,134,338,9" concept="5" />
-      <node id="2278461409091838986" at="402,134,406,9" concept="5" />
+      <node id="2278461409091838986" at="329,134,333,9" concept="5" />
+      <node id="2278461409091838986" at="397,134,401,9" concept="5" />
       <node id="2278461409091838986" at="39,0,44,0" concept="6" trace="getNode#()Lorg/jetbrains/mps/openapi/model/SNode;" />
-      <node id="2278461409091839000" at="134,59,139,22" concept="5" />
-      <node id="2278461409091839005" at="168,59,173,22" concept="5" />
-      <node id="2278461409091839010" at="202,59,207,22" concept="5" />
-      <node id="2278461409091839015" at="236,59,241,22" concept="5" />
-      <node id="2278461409091839020" at="270,59,275,22" concept="5" />
-      <node id="2278461409091838986" at="321,0,326,0" concept="6" trace="createNodeCell#(Lorg/jetbrains/mps/openapi/model/SNode;)Ljetbrains/mps/openapi/editor/cells/EditorCell;" />
-      <node id="2278461409091838986" at="389,0,394,0" concept="6" trace="createNodeCell#(Lorg/jetbrains/mps/openapi/model/SNode;)Ljetbrains/mps/openapi/editor/cells/EditorCell;" />
+      <node id="2278461409091839000" at="133,57,138,22" concept="5" />
+      <node id="2278461409091839005" at="166,57,171,22" concept="5" />
+      <node id="2278461409091839010" at="199,57,204,22" concept="5" />
+      <node id="2278461409091839015" at="232,57,237,22" concept="5" />
+      <node id="2278461409091839020" at="265,57,270,22" concept="5" />
+      <node id="2278461409091838986" at="316,0,321,0" concept="6" trace="createNodeCell#(Lorg/jetbrains/mps/openapi/model/SNode;)Ljetbrains/mps/openapi/editor/cells/EditorCell;" />
+      <node id="2278461409091838986" at="384,0,389,0" concept="6" trace="createNodeCell#(Lorg/jetbrains/mps/openapi/model/SNode;)Ljetbrains/mps/openapi/editor/cells/EditorCell;" />
       <node id="2278461409091838990" at="60,0,66,0" concept="6" trace="createConstant_com5ge_a0#()Ljetbrains/mps/openapi/editor/cells/EditorCell;" />
       <node id="2278461409091838997" at="107,0,113,0" concept="6" trace="createConstant_com5ge_a2a#()Ljetbrains/mps/openapi/editor/cells/EditorCell;" />
-      <node id="2278461409091839002" at="141,0,147,0" concept="6" trace="createConstant_com5ge_d2a#()Ljetbrains/mps/openapi/editor/cells/EditorCell;" />
-      <node id="2278461409091839007" at="175,0,181,0" concept="6" trace="createConstant_com5ge_g2a#()Ljetbrains/mps/openapi/editor/cells/EditorCell;" />
-      <node id="2278461409091839012" at="209,0,215,0" concept="6" trace="createConstant_com5ge_j2a#()Ljetbrains/mps/openapi/editor/cells/EditorCell;" />
-      <node id="2278461409091839017" at="243,0,249,0" concept="6" trace="createConstant_com5ge_m2a#()Ljetbrains/mps/openapi/editor/cells/EditorCell;" />
-      <node id="2278461409091839024" at="286,0,292,0" concept="6" trace="createConstant_com5ge_q2a#()Ljetbrains/mps/openapi/editor/cells/EditorCell;" />
-      <node id="2278461409091838986" at="326,0,332,0" concept="6" trace="createEmptyCell#()Ljetbrains/mps/openapi/editor/cells/EditorCell;" />
-      <node id="2278461409091839035" at="354,0,360,0" concept="6" trace="createConstant_com5ge_u2a#()Ljetbrains/mps/openapi/editor/cells/EditorCell;" />
-      <node id="2278461409091838986" at="394,0,400,0" concept="6" trace="createEmptyCell#()Ljetbrains/mps/openapi/editor/cells/EditorCell;" />
+      <node id="2278461409091839002" at="140,0,146,0" concept="6" trace="createConstant_com5ge_d2a#()Ljetbrains/mps/openapi/editor/cells/EditorCell;" />
+      <node id="2278461409091839007" at="173,0,179,0" concept="6" trace="createConstant_com5ge_g2a#()Ljetbrains/mps/openapi/editor/cells/EditorCell;" />
+      <node id="2278461409091839012" at="206,0,212,0" concept="6" trace="createConstant_com5ge_j2a#()Ljetbrains/mps/openapi/editor/cells/EditorCell;" />
+      <node id="2278461409091839017" at="239,0,245,0" concept="6" trace="createConstant_com5ge_m2a#()Ljetbrains/mps/openapi/editor/cells/EditorCell;" />
+      <node id="2278461409091839024" at="281,0,287,0" concept="6" trace="createConstant_com5ge_q2a#()Ljetbrains/mps/openapi/editor/cells/EditorCell;" />
+      <node id="2278461409091838986" at="321,0,327,0" concept="6" trace="createEmptyCell#()Ljetbrains/mps/openapi/editor/cells/EditorCell;" />
+      <node id="2278461409091839035" at="349,0,355,0" concept="6" trace="createConstant_com5ge_u2a#()Ljetbrains/mps/openapi/editor/cells/EditorCell;" />
+      <node id="2278461409091838986" at="389,0,395,0" concept="6" trace="createEmptyCell#()Ljetbrains/mps/openapi/editor/cells/EditorCell;" />
       <node id="2278461409091838998" at="113,0,122,0" concept="6" trace="createConstant_com5ge_b2a#()Ljetbrains/mps/openapi/editor/cells/EditorCell;" />
-      <node id="2278461409091839003" at="147,0,156,0" concept="6" trace="createConstant_com5ge_e2a#()Ljetbrains/mps/openapi/editor/cells/EditorCell;" />
-      <node id="2278461409091839008" at="181,0,190,0" concept="6" trace="createConstant_com5ge_h2a#()Ljetbrains/mps/openapi/editor/cells/EditorCell;" />
-      <node id="2278461409091839013" at="215,0,224,0" concept="6" trace="createConstant_com5ge_k2a#()Ljetbrains/mps/openapi/editor/cells/EditorCell;" />
-      <node id="2278461409091839018" at="249,0,258,0" concept="6" trace="createConstant_com5ge_n2a#()Ljetbrains/mps/openapi/editor/cells/EditorCell;" />
-      <node id="2278461409091839022" at="277,0,286,0" concept="6" trace="createConstant_com5ge_p2a#()Ljetbrains/mps/openapi/editor/cells/EditorCell;" />
-      <node id="2278461409091839033" at="345,0,354,0" concept="6" trace="createConstant_com5ge_t2a#()Ljetbrains/mps/openapi/editor/cells/EditorCell;" />
-      <node id="2278461409091839044" at="413,0,422,0" concept="6" trace="createConstant_com5ge_d0#()Ljetbrains/mps/openapi/editor/cells/EditorCell;" />
+      <node id="2278461409091839003" at="146,0,155,0" concept="6" trace="createConstant_com5ge_e2a#()Ljetbrains/mps/openapi/editor/cells/EditorCell;" />
+      <node id="2278461409091839008" at="179,0,188,0" concept="6" trace="createConstant_com5ge_h2a#()Ljetbrains/mps/openapi/editor/cells/EditorCell;" />
+      <node id="2278461409091839013" at="212,0,221,0" concept="6" trace="createConstant_com5ge_k2a#()Ljetbrains/mps/openapi/editor/cells/EditorCell;" />
+      <node id="2278461409091839018" at="245,0,254,0" concept="6" trace="createConstant_com5ge_n2a#()Ljetbrains/mps/openapi/editor/cells/EditorCell;" />
+      <node id="2278461409091839022" at="272,0,281,0" concept="6" trace="createConstant_com5ge_p2a#()Ljetbrains/mps/openapi/editor/cells/EditorCell;" />
+      <node id="2278461409091839033" at="340,0,349,0" concept="6" trace="createConstant_com5ge_t2a#()Ljetbrains/mps/openapi/editor/cells/EditorCell;" />
+      <node id="2278461409091839044" at="408,0,417,0" concept="6" trace="createConstant_com5ge_d0#()Ljetbrains/mps/openapi/editor/cells/EditorCell;" />
       <node id="2278461409091838991" at="66,0,76,0" concept="6" trace="createConstant_com5ge_b0#()Ljetbrains/mps/openapi/editor/cells/EditorCell;" />
-      <node id="2278461409091839025" at="292,0,302,0" concept="6" trace="createConstant_com5ge_r2a#()Ljetbrains/mps/openapi/editor/cells/EditorCell;" />
-      <node id="2278461409091838986" at="332,86,342,7" concept="5" />
-      <node id="2278461409091839036" at="360,0,370,0" concept="6" trace="createConstant_com5ge_v2a#()Ljetbrains/mps/openapi/editor/cells/EditorCell;" />
-      <node id="2278461409091838986" at="400,86,410,7" concept="5" />
+      <node id="2278461409091839025" at="287,0,297,0" concept="6" trace="createConstant_com5ge_r2a#()Ljetbrains/mps/openapi/editor/cells/EditorCell;" />
+      <node id="2278461409091838986" at="327,86,337,7" concept="5" />
+      <node id="2278461409091839036" at="355,0,365,0" concept="6" trace="createConstant_com5ge_v2a#()Ljetbrains/mps/openapi/editor/cells/EditorCell;" />
+      <node id="2278461409091838986" at="395,86,405,7" concept="5" />
       <node id="2278461409091838986" at="49,0,60,0" concept="6" trace="createCollection_com5ge_a#()Ljetbrains/mps/openapi/editor/cells/EditorCell;" />
-      <node id="2278461409091838986" at="302,0,314,0" concept="6" trace="createRefNodeList_com5ge_s2a#()Ljetbrains/mps/openapi/editor/cells/EditorCell;" />
-      <node id="2278461409091838986" at="332,0,344,0" concept="6" trace="installElementCellActions#(Lorg/jetbrains/mps/openapi/model/SNode;Ljetbrains/mps/openapi/editor/cells/EditorCell;)V" />
-      <node id="2278461409091838986" at="370,0,382,0" concept="6" trace="createRefNodeList_com5ge_w2a#()Ljetbrains/mps/openapi/editor/cells/EditorCell;" />
-      <node id="2278461409091838986" at="400,0,412,0" concept="6" trace="installElementCellActions#(Lorg/jetbrains/mps/openapi/model/SNode;Ljetbrains/mps/openapi/editor/cells/EditorCell;)V" />
-      <node id="2278461409091839000" at="122,0,141,0" concept="6" trace="createProperty_com5ge_c2a#()Ljetbrains/mps/openapi/editor/cells/EditorCell;" />
-      <node id="2278461409091839005" at="156,0,175,0" concept="6" trace="createProperty_com5ge_f2a#()Ljetbrains/mps/openapi/editor/cells/EditorCell;" />
-      <node id="2278461409091839010" at="190,0,209,0" concept="6" trace="createProperty_com5ge_i2a#()Ljetbrains/mps/openapi/editor/cells/EditorCell;" />
-      <node id="2278461409091839015" at="224,0,243,0" concept="6" trace="createProperty_com5ge_l2a#()Ljetbrains/mps/openapi/editor/cells/EditorCell;" />
-      <node id="2278461409091839020" at="258,0,277,0" concept="6" trace="createProperty_com5ge_o2a#()Ljetbrains/mps/openapi/editor/cells/EditorCell;" />
+      <node id="2278461409091838986" at="297,0,309,0" concept="6" trace="createRefNodeList_com5ge_s2a#()Ljetbrains/mps/openapi/editor/cells/EditorCell;" />
+      <node id="2278461409091838986" at="327,0,339,0" concept="6" trace="installElementCellActions#(Lorg/jetbrains/mps/openapi/model/SNode;Ljetbrains/mps/openapi/editor/cells/EditorCell;)V" />
+      <node id="2278461409091838986" at="365,0,377,0" concept="6" trace="createRefNodeList_com5ge_w2a#()Ljetbrains/mps/openapi/editor/cells/EditorCell;" />
+      <node id="2278461409091838986" at="395,0,407,0" concept="6" trace="installElementCellActions#(Lorg/jetbrains/mps/openapi/model/SNode;Ljetbrains/mps/openapi/editor/cells/EditorCell;)V" />
+      <node id="2278461409091839000" at="122,0,140,0" concept="6" trace="createProperty_com5ge_c2a#()Ljetbrains/mps/openapi/editor/cells/EditorCell;" />
+      <node id="2278461409091839005" at="155,0,173,0" concept="6" trace="createProperty_com5ge_f2a#()Ljetbrains/mps/openapi/editor/cells/EditorCell;" />
+      <node id="2278461409091839010" at="188,0,206,0" concept="6" trace="createProperty_com5ge_i2a#()Ljetbrains/mps/openapi/editor/cells/EditorCell;" />
+      <node id="2278461409091839015" at="221,0,239,0" concept="6" trace="createProperty_com5ge_l2a#()Ljetbrains/mps/openapi/editor/cells/EditorCell;" />
+      <node id="2278461409091839020" at="254,0,272,0" concept="6" trace="createProperty_com5ge_o2a#()Ljetbrains/mps/openapi/editor/cells/EditorCell;" />
       <node id="2278461409091838986" at="76,0,107,0" concept="6" trace="createCollection_com5ge_c0#()Ljetbrains/mps/openapi/editor/cells/EditorCell;" />
       <scope id="2278461409091838986" at="41,26,42,18" />
       <scope id="2278461409091838986" at="45,39,46,39" />
-      <scope id="2278461409091838986" at="315,99,316,50" />
-      <scope id="2278461409091838986" at="318,66,319,93" />
-      <scope id="2278461409091838986" at="339,122,340,394" />
-      <scope id="2278461409091838986" at="383,100,384,50" />
-      <scope id="2278461409091838986" at="386,66,387,93" />
-      <scope id="2278461409091838986" at="407,122,408,395" />
+      <scope id="2278461409091838986" at="310,99,311,50" />
+      <scope id="2278461409091838986" at="313,66,314,93" />
+      <scope id="2278461409091838986" at="334,122,335,394" />
+      <scope id="2278461409091838986" at="378,100,379,50" />
+      <scope id="2278461409091838986" at="381,66,382,93" />
+      <scope id="2278461409091838986" at="402,122,403,395" />
       <scope id="2278461409091838986" at="34,118,36,18" />
-      <scope id="2278461409091839000" at="135,35,137,94">
+      <scope id="2278461409091839000" at="134,35,136,112">
         <var name="manager" id="2278461409091839000" />
       </scope>
-      <scope id="2278461409091839005" at="169,35,171,94">
+      <scope id="2278461409091839005" at="167,35,169,112">
         <var name="manager" id="2278461409091839005" />
       </scope>
-      <scope id="2278461409091839010" at="203,35,205,94">
+      <scope id="2278461409091839010" at="200,35,202,112">
         <var name="manager" id="2278461409091839010" />
       </scope>
-      <scope id="2278461409091839015" at="237,35,239,94">
+      <scope id="2278461409091839015" at="233,35,235,112">
         <var name="manager" id="2278461409091839015" />
       </scope>
-      <scope id="2278461409091839020" at="271,35,273,94">
+      <scope id="2278461409091839020" at="266,35,268,112">
         <var name="manager" id="2278461409091839020" />
       </scope>
-      <scope id="2278461409091838986" at="335,34,337,146" />
-      <scope id="2278461409091838986" at="403,34,405,146" />
+      <scope id="2278461409091838986" at="330,34,332,146" />
+      <scope id="2278461409091838986" at="398,34,400,146" />
       <scope id="2278461409091838986" at="45,0,48,0" />
-      <scope id="2278461409091838986" at="315,0,318,0">
-=======
-      <node id="2278461409091838986" at="33,0,34,0" concept="3" trace="myContextHints" />
-      <node id="2278461409091838986" at="36,47,37,26" concept="8" />
-      <node id="2278461409091838986" at="39,79,40,63" concept="8" />
-      <node id="2278461409091838986" at="42,89,43,96" concept="7" />
-      <node id="2278461409091838986" at="43,96,44,48" concept="2" />
-      <node id="2278461409091838986" at="44,48,45,28" concept="2" />
-      <node id="2278461409091838986" at="45,28,46,81" concept="2" />
-      <node id="2278461409091838986" at="46,81,47,81" concept="2" />
-      <node id="2278461409091838986" at="47,81,48,83" concept="2" />
-      <node id="2278461409091838986" at="48,83,49,81" concept="2" />
-      <node id="2278461409091838986" at="49,81,50,22" concept="8" />
-      <node id="2278461409091838990" at="52,88,53,107" concept="7" />
-      <node id="2278461409091838990" at="53,107,54,47" concept="2" />
-      <node id="2278461409091838990" at="54,47,55,34" concept="2" />
-      <node id="2278461409091838990" at="55,34,56,22" concept="8" />
-      <node id="2278461409091838991" at="58,88,59,87" concept="7" />
-      <node id="2278461409091838991" at="59,87,60,47" concept="2" />
-      <node id="2278461409091838991" at="60,47,61,34" concept="7" />
-      <node id="2278461409091838991" at="61,34,62,63" concept="2" />
-      <node id="2278461409091838991" at="62,63,63,63" concept="2" />
-      <node id="2278461409091838991" at="63,63,64,40" concept="2" />
-      <node id="2278461409091838991" at="64,40,65,34" concept="2" />
-      <node id="2278461409091838991" at="65,34,66,22" concept="8" />
-      <node id="2278461409091838986" at="68,90,69,96" concept="7" />
-      <node id="2278461409091838986" at="69,96,70,49" concept="2" />
-      <node id="2278461409091838986" at="70,49,71,34" concept="7" />
-      <node id="2278461409091838986" at="71,34,72,61" concept="2" />
-      <node id="2278461409091838986" at="72,61,73,40" concept="2" />
-      <node id="2278461409091838986" at="73,40,74,82" concept="2" />
-      <node id="2278461409091838986" at="74,82,75,82" concept="2" />
-      <node id="2278461409091838986" at="75,82,76,82" concept="2" />
-      <node id="2278461409091838986" at="76,82,77,82" concept="2" />
-      <node id="2278461409091838986" at="77,82,78,82" concept="2" />
-      <node id="2278461409091838986" at="78,82,79,82" concept="2" />
-      <node id="2278461409091838986" at="79,82,80,82" concept="2" />
-      <node id="2278461409091838986" at="80,82,81,82" concept="2" />
-      <node id="2278461409091838986" at="81,82,82,82" concept="2" />
-      <node id="2278461409091838986" at="82,82,83,82" concept="2" />
-      <node id="2278461409091838986" at="83,82,84,82" concept="2" />
-      <node id="2278461409091838986" at="84,82,85,82" concept="2" />
-      <node id="2278461409091838986" at="85,82,86,82" concept="2" />
-      <node id="2278461409091838986" at="86,82,87,82" concept="2" />
-      <node id="2278461409091838986" at="87,82,88,82" concept="2" />
-      <node id="2278461409091838986" at="88,82,89,82" concept="2" />
-      <node id="2278461409091838986" at="89,82,90,82" concept="2" />
-      <node id="2278461409091838986" at="90,82,91,82" concept="2" />
-      <node id="2278461409091838986" at="91,82,92,85" concept="2" />
-      <node id="2278461409091838986" at="92,85,93,82" concept="2" />
-      <node id="2278461409091838986" at="93,82,94,82" concept="2" />
-      <node id="2278461409091838986" at="94,82,95,82" concept="2" />
-      <node id="2278461409091838986" at="95,82,96,85" concept="2" />
-      <node id="2278461409091838986" at="96,85,97,22" concept="8" />
-      <node id="2278461409091838997" at="99,89,100,87" concept="7" />
-      <node id="2278461409091838997" at="100,87,101,48" concept="2" />
-      <node id="2278461409091838997" at="101,48,102,34" concept="2" />
-      <node id="2278461409091838997" at="102,34,103,22" concept="8" />
-      <node id="2278461409091838998" at="105,89,106,87" concept="7" />
-      <node id="2278461409091838998" at="106,87,107,48" concept="2" />
-      <node id="2278461409091838998" at="107,48,108,34" concept="7" />
-      <node id="2278461409091838998" at="108,34,109,57" concept="2" />
-      <node id="2278461409091838998" at="109,57,110,40" concept="2" />
-      <node id="2278461409091838998" at="110,40,111,34" concept="2" />
-      <node id="2278461409091838998" at="111,34,112,22" concept="8" />
-      <node id="2278461409091839000" at="114,89,115,82" concept="7" />
-      <node id="2278461409091839000" at="115,82,116,26" concept="2" />
-      <node id="2278461409091839000" at="116,26,117,39" concept="2" />
-      <node id="2278461409091839000" at="117,39,118,26" concept="7" />
-      <node id="2278461409091839000" at="118,26,119,58" concept="2" />
-      <node id="2278461409091839000" at="119,58,120,39" concept="2" />
-      <node id="2278461409091839000" at="120,39,121,34" concept="7" />
-      <node id="2278461409091839000" at="121,34,122,63" concept="2" />
-      <node id="2278461409091839000" at="122,63,123,40" concept="2" />
-      <node id="2278461409091839000" at="123,40,124,73" concept="2" />
-      <node id="2278461409091839000" at="124,73,125,57" concept="7" />
-      <node id="2278461409091839000" at="126,35,127,82" concept="7" />
-      <node id="2278461409091839000" at="127,82,128,112" concept="8" />
-      <node id="2278461409091839000" at="129,10,130,22" concept="8" />
-      <node id="2278461409091839002" at="132,89,133,87" concept="7" />
-      <node id="2278461409091839002" at="133,87,134,48" concept="2" />
-      <node id="2278461409091839002" at="134,48,135,34" concept="2" />
-      <node id="2278461409091839002" at="135,34,136,22" concept="8" />
-      <node id="2278461409091839003" at="138,89,139,87" concept="7" />
-      <node id="2278461409091839003" at="139,87,140,48" concept="2" />
-      <node id="2278461409091839003" at="140,48,141,34" concept="7" />
-      <node id="2278461409091839003" at="141,34,142,57" concept="2" />
-      <node id="2278461409091839003" at="142,57,143,40" concept="2" />
-      <node id="2278461409091839003" at="143,40,144,34" concept="2" />
-      <node id="2278461409091839003" at="144,34,145,22" concept="8" />
-      <node id="2278461409091839005" at="147,89,148,82" concept="7" />
-      <node id="2278461409091839005" at="148,82,149,26" concept="2" />
-      <node id="2278461409091839005" at="149,26,150,39" concept="2" />
-      <node id="2278461409091839005" at="150,39,151,26" concept="7" />
-      <node id="2278461409091839005" at="151,26,152,58" concept="2" />
-      <node id="2278461409091839005" at="152,58,153,39" concept="2" />
-      <node id="2278461409091839005" at="153,39,154,34" concept="7" />
-      <node id="2278461409091839005" at="154,34,155,63" concept="2" />
-      <node id="2278461409091839005" at="155,63,156,40" concept="2" />
-      <node id="2278461409091839005" at="156,40,157,73" concept="2" />
-      <node id="2278461409091839005" at="157,73,158,57" concept="7" />
-      <node id="2278461409091839005" at="159,35,160,82" concept="7" />
-      <node id="2278461409091839005" at="160,82,161,112" concept="8" />
-      <node id="2278461409091839005" at="162,10,163,22" concept="8" />
-      <node id="2278461409091839007" at="165,89,166,91" concept="7" />
-      <node id="2278461409091839007" at="166,91,167,48" concept="2" />
-      <node id="2278461409091839007" at="167,48,168,34" concept="2" />
-      <node id="2278461409091839007" at="168,34,169,22" concept="8" />
-      <node id="2278461409091839008" at="171,89,172,87" concept="7" />
-      <node id="2278461409091839008" at="172,87,173,48" concept="2" />
-      <node id="2278461409091839008" at="173,48,174,34" concept="7" />
-      <node id="2278461409091839008" at="174,34,175,57" concept="2" />
-      <node id="2278461409091839008" at="175,57,176,40" concept="2" />
-      <node id="2278461409091839008" at="176,40,177,34" concept="2" />
-      <node id="2278461409091839008" at="177,34,178,22" concept="8" />
-      <node id="2278461409091839010" at="180,89,181,82" concept="7" />
-      <node id="2278461409091839010" at="181,82,182,30" concept="2" />
-      <node id="2278461409091839010" at="182,30,183,43" concept="2" />
-      <node id="2278461409091839010" at="183,43,184,26" concept="7" />
-      <node id="2278461409091839010" at="184,26,185,58" concept="2" />
-      <node id="2278461409091839010" at="185,58,186,43" concept="2" />
-      <node id="2278461409091839010" at="186,43,187,34" concept="7" />
-      <node id="2278461409091839010" at="187,34,188,63" concept="2" />
-      <node id="2278461409091839010" at="188,63,189,40" concept="2" />
-      <node id="2278461409091839010" at="189,40,190,73" concept="2" />
-      <node id="2278461409091839010" at="190,73,191,57" concept="7" />
-      <node id="2278461409091839010" at="192,35,193,82" concept="7" />
-      <node id="2278461409091839010" at="193,82,194,112" concept="8" />
-      <node id="2278461409091839010" at="195,10,196,22" concept="8" />
-      <node id="2278461409091839012" at="198,89,199,92" concept="7" />
-      <node id="2278461409091839012" at="199,92,200,48" concept="2" />
-      <node id="2278461409091839012" at="200,48,201,34" concept="2" />
-      <node id="2278461409091839012" at="201,34,202,22" concept="8" />
-      <node id="2278461409091839013" at="204,89,205,87" concept="7" />
-      <node id="2278461409091839013" at="205,87,206,48" concept="2" />
-      <node id="2278461409091839013" at="206,48,207,34" concept="7" />
-      <node id="2278461409091839013" at="207,34,208,57" concept="2" />
-      <node id="2278461409091839013" at="208,57,209,40" concept="2" />
-      <node id="2278461409091839013" at="209,40,210,34" concept="2" />
-      <node id="2278461409091839013" at="210,34,211,22" concept="8" />
-      <node id="2278461409091839015" at="213,89,214,82" concept="7" />
-      <node id="2278461409091839015" at="214,82,215,31" concept="2" />
-      <node id="2278461409091839015" at="215,31,216,44" concept="2" />
-      <node id="2278461409091839015" at="216,44,217,26" concept="7" />
-      <node id="2278461409091839015" at="217,26,218,58" concept="2" />
-      <node id="2278461409091839015" at="218,58,219,44" concept="2" />
-      <node id="2278461409091839015" at="219,44,220,34" concept="7" />
-      <node id="2278461409091839015" at="220,34,221,63" concept="2" />
-      <node id="2278461409091839015" at="221,63,222,40" concept="2" />
-      <node id="2278461409091839015" at="222,40,223,73" concept="2" />
-      <node id="2278461409091839015" at="223,73,224,57" concept="7" />
-      <node id="2278461409091839015" at="225,35,226,82" concept="7" />
-      <node id="2278461409091839015" at="226,82,227,112" concept="8" />
-      <node id="2278461409091839015" at="228,10,229,22" concept="8" />
-      <node id="2278461409091839017" at="231,89,232,96" concept="7" />
-      <node id="2278461409091839017" at="232,96,233,48" concept="2" />
-      <node id="2278461409091839017" at="233,48,234,34" concept="2" />
-      <node id="2278461409091839017" at="234,34,235,22" concept="8" />
-      <node id="2278461409091839018" at="237,89,238,87" concept="7" />
-      <node id="2278461409091839018" at="238,87,239,48" concept="2" />
-      <node id="2278461409091839018" at="239,48,240,34" concept="7" />
-      <node id="2278461409091839018" at="240,34,241,57" concept="2" />
-      <node id="2278461409091839018" at="241,57,242,40" concept="2" />
-      <node id="2278461409091839018" at="242,40,243,34" concept="2" />
-      <node id="2278461409091839018" at="243,34,244,22" concept="8" />
-      <node id="2278461409091839020" at="246,89,247,82" concept="7" />
-      <node id="2278461409091839020" at="247,82,248,34" concept="2" />
-      <node id="2278461409091839020" at="248,34,249,47" concept="2" />
-      <node id="2278461409091839020" at="249,47,250,26" concept="7" />
-      <node id="2278461409091839020" at="250,26,251,58" concept="2" />
-      <node id="2278461409091839020" at="251,58,252,47" concept="2" />
-      <node id="2278461409091839020" at="252,47,253,34" concept="7" />
-      <node id="2278461409091839020" at="253,34,254,63" concept="2" />
-      <node id="2278461409091839020" at="254,63,255,40" concept="2" />
-      <node id="2278461409091839020" at="255,40,256,73" concept="2" />
-      <node id="2278461409091839020" at="256,73,257,57" concept="7" />
-      <node id="2278461409091839020" at="258,35,259,82" concept="7" />
-      <node id="2278461409091839020" at="259,82,260,112" concept="8" />
-      <node id="2278461409091839020" at="261,10,262,22" concept="8" />
-      <node id="2278461409091839022" at="264,89,265,86" concept="7" />
-      <node id="2278461409091839022" at="265,86,266,48" concept="2" />
-      <node id="2278461409091839022" at="266,48,267,34" concept="7" />
-      <node id="2278461409091839022" at="267,34,268,63" concept="2" />
-      <node id="2278461409091839022" at="268,63,269,40" concept="2" />
-      <node id="2278461409091839022" at="269,40,270,34" concept="2" />
-      <node id="2278461409091839022" at="270,34,271,22" concept="8" />
-      <node id="2278461409091839024" at="273,89,274,92" concept="7" />
-      <node id="2278461409091839024" at="274,92,275,48" concept="2" />
-      <node id="2278461409091839024" at="275,48,276,34" concept="2" />
-      <node id="2278461409091839024" at="276,34,277,22" concept="8" />
-      <node id="2278461409091839025" at="279,89,280,87" concept="7" />
-      <node id="2278461409091839025" at="280,87,281,48" concept="2" />
-      <node id="2278461409091839025" at="281,48,282,34" concept="7" />
-      <node id="2278461409091839025" at="282,34,283,57" concept="2" />
-      <node id="2278461409091839025" at="283,57,284,63" concept="2" />
-      <node id="2278461409091839025" at="284,63,285,40" concept="2" />
-      <node id="2278461409091839025" at="285,40,286,34" concept="2" />
-      <node id="2278461409091839025" at="286,34,287,22" concept="8" />
-      <node id="2278461409091838986" at="289,92,290,148" concept="7" />
-      <node id="2278461409091838986" at="290,148,291,106" concept="7" />
-      <node id="2278461409091838986" at="291,106,292,47" concept="2" />
-      <node id="2278461409091838986" at="292,47,293,34" concept="7" />
-      <node id="2278461409091838986" at="293,34,294,71" concept="2" />
-      <node id="2278461409091838986" at="294,71,295,61" concept="2" />
-      <node id="2278461409091838986" at="295,61,296,63" concept="2" />
-      <node id="2278461409091838986" at="296,63,297,40" concept="2" />
-      <node id="2278461409091838986" at="297,40,298,49" concept="2" />
-      <node id="2278461409091838986" at="298,49,299,22" concept="8" />
-      <node id="2278461409091838986" at="302,99,303,50" concept="10" />
-      <node id="2278461409091838986" at="305,66,306,41" concept="7" />
-      <node id="2278461409091838986" at="306,41,307,93" concept="8" />
-      <node id="2278461409091838986" at="309,86,310,80" concept="7" />
-      <node id="2278461409091838986" at="310,80,311,95" concept="2" />
-      <node id="2278461409091838986" at="311,95,312,25" concept="8" />
-      <node id="2278461409091838986" at="314,68,315,34" concept="7" />
-      <node id="2278461409091838986" at="315,34,316,55" concept="2" />
-      <node id="2278461409091838986" at="316,55,317,87" concept="2" />
-      <node id="2278461409091838986" at="317,87,318,23" concept="8" />
-      <node id="2278461409091838986" at="321,96,322,134" concept="2" />
-      <node id="2278461409091838986" at="323,34,324,142" concept="2" />
-      <node id="2278461409091838986" at="324,142,325,146" concept="2" />
-      <node id="2278461409091838986" at="327,122,328,392" concept="2" />
-      <node id="2278461409091839033" at="333,89,334,86" concept="7" />
-      <node id="2278461409091839033" at="334,86,335,48" concept="2" />
-      <node id="2278461409091839033" at="335,48,336,34" concept="7" />
-      <node id="2278461409091839033" at="336,34,337,63" concept="2" />
-      <node id="2278461409091839033" at="337,63,338,40" concept="2" />
-      <node id="2278461409091839033" at="338,40,339,34" concept="2" />
-      <node id="2278461409091839033" at="339,34,340,22" concept="8" />
-      <node id="2278461409091839035" at="342,89,343,93" concept="7" />
-      <node id="2278461409091839035" at="343,93,344,48" concept="2" />
-      <node id="2278461409091839035" at="344,48,345,34" concept="2" />
-      <node id="2278461409091839035" at="345,34,346,22" concept="8" />
-      <node id="2278461409091839036" at="348,89,349,87" concept="7" />
-      <node id="2278461409091839036" at="349,87,350,48" concept="2" />
-      <node id="2278461409091839036" at="350,48,351,34" concept="7" />
-      <node id="2278461409091839036" at="351,34,352,57" concept="2" />
-      <node id="2278461409091839036" at="352,57,353,63" concept="2" />
-      <node id="2278461409091839036" at="353,63,354,40" concept="2" />
-      <node id="2278461409091839036" at="354,40,355,34" concept="2" />
-      <node id="2278461409091839036" at="355,34,356,22" concept="8" />
-      <node id="2278461409091838986" at="358,92,359,150" concept="7" />
-      <node id="2278461409091838986" at="359,150,360,106" concept="7" />
-      <node id="2278461409091838986" at="360,106,361,48" concept="2" />
-      <node id="2278461409091838986" at="361,48,362,34" concept="7" />
-      <node id="2278461409091838986" at="362,34,363,71" concept="2" />
-      <node id="2278461409091838986" at="363,71,364,61" concept="2" />
-      <node id="2278461409091838986" at="364,61,365,63" concept="2" />
-      <node id="2278461409091838986" at="365,63,366,40" concept="2" />
-      <node id="2278461409091838986" at="366,40,367,49" concept="2" />
-      <node id="2278461409091838986" at="367,49,368,22" concept="8" />
-      <node id="2278461409091838986" at="371,100,372,50" concept="10" />
-      <node id="2278461409091838986" at="374,66,375,41" concept="7" />
-      <node id="2278461409091838986" at="375,41,376,93" concept="8" />
-      <node id="2278461409091838986" at="378,86,379,80" concept="7" />
-      <node id="2278461409091838986" at="379,80,380,95" concept="2" />
-      <node id="2278461409091838986" at="380,95,381,25" concept="8" />
-      <node id="2278461409091838986" at="383,68,384,34" concept="7" />
-      <node id="2278461409091838986" at="384,34,385,55" concept="2" />
-      <node id="2278461409091838986" at="385,55,386,87" concept="2" />
-      <node id="2278461409091838986" at="386,87,387,23" concept="8" />
-      <node id="2278461409091838986" at="390,96,391,134" concept="2" />
-      <node id="2278461409091838986" at="392,34,393,142" concept="2" />
-      <node id="2278461409091838986" at="393,142,394,146" concept="2" />
-      <node id="2278461409091838986" at="396,122,397,393" concept="2" />
-      <node id="2278461409091839044" at="402,88,403,87" concept="7" />
-      <node id="2278461409091839044" at="403,87,404,47" concept="2" />
-      <node id="2278461409091839044" at="404,47,405,34" concept="7" />
-      <node id="2278461409091839044" at="405,34,406,63" concept="2" />
-      <node id="2278461409091839044" at="406,63,407,40" concept="2" />
-      <node id="2278461409091839044" at="407,40,408,34" concept="2" />
-      <node id="2278461409091839044" at="408,34,409,22" concept="8" />
-      <node id="2278461409091838986" at="39,0,42,0" concept="6" trace="createEditorCell#(Ljetbrains/mps/openapi/editor/EditorContext;Lorg/jetbrains/mps/openapi/model/SNode;)Ljetbrains/mps/openapi/editor/cells/EditorCell;" />
-      <node id="2278461409091838986" at="302,0,305,0" concept="1" trace="inputsListHandler_com5ge_s2a#(Lorg/jetbrains/mps/openapi/model/SNode;Ljava/lang/String;Ljetbrains/mps/openapi/editor/EditorContext;)V" />
-      <node id="2278461409091838986" at="326,9,329,9" concept="5" />
-      <node id="2278461409091838986" at="371,0,374,0" concept="1" trace="outputsListHandler_com5ge_w2a#(Lorg/jetbrains/mps/openapi/model/SNode;Ljava/lang/String;Ljetbrains/mps/openapi/editor/EditorContext;)V" />
-      <node id="2278461409091838986" at="395,9,398,9" concept="5" />
-      <node id="2278461409091838986" at="305,0,309,0" concept="6" trace="createNodeToInsert#(Ljetbrains/mps/openapi/editor/EditorContext;)Lorg/jetbrains/mps/openapi/model/SNode;" />
-      <node id="2278461409091838986" at="322,134,326,9" concept="5" />
-      <node id="2278461409091838986" at="374,0,378,0" concept="6" trace="createNodeToInsert#(Ljetbrains/mps/openapi/editor/EditorContext;)Lorg/jetbrains/mps/openapi/model/SNode;" />
-      <node id="2278461409091838986" at="391,134,395,9" concept="5" />
-      <node id="2278461409091838986" at="34,0,39,0" concept="6" trace="getContextHints#()Ljava/util/Collection;" />
-      <node id="2278461409091839000" at="125,57,130,22" concept="5" />
-      <node id="2278461409091839005" at="158,57,163,22" concept="5" />
-      <node id="2278461409091839010" at="191,57,196,22" concept="5" />
-      <node id="2278461409091839015" at="224,57,229,22" concept="5" />
-      <node id="2278461409091839020" at="257,57,262,22" concept="5" />
-      <node id="2278461409091838986" at="309,0,314,0" concept="6" trace="createNodeCell#(Ljetbrains/mps/openapi/editor/EditorContext;Lorg/jetbrains/mps/openapi/model/SNode;)Ljetbrains/mps/openapi/editor/cells/EditorCell;" />
-      <node id="2278461409091838986" at="378,0,383,0" concept="6" trace="createNodeCell#(Ljetbrains/mps/openapi/editor/EditorContext;Lorg/jetbrains/mps/openapi/model/SNode;)Ljetbrains/mps/openapi/editor/cells/EditorCell;" />
-      <node id="2278461409091838990" at="52,0,58,0" concept="6" trace="createConstant_com5ge_a0#(Ljetbrains/mps/openapi/editor/EditorContext;Lorg/jetbrains/mps/openapi/model/SNode;)Ljetbrains/mps/openapi/editor/cells/EditorCell;" />
-      <node id="2278461409091838997" at="99,0,105,0" concept="6" trace="createConstant_com5ge_a2a#(Ljetbrains/mps/openapi/editor/EditorContext;Lorg/jetbrains/mps/openapi/model/SNode;)Ljetbrains/mps/openapi/editor/cells/EditorCell;" />
-      <node id="2278461409091839002" at="132,0,138,0" concept="6" trace="createConstant_com5ge_d2a#(Ljetbrains/mps/openapi/editor/EditorContext;Lorg/jetbrains/mps/openapi/model/SNode;)Ljetbrains/mps/openapi/editor/cells/EditorCell;" />
-      <node id="2278461409091839007" at="165,0,171,0" concept="6" trace="createConstant_com5ge_g2a#(Ljetbrains/mps/openapi/editor/EditorContext;Lorg/jetbrains/mps/openapi/model/SNode;)Ljetbrains/mps/openapi/editor/cells/EditorCell;" />
-      <node id="2278461409091839012" at="198,0,204,0" concept="6" trace="createConstant_com5ge_j2a#(Ljetbrains/mps/openapi/editor/EditorContext;Lorg/jetbrains/mps/openapi/model/SNode;)Ljetbrains/mps/openapi/editor/cells/EditorCell;" />
-      <node id="2278461409091839017" at="231,0,237,0" concept="6" trace="createConstant_com5ge_m2a#(Ljetbrains/mps/openapi/editor/EditorContext;Lorg/jetbrains/mps/openapi/model/SNode;)Ljetbrains/mps/openapi/editor/cells/EditorCell;" />
-      <node id="2278461409091839024" at="273,0,279,0" concept="6" trace="createConstant_com5ge_q2a#(Ljetbrains/mps/openapi/editor/EditorContext;Lorg/jetbrains/mps/openapi/model/SNode;)Ljetbrains/mps/openapi/editor/cells/EditorCell;" />
-      <node id="2278461409091838986" at="314,0,320,0" concept="6" trace="createEmptyCell#(Ljetbrains/mps/openapi/editor/EditorContext;)Ljetbrains/mps/openapi/editor/cells/EditorCell;" />
-      <node id="2278461409091839035" at="342,0,348,0" concept="6" trace="createConstant_com5ge_u2a#(Ljetbrains/mps/openapi/editor/EditorContext;Lorg/jetbrains/mps/openapi/model/SNode;)Ljetbrains/mps/openapi/editor/cells/EditorCell;" />
-      <node id="2278461409091838986" at="383,0,389,0" concept="6" trace="createEmptyCell#(Ljetbrains/mps/openapi/editor/EditorContext;)Ljetbrains/mps/openapi/editor/cells/EditorCell;" />
-      <node id="2278461409091838998" at="105,0,114,0" concept="6" trace="createConstant_com5ge_b2a#(Ljetbrains/mps/openapi/editor/EditorContext;Lorg/jetbrains/mps/openapi/model/SNode;)Ljetbrains/mps/openapi/editor/cells/EditorCell;" />
-      <node id="2278461409091839003" at="138,0,147,0" concept="6" trace="createConstant_com5ge_e2a#(Ljetbrains/mps/openapi/editor/EditorContext;Lorg/jetbrains/mps/openapi/model/SNode;)Ljetbrains/mps/openapi/editor/cells/EditorCell;" />
-      <node id="2278461409091839008" at="171,0,180,0" concept="6" trace="createConstant_com5ge_h2a#(Ljetbrains/mps/openapi/editor/EditorContext;Lorg/jetbrains/mps/openapi/model/SNode;)Ljetbrains/mps/openapi/editor/cells/EditorCell;" />
-      <node id="2278461409091839013" at="204,0,213,0" concept="6" trace="createConstant_com5ge_k2a#(Ljetbrains/mps/openapi/editor/EditorContext;Lorg/jetbrains/mps/openapi/model/SNode;)Ljetbrains/mps/openapi/editor/cells/EditorCell;" />
-      <node id="2278461409091839018" at="237,0,246,0" concept="6" trace="createConstant_com5ge_n2a#(Ljetbrains/mps/openapi/editor/EditorContext;Lorg/jetbrains/mps/openapi/model/SNode;)Ljetbrains/mps/openapi/editor/cells/EditorCell;" />
-      <node id="2278461409091839022" at="264,0,273,0" concept="6" trace="createConstant_com5ge_p2a#(Ljetbrains/mps/openapi/editor/EditorContext;Lorg/jetbrains/mps/openapi/model/SNode;)Ljetbrains/mps/openapi/editor/cells/EditorCell;" />
-      <node id="2278461409091839033" at="333,0,342,0" concept="6" trace="createConstant_com5ge_t2a#(Ljetbrains/mps/openapi/editor/EditorContext;Lorg/jetbrains/mps/openapi/model/SNode;)Ljetbrains/mps/openapi/editor/cells/EditorCell;" />
-      <node id="2278461409091839044" at="402,0,411,0" concept="6" trace="createConstant_com5ge_d0#(Ljetbrains/mps/openapi/editor/EditorContext;Lorg/jetbrains/mps/openapi/model/SNode;)Ljetbrains/mps/openapi/editor/cells/EditorCell;" />
-      <node id="2278461409091838986" at="42,0,52,0" concept="6" trace="createCollection_com5ge_a#(Ljetbrains/mps/openapi/editor/EditorContext;Lorg/jetbrains/mps/openapi/model/SNode;)Ljetbrains/mps/openapi/editor/cells/EditorCell;" />
-      <node id="2278461409091838991" at="58,0,68,0" concept="6" trace="createConstant_com5ge_b0#(Ljetbrains/mps/openapi/editor/EditorContext;Lorg/jetbrains/mps/openapi/model/SNode;)Ljetbrains/mps/openapi/editor/cells/EditorCell;" />
-      <node id="2278461409091839025" at="279,0,289,0" concept="6" trace="createConstant_com5ge_r2a#(Ljetbrains/mps/openapi/editor/EditorContext;Lorg/jetbrains/mps/openapi/model/SNode;)Ljetbrains/mps/openapi/editor/cells/EditorCell;" />
-      <node id="2278461409091838986" at="320,132,330,7" concept="5" />
-      <node id="2278461409091839036" at="348,0,358,0" concept="6" trace="createConstant_com5ge_v2a#(Ljetbrains/mps/openapi/editor/EditorContext;Lorg/jetbrains/mps/openapi/model/SNode;)Ljetbrains/mps/openapi/editor/cells/EditorCell;" />
-      <node id="2278461409091838986" at="389,132,399,7" concept="5" />
-      <node id="2278461409091838986" at="289,0,301,0" concept="6" trace="createRefNodeList_com5ge_s2a#(Ljetbrains/mps/openapi/editor/EditorContext;Lorg/jetbrains/mps/openapi/model/SNode;)Ljetbrains/mps/openapi/editor/cells/EditorCell;" />
-      <node id="2278461409091838986" at="320,0,332,0" concept="6" trace="installElementCellActions#(Lorg/jetbrains/mps/openapi/model/SNode;Lorg/jetbrains/mps/openapi/model/SNode;Ljetbrains/mps/openapi/editor/cells/EditorCell;Ljetbrains/mps/openapi/editor/EditorContext;)V" />
-      <node id="2278461409091838986" at="358,0,370,0" concept="6" trace="createRefNodeList_com5ge_w2a#(Ljetbrains/mps/openapi/editor/EditorContext;Lorg/jetbrains/mps/openapi/model/SNode;)Ljetbrains/mps/openapi/editor/cells/EditorCell;" />
-      <node id="2278461409091838986" at="389,0,401,0" concept="6" trace="installElementCellActions#(Lorg/jetbrains/mps/openapi/model/SNode;Lorg/jetbrains/mps/openapi/model/SNode;Ljetbrains/mps/openapi/editor/cells/EditorCell;Ljetbrains/mps/openapi/editor/EditorContext;)V" />
-      <node id="2278461409091839000" at="114,0,132,0" concept="6" trace="createProperty_com5ge_c2a#(Ljetbrains/mps/openapi/editor/EditorContext;Lorg/jetbrains/mps/openapi/model/SNode;)Ljetbrains/mps/openapi/editor/cells/EditorCell;" />
-      <node id="2278461409091839005" at="147,0,165,0" concept="6" trace="createProperty_com5ge_f2a#(Ljetbrains/mps/openapi/editor/EditorContext;Lorg/jetbrains/mps/openapi/model/SNode;)Ljetbrains/mps/openapi/editor/cells/EditorCell;" />
-      <node id="2278461409091839010" at="180,0,198,0" concept="6" trace="createProperty_com5ge_i2a#(Ljetbrains/mps/openapi/editor/EditorContext;Lorg/jetbrains/mps/openapi/model/SNode;)Ljetbrains/mps/openapi/editor/cells/EditorCell;" />
-      <node id="2278461409091839015" at="213,0,231,0" concept="6" trace="createProperty_com5ge_l2a#(Ljetbrains/mps/openapi/editor/EditorContext;Lorg/jetbrains/mps/openapi/model/SNode;)Ljetbrains/mps/openapi/editor/cells/EditorCell;" />
-      <node id="2278461409091839020" at="246,0,264,0" concept="6" trace="createProperty_com5ge_o2a#(Ljetbrains/mps/openapi/editor/EditorContext;Lorg/jetbrains/mps/openapi/model/SNode;)Ljetbrains/mps/openapi/editor/cells/EditorCell;" />
-      <node id="2278461409091838986" at="68,0,99,0" concept="6" trace="createCollection_com5ge_c0#(Ljetbrains/mps/openapi/editor/EditorContext;Lorg/jetbrains/mps/openapi/model/SNode;)Ljetbrains/mps/openapi/editor/cells/EditorCell;" />
-      <scope id="2278461409091838986" at="36,47,37,26" />
-      <scope id="2278461409091838986" at="39,79,40,63" />
-      <scope id="2278461409091838986" at="302,99,303,50" />
-      <scope id="2278461409091838986" at="327,122,328,392" />
-      <scope id="2278461409091838986" at="371,100,372,50" />
-      <scope id="2278461409091838986" at="396,122,397,393" />
-      <scope id="2278461409091839000" at="126,35,128,112">
-        <var name="manager" id="2278461409091839000" />
-      </scope>
-      <scope id="2278461409091839005" at="159,35,161,112">
-        <var name="manager" id="2278461409091839005" />
-      </scope>
-      <scope id="2278461409091839010" at="192,35,194,112">
-        <var name="manager" id="2278461409091839010" />
-      </scope>
-      <scope id="2278461409091839015" at="225,35,227,112">
-        <var name="manager" id="2278461409091839015" />
-      </scope>
-      <scope id="2278461409091839020" at="258,35,260,112">
-        <var name="manager" id="2278461409091839020" />
-      </scope>
-      <scope id="2278461409091838986" at="305,66,307,93">
-        <var name="listOwner" id="2278461409091838986" />
-      </scope>
-      <scope id="2278461409091838986" at="323,34,325,146" />
-      <scope id="2278461409091838986" at="374,66,376,93">
-        <var name="listOwner" id="2278461409091838986" />
-      </scope>
-      <scope id="2278461409091838986" at="392,34,394,146" />
-      <scope id="2278461409091838986" at="39,0,42,0">
-        <var name="editorContext" id="2278461409091838986" />
-        <var name="node" id="2278461409091838986" />
-      </scope>
-      <scope id="2278461409091838986" at="302,0,305,0">
->>>>>>> bd830ede
+      <scope id="2278461409091838986" at="310,0,313,0">
         <var name="childRole" id="2278461409091838986" />
         <var name="context" id="2278461409091838986" />
         <var name="ownerNode" id="2278461409091838986" />
       </scope>
-<<<<<<< HEAD
-      <scope id="2278461409091838986" at="318,0,321,0">
+      <scope id="2278461409091838986" at="313,0,316,0">
         <var name="editorContext" id="2278461409091838986" />
       </scope>
-      <scope id="2278461409091838986" at="321,57,324,25">
+      <scope id="2278461409091838986" at="316,57,319,25">
         <var name="elementCell" id="2278461409091838986" />
       </scope>
-      <scope id="2278461409091838986" at="383,0,386,0">
-=======
-      <scope id="2278461409091838986" at="309,86,312,25">
-        <var name="elementCell" id="2278461409091838986" />
-      </scope>
-      <scope id="2278461409091838986" at="371,0,374,0">
->>>>>>> bd830ede
+      <scope id="2278461409091838986" at="378,0,381,0">
         <var name="childRole" id="2278461409091838986" />
         <var name="context" id="2278461409091838986" />
         <var name="ownerNode" id="2278461409091838986" />
       </scope>
-<<<<<<< HEAD
-      <scope id="2278461409091838986" at="386,0,389,0">
+      <scope id="2278461409091838986" at="381,0,384,0">
         <var name="editorContext" id="2278461409091838986" />
       </scope>
-      <scope id="2278461409091838986" at="389,57,392,25">
-=======
-      <scope id="2278461409091838986" at="378,86,381,25">
->>>>>>> bd830ede
+      <scope id="2278461409091838986" at="384,57,387,25">
         <var name="elementCell" id="2278461409091838986" />
       </scope>
       <scope id="2278461409091838986" at="34,0,38,0">
@@ -1255,185 +881,76 @@
       <scope id="2278461409091838997" at="107,50,111,22">
         <var name="editorCell" id="2278461409091838997" />
       </scope>
-<<<<<<< HEAD
-      <scope id="2278461409091839002" at="141,50,145,22">
+      <scope id="2278461409091839002" at="140,50,144,22">
         <var name="editorCell" id="2278461409091839002" />
       </scope>
-      <scope id="2278461409091839007" at="175,50,179,22">
+      <scope id="2278461409091839007" at="173,50,177,22">
         <var name="editorCell" id="2278461409091839007" />
       </scope>
-      <scope id="2278461409091839012" at="209,50,213,22">
+      <scope id="2278461409091839012" at="206,50,210,22">
         <var name="editorCell" id="2278461409091839012" />
       </scope>
-      <scope id="2278461409091839017" at="243,50,247,22">
+      <scope id="2278461409091839017" at="239,50,243,22">
         <var name="editorCell" id="2278461409091839017" />
       </scope>
-      <scope id="2278461409091839024" at="286,50,290,22">
+      <scope id="2278461409091839024" at="281,50,285,22">
         <var name="editorCell" id="2278461409091839024" />
       </scope>
-      <scope id="2278461409091838986" at="326,41,330,23">
+      <scope id="2278461409091838986" at="321,41,325,23">
         <var name="emptyCell" id="2278461409091838986" />
       </scope>
-      <scope id="2278461409091839035" at="354,50,358,22">
+      <scope id="2278461409091839035" at="349,50,353,22">
         <var name="editorCell" id="2278461409091839035" />
       </scope>
-      <scope id="2278461409091838986" at="394,41,398,23">
+      <scope id="2278461409091838986" at="389,41,393,23">
         <var name="emptyCell" id="2278461409091838986" />
       </scope>
       <scope id="2278461409091838986" at="39,0,44,0" />
-      <scope id="2278461409091838986" at="321,0,326,0">
+      <scope id="2278461409091838986" at="316,0,321,0">
         <var name="elementNode" id="2278461409091838986" />
       </scope>
-      <scope id="2278461409091838986" at="389,0,394,0">
+      <scope id="2278461409091838986" at="384,0,389,0">
         <var name="elementNode" id="2278461409091838986" />
       </scope>
       <scope id="2278461409091838990" at="60,0,66,0" />
       <scope id="2278461409091838997" at="107,0,113,0" />
-      <scope id="2278461409091839002" at="141,0,147,0" />
-      <scope id="2278461409091839007" at="175,0,181,0" />
-      <scope id="2278461409091839012" at="209,0,215,0" />
-      <scope id="2278461409091839017" at="243,0,249,0" />
-      <scope id="2278461409091839024" at="286,0,292,0" />
-      <scope id="2278461409091838986" at="326,0,332,0" />
-      <scope id="2278461409091839035" at="354,0,360,0" />
-      <scope id="2278461409091838986" at="394,0,400,0" />
+      <scope id="2278461409091839002" at="140,0,146,0" />
+      <scope id="2278461409091839007" at="173,0,179,0" />
+      <scope id="2278461409091839012" at="206,0,212,0" />
+      <scope id="2278461409091839017" at="239,0,245,0" />
+      <scope id="2278461409091839024" at="281,0,287,0" />
+      <scope id="2278461409091838986" at="321,0,327,0" />
+      <scope id="2278461409091839035" at="349,0,355,0" />
+      <scope id="2278461409091838986" at="389,0,395,0" />
       <scope id="2278461409091838998" at="113,50,120,22">
         <var name="editorCell" id="2278461409091838998" />
         <var name="style" id="2278461409091838998" />
       </scope>
-      <scope id="2278461409091839003" at="147,50,154,22">
+      <scope id="2278461409091839003" at="146,50,153,22">
         <var name="editorCell" id="2278461409091839003" />
         <var name="style" id="2278461409091839003" />
       </scope>
-      <scope id="2278461409091839008" at="181,50,188,22">
+      <scope id="2278461409091839008" at="179,50,186,22">
         <var name="editorCell" id="2278461409091839008" />
         <var name="style" id="2278461409091839008" />
       </scope>
-      <scope id="2278461409091839013" at="215,50,222,22">
+      <scope id="2278461409091839013" at="212,50,219,22">
         <var name="editorCell" id="2278461409091839013" />
         <var name="style" id="2278461409091839013" />
       </scope>
-      <scope id="2278461409091839018" at="249,50,256,22">
+      <scope id="2278461409091839018" at="245,50,252,22">
         <var name="editorCell" id="2278461409091839018" />
         <var name="style" id="2278461409091839018" />
       </scope>
-      <scope id="2278461409091839022" at="277,50,284,22">
+      <scope id="2278461409091839022" at="272,50,279,22">
         <var name="editorCell" id="2278461409091839022" />
         <var name="style" id="2278461409091839022" />
       </scope>
-      <scope id="2278461409091839033" at="345,50,352,22">
+      <scope id="2278461409091839033" at="340,50,347,22">
         <var name="editorCell" id="2278461409091839033" />
         <var name="style" id="2278461409091839033" />
       </scope>
-      <scope id="2278461409091839044" at="413,49,420,22">
-=======
-      <scope id="2278461409091839002" at="132,89,136,22">
-        <var name="editorCell" id="2278461409091839002" />
-      </scope>
-      <scope id="2278461409091839007" at="165,89,169,22">
-        <var name="editorCell" id="2278461409091839007" />
-      </scope>
-      <scope id="2278461409091839012" at="198,89,202,22">
-        <var name="editorCell" id="2278461409091839012" />
-      </scope>
-      <scope id="2278461409091839017" at="231,89,235,22">
-        <var name="editorCell" id="2278461409091839017" />
-      </scope>
-      <scope id="2278461409091839024" at="273,89,277,22">
-        <var name="editorCell" id="2278461409091839024" />
-      </scope>
-      <scope id="2278461409091838986" at="305,0,309,0">
-        <var name="editorContext" id="2278461409091838986" />
-      </scope>
-      <scope id="2278461409091838986" at="314,68,318,23">
-        <var name="emptyCell" id="2278461409091838986" />
-      </scope>
-      <scope id="2278461409091839035" at="342,89,346,22">
-        <var name="editorCell" id="2278461409091839035" />
-      </scope>
-      <scope id="2278461409091838986" at="374,0,378,0">
-        <var name="editorContext" id="2278461409091838986" />
-      </scope>
-      <scope id="2278461409091838986" at="383,68,387,23">
-        <var name="emptyCell" id="2278461409091838986" />
-      </scope>
-      <scope id="2278461409091838986" at="34,0,39,0" />
-      <scope id="2278461409091838986" at="309,0,314,0">
-        <var name="editorContext" id="2278461409091838986" />
-        <var name="elementNode" id="2278461409091838986" />
-      </scope>
-      <scope id="2278461409091838986" at="378,0,383,0">
-        <var name="editorContext" id="2278461409091838986" />
-        <var name="elementNode" id="2278461409091838986" />
-      </scope>
-      <scope id="2278461409091838990" at="52,0,58,0">
-        <var name="editorContext" id="2278461409091838990" />
-        <var name="node" id="2278461409091838990" />
-      </scope>
-      <scope id="2278461409091838997" at="99,0,105,0">
-        <var name="editorContext" id="2278461409091838997" />
-        <var name="node" id="2278461409091838997" />
-      </scope>
-      <scope id="2278461409091839002" at="132,0,138,0">
-        <var name="editorContext" id="2278461409091839002" />
-        <var name="node" id="2278461409091839002" />
-      </scope>
-      <scope id="2278461409091839007" at="165,0,171,0">
-        <var name="editorContext" id="2278461409091839007" />
-        <var name="node" id="2278461409091839007" />
-      </scope>
-      <scope id="2278461409091839012" at="198,0,204,0">
-        <var name="editorContext" id="2278461409091839012" />
-        <var name="node" id="2278461409091839012" />
-      </scope>
-      <scope id="2278461409091839017" at="231,0,237,0">
-        <var name="editorContext" id="2278461409091839017" />
-        <var name="node" id="2278461409091839017" />
-      </scope>
-      <scope id="2278461409091839024" at="273,0,279,0">
-        <var name="editorContext" id="2278461409091839024" />
-        <var name="node" id="2278461409091839024" />
-      </scope>
-      <scope id="2278461409091838986" at="314,0,320,0">
-        <var name="editorContext" id="2278461409091838986" />
-      </scope>
-      <scope id="2278461409091839035" at="342,0,348,0">
-        <var name="editorContext" id="2278461409091839035" />
-        <var name="node" id="2278461409091839035" />
-      </scope>
-      <scope id="2278461409091838986" at="383,0,389,0">
-        <var name="editorContext" id="2278461409091838986" />
-      </scope>
-      <scope id="2278461409091838998" at="105,89,112,22">
-        <var name="editorCell" id="2278461409091838998" />
-        <var name="style" id="2278461409091838998" />
-      </scope>
-      <scope id="2278461409091839003" at="138,89,145,22">
-        <var name="editorCell" id="2278461409091839003" />
-        <var name="style" id="2278461409091839003" />
-      </scope>
-      <scope id="2278461409091839008" at="171,89,178,22">
-        <var name="editorCell" id="2278461409091839008" />
-        <var name="style" id="2278461409091839008" />
-      </scope>
-      <scope id="2278461409091839013" at="204,89,211,22">
-        <var name="editorCell" id="2278461409091839013" />
-        <var name="style" id="2278461409091839013" />
-      </scope>
-      <scope id="2278461409091839018" at="237,89,244,22">
-        <var name="editorCell" id="2278461409091839018" />
-        <var name="style" id="2278461409091839018" />
-      </scope>
-      <scope id="2278461409091839022" at="264,89,271,22">
-        <var name="editorCell" id="2278461409091839022" />
-        <var name="style" id="2278461409091839022" />
-      </scope>
-      <scope id="2278461409091839033" at="333,89,340,22">
-        <var name="editorCell" id="2278461409091839033" />
-        <var name="style" id="2278461409091839033" />
-      </scope>
-      <scope id="2278461409091839044" at="402,88,409,22">
->>>>>>> bd830ede
+      <scope id="2278461409091839044" at="408,49,415,22">
         <var name="editorCell" id="2278461409091839044" />
         <var name="style" id="2278461409091839044" />
       </scope>
@@ -1441,237 +958,96 @@
         <var name="editorCell" id="2278461409091838991" />
         <var name="style" id="2278461409091838991" />
       </scope>
-<<<<<<< HEAD
-      <scope id="2278461409091839025" at="292,50,300,22">
+      <scope id="2278461409091839025" at="287,50,295,22">
         <var name="editorCell" id="2278461409091839025" />
         <var name="style" id="2278461409091839025" />
       </scope>
-      <scope id="2278461409091838986" at="333,96,341,9" />
-      <scope id="2278461409091839036" at="360,50,368,22">
+      <scope id="2278461409091838986" at="328,96,336,9" />
+      <scope id="2278461409091839036" at="355,50,363,22">
         <var name="editorCell" id="2278461409091839036" />
         <var name="style" id="2278461409091839036" />
       </scope>
-      <scope id="2278461409091838986" at="401,96,409,9" />
+      <scope id="2278461409091838986" at="396,96,404,9" />
       <scope id="2278461409091838986" at="49,50,58,22">
         <var name="editorCell" id="2278461409091838986" />
       </scope>
       <scope id="2278461409091838998" at="113,0,122,0" />
-      <scope id="2278461409091839003" at="147,0,156,0" />
-      <scope id="2278461409091839008" at="181,0,190,0" />
-      <scope id="2278461409091839013" at="215,0,224,0" />
-      <scope id="2278461409091839018" at="249,0,258,0" />
-      <scope id="2278461409091839022" at="277,0,286,0" />
-      <scope id="2278461409091839033" at="345,0,354,0" />
-      <scope id="2278461409091839044" at="413,0,422,0" />
+      <scope id="2278461409091839003" at="146,0,155,0" />
+      <scope id="2278461409091839008" at="179,0,188,0" />
+      <scope id="2278461409091839013" at="212,0,221,0" />
+      <scope id="2278461409091839018" at="245,0,254,0" />
+      <scope id="2278461409091839022" at="272,0,281,0" />
+      <scope id="2278461409091839033" at="340,0,349,0" />
+      <scope id="2278461409091839044" at="408,0,417,0" />
       <scope id="2278461409091838991" at="66,0,76,0" />
-      <scope id="2278461409091839025" at="292,0,302,0" />
-      <scope id="2278461409091838986" at="302,53,312,22">
-=======
-      <scope id="2278461409091839025" at="279,89,287,22">
-        <var name="editorCell" id="2278461409091839025" />
-        <var name="style" id="2278461409091839025" />
-      </scope>
-      <scope id="2278461409091838986" at="321,96,329,9" />
-      <scope id="2278461409091839036" at="348,89,356,22">
-        <var name="editorCell" id="2278461409091839036" />
-        <var name="style" id="2278461409091839036" />
-      </scope>
-      <scope id="2278461409091838986" at="390,96,398,9" />
-      <scope id="2278461409091838998" at="105,0,114,0">
-        <var name="editorContext" id="2278461409091838998" />
-        <var name="node" id="2278461409091838998" />
-      </scope>
-      <scope id="2278461409091839003" at="138,0,147,0">
-        <var name="editorContext" id="2278461409091839003" />
-        <var name="node" id="2278461409091839003" />
-      </scope>
-      <scope id="2278461409091839008" at="171,0,180,0">
-        <var name="editorContext" id="2278461409091839008" />
-        <var name="node" id="2278461409091839008" />
-      </scope>
-      <scope id="2278461409091839013" at="204,0,213,0">
-        <var name="editorContext" id="2278461409091839013" />
-        <var name="node" id="2278461409091839013" />
-      </scope>
-      <scope id="2278461409091839018" at="237,0,246,0">
-        <var name="editorContext" id="2278461409091839018" />
-        <var name="node" id="2278461409091839018" />
-      </scope>
-      <scope id="2278461409091839022" at="264,0,273,0">
-        <var name="editorContext" id="2278461409091839022" />
-        <var name="node" id="2278461409091839022" />
-      </scope>
-      <scope id="2278461409091839033" at="333,0,342,0">
-        <var name="editorContext" id="2278461409091839033" />
-        <var name="node" id="2278461409091839033" />
-      </scope>
-      <scope id="2278461409091839044" at="402,0,411,0">
-        <var name="editorContext" id="2278461409091839044" />
-        <var name="node" id="2278461409091839044" />
-      </scope>
-      <scope id="2278461409091838986" at="42,0,52,0">
-        <var name="editorContext" id="2278461409091838986" />
-        <var name="node" id="2278461409091838986" />
-      </scope>
-      <scope id="2278461409091838991" at="58,0,68,0">
-        <var name="editorContext" id="2278461409091838991" />
-        <var name="node" id="2278461409091838991" />
-      </scope>
-      <scope id="2278461409091839025" at="279,0,289,0">
-        <var name="editorContext" id="2278461409091839025" />
-        <var name="node" id="2278461409091839025" />
-      </scope>
-      <scope id="2278461409091838986" at="289,92,299,22">
->>>>>>> bd830ede
+      <scope id="2278461409091839025" at="287,0,297,0" />
+      <scope id="2278461409091838986" at="297,53,307,22">
         <var name="editorCell" id="2278461409091838986" />
         <var name="handler" id="2278461409091838986" />
         <var name="style" id="2278461409091838986" />
       </scope>
-<<<<<<< HEAD
-      <scope id="2278461409091838986" at="332,86,342,7" />
-      <scope id="2278461409091839036" at="360,0,370,0" />
-      <scope id="2278461409091838986" at="370,53,380,22">
-=======
-      <scope id="2278461409091838986" at="320,132,330,7" />
-      <scope id="2278461409091839036" at="348,0,358,0">
-        <var name="editorContext" id="2278461409091839036" />
-        <var name="node" id="2278461409091839036" />
-      </scope>
-      <scope id="2278461409091838986" at="358,92,368,22">
->>>>>>> bd830ede
+      <scope id="2278461409091838986" at="327,86,337,7" />
+      <scope id="2278461409091839036" at="355,0,365,0" />
+      <scope id="2278461409091838986" at="365,53,375,22">
         <var name="editorCell" id="2278461409091838986" />
         <var name="handler" id="2278461409091838986" />
         <var name="style" id="2278461409091838986" />
       </scope>
-<<<<<<< HEAD
-      <scope id="2278461409091838986" at="400,86,410,7" />
+      <scope id="2278461409091838986" at="395,86,405,7" />
       <scope id="2278461409091838986" at="49,0,60,0" />
-      <scope id="2278461409091838986" at="302,0,314,0" />
-      <scope id="2278461409091838986" at="332,0,344,0">
+      <scope id="2278461409091838986" at="297,0,309,0" />
+      <scope id="2278461409091838986" at="327,0,339,0">
         <var name="elementCell" id="2278461409091838986" />
         <var name="elementNode" id="2278461409091838986" />
       </scope>
-      <scope id="2278461409091838986" at="370,0,382,0" />
-      <scope id="2278461409091838986" at="400,0,412,0">
-=======
-      <scope id="2278461409091838986" at="389,132,399,7" />
-      <scope id="2278461409091838986" at="289,0,301,0">
-        <var name="editorContext" id="2278461409091838986" />
-        <var name="node" id="2278461409091838986" />
-      </scope>
-      <scope id="2278461409091838986" at="320,0,332,0">
-        <var name="editorContext" id="2278461409091838986" />
+      <scope id="2278461409091838986" at="365,0,377,0" />
+      <scope id="2278461409091838986" at="395,0,407,0">
         <var name="elementCell" id="2278461409091838986" />
         <var name="elementNode" id="2278461409091838986" />
-        <var name="listOwner" id="2278461409091838986" />
-      </scope>
-      <scope id="2278461409091838986" at="358,0,370,0">
-        <var name="editorContext" id="2278461409091838986" />
-        <var name="node" id="2278461409091838986" />
-      </scope>
-      <scope id="2278461409091838986" at="389,0,401,0">
-        <var name="editorContext" id="2278461409091838986" />
->>>>>>> bd830ede
-        <var name="elementCell" id="2278461409091838986" />
-        <var name="elementNode" id="2278461409091838986" />
-      </scope>
-<<<<<<< HEAD
-      <scope id="2278461409091839000" at="122,50,139,22">
-=======
-      <scope id="2278461409091839000" at="114,89,130,22">
->>>>>>> bd830ede
+      </scope>
+      <scope id="2278461409091839000" at="122,50,138,22">
         <var name="attributeConcept" id="2278461409091839000" />
         <var name="editorCell" id="2278461409091839000" />
         <var name="provider" id="2278461409091839000" />
         <var name="style" id="2278461409091839000" />
       </scope>
-<<<<<<< HEAD
-      <scope id="2278461409091839005" at="156,50,173,22">
-=======
-      <scope id="2278461409091839005" at="147,89,163,22">
->>>>>>> bd830ede
+      <scope id="2278461409091839005" at="155,50,171,22">
         <var name="attributeConcept" id="2278461409091839005" />
         <var name="editorCell" id="2278461409091839005" />
         <var name="provider" id="2278461409091839005" />
         <var name="style" id="2278461409091839005" />
       </scope>
-<<<<<<< HEAD
-      <scope id="2278461409091839010" at="190,50,207,22">
-=======
-      <scope id="2278461409091839010" at="180,89,196,22">
->>>>>>> bd830ede
+      <scope id="2278461409091839010" at="188,50,204,22">
         <var name="attributeConcept" id="2278461409091839010" />
         <var name="editorCell" id="2278461409091839010" />
         <var name="provider" id="2278461409091839010" />
         <var name="style" id="2278461409091839010" />
       </scope>
-<<<<<<< HEAD
-      <scope id="2278461409091839015" at="224,50,241,22">
-=======
-      <scope id="2278461409091839015" at="213,89,229,22">
->>>>>>> bd830ede
+      <scope id="2278461409091839015" at="221,50,237,22">
         <var name="attributeConcept" id="2278461409091839015" />
         <var name="editorCell" id="2278461409091839015" />
         <var name="provider" id="2278461409091839015" />
         <var name="style" id="2278461409091839015" />
       </scope>
-<<<<<<< HEAD
-      <scope id="2278461409091839020" at="258,50,275,22">
-=======
-      <scope id="2278461409091839020" at="246,89,262,22">
->>>>>>> bd830ede
+      <scope id="2278461409091839020" at="254,50,270,22">
         <var name="attributeConcept" id="2278461409091839020" />
         <var name="editorCell" id="2278461409091839020" />
         <var name="provider" id="2278461409091839020" />
         <var name="style" id="2278461409091839020" />
       </scope>
-<<<<<<< HEAD
-      <scope id="2278461409091839000" at="122,0,141,0" />
-      <scope id="2278461409091839005" at="156,0,175,0" />
-      <scope id="2278461409091839010" at="190,0,209,0" />
-      <scope id="2278461409091839015" at="224,0,243,0" />
-      <scope id="2278461409091839020" at="258,0,277,0" />
+      <scope id="2278461409091839000" at="122,0,140,0" />
+      <scope id="2278461409091839005" at="155,0,173,0" />
+      <scope id="2278461409091839010" at="188,0,206,0" />
+      <scope id="2278461409091839015" at="221,0,239,0" />
+      <scope id="2278461409091839020" at="254,0,272,0" />
       <scope id="2278461409091838986" at="76,51,105,22">
         <var name="editorCell" id="2278461409091838986" />
         <var name="style" id="2278461409091838986" />
       </scope>
       <scope id="2278461409091838986" at="76,0,107,0" />
-      <unit id="2278461409091838986" at="314,0,345,0" name="jetbrains.mps.lang.editor.diagram.testLanguage.editor.NodeWithPortQueries_DiagramTestTextual_EditorBuilder_a$inputsListHandler_com5ge_s2a" />
-      <unit id="2278461409091838986" at="382,0,413,0" name="jetbrains.mps.lang.editor.diagram.testLanguage.editor.NodeWithPortQueries_DiagramTestTextual_EditorBuilder_a$outputsListHandler_com5ge_w2a" />
-      <unit id="2278461409091838986" at="30,0,423,0" name="jetbrains.mps.lang.editor.diagram.testLanguage.editor.NodeWithPortQueries_DiagramTestTextual_EditorBuilder_a" />
-=======
-      <scope id="2278461409091839000" at="114,0,132,0">
-        <var name="editorContext" id="2278461409091839000" />
-        <var name="node" id="2278461409091839000" />
-      </scope>
-      <scope id="2278461409091839005" at="147,0,165,0">
-        <var name="editorContext" id="2278461409091839005" />
-        <var name="node" id="2278461409091839005" />
-      </scope>
-      <scope id="2278461409091839010" at="180,0,198,0">
-        <var name="editorContext" id="2278461409091839010" />
-        <var name="node" id="2278461409091839010" />
-      </scope>
-      <scope id="2278461409091839015" at="213,0,231,0">
-        <var name="editorContext" id="2278461409091839015" />
-        <var name="node" id="2278461409091839015" />
-      </scope>
-      <scope id="2278461409091839020" at="246,0,264,0">
-        <var name="editorContext" id="2278461409091839020" />
-        <var name="node" id="2278461409091839020" />
-      </scope>
-      <scope id="2278461409091838986" at="68,90,97,22">
-        <var name="editorCell" id="2278461409091838986" />
-        <var name="style" id="2278461409091838986" />
-      </scope>
-      <scope id="2278461409091838986" at="68,0,99,0">
-        <var name="editorContext" id="2278461409091838986" />
-        <var name="node" id="2278461409091838986" />
-      </scope>
-      <unit id="2278461409091838986" at="301,0,333,0" name="jetbrains.mps.lang.editor.diagram.testLanguage.editor.NodeWithPortQueries_DiagramTestTextual_Editor$inputsListHandler_com5ge_s2a" />
-      <unit id="2278461409091838986" at="370,0,402,0" name="jetbrains.mps.lang.editor.diagram.testLanguage.editor.NodeWithPortQueries_DiagramTestTextual_Editor$outputsListHandler_com5ge_w2a" />
-      <unit id="2278461409091838986" at="32,0,412,0" name="jetbrains.mps.lang.editor.diagram.testLanguage.editor.NodeWithPortQueries_DiagramTestTextual_Editor" />
->>>>>>> bd830ede
+      <unit id="2278461409091838986" at="309,0,340,0" name="jetbrains.mps.lang.editor.diagram.testLanguage.editor.NodeWithPortQueries_DiagramTestTextual_EditorBuilder_a$inputsListHandler_com5ge_s2a" />
+      <unit id="2278461409091838986" at="377,0,408,0" name="jetbrains.mps.lang.editor.diagram.testLanguage.editor.NodeWithPortQueries_DiagramTestTextual_EditorBuilder_a$outputsListHandler_com5ge_w2a" />
+      <unit id="2278461409091838986" at="30,0,418,0" name="jetbrains.mps.lang.editor.diagram.testLanguage.editor.NodeWithPortQueries_DiagramTestTextual_EditorBuilder_a" />
     </file>
   </root>
   <root nodeRef="r:38933db7-8021-49f1-94e7-c8fed36889bf(jetbrains.mps.lang.editor.diagram.testLanguage.editor)/511002117671748040">
@@ -2599,7 +1975,6 @@
   </root>
   <root nodeRef="r:38933db7-8021-49f1-94e7-c8fed36889bf(jetbrains.mps.lang.editor.diagram.testLanguage.editor)/5540569706414786118">
     <file name="NodeWithPorts_DiagramTestTextual_Editor.java">
-<<<<<<< HEAD
       <node id="5540569706414786118" at="14,0,15,0" concept="3" trace="myContextHints" />
       <node id="5540569706414786118" at="17,47,18,26" concept="8" />
       <node id="5540569706414786118" at="20,79,21,98" concept="8" />
@@ -2691,673 +2066,300 @@
       <node id="5540569706414786755" at="130,60,131,40" concept="2" />
       <node id="5540569706414786755" at="131,40,132,73" concept="2" />
       <node id="5540569706414786755" at="132,73,133,57" concept="7" />
-      <node id="5540569706414786755" at="133,57,134,59" concept="7" />
-      <node id="5540569706414786755" at="135,35,136,87" concept="7" />
-      <node id="5540569706414786755" at="136,87,137,94" concept="8" />
-      <node id="5540569706414786755" at="138,10,139,22" concept="8" />
-      <node id="5540569706414786757" at="141,50,142,94" concept="7" />
-      <node id="5540569706414786757" at="142,94,143,48" concept="2" />
-      <node id="5540569706414786757" at="143,48,144,34" concept="2" />
-      <node id="5540569706414786757" at="144,34,145,22" concept="8" />
-      <node id="5540569706414786758" at="147,50,148,94" concept="7" />
-      <node id="5540569706414786758" at="148,94,149,48" concept="2" />
-      <node id="5540569706414786758" at="149,48,150,34" concept="7" />
-      <node id="5540569706414786758" at="150,34,151,54" concept="2" />
-      <node id="5540569706414786758" at="151,54,152,40" concept="2" />
-      <node id="5540569706414786758" at="152,40,153,34" concept="2" />
-      <node id="5540569706414786758" at="153,34,154,22" concept="8" />
-      <node id="5540569706414786760" at="156,50,157,89" concept="7" />
-      <node id="5540569706414786760" at="157,89,158,26" concept="2" />
-      <node id="5540569706414786760" at="158,26,159,39" concept="2" />
-      <node id="5540569706414786760" at="159,39,160,26" concept="7" />
-      <node id="5540569706414786760" at="160,26,161,63" concept="2" />
-      <node id="5540569706414786760" at="161,63,162,39" concept="2" />
-      <node id="5540569706414786760" at="162,39,163,34" concept="7" />
-      <node id="5540569706414786760" at="163,34,164,60" concept="2" />
-      <node id="5540569706414786760" at="164,60,165,40" concept="2" />
-      <node id="5540569706414786760" at="165,40,166,73" concept="2" />
-      <node id="5540569706414786760" at="166,73,167,57" concept="7" />
-      <node id="5540569706414786760" at="167,57,168,59" concept="7" />
-      <node id="5540569706414786760" at="169,35,170,87" concept="7" />
-      <node id="5540569706414786760" at="170,87,171,94" concept="8" />
-      <node id="5540569706414786760" at="172,10,173,22" concept="8" />
-      <node id="5540569706414786762" at="175,50,176,98" concept="7" />
-      <node id="5540569706414786762" at="176,98,177,48" concept="2" />
-      <node id="5540569706414786762" at="177,48,178,34" concept="2" />
-      <node id="5540569706414786762" at="178,34,179,22" concept="8" />
-      <node id="5540569706414786763" at="181,50,182,94" concept="7" />
-      <node id="5540569706414786763" at="182,94,183,48" concept="2" />
-      <node id="5540569706414786763" at="183,48,184,34" concept="7" />
-      <node id="5540569706414786763" at="184,34,185,54" concept="2" />
-      <node id="5540569706414786763" at="185,54,186,40" concept="2" />
-      <node id="5540569706414786763" at="186,40,187,34" concept="2" />
-      <node id="5540569706414786763" at="187,34,188,22" concept="8" />
-      <node id="5540569706414786765" at="190,50,191,89" concept="7" />
-      <node id="5540569706414786765" at="191,89,192,30" concept="2" />
-      <node id="5540569706414786765" at="192,30,193,43" concept="2" />
-      <node id="5540569706414786765" at="193,43,194,26" concept="7" />
-      <node id="5540569706414786765" at="194,26,195,63" concept="2" />
-      <node id="5540569706414786765" at="195,63,196,43" concept="2" />
-      <node id="5540569706414786765" at="196,43,197,34" concept="7" />
-      <node id="5540569706414786765" at="197,34,198,60" concept="2" />
-      <node id="5540569706414786765" at="198,60,199,40" concept="2" />
-      <node id="5540569706414786765" at="199,40,200,73" concept="2" />
-      <node id="5540569706414786765" at="200,73,201,57" concept="7" />
-      <node id="5540569706414786765" at="201,57,202,59" concept="7" />
-      <node id="5540569706414786765" at="203,35,204,87" concept="7" />
-      <node id="5540569706414786765" at="204,87,205,94" concept="8" />
-      <node id="5540569706414786765" at="206,10,207,22" concept="8" />
-      <node id="5540569706414786767" at="209,50,210,99" concept="7" />
-      <node id="5540569706414786767" at="210,99,211,48" concept="2" />
-      <node id="5540569706414786767" at="211,48,212,34" concept="2" />
-      <node id="5540569706414786767" at="212,34,213,22" concept="8" />
-      <node id="5540569706414786768" at="215,50,216,94" concept="7" />
-      <node id="5540569706414786768" at="216,94,217,48" concept="2" />
-      <node id="5540569706414786768" at="217,48,218,34" concept="7" />
-      <node id="5540569706414786768" at="218,34,219,54" concept="2" />
-      <node id="5540569706414786768" at="219,54,220,40" concept="2" />
-      <node id="5540569706414786768" at="220,40,221,34" concept="2" />
-      <node id="5540569706414786768" at="221,34,222,22" concept="8" />
-      <node id="5540569706414786770" at="224,50,225,89" concept="7" />
-      <node id="5540569706414786770" at="225,89,226,31" concept="2" />
-      <node id="5540569706414786770" at="226,31,227,44" concept="2" />
-      <node id="5540569706414786770" at="227,44,228,26" concept="7" />
-      <node id="5540569706414786770" at="228,26,229,63" concept="2" />
-      <node id="5540569706414786770" at="229,63,230,44" concept="2" />
-      <node id="5540569706414786770" at="230,44,231,34" concept="7" />
-      <node id="5540569706414786770" at="231,34,232,60" concept="2" />
-      <node id="5540569706414786770" at="232,60,233,40" concept="2" />
-      <node id="5540569706414786770" at="233,40,234,73" concept="2" />
-      <node id="5540569706414786770" at="234,73,235,57" concept="7" />
-      <node id="5540569706414786770" at="235,57,236,59" concept="7" />
-      <node id="5540569706414786770" at="237,35,238,87" concept="7" />
-      <node id="5540569706414786770" at="238,87,239,94" concept="8" />
-      <node id="5540569706414786770" at="240,10,241,22" concept="8" />
-      <node id="5540569706414786772" at="243,50,244,103" concept="7" />
-      <node id="5540569706414786772" at="244,103,245,48" concept="2" />
-      <node id="5540569706414786772" at="245,48,246,34" concept="2" />
-      <node id="5540569706414786772" at="246,34,247,22" concept="8" />
-      <node id="5540569706414786773" at="249,50,250,94" concept="7" />
-      <node id="5540569706414786773" at="250,94,251,48" concept="2" />
-      <node id="5540569706414786773" at="251,48,252,34" concept="7" />
-      <node id="5540569706414786773" at="252,34,253,54" concept="2" />
-      <node id="5540569706414786773" at="253,54,254,40" concept="2" />
-      <node id="5540569706414786773" at="254,40,255,34" concept="2" />
-      <node id="5540569706414786773" at="255,34,256,22" concept="8" />
-      <node id="5540569706414786775" at="258,50,259,89" concept="7" />
-      <node id="5540569706414786775" at="259,89,260,34" concept="2" />
-      <node id="5540569706414786775" at="260,34,261,47" concept="2" />
-      <node id="5540569706414786775" at="261,47,262,26" concept="7" />
-      <node id="5540569706414786775" at="262,26,263,63" concept="2" />
-      <node id="5540569706414786775" at="263,63,264,47" concept="2" />
-      <node id="5540569706414786775" at="264,47,265,34" concept="7" />
-      <node id="5540569706414786775" at="265,34,266,60" concept="2" />
-      <node id="5540569706414786775" at="266,60,267,40" concept="2" />
-      <node id="5540569706414786775" at="267,40,268,73" concept="2" />
-      <node id="5540569706414786775" at="268,73,269,57" concept="7" />
-      <node id="5540569706414786775" at="269,57,270,59" concept="7" />
-      <node id="5540569706414786775" at="271,35,272,87" concept="7" />
-      <node id="5540569706414786775" at="272,87,273,94" concept="8" />
-      <node id="5540569706414786775" at="274,10,275,22" concept="8" />
-      <node id="5540569706414786777" at="277,50,278,93" concept="7" />
-      <node id="5540569706414786777" at="278,93,279,48" concept="2" />
-      <node id="5540569706414786777" at="279,48,280,34" concept="7" />
-      <node id="5540569706414786777" at="280,34,281,60" concept="2" />
-      <node id="5540569706414786777" at="281,60,282,40" concept="2" />
-      <node id="5540569706414786777" at="282,40,283,34" concept="2" />
-      <node id="5540569706414786777" at="283,34,284,22" concept="8" />
-      <node id="5540569706414786779" at="286,50,287,99" concept="7" />
-      <node id="5540569706414786779" at="287,99,288,48" concept="2" />
-      <node id="5540569706414786779" at="288,48,289,34" concept="2" />
-      <node id="5540569706414786779" at="289,34,290,22" concept="8" />
-      <node id="5540569706414786780" at="292,50,293,94" concept="7" />
-      <node id="5540569706414786780" at="293,94,294,48" concept="2" />
-      <node id="5540569706414786780" at="294,48,295,34" concept="7" />
-      <node id="5540569706414786780" at="295,34,296,54" concept="2" />
-      <node id="5540569706414786780" at="296,54,297,60" concept="2" />
-      <node id="5540569706414786780" at="297,60,298,40" concept="2" />
-      <node id="5540569706414786780" at="298,40,299,34" concept="2" />
-      <node id="5540569706414786780" at="299,34,300,22" concept="8" />
-      <node id="5540569706414786118" at="302,53,303,158" concept="7" />
-      <node id="5540569706414786118" at="303,158,304,91" concept="7" />
-      <node id="5540569706414786118" at="304,91,305,47" concept="2" />
-      <node id="5540569706414786118" at="305,47,306,34" concept="7" />
-      <node id="5540569706414786118" at="306,34,307,68" concept="2" />
-      <node id="5540569706414786118" at="307,68,308,58" concept="2" />
-      <node id="5540569706414786118" at="308,58,309,60" concept="2" />
-      <node id="5540569706414786118" at="309,60,310,40" concept="2" />
-      <node id="5540569706414786118" at="310,40,311,49" concept="2" />
-      <node id="5540569706414786118" at="311,49,312,22" concept="8" />
-      <node id="5540569706414786118" at="315,99,316,50" concept="11" />
-      <node id="5540569706414786118" at="318,66,319,93" concept="8" />
-      <node id="5540569706414786118" at="321,57,322,65" concept="7" />
-      <node id="5540569706414786118" at="322,65,323,58" concept="2" />
-      <node id="5540569706414786118" at="323,58,324,25" concept="8" />
-      <node id="5540569706414786118" at="326,41,327,34" concept="7" />
-      <node id="5540569706414786118" at="327,34,328,42" concept="2" />
-      <node id="5540569706414786118" at="328,42,329,49" concept="2" />
-      <node id="5540569706414786118" at="329,49,330,23" concept="8" />
-      <node id="5540569706414786118" at="333,96,334,134" concept="2" />
-      <node id="5540569706414786118" at="335,34,336,142" concept="2" />
-      <node id="5540569706414786118" at="336,142,337,146" concept="2" />
-      <node id="5540569706414786118" at="339,122,340,394" concept="2" />
-      <node id="5540569706414786788" at="345,50,346,93" concept="7" />
-      <node id="5540569706414786788" at="346,93,347,48" concept="2" />
-      <node id="5540569706414786788" at="347,48,348,34" concept="7" />
-      <node id="5540569706414786788" at="348,34,349,60" concept="2" />
-      <node id="5540569706414786788" at="349,60,350,40" concept="2" />
-      <node id="5540569706414786788" at="350,40,351,34" concept="2" />
-      <node id="5540569706414786788" at="351,34,352,22" concept="8" />
-      <node id="5540569706414786790" at="354,50,355,100" concept="7" />
-      <node id="5540569706414786790" at="355,100,356,48" concept="2" />
-      <node id="5540569706414786790" at="356,48,357,34" concept="2" />
-      <node id="5540569706414786790" at="357,34,358,22" concept="8" />
-      <node id="5540569706414786791" at="360,50,361,94" concept="7" />
-      <node id="5540569706414786791" at="361,94,362,48" concept="2" />
-      <node id="5540569706414786791" at="362,48,363,34" concept="7" />
-      <node id="5540569706414786791" at="363,34,364,54" concept="2" />
-      <node id="5540569706414786791" at="364,54,365,60" concept="2" />
-      <node id="5540569706414786791" at="365,60,366,40" concept="2" />
-      <node id="5540569706414786791" at="366,40,367,34" concept="2" />
-      <node id="5540569706414786791" at="367,34,368,22" concept="8" />
-      <node id="5540569706414786118" at="370,53,371,160" concept="7" />
-      <node id="5540569706414786118" at="371,160,372,91" concept="7" />
-      <node id="5540569706414786118" at="372,91,373,48" concept="2" />
-      <node id="5540569706414786118" at="373,48,374,34" concept="7" />
-      <node id="5540569706414786118" at="374,34,375,68" concept="2" />
-      <node id="5540569706414786118" at="375,68,376,58" concept="2" />
-      <node id="5540569706414786118" at="376,58,377,60" concept="2" />
-      <node id="5540569706414786118" at="377,60,378,40" concept="2" />
-      <node id="5540569706414786118" at="378,40,379,49" concept="2" />
-      <node id="5540569706414786118" at="379,49,380,22" concept="8" />
-      <node id="5540569706414786118" at="383,100,384,50" concept="11" />
-      <node id="5540569706414786118" at="386,66,387,93" concept="8" />
-      <node id="5540569706414786118" at="389,57,390,65" concept="7" />
-      <node id="5540569706414786118" at="390,65,391,58" concept="2" />
-      <node id="5540569706414786118" at="391,58,392,25" concept="8" />
-      <node id="5540569706414786118" at="394,41,395,34" concept="7" />
-      <node id="5540569706414786118" at="395,34,396,42" concept="2" />
-      <node id="5540569706414786118" at="396,42,397,49" concept="2" />
-      <node id="5540569706414786118" at="397,49,398,23" concept="8" />
-      <node id="5540569706414786118" at="401,96,402,134" concept="2" />
-      <node id="5540569706414786118" at="403,34,404,142" concept="2" />
-      <node id="5540569706414786118" at="404,142,405,146" concept="2" />
-      <node id="5540569706414786118" at="407,122,408,395" concept="2" />
-      <node id="5540569706414786799" at="413,49,414,94" concept="7" />
-      <node id="5540569706414786799" at="414,94,415,47" concept="2" />
-      <node id="5540569706414786799" at="415,47,416,34" concept="7" />
-      <node id="5540569706414786799" at="416,34,417,60" concept="2" />
-      <node id="5540569706414786799" at="417,60,418,40" concept="2" />
-      <node id="5540569706414786799" at="418,40,419,34" concept="2" />
-      <node id="5540569706414786799" at="419,34,420,22" concept="8" />
+      <node id="5540569706414786755" at="134,35,135,87" concept="7" />
+      <node id="5540569706414786755" at="135,87,136,112" concept="8" />
+      <node id="5540569706414786755" at="137,10,138,22" concept="8" />
+      <node id="5540569706414786757" at="140,50,141,94" concept="7" />
+      <node id="5540569706414786757" at="141,94,142,48" concept="2" />
+      <node id="5540569706414786757" at="142,48,143,34" concept="2" />
+      <node id="5540569706414786757" at="143,34,144,22" concept="8" />
+      <node id="5540569706414786758" at="146,50,147,94" concept="7" />
+      <node id="5540569706414786758" at="147,94,148,48" concept="2" />
+      <node id="5540569706414786758" at="148,48,149,34" concept="7" />
+      <node id="5540569706414786758" at="149,34,150,54" concept="2" />
+      <node id="5540569706414786758" at="150,54,151,40" concept="2" />
+      <node id="5540569706414786758" at="151,40,152,34" concept="2" />
+      <node id="5540569706414786758" at="152,34,153,22" concept="8" />
+      <node id="5540569706414786760" at="155,50,156,89" concept="7" />
+      <node id="5540569706414786760" at="156,89,157,26" concept="2" />
+      <node id="5540569706414786760" at="157,26,158,39" concept="2" />
+      <node id="5540569706414786760" at="158,39,159,26" concept="7" />
+      <node id="5540569706414786760" at="159,26,160,63" concept="2" />
+      <node id="5540569706414786760" at="160,63,161,39" concept="2" />
+      <node id="5540569706414786760" at="161,39,162,34" concept="7" />
+      <node id="5540569706414786760" at="162,34,163,60" concept="2" />
+      <node id="5540569706414786760" at="163,60,164,40" concept="2" />
+      <node id="5540569706414786760" at="164,40,165,73" concept="2" />
+      <node id="5540569706414786760" at="165,73,166,57" concept="7" />
+      <node id="5540569706414786760" at="167,35,168,87" concept="7" />
+      <node id="5540569706414786760" at="168,87,169,112" concept="8" />
+      <node id="5540569706414786760" at="170,10,171,22" concept="8" />
+      <node id="5540569706414786762" at="173,50,174,98" concept="7" />
+      <node id="5540569706414786762" at="174,98,175,48" concept="2" />
+      <node id="5540569706414786762" at="175,48,176,34" concept="2" />
+      <node id="5540569706414786762" at="176,34,177,22" concept="8" />
+      <node id="5540569706414786763" at="179,50,180,94" concept="7" />
+      <node id="5540569706414786763" at="180,94,181,48" concept="2" />
+      <node id="5540569706414786763" at="181,48,182,34" concept="7" />
+      <node id="5540569706414786763" at="182,34,183,54" concept="2" />
+      <node id="5540569706414786763" at="183,54,184,40" concept="2" />
+      <node id="5540569706414786763" at="184,40,185,34" concept="2" />
+      <node id="5540569706414786763" at="185,34,186,22" concept="8" />
+      <node id="5540569706414786765" at="188,50,189,89" concept="7" />
+      <node id="5540569706414786765" at="189,89,190,30" concept="2" />
+      <node id="5540569706414786765" at="190,30,191,43" concept="2" />
+      <node id="5540569706414786765" at="191,43,192,26" concept="7" />
+      <node id="5540569706414786765" at="192,26,193,63" concept="2" />
+      <node id="5540569706414786765" at="193,63,194,43" concept="2" />
+      <node id="5540569706414786765" at="194,43,195,34" concept="7" />
+      <node id="5540569706414786765" at="195,34,196,60" concept="2" />
+      <node id="5540569706414786765" at="196,60,197,40" concept="2" />
+      <node id="5540569706414786765" at="197,40,198,73" concept="2" />
+      <node id="5540569706414786765" at="198,73,199,57" concept="7" />
+      <node id="5540569706414786765" at="200,35,201,87" concept="7" />
+      <node id="5540569706414786765" at="201,87,202,112" concept="8" />
+      <node id="5540569706414786765" at="203,10,204,22" concept="8" />
+      <node id="5540569706414786767" at="206,50,207,99" concept="7" />
+      <node id="5540569706414786767" at="207,99,208,48" concept="2" />
+      <node id="5540569706414786767" at="208,48,209,34" concept="2" />
+      <node id="5540569706414786767" at="209,34,210,22" concept="8" />
+      <node id="5540569706414786768" at="212,50,213,94" concept="7" />
+      <node id="5540569706414786768" at="213,94,214,48" concept="2" />
+      <node id="5540569706414786768" at="214,48,215,34" concept="7" />
+      <node id="5540569706414786768" at="215,34,216,54" concept="2" />
+      <node id="5540569706414786768" at="216,54,217,40" concept="2" />
+      <node id="5540569706414786768" at="217,40,218,34" concept="2" />
+      <node id="5540569706414786768" at="218,34,219,22" concept="8" />
+      <node id="5540569706414786770" at="221,50,222,89" concept="7" />
+      <node id="5540569706414786770" at="222,89,223,31" concept="2" />
+      <node id="5540569706414786770" at="223,31,224,44" concept="2" />
+      <node id="5540569706414786770" at="224,44,225,26" concept="7" />
+      <node id="5540569706414786770" at="225,26,226,63" concept="2" />
+      <node id="5540569706414786770" at="226,63,227,44" concept="2" />
+      <node id="5540569706414786770" at="227,44,228,34" concept="7" />
+      <node id="5540569706414786770" at="228,34,229,60" concept="2" />
+      <node id="5540569706414786770" at="229,60,230,40" concept="2" />
+      <node id="5540569706414786770" at="230,40,231,73" concept="2" />
+      <node id="5540569706414786770" at="231,73,232,57" concept="7" />
+      <node id="5540569706414786770" at="233,35,234,87" concept="7" />
+      <node id="5540569706414786770" at="234,87,235,112" concept="8" />
+      <node id="5540569706414786770" at="236,10,237,22" concept="8" />
+      <node id="5540569706414786772" at="239,50,240,103" concept="7" />
+      <node id="5540569706414786772" at="240,103,241,48" concept="2" />
+      <node id="5540569706414786772" at="241,48,242,34" concept="2" />
+      <node id="5540569706414786772" at="242,34,243,22" concept="8" />
+      <node id="5540569706414786773" at="245,50,246,94" concept="7" />
+      <node id="5540569706414786773" at="246,94,247,48" concept="2" />
+      <node id="5540569706414786773" at="247,48,248,34" concept="7" />
+      <node id="5540569706414786773" at="248,34,249,54" concept="2" />
+      <node id="5540569706414786773" at="249,54,250,40" concept="2" />
+      <node id="5540569706414786773" at="250,40,251,34" concept="2" />
+      <node id="5540569706414786773" at="251,34,252,22" concept="8" />
+      <node id="5540569706414786775" at="254,50,255,89" concept="7" />
+      <node id="5540569706414786775" at="255,89,256,34" concept="2" />
+      <node id="5540569706414786775" at="256,34,257,47" concept="2" />
+      <node id="5540569706414786775" at="257,47,258,26" concept="7" />
+      <node id="5540569706414786775" at="258,26,259,63" concept="2" />
+      <node id="5540569706414786775" at="259,63,260,47" concept="2" />
+      <node id="5540569706414786775" at="260,47,261,34" concept="7" />
+      <node id="5540569706414786775" at="261,34,262,60" concept="2" />
+      <node id="5540569706414786775" at="262,60,263,40" concept="2" />
+      <node id="5540569706414786775" at="263,40,264,73" concept="2" />
+      <node id="5540569706414786775" at="264,73,265,57" concept="7" />
+      <node id="5540569706414786775" at="266,35,267,87" concept="7" />
+      <node id="5540569706414786775" at="267,87,268,112" concept="8" />
+      <node id="5540569706414786775" at="269,10,270,22" concept="8" />
+      <node id="5540569706414786777" at="272,50,273,93" concept="7" />
+      <node id="5540569706414786777" at="273,93,274,48" concept="2" />
+      <node id="5540569706414786777" at="274,48,275,34" concept="7" />
+      <node id="5540569706414786777" at="275,34,276,60" concept="2" />
+      <node id="5540569706414786777" at="276,60,277,40" concept="2" />
+      <node id="5540569706414786777" at="277,40,278,34" concept="2" />
+      <node id="5540569706414786777" at="278,34,279,22" concept="8" />
+      <node id="5540569706414786779" at="281,50,282,99" concept="7" />
+      <node id="5540569706414786779" at="282,99,283,48" concept="2" />
+      <node id="5540569706414786779" at="283,48,284,34" concept="2" />
+      <node id="5540569706414786779" at="284,34,285,22" concept="8" />
+      <node id="5540569706414786780" at="287,50,288,94" concept="7" />
+      <node id="5540569706414786780" at="288,94,289,48" concept="2" />
+      <node id="5540569706414786780" at="289,48,290,34" concept="7" />
+      <node id="5540569706414786780" at="290,34,291,54" concept="2" />
+      <node id="5540569706414786780" at="291,54,292,60" concept="2" />
+      <node id="5540569706414786780" at="292,60,293,40" concept="2" />
+      <node id="5540569706414786780" at="293,40,294,34" concept="2" />
+      <node id="5540569706414786780" at="294,34,295,22" concept="8" />
+      <node id="5540569706414786118" at="297,53,298,158" concept="7" />
+      <node id="5540569706414786118" at="298,158,299,91" concept="7" />
+      <node id="5540569706414786118" at="299,91,300,47" concept="2" />
+      <node id="5540569706414786118" at="300,47,301,34" concept="7" />
+      <node id="5540569706414786118" at="301,34,302,68" concept="2" />
+      <node id="5540569706414786118" at="302,68,303,58" concept="2" />
+      <node id="5540569706414786118" at="303,58,304,60" concept="2" />
+      <node id="5540569706414786118" at="304,60,305,40" concept="2" />
+      <node id="5540569706414786118" at="305,40,306,49" concept="2" />
+      <node id="5540569706414786118" at="306,49,307,22" concept="8" />
+      <node id="5540569706414786118" at="310,99,311,50" concept="11" />
+      <node id="5540569706414786118" at="313,66,314,93" concept="8" />
+      <node id="5540569706414786118" at="316,57,317,65" concept="7" />
+      <node id="5540569706414786118" at="317,65,318,58" concept="2" />
+      <node id="5540569706414786118" at="318,58,319,25" concept="8" />
+      <node id="5540569706414786118" at="321,41,322,34" concept="7" />
+      <node id="5540569706414786118" at="322,34,323,42" concept="2" />
+      <node id="5540569706414786118" at="323,42,324,49" concept="2" />
+      <node id="5540569706414786118" at="324,49,325,23" concept="8" />
+      <node id="5540569706414786118" at="328,96,329,134" concept="2" />
+      <node id="5540569706414786118" at="330,34,331,142" concept="2" />
+      <node id="5540569706414786118" at="331,142,332,146" concept="2" />
+      <node id="5540569706414786118" at="334,122,335,394" concept="2" />
+      <node id="5540569706414786788" at="340,50,341,93" concept="7" />
+      <node id="5540569706414786788" at="341,93,342,48" concept="2" />
+      <node id="5540569706414786788" at="342,48,343,34" concept="7" />
+      <node id="5540569706414786788" at="343,34,344,60" concept="2" />
+      <node id="5540569706414786788" at="344,60,345,40" concept="2" />
+      <node id="5540569706414786788" at="345,40,346,34" concept="2" />
+      <node id="5540569706414786788" at="346,34,347,22" concept="8" />
+      <node id="5540569706414786790" at="349,50,350,100" concept="7" />
+      <node id="5540569706414786790" at="350,100,351,48" concept="2" />
+      <node id="5540569706414786790" at="351,48,352,34" concept="2" />
+      <node id="5540569706414786790" at="352,34,353,22" concept="8" />
+      <node id="5540569706414786791" at="355,50,356,94" concept="7" />
+      <node id="5540569706414786791" at="356,94,357,48" concept="2" />
+      <node id="5540569706414786791" at="357,48,358,34" concept="7" />
+      <node id="5540569706414786791" at="358,34,359,54" concept="2" />
+      <node id="5540569706414786791" at="359,54,360,60" concept="2" />
+      <node id="5540569706414786791" at="360,60,361,40" concept="2" />
+      <node id="5540569706414786791" at="361,40,362,34" concept="2" />
+      <node id="5540569706414786791" at="362,34,363,22" concept="8" />
+      <node id="5540569706414786118" at="365,53,366,160" concept="7" />
+      <node id="5540569706414786118" at="366,160,367,91" concept="7" />
+      <node id="5540569706414786118" at="367,91,368,48" concept="2" />
+      <node id="5540569706414786118" at="368,48,369,34" concept="7" />
+      <node id="5540569706414786118" at="369,34,370,68" concept="2" />
+      <node id="5540569706414786118" at="370,68,371,58" concept="2" />
+      <node id="5540569706414786118" at="371,58,372,60" concept="2" />
+      <node id="5540569706414786118" at="372,60,373,40" concept="2" />
+      <node id="5540569706414786118" at="373,40,374,49" concept="2" />
+      <node id="5540569706414786118" at="374,49,375,22" concept="8" />
+      <node id="5540569706414786118" at="378,100,379,50" concept="11" />
+      <node id="5540569706414786118" at="381,66,382,93" concept="8" />
+      <node id="5540569706414786118" at="384,57,385,65" concept="7" />
+      <node id="5540569706414786118" at="385,65,386,58" concept="2" />
+      <node id="5540569706414786118" at="386,58,387,25" concept="8" />
+      <node id="5540569706414786118" at="389,41,390,34" concept="7" />
+      <node id="5540569706414786118" at="390,34,391,42" concept="2" />
+      <node id="5540569706414786118" at="391,42,392,49" concept="2" />
+      <node id="5540569706414786118" at="392,49,393,23" concept="8" />
+      <node id="5540569706414786118" at="396,96,397,134" concept="2" />
+      <node id="5540569706414786118" at="398,34,399,142" concept="2" />
+      <node id="5540569706414786118" at="399,142,400,146" concept="2" />
+      <node id="5540569706414786118" at="402,122,403,395" concept="2" />
+      <node id="5540569706414786799" at="408,49,409,94" concept="7" />
+      <node id="5540569706414786799" at="409,94,410,47" concept="2" />
+      <node id="5540569706414786799" at="410,47,411,34" concept="7" />
+      <node id="5540569706414786799" at="411,34,412,60" concept="2" />
+      <node id="5540569706414786799" at="412,60,413,40" concept="2" />
+      <node id="5540569706414786799" at="413,40,414,34" concept="2" />
+      <node id="5540569706414786799" at="414,34,415,22" concept="8" />
       <node id="5540569706414786118" at="31,0,33,0" concept="3" trace="myNode" />
       <node id="5540569706414786118" at="45,0,48,0" concept="6" trace="createCell#()Ljetbrains/mps/openapi/editor/cells/EditorCell;" />
-      <node id="5540569706414786118" at="315,0,318,0" concept="1" trace="inputsListHandler_7dyddg_s2a#(Lorg/jetbrains/mps/openapi/model/SNode;Ljava/lang/String;Ljetbrains/mps/openapi/editor/EditorContext;)V" />
-      <node id="5540569706414786118" at="318,0,321,0" concept="6" trace="createNodeToInsert#(Ljetbrains/mps/openapi/editor/EditorContext;)Lorg/jetbrains/mps/openapi/model/SNode;" />
-      <node id="5540569706414786118" at="338,9,341,9" concept="5" />
-      <node id="5540569706414786118" at="383,0,386,0" concept="1" trace="outputsListHandler_7dyddg_w2a#(Lorg/jetbrains/mps/openapi/model/SNode;Ljava/lang/String;Ljetbrains/mps/openapi/editor/EditorContext;)V" />
-      <node id="5540569706414786118" at="386,0,389,0" concept="6" trace="createNodeToInsert#(Ljetbrains/mps/openapi/editor/EditorContext;)Lorg/jetbrains/mps/openapi/model/SNode;" />
-      <node id="5540569706414786118" at="406,9,409,9" concept="5" />
+      <node id="5540569706414786118" at="310,0,313,0" concept="1" trace="inputsListHandler_7dyddg_s2a#(Lorg/jetbrains/mps/openapi/model/SNode;Ljava/lang/String;Ljetbrains/mps/openapi/editor/EditorContext;)V" />
+      <node id="5540569706414786118" at="313,0,316,0" concept="6" trace="createNodeToInsert#(Ljetbrains/mps/openapi/editor/EditorContext;)Lorg/jetbrains/mps/openapi/model/SNode;" />
+      <node id="5540569706414786118" at="333,9,336,9" concept="5" />
+      <node id="5540569706414786118" at="378,0,381,0" concept="1" trace="outputsListHandler_7dyddg_w2a#(Lorg/jetbrains/mps/openapi/model/SNode;Ljava/lang/String;Ljetbrains/mps/openapi/editor/EditorContext;)V" />
+      <node id="5540569706414786118" at="381,0,384,0" concept="6" trace="createNodeToInsert#(Ljetbrains/mps/openapi/editor/EditorContext;)Lorg/jetbrains/mps/openapi/model/SNode;" />
+      <node id="5540569706414786118" at="401,9,404,9" concept="5" />
       <node id="5540569706414786118" at="34,0,38,0" concept="1" trace="NodeWithPorts_DiagramTestTextual_EditorBuilder_a#(Ljetbrains/mps/openapi/editor/EditorContext;Lorg/jetbrains/mps/openapi/model/SNode;)V" />
-      <node id="5540569706414786118" at="334,134,338,9" concept="5" />
-      <node id="5540569706414786118" at="402,134,406,9" concept="5" />
+      <node id="5540569706414786118" at="329,134,333,9" concept="5" />
+      <node id="5540569706414786118" at="397,134,401,9" concept="5" />
       <node id="5540569706414786118" at="39,0,44,0" concept="6" trace="getNode#()Lorg/jetbrains/mps/openapi/model/SNode;" />
-      <node id="5540569706414786755" at="134,59,139,22" concept="5" />
-      <node id="5540569706414786760" at="168,59,173,22" concept="5" />
-      <node id="5540569706414786765" at="202,59,207,22" concept="5" />
-      <node id="5540569706414786770" at="236,59,241,22" concept="5" />
-      <node id="5540569706414786775" at="270,59,275,22" concept="5" />
-      <node id="5540569706414786118" at="321,0,326,0" concept="6" trace="createNodeCell#(Lorg/jetbrains/mps/openapi/model/SNode;)Ljetbrains/mps/openapi/editor/cells/EditorCell;" />
-      <node id="5540569706414786118" at="389,0,394,0" concept="6" trace="createNodeCell#(Lorg/jetbrains/mps/openapi/model/SNode;)Ljetbrains/mps/openapi/editor/cells/EditorCell;" />
+      <node id="5540569706414786755" at="133,57,138,22" concept="5" />
+      <node id="5540569706414786760" at="166,57,171,22" concept="5" />
+      <node id="5540569706414786765" at="199,57,204,22" concept="5" />
+      <node id="5540569706414786770" at="232,57,237,22" concept="5" />
+      <node id="5540569706414786775" at="265,57,270,22" concept="5" />
+      <node id="5540569706414786118" at="316,0,321,0" concept="6" trace="createNodeCell#(Lorg/jetbrains/mps/openapi/model/SNode;)Ljetbrains/mps/openapi/editor/cells/EditorCell;" />
+      <node id="5540569706414786118" at="384,0,389,0" concept="6" trace="createNodeCell#(Lorg/jetbrains/mps/openapi/model/SNode;)Ljetbrains/mps/openapi/editor/cells/EditorCell;" />
       <node id="5540569706414786745" at="60,0,66,0" concept="6" trace="createConstant_7dyddg_a0#()Ljetbrains/mps/openapi/editor/cells/EditorCell;" />
       <node id="5540569706414786752" at="107,0,113,0" concept="6" trace="createConstant_7dyddg_a2a#()Ljetbrains/mps/openapi/editor/cells/EditorCell;" />
-      <node id="5540569706414786757" at="141,0,147,0" concept="6" trace="createConstant_7dyddg_d2a#()Ljetbrains/mps/openapi/editor/cells/EditorCell;" />
-      <node id="5540569706414786762" at="175,0,181,0" concept="6" trace="createConstant_7dyddg_g2a#()Ljetbrains/mps/openapi/editor/cells/EditorCell;" />
-      <node id="5540569706414786767" at="209,0,215,0" concept="6" trace="createConstant_7dyddg_j2a#()Ljetbrains/mps/openapi/editor/cells/EditorCell;" />
-      <node id="5540569706414786772" at="243,0,249,0" concept="6" trace="createConstant_7dyddg_m2a#()Ljetbrains/mps/openapi/editor/cells/EditorCell;" />
-      <node id="5540569706414786779" at="286,0,292,0" concept="6" trace="createConstant_7dyddg_q2a#()Ljetbrains/mps/openapi/editor/cells/EditorCell;" />
-      <node id="5540569706414786118" at="326,0,332,0" concept="6" trace="createEmptyCell#()Ljetbrains/mps/openapi/editor/cells/EditorCell;" />
-      <node id="5540569706414786790" at="354,0,360,0" concept="6" trace="createConstant_7dyddg_u2a#()Ljetbrains/mps/openapi/editor/cells/EditorCell;" />
-      <node id="5540569706414786118" at="394,0,400,0" concept="6" trace="createEmptyCell#()Ljetbrains/mps/openapi/editor/cells/EditorCell;" />
+      <node id="5540569706414786757" at="140,0,146,0" concept="6" trace="createConstant_7dyddg_d2a#()Ljetbrains/mps/openapi/editor/cells/EditorCell;" />
+      <node id="5540569706414786762" at="173,0,179,0" concept="6" trace="createConstant_7dyddg_g2a#()Ljetbrains/mps/openapi/editor/cells/EditorCell;" />
+      <node id="5540569706414786767" at="206,0,212,0" concept="6" trace="createConstant_7dyddg_j2a#()Ljetbrains/mps/openapi/editor/cells/EditorCell;" />
+      <node id="5540569706414786772" at="239,0,245,0" concept="6" trace="createConstant_7dyddg_m2a#()Ljetbrains/mps/openapi/editor/cells/EditorCell;" />
+      <node id="5540569706414786779" at="281,0,287,0" concept="6" trace="createConstant_7dyddg_q2a#()Ljetbrains/mps/openapi/editor/cells/EditorCell;" />
+      <node id="5540569706414786118" at="321,0,327,0" concept="6" trace="createEmptyCell#()Ljetbrains/mps/openapi/editor/cells/EditorCell;" />
+      <node id="5540569706414786790" at="349,0,355,0" concept="6" trace="createConstant_7dyddg_u2a#()Ljetbrains/mps/openapi/editor/cells/EditorCell;" />
+      <node id="5540569706414786118" at="389,0,395,0" concept="6" trace="createEmptyCell#()Ljetbrains/mps/openapi/editor/cells/EditorCell;" />
       <node id="5540569706414786753" at="113,0,122,0" concept="6" trace="createConstant_7dyddg_b2a#()Ljetbrains/mps/openapi/editor/cells/EditorCell;" />
-      <node id="5540569706414786758" at="147,0,156,0" concept="6" trace="createConstant_7dyddg_e2a#()Ljetbrains/mps/openapi/editor/cells/EditorCell;" />
-      <node id="5540569706414786763" at="181,0,190,0" concept="6" trace="createConstant_7dyddg_h2a#()Ljetbrains/mps/openapi/editor/cells/EditorCell;" />
-      <node id="5540569706414786768" at="215,0,224,0" concept="6" trace="createConstant_7dyddg_k2a#()Ljetbrains/mps/openapi/editor/cells/EditorCell;" />
-      <node id="5540569706414786773" at="249,0,258,0" concept="6" trace="createConstant_7dyddg_n2a#()Ljetbrains/mps/openapi/editor/cells/EditorCell;" />
-      <node id="5540569706414786777" at="277,0,286,0" concept="6" trace="createConstant_7dyddg_p2a#()Ljetbrains/mps/openapi/editor/cells/EditorCell;" />
-      <node id="5540569706414786788" at="345,0,354,0" concept="6" trace="createConstant_7dyddg_t2a#()Ljetbrains/mps/openapi/editor/cells/EditorCell;" />
-      <node id="5540569706414786799" at="413,0,422,0" concept="6" trace="createConstant_7dyddg_d0#()Ljetbrains/mps/openapi/editor/cells/EditorCell;" />
+      <node id="5540569706414786758" at="146,0,155,0" concept="6" trace="createConstant_7dyddg_e2a#()Ljetbrains/mps/openapi/editor/cells/EditorCell;" />
+      <node id="5540569706414786763" at="179,0,188,0" concept="6" trace="createConstant_7dyddg_h2a#()Ljetbrains/mps/openapi/editor/cells/EditorCell;" />
+      <node id="5540569706414786768" at="212,0,221,0" concept="6" trace="createConstant_7dyddg_k2a#()Ljetbrains/mps/openapi/editor/cells/EditorCell;" />
+      <node id="5540569706414786773" at="245,0,254,0" concept="6" trace="createConstant_7dyddg_n2a#()Ljetbrains/mps/openapi/editor/cells/EditorCell;" />
+      <node id="5540569706414786777" at="272,0,281,0" concept="6" trace="createConstant_7dyddg_p2a#()Ljetbrains/mps/openapi/editor/cells/EditorCell;" />
+      <node id="5540569706414786788" at="340,0,349,0" concept="6" trace="createConstant_7dyddg_t2a#()Ljetbrains/mps/openapi/editor/cells/EditorCell;" />
+      <node id="5540569706414786799" at="408,0,417,0" concept="6" trace="createConstant_7dyddg_d0#()Ljetbrains/mps/openapi/editor/cells/EditorCell;" />
       <node id="5540569706414786746" at="66,0,76,0" concept="6" trace="createConstant_7dyddg_b0#()Ljetbrains/mps/openapi/editor/cells/EditorCell;" />
-      <node id="5540569706414786780" at="292,0,302,0" concept="6" trace="createConstant_7dyddg_r2a#()Ljetbrains/mps/openapi/editor/cells/EditorCell;" />
-      <node id="5540569706414786118" at="332,86,342,7" concept="5" />
-      <node id="5540569706414786791" at="360,0,370,0" concept="6" trace="createConstant_7dyddg_v2a#()Ljetbrains/mps/openapi/editor/cells/EditorCell;" />
-      <node id="5540569706414786118" at="400,86,410,7" concept="5" />
+      <node id="5540569706414786780" at="287,0,297,0" concept="6" trace="createConstant_7dyddg_r2a#()Ljetbrains/mps/openapi/editor/cells/EditorCell;" />
+      <node id="5540569706414786118" at="327,86,337,7" concept="5" />
+      <node id="5540569706414786791" at="355,0,365,0" concept="6" trace="createConstant_7dyddg_v2a#()Ljetbrains/mps/openapi/editor/cells/EditorCell;" />
+      <node id="5540569706414786118" at="395,86,405,7" concept="5" />
       <node id="5540569706414786118" at="49,0,60,0" concept="6" trace="createCollection_7dyddg_a#()Ljetbrains/mps/openapi/editor/cells/EditorCell;" />
-      <node id="5540569706414786118" at="302,0,314,0" concept="6" trace="createRefNodeList_7dyddg_s2a#()Ljetbrains/mps/openapi/editor/cells/EditorCell;" />
-      <node id="5540569706414786118" at="332,0,344,0" concept="6" trace="installElementCellActions#(Lorg/jetbrains/mps/openapi/model/SNode;Ljetbrains/mps/openapi/editor/cells/EditorCell;)V" />
-      <node id="5540569706414786118" at="370,0,382,0" concept="6" trace="createRefNodeList_7dyddg_w2a#()Ljetbrains/mps/openapi/editor/cells/EditorCell;" />
-      <node id="5540569706414786118" at="400,0,412,0" concept="6" trace="installElementCellActions#(Lorg/jetbrains/mps/openapi/model/SNode;Ljetbrains/mps/openapi/editor/cells/EditorCell;)V" />
-      <node id="5540569706414786755" at="122,0,141,0" concept="6" trace="createProperty_7dyddg_c2a#()Ljetbrains/mps/openapi/editor/cells/EditorCell;" />
-      <node id="5540569706414786760" at="156,0,175,0" concept="6" trace="createProperty_7dyddg_f2a#()Ljetbrains/mps/openapi/editor/cells/EditorCell;" />
-      <node id="5540569706414786765" at="190,0,209,0" concept="6" trace="createProperty_7dyddg_i2a#()Ljetbrains/mps/openapi/editor/cells/EditorCell;" />
-      <node id="5540569706414786770" at="224,0,243,0" concept="6" trace="createProperty_7dyddg_l2a#()Ljetbrains/mps/openapi/editor/cells/EditorCell;" />
-      <node id="5540569706414786775" at="258,0,277,0" concept="6" trace="createProperty_7dyddg_o2a#()Ljetbrains/mps/openapi/editor/cells/EditorCell;" />
+      <node id="5540569706414786118" at="297,0,309,0" concept="6" trace="createRefNodeList_7dyddg_s2a#()Ljetbrains/mps/openapi/editor/cells/EditorCell;" />
+      <node id="5540569706414786118" at="327,0,339,0" concept="6" trace="installElementCellActions#(Lorg/jetbrains/mps/openapi/model/SNode;Ljetbrains/mps/openapi/editor/cells/EditorCell;)V" />
+      <node id="5540569706414786118" at="365,0,377,0" concept="6" trace="createRefNodeList_7dyddg_w2a#()Ljetbrains/mps/openapi/editor/cells/EditorCell;" />
+      <node id="5540569706414786118" at="395,0,407,0" concept="6" trace="installElementCellActions#(Lorg/jetbrains/mps/openapi/model/SNode;Ljetbrains/mps/openapi/editor/cells/EditorCell;)V" />
+      <node id="5540569706414786755" at="122,0,140,0" concept="6" trace="createProperty_7dyddg_c2a#()Ljetbrains/mps/openapi/editor/cells/EditorCell;" />
+      <node id="5540569706414786760" at="155,0,173,0" concept="6" trace="createProperty_7dyddg_f2a#()Ljetbrains/mps/openapi/editor/cells/EditorCell;" />
+      <node id="5540569706414786765" at="188,0,206,0" concept="6" trace="createProperty_7dyddg_i2a#()Ljetbrains/mps/openapi/editor/cells/EditorCell;" />
+      <node id="5540569706414786770" at="221,0,239,0" concept="6" trace="createProperty_7dyddg_l2a#()Ljetbrains/mps/openapi/editor/cells/EditorCell;" />
+      <node id="5540569706414786775" at="254,0,272,0" concept="6" trace="createProperty_7dyddg_o2a#()Ljetbrains/mps/openapi/editor/cells/EditorCell;" />
       <node id="5540569706414786118" at="76,0,107,0" concept="6" trace="createCollection_7dyddg_c0#()Ljetbrains/mps/openapi/editor/cells/EditorCell;" />
       <scope id="5540569706414786118" at="41,26,42,18" />
       <scope id="5540569706414786118" at="45,39,46,39" />
-      <scope id="5540569706414786118" at="315,99,316,50" />
-      <scope id="5540569706414786118" at="318,66,319,93" />
-      <scope id="5540569706414786118" at="339,122,340,394" />
-      <scope id="5540569706414786118" at="383,100,384,50" />
-      <scope id="5540569706414786118" at="386,66,387,93" />
-      <scope id="5540569706414786118" at="407,122,408,395" />
+      <scope id="5540569706414786118" at="310,99,311,50" />
+      <scope id="5540569706414786118" at="313,66,314,93" />
+      <scope id="5540569706414786118" at="334,122,335,394" />
+      <scope id="5540569706414786118" at="378,100,379,50" />
+      <scope id="5540569706414786118" at="381,66,382,93" />
+      <scope id="5540569706414786118" at="402,122,403,395" />
       <scope id="5540569706414786118" at="34,112,36,18" />
-      <scope id="5540569706414786755" at="135,35,137,94">
+      <scope id="5540569706414786755" at="134,35,136,112">
         <var name="manager" id="5540569706414786755" />
       </scope>
-      <scope id="5540569706414786760" at="169,35,171,94">
+      <scope id="5540569706414786760" at="167,35,169,112">
         <var name="manager" id="5540569706414786760" />
       </scope>
-      <scope id="5540569706414786765" at="203,35,205,94">
+      <scope id="5540569706414786765" at="200,35,202,112">
         <var name="manager" id="5540569706414786765" />
       </scope>
-      <scope id="5540569706414786770" at="237,35,239,94">
+      <scope id="5540569706414786770" at="233,35,235,112">
         <var name="manager" id="5540569706414786770" />
       </scope>
-      <scope id="5540569706414786775" at="271,35,273,94">
+      <scope id="5540569706414786775" at="266,35,268,112">
         <var name="manager" id="5540569706414786775" />
       </scope>
-      <scope id="5540569706414786118" at="335,34,337,146" />
-      <scope id="5540569706414786118" at="403,34,405,146" />
+      <scope id="5540569706414786118" at="330,34,332,146" />
+      <scope id="5540569706414786118" at="398,34,400,146" />
       <scope id="5540569706414786118" at="45,0,48,0" />
-      <scope id="5540569706414786118" at="315,0,318,0">
-=======
-      <node id="5540569706414786118" at="33,0,34,0" concept="3" trace="myContextHints" />
-      <node id="5540569706414786118" at="36,47,37,26" concept="8" />
-      <node id="5540569706414786118" at="39,79,40,63" concept="8" />
-      <node id="5540569706414786118" at="42,89,43,96" concept="7" />
-      <node id="5540569706414786118" at="43,96,44,48" concept="2" />
-      <node id="5540569706414786118" at="44,48,45,28" concept="2" />
-      <node id="5540569706414786118" at="45,28,46,81" concept="2" />
-      <node id="5540569706414786118" at="46,81,47,81" concept="2" />
-      <node id="5540569706414786118" at="47,81,48,83" concept="2" />
-      <node id="5540569706414786118" at="48,83,49,81" concept="2" />
-      <node id="5540569706414786118" at="49,81,50,22" concept="8" />
-      <node id="5540569706414786745" at="52,88,53,101" concept="7" />
-      <node id="5540569706414786745" at="53,101,54,47" concept="2" />
-      <node id="5540569706414786745" at="54,47,55,34" concept="2" />
-      <node id="5540569706414786745" at="55,34,56,22" concept="8" />
-      <node id="5540569706414786746" at="58,88,59,87" concept="7" />
-      <node id="5540569706414786746" at="59,87,60,47" concept="2" />
-      <node id="5540569706414786746" at="60,47,61,34" concept="7" />
-      <node id="5540569706414786746" at="61,34,62,63" concept="2" />
-      <node id="5540569706414786746" at="62,63,63,63" concept="2" />
-      <node id="5540569706414786746" at="63,63,64,40" concept="2" />
-      <node id="5540569706414786746" at="64,40,65,34" concept="2" />
-      <node id="5540569706414786746" at="65,34,66,22" concept="8" />
-      <node id="5540569706414786118" at="68,90,69,96" concept="7" />
-      <node id="5540569706414786118" at="69,96,70,49" concept="2" />
-      <node id="5540569706414786118" at="70,49,71,34" concept="7" />
-      <node id="5540569706414786118" at="71,34,72,61" concept="2" />
-      <node id="5540569706414786118" at="72,61,73,40" concept="2" />
-      <node id="5540569706414786118" at="73,40,74,82" concept="2" />
-      <node id="5540569706414786118" at="74,82,75,82" concept="2" />
-      <node id="5540569706414786118" at="75,82,76,82" concept="2" />
-      <node id="5540569706414786118" at="76,82,77,82" concept="2" />
-      <node id="5540569706414786118" at="77,82,78,82" concept="2" />
-      <node id="5540569706414786118" at="78,82,79,82" concept="2" />
-      <node id="5540569706414786118" at="79,82,80,82" concept="2" />
-      <node id="5540569706414786118" at="80,82,81,82" concept="2" />
-      <node id="5540569706414786118" at="81,82,82,82" concept="2" />
-      <node id="5540569706414786118" at="82,82,83,82" concept="2" />
-      <node id="5540569706414786118" at="83,82,84,82" concept="2" />
-      <node id="5540569706414786118" at="84,82,85,82" concept="2" />
-      <node id="5540569706414786118" at="85,82,86,82" concept="2" />
-      <node id="5540569706414786118" at="86,82,87,82" concept="2" />
-      <node id="5540569706414786118" at="87,82,88,82" concept="2" />
-      <node id="5540569706414786118" at="88,82,89,82" concept="2" />
-      <node id="5540569706414786118" at="89,82,90,82" concept="2" />
-      <node id="5540569706414786118" at="90,82,91,82" concept="2" />
-      <node id="5540569706414786118" at="91,82,92,85" concept="2" />
-      <node id="5540569706414786118" at="92,85,93,82" concept="2" />
-      <node id="5540569706414786118" at="93,82,94,82" concept="2" />
-      <node id="5540569706414786118" at="94,82,95,82" concept="2" />
-      <node id="5540569706414786118" at="95,82,96,85" concept="2" />
-      <node id="5540569706414786118" at="96,85,97,22" concept="8" />
-      <node id="5540569706414786752" at="99,89,100,87" concept="7" />
-      <node id="5540569706414786752" at="100,87,101,48" concept="2" />
-      <node id="5540569706414786752" at="101,48,102,34" concept="2" />
-      <node id="5540569706414786752" at="102,34,103,22" concept="8" />
-      <node id="5540569706414786753" at="105,89,106,87" concept="7" />
-      <node id="5540569706414786753" at="106,87,107,48" concept="2" />
-      <node id="5540569706414786753" at="107,48,108,34" concept="7" />
-      <node id="5540569706414786753" at="108,34,109,57" concept="2" />
-      <node id="5540569706414786753" at="109,57,110,40" concept="2" />
-      <node id="5540569706414786753" at="110,40,111,34" concept="2" />
-      <node id="5540569706414786753" at="111,34,112,22" concept="8" />
-      <node id="5540569706414786755" at="114,89,115,82" concept="7" />
-      <node id="5540569706414786755" at="115,82,116,26" concept="2" />
-      <node id="5540569706414786755" at="116,26,117,39" concept="2" />
-      <node id="5540569706414786755" at="117,39,118,26" concept="7" />
-      <node id="5540569706414786755" at="118,26,119,58" concept="2" />
-      <node id="5540569706414786755" at="119,58,120,39" concept="2" />
-      <node id="5540569706414786755" at="120,39,121,34" concept="7" />
-      <node id="5540569706414786755" at="121,34,122,63" concept="2" />
-      <node id="5540569706414786755" at="122,63,123,40" concept="2" />
-      <node id="5540569706414786755" at="123,40,124,73" concept="2" />
-      <node id="5540569706414786755" at="124,73,125,57" concept="7" />
-      <node id="5540569706414786755" at="126,35,127,82" concept="7" />
-      <node id="5540569706414786755" at="127,82,128,112" concept="8" />
-      <node id="5540569706414786755" at="129,10,130,22" concept="8" />
-      <node id="5540569706414786757" at="132,89,133,87" concept="7" />
-      <node id="5540569706414786757" at="133,87,134,48" concept="2" />
-      <node id="5540569706414786757" at="134,48,135,34" concept="2" />
-      <node id="5540569706414786757" at="135,34,136,22" concept="8" />
-      <node id="5540569706414786758" at="138,89,139,87" concept="7" />
-      <node id="5540569706414786758" at="139,87,140,48" concept="2" />
-      <node id="5540569706414786758" at="140,48,141,34" concept="7" />
-      <node id="5540569706414786758" at="141,34,142,57" concept="2" />
-      <node id="5540569706414786758" at="142,57,143,40" concept="2" />
-      <node id="5540569706414786758" at="143,40,144,34" concept="2" />
-      <node id="5540569706414786758" at="144,34,145,22" concept="8" />
-      <node id="5540569706414786760" at="147,89,148,82" concept="7" />
-      <node id="5540569706414786760" at="148,82,149,26" concept="2" />
-      <node id="5540569706414786760" at="149,26,150,39" concept="2" />
-      <node id="5540569706414786760" at="150,39,151,26" concept="7" />
-      <node id="5540569706414786760" at="151,26,152,58" concept="2" />
-      <node id="5540569706414786760" at="152,58,153,39" concept="2" />
-      <node id="5540569706414786760" at="153,39,154,34" concept="7" />
-      <node id="5540569706414786760" at="154,34,155,63" concept="2" />
-      <node id="5540569706414786760" at="155,63,156,40" concept="2" />
-      <node id="5540569706414786760" at="156,40,157,73" concept="2" />
-      <node id="5540569706414786760" at="157,73,158,57" concept="7" />
-      <node id="5540569706414786760" at="159,35,160,82" concept="7" />
-      <node id="5540569706414786760" at="160,82,161,112" concept="8" />
-      <node id="5540569706414786760" at="162,10,163,22" concept="8" />
-      <node id="5540569706414786762" at="165,89,166,91" concept="7" />
-      <node id="5540569706414786762" at="166,91,167,48" concept="2" />
-      <node id="5540569706414786762" at="167,48,168,34" concept="2" />
-      <node id="5540569706414786762" at="168,34,169,22" concept="8" />
-      <node id="5540569706414786763" at="171,89,172,87" concept="7" />
-      <node id="5540569706414786763" at="172,87,173,48" concept="2" />
-      <node id="5540569706414786763" at="173,48,174,34" concept="7" />
-      <node id="5540569706414786763" at="174,34,175,57" concept="2" />
-      <node id="5540569706414786763" at="175,57,176,40" concept="2" />
-      <node id="5540569706414786763" at="176,40,177,34" concept="2" />
-      <node id="5540569706414786763" at="177,34,178,22" concept="8" />
-      <node id="5540569706414786765" at="180,89,181,82" concept="7" />
-      <node id="5540569706414786765" at="181,82,182,30" concept="2" />
-      <node id="5540569706414786765" at="182,30,183,43" concept="2" />
-      <node id="5540569706414786765" at="183,43,184,26" concept="7" />
-      <node id="5540569706414786765" at="184,26,185,58" concept="2" />
-      <node id="5540569706414786765" at="185,58,186,43" concept="2" />
-      <node id="5540569706414786765" at="186,43,187,34" concept="7" />
-      <node id="5540569706414786765" at="187,34,188,63" concept="2" />
-      <node id="5540569706414786765" at="188,63,189,40" concept="2" />
-      <node id="5540569706414786765" at="189,40,190,73" concept="2" />
-      <node id="5540569706414786765" at="190,73,191,57" concept="7" />
-      <node id="5540569706414786765" at="192,35,193,82" concept="7" />
-      <node id="5540569706414786765" at="193,82,194,112" concept="8" />
-      <node id="5540569706414786765" at="195,10,196,22" concept="8" />
-      <node id="5540569706414786767" at="198,89,199,92" concept="7" />
-      <node id="5540569706414786767" at="199,92,200,48" concept="2" />
-      <node id="5540569706414786767" at="200,48,201,34" concept="2" />
-      <node id="5540569706414786767" at="201,34,202,22" concept="8" />
-      <node id="5540569706414786768" at="204,89,205,87" concept="7" />
-      <node id="5540569706414786768" at="205,87,206,48" concept="2" />
-      <node id="5540569706414786768" at="206,48,207,34" concept="7" />
-      <node id="5540569706414786768" at="207,34,208,57" concept="2" />
-      <node id="5540569706414786768" at="208,57,209,40" concept="2" />
-      <node id="5540569706414786768" at="209,40,210,34" concept="2" />
-      <node id="5540569706414786768" at="210,34,211,22" concept="8" />
-      <node id="5540569706414786770" at="213,89,214,82" concept="7" />
-      <node id="5540569706414786770" at="214,82,215,31" concept="2" />
-      <node id="5540569706414786770" at="215,31,216,44" concept="2" />
-      <node id="5540569706414786770" at="216,44,217,26" concept="7" />
-      <node id="5540569706414786770" at="217,26,218,58" concept="2" />
-      <node id="5540569706414786770" at="218,58,219,44" concept="2" />
-      <node id="5540569706414786770" at="219,44,220,34" concept="7" />
-      <node id="5540569706414786770" at="220,34,221,63" concept="2" />
-      <node id="5540569706414786770" at="221,63,222,40" concept="2" />
-      <node id="5540569706414786770" at="222,40,223,73" concept="2" />
-      <node id="5540569706414786770" at="223,73,224,57" concept="7" />
-      <node id="5540569706414786770" at="225,35,226,82" concept="7" />
-      <node id="5540569706414786770" at="226,82,227,112" concept="8" />
-      <node id="5540569706414786770" at="228,10,229,22" concept="8" />
-      <node id="5540569706414786772" at="231,89,232,96" concept="7" />
-      <node id="5540569706414786772" at="232,96,233,48" concept="2" />
-      <node id="5540569706414786772" at="233,48,234,34" concept="2" />
-      <node id="5540569706414786772" at="234,34,235,22" concept="8" />
-      <node id="5540569706414786773" at="237,89,238,87" concept="7" />
-      <node id="5540569706414786773" at="238,87,239,48" concept="2" />
-      <node id="5540569706414786773" at="239,48,240,34" concept="7" />
-      <node id="5540569706414786773" at="240,34,241,57" concept="2" />
-      <node id="5540569706414786773" at="241,57,242,40" concept="2" />
-      <node id="5540569706414786773" at="242,40,243,34" concept="2" />
-      <node id="5540569706414786773" at="243,34,244,22" concept="8" />
-      <node id="5540569706414786775" at="246,89,247,82" concept="7" />
-      <node id="5540569706414786775" at="247,82,248,34" concept="2" />
-      <node id="5540569706414786775" at="248,34,249,47" concept="2" />
-      <node id="5540569706414786775" at="249,47,250,26" concept="7" />
-      <node id="5540569706414786775" at="250,26,251,58" concept="2" />
-      <node id="5540569706414786775" at="251,58,252,47" concept="2" />
-      <node id="5540569706414786775" at="252,47,253,34" concept="7" />
-      <node id="5540569706414786775" at="253,34,254,63" concept="2" />
-      <node id="5540569706414786775" at="254,63,255,40" concept="2" />
-      <node id="5540569706414786775" at="255,40,256,73" concept="2" />
-      <node id="5540569706414786775" at="256,73,257,57" concept="7" />
-      <node id="5540569706414786775" at="258,35,259,82" concept="7" />
-      <node id="5540569706414786775" at="259,82,260,112" concept="8" />
-      <node id="5540569706414786775" at="261,10,262,22" concept="8" />
-      <node id="5540569706414786777" at="264,89,265,86" concept="7" />
-      <node id="5540569706414786777" at="265,86,266,48" concept="2" />
-      <node id="5540569706414786777" at="266,48,267,34" concept="7" />
-      <node id="5540569706414786777" at="267,34,268,63" concept="2" />
-      <node id="5540569706414786777" at="268,63,269,40" concept="2" />
-      <node id="5540569706414786777" at="269,40,270,34" concept="2" />
-      <node id="5540569706414786777" at="270,34,271,22" concept="8" />
-      <node id="5540569706414786779" at="273,89,274,92" concept="7" />
-      <node id="5540569706414786779" at="274,92,275,48" concept="2" />
-      <node id="5540569706414786779" at="275,48,276,34" concept="2" />
-      <node id="5540569706414786779" at="276,34,277,22" concept="8" />
-      <node id="5540569706414786780" at="279,89,280,87" concept="7" />
-      <node id="5540569706414786780" at="280,87,281,48" concept="2" />
-      <node id="5540569706414786780" at="281,48,282,34" concept="7" />
-      <node id="5540569706414786780" at="282,34,283,57" concept="2" />
-      <node id="5540569706414786780" at="283,57,284,63" concept="2" />
-      <node id="5540569706414786780" at="284,63,285,40" concept="2" />
-      <node id="5540569706414786780" at="285,40,286,34" concept="2" />
-      <node id="5540569706414786780" at="286,34,287,22" concept="8" />
-      <node id="5540569706414786118" at="289,92,290,142" concept="7" />
-      <node id="5540569706414786118" at="290,142,291,106" concept="7" />
-      <node id="5540569706414786118" at="291,106,292,47" concept="2" />
-      <node id="5540569706414786118" at="292,47,293,34" concept="7" />
-      <node id="5540569706414786118" at="293,34,294,71" concept="2" />
-      <node id="5540569706414786118" at="294,71,295,61" concept="2" />
-      <node id="5540569706414786118" at="295,61,296,63" concept="2" />
-      <node id="5540569706414786118" at="296,63,297,40" concept="2" />
-      <node id="5540569706414786118" at="297,40,298,49" concept="2" />
-      <node id="5540569706414786118" at="298,49,299,22" concept="8" />
-      <node id="5540569706414786118" at="302,99,303,50" concept="10" />
-      <node id="5540569706414786118" at="305,66,306,41" concept="7" />
-      <node id="5540569706414786118" at="306,41,307,93" concept="8" />
-      <node id="5540569706414786118" at="309,86,310,80" concept="7" />
-      <node id="5540569706414786118" at="310,80,311,95" concept="2" />
-      <node id="5540569706414786118" at="311,95,312,25" concept="8" />
-      <node id="5540569706414786118" at="314,68,315,34" concept="7" />
-      <node id="5540569706414786118" at="315,34,316,55" concept="2" />
-      <node id="5540569706414786118" at="316,55,317,87" concept="2" />
-      <node id="5540569706414786118" at="317,87,318,23" concept="8" />
-      <node id="5540569706414786118" at="321,96,322,134" concept="2" />
-      <node id="5540569706414786118" at="323,34,324,142" concept="2" />
-      <node id="5540569706414786118" at="324,142,325,146" concept="2" />
-      <node id="5540569706414786118" at="327,122,328,392" concept="2" />
-      <node id="5540569706414786788" at="333,89,334,86" concept="7" />
-      <node id="5540569706414786788" at="334,86,335,48" concept="2" />
-      <node id="5540569706414786788" at="335,48,336,34" concept="7" />
-      <node id="5540569706414786788" at="336,34,337,63" concept="2" />
-      <node id="5540569706414786788" at="337,63,338,40" concept="2" />
-      <node id="5540569706414786788" at="338,40,339,34" concept="2" />
-      <node id="5540569706414786788" at="339,34,340,22" concept="8" />
-      <node id="5540569706414786790" at="342,89,343,93" concept="7" />
-      <node id="5540569706414786790" at="343,93,344,48" concept="2" />
-      <node id="5540569706414786790" at="344,48,345,34" concept="2" />
-      <node id="5540569706414786790" at="345,34,346,22" concept="8" />
-      <node id="5540569706414786791" at="348,89,349,87" concept="7" />
-      <node id="5540569706414786791" at="349,87,350,48" concept="2" />
-      <node id="5540569706414786791" at="350,48,351,34" concept="7" />
-      <node id="5540569706414786791" at="351,34,352,57" concept="2" />
-      <node id="5540569706414786791" at="352,57,353,63" concept="2" />
-      <node id="5540569706414786791" at="353,63,354,40" concept="2" />
-      <node id="5540569706414786791" at="354,40,355,34" concept="2" />
-      <node id="5540569706414786791" at="355,34,356,22" concept="8" />
-      <node id="5540569706414786118" at="358,92,359,144" concept="7" />
-      <node id="5540569706414786118" at="359,144,360,106" concept="7" />
-      <node id="5540569706414786118" at="360,106,361,48" concept="2" />
-      <node id="5540569706414786118" at="361,48,362,34" concept="7" />
-      <node id="5540569706414786118" at="362,34,363,71" concept="2" />
-      <node id="5540569706414786118" at="363,71,364,61" concept="2" />
-      <node id="5540569706414786118" at="364,61,365,63" concept="2" />
-      <node id="5540569706414786118" at="365,63,366,40" concept="2" />
-      <node id="5540569706414786118" at="366,40,367,49" concept="2" />
-      <node id="5540569706414786118" at="367,49,368,22" concept="8" />
-      <node id="5540569706414786118" at="371,100,372,50" concept="10" />
-      <node id="5540569706414786118" at="374,66,375,41" concept="7" />
-      <node id="5540569706414786118" at="375,41,376,93" concept="8" />
-      <node id="5540569706414786118" at="378,86,379,80" concept="7" />
-      <node id="5540569706414786118" at="379,80,380,95" concept="2" />
-      <node id="5540569706414786118" at="380,95,381,25" concept="8" />
-      <node id="5540569706414786118" at="383,68,384,34" concept="7" />
-      <node id="5540569706414786118" at="384,34,385,55" concept="2" />
-      <node id="5540569706414786118" at="385,55,386,87" concept="2" />
-      <node id="5540569706414786118" at="386,87,387,23" concept="8" />
-      <node id="5540569706414786118" at="390,96,391,134" concept="2" />
-      <node id="5540569706414786118" at="392,34,393,142" concept="2" />
-      <node id="5540569706414786118" at="393,142,394,146" concept="2" />
-      <node id="5540569706414786118" at="396,122,397,393" concept="2" />
-      <node id="5540569706414786799" at="402,88,403,87" concept="7" />
-      <node id="5540569706414786799" at="403,87,404,47" concept="2" />
-      <node id="5540569706414786799" at="404,47,405,34" concept="7" />
-      <node id="5540569706414786799" at="405,34,406,63" concept="2" />
-      <node id="5540569706414786799" at="406,63,407,40" concept="2" />
-      <node id="5540569706414786799" at="407,40,408,34" concept="2" />
-      <node id="5540569706414786799" at="408,34,409,22" concept="8" />
-      <node id="5540569706414786118" at="39,0,42,0" concept="6" trace="createEditorCell#(Ljetbrains/mps/openapi/editor/EditorContext;Lorg/jetbrains/mps/openapi/model/SNode;)Ljetbrains/mps/openapi/editor/cells/EditorCell;" />
-      <node id="5540569706414786118" at="302,0,305,0" concept="1" trace="inputsListHandler_7dyddg_s2a#(Lorg/jetbrains/mps/openapi/model/SNode;Ljava/lang/String;Ljetbrains/mps/openapi/editor/EditorContext;)V" />
-      <node id="5540569706414786118" at="326,9,329,9" concept="5" />
-      <node id="5540569706414786118" at="371,0,374,0" concept="1" trace="outputsListHandler_7dyddg_w2a#(Lorg/jetbrains/mps/openapi/model/SNode;Ljava/lang/String;Ljetbrains/mps/openapi/editor/EditorContext;)V" />
-      <node id="5540569706414786118" at="395,9,398,9" concept="5" />
-      <node id="5540569706414786118" at="305,0,309,0" concept="6" trace="createNodeToInsert#(Ljetbrains/mps/openapi/editor/EditorContext;)Lorg/jetbrains/mps/openapi/model/SNode;" />
-      <node id="5540569706414786118" at="322,134,326,9" concept="5" />
-      <node id="5540569706414786118" at="374,0,378,0" concept="6" trace="createNodeToInsert#(Ljetbrains/mps/openapi/editor/EditorContext;)Lorg/jetbrains/mps/openapi/model/SNode;" />
-      <node id="5540569706414786118" at="391,134,395,9" concept="5" />
-      <node id="5540569706414786118" at="34,0,39,0" concept="6" trace="getContextHints#()Ljava/util/Collection;" />
-      <node id="5540569706414786755" at="125,57,130,22" concept="5" />
-      <node id="5540569706414786760" at="158,57,163,22" concept="5" />
-      <node id="5540569706414786765" at="191,57,196,22" concept="5" />
-      <node id="5540569706414786770" at="224,57,229,22" concept="5" />
-      <node id="5540569706414786775" at="257,57,262,22" concept="5" />
-      <node id="5540569706414786118" at="309,0,314,0" concept="6" trace="createNodeCell#(Ljetbrains/mps/openapi/editor/EditorContext;Lorg/jetbrains/mps/openapi/model/SNode;)Ljetbrains/mps/openapi/editor/cells/EditorCell;" />
-      <node id="5540569706414786118" at="378,0,383,0" concept="6" trace="createNodeCell#(Ljetbrains/mps/openapi/editor/EditorContext;Lorg/jetbrains/mps/openapi/model/SNode;)Ljetbrains/mps/openapi/editor/cells/EditorCell;" />
-      <node id="5540569706414786745" at="52,0,58,0" concept="6" trace="createConstant_7dyddg_a0#(Ljetbrains/mps/openapi/editor/EditorContext;Lorg/jetbrains/mps/openapi/model/SNode;)Ljetbrains/mps/openapi/editor/cells/EditorCell;" />
-      <node id="5540569706414786752" at="99,0,105,0" concept="6" trace="createConstant_7dyddg_a2a#(Ljetbrains/mps/openapi/editor/EditorContext;Lorg/jetbrains/mps/openapi/model/SNode;)Ljetbrains/mps/openapi/editor/cells/EditorCell;" />
-      <node id="5540569706414786757" at="132,0,138,0" concept="6" trace="createConstant_7dyddg_d2a#(Ljetbrains/mps/openapi/editor/EditorContext;Lorg/jetbrains/mps/openapi/model/SNode;)Ljetbrains/mps/openapi/editor/cells/EditorCell;" />
-      <node id="5540569706414786762" at="165,0,171,0" concept="6" trace="createConstant_7dyddg_g2a#(Ljetbrains/mps/openapi/editor/EditorContext;Lorg/jetbrains/mps/openapi/model/SNode;)Ljetbrains/mps/openapi/editor/cells/EditorCell;" />
-      <node id="5540569706414786767" at="198,0,204,0" concept="6" trace="createConstant_7dyddg_j2a#(Ljetbrains/mps/openapi/editor/EditorContext;Lorg/jetbrains/mps/openapi/model/SNode;)Ljetbrains/mps/openapi/editor/cells/EditorCell;" />
-      <node id="5540569706414786772" at="231,0,237,0" concept="6" trace="createConstant_7dyddg_m2a#(Ljetbrains/mps/openapi/editor/EditorContext;Lorg/jetbrains/mps/openapi/model/SNode;)Ljetbrains/mps/openapi/editor/cells/EditorCell;" />
-      <node id="5540569706414786779" at="273,0,279,0" concept="6" trace="createConstant_7dyddg_q2a#(Ljetbrains/mps/openapi/editor/EditorContext;Lorg/jetbrains/mps/openapi/model/SNode;)Ljetbrains/mps/openapi/editor/cells/EditorCell;" />
-      <node id="5540569706414786118" at="314,0,320,0" concept="6" trace="createEmptyCell#(Ljetbrains/mps/openapi/editor/EditorContext;)Ljetbrains/mps/openapi/editor/cells/EditorCell;" />
-      <node id="5540569706414786790" at="342,0,348,0" concept="6" trace="createConstant_7dyddg_u2a#(Ljetbrains/mps/openapi/editor/EditorContext;Lorg/jetbrains/mps/openapi/model/SNode;)Ljetbrains/mps/openapi/editor/cells/EditorCell;" />
-      <node id="5540569706414786118" at="383,0,389,0" concept="6" trace="createEmptyCell#(Ljetbrains/mps/openapi/editor/EditorContext;)Ljetbrains/mps/openapi/editor/cells/EditorCell;" />
-      <node id="5540569706414786753" at="105,0,114,0" concept="6" trace="createConstant_7dyddg_b2a#(Ljetbrains/mps/openapi/editor/EditorContext;Lorg/jetbrains/mps/openapi/model/SNode;)Ljetbrains/mps/openapi/editor/cells/EditorCell;" />
-      <node id="5540569706414786758" at="138,0,147,0" concept="6" trace="createConstant_7dyddg_e2a#(Ljetbrains/mps/openapi/editor/EditorContext;Lorg/jetbrains/mps/openapi/model/SNode;)Ljetbrains/mps/openapi/editor/cells/EditorCell;" />
-      <node id="5540569706414786763" at="171,0,180,0" concept="6" trace="createConstant_7dyddg_h2a#(Ljetbrains/mps/openapi/editor/EditorContext;Lorg/jetbrains/mps/openapi/model/SNode;)Ljetbrains/mps/openapi/editor/cells/EditorCell;" />
-      <node id="5540569706414786768" at="204,0,213,0" concept="6" trace="createConstant_7dyddg_k2a#(Ljetbrains/mps/openapi/editor/EditorContext;Lorg/jetbrains/mps/openapi/model/SNode;)Ljetbrains/mps/openapi/editor/cells/EditorCell;" />
-      <node id="5540569706414786773" at="237,0,246,0" concept="6" trace="createConstant_7dyddg_n2a#(Ljetbrains/mps/openapi/editor/EditorContext;Lorg/jetbrains/mps/openapi/model/SNode;)Ljetbrains/mps/openapi/editor/cells/EditorCell;" />
-      <node id="5540569706414786777" at="264,0,273,0" concept="6" trace="createConstant_7dyddg_p2a#(Ljetbrains/mps/openapi/editor/EditorContext;Lorg/jetbrains/mps/openapi/model/SNode;)Ljetbrains/mps/openapi/editor/cells/EditorCell;" />
-      <node id="5540569706414786788" at="333,0,342,0" concept="6" trace="createConstant_7dyddg_t2a#(Ljetbrains/mps/openapi/editor/EditorContext;Lorg/jetbrains/mps/openapi/model/SNode;)Ljetbrains/mps/openapi/editor/cells/EditorCell;" />
-      <node id="5540569706414786799" at="402,0,411,0" concept="6" trace="createConstant_7dyddg_d0#(Ljetbrains/mps/openapi/editor/EditorContext;Lorg/jetbrains/mps/openapi/model/SNode;)Ljetbrains/mps/openapi/editor/cells/EditorCell;" />
-      <node id="5540569706414786118" at="42,0,52,0" concept="6" trace="createCollection_7dyddg_a#(Ljetbrains/mps/openapi/editor/EditorContext;Lorg/jetbrains/mps/openapi/model/SNode;)Ljetbrains/mps/openapi/editor/cells/EditorCell;" />
-      <node id="5540569706414786746" at="58,0,68,0" concept="6" trace="createConstant_7dyddg_b0#(Ljetbrains/mps/openapi/editor/EditorContext;Lorg/jetbrains/mps/openapi/model/SNode;)Ljetbrains/mps/openapi/editor/cells/EditorCell;" />
-      <node id="5540569706414786780" at="279,0,289,0" concept="6" trace="createConstant_7dyddg_r2a#(Ljetbrains/mps/openapi/editor/EditorContext;Lorg/jetbrains/mps/openapi/model/SNode;)Ljetbrains/mps/openapi/editor/cells/EditorCell;" />
-      <node id="5540569706414786118" at="320,132,330,7" concept="5" />
-      <node id="5540569706414786791" at="348,0,358,0" concept="6" trace="createConstant_7dyddg_v2a#(Ljetbrains/mps/openapi/editor/EditorContext;Lorg/jetbrains/mps/openapi/model/SNode;)Ljetbrains/mps/openapi/editor/cells/EditorCell;" />
-      <node id="5540569706414786118" at="389,132,399,7" concept="5" />
-      <node id="5540569706414786118" at="289,0,301,0" concept="6" trace="createRefNodeList_7dyddg_s2a#(Ljetbrains/mps/openapi/editor/EditorContext;Lorg/jetbrains/mps/openapi/model/SNode;)Ljetbrains/mps/openapi/editor/cells/EditorCell;" />
-      <node id="5540569706414786118" at="320,0,332,0" concept="6" trace="installElementCellActions#(Lorg/jetbrains/mps/openapi/model/SNode;Lorg/jetbrains/mps/openapi/model/SNode;Ljetbrains/mps/openapi/editor/cells/EditorCell;Ljetbrains/mps/openapi/editor/EditorContext;)V" />
-      <node id="5540569706414786118" at="358,0,370,0" concept="6" trace="createRefNodeList_7dyddg_w2a#(Ljetbrains/mps/openapi/editor/EditorContext;Lorg/jetbrains/mps/openapi/model/SNode;)Ljetbrains/mps/openapi/editor/cells/EditorCell;" />
-      <node id="5540569706414786118" at="389,0,401,0" concept="6" trace="installElementCellActions#(Lorg/jetbrains/mps/openapi/model/SNode;Lorg/jetbrains/mps/openapi/model/SNode;Ljetbrains/mps/openapi/editor/cells/EditorCell;Ljetbrains/mps/openapi/editor/EditorContext;)V" />
-      <node id="5540569706414786755" at="114,0,132,0" concept="6" trace="createProperty_7dyddg_c2a#(Ljetbrains/mps/openapi/editor/EditorContext;Lorg/jetbrains/mps/openapi/model/SNode;)Ljetbrains/mps/openapi/editor/cells/EditorCell;" />
-      <node id="5540569706414786760" at="147,0,165,0" concept="6" trace="createProperty_7dyddg_f2a#(Ljetbrains/mps/openapi/editor/EditorContext;Lorg/jetbrains/mps/openapi/model/SNode;)Ljetbrains/mps/openapi/editor/cells/EditorCell;" />
-      <node id="5540569706414786765" at="180,0,198,0" concept="6" trace="createProperty_7dyddg_i2a#(Ljetbrains/mps/openapi/editor/EditorContext;Lorg/jetbrains/mps/openapi/model/SNode;)Ljetbrains/mps/openapi/editor/cells/EditorCell;" />
-      <node id="5540569706414786770" at="213,0,231,0" concept="6" trace="createProperty_7dyddg_l2a#(Ljetbrains/mps/openapi/editor/EditorContext;Lorg/jetbrains/mps/openapi/model/SNode;)Ljetbrains/mps/openapi/editor/cells/EditorCell;" />
-      <node id="5540569706414786775" at="246,0,264,0" concept="6" trace="createProperty_7dyddg_o2a#(Ljetbrains/mps/openapi/editor/EditorContext;Lorg/jetbrains/mps/openapi/model/SNode;)Ljetbrains/mps/openapi/editor/cells/EditorCell;" />
-      <node id="5540569706414786118" at="68,0,99,0" concept="6" trace="createCollection_7dyddg_c0#(Ljetbrains/mps/openapi/editor/EditorContext;Lorg/jetbrains/mps/openapi/model/SNode;)Ljetbrains/mps/openapi/editor/cells/EditorCell;" />
-      <scope id="5540569706414786118" at="36,47,37,26" />
-      <scope id="5540569706414786118" at="39,79,40,63" />
-      <scope id="5540569706414786118" at="302,99,303,50" />
-      <scope id="5540569706414786118" at="327,122,328,392" />
-      <scope id="5540569706414786118" at="371,100,372,50" />
-      <scope id="5540569706414786118" at="396,122,397,393" />
-      <scope id="5540569706414786755" at="126,35,128,112">
-        <var name="manager" id="5540569706414786755" />
-      </scope>
-      <scope id="5540569706414786760" at="159,35,161,112">
-        <var name="manager" id="5540569706414786760" />
-      </scope>
-      <scope id="5540569706414786765" at="192,35,194,112">
-        <var name="manager" id="5540569706414786765" />
-      </scope>
-      <scope id="5540569706414786770" at="225,35,227,112">
-        <var name="manager" id="5540569706414786770" />
-      </scope>
-      <scope id="5540569706414786775" at="258,35,260,112">
-        <var name="manager" id="5540569706414786775" />
-      </scope>
-      <scope id="5540569706414786118" at="305,66,307,93">
-        <var name="listOwner" id="5540569706414786118" />
-      </scope>
-      <scope id="5540569706414786118" at="323,34,325,146" />
-      <scope id="5540569706414786118" at="374,66,376,93">
-        <var name="listOwner" id="5540569706414786118" />
-      </scope>
-      <scope id="5540569706414786118" at="392,34,394,146" />
-      <scope id="5540569706414786118" at="39,0,42,0">
-        <var name="editorContext" id="5540569706414786118" />
-        <var name="node" id="5540569706414786118" />
-      </scope>
-      <scope id="5540569706414786118" at="302,0,305,0">
->>>>>>> bd830ede
+      <scope id="5540569706414786118" at="310,0,313,0">
         <var name="childRole" id="5540569706414786118" />
         <var name="context" id="5540569706414786118" />
         <var name="ownerNode" id="5540569706414786118" />
       </scope>
-<<<<<<< HEAD
-      <scope id="5540569706414786118" at="318,0,321,0">
+      <scope id="5540569706414786118" at="313,0,316,0">
         <var name="editorContext" id="5540569706414786118" />
       </scope>
-      <scope id="5540569706414786118" at="321,57,324,25">
+      <scope id="5540569706414786118" at="316,57,319,25">
         <var name="elementCell" id="5540569706414786118" />
       </scope>
-      <scope id="5540569706414786118" at="383,0,386,0">
-=======
-      <scope id="5540569706414786118" at="309,86,312,25">
-        <var name="elementCell" id="5540569706414786118" />
-      </scope>
-      <scope id="5540569706414786118" at="371,0,374,0">
->>>>>>> bd830ede
+      <scope id="5540569706414786118" at="378,0,381,0">
         <var name="childRole" id="5540569706414786118" />
         <var name="context" id="5540569706414786118" />
         <var name="ownerNode" id="5540569706414786118" />
       </scope>
-<<<<<<< HEAD
-      <scope id="5540569706414786118" at="386,0,389,0">
+      <scope id="5540569706414786118" at="381,0,384,0">
         <var name="editorContext" id="5540569706414786118" />
       </scope>
-      <scope id="5540569706414786118" at="389,57,392,25">
-=======
-      <scope id="5540569706414786118" at="378,86,381,25">
->>>>>>> bd830ede
+      <scope id="5540569706414786118" at="384,57,387,25">
         <var name="elementCell" id="5540569706414786118" />
       </scope>
       <scope id="5540569706414786118" at="34,0,38,0">
@@ -3370,185 +2372,76 @@
       <scope id="5540569706414786752" at="107,50,111,22">
         <var name="editorCell" id="5540569706414786752" />
       </scope>
-<<<<<<< HEAD
-      <scope id="5540569706414786757" at="141,50,145,22">
+      <scope id="5540569706414786757" at="140,50,144,22">
         <var name="editorCell" id="5540569706414786757" />
       </scope>
-      <scope id="5540569706414786762" at="175,50,179,22">
+      <scope id="5540569706414786762" at="173,50,177,22">
         <var name="editorCell" id="5540569706414786762" />
       </scope>
-      <scope id="5540569706414786767" at="209,50,213,22">
+      <scope id="5540569706414786767" at="206,50,210,22">
         <var name="editorCell" id="5540569706414786767" />
       </scope>
-      <scope id="5540569706414786772" at="243,50,247,22">
+      <scope id="5540569706414786772" at="239,50,243,22">
         <var name="editorCell" id="5540569706414786772" />
       </scope>
-      <scope id="5540569706414786779" at="286,50,290,22">
+      <scope id="5540569706414786779" at="281,50,285,22">
         <var name="editorCell" id="5540569706414786779" />
       </scope>
-      <scope id="5540569706414786118" at="326,41,330,23">
+      <scope id="5540569706414786118" at="321,41,325,23">
         <var name="emptyCell" id="5540569706414786118" />
       </scope>
-      <scope id="5540569706414786790" at="354,50,358,22">
+      <scope id="5540569706414786790" at="349,50,353,22">
         <var name="editorCell" id="5540569706414786790" />
       </scope>
-      <scope id="5540569706414786118" at="394,41,398,23">
+      <scope id="5540569706414786118" at="389,41,393,23">
         <var name="emptyCell" id="5540569706414786118" />
       </scope>
       <scope id="5540569706414786118" at="39,0,44,0" />
-      <scope id="5540569706414786118" at="321,0,326,0">
+      <scope id="5540569706414786118" at="316,0,321,0">
         <var name="elementNode" id="5540569706414786118" />
       </scope>
-      <scope id="5540569706414786118" at="389,0,394,0">
+      <scope id="5540569706414786118" at="384,0,389,0">
         <var name="elementNode" id="5540569706414786118" />
       </scope>
       <scope id="5540569706414786745" at="60,0,66,0" />
       <scope id="5540569706414786752" at="107,0,113,0" />
-      <scope id="5540569706414786757" at="141,0,147,0" />
-      <scope id="5540569706414786762" at="175,0,181,0" />
-      <scope id="5540569706414786767" at="209,0,215,0" />
-      <scope id="5540569706414786772" at="243,0,249,0" />
-      <scope id="5540569706414786779" at="286,0,292,0" />
-      <scope id="5540569706414786118" at="326,0,332,0" />
-      <scope id="5540569706414786790" at="354,0,360,0" />
-      <scope id="5540569706414786118" at="394,0,400,0" />
+      <scope id="5540569706414786757" at="140,0,146,0" />
+      <scope id="5540569706414786762" at="173,0,179,0" />
+      <scope id="5540569706414786767" at="206,0,212,0" />
+      <scope id="5540569706414786772" at="239,0,245,0" />
+      <scope id="5540569706414786779" at="281,0,287,0" />
+      <scope id="5540569706414786118" at="321,0,327,0" />
+      <scope id="5540569706414786790" at="349,0,355,0" />
+      <scope id="5540569706414786118" at="389,0,395,0" />
       <scope id="5540569706414786753" at="113,50,120,22">
         <var name="editorCell" id="5540569706414786753" />
         <var name="style" id="5540569706414786753" />
       </scope>
-      <scope id="5540569706414786758" at="147,50,154,22">
+      <scope id="5540569706414786758" at="146,50,153,22">
         <var name="editorCell" id="5540569706414786758" />
         <var name="style" id="5540569706414786758" />
       </scope>
-      <scope id="5540569706414786763" at="181,50,188,22">
+      <scope id="5540569706414786763" at="179,50,186,22">
         <var name="editorCell" id="5540569706414786763" />
         <var name="style" id="5540569706414786763" />
       </scope>
-      <scope id="5540569706414786768" at="215,50,222,22">
+      <scope id="5540569706414786768" at="212,50,219,22">
         <var name="editorCell" id="5540569706414786768" />
         <var name="style" id="5540569706414786768" />
       </scope>
-      <scope id="5540569706414786773" at="249,50,256,22">
+      <scope id="5540569706414786773" at="245,50,252,22">
         <var name="editorCell" id="5540569706414786773" />
         <var name="style" id="5540569706414786773" />
       </scope>
-      <scope id="5540569706414786777" at="277,50,284,22">
+      <scope id="5540569706414786777" at="272,50,279,22">
         <var name="editorCell" id="5540569706414786777" />
         <var name="style" id="5540569706414786777" />
       </scope>
-      <scope id="5540569706414786788" at="345,50,352,22">
+      <scope id="5540569706414786788" at="340,50,347,22">
         <var name="editorCell" id="5540569706414786788" />
         <var name="style" id="5540569706414786788" />
       </scope>
-      <scope id="5540569706414786799" at="413,49,420,22">
-=======
-      <scope id="5540569706414786757" at="132,89,136,22">
-        <var name="editorCell" id="5540569706414786757" />
-      </scope>
-      <scope id="5540569706414786762" at="165,89,169,22">
-        <var name="editorCell" id="5540569706414786762" />
-      </scope>
-      <scope id="5540569706414786767" at="198,89,202,22">
-        <var name="editorCell" id="5540569706414786767" />
-      </scope>
-      <scope id="5540569706414786772" at="231,89,235,22">
-        <var name="editorCell" id="5540569706414786772" />
-      </scope>
-      <scope id="5540569706414786779" at="273,89,277,22">
-        <var name="editorCell" id="5540569706414786779" />
-      </scope>
-      <scope id="5540569706414786118" at="305,0,309,0">
-        <var name="editorContext" id="5540569706414786118" />
-      </scope>
-      <scope id="5540569706414786118" at="314,68,318,23">
-        <var name="emptyCell" id="5540569706414786118" />
-      </scope>
-      <scope id="5540569706414786790" at="342,89,346,22">
-        <var name="editorCell" id="5540569706414786790" />
-      </scope>
-      <scope id="5540569706414786118" at="374,0,378,0">
-        <var name="editorContext" id="5540569706414786118" />
-      </scope>
-      <scope id="5540569706414786118" at="383,68,387,23">
-        <var name="emptyCell" id="5540569706414786118" />
-      </scope>
-      <scope id="5540569706414786118" at="34,0,39,0" />
-      <scope id="5540569706414786118" at="309,0,314,0">
-        <var name="editorContext" id="5540569706414786118" />
-        <var name="elementNode" id="5540569706414786118" />
-      </scope>
-      <scope id="5540569706414786118" at="378,0,383,0">
-        <var name="editorContext" id="5540569706414786118" />
-        <var name="elementNode" id="5540569706414786118" />
-      </scope>
-      <scope id="5540569706414786745" at="52,0,58,0">
-        <var name="editorContext" id="5540569706414786745" />
-        <var name="node" id="5540569706414786745" />
-      </scope>
-      <scope id="5540569706414786752" at="99,0,105,0">
-        <var name="editorContext" id="5540569706414786752" />
-        <var name="node" id="5540569706414786752" />
-      </scope>
-      <scope id="5540569706414786757" at="132,0,138,0">
-        <var name="editorContext" id="5540569706414786757" />
-        <var name="node" id="5540569706414786757" />
-      </scope>
-      <scope id="5540569706414786762" at="165,0,171,0">
-        <var name="editorContext" id="5540569706414786762" />
-        <var name="node" id="5540569706414786762" />
-      </scope>
-      <scope id="5540569706414786767" at="198,0,204,0">
-        <var name="editorContext" id="5540569706414786767" />
-        <var name="node" id="5540569706414786767" />
-      </scope>
-      <scope id="5540569706414786772" at="231,0,237,0">
-        <var name="editorContext" id="5540569706414786772" />
-        <var name="node" id="5540569706414786772" />
-      </scope>
-      <scope id="5540569706414786779" at="273,0,279,0">
-        <var name="editorContext" id="5540569706414786779" />
-        <var name="node" id="5540569706414786779" />
-      </scope>
-      <scope id="5540569706414786118" at="314,0,320,0">
-        <var name="editorContext" id="5540569706414786118" />
-      </scope>
-      <scope id="5540569706414786790" at="342,0,348,0">
-        <var name="editorContext" id="5540569706414786790" />
-        <var name="node" id="5540569706414786790" />
-      </scope>
-      <scope id="5540569706414786118" at="383,0,389,0">
-        <var name="editorContext" id="5540569706414786118" />
-      </scope>
-      <scope id="5540569706414786753" at="105,89,112,22">
-        <var name="editorCell" id="5540569706414786753" />
-        <var name="style" id="5540569706414786753" />
-      </scope>
-      <scope id="5540569706414786758" at="138,89,145,22">
-        <var name="editorCell" id="5540569706414786758" />
-        <var name="style" id="5540569706414786758" />
-      </scope>
-      <scope id="5540569706414786763" at="171,89,178,22">
-        <var name="editorCell" id="5540569706414786763" />
-        <var name="style" id="5540569706414786763" />
-      </scope>
-      <scope id="5540569706414786768" at="204,89,211,22">
-        <var name="editorCell" id="5540569706414786768" />
-        <var name="style" id="5540569706414786768" />
-      </scope>
-      <scope id="5540569706414786773" at="237,89,244,22">
-        <var name="editorCell" id="5540569706414786773" />
-        <var name="style" id="5540569706414786773" />
-      </scope>
-      <scope id="5540569706414786777" at="264,89,271,22">
-        <var name="editorCell" id="5540569706414786777" />
-        <var name="style" id="5540569706414786777" />
-      </scope>
-      <scope id="5540569706414786788" at="333,89,340,22">
-        <var name="editorCell" id="5540569706414786788" />
-        <var name="style" id="5540569706414786788" />
-      </scope>
-      <scope id="5540569706414786799" at="402,88,409,22">
->>>>>>> bd830ede
+      <scope id="5540569706414786799" at="408,49,415,22">
         <var name="editorCell" id="5540569706414786799" />
         <var name="style" id="5540569706414786799" />
       </scope>
@@ -3556,236 +2449,96 @@
         <var name="editorCell" id="5540569706414786746" />
         <var name="style" id="5540569706414786746" />
       </scope>
-<<<<<<< HEAD
-      <scope id="5540569706414786780" at="292,50,300,22">
+      <scope id="5540569706414786780" at="287,50,295,22">
         <var name="editorCell" id="5540569706414786780" />
         <var name="style" id="5540569706414786780" />
       </scope>
-      <scope id="5540569706414786118" at="333,96,341,9" />
-      <scope id="5540569706414786791" at="360,50,368,22">
+      <scope id="5540569706414786118" at="328,96,336,9" />
+      <scope id="5540569706414786791" at="355,50,363,22">
         <var name="editorCell" id="5540569706414786791" />
         <var name="style" id="5540569706414786791" />
       </scope>
-      <scope id="5540569706414786118" at="401,96,409,9" />
+      <scope id="5540569706414786118" at="396,96,404,9" />
       <scope id="5540569706414786118" at="49,50,58,22">
         <var name="editorCell" id="5540569706414786118" />
       </scope>
       <scope id="5540569706414786753" at="113,0,122,0" />
-      <scope id="5540569706414786758" at="147,0,156,0" />
-      <scope id="5540569706414786763" at="181,0,190,0" />
-      <scope id="5540569706414786768" at="215,0,224,0" />
-      <scope id="5540569706414786773" at="249,0,258,0" />
-      <scope id="5540569706414786777" at="277,0,286,0" />
-      <scope id="5540569706414786788" at="345,0,354,0" />
-      <scope id="5540569706414786799" at="413,0,422,0" />
+      <scope id="5540569706414786758" at="146,0,155,0" />
+      <scope id="5540569706414786763" at="179,0,188,0" />
+      <scope id="5540569706414786768" at="212,0,221,0" />
+      <scope id="5540569706414786773" at="245,0,254,0" />
+      <scope id="5540569706414786777" at="272,0,281,0" />
+      <scope id="5540569706414786788" at="340,0,349,0" />
+      <scope id="5540569706414786799" at="408,0,417,0" />
       <scope id="5540569706414786746" at="66,0,76,0" />
-      <scope id="5540569706414786780" at="292,0,302,0" />
-      <scope id="5540569706414786118" at="302,53,312,22">
-=======
-      <scope id="5540569706414786780" at="279,89,287,22">
-        <var name="editorCell" id="5540569706414786780" />
-        <var name="style" id="5540569706414786780" />
-      </scope>
-      <scope id="5540569706414786118" at="321,96,329,9" />
-      <scope id="5540569706414786791" at="348,89,356,22">
-        <var name="editorCell" id="5540569706414786791" />
-        <var name="style" id="5540569706414786791" />
-      </scope>
-      <scope id="5540569706414786118" at="390,96,398,9" />
-      <scope id="5540569706414786753" at="105,0,114,0">
-        <var name="editorContext" id="5540569706414786753" />
-        <var name="node" id="5540569706414786753" />
-      </scope>
-      <scope id="5540569706414786758" at="138,0,147,0">
-        <var name="editorContext" id="5540569706414786758" />
-        <var name="node" id="5540569706414786758" />
-      </scope>
-      <scope id="5540569706414786763" at="171,0,180,0">
-        <var name="editorContext" id="5540569706414786763" />
-        <var name="node" id="5540569706414786763" />
-      </scope>
-      <scope id="5540569706414786768" at="204,0,213,0">
-        <var name="editorContext" id="5540569706414786768" />
-        <var name="node" id="5540569706414786768" />
-      </scope>
-      <scope id="5540569706414786773" at="237,0,246,0">
-        <var name="editorContext" id="5540569706414786773" />
-        <var name="node" id="5540569706414786773" />
-      </scope>
-      <scope id="5540569706414786777" at="264,0,273,0">
-        <var name="editorContext" id="5540569706414786777" />
-        <var name="node" id="5540569706414786777" />
-      </scope>
-      <scope id="5540569706414786788" at="333,0,342,0">
-        <var name="editorContext" id="5540569706414786788" />
-        <var name="node" id="5540569706414786788" />
-      </scope>
-      <scope id="5540569706414786799" at="402,0,411,0">
-        <var name="editorContext" id="5540569706414786799" />
-        <var name="node" id="5540569706414786799" />
-      </scope>
-      <scope id="5540569706414786118" at="42,0,52,0">
-        <var name="editorContext" id="5540569706414786118" />
-        <var name="node" id="5540569706414786118" />
-      </scope>
-      <scope id="5540569706414786746" at="58,0,68,0">
-        <var name="editorContext" id="5540569706414786746" />
-        <var name="node" id="5540569706414786746" />
-      </scope>
-      <scope id="5540569706414786780" at="279,0,289,0">
-        <var name="editorContext" id="5540569706414786780" />
-        <var name="node" id="5540569706414786780" />
-      </scope>
-      <scope id="5540569706414786118" at="289,92,299,22">
->>>>>>> bd830ede
+      <scope id="5540569706414786780" at="287,0,297,0" />
+      <scope id="5540569706414786118" at="297,53,307,22">
         <var name="editorCell" id="5540569706414786118" />
         <var name="handler" id="5540569706414786118" />
         <var name="style" id="5540569706414786118" />
       </scope>
-<<<<<<< HEAD
-      <scope id="5540569706414786118" at="332,86,342,7" />
-      <scope id="5540569706414786791" at="360,0,370,0" />
-      <scope id="5540569706414786118" at="370,53,380,22">
-=======
-      <scope id="5540569706414786118" at="320,132,330,7" />
-      <scope id="5540569706414786791" at="348,0,358,0">
-        <var name="editorContext" id="5540569706414786791" />
-        <var name="node" id="5540569706414786791" />
-      </scope>
-      <scope id="5540569706414786118" at="358,92,368,22">
->>>>>>> bd830ede
+      <scope id="5540569706414786118" at="327,86,337,7" />
+      <scope id="5540569706414786791" at="355,0,365,0" />
+      <scope id="5540569706414786118" at="365,53,375,22">
         <var name="editorCell" id="5540569706414786118" />
         <var name="handler" id="5540569706414786118" />
         <var name="style" id="5540569706414786118" />
       </scope>
-<<<<<<< HEAD
-      <scope id="5540569706414786118" at="400,86,410,7" />
+      <scope id="5540569706414786118" at="395,86,405,7" />
       <scope id="5540569706414786118" at="49,0,60,0" />
-      <scope id="5540569706414786118" at="302,0,314,0" />
-      <scope id="5540569706414786118" at="332,0,344,0">
-=======
-      <scope id="5540569706414786118" at="389,132,399,7" />
-      <scope id="5540569706414786118" at="289,0,301,0">
-        <var name="editorContext" id="5540569706414786118" />
-        <var name="node" id="5540569706414786118" />
-      </scope>
-      <scope id="5540569706414786118" at="320,0,332,0">
-        <var name="editorContext" id="5540569706414786118" />
->>>>>>> bd830ede
+      <scope id="5540569706414786118" at="297,0,309,0" />
+      <scope id="5540569706414786118" at="327,0,339,0">
         <var name="elementCell" id="5540569706414786118" />
         <var name="elementNode" id="5540569706414786118" />
       </scope>
-<<<<<<< HEAD
-      <scope id="5540569706414786118" at="370,0,382,0" />
-      <scope id="5540569706414786118" at="400,0,412,0">
-=======
-      <scope id="5540569706414786118" at="358,0,370,0">
-        <var name="editorContext" id="5540569706414786118" />
-        <var name="node" id="5540569706414786118" />
-      </scope>
-      <scope id="5540569706414786118" at="389,0,401,0">
-        <var name="editorContext" id="5540569706414786118" />
->>>>>>> bd830ede
+      <scope id="5540569706414786118" at="365,0,377,0" />
+      <scope id="5540569706414786118" at="395,0,407,0">
         <var name="elementCell" id="5540569706414786118" />
         <var name="elementNode" id="5540569706414786118" />
       </scope>
-<<<<<<< HEAD
-      <scope id="5540569706414786755" at="122,50,139,22">
-=======
-      <scope id="5540569706414786755" at="114,89,130,22">
->>>>>>> bd830ede
+      <scope id="5540569706414786755" at="122,50,138,22">
         <var name="attributeConcept" id="5540569706414786755" />
         <var name="editorCell" id="5540569706414786755" />
         <var name="provider" id="5540569706414786755" />
         <var name="style" id="5540569706414786755" />
       </scope>
-<<<<<<< HEAD
-      <scope id="5540569706414786760" at="156,50,173,22">
-=======
-      <scope id="5540569706414786760" at="147,89,163,22">
->>>>>>> bd830ede
+      <scope id="5540569706414786760" at="155,50,171,22">
         <var name="attributeConcept" id="5540569706414786760" />
         <var name="editorCell" id="5540569706414786760" />
         <var name="provider" id="5540569706414786760" />
         <var name="style" id="5540569706414786760" />
       </scope>
-<<<<<<< HEAD
-      <scope id="5540569706414786765" at="190,50,207,22">
-=======
-      <scope id="5540569706414786765" at="180,89,196,22">
->>>>>>> bd830ede
+      <scope id="5540569706414786765" at="188,50,204,22">
         <var name="attributeConcept" id="5540569706414786765" />
         <var name="editorCell" id="5540569706414786765" />
         <var name="provider" id="5540569706414786765" />
         <var name="style" id="5540569706414786765" />
       </scope>
-<<<<<<< HEAD
-      <scope id="5540569706414786770" at="224,50,241,22">
-=======
-      <scope id="5540569706414786770" at="213,89,229,22">
->>>>>>> bd830ede
+      <scope id="5540569706414786770" at="221,50,237,22">
         <var name="attributeConcept" id="5540569706414786770" />
         <var name="editorCell" id="5540569706414786770" />
         <var name="provider" id="5540569706414786770" />
         <var name="style" id="5540569706414786770" />
       </scope>
-<<<<<<< HEAD
-      <scope id="5540569706414786775" at="258,50,275,22">
-=======
-      <scope id="5540569706414786775" at="246,89,262,22">
->>>>>>> bd830ede
+      <scope id="5540569706414786775" at="254,50,270,22">
         <var name="attributeConcept" id="5540569706414786775" />
         <var name="editorCell" id="5540569706414786775" />
         <var name="provider" id="5540569706414786775" />
         <var name="style" id="5540569706414786775" />
       </scope>
-<<<<<<< HEAD
-      <scope id="5540569706414786755" at="122,0,141,0" />
-      <scope id="5540569706414786760" at="156,0,175,0" />
-      <scope id="5540569706414786765" at="190,0,209,0" />
-      <scope id="5540569706414786770" at="224,0,243,0" />
-      <scope id="5540569706414786775" at="258,0,277,0" />
+      <scope id="5540569706414786755" at="122,0,140,0" />
+      <scope id="5540569706414786760" at="155,0,173,0" />
+      <scope id="5540569706414786765" at="188,0,206,0" />
+      <scope id="5540569706414786770" at="221,0,239,0" />
+      <scope id="5540569706414786775" at="254,0,272,0" />
       <scope id="5540569706414786118" at="76,51,105,22">
         <var name="editorCell" id="5540569706414786118" />
         <var name="style" id="5540569706414786118" />
       </scope>
       <scope id="5540569706414786118" at="76,0,107,0" />
-      <unit id="5540569706414786118" at="314,0,345,0" name="jetbrains.mps.lang.editor.diagram.testLanguage.editor.NodeWithPorts_DiagramTestTextual_EditorBuilder_a$inputsListHandler_7dyddg_s2a" />
-      <unit id="5540569706414786118" at="382,0,413,0" name="jetbrains.mps.lang.editor.diagram.testLanguage.editor.NodeWithPorts_DiagramTestTextual_EditorBuilder_a$outputsListHandler_7dyddg_w2a" />
-      <unit id="5540569706414786118" at="30,0,423,0" name="jetbrains.mps.lang.editor.diagram.testLanguage.editor.NodeWithPorts_DiagramTestTextual_EditorBuilder_a" />
-=======
-      <scope id="5540569706414786755" at="114,0,132,0">
-        <var name="editorContext" id="5540569706414786755" />
-        <var name="node" id="5540569706414786755" />
-      </scope>
-      <scope id="5540569706414786760" at="147,0,165,0">
-        <var name="editorContext" id="5540569706414786760" />
-        <var name="node" id="5540569706414786760" />
-      </scope>
-      <scope id="5540569706414786765" at="180,0,198,0">
-        <var name="editorContext" id="5540569706414786765" />
-        <var name="node" id="5540569706414786765" />
-      </scope>
-      <scope id="5540569706414786770" at="213,0,231,0">
-        <var name="editorContext" id="5540569706414786770" />
-        <var name="node" id="5540569706414786770" />
-      </scope>
-      <scope id="5540569706414786775" at="246,0,264,0">
-        <var name="editorContext" id="5540569706414786775" />
-        <var name="node" id="5540569706414786775" />
-      </scope>
-      <scope id="5540569706414786118" at="68,90,97,22">
-        <var name="editorCell" id="5540569706414786118" />
-        <var name="style" id="5540569706414786118" />
-      </scope>
-      <scope id="5540569706414786118" at="68,0,99,0">
-        <var name="editorContext" id="5540569706414786118" />
-        <var name="node" id="5540569706414786118" />
-      </scope>
-      <unit id="5540569706414786118" at="301,0,333,0" name="jetbrains.mps.lang.editor.diagram.testLanguage.editor.NodeWithPorts_DiagramTestTextual_Editor$inputsListHandler_7dyddg_s2a" />
-      <unit id="5540569706414786118" at="370,0,402,0" name="jetbrains.mps.lang.editor.diagram.testLanguage.editor.NodeWithPorts_DiagramTestTextual_Editor$outputsListHandler_7dyddg_w2a" />
-      <unit id="5540569706414786118" at="32,0,412,0" name="jetbrains.mps.lang.editor.diagram.testLanguage.editor.NodeWithPorts_DiagramTestTextual_Editor" />
->>>>>>> bd830ede
+      <unit id="5540569706414786118" at="309,0,340,0" name="jetbrains.mps.lang.editor.diagram.testLanguage.editor.NodeWithPorts_DiagramTestTextual_EditorBuilder_a$inputsListHandler_7dyddg_s2a" />
+      <unit id="5540569706414786118" at="377,0,408,0" name="jetbrains.mps.lang.editor.diagram.testLanguage.editor.NodeWithPorts_DiagramTestTextual_EditorBuilder_a$outputsListHandler_7dyddg_w2a" />
+      <unit id="5540569706414786118" at="30,0,418,0" name="jetbrains.mps.lang.editor.diagram.testLanguage.editor.NodeWithPorts_DiagramTestTextual_EditorBuilder_a" />
     </file>
   </root>
   <root nodeRef="r:38933db7-8021-49f1-94e7-c8fed36889bf(jetbrains.mps.lang.editor.diagram.testLanguage.editor)/5540569706414968554">
@@ -4122,7 +2875,6 @@
   </root>
   <root nodeRef="r:38933db7-8021-49f1-94e7-c8fed36889bf(jetbrains.mps.lang.editor.diagram.testLanguage.editor)/5540569706415162758">
     <file name="InputPort_DiagramTestTextual_Editor.java">
-<<<<<<< HEAD
       <node id="5540569706415162758" at="14,0,15,0" concept="3" trace="myContextHints" />
       <node id="5540569706415162758" at="17,47,18,26" concept="8" />
       <node id="5540569706415162758" at="20,79,21,94" concept="8" />
@@ -4131,53 +2883,6 @@
       <scope id="5540569706415162758" at="17,47,18,26" />
       <scope id="5540569706415162758" at="20,79,21,94" />
       <scope id="5540569706415162758" at="20,0,23,0">
-=======
-      <node id="5540569706415162758" at="22,0,23,0" concept="3" trace="myContextHints" />
-      <node id="5540569706415162758" at="25,47,26,26" concept="8" />
-      <node id="5540569706415162758" at="28,79,29,63" concept="8" />
-      <node id="5540569706415162758" at="31,89,32,96" concept="7" />
-      <node id="5540569706415162758" at="32,96,33,48" concept="2" />
-      <node id="5540569706415162758" at="33,48,34,28" concept="2" />
-      <node id="5540569706415162758" at="34,28,35,81" concept="2" />
-      <node id="5540569706415162758" at="35,81,36,81" concept="2" />
-      <node id="5540569706415162758" at="36,81,37,81" concept="2" />
-      <node id="5540569706415162758" at="37,81,38,22" concept="8" />
-      <node id="822550549812185556" at="40,88,41,96" concept="7" />
-      <node id="822550549812185556" at="41,96,42,47" concept="2" />
-      <node id="822550549812185556" at="42,47,43,34" concept="2" />
-      <node id="822550549812185556" at="43,34,44,22" concept="8" />
-      <node id="822550549812185557" at="46,88,47,82" concept="7" />
-      <node id="822550549812185557" at="47,82,48,29" concept="2" />
-      <node id="822550549812185557" at="48,29,49,42" concept="2" />
-      <node id="822550549812185557" at="49,42,50,26" concept="7" />
-      <node id="822550549812185557" at="50,26,51,58" concept="2" />
-      <node id="822550549812185557" at="51,58,52,42" concept="2" />
-      <node id="822550549812185557" at="52,42,53,73" concept="2" />
-      <node id="822550549812185557" at="53,73,54,57" concept="7" />
-      <node id="822550549812185557" at="55,35,56,82" concept="7" />
-      <node id="822550549812185557" at="56,82,57,112" concept="8" />
-      <node id="822550549812185557" at="58,10,59,22" concept="8" />
-      <node id="822550549812185558" at="61,88,62,87" concept="7" />
-      <node id="822550549812185558" at="62,87,63,47" concept="2" />
-      <node id="822550549812185558" at="63,47,64,34" concept="7" />
-      <node id="822550549812185558" at="64,34,65,57" concept="2" />
-      <node id="822550549812185558" at="65,57,66,40" concept="2" />
-      <node id="822550549812185558" at="66,40,67,34" concept="2" />
-      <node id="822550549812185558" at="67,34,68,22" concept="8" />
-      <node id="5540569706415162758" at="28,0,31,0" concept="6" trace="createEditorCell#(Ljetbrains/mps/openapi/editor/EditorContext;Lorg/jetbrains/mps/openapi/model/SNode;)Ljetbrains/mps/openapi/editor/cells/EditorCell;" />
-      <node id="5540569706415162758" at="23,0,28,0" concept="6" trace="getContextHints#()Ljava/util/Collection;" />
-      <node id="822550549812185557" at="54,57,59,22" concept="5" />
-      <node id="822550549812185556" at="40,0,46,0" concept="6" trace="createConstant_gdm8jp_a0#(Ljetbrains/mps/openapi/editor/EditorContext;Lorg/jetbrains/mps/openapi/model/SNode;)Ljetbrains/mps/openapi/editor/cells/EditorCell;" />
-      <node id="5540569706415162758" at="31,0,40,0" concept="6" trace="createCollection_gdm8jp_a#(Ljetbrains/mps/openapi/editor/EditorContext;Lorg/jetbrains/mps/openapi/model/SNode;)Ljetbrains/mps/openapi/editor/cells/EditorCell;" />
-      <node id="822550549812185558" at="61,0,70,0" concept="6" trace="createConstant_gdm8jp_c0#(Ljetbrains/mps/openapi/editor/EditorContext;Lorg/jetbrains/mps/openapi/model/SNode;)Ljetbrains/mps/openapi/editor/cells/EditorCell;" />
-      <node id="822550549812185557" at="46,0,61,0" concept="6" trace="createProperty_gdm8jp_b0#(Ljetbrains/mps/openapi/editor/EditorContext;Lorg/jetbrains/mps/openapi/model/SNode;)Ljetbrains/mps/openapi/editor/cells/EditorCell;" />
-      <scope id="5540569706415162758" at="25,47,26,26" />
-      <scope id="5540569706415162758" at="28,79,29,63" />
-      <scope id="822550549812185557" at="55,35,57,112">
-        <var name="manager" id="822550549812185557" />
-      </scope>
-      <scope id="5540569706415162758" at="28,0,31,0">
->>>>>>> bd830ede
         <var name="editorContext" id="5540569706415162758" />
         <var name="node" id="5540569706415162758" />
       </scope>
@@ -4209,30 +2914,29 @@
       <node id="822550549812185557" at="59,63,60,42" concept="2" />
       <node id="822550549812185557" at="60,42,61,73" concept="2" />
       <node id="822550549812185557" at="61,73,62,57" concept="7" />
-      <node id="822550549812185557" at="62,57,63,59" concept="7" />
-      <node id="822550549812185557" at="64,35,65,87" concept="7" />
-      <node id="822550549812185557" at="65,87,66,94" concept="8" />
-      <node id="822550549812185557" at="67,10,68,22" concept="8" />
-      <node id="822550549812185558" at="70,49,71,94" concept="7" />
-      <node id="822550549812185558" at="71,94,72,47" concept="2" />
-      <node id="822550549812185558" at="72,47,73,34" concept="7" />
-      <node id="822550549812185558" at="73,34,74,54" concept="2" />
-      <node id="822550549812185558" at="74,54,75,40" concept="2" />
-      <node id="822550549812185558" at="75,40,76,34" concept="2" />
-      <node id="822550549812185558" at="76,34,77,22" concept="8" />
+      <node id="822550549812185557" at="63,35,64,87" concept="7" />
+      <node id="822550549812185557" at="64,87,65,112" concept="8" />
+      <node id="822550549812185557" at="66,10,67,22" concept="8" />
+      <node id="822550549812185558" at="69,49,70,94" concept="7" />
+      <node id="822550549812185558" at="70,94,71,47" concept="2" />
+      <node id="822550549812185558" at="71,47,72,34" concept="7" />
+      <node id="822550549812185558" at="72,34,73,54" concept="2" />
+      <node id="822550549812185558" at="73,54,74,40" concept="2" />
+      <node id="822550549812185558" at="74,40,75,34" concept="2" />
+      <node id="822550549812185558" at="75,34,76,22" concept="8" />
       <node id="5540569706415162758" at="20,0,22,0" concept="3" trace="myNode" />
       <node id="5540569706415162758" at="34,0,37,0" concept="6" trace="createCell#()Ljetbrains/mps/openapi/editor/cells/EditorCell;" />
       <node id="5540569706415162758" at="23,0,27,0" concept="1" trace="InputPort_DiagramTestTextual_EditorBuilder_a#(Ljetbrains/mps/openapi/editor/EditorContext;Lorg/jetbrains/mps/openapi/model/SNode;)V" />
       <node id="5540569706415162758" at="28,0,33,0" concept="6" trace="getNode#()Lorg/jetbrains/mps/openapi/model/SNode;" />
-      <node id="822550549812185557" at="63,59,68,22" concept="5" />
+      <node id="822550549812185557" at="62,57,67,22" concept="5" />
       <node id="822550549812185556" at="48,0,54,0" concept="6" trace="createConstant_gdm8jp_a0#()Ljetbrains/mps/openapi/editor/cells/EditorCell;" />
-      <node id="822550549812185558" at="70,0,79,0" concept="6" trace="createConstant_gdm8jp_c0#()Ljetbrains/mps/openapi/editor/cells/EditorCell;" />
+      <node id="822550549812185558" at="69,0,78,0" concept="6" trace="createConstant_gdm8jp_c0#()Ljetbrains/mps/openapi/editor/cells/EditorCell;" />
       <node id="5540569706415162758" at="38,0,48,0" concept="6" trace="createCollection_gdm8jp_a#()Ljetbrains/mps/openapi/editor/cells/EditorCell;" />
-      <node id="822550549812185557" at="54,0,70,0" concept="6" trace="createProperty_gdm8jp_b0#()Ljetbrains/mps/openapi/editor/cells/EditorCell;" />
+      <node id="822550549812185557" at="54,0,69,0" concept="6" trace="createProperty_gdm8jp_b0#()Ljetbrains/mps/openapi/editor/cells/EditorCell;" />
       <scope id="5540569706415162758" at="30,26,31,18" />
       <scope id="5540569706415162758" at="34,39,35,39" />
       <scope id="5540569706415162758" at="23,108,25,18" />
-      <scope id="822550549812185557" at="64,35,66,94">
+      <scope id="822550549812185557" at="63,35,65,112">
         <var name="manager" id="822550549812185557" />
       </scope>
       <scope id="5540569706415162758" at="34,0,37,0" />
@@ -4243,53 +2947,28 @@
       <scope id="822550549812185556" at="48,49,52,22">
         <var name="editorCell" id="822550549812185556" />
       </scope>
-<<<<<<< HEAD
       <scope id="5540569706415162758" at="28,0,33,0" />
       <scope id="822550549812185556" at="48,0,54,0" />
-      <scope id="822550549812185558" at="70,49,77,22">
+      <scope id="822550549812185558" at="69,49,76,22">
         <var name="editorCell" id="822550549812185558" />
         <var name="style" id="822550549812185558" />
       </scope>
       <scope id="5540569706415162758" at="38,50,46,22">
         <var name="editorCell" id="5540569706415162758" />
       </scope>
-      <scope id="822550549812185558" at="70,0,79,0" />
+      <scope id="822550549812185558" at="69,0,78,0" />
       <scope id="5540569706415162758" at="38,0,48,0" />
-      <scope id="822550549812185557" at="54,49,68,22">
-=======
-      <scope id="822550549812185558" at="61,88,68,22">
-        <var name="editorCell" id="822550549812185558" />
-        <var name="style" id="822550549812185558" />
-      </scope>
-      <scope id="5540569706415162758" at="31,0,40,0">
-        <var name="editorContext" id="5540569706415162758" />
-        <var name="node" id="5540569706415162758" />
-      </scope>
-      <scope id="822550549812185558" at="61,0,70,0">
-        <var name="editorContext" id="822550549812185558" />
-        <var name="node" id="822550549812185558" />
-      </scope>
-      <scope id="822550549812185557" at="46,88,59,22">
->>>>>>> bd830ede
+      <scope id="822550549812185557" at="54,49,67,22">
         <var name="attributeConcept" id="822550549812185557" />
         <var name="editorCell" id="822550549812185557" />
         <var name="provider" id="822550549812185557" />
       </scope>
-<<<<<<< HEAD
-      <scope id="822550549812185557" at="54,0,70,0" />
-      <unit id="5540569706415162758" at="19,0,80,0" name="jetbrains.mps.lang.editor.diagram.testLanguage.editor.InputPort_DiagramTestTextual_EditorBuilder_a" />
-=======
-      <scope id="822550549812185557" at="46,0,61,0">
-        <var name="editorContext" id="822550549812185557" />
-        <var name="node" id="822550549812185557" />
-      </scope>
-      <unit id="5540569706415162758" at="21,0,71,0" name="jetbrains.mps.lang.editor.diagram.testLanguage.editor.InputPort_DiagramTestTextual_Editor" />
->>>>>>> bd830ede
+      <scope id="822550549812185557" at="54,0,69,0" />
+      <unit id="5540569706415162758" at="19,0,79,0" name="jetbrains.mps.lang.editor.diagram.testLanguage.editor.InputPort_DiagramTestTextual_EditorBuilder_a" />
     </file>
   </root>
   <root nodeRef="r:38933db7-8021-49f1-94e7-c8fed36889bf(jetbrains.mps.lang.editor.diagram.testLanguage.editor)/5540569706415163095">
     <file name="OutputPort_DiagramTestTextual_Editor.java">
-<<<<<<< HEAD
       <node id="5540569706415163095" at="14,0,15,0" concept="3" trace="myContextHints" />
       <node id="5540569706415163095" at="17,47,18,26" concept="8" />
       <node id="5540569706415163095" at="20,79,21,95" concept="8" />
@@ -4298,53 +2977,6 @@
       <scope id="5540569706415163095" at="17,47,18,26" />
       <scope id="5540569706415163095" at="20,79,21,95" />
       <scope id="5540569706415163095" at="20,0,23,0">
-=======
-      <node id="5540569706415163095" at="22,0,23,0" concept="3" trace="myContextHints" />
-      <node id="5540569706415163095" at="25,47,26,26" concept="8" />
-      <node id="5540569706415163095" at="28,79,29,63" concept="8" />
-      <node id="5540569706415163095" at="31,89,32,96" concept="7" />
-      <node id="5540569706415163095" at="32,96,33,48" concept="2" />
-      <node id="5540569706415163095" at="33,48,34,28" concept="2" />
-      <node id="5540569706415163095" at="34,28,35,81" concept="2" />
-      <node id="5540569706415163095" at="35,81,36,81" concept="2" />
-      <node id="5540569706415163095" at="36,81,37,81" concept="2" />
-      <node id="5540569706415163095" at="37,81,38,22" concept="8" />
-      <node id="822550549812186311" at="40,88,41,97" concept="7" />
-      <node id="822550549812186311" at="41,97,42,47" concept="2" />
-      <node id="822550549812186311" at="42,47,43,34" concept="2" />
-      <node id="822550549812186311" at="43,34,44,22" concept="8" />
-      <node id="822550549812186312" at="46,88,47,82" concept="7" />
-      <node id="822550549812186312" at="47,82,48,29" concept="2" />
-      <node id="822550549812186312" at="48,29,49,42" concept="2" />
-      <node id="822550549812186312" at="49,42,50,26" concept="7" />
-      <node id="822550549812186312" at="50,26,51,58" concept="2" />
-      <node id="822550549812186312" at="51,58,52,42" concept="2" />
-      <node id="822550549812186312" at="52,42,53,73" concept="2" />
-      <node id="822550549812186312" at="53,73,54,57" concept="7" />
-      <node id="822550549812186312" at="55,35,56,82" concept="7" />
-      <node id="822550549812186312" at="56,82,57,112" concept="8" />
-      <node id="822550549812186312" at="58,10,59,22" concept="8" />
-      <node id="822550549812186313" at="61,88,62,87" concept="7" />
-      <node id="822550549812186313" at="62,87,63,47" concept="2" />
-      <node id="822550549812186313" at="63,47,64,34" concept="7" />
-      <node id="822550549812186313" at="64,34,65,57" concept="2" />
-      <node id="822550549812186313" at="65,57,66,40" concept="2" />
-      <node id="822550549812186313" at="66,40,67,34" concept="2" />
-      <node id="822550549812186313" at="67,34,68,22" concept="8" />
-      <node id="5540569706415163095" at="28,0,31,0" concept="6" trace="createEditorCell#(Ljetbrains/mps/openapi/editor/EditorContext;Lorg/jetbrains/mps/openapi/model/SNode;)Ljetbrains/mps/openapi/editor/cells/EditorCell;" />
-      <node id="5540569706415163095" at="23,0,28,0" concept="6" trace="getContextHints#()Ljava/util/Collection;" />
-      <node id="822550549812186312" at="54,57,59,22" concept="5" />
-      <node id="822550549812186311" at="40,0,46,0" concept="6" trace="createConstant_fr6iqo_a0#(Ljetbrains/mps/openapi/editor/EditorContext;Lorg/jetbrains/mps/openapi/model/SNode;)Ljetbrains/mps/openapi/editor/cells/EditorCell;" />
-      <node id="5540569706415163095" at="31,0,40,0" concept="6" trace="createCollection_fr6iqo_a#(Ljetbrains/mps/openapi/editor/EditorContext;Lorg/jetbrains/mps/openapi/model/SNode;)Ljetbrains/mps/openapi/editor/cells/EditorCell;" />
-      <node id="822550549812186313" at="61,0,70,0" concept="6" trace="createConstant_fr6iqo_c0#(Ljetbrains/mps/openapi/editor/EditorContext;Lorg/jetbrains/mps/openapi/model/SNode;)Ljetbrains/mps/openapi/editor/cells/EditorCell;" />
-      <node id="822550549812186312" at="46,0,61,0" concept="6" trace="createProperty_fr6iqo_b0#(Ljetbrains/mps/openapi/editor/EditorContext;Lorg/jetbrains/mps/openapi/model/SNode;)Ljetbrains/mps/openapi/editor/cells/EditorCell;" />
-      <scope id="5540569706415163095" at="25,47,26,26" />
-      <scope id="5540569706415163095" at="28,79,29,63" />
-      <scope id="822550549812186312" at="55,35,57,112">
-        <var name="manager" id="822550549812186312" />
-      </scope>
-      <scope id="5540569706415163095" at="28,0,31,0">
->>>>>>> bd830ede
         <var name="editorContext" id="5540569706415163095" />
         <var name="node" id="5540569706415163095" />
       </scope>
@@ -4376,30 +3008,29 @@
       <node id="822550549812186312" at="59,63,60,42" concept="2" />
       <node id="822550549812186312" at="60,42,61,73" concept="2" />
       <node id="822550549812186312" at="61,73,62,57" concept="7" />
-      <node id="822550549812186312" at="62,57,63,59" concept="7" />
-      <node id="822550549812186312" at="64,35,65,87" concept="7" />
-      <node id="822550549812186312" at="65,87,66,94" concept="8" />
-      <node id="822550549812186312" at="67,10,68,22" concept="8" />
-      <node id="822550549812186313" at="70,49,71,94" concept="7" />
-      <node id="822550549812186313" at="71,94,72,47" concept="2" />
-      <node id="822550549812186313" at="72,47,73,34" concept="7" />
-      <node id="822550549812186313" at="73,34,74,54" concept="2" />
-      <node id="822550549812186313" at="74,54,75,40" concept="2" />
-      <node id="822550549812186313" at="75,40,76,34" concept="2" />
-      <node id="822550549812186313" at="76,34,77,22" concept="8" />
+      <node id="822550549812186312" at="63,35,64,87" concept="7" />
+      <node id="822550549812186312" at="64,87,65,112" concept="8" />
+      <node id="822550549812186312" at="66,10,67,22" concept="8" />
+      <node id="822550549812186313" at="69,49,70,94" concept="7" />
+      <node id="822550549812186313" at="70,94,71,47" concept="2" />
+      <node id="822550549812186313" at="71,47,72,34" concept="7" />
+      <node id="822550549812186313" at="72,34,73,54" concept="2" />
+      <node id="822550549812186313" at="73,54,74,40" concept="2" />
+      <node id="822550549812186313" at="74,40,75,34" concept="2" />
+      <node id="822550549812186313" at="75,34,76,22" concept="8" />
       <node id="5540569706415163095" at="20,0,22,0" concept="3" trace="myNode" />
       <node id="5540569706415163095" at="34,0,37,0" concept="6" trace="createCell#()Ljetbrains/mps/openapi/editor/cells/EditorCell;" />
       <node id="5540569706415163095" at="23,0,27,0" concept="1" trace="OutputPort_DiagramTestTextual_EditorBuilder_a#(Ljetbrains/mps/openapi/editor/EditorContext;Lorg/jetbrains/mps/openapi/model/SNode;)V" />
       <node id="5540569706415163095" at="28,0,33,0" concept="6" trace="getNode#()Lorg/jetbrains/mps/openapi/model/SNode;" />
-      <node id="822550549812186312" at="63,59,68,22" concept="5" />
+      <node id="822550549812186312" at="62,57,67,22" concept="5" />
       <node id="822550549812186311" at="48,0,54,0" concept="6" trace="createConstant_fr6iqo_a0#()Ljetbrains/mps/openapi/editor/cells/EditorCell;" />
-      <node id="822550549812186313" at="70,0,79,0" concept="6" trace="createConstant_fr6iqo_c0#()Ljetbrains/mps/openapi/editor/cells/EditorCell;" />
+      <node id="822550549812186313" at="69,0,78,0" concept="6" trace="createConstant_fr6iqo_c0#()Ljetbrains/mps/openapi/editor/cells/EditorCell;" />
       <node id="5540569706415163095" at="38,0,48,0" concept="6" trace="createCollection_fr6iqo_a#()Ljetbrains/mps/openapi/editor/cells/EditorCell;" />
-      <node id="822550549812186312" at="54,0,70,0" concept="6" trace="createProperty_fr6iqo_b0#()Ljetbrains/mps/openapi/editor/cells/EditorCell;" />
+      <node id="822550549812186312" at="54,0,69,0" concept="6" trace="createProperty_fr6iqo_b0#()Ljetbrains/mps/openapi/editor/cells/EditorCell;" />
       <scope id="5540569706415163095" at="30,26,31,18" />
       <scope id="5540569706415163095" at="34,39,35,39" />
       <scope id="5540569706415163095" at="23,109,25,18" />
-      <scope id="822550549812186312" at="64,35,66,94">
+      <scope id="822550549812186312" at="63,35,65,112">
         <var name="manager" id="822550549812186312" />
       </scope>
       <scope id="5540569706415163095" at="34,0,37,0" />
@@ -4410,48 +3041,24 @@
       <scope id="822550549812186311" at="48,49,52,22">
         <var name="editorCell" id="822550549812186311" />
       </scope>
-<<<<<<< HEAD
       <scope id="5540569706415163095" at="28,0,33,0" />
       <scope id="822550549812186311" at="48,0,54,0" />
-      <scope id="822550549812186313" at="70,49,77,22">
+      <scope id="822550549812186313" at="69,49,76,22">
         <var name="editorCell" id="822550549812186313" />
         <var name="style" id="822550549812186313" />
       </scope>
       <scope id="5540569706415163095" at="38,50,46,22">
         <var name="editorCell" id="5540569706415163095" />
       </scope>
-      <scope id="822550549812186313" at="70,0,79,0" />
+      <scope id="822550549812186313" at="69,0,78,0" />
       <scope id="5540569706415163095" at="38,0,48,0" />
-      <scope id="822550549812186312" at="54,49,68,22">
-=======
-      <scope id="822550549812186313" at="61,88,68,22">
-        <var name="editorCell" id="822550549812186313" />
-        <var name="style" id="822550549812186313" />
-      </scope>
-      <scope id="5540569706415163095" at="31,0,40,0">
-        <var name="editorContext" id="5540569706415163095" />
-        <var name="node" id="5540569706415163095" />
-      </scope>
-      <scope id="822550549812186313" at="61,0,70,0">
-        <var name="editorContext" id="822550549812186313" />
-        <var name="node" id="822550549812186313" />
-      </scope>
-      <scope id="822550549812186312" at="46,88,59,22">
->>>>>>> bd830ede
+      <scope id="822550549812186312" at="54,49,67,22">
         <var name="attributeConcept" id="822550549812186312" />
         <var name="editorCell" id="822550549812186312" />
         <var name="provider" id="822550549812186312" />
       </scope>
-<<<<<<< HEAD
-      <scope id="822550549812186312" at="54,0,70,0" />
-      <unit id="5540569706415163095" at="19,0,80,0" name="jetbrains.mps.lang.editor.diagram.testLanguage.editor.OutputPort_DiagramTestTextual_EditorBuilder_a" />
-=======
-      <scope id="822550549812186312" at="46,0,61,0">
-        <var name="editorContext" id="822550549812186312" />
-        <var name="node" id="822550549812186312" />
-      </scope>
-      <unit id="5540569706415163095" at="21,0,71,0" name="jetbrains.mps.lang.editor.diagram.testLanguage.editor.OutputPort_DiagramTestTextual_Editor" />
->>>>>>> bd830ede
+      <scope id="822550549812186312" at="54,0,69,0" />
+      <unit id="5540569706415163095" at="19,0,79,0" name="jetbrains.mps.lang.editor.diagram.testLanguage.editor.OutputPort_DiagramTestTextual_EditorBuilder_a" />
     </file>
   </root>
   <root nodeRef="r:38933db7-8021-49f1-94e7-c8fed36889bf(jetbrains.mps.lang.editor.diagram.testLanguage.editor)/604142159147841026">
@@ -4719,7 +3326,6 @@
   </root>
   <root nodeRef="r:38933db7-8021-49f1-94e7-c8fed36889bf(jetbrains.mps.lang.editor.diagram.testLanguage.editor)/822550549812184922">
     <file name="OutputToInputPortConnector_DiagramTestTextual_Editor.java">
-<<<<<<< HEAD
       <node id="822550549812184922" at="14,0,15,0" concept="3" trace="myContextHints" />
       <node id="822550549812184922" at="17,47,18,26" concept="8" />
       <node id="822550549812184922" at="20,79,21,111" concept="8" />
@@ -4768,306 +3374,151 @@
       <node id="822550549812184922" at="73,40,74,32" concept="2" />
       <node id="822550549812184922" at="75,5,76,73" concept="2" />
       <node id="822550549812184922" at="76,73,77,57" concept="7" />
-      <node id="822550549812184922" at="77,57,78,59" concept="7" />
-      <node id="822550549812184922" at="79,35,80,87" concept="7" />
-      <node id="822550549812184922" at="80,87,81,94" concept="8" />
-      <node id="822550549812184922" at="82,10,83,22" concept="8" />
-      <node id="822550549812184922" at="86,33,87,14" concept="11" />
-      <node id="822550549812184922" at="89,69,90,57" concept="8" />
-      <node id="822550549812184922" at="92,81,93,41" concept="9" />
-      <node id="822550549812184922" at="93,41,94,153" concept="8" />
-      <node id="822550549812184922" at="100,0,101,0" concept="3" trace="myReferencingNode" />
-      <node id="822550549812184922" at="102,119,103,21" concept="11" />
-      <node id="822550549812184922" at="103,21,104,42" concept="2" />
-      <node id="822550549812184922" at="104,42,105,20" concept="2" />
-      <node id="822550549812184922" at="108,41,109,42" concept="8" />
-      <node id="822550549812184922" at="114,28,115,20" concept="8" />
-      <node id="822550549812186716" at="118,53,119,91" concept="7" />
-      <node id="822550549812186716" at="119,91,120,31" concept="2" />
-      <node id="822550549812186716" at="120,31,121,44" concept="2" />
-      <node id="822550549812186716" at="121,44,122,28" concept="7" />
-      <node id="822550549812186716" at="122,28,123,65" concept="2" />
-      <node id="822550549812186716" at="123,65,124,44" concept="2" />
-      <node id="822550549812186716" at="124,44,125,75" concept="2" />
-      <node id="822550549812186716" at="125,75,126,59" concept="7" />
-      <node id="822550549812186716" at="126,59,127,61" concept="7" />
-      <node id="822550549812186716" at="128,37,129,89" concept="7" />
-      <node id="822550549812186716" at="129,89,130,96" concept="8" />
-      <node id="822550549812186716" at="131,12,132,24" concept="8" />
-      <node id="822550549812186717" at="135,49,136,96" concept="7" />
-      <node id="822550549812186717" at="136,96,137,47" concept="2" />
-      <node id="822550549812186717" at="137,47,138,34" concept="2" />
-      <node id="822550549812186717" at="138,34,139,22" concept="8" />
-      <node id="822550549812184922" at="141,48,142,88" concept="7" />
-      <node id="822550549812184922" at="142,88,143,28" concept="2" />
-      <node id="822550549812184922" at="143,28,144,41" concept="2" />
-      <node id="822550549812184922" at="144,41,145,26" concept="7" />
-      <node id="822550549812184922" at="145,26,146,126" concept="2" />
-      <node id="822550549812184922" at="146,126,147,63" concept="2" />
-      <node id="822550549812184922" at="148,39,149,40" concept="2" />
-      <node id="822550549812184922" at="149,40,150,32" concept="2" />
-      <node id="822550549812184922" at="151,5,152,73" concept="2" />
-      <node id="822550549812184922" at="152,73,153,57" concept="7" />
-      <node id="822550549812184922" at="153,57,154,59" concept="7" />
-      <node id="822550549812184922" at="155,35,156,87" concept="7" />
-      <node id="822550549812184922" at="156,87,157,94" concept="8" />
-      <node id="822550549812184922" at="158,10,159,22" concept="8" />
-      <node id="822550549812184922" at="162,33,163,14" concept="11" />
-      <node id="822550549812184922" at="165,69,166,57" concept="8" />
-      <node id="822550549812184922" at="168,81,169,41" concept="9" />
-      <node id="822550549812184922" at="169,41,170,153" concept="8" />
-      <node id="822550549812184922" at="176,0,177,0" concept="3" trace="myReferencingNode" />
-      <node id="822550549812184922" at="178,119,179,21" concept="11" />
-      <node id="822550549812184922" at="179,21,180,42" concept="2" />
-      <node id="822550549812184922" at="180,42,181,20" concept="2" />
-      <node id="822550549812184922" at="184,41,185,42" concept="8" />
-      <node id="822550549812184922" at="190,28,191,20" concept="8" />
-      <node id="822550549812186723" at="194,53,195,91" concept="7" />
-      <node id="822550549812186723" at="195,91,196,31" concept="2" />
-      <node id="822550549812186723" at="196,31,197,44" concept="2" />
-      <node id="822550549812186723" at="197,44,198,28" concept="7" />
-      <node id="822550549812186723" at="198,28,199,65" concept="2" />
-      <node id="822550549812186723" at="199,65,200,46" concept="2" />
-      <node id="822550549812186723" at="200,46,201,75" concept="2" />
-      <node id="822550549812186723" at="201,75,202,59" concept="7" />
-      <node id="822550549812186723" at="202,59,203,61" concept="7" />
-      <node id="822550549812186723" at="204,37,205,89" concept="7" />
-      <node id="822550549812186723" at="205,89,206,96" concept="8" />
-      <node id="822550549812186723" at="207,12,208,24" concept="8" />
-      <node id="822550549812186724" at="211,49,212,94" concept="7" />
-      <node id="822550549812186724" at="212,94,213,47" concept="2" />
-      <node id="822550549812186724" at="213,47,214,34" concept="7" />
-      <node id="822550549812186724" at="214,34,215,54" concept="2" />
-      <node id="822550549812186724" at="215,54,216,40" concept="2" />
-      <node id="822550549812186724" at="216,40,217,34" concept="2" />
-      <node id="822550549812186724" at="217,34,218,22" concept="8" />
+      <node id="822550549812184922" at="78,35,79,87" concept="7" />
+      <node id="822550549812184922" at="79,87,80,112" concept="8" />
+      <node id="822550549812184922" at="81,10,82,22" concept="8" />
+      <node id="822550549812184922" at="85,33,86,14" concept="11" />
+      <node id="822550549812184922" at="88,69,89,57" concept="8" />
+      <node id="822550549812184922" at="91,81,92,41" concept="9" />
+      <node id="822550549812184922" at="92,41,93,153" concept="8" />
+      <node id="822550549812184922" at="99,0,100,0" concept="3" trace="myReferencingNode" />
+      <node id="822550549812184922" at="101,119,102,21" concept="11" />
+      <node id="822550549812184922" at="102,21,103,42" concept="2" />
+      <node id="822550549812184922" at="103,42,104,20" concept="2" />
+      <node id="822550549812184922" at="107,41,108,42" concept="8" />
+      <node id="822550549812184922" at="113,28,114,20" concept="8" />
+      <node id="822550549812186716" at="117,53,118,91" concept="7" />
+      <node id="822550549812186716" at="118,91,119,31" concept="2" />
+      <node id="822550549812186716" at="119,31,120,44" concept="2" />
+      <node id="822550549812186716" at="120,44,121,28" concept="7" />
+      <node id="822550549812186716" at="121,28,122,65" concept="2" />
+      <node id="822550549812186716" at="122,65,123,44" concept="2" />
+      <node id="822550549812186716" at="123,44,124,75" concept="2" />
+      <node id="822550549812186716" at="124,75,125,59" concept="7" />
+      <node id="822550549812186716" at="126,37,127,89" concept="7" />
+      <node id="822550549812186716" at="127,89,128,114" concept="8" />
+      <node id="822550549812186716" at="129,12,130,24" concept="8" />
+      <node id="822550549812186717" at="133,49,134,96" concept="7" />
+      <node id="822550549812186717" at="134,96,135,47" concept="2" />
+      <node id="822550549812186717" at="135,47,136,34" concept="2" />
+      <node id="822550549812186717" at="136,34,137,22" concept="8" />
+      <node id="822550549812184922" at="139,48,140,88" concept="7" />
+      <node id="822550549812184922" at="140,88,141,28" concept="2" />
+      <node id="822550549812184922" at="141,28,142,41" concept="2" />
+      <node id="822550549812184922" at="142,41,143,26" concept="7" />
+      <node id="822550549812184922" at="143,26,144,126" concept="2" />
+      <node id="822550549812184922" at="144,126,145,63" concept="2" />
+      <node id="822550549812184922" at="146,39,147,40" concept="2" />
+      <node id="822550549812184922" at="147,40,148,32" concept="2" />
+      <node id="822550549812184922" at="149,5,150,73" concept="2" />
+      <node id="822550549812184922" at="150,73,151,57" concept="7" />
+      <node id="822550549812184922" at="152,35,153,87" concept="7" />
+      <node id="822550549812184922" at="153,87,154,112" concept="8" />
+      <node id="822550549812184922" at="155,10,156,22" concept="8" />
+      <node id="822550549812184922" at="159,33,160,14" concept="11" />
+      <node id="822550549812184922" at="162,69,163,57" concept="8" />
+      <node id="822550549812184922" at="165,81,166,41" concept="9" />
+      <node id="822550549812184922" at="166,41,167,153" concept="8" />
+      <node id="822550549812184922" at="173,0,174,0" concept="3" trace="myReferencingNode" />
+      <node id="822550549812184922" at="175,119,176,21" concept="11" />
+      <node id="822550549812184922" at="176,21,177,42" concept="2" />
+      <node id="822550549812184922" at="177,42,178,20" concept="2" />
+      <node id="822550549812184922" at="181,41,182,42" concept="8" />
+      <node id="822550549812184922" at="187,28,188,20" concept="8" />
+      <node id="822550549812186723" at="191,53,192,91" concept="7" />
+      <node id="822550549812186723" at="192,91,193,31" concept="2" />
+      <node id="822550549812186723" at="193,31,194,44" concept="2" />
+      <node id="822550549812186723" at="194,44,195,28" concept="7" />
+      <node id="822550549812186723" at="195,28,196,65" concept="2" />
+      <node id="822550549812186723" at="196,65,197,46" concept="2" />
+      <node id="822550549812186723" at="197,46,198,75" concept="2" />
+      <node id="822550549812186723" at="198,75,199,59" concept="7" />
+      <node id="822550549812186723" at="200,37,201,89" concept="7" />
+      <node id="822550549812186723" at="201,89,202,114" concept="8" />
+      <node id="822550549812186723" at="203,12,204,24" concept="8" />
+      <node id="822550549812186724" at="207,49,208,94" concept="7" />
+      <node id="822550549812186724" at="208,94,209,47" concept="2" />
+      <node id="822550549812186724" at="209,47,210,34" concept="7" />
+      <node id="822550549812186724" at="210,34,211,54" concept="2" />
+      <node id="822550549812186724" at="211,54,212,40" concept="2" />
+      <node id="822550549812186724" at="212,40,213,34" concept="2" />
+      <node id="822550549812186724" at="213,34,214,22" concept="8" />
       <node id="822550549812184922" at="22,0,24,0" concept="3" trace="myNode" />
-      <node id="822550549812184922" at="98,0,100,0" concept="3" trace="myNode" />
-      <node id="822550549812184922" at="174,0,176,0" concept="3" trace="myNode" />
+      <node id="822550549812184922" at="97,0,99,0" concept="3" trace="myNode" />
+      <node id="822550549812184922" at="171,0,173,0" concept="3" trace="myNode" />
       <node id="822550549812184922" at="36,0,39,0" concept="6" trace="createCell#()Ljetbrains/mps/openapi/editor/cells/EditorCell;" />
-      <node id="822550549812184922" at="86,0,89,0" concept="1" trace="_Inline_bem9lq_a2a#()V" />
-      <node id="822550549812184922" at="89,0,92,0" concept="6" trace="createEditorCell#(Ljetbrains/mps/openapi/editor/EditorContext;)Ljetbrains/mps/openapi/editor/cells/EditorCell;" />
-      <node id="822550549812184922" at="108,0,111,0" concept="6" trace="createCell#()Ljetbrains/mps/openapi/editor/cells/EditorCell;" />
-      <node id="822550549812184922" at="162,0,165,0" concept="1" trace="_Inline_bem9lq_a4a#()V" />
-      <node id="822550549812184922" at="165,0,168,0" concept="6" trace="createEditorCell#(Ljetbrains/mps/openapi/editor/EditorContext;)Ljetbrains/mps/openapi/editor/cells/EditorCell;" />
-      <node id="822550549812184922" at="184,0,187,0" concept="6" trace="createCell#()Ljetbrains/mps/openapi/editor/cells/EditorCell;" />
+      <node id="822550549812184922" at="85,0,88,0" concept="1" trace="_Inline_bem9lq_a2a#()V" />
+      <node id="822550549812184922" at="88,0,91,0" concept="6" trace="createEditorCell#(Ljetbrains/mps/openapi/editor/EditorContext;)Ljetbrains/mps/openapi/editor/cells/EditorCell;" />
+      <node id="822550549812184922" at="107,0,110,0" concept="6" trace="createCell#()Ljetbrains/mps/openapi/editor/cells/EditorCell;" />
+      <node id="822550549812184922" at="159,0,162,0" concept="1" trace="_Inline_bem9lq_a4a#()V" />
+      <node id="822550549812184922" at="162,0,165,0" concept="6" trace="createEditorCell#(Ljetbrains/mps/openapi/editor/EditorContext;)Ljetbrains/mps/openapi/editor/cells/EditorCell;" />
+      <node id="822550549812184922" at="181,0,184,0" concept="6" trace="createCell#()Ljetbrains/mps/openapi/editor/cells/EditorCell;" />
       <node id="822550549812184922" at="25,0,29,0" concept="1" trace="OutputToInputPortConnector_DiagramTestTextual_EditorBuilder_a#(Ljetbrains/mps/openapi/editor/EditorContext;Lorg/jetbrains/mps/openapi/model/SNode;)V" />
       <node id="822550549812184922" at="71,63,75,5" concept="5" />
-      <node id="822550549812184922" at="92,0,96,0" concept="6" trace="createEditorCell#(Ljetbrains/mps/openapi/editor/EditorContext;Lorg/jetbrains/mps/openapi/model/SNode;)Ljetbrains/mps/openapi/editor/cells/EditorCell;" />
-      <node id="822550549812184922" at="147,63,151,5" concept="5" />
-      <node id="822550549812184922" at="168,0,172,0" concept="6" trace="createEditorCell#(Ljetbrains/mps/openapi/editor/EditorContext;Lorg/jetbrains/mps/openapi/model/SNode;)Ljetbrains/mps/openapi/editor/cells/EditorCell;" />
+      <node id="822550549812184922" at="91,0,95,0" concept="6" trace="createEditorCell#(Ljetbrains/mps/openapi/editor/EditorContext;Lorg/jetbrains/mps/openapi/model/SNode;)Ljetbrains/mps/openapi/editor/cells/EditorCell;" />
+      <node id="822550549812184922" at="145,63,149,5" concept="5" />
+      <node id="822550549812184922" at="165,0,169,0" concept="6" trace="createEditorCell#(Ljetbrains/mps/openapi/editor/EditorContext;Lorg/jetbrains/mps/openapi/model/SNode;)Ljetbrains/mps/openapi/editor/cells/EditorCell;" />
       <node id="822550549812184922" at="30,0,35,0" concept="6" trace="getNode#()Lorg/jetbrains/mps/openapi/model/SNode;" />
-      <node id="822550549812184922" at="78,59,83,22" concept="5" />
-      <node id="822550549812184922" at="102,0,107,0" concept="1" trace="Inline_Builder_bem9lq_a2a#(Ljetbrains/mps/openapi/editor/EditorContext;Lorg/jetbrains/mps/openapi/model/SNode;Lorg/jetbrains/mps/openapi/model/SNode;)V" />
-      <node id="822550549812184922" at="112,0,117,0" concept="6" trace="getNode#()Lorg/jetbrains/mps/openapi/model/SNode;" />
-      <node id="822550549812186716" at="127,61,132,24" concept="5" />
-      <node id="822550549812184922" at="154,59,159,22" concept="5" />
-      <node id="822550549812184922" at="178,0,183,0" concept="1" trace="Inline_Builder_bem9lq_a4a#(Ljetbrains/mps/openapi/editor/EditorContext;Lorg/jetbrains/mps/openapi/model/SNode;Lorg/jetbrains/mps/openapi/model/SNode;)V" />
-      <node id="822550549812184922" at="188,0,193,0" concept="6" trace="getNode#()Lorg/jetbrains/mps/openapi/model/SNode;" />
-      <node id="822550549812186723" at="203,61,208,24" concept="5" />
+      <node id="822550549812184922" at="77,57,82,22" concept="5" />
+      <node id="822550549812184922" at="101,0,106,0" concept="1" trace="Inline_Builder_bem9lq_a2a#(Ljetbrains/mps/openapi/editor/EditorContext;Lorg/jetbrains/mps/openapi/model/SNode;Lorg/jetbrains/mps/openapi/model/SNode;)V" />
+      <node id="822550549812184922" at="111,0,116,0" concept="6" trace="getNode#()Lorg/jetbrains/mps/openapi/model/SNode;" />
+      <node id="822550549812186716" at="125,59,130,24" concept="5" />
+      <node id="822550549812184922" at="151,57,156,22" concept="5" />
+      <node id="822550549812184922" at="175,0,180,0" concept="1" trace="Inline_Builder_bem9lq_a4a#(Ljetbrains/mps/openapi/editor/EditorContext;Lorg/jetbrains/mps/openapi/model/SNode;Lorg/jetbrains/mps/openapi/model/SNode;)V" />
+      <node id="822550549812184922" at="185,0,190,0" concept="6" trace="getNode#()Lorg/jetbrains/mps/openapi/model/SNode;" />
+      <node id="822550549812186723" at="199,59,204,24" concept="5" />
       <node id="822550549812186709" at="53,0,59,0" concept="6" trace="createConstant_bem9lq_a0#()Ljetbrains/mps/openapi/editor/cells/EditorCell;" />
       <node id="822550549812186710" at="59,0,65,0" concept="6" trace="createConstant_bem9lq_b0#()Ljetbrains/mps/openapi/editor/cells/EditorCell;" />
-      <node id="822550549812186717" at="135,0,141,0" concept="6" trace="createConstant_bem9lq_d0#()Ljetbrains/mps/openapi/editor/cells/EditorCell;" />
-      <node id="822550549812186724" at="211,0,220,0" concept="6" trace="createConstant_bem9lq_f0#()Ljetbrains/mps/openapi/editor/cells/EditorCell;" />
+      <node id="822550549812186717" at="133,0,139,0" concept="6" trace="createConstant_bem9lq_d0#()Ljetbrains/mps/openapi/editor/cells/EditorCell;" />
+      <node id="822550549812186724" at="207,0,216,0" concept="6" trace="createConstant_bem9lq_f0#()Ljetbrains/mps/openapi/editor/cells/EditorCell;" />
       <node id="822550549812184922" at="40,0,53,0" concept="6" trace="createCollection_bem9lq_a#()Ljetbrains/mps/openapi/editor/cells/EditorCell;" />
-      <node id="822550549812186716" at="118,0,134,0" concept="6" trace="createProperty_bem9lq_a0c0#()Ljetbrains/mps/openapi/editor/cells/EditorCell;" />
-      <node id="822550549812186723" at="194,0,210,0" concept="6" trace="createProperty_bem9lq_a0e0#()Ljetbrains/mps/openapi/editor/cells/EditorCell;" />
-      <node id="822550549812184922" at="65,0,85,0" concept="6" trace="createRefCell_bem9lq_c0#()Ljetbrains/mps/openapi/editor/cells/EditorCell;" />
-      <node id="822550549812184922" at="141,0,161,0" concept="6" trace="createRefCell_bem9lq_e0#()Ljetbrains/mps/openapi/editor/cells/EditorCell;" />
+      <node id="822550549812186716" at="117,0,132,0" concept="6" trace="createProperty_bem9lq_a0c0#()Ljetbrains/mps/openapi/editor/cells/EditorCell;" />
+      <node id="822550549812186723" at="191,0,206,0" concept="6" trace="createProperty_bem9lq_a0e0#()Ljetbrains/mps/openapi/editor/cells/EditorCell;" />
+      <node id="822550549812184922" at="65,0,84,0" concept="6" trace="createRefCell_bem9lq_c0#()Ljetbrains/mps/openapi/editor/cells/EditorCell;" />
+      <node id="822550549812184922" at="139,0,158,0" concept="6" trace="createRefCell_bem9lq_e0#()Ljetbrains/mps/openapi/editor/cells/EditorCell;" />
       <scope id="822550549812184922" at="32,26,33,18" />
       <scope id="822550549812184922" at="36,39,37,39" />
-      <scope id="822550549812184922" at="86,33,87,14" />
-      <scope id="822550549812184922" at="89,69,90,57" />
-      <scope id="822550549812184922" at="108,41,109,42" />
-      <scope id="822550549812184922" at="114,28,115,20" />
-      <scope id="822550549812184922" at="162,33,163,14" />
-      <scope id="822550549812184922" at="165,69,166,57" />
-      <scope id="822550549812184922" at="184,41,185,42" />
-      <scope id="822550549812184922" at="190,28,191,20" />
+      <scope id="822550549812184922" at="85,33,86,14" />
+      <scope id="822550549812184922" at="88,69,89,57" />
+      <scope id="822550549812184922" at="107,41,108,42" />
+      <scope id="822550549812184922" at="113,28,114,20" />
+      <scope id="822550549812184922" at="159,33,160,14" />
+      <scope id="822550549812184922" at="162,69,163,57" />
+      <scope id="822550549812184922" at="181,41,182,42" />
+      <scope id="822550549812184922" at="187,28,188,20" />
       <scope id="822550549812184922" at="25,125,27,18" />
       <scope id="822550549812184922" at="72,39,74,32" />
-      <scope id="822550549812184922" at="79,35,81,94">
+      <scope id="822550549812184922" at="78,35,80,112">
         <var name="manager" id="822550549812184922" />
       </scope>
-      <scope id="822550549812184922" at="92,81,94,153" />
-      <scope id="822550549812186716" at="128,37,130,96">
+      <scope id="822550549812184922" at="91,81,93,153" />
+      <scope id="822550549812186716" at="126,37,128,114">
         <var name="manager" id="822550549812186716" />
       </scope>
-      <scope id="822550549812184922" at="148,39,150,32" />
-      <scope id="822550549812184922" at="155,35,157,94">
+      <scope id="822550549812184922" at="146,39,148,32" />
+      <scope id="822550549812184922" at="152,35,154,112">
         <var name="manager" id="822550549812184922" />
       </scope>
-      <scope id="822550549812184922" at="168,81,170,153" />
-      <scope id="822550549812186723" at="204,37,206,96">
-=======
-      <node id="822550549812184922" at="24,0,25,0" concept="3" trace="myContextHints" />
-      <node id="822550549812184922" at="27,47,28,26" concept="8" />
-      <node id="822550549812184922" at="30,79,31,63" concept="8" />
-      <node id="822550549812184922" at="33,89,34,96" concept="7" />
-      <node id="822550549812184922" at="34,96,35,48" concept="2" />
-      <node id="822550549812184922" at="35,48,36,28" concept="2" />
-      <node id="822550549812184922" at="36,28,37,81" concept="2" />
-      <node id="822550549812184922" at="37,81,38,81" concept="2" />
-      <node id="822550549812184922" at="38,81,39,80" concept="2" />
-      <node id="822550549812184922" at="39,80,40,81" concept="2" />
-      <node id="822550549812184922" at="40,81,41,80" concept="2" />
-      <node id="822550549812184922" at="41,80,42,81" concept="2" />
-      <node id="822550549812184922" at="42,81,43,22" concept="8" />
-      <node id="822550549812186709" at="45,88,46,116" concept="7" />
-      <node id="822550549812186709" at="46,116,47,47" concept="2" />
-      <node id="822550549812186709" at="47,47,48,34" concept="2" />
-      <node id="822550549812186709" at="48,34,49,22" concept="8" />
-      <node id="822550549812186710" at="51,88,52,89" concept="7" />
-      <node id="822550549812186710" at="52,89,53,47" concept="2" />
-      <node id="822550549812186710" at="53,47,54,34" concept="2" />
-      <node id="822550549812186710" at="54,34,55,22" concept="8" />
-      <node id="822550549812184922" at="57,87,58,81" concept="7" />
-      <node id="822550549812184922" at="58,81,59,28" concept="2" />
-      <node id="822550549812184922" at="59,28,60,41" concept="2" />
-      <node id="822550549812184922" at="60,41,61,26" concept="7" />
-      <node id="822550549812184922" at="61,26,62,117" concept="2" />
-      <node id="822550549812184922" at="62,117,63,58" concept="2" />
-      <node id="822550549812184922" at="64,39,65,40" concept="2" />
-      <node id="822550549812184922" at="65,40,66,32" concept="2" />
-      <node id="822550549812184922" at="67,5,68,73" concept="2" />
-      <node id="822550549812184922" at="68,73,69,57" concept="7" />
-      <node id="822550549812184922" at="70,35,71,82" concept="7" />
-      <node id="822550549812184922" at="71,82,72,112" concept="8" />
-      <node id="822550549812184922" at="73,10,74,22" concept="8" />
-      <node id="822550549812186714" at="77,33,78,14" concept="10" />
-      <node id="822550549812186714" at="80,69,81,67" concept="8" />
-      <node id="822550549812186714" at="83,81,84,66" concept="8" />
-      <node id="822550549812186716" at="86,92,87,84" concept="7" />
-      <node id="822550549812186716" at="87,84,88,31" concept="2" />
-      <node id="822550549812186716" at="88,31,89,44" concept="2" />
-      <node id="822550549812186716" at="89,44,90,28" concept="7" />
-      <node id="822550549812186716" at="90,28,91,60" concept="2" />
-      <node id="822550549812186716" at="91,60,92,44" concept="2" />
-      <node id="822550549812186716" at="92,44,93,75" concept="2" />
-      <node id="822550549812186716" at="93,75,94,59" concept="7" />
-      <node id="822550549812186716" at="95,37,96,84" concept="7" />
-      <node id="822550549812186716" at="96,84,97,114" concept="8" />
-      <node id="822550549812186716" at="98,12,99,24" concept="8" />
-      <node id="822550549812186717" at="102,88,103,89" concept="7" />
-      <node id="822550549812186717" at="103,89,104,47" concept="2" />
-      <node id="822550549812186717" at="104,47,105,34" concept="2" />
-      <node id="822550549812186717" at="105,34,106,22" concept="8" />
-      <node id="822550549812184922" at="108,87,109,81" concept="7" />
-      <node id="822550549812184922" at="109,81,110,28" concept="2" />
-      <node id="822550549812184922" at="110,28,111,41" concept="2" />
-      <node id="822550549812184922" at="111,41,112,26" concept="7" />
-      <node id="822550549812184922" at="112,26,113,117" concept="2" />
-      <node id="822550549812184922" at="113,117,114,58" concept="2" />
-      <node id="822550549812184922" at="115,39,116,40" concept="2" />
-      <node id="822550549812184922" at="116,40,117,32" concept="2" />
-      <node id="822550549812184922" at="118,5,119,73" concept="2" />
-      <node id="822550549812184922" at="119,73,120,57" concept="7" />
-      <node id="822550549812184922" at="121,35,122,82" concept="7" />
-      <node id="822550549812184922" at="122,82,123,112" concept="8" />
-      <node id="822550549812184922" at="124,10,125,22" concept="8" />
-      <node id="822550549812186721" at="128,33,129,14" concept="10" />
-      <node id="822550549812186721" at="131,69,132,67" concept="8" />
-      <node id="822550549812186721" at="134,81,135,66" concept="8" />
-      <node id="822550549812186723" at="137,92,138,84" concept="7" />
-      <node id="822550549812186723" at="138,84,139,31" concept="2" />
-      <node id="822550549812186723" at="139,31,140,44" concept="2" />
-      <node id="822550549812186723" at="140,44,141,28" concept="7" />
-      <node id="822550549812186723" at="141,28,142,60" concept="2" />
-      <node id="822550549812186723" at="142,60,143,46" concept="2" />
-      <node id="822550549812186723" at="143,46,144,75" concept="2" />
-      <node id="822550549812186723" at="144,75,145,59" concept="7" />
-      <node id="822550549812186723" at="146,37,147,84" concept="7" />
-      <node id="822550549812186723" at="147,84,148,114" concept="8" />
-      <node id="822550549812186723" at="149,12,150,24" concept="8" />
-      <node id="822550549812186724" at="153,88,154,87" concept="7" />
-      <node id="822550549812186724" at="154,87,155,47" concept="2" />
-      <node id="822550549812186724" at="155,47,156,34" concept="7" />
-      <node id="822550549812186724" at="156,34,157,57" concept="2" />
-      <node id="822550549812186724" at="157,57,158,40" concept="2" />
-      <node id="822550549812186724" at="158,40,159,34" concept="2" />
-      <node id="822550549812186724" at="159,34,160,22" concept="8" />
-      <node id="822550549812184922" at="30,0,33,0" concept="6" trace="createEditorCell#(Ljetbrains/mps/openapi/editor/EditorContext;Lorg/jetbrains/mps/openapi/model/SNode;)Ljetbrains/mps/openapi/editor/cells/EditorCell;" />
-      <node id="822550549812186714" at="77,0,80,0" concept="1" trace="_Inline_bem9lq_a2a#()V" />
-      <node id="822550549812186714" at="80,0,83,0" concept="6" trace="createEditorCell#(Ljetbrains/mps/openapi/editor/EditorContext;)Ljetbrains/mps/openapi/editor/cells/EditorCell;" />
-      <node id="822550549812186714" at="83,0,86,0" concept="6" trace="createEditorCell#(Ljetbrains/mps/openapi/editor/EditorContext;Lorg/jetbrains/mps/openapi/model/SNode;)Ljetbrains/mps/openapi/editor/cells/EditorCell;" />
-      <node id="822550549812186721" at="128,0,131,0" concept="1" trace="_Inline_bem9lq_a4a#()V" />
-      <node id="822550549812186721" at="131,0,134,0" concept="6" trace="createEditorCell#(Ljetbrains/mps/openapi/editor/EditorContext;)Ljetbrains/mps/openapi/editor/cells/EditorCell;" />
-      <node id="822550549812186721" at="134,0,137,0" concept="6" trace="createEditorCell#(Ljetbrains/mps/openapi/editor/EditorContext;Lorg/jetbrains/mps/openapi/model/SNode;)Ljetbrains/mps/openapi/editor/cells/EditorCell;" />
-      <node id="822550549812184922" at="63,58,67,5" concept="5" />
-      <node id="822550549812184922" at="114,58,118,5" concept="5" />
-      <node id="822550549812184922" at="25,0,30,0" concept="6" trace="getContextHints#()Ljava/util/Collection;" />
-      <node id="822550549812184922" at="69,57,74,22" concept="5" />
-      <node id="822550549812186716" at="94,59,99,24" concept="5" />
-      <node id="822550549812184922" at="120,57,125,22" concept="5" />
-      <node id="822550549812186723" at="145,59,150,24" concept="5" />
-      <node id="822550549812186709" at="45,0,51,0" concept="6" trace="createConstant_bem9lq_a0#(Ljetbrains/mps/openapi/editor/EditorContext;Lorg/jetbrains/mps/openapi/model/SNode;)Ljetbrains/mps/openapi/editor/cells/EditorCell;" />
-      <node id="822550549812186710" at="51,0,57,0" concept="6" trace="createConstant_bem9lq_b0#(Ljetbrains/mps/openapi/editor/EditorContext;Lorg/jetbrains/mps/openapi/model/SNode;)Ljetbrains/mps/openapi/editor/cells/EditorCell;" />
-      <node id="822550549812186717" at="102,0,108,0" concept="6" trace="createConstant_bem9lq_d0#(Ljetbrains/mps/openapi/editor/EditorContext;Lorg/jetbrains/mps/openapi/model/SNode;)Ljetbrains/mps/openapi/editor/cells/EditorCell;" />
-      <node id="822550549812186724" at="153,0,162,0" concept="6" trace="createConstant_bem9lq_f0#(Ljetbrains/mps/openapi/editor/EditorContext;Lorg/jetbrains/mps/openapi/model/SNode;)Ljetbrains/mps/openapi/editor/cells/EditorCell;" />
-      <node id="822550549812184922" at="33,0,45,0" concept="6" trace="createCollection_bem9lq_a#(Ljetbrains/mps/openapi/editor/EditorContext;Lorg/jetbrains/mps/openapi/model/SNode;)Ljetbrains/mps/openapi/editor/cells/EditorCell;" />
-      <node id="822550549812186716" at="86,0,101,0" concept="6" trace="createProperty_bem9lq_a0c0#(Ljetbrains/mps/openapi/editor/EditorContext;Lorg/jetbrains/mps/openapi/model/SNode;)Ljetbrains/mps/openapi/editor/cells/EditorCell;" />
-      <node id="822550549812186723" at="137,0,152,0" concept="6" trace="createProperty_bem9lq_a0e0#(Ljetbrains/mps/openapi/editor/EditorContext;Lorg/jetbrains/mps/openapi/model/SNode;)Ljetbrains/mps/openapi/editor/cells/EditorCell;" />
-      <node id="822550549812184922" at="57,0,76,0" concept="6" trace="createRefCell_bem9lq_c0#(Ljetbrains/mps/openapi/editor/EditorContext;Lorg/jetbrains/mps/openapi/model/SNode;)Ljetbrains/mps/openapi/editor/cells/EditorCell;" />
-      <node id="822550549812184922" at="108,0,127,0" concept="6" trace="createRefCell_bem9lq_e0#(Ljetbrains/mps/openapi/editor/EditorContext;Lorg/jetbrains/mps/openapi/model/SNode;)Ljetbrains/mps/openapi/editor/cells/EditorCell;" />
-      <scope id="822550549812184922" at="27,47,28,26" />
-      <scope id="822550549812184922" at="30,79,31,63" />
-      <scope id="822550549812186714" at="77,33,78,14" />
-      <scope id="822550549812186714" at="80,69,81,67" />
-      <scope id="822550549812186714" at="83,81,84,66" />
-      <scope id="822550549812186721" at="128,33,129,14" />
-      <scope id="822550549812186721" at="131,69,132,67" />
-      <scope id="822550549812186721" at="134,81,135,66" />
-      <scope id="822550549812184922" at="64,39,66,32" />
-      <scope id="822550549812184922" at="70,35,72,112">
-        <var name="manager" id="822550549812184922" />
-      </scope>
-      <scope id="822550549812186716" at="95,37,97,114">
-        <var name="manager" id="822550549812186716" />
-      </scope>
-      <scope id="822550549812184922" at="115,39,117,32" />
-      <scope id="822550549812184922" at="121,35,123,112">
-        <var name="manager" id="822550549812184922" />
-      </scope>
-      <scope id="822550549812186723" at="146,37,148,114">
->>>>>>> bd830ede
+      <scope id="822550549812184922" at="165,81,167,153" />
+      <scope id="822550549812186723" at="200,37,202,114">
         <var name="manager" id="822550549812186723" />
       </scope>
       <scope id="822550549812184922" at="36,0,39,0" />
-      <scope id="822550549812184922" at="86,0,89,0" />
-      <scope id="822550549812184922" at="89,0,92,0">
+      <scope id="822550549812184922" at="85,0,88,0" />
+      <scope id="822550549812184922" at="88,0,91,0">
         <var name="editorContext" id="822550549812184922" />
-<<<<<<< HEAD
-      </scope>
-      <scope id="822550549812184922" at="102,119,105,20" />
-      <scope id="822550549812184922" at="108,0,111,0" />
-      <scope id="822550549812184922" at="162,0,165,0" />
-      <scope id="822550549812184922" at="165,0,168,0">
+      </scope>
+      <scope id="822550549812184922" at="101,119,104,20" />
+      <scope id="822550549812184922" at="107,0,110,0" />
+      <scope id="822550549812184922" at="159,0,162,0" />
+      <scope id="822550549812184922" at="162,0,165,0">
         <var name="editorContext" id="822550549812184922" />
       </scope>
-      <scope id="822550549812184922" at="178,119,181,20" />
-      <scope id="822550549812184922" at="184,0,187,0" />
+      <scope id="822550549812184922" at="175,119,178,20" />
+      <scope id="822550549812184922" at="181,0,184,0" />
       <scope id="822550549812184922" at="25,0,29,0">
         <var name="context" id="822550549812184922" />
         <var name="node" id="822550549812184922" />
-=======
-        <var name="node" id="822550549812184922" />
-      </scope>
-      <scope id="822550549812186714" at="77,0,80,0" />
-      <scope id="822550549812186714" at="80,0,83,0">
-        <var name="editorContext" id="822550549812186714" />
-      </scope>
-      <scope id="822550549812186714" at="83,0,86,0">
-        <var name="editorContext" id="822550549812186714" />
-        <var name="node" id="822550549812186714" />
-      </scope>
-      <scope id="822550549812186721" at="128,0,131,0" />
-      <scope id="822550549812186721" at="131,0,134,0">
-        <var name="editorContext" id="822550549812186721" />
-      </scope>
-      <scope id="822550549812186721" at="134,0,137,0">
-        <var name="editorContext" id="822550549812186721" />
-        <var name="node" id="822550549812186721" />
->>>>>>> bd830ede
       </scope>
       <scope id="822550549812186709" at="53,49,57,22">
         <var name="editorCell" id="822550549812186709" />
@@ -5075,132 +3526,71 @@
       <scope id="822550549812186710" at="59,49,63,22">
         <var name="editorCell" id="822550549812186710" />
       </scope>
-<<<<<<< HEAD
-      <scope id="822550549812184922" at="92,0,96,0">
+      <scope id="822550549812184922" at="91,0,95,0">
         <var name="editorContext" id="822550549812184922" />
         <var name="node" id="822550549812184922" />
       </scope>
-      <scope id="822550549812186717" at="135,49,139,22">
-=======
-      <scope id="822550549812186717" at="102,88,106,22">
->>>>>>> bd830ede
+      <scope id="822550549812186717" at="133,49,137,22">
         <var name="editorCell" id="822550549812186717" />
       </scope>
-      <scope id="822550549812184922" at="168,0,172,0">
+      <scope id="822550549812184922" at="165,0,169,0">
         <var name="editorContext" id="822550549812184922" />
         <var name="node" id="822550549812184922" />
       </scope>
       <scope id="822550549812184922" at="30,0,35,0" />
-      <scope id="822550549812184922" at="102,0,107,0">
+      <scope id="822550549812184922" at="101,0,106,0">
         <var name="context" id="822550549812184922" />
         <var name="node" id="822550549812184922" />
         <var name="referencingNode" id="822550549812184922" />
       </scope>
-<<<<<<< HEAD
-      <scope id="822550549812184922" at="112,0,117,0" />
-      <scope id="822550549812184922" at="178,0,183,0">
+      <scope id="822550549812184922" at="111,0,116,0" />
+      <scope id="822550549812184922" at="175,0,180,0">
         <var name="context" id="822550549812184922" />
         <var name="node" id="822550549812184922" />
         <var name="referencingNode" id="822550549812184922" />
       </scope>
-      <scope id="822550549812184922" at="188,0,193,0" />
+      <scope id="822550549812184922" at="185,0,190,0" />
       <scope id="822550549812186709" at="53,0,59,0" />
       <scope id="822550549812186710" at="59,0,65,0" />
-      <scope id="822550549812186717" at="135,0,141,0" />
-      <scope id="822550549812186724" at="211,49,218,22">
+      <scope id="822550549812186717" at="133,0,139,0" />
+      <scope id="822550549812186724" at="207,49,214,22">
         <var name="editorCell" id="822550549812186724" />
         <var name="style" id="822550549812186724" />
       </scope>
-      <scope id="822550549812186724" at="211,0,220,0" />
+      <scope id="822550549812186724" at="207,0,216,0" />
       <scope id="822550549812184922" at="40,50,51,22">
         <var name="editorCell" id="822550549812184922" />
       </scope>
       <scope id="822550549812184922" at="40,0,53,0" />
-      <scope id="822550549812186716" at="118,53,132,24">
-=======
-      <scope id="822550549812186717" at="102,0,108,0">
-        <var name="editorContext" id="822550549812186717" />
-        <var name="node" id="822550549812186717" />
-      </scope>
-      <scope id="822550549812186724" at="153,88,160,22">
-        <var name="editorCell" id="822550549812186724" />
-        <var name="style" id="822550549812186724" />
-      </scope>
-      <scope id="822550549812186724" at="153,0,162,0">
-        <var name="editorContext" id="822550549812186724" />
-        <var name="node" id="822550549812186724" />
-      </scope>
-      <scope id="822550549812184922" at="33,89,43,22">
-        <var name="editorCell" id="822550549812184922" />
-      </scope>
-      <scope id="822550549812184922" at="33,0,45,0">
-        <var name="editorContext" id="822550549812184922" />
-        <var name="node" id="822550549812184922" />
-      </scope>
-      <scope id="822550549812186716" at="86,92,99,24">
->>>>>>> bd830ede
+      <scope id="822550549812186716" at="117,53,130,24">
         <var name="attributeConcept" id="822550549812186716" />
         <var name="editorCell" id="822550549812186716" />
         <var name="provider" id="822550549812186716" />
       </scope>
-<<<<<<< HEAD
-      <scope id="822550549812186723" at="194,53,208,24">
-=======
-      <scope id="822550549812186723" at="137,92,150,24">
->>>>>>> bd830ede
+      <scope id="822550549812186723" at="191,53,204,24">
         <var name="attributeConcept" id="822550549812186723" />
         <var name="editorCell" id="822550549812186723" />
         <var name="provider" id="822550549812186723" />
       </scope>
-<<<<<<< HEAD
-      <scope id="822550549812186716" at="118,0,134,0" />
-      <scope id="822550549812186723" at="194,0,210,0" />
-      <scope id="822550549812184922" at="65,48,83,22">
-=======
-      <scope id="822550549812186716" at="86,0,101,0">
-        <var name="editorContext" id="822550549812186716" />
-        <var name="node" id="822550549812186716" />
-      </scope>
-      <scope id="822550549812186723" at="137,0,152,0">
-        <var name="editorContext" id="822550549812186723" />
-        <var name="node" id="822550549812186723" />
-      </scope>
-      <scope id="822550549812184922" at="57,87,74,22">
->>>>>>> bd830ede
+      <scope id="822550549812186716" at="117,0,132,0" />
+      <scope id="822550549812186723" at="191,0,206,0" />
+      <scope id="822550549812184922" at="65,48,82,22">
         <var name="attributeConcept" id="822550549812184922" />
         <var name="editorCell" id="822550549812184922" />
         <var name="provider" id="822550549812184922" />
       </scope>
-<<<<<<< HEAD
-      <scope id="822550549812184922" at="141,48,159,22">
-=======
-      <scope id="822550549812184922" at="108,87,125,22">
->>>>>>> bd830ede
+      <scope id="822550549812184922" at="139,48,156,22">
         <var name="attributeConcept" id="822550549812184922" />
         <var name="editorCell" id="822550549812184922" />
         <var name="provider" id="822550549812184922" />
       </scope>
-<<<<<<< HEAD
-      <scope id="822550549812184922" at="65,0,85,0" />
-      <scope id="822550549812184922" at="141,0,161,0" />
-      <unit id="822550549812184922" at="85,0,97,0" name="jetbrains.mps.lang.editor.diagram.testLanguage.editor.OutputToInputPortConnector_DiagramTestTextual_EditorBuilder_a$_Inline_bem9lq_a2a" />
-      <unit id="822550549812184922" at="161,0,173,0" name="jetbrains.mps.lang.editor.diagram.testLanguage.editor.OutputToInputPortConnector_DiagramTestTextual_EditorBuilder_a$_Inline_bem9lq_a4a" />
-      <unit id="822550549812184922" at="97,0,135,0" name="jetbrains.mps.lang.editor.diagram.testLanguage.editor.OutputToInputPortConnector_DiagramTestTextual_EditorBuilder_a$Inline_Builder_bem9lq_a2a" />
-      <unit id="822550549812184922" at="173,0,211,0" name="jetbrains.mps.lang.editor.diagram.testLanguage.editor.OutputToInputPortConnector_DiagramTestTextual_EditorBuilder_a$Inline_Builder_bem9lq_a4a" />
-      <unit id="822550549812184922" at="21,0,221,0" name="jetbrains.mps.lang.editor.diagram.testLanguage.editor.OutputToInputPortConnector_DiagramTestTextual_EditorBuilder_a" />
-=======
-      <scope id="822550549812184922" at="57,0,76,0">
-        <var name="editorContext" id="822550549812184922" />
-        <var name="node" id="822550549812184922" />
-      </scope>
-      <scope id="822550549812184922" at="108,0,127,0">
-        <var name="editorContext" id="822550549812184922" />
-        <var name="node" id="822550549812184922" />
-      </scope>
-      <unit id="822550549812186714" at="76,0,102,0" name="jetbrains.mps.lang.editor.diagram.testLanguage.editor.OutputToInputPortConnector_DiagramTestTextual_Editor$_Inline_bem9lq_a2a" />
-      <unit id="822550549812186721" at="127,0,153,0" name="jetbrains.mps.lang.editor.diagram.testLanguage.editor.OutputToInputPortConnector_DiagramTestTextual_Editor$_Inline_bem9lq_a4a" />
-      <unit id="822550549812184922" at="23,0,163,0" name="jetbrains.mps.lang.editor.diagram.testLanguage.editor.OutputToInputPortConnector_DiagramTestTextual_Editor" />
->>>>>>> bd830ede
+      <scope id="822550549812184922" at="65,0,84,0" />
+      <scope id="822550549812184922" at="139,0,158,0" />
+      <unit id="822550549812184922" at="84,0,96,0" name="jetbrains.mps.lang.editor.diagram.testLanguage.editor.OutputToInputPortConnector_DiagramTestTextual_EditorBuilder_a$_Inline_bem9lq_a2a" />
+      <unit id="822550549812184922" at="158,0,170,0" name="jetbrains.mps.lang.editor.diagram.testLanguage.editor.OutputToInputPortConnector_DiagramTestTextual_EditorBuilder_a$_Inline_bem9lq_a4a" />
+      <unit id="822550549812184922" at="96,0,133,0" name="jetbrains.mps.lang.editor.diagram.testLanguage.editor.OutputToInputPortConnector_DiagramTestTextual_EditorBuilder_a$Inline_Builder_bem9lq_a2a" />
+      <unit id="822550549812184922" at="170,0,207,0" name="jetbrains.mps.lang.editor.diagram.testLanguage.editor.OutputToInputPortConnector_DiagramTestTextual_EditorBuilder_a$Inline_Builder_bem9lq_a4a" />
+      <unit id="822550549812184922" at="21,0,217,0" name="jetbrains.mps.lang.editor.diagram.testLanguage.editor.OutputToInputPortConnector_DiagramTestTextual_EditorBuilder_a" />
     </file>
   </root>
   <root nodeRef="r:38933db7-8021-49f1-94e7-c8fed36889bf(jetbrains.mps.lang.editor.diagram.testLanguage.editor)/822550549814794755">
@@ -5508,7 +3898,6 @@
   </root>
   <root nodeRef="r:38933db7-8021-49f1-94e7-c8fed36889bf(jetbrains.mps.lang.editor.diagram.testLanguage.editor)/822550549814795145">
     <file name="NodeWithName_DiagramTestTextual_Editor.java">
-<<<<<<< HEAD
       <node id="822550549814795145" at="14,0,15,0" concept="3" trace="myContextHints" />
       <node id="822550549814795145" at="17,47,18,26" concept="8" />
       <node id="822550549814795145" at="20,79,21,97" concept="8" />
@@ -5550,24 +3939,24 @@
       <node id="822550549814829219" at="61,63,62,42" concept="2" />
       <node id="822550549814829219" at="62,42,63,73" concept="2" />
       <node id="822550549814829219" at="63,73,64,57" concept="7" />
-      <node id="822550549814829219" at="64,57,65,59" concept="7" />
-      <node id="822550549814829219" at="66,35,67,87" concept="7" />
-      <node id="822550549814829219" at="67,87,68,94" concept="8" />
-      <node id="822550549814829219" at="69,10,70,22" concept="8" />
-      <node id="822550549814829220" at="72,49,73,94" concept="7" />
-      <node id="822550549814829220" at="73,94,74,47" concept="2" />
-      <node id="822550549814829220" at="74,47,75,34" concept="7" />
-      <node id="822550549814829220" at="75,34,76,60" concept="2" />
-      <node id="822550549814829220" at="76,60,77,60" concept="2" />
-      <node id="822550549814829220" at="77,60,78,40" concept="2" />
-      <node id="822550549814829220" at="78,40,79,34" concept="2" />
-      <node id="822550549814829220" at="79,34,80,22" concept="8" />
-      <node id="822550549814795145" at="82,51,83,103" concept="7" />
-      <node id="822550549814795145" at="83,103,84,49" concept="2" />
-      <node id="822550549814795145" at="84,49,85,34" concept="7" />
-      <node id="822550549814795145" at="85,34,86,58" concept="2" />
-      <node id="822550549814795145" at="86,58,87,40" concept="2" />
-      <node id="822550549814795145" at="87,40,88,58" concept="2" />
+      <node id="822550549814829219" at="65,35,66,87" concept="7" />
+      <node id="822550549814829219" at="66,87,67,112" concept="8" />
+      <node id="822550549814829219" at="68,10,69,22" concept="8" />
+      <node id="822550549814829220" at="71,49,72,94" concept="7" />
+      <node id="822550549814829220" at="72,94,73,47" concept="2" />
+      <node id="822550549814829220" at="73,47,74,34" concept="7" />
+      <node id="822550549814829220" at="74,34,75,60" concept="2" />
+      <node id="822550549814829220" at="75,60,76,60" concept="2" />
+      <node id="822550549814829220" at="76,60,77,40" concept="2" />
+      <node id="822550549814829220" at="77,40,78,34" concept="2" />
+      <node id="822550549814829220" at="78,34,79,22" concept="8" />
+      <node id="822550549814795145" at="81,51,82,103" concept="7" />
+      <node id="822550549814795145" at="82,103,83,49" concept="2" />
+      <node id="822550549814795145" at="83,49,84,34" concept="7" />
+      <node id="822550549814795145" at="84,34,85,58" concept="2" />
+      <node id="822550549814795145" at="85,58,86,40" concept="2" />
+      <node id="822550549814795145" at="86,40,87,58" concept="2" />
+      <node id="822550549814795145" at="87,58,88,58" concept="2" />
       <node id="822550549814795145" at="88,58,89,58" concept="2" />
       <node id="822550549814795145" at="89,58,90,58" concept="2" />
       <node id="822550549814795145" at="90,58,91,58" concept="2" />
@@ -5581,432 +3970,189 @@
       <node id="822550549814795145" at="98,58,99,58" concept="2" />
       <node id="822550549814795145" at="99,58,100,58" concept="2" />
       <node id="822550549814795145" at="100,58,101,58" concept="2" />
-      <node id="822550549814795145" at="101,58,102,58" concept="2" />
-      <node id="822550549814795145" at="102,58,103,22" concept="8" />
-      <node id="822550549814829226" at="105,50,106,94" concept="7" />
-      <node id="822550549814829226" at="106,94,107,48" concept="2" />
-      <node id="822550549814829226" at="107,48,108,34" concept="2" />
-      <node id="822550549814829226" at="108,34,109,22" concept="8" />
-      <node id="822550549814829227" at="111,50,112,94" concept="7" />
-      <node id="822550549814829227" at="112,94,113,48" concept="2" />
-      <node id="822550549814829227" at="113,48,114,34" concept="7" />
-      <node id="822550549814829227" at="114,34,115,54" concept="2" />
-      <node id="822550549814829227" at="115,54,116,40" concept="2" />
-      <node id="822550549814829227" at="116,40,117,34" concept="2" />
-      <node id="822550549814829227" at="117,34,118,22" concept="8" />
-      <node id="822550549814829229" at="120,50,121,89" concept="7" />
-      <node id="822550549814829229" at="121,89,122,26" concept="2" />
-      <node id="822550549814829229" at="122,26,123,39" concept="2" />
-      <node id="822550549814829229" at="123,39,124,26" concept="7" />
-      <node id="822550549814829229" at="124,26,125,63" concept="2" />
-      <node id="822550549814829229" at="125,63,126,39" concept="2" />
-      <node id="822550549814829229" at="126,39,127,34" concept="7" />
-      <node id="822550549814829229" at="127,34,128,60" concept="2" />
-      <node id="822550549814829229" at="128,60,129,40" concept="2" />
-      <node id="822550549814829229" at="129,40,130,73" concept="2" />
-      <node id="822550549814829229" at="130,73,131,57" concept="7" />
-      <node id="822550549814829229" at="131,57,132,59" concept="7" />
-      <node id="822550549814829229" at="133,35,134,87" concept="7" />
-      <node id="822550549814829229" at="134,87,135,94" concept="8" />
-      <node id="822550549814829229" at="136,10,137,22" concept="8" />
-      <node id="822550549814829231" at="139,50,140,94" concept="7" />
-      <node id="822550549814829231" at="140,94,141,48" concept="2" />
-      <node id="822550549814829231" at="141,48,142,34" concept="2" />
-      <node id="822550549814829231" at="142,34,143,22" concept="8" />
-      <node id="822550549814829232" at="145,50,146,94" concept="7" />
-      <node id="822550549814829232" at="146,94,147,48" concept="2" />
-      <node id="822550549814829232" at="147,48,148,34" concept="7" />
-      <node id="822550549814829232" at="148,34,149,54" concept="2" />
-      <node id="822550549814829232" at="149,54,150,40" concept="2" />
-      <node id="822550549814829232" at="150,40,151,34" concept="2" />
-      <node id="822550549814829232" at="151,34,152,22" concept="8" />
-      <node id="822550549814829234" at="154,50,155,89" concept="7" />
-      <node id="822550549814829234" at="155,89,156,26" concept="2" />
-      <node id="822550549814829234" at="156,26,157,39" concept="2" />
-      <node id="822550549814829234" at="157,39,158,26" concept="7" />
-      <node id="822550549814829234" at="158,26,159,63" concept="2" />
-      <node id="822550549814829234" at="159,63,160,39" concept="2" />
-      <node id="822550549814829234" at="160,39,161,34" concept="7" />
-      <node id="822550549814829234" at="161,34,162,60" concept="2" />
-      <node id="822550549814829234" at="162,60,163,40" concept="2" />
-      <node id="822550549814829234" at="163,40,164,73" concept="2" />
-      <node id="822550549814829234" at="164,73,165,57" concept="7" />
-      <node id="822550549814829234" at="165,57,166,59" concept="7" />
-      <node id="822550549814829234" at="167,35,168,87" concept="7" />
-      <node id="822550549814829234" at="168,87,169,94" concept="8" />
-      <node id="822550549814829234" at="170,10,171,22" concept="8" />
-      <node id="822550549814829236" at="173,50,174,98" concept="7" />
-      <node id="822550549814829236" at="174,98,175,48" concept="2" />
-      <node id="822550549814829236" at="175,48,176,34" concept="2" />
-      <node id="822550549814829236" at="176,34,177,22" concept="8" />
-      <node id="822550549814829237" at="179,50,180,94" concept="7" />
-      <node id="822550549814829237" at="180,94,181,48" concept="2" />
-      <node id="822550549814829237" at="181,48,182,34" concept="7" />
-      <node id="822550549814829237" at="182,34,183,54" concept="2" />
-      <node id="822550549814829237" at="183,54,184,40" concept="2" />
-      <node id="822550549814829237" at="184,40,185,34" concept="2" />
-      <node id="822550549814829237" at="185,34,186,22" concept="8" />
-      <node id="822550549814829239" at="188,50,189,89" concept="7" />
-      <node id="822550549814829239" at="189,89,190,30" concept="2" />
-      <node id="822550549814829239" at="190,30,191,43" concept="2" />
-      <node id="822550549814829239" at="191,43,192,26" concept="7" />
-      <node id="822550549814829239" at="192,26,193,63" concept="2" />
-      <node id="822550549814829239" at="193,63,194,43" concept="2" />
-      <node id="822550549814829239" at="194,43,195,34" concept="7" />
-      <node id="822550549814829239" at="195,34,196,60" concept="2" />
-      <node id="822550549814829239" at="196,60,197,40" concept="2" />
-      <node id="822550549814829239" at="197,40,198,73" concept="2" />
-      <node id="822550549814829239" at="198,73,199,57" concept="7" />
-      <node id="822550549814829239" at="199,57,200,59" concept="7" />
-      <node id="822550549814829239" at="201,35,202,87" concept="7" />
-      <node id="822550549814829239" at="202,87,203,94" concept="8" />
-      <node id="822550549814829239" at="204,10,205,22" concept="8" />
-      <node id="822550549814829241" at="207,50,208,99" concept="7" />
-      <node id="822550549814829241" at="208,99,209,48" concept="2" />
-      <node id="822550549814829241" at="209,48,210,34" concept="2" />
-      <node id="822550549814829241" at="210,34,211,22" concept="8" />
-      <node id="822550549814829242" at="213,50,214,94" concept="7" />
-      <node id="822550549814829242" at="214,94,215,48" concept="2" />
-      <node id="822550549814829242" at="215,48,216,34" concept="7" />
-      <node id="822550549814829242" at="216,34,217,54" concept="2" />
-      <node id="822550549814829242" at="217,54,218,40" concept="2" />
-      <node id="822550549814829242" at="218,40,219,34" concept="2" />
-      <node id="822550549814829242" at="219,34,220,22" concept="8" />
-      <node id="822550549814829244" at="222,50,223,89" concept="7" />
-      <node id="822550549814829244" at="223,89,224,31" concept="2" />
-      <node id="822550549814829244" at="224,31,225,44" concept="2" />
-      <node id="822550549814829244" at="225,44,226,26" concept="7" />
-      <node id="822550549814829244" at="226,26,227,63" concept="2" />
-      <node id="822550549814829244" at="227,63,228,44" concept="2" />
-      <node id="822550549814829244" at="228,44,229,34" concept="7" />
-      <node id="822550549814829244" at="229,34,230,60" concept="2" />
-      <node id="822550549814829244" at="230,60,231,40" concept="2" />
-      <node id="822550549814829244" at="231,40,232,73" concept="2" />
-      <node id="822550549814829244" at="232,73,233,57" concept="7" />
-      <node id="822550549814829244" at="233,57,234,59" concept="7" />
-      <node id="822550549814829244" at="235,35,236,87" concept="7" />
-      <node id="822550549814829244" at="236,87,237,94" concept="8" />
-      <node id="822550549814829244" at="238,10,239,22" concept="8" />
-      <node id="822550549814829246" at="241,50,242,103" concept="7" />
-      <node id="822550549814829246" at="242,103,243,48" concept="2" />
-      <node id="822550549814829246" at="243,48,244,34" concept="2" />
-      <node id="822550549814829246" at="244,34,245,22" concept="8" />
-      <node id="822550549814829247" at="247,50,248,94" concept="7" />
-      <node id="822550549814829247" at="248,94,249,48" concept="2" />
-      <node id="822550549814829247" at="249,48,250,34" concept="7" />
-      <node id="822550549814829247" at="250,34,251,54" concept="2" />
-      <node id="822550549814829247" at="251,54,252,40" concept="2" />
-      <node id="822550549814829247" at="252,40,253,34" concept="2" />
-      <node id="822550549814829247" at="253,34,254,22" concept="8" />
-      <node id="822550549814829249" at="256,50,257,89" concept="7" />
-      <node id="822550549814829249" at="257,89,258,34" concept="2" />
-      <node id="822550549814829249" at="258,34,259,47" concept="2" />
-      <node id="822550549814829249" at="259,47,260,26" concept="7" />
-      <node id="822550549814829249" at="260,26,261,63" concept="2" />
-      <node id="822550549814829249" at="261,63,262,47" concept="2" />
-      <node id="822550549814829249" at="262,47,263,34" concept="7" />
-      <node id="822550549814829249" at="263,34,264,60" concept="2" />
-      <node id="822550549814829249" at="264,60,265,40" concept="2" />
-      <node id="822550549814829249" at="265,40,266,73" concept="2" />
-      <node id="822550549814829249" at="266,73,267,57" concept="7" />
-      <node id="822550549814829249" at="267,57,268,59" concept="7" />
-      <node id="822550549814829249" at="269,35,270,87" concept="7" />
-      <node id="822550549814829249" at="270,87,271,94" concept="8" />
-      <node id="822550549814829249" at="272,10,273,22" concept="8" />
-      <node id="822550549814829251" at="275,49,276,94" concept="7" />
-      <node id="822550549814829251" at="276,94,277,47" concept="2" />
-      <node id="822550549814829251" at="277,47,278,34" concept="7" />
-      <node id="822550549814829251" at="278,34,279,60" concept="2" />
-      <node id="822550549814829251" at="279,60,280,40" concept="2" />
-      <node id="822550549814829251" at="280,40,281,34" concept="2" />
-      <node id="822550549814829251" at="281,34,282,22" concept="8" />
+      <node id="822550549814795145" at="101,58,102,22" concept="8" />
+      <node id="822550549814829226" at="104,50,105,94" concept="7" />
+      <node id="822550549814829226" at="105,94,106,48" concept="2" />
+      <node id="822550549814829226" at="106,48,107,34" concept="2" />
+      <node id="822550549814829226" at="107,34,108,22" concept="8" />
+      <node id="822550549814829227" at="110,50,111,94" concept="7" />
+      <node id="822550549814829227" at="111,94,112,48" concept="2" />
+      <node id="822550549814829227" at="112,48,113,34" concept="7" />
+      <node id="822550549814829227" at="113,34,114,54" concept="2" />
+      <node id="822550549814829227" at="114,54,115,40" concept="2" />
+      <node id="822550549814829227" at="115,40,116,34" concept="2" />
+      <node id="822550549814829227" at="116,34,117,22" concept="8" />
+      <node id="822550549814829229" at="119,50,120,89" concept="7" />
+      <node id="822550549814829229" at="120,89,121,26" concept="2" />
+      <node id="822550549814829229" at="121,26,122,39" concept="2" />
+      <node id="822550549814829229" at="122,39,123,26" concept="7" />
+      <node id="822550549814829229" at="123,26,124,63" concept="2" />
+      <node id="822550549814829229" at="124,63,125,39" concept="2" />
+      <node id="822550549814829229" at="125,39,126,34" concept="7" />
+      <node id="822550549814829229" at="126,34,127,60" concept="2" />
+      <node id="822550549814829229" at="127,60,128,40" concept="2" />
+      <node id="822550549814829229" at="128,40,129,73" concept="2" />
+      <node id="822550549814829229" at="129,73,130,57" concept="7" />
+      <node id="822550549814829229" at="131,35,132,87" concept="7" />
+      <node id="822550549814829229" at="132,87,133,112" concept="8" />
+      <node id="822550549814829229" at="134,10,135,22" concept="8" />
+      <node id="822550549814829231" at="137,50,138,94" concept="7" />
+      <node id="822550549814829231" at="138,94,139,48" concept="2" />
+      <node id="822550549814829231" at="139,48,140,34" concept="2" />
+      <node id="822550549814829231" at="140,34,141,22" concept="8" />
+      <node id="822550549814829232" at="143,50,144,94" concept="7" />
+      <node id="822550549814829232" at="144,94,145,48" concept="2" />
+      <node id="822550549814829232" at="145,48,146,34" concept="7" />
+      <node id="822550549814829232" at="146,34,147,54" concept="2" />
+      <node id="822550549814829232" at="147,54,148,40" concept="2" />
+      <node id="822550549814829232" at="148,40,149,34" concept="2" />
+      <node id="822550549814829232" at="149,34,150,22" concept="8" />
+      <node id="822550549814829234" at="152,50,153,89" concept="7" />
+      <node id="822550549814829234" at="153,89,154,26" concept="2" />
+      <node id="822550549814829234" at="154,26,155,39" concept="2" />
+      <node id="822550549814829234" at="155,39,156,26" concept="7" />
+      <node id="822550549814829234" at="156,26,157,63" concept="2" />
+      <node id="822550549814829234" at="157,63,158,39" concept="2" />
+      <node id="822550549814829234" at="158,39,159,34" concept="7" />
+      <node id="822550549814829234" at="159,34,160,60" concept="2" />
+      <node id="822550549814829234" at="160,60,161,40" concept="2" />
+      <node id="822550549814829234" at="161,40,162,73" concept="2" />
+      <node id="822550549814829234" at="162,73,163,57" concept="7" />
+      <node id="822550549814829234" at="164,35,165,87" concept="7" />
+      <node id="822550549814829234" at="165,87,166,112" concept="8" />
+      <node id="822550549814829234" at="167,10,168,22" concept="8" />
+      <node id="822550549814829236" at="170,50,171,98" concept="7" />
+      <node id="822550549814829236" at="171,98,172,48" concept="2" />
+      <node id="822550549814829236" at="172,48,173,34" concept="2" />
+      <node id="822550549814829236" at="173,34,174,22" concept="8" />
+      <node id="822550549814829237" at="176,50,177,94" concept="7" />
+      <node id="822550549814829237" at="177,94,178,48" concept="2" />
+      <node id="822550549814829237" at="178,48,179,34" concept="7" />
+      <node id="822550549814829237" at="179,34,180,54" concept="2" />
+      <node id="822550549814829237" at="180,54,181,40" concept="2" />
+      <node id="822550549814829237" at="181,40,182,34" concept="2" />
+      <node id="822550549814829237" at="182,34,183,22" concept="8" />
+      <node id="822550549814829239" at="185,50,186,89" concept="7" />
+      <node id="822550549814829239" at="186,89,187,30" concept="2" />
+      <node id="822550549814829239" at="187,30,188,43" concept="2" />
+      <node id="822550549814829239" at="188,43,189,26" concept="7" />
+      <node id="822550549814829239" at="189,26,190,63" concept="2" />
+      <node id="822550549814829239" at="190,63,191,43" concept="2" />
+      <node id="822550549814829239" at="191,43,192,34" concept="7" />
+      <node id="822550549814829239" at="192,34,193,60" concept="2" />
+      <node id="822550549814829239" at="193,60,194,40" concept="2" />
+      <node id="822550549814829239" at="194,40,195,73" concept="2" />
+      <node id="822550549814829239" at="195,73,196,57" concept="7" />
+      <node id="822550549814829239" at="197,35,198,87" concept="7" />
+      <node id="822550549814829239" at="198,87,199,112" concept="8" />
+      <node id="822550549814829239" at="200,10,201,22" concept="8" />
+      <node id="822550549814829241" at="203,50,204,99" concept="7" />
+      <node id="822550549814829241" at="204,99,205,48" concept="2" />
+      <node id="822550549814829241" at="205,48,206,34" concept="2" />
+      <node id="822550549814829241" at="206,34,207,22" concept="8" />
+      <node id="822550549814829242" at="209,50,210,94" concept="7" />
+      <node id="822550549814829242" at="210,94,211,48" concept="2" />
+      <node id="822550549814829242" at="211,48,212,34" concept="7" />
+      <node id="822550549814829242" at="212,34,213,54" concept="2" />
+      <node id="822550549814829242" at="213,54,214,40" concept="2" />
+      <node id="822550549814829242" at="214,40,215,34" concept="2" />
+      <node id="822550549814829242" at="215,34,216,22" concept="8" />
+      <node id="822550549814829244" at="218,50,219,89" concept="7" />
+      <node id="822550549814829244" at="219,89,220,31" concept="2" />
+      <node id="822550549814829244" at="220,31,221,44" concept="2" />
+      <node id="822550549814829244" at="221,44,222,26" concept="7" />
+      <node id="822550549814829244" at="222,26,223,63" concept="2" />
+      <node id="822550549814829244" at="223,63,224,44" concept="2" />
+      <node id="822550549814829244" at="224,44,225,34" concept="7" />
+      <node id="822550549814829244" at="225,34,226,60" concept="2" />
+      <node id="822550549814829244" at="226,60,227,40" concept="2" />
+      <node id="822550549814829244" at="227,40,228,73" concept="2" />
+      <node id="822550549814829244" at="228,73,229,57" concept="7" />
+      <node id="822550549814829244" at="230,35,231,87" concept="7" />
+      <node id="822550549814829244" at="231,87,232,112" concept="8" />
+      <node id="822550549814829244" at="233,10,234,22" concept="8" />
+      <node id="822550549814829246" at="236,50,237,103" concept="7" />
+      <node id="822550549814829246" at="237,103,238,48" concept="2" />
+      <node id="822550549814829246" at="238,48,239,34" concept="2" />
+      <node id="822550549814829246" at="239,34,240,22" concept="8" />
+      <node id="822550549814829247" at="242,50,243,94" concept="7" />
+      <node id="822550549814829247" at="243,94,244,48" concept="2" />
+      <node id="822550549814829247" at="244,48,245,34" concept="7" />
+      <node id="822550549814829247" at="245,34,246,54" concept="2" />
+      <node id="822550549814829247" at="246,54,247,40" concept="2" />
+      <node id="822550549814829247" at="247,40,248,34" concept="2" />
+      <node id="822550549814829247" at="248,34,249,22" concept="8" />
+      <node id="822550549814829249" at="251,50,252,89" concept="7" />
+      <node id="822550549814829249" at="252,89,253,34" concept="2" />
+      <node id="822550549814829249" at="253,34,254,47" concept="2" />
+      <node id="822550549814829249" at="254,47,255,26" concept="7" />
+      <node id="822550549814829249" at="255,26,256,63" concept="2" />
+      <node id="822550549814829249" at="256,63,257,47" concept="2" />
+      <node id="822550549814829249" at="257,47,258,34" concept="7" />
+      <node id="822550549814829249" at="258,34,259,60" concept="2" />
+      <node id="822550549814829249" at="259,60,260,40" concept="2" />
+      <node id="822550549814829249" at="260,40,261,73" concept="2" />
+      <node id="822550549814829249" at="261,73,262,57" concept="7" />
+      <node id="822550549814829249" at="263,35,264,87" concept="7" />
+      <node id="822550549814829249" at="264,87,265,112" concept="8" />
+      <node id="822550549814829249" at="266,10,267,22" concept="8" />
+      <node id="822550549814829251" at="269,49,270,94" concept="7" />
+      <node id="822550549814829251" at="270,94,271,47" concept="2" />
+      <node id="822550549814829251" at="271,47,272,34" concept="7" />
+      <node id="822550549814829251" at="272,34,273,60" concept="2" />
+      <node id="822550549814829251" at="273,60,274,40" concept="2" />
+      <node id="822550549814829251" at="274,40,275,34" concept="2" />
+      <node id="822550549814829251" at="275,34,276,22" concept="8" />
       <node id="822550549814795145" at="20,0,22,0" concept="3" trace="myNode" />
       <node id="822550549814795145" at="34,0,37,0" concept="6" trace="createCell#()Ljetbrains/mps/openapi/editor/cells/EditorCell;" />
       <node id="822550549814795145" at="23,0,27,0" concept="1" trace="NodeWithName_DiagramTestTextual_EditorBuilder_a#(Ljetbrains/mps/openapi/editor/EditorContext;Lorg/jetbrains/mps/openapi/model/SNode;)V" />
       <node id="822550549814795145" at="28,0,33,0" concept="6" trace="getNode#()Lorg/jetbrains/mps/openapi/model/SNode;" />
-      <node id="822550549814829219" at="65,59,70,22" concept="5" />
-      <node id="822550549814829229" at="132,59,137,22" concept="5" />
-      <node id="822550549814829234" at="166,59,171,22" concept="5" />
-      <node id="822550549814829239" at="200,59,205,22" concept="5" />
-      <node id="822550549814829244" at="234,59,239,22" concept="5" />
-      <node id="822550549814829249" at="268,59,273,22" concept="5" />
+      <node id="822550549814829219" at="64,57,69,22" concept="5" />
+      <node id="822550549814829229" at="130,57,135,22" concept="5" />
+      <node id="822550549814829234" at="163,57,168,22" concept="5" />
+      <node id="822550549814829239" at="196,57,201,22" concept="5" />
+      <node id="822550549814829244" at="229,57,234,22" concept="5" />
+      <node id="822550549814829249" at="262,57,267,22" concept="5" />
       <node id="822550549814829218" at="50,0,56,0" concept="6" trace="createConstant_il7sl5_a0#()Ljetbrains/mps/openapi/editor/cells/EditorCell;" />
-      <node id="822550549814829226" at="105,0,111,0" concept="6" trace="createConstant_il7sl5_a3a#()Ljetbrains/mps/openapi/editor/cells/EditorCell;" />
-      <node id="822550549814829231" at="139,0,145,0" concept="6" trace="createConstant_il7sl5_d3a#()Ljetbrains/mps/openapi/editor/cells/EditorCell;" />
-      <node id="822550549814829236" at="173,0,179,0" concept="6" trace="createConstant_il7sl5_g3a#()Ljetbrains/mps/openapi/editor/cells/EditorCell;" />
-      <node id="822550549814829241" at="207,0,213,0" concept="6" trace="createConstant_il7sl5_j3a#()Ljetbrains/mps/openapi/editor/cells/EditorCell;" />
-      <node id="822550549814829246" at="241,0,247,0" concept="6" trace="createConstant_il7sl5_m3a#()Ljetbrains/mps/openapi/editor/cells/EditorCell;" />
-      <node id="822550549814829227" at="111,0,120,0" concept="6" trace="createConstant_il7sl5_b3a#()Ljetbrains/mps/openapi/editor/cells/EditorCell;" />
-      <node id="822550549814829232" at="145,0,154,0" concept="6" trace="createConstant_il7sl5_e3a#()Ljetbrains/mps/openapi/editor/cells/EditorCell;" />
-      <node id="822550549814829237" at="179,0,188,0" concept="6" trace="createConstant_il7sl5_h3a#()Ljetbrains/mps/openapi/editor/cells/EditorCell;" />
-      <node id="822550549814829242" at="213,0,222,0" concept="6" trace="createConstant_il7sl5_k3a#()Ljetbrains/mps/openapi/editor/cells/EditorCell;" />
-      <node id="822550549814829247" at="247,0,256,0" concept="6" trace="createConstant_il7sl5_n3a#()Ljetbrains/mps/openapi/editor/cells/EditorCell;" />
-      <node id="822550549814829251" at="275,0,284,0" concept="6" trace="createConstant_il7sl5_e0#()Ljetbrains/mps/openapi/editor/cells/EditorCell;" />
-      <node id="822550549814829220" at="72,0,82,0" concept="6" trace="createConstant_il7sl5_c0#()Ljetbrains/mps/openapi/editor/cells/EditorCell;" />
+      <node id="822550549814829226" at="104,0,110,0" concept="6" trace="createConstant_il7sl5_a3a#()Ljetbrains/mps/openapi/editor/cells/EditorCell;" />
+      <node id="822550549814829231" at="137,0,143,0" concept="6" trace="createConstant_il7sl5_d3a#()Ljetbrains/mps/openapi/editor/cells/EditorCell;" />
+      <node id="822550549814829236" at="170,0,176,0" concept="6" trace="createConstant_il7sl5_g3a#()Ljetbrains/mps/openapi/editor/cells/EditorCell;" />
+      <node id="822550549814829241" at="203,0,209,0" concept="6" trace="createConstant_il7sl5_j3a#()Ljetbrains/mps/openapi/editor/cells/EditorCell;" />
+      <node id="822550549814829246" at="236,0,242,0" concept="6" trace="createConstant_il7sl5_m3a#()Ljetbrains/mps/openapi/editor/cells/EditorCell;" />
+      <node id="822550549814829227" at="110,0,119,0" concept="6" trace="createConstant_il7sl5_b3a#()Ljetbrains/mps/openapi/editor/cells/EditorCell;" />
+      <node id="822550549814829232" at="143,0,152,0" concept="6" trace="createConstant_il7sl5_e3a#()Ljetbrains/mps/openapi/editor/cells/EditorCell;" />
+      <node id="822550549814829237" at="176,0,185,0" concept="6" trace="createConstant_il7sl5_h3a#()Ljetbrains/mps/openapi/editor/cells/EditorCell;" />
+      <node id="822550549814829242" at="209,0,218,0" concept="6" trace="createConstant_il7sl5_k3a#()Ljetbrains/mps/openapi/editor/cells/EditorCell;" />
+      <node id="822550549814829247" at="242,0,251,0" concept="6" trace="createConstant_il7sl5_n3a#()Ljetbrains/mps/openapi/editor/cells/EditorCell;" />
+      <node id="822550549814829251" at="269,0,278,0" concept="6" trace="createConstant_il7sl5_e0#()Ljetbrains/mps/openapi/editor/cells/EditorCell;" />
+      <node id="822550549814829220" at="71,0,81,0" concept="6" trace="createConstant_il7sl5_c0#()Ljetbrains/mps/openapi/editor/cells/EditorCell;" />
       <node id="822550549814795145" at="38,0,50,0" concept="6" trace="createCollection_il7sl5_a#()Ljetbrains/mps/openapi/editor/cells/EditorCell;" />
-      <node id="822550549814829219" at="56,0,72,0" concept="6" trace="createProperty_il7sl5_b0#()Ljetbrains/mps/openapi/editor/cells/EditorCell;" />
-      <node id="822550549814829229" at="120,0,139,0" concept="6" trace="createProperty_il7sl5_c3a#()Ljetbrains/mps/openapi/editor/cells/EditorCell;" />
-      <node id="822550549814829234" at="154,0,173,0" concept="6" trace="createProperty_il7sl5_f3a#()Ljetbrains/mps/openapi/editor/cells/EditorCell;" />
-      <node id="822550549814829239" at="188,0,207,0" concept="6" trace="createProperty_il7sl5_i3a#()Ljetbrains/mps/openapi/editor/cells/EditorCell;" />
-      <node id="822550549814829244" at="222,0,241,0" concept="6" trace="createProperty_il7sl5_l3a#()Ljetbrains/mps/openapi/editor/cells/EditorCell;" />
-      <node id="822550549814829249" at="256,0,275,0" concept="6" trace="createProperty_il7sl5_o3a#()Ljetbrains/mps/openapi/editor/cells/EditorCell;" />
-      <node id="822550549814795145" at="82,0,105,0" concept="6" trace="createCollection_il7sl5_d0#()Ljetbrains/mps/openapi/editor/cells/EditorCell;" />
+      <node id="822550549814829219" at="56,0,71,0" concept="6" trace="createProperty_il7sl5_b0#()Ljetbrains/mps/openapi/editor/cells/EditorCell;" />
+      <node id="822550549814829229" at="119,0,137,0" concept="6" trace="createProperty_il7sl5_c3a#()Ljetbrains/mps/openapi/editor/cells/EditorCell;" />
+      <node id="822550549814829234" at="152,0,170,0" concept="6" trace="createProperty_il7sl5_f3a#()Ljetbrains/mps/openapi/editor/cells/EditorCell;" />
+      <node id="822550549814829239" at="185,0,203,0" concept="6" trace="createProperty_il7sl5_i3a#()Ljetbrains/mps/openapi/editor/cells/EditorCell;" />
+      <node id="822550549814829244" at="218,0,236,0" concept="6" trace="createProperty_il7sl5_l3a#()Ljetbrains/mps/openapi/editor/cells/EditorCell;" />
+      <node id="822550549814829249" at="251,0,269,0" concept="6" trace="createProperty_il7sl5_o3a#()Ljetbrains/mps/openapi/editor/cells/EditorCell;" />
+      <node id="822550549814795145" at="81,0,104,0" concept="6" trace="createCollection_il7sl5_d0#()Ljetbrains/mps/openapi/editor/cells/EditorCell;" />
       <scope id="822550549814795145" at="30,26,31,18" />
       <scope id="822550549814795145" at="34,39,35,39" />
       <scope id="822550549814795145" at="23,111,25,18" />
-      <scope id="822550549814829219" at="66,35,68,94">
+      <scope id="822550549814829219" at="65,35,67,112">
         <var name="manager" id="822550549814829219" />
       </scope>
-      <scope id="822550549814829229" at="133,35,135,94">
+      <scope id="822550549814829229" at="131,35,133,112">
         <var name="manager" id="822550549814829229" />
       </scope>
-      <scope id="822550549814829234" at="167,35,169,94">
+      <scope id="822550549814829234" at="164,35,166,112">
         <var name="manager" id="822550549814829234" />
       </scope>
-      <scope id="822550549814829239" at="201,35,203,94">
+      <scope id="822550549814829239" at="197,35,199,112">
         <var name="manager" id="822550549814829239" />
       </scope>
-      <scope id="822550549814829244" at="235,35,237,94">
+      <scope id="822550549814829244" at="230,35,232,112">
         <var name="manager" id="822550549814829244" />
       </scope>
-      <scope id="822550549814829249" at="269,35,271,94">
-=======
-      <node id="822550549814795145" at="22,0,23,0" concept="3" trace="myContextHints" />
-      <node id="822550549814795145" at="25,47,26,26" concept="8" />
-      <node id="822550549814795145" at="28,79,29,63" concept="8" />
-      <node id="822550549814795145" at="31,89,32,96" concept="7" />
-      <node id="822550549814795145" at="32,96,33,48" concept="2" />
-      <node id="822550549814795145" at="33,48,34,28" concept="2" />
-      <node id="822550549814795145" at="34,28,35,81" concept="2" />
-      <node id="822550549814795145" at="35,81,36,81" concept="2" />
-      <node id="822550549814795145" at="36,81,37,81" concept="2" />
-      <node id="822550549814795145" at="37,81,38,83" concept="2" />
-      <node id="822550549814795145" at="38,83,39,81" concept="2" />
-      <node id="822550549814795145" at="39,81,40,22" concept="8" />
-      <node id="822550549814829218" at="42,88,43,100" concept="7" />
-      <node id="822550549814829218" at="43,100,44,47" concept="2" />
-      <node id="822550549814829218" at="44,47,45,34" concept="2" />
-      <node id="822550549814829218" at="45,34,46,22" concept="8" />
-      <node id="822550549814829219" at="48,88,49,82" concept="7" />
-      <node id="822550549814829219" at="49,82,50,29" concept="2" />
-      <node id="822550549814829219" at="50,29,51,42" concept="2" />
-      <node id="822550549814829219" at="51,42,52,26" concept="7" />
-      <node id="822550549814829219" at="52,26,53,58" concept="2" />
-      <node id="822550549814829219" at="53,58,54,42" concept="2" />
-      <node id="822550549814829219" at="54,42,55,73" concept="2" />
-      <node id="822550549814829219" at="55,73,56,57" concept="7" />
-      <node id="822550549814829219" at="57,35,58,82" concept="7" />
-      <node id="822550549814829219" at="58,82,59,112" concept="8" />
-      <node id="822550549814829219" at="60,10,61,22" concept="8" />
-      <node id="822550549814829220" at="63,88,64,87" concept="7" />
-      <node id="822550549814829220" at="64,87,65,47" concept="2" />
-      <node id="822550549814829220" at="65,47,66,34" concept="7" />
-      <node id="822550549814829220" at="66,34,67,63" concept="2" />
-      <node id="822550549814829220" at="67,63,68,63" concept="2" />
-      <node id="822550549814829220" at="68,63,69,40" concept="2" />
-      <node id="822550549814829220" at="69,40,70,34" concept="2" />
-      <node id="822550549814829220" at="70,34,71,22" concept="8" />
-      <node id="822550549814795145" at="73,90,74,96" concept="7" />
-      <node id="822550549814795145" at="74,96,75,49" concept="2" />
-      <node id="822550549814795145" at="75,49,76,34" concept="7" />
-      <node id="822550549814795145" at="76,34,77,61" concept="2" />
-      <node id="822550549814795145" at="77,61,78,40" concept="2" />
-      <node id="822550549814795145" at="78,40,79,82" concept="2" />
-      <node id="822550549814795145" at="79,82,80,82" concept="2" />
-      <node id="822550549814795145" at="80,82,81,82" concept="2" />
-      <node id="822550549814795145" at="81,82,82,82" concept="2" />
-      <node id="822550549814795145" at="82,82,83,82" concept="2" />
-      <node id="822550549814795145" at="83,82,84,82" concept="2" />
-      <node id="822550549814795145" at="84,82,85,82" concept="2" />
-      <node id="822550549814795145" at="85,82,86,82" concept="2" />
-      <node id="822550549814795145" at="86,82,87,82" concept="2" />
-      <node id="822550549814795145" at="87,82,88,82" concept="2" />
-      <node id="822550549814795145" at="88,82,89,82" concept="2" />
-      <node id="822550549814795145" at="89,82,90,82" concept="2" />
-      <node id="822550549814795145" at="90,82,91,82" concept="2" />
-      <node id="822550549814795145" at="91,82,92,82" concept="2" />
-      <node id="822550549814795145" at="92,82,93,82" concept="2" />
-      <node id="822550549814795145" at="93,82,94,22" concept="8" />
-      <node id="822550549814829226" at="96,89,97,87" concept="7" />
-      <node id="822550549814829226" at="97,87,98,48" concept="2" />
-      <node id="822550549814829226" at="98,48,99,34" concept="2" />
-      <node id="822550549814829226" at="99,34,100,22" concept="8" />
-      <node id="822550549814829227" at="102,89,103,87" concept="7" />
-      <node id="822550549814829227" at="103,87,104,48" concept="2" />
-      <node id="822550549814829227" at="104,48,105,34" concept="7" />
-      <node id="822550549814829227" at="105,34,106,57" concept="2" />
-      <node id="822550549814829227" at="106,57,107,40" concept="2" />
-      <node id="822550549814829227" at="107,40,108,34" concept="2" />
-      <node id="822550549814829227" at="108,34,109,22" concept="8" />
-      <node id="822550549814829229" at="111,89,112,82" concept="7" />
-      <node id="822550549814829229" at="112,82,113,26" concept="2" />
-      <node id="822550549814829229" at="113,26,114,39" concept="2" />
-      <node id="822550549814829229" at="114,39,115,26" concept="7" />
-      <node id="822550549814829229" at="115,26,116,58" concept="2" />
-      <node id="822550549814829229" at="116,58,117,39" concept="2" />
-      <node id="822550549814829229" at="117,39,118,34" concept="7" />
-      <node id="822550549814829229" at="118,34,119,63" concept="2" />
-      <node id="822550549814829229" at="119,63,120,40" concept="2" />
-      <node id="822550549814829229" at="120,40,121,73" concept="2" />
-      <node id="822550549814829229" at="121,73,122,57" concept="7" />
-      <node id="822550549814829229" at="123,35,124,82" concept="7" />
-      <node id="822550549814829229" at="124,82,125,112" concept="8" />
-      <node id="822550549814829229" at="126,10,127,22" concept="8" />
-      <node id="822550549814829231" at="129,89,130,87" concept="7" />
-      <node id="822550549814829231" at="130,87,131,48" concept="2" />
-      <node id="822550549814829231" at="131,48,132,34" concept="2" />
-      <node id="822550549814829231" at="132,34,133,22" concept="8" />
-      <node id="822550549814829232" at="135,89,136,87" concept="7" />
-      <node id="822550549814829232" at="136,87,137,48" concept="2" />
-      <node id="822550549814829232" at="137,48,138,34" concept="7" />
-      <node id="822550549814829232" at="138,34,139,57" concept="2" />
-      <node id="822550549814829232" at="139,57,140,40" concept="2" />
-      <node id="822550549814829232" at="140,40,141,34" concept="2" />
-      <node id="822550549814829232" at="141,34,142,22" concept="8" />
-      <node id="822550549814829234" at="144,89,145,82" concept="7" />
-      <node id="822550549814829234" at="145,82,146,26" concept="2" />
-      <node id="822550549814829234" at="146,26,147,39" concept="2" />
-      <node id="822550549814829234" at="147,39,148,26" concept="7" />
-      <node id="822550549814829234" at="148,26,149,58" concept="2" />
-      <node id="822550549814829234" at="149,58,150,39" concept="2" />
-      <node id="822550549814829234" at="150,39,151,34" concept="7" />
-      <node id="822550549814829234" at="151,34,152,63" concept="2" />
-      <node id="822550549814829234" at="152,63,153,40" concept="2" />
-      <node id="822550549814829234" at="153,40,154,73" concept="2" />
-      <node id="822550549814829234" at="154,73,155,57" concept="7" />
-      <node id="822550549814829234" at="156,35,157,82" concept="7" />
-      <node id="822550549814829234" at="157,82,158,112" concept="8" />
-      <node id="822550549814829234" at="159,10,160,22" concept="8" />
-      <node id="822550549814829236" at="162,89,163,91" concept="7" />
-      <node id="822550549814829236" at="163,91,164,48" concept="2" />
-      <node id="822550549814829236" at="164,48,165,34" concept="2" />
-      <node id="822550549814829236" at="165,34,166,22" concept="8" />
-      <node id="822550549814829237" at="168,89,169,87" concept="7" />
-      <node id="822550549814829237" at="169,87,170,48" concept="2" />
-      <node id="822550549814829237" at="170,48,171,34" concept="7" />
-      <node id="822550549814829237" at="171,34,172,57" concept="2" />
-      <node id="822550549814829237" at="172,57,173,40" concept="2" />
-      <node id="822550549814829237" at="173,40,174,34" concept="2" />
-      <node id="822550549814829237" at="174,34,175,22" concept="8" />
-      <node id="822550549814829239" at="177,89,178,82" concept="7" />
-      <node id="822550549814829239" at="178,82,179,30" concept="2" />
-      <node id="822550549814829239" at="179,30,180,43" concept="2" />
-      <node id="822550549814829239" at="180,43,181,26" concept="7" />
-      <node id="822550549814829239" at="181,26,182,58" concept="2" />
-      <node id="822550549814829239" at="182,58,183,43" concept="2" />
-      <node id="822550549814829239" at="183,43,184,34" concept="7" />
-      <node id="822550549814829239" at="184,34,185,63" concept="2" />
-      <node id="822550549814829239" at="185,63,186,40" concept="2" />
-      <node id="822550549814829239" at="186,40,187,73" concept="2" />
-      <node id="822550549814829239" at="187,73,188,57" concept="7" />
-      <node id="822550549814829239" at="189,35,190,82" concept="7" />
-      <node id="822550549814829239" at="190,82,191,112" concept="8" />
-      <node id="822550549814829239" at="192,10,193,22" concept="8" />
-      <node id="822550549814829241" at="195,89,196,92" concept="7" />
-      <node id="822550549814829241" at="196,92,197,48" concept="2" />
-      <node id="822550549814829241" at="197,48,198,34" concept="2" />
-      <node id="822550549814829241" at="198,34,199,22" concept="8" />
-      <node id="822550549814829242" at="201,89,202,87" concept="7" />
-      <node id="822550549814829242" at="202,87,203,48" concept="2" />
-      <node id="822550549814829242" at="203,48,204,34" concept="7" />
-      <node id="822550549814829242" at="204,34,205,57" concept="2" />
-      <node id="822550549814829242" at="205,57,206,40" concept="2" />
-      <node id="822550549814829242" at="206,40,207,34" concept="2" />
-      <node id="822550549814829242" at="207,34,208,22" concept="8" />
-      <node id="822550549814829244" at="210,89,211,82" concept="7" />
-      <node id="822550549814829244" at="211,82,212,31" concept="2" />
-      <node id="822550549814829244" at="212,31,213,44" concept="2" />
-      <node id="822550549814829244" at="213,44,214,26" concept="7" />
-      <node id="822550549814829244" at="214,26,215,58" concept="2" />
-      <node id="822550549814829244" at="215,58,216,44" concept="2" />
-      <node id="822550549814829244" at="216,44,217,34" concept="7" />
-      <node id="822550549814829244" at="217,34,218,63" concept="2" />
-      <node id="822550549814829244" at="218,63,219,40" concept="2" />
-      <node id="822550549814829244" at="219,40,220,73" concept="2" />
-      <node id="822550549814829244" at="220,73,221,57" concept="7" />
-      <node id="822550549814829244" at="222,35,223,82" concept="7" />
-      <node id="822550549814829244" at="223,82,224,112" concept="8" />
-      <node id="822550549814829244" at="225,10,226,22" concept="8" />
-      <node id="822550549814829246" at="228,89,229,96" concept="7" />
-      <node id="822550549814829246" at="229,96,230,48" concept="2" />
-      <node id="822550549814829246" at="230,48,231,34" concept="2" />
-      <node id="822550549814829246" at="231,34,232,22" concept="8" />
-      <node id="822550549814829247" at="234,89,235,87" concept="7" />
-      <node id="822550549814829247" at="235,87,236,48" concept="2" />
-      <node id="822550549814829247" at="236,48,237,34" concept="7" />
-      <node id="822550549814829247" at="237,34,238,57" concept="2" />
-      <node id="822550549814829247" at="238,57,239,40" concept="2" />
-      <node id="822550549814829247" at="239,40,240,34" concept="2" />
-      <node id="822550549814829247" at="240,34,241,22" concept="8" />
-      <node id="822550549814829249" at="243,89,244,82" concept="7" />
-      <node id="822550549814829249" at="244,82,245,34" concept="2" />
-      <node id="822550549814829249" at="245,34,246,47" concept="2" />
-      <node id="822550549814829249" at="246,47,247,26" concept="7" />
-      <node id="822550549814829249" at="247,26,248,58" concept="2" />
-      <node id="822550549814829249" at="248,58,249,47" concept="2" />
-      <node id="822550549814829249" at="249,47,250,34" concept="7" />
-      <node id="822550549814829249" at="250,34,251,63" concept="2" />
-      <node id="822550549814829249" at="251,63,252,40" concept="2" />
-      <node id="822550549814829249" at="252,40,253,73" concept="2" />
-      <node id="822550549814829249" at="253,73,254,57" concept="7" />
-      <node id="822550549814829249" at="255,35,256,82" concept="7" />
-      <node id="822550549814829249" at="256,82,257,112" concept="8" />
-      <node id="822550549814829249" at="258,10,259,22" concept="8" />
-      <node id="822550549814829251" at="261,88,262,87" concept="7" />
-      <node id="822550549814829251" at="262,87,263,47" concept="2" />
-      <node id="822550549814829251" at="263,47,264,34" concept="7" />
-      <node id="822550549814829251" at="264,34,265,63" concept="2" />
-      <node id="822550549814829251" at="265,63,266,40" concept="2" />
-      <node id="822550549814829251" at="266,40,267,34" concept="2" />
-      <node id="822550549814829251" at="267,34,268,22" concept="8" />
-      <node id="822550549814795145" at="28,0,31,0" concept="6" trace="createEditorCell#(Ljetbrains/mps/openapi/editor/EditorContext;Lorg/jetbrains/mps/openapi/model/SNode;)Ljetbrains/mps/openapi/editor/cells/EditorCell;" />
-      <node id="822550549814795145" at="23,0,28,0" concept="6" trace="getContextHints#()Ljava/util/Collection;" />
-      <node id="822550549814829219" at="56,57,61,22" concept="5" />
-      <node id="822550549814829229" at="122,57,127,22" concept="5" />
-      <node id="822550549814829234" at="155,57,160,22" concept="5" />
-      <node id="822550549814829239" at="188,57,193,22" concept="5" />
-      <node id="822550549814829244" at="221,57,226,22" concept="5" />
-      <node id="822550549814829249" at="254,57,259,22" concept="5" />
-      <node id="822550549814829218" at="42,0,48,0" concept="6" trace="createConstant_il7sl5_a0#(Ljetbrains/mps/openapi/editor/EditorContext;Lorg/jetbrains/mps/openapi/model/SNode;)Ljetbrains/mps/openapi/editor/cells/EditorCell;" />
-      <node id="822550549814829226" at="96,0,102,0" concept="6" trace="createConstant_il7sl5_a3a#(Ljetbrains/mps/openapi/editor/EditorContext;Lorg/jetbrains/mps/openapi/model/SNode;)Ljetbrains/mps/openapi/editor/cells/EditorCell;" />
-      <node id="822550549814829231" at="129,0,135,0" concept="6" trace="createConstant_il7sl5_d3a#(Ljetbrains/mps/openapi/editor/EditorContext;Lorg/jetbrains/mps/openapi/model/SNode;)Ljetbrains/mps/openapi/editor/cells/EditorCell;" />
-      <node id="822550549814829236" at="162,0,168,0" concept="6" trace="createConstant_il7sl5_g3a#(Ljetbrains/mps/openapi/editor/EditorContext;Lorg/jetbrains/mps/openapi/model/SNode;)Ljetbrains/mps/openapi/editor/cells/EditorCell;" />
-      <node id="822550549814829241" at="195,0,201,0" concept="6" trace="createConstant_il7sl5_j3a#(Ljetbrains/mps/openapi/editor/EditorContext;Lorg/jetbrains/mps/openapi/model/SNode;)Ljetbrains/mps/openapi/editor/cells/EditorCell;" />
-      <node id="822550549814829246" at="228,0,234,0" concept="6" trace="createConstant_il7sl5_m3a#(Ljetbrains/mps/openapi/editor/EditorContext;Lorg/jetbrains/mps/openapi/model/SNode;)Ljetbrains/mps/openapi/editor/cells/EditorCell;" />
-      <node id="822550549814829227" at="102,0,111,0" concept="6" trace="createConstant_il7sl5_b3a#(Ljetbrains/mps/openapi/editor/EditorContext;Lorg/jetbrains/mps/openapi/model/SNode;)Ljetbrains/mps/openapi/editor/cells/EditorCell;" />
-      <node id="822550549814829232" at="135,0,144,0" concept="6" trace="createConstant_il7sl5_e3a#(Ljetbrains/mps/openapi/editor/EditorContext;Lorg/jetbrains/mps/openapi/model/SNode;)Ljetbrains/mps/openapi/editor/cells/EditorCell;" />
-      <node id="822550549814829237" at="168,0,177,0" concept="6" trace="createConstant_il7sl5_h3a#(Ljetbrains/mps/openapi/editor/EditorContext;Lorg/jetbrains/mps/openapi/model/SNode;)Ljetbrains/mps/openapi/editor/cells/EditorCell;" />
-      <node id="822550549814829242" at="201,0,210,0" concept="6" trace="createConstant_il7sl5_k3a#(Ljetbrains/mps/openapi/editor/EditorContext;Lorg/jetbrains/mps/openapi/model/SNode;)Ljetbrains/mps/openapi/editor/cells/EditorCell;" />
-      <node id="822550549814829247" at="234,0,243,0" concept="6" trace="createConstant_il7sl5_n3a#(Ljetbrains/mps/openapi/editor/EditorContext;Lorg/jetbrains/mps/openapi/model/SNode;)Ljetbrains/mps/openapi/editor/cells/EditorCell;" />
-      <node id="822550549814829251" at="261,0,270,0" concept="6" trace="createConstant_il7sl5_e0#(Ljetbrains/mps/openapi/editor/EditorContext;Lorg/jetbrains/mps/openapi/model/SNode;)Ljetbrains/mps/openapi/editor/cells/EditorCell;" />
-      <node id="822550549814829220" at="63,0,73,0" concept="6" trace="createConstant_il7sl5_c0#(Ljetbrains/mps/openapi/editor/EditorContext;Lorg/jetbrains/mps/openapi/model/SNode;)Ljetbrains/mps/openapi/editor/cells/EditorCell;" />
-      <node id="822550549814795145" at="31,0,42,0" concept="6" trace="createCollection_il7sl5_a#(Ljetbrains/mps/openapi/editor/EditorContext;Lorg/jetbrains/mps/openapi/model/SNode;)Ljetbrains/mps/openapi/editor/cells/EditorCell;" />
-      <node id="822550549814829219" at="48,0,63,0" concept="6" trace="createProperty_il7sl5_b0#(Ljetbrains/mps/openapi/editor/EditorContext;Lorg/jetbrains/mps/openapi/model/SNode;)Ljetbrains/mps/openapi/editor/cells/EditorCell;" />
-      <node id="822550549814829229" at="111,0,129,0" concept="6" trace="createProperty_il7sl5_c3a#(Ljetbrains/mps/openapi/editor/EditorContext;Lorg/jetbrains/mps/openapi/model/SNode;)Ljetbrains/mps/openapi/editor/cells/EditorCell;" />
-      <node id="822550549814829234" at="144,0,162,0" concept="6" trace="createProperty_il7sl5_f3a#(Ljetbrains/mps/openapi/editor/EditorContext;Lorg/jetbrains/mps/openapi/model/SNode;)Ljetbrains/mps/openapi/editor/cells/EditorCell;" />
-      <node id="822550549814829239" at="177,0,195,0" concept="6" trace="createProperty_il7sl5_i3a#(Ljetbrains/mps/openapi/editor/EditorContext;Lorg/jetbrains/mps/openapi/model/SNode;)Ljetbrains/mps/openapi/editor/cells/EditorCell;" />
-      <node id="822550549814829244" at="210,0,228,0" concept="6" trace="createProperty_il7sl5_l3a#(Ljetbrains/mps/openapi/editor/EditorContext;Lorg/jetbrains/mps/openapi/model/SNode;)Ljetbrains/mps/openapi/editor/cells/EditorCell;" />
-      <node id="822550549814829249" at="243,0,261,0" concept="6" trace="createProperty_il7sl5_o3a#(Ljetbrains/mps/openapi/editor/EditorContext;Lorg/jetbrains/mps/openapi/model/SNode;)Ljetbrains/mps/openapi/editor/cells/EditorCell;" />
-      <node id="822550549814795145" at="73,0,96,0" concept="6" trace="createCollection_il7sl5_d0#(Ljetbrains/mps/openapi/editor/EditorContext;Lorg/jetbrains/mps/openapi/model/SNode;)Ljetbrains/mps/openapi/editor/cells/EditorCell;" />
-      <scope id="822550549814795145" at="25,47,26,26" />
-      <scope id="822550549814795145" at="28,79,29,63" />
-      <scope id="822550549814829219" at="57,35,59,112">
-        <var name="manager" id="822550549814829219" />
-      </scope>
-      <scope id="822550549814829229" at="123,35,125,112">
-        <var name="manager" id="822550549814829229" />
-      </scope>
-      <scope id="822550549814829234" at="156,35,158,112">
-        <var name="manager" id="822550549814829234" />
-      </scope>
-      <scope id="822550549814829239" at="189,35,191,112">
-        <var name="manager" id="822550549814829239" />
-      </scope>
-      <scope id="822550549814829244" at="222,35,224,112">
-        <var name="manager" id="822550549814829244" />
-      </scope>
-      <scope id="822550549814829249" at="255,35,257,112">
->>>>>>> bd830ede
+      <scope id="822550549814829249" at="263,35,265,112">
         <var name="manager" id="822550549814829249" />
       </scope>
       <scope id="822550549814795145" at="34,0,37,0" />
@@ -6017,274 +4163,114 @@
       <scope id="822550549814829218" at="50,49,54,22">
         <var name="editorCell" id="822550549814829218" />
       </scope>
-<<<<<<< HEAD
-      <scope id="822550549814829226" at="105,50,109,22">
+      <scope id="822550549814829226" at="104,50,108,22">
         <var name="editorCell" id="822550549814829226" />
       </scope>
-      <scope id="822550549814829231" at="139,50,143,22">
+      <scope id="822550549814829231" at="137,50,141,22">
         <var name="editorCell" id="822550549814829231" />
       </scope>
-      <scope id="822550549814829236" at="173,50,177,22">
+      <scope id="822550549814829236" at="170,50,174,22">
         <var name="editorCell" id="822550549814829236" />
       </scope>
-      <scope id="822550549814829241" at="207,50,211,22">
+      <scope id="822550549814829241" at="203,50,207,22">
         <var name="editorCell" id="822550549814829241" />
       </scope>
-      <scope id="822550549814829246" at="241,50,245,22">
+      <scope id="822550549814829246" at="236,50,240,22">
         <var name="editorCell" id="822550549814829246" />
       </scope>
       <scope id="822550549814795145" at="28,0,33,0" />
       <scope id="822550549814829218" at="50,0,56,0" />
-      <scope id="822550549814829226" at="105,0,111,0" />
-      <scope id="822550549814829231" at="139,0,145,0" />
-      <scope id="822550549814829236" at="173,0,179,0" />
-      <scope id="822550549814829241" at="207,0,213,0" />
-      <scope id="822550549814829246" at="241,0,247,0" />
-      <scope id="822550549814829227" at="111,50,118,22">
+      <scope id="822550549814829226" at="104,0,110,0" />
+      <scope id="822550549814829231" at="137,0,143,0" />
+      <scope id="822550549814829236" at="170,0,176,0" />
+      <scope id="822550549814829241" at="203,0,209,0" />
+      <scope id="822550549814829246" at="236,0,242,0" />
+      <scope id="822550549814829227" at="110,50,117,22">
         <var name="editorCell" id="822550549814829227" />
         <var name="style" id="822550549814829227" />
       </scope>
-      <scope id="822550549814829232" at="145,50,152,22">
+      <scope id="822550549814829232" at="143,50,150,22">
         <var name="editorCell" id="822550549814829232" />
         <var name="style" id="822550549814829232" />
       </scope>
-      <scope id="822550549814829237" at="179,50,186,22">
+      <scope id="822550549814829237" at="176,50,183,22">
         <var name="editorCell" id="822550549814829237" />
         <var name="style" id="822550549814829237" />
       </scope>
-      <scope id="822550549814829242" at="213,50,220,22">
+      <scope id="822550549814829242" at="209,50,216,22">
         <var name="editorCell" id="822550549814829242" />
         <var name="style" id="822550549814829242" />
       </scope>
-      <scope id="822550549814829247" at="247,50,254,22">
+      <scope id="822550549814829247" at="242,50,249,22">
         <var name="editorCell" id="822550549814829247" />
         <var name="style" id="822550549814829247" />
       </scope>
-      <scope id="822550549814829251" at="275,49,282,22">
+      <scope id="822550549814829251" at="269,49,276,22">
         <var name="editorCell" id="822550549814829251" />
         <var name="style" id="822550549814829251" />
       </scope>
-      <scope id="822550549814829220" at="72,49,80,22">
-=======
-      <scope id="822550549814829226" at="96,89,100,22">
-        <var name="editorCell" id="822550549814829226" />
-      </scope>
-      <scope id="822550549814829231" at="129,89,133,22">
-        <var name="editorCell" id="822550549814829231" />
-      </scope>
-      <scope id="822550549814829236" at="162,89,166,22">
-        <var name="editorCell" id="822550549814829236" />
-      </scope>
-      <scope id="822550549814829241" at="195,89,199,22">
-        <var name="editorCell" id="822550549814829241" />
-      </scope>
-      <scope id="822550549814829246" at="228,89,232,22">
-        <var name="editorCell" id="822550549814829246" />
-      </scope>
-      <scope id="822550549814795145" at="23,0,28,0" />
-      <scope id="822550549814829218" at="42,0,48,0">
-        <var name="editorContext" id="822550549814829218" />
-        <var name="node" id="822550549814829218" />
-      </scope>
-      <scope id="822550549814829226" at="96,0,102,0">
-        <var name="editorContext" id="822550549814829226" />
-        <var name="node" id="822550549814829226" />
-      </scope>
-      <scope id="822550549814829231" at="129,0,135,0">
-        <var name="editorContext" id="822550549814829231" />
-        <var name="node" id="822550549814829231" />
-      </scope>
-      <scope id="822550549814829236" at="162,0,168,0">
-        <var name="editorContext" id="822550549814829236" />
-        <var name="node" id="822550549814829236" />
-      </scope>
-      <scope id="822550549814829241" at="195,0,201,0">
-        <var name="editorContext" id="822550549814829241" />
-        <var name="node" id="822550549814829241" />
-      </scope>
-      <scope id="822550549814829246" at="228,0,234,0">
-        <var name="editorContext" id="822550549814829246" />
-        <var name="node" id="822550549814829246" />
-      </scope>
-      <scope id="822550549814829227" at="102,89,109,22">
-        <var name="editorCell" id="822550549814829227" />
-        <var name="style" id="822550549814829227" />
-      </scope>
-      <scope id="822550549814829232" at="135,89,142,22">
-        <var name="editorCell" id="822550549814829232" />
-        <var name="style" id="822550549814829232" />
-      </scope>
-      <scope id="822550549814829237" at="168,89,175,22">
-        <var name="editorCell" id="822550549814829237" />
-        <var name="style" id="822550549814829237" />
-      </scope>
-      <scope id="822550549814829242" at="201,89,208,22">
-        <var name="editorCell" id="822550549814829242" />
-        <var name="style" id="822550549814829242" />
-      </scope>
-      <scope id="822550549814829247" at="234,89,241,22">
-        <var name="editorCell" id="822550549814829247" />
-        <var name="style" id="822550549814829247" />
-      </scope>
-      <scope id="822550549814829251" at="261,88,268,22">
-        <var name="editorCell" id="822550549814829251" />
-        <var name="style" id="822550549814829251" />
-      </scope>
-      <scope id="822550549814829220" at="63,88,71,22">
->>>>>>> bd830ede
+      <scope id="822550549814829220" at="71,49,79,22">
         <var name="editorCell" id="822550549814829220" />
         <var name="style" id="822550549814829220" />
       </scope>
-      <scope id="822550549814829227" at="111,0,120,0" />
-      <scope id="822550549814829232" at="145,0,154,0" />
-      <scope id="822550549814829237" at="179,0,188,0" />
-      <scope id="822550549814829242" at="213,0,222,0" />
-      <scope id="822550549814829247" at="247,0,256,0" />
-      <scope id="822550549814829251" at="275,0,284,0" />
+      <scope id="822550549814829227" at="110,0,119,0" />
+      <scope id="822550549814829232" at="143,0,152,0" />
+      <scope id="822550549814829237" at="176,0,185,0" />
+      <scope id="822550549814829242" at="209,0,218,0" />
+      <scope id="822550549814829247" at="242,0,251,0" />
+      <scope id="822550549814829251" at="269,0,278,0" />
       <scope id="822550549814795145" at="38,50,48,22">
         <var name="editorCell" id="822550549814795145" />
       </scope>
-<<<<<<< HEAD
-      <scope id="822550549814829220" at="72,0,82,0" />
+      <scope id="822550549814829220" at="71,0,81,0" />
       <scope id="822550549814795145" at="38,0,50,0" />
-      <scope id="822550549814829219" at="56,49,70,22">
-=======
-      <scope id="822550549814829227" at="102,0,111,0">
-        <var name="editorContext" id="822550549814829227" />
-        <var name="node" id="822550549814829227" />
-      </scope>
-      <scope id="822550549814829232" at="135,0,144,0">
-        <var name="editorContext" id="822550549814829232" />
-        <var name="node" id="822550549814829232" />
-      </scope>
-      <scope id="822550549814829237" at="168,0,177,0">
-        <var name="editorContext" id="822550549814829237" />
-        <var name="node" id="822550549814829237" />
-      </scope>
-      <scope id="822550549814829242" at="201,0,210,0">
-        <var name="editorContext" id="822550549814829242" />
-        <var name="node" id="822550549814829242" />
-      </scope>
-      <scope id="822550549814829247" at="234,0,243,0">
-        <var name="editorContext" id="822550549814829247" />
-        <var name="node" id="822550549814829247" />
-      </scope>
-      <scope id="822550549814829251" at="261,0,270,0">
-        <var name="editorContext" id="822550549814829251" />
-        <var name="node" id="822550549814829251" />
-      </scope>
-      <scope id="822550549814829220" at="63,0,73,0">
-        <var name="editorContext" id="822550549814829220" />
-        <var name="node" id="822550549814829220" />
-      </scope>
-      <scope id="822550549814795145" at="31,0,42,0">
-        <var name="editorContext" id="822550549814795145" />
-        <var name="node" id="822550549814795145" />
-      </scope>
-      <scope id="822550549814829219" at="48,88,61,22">
->>>>>>> bd830ede
+      <scope id="822550549814829219" at="56,49,69,22">
         <var name="attributeConcept" id="822550549814829219" />
         <var name="editorCell" id="822550549814829219" />
         <var name="provider" id="822550549814829219" />
       </scope>
-<<<<<<< HEAD
-      <scope id="822550549814829219" at="56,0,72,0" />
-      <scope id="822550549814829229" at="120,50,137,22">
-=======
-      <scope id="822550549814829219" at="48,0,63,0">
-        <var name="editorContext" id="822550549814829219" />
-        <var name="node" id="822550549814829219" />
-      </scope>
-      <scope id="822550549814829229" at="111,89,127,22">
->>>>>>> bd830ede
+      <scope id="822550549814829219" at="56,0,71,0" />
+      <scope id="822550549814829229" at="119,50,135,22">
         <var name="attributeConcept" id="822550549814829229" />
         <var name="editorCell" id="822550549814829229" />
         <var name="provider" id="822550549814829229" />
         <var name="style" id="822550549814829229" />
       </scope>
-<<<<<<< HEAD
-      <scope id="822550549814829234" at="154,50,171,22">
-=======
-      <scope id="822550549814829234" at="144,89,160,22">
->>>>>>> bd830ede
+      <scope id="822550549814829234" at="152,50,168,22">
         <var name="attributeConcept" id="822550549814829234" />
         <var name="editorCell" id="822550549814829234" />
         <var name="provider" id="822550549814829234" />
         <var name="style" id="822550549814829234" />
       </scope>
-<<<<<<< HEAD
-      <scope id="822550549814829239" at="188,50,205,22">
-=======
-      <scope id="822550549814829239" at="177,89,193,22">
->>>>>>> bd830ede
+      <scope id="822550549814829239" at="185,50,201,22">
         <var name="attributeConcept" id="822550549814829239" />
         <var name="editorCell" id="822550549814829239" />
         <var name="provider" id="822550549814829239" />
         <var name="style" id="822550549814829239" />
       </scope>
-<<<<<<< HEAD
-      <scope id="822550549814829244" at="222,50,239,22">
-=======
-      <scope id="822550549814829244" at="210,89,226,22">
->>>>>>> bd830ede
+      <scope id="822550549814829244" at="218,50,234,22">
         <var name="attributeConcept" id="822550549814829244" />
         <var name="editorCell" id="822550549814829244" />
         <var name="provider" id="822550549814829244" />
         <var name="style" id="822550549814829244" />
       </scope>
-<<<<<<< HEAD
-      <scope id="822550549814829249" at="256,50,273,22">
-=======
-      <scope id="822550549814829249" at="243,89,259,22">
->>>>>>> bd830ede
+      <scope id="822550549814829249" at="251,50,267,22">
         <var name="attributeConcept" id="822550549814829249" />
         <var name="editorCell" id="822550549814829249" />
         <var name="provider" id="822550549814829249" />
         <var name="style" id="822550549814829249" />
       </scope>
-<<<<<<< HEAD
-      <scope id="822550549814829229" at="120,0,139,0" />
-      <scope id="822550549814829234" at="154,0,173,0" />
-      <scope id="822550549814829239" at="188,0,207,0" />
-      <scope id="822550549814829244" at="222,0,241,0" />
-      <scope id="822550549814829249" at="256,0,275,0" />
-      <scope id="822550549814795145" at="82,51,103,22">
+      <scope id="822550549814829229" at="119,0,137,0" />
+      <scope id="822550549814829234" at="152,0,170,0" />
+      <scope id="822550549814829239" at="185,0,203,0" />
+      <scope id="822550549814829244" at="218,0,236,0" />
+      <scope id="822550549814829249" at="251,0,269,0" />
+      <scope id="822550549814795145" at="81,51,102,22">
         <var name="editorCell" id="822550549814795145" />
         <var name="style" id="822550549814795145" />
       </scope>
-      <scope id="822550549814795145" at="82,0,105,0" />
-      <unit id="822550549814795145" at="19,0,285,0" name="jetbrains.mps.lang.editor.diagram.testLanguage.editor.NodeWithName_DiagramTestTextual_EditorBuilder_a" />
-=======
-      <scope id="822550549814829229" at="111,0,129,0">
-        <var name="editorContext" id="822550549814829229" />
-        <var name="node" id="822550549814829229" />
-      </scope>
-      <scope id="822550549814829234" at="144,0,162,0">
-        <var name="editorContext" id="822550549814829234" />
-        <var name="node" id="822550549814829234" />
-      </scope>
-      <scope id="822550549814829239" at="177,0,195,0">
-        <var name="editorContext" id="822550549814829239" />
-        <var name="node" id="822550549814829239" />
-      </scope>
-      <scope id="822550549814829244" at="210,0,228,0">
-        <var name="editorContext" id="822550549814829244" />
-        <var name="node" id="822550549814829244" />
-      </scope>
-      <scope id="822550549814829249" at="243,0,261,0">
-        <var name="editorContext" id="822550549814829249" />
-        <var name="node" id="822550549814829249" />
-      </scope>
-      <scope id="822550549814795145" at="73,90,94,22">
-        <var name="editorCell" id="822550549814795145" />
-        <var name="style" id="822550549814795145" />
-      </scope>
-      <scope id="822550549814795145" at="73,0,96,0">
-        <var name="editorContext" id="822550549814795145" />
-        <var name="node" id="822550549814795145" />
-      </scope>
-      <unit id="822550549814795145" at="21,0,271,0" name="jetbrains.mps.lang.editor.diagram.testLanguage.editor.NodeWithName_DiagramTestTextual_Editor" />
->>>>>>> bd830ede
+      <scope id="822550549814795145" at="81,0,104,0" />
+      <unit id="822550549814795145" at="19,0,279,0" name="jetbrains.mps.lang.editor.diagram.testLanguage.editor.NodeWithName_DiagramTestTextual_EditorBuilder_a" />
     </file>
   </root>
   <root nodeRef="r:38933db7-8021-49f1-94e7-c8fed36889bf(jetbrains.mps.lang.editor.diagram.testLanguage.editor)/8794120090374245752">
@@ -7079,7 +5065,6 @@
   </root>
   <root nodeRef="r:38933db7-8021-49f1-94e7-c8fed36889bf(jetbrains.mps.lang.editor.diagram.testLanguage.editor)/8794120090375983405">
     <file name="Node_DiagramTestTextual_Editor.java">
-<<<<<<< HEAD
       <node id="8794120090375983405" at="14,0,15,0" concept="3" trace="myContextHints" />
       <node id="8794120090375983405" at="17,47,18,26" concept="8" />
       <node id="8794120090375983405" at="20,79,21,89" concept="8" />
@@ -7146,184 +5131,70 @@
       <node id="8794120090375983517" at="92,63,93,39" concept="2" />
       <node id="8794120090375983517" at="93,39,94,73" concept="2" />
       <node id="8794120090375983517" at="94,73,95,57" concept="7" />
-      <node id="8794120090375983517" at="95,57,96,59" concept="7" />
-      <node id="8794120090375983517" at="97,35,98,87" concept="7" />
-      <node id="8794120090375983517" at="98,87,99,94" concept="8" />
-      <node id="8794120090375983517" at="100,10,101,22" concept="8" />
-      <node id="8794120090375983518" at="103,49,104,94" concept="7" />
-      <node id="8794120090375983518" at="104,94,105,47" concept="2" />
-      <node id="8794120090375983518" at="105,47,106,34" concept="7" />
-      <node id="8794120090375983518" at="106,34,107,54" concept="2" />
-      <node id="8794120090375983518" at="107,54,108,40" concept="2" />
-      <node id="8794120090375983518" at="108,40,109,34" concept="2" />
-      <node id="8794120090375983518" at="109,34,110,22" concept="8" />
-      <node id="8794120090375983520" at="112,49,113,94" concept="7" />
-      <node id="8794120090375983520" at="113,94,114,47" concept="2" />
-      <node id="8794120090375983520" at="114,47,115,34" concept="2" />
-      <node id="8794120090375983520" at="115,34,116,22" concept="8" />
-      <node id="8794120090375983521" at="118,49,119,94" concept="7" />
-      <node id="8794120090375983521" at="119,94,120,47" concept="2" />
-      <node id="8794120090375983521" at="120,47,121,34" concept="7" />
-      <node id="8794120090375983521" at="121,34,122,54" concept="2" />
-      <node id="8794120090375983521" at="122,54,123,40" concept="2" />
-      <node id="8794120090375983521" at="123,40,124,34" concept="2" />
-      <node id="8794120090375983521" at="124,34,125,22" concept="8" />
-      <node id="8794120090375983523" at="127,49,128,89" concept="7" />
-      <node id="8794120090375983523" at="128,89,129,26" concept="2" />
-      <node id="8794120090375983523" at="129,26,130,39" concept="2" />
-      <node id="8794120090375983523" at="130,39,131,26" concept="7" />
-      <node id="8794120090375983523" at="131,26,132,63" concept="2" />
-      <node id="8794120090375983523" at="132,63,133,39" concept="2" />
-      <node id="8794120090375983523" at="133,39,134,73" concept="2" />
-      <node id="8794120090375983523" at="134,73,135,57" concept="7" />
-      <node id="8794120090375983523" at="135,57,136,59" concept="7" />
-      <node id="8794120090375983523" at="137,35,138,87" concept="7" />
-      <node id="8794120090375983523" at="138,87,139,94" concept="8" />
-      <node id="8794120090375983523" at="140,10,141,22" concept="8" />
-      <node id="8794120090375983524" at="143,49,144,94" concept="7" />
-      <node id="8794120090375983524" at="144,94,145,47" concept="2" />
-      <node id="8794120090375983524" at="145,47,146,34" concept="7" />
-      <node id="8794120090375983524" at="146,34,147,54" concept="2" />
-      <node id="8794120090375983524" at="147,54,148,60" concept="2" />
-      <node id="8794120090375983524" at="148,60,149,40" concept="2" />
-      <node id="8794120090375983524" at="149,40,150,34" concept="2" />
-      <node id="8794120090375983524" at="150,34,151,22" concept="8" />
+      <node id="8794120090375983517" at="96,35,97,87" concept="7" />
+      <node id="8794120090375983517" at="97,87,98,112" concept="8" />
+      <node id="8794120090375983517" at="99,10,100,22" concept="8" />
+      <node id="8794120090375983518" at="102,49,103,94" concept="7" />
+      <node id="8794120090375983518" at="103,94,104,47" concept="2" />
+      <node id="8794120090375983518" at="104,47,105,34" concept="7" />
+      <node id="8794120090375983518" at="105,34,106,54" concept="2" />
+      <node id="8794120090375983518" at="106,54,107,40" concept="2" />
+      <node id="8794120090375983518" at="107,40,108,34" concept="2" />
+      <node id="8794120090375983518" at="108,34,109,22" concept="8" />
+      <node id="8794120090375983520" at="111,49,112,94" concept="7" />
+      <node id="8794120090375983520" at="112,94,113,47" concept="2" />
+      <node id="8794120090375983520" at="113,47,114,34" concept="2" />
+      <node id="8794120090375983520" at="114,34,115,22" concept="8" />
+      <node id="8794120090375983521" at="117,49,118,94" concept="7" />
+      <node id="8794120090375983521" at="118,94,119,47" concept="2" />
+      <node id="8794120090375983521" at="119,47,120,34" concept="7" />
+      <node id="8794120090375983521" at="120,34,121,54" concept="2" />
+      <node id="8794120090375983521" at="121,54,122,40" concept="2" />
+      <node id="8794120090375983521" at="122,40,123,34" concept="2" />
+      <node id="8794120090375983521" at="123,34,124,22" concept="8" />
+      <node id="8794120090375983523" at="126,49,127,89" concept="7" />
+      <node id="8794120090375983523" at="127,89,128,26" concept="2" />
+      <node id="8794120090375983523" at="128,26,129,39" concept="2" />
+      <node id="8794120090375983523" at="129,39,130,26" concept="7" />
+      <node id="8794120090375983523" at="130,26,131,63" concept="2" />
+      <node id="8794120090375983523" at="131,63,132,39" concept="2" />
+      <node id="8794120090375983523" at="132,39,133,73" concept="2" />
+      <node id="8794120090375983523" at="133,73,134,57" concept="7" />
+      <node id="8794120090375983523" at="135,35,136,87" concept="7" />
+      <node id="8794120090375983523" at="136,87,137,112" concept="8" />
+      <node id="8794120090375983523" at="138,10,139,22" concept="8" />
+      <node id="8794120090375983524" at="141,49,142,94" concept="7" />
+      <node id="8794120090375983524" at="142,94,143,47" concept="2" />
+      <node id="8794120090375983524" at="143,47,144,34" concept="7" />
+      <node id="8794120090375983524" at="144,34,145,54" concept="2" />
+      <node id="8794120090375983524" at="145,54,146,60" concept="2" />
+      <node id="8794120090375983524" at="146,60,147,40" concept="2" />
+      <node id="8794120090375983524" at="147,40,148,34" concept="2" />
+      <node id="8794120090375983524" at="148,34,149,22" concept="8" />
       <node id="8794120090375983405" at="20,0,22,0" concept="3" trace="myNode" />
       <node id="8794120090375983405" at="34,0,37,0" concept="6" trace="createCell#()Ljetbrains/mps/openapi/editor/cells/EditorCell;" />
       <node id="8794120090375983405" at="23,0,27,0" concept="1" trace="Node_DiagramTestTextual_EditorBuilder_a#(Ljetbrains/mps/openapi/editor/EditorContext;Lorg/jetbrains/mps/openapi/model/SNode;)V" />
       <node id="8794120090375983405" at="28,0,33,0" concept="6" trace="getNode#()Lorg/jetbrains/mps/openapi/model/SNode;" />
-      <node id="8794120090375983517" at="96,59,101,22" concept="5" />
-      <node id="8794120090375983523" at="136,59,141,22" concept="5" />
+      <node id="8794120090375983517" at="95,57,100,22" concept="5" />
+      <node id="8794120090375983523" at="134,57,139,22" concept="5" />
       <node id="8794120090375983509" at="55,0,61,0" concept="6" trace="createConstant_jzym6o_a0#()Ljetbrains/mps/openapi/editor/cells/EditorCell;" />
       <node id="8794120090375983514" at="72,0,78,0" concept="6" trace="createConstant_jzym6o_c0#()Ljetbrains/mps/openapi/editor/cells/EditorCell;" />
-      <node id="8794120090375983520" at="112,0,118,0" concept="6" trace="createConstant_jzym6o_g0#()Ljetbrains/mps/openapi/editor/cells/EditorCell;" />
+      <node id="8794120090375983520" at="111,0,117,0" concept="6" trace="createConstant_jzym6o_g0#()Ljetbrains/mps/openapi/editor/cells/EditorCell;" />
       <node id="8794120090375983515" at="78,0,87,0" concept="6" trace="createConstant_jzym6o_d0#()Ljetbrains/mps/openapi/editor/cells/EditorCell;" />
-      <node id="8794120090375983518" at="103,0,112,0" concept="6" trace="createConstant_jzym6o_f0#()Ljetbrains/mps/openapi/editor/cells/EditorCell;" />
-      <node id="8794120090375983521" at="118,0,127,0" concept="6" trace="createConstant_jzym6o_h0#()Ljetbrains/mps/openapi/editor/cells/EditorCell;" />
-      <node id="8794120090375983524" at="143,0,153,0" concept="6" trace="createConstant_jzym6o_j0#()Ljetbrains/mps/openapi/editor/cells/EditorCell;" />
+      <node id="8794120090375983518" at="102,0,111,0" concept="6" trace="createConstant_jzym6o_f0#()Ljetbrains/mps/openapi/editor/cells/EditorCell;" />
+      <node id="8794120090375983521" at="117,0,126,0" concept="6" trace="createConstant_jzym6o_h0#()Ljetbrains/mps/openapi/editor/cells/EditorCell;" />
+      <node id="8794120090375983524" at="141,0,151,0" concept="6" trace="createConstant_jzym6o_j0#()Ljetbrains/mps/openapi/editor/cells/EditorCell;" />
       <node id="8794120090375983510" at="61,0,72,0" concept="6" trace="createConstant_jzym6o_b0#()Ljetbrains/mps/openapi/editor/cells/EditorCell;" />
-      <node id="8794120090375983517" at="87,0,103,0" concept="6" trace="createProperty_jzym6o_e0#()Ljetbrains/mps/openapi/editor/cells/EditorCell;" />
-      <node id="8794120090375983523" at="127,0,143,0" concept="6" trace="createProperty_jzym6o_i0#()Ljetbrains/mps/openapi/editor/cells/EditorCell;" />
+      <node id="8794120090375983517" at="87,0,102,0" concept="6" trace="createProperty_jzym6o_e0#()Ljetbrains/mps/openapi/editor/cells/EditorCell;" />
+      <node id="8794120090375983523" at="126,0,141,0" concept="6" trace="createProperty_jzym6o_i0#()Ljetbrains/mps/openapi/editor/cells/EditorCell;" />
       <node id="8794120090375983405" at="38,0,55,0" concept="6" trace="createCollection_jzym6o_a#()Ljetbrains/mps/openapi/editor/cells/EditorCell;" />
       <scope id="8794120090375983405" at="30,26,31,18" />
       <scope id="8794120090375983405" at="34,39,35,39" />
       <scope id="8794120090375983405" at="23,103,25,18" />
-      <scope id="8794120090375983517" at="97,35,99,94">
+      <scope id="8794120090375983517" at="96,35,98,112">
         <var name="manager" id="8794120090375983517" />
       </scope>
-      <scope id="8794120090375983523" at="137,35,139,94">
-=======
-      <node id="8794120090375983405" at="22,0,23,0" concept="3" trace="myContextHints" />
-      <node id="8794120090375983405" at="25,47,26,26" concept="8" />
-      <node id="8794120090375983405" at="28,79,29,63" concept="8" />
-      <node id="8794120090375983405" at="31,89,32,96" concept="7" />
-      <node id="8794120090375983405" at="32,96,33,48" concept="2" />
-      <node id="8794120090375983405" at="33,48,34,28" concept="2" />
-      <node id="8794120090375983405" at="34,28,35,81" concept="2" />
-      <node id="8794120090375983405" at="35,81,36,81" concept="2" />
-      <node id="8794120090375983405" at="36,81,37,81" concept="2" />
-      <node id="8794120090375983405" at="37,81,38,81" concept="2" />
-      <node id="8794120090375983405" at="38,81,39,81" concept="2" />
-      <node id="8794120090375983405" at="39,81,40,81" concept="2" />
-      <node id="8794120090375983405" at="40,81,41,81" concept="2" />
-      <node id="8794120090375983405" at="41,81,42,81" concept="2" />
-      <node id="8794120090375983405" at="42,81,43,81" concept="2" />
-      <node id="8794120090375983405" at="43,81,44,81" concept="2" />
-      <node id="8794120090375983405" at="44,81,45,22" concept="8" />
-      <node id="8794120090375983509" at="47,88,48,90" concept="7" />
-      <node id="8794120090375983509" at="48,90,49,47" concept="2" />
-      <node id="8794120090375983509" at="49,47,50,34" concept="2" />
-      <node id="8794120090375983509" at="50,34,51,22" concept="8" />
-      <node id="8794120090375983510" at="53,88,54,87" concept="7" />
-      <node id="8794120090375983510" at="54,87,55,47" concept="2" />
-      <node id="8794120090375983510" at="55,47,56,34" concept="7" />
-      <node id="8794120090375983510" at="56,34,57,57" concept="2" />
-      <node id="8794120090375983510" at="57,57,58,63" concept="2" />
-      <node id="8794120090375983510" at="58,63,59,58" concept="2" />
-      <node id="8794120090375983510" at="59,58,60,40" concept="2" />
-      <node id="8794120090375983510" at="60,40,61,34" concept="2" />
-      <node id="8794120090375983510" at="61,34,62,22" concept="8" />
-      <node id="8794120090375983514" at="64,88,65,87" concept="7" />
-      <node id="8794120090375983514" at="65,87,66,47" concept="2" />
-      <node id="8794120090375983514" at="66,47,67,34" concept="2" />
-      <node id="8794120090375983514" at="67,34,68,22" concept="8" />
-      <node id="8794120090375983515" at="70,88,71,87" concept="7" />
-      <node id="8794120090375983515" at="71,87,72,47" concept="2" />
-      <node id="8794120090375983515" at="72,47,73,34" concept="7" />
-      <node id="8794120090375983515" at="73,34,74,57" concept="2" />
-      <node id="8794120090375983515" at="74,57,75,40" concept="2" />
-      <node id="8794120090375983515" at="75,40,76,34" concept="2" />
-      <node id="8794120090375983515" at="76,34,77,22" concept="8" />
-      <node id="8794120090375983517" at="79,88,80,82" concept="7" />
-      <node id="8794120090375983517" at="80,82,81,26" concept="2" />
-      <node id="8794120090375983517" at="81,26,82,39" concept="2" />
-      <node id="8794120090375983517" at="82,39,83,26" concept="7" />
-      <node id="8794120090375983517" at="83,26,84,58" concept="2" />
-      <node id="8794120090375983517" at="84,58,85,39" concept="2" />
-      <node id="8794120090375983517" at="85,39,86,73" concept="2" />
-      <node id="8794120090375983517" at="86,73,87,57" concept="7" />
-      <node id="8794120090375983517" at="88,35,89,82" concept="7" />
-      <node id="8794120090375983517" at="89,82,90,112" concept="8" />
-      <node id="8794120090375983517" at="91,10,92,22" concept="8" />
-      <node id="8794120090375983518" at="94,88,95,87" concept="7" />
-      <node id="8794120090375983518" at="95,87,96,47" concept="2" />
-      <node id="8794120090375983518" at="96,47,97,34" concept="7" />
-      <node id="8794120090375983518" at="97,34,98,57" concept="2" />
-      <node id="8794120090375983518" at="98,57,99,40" concept="2" />
-      <node id="8794120090375983518" at="99,40,100,34" concept="2" />
-      <node id="8794120090375983518" at="100,34,101,22" concept="8" />
-      <node id="8794120090375983520" at="103,88,104,87" concept="7" />
-      <node id="8794120090375983520" at="104,87,105,47" concept="2" />
-      <node id="8794120090375983520" at="105,47,106,34" concept="2" />
-      <node id="8794120090375983520" at="106,34,107,22" concept="8" />
-      <node id="8794120090375983521" at="109,88,110,87" concept="7" />
-      <node id="8794120090375983521" at="110,87,111,47" concept="2" />
-      <node id="8794120090375983521" at="111,47,112,34" concept="7" />
-      <node id="8794120090375983521" at="112,34,113,57" concept="2" />
-      <node id="8794120090375983521" at="113,57,114,40" concept="2" />
-      <node id="8794120090375983521" at="114,40,115,34" concept="2" />
-      <node id="8794120090375983521" at="115,34,116,22" concept="8" />
-      <node id="8794120090375983523" at="118,88,119,82" concept="7" />
-      <node id="8794120090375983523" at="119,82,120,26" concept="2" />
-      <node id="8794120090375983523" at="120,26,121,39" concept="2" />
-      <node id="8794120090375983523" at="121,39,122,26" concept="7" />
-      <node id="8794120090375983523" at="122,26,123,58" concept="2" />
-      <node id="8794120090375983523" at="123,58,124,39" concept="2" />
-      <node id="8794120090375983523" at="124,39,125,73" concept="2" />
-      <node id="8794120090375983523" at="125,73,126,57" concept="7" />
-      <node id="8794120090375983523" at="127,35,128,82" concept="7" />
-      <node id="8794120090375983523" at="128,82,129,112" concept="8" />
-      <node id="8794120090375983523" at="130,10,131,22" concept="8" />
-      <node id="8794120090375983524" at="133,88,134,87" concept="7" />
-      <node id="8794120090375983524" at="134,87,135,47" concept="2" />
-      <node id="8794120090375983524" at="135,47,136,34" concept="7" />
-      <node id="8794120090375983524" at="136,34,137,57" concept="2" />
-      <node id="8794120090375983524" at="137,57,138,63" concept="2" />
-      <node id="8794120090375983524" at="138,63,139,40" concept="2" />
-      <node id="8794120090375983524" at="139,40,140,34" concept="2" />
-      <node id="8794120090375983524" at="140,34,141,22" concept="8" />
-      <node id="8794120090375983405" at="28,0,31,0" concept="6" trace="createEditorCell#(Ljetbrains/mps/openapi/editor/EditorContext;Lorg/jetbrains/mps/openapi/model/SNode;)Ljetbrains/mps/openapi/editor/cells/EditorCell;" />
-      <node id="8794120090375983405" at="23,0,28,0" concept="6" trace="getContextHints#()Ljava/util/Collection;" />
-      <node id="8794120090375983517" at="87,57,92,22" concept="5" />
-      <node id="8794120090375983523" at="126,57,131,22" concept="5" />
-      <node id="8794120090375983509" at="47,0,53,0" concept="6" trace="createConstant_jzym6o_a0#(Ljetbrains/mps/openapi/editor/EditorContext;Lorg/jetbrains/mps/openapi/model/SNode;)Ljetbrains/mps/openapi/editor/cells/EditorCell;" />
-      <node id="8794120090375983514" at="64,0,70,0" concept="6" trace="createConstant_jzym6o_c0#(Ljetbrains/mps/openapi/editor/EditorContext;Lorg/jetbrains/mps/openapi/model/SNode;)Ljetbrains/mps/openapi/editor/cells/EditorCell;" />
-      <node id="8794120090375983520" at="103,0,109,0" concept="6" trace="createConstant_jzym6o_g0#(Ljetbrains/mps/openapi/editor/EditorContext;Lorg/jetbrains/mps/openapi/model/SNode;)Ljetbrains/mps/openapi/editor/cells/EditorCell;" />
-      <node id="8794120090375983515" at="70,0,79,0" concept="6" trace="createConstant_jzym6o_d0#(Ljetbrains/mps/openapi/editor/EditorContext;Lorg/jetbrains/mps/openapi/model/SNode;)Ljetbrains/mps/openapi/editor/cells/EditorCell;" />
-      <node id="8794120090375983518" at="94,0,103,0" concept="6" trace="createConstant_jzym6o_f0#(Ljetbrains/mps/openapi/editor/EditorContext;Lorg/jetbrains/mps/openapi/model/SNode;)Ljetbrains/mps/openapi/editor/cells/EditorCell;" />
-      <node id="8794120090375983521" at="109,0,118,0" concept="6" trace="createConstant_jzym6o_h0#(Ljetbrains/mps/openapi/editor/EditorContext;Lorg/jetbrains/mps/openapi/model/SNode;)Ljetbrains/mps/openapi/editor/cells/EditorCell;" />
-      <node id="8794120090375983524" at="133,0,143,0" concept="6" trace="createConstant_jzym6o_j0#(Ljetbrains/mps/openapi/editor/EditorContext;Lorg/jetbrains/mps/openapi/model/SNode;)Ljetbrains/mps/openapi/editor/cells/EditorCell;" />
-      <node id="8794120090375983510" at="53,0,64,0" concept="6" trace="createConstant_jzym6o_b0#(Ljetbrains/mps/openapi/editor/EditorContext;Lorg/jetbrains/mps/openapi/model/SNode;)Ljetbrains/mps/openapi/editor/cells/EditorCell;" />
-      <node id="8794120090375983517" at="79,0,94,0" concept="6" trace="createProperty_jzym6o_e0#(Ljetbrains/mps/openapi/editor/EditorContext;Lorg/jetbrains/mps/openapi/model/SNode;)Ljetbrains/mps/openapi/editor/cells/EditorCell;" />
-      <node id="8794120090375983523" at="118,0,133,0" concept="6" trace="createProperty_jzym6o_i0#(Ljetbrains/mps/openapi/editor/EditorContext;Lorg/jetbrains/mps/openapi/model/SNode;)Ljetbrains/mps/openapi/editor/cells/EditorCell;" />
-      <node id="8794120090375983405" at="31,0,47,0" concept="6" trace="createCollection_jzym6o_a#(Ljetbrains/mps/openapi/editor/EditorContext;Lorg/jetbrains/mps/openapi/model/SNode;)Ljetbrains/mps/openapi/editor/cells/EditorCell;" />
-      <scope id="8794120090375983405" at="25,47,26,26" />
-      <scope id="8794120090375983405" at="28,79,29,63" />
-      <scope id="8794120090375983517" at="88,35,90,112">
-        <var name="manager" id="8794120090375983517" />
-      </scope>
-      <scope id="8794120090375983523" at="127,35,129,112">
->>>>>>> bd830ede
+      <scope id="8794120090375983523" at="135,35,137,112">
         <var name="manager" id="8794120090375983523" />
       </scope>
       <scope id="8794120090375983405" at="34,0,37,0" />
@@ -7337,58 +5208,26 @@
       <scope id="8794120090375983514" at="72,49,76,22">
         <var name="editorCell" id="8794120090375983514" />
       </scope>
-<<<<<<< HEAD
-      <scope id="8794120090375983520" at="112,49,116,22">
+      <scope id="8794120090375983520" at="111,49,115,22">
         <var name="editorCell" id="8794120090375983520" />
       </scope>
       <scope id="8794120090375983405" at="28,0,33,0" />
       <scope id="8794120090375983509" at="55,0,61,0" />
       <scope id="8794120090375983514" at="72,0,78,0" />
-      <scope id="8794120090375983520" at="112,0,118,0" />
+      <scope id="8794120090375983520" at="111,0,117,0" />
       <scope id="8794120090375983515" at="78,49,85,22">
         <var name="editorCell" id="8794120090375983515" />
         <var name="style" id="8794120090375983515" />
       </scope>
-      <scope id="8794120090375983518" at="103,49,110,22">
+      <scope id="8794120090375983518" at="102,49,109,22">
         <var name="editorCell" id="8794120090375983518" />
         <var name="style" id="8794120090375983518" />
       </scope>
-      <scope id="8794120090375983521" at="118,49,125,22">
+      <scope id="8794120090375983521" at="117,49,124,22">
         <var name="editorCell" id="8794120090375983521" />
         <var name="style" id="8794120090375983521" />
       </scope>
-      <scope id="8794120090375983524" at="143,49,151,22">
-=======
-      <scope id="8794120090375983520" at="103,88,107,22">
-        <var name="editorCell" id="8794120090375983520" />
-      </scope>
-      <scope id="8794120090375983405" at="23,0,28,0" />
-      <scope id="8794120090375983509" at="47,0,53,0">
-        <var name="editorContext" id="8794120090375983509" />
-        <var name="node" id="8794120090375983509" />
-      </scope>
-      <scope id="8794120090375983514" at="64,0,70,0">
-        <var name="editorContext" id="8794120090375983514" />
-        <var name="node" id="8794120090375983514" />
-      </scope>
-      <scope id="8794120090375983520" at="103,0,109,0">
-        <var name="editorContext" id="8794120090375983520" />
-        <var name="node" id="8794120090375983520" />
-      </scope>
-      <scope id="8794120090375983515" at="70,88,77,22">
-        <var name="editorCell" id="8794120090375983515" />
-        <var name="style" id="8794120090375983515" />
-      </scope>
-      <scope id="8794120090375983518" at="94,88,101,22">
-        <var name="editorCell" id="8794120090375983518" />
-        <var name="style" id="8794120090375983518" />
-      </scope>
-      <scope id="8794120090375983521" at="109,88,116,22">
-        <var name="editorCell" id="8794120090375983521" />
-        <var name="style" id="8794120090375983521" />
-      </scope>
-      <scope id="8794120090375983524" at="133,88,141,22">
->>>>>>> bd830ede
+      <scope id="8794120090375983524" at="141,49,149,22">
         <var name="editorCell" id="8794120090375983524" />
         <var name="style" id="8794120090375983524" />
       </scope>
@@ -7396,75 +5235,28 @@
         <var name="editorCell" id="8794120090375983510" />
         <var name="style" id="8794120090375983510" />
       </scope>
-<<<<<<< HEAD
       <scope id="8794120090375983515" at="78,0,87,0" />
-      <scope id="8794120090375983518" at="103,0,112,0" />
-      <scope id="8794120090375983521" at="118,0,127,0" />
-      <scope id="8794120090375983524" at="143,0,153,0" />
+      <scope id="8794120090375983518" at="102,0,111,0" />
+      <scope id="8794120090375983521" at="117,0,126,0" />
+      <scope id="8794120090375983524" at="141,0,151,0" />
       <scope id="8794120090375983510" at="61,0,72,0" />
-      <scope id="8794120090375983517" at="87,49,101,22">
-=======
-      <scope id="8794120090375983515" at="70,0,79,0">
-        <var name="editorContext" id="8794120090375983515" />
-        <var name="node" id="8794120090375983515" />
-      </scope>
-      <scope id="8794120090375983518" at="94,0,103,0">
-        <var name="editorContext" id="8794120090375983518" />
-        <var name="node" id="8794120090375983518" />
-      </scope>
-      <scope id="8794120090375983521" at="109,0,118,0">
-        <var name="editorContext" id="8794120090375983521" />
-        <var name="node" id="8794120090375983521" />
-      </scope>
-      <scope id="8794120090375983524" at="133,0,143,0">
-        <var name="editorContext" id="8794120090375983524" />
-        <var name="node" id="8794120090375983524" />
-      </scope>
-      <scope id="8794120090375983510" at="53,0,64,0">
-        <var name="editorContext" id="8794120090375983510" />
-        <var name="node" id="8794120090375983510" />
-      </scope>
-      <scope id="8794120090375983517" at="79,88,92,22">
->>>>>>> bd830ede
+      <scope id="8794120090375983517" at="87,49,100,22">
         <var name="attributeConcept" id="8794120090375983517" />
         <var name="editorCell" id="8794120090375983517" />
         <var name="provider" id="8794120090375983517" />
       </scope>
-<<<<<<< HEAD
-      <scope id="8794120090375983523" at="127,49,141,22">
-=======
-      <scope id="8794120090375983523" at="118,88,131,22">
->>>>>>> bd830ede
+      <scope id="8794120090375983523" at="126,49,139,22">
         <var name="attributeConcept" id="8794120090375983523" />
         <var name="editorCell" id="8794120090375983523" />
         <var name="provider" id="8794120090375983523" />
       </scope>
-<<<<<<< HEAD
       <scope id="8794120090375983405" at="38,50,53,22">
         <var name="editorCell" id="8794120090375983405" />
       </scope>
-      <scope id="8794120090375983517" at="87,0,103,0" />
-      <scope id="8794120090375983523" at="127,0,143,0" />
+      <scope id="8794120090375983517" at="87,0,102,0" />
+      <scope id="8794120090375983523" at="126,0,141,0" />
       <scope id="8794120090375983405" at="38,0,55,0" />
-      <unit id="8794120090375983405" at="19,0,154,0" name="jetbrains.mps.lang.editor.diagram.testLanguage.editor.Node_DiagramTestTextual_EditorBuilder_a" />
-=======
-      <scope id="8794120090375983405" at="31,89,45,22">
-        <var name="editorCell" id="8794120090375983405" />
-      </scope>
-      <scope id="8794120090375983517" at="79,0,94,0">
-        <var name="editorContext" id="8794120090375983517" />
-        <var name="node" id="8794120090375983517" />
-      </scope>
-      <scope id="8794120090375983523" at="118,0,133,0">
-        <var name="editorContext" id="8794120090375983523" />
-        <var name="node" id="8794120090375983523" />
-      </scope>
-      <scope id="8794120090375983405" at="31,0,47,0">
-        <var name="editorContext" id="8794120090375983405" />
-        <var name="node" id="8794120090375983405" />
-      </scope>
-      <unit id="8794120090375983405" at="21,0,144,0" name="jetbrains.mps.lang.editor.diagram.testLanguage.editor.Node_DiagramTestTextual_Editor" />
->>>>>>> bd830ede
+      <unit id="8794120090375983405" at="19,0,152,0" name="jetbrains.mps.lang.editor.diagram.testLanguage.editor.Node_DiagramTestTextual_EditorBuilder_a" />
     </file>
   </root>
   <root nodeRef="r:38933db7-8021-49f1-94e7-c8fed36889bf(jetbrains.mps.lang.editor.diagram.testLanguage.editor)/8794120090377706519">
@@ -7738,7 +5530,6 @@
   </root>
   <root nodeRef="r:38933db7-8021-49f1-94e7-c8fed36889bf(jetbrains.mps.lang.editor.diagram.testLanguage.editor)/8794120090377808517">
     <file name="NodeWithSize_DiagramTestTextual_Editor.java">
-<<<<<<< HEAD
       <node id="8794120090377808517" at="14,0,15,0" concept="3" trace="myContextHints" />
       <node id="8794120090377808517" at="17,47,18,26" concept="8" />
       <node id="8794120090377808517" at="20,79,21,97" concept="8" />
@@ -7813,342 +5604,144 @@
       <node id="8794120090377808531" at="100,63,101,39" concept="2" />
       <node id="8794120090377808531" at="101,39,102,73" concept="2" />
       <node id="8794120090377808531" at="102,73,103,57" concept="7" />
-      <node id="8794120090377808531" at="103,57,104,59" concept="7" />
-      <node id="8794120090377808531" at="105,35,106,87" concept="7" />
-      <node id="8794120090377808531" at="106,87,107,94" concept="8" />
-      <node id="8794120090377808531" at="108,10,109,22" concept="8" />
-      <node id="8794120090377808532" at="111,49,112,94" concept="7" />
-      <node id="8794120090377808532" at="112,94,113,47" concept="2" />
-      <node id="8794120090377808532" at="113,47,114,34" concept="7" />
-      <node id="8794120090377808532" at="114,34,115,54" concept="2" />
-      <node id="8794120090377808532" at="115,54,116,40" concept="2" />
-      <node id="8794120090377808532" at="116,40,117,34" concept="2" />
-      <node id="8794120090377808532" at="117,34,118,22" concept="8" />
-      <node id="8794120090377808534" at="120,49,121,94" concept="7" />
-      <node id="8794120090377808534" at="121,94,122,47" concept="2" />
-      <node id="8794120090377808534" at="122,47,123,34" concept="2" />
-      <node id="8794120090377808534" at="123,34,124,22" concept="8" />
-      <node id="8794120090377808535" at="126,49,127,94" concept="7" />
-      <node id="8794120090377808535" at="127,94,128,47" concept="2" />
-      <node id="8794120090377808535" at="128,47,129,34" concept="7" />
-      <node id="8794120090377808535" at="129,34,130,54" concept="2" />
-      <node id="8794120090377808535" at="130,54,131,40" concept="2" />
-      <node id="8794120090377808535" at="131,40,132,34" concept="2" />
-      <node id="8794120090377808535" at="132,34,133,22" concept="8" />
-      <node id="8794120090377808537" at="135,49,136,89" concept="7" />
-      <node id="8794120090377808537" at="136,89,137,26" concept="2" />
-      <node id="8794120090377808537" at="137,26,138,39" concept="2" />
-      <node id="8794120090377808537" at="138,39,139,26" concept="7" />
-      <node id="8794120090377808537" at="139,26,140,63" concept="2" />
-      <node id="8794120090377808537" at="140,63,141,39" concept="2" />
-      <node id="8794120090377808537" at="141,39,142,73" concept="2" />
-      <node id="8794120090377808537" at="142,73,143,57" concept="7" />
-      <node id="8794120090377808537" at="143,57,144,59" concept="7" />
-      <node id="8794120090377808537" at="145,35,146,87" concept="7" />
-      <node id="8794120090377808537" at="146,87,147,94" concept="8" />
-      <node id="8794120090377808537" at="148,10,149,22" concept="8" />
-      <node id="8794120090377808538" at="151,49,152,94" concept="7" />
-      <node id="8794120090377808538" at="152,94,153,47" concept="2" />
-      <node id="8794120090377808538" at="153,47,154,34" concept="7" />
-      <node id="8794120090377808538" at="154,34,155,54" concept="2" />
-      <node id="8794120090377808538" at="155,54,156,40" concept="2" />
-      <node id="8794120090377808538" at="156,40,157,34" concept="2" />
-      <node id="8794120090377808538" at="157,34,158,22" concept="8" />
-      <node id="8794120090377808540" at="160,49,161,98" concept="7" />
-      <node id="8794120090377808540" at="161,98,162,47" concept="2" />
-      <node id="8794120090377808540" at="162,47,163,34" concept="2" />
-      <node id="8794120090377808540" at="163,34,164,22" concept="8" />
-      <node id="8794120090377808541" at="166,49,167,94" concept="7" />
-      <node id="8794120090377808541" at="167,94,168,47" concept="2" />
-      <node id="8794120090377808541" at="168,47,169,34" concept="7" />
-      <node id="8794120090377808541" at="169,34,170,54" concept="2" />
-      <node id="8794120090377808541" at="170,54,171,40" concept="2" />
-      <node id="8794120090377808541" at="171,40,172,34" concept="2" />
-      <node id="8794120090377808541" at="172,34,173,22" concept="8" />
-      <node id="8794120090377808543" at="175,49,176,89" concept="7" />
-      <node id="8794120090377808543" at="176,89,177,30" concept="2" />
-      <node id="8794120090377808543" at="177,30,178,43" concept="2" />
-      <node id="8794120090377808543" at="178,43,179,26" concept="7" />
-      <node id="8794120090377808543" at="179,26,180,63" concept="2" />
-      <node id="8794120090377808543" at="180,63,181,43" concept="2" />
-      <node id="8794120090377808543" at="181,43,182,73" concept="2" />
-      <node id="8794120090377808543" at="182,73,183,57" concept="7" />
-      <node id="8794120090377808543" at="183,57,184,59" concept="7" />
-      <node id="8794120090377808543" at="185,35,186,87" concept="7" />
-      <node id="8794120090377808543" at="186,87,187,94" concept="8" />
-      <node id="8794120090377808543" at="188,10,189,22" concept="8" />
-      <node id="8794120090377808544" at="191,49,192,94" concept="7" />
-      <node id="8794120090377808544" at="192,94,193,47" concept="2" />
-      <node id="8794120090377808544" at="193,47,194,34" concept="7" />
-      <node id="8794120090377808544" at="194,34,195,54" concept="2" />
-      <node id="8794120090377808544" at="195,54,196,40" concept="2" />
-      <node id="8794120090377808544" at="196,40,197,34" concept="2" />
-      <node id="8794120090377808544" at="197,34,198,22" concept="8" />
-      <node id="8794120090377808546" at="200,49,201,99" concept="7" />
-      <node id="8794120090377808546" at="201,99,202,47" concept="2" />
-      <node id="8794120090377808546" at="202,47,203,34" concept="2" />
-      <node id="8794120090377808546" at="203,34,204,22" concept="8" />
-      <node id="8794120090377808547" at="206,49,207,94" concept="7" />
-      <node id="8794120090377808547" at="207,94,208,47" concept="2" />
-      <node id="8794120090377808547" at="208,47,209,34" concept="7" />
-      <node id="8794120090377808547" at="209,34,210,54" concept="2" />
-      <node id="8794120090377808547" at="210,54,211,40" concept="2" />
-      <node id="8794120090377808547" at="211,40,212,34" concept="2" />
-      <node id="8794120090377808547" at="212,34,213,22" concept="8" />
-      <node id="8794120090377808549" at="215,49,216,89" concept="7" />
-      <node id="8794120090377808549" at="216,89,217,31" concept="2" />
-      <node id="8794120090377808549" at="217,31,218,44" concept="2" />
-      <node id="8794120090377808549" at="218,44,219,26" concept="7" />
-      <node id="8794120090377808549" at="219,26,220,63" concept="2" />
-      <node id="8794120090377808549" at="220,63,221,44" concept="2" />
-      <node id="8794120090377808549" at="221,44,222,73" concept="2" />
-      <node id="8794120090377808549" at="222,73,223,57" concept="7" />
-      <node id="8794120090377808549" at="223,57,224,59" concept="7" />
-      <node id="8794120090377808549" at="225,35,226,87" concept="7" />
-      <node id="8794120090377808549" at="226,87,227,94" concept="8" />
-      <node id="8794120090377808549" at="228,10,229,22" concept="8" />
-      <node id="8794120090377808550" at="231,49,232,94" concept="7" />
-      <node id="8794120090377808550" at="232,94,233,47" concept="2" />
-      <node id="8794120090377808550" at="233,47,234,34" concept="7" />
-      <node id="8794120090377808550" at="234,34,235,54" concept="2" />
-      <node id="8794120090377808550" at="235,54,236,60" concept="2" />
-      <node id="8794120090377808550" at="236,60,237,40" concept="2" />
-      <node id="8794120090377808550" at="237,40,238,34" concept="2" />
-      <node id="8794120090377808550" at="238,34,239,22" concept="8" />
+      <node id="8794120090377808531" at="104,35,105,87" concept="7" />
+      <node id="8794120090377808531" at="105,87,106,112" concept="8" />
+      <node id="8794120090377808531" at="107,10,108,22" concept="8" />
+      <node id="8794120090377808532" at="110,49,111,94" concept="7" />
+      <node id="8794120090377808532" at="111,94,112,47" concept="2" />
+      <node id="8794120090377808532" at="112,47,113,34" concept="7" />
+      <node id="8794120090377808532" at="113,34,114,54" concept="2" />
+      <node id="8794120090377808532" at="114,54,115,40" concept="2" />
+      <node id="8794120090377808532" at="115,40,116,34" concept="2" />
+      <node id="8794120090377808532" at="116,34,117,22" concept="8" />
+      <node id="8794120090377808534" at="119,49,120,94" concept="7" />
+      <node id="8794120090377808534" at="120,94,121,47" concept="2" />
+      <node id="8794120090377808534" at="121,47,122,34" concept="2" />
+      <node id="8794120090377808534" at="122,34,123,22" concept="8" />
+      <node id="8794120090377808535" at="125,49,126,94" concept="7" />
+      <node id="8794120090377808535" at="126,94,127,47" concept="2" />
+      <node id="8794120090377808535" at="127,47,128,34" concept="7" />
+      <node id="8794120090377808535" at="128,34,129,54" concept="2" />
+      <node id="8794120090377808535" at="129,54,130,40" concept="2" />
+      <node id="8794120090377808535" at="130,40,131,34" concept="2" />
+      <node id="8794120090377808535" at="131,34,132,22" concept="8" />
+      <node id="8794120090377808537" at="134,49,135,89" concept="7" />
+      <node id="8794120090377808537" at="135,89,136,26" concept="2" />
+      <node id="8794120090377808537" at="136,26,137,39" concept="2" />
+      <node id="8794120090377808537" at="137,39,138,26" concept="7" />
+      <node id="8794120090377808537" at="138,26,139,63" concept="2" />
+      <node id="8794120090377808537" at="139,63,140,39" concept="2" />
+      <node id="8794120090377808537" at="140,39,141,73" concept="2" />
+      <node id="8794120090377808537" at="141,73,142,57" concept="7" />
+      <node id="8794120090377808537" at="143,35,144,87" concept="7" />
+      <node id="8794120090377808537" at="144,87,145,112" concept="8" />
+      <node id="8794120090377808537" at="146,10,147,22" concept="8" />
+      <node id="8794120090377808538" at="149,49,150,94" concept="7" />
+      <node id="8794120090377808538" at="150,94,151,47" concept="2" />
+      <node id="8794120090377808538" at="151,47,152,34" concept="7" />
+      <node id="8794120090377808538" at="152,34,153,54" concept="2" />
+      <node id="8794120090377808538" at="153,54,154,40" concept="2" />
+      <node id="8794120090377808538" at="154,40,155,34" concept="2" />
+      <node id="8794120090377808538" at="155,34,156,22" concept="8" />
+      <node id="8794120090377808540" at="158,49,159,98" concept="7" />
+      <node id="8794120090377808540" at="159,98,160,47" concept="2" />
+      <node id="8794120090377808540" at="160,47,161,34" concept="2" />
+      <node id="8794120090377808540" at="161,34,162,22" concept="8" />
+      <node id="8794120090377808541" at="164,49,165,94" concept="7" />
+      <node id="8794120090377808541" at="165,94,166,47" concept="2" />
+      <node id="8794120090377808541" at="166,47,167,34" concept="7" />
+      <node id="8794120090377808541" at="167,34,168,54" concept="2" />
+      <node id="8794120090377808541" at="168,54,169,40" concept="2" />
+      <node id="8794120090377808541" at="169,40,170,34" concept="2" />
+      <node id="8794120090377808541" at="170,34,171,22" concept="8" />
+      <node id="8794120090377808543" at="173,49,174,89" concept="7" />
+      <node id="8794120090377808543" at="174,89,175,30" concept="2" />
+      <node id="8794120090377808543" at="175,30,176,43" concept="2" />
+      <node id="8794120090377808543" at="176,43,177,26" concept="7" />
+      <node id="8794120090377808543" at="177,26,178,63" concept="2" />
+      <node id="8794120090377808543" at="178,63,179,43" concept="2" />
+      <node id="8794120090377808543" at="179,43,180,73" concept="2" />
+      <node id="8794120090377808543" at="180,73,181,57" concept="7" />
+      <node id="8794120090377808543" at="182,35,183,87" concept="7" />
+      <node id="8794120090377808543" at="183,87,184,112" concept="8" />
+      <node id="8794120090377808543" at="185,10,186,22" concept="8" />
+      <node id="8794120090377808544" at="188,49,189,94" concept="7" />
+      <node id="8794120090377808544" at="189,94,190,47" concept="2" />
+      <node id="8794120090377808544" at="190,47,191,34" concept="7" />
+      <node id="8794120090377808544" at="191,34,192,54" concept="2" />
+      <node id="8794120090377808544" at="192,54,193,40" concept="2" />
+      <node id="8794120090377808544" at="193,40,194,34" concept="2" />
+      <node id="8794120090377808544" at="194,34,195,22" concept="8" />
+      <node id="8794120090377808546" at="197,49,198,99" concept="7" />
+      <node id="8794120090377808546" at="198,99,199,47" concept="2" />
+      <node id="8794120090377808546" at="199,47,200,34" concept="2" />
+      <node id="8794120090377808546" at="200,34,201,22" concept="8" />
+      <node id="8794120090377808547" at="203,49,204,94" concept="7" />
+      <node id="8794120090377808547" at="204,94,205,47" concept="2" />
+      <node id="8794120090377808547" at="205,47,206,34" concept="7" />
+      <node id="8794120090377808547" at="206,34,207,54" concept="2" />
+      <node id="8794120090377808547" at="207,54,208,40" concept="2" />
+      <node id="8794120090377808547" at="208,40,209,34" concept="2" />
+      <node id="8794120090377808547" at="209,34,210,22" concept="8" />
+      <node id="8794120090377808549" at="212,49,213,89" concept="7" />
+      <node id="8794120090377808549" at="213,89,214,31" concept="2" />
+      <node id="8794120090377808549" at="214,31,215,44" concept="2" />
+      <node id="8794120090377808549" at="215,44,216,26" concept="7" />
+      <node id="8794120090377808549" at="216,26,217,63" concept="2" />
+      <node id="8794120090377808549" at="217,63,218,44" concept="2" />
+      <node id="8794120090377808549" at="218,44,219,73" concept="2" />
+      <node id="8794120090377808549" at="219,73,220,57" concept="7" />
+      <node id="8794120090377808549" at="221,35,222,87" concept="7" />
+      <node id="8794120090377808549" at="222,87,223,112" concept="8" />
+      <node id="8794120090377808549" at="224,10,225,22" concept="8" />
+      <node id="8794120090377808550" at="227,49,228,94" concept="7" />
+      <node id="8794120090377808550" at="228,94,229,47" concept="2" />
+      <node id="8794120090377808550" at="229,47,230,34" concept="7" />
+      <node id="8794120090377808550" at="230,34,231,54" concept="2" />
+      <node id="8794120090377808550" at="231,54,232,60" concept="2" />
+      <node id="8794120090377808550" at="232,60,233,40" concept="2" />
+      <node id="8794120090377808550" at="233,40,234,34" concept="2" />
+      <node id="8794120090377808550" at="234,34,235,22" concept="8" />
       <node id="8794120090377808517" at="20,0,22,0" concept="3" trace="myNode" />
       <node id="8794120090377808517" at="34,0,37,0" concept="6" trace="createCell#()Ljetbrains/mps/openapi/editor/cells/EditorCell;" />
       <node id="8794120090377808517" at="23,0,27,0" concept="1" trace="NodeWithSize_DiagramTestTextual_EditorBuilder_a#(Ljetbrains/mps/openapi/editor/EditorContext;Lorg/jetbrains/mps/openapi/model/SNode;)V" />
       <node id="8794120090377808517" at="28,0,33,0" concept="6" trace="getNode#()Lorg/jetbrains/mps/openapi/model/SNode;" />
-      <node id="8794120090377808531" at="104,59,109,22" concept="5" />
-      <node id="8794120090377808537" at="144,59,149,22" concept="5" />
-      <node id="8794120090377808543" at="184,59,189,22" concept="5" />
-      <node id="8794120090377808549" at="224,59,229,22" concept="5" />
+      <node id="8794120090377808531" at="103,57,108,22" concept="5" />
+      <node id="8794120090377808537" at="142,57,147,22" concept="5" />
+      <node id="8794120090377808543" at="181,57,186,22" concept="5" />
+      <node id="8794120090377808549" at="220,57,225,22" concept="5" />
       <node id="8794120090377808523" at="63,0,69,0" concept="6" trace="createConstant_20b5h0_a0#()Ljetbrains/mps/openapi/editor/cells/EditorCell;" />
       <node id="8794120090377808528" at="80,0,86,0" concept="6" trace="createConstant_20b5h0_c0#()Ljetbrains/mps/openapi/editor/cells/EditorCell;" />
-      <node id="8794120090377808534" at="120,0,126,0" concept="6" trace="createConstant_20b5h0_g0#()Ljetbrains/mps/openapi/editor/cells/EditorCell;" />
-      <node id="8794120090377808540" at="160,0,166,0" concept="6" trace="createConstant_20b5h0_k0#()Ljetbrains/mps/openapi/editor/cells/EditorCell;" />
-      <node id="8794120090377808546" at="200,0,206,0" concept="6" trace="createConstant_20b5h0_o0#()Ljetbrains/mps/openapi/editor/cells/EditorCell;" />
+      <node id="8794120090377808534" at="119,0,125,0" concept="6" trace="createConstant_20b5h0_g0#()Ljetbrains/mps/openapi/editor/cells/EditorCell;" />
+      <node id="8794120090377808540" at="158,0,164,0" concept="6" trace="createConstant_20b5h0_k0#()Ljetbrains/mps/openapi/editor/cells/EditorCell;" />
+      <node id="8794120090377808546" at="197,0,203,0" concept="6" trace="createConstant_20b5h0_o0#()Ljetbrains/mps/openapi/editor/cells/EditorCell;" />
       <node id="8794120090377808529" at="86,0,95,0" concept="6" trace="createConstant_20b5h0_d0#()Ljetbrains/mps/openapi/editor/cells/EditorCell;" />
-      <node id="8794120090377808532" at="111,0,120,0" concept="6" trace="createConstant_20b5h0_f0#()Ljetbrains/mps/openapi/editor/cells/EditorCell;" />
-      <node id="8794120090377808535" at="126,0,135,0" concept="6" trace="createConstant_20b5h0_h0#()Ljetbrains/mps/openapi/editor/cells/EditorCell;" />
-      <node id="8794120090377808538" at="151,0,160,0" concept="6" trace="createConstant_20b5h0_j0#()Ljetbrains/mps/openapi/editor/cells/EditorCell;" />
-      <node id="8794120090377808541" at="166,0,175,0" concept="6" trace="createConstant_20b5h0_l0#()Ljetbrains/mps/openapi/editor/cells/EditorCell;" />
-      <node id="8794120090377808544" at="191,0,200,0" concept="6" trace="createConstant_20b5h0_n0#()Ljetbrains/mps/openapi/editor/cells/EditorCell;" />
-      <node id="8794120090377808547" at="206,0,215,0" concept="6" trace="createConstant_20b5h0_p0#()Ljetbrains/mps/openapi/editor/cells/EditorCell;" />
-      <node id="8794120090377808550" at="231,0,241,0" concept="6" trace="createConstant_20b5h0_r0#()Ljetbrains/mps/openapi/editor/cells/EditorCell;" />
+      <node id="8794120090377808532" at="110,0,119,0" concept="6" trace="createConstant_20b5h0_f0#()Ljetbrains/mps/openapi/editor/cells/EditorCell;" />
+      <node id="8794120090377808535" at="125,0,134,0" concept="6" trace="createConstant_20b5h0_h0#()Ljetbrains/mps/openapi/editor/cells/EditorCell;" />
+      <node id="8794120090377808538" at="149,0,158,0" concept="6" trace="createConstant_20b5h0_j0#()Ljetbrains/mps/openapi/editor/cells/EditorCell;" />
+      <node id="8794120090377808541" at="164,0,173,0" concept="6" trace="createConstant_20b5h0_l0#()Ljetbrains/mps/openapi/editor/cells/EditorCell;" />
+      <node id="8794120090377808544" at="188,0,197,0" concept="6" trace="createConstant_20b5h0_n0#()Ljetbrains/mps/openapi/editor/cells/EditorCell;" />
+      <node id="8794120090377808547" at="203,0,212,0" concept="6" trace="createConstant_20b5h0_p0#()Ljetbrains/mps/openapi/editor/cells/EditorCell;" />
+      <node id="8794120090377808550" at="227,0,237,0" concept="6" trace="createConstant_20b5h0_r0#()Ljetbrains/mps/openapi/editor/cells/EditorCell;" />
       <node id="8794120090377808524" at="69,0,80,0" concept="6" trace="createConstant_20b5h0_b0#()Ljetbrains/mps/openapi/editor/cells/EditorCell;" />
-      <node id="8794120090377808531" at="95,0,111,0" concept="6" trace="createProperty_20b5h0_e0#()Ljetbrains/mps/openapi/editor/cells/EditorCell;" />
-      <node id="8794120090377808537" at="135,0,151,0" concept="6" trace="createProperty_20b5h0_i0#()Ljetbrains/mps/openapi/editor/cells/EditorCell;" />
-      <node id="8794120090377808543" at="175,0,191,0" concept="6" trace="createProperty_20b5h0_m0#()Ljetbrains/mps/openapi/editor/cells/EditorCell;" />
-      <node id="8794120090377808549" at="215,0,231,0" concept="6" trace="createProperty_20b5h0_q0#()Ljetbrains/mps/openapi/editor/cells/EditorCell;" />
+      <node id="8794120090377808531" at="95,0,110,0" concept="6" trace="createProperty_20b5h0_e0#()Ljetbrains/mps/openapi/editor/cells/EditorCell;" />
+      <node id="8794120090377808537" at="134,0,149,0" concept="6" trace="createProperty_20b5h0_i0#()Ljetbrains/mps/openapi/editor/cells/EditorCell;" />
+      <node id="8794120090377808543" at="173,0,188,0" concept="6" trace="createProperty_20b5h0_m0#()Ljetbrains/mps/openapi/editor/cells/EditorCell;" />
+      <node id="8794120090377808549" at="212,0,227,0" concept="6" trace="createProperty_20b5h0_q0#()Ljetbrains/mps/openapi/editor/cells/EditorCell;" />
       <node id="8794120090377808517" at="38,0,63,0" concept="6" trace="createCollection_20b5h0_a#()Ljetbrains/mps/openapi/editor/cells/EditorCell;" />
       <scope id="8794120090377808517" at="30,26,31,18" />
       <scope id="8794120090377808517" at="34,39,35,39" />
       <scope id="8794120090377808517" at="23,111,25,18" />
-      <scope id="8794120090377808531" at="105,35,107,94">
+      <scope id="8794120090377808531" at="104,35,106,112">
         <var name="manager" id="8794120090377808531" />
       </scope>
-      <scope id="8794120090377808537" at="145,35,147,94">
+      <scope id="8794120090377808537" at="143,35,145,112">
         <var name="manager" id="8794120090377808537" />
       </scope>
-      <scope id="8794120090377808543" at="185,35,187,94">
+      <scope id="8794120090377808543" at="182,35,184,112">
         <var name="manager" id="8794120090377808543" />
       </scope>
-      <scope id="8794120090377808549" at="225,35,227,94">
-=======
-      <node id="8794120090377808517" at="22,0,23,0" concept="3" trace="myContextHints" />
-      <node id="8794120090377808517" at="25,47,26,26" concept="8" />
-      <node id="8794120090377808517" at="28,79,29,63" concept="8" />
-      <node id="8794120090377808517" at="31,89,32,96" concept="7" />
-      <node id="8794120090377808517" at="32,96,33,48" concept="2" />
-      <node id="8794120090377808517" at="33,48,34,28" concept="2" />
-      <node id="8794120090377808517" at="34,28,35,81" concept="2" />
-      <node id="8794120090377808517" at="35,81,36,81" concept="2" />
-      <node id="8794120090377808517" at="36,81,37,81" concept="2" />
-      <node id="8794120090377808517" at="37,81,38,81" concept="2" />
-      <node id="8794120090377808517" at="38,81,39,81" concept="2" />
-      <node id="8794120090377808517" at="39,81,40,81" concept="2" />
-      <node id="8794120090377808517" at="40,81,41,81" concept="2" />
-      <node id="8794120090377808517" at="41,81,42,81" concept="2" />
-      <node id="8794120090377808517" at="42,81,43,81" concept="2" />
-      <node id="8794120090377808517" at="43,81,44,81" concept="2" />
-      <node id="8794120090377808517" at="44,81,45,81" concept="2" />
-      <node id="8794120090377808517" at="45,81,46,81" concept="2" />
-      <node id="8794120090377808517" at="46,81,47,81" concept="2" />
-      <node id="8794120090377808517" at="47,81,48,81" concept="2" />
-      <node id="8794120090377808517" at="48,81,49,81" concept="2" />
-      <node id="8794120090377808517" at="49,81,50,81" concept="2" />
-      <node id="8794120090377808517" at="50,81,51,81" concept="2" />
-      <node id="8794120090377808517" at="51,81,52,81" concept="2" />
-      <node id="8794120090377808517" at="52,81,53,22" concept="8" />
-      <node id="8794120090377808523" at="55,88,56,100" concept="7" />
-      <node id="8794120090377808523" at="56,100,57,47" concept="2" />
-      <node id="8794120090377808523" at="57,47,58,34" concept="2" />
-      <node id="8794120090377808523" at="58,34,59,22" concept="8" />
-      <node id="8794120090377808524" at="61,88,62,87" concept="7" />
-      <node id="8794120090377808524" at="62,87,63,47" concept="2" />
-      <node id="8794120090377808524" at="63,47,64,34" concept="7" />
-      <node id="8794120090377808524" at="64,34,65,57" concept="2" />
-      <node id="8794120090377808524" at="65,57,66,63" concept="2" />
-      <node id="8794120090377808524" at="66,63,67,58" concept="2" />
-      <node id="8794120090377808524" at="67,58,68,40" concept="2" />
-      <node id="8794120090377808524" at="68,40,69,34" concept="2" />
-      <node id="8794120090377808524" at="69,34,70,22" concept="8" />
-      <node id="8794120090377808528" at="72,88,73,87" concept="7" />
-      <node id="8794120090377808528" at="73,87,74,47" concept="2" />
-      <node id="8794120090377808528" at="74,47,75,34" concept="2" />
-      <node id="8794120090377808528" at="75,34,76,22" concept="8" />
-      <node id="8794120090377808529" at="78,88,79,87" concept="7" />
-      <node id="8794120090377808529" at="79,87,80,47" concept="2" />
-      <node id="8794120090377808529" at="80,47,81,34" concept="7" />
-      <node id="8794120090377808529" at="81,34,82,57" concept="2" />
-      <node id="8794120090377808529" at="82,57,83,40" concept="2" />
-      <node id="8794120090377808529" at="83,40,84,34" concept="2" />
-      <node id="8794120090377808529" at="84,34,85,22" concept="8" />
-      <node id="8794120090377808531" at="87,88,88,82" concept="7" />
-      <node id="8794120090377808531" at="88,82,89,26" concept="2" />
-      <node id="8794120090377808531" at="89,26,90,39" concept="2" />
-      <node id="8794120090377808531" at="90,39,91,26" concept="7" />
-      <node id="8794120090377808531" at="91,26,92,58" concept="2" />
-      <node id="8794120090377808531" at="92,58,93,39" concept="2" />
-      <node id="8794120090377808531" at="93,39,94,73" concept="2" />
-      <node id="8794120090377808531" at="94,73,95,57" concept="7" />
-      <node id="8794120090377808531" at="96,35,97,82" concept="7" />
-      <node id="8794120090377808531" at="97,82,98,112" concept="8" />
-      <node id="8794120090377808531" at="99,10,100,22" concept="8" />
-      <node id="8794120090377808532" at="102,88,103,87" concept="7" />
-      <node id="8794120090377808532" at="103,87,104,47" concept="2" />
-      <node id="8794120090377808532" at="104,47,105,34" concept="7" />
-      <node id="8794120090377808532" at="105,34,106,57" concept="2" />
-      <node id="8794120090377808532" at="106,57,107,40" concept="2" />
-      <node id="8794120090377808532" at="107,40,108,34" concept="2" />
-      <node id="8794120090377808532" at="108,34,109,22" concept="8" />
-      <node id="8794120090377808534" at="111,88,112,87" concept="7" />
-      <node id="8794120090377808534" at="112,87,113,47" concept="2" />
-      <node id="8794120090377808534" at="113,47,114,34" concept="2" />
-      <node id="8794120090377808534" at="114,34,115,22" concept="8" />
-      <node id="8794120090377808535" at="117,88,118,87" concept="7" />
-      <node id="8794120090377808535" at="118,87,119,47" concept="2" />
-      <node id="8794120090377808535" at="119,47,120,34" concept="7" />
-      <node id="8794120090377808535" at="120,34,121,57" concept="2" />
-      <node id="8794120090377808535" at="121,57,122,40" concept="2" />
-      <node id="8794120090377808535" at="122,40,123,34" concept="2" />
-      <node id="8794120090377808535" at="123,34,124,22" concept="8" />
-      <node id="8794120090377808537" at="126,88,127,82" concept="7" />
-      <node id="8794120090377808537" at="127,82,128,26" concept="2" />
-      <node id="8794120090377808537" at="128,26,129,39" concept="2" />
-      <node id="8794120090377808537" at="129,39,130,26" concept="7" />
-      <node id="8794120090377808537" at="130,26,131,58" concept="2" />
-      <node id="8794120090377808537" at="131,58,132,39" concept="2" />
-      <node id="8794120090377808537" at="132,39,133,73" concept="2" />
-      <node id="8794120090377808537" at="133,73,134,57" concept="7" />
-      <node id="8794120090377808537" at="135,35,136,82" concept="7" />
-      <node id="8794120090377808537" at="136,82,137,112" concept="8" />
-      <node id="8794120090377808537" at="138,10,139,22" concept="8" />
-      <node id="8794120090377808538" at="141,88,142,87" concept="7" />
-      <node id="8794120090377808538" at="142,87,143,47" concept="2" />
-      <node id="8794120090377808538" at="143,47,144,34" concept="7" />
-      <node id="8794120090377808538" at="144,34,145,57" concept="2" />
-      <node id="8794120090377808538" at="145,57,146,40" concept="2" />
-      <node id="8794120090377808538" at="146,40,147,34" concept="2" />
-      <node id="8794120090377808538" at="147,34,148,22" concept="8" />
-      <node id="8794120090377808540" at="150,88,151,91" concept="7" />
-      <node id="8794120090377808540" at="151,91,152,47" concept="2" />
-      <node id="8794120090377808540" at="152,47,153,34" concept="2" />
-      <node id="8794120090377808540" at="153,34,154,22" concept="8" />
-      <node id="8794120090377808541" at="156,88,157,87" concept="7" />
-      <node id="8794120090377808541" at="157,87,158,47" concept="2" />
-      <node id="8794120090377808541" at="158,47,159,34" concept="7" />
-      <node id="8794120090377808541" at="159,34,160,57" concept="2" />
-      <node id="8794120090377808541" at="160,57,161,40" concept="2" />
-      <node id="8794120090377808541" at="161,40,162,34" concept="2" />
-      <node id="8794120090377808541" at="162,34,163,22" concept="8" />
-      <node id="8794120090377808543" at="165,88,166,82" concept="7" />
-      <node id="8794120090377808543" at="166,82,167,30" concept="2" />
-      <node id="8794120090377808543" at="167,30,168,43" concept="2" />
-      <node id="8794120090377808543" at="168,43,169,26" concept="7" />
-      <node id="8794120090377808543" at="169,26,170,58" concept="2" />
-      <node id="8794120090377808543" at="170,58,171,43" concept="2" />
-      <node id="8794120090377808543" at="171,43,172,73" concept="2" />
-      <node id="8794120090377808543" at="172,73,173,57" concept="7" />
-      <node id="8794120090377808543" at="174,35,175,82" concept="7" />
-      <node id="8794120090377808543" at="175,82,176,112" concept="8" />
-      <node id="8794120090377808543" at="177,10,178,22" concept="8" />
-      <node id="8794120090377808544" at="180,88,181,87" concept="7" />
-      <node id="8794120090377808544" at="181,87,182,47" concept="2" />
-      <node id="8794120090377808544" at="182,47,183,34" concept="7" />
-      <node id="8794120090377808544" at="183,34,184,57" concept="2" />
-      <node id="8794120090377808544" at="184,57,185,40" concept="2" />
-      <node id="8794120090377808544" at="185,40,186,34" concept="2" />
-      <node id="8794120090377808544" at="186,34,187,22" concept="8" />
-      <node id="8794120090377808546" at="189,88,190,92" concept="7" />
-      <node id="8794120090377808546" at="190,92,191,47" concept="2" />
-      <node id="8794120090377808546" at="191,47,192,34" concept="2" />
-      <node id="8794120090377808546" at="192,34,193,22" concept="8" />
-      <node id="8794120090377808547" at="195,88,196,87" concept="7" />
-      <node id="8794120090377808547" at="196,87,197,47" concept="2" />
-      <node id="8794120090377808547" at="197,47,198,34" concept="7" />
-      <node id="8794120090377808547" at="198,34,199,57" concept="2" />
-      <node id="8794120090377808547" at="199,57,200,40" concept="2" />
-      <node id="8794120090377808547" at="200,40,201,34" concept="2" />
-      <node id="8794120090377808547" at="201,34,202,22" concept="8" />
-      <node id="8794120090377808549" at="204,88,205,82" concept="7" />
-      <node id="8794120090377808549" at="205,82,206,31" concept="2" />
-      <node id="8794120090377808549" at="206,31,207,44" concept="2" />
-      <node id="8794120090377808549" at="207,44,208,26" concept="7" />
-      <node id="8794120090377808549" at="208,26,209,58" concept="2" />
-      <node id="8794120090377808549" at="209,58,210,44" concept="2" />
-      <node id="8794120090377808549" at="210,44,211,73" concept="2" />
-      <node id="8794120090377808549" at="211,73,212,57" concept="7" />
-      <node id="8794120090377808549" at="213,35,214,82" concept="7" />
-      <node id="8794120090377808549" at="214,82,215,112" concept="8" />
-      <node id="8794120090377808549" at="216,10,217,22" concept="8" />
-      <node id="8794120090377808550" at="219,88,220,87" concept="7" />
-      <node id="8794120090377808550" at="220,87,221,47" concept="2" />
-      <node id="8794120090377808550" at="221,47,222,34" concept="7" />
-      <node id="8794120090377808550" at="222,34,223,57" concept="2" />
-      <node id="8794120090377808550" at="223,57,224,63" concept="2" />
-      <node id="8794120090377808550" at="224,63,225,40" concept="2" />
-      <node id="8794120090377808550" at="225,40,226,34" concept="2" />
-      <node id="8794120090377808550" at="226,34,227,22" concept="8" />
-      <node id="8794120090377808517" at="28,0,31,0" concept="6" trace="createEditorCell#(Ljetbrains/mps/openapi/editor/EditorContext;Lorg/jetbrains/mps/openapi/model/SNode;)Ljetbrains/mps/openapi/editor/cells/EditorCell;" />
-      <node id="8794120090377808517" at="23,0,28,0" concept="6" trace="getContextHints#()Ljava/util/Collection;" />
-      <node id="8794120090377808531" at="95,57,100,22" concept="5" />
-      <node id="8794120090377808537" at="134,57,139,22" concept="5" />
-      <node id="8794120090377808543" at="173,57,178,22" concept="5" />
-      <node id="8794120090377808549" at="212,57,217,22" concept="5" />
-      <node id="8794120090377808523" at="55,0,61,0" concept="6" trace="createConstant_20b5h0_a0#(Ljetbrains/mps/openapi/editor/EditorContext;Lorg/jetbrains/mps/openapi/model/SNode;)Ljetbrains/mps/openapi/editor/cells/EditorCell;" />
-      <node id="8794120090377808528" at="72,0,78,0" concept="6" trace="createConstant_20b5h0_c0#(Ljetbrains/mps/openapi/editor/EditorContext;Lorg/jetbrains/mps/openapi/model/SNode;)Ljetbrains/mps/openapi/editor/cells/EditorCell;" />
-      <node id="8794120090377808534" at="111,0,117,0" concept="6" trace="createConstant_20b5h0_g0#(Ljetbrains/mps/openapi/editor/EditorContext;Lorg/jetbrains/mps/openapi/model/SNode;)Ljetbrains/mps/openapi/editor/cells/EditorCell;" />
-      <node id="8794120090377808540" at="150,0,156,0" concept="6" trace="createConstant_20b5h0_k0#(Ljetbrains/mps/openapi/editor/EditorContext;Lorg/jetbrains/mps/openapi/model/SNode;)Ljetbrains/mps/openapi/editor/cells/EditorCell;" />
-      <node id="8794120090377808546" at="189,0,195,0" concept="6" trace="createConstant_20b5h0_o0#(Ljetbrains/mps/openapi/editor/EditorContext;Lorg/jetbrains/mps/openapi/model/SNode;)Ljetbrains/mps/openapi/editor/cells/EditorCell;" />
-      <node id="8794120090377808529" at="78,0,87,0" concept="6" trace="createConstant_20b5h0_d0#(Ljetbrains/mps/openapi/editor/EditorContext;Lorg/jetbrains/mps/openapi/model/SNode;)Ljetbrains/mps/openapi/editor/cells/EditorCell;" />
-      <node id="8794120090377808532" at="102,0,111,0" concept="6" trace="createConstant_20b5h0_f0#(Ljetbrains/mps/openapi/editor/EditorContext;Lorg/jetbrains/mps/openapi/model/SNode;)Ljetbrains/mps/openapi/editor/cells/EditorCell;" />
-      <node id="8794120090377808535" at="117,0,126,0" concept="6" trace="createConstant_20b5h0_h0#(Ljetbrains/mps/openapi/editor/EditorContext;Lorg/jetbrains/mps/openapi/model/SNode;)Ljetbrains/mps/openapi/editor/cells/EditorCell;" />
-      <node id="8794120090377808538" at="141,0,150,0" concept="6" trace="createConstant_20b5h0_j0#(Ljetbrains/mps/openapi/editor/EditorContext;Lorg/jetbrains/mps/openapi/model/SNode;)Ljetbrains/mps/openapi/editor/cells/EditorCell;" />
-      <node id="8794120090377808541" at="156,0,165,0" concept="6" trace="createConstant_20b5h0_l0#(Ljetbrains/mps/openapi/editor/EditorContext;Lorg/jetbrains/mps/openapi/model/SNode;)Ljetbrains/mps/openapi/editor/cells/EditorCell;" />
-      <node id="8794120090377808544" at="180,0,189,0" concept="6" trace="createConstant_20b5h0_n0#(Ljetbrains/mps/openapi/editor/EditorContext;Lorg/jetbrains/mps/openapi/model/SNode;)Ljetbrains/mps/openapi/editor/cells/EditorCell;" />
-      <node id="8794120090377808547" at="195,0,204,0" concept="6" trace="createConstant_20b5h0_p0#(Ljetbrains/mps/openapi/editor/EditorContext;Lorg/jetbrains/mps/openapi/model/SNode;)Ljetbrains/mps/openapi/editor/cells/EditorCell;" />
-      <node id="8794120090377808550" at="219,0,229,0" concept="6" trace="createConstant_20b5h0_r0#(Ljetbrains/mps/openapi/editor/EditorContext;Lorg/jetbrains/mps/openapi/model/SNode;)Ljetbrains/mps/openapi/editor/cells/EditorCell;" />
-      <node id="8794120090377808524" at="61,0,72,0" concept="6" trace="createConstant_20b5h0_b0#(Ljetbrains/mps/openapi/editor/EditorContext;Lorg/jetbrains/mps/openapi/model/SNode;)Ljetbrains/mps/openapi/editor/cells/EditorCell;" />
-      <node id="8794120090377808531" at="87,0,102,0" concept="6" trace="createProperty_20b5h0_e0#(Ljetbrains/mps/openapi/editor/EditorContext;Lorg/jetbrains/mps/openapi/model/SNode;)Ljetbrains/mps/openapi/editor/cells/EditorCell;" />
-      <node id="8794120090377808537" at="126,0,141,0" concept="6" trace="createProperty_20b5h0_i0#(Ljetbrains/mps/openapi/editor/EditorContext;Lorg/jetbrains/mps/openapi/model/SNode;)Ljetbrains/mps/openapi/editor/cells/EditorCell;" />
-      <node id="8794120090377808543" at="165,0,180,0" concept="6" trace="createProperty_20b5h0_m0#(Ljetbrains/mps/openapi/editor/EditorContext;Lorg/jetbrains/mps/openapi/model/SNode;)Ljetbrains/mps/openapi/editor/cells/EditorCell;" />
-      <node id="8794120090377808549" at="204,0,219,0" concept="6" trace="createProperty_20b5h0_q0#(Ljetbrains/mps/openapi/editor/EditorContext;Lorg/jetbrains/mps/openapi/model/SNode;)Ljetbrains/mps/openapi/editor/cells/EditorCell;" />
-      <node id="8794120090377808517" at="31,0,55,0" concept="6" trace="createCollection_20b5h0_a#(Ljetbrains/mps/openapi/editor/EditorContext;Lorg/jetbrains/mps/openapi/model/SNode;)Ljetbrains/mps/openapi/editor/cells/EditorCell;" />
-      <scope id="8794120090377808517" at="25,47,26,26" />
-      <scope id="8794120090377808517" at="28,79,29,63" />
-      <scope id="8794120090377808531" at="96,35,98,112">
-        <var name="manager" id="8794120090377808531" />
-      </scope>
-      <scope id="8794120090377808537" at="135,35,137,112">
-        <var name="manager" id="8794120090377808537" />
-      </scope>
-      <scope id="8794120090377808543" at="174,35,176,112">
-        <var name="manager" id="8794120090377808543" />
-      </scope>
-      <scope id="8794120090377808549" at="213,35,215,112">
->>>>>>> bd830ede
+      <scope id="8794120090377808549" at="221,35,223,112">
         <var name="manager" id="8794120090377808549" />
       </scope>
       <scope id="8794120090377808517" at="34,0,37,0" />
@@ -8162,112 +5755,50 @@
       <scope id="8794120090377808528" at="80,49,84,22">
         <var name="editorCell" id="8794120090377808528" />
       </scope>
-<<<<<<< HEAD
-      <scope id="8794120090377808534" at="120,49,124,22">
+      <scope id="8794120090377808534" at="119,49,123,22">
         <var name="editorCell" id="8794120090377808534" />
       </scope>
-      <scope id="8794120090377808540" at="160,49,164,22">
+      <scope id="8794120090377808540" at="158,49,162,22">
         <var name="editorCell" id="8794120090377808540" />
       </scope>
-      <scope id="8794120090377808546" at="200,49,204,22">
+      <scope id="8794120090377808546" at="197,49,201,22">
         <var name="editorCell" id="8794120090377808546" />
       </scope>
       <scope id="8794120090377808517" at="28,0,33,0" />
       <scope id="8794120090377808523" at="63,0,69,0" />
       <scope id="8794120090377808528" at="80,0,86,0" />
-      <scope id="8794120090377808534" at="120,0,126,0" />
-      <scope id="8794120090377808540" at="160,0,166,0" />
-      <scope id="8794120090377808546" at="200,0,206,0" />
+      <scope id="8794120090377808534" at="119,0,125,0" />
+      <scope id="8794120090377808540" at="158,0,164,0" />
+      <scope id="8794120090377808546" at="197,0,203,0" />
       <scope id="8794120090377808529" at="86,49,93,22">
         <var name="editorCell" id="8794120090377808529" />
         <var name="style" id="8794120090377808529" />
       </scope>
-      <scope id="8794120090377808532" at="111,49,118,22">
+      <scope id="8794120090377808532" at="110,49,117,22">
         <var name="editorCell" id="8794120090377808532" />
         <var name="style" id="8794120090377808532" />
       </scope>
-      <scope id="8794120090377808535" at="126,49,133,22">
+      <scope id="8794120090377808535" at="125,49,132,22">
         <var name="editorCell" id="8794120090377808535" />
         <var name="style" id="8794120090377808535" />
       </scope>
-      <scope id="8794120090377808538" at="151,49,158,22">
+      <scope id="8794120090377808538" at="149,49,156,22">
         <var name="editorCell" id="8794120090377808538" />
         <var name="style" id="8794120090377808538" />
       </scope>
-      <scope id="8794120090377808541" at="166,49,173,22">
+      <scope id="8794120090377808541" at="164,49,171,22">
         <var name="editorCell" id="8794120090377808541" />
         <var name="style" id="8794120090377808541" />
       </scope>
-      <scope id="8794120090377808544" at="191,49,198,22">
+      <scope id="8794120090377808544" at="188,49,195,22">
         <var name="editorCell" id="8794120090377808544" />
         <var name="style" id="8794120090377808544" />
       </scope>
-      <scope id="8794120090377808547" at="206,49,213,22">
+      <scope id="8794120090377808547" at="203,49,210,22">
         <var name="editorCell" id="8794120090377808547" />
         <var name="style" id="8794120090377808547" />
       </scope>
-      <scope id="8794120090377808550" at="231,49,239,22">
-=======
-      <scope id="8794120090377808534" at="111,88,115,22">
-        <var name="editorCell" id="8794120090377808534" />
-      </scope>
-      <scope id="8794120090377808540" at="150,88,154,22">
-        <var name="editorCell" id="8794120090377808540" />
-      </scope>
-      <scope id="8794120090377808546" at="189,88,193,22">
-        <var name="editorCell" id="8794120090377808546" />
-      </scope>
-      <scope id="8794120090377808517" at="23,0,28,0" />
-      <scope id="8794120090377808523" at="55,0,61,0">
-        <var name="editorContext" id="8794120090377808523" />
-        <var name="node" id="8794120090377808523" />
-      </scope>
-      <scope id="8794120090377808528" at="72,0,78,0">
-        <var name="editorContext" id="8794120090377808528" />
-        <var name="node" id="8794120090377808528" />
-      </scope>
-      <scope id="8794120090377808534" at="111,0,117,0">
-        <var name="editorContext" id="8794120090377808534" />
-        <var name="node" id="8794120090377808534" />
-      </scope>
-      <scope id="8794120090377808540" at="150,0,156,0">
-        <var name="editorContext" id="8794120090377808540" />
-        <var name="node" id="8794120090377808540" />
-      </scope>
-      <scope id="8794120090377808546" at="189,0,195,0">
-        <var name="editorContext" id="8794120090377808546" />
-        <var name="node" id="8794120090377808546" />
-      </scope>
-      <scope id="8794120090377808529" at="78,88,85,22">
-        <var name="editorCell" id="8794120090377808529" />
-        <var name="style" id="8794120090377808529" />
-      </scope>
-      <scope id="8794120090377808532" at="102,88,109,22">
-        <var name="editorCell" id="8794120090377808532" />
-        <var name="style" id="8794120090377808532" />
-      </scope>
-      <scope id="8794120090377808535" at="117,88,124,22">
-        <var name="editorCell" id="8794120090377808535" />
-        <var name="style" id="8794120090377808535" />
-      </scope>
-      <scope id="8794120090377808538" at="141,88,148,22">
-        <var name="editorCell" id="8794120090377808538" />
-        <var name="style" id="8794120090377808538" />
-      </scope>
-      <scope id="8794120090377808541" at="156,88,163,22">
-        <var name="editorCell" id="8794120090377808541" />
-        <var name="style" id="8794120090377808541" />
-      </scope>
-      <scope id="8794120090377808544" at="180,88,187,22">
-        <var name="editorCell" id="8794120090377808544" />
-        <var name="style" id="8794120090377808544" />
-      </scope>
-      <scope id="8794120090377808547" at="195,88,202,22">
-        <var name="editorCell" id="8794120090377808547" />
-        <var name="style" id="8794120090377808547" />
-      </scope>
-      <scope id="8794120090377808550" at="219,88,227,22">
->>>>>>> bd830ede
+      <scope id="8794120090377808550" at="227,49,235,22">
         <var name="editorCell" id="8794120090377808550" />
         <var name="style" id="8794120090377808550" />
       </scope>
@@ -8275,123 +5806,44 @@
         <var name="editorCell" id="8794120090377808524" />
         <var name="style" id="8794120090377808524" />
       </scope>
-<<<<<<< HEAD
       <scope id="8794120090377808529" at="86,0,95,0" />
-      <scope id="8794120090377808532" at="111,0,120,0" />
-      <scope id="8794120090377808535" at="126,0,135,0" />
-      <scope id="8794120090377808538" at="151,0,160,0" />
-      <scope id="8794120090377808541" at="166,0,175,0" />
-      <scope id="8794120090377808544" at="191,0,200,0" />
-      <scope id="8794120090377808547" at="206,0,215,0" />
-      <scope id="8794120090377808550" at="231,0,241,0" />
+      <scope id="8794120090377808532" at="110,0,119,0" />
+      <scope id="8794120090377808535" at="125,0,134,0" />
+      <scope id="8794120090377808538" at="149,0,158,0" />
+      <scope id="8794120090377808541" at="164,0,173,0" />
+      <scope id="8794120090377808544" at="188,0,197,0" />
+      <scope id="8794120090377808547" at="203,0,212,0" />
+      <scope id="8794120090377808550" at="227,0,237,0" />
       <scope id="8794120090377808524" at="69,0,80,0" />
-      <scope id="8794120090377808531" at="95,49,109,22">
-=======
-      <scope id="8794120090377808529" at="78,0,87,0">
-        <var name="editorContext" id="8794120090377808529" />
-        <var name="node" id="8794120090377808529" />
-      </scope>
-      <scope id="8794120090377808532" at="102,0,111,0">
-        <var name="editorContext" id="8794120090377808532" />
-        <var name="node" id="8794120090377808532" />
-      </scope>
-      <scope id="8794120090377808535" at="117,0,126,0">
-        <var name="editorContext" id="8794120090377808535" />
-        <var name="node" id="8794120090377808535" />
-      </scope>
-      <scope id="8794120090377808538" at="141,0,150,0">
-        <var name="editorContext" id="8794120090377808538" />
-        <var name="node" id="8794120090377808538" />
-      </scope>
-      <scope id="8794120090377808541" at="156,0,165,0">
-        <var name="editorContext" id="8794120090377808541" />
-        <var name="node" id="8794120090377808541" />
-      </scope>
-      <scope id="8794120090377808544" at="180,0,189,0">
-        <var name="editorContext" id="8794120090377808544" />
-        <var name="node" id="8794120090377808544" />
-      </scope>
-      <scope id="8794120090377808547" at="195,0,204,0">
-        <var name="editorContext" id="8794120090377808547" />
-        <var name="node" id="8794120090377808547" />
-      </scope>
-      <scope id="8794120090377808550" at="219,0,229,0">
-        <var name="editorContext" id="8794120090377808550" />
-        <var name="node" id="8794120090377808550" />
-      </scope>
-      <scope id="8794120090377808524" at="61,0,72,0">
-        <var name="editorContext" id="8794120090377808524" />
-        <var name="node" id="8794120090377808524" />
-      </scope>
-      <scope id="8794120090377808531" at="87,88,100,22">
->>>>>>> bd830ede
+      <scope id="8794120090377808531" at="95,49,108,22">
         <var name="attributeConcept" id="8794120090377808531" />
         <var name="editorCell" id="8794120090377808531" />
         <var name="provider" id="8794120090377808531" />
       </scope>
-<<<<<<< HEAD
-      <scope id="8794120090377808537" at="135,49,149,22">
-=======
-      <scope id="8794120090377808537" at="126,88,139,22">
->>>>>>> bd830ede
+      <scope id="8794120090377808537" at="134,49,147,22">
         <var name="attributeConcept" id="8794120090377808537" />
         <var name="editorCell" id="8794120090377808537" />
         <var name="provider" id="8794120090377808537" />
       </scope>
-<<<<<<< HEAD
-      <scope id="8794120090377808543" at="175,49,189,22">
-=======
-      <scope id="8794120090377808543" at="165,88,178,22">
->>>>>>> bd830ede
+      <scope id="8794120090377808543" at="173,49,186,22">
         <var name="attributeConcept" id="8794120090377808543" />
         <var name="editorCell" id="8794120090377808543" />
         <var name="provider" id="8794120090377808543" />
       </scope>
-<<<<<<< HEAD
-      <scope id="8794120090377808549" at="215,49,229,22">
-=======
-      <scope id="8794120090377808549" at="204,88,217,22">
->>>>>>> bd830ede
+      <scope id="8794120090377808549" at="212,49,225,22">
         <var name="attributeConcept" id="8794120090377808549" />
         <var name="editorCell" id="8794120090377808549" />
         <var name="provider" id="8794120090377808549" />
       </scope>
-<<<<<<< HEAD
-      <scope id="8794120090377808531" at="95,0,111,0" />
-      <scope id="8794120090377808537" at="135,0,151,0" />
-      <scope id="8794120090377808543" at="175,0,191,0" />
-      <scope id="8794120090377808549" at="215,0,231,0" />
+      <scope id="8794120090377808531" at="95,0,110,0" />
+      <scope id="8794120090377808537" at="134,0,149,0" />
+      <scope id="8794120090377808543" at="173,0,188,0" />
+      <scope id="8794120090377808549" at="212,0,227,0" />
       <scope id="8794120090377808517" at="38,50,61,22">
         <var name="editorCell" id="8794120090377808517" />
       </scope>
       <scope id="8794120090377808517" at="38,0,63,0" />
-      <unit id="8794120090377808517" at="19,0,242,0" name="jetbrains.mps.lang.editor.diagram.testLanguage.editor.NodeWithSize_DiagramTestTextual_EditorBuilder_a" />
-=======
-      <scope id="8794120090377808531" at="87,0,102,0">
-        <var name="editorContext" id="8794120090377808531" />
-        <var name="node" id="8794120090377808531" />
-      </scope>
-      <scope id="8794120090377808537" at="126,0,141,0">
-        <var name="editorContext" id="8794120090377808537" />
-        <var name="node" id="8794120090377808537" />
-      </scope>
-      <scope id="8794120090377808543" at="165,0,180,0">
-        <var name="editorContext" id="8794120090377808543" />
-        <var name="node" id="8794120090377808543" />
-      </scope>
-      <scope id="8794120090377808549" at="204,0,219,0">
-        <var name="editorContext" id="8794120090377808549" />
-        <var name="node" id="8794120090377808549" />
-      </scope>
-      <scope id="8794120090377808517" at="31,89,53,22">
-        <var name="editorCell" id="8794120090377808517" />
-      </scope>
-      <scope id="8794120090377808517" at="31,0,55,0">
-        <var name="editorContext" id="8794120090377808517" />
-        <var name="node" id="8794120090377808517" />
-      </scope>
-      <unit id="8794120090377808517" at="21,0,230,0" name="jetbrains.mps.lang.editor.diagram.testLanguage.editor.NodeWithSize_DiagramTestTextual_Editor" />
->>>>>>> bd830ede
+      <unit id="8794120090377808517" at="19,0,238,0" name="jetbrains.mps.lang.editor.diagram.testLanguage.editor.NodeWithSize_DiagramTestTextual_EditorBuilder_a" />
     </file>
   </root>
 </debug-info>
