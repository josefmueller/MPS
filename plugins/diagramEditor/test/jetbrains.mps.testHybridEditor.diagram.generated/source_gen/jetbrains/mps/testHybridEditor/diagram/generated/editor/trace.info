--- conflicted
+++ resolved
@@ -1025,301 +1025,196 @@
     </file>
   </root>
   <root nodeRef="r:71352b9e-a946-4771-b87e-4431430937ee(jetbrains.mps.testHybridEditor.diagram.generated.editor)/5827780068500780337">
-<<<<<<< HEAD
     <file name="BlockActionMap.java">
       <node id="5827780068500780337" at="15,95,16,96" concept="2" />
-      <node id="5827780068500780337" at="20,0,21,0" concept="3" trace="myNode" />
-      <node id="5827780068500780337" at="22,46,23,25" concept="2" />
-      <node id="5827780068500780337" at="26,54,27,56" concept="2" />
-      <node id="5827780068500918523" at="32,229,33,48" concept="2" />
-      <node id="5827780068500923923" at="35,7,36,39" concept="2" />
-      <node id="5827780068504341202" at="40,38,41,76" concept="8" />
-      <node id="5827780068504341202" at="42,7,43,18" concept="8" />
-      <node id="5827780068504348597" at="47,38,48,76" concept="8" />
-      <node id="5827780068504348597" at="49,7,50,18" concept="8" />
-      <node id="5827780068500917809" at="53,68,54,48" concept="8" />
-      <node id="5827780068504348596" at="57,70,58,48" concept="8" />
-      <node id="5827780068500780337" at="15,0,18,0" concept="10" trace="setCellActions#(Ljetbrains/mps/openapi/editor/cells/EditorCell;Lorg/jetbrains/mps/openapi/model/SNode;Ljetbrains/mps/openapi/editor/EditorContext;)V" />
-      <node id="5827780068500780337" at="22,0,25,0" concept="1" trace="BlockActionMap_DELETE#(Lorg/jetbrains/mps/openapi/model/SNode;)V" />
-      <node id="5827780068500780337" at="26,0,29,0" concept="6" trace="execute#(Ljetbrains/mps/openapi/editor/EditorContext;)V" />
-      <node id="5827780068500827007" at="31,211,34,9" concept="5" />
-      <node id="5827780068504341202" at="39,74,42,7" concept="5" />
-      <node id="5827780068504348597" at="46,76,49,7" concept="5" />
-      <node id="5827780068500917809" at="53,0,56,0" concept="10" trace="eq_dpv54c_a0a0a0a3b#(Ljava/lang/Object;Ljava/lang/Object;)Z" />
-      <node id="5827780068504348596" at="57,0,60,0" concept="10" trace="eq_dpv54c_a0a0a0a3b_0#(Ljava/lang/Object;Ljava/lang/Object;)Z" />
-      <node id="5827780068500818711" at="30,75,35,7" concept="4" />
-      <node id="5827780068504341202" at="39,0,45,0" concept="10" trace="check_dpv54c_a0a0a0a0a#(Lorg/jetbrains/mps/openapi/model/SNode;)Lorg/jetbrains/mps/openapi/model/SNode;" />
-      <node id="5827780068504348597" at="46,0,52,0" concept="10" trace="check_dpv54c_a0a0a0a0a_0#(Lorg/jetbrains/mps/openapi/model/SNode;)Lorg/jetbrains/mps/openapi/model/SNode;" />
-      <node id="5827780068500780337" at="30,0,38,0" concept="6" trace="execute_internal#(Ljetbrains/mps/openapi/editor/EditorContext;Lorg/jetbrains/mps/openapi/model/SNode;)V" />
-      <scope id="5827780068500780337" at="15,95,16,96" />
-      <scope id="5827780068500780337" at="22,46,23,25" />
-      <scope id="5827780068500780337" at="26,54,27,56" />
-      <scope id="5827780068500827008" at="32,229,33,48" />
-      <scope id="5827780068504341202" at="40,38,41,76" />
-      <scope id="5827780068504348597" at="47,38,48,76" />
-      <scope id="5827780068500917809" at="53,68,54,48" />
-      <scope id="5827780068504348596" at="57,70,58,48" />
-      <scope id="5827780068500780337" at="15,0,18,0">
+      <node id="5827780068500780337" at="16,96,17,102" concept="2" />
+      <node id="5827780068500780337" at="21,0,22,0" concept="3" trace="myNode" />
+      <node id="5827780068500780337" at="23,46,24,25" concept="2" />
+      <node id="5827780068500780337" at="27,54,28,56" concept="2" />
+      <node id="5827780068500918523" at="33,229,34,48" concept="2" />
+      <node id="5827780068500923923" at="36,7,37,39" concept="2" />
+      <node id="5827780068504341202" at="41,38,42,76" concept="8" />
+      <node id="5827780068504341202" at="43,7,44,18" concept="8" />
+      <node id="5827780068504348597" at="48,38,49,76" concept="8" />
+      <node id="5827780068504348597" at="50,7,51,18" concept="8" />
+      <node id="5827780068500917809" at="54,68,55,48" concept="8" />
+      <node id="5827780068504348596" at="58,70,59,48" concept="8" />
+      <node id="5827780068500780337" at="64,0,65,0" concept="3" trace="myNode" />
+      <node id="5827780068500780337" at="66,49,67,25" concept="2" />
+      <node id="5827780068500780337" at="70,54,71,56" concept="2" />
+      <node id="5827780068500918523" at="76,229,77,48" concept="2" />
+      <node id="5827780068500923923" at="79,7,80,39" concept="2" />
+      <node id="5827780068504341202" at="84,38,85,76" concept="8" />
+      <node id="5827780068504341202" at="86,7,87,18" concept="8" />
+      <node id="5827780068504348597" at="91,38,92,76" concept="8" />
+      <node id="5827780068504348597" at="93,7,94,18" concept="8" />
+      <node id="5827780068500917809" at="97,68,98,48" concept="8" />
+      <node id="5827780068504348596" at="101,70,102,48" concept="8" />
+      <node id="5827780068500780337" at="23,0,26,0" concept="1" trace="BlockActionMap_DELETE#(Lorg/jetbrains/mps/openapi/model/SNode;)V" />
+      <node id="5827780068500780337" at="27,0,30,0" concept="6" trace="execute#(Ljetbrains/mps/openapi/editor/EditorContext;)V" />
+      <node id="5827780068500827007" at="32,211,35,9" concept="5" />
+      <node id="5827780068504341202" at="40,74,43,7" concept="5" />
+      <node id="5827780068504348597" at="47,76,50,7" concept="5" />
+      <node id="5827780068500917809" at="54,0,57,0" concept="10" trace="eq_dpv54c_a0a0a0a3b#(Ljava/lang/Object;Ljava/lang/Object;)Z" />
+      <node id="5827780068504348596" at="58,0,61,0" concept="10" trace="eq_dpv54c_a0a0a0a3b_0#(Ljava/lang/Object;Ljava/lang/Object;)Z" />
+      <node id="5827780068500780337" at="66,0,69,0" concept="1" trace="BlockActionMap_BACKSPACE#(Lorg/jetbrains/mps/openapi/model/SNode;)V" />
+      <node id="5827780068500780337" at="70,0,73,0" concept="6" trace="execute#(Ljetbrains/mps/openapi/editor/EditorContext;)V" />
+      <node id="5827780068500827007" at="75,211,78,9" concept="5" />
+      <node id="5827780068504341202" at="83,74,86,7" concept="5" />
+      <node id="5827780068504348597" at="90,76,93,7" concept="5" />
+      <node id="5827780068500917809" at="97,0,100,0" concept="10" trace="eq_dpv54c_a0a0a0a3c#(Ljava/lang/Object;Ljava/lang/Object;)Z" />
+      <node id="5827780068504348596" at="101,0,104,0" concept="10" trace="eq_dpv54c_a0a0a0a3c_0#(Ljava/lang/Object;Ljava/lang/Object;)Z" />
+      <node id="5827780068500780337" at="15,0,19,0" concept="10" trace="setCellActions#(Ljetbrains/mps/openapi/editor/cells/EditorCell;Lorg/jetbrains/mps/openapi/model/SNode;Ljetbrains/mps/openapi/editor/EditorContext;)V" />
+      <node id="5827780068500818711" at="31,75,36,7" concept="4" />
+      <node id="5827780068500818711" at="74,75,79,7" concept="4" />
+      <node id="5827780068504341202" at="40,0,46,0" concept="10" trace="check_dpv54c_a0a0a0a0a#(Lorg/jetbrains/mps/openapi/model/SNode;)Lorg/jetbrains/mps/openapi/model/SNode;" />
+      <node id="5827780068504348597" at="47,0,53,0" concept="10" trace="check_dpv54c_a0a0a0a0a_0#(Lorg/jetbrains/mps/openapi/model/SNode;)Lorg/jetbrains/mps/openapi/model/SNode;" />
+      <node id="5827780068504341202" at="83,0,89,0" concept="10" trace="check_dpv54c_a0a0a0a0a#(Lorg/jetbrains/mps/openapi/model/SNode;)Lorg/jetbrains/mps/openapi/model/SNode;" />
+      <node id="5827780068504348597" at="90,0,96,0" concept="10" trace="check_dpv54c_a0a0a0a0a_0#(Lorg/jetbrains/mps/openapi/model/SNode;)Lorg/jetbrains/mps/openapi/model/SNode;" />
+      <node id="5827780068500780337" at="31,0,39,0" concept="6" trace="execute_internal#(Ljetbrains/mps/openapi/editor/EditorContext;Lorg/jetbrains/mps/openapi/model/SNode;)V" />
+      <node id="5827780068500780337" at="74,0,82,0" concept="6" trace="execute_internal#(Ljetbrains/mps/openapi/editor/EditorContext;Lorg/jetbrains/mps/openapi/model/SNode;)V" />
+      <scope id="5827780068500780337" at="23,46,24,25" />
+      <scope id="5827780068500780337" at="27,54,28,56" />
+      <scope id="5827780068500827008" at="33,229,34,48" />
+      <scope id="5827780068504341202" at="41,38,42,76" />
+      <scope id="5827780068504348597" at="48,38,49,76" />
+      <scope id="5827780068500917809" at="54,68,55,48" />
+      <scope id="5827780068504348596" at="58,70,59,48" />
+      <scope id="5827780068500780337" at="66,49,67,25" />
+      <scope id="5827780068500780337" at="70,54,71,56" />
+      <scope id="5827780068500827008" at="76,229,77,48" />
+      <scope id="5827780068504341202" at="84,38,85,76" />
+      <scope id="5827780068504348597" at="91,38,92,76" />
+      <scope id="5827780068500917809" at="97,68,98,48" />
+      <scope id="5827780068504348596" at="101,70,102,48" />
+      <scope id="5827780068500780337" at="15,95,17,102" />
+      <scope id="5827780068500780337" at="23,0,26,0">
+        <var name="node" id="5827780068500780337" />
+      </scope>
+      <scope id="5827780068500780337" at="27,0,30,0">
+        <var name="editorContext" id="5827780068500780337" />
+      </scope>
+      <scope id="5827780068500818714" at="32,211,35,9" />
+      <scope id="5827780068500917809" at="54,0,57,0">
+        <var name="a" id="5827780068500917809" />
+        <var name="b" id="5827780068500917809" />
+      </scope>
+      <scope id="5827780068504348596" at="58,0,61,0">
+        <var name="a" id="5827780068504348596" />
+        <var name="b" id="5827780068504348596" />
+      </scope>
+      <scope id="5827780068500780337" at="66,0,69,0">
+        <var name="node" id="5827780068500780337" />
+      </scope>
+      <scope id="5827780068500780337" at="70,0,73,0">
+        <var name="editorContext" id="5827780068500780337" />
+      </scope>
+      <scope id="5827780068500818714" at="75,211,78,9" />
+      <scope id="5827780068500917809" at="97,0,100,0">
+        <var name="a" id="5827780068500917809" />
+        <var name="b" id="5827780068500917809" />
+      </scope>
+      <scope id="5827780068504348596" at="101,0,104,0">
+        <var name="a" id="5827780068504348596" />
+        <var name="b" id="5827780068504348596" />
+      </scope>
+      <scope id="5827780068500780337" at="15,0,19,0">
         <var name="context" id="5827780068500780337" />
         <var name="editorCell" id="5827780068500780337" />
         <var name="node" id="5827780068500780337" />
       </scope>
-      <scope id="5827780068500780337" at="22,0,25,0">
-        <var name="node" id="5827780068500780337" />
-      </scope>
-      <scope id="5827780068500780337" at="26,0,29,0">
-        <var name="editorContext" id="5827780068500780337" />
-      </scope>
-      <scope id="5827780068500818714" at="31,211,34,9" />
-      <scope id="5827780068500917809" at="53,0,56,0">
-        <var name="a" id="5827780068500917809" />
-        <var name="b" id="5827780068500917809" />
-      </scope>
-      <scope id="5827780068504348596" at="57,0,60,0">
-        <var name="a" id="5827780068504348596" />
-        <var name="b" id="5827780068504348596" />
-      </scope>
-      <scope id="5827780068504341202" at="39,74,43,18" />
-      <scope id="5827780068504348597" at="46,76,50,18" />
-      <scope id="5827780068500818711" at="30,75,35,7">
+      <scope id="5827780068504341202" at="40,74,44,18" />
+      <scope id="5827780068504348597" at="47,76,51,18" />
+      <scope id="5827780068504341202" at="83,74,87,18" />
+      <scope id="5827780068504348597" at="90,76,94,18" />
+      <scope id="5827780068500818711" at="31,75,36,7">
         <var name="connector" id="5827780068500818712" />
       </scope>
-      <scope id="5827780068500782131" at="30,75,36,39" />
-      <scope id="5827780068504341202" at="39,0,45,0">
+      <scope id="5827780068500818711" at="74,75,79,7">
+        <var name="connector" id="5827780068500818712" />
+      </scope>
+      <scope id="5827780068500782131" at="31,75,37,39" />
+      <scope id="5827780068504341202" at="40,0,46,0">
         <var name="checkedDotOperand" id="5827780068504341202" />
       </scope>
-      <scope id="5827780068504348597" at="46,0,52,0">
+      <scope id="5827780068504348597" at="47,0,53,0">
         <var name="checkedDotOperand" id="5827780068504348597" />
       </scope>
-      <scope id="5827780068500780337" at="30,0,38,0">
+      <scope id="5827780068500782131" at="74,75,80,39" />
+      <scope id="5827780068504341202" at="83,0,89,0">
+        <var name="checkedDotOperand" id="5827780068504341202" />
+      </scope>
+      <scope id="5827780068504348597" at="90,0,96,0">
+        <var name="checkedDotOperand" id="5827780068504348597" />
+      </scope>
+      <scope id="5827780068500780337" at="31,0,39,0">
         <var name="editorContext" id="5827780068500780337" />
         <var name="node" id="5827780068500780337" />
       </scope>
-      <unit id="5827780068500780337" at="19,0,61,0" name="jetbrains.mps.testHybridEditor.diagram.generated.editor.BlockActionMap$BlockActionMap_DELETE" />
-      <unit id="5827780068500780337" at="14,0,62,0" name="jetbrains.mps.testHybridEditor.diagram.generated.editor.BlockActionMap" />
+      <scope id="5827780068500780337" at="74,0,82,0">
+        <var name="editorContext" id="5827780068500780337" />
+        <var name="node" id="5827780068500780337" />
+      </scope>
+      <unit id="5827780068500780337" at="20,0,62,0" name="jetbrains.mps.testHybridEditor.diagram.generated.editor.BlockActionMap$BlockActionMap_DELETE" />
+      <unit id="5827780068500780337" at="63,0,105,0" name="jetbrains.mps.testHybridEditor.diagram.generated.editor.BlockActionMap$BlockActionMap_BACKSPACE" />
+      <unit id="5827780068500780337" at="14,0,106,0" name="jetbrains.mps.testHybridEditor.diagram.generated.editor.BlockActionMap" />
     </file>
   </root>
   <root nodeRef="r:71352b9e-a946-4771-b87e-4431430937ee(jetbrains.mps.testHybridEditor.diagram.generated.editor)/5827780068505641714">
     <file name="ConnectorActionMap.java">
       <node id="5827780068505641714" at="13,95,14,104" concept="2" />
-      <node id="5827780068505641714" at="18,0,19,0" concept="3" trace="myNode" />
-      <node id="5827780068505641714" at="20,50,21,25" concept="2" />
-      <node id="5827780068505641714" at="24,54,25,56" concept="2" />
-      <node id="5827780068505641748" at="28,75,29,39" concept="2" />
-      <node id="5827780068505641714" at="13,0,16,0" concept="10" trace="setCellActions#(Ljetbrains/mps/openapi/editor/cells/EditorCell;Lorg/jetbrains/mps/openapi/model/SNode;Ljetbrains/mps/openapi/editor/EditorContext;)V" />
-      <node id="5827780068505641714" at="20,0,23,0" concept="1" trace="ConnectorActionMap_DELETE#(Lorg/jetbrains/mps/openapi/model/SNode;)V" />
-      <node id="5827780068505641714" at="24,0,27,0" concept="6" trace="execute#(Ljetbrains/mps/openapi/editor/EditorContext;)V" />
-      <node id="5827780068505641714" at="28,0,31,0" concept="6" trace="execute_internal#(Ljetbrains/mps/openapi/editor/EditorContext;Lorg/jetbrains/mps/openapi/model/SNode;)V" />
-      <scope id="5827780068505641714" at="13,95,14,104" />
-      <scope id="5827780068505641714" at="20,50,21,25" />
-      <scope id="5827780068505641714" at="24,54,25,56" />
-      <scope id="5827780068505641717" at="28,75,29,39" />
-      <scope id="5827780068505641714" at="13,0,16,0">
+      <node id="5827780068505641714" at="14,104,15,110" concept="2" />
+      <node id="5827780068505641714" at="19,0,20,0" concept="3" trace="myNode" />
+      <node id="5827780068505641714" at="21,50,22,25" concept="2" />
+      <node id="5827780068505641714" at="25,54,26,56" concept="2" />
+      <node id="5827780068505641748" at="29,75,30,39" concept="2" />
+      <node id="5827780068505641714" at="35,0,36,0" concept="3" trace="myNode" />
+      <node id="5827780068505641714" at="37,53,38,25" concept="2" />
+      <node id="5827780068505641714" at="41,54,42,56" concept="2" />
+      <node id="5827780068505641748" at="45,75,46,39" concept="2" />
+      <node id="5827780068505641714" at="21,0,24,0" concept="1" trace="ConnectorActionMap_DELETE#(Lorg/jetbrains/mps/openapi/model/SNode;)V" />
+      <node id="5827780068505641714" at="25,0,28,0" concept="6" trace="execute#(Ljetbrains/mps/openapi/editor/EditorContext;)V" />
+      <node id="5827780068505641714" at="29,0,32,0" concept="6" trace="execute_internal#(Ljetbrains/mps/openapi/editor/EditorContext;Lorg/jetbrains/mps/openapi/model/SNode;)V" />
+      <node id="5827780068505641714" at="37,0,40,0" concept="1" trace="ConnectorActionMap_BACKSPACE#(Lorg/jetbrains/mps/openapi/model/SNode;)V" />
+      <node id="5827780068505641714" at="41,0,44,0" concept="6" trace="execute#(Ljetbrains/mps/openapi/editor/EditorContext;)V" />
+      <node id="5827780068505641714" at="45,0,48,0" concept="6" trace="execute_internal#(Ljetbrains/mps/openapi/editor/EditorContext;Lorg/jetbrains/mps/openapi/model/SNode;)V" />
+      <node id="5827780068505641714" at="13,0,17,0" concept="10" trace="setCellActions#(Ljetbrains/mps/openapi/editor/cells/EditorCell;Lorg/jetbrains/mps/openapi/model/SNode;Ljetbrains/mps/openapi/editor/EditorContext;)V" />
+      <scope id="5827780068505641714" at="21,50,22,25" />
+      <scope id="5827780068505641714" at="25,54,26,56" />
+      <scope id="5827780068505641717" at="29,75,30,39" />
+      <scope id="5827780068505641714" at="37,53,38,25" />
+      <scope id="5827780068505641714" at="41,54,42,56" />
+      <scope id="5827780068505641717" at="45,75,46,39" />
+      <scope id="5827780068505641714" at="13,95,15,110" />
+      <scope id="5827780068505641714" at="21,0,24,0">
+        <var name="node" id="5827780068505641714" />
+      </scope>
+      <scope id="5827780068505641714" at="25,0,28,0">
+        <var name="editorContext" id="5827780068505641714" />
+      </scope>
+      <scope id="5827780068505641714" at="29,0,32,0">
+        <var name="editorContext" id="5827780068505641714" />
+        <var name="node" id="5827780068505641714" />
+      </scope>
+      <scope id="5827780068505641714" at="37,0,40,0">
+        <var name="node" id="5827780068505641714" />
+      </scope>
+      <scope id="5827780068505641714" at="41,0,44,0">
+        <var name="editorContext" id="5827780068505641714" />
+      </scope>
+      <scope id="5827780068505641714" at="45,0,48,0">
+        <var name="editorContext" id="5827780068505641714" />
+        <var name="node" id="5827780068505641714" />
+      </scope>
+      <scope id="5827780068505641714" at="13,0,17,0">
         <var name="context" id="5827780068505641714" />
         <var name="editorCell" id="5827780068505641714" />
         <var name="node" id="5827780068505641714" />
       </scope>
-      <scope id="5827780068505641714" at="20,0,23,0">
-        <var name="node" id="5827780068505641714" />
-      </scope>
-      <scope id="5827780068505641714" at="24,0,27,0">
-        <var name="editorContext" id="5827780068505641714" />
-      </scope>
-      <scope id="5827780068505641714" at="28,0,31,0">
-        <var name="editorContext" id="5827780068505641714" />
-        <var name="node" id="5827780068505641714" />
-      </scope>
-      <unit id="5827780068505641714" at="17,0,32,0" name="jetbrains.mps.testHybridEditor.diagram.generated.editor.ConnectorActionMap$ConnectorActionMap_DELETE" />
-      <unit id="5827780068505641714" at="12,0,33,0" name="jetbrains.mps.testHybridEditor.diagram.generated.editor.ConnectorActionMap" />
+      <unit id="5827780068505641714" at="18,0,33,0" name="jetbrains.mps.testHybridEditor.diagram.generated.editor.ConnectorActionMap$ConnectorActionMap_DELETE" />
+      <unit id="5827780068505641714" at="34,0,49,0" name="jetbrains.mps.testHybridEditor.diagram.generated.editor.ConnectorActionMap$ConnectorActionMap_BACKSPACE" />
+      <unit id="5827780068505641714" at="12,0,50,0" name="jetbrains.mps.testHybridEditor.diagram.generated.editor.ConnectorActionMap" />
     </file>
-=======
-    <nodeInfo nodeId="5827780068500780337" fileName="BlockActionMap.java" startLine="15" startPosition="95" endLine="16" endPosition="96" conceptFqName="jetbrains.mps.baseLanguage.structure.ExpressionStatement" />
-    <nodeInfo nodeId="5827780068500780337" fileName="BlockActionMap.java" startLine="16" startPosition="96" endLine="17" endPosition="102" conceptFqName="jetbrains.mps.baseLanguage.structure.ExpressionStatement" />
-    <nodeInfo nodeId="5827780068500780337" fileName="BlockActionMap.java" startLine="21" startPosition="0" endLine="22" endPosition="0" conceptFqName="jetbrains.mps.baseLanguage.structure.FieldDeclaration" propertyString="myNode" />
-    <nodeInfo nodeId="5827780068500780337" fileName="BlockActionMap.java" startLine="23" startPosition="46" endLine="24" endPosition="25" conceptFqName="jetbrains.mps.baseLanguage.structure.ExpressionStatement" />
-    <nodeInfo nodeId="5827780068500780337" fileName="BlockActionMap.java" startLine="27" startPosition="54" endLine="28" endPosition="56" conceptFqName="jetbrains.mps.baseLanguage.structure.ExpressionStatement" />
-    <nodeInfo nodeId="5827780068500918523" fileName="BlockActionMap.java" startLine="33" startPosition="229" endLine="34" endPosition="48" conceptFqName="jetbrains.mps.baseLanguage.structure.ExpressionStatement" />
-    <nodeInfo nodeId="5827780068500923923" fileName="BlockActionMap.java" startLine="36" startPosition="7" endLine="37" endPosition="39" conceptFqName="jetbrains.mps.baseLanguage.structure.ExpressionStatement" />
-    <nodeInfo nodeId="5827780068504341202" fileName="BlockActionMap.java" startLine="41" startPosition="38" endLine="42" endPosition="76" conceptFqName="jetbrains.mps.baseLanguage.structure.ReturnStatement" />
-    <nodeInfo nodeId="5827780068504341202" fileName="BlockActionMap.java" startLine="43" startPosition="7" endLine="44" endPosition="18" conceptFqName="jetbrains.mps.baseLanguage.structure.ReturnStatement" />
-    <nodeInfo nodeId="5827780068504348597" fileName="BlockActionMap.java" startLine="48" startPosition="38" endLine="49" endPosition="76" conceptFqName="jetbrains.mps.baseLanguage.structure.ReturnStatement" />
-    <nodeInfo nodeId="5827780068504348597" fileName="BlockActionMap.java" startLine="50" startPosition="7" endLine="51" endPosition="18" conceptFqName="jetbrains.mps.baseLanguage.structure.ReturnStatement" />
-    <nodeInfo nodeId="5827780068500917809" fileName="BlockActionMap.java" startLine="54" startPosition="68" endLine="55" endPosition="48" conceptFqName="jetbrains.mps.baseLanguage.structure.ReturnStatement" />
-    <nodeInfo nodeId="5827780068504348596" fileName="BlockActionMap.java" startLine="58" startPosition="70" endLine="59" endPosition="48" conceptFqName="jetbrains.mps.baseLanguage.structure.ReturnStatement" />
-    <nodeInfo nodeId="5827780068500780337" fileName="BlockActionMap.java" startLine="64" startPosition="0" endLine="65" endPosition="0" conceptFqName="jetbrains.mps.baseLanguage.structure.FieldDeclaration" propertyString="myNode" />
-    <nodeInfo nodeId="5827780068500780337" fileName="BlockActionMap.java" startLine="66" startPosition="49" endLine="67" endPosition="25" conceptFqName="jetbrains.mps.baseLanguage.structure.ExpressionStatement" />
-    <nodeInfo nodeId="5827780068500780337" fileName="BlockActionMap.java" startLine="70" startPosition="54" endLine="71" endPosition="56" conceptFqName="jetbrains.mps.baseLanguage.structure.ExpressionStatement" />
-    <nodeInfo nodeId="5827780068500918523" fileName="BlockActionMap.java" startLine="76" startPosition="229" endLine="77" endPosition="48" conceptFqName="jetbrains.mps.baseLanguage.structure.ExpressionStatement" />
-    <nodeInfo nodeId="5827780068500923923" fileName="BlockActionMap.java" startLine="79" startPosition="7" endLine="80" endPosition="39" conceptFqName="jetbrains.mps.baseLanguage.structure.ExpressionStatement" />
-    <nodeInfo nodeId="5827780068504341202" fileName="BlockActionMap.java" startLine="84" startPosition="38" endLine="85" endPosition="76" conceptFqName="jetbrains.mps.baseLanguage.structure.ReturnStatement" />
-    <nodeInfo nodeId="5827780068504341202" fileName="BlockActionMap.java" startLine="86" startPosition="7" endLine="87" endPosition="18" conceptFqName="jetbrains.mps.baseLanguage.structure.ReturnStatement" />
-    <nodeInfo nodeId="5827780068504348597" fileName="BlockActionMap.java" startLine="91" startPosition="38" endLine="92" endPosition="76" conceptFqName="jetbrains.mps.baseLanguage.structure.ReturnStatement" />
-    <nodeInfo nodeId="5827780068504348597" fileName="BlockActionMap.java" startLine="93" startPosition="7" endLine="94" endPosition="18" conceptFqName="jetbrains.mps.baseLanguage.structure.ReturnStatement" />
-    <nodeInfo nodeId="5827780068500917809" fileName="BlockActionMap.java" startLine="97" startPosition="68" endLine="98" endPosition="48" conceptFqName="jetbrains.mps.baseLanguage.structure.ReturnStatement" />
-    <nodeInfo nodeId="5827780068504348596" fileName="BlockActionMap.java" startLine="101" startPosition="70" endLine="102" endPosition="48" conceptFqName="jetbrains.mps.baseLanguage.structure.ReturnStatement" />
-    <nodeInfo nodeId="5827780068500780337" fileName="BlockActionMap.java" startLine="23" startPosition="0" endLine="26" endPosition="0" conceptFqName="jetbrains.mps.baseLanguage.structure.ConstructorDeclaration" propertyString="BlockActionMap_DELETE#(Lorg/jetbrains/mps/openapi/model/SNode;)V" />
-    <nodeInfo nodeId="5827780068500780337" fileName="BlockActionMap.java" startLine="27" startPosition="0" endLine="30" endPosition="0" conceptFqName="jetbrains.mps.baseLanguage.structure.InstanceMethodDeclaration" propertyString="execute#(Ljetbrains/mps/openapi/editor/EditorContext;)V" />
-    <nodeInfo nodeId="5827780068500827007" fileName="BlockActionMap.java" startLine="32" startPosition="211" endLine="35" endPosition="9" conceptFqName="jetbrains.mps.baseLanguage.structure.IfStatement" />
-    <nodeInfo nodeId="5827780068504341202" fileName="BlockActionMap.java" startLine="40" startPosition="74" endLine="43" endPosition="7" conceptFqName="jetbrains.mps.baseLanguage.structure.IfStatement" />
-    <nodeInfo nodeId="5827780068504348597" fileName="BlockActionMap.java" startLine="47" startPosition="76" endLine="50" endPosition="7" conceptFqName="jetbrains.mps.baseLanguage.structure.IfStatement" />
-    <nodeInfo nodeId="5827780068500917809" fileName="BlockActionMap.java" startLine="54" startPosition="0" endLine="57" endPosition="0" conceptFqName="jetbrains.mps.baseLanguage.structure.StaticMethodDeclaration" propertyString="eq_dpv54c_a0a0a0a3b#(Ljava/lang/Object;Ljava/lang/Object;)Z" />
-    <nodeInfo nodeId="5827780068504348596" fileName="BlockActionMap.java" startLine="58" startPosition="0" endLine="61" endPosition="0" conceptFqName="jetbrains.mps.baseLanguage.structure.StaticMethodDeclaration" propertyString="eq_dpv54c_a0a0a0a3b_0#(Ljava/lang/Object;Ljava/lang/Object;)Z" />
-    <nodeInfo nodeId="5827780068500780337" fileName="BlockActionMap.java" startLine="66" startPosition="0" endLine="69" endPosition="0" conceptFqName="jetbrains.mps.baseLanguage.structure.ConstructorDeclaration" propertyString="BlockActionMap_BACKSPACE#(Lorg/jetbrains/mps/openapi/model/SNode;)V" />
-    <nodeInfo nodeId="5827780068500780337" fileName="BlockActionMap.java" startLine="70" startPosition="0" endLine="73" endPosition="0" conceptFqName="jetbrains.mps.baseLanguage.structure.InstanceMethodDeclaration" propertyString="execute#(Ljetbrains/mps/openapi/editor/EditorContext;)V" />
-    <nodeInfo nodeId="5827780068500827007" fileName="BlockActionMap.java" startLine="75" startPosition="211" endLine="78" endPosition="9" conceptFqName="jetbrains.mps.baseLanguage.structure.IfStatement" />
-    <nodeInfo nodeId="5827780068504341202" fileName="BlockActionMap.java" startLine="83" startPosition="74" endLine="86" endPosition="7" conceptFqName="jetbrains.mps.baseLanguage.structure.IfStatement" />
-    <nodeInfo nodeId="5827780068504348597" fileName="BlockActionMap.java" startLine="90" startPosition="76" endLine="93" endPosition="7" conceptFqName="jetbrains.mps.baseLanguage.structure.IfStatement" />
-    <nodeInfo nodeId="5827780068500917809" fileName="BlockActionMap.java" startLine="97" startPosition="0" endLine="100" endPosition="0" conceptFqName="jetbrains.mps.baseLanguage.structure.StaticMethodDeclaration" propertyString="eq_dpv54c_a0a0a0a3c#(Ljava/lang/Object;Ljava/lang/Object;)Z" />
-    <nodeInfo nodeId="5827780068504348596" fileName="BlockActionMap.java" startLine="101" startPosition="0" endLine="104" endPosition="0" conceptFqName="jetbrains.mps.baseLanguage.structure.StaticMethodDeclaration" propertyString="eq_dpv54c_a0a0a0a3c_0#(Ljava/lang/Object;Ljava/lang/Object;)Z" />
-    <nodeInfo nodeId="5827780068500780337" fileName="BlockActionMap.java" startLine="15" startPosition="0" endLine="19" endPosition="0" conceptFqName="jetbrains.mps.baseLanguage.structure.StaticMethodDeclaration" propertyString="setCellActions#(Ljetbrains/mps/openapi/editor/cells/EditorCell;Lorg/jetbrains/mps/openapi/model/SNode;Ljetbrains/mps/openapi/editor/EditorContext;)V" />
-    <nodeInfo nodeId="5827780068500818711" fileName="BlockActionMap.java" startLine="31" startPosition="75" endLine="36" endPosition="7" conceptFqName="jetbrains.mps.baseLanguage.structure.ForeachStatement" />
-    <nodeInfo nodeId="5827780068500818711" fileName="BlockActionMap.java" startLine="74" startPosition="75" endLine="79" endPosition="7" conceptFqName="jetbrains.mps.baseLanguage.structure.ForeachStatement" />
-    <nodeInfo nodeId="5827780068504341202" fileName="BlockActionMap.java" startLine="40" startPosition="0" endLine="46" endPosition="0" conceptFqName="jetbrains.mps.baseLanguage.structure.StaticMethodDeclaration" propertyString="check_dpv54c_a0a0a0a0a#(Lorg/jetbrains/mps/openapi/model/SNode;)Lorg/jetbrains/mps/openapi/model/SNode;" />
-    <nodeInfo nodeId="5827780068504348597" fileName="BlockActionMap.java" startLine="47" startPosition="0" endLine="53" endPosition="0" conceptFqName="jetbrains.mps.baseLanguage.structure.StaticMethodDeclaration" propertyString="check_dpv54c_a0a0a0a0a_0#(Lorg/jetbrains/mps/openapi/model/SNode;)Lorg/jetbrains/mps/openapi/model/SNode;" />
-    <nodeInfo nodeId="5827780068504341202" fileName="BlockActionMap.java" startLine="83" startPosition="0" endLine="89" endPosition="0" conceptFqName="jetbrains.mps.baseLanguage.structure.StaticMethodDeclaration" propertyString="check_dpv54c_a0a0a0a0a#(Lorg/jetbrains/mps/openapi/model/SNode;)Lorg/jetbrains/mps/openapi/model/SNode;" />
-    <nodeInfo nodeId="5827780068504348597" fileName="BlockActionMap.java" startLine="90" startPosition="0" endLine="96" endPosition="0" conceptFqName="jetbrains.mps.baseLanguage.structure.StaticMethodDeclaration" propertyString="check_dpv54c_a0a0a0a0a_0#(Lorg/jetbrains/mps/openapi/model/SNode;)Lorg/jetbrains/mps/openapi/model/SNode;" />
-    <nodeInfo nodeId="5827780068500780337" fileName="BlockActionMap.java" startLine="31" startPosition="0" endLine="39" endPosition="0" conceptFqName="jetbrains.mps.baseLanguage.structure.InstanceMethodDeclaration" propertyString="execute_internal#(Ljetbrains/mps/openapi/editor/EditorContext;Lorg/jetbrains/mps/openapi/model/SNode;)V" />
-    <nodeInfo nodeId="5827780068500780337" fileName="BlockActionMap.java" startLine="74" startPosition="0" endLine="82" endPosition="0" conceptFqName="jetbrains.mps.baseLanguage.structure.InstanceMethodDeclaration" propertyString="execute_internal#(Ljetbrains/mps/openapi/editor/EditorContext;Lorg/jetbrains/mps/openapi/model/SNode;)V" />
-    <scopeInfo nodeId="5827780068500780337" fileName="BlockActionMap.java" startLine="23" startPosition="46" endLine="24" endPosition="25" />
-    <scopeInfo nodeId="5827780068500780337" fileName="BlockActionMap.java" startLine="27" startPosition="54" endLine="28" endPosition="56" />
-    <scopeInfo nodeId="5827780068500827008" fileName="BlockActionMap.java" startLine="33" startPosition="229" endLine="34" endPosition="48" />
-    <scopeInfo nodeId="5827780068504341202" fileName="BlockActionMap.java" startLine="41" startPosition="38" endLine="42" endPosition="76" />
-    <scopeInfo nodeId="5827780068504348597" fileName="BlockActionMap.java" startLine="48" startPosition="38" endLine="49" endPosition="76" />
-    <scopeInfo nodeId="5827780068500917809" fileName="BlockActionMap.java" startLine="54" startPosition="68" endLine="55" endPosition="48" />
-    <scopeInfo nodeId="5827780068504348596" fileName="BlockActionMap.java" startLine="58" startPosition="70" endLine="59" endPosition="48" />
-    <scopeInfo nodeId="5827780068500780337" fileName="BlockActionMap.java" startLine="66" startPosition="49" endLine="67" endPosition="25" />
-    <scopeInfo nodeId="5827780068500780337" fileName="BlockActionMap.java" startLine="70" startPosition="54" endLine="71" endPosition="56" />
-    <scopeInfo nodeId="5827780068500827008" fileName="BlockActionMap.java" startLine="76" startPosition="229" endLine="77" endPosition="48" />
-    <scopeInfo nodeId="5827780068504341202" fileName="BlockActionMap.java" startLine="84" startPosition="38" endLine="85" endPosition="76" />
-    <scopeInfo nodeId="5827780068504348597" fileName="BlockActionMap.java" startLine="91" startPosition="38" endLine="92" endPosition="76" />
-    <scopeInfo nodeId="5827780068500917809" fileName="BlockActionMap.java" startLine="97" startPosition="68" endLine="98" endPosition="48" />
-    <scopeInfo nodeId="5827780068504348596" fileName="BlockActionMap.java" startLine="101" startPosition="70" endLine="102" endPosition="48" />
-    <scopeInfo nodeId="5827780068500780337" fileName="BlockActionMap.java" startLine="15" startPosition="95" endLine="17" endPosition="102" />
-    <scopeInfo nodeId="5827780068500780337" fileName="BlockActionMap.java" startLine="23" startPosition="0" endLine="26" endPosition="0">
-      <varInfo nodeId="5827780068500780337" varName="node" />
-    </scopeInfo>
-    <scopeInfo nodeId="5827780068500780337" fileName="BlockActionMap.java" startLine="27" startPosition="0" endLine="30" endPosition="0">
-      <varInfo nodeId="5827780068500780337" varName="editorContext" />
-    </scopeInfo>
-    <scopeInfo nodeId="5827780068500818714" fileName="BlockActionMap.java" startLine="32" startPosition="211" endLine="35" endPosition="9" />
-    <scopeInfo nodeId="5827780068500917809" fileName="BlockActionMap.java" startLine="54" startPosition="0" endLine="57" endPosition="0">
-      <varInfo nodeId="5827780068500917809" varName="a" />
-      <varInfo nodeId="5827780068500917809" varName="b" />
-    </scopeInfo>
-    <scopeInfo nodeId="5827780068504348596" fileName="BlockActionMap.java" startLine="58" startPosition="0" endLine="61" endPosition="0">
-      <varInfo nodeId="5827780068504348596" varName="a" />
-      <varInfo nodeId="5827780068504348596" varName="b" />
-    </scopeInfo>
-    <scopeInfo nodeId="5827780068500780337" fileName="BlockActionMap.java" startLine="66" startPosition="0" endLine="69" endPosition="0">
-      <varInfo nodeId="5827780068500780337" varName="node" />
-    </scopeInfo>
-    <scopeInfo nodeId="5827780068500780337" fileName="BlockActionMap.java" startLine="70" startPosition="0" endLine="73" endPosition="0">
-      <varInfo nodeId="5827780068500780337" varName="editorContext" />
-    </scopeInfo>
-    <scopeInfo nodeId="5827780068500818714" fileName="BlockActionMap.java" startLine="75" startPosition="211" endLine="78" endPosition="9" />
-    <scopeInfo nodeId="5827780068500917809" fileName="BlockActionMap.java" startLine="97" startPosition="0" endLine="100" endPosition="0">
-      <varInfo nodeId="5827780068500917809" varName="a" />
-      <varInfo nodeId="5827780068500917809" varName="b" />
-    </scopeInfo>
-    <scopeInfo nodeId="5827780068504348596" fileName="BlockActionMap.java" startLine="101" startPosition="0" endLine="104" endPosition="0">
-      <varInfo nodeId="5827780068504348596" varName="a" />
-      <varInfo nodeId="5827780068504348596" varName="b" />
-    </scopeInfo>
-    <scopeInfo nodeId="5827780068500780337" fileName="BlockActionMap.java" startLine="15" startPosition="0" endLine="19" endPosition="0">
-      <varInfo nodeId="5827780068500780337" varName="context" />
-      <varInfo nodeId="5827780068500780337" varName="editorCell" />
-      <varInfo nodeId="5827780068500780337" varName="node" />
-    </scopeInfo>
-    <scopeInfo nodeId="5827780068504341202" fileName="BlockActionMap.java" startLine="40" startPosition="74" endLine="44" endPosition="18" />
-    <scopeInfo nodeId="5827780068504348597" fileName="BlockActionMap.java" startLine="47" startPosition="76" endLine="51" endPosition="18" />
-    <scopeInfo nodeId="5827780068504341202" fileName="BlockActionMap.java" startLine="83" startPosition="74" endLine="87" endPosition="18" />
-    <scopeInfo nodeId="5827780068504348597" fileName="BlockActionMap.java" startLine="90" startPosition="76" endLine="94" endPosition="18" />
-    <scopeInfo nodeId="5827780068500818711" fileName="BlockActionMap.java" startLine="31" startPosition="75" endLine="36" endPosition="7">
-      <varInfo nodeId="5827780068500818712" varName="connector" />
-    </scopeInfo>
-    <scopeInfo nodeId="5827780068500818711" fileName="BlockActionMap.java" startLine="74" startPosition="75" endLine="79" endPosition="7">
-      <varInfo nodeId="5827780068500818712" varName="connector" />
-    </scopeInfo>
-    <scopeInfo nodeId="5827780068500782131" fileName="BlockActionMap.java" startLine="31" startPosition="75" endLine="37" endPosition="39" />
-    <scopeInfo nodeId="5827780068504341202" fileName="BlockActionMap.java" startLine="40" startPosition="0" endLine="46" endPosition="0">
-      <varInfo nodeId="5827780068504341202" varName="checkedDotOperand" />
-    </scopeInfo>
-    <scopeInfo nodeId="5827780068504348597" fileName="BlockActionMap.java" startLine="47" startPosition="0" endLine="53" endPosition="0">
-      <varInfo nodeId="5827780068504348597" varName="checkedDotOperand" />
-    </scopeInfo>
-    <scopeInfo nodeId="5827780068500782131" fileName="BlockActionMap.java" startLine="74" startPosition="75" endLine="80" endPosition="39" />
-    <scopeInfo nodeId="5827780068504341202" fileName="BlockActionMap.java" startLine="83" startPosition="0" endLine="89" endPosition="0">
-      <varInfo nodeId="5827780068504341202" varName="checkedDotOperand" />
-    </scopeInfo>
-    <scopeInfo nodeId="5827780068504348597" fileName="BlockActionMap.java" startLine="90" startPosition="0" endLine="96" endPosition="0">
-      <varInfo nodeId="5827780068504348597" varName="checkedDotOperand" />
-    </scopeInfo>
-    <scopeInfo nodeId="5827780068500780337" fileName="BlockActionMap.java" startLine="31" startPosition="0" endLine="39" endPosition="0">
-      <varInfo nodeId="5827780068500780337" varName="editorContext" />
-      <varInfo nodeId="5827780068500780337" varName="node" />
-    </scopeInfo>
-    <scopeInfo nodeId="5827780068500780337" fileName="BlockActionMap.java" startLine="74" startPosition="0" endLine="82" endPosition="0">
-      <varInfo nodeId="5827780068500780337" varName="editorContext" />
-      <varInfo nodeId="5827780068500780337" varName="node" />
-    </scopeInfo>
-    <unitInfo nodeId="5827780068500780337" fileName="BlockActionMap.java" startLine="20" startPosition="0" endLine="62" endPosition="0" unitName="jetbrains.mps.testHybridEditor.diagram.generated.editor.BlockActionMap$BlockActionMap_DELETE" />
-    <unitInfo nodeId="5827780068500780337" fileName="BlockActionMap.java" startLine="63" startPosition="0" endLine="105" endPosition="0" unitName="jetbrains.mps.testHybridEditor.diagram.generated.editor.BlockActionMap$BlockActionMap_BACKSPACE" />
-    <unitInfo nodeId="5827780068500780337" fileName="BlockActionMap.java" startLine="14" startPosition="0" endLine="106" endPosition="0" unitName="jetbrains.mps.testHybridEditor.diagram.generated.editor.BlockActionMap" />
-  </root>
-  <root nodeRef="r:71352b9e-a946-4771-b87e-4431430937ee(jetbrains.mps.testHybridEditor.diagram.generated.editor)/5827780068505641714">
-    <nodeInfo nodeId="5827780068505641714" fileName="ConnectorActionMap.java" startLine="13" startPosition="95" endLine="14" endPosition="104" conceptFqName="jetbrains.mps.baseLanguage.structure.ExpressionStatement" />
-    <nodeInfo nodeId="5827780068505641714" fileName="ConnectorActionMap.java" startLine="14" startPosition="104" endLine="15" endPosition="110" conceptFqName="jetbrains.mps.baseLanguage.structure.ExpressionStatement" />
-    <nodeInfo nodeId="5827780068505641714" fileName="ConnectorActionMap.java" startLine="19" startPosition="0" endLine="20" endPosition="0" conceptFqName="jetbrains.mps.baseLanguage.structure.FieldDeclaration" propertyString="myNode" />
-    <nodeInfo nodeId="5827780068505641714" fileName="ConnectorActionMap.java" startLine="21" startPosition="50" endLine="22" endPosition="25" conceptFqName="jetbrains.mps.baseLanguage.structure.ExpressionStatement" />
-    <nodeInfo nodeId="5827780068505641714" fileName="ConnectorActionMap.java" startLine="25" startPosition="54" endLine="26" endPosition="56" conceptFqName="jetbrains.mps.baseLanguage.structure.ExpressionStatement" />
-    <nodeInfo nodeId="5827780068505641748" fileName="ConnectorActionMap.java" startLine="29" startPosition="75" endLine="30" endPosition="39" conceptFqName="jetbrains.mps.baseLanguage.structure.ExpressionStatement" />
-    <nodeInfo nodeId="5827780068505641714" fileName="ConnectorActionMap.java" startLine="35" startPosition="0" endLine="36" endPosition="0" conceptFqName="jetbrains.mps.baseLanguage.structure.FieldDeclaration" propertyString="myNode" />
-    <nodeInfo nodeId="5827780068505641714" fileName="ConnectorActionMap.java" startLine="37" startPosition="53" endLine="38" endPosition="25" conceptFqName="jetbrains.mps.baseLanguage.structure.ExpressionStatement" />
-    <nodeInfo nodeId="5827780068505641714" fileName="ConnectorActionMap.java" startLine="41" startPosition="54" endLine="42" endPosition="56" conceptFqName="jetbrains.mps.baseLanguage.structure.ExpressionStatement" />
-    <nodeInfo nodeId="5827780068505641748" fileName="ConnectorActionMap.java" startLine="45" startPosition="75" endLine="46" endPosition="39" conceptFqName="jetbrains.mps.baseLanguage.structure.ExpressionStatement" />
-    <nodeInfo nodeId="5827780068505641714" fileName="ConnectorActionMap.java" startLine="21" startPosition="0" endLine="24" endPosition="0" conceptFqName="jetbrains.mps.baseLanguage.structure.ConstructorDeclaration" propertyString="ConnectorActionMap_DELETE#(Lorg/jetbrains/mps/openapi/model/SNode;)V" />
-    <nodeInfo nodeId="5827780068505641714" fileName="ConnectorActionMap.java" startLine="25" startPosition="0" endLine="28" endPosition="0" conceptFqName="jetbrains.mps.baseLanguage.structure.InstanceMethodDeclaration" propertyString="execute#(Ljetbrains/mps/openapi/editor/EditorContext;)V" />
-    <nodeInfo nodeId="5827780068505641714" fileName="ConnectorActionMap.java" startLine="29" startPosition="0" endLine="32" endPosition="0" conceptFqName="jetbrains.mps.baseLanguage.structure.InstanceMethodDeclaration" propertyString="execute_internal#(Ljetbrains/mps/openapi/editor/EditorContext;Lorg/jetbrains/mps/openapi/model/SNode;)V" />
-    <nodeInfo nodeId="5827780068505641714" fileName="ConnectorActionMap.java" startLine="37" startPosition="0" endLine="40" endPosition="0" conceptFqName="jetbrains.mps.baseLanguage.structure.ConstructorDeclaration" propertyString="ConnectorActionMap_BACKSPACE#(Lorg/jetbrains/mps/openapi/model/SNode;)V" />
-    <nodeInfo nodeId="5827780068505641714" fileName="ConnectorActionMap.java" startLine="41" startPosition="0" endLine="44" endPosition="0" conceptFqName="jetbrains.mps.baseLanguage.structure.InstanceMethodDeclaration" propertyString="execute#(Ljetbrains/mps/openapi/editor/EditorContext;)V" />
-    <nodeInfo nodeId="5827780068505641714" fileName="ConnectorActionMap.java" startLine="45" startPosition="0" endLine="48" endPosition="0" conceptFqName="jetbrains.mps.baseLanguage.structure.InstanceMethodDeclaration" propertyString="execute_internal#(Ljetbrains/mps/openapi/editor/EditorContext;Lorg/jetbrains/mps/openapi/model/SNode;)V" />
-    <nodeInfo nodeId="5827780068505641714" fileName="ConnectorActionMap.java" startLine="13" startPosition="0" endLine="17" endPosition="0" conceptFqName="jetbrains.mps.baseLanguage.structure.StaticMethodDeclaration" propertyString="setCellActions#(Ljetbrains/mps/openapi/editor/cells/EditorCell;Lorg/jetbrains/mps/openapi/model/SNode;Ljetbrains/mps/openapi/editor/EditorContext;)V" />
-    <scopeInfo nodeId="5827780068505641714" fileName="ConnectorActionMap.java" startLine="21" startPosition="50" endLine="22" endPosition="25" />
-    <scopeInfo nodeId="5827780068505641714" fileName="ConnectorActionMap.java" startLine="25" startPosition="54" endLine="26" endPosition="56" />
-    <scopeInfo nodeId="5827780068505641717" fileName="ConnectorActionMap.java" startLine="29" startPosition="75" endLine="30" endPosition="39" />
-    <scopeInfo nodeId="5827780068505641714" fileName="ConnectorActionMap.java" startLine="37" startPosition="53" endLine="38" endPosition="25" />
-    <scopeInfo nodeId="5827780068505641714" fileName="ConnectorActionMap.java" startLine="41" startPosition="54" endLine="42" endPosition="56" />
-    <scopeInfo nodeId="5827780068505641717" fileName="ConnectorActionMap.java" startLine="45" startPosition="75" endLine="46" endPosition="39" />
-    <scopeInfo nodeId="5827780068505641714" fileName="ConnectorActionMap.java" startLine="13" startPosition="95" endLine="15" endPosition="110" />
-    <scopeInfo nodeId="5827780068505641714" fileName="ConnectorActionMap.java" startLine="21" startPosition="0" endLine="24" endPosition="0">
-      <varInfo nodeId="5827780068505641714" varName="node" />
-    </scopeInfo>
-    <scopeInfo nodeId="5827780068505641714" fileName="ConnectorActionMap.java" startLine="25" startPosition="0" endLine="28" endPosition="0">
-      <varInfo nodeId="5827780068505641714" varName="editorContext" />
-    </scopeInfo>
-    <scopeInfo nodeId="5827780068505641714" fileName="ConnectorActionMap.java" startLine="29" startPosition="0" endLine="32" endPosition="0">
-      <varInfo nodeId="5827780068505641714" varName="editorContext" />
-      <varInfo nodeId="5827780068505641714" varName="node" />
-    </scopeInfo>
-    <scopeInfo nodeId="5827780068505641714" fileName="ConnectorActionMap.java" startLine="37" startPosition="0" endLine="40" endPosition="0">
-      <varInfo nodeId="5827780068505641714" varName="node" />
-    </scopeInfo>
-    <scopeInfo nodeId="5827780068505641714" fileName="ConnectorActionMap.java" startLine="41" startPosition="0" endLine="44" endPosition="0">
-      <varInfo nodeId="5827780068505641714" varName="editorContext" />
-    </scopeInfo>
-    <scopeInfo nodeId="5827780068505641714" fileName="ConnectorActionMap.java" startLine="45" startPosition="0" endLine="48" endPosition="0">
-      <varInfo nodeId="5827780068505641714" varName="editorContext" />
-      <varInfo nodeId="5827780068505641714" varName="node" />
-    </scopeInfo>
-    <scopeInfo nodeId="5827780068505641714" fileName="ConnectorActionMap.java" startLine="13" startPosition="0" endLine="17" endPosition="0">
-      <varInfo nodeId="5827780068505641714" varName="context" />
-      <varInfo nodeId="5827780068505641714" varName="editorCell" />
-      <varInfo nodeId="5827780068505641714" varName="node" />
-    </scopeInfo>
-    <unitInfo nodeId="5827780068505641714" fileName="ConnectorActionMap.java" startLine="18" startPosition="0" endLine="33" endPosition="0" unitName="jetbrains.mps.testHybridEditor.diagram.generated.editor.ConnectorActionMap$ConnectorActionMap_DELETE" />
-    <unitInfo nodeId="5827780068505641714" fileName="ConnectorActionMap.java" startLine="34" startPosition="0" endLine="49" endPosition="0" unitName="jetbrains.mps.testHybridEditor.diagram.generated.editor.ConnectorActionMap$ConnectorActionMap_BACKSPACE" />
-    <unitInfo nodeId="5827780068505641714" fileName="ConnectorActionMap.java" startLine="12" startPosition="0" endLine="50" endPosition="0" unitName="jetbrains.mps.testHybridEditor.diagram.generated.editor.ConnectorActionMap" />
->>>>>>> 6ac3e57c
   </root>
   <root nodeRef="r:71352b9e-a946-4771-b87e-4431430937ee(jetbrains.mps.testHybridEditor.diagram.generated.editor)/6306886970785124034">
     <file name="InputPort_diagram_Editor.java">
