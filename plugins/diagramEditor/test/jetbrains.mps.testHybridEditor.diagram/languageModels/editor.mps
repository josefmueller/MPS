--- conflicted
+++ resolved
@@ -26,29 +26,29 @@
   <import index="u663" modelUID="f:java_stub#67b3c41d-58b3-4756-b971-30bf8a9d63e6#jetbrains.jetpad.geometry(jetpad/jetbrains.jetpad.geometry@java_stub)" version="-1" />
   <import index="jsgz" modelUID="f:java_stub#1ed103c3-3aa6-49b7-9c21-6765ee11f224#jetbrains.mps.nodeEditor.cells(MPS.Editor/jetbrains.mps.nodeEditor.cells@java_stub)" version="-1" />
   <import index="msyo" modelUID="f:java_stub#6ed54515-acc8-4d1e-a16c-9fd6cfe951ea#jetbrains.mps.util(MPS.Core/jetbrains.mps.util@java_stub)" version="-1" />
+  <import index="as9o" modelUID="f:java_stub#3f233e7f-b8a6-46d2-a57f-795d56775243#org.jetbrains.annotations(Annotations/org.jetbrains.annotations@java_stub)" version="-1" />
+  <import index="81v4" modelUID="f:java_stub#67b3c41d-58b3-4756-b971-30bf8a9d63e6#jetbrains.jetpad.projectional.diagram.layout(jetpad/jetbrains.jetpad.projectional.diagram.layout@java_stub)" version="-1" />
+  <import index="7hml" modelUID="f:java_stub#1ed103c3-3aa6-49b7-9c21-6765ee11f224#jetbrains.mps.smodel.action(MPS.Editor/jetbrains.mps.smodel.action@java_stub)" version="-1" />
   <import index="9wxx" modelUID="f:java_stub#67b3c41d-58b3-4756-b971-30bf8a9d63e6#jetbrains.jetpad.model.collections.list(jetpad/jetbrains.jetpad.model.collections.list@java_stub)" version="-1" />
   <import index="ew17" modelUID="f:java_stub#67b3c41d-58b3-4756-b971-30bf8a9d63e6#jetbrains.jetpad.values(jetpad/jetbrains.jetpad.values@java_stub)" version="-1" />
+  <import index="k7g3" modelUID="f:java_stub#6354ebe7-c22a-4a0f-ac54-50b52ab9b065#java.util(JDK/java.util@java_stub)" version="-1" />
+  <import index="931o" modelUID="f:java_stub#67b3c41d-58b3-4756-b971-30bf8a9d63e6#jetbrains.jetpad.model.event(jetpad/jetbrains.jetpad.model.event@java_stub)" version="-1" />
   <import index="r9fo" modelUID="f:java_stub#8865b7a8-5271-43d3-884c-6fd1d9cfdd34#org.jetbrains.mps.util(MPS.OpenAPI/org.jetbrains.mps.util@java_stub)" version="-1" />
   <import index="h8on" modelUID="f:java_stub#67b3c41d-58b3-4756-b971-30bf8a9d63e6#jetbrains.mps.diagram.dataflow.model(jetpad/jetbrains.mps.diagram.dataflow.model@java_stub)" version="-1" />
   <import index="88zw" modelUID="f:java_stub#8865b7a8-5271-43d3-884c-6fd1d9cfdd34#org.jetbrains.mps.openapi.module(MPS.OpenAPI/org.jetbrains.mps.openapi.module@java_stub)" version="-1" />
+  <import index="o70u" modelUID="f:java_stub#1ed103c3-3aa6-49b7-9c21-6765ee11f224#jetbrains.mps.lang.editor.cellProviders(MPS.Editor/jetbrains.mps.lang.editor.cellProviders@java_stub)" version="-1" />
   <import index="h6z7" modelUID="f:java_stub#67b3c41d-58b3-4756-b971-30bf8a9d63e6#jetbrains.mps.diagram.layoutView(jetpad/jetbrains.mps.diagram.layoutView@java_stub)" version="-1" />
   <import index="igev" modelUID="f:java_stub#67b3c41d-58b3-4756-b971-30bf8a9d63e6#jetbrains.jetpad.projectional.diagram.base(jetpad/jetbrains.jetpad.projectional.diagram.base@java_stub)" version="-1" />
+  <import index="fwv2" modelUID="f:java_stub#6ed54515-acc8-4d1e-a16c-9fd6cfe951ea#jetbrains.mps.smodel.runtime(MPS.Core/jetbrains.mps.smodel.runtime@java_stub)" version="-1" />
+  <import index="ro4x" modelUID="f:java_stub#67b3c41d-58b3-4756-b971-30bf8a9d63e6#jetbrains.jetpad.event(jetpad/jetbrains.jetpad.event@java_stub)" version="-1" />
+  <import index="4ky7" modelUID="f:java_stub#1ed103c3-3aa6-49b7-9c21-6765ee11f224#jetbrains.mps.nodeEditor.cellMenu(MPS.Editor/jetbrains.mps.nodeEditor.cellMenu@java_stub)" version="-1" />
+  <import index="cu2c" modelUID="f:java_stub#6ed54515-acc8-4d1e-a16c-9fd6cfe951ea#jetbrains.mps.smodel(MPS.Core/jetbrains.mps.smodel@java_stub)" version="-1" />
   <import index="mv2y" modelUID="f:java_stub#1ed103c3-3aa6-49b7-9c21-6765ee11f224#jetbrains.mps.nodeEditor.cellLayout(MPS.Editor/jetbrains.mps.nodeEditor.cellLayout@java_stub)" version="-1" />
-  <import index="9a8" modelUID="f:java_stub#1ed103c3-3aa6-49b7-9c21-6765ee11f224#jetbrains.mps.nodeEditor(MPS.Editor/jetbrains.mps.nodeEditor@java_stub)" version="-1" />
-  <import index="htwh" modelUID="f:java_stub#1ed103c3-3aa6-49b7-9c21-6765ee11f224#jetbrains.mps.openapi.editor.descriptor(MPS.Editor/jetbrains.mps.openapi.editor.descriptor@java_stub)" version="-1" />
-  <import index="81v4" modelUID="f:java_stub#67b3c41d-58b3-4756-b971-30bf8a9d63e6#jetbrains.jetpad.projectional.diagram.layout(jetpad/jetbrains.jetpad.projectional.diagram.layout@java_stub)" version="-1" />
-  <import index="931o" modelUID="f:java_stub#67b3c41d-58b3-4756-b971-30bf8a9d63e6#jetbrains.jetpad.model.event(jetpad/jetbrains.jetpad.model.event@java_stub)" version="-1" />
-  <import index="k7g3" modelUID="f:java_stub#6354ebe7-c22a-4a0f-ac54-50b52ab9b065#java.util(JDK/java.util@java_stub)" version="-1" />
-  <import index="o70u" modelUID="f:java_stub#1ed103c3-3aa6-49b7-9c21-6765ee11f224#jetbrains.mps.lang.editor.cellProviders(MPS.Editor/jetbrains.mps.lang.editor.cellProviders@java_stub)" version="-1" />
-  <import index="fwv2" modelUID="f:java_stub#6ed54515-acc8-4d1e-a16c-9fd6cfe951ea#jetbrains.mps.smodel.runtime(MPS.Core/jetbrains.mps.smodel.runtime@java_stub)" version="-1" />
-  <import index="cu2c" modelUID="f:java_stub#6ed54515-acc8-4d1e-a16c-9fd6cfe951ea#jetbrains.mps.smodel(MPS.Core/jetbrains.mps.smodel@java_stub)" version="-1" />
   <import index="1t7x" modelUID="f:java_stub#6354ebe7-c22a-4a0f-ac54-50b52ab9b065#java.awt(JDK/java.awt@java_stub)" version="-1" />
   <import index="qv3m" modelUID="f:java_stub#1ed103c3-3aa6-49b7-9c21-6765ee11f224#jetbrains.mps.nodeEditor.cellProviders(MPS.Editor/jetbrains.mps.nodeEditor.cellProviders@java_stub)" version="-1" />
   <import index="ec5l" modelUID="f:java_stub#8865b7a8-5271-43d3-884c-6fd1d9cfdd34#org.jetbrains.mps.openapi.model(MPS.OpenAPI/org.jetbrains.mps.openapi.model@java_stub)" version="-1" />
-  <import index="ro4x" modelUID="f:java_stub#67b3c41d-58b3-4756-b971-30bf8a9d63e6#jetbrains.jetpad.event(jetpad/jetbrains.jetpad.event@java_stub)" version="-1" />
-  <import index="4ky7" modelUID="f:java_stub#1ed103c3-3aa6-49b7-9c21-6765ee11f224#jetbrains.mps.nodeEditor.cellMenu(MPS.Editor/jetbrains.mps.nodeEditor.cellMenu@java_stub)" version="-1" />
-  <import index="7hml" modelUID="f:java_stub#1ed103c3-3aa6-49b7-9c21-6765ee11f224#jetbrains.mps.smodel.action(MPS.Editor/jetbrains.mps.smodel.action@java_stub)" version="-1" />
-  <import index="as9o" modelUID="f:java_stub#3f233e7f-b8a6-46d2-a57f-795d56775243#org.jetbrains.annotations(Annotations/org.jetbrains.annotations@java_stub)" version="-1" />
+  <import index="9a8" modelUID="f:java_stub#1ed103c3-3aa6-49b7-9c21-6765ee11f224#jetbrains.mps.nodeEditor(MPS.Editor/jetbrains.mps.nodeEditor@java_stub)" version="-1" />
+  <import index="htwh" modelUID="f:java_stub#1ed103c3-3aa6-49b7-9c21-6765ee11f224#jetbrains.mps.openapi.editor.descriptor(MPS.Editor/jetbrains.mps.openapi.editor.descriptor@java_stub)" version="-1" />
   <import index="tpck" modelUID="r:00000000-0000-4000-0000-011c89590288(jetbrains.mps.lang.core.structure)" version="0" implicit="yes" />
   <import index="tpee" modelUID="r:00000000-0000-4000-0000-011c895902ca(jetbrains.mps.baseLanguage.structure)" version="4" implicit="yes" />
   <import index="tp2q" modelUID="r:00000000-0000-4000-0000-011c8959032e(jetbrains.mps.baseLanguage.collections.structure)" version="7" implicit="yes" />
@@ -341,79 +341,6 @@
         </node>
       </node>
       <node role="body" roleId="tpee.1068580123135" type="tpee.StatementList" typeId="tpee.1068580123136" id="725186580886525258" nodeInfo="sn">
-<<<<<<< HEAD
-=======
-        <node role="statement" roleId="tpee.1068581517665" type="tpee.LocalVariableDeclarationStatement" typeId="tpee.1068581242864" id="2084788800265642932" nodeInfo="nn">
-          <node role="localVariableDeclaration" roleId="tpee.1068581242865" type="tpee.LocalVariableDeclaration" typeId="tpee.1068581242863" id="2084788800265642933" nodeInfo="nr">
-            <property name="name" nameId="tpck.1169194664001" value="component" />
-            <node role="type" roleId="tpee.5680397130376446158" type="tpee.ClassifierType" typeId="tpee.1107535904670" id="2084788800265642934" nodeInfo="in">
-              <link role="classifier" roleId="tpee.1107535924139" targetNodeId="ojeo.~ViewContainerComponent" resolveInfo="ViewContainerComponent" />
-            </node>
-          </node>
-        </node>
-        <node role="statement" roleId="tpee.1068581517665" type="tpee.ExpressionStatement" typeId="tpee.1068580123155" id="8168571518998567782" nodeInfo="nn">
-          <node role="expression" roleId="tpee.1068580123156" type="tpee.AssignmentExpression" typeId="tpee.1068498886294" id="8168571518998569583" nodeInfo="nn">
-            <node role="rValue" roleId="tpee.1068498886297" type="tpee.GenericNewExpression" typeId="tpee.1145552977093" id="8168571518998570157" nodeInfo="nn">
-              <node role="creator" roleId="tpee.1145553007750" type="tpee.ClassCreator" typeId="tpee.1212685548494" id="8168571518998570156" nodeInfo="nn">
-                <link role="baseMethodDeclaration" roleId="tpee.1068499141037" targetNodeId="ojeo.~ViewContainerComponent%d&lt;init&gt;()" resolveInfo="ViewContainerComponent" />
-              </node>
-            </node>
-            <node role="lValue" roleId="tpee.1068498886295" type="tpee.VariableReference" typeId="tpee.1068498886296" id="2084788800265653766" nodeInfo="nn">
-              <link role="variableDeclaration" roleId="tpee.1068581517664" targetNodeId="2084788800265642933" resolveInfo="component" />
-            </node>
-          </node>
-        </node>
-        <node role="statement" roleId="tpee.1068581517665" type="tpee.LocalVariableDeclarationStatement" typeId="tpee.1068581242864" id="2084788800265740278" nodeInfo="nn">
-          <node role="localVariableDeclaration" roleId="tpee.1068581242865" type="tpee.LocalVariableDeclaration" typeId="tpee.1068581242863" id="2084788800265740279" nodeInfo="nr">
-            <property name="name" nameId="tpck.1169194664001" value="container" />
-            <node role="type" roleId="tpee.5680397130376446158" type="tpee.ClassifierType" typeId="tpee.1107535904670" id="2084788800265740276" nodeInfo="in">
-              <link role="classifier" roleId="tpee.1107535924139" targetNodeId="4to0.~ViewContainer" resolveInfo="ViewContainer" />
-            </node>
-            <node role="initializer" roleId="tpee.1068431790190" type="tpee.GenericNewExpression" typeId="tpee.1145552977093" id="2084788800265740280" nodeInfo="nn">
-              <node role="creator" roleId="tpee.1145553007750" type="tpee.ClassCreator" typeId="tpee.1212685548494" id="2084788800265740281" nodeInfo="nn">
-                <link role="baseMethodDeclaration" roleId="tpee.1068499141037" targetNodeId="4to0.~ViewContainer%d&lt;init&gt;()" resolveInfo="ViewContainer" />
-              </node>
-            </node>
-          </node>
-        </node>
-        <node role="statement" roleId="tpee.1068581517665" type="tpee.ExpressionStatement" typeId="tpee.1068580123155" id="8168571518998573394" nodeInfo="nn">
-          <node role="expression" roleId="tpee.1068580123156" type="tpee.DotExpression" typeId="tpee.1197027756228" id="8168571518998577196" nodeInfo="nn">
-            <node role="operand" roleId="tpee.1197027771414" type="tpee.VariableReference" typeId="tpee.1068498886296" id="2084788800265655135" nodeInfo="nn">
-              <link role="variableDeclaration" roleId="tpee.1068581517664" targetNodeId="2084788800265642933" resolveInfo="component" />
-            </node>
-            <node role="operation" roleId="tpee.1197027833540" type="tpee.InstanceMethodCallOperation" typeId="tpee.1202948039474" id="8168571518998594364" nodeInfo="nn">
-              <link role="baseMethodDeclaration" roleId="tpee.1068499141037" targetNodeId="ojeo.~ViewContainerComponent%dcontainer(jetbrains%djetpad%dprojectional%dview%dViewContainer)%cvoid" resolveInfo="container" />
-              <node role="actualArgument" roleId="tpee.1068499141038" type="tpee.VariableReference" typeId="tpee.1068498886296" id="2084788800265740282" nodeInfo="nn">
-                <link role="variableDeclaration" roleId="tpee.1068581517664" targetNodeId="2084788800265740279" resolveInfo="container" />
-              </node>
-            </node>
-          </node>
-        </node>
-        <node role="statement" roleId="tpee.1068581517665" type="tpee.ExpressionStatement" typeId="tpee.1068580123155" id="2084788800263822511" nodeInfo="nn">
-          <node role="expression" roleId="tpee.1068580123156" type="tpee.DotExpression" typeId="tpee.1197027756228" id="2084788800263847075" nodeInfo="nn">
-            <node role="operand" roleId="tpee.1197027771414" type="tpee.DotExpression" typeId="tpee.1197027756228" id="2084788800263843938" nodeInfo="nn">
-              <node role="operand" roleId="tpee.1197027771414" type="tpee.DotExpression" typeId="tpee.1197027756228" id="2084788800263824802" nodeInfo="nn">
-                <node role="operand" roleId="tpee.1197027771414" type="tpee.VariableReference" typeId="tpee.1068498886296" id="2084788800265655882" nodeInfo="nn">
-                  <link role="variableDeclaration" roleId="tpee.1068581517664" targetNodeId="2084788800265642933" resolveInfo="component" />
-                </node>
-                <node role="operation" roleId="tpee.1197027833540" type="tpee.InstanceMethodCallOperation" typeId="tpee.1202948039474" id="2084788800263843499" nodeInfo="nn">
-                  <link role="baseMethodDeclaration" roleId="tpee.1068499141037" targetNodeId="ojeo.~ViewContainerComponent%dcontainer()%cjetbrains%djetpad%dprojectional%dview%dViewContainer" resolveInfo="container" />
-                </node>
-              </node>
-              <node role="operation" roleId="tpee.1197027833540" type="tpee.InstanceMethodCallOperation" typeId="tpee.1202948039474" id="2084788800263846717" nodeInfo="nn">
-                <link role="baseMethodDeclaration" roleId="tpee.1068499141037" targetNodeId="4to0.~ViewContainer%droot()%cjetbrains%djetpad%dprojectional%dview%dView" resolveInfo="root" />
-              </node>
-            </node>
-            <node role="operation" roleId="tpee.1197027833540" type="tpee.InstanceMethodCallOperation" typeId="tpee.1202948039474" id="2084788800263850296" nodeInfo="nn">
-              <link role="baseMethodDeclaration" roleId="tpee.1068499141037" targetNodeId="4to0.~View%daddTrait(jetbrains%djetpad%dprojectional%dview%dViewTrait)%cjetbrains%djetpad%dmodel%devent%dRegistration" resolveInfo="addTrait" />
-              <node role="actualArgument" roleId="tpee.1068499141038" type="tpee.StaticFieldReference" typeId="tpee.1070533707846" id="2084788800263854946" nodeInfo="nn">
-                <link role="classifier" roleId="tpee.1144433057691" targetNodeId="vdrf.~RootTrait" resolveInfo="RootTrait" />
-                <link role="variableDeclaration" roleId="tpee.1068581517664" targetNodeId="vdrf.~RootTrait%dROOT_TRAIT" resolveInfo="ROOT_TRAIT" />
-              </node>
-            </node>
-          </node>
-        </node>
->>>>>>> 46a6852a
         <node role="statement" roleId="tpee.1068581517665" type="tpee.Statement" typeId="tpee.1068580123157" id="2084788800265605174" nodeInfo="nn" />
         <node role="statement" roleId="tpee.1068581517665" type="tpee.LocalVariableDeclarationStatement" typeId="tpee.1068581242864" id="8168571518999182198" nodeInfo="nn">
           <node role="localVariableDeclaration" roleId="tpee.1068581242865" type="tpee.LocalVariableDeclaration" typeId="tpee.1068581242863" id="8168571518999182199" nodeInfo="nr">
@@ -1821,19 +1748,6 @@
                                           </node>
                                         </node>
                                       </node>
-<<<<<<< HEAD
-=======
-                                      <node role="statement" roleId="tpee.1068581517665" type="tpee.ExpressionStatement" typeId="tpee.1068580123155" id="2084788800264100419" nodeInfo="nn">
-                                        <node role="expression" roleId="tpee.1068580123156" type="tpee.DotExpression" typeId="tpee.1197027756228" id="2084788800264117551" nodeInfo="nn">
-                                          <node role="operand" roleId="tpee.1197027771414" type="tpee.VariableReference" typeId="tpee.1068498886296" id="2084788800264100418" nodeInfo="nn">
-                                            <link role="variableDeclaration" roleId="tpee.1068581517664" targetNodeId="7594581796304114019" resolveInfo="mapper" />
-                                          </node>
-                                          <node role="operation" roleId="tpee.1197027833540" type="tpee.InstanceMethodCallOperation" typeId="tpee.1202948039474" id="2084788800264147582" nodeInfo="nn">
-                                            <link role="baseMethodDeclaration" roleId="tpee.1068499141037" targetNodeId="2qq2.~Mapper%dgetSource()%cjava%dlang%dObject" resolveInfo="getSource" />
-                                          </node>
-                                        </node>
-                                      </node>
->>>>>>> 46a6852a
                                     </node>
                                   </node>
                                 </node>
