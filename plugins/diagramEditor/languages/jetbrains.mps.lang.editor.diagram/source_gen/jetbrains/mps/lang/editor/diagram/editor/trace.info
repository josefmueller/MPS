<?xml version="1.0" encoding="UTF-8"?>
<debug-info version="2">
  <concept fqn="c:f3061a53-9226-4cc5-a443-f952ceaf5816/1082485599095:jetbrains.mps.baseLanguage.structure.BlockStatement" />
  <concept fqn="c:f3061a53-9226-4cc5-a443-f952ceaf5816/1068580123140:jetbrains.mps.baseLanguage.structure.ConstructorDeclaration" />
  <concept fqn="c:f3061a53-9226-4cc5-a443-f952ceaf5816/1068580123155:jetbrains.mps.baseLanguage.structure.ExpressionStatement" />
  <concept fqn="c:f3061a53-9226-4cc5-a443-f952ceaf5816/1068390468200:jetbrains.mps.baseLanguage.structure.FieldDeclaration" />
  <concept fqn="c:f3061a53-9226-4cc5-a443-f952ceaf5816/1144226303539:jetbrains.mps.baseLanguage.structure.ForeachStatement" />
  <concept fqn="c:f3061a53-9226-4cc5-a443-f952ceaf5816/1068580123159:jetbrains.mps.baseLanguage.structure.IfStatement" />
  <concept fqn="c:f3061a53-9226-4cc5-a443-f952ceaf5816/1068580123165:jetbrains.mps.baseLanguage.structure.InstanceMethodDeclaration" />
  <concept fqn="c:f3061a53-9226-4cc5-a443-f952ceaf5816/1068581242864:jetbrains.mps.baseLanguage.structure.LocalVariableDeclarationStatement" />
  <concept fqn="c:f3061a53-9226-4cc5-a443-f952ceaf5816/1068581242878:jetbrains.mps.baseLanguage.structure.ReturnStatement" />
  <concept fqn="c:f3061a53-9226-4cc5-a443-f952ceaf5816/6329021646629104954:jetbrains.mps.baseLanguage.structure.SingleLineComment" />
  <concept fqn="c:f3061a53-9226-4cc5-a443-f952ceaf5816/1068580123157:jetbrains.mps.baseLanguage.structure.Statement" />
  <concept fqn="c:f3061a53-9226-4cc5-a443-f952ceaf5816/1081236700938:jetbrains.mps.baseLanguage.structure.StaticMethodDeclaration" />
  <concept fqn="c:f3061a53-9226-4cc5-a443-f952ceaf5816/1070475587102:jetbrains.mps.baseLanguage.structure.SuperConstructorInvocation" />
  <root>
    <file name="EditorAspectDescriptorImpl.java">
      <unit at="17,0,122,0" name="jetbrains.mps.lang.editor.diagram.editor.EditorAspectDescriptorImpl" />
    </file>
  </root>
  <root nodeRef="r:bb92ee7f-8413-44e2-a971-e49f27dd2af5(jetbrains.mps.lang.editor.diagram.editor)/1094405431463761909">
    <file name="ExternalFigureReference_Editor.java">
<<<<<<< HEAD
      <node id="1094405431463761909" at="11,79,12,89" concept="8" />
      <node id="1094405431463761909" at="11,0,14,0" concept="6" trace="createEditorCell#(Ljetbrains/mps/openapi/editor/EditorContext;Lorg/jetbrains/mps/openapi/model/SNode;)Ljetbrains/mps/openapi/editor/cells/EditorCell;" />
      <scope id="1094405431463761909" at="11,79,12,89" />
      <scope id="1094405431463761909" at="11,0,14,0">
        <var name="editorContext" id="1094405431463761909" />
        <var name="node" id="1094405431463761909" />
      </scope>
      <unit id="1094405431463761909" at="10,0,15,0" name="jetbrains.mps.lang.editor.diagram.editor.ExternalFigureReference_Editor" />
    </file>
    <file name="ExternalFigureReference_EditorBuilder_a.java">
      <node id="1094405431463761909" at="24,103,25,19" concept="12" />
      <node id="1094405431463761909" at="25,19,26,18" concept="2" />
      <node id="1094405431463761909" at="31,26,32,18" concept="8" />
      <node id="1094405431463761909" at="35,39,36,39" concept="8" />
      <node id="1094405431463761909" at="39,50,40,103" concept="7" />
      <node id="1094405431463761909" at="40,103,41,48" concept="2" />
      <node id="1094405431463761909" at="41,48,42,28" concept="2" />
      <node id="1094405431463761909" at="42,28,43,65" concept="2" />
      <node id="1094405431463761909" at="43,65,44,56" concept="2" />
      <node id="1094405431463761909" at="44,56,45,22" concept="8" />
      <node id="1094405431463761909" at="47,48,48,88" concept="7" />
      <node id="1094405431463761909" at="48,88,49,31" concept="2" />
      <node id="1094405431463761909" at="49,31,50,44" concept="2" />
      <node id="1094405431463761909" at="50,44,51,26" concept="7" />
      <node id="1094405431463761909" at="51,26,52,104" concept="2" />
      <node id="1094405431463761909" at="52,104,53,63" concept="2" />
      <node id="1094405431463761909" at="54,39,55,40" concept="2" />
      <node id="1094405431463761909" at="55,40,56,35" concept="2" />
      <node id="1094405431463761909" at="57,5,58,73" concept="2" />
      <node id="1094405431463761909" at="58,73,59,57" concept="7" />
      <node id="1094405431463761909" at="59,57,60,59" concept="7" />
      <node id="1094405431463761909" at="61,35,62,87" concept="7" />
      <node id="1094405431463761909" at="62,87,63,94" concept="8" />
      <node id="1094405431463761909" at="64,10,65,22" concept="8" />
      <node id="1094405431463761909" at="68,33,69,14" concept="12" />
      <node id="1094405431463761909" at="71,69,72,57" concept="8" />
      <node id="1094405431463761909" at="74,81,75,41" concept="9" />
      <node id="1094405431463761909" at="75,41,76,131" concept="8" />
      <node id="1094405431463761909" at="82,0,83,0" concept="3" trace="myReferencingNode" />
      <node id="1094405431463761909" at="84,119,85,21" concept="12" />
      <node id="1094405431463761909" at="85,21,86,42" concept="2" />
      <node id="1094405431463761909" at="86,42,87,20" concept="2" />
      <node id="1094405431463761909" at="90,41,91,42" concept="8" />
      <node id="1094405431463761909" at="96,28,97,20" concept="8" />
      <node id="1094405431463762054" at="100,53,101,91" concept="7" />
      <node id="1094405431463762054" at="101,91,102,31" concept="2" />
      <node id="1094405431463762054" at="102,31,103,44" concept="2" />
      <node id="1094405431463762054" at="103,44,104,28" concept="7" />
      <node id="1094405431463762054" at="104,28,105,65" concept="2" />
      <node id="1094405431463762054" at="105,65,106,44" concept="2" />
      <node id="1094405431463762054" at="106,44,107,36" concept="7" />
      <node id="1094405431463762054" at="107,36,108,54" concept="2" />
      <node id="1094405431463762054" at="108,54,109,42" concept="2" />
      <node id="1094405431463762054" at="109,42,110,75" concept="2" />
      <node id="1094405431463762054" at="110,75,111,59" concept="7" />
      <node id="1094405431463762054" at="111,59,112,61" concept="7" />
      <node id="1094405431463762054" at="113,37,114,89" concept="7" />
      <node id="1094405431463762054" at="114,89,115,96" concept="8" />
      <node id="1094405431463762054" at="116,12,117,24" concept="8" />
      <node id="1094405431463761909" at="21,0,23,0" concept="3" trace="myNode" />
      <node id="1094405431463761909" at="80,0,82,0" concept="3" trace="myNode" />
      <node id="1094405431463761909" at="35,0,38,0" concept="6" trace="createCell#()Ljetbrains/mps/openapi/editor/cells/EditorCell;" />
      <node id="1094405431463761909" at="68,0,71,0" concept="1" trace="_Inline_jwck4o_a0a#()V" />
      <node id="1094405431463761909" at="71,0,74,0" concept="6" trace="createEditorCell#(Ljetbrains/mps/openapi/editor/EditorContext;)Ljetbrains/mps/openapi/editor/cells/EditorCell;" />
      <node id="1094405431463761909" at="90,0,93,0" concept="6" trace="createCell#()Ljetbrains/mps/openapi/editor/cells/EditorCell;" />
      <node id="1094405431463761909" at="24,0,28,0" concept="1" trace="ExternalFigureReference_EditorBuilder_a#(Ljetbrains/mps/openapi/editor/EditorContext;Lorg/jetbrains/mps/openapi/model/SNode;)V" />
      <node id="1094405431463761909" at="53,63,57,5" concept="5" />
      <node id="1094405431463761909" at="74,0,78,0" concept="6" trace="createEditorCell#(Ljetbrains/mps/openapi/editor/EditorContext;Lorg/jetbrains/mps/openapi/model/SNode;)Ljetbrains/mps/openapi/editor/cells/EditorCell;" />
      <node id="1094405431463761909" at="29,0,34,0" concept="6" trace="getNode#()Lorg/jetbrains/mps/openapi/model/SNode;" />
      <node id="1094405431463761909" at="60,59,65,22" concept="5" />
      <node id="1094405431463761909" at="84,0,89,0" concept="1" trace="Inline_Builder_jwck4o_a0a#(Ljetbrains/mps/openapi/editor/EditorContext;Lorg/jetbrains/mps/openapi/model/SNode;Lorg/jetbrains/mps/openapi/model/SNode;)V" />
      <node id="1094405431463761909" at="94,0,99,0" concept="6" trace="getNode#()Lorg/jetbrains/mps/openapi/model/SNode;" />
      <node id="1094405431463762054" at="112,61,117,24" concept="5" />
      <node id="1094405431463761909" at="39,0,47,0" concept="6" trace="createCollection_jwck4o_a#()Ljetbrains/mps/openapi/editor/cells/EditorCell;" />
      <node id="1094405431463762054" at="100,0,119,0" concept="6" trace="createProperty_jwck4o_a0a0#()Ljetbrains/mps/openapi/editor/cells/EditorCell;" />
      <node id="1094405431463761909" at="47,0,67,0" concept="6" trace="createRefCell_jwck4o_a0#()Ljetbrains/mps/openapi/editor/cells/EditorCell;" />
      <scope id="1094405431463761909" at="31,26,32,18" />
      <scope id="1094405431463761909" at="35,39,36,39" />
      <scope id="1094405431463761909" at="68,33,69,14" />
      <scope id="1094405431463761909" at="71,69,72,57" />
      <scope id="1094405431463761909" at="90,41,91,42" />
      <scope id="1094405431463761909" at="96,28,97,20" />
      <scope id="1094405431463761909" at="24,103,26,18" />
      <scope id="1094405431463761909" at="54,39,56,35" />
      <scope id="1094405431463761909" at="61,35,63,94">
        <var name="manager" id="1094405431463761909" />
      </scope>
      <scope id="1094405431463761909" at="74,81,76,131" />
      <scope id="1094405431463762054" at="113,37,115,96">
=======
      <node id="1094405431463761909" at="20,79,21,63" concept="8" />
      <node id="1094405431463761909" at="23,89,24,96" concept="7" />
      <node id="1094405431463761909" at="24,96,25,48" concept="2" />
      <node id="1094405431463761909" at="25,48,26,28" concept="2" />
      <node id="1094405431463761909" at="26,28,27,80" concept="2" />
      <node id="1094405431463761909" at="27,80,28,22" concept="8" />
      <node id="1094405431463761909" at="30,87,31,81" concept="7" />
      <node id="1094405431463761909" at="31,81,32,31" concept="2" />
      <node id="1094405431463761909" at="32,31,33,44" concept="2" />
      <node id="1094405431463761909" at="33,44,34,26" concept="7" />
      <node id="1094405431463761909" at="34,26,35,95" concept="2" />
      <node id="1094405431463761909" at="35,95,36,58" concept="2" />
      <node id="1094405431463761909" at="37,39,38,40" concept="2" />
      <node id="1094405431463761909" at="38,40,39,35" concept="2" />
      <node id="1094405431463761909" at="40,5,41,73" concept="2" />
      <node id="1094405431463761909" at="41,73,42,57" concept="7" />
      <node id="1094405431463761909" at="43,35,44,82" concept="7" />
      <node id="1094405431463761909" at="44,82,45,112" concept="8" />
      <node id="1094405431463761909" at="46,10,47,22" concept="8" />
      <node id="1094405431463762052" at="50,33,51,14" concept="11" />
      <node id="1094405431463762052" at="53,69,54,67" concept="8" />
      <node id="1094405431463762052" at="56,81,57,66" concept="8" />
      <node id="1094405431463762054" at="59,92,60,84" concept="7" />
      <node id="1094405431463762054" at="60,84,61,31" concept="2" />
      <node id="1094405431463762054" at="61,31,62,44" concept="2" />
      <node id="1094405431463762054" at="62,44,63,28" concept="7" />
      <node id="1094405431463762054" at="63,28,64,60" concept="2" />
      <node id="1094405431463762054" at="64,60,65,44" concept="2" />
      <node id="1094405431463762054" at="65,44,66,36" concept="7" />
      <node id="1094405431463762054" at="66,36,67,57" concept="2" />
      <node id="1094405431463762054" at="67,57,68,42" concept="2" />
      <node id="1094405431463762054" at="68,42,69,75" concept="2" />
      <node id="1094405431463762054" at="69,75,70,59" concept="7" />
      <node id="1094405431463762054" at="71,37,72,84" concept="7" />
      <node id="1094405431463762054" at="72,84,73,114" concept="8" />
      <node id="1094405431463762054" at="74,12,75,24" concept="8" />
      <node id="1094405431463761909" at="20,0,23,0" concept="6" trace="createEditorCell#(Ljetbrains/mps/openapi/editor/EditorContext;Lorg/jetbrains/mps/openapi/model/SNode;)Ljetbrains/mps/openapi/editor/cells/EditorCell;" />
      <node id="1094405431463762052" at="50,0,53,0" concept="1" trace="_Inline_jwck4o_a0a#()V" />
      <node id="1094405431463762052" at="53,0,56,0" concept="6" trace="createEditorCell#(Ljetbrains/mps/openapi/editor/EditorContext;)Ljetbrains/mps/openapi/editor/cells/EditorCell;" />
      <node id="1094405431463762052" at="56,0,59,0" concept="6" trace="createEditorCell#(Ljetbrains/mps/openapi/editor/EditorContext;Lorg/jetbrains/mps/openapi/model/SNode;)Ljetbrains/mps/openapi/editor/cells/EditorCell;" />
      <node id="1094405431463761909" at="36,58,40,5" concept="5" />
      <node id="1094405431463761909" at="42,57,47,22" concept="5" />
      <node id="1094405431463762054" at="70,59,75,24" concept="5" />
      <node id="1094405431463761909" at="23,0,30,0" concept="6" trace="createCollection_jwck4o_a#(Ljetbrains/mps/openapi/editor/EditorContext;Lorg/jetbrains/mps/openapi/model/SNode;)Ljetbrains/mps/openapi/editor/cells/EditorCell;" />
      <node id="1094405431463762054" at="59,0,77,0" concept="6" trace="createProperty_jwck4o_a0a0#(Ljetbrains/mps/openapi/editor/EditorContext;Lorg/jetbrains/mps/openapi/model/SNode;)Ljetbrains/mps/openapi/editor/cells/EditorCell;" />
      <node id="1094405431463761909" at="30,0,49,0" concept="6" trace="createRefCell_jwck4o_a0#(Ljetbrains/mps/openapi/editor/EditorContext;Lorg/jetbrains/mps/openapi/model/SNode;)Ljetbrains/mps/openapi/editor/cells/EditorCell;" />
      <scope id="1094405431463761909" at="20,79,21,63" />
      <scope id="1094405431463762052" at="50,33,51,14" />
      <scope id="1094405431463762052" at="53,69,54,67" />
      <scope id="1094405431463762052" at="56,81,57,66" />
      <scope id="1094405431463761909" at="37,39,39,35" />
      <scope id="1094405431463761909" at="43,35,45,112">
        <var name="manager" id="1094405431463761909" />
      </scope>
      <scope id="1094405431463762054" at="71,37,73,114">
>>>>>>> bd830ede
        <var name="manager" id="1094405431463762054" />
      </scope>
      <scope id="1094405431463761909" at="35,0,38,0" />
      <scope id="1094405431463761909" at="68,0,71,0" />
      <scope id="1094405431463761909" at="71,0,74,0">
        <var name="editorContext" id="1094405431463761909" />
      </scope>
      <scope id="1094405431463761909" at="84,119,87,20" />
      <scope id="1094405431463761909" at="90,0,93,0" />
      <scope id="1094405431463761909" at="24,0,28,0">
        <var name="context" id="1094405431463761909" />
        <var name="node" id="1094405431463761909" />
      </scope>
<<<<<<< HEAD
      <scope id="1094405431463761909" at="74,0,78,0">
        <var name="editorContext" id="1094405431463761909" />
        <var name="node" id="1094405431463761909" />
      </scope>
      <scope id="1094405431463761909" at="29,0,34,0" />
      <scope id="1094405431463761909" at="84,0,89,0">
        <var name="context" id="1094405431463761909" />
        <var name="node" id="1094405431463761909" />
        <var name="referencingNode" id="1094405431463761909" />
=======
      <scope id="1094405431463762052" at="50,0,53,0" />
      <scope id="1094405431463762052" at="53,0,56,0">
        <var name="editorContext" id="1094405431463762052" />
      </scope>
      <scope id="1094405431463762052" at="56,0,59,0">
        <var name="editorContext" id="1094405431463762052" />
        <var name="node" id="1094405431463762052" />
>>>>>>> bd830ede
      </scope>
      <scope id="1094405431463761909" at="94,0,99,0" />
      <scope id="1094405431463761909" at="39,50,45,22">
        <var name="editorCell" id="1094405431463761909" />
      </scope>
<<<<<<< HEAD
      <scope id="1094405431463761909" at="39,0,47,0" />
      <scope id="1094405431463762054" at="100,53,117,24">
=======
      <scope id="1094405431463761909" at="23,0,30,0">
        <var name="editorContext" id="1094405431463761909" />
        <var name="node" id="1094405431463761909" />
      </scope>
      <scope id="1094405431463762054" at="59,92,75,24">
>>>>>>> bd830ede
        <var name="attributeConcept" id="1094405431463762054" />
        <var name="editorCell" id="1094405431463762054" />
        <var name="provider" id="1094405431463762054" />
        <var name="style" id="1094405431463762054" />
      </scope>
<<<<<<< HEAD
      <scope id="1094405431463761909" at="47,48,65,22">
=======
      <scope id="1094405431463761909" at="30,87,47,22">
>>>>>>> bd830ede
        <var name="attributeConcept" id="1094405431463761909" />
        <var name="editorCell" id="1094405431463761909" />
        <var name="provider" id="1094405431463761909" />
      </scope>
<<<<<<< HEAD
      <scope id="1094405431463762054" at="100,0,119,0" />
      <scope id="1094405431463761909" at="47,0,67,0" />
      <unit id="1094405431463761909" at="67,0,79,0" name="jetbrains.mps.lang.editor.diagram.editor.ExternalFigureReference_EditorBuilder_a$_Inline_jwck4o_a0a" />
      <unit id="1094405431463761909" at="79,0,120,0" name="jetbrains.mps.lang.editor.diagram.editor.ExternalFigureReference_EditorBuilder_a$Inline_Builder_jwck4o_a0a" />
      <unit id="1094405431463761909" at="20,0,121,0" name="jetbrains.mps.lang.editor.diagram.editor.ExternalFigureReference_EditorBuilder_a" />
=======
      <scope id="1094405431463762054" at="59,0,77,0">
        <var name="editorContext" id="1094405431463762054" />
        <var name="node" id="1094405431463762054" />
      </scope>
      <scope id="1094405431463761909" at="30,0,49,0">
        <var name="editorContext" id="1094405431463761909" />
        <var name="node" id="1094405431463761909" />
      </scope>
      <unit id="1094405431463762052" at="49,0,78,0" name="jetbrains.mps.lang.editor.diagram.editor.ExternalFigureReference_Editor$_Inline_jwck4o_a0a" />
      <unit id="1094405431463761909" at="19,0,79,0" name="jetbrains.mps.lang.editor.diagram.editor.ExternalFigureReference_Editor" />
>>>>>>> bd830ede
    </file>
  </root>
  <root nodeRef="r:bb92ee7f-8413-44e2-a971-e49f27dd2af5(jetbrains.mps.lang.editor.diagram.editor)/1094405431463762976">
    <file name="FigureParameterMapping_Editor.java">
<<<<<<< HEAD
      <node id="1094405431463762976" at="11,79,12,88" concept="8" />
      <node id="1094405431463762976" at="11,0,14,0" concept="6" trace="createEditorCell#(Ljetbrains/mps/openapi/editor/EditorContext;Lorg/jetbrains/mps/openapi/model/SNode;)Ljetbrains/mps/openapi/editor/cells/EditorCell;" />
      <scope id="1094405431463762976" at="11,79,12,88" />
      <scope id="1094405431463762976" at="11,0,14,0">
        <var name="editorContext" id="1094405431463762976" />
        <var name="node" id="1094405431463762976" />
      </scope>
      <unit id="1094405431463762976" at="10,0,15,0" name="jetbrains.mps.lang.editor.diagram.editor.FigureParameterMapping_Editor" />
    </file>
    <file name="FigureParameterMapping_EditorBuilder_a.java">
      <node id="1094405431463762976" at="41,102,42,19" concept="12" />
      <node id="1094405431463762976" at="42,19,43,18" concept="2" />
      <node id="1094405431463762976" at="48,26,49,18" concept="8" />
      <node id="1094405431463762976" at="52,39,53,39" concept="8" />
      <node id="1094405431463762976" at="56,50,57,103" concept="7" />
      <node id="1094405431463762976" at="57,103,58,48" concept="2" />
      <node id="1094405431463762976" at="58,48,59,28" concept="2" />
      <node id="1094405431463762976" at="59,28,60,65" concept="2" />
      <node id="1094405431463762976" at="60,65,61,57" concept="2" />
      <node id="1094405431463762976" at="61,57,62,57" concept="2" />
      <node id="1094405431463762976" at="62,57,63,56" concept="2" />
      <node id="1094405431463762976" at="63,56,64,22" concept="8" />
      <node id="1094405431463762976" at="66,49,67,89" concept="7" />
      <node id="1094405431463762976" at="67,89,68,29" concept="2" />
      <node id="1094405431463762976" at="68,29,69,42" concept="2" />
      <node id="1094405431463762976" at="69,42,70,26" concept="7" />
      <node id="1094405431463762976" at="70,26,71,63" concept="2" />
      <node id="1094405431463762976" at="71,63,72,42" concept="2" />
      <node id="1094405431463762976" at="72,42,73,34" concept="7" />
      <node id="1094405431463762976" at="73,34,74,122" concept="2" />
      <node id="1094405431463762976" at="74,122,75,52" concept="2" />
      <node id="1094405431463762976" at="75,52,76,40" concept="2" />
      <node id="1094405431463762976" at="76,40,77,94" concept="2" />
      <node id="1094405431463762976" at="77,94,78,280" concept="2" />
      <node id="1094405431463762976" at="78,280,79,57" concept="7" />
      <node id="1094405431463762976" at="79,57,80,59" concept="7" />
      <node id="1094405431463762976" at="81,35,82,87" concept="7" />
      <node id="1094405431463762976" at="82,87,83,94" concept="8" />
      <node id="1094405431463762976" at="84,10,85,22" concept="8" />
      <node id="4115105161239082134" at="87,107,88,113" concept="8" />
      <node id="1491555030356420874" at="93,120,94,365" concept="8" />
      <node id="1491555030356413376" at="96,148,97,101" concept="2" />
      <node id="1491555030356714763" at="99,150,100,167" concept="2" />
      <node id="1491555030356413376" at="102,45,103,19" concept="8" />
      <node id="1094405431463763022" at="106,49,107,94" concept="7" />
      <node id="1094405431463763022" at="107,94,108,47" concept="2" />
      <node id="1094405431463763022" at="108,47,109,34" concept="7" />
      <node id="1094405431463763022" at="109,34,110,54" concept="2" />
      <node id="1094405431463763022" at="110,54,111,60" concept="2" />
      <node id="1094405431463763022" at="111,60,112,55" concept="2" />
      <node id="1094405431463763022" at="112,55,113,40" concept="2" />
      <node id="1094405431463763022" at="113,40,114,34" concept="2" />
      <node id="1094405431463763022" at="114,34,115,22" concept="8" />
      <node id="1094405431463762976" at="117,48,118,278" concept="7" />
      <node id="1094405431463762976" at="118,278,119,33" concept="8" />
      <node id="1094405431463762976" at="122,122,123,49" concept="12" />
      <node id="1094405431463762976" at="125,55,126,59" concept="7" />
      <node id="1094405431463762976" at="126,59,127,41" concept="2" />
      <node id="1094405431463762976" at="127,41,128,24" concept="8" />
      <node id="1094405431463762976" at="131,118,132,384" concept="2" />
      <node id="1094405431463762976" at="134,41,135,39" concept="2" />
      <node id="1094405431463762976" at="139,44,140,54" concept="7" />
      <node id="1094405431463762976" at="140,54,141,45" concept="2" />
      <node id="1094405431463762976" at="141,45,142,0" concept="10" />
      <node id="1094405431463762976" at="142,0,143,40" concept="2" />
      <node id="1094405431463762976" at="143,40,144,24" concept="8" />
      <node id="1094405431463762976" at="146,40,147,29" concept="8" />
      <node id="1094405431463762976" at="38,0,40,0" concept="3" trace="myNode" />
      <node id="1491555030356413376" at="91,0,93,0" concept="1" trace="FigureParameterMapping_generic_cellMenu_3uf681_a0a0#()V" />
      <node id="1094405431463762976" at="52,0,55,0" concept="6" trace="createCell#()Ljetbrains/mps/openapi/editor/cells/EditorCell;" />
      <node id="1491555030357026899" at="87,0,90,0" concept="11" trace="_StyleParameter_QueryFunction_3uf681_a0a0#(Ljetbrains/mps/openapi/editor/EditorContext;Lorg/jetbrains/mps/openapi/model/SNode;)Lorg/jetbrains/mps/openapi/model/SNode;" />
      <node id="1491555030356413376" at="93,0,96,0" concept="6" trace="createParameterObjects#(Lorg/jetbrains/mps/openapi/model/SNode;Ljetbrains/mps/smodel/IOperationContext;Ljetbrains/mps/openapi/editor/EditorContext;)Ljava/util/List;" />
      <node id="1491555030356413376" at="96,0,99,0" concept="6" trace="handleAction#(Ljava/lang/Object;Lorg/jetbrains/mps/openapi/model/SNode;Lorg/jetbrains/mps/openapi/model/SModel;Ljetbrains/mps/smodel/IOperationContext;Ljetbrains/mps/openapi/editor/EditorContext;)V" />
      <node id="1491555030356413376" at="99,0,102,0" concept="6" trace="handleAction_impl#(Ljava/lang/String;Lorg/jetbrains/mps/openapi/model/SNode;Lorg/jetbrains/mps/openapi/model/SModel;Ljetbrains/mps/smodel/IOperationContext;Ljetbrains/mps/openapi/editor/EditorContext;)V" />
      <node id="1491555030356413376" at="102,0,105,0" concept="6" trace="isReferentPresentation#()Z" />
      <node id="1094405431463762976" at="122,0,125,0" concept="1" trace="argumentSingleRoleHandler_3uf681_c0#(Lorg/jetbrains/mps/openapi/model/SNode;Lorg/jetbrains/mps/openapi/language/SContainmentLink;Ljetbrains/mps/openapi/editor/EditorContext;)V" />
      <node id="1094405431463762976" at="130,70,133,7" concept="5" />
      <node id="1094405431463762976" at="133,7,136,7" concept="5" />
      <node id="1094405431463762976" at="146,0,149,0" concept="6" trace="getNoTargetText#()Ljava/lang/String;" />
      <node id="1094405431463762976" at="41,0,45,0" concept="1" trace="FigureParameterMapping_EditorBuilder_a#(Ljetbrains/mps/openapi/editor/EditorContext;Lorg/jetbrains/mps/openapi/model/SNode;)V" />
      <node id="1094405431463762976" at="117,0,121,0" concept="6" trace="createRefNode_3uf681_c0#()Ljetbrains/mps/openapi/editor/cells/EditorCell;" />
      <node id="1094405431463762976" at="46,0,51,0" concept="6" trace="getNode#()Lorg/jetbrains/mps/openapi/model/SNode;" />
      <node id="1094405431463762976" at="80,59,85,22" concept="5" />
      <node id="1094405431463762976" at="125,0,130,0" concept="6" trace="createChildCell#(Lorg/jetbrains/mps/openapi/model/SNode;)Ljetbrains/mps/openapi/editor/cells/EditorCell;" />
      <node id="1094405431463762976" at="130,0,138,0" concept="6" trace="installCellInfo#(Lorg/jetbrains/mps/openapi/model/SNode;Ljetbrains/mps/openapi/editor/cells/EditorCell;)V" />
      <node id="1094405431463762976" at="138,0,146,0" concept="6" trace="createEmptyCell#()Ljetbrains/mps/openapi/editor/cells/EditorCell;" />
      <node id="1094405431463762976" at="56,0,66,0" concept="6" trace="createCollection_3uf681_a#()Ljetbrains/mps/openapi/editor/cells/EditorCell;" />
      <node id="1094405431463763022" at="106,0,117,0" concept="6" trace="createConstant_3uf681_b0#()Ljetbrains/mps/openapi/editor/cells/EditorCell;" />
      <node id="1094405431463762976" at="66,0,87,0" concept="6" trace="createProperty_3uf681_a0#()Ljetbrains/mps/openapi/editor/cells/EditorCell;" />
      <scope id="1491555030356413376" at="91,66,91,66" />
      <scope id="1094405431463762976" at="48,26,49,18" />
      <scope id="1094405431463762976" at="52,39,53,39" />
      <scope id="1491555030357026900" at="87,107,88,113" />
      <scope id="1491555030356413378" at="93,120,94,365" />
      <scope id="1491555030356413376" at="96,148,97,101" />
      <scope id="1491555030356413380" at="99,150,100,167" />
      <scope id="1491555030356413376" at="102,45,103,19" />
      <scope id="1094405431463762976" at="122,122,123,49" />
      <scope id="1094405431463762976" at="131,118,132,384" />
      <scope id="1094405431463762976" at="134,41,135,39" />
      <scope id="1094405431463762976" at="146,40,147,29" />
      <scope id="1094405431463762976" at="41,102,43,18" />
      <scope id="1094405431463762976" at="81,35,83,94">
        <var name="manager" id="1094405431463762976" />
      </scope>
      <scope id="1491555030356413376" at="91,0,93,0" />
      <scope id="1094405431463762976" at="117,48,119,33">
        <var name="provider" id="1094405431463762976" />
      </scope>
      <scope id="1094405431463762976" at="52,0,55,0" />
      <scope id="1491555030357026899" at="87,0,90,0">
        <var name="editorContext" id="1491555030357026899" />
        <var name="node" id="1491555030357026899" />
      </scope>
      <scope id="1491555030356413376" at="93,0,96,0">
=======
      <node id="1094405431463762976" at="37,79,38,63" concept="8" />
      <node id="1094405431463762976" at="40,89,41,96" concept="7" />
      <node id="1094405431463762976" at="41,96,42,48" concept="2" />
      <node id="1094405431463762976" at="42,48,43,28" concept="2" />
      <node id="1094405431463762976" at="43,28,44,81" concept="2" />
      <node id="1094405431463762976" at="44,81,45,81" concept="2" />
      <node id="1094405431463762976" at="45,81,46,80" concept="2" />
      <node id="1094405431463762976" at="46,80,47,22" concept="8" />
      <node id="1094405431463762976" at="49,88,50,82" concept="7" />
      <node id="1094405431463762976" at="50,82,51,29" concept="2" />
      <node id="1094405431463762976" at="51,29,52,42" concept="2" />
      <node id="1094405431463762976" at="52,42,53,26" concept="7" />
      <node id="1094405431463762976" at="53,26,54,58" concept="2" />
      <node id="1094405431463762976" at="54,58,55,42" concept="2" />
      <node id="1094405431463762976" at="55,42,56,34" concept="7" />
      <node id="1094405431463762976" at="56,34,57,145" concept="2" />
      <node id="1094405431463762976" at="57,145,58,55" concept="2" />
      <node id="1094405431463762976" at="58,55,59,40" concept="2" />
      <node id="1094405431463762976" at="59,40,60,87" concept="2" />
      <node id="1094405431463762976" at="60,87,61,266" concept="2" />
      <node id="1094405431463762976" at="61,266,62,57" concept="7" />
      <node id="1094405431463762976" at="63,35,64,82" concept="7" />
      <node id="1094405431463762976" at="64,82,65,112" concept="8" />
      <node id="1094405431463762976" at="66,10,67,22" concept="8" />
      <node id="4115105161239082134" at="69,107,70,113" concept="8" />
      <node id="1491555030356420874" at="75,120,76,365" concept="8" />
      <node id="1491555030356413376" at="78,148,79,101" concept="2" />
      <node id="1491555030356714763" at="81,150,82,167" concept="2" />
      <node id="1491555030356413376" at="84,45,85,19" concept="8" />
      <node id="1094405431463763022" at="88,88,89,87" concept="7" />
      <node id="1094405431463763022" at="89,87,90,47" concept="2" />
      <node id="1094405431463763022" at="90,47,91,34" concept="7" />
      <node id="1094405431463763022" at="91,34,92,57" concept="2" />
      <node id="1094405431463763022" at="92,57,93,63" concept="2" />
      <node id="1094405431463763022" at="93,63,94,58" concept="2" />
      <node id="1094405431463763022" at="94,58,95,40" concept="2" />
      <node id="1094405431463763022" at="95,40,96,34" concept="2" />
      <node id="1094405431463763022" at="96,34,97,22" concept="8" />
      <node id="1094405431463762976" at="99,87,100,262" concept="7" />
      <node id="1094405431463762976" at="100,262,101,33" concept="8" />
      <node id="1094405431463762976" at="104,122,105,49" concept="11" />
      <node id="1094405431463762976" at="107,55,108,59" concept="7" />
      <node id="1094405431463762976" at="108,59,109,41" concept="2" />
      <node id="1094405431463762976" at="109,41,110,24" concept="8" />
      <node id="1094405431463762976" at="113,118,114,382" concept="2" />
      <node id="1094405431463762976" at="116,41,117,39" concept="2" />
      <node id="1094405431463762976" at="121,44,122,54" concept="7" />
      <node id="1094405431463762976" at="122,54,123,45" concept="2" />
      <node id="1094405431463762976" at="123,45,124,0" concept="9" />
      <node id="1094405431463762976" at="124,0,125,40" concept="2" />
      <node id="1094405431463762976" at="125,40,126,24" concept="8" />
      <node id="1094405431463762976" at="128,40,129,29" concept="8" />
      <node id="1491555030356413376" at="73,0,75,0" concept="1" trace="FigureParameterMapping_generic_cellMenu_3uf681_a0a0#()V" />
      <node id="1094405431463762976" at="37,0,40,0" concept="6" trace="createEditorCell#(Ljetbrains/mps/openapi/editor/EditorContext;Lorg/jetbrains/mps/openapi/model/SNode;)Ljetbrains/mps/openapi/editor/cells/EditorCell;" />
      <node id="1491555030357026899" at="69,0,72,0" concept="10" trace="_StyleParameter_QueryFunction_3uf681_a0a0#(Ljetbrains/mps/openapi/editor/EditorContext;Lorg/jetbrains/mps/openapi/model/SNode;)Lorg/jetbrains/mps/openapi/model/SNode;" />
      <node id="1491555030356413376" at="75,0,78,0" concept="6" trace="createParameterObjects#(Lorg/jetbrains/mps/openapi/model/SNode;Ljetbrains/mps/smodel/IOperationContext;Ljetbrains/mps/openapi/editor/EditorContext;)Ljava/util/List;" />
      <node id="1491555030356413376" at="78,0,81,0" concept="6" trace="handleAction#(Ljava/lang/Object;Lorg/jetbrains/mps/openapi/model/SNode;Lorg/jetbrains/mps/openapi/model/SModel;Ljetbrains/mps/smodel/IOperationContext;Ljetbrains/mps/openapi/editor/EditorContext;)V" />
      <node id="1491555030356413376" at="81,0,84,0" concept="6" trace="handleAction_impl#(Ljava/lang/String;Lorg/jetbrains/mps/openapi/model/SNode;Lorg/jetbrains/mps/openapi/model/SModel;Ljetbrains/mps/smodel/IOperationContext;Ljetbrains/mps/openapi/editor/EditorContext;)V" />
      <node id="1491555030356413376" at="84,0,87,0" concept="6" trace="isReferentPresentation#()Z" />
      <node id="1094405431463762976" at="104,0,107,0" concept="1" trace="argumentSingleRoleHandler_3uf681_c0#(Lorg/jetbrains/mps/openapi/model/SNode;Lorg/jetbrains/mps/openapi/language/SContainmentLink;Ljetbrains/mps/openapi/editor/EditorContext;)V" />
      <node id="1094405431463762976" at="112,70,115,7" concept="5" />
      <node id="1094405431463762976" at="115,7,118,7" concept="5" />
      <node id="1094405431463762976" at="128,0,131,0" concept="6" trace="getNoTargetText#()Ljava/lang/String;" />
      <node id="1094405431463762976" at="99,0,103,0" concept="6" trace="createRefNode_3uf681_c0#(Ljetbrains/mps/openapi/editor/EditorContext;Lorg/jetbrains/mps/openapi/model/SNode;)Ljetbrains/mps/openapi/editor/cells/EditorCell;" />
      <node id="1094405431463762976" at="62,57,67,22" concept="5" />
      <node id="1094405431463762976" at="107,0,112,0" concept="6" trace="createChildCell#(Lorg/jetbrains/mps/openapi/model/SNode;)Ljetbrains/mps/openapi/editor/cells/EditorCell;" />
      <node id="1094405431463762976" at="112,0,120,0" concept="6" trace="installCellInfo#(Lorg/jetbrains/mps/openapi/model/SNode;Ljetbrains/mps/openapi/editor/cells/EditorCell;)V" />
      <node id="1094405431463762976" at="120,0,128,0" concept="6" trace="createEmptyCell#()Ljetbrains/mps/openapi/editor/cells/EditorCell;" />
      <node id="1094405431463762976" at="40,0,49,0" concept="6" trace="createCollection_3uf681_a#(Ljetbrains/mps/openapi/editor/EditorContext;Lorg/jetbrains/mps/openapi/model/SNode;)Ljetbrains/mps/openapi/editor/cells/EditorCell;" />
      <node id="1094405431463763022" at="88,0,99,0" concept="6" trace="createConstant_3uf681_b0#(Ljetbrains/mps/openapi/editor/EditorContext;Lorg/jetbrains/mps/openapi/model/SNode;)Ljetbrains/mps/openapi/editor/cells/EditorCell;" />
      <node id="1094405431463762976" at="49,0,69,0" concept="6" trace="createProperty_3uf681_a0#(Ljetbrains/mps/openapi/editor/EditorContext;Lorg/jetbrains/mps/openapi/model/SNode;)Ljetbrains/mps/openapi/editor/cells/EditorCell;" />
      <scope id="1491555030356413376" at="73,66,73,66" />
      <scope id="1094405431463762976" at="37,79,38,63" />
      <scope id="1491555030357026900" at="69,107,70,113" />
      <scope id="1491555030356413378" at="75,120,76,365" />
      <scope id="1491555030356413376" at="78,148,79,101" />
      <scope id="1491555030356413380" at="81,150,82,167" />
      <scope id="1491555030356413376" at="84,45,85,19" />
      <scope id="1094405431463762976" at="104,122,105,49" />
      <scope id="1094405431463762976" at="113,118,114,382" />
      <scope id="1094405431463762976" at="116,41,117,39" />
      <scope id="1094405431463762976" at="128,40,129,29" />
      <scope id="1094405431463762976" at="63,35,65,112">
        <var name="manager" id="1094405431463762976" />
      </scope>
      <scope id="1491555030356413376" at="73,0,75,0" />
      <scope id="1094405431463762976" at="99,87,101,33">
        <var name="provider" id="1094405431463762976" />
      </scope>
      <scope id="1094405431463762976" at="37,0,40,0">
        <var name="editorContext" id="1094405431463762976" />
        <var name="node" id="1094405431463762976" />
      </scope>
      <scope id="1491555030357026899" at="69,0,72,0">
        <var name="editorContext" id="1491555030357026899" />
        <var name="node" id="1491555030357026899" />
      </scope>
      <scope id="1491555030356413376" at="75,0,78,0">
>>>>>>> bd830ede
        <var name="editorContext" id="1491555030356413376" />
        <var name="node" id="1491555030356413376" />
        <var name="operationContext" id="1491555030356413376" />
      </scope>
<<<<<<< HEAD
      <scope id="1491555030356413376" at="96,0,99,0">
=======
      <scope id="1491555030356413376" at="78,0,81,0">
>>>>>>> bd830ede
        <var name="editorContext" id="1491555030356413376" />
        <var name="model" id="1491555030356413376" />
        <var name="node" id="1491555030356413376" />
        <var name="operationContext" id="1491555030356413376" />
        <var name="parameterObject" id="1491555030356413376" />
      </scope>
<<<<<<< HEAD
      <scope id="1491555030356413376" at="99,0,102,0">
=======
      <scope id="1491555030356413376" at="81,0,84,0">
>>>>>>> bd830ede
        <var name="editorContext" id="1491555030356413376" />
        <var name="model" id="1491555030356413376" />
        <var name="node" id="1491555030356413376" />
        <var name="operationContext" id="1491555030356413376" />
        <var name="parameterObject" id="1491555030356413376" />
      </scope>
<<<<<<< HEAD
      <scope id="1491555030356413376" at="102,0,105,0" />
      <scope id="1094405431463762976" at="122,0,125,0">
=======
      <scope id="1491555030356413376" at="84,0,87,0" />
      <scope id="1094405431463762976" at="104,0,107,0">
>>>>>>> bd830ede
        <var name="containmentLink" id="1094405431463762976" />
        <var name="context" id="1094405431463762976" />
        <var name="ownerNode" id="1094405431463762976" />
      </scope>
<<<<<<< HEAD
      <scope id="1094405431463762976" at="125,55,128,24">
        <var name="editorCell" id="1094405431463762976" />
      </scope>
      <scope id="1094405431463762976" at="146,0,149,0" />
      <scope id="1094405431463762976" at="41,0,45,0">
        <var name="context" id="1094405431463762976" />
        <var name="node" id="1094405431463762976" />
      </scope>
      <scope id="1094405431463762976" at="117,0,121,0" />
      <scope id="1094405431463762976" at="46,0,51,0" />
      <scope id="1094405431463762976" at="125,0,130,0">
        <var name="child" id="1094405431463762976" />
      </scope>
      <scope id="1094405431463762976" at="139,44,144,24">
        <var name="editorCell" id="1094405431463762976" />
      </scope>
      <scope id="1094405431463762976" at="130,70,136,7" />
      <scope id="1094405431463762976" at="56,50,64,22">
        <var name="editorCell" id="1094405431463762976" />
      </scope>
      <scope id="1094405431463762976" at="130,0,138,0">
        <var name="child" id="1094405431463762976" />
        <var name="editorCell" id="1094405431463762976" />
      </scope>
      <scope id="1094405431463762976" at="138,0,146,0" />
      <scope id="1094405431463763022" at="106,49,115,22">
        <var name="editorCell" id="1094405431463763022" />
        <var name="style" id="1094405431463763022" />
      </scope>
      <scope id="1094405431463762976" at="56,0,66,0" />
      <scope id="1094405431463763022" at="106,0,117,0" />
      <scope id="1094405431463762976" at="66,49,85,22">
=======
      <scope id="1094405431463762976" at="107,55,110,24">
        <var name="editorCell" id="1094405431463762976" />
      </scope>
      <scope id="1094405431463762976" at="128,0,131,0" />
      <scope id="1094405431463762976" at="99,0,103,0">
        <var name="editorContext" id="1094405431463762976" />
        <var name="node" id="1094405431463762976" />
      </scope>
      <scope id="1094405431463762976" at="107,0,112,0">
        <var name="child" id="1094405431463762976" />
      </scope>
      <scope id="1094405431463762976" at="121,44,126,24">
        <var name="editorCell" id="1094405431463762976" />
      </scope>
      <scope id="1094405431463762976" at="112,70,118,7" />
      <scope id="1094405431463762976" at="40,89,47,22">
        <var name="editorCell" id="1094405431463762976" />
      </scope>
      <scope id="1094405431463762976" at="112,0,120,0">
        <var name="child" id="1094405431463762976" />
        <var name="editorCell" id="1094405431463762976" />
      </scope>
      <scope id="1094405431463762976" at="120,0,128,0" />
      <scope id="1094405431463762976" at="40,0,49,0">
        <var name="editorContext" id="1094405431463762976" />
        <var name="node" id="1094405431463762976" />
      </scope>
      <scope id="1094405431463763022" at="88,88,97,22">
        <var name="editorCell" id="1094405431463763022" />
        <var name="style" id="1094405431463763022" />
      </scope>
      <scope id="1094405431463763022" at="88,0,99,0">
        <var name="editorContext" id="1094405431463763022" />
        <var name="node" id="1094405431463763022" />
      </scope>
      <scope id="1094405431463762976" at="49,88,67,22">
>>>>>>> bd830ede
        <var name="attributeConcept" id="1094405431463762976" />
        <var name="editorCell" id="1094405431463762976" />
        <var name="provider" id="1094405431463762976" />
        <var name="style" id="1094405431463762976" />
      </scope>
<<<<<<< HEAD
      <scope id="1094405431463762976" at="66,0,87,0" />
      <unit id="1491555030356413376" at="90,0,106,0" name="jetbrains.mps.lang.editor.diagram.editor.FigureParameterMapping_EditorBuilder_a$FigureParameterMapping_generic_cellMenu_3uf681_a0a0" />
      <unit id="1094405431463762976" at="121,0,150,0" name="jetbrains.mps.lang.editor.diagram.editor.FigureParameterMapping_EditorBuilder_a$argumentSingleRoleHandler_3uf681_c0" />
      <unit id="1094405431463762976" at="37,0,151,0" name="jetbrains.mps.lang.editor.diagram.editor.FigureParameterMapping_EditorBuilder_a" />
=======
      <scope id="1094405431463762976" at="49,0,69,0">
        <var name="editorContext" id="1094405431463762976" />
        <var name="node" id="1094405431463762976" />
      </scope>
      <unit id="1491555030356413376" at="72,0,88,0" name="jetbrains.mps.lang.editor.diagram.editor.FigureParameterMapping_Editor$FigureParameterMapping_generic_cellMenu_3uf681_a0a0" />
      <unit id="1094405431463762976" at="103,0,132,0" name="jetbrains.mps.lang.editor.diagram.editor.FigureParameterMapping_Editor$argumentSingleRoleHandler_3uf681_c0" />
      <unit id="1094405431463762976" at="36,0,133,0" name="jetbrains.mps.lang.editor.diagram.editor.FigureParameterMapping_Editor" />
>>>>>>> bd830ede
    </file>
  </root>
  <root nodeRef="r:bb92ee7f-8413-44e2-a971-e49f27dd2af5(jetbrains.mps.lang.editor.diagram.editor)/1094405431463844235">
    <file name="CellModel_DiagramNode_Editor.java">
      <node id="1094405431463844235" at="11,79,12,87" concept="8" />
      <node id="1094405431463844235" at="14,82,15,90" concept="8" />
      <node id="1094405431463844235" at="11,0,14,0" concept="6" trace="createEditorCell#(Ljetbrains/mps/openapi/editor/EditorContext;Lorg/jetbrains/mps/openapi/model/SNode;)Ljetbrains/mps/openapi/editor/cells/EditorCell;" />
      <node id="1094405431463844235" at="14,0,17,0" concept="6" trace="createInspectedCell#(Ljetbrains/mps/openapi/editor/EditorContext;Lorg/jetbrains/mps/openapi/model/SNode;)Ljetbrains/mps/openapi/editor/cells/EditorCell;" />
      <scope id="1094405431463844235" at="11,79,12,87" />
      <scope id="1094405431463844235" at="14,82,15,90" />
      <scope id="1094405431463844235" at="11,0,14,0">
        <var name="editorContext" id="1094405431463844235" />
        <var name="node" id="1094405431463844235" />
      </scope>
      <scope id="1094405431463844235" at="14,0,17,0">
        <var name="editorContext" id="1094405431463844235" />
        <var name="node" id="1094405431463844235" />
      </scope>
      <unit id="1094405431463844235" at="10,0,18,0" name="jetbrains.mps.lang.editor.diagram.editor.CellModel_DiagramNode_Editor" />
    </file>
    <file name="CellModel_DiagramNode_EditorBuilder_a.java">
      <node id="1094405431463844235" at="37,101,38,19" concept="12" />
      <node id="1094405431463844235" at="38,19,39,18" concept="2" />
      <node id="1094405431463844235" at="44,26,45,18" concept="8" />
      <node id="1094405431463844235" at="48,39,49,39" concept="8" />
      <node id="1094405431463844235" at="52,50,53,103" concept="7" />
      <node id="1094405431463844235" at="53,103,54,48" concept="2" />
      <node id="1094405431463844235" at="54,48,55,28" concept="2" />
      <node id="1094405431463844235" at="55,28,56,65" concept="2" />
      <node id="1094405431463844235" at="56,65,57,34" concept="7" />
      <node id="1094405431463844235" at="57,34,58,93" concept="2" />
      <node id="1094405431463844235" at="58,93,59,40" concept="2" />
      <node id="1094405431463844235" at="59,40,60,58" concept="2" />
      <node id="1094405431463844235" at="60,58,61,56" concept="2" />
      <node id="1094405431463844235" at="61,56,62,57" concept="2" />
      <node id="1094405431463844235" at="62,57,63,60" concept="2" />
      <node id="1094405431463844235" at="63,60,64,57" concept="2" />
      <node id="1094405431463844235" at="64,57,65,57" concept="2" />
      <node id="1094405431463844235" at="65,57,66,56" concept="2" />
      <node id="1094405431463844235" at="66,56,67,57" concept="2" />
      <node id="1094405431463844235" at="67,57,68,56" concept="2" />
      <node id="1094405431463844235" at="68,56,69,58" concept="2" />
      <node id="1094405431463844235" at="69,58,70,22" concept="8" />
      <node id="7140846024011915724" at="72,50,73,124" concept="7" />
      <node id="7140846024011915724" at="73,124,74,22" concept="8" />
      <node id="1094405431463844235" at="76,48,77,273" concept="7" />
      <node id="1094405431463844235" at="77,273,78,33" concept="8" />
      <node id="1094405431463844235" at="81,120,82,49" concept="12" />
      <node id="1094405431463844235" at="84,55,85,59" concept="7" />
      <node id="1094405431463844235" at="85,59,86,41" concept="2" />
      <node id="1094405431463844235" at="86,41,87,24" concept="8" />
      <node id="1094405431463844235" at="90,118,91,382" concept="2" />
      <node id="1094405431463844235" at="93,41,94,37" concept="2" />
      <node id="1094405431463844235" at="98,44,99,54" concept="7" />
      <node id="1094405431463844235" at="99,54,100,43" concept="2" />
      <node id="1094405431463844235" at="100,43,101,0" concept="10" />
      <node id="1094405431463844235" at="101,0,102,40" concept="2" />
      <node id="1094405431463844235" at="102,40,103,24" concept="8" />
      <node id="1094405431463844235" at="105,40,106,27" concept="8" />
      <node id="1094405431463845441" at="109,49,110,94" concept="7" />
      <node id="1094405431463845441" at="110,94,111,47" concept="2" />
      <node id="1094405431463845441" at="111,47,112,34" concept="7" />
      <node id="1094405431463845441" at="112,34,113,84" concept="2" />
      <node id="1094405431463845441" at="113,84,114,40" concept="2" />
      <node id="1094405431463845441" at="114,40,115,34" concept="2" />
      <node id="1094405431463845441" at="115,34,116,22" concept="8" />
      <node id="1094405431463844235" at="118,52,119,154" concept="7" />
      <node id="1094405431463844235" at="119,154,120,91" concept="7" />
      <node id="1094405431463844235" at="120,91,121,51" concept="2" />
      <node id="1094405431463844235" at="121,51,122,34" concept="7" />
      <node id="1094405431463844235" at="122,34,123,83" concept="2" />
      <node id="1094405431463844235" at="123,83,124,40" concept="2" />
      <node id="1094405431463844235" at="124,40,125,49" concept="2" />
      <node id="1094405431463844235" at="125,49,126,22" concept="8" />
      <node id="1094405431463844235" at="129,102,130,50" concept="12" />
      <node id="1094405431463844235" at="132,66,133,93" concept="8" />
      <node id="1094405431463844235" at="135,57,136,65" concept="7" />
      <node id="1094405431463844235" at="136,65,137,58" concept="2" />
      <node id="1094405431463844235" at="137,58,138,25" concept="8" />
      <node id="1094405431463844235" at="140,41,141,34" concept="7" />
      <node id="1094405431463844235" at="141,34,142,42" concept="2" />
      <node id="1094405431463844235" at="142,42,143,49" concept="2" />
      <node id="1094405431463844235" at="143,49,144,23" concept="8" />
      <node id="1094405431463844235" at="147,96,148,134" concept="2" />
      <node id="1094405431463844235" at="149,34,150,142" concept="2" />
      <node id="1094405431463844235" at="150,142,151,146" concept="2" />
      <node id="1094405431463844235" at="151,146,152,80" concept="2" />
      <node id="1094405431463844235" at="154,122,155,397" concept="2" />
      <node id="1094405431463844235" at="160,75,161,99" concept="7" />
      <node id="1094405431463844235" at="161,99,162,38" concept="2" />
      <node id="1094405431463844235" at="162,38,163,36" concept="7" />
      <node id="1094405431463844235" at="163,36,164,55" concept="2" />
      <node id="1094405431463844235" at="164,55,165,56" concept="2" />
      <node id="1094405431463844235" at="165,56,166,42" concept="2" />
      <node id="1094405431463844235" at="166,42,167,134" concept="2" />
      <node id="1094405431463844235" at="167,134,168,138" concept="2" />
      <node id="1094405431463844235" at="168,138,169,24" concept="8" />
      <node id="1094405431463845449" at="172,49,173,94" concept="7" />
      <node id="1094405431463845449" at="173,94,174,47" concept="2" />
      <node id="1094405431463845449" at="174,47,175,34" concept="7" />
      <node id="1094405431463845449" at="175,34,176,85" concept="2" />
      <node id="1094405431463845449" at="176,85,177,40" concept="2" />
      <node id="1094405431463845449" at="177,40,178,34" concept="2" />
      <node id="1094405431463845449" at="178,34,179,22" concept="8" />
      <node id="2084788800269090706" at="181,49,182,104" concept="7" />
      <node id="2084788800269090706" at="182,104,183,47" concept="2" />
      <node id="2084788800269090706" at="183,47,184,34" concept="2" />
      <node id="2084788800269090706" at="184,34,185,22" concept="8" />
      <node id="1094405431463844235" at="187,48,188,280" concept="7" />
      <node id="1094405431463844235" at="188,280,189,33" concept="8" />
      <node id="1094405431463844235" at="192,123,193,49" concept="12" />
      <node id="1094405431463844235" at="195,55,196,59" concept="7" />
      <node id="1094405431463844235" at="196,59,197,41" concept="2" />
      <node id="1094405431463844235" at="197,41,198,24" concept="8" />
      <node id="1094405431463844235" at="201,118,202,386" concept="2" />
      <node id="1094405431463844235" at="204,41,205,40" concept="2" />
      <node id="1094405431463844235" at="209,44,210,54" concept="7" />
      <node id="1094405431463844235" at="210,54,211,46" concept="2" />
      <node id="1094405431463844235" at="211,46,212,0" concept="10" />
      <node id="1094405431463844235" at="212,0,213,40" concept="2" />
      <node id="1094405431463844235" at="213,40,214,24" concept="8" />
      <node id="1094405431463844235" at="216,40,217,30" concept="8" />
      <node id="2084788800269091818" at="220,49,221,105" concept="7" />
      <node id="2084788800269091818" at="221,105,222,47" concept="2" />
      <node id="2084788800269091818" at="222,47,223,34" concept="2" />
      <node id="2084788800269091818" at="223,34,224,22" concept="8" />
      <node id="1094405431463844235" at="226,48,227,282" concept="7" />
      <node id="1094405431463844235" at="227,282,228,33" concept="8" />
      <node id="1094405431463844235" at="231,124,232,49" concept="12" />
      <node id="1094405431463844235" at="234,55,235,59" concept="7" />
      <node id="1094405431463844235" at="235,59,236,41" concept="2" />
      <node id="1094405431463844235" at="236,41,237,24" concept="8" />
      <node id="1094405431463844235" at="240,118,241,387" concept="2" />
      <node id="1094405431463844235" at="243,41,244,41" concept="2" />
      <node id="1094405431463844235" at="248,44,249,54" concept="7" />
      <node id="1094405431463844235" at="249,54,250,47" concept="2" />
      <node id="1094405431463844235" at="250,47,251,0" concept="10" />
      <node id="1094405431463844235" at="251,0,252,40" concept="2" />
      <node id="1094405431463844235" at="252,40,253,24" concept="8" />
      <node id="1094405431463844235" at="255,40,256,31" concept="8" />
      <node id="7140846024011915741" at="259,50,260,125" concept="7" />
      <node id="7140846024011915741" at="260,125,261,22" concept="8" />
      <node id="1094405431463844235" at="34,0,36,0" concept="3" trace="myNode" />
      <node id="1094405431463844235" at="48,0,51,0" concept="6" trace="createCell#()Ljetbrains/mps/openapi/editor/cells/EditorCell;" />
      <node id="1094405431463844235" at="81,0,84,0" concept="1" trace="figureSingleRoleHandler_5xszyv_b0#(Lorg/jetbrains/mps/openapi/model/SNode;Lorg/jetbrains/mps/openapi/language/SContainmentLink;Ljetbrains/mps/openapi/editor/EditorContext;)V" />
      <node id="1094405431463844235" at="89,70,92,7" concept="5" />
      <node id="1094405431463844235" at="92,7,95,7" concept="5" />
      <node id="1094405431463844235" at="105,0,108,0" concept="6" trace="getNoTargetText#()Ljava/lang/String;" />
      <node id="1094405431463844235" at="129,0,132,0" concept="1" trace="parametersListHandler_5xszyv_d0#(Lorg/jetbrains/mps/openapi/model/SNode;Ljava/lang/String;Ljetbrains/mps/openapi/editor/EditorContext;)V" />
      <node id="1094405431463844235" at="132,0,135,0" concept="6" trace="createNodeToInsert#(Ljetbrains/mps/openapi/editor/EditorContext;)Lorg/jetbrains/mps/openapi/model/SNode;" />
      <node id="1094405431463844235" at="153,9,156,9" concept="5" />
      <node id="1094405431463844235" at="192,0,195,0" concept="1" trace="inputPortSingleRoleHandler_5xszyv_g0#(Lorg/jetbrains/mps/openapi/model/SNode;Lorg/jetbrains/mps/openapi/language/SContainmentLink;Ljetbrains/mps/openapi/editor/EditorContext;)V" />
      <node id="1094405431463844235" at="200,70,203,7" concept="5" />
      <node id="1094405431463844235" at="203,7,206,7" concept="5" />
      <node id="1094405431463844235" at="216,0,219,0" concept="6" trace="getNoTargetText#()Ljava/lang/String;" />
      <node id="1094405431463844235" at="231,0,234,0" concept="1" trace="outputPortSingleRoleHandler_5xszyv_i0#(Lorg/jetbrains/mps/openapi/model/SNode;Lorg/jetbrains/mps/openapi/language/SContainmentLink;Ljetbrains/mps/openapi/editor/EditorContext;)V" />
      <node id="1094405431463844235" at="239,70,242,7" concept="5" />
      <node id="1094405431463844235" at="242,7,245,7" concept="5" />
      <node id="1094405431463844235" at="255,0,258,0" concept="6" trace="getNoTargetText#()Ljava/lang/String;" />
      <node id="1094405431463844235" at="37,0,41,0" concept="1" trace="CellModel_DiagramNode_EditorBuilder_a#(Ljetbrains/mps/openapi/editor/EditorContext;Lorg/jetbrains/mps/openapi/model/SNode;)V" />
      <node id="7140846024011915724" at="72,0,76,0" concept="6" trace="createComponent_5xszyv_a0#()Ljetbrains/mps/openapi/editor/cells/EditorCell;" />
      <node id="1094405431463844235" at="76,0,80,0" concept="6" trace="createRefNode_5xszyv_b0#()Ljetbrains/mps/openapi/editor/cells/EditorCell;" />
      <node id="1094405431463844235" at="187,0,191,0" concept="6" trace="createRefNode_5xszyv_g0#()Ljetbrains/mps/openapi/editor/cells/EditorCell;" />
      <node id="1094405431463844235" at="226,0,230,0" concept="6" trace="createRefNode_5xszyv_i0#()Ljetbrains/mps/openapi/editor/cells/EditorCell;" />
      <node id="7140846024011915741" at="259,0,263,0" concept="6" trace="createComponent_5xszyv_j0#()Ljetbrains/mps/openapi/editor/cells/EditorCell;" />
      <node id="1094405431463844235" at="42,0,47,0" concept="6" trace="getNode#()Lorg/jetbrains/mps/openapi/model/SNode;" />
      <node id="1094405431463844235" at="84,0,89,0" concept="6" trace="createChildCell#(Lorg/jetbrains/mps/openapi/model/SNode;)Ljetbrains/mps/openapi/editor/cells/EditorCell;" />
      <node id="1094405431463844235" at="135,0,140,0" concept="6" trace="createNodeCell#(Lorg/jetbrains/mps/openapi/model/SNode;)Ljetbrains/mps/openapi/editor/cells/EditorCell;" />
      <node id="1094405431463844235" at="148,134,153,9" concept="5" />
      <node id="1094405431463844235" at="195,0,200,0" concept="6" trace="createChildCell#(Lorg/jetbrains/mps/openapi/model/SNode;)Ljetbrains/mps/openapi/editor/cells/EditorCell;" />
      <node id="1094405431463844235" at="234,0,239,0" concept="6" trace="createChildCell#(Lorg/jetbrains/mps/openapi/model/SNode;)Ljetbrains/mps/openapi/editor/cells/EditorCell;" />
      <node id="1094405431463844235" at="140,0,146,0" concept="6" trace="createEmptyCell#()Ljetbrains/mps/openapi/editor/cells/EditorCell;" />
      <node id="2084788800269090706" at="181,0,187,0" concept="6" trace="createConstant_5xszyv_f0#()Ljetbrains/mps/openapi/editor/cells/EditorCell;" />
      <node id="2084788800269091818" at="220,0,226,0" concept="6" trace="createConstant_5xszyv_h0#()Ljetbrains/mps/openapi/editor/cells/EditorCell;" />
      <node id="1094405431463844235" at="89,0,97,0" concept="6" trace="installCellInfo#(Lorg/jetbrains/mps/openapi/model/SNode;Ljetbrains/mps/openapi/editor/cells/EditorCell;)V" />
      <node id="1094405431463844235" at="97,0,105,0" concept="6" trace="createEmptyCell#()Ljetbrains/mps/openapi/editor/cells/EditorCell;" />
      <node id="1094405431463844235" at="200,0,208,0" concept="6" trace="installCellInfo#(Lorg/jetbrains/mps/openapi/model/SNode;Ljetbrains/mps/openapi/editor/cells/EditorCell;)V" />
      <node id="1094405431463844235" at="208,0,216,0" concept="6" trace="createEmptyCell#()Ljetbrains/mps/openapi/editor/cells/EditorCell;" />
      <node id="1094405431463844235" at="239,0,247,0" concept="6" trace="installCellInfo#(Lorg/jetbrains/mps/openapi/model/SNode;Ljetbrains/mps/openapi/editor/cells/EditorCell;)V" />
      <node id="1094405431463844235" at="247,0,255,0" concept="6" trace="createEmptyCell#()Ljetbrains/mps/openapi/editor/cells/EditorCell;" />
      <node id="1094405431463845441" at="109,0,118,0" concept="6" trace="createConstant_5xszyv_c0#()Ljetbrains/mps/openapi/editor/cells/EditorCell;" />
      <node id="1094405431463845449" at="172,0,181,0" concept="6" trace="createConstant_5xszyv_e0#()Ljetbrains/mps/openapi/editor/cells/EditorCell;" />
      <node id="1094405431463844235" at="118,0,128,0" concept="6" trace="createRefNodeList_5xszyv_d0#()Ljetbrains/mps/openapi/editor/cells/EditorCell;" />
      <node id="1094405431463844235" at="146,86,157,7" concept="5" />
      <node id="1094405431463844235" at="159,0,171,0" concept="6" trace="createSeparatorCell#(Lorg/jetbrains/mps/openapi/model/SNode;Lorg/jetbrains/mps/openapi/model/SNode;)Ljetbrains/mps/openapi/editor/cells/EditorCell;" />
      <node id="1094405431463844235" at="146,0,159,0" concept="6" trace="installElementCellActions#(Lorg/jetbrains/mps/openapi/model/SNode;Ljetbrains/mps/openapi/editor/cells/EditorCell;)V" />
      <node id="1094405431463844235" at="52,0,72,0" concept="6" trace="createCollection_5xszyv_a#()Ljetbrains/mps/openapi/editor/cells/EditorCell;" />
      <scope id="1094405431463844235" at="44,26,45,18" />
      <scope id="1094405431463844235" at="48,39,49,39" />
      <scope id="1094405431463844235" at="81,120,82,49" />
      <scope id="1094405431463844235" at="90,118,91,382" />
      <scope id="1094405431463844235" at="93,41,94,37" />
      <scope id="1094405431463844235" at="105,40,106,27" />
      <scope id="1094405431463844235" at="129,102,130,50" />
      <scope id="1094405431463844235" at="132,66,133,93" />
      <scope id="1094405431463844235" at="154,122,155,397" />
      <scope id="1094405431463844235" at="192,123,193,49" />
      <scope id="1094405431463844235" at="201,118,202,386" />
      <scope id="1094405431463844235" at="204,41,205,40" />
      <scope id="1094405431463844235" at="216,40,217,30" />
      <scope id="1094405431463844235" at="231,124,232,49" />
      <scope id="1094405431463844235" at="240,118,241,387" />
      <scope id="1094405431463844235" at="243,41,244,41" />
      <scope id="1094405431463844235" at="255,40,256,31" />
      <scope id="1094405431463844235" at="37,101,39,18" />
      <scope id="7140846024011915724" at="72,50,74,22">
        <var name="editorCell" id="7140846024011915724" />
      </scope>
      <scope id="1094405431463844235" at="76,48,78,33">
        <var name="provider" id="1094405431463844235" />
      </scope>
      <scope id="1094405431463844235" at="187,48,189,33">
        <var name="provider" id="1094405431463844235" />
      </scope>
      <scope id="1094405431463844235" at="226,48,228,33">
        <var name="provider" id="1094405431463844235" />
      </scope>
      <scope id="7140846024011915741" at="259,50,261,22">
        <var name="editorCell" id="7140846024011915741" />
      </scope>
      <scope id="1094405431463844235" at="48,0,51,0" />
      <scope id="1094405431463844235" at="81,0,84,0">
        <var name="containmentLink" id="1094405431463844235" />
        <var name="context" id="1094405431463844235" />
        <var name="ownerNode" id="1094405431463844235" />
      </scope>
      <scope id="1094405431463844235" at="84,55,87,24">
        <var name="editorCell" id="1094405431463844235" />
      </scope>
      <scope id="1094405431463844235" at="105,0,108,0" />
      <scope id="1094405431463844235" at="129,0,132,0">
        <var name="childRole" id="1094405431463844235" />
        <var name="context" id="1094405431463844235" />
        <var name="ownerNode" id="1094405431463844235" />
      </scope>
      <scope id="1094405431463844235" at="132,0,135,0">
        <var name="editorContext" id="1094405431463844235" />
      </scope>
      <scope id="1094405431463844235" at="135,57,138,25">
        <var name="elementCell" id="1094405431463844235" />
      </scope>
      <scope id="1094405431463844235" at="149,34,152,80" />
      <scope id="1094405431463844235" at="192,0,195,0">
        <var name="containmentLink" id="1094405431463844235" />
        <var name="context" id="1094405431463844235" />
        <var name="ownerNode" id="1094405431463844235" />
      </scope>
      <scope id="1094405431463844235" at="195,55,198,24">
        <var name="editorCell" id="1094405431463844235" />
      </scope>
      <scope id="1094405431463844235" at="216,0,219,0" />
      <scope id="1094405431463844235" at="231,0,234,0">
        <var name="containmentLink" id="1094405431463844235" />
        <var name="context" id="1094405431463844235" />
        <var name="ownerNode" id="1094405431463844235" />
      </scope>
      <scope id="1094405431463844235" at="234,55,237,24">
        <var name="editorCell" id="1094405431463844235" />
      </scope>
      <scope id="1094405431463844235" at="255,0,258,0" />
      <scope id="1094405431463844235" at="37,0,41,0">
        <var name="context" id="1094405431463844235" />
        <var name="node" id="1094405431463844235" />
      </scope>
      <scope id="7140846024011915724" at="72,0,76,0" />
      <scope id="1094405431463844235" at="76,0,80,0" />
      <scope id="1094405431463844235" at="140,41,144,23">
        <var name="emptyCell" id="1094405431463844235" />
      </scope>
      <scope id="2084788800269090706" at="181,49,185,22">
        <var name="editorCell" id="2084788800269090706" />
      </scope>
      <scope id="1094405431463844235" at="187,0,191,0" />
      <scope id="2084788800269091818" at="220,49,224,22">
        <var name="editorCell" id="2084788800269091818" />
      </scope>
      <scope id="1094405431463844235" at="226,0,230,0" />
      <scope id="7140846024011915741" at="259,0,263,0" />
      <scope id="1094405431463844235" at="42,0,47,0" />
      <scope id="1094405431463844235" at="84,0,89,0">
        <var name="child" id="1094405431463844235" />
      </scope>
      <scope id="1094405431463844235" at="98,44,103,24">
        <var name="editorCell" id="1094405431463844235" />
      </scope>
      <scope id="1094405431463844235" at="135,0,140,0">
        <var name="elementNode" id="1094405431463844235" />
      </scope>
      <scope id="1094405431463844235" at="195,0,200,0">
        <var name="child" id="1094405431463844235" />
      </scope>
      <scope id="1094405431463844235" at="209,44,214,24">
        <var name="editorCell" id="1094405431463844235" />
      </scope>
      <scope id="1094405431463844235" at="234,0,239,0">
        <var name="child" id="1094405431463844235" />
      </scope>
      <scope id="1094405431463844235" at="248,44,253,24">
        <var name="editorCell" id="1094405431463844235" />
      </scope>
      <scope id="1094405431463844235" at="89,70,95,7" />
      <scope id="1094405431463844235" at="140,0,146,0" />
      <scope id="2084788800269090706" at="181,0,187,0" />
      <scope id="1094405431463844235" at="200,70,206,7" />
      <scope id="2084788800269091818" at="220,0,226,0" />
      <scope id="1094405431463844235" at="239,70,245,7" />
      <scope id="1094405431463845441" at="109,49,116,22">
        <var name="editorCell" id="1094405431463845441" />
        <var name="style" id="1094405431463845441" />
      </scope>
      <scope id="1094405431463845449" at="172,49,179,22">
        <var name="editorCell" id="1094405431463845449" />
        <var name="style" id="1094405431463845449" />
      </scope>
      <scope id="1094405431463844235" at="89,0,97,0">
        <var name="child" id="1094405431463844235" />
        <var name="editorCell" id="1094405431463844235" />
      </scope>
      <scope id="1094405431463844235" at="97,0,105,0" />
      <scope id="1094405431463844235" at="118,52,126,22">
        <var name="editorCell" id="1094405431463844235" />
        <var name="handler" id="1094405431463844235" />
        <var name="style" id="1094405431463844235" />
      </scope>
      <scope id="1094405431463844235" at="200,0,208,0">
        <var name="child" id="1094405431463844235" />
        <var name="editorCell" id="1094405431463844235" />
      </scope>
      <scope id="1094405431463844235" at="208,0,216,0" />
      <scope id="1094405431463844235" at="239,0,247,0">
        <var name="child" id="1094405431463844235" />
        <var name="editorCell" id="1094405431463844235" />
      </scope>
      <scope id="1094405431463844235" at="247,0,255,0" />
      <scope id="1094405431463845441" at="109,0,118,0" />
      <scope id="1094405431463844235" at="147,96,156,9" />
      <scope id="1094405431463844235" at="160,75,169,24">
        <var name="editorCell" id="1094405431463844235" />
        <var name="style" id="1094405431463844235" />
      </scope>
      <scope id="1094405431463845449" at="172,0,181,0" />
      <scope id="1094405431463844235" at="118,0,128,0" />
      <scope id="1094405431463844235" at="146,86,157,7" />
      <scope id="1094405431463844235" at="159,0,171,0">
        <var name="nextNode" id="1094405431463844235" />
        <var name="prevNode" id="1094405431463844235" />
      </scope>
      <scope id="1094405431463844235" at="146,0,159,0">
        <var name="elementCell" id="1094405431463844235" />
        <var name="elementNode" id="1094405431463844235" />
      </scope>
      <scope id="1094405431463844235" at="52,50,70,22">
        <var name="editorCell" id="1094405431463844235" />
        <var name="style" id="1094405431463844235" />
      </scope>
      <scope id="1094405431463844235" at="52,0,72,0" />
      <unit id="1094405431463844235" at="80,0,109,0" name="jetbrains.mps.lang.editor.diagram.editor.CellModel_DiagramNode_EditorBuilder_a$figureSingleRoleHandler_5xszyv_b0" />
      <unit id="1094405431463844235" at="191,0,220,0" name="jetbrains.mps.lang.editor.diagram.editor.CellModel_DiagramNode_EditorBuilder_a$inputPortSingleRoleHandler_5xszyv_g0" />
      <unit id="1094405431463844235" at="230,0,259,0" name="jetbrains.mps.lang.editor.diagram.editor.CellModel_DiagramNode_EditorBuilder_a$outputPortSingleRoleHandler_5xszyv_i0" />
      <unit id="1094405431463844235" at="128,0,172,0" name="jetbrains.mps.lang.editor.diagram.editor.CellModel_DiagramNode_EditorBuilder_a$parametersListHandler_5xszyv_d0" />
      <unit id="1094405431463844235" at="33,0,264,0" name="jetbrains.mps.lang.editor.diagram.editor.CellModel_DiagramNode_EditorBuilder_a" />
    </file>
    <file name="CellModel_DiagramNode_InspectorBuilder_a.java">
      <node id="1094405431463844235" at="19,104,20,19" concept="12" />
      <node id="1094405431463844235" at="20,19,21,18" concept="2" />
      <node id="1094405431463844235" at="26,26,27,18" concept="8" />
      <node id="1094405431463844235" at="30,39,31,41" concept="8" />
      <node id="1094405431463844235" at="34,52,35,104" concept="7" />
      <node id="1094405431463844235" at="35,104,36,50" concept="2" />
      <node id="1094405431463844235" at="36,50,37,28" concept="2" />
      <node id="1094405431463844235" at="37,28,38,65" concept="2" />
      <node id="1094405431463844235" at="38,65,39,34" concept="7" />
      <node id="1094405431463844235" at="39,34,40,49" concept="2" />
      <node id="1094405431463844235" at="40,49,41,40" concept="2" />
      <node id="1094405431463844235" at="41,40,42,60" concept="2" />
      <node id="1094405431463844235" at="42,60,43,22" concept="8" />
      <node id="3152052307426710942" at="45,52,46,133" concept="7" />
      <node id="3152052307426710942" at="46,133,47,22" concept="8" />
      <node id="1094405431463844235" at="16,0,18,0" concept="3" trace="myNode" />
      <node id="1094405431463844235" at="30,0,33,0" concept="6" trace="createCell#()Ljetbrains/mps/openapi/editor/cells/EditorCell;" />
      <node id="1094405431463844235" at="19,0,23,0" concept="1" trace="CellModel_DiagramNode_InspectorBuilder_a#(Ljetbrains/mps/openapi/editor/EditorContext;Lorg/jetbrains/mps/openapi/model/SNode;)V" />
      <node id="3152052307426710942" at="45,0,49,0" concept="6" trace="createComponent_5xszyv_a0_0#()Ljetbrains/mps/openapi/editor/cells/EditorCell;" />
      <node id="1094405431463844235" at="24,0,29,0" concept="6" trace="getNode#()Lorg/jetbrains/mps/openapi/model/SNode;" />
      <node id="1094405431463844235" at="34,0,45,0" concept="6" trace="createCollection_5xszyv_a_0#()Ljetbrains/mps/openapi/editor/cells/EditorCell;" />
      <scope id="1094405431463844235" at="26,26,27,18" />
      <scope id="1094405431463844235" at="30,39,31,41" />
      <scope id="1094405431463844235" at="19,104,21,18" />
      <scope id="3152052307426710942" at="45,52,47,22">
        <var name="editorCell" id="3152052307426710942" />
      </scope>
      <scope id="1094405431463844235" at="30,0,33,0" />
      <scope id="1094405431463844235" at="19,0,23,0">
        <var name="context" id="1094405431463844235" />
        <var name="node" id="1094405431463844235" />
      </scope>
      <scope id="3152052307426710942" at="45,0,49,0" />
      <scope id="1094405431463844235" at="24,0,29,0" />
      <scope id="1094405431463844235" at="34,52,43,22">
        <var name="editorCell" id="1094405431463844235" />
        <var name="style" id="1094405431463844235" />
      </scope>
      <scope id="1094405431463844235" at="34,0,45,0" />
      <unit id="1094405431463844235" at="15,0,50,0" name="jetbrains.mps.lang.editor.diagram.editor.CellModel_DiagramNode_InspectorBuilder_a" />
    </file>
  </root>
  <root nodeRef="r:bb92ee7f-8413-44e2-a971-e49f27dd2af5(jetbrains.mps.lang.editor.diagram.editor)/1220375669566415793">
    <file name="ConnectionEndBLQuery_Editor.java">
      <node id="1220375669566415793" at="11,79,12,86" concept="8" />
      <node id="1220375669566415793" at="11,0,14,0" concept="6" trace="createEditorCell#(Ljetbrains/mps/openapi/editor/EditorContext;Lorg/jetbrains/mps/openapi/model/SNode;)Ljetbrains/mps/openapi/editor/cells/EditorCell;" />
      <scope id="1220375669566415793" at="11,79,12,86" />
      <scope id="1220375669566415793" at="11,0,14,0">
        <var name="editorContext" id="1220375669566415793" />
        <var name="node" id="1220375669566415793" />
      </scope>
      <unit id="1220375669566415793" at="10,0,15,0" name="jetbrains.mps.lang.editor.diagram.editor.ConnectionEndBLQuery_Editor" />
    </file>
    <file name="ConnectionEndBLQuery_EditorBuilder_a.java">
      <node id="1220375669566415793" at="28,100,29,19" concept="12" />
      <node id="1220375669566415793" at="29,19,30,18" concept="2" />
      <node id="1220375669566415793" at="35,26,36,18" concept="8" />
      <node id="1220375669566415793" at="39,39,40,39" concept="8" />
      <node id="1220375669566415793" at="43,50,44,103" concept="7" />
      <node id="1220375669566415793" at="44,103,45,48" concept="2" />
      <node id="1220375669566415793" at="45,48,46,28" concept="2" />
      <node id="1220375669566415793" at="46,28,47,65" concept="2" />
      <node id="1220375669566415793" at="47,65,48,56" concept="2" />
      <node id="1220375669566415793" at="48,56,49,57" concept="2" />
      <node id="1220375669566415793" at="49,57,50,56" concept="2" />
      <node id="1220375669566415793" at="50,56,51,22" concept="8" />
      <node id="1220375669566415793" at="53,48,54,282" concept="7" />
      <node id="1220375669566415793" at="54,282,55,33" concept="8" />
      <node id="1220375669566415793" at="58,124,59,49" concept="12" />
      <node id="1220375669566415793" at="61,55,62,59" concept="7" />
      <node id="1220375669566415793" at="62,59,63,41" concept="2" />
      <node id="1220375669566415793" at="63,41,64,24" concept="8" />
      <node id="1220375669566415793" at="67,118,68,388" concept="2" />
      <node id="1220375669566415793" at="70,41,71,41" concept="2" />
      <node id="1220375669566415793" at="75,44,76,54" concept="7" />
      <node id="1220375669566415793" at="76,54,77,47" concept="2" />
      <node id="1220375669566415793" at="77,47,78,0" concept="10" />
      <node id="1220375669566415793" at="78,0,79,40" concept="2" />
      <node id="1220375669566415793" at="79,40,80,24" concept="8" />
      <node id="1220375669566415793" at="82,40,83,31" concept="8" />
      <node id="1220375669566418493" at="86,49,87,94" concept="7" />
      <node id="1220375669566418493" at="87,94,88,47" concept="2" />
      <node id="1220375669566418493" at="88,47,89,34" concept="7" />
      <node id="1220375669566418493" at="89,34,90,58" concept="2" />
      <node id="1220375669566418493" at="90,58,91,47" concept="2" />
      <node id="1220375669566418493" at="91,47,92,40" concept="2" />
      <node id="1220375669566418493" at="92,40,93,34" concept="2" />
      <node id="1220375669566418493" at="93,34,94,22" concept="8" />
      <node id="1220375669566415793" at="96,48,97,276" concept="7" />
      <node id="1220375669566415793" at="97,276,98,33" concept="8" />
      <node id="1220375669566415793" at="101,121,102,49" concept="12" />
      <node id="1220375669566415793" at="104,55,105,59" concept="7" />
      <node id="1220375669566415793" at="105,59,106,41" concept="2" />
      <node id="1220375669566415793" at="106,41,107,24" concept="8" />
      <node id="1220375669566415793" at="110,118,111,385" concept="2" />
      <node id="1220375669566415793" at="113,41,114,38" concept="2" />
      <node id="1220375669566415793" at="118,44,119,54" concept="7" />
      <node id="1220375669566415793" at="119,54,120,44" concept="2" />
      <node id="1220375669566415793" at="120,44,121,0" concept="10" />
      <node id="1220375669566415793" at="121,0,122,40" concept="2" />
      <node id="1220375669566415793" at="122,40,123,24" concept="8" />
      <node id="1220375669566415793" at="125,40,126,28" concept="8" />
      <node id="1220375669566415793" at="25,0,27,0" concept="3" trace="myNode" />
      <node id="1220375669566415793" at="39,0,42,0" concept="6" trace="createCell#()Ljetbrains/mps/openapi/editor/cells/EditorCell;" />
      <node id="1220375669566415793" at="58,0,61,0" concept="1" trace="targetNodeSingleRoleHandler_fk2o1x_a0#(Lorg/jetbrains/mps/openapi/model/SNode;Lorg/jetbrains/mps/openapi/language/SContainmentLink;Ljetbrains/mps/openapi/editor/EditorContext;)V" />
      <node id="1220375669566415793" at="66,70,69,7" concept="5" />
      <node id="1220375669566415793" at="69,7,72,7" concept="5" />
      <node id="1220375669566415793" at="82,0,85,0" concept="6" trace="getNoTargetText#()Ljava/lang/String;" />
      <node id="1220375669566415793" at="101,0,104,0" concept="1" trace="pointIDSingleRoleHandler_fk2o1x_c0#(Lorg/jetbrains/mps/openapi/model/SNode;Lorg/jetbrains/mps/openapi/language/SContainmentLink;Ljetbrains/mps/openapi/editor/EditorContext;)V" />
      <node id="1220375669566415793" at="109,70,112,7" concept="5" />
      <node id="1220375669566415793" at="112,7,115,7" concept="5" />
      <node id="1220375669566415793" at="125,0,128,0" concept="6" trace="getNoTargetText#()Ljava/lang/String;" />
      <node id="1220375669566415793" at="28,0,32,0" concept="1" trace="ConnectionEndBLQuery_EditorBuilder_a#(Ljetbrains/mps/openapi/editor/EditorContext;Lorg/jetbrains/mps/openapi/model/SNode;)V" />
      <node id="1220375669566415793" at="53,0,57,0" concept="6" trace="createRefNode_fk2o1x_a0#()Ljetbrains/mps/openapi/editor/cells/EditorCell;" />
      <node id="1220375669566415793" at="96,0,100,0" concept="6" trace="createRefNode_fk2o1x_c0#()Ljetbrains/mps/openapi/editor/cells/EditorCell;" />
      <node id="1220375669566415793" at="33,0,38,0" concept="6" trace="getNode#()Lorg/jetbrains/mps/openapi/model/SNode;" />
      <node id="1220375669566415793" at="61,0,66,0" concept="6" trace="createChildCell#(Lorg/jetbrains/mps/openapi/model/SNode;)Ljetbrains/mps/openapi/editor/cells/EditorCell;" />
      <node id="1220375669566415793" at="104,0,109,0" concept="6" trace="createChildCell#(Lorg/jetbrains/mps/openapi/model/SNode;)Ljetbrains/mps/openapi/editor/cells/EditorCell;" />
      <node id="1220375669566415793" at="66,0,74,0" concept="6" trace="installCellInfo#(Lorg/jetbrains/mps/openapi/model/SNode;Ljetbrains/mps/openapi/editor/cells/EditorCell;)V" />
      <node id="1220375669566415793" at="74,0,82,0" concept="6" trace="createEmptyCell#()Ljetbrains/mps/openapi/editor/cells/EditorCell;" />
      <node id="1220375669566415793" at="109,0,117,0" concept="6" trace="installCellInfo#(Lorg/jetbrains/mps/openapi/model/SNode;Ljetbrains/mps/openapi/editor/cells/EditorCell;)V" />
      <node id="1220375669566415793" at="117,0,125,0" concept="6" trace="createEmptyCell#()Ljetbrains/mps/openapi/editor/cells/EditorCell;" />
      <node id="1220375669566415793" at="43,0,53,0" concept="6" trace="createCollection_fk2o1x_a#()Ljetbrains/mps/openapi/editor/cells/EditorCell;" />
      <node id="1220375669566418493" at="86,0,96,0" concept="6" trace="createConstant_fk2o1x_b0#()Ljetbrains/mps/openapi/editor/cells/EditorCell;" />
      <scope id="1220375669566415793" at="35,26,36,18" />
      <scope id="1220375669566415793" at="39,39,40,39" />
      <scope id="1220375669566415793" at="58,124,59,49" />
      <scope id="1220375669566415793" at="67,118,68,388" />
      <scope id="1220375669566415793" at="70,41,71,41" />
      <scope id="1220375669566415793" at="82,40,83,31" />
      <scope id="1220375669566415793" at="101,121,102,49" />
      <scope id="1220375669566415793" at="110,118,111,385" />
      <scope id="1220375669566415793" at="113,41,114,38" />
      <scope id="1220375669566415793" at="125,40,126,28" />
      <scope id="1220375669566415793" at="28,100,30,18" />
      <scope id="1220375669566415793" at="53,48,55,33">
        <var name="provider" id="1220375669566415793" />
      </scope>
      <scope id="1220375669566415793" at="96,48,98,33">
        <var name="provider" id="1220375669566415793" />
      </scope>
      <scope id="1220375669566415793" at="39,0,42,0" />
      <scope id="1220375669566415793" at="58,0,61,0">
        <var name="containmentLink" id="1220375669566415793" />
        <var name="context" id="1220375669566415793" />
        <var name="ownerNode" id="1220375669566415793" />
      </scope>
      <scope id="1220375669566415793" at="61,55,64,24">
        <var name="editorCell" id="1220375669566415793" />
      </scope>
      <scope id="1220375669566415793" at="82,0,85,0" />
      <scope id="1220375669566415793" at="101,0,104,0">
        <var name="containmentLink" id="1220375669566415793" />
        <var name="context" id="1220375669566415793" />
        <var name="ownerNode" id="1220375669566415793" />
      </scope>
      <scope id="1220375669566415793" at="104,55,107,24">
        <var name="editorCell" id="1220375669566415793" />
      </scope>
      <scope id="1220375669566415793" at="125,0,128,0" />
      <scope id="1220375669566415793" at="28,0,32,0">
        <var name="context" id="1220375669566415793" />
        <var name="node" id="1220375669566415793" />
      </scope>
      <scope id="1220375669566415793" at="53,0,57,0" />
      <scope id="1220375669566415793" at="96,0,100,0" />
      <scope id="1220375669566415793" at="33,0,38,0" />
      <scope id="1220375669566415793" at="61,0,66,0">
        <var name="child" id="1220375669566415793" />
      </scope>
      <scope id="1220375669566415793" at="75,44,80,24">
        <var name="editorCell" id="1220375669566415793" />
      </scope>
      <scope id="1220375669566415793" at="104,0,109,0">
        <var name="child" id="1220375669566415793" />
      </scope>
      <scope id="1220375669566415793" at="118,44,123,24">
        <var name="editorCell" id="1220375669566415793" />
      </scope>
      <scope id="1220375669566415793" at="66,70,72,7" />
      <scope id="1220375669566415793" at="109,70,115,7" />
      <scope id="1220375669566415793" at="43,50,51,22">
        <var name="editorCell" id="1220375669566415793" />
      </scope>
      <scope id="1220375669566415793" at="66,0,74,0">
        <var name="child" id="1220375669566415793" />
        <var name="editorCell" id="1220375669566415793" />
      </scope>
      <scope id="1220375669566415793" at="74,0,82,0" />
      <scope id="1220375669566418493" at="86,49,94,22">
        <var name="editorCell" id="1220375669566418493" />
        <var name="style" id="1220375669566418493" />
      </scope>
      <scope id="1220375669566415793" at="109,0,117,0">
        <var name="child" id="1220375669566415793" />
        <var name="editorCell" id="1220375669566415793" />
      </scope>
      <scope id="1220375669566415793" at="117,0,125,0" />
      <scope id="1220375669566415793" at="43,0,53,0" />
      <scope id="1220375669566418493" at="86,0,96,0" />
      <unit id="1220375669566415793" at="57,0,86,0" name="jetbrains.mps.lang.editor.diagram.editor.ConnectionEndBLQuery_EditorBuilder_a$targetNodeSingleRoleHandler_fk2o1x_a0" />
      <unit id="1220375669566415793" at="100,0,129,0" name="jetbrains.mps.lang.editor.diagram.editor.ConnectionEndBLQuery_EditorBuilder_a$pointIDSingleRoleHandler_fk2o1x_c0" />
      <unit id="1220375669566415793" at="24,0,130,0" name="jetbrains.mps.lang.editor.diagram.editor.ConnectionEndBLQuery_EditorBuilder_a" />
    </file>
  </root>
  <root nodeRef="r:bb92ee7f-8413-44e2-a971-e49f27dd2af5(jetbrains.mps.lang.editor.diagram.editor)/1741258697587116152">
    <file name="AbstractArgument_SubstituteMenu.java">
      <node id="1741258697587116152" at="35,118,36,140" concept="7" />
      <node id="1741258697587116152" at="36,140,37,96" concept="2" />
      <node id="1741258697587116152" at="37,96,38,96" concept="2" />
      <node id="1741258697587116152" at="38,96,39,89" concept="2" />
      <node id="1741258697587116152" at="39,89,40,18" concept="8" />
      <node id="1741258697587116152" at="45,100,46,159" concept="8" />
      <node id="1741258697587116158" at="50,87,51,276" concept="7" />
      <node id="1741258697587116167" at="52,41,53,39" concept="8" />
      <node id="1741258697587116181" at="56,39,57,188" concept="8" />
      <node id="1741258697587116152" at="62,0,63,0" concept="3" trace="myParameterObject" />
      <node id="1741258697587116152" at="63,73,64,44" concept="2" />
      <node id="1741258697587116152" at="69,79,70,144" concept="8" />
      <node id="1741258697587116152" at="73,0,74,0" concept="3" trace="_context" />
      <node id="1741258697587116152" at="74,52,75,254" concept="12" />
      <node id="1741258697587116152" at="75,254,76,29" concept="2" />
      <node id="1741258697587116251" at="81,58,82,293" concept="7" />
      <node id="1741258697587116258" at="82,293,83,193" concept="2" />
      <node id="1741258697587116264" at="83,193,84,27" concept="8" />
      <node id="1741258697587116152" at="89,51,90,83" concept="8" />
      <node id="1741258697587116152" at="91,11,92,40" concept="8" />
      <node id="1741258697587116152" at="97,51,98,88" concept="8" />
      <node id="1741258697587116152" at="99,11,100,22" concept="8" />
      <node id="1741258697587116218" at="104,64,105,178" concept="8" />
      <node id="1741258697587116297" at="108,81,109,133" concept="2" />
      <node id="1741258697587116152" at="118,100,119,159" concept="8" />
      <node id="1741258697587116339" at="123,87,124,284" concept="7" />
      <node id="1741258697587116348" at="125,45,126,39" concept="8" />
      <node id="1741258697587116362" at="129,39,130,192" concept="8" />
      <node id="1741258697587116152" at="135,0,136,0" concept="3" trace="myParameterObject" />
      <node id="1741258697587116152" at="136,73,137,44" concept="2" />
      <node id="1741258697587116152" at="142,79,143,144" concept="8" />
      <node id="1741258697587116152" at="146,0,147,0" concept="3" trace="_context" />
      <node id="1741258697587116152" at="147,52,148,258" concept="12" />
      <node id="1741258697587116152" at="148,258,149,29" concept="2" />
      <node id="1741258697587116432" at="154,58,155,297" concept="7" />
      <node id="1741258697587116439" at="155,297,156,197" concept="2" />
      <node id="1741258697587116445" at="156,197,157,27" concept="8" />
      <node id="1741258697587116152" at="162,51,163,83" concept="8" />
      <node id="1741258697587116152" at="164,11,165,40" concept="8" />
      <node id="1741258697587116152" at="170,51,171,88" concept="8" />
      <node id="1741258697587116152" at="172,11,173,22" concept="8" />
      <node id="1741258697587116399" at="177,64,178,180" concept="8" />
      <node id="1741258697587116478" at="181,81,182,133" concept="2" />
      <node id="1741258697587116485" at="182,133,183,17" concept="8" />
      <node id="1741258697587116152" at="193,77,194,99" concept="8" />
      <node id="1741258697587116152" at="197,0,198,0" concept="3" trace="_context" />
      <node id="1741258697587116152" at="198,50,199,255" concept="12" />
      <node id="1741258697587116152" at="199,255,200,27" concept="2" />
      <node id="1741258697587116521" at="205,56,206,283" concept="8" />
      <node id="1741258697587116518" at="210,62,211,31" concept="8" />
      <node id="1741258697587116556" at="214,79,215,131" concept="2" />
      <node id="1741258697587116563" at="215,131,216,15" concept="8" />
      <node id="1741258697587116165" at="51,276,54,7" concept="5" />
      <node id="1741258697587116179" at="56,0,59,0" concept="6" trace="select#(Lorg/jetbrains/mps/openapi/model/SNode;)Lorg/jetbrains/mps/openapi/model/SNode;" />
      <node id="1741258697587116152" at="63,0,66,0" concept="1" trace="SubstituteMenuPart_Action_eitulo_a0#(Lorg/jetbrains/mps/openapi/model/SNode;)V" />
      <node id="1741258697587116152" at="88,67,91,11" concept="5" />
      <node id="1741258697587116152" at="96,62,99,11" concept="5" />
      <node id="1741258697587116346" at="124,284,127,7" concept="5" />
      <node id="1741258697587116360" at="129,0,132,0" concept="6" trace="select#(Lorg/jetbrains/mps/openapi/model/SNode;)Lorg/jetbrains/mps/openapi/model/SNode;" />
      <node id="1741258697587116152" at="136,0,139,0" concept="1" trace="SubstituteMenuPart_Action_eitulo_a1#(Lorg/jetbrains/mps/openapi/model/SNode;)V" />
      <node id="1741258697587116152" at="161,67,164,11" concept="5" />
      <node id="1741258697587116152" at="169,62,172,11" concept="5" />
      <node id="1741258697587116152" at="74,0,78,0" concept="1" trace="Item#(Ljetbrains/mps/openapi/editor/menus/substitute/SubstituteMenuContext;)V" />
      <node id="1741258697587116294" at="107,0,111,0" concept="6" trace="select#(Lorg/jetbrains/mps/openapi/model/SNode;Ljava/lang/String;)V" />
      <node id="1741258697587116152" at="147,0,151,0" concept="1" trace="Item#(Ljetbrains/mps/openapi/editor/menus/substitute/SubstituteMenuContext;)V" />
      <node id="1741258697587116152" at="198,0,202,0" concept="1" trace="Item#(Ljetbrains/mps/openapi/editor/menus/substitute/SubstituteMenuContext;)V" />
      <node id="1741258697587116152" at="43,0,48,0" concept="6" trace="createItems#(Lorg/jetbrains/mps/openapi/model/SNode;Ljetbrains/mps/openapi/editor/menus/substitute/SubstituteMenuContext;)Ljava/util/List;" />
      <node id="1741258697587116172" at="54,7,59,9" concept="8" />
      <node id="1741258697587116152" at="67,0,72,0" concept="6" trace="createItem#(Ljetbrains/mps/openapi/editor/menus/substitute/SubstituteMenuContext;)Ljetbrains/mps/openapi/editor/menus/substitute/SubstituteMenuItem;" />
      <node id="1741258697587116215" at="102,0,107,0" concept="6" trace="getMatchingText#(Ljava/lang/String;)Ljava/lang/String;" />
      <node id="1741258697587116152" at="116,0,121,0" concept="6" trace="createItems#(Lorg/jetbrains/mps/openapi/model/SNode;Ljetbrains/mps/openapi/editor/menus/substitute/SubstituteMenuContext;)Ljava/util/List;" />
      <node id="1741258697587116353" at="127,7,132,9" concept="8" />
      <node id="1741258697587116152" at="140,0,145,0" concept="6" trace="createItem#(Ljetbrains/mps/openapi/editor/menus/substitute/SubstituteMenuContext;)Ljetbrains/mps/openapi/editor/menus/substitute/SubstituteMenuItem;" />
      <node id="1741258697587116396" at="175,0,180,0" concept="6" trace="getMatchingText#(Ljava/lang/String;)Ljava/lang/String;" />
      <node id="1741258697587116475" at="180,0,185,0" concept="6" trace="select#(Lorg/jetbrains/mps/openapi/model/SNode;Ljava/lang/String;)V" />
      <node id="1741258697587116152" at="191,0,196,0" concept="6" trace="createItem#(Ljetbrains/mps/openapi/editor/menus/substitute/SubstituteMenuContext;)Ljetbrains/mps/openapi/editor/menus/substitute/SubstituteMenuItem;" />
      <node id="1741258697587116152" at="203,0,208,0" concept="6" trace="createNode#(Ljava/lang/String;)Lorg/jetbrains/mps/openapi/model/SNode;" />
      <node id="1741258697587116517" at="208,0,213,0" concept="6" trace="getMatchingText#(Ljava/lang/String;)Ljava/lang/String;" />
      <node id="1741258697587116553" at="213,0,218,0" concept="6" trace="select#(Lorg/jetbrains/mps/openapi/model/SNode;Ljava/lang/String;)V" />
      <node id="1741258697587116152" at="79,0,86,0" concept="6" trace="createNode#(Ljava/lang/String;)Lorg/jetbrains/mps/openapi/model/SNode;" />
      <node id="1741258697587116152" at="152,0,159,0" concept="6" trace="createNode#(Ljava/lang/String;)Lorg/jetbrains/mps/openapi/model/SNode;" />
      <node id="1741258697587116152" at="86,0,94,0" concept="6" trace="getDescriptionText#(Ljava/lang/String;)Ljava/lang/String;" />
      <node id="1741258697587116152" at="94,0,102,0" concept="6" trace="getIcon#(Ljava/lang/String;)Ljetbrains/mps/smodel/runtime/IconResource;" />
      <node id="1741258697587116152" at="159,0,167,0" concept="6" trace="getDescriptionText#(Ljava/lang/String;)Ljava/lang/String;" />
      <node id="1741258697587116152" at="167,0,175,0" concept="6" trace="getIcon#(Ljava/lang/String;)Ljetbrains/mps/smodel/runtime/IconResource;" />
      <node id="1741258697587116152" at="33,0,42,0" concept="6" trace="getParts#(Ljetbrains/mps/openapi/editor/menus/substitute/SubstituteMenuContext;)Ljava/util/List;" />
      <node id="1741258697587116152" at="48,0,61,0" concept="6" trace="getParameters#(Ljetbrains/mps/openapi/editor/menus/substitute/SubstituteMenuContext;)Ljava/lang/Iterable;" />
      <node id="1741258697587116152" at="121,0,134,0" concept="6" trace="getParameters#(Ljetbrains/mps/openapi/editor/menus/substitute/SubstituteMenuContext;)Ljava/lang/Iterable;" />
      <scope id="1741258697587116152" at="45,100,46,159" />
      <scope id="1741258697587116166" at="52,41,53,39" />
      <scope id="1741258697587116180" at="56,39,57,188" />
      <scope id="1741258697587116152" at="63,73,64,44" />
      <scope id="1741258697587116152" at="69,79,70,144" />
      <scope id="1741258697587116152" at="89,51,90,83" />
      <scope id="1741258697587116152" at="97,51,98,88" />
      <scope id="1741258697587116215" at="104,64,105,178" />
      <scope id="1741258697587116296" at="108,81,109,133" />
      <scope id="1741258697587116152" at="118,100,119,159" />
      <scope id="1741258697587116347" at="125,45,126,39" />
      <scope id="1741258697587116361" at="129,39,130,192" />
      <scope id="1741258697587116152" at="136,73,137,44" />
      <scope id="1741258697587116152" at="142,79,143,144" />
      <scope id="1741258697587116152" at="162,51,163,83" />
      <scope id="1741258697587116152" at="170,51,171,88" />
      <scope id="1741258697587116396" at="177,64,178,180" />
      <scope id="1741258697587116152" at="193,77,194,99" />
      <scope id="1741258697587116152" at="205,56,206,283" />
      <scope id="1741258697587116517" at="210,62,211,31" />
      <scope id="1741258697587116152" at="74,52,76,29" />
      <scope id="1741258697587116152" at="147,52,149,29" />
      <scope id="1741258697587116477" at="181,81,183,17" />
      <scope id="1741258697587116152" at="198,50,200,27" />
      <scope id="1741258697587116555" at="214,79,216,15" />
      <scope id="1741258697587116179" at="56,0,59,0">
        <var name="it" id="1741258697587116179" />
      </scope>
      <scope id="1741258697587116152" at="63,0,66,0">
        <var name="parameterObject" id="1741258697587116152" />
      </scope>
      <scope id="1741258697587116152" at="81,58,84,27">
        <var name="parameter" id="1741258697587116252" />
      </scope>
      <scope id="1741258697587116360" at="129,0,132,0">
        <var name="it" id="1741258697587116360" />
      </scope>
      <scope id="1741258697587116152" at="136,0,139,0">
        <var name="parameterObject" id="1741258697587116152" />
      </scope>
      <scope id="1741258697587116152" at="154,58,157,27">
        <var name="parameter" id="1741258697587116433" />
      </scope>
      <scope id="1741258697587116152" at="74,0,78,0">
        <var name="context" id="1741258697587116152" />
      </scope>
      <scope id="1741258697587116152" at="88,67,92,40" />
      <scope id="1741258697587116152" at="96,62,100,22" />
      <scope id="1741258697587116294" at="107,0,111,0">
        <var name="createdNode" id="1741258697587116294" />
        <var name="pattern" id="1741258697587116294" />
      </scope>
      <scope id="1741258697587116152" at="147,0,151,0">
        <var name="context" id="1741258697587116152" />
      </scope>
      <scope id="1741258697587116152" at="161,67,165,40" />
      <scope id="1741258697587116152" at="169,62,173,22" />
      <scope id="1741258697587116152" at="198,0,202,0">
        <var name="context" id="1741258697587116152" />
      </scope>
      <scope id="1741258697587116152" at="35,118,40,18">
        <var name="result" id="1741258697587116152" />
      </scope>
      <scope id="1741258697587116152" at="43,0,48,0">
        <var name="context" id="1741258697587116152" />
        <var name="parameter" id="1741258697587116152" />
      </scope>
      <scope id="1741258697587116152" at="67,0,72,0">
        <var name="_context" id="1741258697587116152" />
      </scope>
      <scope id="1741258697587116215" at="102,0,107,0">
        <var name="pattern" id="1741258697587116215" />
      </scope>
      <scope id="1741258697587116152" at="116,0,121,0">
        <var name="context" id="1741258697587116152" />
        <var name="parameter" id="1741258697587116152" />
      </scope>
      <scope id="1741258697587116152" at="140,0,145,0">
        <var name="_context" id="1741258697587116152" />
      </scope>
      <scope id="1741258697587116396" at="175,0,180,0">
        <var name="pattern" id="1741258697587116396" />
      </scope>
      <scope id="1741258697587116475" at="180,0,185,0">
        <var name="createdNode" id="1741258697587116475" />
        <var name="pattern" id="1741258697587116475" />
      </scope>
      <scope id="1741258697587116152" at="191,0,196,0">
        <var name="_context" id="1741258697587116152" />
      </scope>
      <scope id="1741258697587116152" at="203,0,208,0">
        <var name="pattern" id="1741258697587116152" />
      </scope>
      <scope id="1741258697587116517" at="208,0,213,0">
        <var name="pattern" id="1741258697587116517" />
      </scope>
      <scope id="1741258697587116553" at="213,0,218,0">
        <var name="createdNode" id="1741258697587116553" />
        <var name="pattern" id="1741258697587116553" />
      </scope>
      <scope id="1741258697587116152" at="79,0,86,0">
        <var name="pattern" id="1741258697587116152" />
      </scope>
      <scope id="1741258697587116152" at="152,0,159,0">
        <var name="pattern" id="1741258697587116152" />
      </scope>
      <scope id="1741258697587116152" at="86,0,94,0">
        <var name="pattern" id="1741258697587116152" />
      </scope>
      <scope id="1741258697587116152" at="94,0,102,0">
        <var name="pattern" id="1741258697587116152" />
      </scope>
      <scope id="1741258697587116152" at="159,0,167,0">
        <var name="pattern" id="1741258697587116152" />
      </scope>
      <scope id="1741258697587116152" at="167,0,175,0">
        <var name="pattern" id="1741258697587116152" />
      </scope>
      <scope id="1741258697587116152" at="33,0,42,0">
        <var name="_context" id="1741258697587116152" />
      </scope>
      <scope id="1741258697587116157" at="50,87,59,9">
        <var name="linkDeclarationScope" id="1741258697587116159" />
      </scope>
      <scope id="1741258697587116338" at="123,87,132,9">
        <var name="propertyDeclarationScope" id="1741258697587116340" />
      </scope>
      <scope id="1741258697587116152" at="48,0,61,0">
        <var name="_context" id="1741258697587116152" />
      </scope>
      <scope id="1741258697587116152" at="121,0,134,0">
        <var name="_context" id="1741258697587116152" />
      </scope>
      <unit id="1741258697587116179" at="55,93,59,7" name="jetbrains.mps.lang.editor.diagram.editor.AbstractArgument_SubstituteMenu$SubstituteMenuPart_Parameterized_eitulo_a$1" />
      <unit id="1741258697587116360" at="128,97,132,7" name="jetbrains.mps.lang.editor.diagram.editor.AbstractArgument_SubstituteMenu$SubstituteMenuPart_Parameterized_eitulo_b$1" />
      <unit id="1741258697587116152" at="196,0,219,0" name="jetbrains.mps.lang.editor.diagram.editor.AbstractArgument_SubstituteMenu$SubstituteMenuPart_Action_eitulo_c$Item" />
      <unit id="1741258697587116152" at="189,0,220,0" name="jetbrains.mps.lang.editor.diagram.editor.AbstractArgument_SubstituteMenu$SubstituteMenuPart_Action_eitulo_c" />
      <unit id="1741258697587116152" at="72,0,112,0" name="jetbrains.mps.lang.editor.diagram.editor.AbstractArgument_SubstituteMenu$SubstituteMenuPart_Parameterized_eitulo_a$SubstituteMenuPart_Action_eitulo_a0$Item" />
      <unit id="1741258697587116152" at="145,0,186,0" name="jetbrains.mps.lang.editor.diagram.editor.AbstractArgument_SubstituteMenu$SubstituteMenuPart_Parameterized_eitulo_b$SubstituteMenuPart_Action_eitulo_a1$Item" />
      <unit id="1741258697587116152" at="61,0,113,0" name="jetbrains.mps.lang.editor.diagram.editor.AbstractArgument_SubstituteMenu$SubstituteMenuPart_Parameterized_eitulo_a$SubstituteMenuPart_Action_eitulo_a0" />
      <unit id="1741258697587116152" at="134,0,187,0" name="jetbrains.mps.lang.editor.diagram.editor.AbstractArgument_SubstituteMenu$SubstituteMenuPart_Parameterized_eitulo_b$SubstituteMenuPart_Action_eitulo_a1" />
      <unit id="1741258697587116152" at="42,0,115,0" name="jetbrains.mps.lang.editor.diagram.editor.AbstractArgument_SubstituteMenu$SubstituteMenuPart_Parameterized_eitulo_a" />
      <unit id="1741258697587116152" at="115,0,189,0" name="jetbrains.mps.lang.editor.diagram.editor.AbstractArgument_SubstituteMenu$SubstituteMenuPart_Parameterized_eitulo_b" />
      <unit id="1741258697587116152" at="32,0,221,0" name="jetbrains.mps.lang.editor.diagram.editor.AbstractArgument_SubstituteMenu" />
    </file>
  </root>
  <root nodeRef="r:bb92ee7f-8413-44e2-a971-e49f27dd2af5(jetbrains.mps.lang.editor.diagram.editor)/1741258697587116595">
    <file name="DiagramspecificEditorCells_Contribution.java">
      <node id="1741258697587116595" at="26,52,27,16" concept="12" />
      <node id="1741258697587116595" at="31,118,32,140" concept="7" />
      <node id="1741258697587116595" at="32,140,33,98" concept="2" />
      <node id="1741258697587116595" at="33,98,34,18" concept="8" />
      <node id="1741258697587116595" at="41,0,42,0" concept="3" trace="myCreatedNode" />
      <node id="1741258697587116595" at="45,52,46,41" concept="8" />
      <node id="1741258697587116595" at="50,58,51,55" concept="7" />
      <node id="1741258697587116595" at="51,55,52,37" concept="2" />
      <node id="1741258697587116602" at="52,37,53,229" concept="7" />
      <node id="1741258697587116608" at="53,229,54,196" concept="2" />
      <node id="1741258697587116614" at="54,196,55,33" concept="8" />
      <node id="1741258697587116595" at="58,81,59,47" concept="2" />
      <node id="1741258697587116595" at="65,78,66,70" concept="7" />
      <node id="1741258697587116595" at="66,70,67,270" concept="8" />
      <node id="1741258697587116595" at="26,0,29,0" concept="1" trace="DiagramspecificEditorCells_Contribution#()V" />
      <node id="1741258697587116595" at="57,0,61,0" concept="6" trace="select#(Lorg/jetbrains/mps/openapi/model/SNode;Ljava/lang/String;)V" />
      <node id="1741258697587116595" at="43,0,48,0" concept="6" trace="getOutputConcept#()Lorg/jetbrains/mps/openapi/language/SAbstractConcept;" />
      <node id="1741258697587116595" at="63,0,69,0" concept="6" trace="getLookup#(Ljetbrains/mps/openapi/editor/menus/substitute/SubstituteMenuContext;)Ljetbrains/mps/openapi/editor/menus/substitute/SubstituteMenuLookup;" />
      <node id="1741258697587116595" at="29,0,36,0" concept="6" trace="getParts#(Ljetbrains/mps/openapi/editor/menus/substitute/SubstituteMenuContext;)Ljava/util/List;" />
      <node id="1741258697587116595" at="48,0,57,0" concept="6" trace="createNode#(Ljava/lang/String;)Lorg/jetbrains/mps/openapi/model/SNode;" />
      <node id="1741258697587116595" at="39,112,61,8" concept="8" />
      <node id="1741258697587116595" at="37,0,63,0" concept="6" trace="wrapItem#(Ljetbrains/mps/openapi/editor/menus/substitute/SubstituteMenuItem;Ljetbrains/mps/openapi/editor/menus/substitute/SubstituteMenuContext;)Ljetbrains/mps/openapi/editor/menus/substitute/SubstituteMenuItem;" />
      <scope id="1741258697587116595" at="26,52,27,16" />
      <scope id="1741258697587116595" at="45,52,46,41" />
      <scope id="1741258697587116595" at="58,81,59,47" />
      <scope id="1741258697587116595" at="65,78,67,270">
        <var name="editorContext" id="1741258697587116595" />
      </scope>
      <scope id="1741258697587116595" at="26,0,29,0" />
      <scope id="1741258697587116595" at="31,118,34,18">
        <var name="result" id="1741258697587116595" />
      </scope>
      <scope id="1741258697587116595" at="57,0,61,0">
        <var name="createdNode" id="1741258697587116595" />
        <var name="pattern" id="1741258697587116595" />
      </scope>
      <scope id="1741258697587116595" at="43,0,48,0" />
      <scope id="1741258697587116595" at="50,58,55,33">
        <var name="diagramNodeCell" id="1741258697587116603" />
        <var name="nodeToWrap" id="1741258697587116595" />
      </scope>
      <scope id="1741258697587116595" at="63,0,69,0">
        <var name="_context" id="1741258697587116595" />
      </scope>
      <scope id="1741258697587116595" at="29,0,36,0">
        <var name="_context" id="1741258697587116595" />
      </scope>
      <scope id="1741258697587116595" at="48,0,57,0">
        <var name="pattern" id="1741258697587116595" />
      </scope>
      <scope id="1741258697587116595" at="39,112,61,8" />
      <scope id="1741258697587116595" at="37,0,63,0">
        <var name="_context" id="1741258697587116595" />
        <var name="item" id="1741258697587116595" />
      </scope>
      <unit id="1741258697587116595" at="40,17,61,7" name="jetbrains.mps.lang.editor.diagram.editor.DiagramspecificEditorCells_Contribution$SubstituteMenuPart_Wrapper_ljrot4_a$1" />
      <unit id="1741258697587116595" at="36,0,70,0" name="jetbrains.mps.lang.editor.diagram.editor.DiagramspecificEditorCells_Contribution$SubstituteMenuPart_Wrapper_ljrot4_a" />
      <unit id="1741258697587116595" at="25,0,71,0" name="jetbrains.mps.lang.editor.diagram.editor.DiagramspecificEditorCells_Contribution" />
    </file>
  </root>
  <root nodeRef="r:bb92ee7f-8413-44e2-a971-e49f27dd2af5(jetbrains.mps.lang.editor.diagram.editor)/1741258697587116645">
    <file name="FigureParameterMapping_SubstituteMenu.java">
      <node id="1741258697587116645" at="16,118,17,140" concept="7" />
      <node id="1741258697587116645" at="17,140,18,18" concept="8" />
      <node id="1741258697587116645" at="14,0,20,0" concept="6" trace="getParts#(Ljetbrains/mps/openapi/editor/menus/substitute/SubstituteMenuContext;)Ljava/util/List;" />
      <scope id="1741258697587116645" at="16,118,18,18">
        <var name="result" id="1741258697587116645" />
      </scope>
      <scope id="1741258697587116645" at="14,0,20,0">
        <var name="_context" id="1741258697587116645" />
      </scope>
      <unit id="1741258697587116645" at="13,0,21,0" name="jetbrains.mps.lang.editor.diagram.editor.FigureParameterMapping_SubstituteMenu" />
    </file>
  </root>
  <root nodeRef="r:bb92ee7f-8413-44e2-a971-e49f27dd2af5(jetbrains.mps.lang.editor.diagram.editor)/2154068179221015239">
    <file name="AbstractDiagramCreation_Editor.java">
<<<<<<< HEAD
      <node id="2154068179221015239" at="11,79,12,89" concept="8" />
      <node id="2154068179221015239" at="11,0,14,0" concept="6" trace="createEditorCell#(Ljetbrains/mps/openapi/editor/EditorContext;Lorg/jetbrains/mps/openapi/model/SNode;)Ljetbrains/mps/openapi/editor/cells/EditorCell;" />
      <scope id="2154068179221015239" at="11,79,12,89" />
      <scope id="2154068179221015239" at="11,0,14,0">
        <var name="editorContext" id="2154068179221015239" />
        <var name="node" id="2154068179221015239" />
      </scope>
      <unit id="2154068179221015239" at="10,0,15,0" name="jetbrains.mps.lang.editor.diagram.editor.AbstractDiagramCreation_Editor" />
    </file>
    <file name="AbstractDiagramCreation_EditorBuilder_a.java">
      <node id="2154068179221015239" at="32,103,33,19" concept="12" />
      <node id="2154068179221015239" at="33,19,34,18" concept="2" />
      <node id="2154068179221015239" at="39,26,40,18" concept="8" />
      <node id="2154068179221015239" at="43,39,44,39" concept="8" />
      <node id="2154068179221015239" at="47,50,48,103" concept="7" />
      <node id="2154068179221015239" at="48,103,49,48" concept="2" />
      <node id="2154068179221015239" at="49,48,50,28" concept="2" />
      <node id="2154068179221015239" at="50,28,51,65" concept="2" />
      <node id="2154068179221015239" at="51,65,52,57" concept="2" />
      <node id="2154068179221015239" at="52,57,53,57" concept="2" />
      <node id="2154068179221015239" at="53,57,54,57" concept="2" />
      <node id="2154068179221015239" at="54,57,55,56" concept="2" />
      <node id="2154068179221015239" at="55,56,56,57" concept="2" />
      <node id="2154068179221015239" at="56,57,57,56" concept="2" />
      <node id="2154068179221015239" at="57,56,58,58" concept="2" />
      <node id="2154068179221015239" at="58,58,59,22" concept="8" />
      <node id="9069239899234205277" at="61,49,62,98" concept="7" />
      <node id="9069239899234205277" at="62,98,63,47" concept="2" />
      <node id="9069239899234205277" at="63,47,64,34" concept="2" />
      <node id="9069239899234205277" at="64,34,65,22" concept="8" />
      <node id="9069239899234205301" at="67,49,68,89" concept="7" />
      <node id="9069239899234205301" at="68,89,69,29" concept="2" />
      <node id="9069239899234205301" at="69,29,70,42" concept="2" />
      <node id="9069239899234205301" at="70,42,71,26" concept="7" />
      <node id="9069239899234205301" at="71,26,72,63" concept="2" />
      <node id="9069239899234205301" at="72,63,73,42" concept="2" />
      <node id="9069239899234205301" at="73,42,74,34" concept="7" />
      <node id="9069239899234205301" at="74,34,75,60" concept="2" />
      <node id="9069239899234205301" at="75,60,76,40" concept="2" />
      <node id="9069239899234205301" at="76,40,77,73" concept="2" />
      <node id="9069239899234205301" at="77,73,78,57" concept="7" />
      <node id="9069239899234205301" at="78,57,79,59" concept="7" />
      <node id="9069239899234205301" at="80,35,81,87" concept="7" />
      <node id="9069239899234205301" at="81,87,82,94" concept="8" />
      <node id="9069239899234205301" at="83,10,84,22" concept="8" />
      <node id="2154068179221032249" at="86,49,87,103" concept="7" />
      <node id="2154068179221032249" at="87,103,88,47" concept="2" />
      <node id="2154068179221032249" at="88,47,89,34" concept="2" />
      <node id="2154068179221032249" at="89,34,90,22" concept="8" />
      <node id="2154068179221015239" at="92,48,93,275" concept="7" />
      <node id="2154068179221015239" at="93,275,94,33" concept="8" />
      <node id="2154068179221015239" at="97,119,98,49" concept="12" />
      <node id="2154068179221015239" at="100,55,101,59" concept="7" />
      <node id="2154068179221015239" at="101,59,102,41" concept="2" />
      <node id="2154068179221015239" at="102,41,103,24" concept="8" />
      <node id="2154068179221015239" at="106,118,107,383" concept="2" />
      <node id="2154068179221015239" at="109,41,110,36" concept="2" />
      <node id="2154068179221015239" at="111,7,112,36" concept="7" />
      <node id="2154068179221015239" at="112,36,113,62" concept="2" />
      <node id="2154068179221015239" at="113,62,114,42" concept="2" />
      <node id="2154068179221015239" at="117,44,118,54" concept="7" />
      <node id="2154068179221015239" at="118,54,119,42" concept="2" />
      <node id="2154068179221015239" at="119,42,120,0" concept="10" />
      <node id="2154068179221015239" at="120,0,121,40" concept="2" />
      <node id="2154068179221015239" at="121,40,122,24" concept="8" />
      <node id="2154068179221015239" at="124,40,125,26" concept="8" />
      <node id="2154068179221032252" at="128,49,129,101" concept="7" />
      <node id="2154068179221032252" at="129,101,130,47" concept="2" />
      <node id="2154068179221032252" at="130,47,131,34" concept="2" />
      <node id="2154068179221032252" at="131,34,132,22" concept="8" />
      <node id="2154068179221015239" at="134,48,135,88" concept="7" />
      <node id="2154068179221015239" at="135,88,136,32" concept="2" />
      <node id="2154068179221015239" at="136,32,137,57" concept="2" />
      <node id="2154068179221015239" at="137,57,138,26" concept="7" />
      <node id="2154068179221015239" at="138,26,139,104" concept="2" />
      <node id="2154068179221015239" at="139,104,140,63" concept="2" />
      <node id="2154068179221015239" at="141,39,142,40" concept="2" />
      <node id="2154068179221015239" at="142,40,143,36" concept="2" />
      <node id="2154068179221015239" at="144,5,145,73" concept="2" />
      <node id="2154068179221015239" at="145,73,146,57" concept="7" />
      <node id="2154068179221015239" at="146,57,147,59" concept="7" />
      <node id="2154068179221015239" at="148,35,149,87" concept="7" />
      <node id="2154068179221015239" at="149,87,150,94" concept="8" />
      <node id="2154068179221015239" at="151,10,152,22" concept="8" />
      <node id="2154068179221015239" at="155,33,156,14" concept="12" />
      <node id="2154068179221015239" at="158,69,159,57" concept="8" />
      <node id="2154068179221015239" at="161,81,162,41" concept="9" />
      <node id="2154068179221015239" at="162,41,163,131" concept="8" />
      <node id="2154068179221015239" at="169,0,170,0" concept="3" trace="myReferencingNode" />
      <node id="2154068179221015239" at="171,119,172,21" concept="12" />
      <node id="2154068179221015239" at="172,21,173,42" concept="2" />
      <node id="2154068179221015239" at="173,42,174,20" concept="2" />
      <node id="2154068179221015239" at="177,41,178,42" concept="8" />
      <node id="2154068179221015239" at="183,28,184,20" concept="8" />
      <node id="2154068179221032255" at="187,53,188,91" concept="7" />
      <node id="2154068179221032255" at="188,91,189,31" concept="2" />
      <node id="2154068179221032255" at="189,31,190,44" concept="2" />
      <node id="2154068179221032255" at="190,44,191,33" concept="2" />
      <node id="2154068179221032255" at="191,33,192,28" concept="7" />
      <node id="2154068179221032255" at="192,28,193,65" concept="2" />
      <node id="2154068179221032255" at="193,65,194,46" concept="2" />
      <node id="2154068179221032255" at="194,46,195,75" concept="2" />
      <node id="2154068179221032255" at="195,75,196,59" concept="7" />
      <node id="2154068179221032255" at="196,59,197,61" concept="7" />
      <node id="2154068179221032255" at="198,37,199,89" concept="7" />
      <node id="2154068179221032255" at="199,89,200,96" concept="8" />
      <node id="2154068179221032255" at="201,12,202,24" concept="8" />
      <node id="2154068179221034283" at="205,50,206,141" concept="7" />
      <node id="2154068179221034283" at="206,141,207,34" concept="7" />
      <node id="2154068179221034283" at="207,34,208,63" concept="2" />
      <node id="2154068179221034283" at="208,63,209,40" concept="2" />
      <node id="2154068179221034283" at="209,40,210,22" concept="8" />
      <node id="2154068179221015239" at="29,0,31,0" concept="3" trace="myNode" />
      <node id="2154068179221015239" at="167,0,169,0" concept="3" trace="myNode" />
      <node id="2154068179221015239" at="43,0,46,0" concept="6" trace="createCell#()Ljetbrains/mps/openapi/editor/cells/EditorCell;" />
      <node id="2154068179221015239" at="97,0,100,0" concept="1" trace="querySingleRoleHandler_hhggu6_d0#(Lorg/jetbrains/mps/openapi/model/SNode;Lorg/jetbrains/mps/openapi/language/SContainmentLink;Ljetbrains/mps/openapi/editor/EditorContext;)V" />
      <node id="2154068179221015239" at="105,70,108,7" concept="5" />
      <node id="2154068179221015239" at="108,7,111,7" concept="5" />
      <node id="2154068179221015239" at="124,0,127,0" concept="6" trace="getNoTargetText#()Ljava/lang/String;" />
      <node id="2154068179221015239" at="155,0,158,0" concept="1" trace="_Inline_hhggu6_a5a#()V" />
      <node id="2154068179221015239" at="158,0,161,0" concept="6" trace="createEditorCell#(Ljetbrains/mps/openapi/editor/EditorContext;)Ljetbrains/mps/openapi/editor/cells/EditorCell;" />
      <node id="2154068179221015239" at="177,0,180,0" concept="6" trace="createCell#()Ljetbrains/mps/openapi/editor/cells/EditorCell;" />
      <node id="2154068179221015239" at="32,0,36,0" concept="1" trace="AbstractDiagramCreation_EditorBuilder_a#(Ljetbrains/mps/openapi/editor/EditorContext;Lorg/jetbrains/mps/openapi/model/SNode;)V" />
      <node id="2154068179221015239" at="92,0,96,0" concept="6" trace="createRefNode_hhggu6_d0#()Ljetbrains/mps/openapi/editor/cells/EditorCell;" />
      <node id="2154068179221015239" at="140,63,144,5" concept="5" />
      <node id="2154068179221015239" at="161,0,165,0" concept="6" trace="createEditorCell#(Ljetbrains/mps/openapi/editor/EditorContext;Lorg/jetbrains/mps/openapi/model/SNode;)Ljetbrains/mps/openapi/editor/cells/EditorCell;" />
      <node id="2154068179221015239" at="37,0,42,0" concept="6" trace="getNode#()Lorg/jetbrains/mps/openapi/model/SNode;" />
      <node id="9069239899234205301" at="79,59,84,22" concept="5" />
      <node id="2154068179221015239" at="100,0,105,0" concept="6" trace="createChildCell#(Lorg/jetbrains/mps/openapi/model/SNode;)Ljetbrains/mps/openapi/editor/cells/EditorCell;" />
      <node id="2154068179221015239" at="147,59,152,22" concept="5" />
      <node id="2154068179221015239" at="171,0,176,0" concept="1" trace="Inline_Builder_hhggu6_a5a#(Ljetbrains/mps/openapi/editor/EditorContext;Lorg/jetbrains/mps/openapi/model/SNode;Lorg/jetbrains/mps/openapi/model/SNode;)V" />
      <node id="2154068179221015239" at="181,0,186,0" concept="6" trace="getNode#()Lorg/jetbrains/mps/openapi/model/SNode;" />
      <node id="2154068179221032255" at="197,61,202,24" concept="5" />
      <node id="9069239899234205277" at="61,0,67,0" concept="6" trace="createConstant_hhggu6_a0#()Ljetbrains/mps/openapi/editor/cells/EditorCell;" />
      <node id="2154068179221032249" at="86,0,92,0" concept="6" trace="createConstant_hhggu6_c0#()Ljetbrains/mps/openapi/editor/cells/EditorCell;" />
      <node id="2154068179221032252" at="128,0,134,0" concept="6" trace="createConstant_hhggu6_e0#()Ljetbrains/mps/openapi/editor/cells/EditorCell;" />
      <node id="2154068179221034283" at="205,0,212,0" concept="6" trace="createComponent_hhggu6_g0#()Ljetbrains/mps/openapi/editor/cells/EditorCell;" />
      <node id="2154068179221015239" at="116,0,124,0" concept="6" trace="createEmptyCell#()Ljetbrains/mps/openapi/editor/cells/EditorCell;" />
      <node id="2154068179221015239" at="105,0,116,0" concept="6" trace="installCellInfo#(Lorg/jetbrains/mps/openapi/model/SNode;Ljetbrains/mps/openapi/editor/cells/EditorCell;)V" />
      <node id="2154068179221015239" at="47,0,61,0" concept="6" trace="createCollection_hhggu6_a#()Ljetbrains/mps/openapi/editor/cells/EditorCell;" />
      <node id="2154068179221032255" at="187,0,204,0" concept="6" trace="createProperty_hhggu6_a0f0#()Ljetbrains/mps/openapi/editor/cells/EditorCell;" />
      <node id="9069239899234205301" at="67,0,86,0" concept="6" trace="createProperty_hhggu6_b0#()Ljetbrains/mps/openapi/editor/cells/EditorCell;" />
      <node id="2154068179221015239" at="134,0,154,0" concept="6" trace="createRefCell_hhggu6_f0#()Ljetbrains/mps/openapi/editor/cells/EditorCell;" />
      <scope id="2154068179221015239" at="39,26,40,18" />
      <scope id="2154068179221015239" at="43,39,44,39" />
      <scope id="2154068179221015239" at="97,119,98,49" />
      <scope id="2154068179221015239" at="106,118,107,383" />
      <scope id="2154068179221015239" at="109,41,110,36" />
      <scope id="2154068179221015239" at="124,40,125,26" />
      <scope id="2154068179221015239" at="155,33,156,14" />
      <scope id="2154068179221015239" at="158,69,159,57" />
      <scope id="2154068179221015239" at="177,41,178,42" />
      <scope id="2154068179221015239" at="183,28,184,20" />
      <scope id="2154068179221015239" at="32,103,34,18" />
      <scope id="9069239899234205301" at="80,35,82,94">
        <var name="manager" id="9069239899234205301" />
      </scope>
      <scope id="2154068179221015239" at="92,48,94,33">
        <var name="provider" id="2154068179221015239" />
      </scope>
      <scope id="2154068179221015239" at="141,39,143,36" />
      <scope id="2154068179221015239" at="148,35,150,94">
        <var name="manager" id="2154068179221015239" />
      </scope>
      <scope id="2154068179221015239" at="161,81,163,131" />
      <scope id="2154068179221032255" at="198,37,200,96">
        <var name="manager" id="2154068179221032255" />
      </scope>
      <scope id="2154068179221015239" at="43,0,46,0" />
      <scope id="2154068179221015239" at="97,0,100,0">
=======
      <node id="2154068179221015239" at="28,79,29,63" concept="8" />
      <node id="2154068179221015239" at="31,89,32,96" concept="7" />
      <node id="2154068179221015239" at="32,96,33,48" concept="2" />
      <node id="2154068179221015239" at="33,48,34,28" concept="2" />
      <node id="2154068179221015239" at="34,28,35,81" concept="2" />
      <node id="2154068179221015239" at="35,81,36,81" concept="2" />
      <node id="2154068179221015239" at="36,81,37,81" concept="2" />
      <node id="2154068179221015239" at="37,81,38,80" concept="2" />
      <node id="2154068179221015239" at="38,80,39,81" concept="2" />
      <node id="2154068179221015239" at="39,81,40,80" concept="2" />
      <node id="2154068179221015239" at="40,80,41,82" concept="2" />
      <node id="2154068179221015239" at="41,82,42,22" concept="8" />
      <node id="9069239899234205277" at="44,88,45,91" concept="7" />
      <node id="9069239899234205277" at="45,91,46,47" concept="2" />
      <node id="9069239899234205277" at="46,47,47,34" concept="2" />
      <node id="9069239899234205277" at="47,34,48,22" concept="8" />
      <node id="9069239899234205301" at="50,88,51,82" concept="7" />
      <node id="9069239899234205301" at="51,82,52,29" concept="2" />
      <node id="9069239899234205301" at="52,29,53,42" concept="2" />
      <node id="9069239899234205301" at="53,42,54,26" concept="7" />
      <node id="9069239899234205301" at="54,26,55,58" concept="2" />
      <node id="9069239899234205301" at="55,58,56,42" concept="2" />
      <node id="9069239899234205301" at="56,42,57,34" concept="7" />
      <node id="9069239899234205301" at="57,34,58,63" concept="2" />
      <node id="9069239899234205301" at="58,63,59,40" concept="2" />
      <node id="9069239899234205301" at="59,40,60,73" concept="2" />
      <node id="9069239899234205301" at="60,73,61,57" concept="7" />
      <node id="9069239899234205301" at="62,35,63,82" concept="7" />
      <node id="9069239899234205301" at="63,82,64,112" concept="8" />
      <node id="9069239899234205301" at="65,10,66,22" concept="8" />
      <node id="2154068179221032249" at="68,88,69,96" concept="7" />
      <node id="2154068179221032249" at="69,96,70,47" concept="2" />
      <node id="2154068179221032249" at="70,47,71,34" concept="2" />
      <node id="2154068179221032249" at="71,34,72,22" concept="8" />
      <node id="2154068179221015239" at="74,87,75,259" concept="7" />
      <node id="2154068179221015239" at="75,259,76,33" concept="8" />
      <node id="2154068179221015239" at="79,119,80,49" concept="11" />
      <node id="2154068179221015239" at="82,55,83,59" concept="7" />
      <node id="2154068179221015239" at="83,59,84,41" concept="2" />
      <node id="2154068179221015239" at="84,41,85,24" concept="8" />
      <node id="2154068179221015239" at="88,118,89,381" concept="2" />
      <node id="2154068179221015239" at="91,41,92,36" concept="2" />
      <node id="2154068179221015239" at="93,7,94,36" concept="7" />
      <node id="2154068179221015239" at="94,36,95,31" concept="7" />
      <node id="2154068179221015239" at="95,31,96,52" concept="7" />
      <node id="2154068179221015239" at="96,52,97,65" concept="2" />
      <node id="2154068179221015239" at="97,65,98,42" concept="2" />
      <node id="2154068179221015239" at="101,44,102,54" concept="7" />
      <node id="2154068179221015239" at="102,54,103,42" concept="2" />
      <node id="2154068179221015239" at="103,42,104,0" concept="9" />
      <node id="2154068179221015239" at="104,0,105,40" concept="2" />
      <node id="2154068179221015239" at="105,40,106,24" concept="8" />
      <node id="2154068179221015239" at="108,40,109,26" concept="8" />
      <node id="2154068179221032252" at="112,88,113,94" concept="7" />
      <node id="2154068179221032252" at="113,94,114,47" concept="2" />
      <node id="2154068179221032252" at="114,47,115,34" concept="2" />
      <node id="2154068179221032252" at="115,34,116,22" concept="8" />
      <node id="2154068179221015239" at="118,87,119,81" concept="7" />
      <node id="2154068179221015239" at="119,81,120,32" concept="2" />
      <node id="2154068179221015239" at="120,32,121,57" concept="2" />
      <node id="2154068179221015239" at="121,57,122,26" concept="7" />
      <node id="2154068179221015239" at="122,26,123,95" concept="2" />
      <node id="2154068179221015239" at="123,95,124,58" concept="2" />
      <node id="2154068179221015239" at="125,39,126,40" concept="2" />
      <node id="2154068179221015239" at="126,40,127,36" concept="2" />
      <node id="2154068179221015239" at="128,5,129,73" concept="2" />
      <node id="2154068179221015239" at="129,73,130,57" concept="7" />
      <node id="2154068179221015239" at="131,35,132,82" concept="7" />
      <node id="2154068179221015239" at="132,82,133,112" concept="8" />
      <node id="2154068179221015239" at="134,10,135,22" concept="8" />
      <node id="2154068179221032254" at="138,33,139,14" concept="11" />
      <node id="2154068179221032254" at="141,69,142,67" concept="8" />
      <node id="2154068179221032254" at="144,81,145,66" concept="8" />
      <node id="2154068179221032255" at="147,92,148,84" concept="7" />
      <node id="2154068179221032255" at="148,84,149,31" concept="2" />
      <node id="2154068179221032255" at="149,31,150,44" concept="2" />
      <node id="2154068179221032255" at="150,44,151,33" concept="2" />
      <node id="2154068179221032255" at="151,33,152,28" concept="7" />
      <node id="2154068179221032255" at="152,28,153,60" concept="2" />
      <node id="2154068179221032255" at="153,60,154,46" concept="2" />
      <node id="2154068179221032255" at="154,46,155,75" concept="2" />
      <node id="2154068179221032255" at="155,75,156,59" concept="7" />
      <node id="2154068179221032255" at="157,37,158,84" concept="7" />
      <node id="2154068179221032255" at="158,84,159,114" concept="8" />
      <node id="2154068179221032255" at="160,12,161,24" concept="8" />
      <node id="2154068179221034283" at="164,89,165,153" concept="7" />
      <node id="2154068179221034283" at="165,153,166,34" concept="7" />
      <node id="2154068179221034283" at="166,34,167,66" concept="2" />
      <node id="2154068179221034283" at="167,66,168,40" concept="2" />
      <node id="2154068179221034283" at="168,40,169,22" concept="8" />
      <node id="2154068179221015239" at="28,0,31,0" concept="6" trace="createEditorCell#(Ljetbrains/mps/openapi/editor/EditorContext;Lorg/jetbrains/mps/openapi/model/SNode;)Ljetbrains/mps/openapi/editor/cells/EditorCell;" />
      <node id="2154068179221015239" at="79,0,82,0" concept="1" trace="querySingleRoleHandler_hhggu6_d0#(Lorg/jetbrains/mps/openapi/model/SNode;Lorg/jetbrains/mps/openapi/language/SContainmentLink;Ljetbrains/mps/openapi/editor/EditorContext;)V" />
      <node id="2154068179221015239" at="87,70,90,7" concept="5" />
      <node id="2154068179221015239" at="90,7,93,7" concept="5" />
      <node id="2154068179221015239" at="108,0,111,0" concept="6" trace="getNoTargetText#()Ljava/lang/String;" />
      <node id="2154068179221032254" at="138,0,141,0" concept="1" trace="_Inline_hhggu6_a5a#()V" />
      <node id="2154068179221032254" at="141,0,144,0" concept="6" trace="createEditorCell#(Ljetbrains/mps/openapi/editor/EditorContext;)Ljetbrains/mps/openapi/editor/cells/EditorCell;" />
      <node id="2154068179221032254" at="144,0,147,0" concept="6" trace="createEditorCell#(Ljetbrains/mps/openapi/editor/EditorContext;Lorg/jetbrains/mps/openapi/model/SNode;)Ljetbrains/mps/openapi/editor/cells/EditorCell;" />
      <node id="2154068179221015239" at="74,0,78,0" concept="6" trace="createRefNode_hhggu6_d0#(Ljetbrains/mps/openapi/editor/EditorContext;Lorg/jetbrains/mps/openapi/model/SNode;)Ljetbrains/mps/openapi/editor/cells/EditorCell;" />
      <node id="2154068179221015239" at="124,58,128,5" concept="5" />
      <node id="9069239899234205301" at="61,57,66,22" concept="5" />
      <node id="2154068179221015239" at="82,0,87,0" concept="6" trace="createChildCell#(Lorg/jetbrains/mps/openapi/model/SNode;)Ljetbrains/mps/openapi/editor/cells/EditorCell;" />
      <node id="2154068179221015239" at="130,57,135,22" concept="5" />
      <node id="2154068179221032255" at="156,59,161,24" concept="5" />
      <node id="9069239899234205277" at="44,0,50,0" concept="6" trace="createConstant_hhggu6_a0#(Ljetbrains/mps/openapi/editor/EditorContext;Lorg/jetbrains/mps/openapi/model/SNode;)Ljetbrains/mps/openapi/editor/cells/EditorCell;" />
      <node id="2154068179221032249" at="68,0,74,0" concept="6" trace="createConstant_hhggu6_c0#(Ljetbrains/mps/openapi/editor/EditorContext;Lorg/jetbrains/mps/openapi/model/SNode;)Ljetbrains/mps/openapi/editor/cells/EditorCell;" />
      <node id="2154068179221032252" at="112,0,118,0" concept="6" trace="createConstant_hhggu6_e0#(Ljetbrains/mps/openapi/editor/EditorContext;Lorg/jetbrains/mps/openapi/model/SNode;)Ljetbrains/mps/openapi/editor/cells/EditorCell;" />
      <node id="2154068179221034283" at="164,0,171,0" concept="6" trace="createComponent_hhggu6_g0#(Ljetbrains/mps/openapi/editor/EditorContext;Lorg/jetbrains/mps/openapi/model/SNode;)Ljetbrains/mps/openapi/editor/cells/EditorCell;" />
      <node id="2154068179221015239" at="100,0,108,0" concept="6" trace="createEmptyCell#()Ljetbrains/mps/openapi/editor/cells/EditorCell;" />
      <node id="2154068179221015239" at="31,0,44,0" concept="6" trace="createCollection_hhggu6_a#(Ljetbrains/mps/openapi/editor/EditorContext;Lorg/jetbrains/mps/openapi/model/SNode;)Ljetbrains/mps/openapi/editor/cells/EditorCell;" />
      <node id="2154068179221015239" at="87,0,100,0" concept="6" trace="installCellInfo#(Lorg/jetbrains/mps/openapi/model/SNode;Ljetbrains/mps/openapi/editor/cells/EditorCell;)V" />
      <node id="2154068179221032255" at="147,0,163,0" concept="6" trace="createProperty_hhggu6_a0f0#(Ljetbrains/mps/openapi/editor/EditorContext;Lorg/jetbrains/mps/openapi/model/SNode;)Ljetbrains/mps/openapi/editor/cells/EditorCell;" />
      <node id="9069239899234205301" at="50,0,68,0" concept="6" trace="createProperty_hhggu6_b0#(Ljetbrains/mps/openapi/editor/EditorContext;Lorg/jetbrains/mps/openapi/model/SNode;)Ljetbrains/mps/openapi/editor/cells/EditorCell;" />
      <node id="2154068179221015239" at="118,0,137,0" concept="6" trace="createRefCell_hhggu6_f0#(Ljetbrains/mps/openapi/editor/EditorContext;Lorg/jetbrains/mps/openapi/model/SNode;)Ljetbrains/mps/openapi/editor/cells/EditorCell;" />
      <scope id="2154068179221015239" at="28,79,29,63" />
      <scope id="2154068179221015239" at="79,119,80,49" />
      <scope id="2154068179221015239" at="88,118,89,381" />
      <scope id="2154068179221015239" at="91,41,92,36" />
      <scope id="2154068179221015239" at="108,40,109,26" />
      <scope id="2154068179221032254" at="138,33,139,14" />
      <scope id="2154068179221032254" at="141,69,142,67" />
      <scope id="2154068179221032254" at="144,81,145,66" />
      <scope id="9069239899234205301" at="62,35,64,112">
        <var name="manager" id="9069239899234205301" />
      </scope>
      <scope id="2154068179221015239" at="74,87,76,33">
        <var name="provider" id="2154068179221015239" />
      </scope>
      <scope id="2154068179221015239" at="125,39,127,36" />
      <scope id="2154068179221015239" at="131,35,133,112">
        <var name="manager" id="2154068179221015239" />
      </scope>
      <scope id="2154068179221032255" at="157,37,159,114">
        <var name="manager" id="2154068179221032255" />
      </scope>
      <scope id="2154068179221015239" at="28,0,31,0">
        <var name="editorContext" id="2154068179221015239" />
        <var name="node" id="2154068179221015239" />
      </scope>
      <scope id="2154068179221015239" at="79,0,82,0">
>>>>>>> bd830ede
        <var name="containmentLink" id="2154068179221015239" />
        <var name="context" id="2154068179221015239" />
        <var name="ownerNode" id="2154068179221015239" />
      </scope>
<<<<<<< HEAD
      <scope id="2154068179221015239" at="100,55,103,24">
        <var name="editorCell" id="2154068179221015239" />
      </scope>
      <scope id="2154068179221015239" at="124,0,127,0" />
      <scope id="2154068179221015239" at="155,0,158,0" />
      <scope id="2154068179221015239" at="158,0,161,0">
        <var name="editorContext" id="2154068179221015239" />
      </scope>
      <scope id="2154068179221015239" at="171,119,174,20" />
      <scope id="2154068179221015239" at="177,0,180,0" />
      <scope id="2154068179221015239" at="32,0,36,0">
        <var name="context" id="2154068179221015239" />
        <var name="node" id="2154068179221015239" />
=======
      <scope id="2154068179221015239" at="82,55,85,24">
        <var name="editorCell" id="2154068179221015239" />
      </scope>
      <scope id="2154068179221015239" at="108,0,111,0" />
      <scope id="2154068179221032254" at="138,0,141,0" />
      <scope id="2154068179221032254" at="141,0,144,0">
        <var name="editorContext" id="2154068179221032254" />
      </scope>
      <scope id="2154068179221032254" at="144,0,147,0">
        <var name="editorContext" id="2154068179221032254" />
        <var name="node" id="2154068179221032254" />
>>>>>>> bd830ede
      </scope>
      <scope id="9069239899234205277" at="61,49,65,22">
        <var name="editorCell" id="9069239899234205277" />
      </scope>
<<<<<<< HEAD
      <scope id="2154068179221032249" at="86,49,90,22">
        <var name="editorCell" id="2154068179221032249" />
      </scope>
      <scope id="2154068179221015239" at="92,0,96,0" />
      <scope id="2154068179221032252" at="128,49,132,22">
        <var name="editorCell" id="2154068179221032252" />
      </scope>
      <scope id="2154068179221015239" at="161,0,165,0">
        <var name="editorContext" id="2154068179221015239" />
        <var name="node" id="2154068179221015239" />
      </scope>
      <scope id="2154068179221015239" at="37,0,42,0" />
      <scope id="2154068179221015239" at="100,0,105,0">
        <var name="child" id="2154068179221015239" />
      </scope>
      <scope id="2154068179221015239" at="117,44,122,24">
        <var name="editorCell" id="2154068179221015239" />
      </scope>
      <scope id="2154068179221015239" at="171,0,176,0">
        <var name="context" id="2154068179221015239" />
        <var name="node" id="2154068179221015239" />
        <var name="referencingNode" id="2154068179221015239" />
      </scope>
      <scope id="2154068179221015239" at="181,0,186,0" />
      <scope id="2154068179221034283" at="205,50,210,22">
        <var name="editorCell" id="2154068179221034283" />
        <var name="style" id="2154068179221034283" />
      </scope>
      <scope id="9069239899234205277" at="61,0,67,0" />
      <scope id="2154068179221032249" at="86,0,92,0" />
      <scope id="2154068179221032252" at="128,0,134,0" />
      <scope id="2154068179221034283" at="205,0,212,0" />
      <scope id="2154068179221015239" at="116,0,124,0" />
      <scope id="2154068179221015239" at="105,70,114,42">
        <var name="style" id="2154068179221015239" />
      </scope>
      <scope id="2154068179221015239" at="105,0,116,0">
        <var name="child" id="2154068179221015239" />
        <var name="editorCell" id="2154068179221015239" />
      </scope>
      <scope id="2154068179221015239" at="47,50,59,22">
        <var name="editorCell" id="2154068179221015239" />
      </scope>
      <scope id="2154068179221015239" at="47,0,61,0" />
      <scope id="2154068179221032255" at="187,53,202,24">
=======
      <scope id="2154068179221032249" at="68,88,72,22">
        <var name="editorCell" id="2154068179221032249" />
      </scope>
      <scope id="2154068179221015239" at="74,0,78,0">
        <var name="editorContext" id="2154068179221015239" />
        <var name="node" id="2154068179221015239" />
      </scope>
      <scope id="2154068179221032252" at="112,88,116,22">
        <var name="editorCell" id="2154068179221032252" />
      </scope>
      <scope id="2154068179221015239" at="82,0,87,0">
        <var name="child" id="2154068179221015239" />
      </scope>
      <scope id="2154068179221015239" at="101,44,106,24">
        <var name="editorCell" id="2154068179221015239" />
      </scope>
      <scope id="2154068179221034283" at="164,89,169,22">
        <var name="editorCell" id="2154068179221034283" />
        <var name="style" id="2154068179221034283" />
      </scope>
      <scope id="9069239899234205277" at="44,0,50,0">
        <var name="editorContext" id="9069239899234205277" />
        <var name="node" id="9069239899234205277" />
      </scope>
      <scope id="2154068179221032249" at="68,0,74,0">
        <var name="editorContext" id="2154068179221032249" />
        <var name="node" id="2154068179221032249" />
      </scope>
      <scope id="2154068179221032252" at="112,0,118,0">
        <var name="editorContext" id="2154068179221032252" />
        <var name="node" id="2154068179221032252" />
      </scope>
      <scope id="2154068179221034283" at="164,0,171,0">
        <var name="editorContext" id="2154068179221034283" />
        <var name="node" id="2154068179221034283" />
      </scope>
      <scope id="2154068179221015239" at="100,0,108,0" />
      <scope id="2154068179221015239" at="31,89,42,22">
        <var name="editorCell" id="2154068179221015239" />
      </scope>
      <scope id="2154068179221015239" at="87,70,98,42">
        <var name="editorContext" id="2154068179221015239" />
        <var name="node" id="2154068179221015239" />
        <var name="style" id="2154068179221015239" />
      </scope>
      <scope id="2154068179221015239" at="31,0,44,0">
        <var name="editorContext" id="2154068179221015239" />
        <var name="node" id="2154068179221015239" />
      </scope>
      <scope id="2154068179221015239" at="87,0,100,0">
        <var name="child" id="2154068179221015239" />
        <var name="editorCell" id="2154068179221015239" />
      </scope>
      <scope id="2154068179221032255" at="147,92,161,24">
>>>>>>> bd830ede
        <var name="attributeConcept" id="2154068179221032255" />
        <var name="editorCell" id="2154068179221032255" />
        <var name="provider" id="2154068179221032255" />
      </scope>
<<<<<<< HEAD
      <scope id="9069239899234205301" at="67,49,84,22">
=======
      <scope id="9069239899234205301" at="50,88,66,22">
>>>>>>> bd830ede
        <var name="attributeConcept" id="9069239899234205301" />
        <var name="editorCell" id="9069239899234205301" />
        <var name="provider" id="9069239899234205301" />
        <var name="style" id="9069239899234205301" />
      </scope>
<<<<<<< HEAD
      <scope id="2154068179221032255" at="187,0,204,0" />
      <scope id="2154068179221015239" at="134,48,152,22">
=======
      <scope id="2154068179221032255" at="147,0,163,0">
        <var name="editorContext" id="2154068179221032255" />
        <var name="node" id="2154068179221032255" />
      </scope>
      <scope id="2154068179221015239" at="118,87,135,22">
>>>>>>> bd830ede
        <var name="attributeConcept" id="2154068179221015239" />
        <var name="editorCell" id="2154068179221015239" />
        <var name="provider" id="2154068179221015239" />
      </scope>
<<<<<<< HEAD
      <scope id="9069239899234205301" at="67,0,86,0" />
      <scope id="2154068179221015239" at="134,0,154,0" />
      <unit id="2154068179221015239" at="154,0,166,0" name="jetbrains.mps.lang.editor.diagram.editor.AbstractDiagramCreation_EditorBuilder_a$_Inline_hhggu6_a5a" />
      <unit id="2154068179221015239" at="96,0,128,0" name="jetbrains.mps.lang.editor.diagram.editor.AbstractDiagramCreation_EditorBuilder_a$querySingleRoleHandler_hhggu6_d0" />
      <unit id="2154068179221015239" at="166,0,205,0" name="jetbrains.mps.lang.editor.diagram.editor.AbstractDiagramCreation_EditorBuilder_a$Inline_Builder_hhggu6_a5a" />
      <unit id="2154068179221015239" at="28,0,213,0" name="jetbrains.mps.lang.editor.diagram.editor.AbstractDiagramCreation_EditorBuilder_a" />
=======
      <scope id="9069239899234205301" at="50,0,68,0">
        <var name="editorContext" id="9069239899234205301" />
        <var name="node" id="9069239899234205301" />
      </scope>
      <scope id="2154068179221015239" at="118,0,137,0">
        <var name="editorContext" id="2154068179221015239" />
        <var name="node" id="2154068179221015239" />
      </scope>
      <unit id="2154068179221032254" at="137,0,164,0" name="jetbrains.mps.lang.editor.diagram.editor.AbstractDiagramCreation_Editor$_Inline_hhggu6_a5a" />
      <unit id="2154068179221015239" at="78,0,112,0" name="jetbrains.mps.lang.editor.diagram.editor.AbstractDiagramCreation_Editor$querySingleRoleHandler_hhggu6_d0" />
      <unit id="2154068179221015239" at="27,0,172,0" name="jetbrains.mps.lang.editor.diagram.editor.AbstractDiagramCreation_Editor" />
>>>>>>> bd830ede
    </file>
  </root>
  <root nodeRef="r:bb92ee7f-8413-44e2-a971-e49f27dd2af5(jetbrains.mps.lang.editor.diagram.editor)/2154068179221032331">
    <file name="HandlersComponent.java">
      <node id="2154068179221032331" at="15,47,16,35" concept="8" />
      <node id="2154068179221032331" at="18,79,19,86" concept="8" />
      <node id="2154068179221032331" at="18,0,21,0" concept="6" trace="createEditorCell#(Ljetbrains/mps/openapi/editor/EditorContext;Lorg/jetbrains/mps/openapi/model/SNode;)Ljetbrains/mps/openapi/editor/cells/EditorCell;" />
      <node id="2154068179221032331" at="14,0,18,0" concept="6" trace="getContextHints#()Ljava/util/Collection;" />
      <scope id="2154068179221032331" at="15,47,16,35" />
      <scope id="2154068179221032331" at="18,79,19,86" />
      <scope id="2154068179221032331" at="18,0,21,0">
        <var name="editorContext" id="2154068179221032331" />
        <var name="node" id="2154068179221032331" />
      </scope>
      <scope id="2154068179221032331" at="14,0,18,0" />
      <unit id="2154068179221032331" at="13,0,22,0" name="jetbrains.mps.lang.editor.diagram.editor.HandlersComponent" />
    </file>
    <file name="HandlersComponent_ComponentBuilder_a.java">
      <node id="2154068179221032331" at="16,100,17,19" concept="12" />
      <node id="2154068179221032331" at="17,19,18,18" concept="2" />
      <node id="2154068179221032331" at="23,26,24,18" concept="8" />
      <node id="2154068179221032331" at="27,39,28,39" concept="8" />
      <node id="2154068179221034250" at="31,50,32,103" concept="7" />
      <node id="2154068179221034250" at="32,103,33,48" concept="2" />
      <node id="2154068179221034250" at="33,48,34,22" concept="8" />
      <node id="2154068179221032331" at="13,0,15,0" concept="3" trace="myNode" />
      <node id="2154068179221032331" at="27,0,30,0" concept="6" trace="createCell#()Ljetbrains/mps/openapi/editor/cells/EditorCell;" />
      <node id="2154068179221032331" at="16,0,20,0" concept="1" trace="HandlersComponent_ComponentBuilder_a#(Ljetbrains/mps/openapi/editor/EditorContext;Lorg/jetbrains/mps/openapi/model/SNode;)V" />
      <node id="2154068179221032331" at="21,0,26,0" concept="6" trace="getNode#()Lorg/jetbrains/mps/openapi/model/SNode;" />
      <node id="2154068179221034250" at="31,0,36,0" concept="6" trace="createCollection_tplquy_a#()Ljetbrains/mps/openapi/editor/cells/EditorCell;" />
      <scope id="2154068179221032331" at="23,26,24,18" />
      <scope id="2154068179221032331" at="27,39,28,39" />
      <scope id="2154068179221032331" at="16,100,18,18" />
      <scope id="2154068179221032331" at="27,0,30,0" />
      <scope id="2154068179221034250" at="31,50,34,22">
        <var name="editorCell" id="2154068179221034250" />
      </scope>
      <scope id="2154068179221032331" at="16,0,20,0">
        <var name="context" id="2154068179221032331" />
        <var name="node" id="2154068179221032331" />
      </scope>
      <scope id="2154068179221032331" at="21,0,26,0" />
      <scope id="2154068179221034250" at="31,0,36,0" />
      <unit id="2154068179221032331" at="12,0,37,0" name="jetbrains.mps.lang.editor.diagram.editor.HandlersComponent_ComponentBuilder_a" />
    </file>
  </root>
  <root nodeRef="r:bb92ee7f-8413-44e2-a971-e49f27dd2af5(jetbrains.mps.lang.editor.diagram.editor)/2154068179221072930">
    <file name="ConnectorCreationHandlers_EditorComponent.java">
      <node id="2154068179221072930" at="15,47,16,35" concept="8" />
      <node id="2154068179221072930" at="18,79,19,110" concept="8" />
      <node id="2154068179221072930" at="18,0,21,0" concept="6" trace="createEditorCell#(Ljetbrains/mps/openapi/editor/EditorContext;Lorg/jetbrains/mps/openapi/model/SNode;)Ljetbrains/mps/openapi/editor/cells/EditorCell;" />
      <node id="2154068179221072930" at="14,0,18,0" concept="6" trace="getContextHints#()Ljava/util/Collection;" />
      <scope id="2154068179221072930" at="15,47,16,35" />
      <scope id="2154068179221072930" at="18,79,19,110" />
      <scope id="2154068179221072930" at="18,0,21,0">
        <var name="editorContext" id="2154068179221072930" />
        <var name="node" id="2154068179221072930" />
      </scope>
      <scope id="2154068179221072930" at="14,0,18,0" />
      <unit id="2154068179221072930" at="13,0,22,0" name="jetbrains.mps.lang.editor.diagram.editor.ConnectorCreationHandlers_EditorComponent" />
    </file>
    <file name="ConnectorCreationHandlers_EditorComponent_ComponentBuilder_a.java">
      <node id="2154068179221072930" at="27,124,28,19" concept="12" />
      <node id="2154068179221072930" at="28,19,29,18" concept="2" />
      <node id="2154068179221072930" at="34,26,35,18" concept="8" />
      <node id="2154068179221072930" at="38,39,39,38" concept="8" />
      <node id="2154068179221072930" at="42,49,43,103" concept="7" />
      <node id="2154068179221072930" at="43,103,44,47" concept="2" />
      <node id="2154068179221072930" at="44,47,45,56" concept="2" />
      <node id="2154068179221072930" at="45,56,46,55" concept="2" />
      <node id="2154068179221072930" at="46,55,47,56" concept="2" />
      <node id="2154068179221072930" at="47,56,48,55" concept="2" />
      <node id="2154068179221072930" at="48,55,49,22" concept="8" />
      <node id="2154068179221073526" at="51,48,52,104" concept="7" />
      <node id="2154068179221073526" at="52,104,53,46" concept="2" />
      <node id="2154068179221073526" at="53,46,54,34" concept="7" />
      <node id="2154068179221073526" at="54,34,55,63" concept="2" />
      <node id="2154068179221073526" at="55,63,56,40" concept="2" />
      <node id="2154068179221073526" at="56,40,57,34" concept="2" />
      <node id="2154068179221073526" at="57,34,58,22" concept="8" />
      <node id="2154068179221072930" at="60,47,61,301" concept="7" />
      <node id="2154068179221072930" at="61,301,62,33" concept="8" />
      <node id="2154068179221072930" at="65,122,66,49" concept="12" />
      <node id="2154068179221072930" at="68,55,69,59" concept="7" />
      <node id="2154068179221072930" at="69,59,70,41" concept="2" />
      <node id="2154068179221072930" at="70,41,71,24" concept="8" />
      <node id="2154068179221072930" at="74,118,75,385" concept="2" />
      <node id="2154068179221072930" at="77,41,78,40" concept="2" />
      <node id="2154068179221072930" at="82,44,83,54" concept="7" />
      <node id="2154068179221072930" at="83,54,84,46" concept="2" />
      <node id="2154068179221072930" at="84,46,85,0" concept="10" />
      <node id="2154068179221072930" at="85,0,86,40" concept="2" />
      <node id="2154068179221072930" at="86,40,87,24" concept="8" />
      <node id="2154068179221072930" at="89,40,90,30" concept="8" />
      <node id="2154068179221073529" at="93,48,94,103" concept="7" />
      <node id="2154068179221073529" at="94,103,95,46" concept="2" />
      <node id="2154068179221073529" at="95,46,96,34" concept="7" />
      <node id="2154068179221073529" at="96,34,97,63" concept="2" />
      <node id="2154068179221073529" at="97,63,98,40" concept="2" />
      <node id="2154068179221073529" at="98,40,99,34" concept="2" />
      <node id="2154068179221073529" at="99,34,100,22" concept="8" />
      <node id="2154068179221072930" at="102,47,103,297" concept="7" />
      <node id="2154068179221072930" at="103,297,104,33" concept="8" />
      <node id="2154068179221072930" at="107,120,108,49" concept="12" />
      <node id="2154068179221072930" at="110,55,111,59" concept="7" />
      <node id="2154068179221072930" at="111,59,112,41" concept="2" />
      <node id="2154068179221072930" at="112,41,113,24" concept="8" />
      <node id="2154068179221072930" at="116,118,117,383" concept="2" />
      <node id="2154068179221072930" at="119,41,120,38" concept="2" />
      <node id="2154068179221072930" at="124,44,125,54" concept="7" />
      <node id="2154068179221072930" at="125,54,126,44" concept="2" />
      <node id="2154068179221072930" at="126,44,127,0" concept="10" />
      <node id="2154068179221072930" at="127,0,128,40" concept="2" />
      <node id="2154068179221072930" at="128,40,129,24" concept="8" />
      <node id="2154068179221072930" at="131,40,132,28" concept="8" />
      <node id="2154068179221072930" at="24,0,26,0" concept="3" trace="myNode" />
      <node id="2154068179221072930" at="38,0,41,0" concept="6" trace="createCell#()Ljetbrains/mps/openapi/editor/cells/EditorCell;" />
      <node id="2154068179221072930" at="65,0,68,0" concept="1" trace="canCreateSingleRoleHandler_qx4j7_b0#(Lorg/jetbrains/mps/openapi/model/SNode;Lorg/jetbrains/mps/openapi/language/SContainmentLink;Ljetbrains/mps/openapi/editor/EditorContext;)V" />
      <node id="2154068179221072930" at="73,70,76,7" concept="5" />
      <node id="2154068179221072930" at="76,7,79,7" concept="5" />
      <node id="2154068179221072930" at="89,0,92,0" concept="6" trace="getNoTargetText#()Ljava/lang/String;" />
      <node id="2154068179221072930" at="107,0,110,0" concept="1" trace="handlerSingleRoleHandler_qx4j7_d0#(Lorg/jetbrains/mps/openapi/model/SNode;Lorg/jetbrains/mps/openapi/language/SContainmentLink;Ljetbrains/mps/openapi/editor/EditorContext;)V" />
      <node id="2154068179221072930" at="115,70,118,7" concept="5" />
      <node id="2154068179221072930" at="118,7,121,7" concept="5" />
      <node id="2154068179221072930" at="131,0,134,0" concept="6" trace="getNoTargetText#()Ljava/lang/String;" />
      <node id="2154068179221072930" at="27,0,31,0" concept="1" trace="ConnectorCreationHandlers_EditorComponent_ComponentBuilder_a#(Ljetbrains/mps/openapi/editor/EditorContext;Lorg/jetbrains/mps/openapi/model/SNode;)V" />
      <node id="2154068179221072930" at="60,0,64,0" concept="6" trace="createRefNode_qx4j7_b0#()Ljetbrains/mps/openapi/editor/cells/EditorCell;" />
      <node id="2154068179221072930" at="102,0,106,0" concept="6" trace="createRefNode_qx4j7_d0#()Ljetbrains/mps/openapi/editor/cells/EditorCell;" />
      <node id="2154068179221072930" at="32,0,37,0" concept="6" trace="getNode#()Lorg/jetbrains/mps/openapi/model/SNode;" />
      <node id="2154068179221072930" at="68,0,73,0" concept="6" trace="createChildCell#(Lorg/jetbrains/mps/openapi/model/SNode;)Ljetbrains/mps/openapi/editor/cells/EditorCell;" />
      <node id="2154068179221072930" at="110,0,115,0" concept="6" trace="createChildCell#(Lorg/jetbrains/mps/openapi/model/SNode;)Ljetbrains/mps/openapi/editor/cells/EditorCell;" />
      <node id="2154068179221072930" at="73,0,81,0" concept="6" trace="installCellInfo#(Lorg/jetbrains/mps/openapi/model/SNode;Ljetbrains/mps/openapi/editor/cells/EditorCell;)V" />
      <node id="2154068179221072930" at="81,0,89,0" concept="6" trace="createEmptyCell#()Ljetbrains/mps/openapi/editor/cells/EditorCell;" />
      <node id="2154068179221072930" at="115,0,123,0" concept="6" trace="installCellInfo#(Lorg/jetbrains/mps/openapi/model/SNode;Ljetbrains/mps/openapi/editor/cells/EditorCell;)V" />
      <node id="2154068179221072930" at="123,0,131,0" concept="6" trace="createEmptyCell#()Ljetbrains/mps/openapi/editor/cells/EditorCell;" />
      <node id="2154068179221072930" at="42,0,51,0" concept="6" trace="createCollection_qx4j7_a#()Ljetbrains/mps/openapi/editor/cells/EditorCell;" />
      <node id="2154068179221073526" at="51,0,60,0" concept="6" trace="createConstant_qx4j7_a0#()Ljetbrains/mps/openapi/editor/cells/EditorCell;" />
      <node id="2154068179221073529" at="93,0,102,0" concept="6" trace="createConstant_qx4j7_c0#()Ljetbrains/mps/openapi/editor/cells/EditorCell;" />
      <scope id="2154068179221072930" at="34,26,35,18" />
      <scope id="2154068179221072930" at="38,39,39,38" />
      <scope id="2154068179221072930" at="65,122,66,49" />
      <scope id="2154068179221072930" at="74,118,75,385" />
      <scope id="2154068179221072930" at="77,41,78,40" />
      <scope id="2154068179221072930" at="89,40,90,30" />
      <scope id="2154068179221072930" at="107,120,108,49" />
      <scope id="2154068179221072930" at="116,118,117,383" />
      <scope id="2154068179221072930" at="119,41,120,38" />
      <scope id="2154068179221072930" at="131,40,132,28" />
      <scope id="2154068179221072930" at="27,124,29,18" />
      <scope id="2154068179221072930" at="60,47,62,33">
        <var name="provider" id="2154068179221072930" />
      </scope>
      <scope id="2154068179221072930" at="102,47,104,33">
        <var name="provider" id="2154068179221072930" />
      </scope>
      <scope id="2154068179221072930" at="38,0,41,0" />
      <scope id="2154068179221072930" at="65,0,68,0">
        <var name="containmentLink" id="2154068179221072930" />
        <var name="context" id="2154068179221072930" />
        <var name="ownerNode" id="2154068179221072930" />
      </scope>
      <scope id="2154068179221072930" at="68,55,71,24">
        <var name="editorCell" id="2154068179221072930" />
      </scope>
      <scope id="2154068179221072930" at="89,0,92,0" />
      <scope id="2154068179221072930" at="107,0,110,0">
        <var name="containmentLink" id="2154068179221072930" />
        <var name="context" id="2154068179221072930" />
        <var name="ownerNode" id="2154068179221072930" />
      </scope>
      <scope id="2154068179221072930" at="110,55,113,24">
        <var name="editorCell" id="2154068179221072930" />
      </scope>
      <scope id="2154068179221072930" at="131,0,134,0" />
      <scope id="2154068179221072930" at="27,0,31,0">
        <var name="context" id="2154068179221072930" />
        <var name="node" id="2154068179221072930" />
      </scope>
      <scope id="2154068179221072930" at="60,0,64,0" />
      <scope id="2154068179221072930" at="102,0,106,0" />
      <scope id="2154068179221072930" at="32,0,37,0" />
      <scope id="2154068179221072930" at="68,0,73,0">
        <var name="child" id="2154068179221072930" />
      </scope>
      <scope id="2154068179221072930" at="82,44,87,24">
        <var name="editorCell" id="2154068179221072930" />
      </scope>
      <scope id="2154068179221072930" at="110,0,115,0">
        <var name="child" id="2154068179221072930" />
      </scope>
      <scope id="2154068179221072930" at="124,44,129,24">
        <var name="editorCell" id="2154068179221072930" />
      </scope>
      <scope id="2154068179221072930" at="73,70,79,7" />
      <scope id="2154068179221072930" at="115,70,121,7" />
      <scope id="2154068179221072930" at="42,49,49,22">
        <var name="editorCell" id="2154068179221072930" />
      </scope>
      <scope id="2154068179221073526" at="51,48,58,22">
        <var name="editorCell" id="2154068179221073526" />
        <var name="style" id="2154068179221073526" />
      </scope>
      <scope id="2154068179221073529" at="93,48,100,22">
        <var name="editorCell" id="2154068179221073529" />
        <var name="style" id="2154068179221073529" />
      </scope>
      <scope id="2154068179221072930" at="73,0,81,0">
        <var name="child" id="2154068179221072930" />
        <var name="editorCell" id="2154068179221072930" />
      </scope>
      <scope id="2154068179221072930" at="81,0,89,0" />
      <scope id="2154068179221072930" at="115,0,123,0">
        <var name="child" id="2154068179221072930" />
        <var name="editorCell" id="2154068179221072930" />
      </scope>
      <scope id="2154068179221072930" at="123,0,131,0" />
      <scope id="2154068179221072930" at="42,0,51,0" />
      <scope id="2154068179221073526" at="51,0,60,0" />
      <scope id="2154068179221073529" at="93,0,102,0" />
      <unit id="2154068179221072930" at="64,0,93,0" name="jetbrains.mps.lang.editor.diagram.editor.ConnectorCreationHandlers_EditorComponent_ComponentBuilder_a$canCreateSingleRoleHandler_qx4j7_b0" />
      <unit id="2154068179221072930" at="106,0,135,0" name="jetbrains.mps.lang.editor.diagram.editor.ConnectorCreationHandlers_EditorComponent_ComponentBuilder_a$handlerSingleRoleHandler_qx4j7_d0" />
      <unit id="2154068179221072930" at="23,0,136,0" name="jetbrains.mps.lang.editor.diagram.editor.ConnectorCreationHandlers_EditorComponent_ComponentBuilder_a" />
    </file>
  </root>
  <root nodeRef="r:bb92ee7f-8413-44e2-a971-e49f27dd2af5(jetbrains.mps.lang.editor.diagram.editor)/2154068179221113218">
    <file name="DiagramElementCreationHandlers_EditoComponent.java">
      <node id="2154068179221113218" at="15,47,16,35" concept="8" />
      <node id="2154068179221113218" at="18,79,19,114" concept="8" />
      <node id="2154068179221113218" at="18,0,21,0" concept="6" trace="createEditorCell#(Ljetbrains/mps/openapi/editor/EditorContext;Lorg/jetbrains/mps/openapi/model/SNode;)Ljetbrains/mps/openapi/editor/cells/EditorCell;" />
      <node id="2154068179221113218" at="14,0,18,0" concept="6" trace="getContextHints#()Ljava/util/Collection;" />
      <scope id="2154068179221113218" at="15,47,16,35" />
      <scope id="2154068179221113218" at="18,79,19,114" />
      <scope id="2154068179221113218" at="18,0,21,0">
        <var name="editorContext" id="2154068179221113218" />
        <var name="node" id="2154068179221113218" />
      </scope>
      <scope id="2154068179221113218" at="14,0,18,0" />
      <unit id="2154068179221113218" at="13,0,22,0" name="jetbrains.mps.lang.editor.diagram.editor.DiagramElementCreationHandlers_EditoComponent" />
    </file>
    <file name="DiagramElementCreationHandlers_EditoComponent_ComponentBuilder_a.java">
      <node id="2154068179221113218" at="27,128,28,19" concept="12" />
      <node id="2154068179221113218" at="28,19,29,18" concept="2" />
      <node id="2154068179221113218" at="34,26,35,18" concept="8" />
      <node id="2154068179221113218" at="38,39,39,39" concept="8" />
      <node id="2154068179221113218" at="42,50,43,103" concept="7" />
      <node id="2154068179221113218" at="43,103,44,48" concept="2" />
      <node id="2154068179221113218" at="44,48,45,57" concept="2" />
      <node id="2154068179221113218" at="45,57,46,56" concept="2" />
      <node id="2154068179221113218" at="46,56,47,22" concept="8" />
      <node id="5320920485964045501" at="49,49,50,103" concept="7" />
      <node id="5320920485964045501" at="50,103,51,47" concept="2" />
      <node id="5320920485964045501" at="51,47,52,34" concept="7" />
      <node id="5320920485964045501" at="52,34,53,63" concept="2" />
      <node id="5320920485964045501" at="53,63,54,40" concept="2" />
      <node id="5320920485964045501" at="54,40,55,34" concept="2" />
      <node id="5320920485964045501" at="55,34,56,22" concept="8" />
      <node id="2154068179221113218" at="58,48,59,304" concept="7" />
      <node id="2154068179221113218" at="59,304,60,33" concept="8" />
      <node id="2154068179221113218" at="63,121,64,49" concept="12" />
      <node id="2154068179221113218" at="66,55,67,59" concept="7" />
      <node id="2154068179221113218" at="67,59,68,41" concept="2" />
      <node id="2154068179221113218" at="68,41,69,24" concept="8" />
      <node id="2154068179221113218" at="72,118,73,385" concept="2" />
      <node id="2154068179221113218" at="75,41,76,38" concept="2" />
      <node id="2154068179221113218" at="80,44,81,54" concept="7" />
      <node id="2154068179221113218" at="81,54,82,44" concept="2" />
      <node id="2154068179221113218" at="82,44,83,0" concept="10" />
      <node id="2154068179221113218" at="83,0,84,40" concept="2" />
      <node id="2154068179221113218" at="84,40,85,24" concept="8" />
      <node id="2154068179221113218" at="87,40,88,28" concept="8" />
      <node id="2154068179221113218" at="24,0,26,0" concept="3" trace="myNode" />
      <node id="2154068179221113218" at="38,0,41,0" concept="6" trace="createCell#()Ljetbrains/mps/openapi/editor/cells/EditorCell;" />
      <node id="2154068179221113218" at="63,0,66,0" concept="1" trace="handlerSingleRoleHandler_6gkixf_b0#(Lorg/jetbrains/mps/openapi/model/SNode;Lorg/jetbrains/mps/openapi/language/SContainmentLink;Ljetbrains/mps/openapi/editor/EditorContext;)V" />
      <node id="2154068179221113218" at="71,70,74,7" concept="5" />
      <node id="2154068179221113218" at="74,7,77,7" concept="5" />
      <node id="2154068179221113218" at="87,0,90,0" concept="6" trace="getNoTargetText#()Ljava/lang/String;" />
      <node id="2154068179221113218" at="27,0,31,0" concept="1" trace="DiagramElementCreationHandlers_EditoComponent_ComponentBuilder_a#(Ljetbrains/mps/openapi/editor/EditorContext;Lorg/jetbrains/mps/openapi/model/SNode;)V" />
      <node id="2154068179221113218" at="58,0,62,0" concept="6" trace="createRefNode_6gkixf_b0#()Ljetbrains/mps/openapi/editor/cells/EditorCell;" />
      <node id="2154068179221113218" at="32,0,37,0" concept="6" trace="getNode#()Lorg/jetbrains/mps/openapi/model/SNode;" />
      <node id="2154068179221113218" at="66,0,71,0" concept="6" trace="createChildCell#(Lorg/jetbrains/mps/openapi/model/SNode;)Ljetbrains/mps/openapi/editor/cells/EditorCell;" />
      <node id="2154068179221113218" at="42,0,49,0" concept="6" trace="createCollection_6gkixf_a#()Ljetbrains/mps/openapi/editor/cells/EditorCell;" />
      <node id="2154068179221113218" at="71,0,79,0" concept="6" trace="installCellInfo#(Lorg/jetbrains/mps/openapi/model/SNode;Ljetbrains/mps/openapi/editor/cells/EditorCell;)V" />
      <node id="2154068179221113218" at="79,0,87,0" concept="6" trace="createEmptyCell#()Ljetbrains/mps/openapi/editor/cells/EditorCell;" />
      <node id="5320920485964045501" at="49,0,58,0" concept="6" trace="createConstant_6gkixf_a0#()Ljetbrains/mps/openapi/editor/cells/EditorCell;" />
      <scope id="2154068179221113218" at="34,26,35,18" />
      <scope id="2154068179221113218" at="38,39,39,39" />
      <scope id="2154068179221113218" at="63,121,64,49" />
      <scope id="2154068179221113218" at="72,118,73,385" />
      <scope id="2154068179221113218" at="75,41,76,38" />
      <scope id="2154068179221113218" at="87,40,88,28" />
      <scope id="2154068179221113218" at="27,128,29,18" />
      <scope id="2154068179221113218" at="58,48,60,33">
        <var name="provider" id="2154068179221113218" />
      </scope>
      <scope id="2154068179221113218" at="38,0,41,0" />
      <scope id="2154068179221113218" at="63,0,66,0">
        <var name="containmentLink" id="2154068179221113218" />
        <var name="context" id="2154068179221113218" />
        <var name="ownerNode" id="2154068179221113218" />
      </scope>
      <scope id="2154068179221113218" at="66,55,69,24">
        <var name="editorCell" id="2154068179221113218" />
      </scope>
      <scope id="2154068179221113218" at="87,0,90,0" />
      <scope id="2154068179221113218" at="27,0,31,0">
        <var name="context" id="2154068179221113218" />
        <var name="node" id="2154068179221113218" />
      </scope>
      <scope id="2154068179221113218" at="58,0,62,0" />
      <scope id="2154068179221113218" at="32,0,37,0" />
      <scope id="2154068179221113218" at="42,50,47,22">
        <var name="editorCell" id="2154068179221113218" />
      </scope>
      <scope id="2154068179221113218" at="66,0,71,0">
        <var name="child" id="2154068179221113218" />
      </scope>
      <scope id="2154068179221113218" at="80,44,85,24">
        <var name="editorCell" id="2154068179221113218" />
      </scope>
      <scope id="2154068179221113218" at="71,70,77,7" />
      <scope id="2154068179221113218" at="42,0,49,0" />
      <scope id="5320920485964045501" at="49,49,56,22">
        <var name="editorCell" id="5320920485964045501" />
        <var name="style" id="5320920485964045501" />
      </scope>
      <scope id="2154068179221113218" at="71,0,79,0">
        <var name="child" id="2154068179221113218" />
        <var name="editorCell" id="2154068179221113218" />
      </scope>
      <scope id="2154068179221113218" at="79,0,87,0" />
      <scope id="5320920485964045501" at="49,0,58,0" />
      <unit id="2154068179221113218" at="62,0,91,0" name="jetbrains.mps.lang.editor.diagram.editor.DiagramElementCreationHandlers_EditoComponent_ComponentBuilder_a$handlerSingleRoleHandler_6gkixf_b0" />
      <unit id="2154068179221113218" at="23,0,92,0" name="jetbrains.mps.lang.editor.diagram.editor.DiagramElementCreationHandlers_EditoComponent_ComponentBuilder_a" />
    </file>
  </root>
  <root nodeRef="r:bb92ee7f-8413-44e2-a971-e49f27dd2af5(jetbrains.mps.lang.editor.diagram.editor)/285670992206002027">
    <file name="CellModel_DiagramPort_Editor.java">
      <node id="285670992206002027" at="11,79,12,87" concept="8" />
      <node id="285670992206002027" at="14,82,15,90" concept="8" />
      <node id="285670992206002027" at="11,0,14,0" concept="6" trace="createEditorCell#(Ljetbrains/mps/openapi/editor/EditorContext;Lorg/jetbrains/mps/openapi/model/SNode;)Ljetbrains/mps/openapi/editor/cells/EditorCell;" />
      <node id="285670992206002027" at="14,0,17,0" concept="6" trace="createInspectedCell#(Ljetbrains/mps/openapi/editor/EditorContext;Lorg/jetbrains/mps/openapi/model/SNode;)Ljetbrains/mps/openapi/editor/cells/EditorCell;" />
      <scope id="285670992206002027" at="11,79,12,87" />
      <scope id="285670992206002027" at="14,82,15,90" />
      <scope id="285670992206002027" at="11,0,14,0">
        <var name="editorContext" id="285670992206002027" />
        <var name="node" id="285670992206002027" />
      </scope>
      <scope id="285670992206002027" at="14,0,17,0">
        <var name="editorContext" id="285670992206002027" />
        <var name="node" id="285670992206002027" />
      </scope>
      <unit id="285670992206002027" at="10,0,18,0" name="jetbrains.mps.lang.editor.diagram.editor.CellModel_DiagramPort_Editor" />
    </file>
    <file name="CellModel_DiagramPort_EditorBuilder_a.java">
      <node id="285670992206002027" at="32,101,33,19" concept="12" />
      <node id="285670992206002027" at="33,19,34,18" concept="2" />
      <node id="285670992206002027" at="39,26,40,18" concept="8" />
      <node id="285670992206002027" at="43,39,44,39" concept="8" />
      <node id="285670992206002027" at="47,50,48,103" concept="7" />
      <node id="285670992206002027" at="48,103,49,48" concept="2" />
      <node id="285670992206002027" at="49,48,50,28" concept="2" />
      <node id="285670992206002027" at="50,28,51,65" concept="2" />
      <node id="285670992206002027" at="51,65,52,34" concept="7" />
      <node id="285670992206002027" at="52,34,53,93" concept="2" />
      <node id="285670992206002027" at="53,93,54,40" concept="2" />
      <node id="285670992206002027" at="54,40,55,60" concept="2" />
      <node id="285670992206002027" at="55,60,56,57" concept="2" />
      <node id="285670992206002027" at="56,57,57,22" concept="8" />
      <node id="285670992206002027" at="59,52,60,40" concept="7" />
      <node id="285670992206002027" at="60,40,61,123" concept="2" />
      <node id="285670992206002027" at="61,123,62,33" concept="7" />
      <node id="285670992206002027" at="63,31,64,47" concept="2" />
      <node id="285670992206002027" at="65,12,66,49" concept="2" />
      <node id="285670992206002027" at="67,5,68,377" concept="2" />
      <node id="285670992206002027" at="68,377,69,22" concept="8" />
      <node id="675321057241912506" at="71,97,72,171" concept="8" />
      <node id="675321057241822926" at="77,121,78,172" concept="2" />
      <node id="675321057241822895" at="80,37,81,21" concept="8" />
      <node id="675321057241832161" at="87,121,88,173" concept="2" />
      <node id="675321057241832158" at="90,37,91,22" concept="8" />
      <node id="675321057241912154" at="94,50,95,98" concept="7" />
      <node id="675321057241912154" at="95,98,96,48" concept="2" />
      <node id="675321057241912154" at="96,48,97,34" concept="2" />
      <node id="675321057241912154" at="97,34,98,22" concept="8" />
      <node id="675321057241912499" at="100,52,101,99" concept="7" />
      <node id="675321057241912499" at="101,99,102,50" concept="2" />
      <node id="675321057241912499" at="102,50,103,34" concept="2" />
      <node id="675321057241912499" at="103,34,104,22" concept="8" />
      <node id="285670992206002762" at="106,49,107,97" concept="7" />
      <node id="285670992206002762" at="107,97,108,47" concept="2" />
      <node id="285670992206002762" at="108,47,109,34" concept="7" />
      <node id="285670992206002762" at="109,34,110,107" concept="2" />
      <node id="285670992206002762" at="110,107,111,40" concept="2" />
      <node id="285670992206002762" at="111,40,112,34" concept="2" />
      <node id="285670992206002762" at="112,34,113,22" concept="8" />
      <node id="285670992206002027" at="29,0,31,0" concept="3" trace="myNode" />
      <node id="285670992206002027" at="65,10,67,5" concept="0" />
      <node id="675321057241822895" at="75,0,77,0" concept="1" trace="CellModel_DiagramPort_generic_cellMenu_inwiug_a0a0#()V" />
      <node id="675321057241832158" at="85,0,87,0" concept="1" trace="CellModel_DiagramPort_generic_cellMenu_inwiug_b0a0#()V" />
      <node id="285670992206002027" at="43,0,46,0" concept="6" trace="createCell#()Ljetbrains/mps/openapi/editor/cells/EditorCell;" />
      <node id="675321057241911451" at="71,0,74,0" concept="11" trace="renderingCondition_inwiug_a0a#(Lorg/jetbrains/mps/openapi/model/SNode;Ljetbrains/mps/openapi/editor/EditorContext;)Z" />
      <node id="675321057241822895" at="77,0,80,0" concept="6" trace="handleAction#(Lorg/jetbrains/mps/openapi/model/SNode;Lorg/jetbrains/mps/openapi/model/SModel;Ljetbrains/mps/smodel/IOperationContext;Ljetbrains/mps/openapi/editor/EditorContext;)V" />
      <node id="675321057241822895" at="80,0,83,0" concept="6" trace="getMatchingText#()Ljava/lang/String;" />
      <node id="675321057241832158" at="87,0,90,0" concept="6" trace="handleAction#(Lorg/jetbrains/mps/openapi/model/SNode;Lorg/jetbrains/mps/openapi/model/SModel;Ljetbrains/mps/smodel/IOperationContext;Ljetbrains/mps/openapi/editor/EditorContext;)V" />
      <node id="675321057241832158" at="90,0,93,0" concept="6" trace="getMatchingText#()Ljava/lang/String;" />
      <node id="285670992206002027" at="32,0,36,0" concept="1" trace="CellModel_DiagramPort_EditorBuilder_a#(Ljetbrains/mps/openapi/editor/EditorContext;Lorg/jetbrains/mps/openapi/model/SNode;)V" />
      <node id="285670992206002027" at="37,0,42,0" concept="6" trace="getNode#()Lorg/jetbrains/mps/openapi/model/SNode;" />
      <node id="285670992206002027" at="62,33,67,5" concept="5" />
      <node id="675321057241912154" at="94,0,100,0" concept="6" trace="createConstant_inwiug_a0a#()Ljetbrains/mps/openapi/editor/cells/EditorCell;" />
      <node id="675321057241912499" at="100,0,106,0" concept="6" trace="createConstant_inwiug_a0a_0#()Ljetbrains/mps/openapi/editor/cells/EditorCell;" />
      <node id="285670992206002762" at="106,0,115,0" concept="6" trace="createConstant_inwiug_b0#()Ljetbrains/mps/openapi/editor/cells/EditorCell;" />
      <node id="285670992206002027" at="47,0,59,0" concept="6" trace="createCollection_inwiug_a#()Ljetbrains/mps/openapi/editor/cells/EditorCell;" />
      <node id="285670992206002027" at="59,0,71,0" concept="6" trace="createAlternation_inwiug_a0#()Ljetbrains/mps/openapi/editor/cells/EditorCell;" />
      <scope id="675321057241822895" at="75,65,75,65" />
      <scope id="675321057241832158" at="85,65,85,65" />
      <scope id="285670992206002027" at="39,26,40,18" />
      <scope id="285670992206002027" at="43,39,44,39" />
      <scope id="285670992206002027" at="63,31,64,47" />
      <scope id="285670992206002027" at="65,12,66,49" />
      <scope id="675321057241911453" at="71,97,72,171" />
      <scope id="675321057241822899" at="77,121,78,172" />
      <scope id="675321057241822895" at="80,37,81,21" />
      <scope id="675321057241832160" at="87,121,88,173" />
      <scope id="675321057241832158" at="90,37,91,22" />
      <scope id="285670992206002027" at="32,101,34,18" />
      <scope id="675321057241822895" at="75,0,77,0" />
      <scope id="675321057241832158" at="85,0,87,0" />
      <scope id="285670992206002027" at="43,0,46,0" />
      <scope id="675321057241911451" at="71,0,74,0">
        <var name="editorContext" id="675321057241911451" />
        <var name="node" id="675321057241911451" />
      </scope>
      <scope id="675321057241822895" at="77,0,80,0">
        <var name="editorContext" id="675321057241822895" />
        <var name="model" id="675321057241822895" />
        <var name="node" id="675321057241822895" />
        <var name="operationContext" id="675321057241822895" />
      </scope>
      <scope id="675321057241822895" at="80,0,83,0" />
      <scope id="675321057241832158" at="87,0,90,0">
        <var name="editorContext" id="675321057241832158" />
        <var name="model" id="675321057241832158" />
        <var name="node" id="675321057241832158" />
        <var name="operationContext" id="675321057241832158" />
      </scope>
      <scope id="675321057241832158" at="90,0,93,0" />
      <scope id="285670992206002027" at="32,0,36,0">
        <var name="context" id="285670992206002027" />
        <var name="node" id="285670992206002027" />
      </scope>
      <scope id="675321057241912154" at="94,50,98,22">
        <var name="editorCell" id="675321057241912154" />
      </scope>
      <scope id="675321057241912499" at="100,52,104,22">
        <var name="editorCell" id="675321057241912499" />
      </scope>
      <scope id="285670992206002027" at="37,0,42,0" />
      <scope id="675321057241912154" at="94,0,100,0" />
      <scope id="675321057241912499" at="100,0,106,0" />
      <scope id="285670992206002762" at="106,49,113,22">
        <var name="editorCell" id="285670992206002762" />
        <var name="style" id="285670992206002762" />
      </scope>
      <scope id="285670992206002762" at="106,0,115,0" />
      <scope id="285670992206002027" at="47,50,57,22">
        <var name="editorCell" id="285670992206002027" />
        <var name="style" id="285670992206002027" />
      </scope>
      <scope id="285670992206002027" at="59,52,69,22">
        <var name="alternationCondition" id="285670992206002027" />
        <var name="editorCell" id="285670992206002027" />
      </scope>
      <scope id="285670992206002027" at="47,0,59,0" />
      <scope id="285670992206002027" at="59,0,71,0" />
      <unit id="675321057241822895" at="74,0,84,0" name="jetbrains.mps.lang.editor.diagram.editor.CellModel_DiagramPort_EditorBuilder_a$CellModel_DiagramPort_generic_cellMenu_inwiug_a0a0" />
      <unit id="675321057241832158" at="84,0,94,0" name="jetbrains.mps.lang.editor.diagram.editor.CellModel_DiagramPort_EditorBuilder_a$CellModel_DiagramPort_generic_cellMenu_inwiug_b0a0" />
      <unit id="285670992206002027" at="28,0,116,0" name="jetbrains.mps.lang.editor.diagram.editor.CellModel_DiagramPort_EditorBuilder_a" />
    </file>
    <file name="CellModel_DiagramPort_InspectorBuilder_a.java">
      <node id="285670992206002027" at="16,104,17,19" concept="12" />
      <node id="285670992206002027" at="17,19,18,18" concept="2" />
      <node id="285670992206002027" at="23,26,24,18" concept="8" />
      <node id="285670992206002027" at="27,39,28,38" concept="8" />
      <node id="285670992206003995" at="31,49,32,133" concept="7" />
      <node id="285670992206003995" at="32,133,33,72" concept="7" />
      <node id="285670992206003995" at="34,26,35,27" concept="2" />
      <node id="285670992206003995" at="35,27,36,64" concept="2" />
      <node id="285670992206003995" at="37,5,38,22" concept="8" />
      <node id="285670992206002027" at="13,0,15,0" concept="3" trace="myNode" />
      <node id="285670992206002027" at="27,0,30,0" concept="6" trace="createCell#()Ljetbrains/mps/openapi/editor/cells/EditorCell;" />
      <node id="285670992206002027" at="16,0,20,0" concept="1" trace="CellModel_DiagramPort_InspectorBuilder_a#(Ljetbrains/mps/openapi/editor/EditorContext;Lorg/jetbrains/mps/openapi/model/SNode;)V" />
      <node id="285670992206003995" at="33,72,37,5" concept="5" />
      <node id="285670992206002027" at="21,0,26,0" concept="6" trace="getNode#()Lorg/jetbrains/mps/openapi/model/SNode;" />
      <node id="285670992206003995" at="31,0,40,0" concept="6" trace="createComponent_inwiug_a#()Ljetbrains/mps/openapi/editor/cells/EditorCell;" />
      <scope id="285670992206002027" at="23,26,24,18" />
      <scope id="285670992206002027" at="27,39,28,38" />
      <scope id="285670992206002027" at="16,104,18,18" />
      <scope id="285670992206003995" at="34,26,36,64" />
      <scope id="285670992206002027" at="27,0,30,0" />
      <scope id="285670992206002027" at="16,0,20,0">
        <var name="context" id="285670992206002027" />
        <var name="node" id="285670992206002027" />
      </scope>
      <scope id="285670992206002027" at="21,0,26,0" />
      <scope id="285670992206003995" at="31,49,38,22">
        <var name="bigCell" id="285670992206003995" />
        <var name="editorCell" id="285670992206003995" />
      </scope>
      <scope id="285670992206003995" at="31,0,40,0" />
      <unit id="285670992206002027" at="12,0,41,0" name="jetbrains.mps.lang.editor.diagram.editor.CellModel_DiagramPort_InspectorBuilder_a" />
    </file>
  </root>
  <root nodeRef="r:bb92ee7f-8413-44e2-a971-e49f27dd2af5(jetbrains.mps.lang.editor.diagram.editor)/285670992213637370">
    <file name="BLQueryArgument_Editor.java">
      <node id="285670992213637370" at="11,79,12,81" concept="8" />
      <node id="285670992213637370" at="11,0,14,0" concept="6" trace="createEditorCell#(Ljetbrains/mps/openapi/editor/EditorContext;Lorg/jetbrains/mps/openapi/model/SNode;)Ljetbrains/mps/openapi/editor/cells/EditorCell;" />
      <scope id="285670992213637370" at="11,79,12,81" />
      <scope id="285670992213637370" at="11,0,14,0">
        <var name="editorContext" id="285670992213637370" />
        <var name="node" id="285670992213637370" />
      </scope>
      <unit id="285670992213637370" at="10,0,15,0" name="jetbrains.mps.lang.editor.diagram.editor.BLQueryArgument_Editor" />
    </file>
    <file name="BLQueryArgument_EditorBuilder_a.java">
      <node id="285670992213637370" at="34,95,35,19" concept="12" />
      <node id="285670992213637370" at="35,19,36,18" concept="2" />
      <node id="285670992213637370" at="41,26,42,18" concept="8" />
      <node id="285670992213637370" at="45,39,46,39" concept="8" />
      <node id="285670992213637370" at="49,50,50,103" concept="7" />
      <node id="285670992213637370" at="50,103,51,48" concept="2" />
      <node id="285670992213637370" at="51,48,52,28" concept="2" />
      <node id="285670992213637370" at="52,28,53,65" concept="2" />
      <node id="285670992213637370" at="53,65,54,273" concept="2" />
      <node id="285670992213637370" at="54,273,55,57" concept="2" />
      <node id="285670992213637370" at="55,57,56,56" concept="2" />
      <node id="285670992213637370" at="56,56,57,22" concept="8" />
      <node id="285670992217689871" at="62,53,63,169" concept="8" />
      <node id="285670992213637370" at="66,49,67,94" concept="7" />
      <node id="285670992213637370" at="67,94,68,47" concept="2" />
      <node id="285670992213637370" at="68,47,69,34" concept="7" />
      <node id="285670992213637370" at="69,34,70,58" concept="2" />
      <node id="285670992213637370" at="70,58,71,47" concept="2" />
      <node id="285670992213637370" at="71,47,72,55" concept="2" />
      <node id="285670992213637370" at="72,55,73,40" concept="2" />
      <node id="285670992213637370" at="73,40,74,87" concept="2" />
      <node id="285670992213637370" at="74,87,75,34" concept="2" />
      <node id="285670992213637370" at="75,34,76,274" concept="2" />
      <node id="285670992213637370" at="76,274,77,22" concept="8" />
      <node id="285670992217689866" at="82,53,83,169" concept="8" />
      <node id="285670992213637370" at="86,48,87,265" concept="7" />
      <node id="285670992213637370" at="87,265,88,33" concept="8" />
      <node id="285670992213637370" at="91,119,92,49" concept="12" />
      <node id="285670992213637370" at="94,55,95,59" concept="7" />
      <node id="285670992213637370" at="95,59,96,41" concept="2" />
      <node id="285670992213637370" at="96,41,97,24" concept="8" />
      <node id="285670992213637370" at="100,118,101,381" concept="2" />
      <node id="285670992213637370" at="103,41,104,36" concept="2" />
      <node id="285670992213637370" at="105,7,106,36" concept="7" />
      <node id="285670992213637370" at="106,36,107,55" concept="2" />
      <node id="285670992213637370" at="107,55,108,42" concept="2" />
      <node id="285670992213637370" at="111,44,112,54" concept="7" />
      <node id="285670992213637370" at="112,54,113,42" concept="2" />
      <node id="285670992213637370" at="113,42,114,0" concept="10" />
      <node id="285670992213637370" at="114,0,115,40" concept="2" />
      <node id="285670992213637370" at="115,40,116,24" concept="8" />
      <node id="285670992213637370" at="118,40,119,26" concept="8" />
      <node id="285670992213637370" at="31,0,33,0" concept="3" trace="myNode" />
      <node id="285670992217689871" at="60,0,62,0" concept="1" trace="ReplaceWith_AbstractArgument_cellMenu_c3akx4_a0a#()V" />
      <node id="285670992217689866" at="80,0,82,0" concept="1" trace="ReplaceWith_AbstractArgument_cellMenu_c3akx4_a0a0#()V" />
      <node id="285670992213637370" at="45,0,48,0" concept="6" trace="createCell#()Ljetbrains/mps/openapi/editor/cells/EditorCell;" />
      <node id="285670992217689871" at="62,0,65,0" concept="6" trace="getReplacementConcept#()Lorg/jetbrains/mps/openapi/language/SAbstractConcept;" />
      <node id="285670992217689866" at="82,0,85,0" concept="6" trace="getReplacementConcept#()Lorg/jetbrains/mps/openapi/language/SAbstractConcept;" />
      <node id="285670992213637370" at="91,0,94,0" concept="1" trace="querySingleRoleHandler_c3akx4_b0#(Lorg/jetbrains/mps/openapi/model/SNode;Lorg/jetbrains/mps/openapi/language/SContainmentLink;Ljetbrains/mps/openapi/editor/EditorContext;)V" />
      <node id="285670992213637370" at="99,70,102,7" concept="5" />
      <node id="285670992213637370" at="102,7,105,7" concept="5" />
      <node id="285670992213637370" at="118,0,121,0" concept="6" trace="getNoTargetText#()Ljava/lang/String;" />
      <node id="285670992213637370" at="34,0,38,0" concept="1" trace="BLQueryArgument_EditorBuilder_a#(Ljetbrains/mps/openapi/editor/EditorContext;Lorg/jetbrains/mps/openapi/model/SNode;)V" />
      <node id="285670992213637370" at="86,0,90,0" concept="6" trace="createRefNode_c3akx4_b0#()Ljetbrains/mps/openapi/editor/cells/EditorCell;" />
      <node id="285670992213637370" at="39,0,44,0" concept="6" trace="getNode#()Lorg/jetbrains/mps/openapi/model/SNode;" />
      <node id="285670992213637370" at="94,0,99,0" concept="6" trace="createChildCell#(Lorg/jetbrains/mps/openapi/model/SNode;)Ljetbrains/mps/openapi/editor/cells/EditorCell;" />
      <node id="285670992213637370" at="110,0,118,0" concept="6" trace="createEmptyCell#()Ljetbrains/mps/openapi/editor/cells/EditorCell;" />
      <node id="285670992213637370" at="49,0,59,0" concept="6" trace="createCollection_c3akx4_a#()Ljetbrains/mps/openapi/editor/cells/EditorCell;" />
      <node id="285670992213637370" at="99,0,110,0" concept="6" trace="installCellInfo#(Lorg/jetbrains/mps/openapi/model/SNode;Ljetbrains/mps/openapi/editor/cells/EditorCell;)V" />
      <node id="285670992213637370" at="66,0,79,0" concept="6" trace="createConstant_c3akx4_a0#()Ljetbrains/mps/openapi/editor/cells/EditorCell;" />
      <scope id="285670992217689871" at="60,63,60,63" />
      <scope id="285670992217689866" at="80,64,80,64" />
      <scope id="285670992213637370" at="41,26,42,18" />
      <scope id="285670992213637370" at="45,39,46,39" />
      <scope id="285670992217689871" at="62,53,63,169" />
      <scope id="285670992217689866" at="82,53,83,169" />
      <scope id="285670992213637370" at="91,119,92,49" />
      <scope id="285670992213637370" at="100,118,101,381" />
      <scope id="285670992213637370" at="103,41,104,36" />
      <scope id="285670992213637370" at="118,40,119,26" />
      <scope id="285670992213637370" at="34,95,36,18" />
      <scope id="285670992217689871" at="60,0,62,0" />
      <scope id="285670992217689866" at="80,0,82,0" />
      <scope id="285670992213637370" at="86,48,88,33">
        <var name="provider" id="285670992213637370" />
      </scope>
      <scope id="285670992213637370" at="45,0,48,0" />
      <scope id="285670992217689871" at="62,0,65,0" />
      <scope id="285670992217689866" at="82,0,85,0" />
      <scope id="285670992213637370" at="91,0,94,0">
        <var name="containmentLink" id="285670992213637370" />
        <var name="context" id="285670992213637370" />
        <var name="ownerNode" id="285670992213637370" />
      </scope>
      <scope id="285670992213637370" at="94,55,97,24">
        <var name="editorCell" id="285670992213637370" />
      </scope>
      <scope id="285670992213637370" at="118,0,121,0" />
      <scope id="285670992213637370" at="34,0,38,0">
        <var name="context" id="285670992213637370" />
        <var name="node" id="285670992213637370" />
      </scope>
      <scope id="285670992213637370" at="86,0,90,0" />
      <scope id="285670992213637370" at="39,0,44,0" />
      <scope id="285670992213637370" at="94,0,99,0">
        <var name="child" id="285670992213637370" />
      </scope>
      <scope id="285670992213637370" at="111,44,116,24">
        <var name="editorCell" id="285670992213637370" />
      </scope>
      <scope id="285670992213637370" at="49,50,57,22">
        <var name="editorCell" id="285670992213637370" />
      </scope>
      <scope id="285670992213637370" at="110,0,118,0" />
      <scope id="285670992213637370" at="99,70,108,42">
        <var name="style" id="285670992213637370" />
      </scope>
      <scope id="285670992213637370" at="49,0,59,0" />
      <scope id="285670992213637370" at="66,49,77,22">
        <var name="editorCell" id="285670992213637370" />
        <var name="style" id="285670992213637370" />
      </scope>
      <scope id="285670992213637370" at="99,0,110,0">
        <var name="child" id="285670992213637370" />
        <var name="editorCell" id="285670992213637370" />
      </scope>
      <scope id="285670992213637370" at="66,0,79,0" />
      <unit id="285670992217689871" at="59,0,66,0" name="jetbrains.mps.lang.editor.diagram.editor.BLQueryArgument_EditorBuilder_a$ReplaceWith_AbstractArgument_cellMenu_c3akx4_a0a" />
      <unit id="285670992217689866" at="79,0,86,0" name="jetbrains.mps.lang.editor.diagram.editor.BLQueryArgument_EditorBuilder_a$ReplaceWith_AbstractArgument_cellMenu_c3akx4_a0a0" />
      <unit id="285670992213637370" at="90,0,122,0" name="jetbrains.mps.lang.editor.diagram.editor.BLQueryArgument_EditorBuilder_a$querySingleRoleHandler_c3akx4_b0" />
      <unit id="285670992213637370" at="30,0,123,0" name="jetbrains.mps.lang.editor.diagram.editor.BLQueryArgument_EditorBuilder_a" />
    </file>
  </root>
  <root nodeRef="r:bb92ee7f-8413-44e2-a971-e49f27dd2af5(jetbrains.mps.lang.editor.diagram.editor)/285670992213637567">
    <file name="LinkArgument_Editor.java">
<<<<<<< HEAD
      <node id="285670992213637567" at="11,79,12,78" concept="8" />
      <node id="285670992213637567" at="11,0,14,0" concept="6" trace="createEditorCell#(Ljetbrains/mps/openapi/editor/EditorContext;Lorg/jetbrains/mps/openapi/model/SNode;)Ljetbrains/mps/openapi/editor/cells/EditorCell;" />
      <scope id="285670992213637567" at="11,79,12,78" />
      <scope id="285670992213637567" at="11,0,14,0">
        <var name="editorContext" id="285670992213637567" />
        <var name="node" id="285670992213637567" />
      </scope>
      <unit id="285670992213637567" at="10,0,15,0" name="jetbrains.mps.lang.editor.diagram.editor.LinkArgument_Editor" />
    </file>
    <file name="LinkArgument_EditorBuilder_a.java">
      <node id="285670992213637567" at="30,92,31,19" concept="12" />
      <node id="285670992213637567" at="31,19,32,18" concept="2" />
      <node id="285670992213637567" at="37,26,38,18" concept="8" />
      <node id="285670992213637567" at="41,39,42,39" concept="8" />
      <node id="285670992213637567" at="45,50,46,103" concept="7" />
      <node id="285670992213637567" at="46,103,47,48" concept="2" />
      <node id="285670992213637567" at="47,48,48,28" concept="2" />
      <node id="285670992213637567" at="48,28,49,65" concept="2" />
      <node id="285670992213637567" at="49,65,50,56" concept="2" />
      <node id="285670992213637567" at="50,56,51,22" concept="8" />
      <node id="285670992213637567" at="53,48,54,88" concept="7" />
      <node id="285670992213637567" at="54,88,55,29" concept="2" />
      <node id="285670992213637567" at="55,29,56,42" concept="2" />
      <node id="285670992213637567" at="56,42,57,26" concept="7" />
      <node id="285670992213637567" at="57,26,58,93" concept="2" />
      <node id="285670992213637567" at="58,93,59,63" concept="2" />
      <node id="285670992213637567" at="60,39,61,40" concept="2" />
      <node id="285670992213637567" at="61,40,62,33" concept="2" />
      <node id="285670992213637567" at="63,5,64,268" concept="2" />
      <node id="285670992213637567" at="64,268,65,57" concept="7" />
      <node id="285670992213637567" at="65,57,66,59" concept="7" />
      <node id="285670992213637567" at="67,35,68,87" concept="7" />
      <node id="285670992213637567" at="68,87,69,94" concept="8" />
      <node id="285670992213637567" at="70,10,71,22" concept="8" />
      <node id="285670992213637567" at="74,33,75,14" concept="12" />
      <node id="285670992213637567" at="77,69,78,57" concept="8" />
      <node id="285670992213637567" at="80,81,81,41" concept="9" />
      <node id="285670992213637567" at="81,41,82,120" concept="8" />
      <node id="285670992213637567" at="88,0,89,0" concept="3" trace="myReferencingNode" />
      <node id="285670992213637567" at="90,119,91,21" concept="12" />
      <node id="285670992213637567" at="91,21,92,42" concept="2" />
      <node id="285670992213637567" at="92,42,93,20" concept="2" />
      <node id="285670992213637567" at="96,41,97,42" concept="8" />
      <node id="285670992213637567" at="102,28,103,20" concept="8" />
      <node id="285670992217679465" at="106,53,107,91" concept="7" />
      <node id="285670992217679465" at="107,91,108,31" concept="2" />
      <node id="285670992217679465" at="108,31,109,44" concept="2" />
      <node id="285670992217679465" at="109,44,110,33" concept="2" />
      <node id="285670992217679465" at="110,33,111,28" concept="7" />
      <node id="285670992217679465" at="111,28,112,65" concept="2" />
      <node id="285670992217679465" at="112,65,113,44" concept="2" />
      <node id="285670992217679465" at="113,44,114,36" concept="7" />
      <node id="285670992217679465" at="114,36,115,55" concept="2" />
      <node id="285670992217679465" at="115,55,116,42" concept="2" />
      <node id="285670992217679465" at="116,42,117,75" concept="2" />
      <node id="285670992217679465" at="117,75,118,59" concept="7" />
      <node id="285670992217679465" at="118,59,119,61" concept="7" />
      <node id="285670992217679465" at="120,37,121,89" concept="7" />
      <node id="285670992217679465" at="121,89,122,96" concept="8" />
      <node id="285670992217679465" at="123,12,124,24" concept="8" />
      <node id="285670992217679463" at="130,53,131,169" concept="8" />
      <node id="285670992213637567" at="27,0,29,0" concept="3" trace="myNode" />
      <node id="285670992213637567" at="86,0,88,0" concept="3" trace="myNode" />
      <node id="285670992217679463" at="128,0,130,0" concept="1" trace="ReplaceWith_AbstractArgument_cellMenu_5vvsh6_a0a0#()V" />
      <node id="285670992213637567" at="41,0,44,0" concept="6" trace="createCell#()Ljetbrains/mps/openapi/editor/cells/EditorCell;" />
      <node id="285670992213637567" at="74,0,77,0" concept="1" trace="_Inline_5vvsh6_a0a#()V" />
      <node id="285670992213637567" at="77,0,80,0" concept="6" trace="createEditorCell#(Ljetbrains/mps/openapi/editor/EditorContext;)Ljetbrains/mps/openapi/editor/cells/EditorCell;" />
      <node id="285670992213637567" at="96,0,99,0" concept="6" trace="createCell#()Ljetbrains/mps/openapi/editor/cells/EditorCell;" />
      <node id="285670992217679463" at="130,0,133,0" concept="6" trace="getReplacementConcept#()Lorg/jetbrains/mps/openapi/language/SAbstractConcept;" />
      <node id="285670992213637567" at="30,0,34,0" concept="1" trace="LinkArgument_EditorBuilder_a#(Ljetbrains/mps/openapi/editor/EditorContext;Lorg/jetbrains/mps/openapi/model/SNode;)V" />
      <node id="285670992213637567" at="59,63,63,5" concept="5" />
      <node id="285670992213637567" at="80,0,84,0" concept="6" trace="createEditorCell#(Ljetbrains/mps/openapi/editor/EditorContext;Lorg/jetbrains/mps/openapi/model/SNode;)Ljetbrains/mps/openapi/editor/cells/EditorCell;" />
      <node id="285670992213637567" at="35,0,40,0" concept="6" trace="getNode#()Lorg/jetbrains/mps/openapi/model/SNode;" />
      <node id="285670992213637567" at="66,59,71,22" concept="5" />
      <node id="285670992213637567" at="90,0,95,0" concept="1" trace="Inline_Builder_5vvsh6_a0a#(Ljetbrains/mps/openapi/editor/EditorContext;Lorg/jetbrains/mps/openapi/model/SNode;Lorg/jetbrains/mps/openapi/model/SNode;)V" />
      <node id="285670992213637567" at="100,0,105,0" concept="6" trace="getNode#()Lorg/jetbrains/mps/openapi/model/SNode;" />
      <node id="285670992217679465" at="119,61,124,24" concept="5" />
      <node id="285670992213637567" at="45,0,53,0" concept="6" trace="createCollection_5vvsh6_a#()Ljetbrains/mps/openapi/editor/cells/EditorCell;" />
      <node id="285670992213637567" at="53,0,73,0" concept="6" trace="createRefCell_5vvsh6_a0#()Ljetbrains/mps/openapi/editor/cells/EditorCell;" />
      <node id="285670992217679465" at="106,0,126,0" concept="6" trace="createProperty_5vvsh6_a0a0#()Ljetbrains/mps/openapi/editor/cells/EditorCell;" />
      <scope id="285670992217679463" at="128,64,128,64" />
      <scope id="285670992213637567" at="37,26,38,18" />
      <scope id="285670992213637567" at="41,39,42,39" />
      <scope id="285670992213637567" at="74,33,75,14" />
      <scope id="285670992213637567" at="77,69,78,57" />
      <scope id="285670992213637567" at="96,41,97,42" />
      <scope id="285670992213637567" at="102,28,103,20" />
      <scope id="285670992217679463" at="130,53,131,169" />
      <scope id="285670992213637567" at="30,92,32,18" />
      <scope id="285670992213637567" at="60,39,62,33" />
      <scope id="285670992213637567" at="67,35,69,94">
        <var name="manager" id="285670992213637567" />
      </scope>
      <scope id="285670992213637567" at="80,81,82,120" />
      <scope id="285670992217679465" at="120,37,122,96">
        <var name="manager" id="285670992217679465" />
      </scope>
      <scope id="285670992217679463" at="128,0,130,0" />
      <scope id="285670992213637567" at="41,0,44,0" />
      <scope id="285670992213637567" at="74,0,77,0" />
      <scope id="285670992213637567" at="77,0,80,0">
=======
      <node id="285670992213637567" at="26,79,27,63" concept="8" />
      <node id="285670992213637567" at="29,89,30,96" concept="7" />
      <node id="285670992213637567" at="30,96,31,48" concept="2" />
      <node id="285670992213637567" at="31,48,32,28" concept="2" />
      <node id="285670992213637567" at="32,28,33,80" concept="2" />
      <node id="285670992213637567" at="33,80,34,22" concept="8" />
      <node id="285670992213637567" at="36,87,37,81" concept="7" />
      <node id="285670992213637567" at="37,81,38,29" concept="2" />
      <node id="285670992213637567" at="38,29,39,42" concept="2" />
      <node id="285670992213637567" at="39,42,40,26" concept="7" />
      <node id="285670992213637567" at="40,26,41,84" concept="2" />
      <node id="285670992213637567" at="41,84,42,58" concept="2" />
      <node id="285670992213637567" at="43,39,44,40" concept="2" />
      <node id="285670992213637567" at="44,40,45,33" concept="2" />
      <node id="285670992213637567" at="46,5,47,254" concept="2" />
      <node id="285670992213637567" at="47,254,48,57" concept="7" />
      <node id="285670992213637567" at="49,35,50,82" concept="7" />
      <node id="285670992213637567" at="50,82,51,112" concept="8" />
      <node id="285670992213637567" at="52,10,53,22" concept="8" />
      <node id="285670992217679464" at="56,33,57,14" concept="11" />
      <node id="285670992217679464" at="59,69,60,67" concept="8" />
      <node id="285670992217679464" at="62,81,63,66" concept="8" />
      <node id="285670992217679465" at="65,92,66,84" concept="7" />
      <node id="285670992217679465" at="66,84,67,31" concept="2" />
      <node id="285670992217679465" at="67,31,68,44" concept="2" />
      <node id="285670992217679465" at="68,44,69,33" concept="2" />
      <node id="285670992217679465" at="69,33,70,28" concept="7" />
      <node id="285670992217679465" at="70,28,71,60" concept="2" />
      <node id="285670992217679465" at="71,60,72,44" concept="2" />
      <node id="285670992217679465" at="72,44,73,36" concept="7" />
      <node id="285670992217679465" at="73,36,74,58" concept="2" />
      <node id="285670992217679465" at="74,58,75,42" concept="2" />
      <node id="285670992217679465" at="75,42,76,75" concept="2" />
      <node id="285670992217679465" at="76,75,77,59" concept="7" />
      <node id="285670992217679465" at="78,37,79,84" concept="7" />
      <node id="285670992217679465" at="79,84,80,114" concept="8" />
      <node id="285670992217679465" at="81,12,82,24" concept="8" />
      <node id="285670992217679463" at="88,53,89,169" concept="8" />
      <node id="285670992217679463" at="86,0,88,0" concept="1" trace="ReplaceWith_AbstractArgument_cellMenu_5vvsh6_a0a0#()V" />
      <node id="285670992213637567" at="26,0,29,0" concept="6" trace="createEditorCell#(Ljetbrains/mps/openapi/editor/EditorContext;Lorg/jetbrains/mps/openapi/model/SNode;)Ljetbrains/mps/openapi/editor/cells/EditorCell;" />
      <node id="285670992217679464" at="56,0,59,0" concept="1" trace="_Inline_5vvsh6_a0a#()V" />
      <node id="285670992217679464" at="59,0,62,0" concept="6" trace="createEditorCell#(Ljetbrains/mps/openapi/editor/EditorContext;)Ljetbrains/mps/openapi/editor/cells/EditorCell;" />
      <node id="285670992217679464" at="62,0,65,0" concept="6" trace="createEditorCell#(Ljetbrains/mps/openapi/editor/EditorContext;Lorg/jetbrains/mps/openapi/model/SNode;)Ljetbrains/mps/openapi/editor/cells/EditorCell;" />
      <node id="285670992217679463" at="88,0,91,0" concept="6" trace="getReplacementConcept#()Lorg/jetbrains/mps/openapi/language/SAbstractConcept;" />
      <node id="285670992213637567" at="42,58,46,5" concept="5" />
      <node id="285670992213637567" at="48,57,53,22" concept="5" />
      <node id="285670992217679465" at="77,59,82,24" concept="5" />
      <node id="285670992213637567" at="29,0,36,0" concept="6" trace="createCollection_5vvsh6_a#(Ljetbrains/mps/openapi/editor/EditorContext;Lorg/jetbrains/mps/openapi/model/SNode;)Ljetbrains/mps/openapi/editor/cells/EditorCell;" />
      <node id="285670992213637567" at="36,0,55,0" concept="6" trace="createRefCell_5vvsh6_a0#(Ljetbrains/mps/openapi/editor/EditorContext;Lorg/jetbrains/mps/openapi/model/SNode;)Ljetbrains/mps/openapi/editor/cells/EditorCell;" />
      <node id="285670992217679465" at="65,0,84,0" concept="6" trace="createProperty_5vvsh6_a0a0#(Ljetbrains/mps/openapi/editor/EditorContext;Lorg/jetbrains/mps/openapi/model/SNode;)Ljetbrains/mps/openapi/editor/cells/EditorCell;" />
      <scope id="285670992217679463" at="86,64,86,64" />
      <scope id="285670992213637567" at="26,79,27,63" />
      <scope id="285670992217679464" at="56,33,57,14" />
      <scope id="285670992217679464" at="59,69,60,67" />
      <scope id="285670992217679464" at="62,81,63,66" />
      <scope id="285670992217679463" at="88,53,89,169" />
      <scope id="285670992213637567" at="43,39,45,33" />
      <scope id="285670992213637567" at="49,35,51,112">
        <var name="manager" id="285670992213637567" />
      </scope>
      <scope id="285670992217679465" at="78,37,80,114">
        <var name="manager" id="285670992217679465" />
      </scope>
      <scope id="285670992217679463" at="86,0,88,0" />
      <scope id="285670992213637567" at="26,0,29,0">
>>>>>>> bd830ede
        <var name="editorContext" id="285670992213637567" />
      </scope>
      <scope id="285670992213637567" at="90,119,93,20" />
      <scope id="285670992213637567" at="96,0,99,0" />
      <scope id="285670992217679463" at="130,0,133,0" />
      <scope id="285670992213637567" at="30,0,34,0">
        <var name="context" id="285670992213637567" />
        <var name="node" id="285670992213637567" />
      </scope>
<<<<<<< HEAD
      <scope id="285670992213637567" at="80,0,84,0">
        <var name="editorContext" id="285670992213637567" />
        <var name="node" id="285670992213637567" />
      </scope>
      <scope id="285670992213637567" at="35,0,40,0" />
      <scope id="285670992213637567" at="90,0,95,0">
        <var name="context" id="285670992213637567" />
        <var name="node" id="285670992213637567" />
        <var name="referencingNode" id="285670992213637567" />
      </scope>
      <scope id="285670992213637567" at="100,0,105,0" />
      <scope id="285670992213637567" at="45,50,51,22">
        <var name="editorCell" id="285670992213637567" />
      </scope>
      <scope id="285670992213637567" at="45,0,53,0" />
      <scope id="285670992213637567" at="53,48,71,22">
=======
      <scope id="285670992217679464" at="56,0,59,0" />
      <scope id="285670992217679464" at="59,0,62,0">
        <var name="editorContext" id="285670992217679464" />
      </scope>
      <scope id="285670992217679464" at="62,0,65,0">
        <var name="editorContext" id="285670992217679464" />
        <var name="node" id="285670992217679464" />
      </scope>
      <scope id="285670992217679463" at="88,0,91,0" />
      <scope id="285670992213637567" at="29,89,34,22">
        <var name="editorCell" id="285670992213637567" />
      </scope>
      <scope id="285670992213637567" at="29,0,36,0">
        <var name="editorContext" id="285670992213637567" />
        <var name="node" id="285670992213637567" />
      </scope>
      <scope id="285670992213637567" at="36,87,53,22">
>>>>>>> bd830ede
        <var name="attributeConcept" id="285670992213637567" />
        <var name="editorCell" id="285670992213637567" />
        <var name="provider" id="285670992213637567" />
      </scope>
<<<<<<< HEAD
      <scope id="285670992217679465" at="106,53,124,24">
=======
      <scope id="285670992217679465" at="65,92,82,24">
>>>>>>> bd830ede
        <var name="attributeConcept" id="285670992217679465" />
        <var name="editorCell" id="285670992217679465" />
        <var name="provider" id="285670992217679465" />
        <var name="style" id="285670992217679465" />
      </scope>
<<<<<<< HEAD
      <scope id="285670992213637567" at="53,0,73,0" />
      <scope id="285670992217679465" at="106,0,126,0" />
      <unit id="285670992217679463" at="127,0,134,0" name="jetbrains.mps.lang.editor.diagram.editor.LinkArgument_EditorBuilder_a$ReplaceWith_AbstractArgument_cellMenu_5vvsh6_a0a0" />
      <unit id="285670992213637567" at="73,0,85,0" name="jetbrains.mps.lang.editor.diagram.editor.LinkArgument_EditorBuilder_a$_Inline_5vvsh6_a0a" />
      <unit id="285670992213637567" at="85,0,127,0" name="jetbrains.mps.lang.editor.diagram.editor.LinkArgument_EditorBuilder_a$Inline_Builder_5vvsh6_a0a" />
      <unit id="285670992213637567" at="26,0,135,0" name="jetbrains.mps.lang.editor.diagram.editor.LinkArgument_EditorBuilder_a" />
=======
      <scope id="285670992213637567" at="36,0,55,0">
        <var name="editorContext" id="285670992213637567" />
        <var name="node" id="285670992213637567" />
      </scope>
      <scope id="285670992217679465" at="65,0,84,0">
        <var name="editorContext" id="285670992217679465" />
        <var name="node" id="285670992217679465" />
      </scope>
      <unit id="285670992217679463" at="85,0,92,0" name="jetbrains.mps.lang.editor.diagram.editor.LinkArgument_Editor$ReplaceWith_AbstractArgument_cellMenu_5vvsh6_a0a0" />
      <unit id="285670992217679464" at="55,0,85,0" name="jetbrains.mps.lang.editor.diagram.editor.LinkArgument_Editor$_Inline_5vvsh6_a0a" />
      <unit id="285670992213637567" at="25,0,93,0" name="jetbrains.mps.lang.editor.diagram.editor.LinkArgument_Editor" />
>>>>>>> bd830ede
    </file>
  </root>
  <root nodeRef="r:bb92ee7f-8413-44e2-a971-e49f27dd2af5(jetbrains.mps.lang.editor.diagram.editor)/285670992217689760">
    <file name="PropertyArgument_Editor.java">
<<<<<<< HEAD
      <node id="285670992217689760" at="11,79,12,82" concept="8" />
      <node id="285670992217689760" at="11,0,14,0" concept="6" trace="createEditorCell#(Ljetbrains/mps/openapi/editor/EditorContext;Lorg/jetbrains/mps/openapi/model/SNode;)Ljetbrains/mps/openapi/editor/cells/EditorCell;" />
      <scope id="285670992217689760" at="11,79,12,82" />
      <scope id="285670992217689760" at="11,0,14,0">
        <var name="editorContext" id="285670992217689760" />
        <var name="node" id="285670992217689760" />
      </scope>
      <unit id="285670992217689760" at="10,0,15,0" name="jetbrains.mps.lang.editor.diagram.editor.PropertyArgument_Editor" />
    </file>
    <file name="PropertyArgument_EditorBuilder_a.java">
      <node id="285670992217689760" at="30,96,31,19" concept="12" />
      <node id="285670992217689760" at="31,19,32,18" concept="2" />
      <node id="285670992217689760" at="37,26,38,18" concept="8" />
      <node id="285670992217689760" at="41,39,42,39" concept="8" />
      <node id="285670992217689760" at="45,50,46,103" concept="7" />
      <node id="285670992217689760" at="46,103,47,48" concept="2" />
      <node id="285670992217689760" at="47,48,48,28" concept="2" />
      <node id="285670992217689760" at="48,28,49,65" concept="2" />
      <node id="285670992217689760" at="49,65,50,56" concept="2" />
      <node id="285670992217689760" at="50,56,51,22" concept="8" />
      <node id="285670992217689760" at="53,48,54,88" concept="7" />
      <node id="285670992217689760" at="54,88,55,33" concept="2" />
      <node id="285670992217689760" at="55,33,56,46" concept="2" />
      <node id="285670992217689760" at="56,46,57,26" concept="7" />
      <node id="285670992217689760" at="57,26,58,97" concept="2" />
      <node id="285670992217689760" at="58,97,59,63" concept="2" />
      <node id="285670992217689760" at="60,39,61,40" concept="2" />
      <node id="285670992217689760" at="61,40,62,37" concept="2" />
      <node id="285670992217689760" at="63,5,64,272" concept="2" />
      <node id="285670992217689760" at="64,272,65,57" concept="7" />
      <node id="285670992217689760" at="65,57,66,59" concept="7" />
      <node id="285670992217689760" at="67,35,68,87" concept="7" />
      <node id="285670992217689760" at="68,87,69,94" concept="8" />
      <node id="285670992217689760" at="70,10,71,22" concept="8" />
      <node id="285670992217689760" at="74,33,75,14" concept="12" />
      <node id="285670992217689760" at="77,69,78,57" concept="8" />
      <node id="285670992217689760" at="80,81,81,41" concept="9" />
      <node id="285670992217689760" at="81,41,82,124" concept="8" />
      <node id="285670992217689760" at="88,0,89,0" concept="3" trace="myReferencingNode" />
      <node id="285670992217689760" at="90,119,91,21" concept="12" />
      <node id="285670992217689760" at="91,21,92,42" concept="2" />
      <node id="285670992217689760" at="92,42,93,20" concept="2" />
      <node id="285670992217689760" at="96,41,97,42" concept="8" />
      <node id="285670992217689760" at="102,28,103,20" concept="8" />
      <node id="285670992217689800" at="106,53,107,91" concept="7" />
      <node id="285670992217689800" at="107,91,108,31" concept="2" />
      <node id="285670992217689800" at="108,31,109,44" concept="2" />
      <node id="285670992217689800" at="109,44,110,33" concept="2" />
      <node id="285670992217689800" at="110,33,111,28" concept="7" />
      <node id="285670992217689800" at="111,28,112,65" concept="2" />
      <node id="285670992217689800" at="112,65,113,44" concept="2" />
      <node id="285670992217689800" at="113,44,114,36" concept="7" />
      <node id="285670992217689800" at="114,36,115,55" concept="2" />
      <node id="285670992217689800" at="115,55,116,42" concept="2" />
      <node id="285670992217689800" at="116,42,117,75" concept="2" />
      <node id="285670992217689800" at="117,75,118,59" concept="7" />
      <node id="285670992217689800" at="118,59,119,61" concept="7" />
      <node id="285670992217689800" at="120,37,121,89" concept="7" />
      <node id="285670992217689800" at="121,89,122,96" concept="8" />
      <node id="285670992217689800" at="123,12,124,24" concept="8" />
      <node id="285670992217689798" at="130,53,131,169" concept="8" />
      <node id="285670992217689760" at="27,0,29,0" concept="3" trace="myNode" />
      <node id="285670992217689760" at="86,0,88,0" concept="3" trace="myNode" />
      <node id="285670992217689798" at="128,0,130,0" concept="1" trace="ReplaceWith_AbstractArgument_cellMenu_9w8e31_a0a0#()V" />
      <node id="285670992217689760" at="41,0,44,0" concept="6" trace="createCell#()Ljetbrains/mps/openapi/editor/cells/EditorCell;" />
      <node id="285670992217689760" at="74,0,77,0" concept="1" trace="_Inline_9w8e31_a0a#()V" />
      <node id="285670992217689760" at="77,0,80,0" concept="6" trace="createEditorCell#(Ljetbrains/mps/openapi/editor/EditorContext;)Ljetbrains/mps/openapi/editor/cells/EditorCell;" />
      <node id="285670992217689760" at="96,0,99,0" concept="6" trace="createCell#()Ljetbrains/mps/openapi/editor/cells/EditorCell;" />
      <node id="285670992217689798" at="130,0,133,0" concept="6" trace="getReplacementConcept#()Lorg/jetbrains/mps/openapi/language/SAbstractConcept;" />
      <node id="285670992217689760" at="30,0,34,0" concept="1" trace="PropertyArgument_EditorBuilder_a#(Ljetbrains/mps/openapi/editor/EditorContext;Lorg/jetbrains/mps/openapi/model/SNode;)V" />
      <node id="285670992217689760" at="59,63,63,5" concept="5" />
      <node id="285670992217689760" at="80,0,84,0" concept="6" trace="createEditorCell#(Ljetbrains/mps/openapi/editor/EditorContext;Lorg/jetbrains/mps/openapi/model/SNode;)Ljetbrains/mps/openapi/editor/cells/EditorCell;" />
      <node id="285670992217689760" at="35,0,40,0" concept="6" trace="getNode#()Lorg/jetbrains/mps/openapi/model/SNode;" />
      <node id="285670992217689760" at="66,59,71,22" concept="5" />
      <node id="285670992217689760" at="90,0,95,0" concept="1" trace="Inline_Builder_9w8e31_a0a#(Ljetbrains/mps/openapi/editor/EditorContext;Lorg/jetbrains/mps/openapi/model/SNode;Lorg/jetbrains/mps/openapi/model/SNode;)V" />
      <node id="285670992217689760" at="100,0,105,0" concept="6" trace="getNode#()Lorg/jetbrains/mps/openapi/model/SNode;" />
      <node id="285670992217689800" at="119,61,124,24" concept="5" />
      <node id="285670992217689760" at="45,0,53,0" concept="6" trace="createCollection_9w8e31_a#()Ljetbrains/mps/openapi/editor/cells/EditorCell;" />
      <node id="285670992217689760" at="53,0,73,0" concept="6" trace="createRefCell_9w8e31_a0#()Ljetbrains/mps/openapi/editor/cells/EditorCell;" />
      <node id="285670992217689800" at="106,0,126,0" concept="6" trace="createProperty_9w8e31_a0a0#()Ljetbrains/mps/openapi/editor/cells/EditorCell;" />
      <scope id="285670992217689798" at="128,64,128,64" />
      <scope id="285670992217689760" at="37,26,38,18" />
      <scope id="285670992217689760" at="41,39,42,39" />
      <scope id="285670992217689760" at="74,33,75,14" />
      <scope id="285670992217689760" at="77,69,78,57" />
      <scope id="285670992217689760" at="96,41,97,42" />
      <scope id="285670992217689760" at="102,28,103,20" />
      <scope id="285670992217689798" at="130,53,131,169" />
      <scope id="285670992217689760" at="30,96,32,18" />
      <scope id="285670992217689760" at="60,39,62,37" />
      <scope id="285670992217689760" at="67,35,69,94">
        <var name="manager" id="285670992217689760" />
      </scope>
      <scope id="285670992217689760" at="80,81,82,124" />
      <scope id="285670992217689800" at="120,37,122,96">
        <var name="manager" id="285670992217689800" />
      </scope>
      <scope id="285670992217689798" at="128,0,130,0" />
      <scope id="285670992217689760" at="41,0,44,0" />
      <scope id="285670992217689760" at="74,0,77,0" />
      <scope id="285670992217689760" at="77,0,80,0">
=======
      <node id="285670992217689760" at="26,79,27,63" concept="8" />
      <node id="285670992217689760" at="29,89,30,96" concept="7" />
      <node id="285670992217689760" at="30,96,31,48" concept="2" />
      <node id="285670992217689760" at="31,48,32,28" concept="2" />
      <node id="285670992217689760" at="32,28,33,80" concept="2" />
      <node id="285670992217689760" at="33,80,34,22" concept="8" />
      <node id="285670992217689760" at="36,87,37,81" concept="7" />
      <node id="285670992217689760" at="37,81,38,33" concept="2" />
      <node id="285670992217689760" at="38,33,39,46" concept="2" />
      <node id="285670992217689760" at="39,46,40,26" concept="7" />
      <node id="285670992217689760" at="40,26,41,88" concept="2" />
      <node id="285670992217689760" at="41,88,42,58" concept="2" />
      <node id="285670992217689760" at="43,39,44,40" concept="2" />
      <node id="285670992217689760" at="44,40,45,37" concept="2" />
      <node id="285670992217689760" at="46,5,47,258" concept="2" />
      <node id="285670992217689760" at="47,258,48,57" concept="7" />
      <node id="285670992217689760" at="49,35,50,82" concept="7" />
      <node id="285670992217689760" at="50,82,51,112" concept="8" />
      <node id="285670992217689760" at="52,10,53,22" concept="8" />
      <node id="285670992217689799" at="56,33,57,14" concept="11" />
      <node id="285670992217689799" at="59,69,60,67" concept="8" />
      <node id="285670992217689799" at="62,81,63,66" concept="8" />
      <node id="285670992217689800" at="65,92,66,84" concept="7" />
      <node id="285670992217689800" at="66,84,67,31" concept="2" />
      <node id="285670992217689800" at="67,31,68,44" concept="2" />
      <node id="285670992217689800" at="68,44,69,33" concept="2" />
      <node id="285670992217689800" at="69,33,70,28" concept="7" />
      <node id="285670992217689800" at="70,28,71,60" concept="2" />
      <node id="285670992217689800" at="71,60,72,44" concept="2" />
      <node id="285670992217689800" at="72,44,73,36" concept="7" />
      <node id="285670992217689800" at="73,36,74,58" concept="2" />
      <node id="285670992217689800" at="74,58,75,42" concept="2" />
      <node id="285670992217689800" at="75,42,76,75" concept="2" />
      <node id="285670992217689800" at="76,75,77,59" concept="7" />
      <node id="285670992217689800" at="78,37,79,84" concept="7" />
      <node id="285670992217689800" at="79,84,80,114" concept="8" />
      <node id="285670992217689800" at="81,12,82,24" concept="8" />
      <node id="285670992217689798" at="88,53,89,169" concept="8" />
      <node id="285670992217689798" at="86,0,88,0" concept="1" trace="ReplaceWith_AbstractArgument_cellMenu_9w8e31_a0a0#()V" />
      <node id="285670992217689760" at="26,0,29,0" concept="6" trace="createEditorCell#(Ljetbrains/mps/openapi/editor/EditorContext;Lorg/jetbrains/mps/openapi/model/SNode;)Ljetbrains/mps/openapi/editor/cells/EditorCell;" />
      <node id="285670992217689799" at="56,0,59,0" concept="1" trace="_Inline_9w8e31_a0a#()V" />
      <node id="285670992217689799" at="59,0,62,0" concept="6" trace="createEditorCell#(Ljetbrains/mps/openapi/editor/EditorContext;)Ljetbrains/mps/openapi/editor/cells/EditorCell;" />
      <node id="285670992217689799" at="62,0,65,0" concept="6" trace="createEditorCell#(Ljetbrains/mps/openapi/editor/EditorContext;Lorg/jetbrains/mps/openapi/model/SNode;)Ljetbrains/mps/openapi/editor/cells/EditorCell;" />
      <node id="285670992217689798" at="88,0,91,0" concept="6" trace="getReplacementConcept#()Lorg/jetbrains/mps/openapi/language/SAbstractConcept;" />
      <node id="285670992217689760" at="42,58,46,5" concept="5" />
      <node id="285670992217689760" at="48,57,53,22" concept="5" />
      <node id="285670992217689800" at="77,59,82,24" concept="5" />
      <node id="285670992217689760" at="29,0,36,0" concept="6" trace="createCollection_9w8e31_a#(Ljetbrains/mps/openapi/editor/EditorContext;Lorg/jetbrains/mps/openapi/model/SNode;)Ljetbrains/mps/openapi/editor/cells/EditorCell;" />
      <node id="285670992217689760" at="36,0,55,0" concept="6" trace="createRefCell_9w8e31_a0#(Ljetbrains/mps/openapi/editor/EditorContext;Lorg/jetbrains/mps/openapi/model/SNode;)Ljetbrains/mps/openapi/editor/cells/EditorCell;" />
      <node id="285670992217689800" at="65,0,84,0" concept="6" trace="createProperty_9w8e31_a0a0#(Ljetbrains/mps/openapi/editor/EditorContext;Lorg/jetbrains/mps/openapi/model/SNode;)Ljetbrains/mps/openapi/editor/cells/EditorCell;" />
      <scope id="285670992217689798" at="86,64,86,64" />
      <scope id="285670992217689760" at="26,79,27,63" />
      <scope id="285670992217689799" at="56,33,57,14" />
      <scope id="285670992217689799" at="59,69,60,67" />
      <scope id="285670992217689799" at="62,81,63,66" />
      <scope id="285670992217689798" at="88,53,89,169" />
      <scope id="285670992217689760" at="43,39,45,37" />
      <scope id="285670992217689760" at="49,35,51,112">
        <var name="manager" id="285670992217689760" />
      </scope>
      <scope id="285670992217689800" at="78,37,80,114">
        <var name="manager" id="285670992217689800" />
      </scope>
      <scope id="285670992217689798" at="86,0,88,0" />
      <scope id="285670992217689760" at="26,0,29,0">
>>>>>>> bd830ede
        <var name="editorContext" id="285670992217689760" />
      </scope>
      <scope id="285670992217689760" at="90,119,93,20" />
      <scope id="285670992217689760" at="96,0,99,0" />
      <scope id="285670992217689798" at="130,0,133,0" />
      <scope id="285670992217689760" at="30,0,34,0">
        <var name="context" id="285670992217689760" />
        <var name="node" id="285670992217689760" />
      </scope>
<<<<<<< HEAD
      <scope id="285670992217689760" at="80,0,84,0">
        <var name="editorContext" id="285670992217689760" />
        <var name="node" id="285670992217689760" />
      </scope>
      <scope id="285670992217689760" at="35,0,40,0" />
      <scope id="285670992217689760" at="90,0,95,0">
        <var name="context" id="285670992217689760" />
        <var name="node" id="285670992217689760" />
        <var name="referencingNode" id="285670992217689760" />
      </scope>
      <scope id="285670992217689760" at="100,0,105,0" />
      <scope id="285670992217689760" at="45,50,51,22">
        <var name="editorCell" id="285670992217689760" />
      </scope>
      <scope id="285670992217689760" at="45,0,53,0" />
      <scope id="285670992217689760" at="53,48,71,22">
=======
      <scope id="285670992217689799" at="56,0,59,0" />
      <scope id="285670992217689799" at="59,0,62,0">
        <var name="editorContext" id="285670992217689799" />
      </scope>
      <scope id="285670992217689799" at="62,0,65,0">
        <var name="editorContext" id="285670992217689799" />
        <var name="node" id="285670992217689799" />
      </scope>
      <scope id="285670992217689798" at="88,0,91,0" />
      <scope id="285670992217689760" at="29,89,34,22">
        <var name="editorCell" id="285670992217689760" />
      </scope>
      <scope id="285670992217689760" at="29,0,36,0">
        <var name="editorContext" id="285670992217689760" />
        <var name="node" id="285670992217689760" />
      </scope>
      <scope id="285670992217689760" at="36,87,53,22">
>>>>>>> bd830ede
        <var name="attributeConcept" id="285670992217689760" />
        <var name="editorCell" id="285670992217689760" />
        <var name="provider" id="285670992217689760" />
      </scope>
<<<<<<< HEAD
      <scope id="285670992217689800" at="106,53,124,24">
=======
      <scope id="285670992217689800" at="65,92,82,24">
>>>>>>> bd830ede
        <var name="attributeConcept" id="285670992217689800" />
        <var name="editorCell" id="285670992217689800" />
        <var name="provider" id="285670992217689800" />
        <var name="style" id="285670992217689800" />
      </scope>
<<<<<<< HEAD
      <scope id="285670992217689760" at="53,0,73,0" />
      <scope id="285670992217689800" at="106,0,126,0" />
      <unit id="285670992217689798" at="127,0,134,0" name="jetbrains.mps.lang.editor.diagram.editor.PropertyArgument_EditorBuilder_a$ReplaceWith_AbstractArgument_cellMenu_9w8e31_a0a0" />
      <unit id="285670992217689760" at="73,0,85,0" name="jetbrains.mps.lang.editor.diagram.editor.PropertyArgument_EditorBuilder_a$_Inline_9w8e31_a0a" />
      <unit id="285670992217689760" at="85,0,127,0" name="jetbrains.mps.lang.editor.diagram.editor.PropertyArgument_EditorBuilder_a$Inline_Builder_9w8e31_a0a" />
      <unit id="285670992217689760" at="26,0,135,0" name="jetbrains.mps.lang.editor.diagram.editor.PropertyArgument_EditorBuilder_a" />
=======
      <scope id="285670992217689760" at="36,0,55,0">
        <var name="editorContext" id="285670992217689760" />
        <var name="node" id="285670992217689760" />
      </scope>
      <scope id="285670992217689800" at="65,0,84,0">
        <var name="editorContext" id="285670992217689800" />
        <var name="node" id="285670992217689800" />
      </scope>
      <unit id="285670992217689798" at="85,0,92,0" name="jetbrains.mps.lang.editor.diagram.editor.PropertyArgument_Editor$ReplaceWith_AbstractArgument_cellMenu_9w8e31_a0a0" />
      <unit id="285670992217689799" at="55,0,85,0" name="jetbrains.mps.lang.editor.diagram.editor.PropertyArgument_Editor$_Inline_9w8e31_a0a" />
      <unit id="285670992217689760" at="25,0,93,0" name="jetbrains.mps.lang.editor.diagram.editor.PropertyArgument_Editor" />
>>>>>>> bd830ede
    </file>
  </root>
  <root nodeRef="r:bb92ee7f-8413-44e2-a971-e49f27dd2af5(jetbrains.mps.lang.editor.diagram.editor)/3229274890672509255">
    <file name="BLQueryArgumentSharpActions.java">
      <node id="3229274890672509255" at="14,95,15,122" concept="2" />
      <node id="3229274890672509255" at="15,122,16,128" concept="2" />
      <node id="3229274890672509255" at="19,0,20,0" concept="3" trace="myNode" />
      <node id="3229274890672509255" at="20,59,21,25" concept="2" />
      <node id="3229274890672509255" at="23,54,24,56" concept="2" />
      <node id="3229274890672654524" at="26,75,27,231" concept="7" />
      <node id="3229274890672509255" at="31,0,32,0" concept="3" trace="myNode" />
      <node id="3229274890672509255" at="32,62,33,25" concept="2" />
      <node id="3229274890672509255" at="35,54,36,56" concept="2" />
      <node id="3229274890672654524" at="38,75,39,231" concept="7" />
      <node id="3229274890672509255" at="20,0,23,0" concept="1" trace="BLQueryArgumentSharpActions_DELETE#(Lorg/jetbrains/mps/openapi/model/SNode;)V" />
      <node id="3229274890672509255" at="23,0,26,0" concept="6" trace="execute#(Ljetbrains/mps/openapi/editor/EditorContext;)V" />
      <node id="3229274890672509255" at="26,0,29,0" concept="6" trace="execute_internal#(Ljetbrains/mps/openapi/editor/EditorContext;Lorg/jetbrains/mps/openapi/model/SNode;)V" />
      <node id="3229274890672509255" at="32,0,35,0" concept="1" trace="BLQueryArgumentSharpActions_BACKSPACE#(Lorg/jetbrains/mps/openapi/model/SNode;)V" />
      <node id="3229274890672509255" at="35,0,38,0" concept="6" trace="execute#(Ljetbrains/mps/openapi/editor/EditorContext;)V" />
      <node id="3229274890672509255" at="38,0,41,0" concept="6" trace="execute_internal#(Ljetbrains/mps/openapi/editor/EditorContext;Lorg/jetbrains/mps/openapi/model/SNode;)V" />
      <node id="3229274890672509255" at="14,0,18,0" concept="11" trace="setCellActions#(Ljetbrains/mps/openapi/editor/cells/EditorCell;Lorg/jetbrains/mps/openapi/model/SNode;Ljetbrains/mps/openapi/editor/EditorContext;)V" />
      <scope id="3229274890672509255" at="20,59,21,25" />
      <scope id="3229274890672509255" at="23,54,24,56" />
      <scope id="3229274890672510835" at="26,75,27,231">
        <var name="abstractParameter" id="3229274890672654525" />
      </scope>
      <scope id="3229274890672509255" at="32,62,33,25" />
      <scope id="3229274890672509255" at="35,54,36,56" />
      <scope id="3229274890672510835" at="38,75,39,231">
        <var name="abstractParameter" id="3229274890672654525" />
      </scope>
      <scope id="3229274890672509255" at="14,95,16,128" />
      <scope id="3229274890672509255" at="20,0,23,0">
        <var name="node" id="3229274890672509255" />
      </scope>
      <scope id="3229274890672509255" at="23,0,26,0">
        <var name="editorContext" id="3229274890672509255" />
      </scope>
      <scope id="3229274890672509255" at="26,0,29,0">
        <var name="editorContext" id="3229274890672509255" />
        <var name="node" id="3229274890672509255" />
      </scope>
      <scope id="3229274890672509255" at="32,0,35,0">
        <var name="node" id="3229274890672509255" />
      </scope>
      <scope id="3229274890672509255" at="35,0,38,0">
        <var name="editorContext" id="3229274890672509255" />
      </scope>
      <scope id="3229274890672509255" at="38,0,41,0">
        <var name="editorContext" id="3229274890672509255" />
        <var name="node" id="3229274890672509255" />
      </scope>
      <scope id="3229274890672509255" at="14,0,18,0">
        <var name="context" id="3229274890672509255" />
        <var name="editorCell" id="3229274890672509255" />
        <var name="node" id="3229274890672509255" />
      </scope>
      <unit id="3229274890672509255" at="18,0,30,0" name="jetbrains.mps.lang.editor.diagram.editor.BLQueryArgumentSharpActions$BLQueryArgumentSharpActions_DELETE" />
      <unit id="3229274890672509255" at="30,0,42,0" name="jetbrains.mps.lang.editor.diagram.editor.BLQueryArgumentSharpActions$BLQueryArgumentSharpActions_BACKSPACE" />
      <unit id="3229274890672509255" at="13,0,43,0" name="jetbrains.mps.lang.editor.diagram.editor.BLQueryArgumentSharpActions" />
    </file>
  </root>
  <root nodeRef="r:bb92ee7f-8413-44e2-a971-e49f27dd2af5(jetbrains.mps.lang.editor.diagram.editor)/3229274890673749621">
    <file name="ThisEditorNodeExpression_Editor.java">
      <node id="3229274890673749621" at="11,79,12,90" concept="8" />
      <node id="3229274890673749621" at="11,0,14,0" concept="6" trace="createEditorCell#(Ljetbrains/mps/openapi/editor/EditorContext;Lorg/jetbrains/mps/openapi/model/SNode;)Ljetbrains/mps/openapi/editor/cells/EditorCell;" />
      <scope id="3229274890673749621" at="11,79,12,90" />
      <scope id="3229274890673749621" at="11,0,14,0">
        <var name="editorContext" id="3229274890673749621" />
        <var name="node" id="3229274890673749621" />
      </scope>
      <unit id="3229274890673749621" at="10,0,15,0" name="jetbrains.mps.lang.editor.diagram.editor.ThisEditorNodeExpression_Editor" />
    </file>
    <file name="ThisEditorNodeExpression_EditorBuilder_a.java">
      <node id="3229274890673749621" at="19,104,20,19" concept="12" />
      <node id="3229274890673749621" at="20,19,21,18" concept="2" />
      <node id="3229274890673749621" at="26,26,27,18" concept="8" />
      <node id="3229274890673749621" at="30,39,31,38" concept="8" />
      <node id="3229274890673749623" at="34,49,35,119" concept="7" />
      <node id="3229274890673749623" at="35,119,36,72" concept="7" />
      <node id="3229274890673749623" at="37,26,38,27" concept="2" />
      <node id="3229274890673749623" at="38,27,39,64" concept="2" />
      <node id="3229274890673749623" at="40,5,41,34" concept="7" />
      <node id="3229274890673749623" at="41,34,42,82" concept="2" />
      <node id="3229274890673749623" at="42,82,43,40" concept="2" />
      <node id="3229274890673749623" at="43,40,44,22" concept="8" />
      <node id="3229274890673749621" at="16,0,18,0" concept="3" trace="myNode" />
      <node id="3229274890673749621" at="30,0,33,0" concept="6" trace="createCell#()Ljetbrains/mps/openapi/editor/cells/EditorCell;" />
      <node id="3229274890673749621" at="19,0,23,0" concept="1" trace="ThisEditorNodeExpression_EditorBuilder_a#(Ljetbrains/mps/openapi/editor/EditorContext;Lorg/jetbrains/mps/openapi/model/SNode;)V" />
      <node id="3229274890673749623" at="36,72,40,5" concept="5" />
      <node id="3229274890673749621" at="24,0,29,0" concept="6" trace="getNode#()Lorg/jetbrains/mps/openapi/model/SNode;" />
      <node id="3229274890673749623" at="34,0,46,0" concept="6" trace="createComponent_4apwk3_a#()Ljetbrains/mps/openapi/editor/cells/EditorCell;" />
      <scope id="3229274890673749621" at="26,26,27,18" />
      <scope id="3229274890673749621" at="30,39,31,38" />
      <scope id="3229274890673749621" at="19,104,21,18" />
      <scope id="3229274890673749623" at="37,26,39,64" />
      <scope id="3229274890673749621" at="30,0,33,0" />
      <scope id="3229274890673749621" at="19,0,23,0">
        <var name="context" id="3229274890673749621" />
        <var name="node" id="3229274890673749621" />
      </scope>
      <scope id="3229274890673749621" at="24,0,29,0" />
      <scope id="3229274890673749623" at="34,49,44,22">
        <var name="bigCell" id="3229274890673749623" />
        <var name="editorCell" id="3229274890673749623" />
        <var name="style" id="3229274890673749623" />
      </scope>
      <scope id="3229274890673749623" at="34,0,46,0" />
      <unit id="3229274890673749621" at="15,0,47,0" name="jetbrains.mps.lang.editor.diagram.editor.ThisEditorNodeExpression_EditorBuilder_a" />
    </file>
  </root>
  <root nodeRef="r:bb92ee7f-8413-44e2-a971-e49f27dd2af5(jetbrains.mps.lang.editor.diagram.editor)/4088443785018595449">
    <file name="DiagramNodeParameters.java">
      <node id="4088443785021674119" at="25,78,26,201" concept="8" />
      <node id="4088443785021954678" at="29,399,30,34" concept="2" />
      <node id="6377978676692421990" at="30,34,31,13" concept="8" />
      <node id="4088443785021679175" at="32,5,33,204" concept="2" />
      <node id="4088443785021810372" at="33,204,34,27" concept="2" />
      <node id="4088443785019523027" at="34,27,35,57" concept="7" />
      <node id="1497735617371803010" at="35,57,36,0" concept="10" />
      <node id="4088443785019168937" at="36,0,37,202" concept="7" />
      <node id="4088443785018825540" at="37,202,38,81" concept="7" />
      <node id="1497735617371938980" at="38,81,39,0" concept="10" />
      <node id="1497735617371956361" at="41,231,42,229" concept="2" />
      <node id="1497735617371991395" at="42,229,43,232" concept="2" />
      <node id="1497735617371941853" at="45,5,46,0" concept="10" />
      <node id="4088443785018904043" at="46,0,47,27" concept="7" />
      <node id="1497735617372219574" at="49,231,50,232" concept="2" />
      <node id="1497735617372219480" at="50,232,51,259" concept="2" />
      <node id="1497735617372481725" at="51,259,52,24" concept="2" />
      <node id="1497735617372422622" at="53,73,54,151" concept="2" />
      <node id="1497735617372497047" at="54,151,55,24" concept="2" />
      <node id="1497735617371944727" at="57,5,58,0" concept="10" />
      <node id="4088443785018969412" at="59,59,60,77" concept="2" />
      <node id="4088443785018915582" at="60,77,61,22" concept="2" />
      <node id="4088443785021820516" at="62,5,63,27" concept="2" />
      <node id="4088443785019075336" at="65,98,66,193" concept="8" />
      <node id="4088443785018931034" at="69,21,70,30" concept="2" />
      <node id="1497735617371761813" at="71,5,72,31" concept="2" />
      <node id="4088443785018931525" at="72,31,73,37" concept="2" />
      <node id="1497735617371793194" at="73,37,74,30" concept="2" />
      <node id="4088443785018595449" at="23,0,25,0" concept="1" trace="DiagramNodeParameters#()V" />
      <node id="4088443785018595449" at="25,0,28,0" concept="6" trace="getMethods#(Lorg/jetbrains/mps/openapi/model/SNode;Ljetbrains/mps/openapi/editor/EditorContext;)Ljava/lang/Iterable;" />
      <node id="4088443785018595449" at="65,0,68,0" concept="6" trace="isMethodCurrent#(Lorg/jetbrains/mps/openapi/model/SNode;Ljetbrains/mps/openapi/editor/EditorContext;Lorg/jetbrains/mps/openapi/model/SNode;)Z" />
      <node id="4088443785018931032" at="68,117,71,5" concept="5" />
      <node id="4088443785021914085" at="28,137,32,5" concept="5" />
      <node id="1497735617371950109" at="40,234,44,7" concept="5" />
      <node id="4088443785018854230" at="58,0,62,5" concept="4" />
      <node id="1497735617371950106" at="39,0,45,5" concept="4" />
      <node id="1497735617372141034" at="48,234,56,7" concept="5" />
      <node id="4088443785018916971" at="68,0,76,0" concept="6" trace="appendParameter#(Ljava/lang/String;Ljetbrains/mps/editor/runtime/style/StyledTextPrinter;ZZ)V" />
      <node id="1497735617372034854" at="47,27,57,5" concept="4" />
      <node id="4088443785018595449" at="28,0,65,0" concept="6" trace="getStyledMethodPresentation#(Lorg/jetbrains/mps/openapi/model/SNode;Ljetbrains/mps/openapi/editor/EditorContext;Lorg/jetbrains/mps/openapi/model/SNode;Ljetbrains/mps/editor/runtime/style/StyledTextPrinter;)V" />
      <scope id="4088443785018595449" at="23,34,23,34" />
      <scope id="4088443785018595452" at="25,78,26,201" />
      <scope id="4088443785018595449" at="65,98,66,193" />
      <scope id="4088443785018931033" at="69,21,70,30" />
      <scope id="4088443785018595449" at="23,0,25,0" />
      <scope id="4088443785021914088" at="29,399,31,13" />
      <scope id="1497735617371950110" at="41,231,43,232" />
      <scope id="1497735617372347669" at="53,73,55,24" />
      <scope id="4088443785018854236" at="59,59,61,22" />
      <scope id="4088443785018595449" at="25,0,28,0">
        <var name="editorContext" id="4088443785018595449" />
        <var name="node" id="4088443785018595449" />
      </scope>
      <scope id="1497735617372141035" at="49,231,52,24" />
      <scope id="4088443785018595449" at="65,0,68,0">
        <var name="editorContext" id="4088443785018595449" />
        <var name="node" id="4088443785018595449" />
        <var name="parameterObject" id="4088443785018595449" />
      </scope>
      <scope id="1497735617371950108" at="40,234,44,7" />
      <scope id="4088443785018854230" at="58,0,62,5">
        <var name="nextDefinedParameter" id="4088443785018854232" />
      </scope>
      <scope id="1497735617371950106" at="39,0,45,5">
        <var name="nextSpecifiedParameter" id="1497735617371950107" />
      </scope>
      <scope id="4088443785018916973" at="68,117,74,30" />
      <scope id="1497735617372034860" at="48,234,56,7" />
      <scope id="4088443785018916971" at="68,0,76,0">
        <var name="isBold" id="1497735617371711191" />
        <var name="isEmpty" id="4088443785018930499" />
        <var name="parameterName" id="4088443785018920538" />
        <var name="styledText" id="4088443785018920586" />
      </scope>
      <scope id="1497735617372034854" at="47,27,57,5">
        <var name="nextSpecifiedParameter" id="1497735617372034856" />
      </scope>
      <scope id="4088443785018595449" at="28,137,63,27">
        <var name="definedParameters" id="4088443785019168940" />
        <var name="isEmpty" id="4088443785018904046" />
        <var name="selectedNode" id="4088443785019523028" />
        <var name="specifiedParameters" id="4088443785018825543" />
      </scope>
      <scope id="4088443785018595449" at="28,0,65,0">
        <var name="editorContext" id="4088443785018595449" />
        <var name="node" id="4088443785018595449" />
        <var name="parameterObject" id="4088443785018595449" />
        <var name="styledText" id="4088443785018595449" />
      </scope>
      <unit id="4088443785018595449" at="22,0,77,0" name="jetbrains.mps.lang.editor.diagram.editor.DiagramNodeParameters" />
    </file>
  </root>
  <root nodeRef="r:bb92ee7f-8413-44e2-a971-e49f27dd2af5(jetbrains.mps.lang.editor.diagram.editor)/5142486769432525834">
    <file name="IconSelectorComponent.java">
<<<<<<< HEAD
      <node id="5142486769432525834" at="15,47,16,35" concept="8" />
      <node id="5142486769432525834" at="18,79,19,90" concept="8" />
      <node id="5142486769432525834" at="18,0,21,0" concept="6" trace="createEditorCell#(Ljetbrains/mps/openapi/editor/EditorContext;Lorg/jetbrains/mps/openapi/model/SNode;)Ljetbrains/mps/openapi/editor/cells/EditorCell;" />
      <node id="5142486769432525834" at="14,0,18,0" concept="6" trace="getContextHints#()Ljava/util/Collection;" />
      <scope id="5142486769432525834" at="15,47,16,35" />
      <scope id="5142486769432525834" at="18,79,19,90" />
      <scope id="5142486769432525834" at="18,0,21,0">
        <var name="editorContext" id="5142486769432525834" />
        <var name="node" id="5142486769432525834" />
      </scope>
      <scope id="5142486769432525834" at="14,0,18,0" />
      <unit id="5142486769432525834" at="13,0,22,0" name="jetbrains.mps.lang.editor.diagram.editor.IconSelectorComponent" />
    </file>
    <file name="IconSelectorComponent_ComponentBuilder_a.java">
      <node id="5142486769432525834" at="36,104,37,19" concept="12" />
      <node id="5142486769432525834" at="37,19,38,18" concept="2" />
      <node id="5142486769432525834" at="43,26,44,18" concept="8" />
      <node id="5142486769432525834" at="47,39,48,39" concept="8" />
      <node id="5142486769432525834" at="51,50,52,104" concept="7" />
      <node id="5142486769432525834" at="52,104,53,48" concept="2" />
      <node id="5142486769432525834" at="53,48,54,60" concept="2" />
      <node id="5142486769432525834" at="54,60,55,59" concept="2" />
      <node id="5142486769432525834" at="55,59,56,22" concept="8" />
      <node id="5142486769432525834" at="58,52,59,40" concept="7" />
      <node id="5142486769432525834" at="59,40,60,126" concept="2" />
      <node id="5142486769432525834" at="60,126,61,33" concept="7" />
      <node id="5142486769432525834" at="62,31,63,44" concept="2" />
      <node id="5142486769432525834" at="64,12,65,47" concept="2" />
      <node id="5142486769432525834" at="66,5,67,22" concept="8" />
      <node id="5142486769432525839" at="69,97,70,64" concept="7" />
      <node id="5142486769432525850" at="71,46,72,19" concept="8" />
      <node id="5142486769432525856" at="73,5,74,242" concept="7" />
      <node id="5142486769432525874" at="75,20,76,19" concept="8" />
      <node id="5142486769432525876" at="77,5,78,62" concept="8" />
      <node id="5142486769432525883" at="80,47,81,24" concept="7" />
      <node id="5142486769432525883" at="81,24,82,21" concept="7" />
      <node id="5142486769432525883" at="82,21,83,63" concept="2" />
      <node id="5142486769432525886" at="85,30,86,181" concept="8" />
      <node id="5142486769432525883" at="88,16,89,119" concept="7" />
      <node id="5142486769432525883" at="89,119,90,45" concept="2" />
      <node id="5142486769432525883" at="90,45,91,29" concept="2" />
      <node id="5142486769432525883" at="91,29,92,22" concept="8" />
      <node id="5142486769432525890" at="94,50,95,102" concept="7" />
      <node id="5142486769432525890" at="95,102,96,48" concept="2" />
      <node id="5142486769432525890" at="96,48,97,34" concept="2" />
      <node id="5142486769432525890" at="97,34,98,22" concept="8" />
      <node id="5142486769432525834" at="100,51,101,106" concept="7" />
      <node id="5142486769432525834" at="101,106,102,49" concept="2" />
      <node id="5142486769432525834" at="102,49,103,34" concept="7" />
      <node id="5142486769432525834" at="103,34,104,49" concept="2" />
      <node id="5142486769432525834" at="104,49,105,40" concept="2" />
      <node id="5142486769432525834" at="105,40,106,58" concept="2" />
      <node id="5142486769432525834" at="106,58,107,58" concept="2" />
      <node id="5142486769432525834" at="107,58,108,60" concept="2" />
      <node id="5142486769432525834" at="108,60,109,22" concept="8" />
      <node id="5142486769432525892" at="111,50,112,97" concept="7" />
      <node id="5142486769432525892" at="112,97,113,48" concept="2" />
      <node id="5142486769432525892" at="113,48,114,34" concept="2" />
      <node id="5142486769432525892" at="114,34,115,22" concept="8" />
      <node id="5142486769432525893" at="117,50,118,89" concept="7" />
      <node id="5142486769432525893" at="118,89,119,33" concept="2" />
      <node id="5142486769432525893" at="119,33,120,42" concept="2" />
      <node id="5142486769432525893" at="120,42,121,40" concept="2" />
      <node id="5142486769432525893" at="121,40,122,26" concept="7" />
      <node id="5142486769432525893" at="122,26,123,63" concept="2" />
      <node id="5142486769432525893" at="123,63,124,50" concept="2" />
      <node id="5142486769432525893" at="124,50,125,34" concept="7" />
      <node id="5142486769432525893" at="125,34,126,88" concept="2" />
      <node id="5142486769432525893" at="126,88,127,40" concept="2" />
      <node id="5142486769432525893" at="127,40,128,73" concept="2" />
      <node id="5142486769432525893" at="128,73,129,57" concept="7" />
      <node id="5142486769432525893" at="129,57,130,59" concept="7" />
      <node id="5142486769432525893" at="131,35,132,87" concept="7" />
      <node id="5142486769432525893" at="132,87,133,94" concept="8" />
      <node id="5142486769432525893" at="134,10,135,22" concept="8" />
      <node id="5142486769432525834" at="137,52,138,220" concept="7" />
      <node id="5142486769432525834" at="138,220,139,50" concept="2" />
      <node id="5142486769432525834" at="139,50,140,22" concept="8" />
      <node id="5142486769432525897" at="142,120,143,66" concept="8" />
      <node id="5142486769432525834" at="33,0,35,0" concept="3" trace="myNode" />
      <node id="5142486769432525834" at="64,10,66,5" concept="0" />
      <node id="5142486769432525834" at="47,0,50,0" concept="6" trace="createCell#()Ljetbrains/mps/openapi/editor/cells/EditorCell;" />
      <node id="5142486769432525848" at="70,64,73,5" concept="5" />
      <node id="5142486769432525869" at="74,242,77,5" concept="5" />
      <node id="5142486769432525883" at="85,0,88,0" concept="6" trace="invoke#()Ljava/lang/String;" />
      <node id="5142486769432525895" at="142,0,145,0" concept="11" trace="_QueryFunction_JComponent_6g738i_a2b0#(Lorg/jetbrains/mps/openapi/model/SNode;Ljetbrains/mps/openapi/editor/EditorContext;)Ljavax/swing/JComponent;" />
      <node id="5142486769432525834" at="36,0,40,0" concept="1" trace="IconSelectorComponent_ComponentBuilder_a#(Ljetbrains/mps/openapi/editor/EditorContext;Lorg/jetbrains/mps/openapi/model/SNode;)V" />
      <node id="5142486769432525834" at="41,0,46,0" concept="6" trace="getNode#()Lorg/jetbrains/mps/openapi/model/SNode;" />
      <node id="5142486769432525834" at="61,33,66,5" concept="5" />
      <node id="5142486769432525883" at="83,63,88,16" concept="2" />
      <node id="5142486769432525893" at="130,59,135,22" concept="5" />
      <node id="5142486769432525834" at="137,0,142,0" concept="6" trace="createJComponent_6g738i_c1a#()Ljetbrains/mps/openapi/editor/cells/EditorCell;" />
      <node id="5142486769432525890" at="94,0,100,0" concept="6" trace="createConstant_6g738i_a0a#()Ljetbrains/mps/openapi/editor/cells/EditorCell;" />
      <node id="5142486769432525892" at="111,0,117,0" concept="6" trace="createConstant_6g738i_a1a#()Ljetbrains/mps/openapi/editor/cells/EditorCell;" />
      <node id="5142486769432525834" at="51,0,58,0" concept="6" trace="createCollection_6g738i_a#()Ljetbrains/mps/openapi/editor/cells/EditorCell;" />
      <node id="5142486769432525834" at="58,0,69,0" concept="6" trace="createAlternation_6g738i_a0#()Ljetbrains/mps/openapi/editor/cells/EditorCell;" />
      <node id="5142486769432525837" at="69,0,80,0" concept="11" trace="renderingCondition_6g738i_a0a#(Lorg/jetbrains/mps/openapi/model/SNode;Ljetbrains/mps/openapi/editor/EditorContext;)Z" />
      <node id="5142486769432525834" at="100,0,111,0" concept="6" trace="createCollection_6g738i_b0#()Ljetbrains/mps/openapi/editor/cells/EditorCell;" />
      <node id="5142486769432525883" at="80,0,94,0" concept="6" trace="createImage_6g738i_a0a#()Ljetbrains/mps/openapi/editor/cells/EditorCell;" />
      <node id="5142486769432525893" at="117,0,137,0" concept="6" trace="createProperty_6g738i_b1a#()Ljetbrains/mps/openapi/editor/cells/EditorCell;" />
      <scope id="5142486769432525834" at="43,26,44,18" />
      <scope id="5142486769432525834" at="47,39,48,39" />
      <scope id="5142486769432525834" at="62,31,63,44" />
      <scope id="5142486769432525834" at="64,12,65,47" />
      <scope id="5142486769432525849" at="71,46,72,19" />
      <scope id="5142486769432525873" at="75,20,76,19" />
      <scope id="5142486769432525885" at="85,30,86,181" />
      <scope id="5142486769432525896" at="142,120,143,66" />
      <scope id="5142486769432525834" at="36,104,38,18" />
      <scope id="5142486769432525893" at="131,35,133,94">
        <var name="manager" id="5142486769432525893" />
      </scope>
      <scope id="5142486769432525834" at="47,0,50,0" />
      <scope id="5142486769432525883" at="85,0,88,0" />
      <scope id="5142486769432525834" at="137,52,140,22">
        <var name="editorCell" id="5142486769432525834" />
      </scope>
      <scope id="5142486769432525895" at="142,0,145,0">
=======
      <node id="5142486769432525834" at="36,47,37,35" concept="8" />
      <node id="5142486769432525834" at="39,79,40,63" concept="8" />
      <node id="5142486769432525834" at="42,89,43,97" concept="7" />
      <node id="5142486769432525834" at="43,97,44,48" concept="2" />
      <node id="5142486769432525834" at="44,48,45,84" concept="2" />
      <node id="5142486769432525834" at="45,84,46,83" concept="2" />
      <node id="5142486769432525834" at="46,83,47,22" concept="8" />
      <node id="5142486769432525834" at="49,91,50,40" concept="7" />
      <node id="5142486769432525834" at="50,40,51,100" concept="2" />
      <node id="5142486769432525834" at="51,100,52,33" concept="7" />
      <node id="5142486769432525834" at="53,31,54,68" concept="2" />
      <node id="5142486769432525834" at="55,12,56,71" concept="2" />
      <node id="5142486769432525834" at="57,5,58,22" concept="8" />
      <node id="5142486769432525839" at="60,97,61,64" concept="7" />
      <node id="5142486769432525850" at="62,46,63,19" concept="8" />
      <node id="5142486769432525856" at="64,5,65,242" concept="7" />
      <node id="5142486769432525874" at="66,20,67,19" concept="8" />
      <node id="5142486769432525876" at="68,5,69,62" concept="8" />
      <node id="5142486769432525883" at="71,98,72,24" concept="7" />
      <node id="5142486769432525883" at="72,24,73,21" concept="7" />
      <node id="5142486769432525883" at="73,21,74,61" concept="2" />
      <node id="5142486769432525886" at="76,30,77,179" concept="8" />
      <node id="5142486769432525883" at="79,16,80,112" concept="7" />
      <node id="5142486769432525883" at="80,112,81,45" concept="2" />
      <node id="5142486769432525883" at="81,45,82,29" concept="2" />
      <node id="5142486769432525883" at="82,29,83,22" concept="8" />
      <node id="5142486769432525890" at="85,89,86,95" concept="7" />
      <node id="5142486769432525890" at="86,95,87,48" concept="2" />
      <node id="5142486769432525890" at="87,48,88,34" concept="2" />
      <node id="5142486769432525890" at="88,34,89,22" concept="8" />
      <node id="5142486769432525834" at="91,90,92,99" concept="7" />
      <node id="5142486769432525834" at="92,99,93,49" concept="2" />
      <node id="5142486769432525834" at="93,49,94,34" concept="7" />
      <node id="5142486769432525834" at="94,34,95,52" concept="2" />
      <node id="5142486769432525834" at="95,52,96,40" concept="2" />
      <node id="5142486769432525834" at="96,40,97,82" concept="2" />
      <node id="5142486769432525834" at="97,82,98,82" concept="2" />
      <node id="5142486769432525834" at="98,82,99,84" concept="2" />
      <node id="5142486769432525834" at="99,84,100,22" concept="8" />
      <node id="5142486769432525892" at="102,89,103,90" concept="7" />
      <node id="5142486769432525892" at="103,90,104,48" concept="2" />
      <node id="5142486769432525892" at="104,48,105,34" concept="2" />
      <node id="5142486769432525892" at="105,34,106,22" concept="8" />
      <node id="5142486769432525893" at="108,89,109,82" concept="7" />
      <node id="5142486769432525893" at="109,82,110,33" concept="2" />
      <node id="5142486769432525893" at="110,33,111,42" concept="2" />
      <node id="5142486769432525893" at="111,42,112,40" concept="2" />
      <node id="5142486769432525893" at="112,40,113,26" concept="7" />
      <node id="5142486769432525893" at="113,26,114,58" concept="2" />
      <node id="5142486769432525893" at="114,58,115,50" concept="2" />
      <node id="5142486769432525893" at="115,50,116,34" concept="7" />
      <node id="5142486769432525893" at="116,34,117,72" concept="2" />
      <node id="5142486769432525893" at="117,72,118,40" concept="2" />
      <node id="5142486769432525893" at="118,40,119,73" concept="2" />
      <node id="5142486769432525893" at="119,73,120,57" concept="7" />
      <node id="5142486769432525893" at="121,35,122,82" concept="7" />
      <node id="5142486769432525893" at="122,82,123,112" concept="8" />
      <node id="5142486769432525893" at="124,10,125,22" concept="8" />
      <node id="5142486769432525834" at="127,91,128,187" concept="7" />
      <node id="5142486769432525834" at="128,187,129,50" concept="2" />
      <node id="5142486769432525834" at="129,50,130,22" concept="8" />
      <node id="5142486769432525897" at="132,120,133,66" concept="8" />
      <node id="5142486769432525834" at="55,10,57,5" concept="0" />
      <node id="5142486769432525834" at="39,0,42,0" concept="6" trace="createEditorCell#(Ljetbrains/mps/openapi/editor/EditorContext;Lorg/jetbrains/mps/openapi/model/SNode;)Ljetbrains/mps/openapi/editor/cells/EditorCell;" />
      <node id="5142486769432525848" at="61,64,64,5" concept="5" />
      <node id="5142486769432525869" at="65,242,68,5" concept="5" />
      <node id="5142486769432525883" at="76,0,79,0" concept="6" trace="invoke#()Ljava/lang/String;" />
      <node id="5142486769432525895" at="132,0,135,0" concept="10" trace="_QueryFunction_JComponent_6g738i_a2b0#(Lorg/jetbrains/mps/openapi/model/SNode;Ljetbrains/mps/openapi/editor/EditorContext;)Ljavax/swing/JComponent;" />
      <node id="5142486769432525834" at="35,0,39,0" concept="6" trace="getContextHints#()Ljava/util/Collection;" />
      <node id="5142486769432525834" at="52,33,57,5" concept="5" />
      <node id="5142486769432525883" at="74,61,79,16" concept="2" />
      <node id="5142486769432525893" at="120,57,125,22" concept="5" />
      <node id="5142486769432525834" at="127,0,132,0" concept="6" trace="createJComponent_6g738i_c1a#(Ljetbrains/mps/openapi/editor/EditorContext;Lorg/jetbrains/mps/openapi/model/SNode;)Ljetbrains/mps/openapi/editor/cells/EditorCell;" />
      <node id="5142486769432525890" at="85,0,91,0" concept="6" trace="createConstant_6g738i_a0a#(Ljetbrains/mps/openapi/editor/EditorContext;Lorg/jetbrains/mps/openapi/model/SNode;)Ljetbrains/mps/openapi/editor/cells/EditorCell;" />
      <node id="5142486769432525892" at="102,0,108,0" concept="6" trace="createConstant_6g738i_a1a#(Ljetbrains/mps/openapi/editor/EditorContext;Lorg/jetbrains/mps/openapi/model/SNode;)Ljetbrains/mps/openapi/editor/cells/EditorCell;" />
      <node id="5142486769432525834" at="42,0,49,0" concept="6" trace="createCollection_6g738i_a#(Ljetbrains/mps/openapi/editor/EditorContext;Lorg/jetbrains/mps/openapi/model/SNode;)Ljetbrains/mps/openapi/editor/cells/EditorCell;" />
      <node id="5142486769432525834" at="49,0,60,0" concept="6" trace="createAlternation_6g738i_a0#(Ljetbrains/mps/openapi/editor/EditorContext;Lorg/jetbrains/mps/openapi/model/SNode;)Ljetbrains/mps/openapi/editor/cells/EditorCell;" />
      <node id="5142486769432525837" at="60,0,71,0" concept="10" trace="renderingCondition_6g738i_a0a#(Lorg/jetbrains/mps/openapi/model/SNode;Ljetbrains/mps/openapi/editor/EditorContext;)Z" />
      <node id="5142486769432525834" at="91,0,102,0" concept="6" trace="createCollection_6g738i_b0#(Ljetbrains/mps/openapi/editor/EditorContext;Lorg/jetbrains/mps/openapi/model/SNode;)Ljetbrains/mps/openapi/editor/cells/EditorCell;" />
      <node id="5142486769432525883" at="71,0,85,0" concept="6" trace="createImage_6g738i_a0a#(Ljetbrains/mps/openapi/editor/EditorContext;Lorg/jetbrains/mps/openapi/model/SNode;)Ljetbrains/mps/openapi/editor/cells/EditorCell;" />
      <node id="5142486769432525893" at="108,0,127,0" concept="6" trace="createProperty_6g738i_b1a#(Ljetbrains/mps/openapi/editor/EditorContext;Lorg/jetbrains/mps/openapi/model/SNode;)Ljetbrains/mps/openapi/editor/cells/EditorCell;" />
      <scope id="5142486769432525834" at="36,47,37,35" />
      <scope id="5142486769432525834" at="39,79,40,63" />
      <scope id="5142486769432525834" at="53,31,54,68" />
      <scope id="5142486769432525834" at="55,12,56,71" />
      <scope id="5142486769432525849" at="62,46,63,19" />
      <scope id="5142486769432525873" at="66,20,67,19" />
      <scope id="5142486769432525885" at="76,30,77,179" />
      <scope id="5142486769432525896" at="132,120,133,66" />
      <scope id="5142486769432525893" at="121,35,123,112">
        <var name="manager" id="5142486769432525893" />
      </scope>
      <scope id="5142486769432525834" at="39,0,42,0">
        <var name="editorContext" id="5142486769432525834" />
        <var name="node" id="5142486769432525834" />
      </scope>
      <scope id="5142486769432525883" at="76,0,79,0" />
      <scope id="5142486769432525834" at="127,91,130,22">
        <var name="editorCell" id="5142486769432525834" />
      </scope>
      <scope id="5142486769432525895" at="132,0,135,0">
>>>>>>> bd830ede
        <var name="editorContext" id="5142486769432525895" />
        <var name="node" id="5142486769432525895" />
      </scope>
      <scope id="5142486769432525834" at="36,0,40,0">
        <var name="context" id="5142486769432525834" />
        <var name="node" id="5142486769432525834" />
      </scope>
      <scope id="5142486769432525890" at="94,50,98,22">
        <var name="editorCell" id="5142486769432525890" />
      </scope>
      <scope id="5142486769432525892" at="111,50,115,22">
        <var name="editorCell" id="5142486769432525892" />
      </scope>
      <scope id="5142486769432525834" at="41,0,46,0" />
      <scope id="5142486769432525834" at="51,50,56,22">
        <var name="editorCell" id="5142486769432525834" />
      </scope>
<<<<<<< HEAD
      <scope id="5142486769432525834" at="137,0,142,0" />
      <scope id="5142486769432525890" at="94,0,100,0" />
      <scope id="5142486769432525892" at="111,0,117,0" />
      <scope id="5142486769432525834" at="51,0,58,0" />
      <scope id="5142486769432525834" at="58,52,67,22">
=======
      <scope id="5142486769432525834" at="127,0,132,0">
        <var name="editorContext" id="5142486769432525834" />
        <var name="node" id="5142486769432525834" />
      </scope>
      <scope id="5142486769432525890" at="85,0,91,0">
        <var name="editorContext" id="5142486769432525890" />
        <var name="node" id="5142486769432525890" />
      </scope>
      <scope id="5142486769432525892" at="102,0,108,0">
        <var name="editorContext" id="5142486769432525892" />
        <var name="node" id="5142486769432525892" />
      </scope>
      <scope id="5142486769432525834" at="42,0,49,0">
        <var name="editorContext" id="5142486769432525834" />
        <var name="node" id="5142486769432525834" />
      </scope>
      <scope id="5142486769432525834" at="49,91,58,22">
>>>>>>> bd830ede
        <var name="alternationCondition" id="5142486769432525834" />
        <var name="editorCell" id="5142486769432525834" />
      </scope>
      <scope id="5142486769432525838" at="69,97,78,62">
        <var name="module" id="5142486769432525840" />
        <var name="s" id="5142486769432525857" />
      </scope>
      <scope id="5142486769432525834" at="100,51,109,22">
        <var name="editorCell" id="5142486769432525834" />
        <var name="style" id="5142486769432525834" />
      </scope>
      <scope id="5142486769432525834" at="58,0,69,0" />
      <scope id="5142486769432525837" at="69,0,80,0">
        <var name="editorContext" id="5142486769432525837" />
        <var name="node" id="5142486769432525837" />
      </scope>
      <scope id="5142486769432525834" at="100,0,111,0" />
      <scope id="5142486769432525883" at="80,47,92,22">
        <var name="editorCell" id="5142486769432525883" />
        <var name="imageModule" id="5142486769432525883" />
        <var name="imagePath" id="5142486769432525883" />
      </scope>
<<<<<<< HEAD
      <scope id="5142486769432525883" at="80,0,94,0" />
      <scope id="5142486769432525893" at="117,50,135,22">
=======
      <scope id="5142486769432525883" at="71,0,85,0">
        <var name="editorContext" id="5142486769432525883" />
        <var name="node" id="5142486769432525883" />
      </scope>
      <scope id="5142486769432525893" at="108,89,125,22">
>>>>>>> bd830ede
        <var name="attributeConcept" id="5142486769432525893" />
        <var name="editorCell" id="5142486769432525893" />
        <var name="provider" id="5142486769432525893" />
        <var name="style" id="5142486769432525893" />
      </scope>
<<<<<<< HEAD
      <scope id="5142486769432525893" at="117,0,137,0" />
      <unit id="5142486769432525883" at="84,21,88,5" name="jetbrains.mps.lang.editor.diagram.editor.IconSelectorComponent_ComponentBuilder_a$1" />
      <unit id="5142486769432525834" at="32,0,146,0" name="jetbrains.mps.lang.editor.diagram.editor.IconSelectorComponent_ComponentBuilder_a" />
=======
      <scope id="5142486769432525893" at="108,0,127,0">
        <var name="editorContext" id="5142486769432525893" />
        <var name="node" id="5142486769432525893" />
      </scope>
      <unit id="5142486769432525883" at="75,21,79,5" name="jetbrains.mps.lang.editor.diagram.editor.IconSelectorComponent$1" />
      <unit id="5142486769432525834" at="34,0,136,0" name="jetbrains.mps.lang.editor.diagram.editor.IconSelectorComponent" />
>>>>>>> bd830ede
    </file>
  </root>
  <root nodeRef="r:bb92ee7f-8413-44e2-a971-e49f27dd2af5(jetbrains.mps.lang.editor.diagram.editor)/526297864816419940">
    <file name="Palette_Editor.java">
      <node id="526297864816419940" at="11,79,12,73" concept="8" />
      <node id="526297864816419940" at="11,0,14,0" concept="6" trace="createEditorCell#(Ljetbrains/mps/openapi/editor/EditorContext;Lorg/jetbrains/mps/openapi/model/SNode;)Ljetbrains/mps/openapi/editor/cells/EditorCell;" />
      <scope id="526297864816419940" at="11,79,12,73" />
      <scope id="526297864816419940" at="11,0,14,0">
        <var name="editorContext" id="526297864816419940" />
        <var name="node" id="526297864816419940" />
      </scope>
      <unit id="526297864816419940" at="10,0,15,0" name="jetbrains.mps.lang.editor.diagram.editor.Palette_Editor" />
    </file>
    <file name="Palette_EditorBuilder_a.java">
      <node id="526297864816419940" at="31,87,32,19" concept="12" />
      <node id="526297864816419940" at="32,19,33,18" concept="2" />
      <node id="526297864816419940" at="38,26,39,18" concept="8" />
      <node id="526297864816419940" at="42,39,43,39" concept="8" />
      <node id="526297864816419940" at="46,50,47,103" concept="7" />
      <node id="526297864816419940" at="47,103,48,48" concept="2" />
      <node id="526297864816419940" at="48,48,49,28" concept="2" />
      <node id="526297864816419940" at="49,28,50,65" concept="2" />
      <node id="526297864816419940" at="50,65,51,57" concept="2" />
      <node id="526297864816419940" at="51,57,52,57" concept="2" />
      <node id="526297864816419940" at="52,57,53,60" concept="2" />
      <node id="526297864816419940" at="53,60,54,57" concept="2" />
      <node id="526297864816419940" at="54,57,55,22" concept="8" />
      <node id="526297864816422235" at="57,49,58,100" concept="7" />
      <node id="526297864816422235" at="58,100,59,47" concept="2" />
      <node id="526297864816422235" at="59,47,60,34" concept="2" />
      <node id="526297864816422235" at="60,34,61,22" concept="8" />
      <node id="526297864816422247" at="63,49,64,94" concept="7" />
      <node id="526297864816422247" at="64,94,65,47" concept="2" />
      <node id="526297864816422247" at="65,47,66,34" concept="7" />
      <node id="526297864816422247" at="66,34,67,60" concept="2" />
      <node id="526297864816422247" at="67,60,68,40" concept="2" />
      <node id="526297864816422247" at="68,40,69,34" concept="2" />
      <node id="526297864816422247" at="69,34,70,22" concept="8" />
      <node id="526297864816419940" at="72,52,73,136" concept="7" />
      <node id="526297864816419940" at="73,136,74,91" concept="7" />
      <node id="526297864816419940" at="74,91,75,49" concept="2" />
      <node id="526297864816419940" at="75,49,76,34" concept="7" />
      <node id="526297864816419940" at="76,34,77,58" concept="2" />
      <node id="526297864816419940" at="77,58,78,60" concept="2" />
      <node id="526297864816419940" at="78,60,79,68" concept="2" />
      <node id="526297864816419940" at="79,68,80,40" concept="2" />
      <node id="526297864816419940" at="80,40,81,49" concept="2" />
      <node id="526297864816419940" at="81,49,82,22" concept="8" />
      <node id="526297864816419940" at="85,100,86,50" concept="12" />
      <node id="526297864816419940" at="88,66,89,93" concept="8" />
      <node id="526297864816419940" at="91,57,92,65" concept="7" />
      <node id="526297864816419940" at="92,65,93,58" concept="2" />
      <node id="526297864816419940" at="93,58,94,25" concept="8" />
      <node id="526297864816419940" at="96,41,97,34" concept="7" />
      <node id="526297864816419940" at="97,34,98,42" concept="2" />
      <node id="526297864816419940" at="98,42,99,49" concept="2" />
      <node id="526297864816419940" at="99,49,100,23" concept="8" />
      <node id="526297864816419940" at="103,96,104,134" concept="2" />
      <node id="526297864816419940" at="105,34,106,142" concept="2" />
      <node id="526297864816419940" at="106,142,107,146" concept="2" />
      <node id="526297864816419940" at="109,122,110,395" concept="2" />
      <node id="526297864816428443" at="115,49,116,94" concept="7" />
      <node id="526297864816428443" at="116,94,117,47" concept="2" />
      <node id="526297864816428443" at="117,47,118,34" concept="2" />
      <node id="526297864816428443" at="118,34,119,22" concept="8" />
      <node id="526297864816419940" at="28,0,30,0" concept="3" trace="myNode" />
      <node id="526297864816419940" at="42,0,45,0" concept="6" trace="createCell#()Ljetbrains/mps/openapi/editor/cells/EditorCell;" />
      <node id="526297864816419940" at="85,0,88,0" concept="1" trace="elementsListHandler_wmc7p4_c0#(Lorg/jetbrains/mps/openapi/model/SNode;Ljava/lang/String;Ljetbrains/mps/openapi/editor/EditorContext;)V" />
      <node id="526297864816419940" at="88,0,91,0" concept="6" trace="createNodeToInsert#(Ljetbrains/mps/openapi/editor/EditorContext;)Lorg/jetbrains/mps/openapi/model/SNode;" />
      <node id="526297864816419940" at="108,9,111,9" concept="5" />
      <node id="526297864816419940" at="31,0,35,0" concept="1" trace="Palette_EditorBuilder_a#(Ljetbrains/mps/openapi/editor/EditorContext;Lorg/jetbrains/mps/openapi/model/SNode;)V" />
      <node id="526297864816419940" at="104,134,108,9" concept="5" />
      <node id="526297864816419940" at="36,0,41,0" concept="6" trace="getNode#()Lorg/jetbrains/mps/openapi/model/SNode;" />
      <node id="526297864816419940" at="91,0,96,0" concept="6" trace="createNodeCell#(Lorg/jetbrains/mps/openapi/model/SNode;)Ljetbrains/mps/openapi/editor/cells/EditorCell;" />
      <node id="526297864816422235" at="57,0,63,0" concept="6" trace="createConstant_wmc7p4_a0#()Ljetbrains/mps/openapi/editor/cells/EditorCell;" />
      <node id="526297864816419940" at="96,0,102,0" concept="6" trace="createEmptyCell#()Ljetbrains/mps/openapi/editor/cells/EditorCell;" />
      <node id="526297864816428443" at="115,0,121,0" concept="6" trace="createConstant_wmc7p4_d0#()Ljetbrains/mps/openapi/editor/cells/EditorCell;" />
      <node id="526297864816422247" at="63,0,72,0" concept="6" trace="createConstant_wmc7p4_b0#()Ljetbrains/mps/openapi/editor/cells/EditorCell;" />
      <node id="526297864816419940" at="102,86,112,7" concept="5" />
      <node id="526297864816419940" at="46,0,57,0" concept="6" trace="createCollection_wmc7p4_a#()Ljetbrains/mps/openapi/editor/cells/EditorCell;" />
      <node id="526297864816419940" at="72,0,84,0" concept="6" trace="createRefNodeList_wmc7p4_c0#()Ljetbrains/mps/openapi/editor/cells/EditorCell;" />
      <node id="526297864816419940" at="102,0,114,0" concept="6" trace="installElementCellActions#(Lorg/jetbrains/mps/openapi/model/SNode;Ljetbrains/mps/openapi/editor/cells/EditorCell;)V" />
      <scope id="526297864816419940" at="38,26,39,18" />
      <scope id="526297864816419940" at="42,39,43,39" />
      <scope id="526297864816419940" at="85,100,86,50" />
      <scope id="526297864816419940" at="88,66,89,93" />
      <scope id="526297864816419940" at="109,122,110,395" />
      <scope id="526297864816419940" at="31,87,33,18" />
      <scope id="526297864816419940" at="105,34,107,146" />
      <scope id="526297864816419940" at="42,0,45,0" />
      <scope id="526297864816419940" at="85,0,88,0">
        <var name="childRole" id="526297864816419940" />
        <var name="context" id="526297864816419940" />
        <var name="ownerNode" id="526297864816419940" />
      </scope>
      <scope id="526297864816419940" at="88,0,91,0">
        <var name="editorContext" id="526297864816419940" />
      </scope>
      <scope id="526297864816419940" at="91,57,94,25">
        <var name="elementCell" id="526297864816419940" />
      </scope>
      <scope id="526297864816419940" at="31,0,35,0">
        <var name="context" id="526297864816419940" />
        <var name="node" id="526297864816419940" />
      </scope>
      <scope id="526297864816422235" at="57,49,61,22">
        <var name="editorCell" id="526297864816422235" />
      </scope>
      <scope id="526297864816419940" at="96,41,100,23">
        <var name="emptyCell" id="526297864816419940" />
      </scope>
      <scope id="526297864816428443" at="115,49,119,22">
        <var name="editorCell" id="526297864816428443" />
      </scope>
      <scope id="526297864816419940" at="36,0,41,0" />
      <scope id="526297864816419940" at="91,0,96,0">
        <var name="elementNode" id="526297864816419940" />
      </scope>
      <scope id="526297864816422235" at="57,0,63,0" />
      <scope id="526297864816419940" at="96,0,102,0" />
      <scope id="526297864816428443" at="115,0,121,0" />
      <scope id="526297864816422247" at="63,49,70,22">
        <var name="editorCell" id="526297864816422247" />
        <var name="style" id="526297864816422247" />
      </scope>
      <scope id="526297864816419940" at="103,96,111,9" />
      <scope id="526297864816419940" at="46,50,55,22">
        <var name="editorCell" id="526297864816419940" />
      </scope>
      <scope id="526297864816422247" at="63,0,72,0" />
      <scope id="526297864816419940" at="72,52,82,22">
        <var name="editorCell" id="526297864816419940" />
        <var name="handler" id="526297864816419940" />
        <var name="style" id="526297864816419940" />
      </scope>
      <scope id="526297864816419940" at="102,86,112,7" />
      <scope id="526297864816419940" at="46,0,57,0" />
      <scope id="526297864816419940" at="72,0,84,0" />
      <scope id="526297864816419940" at="102,0,114,0">
        <var name="elementCell" id="526297864816419940" />
        <var name="elementNode" id="526297864816419940" />
      </scope>
      <unit id="526297864816419940" at="84,0,115,0" name="jetbrains.mps.lang.editor.diagram.editor.Palette_EditorBuilder_a$elementsListHandler_wmc7p4_c0" />
      <unit id="526297864816419940" at="27,0,122,0" name="jetbrains.mps.lang.editor.diagram.editor.Palette_EditorBuilder_a" />
    </file>
  </root>
  <root nodeRef="r:bb92ee7f-8413-44e2-a971-e49f27dd2af5(jetbrains.mps.lang.editor.diagram.editor)/526297864816429037">
    <file name="Separator_Editor.java">
      <node id="526297864816429037" at="11,79,12,75" concept="8" />
      <node id="526297864816429037" at="11,0,14,0" concept="6" trace="createEditorCell#(Ljetbrains/mps/openapi/editor/EditorContext;Lorg/jetbrains/mps/openapi/model/SNode;)Ljetbrains/mps/openapi/editor/cells/EditorCell;" />
      <scope id="526297864816429037" at="11,79,12,75" />
      <scope id="526297864816429037" at="11,0,14,0">
        <var name="editorContext" id="526297864816429037" />
        <var name="node" id="526297864816429037" />
      </scope>
      <unit id="526297864816429037" at="10,0,15,0" name="jetbrains.mps.lang.editor.diagram.editor.Separator_Editor" />
    </file>
    <file name="Separator_EditorBuilder_a.java">
      <node id="526297864816429037" at="17,89,18,19" concept="12" />
      <node id="526297864816429037" at="18,19,19,18" concept="2" />
      <node id="526297864816429037" at="24,26,25,18" concept="8" />
      <node id="526297864816429037" at="28,39,29,39" concept="8" />
      <node id="526297864816429037" at="32,50,33,103" concept="7" />
      <node id="526297864816429037" at="33,103,34,48" concept="2" />
      <node id="526297864816429037" at="34,48,35,28" concept="2" />
      <node id="526297864816429037" at="35,28,36,65" concept="2" />
      <node id="526297864816429037" at="36,65,37,57" concept="2" />
      <node id="526297864816429037" at="37,57,38,22" concept="8" />
      <node id="2981172682494547754" at="40,49,41,102" concept="7" />
      <node id="2981172682494547754" at="41,102,42,47" concept="2" />
      <node id="2981172682494547754" at="42,47,43,34" concept="2" />
      <node id="2981172682494547754" at="43,34,44,22" concept="8" />
      <node id="526297864816429037" at="14,0,16,0" concept="3" trace="myNode" />
      <node id="526297864816429037" at="28,0,31,0" concept="6" trace="createCell#()Ljetbrains/mps/openapi/editor/cells/EditorCell;" />
      <node id="526297864816429037" at="17,0,21,0" concept="1" trace="Separator_EditorBuilder_a#(Ljetbrains/mps/openapi/editor/EditorContext;Lorg/jetbrains/mps/openapi/model/SNode;)V" />
      <node id="526297864816429037" at="22,0,27,0" concept="6" trace="getNode#()Lorg/jetbrains/mps/openapi/model/SNode;" />
      <node id="2981172682494547754" at="40,0,46,0" concept="6" trace="createConstant_ygm7mr_a0#()Ljetbrains/mps/openapi/editor/cells/EditorCell;" />
      <node id="526297864816429037" at="32,0,40,0" concept="6" trace="createCollection_ygm7mr_a#()Ljetbrains/mps/openapi/editor/cells/EditorCell;" />
      <scope id="526297864816429037" at="24,26,25,18" />
      <scope id="526297864816429037" at="28,39,29,39" />
      <scope id="526297864816429037" at="17,89,19,18" />
      <scope id="526297864816429037" at="28,0,31,0" />
      <scope id="526297864816429037" at="17,0,21,0">
        <var name="context" id="526297864816429037" />
        <var name="node" id="526297864816429037" />
      </scope>
      <scope id="2981172682494547754" at="40,49,44,22">
        <var name="editorCell" id="2981172682494547754" />
      </scope>
      <scope id="526297864816429037" at="22,0,27,0" />
      <scope id="526297864816429037" at="32,50,38,22">
        <var name="editorCell" id="526297864816429037" />
      </scope>
      <scope id="2981172682494547754" at="40,0,46,0" />
      <scope id="526297864816429037" at="32,0,40,0" />
      <unit id="526297864816429037" at="13,0,47,0" name="jetbrains.mps.lang.editor.diagram.editor.Separator_EditorBuilder_a" />
    </file>
  </root>
  <root nodeRef="r:bb92ee7f-8413-44e2-a971-e49f27dd2af5(jetbrains.mps.lang.editor.diagram.editor)/526297864816466327">
    <file name="ActionGroup_Editor.java">
      <node id="526297864816466327" at="11,79,12,77" concept="8" />
      <node id="526297864816466327" at="11,0,14,0" concept="6" trace="createEditorCell#(Ljetbrains/mps/openapi/editor/EditorContext;Lorg/jetbrains/mps/openapi/model/SNode;)Ljetbrains/mps/openapi/editor/cells/EditorCell;" />
      <scope id="526297864816466327" at="11,79,12,77" />
      <scope id="526297864816466327" at="11,0,14,0">
        <var name="editorContext" id="526297864816466327" />
        <var name="node" id="526297864816466327" />
      </scope>
      <unit id="526297864816466327" at="10,0,15,0" name="jetbrains.mps.lang.editor.diagram.editor.ActionGroup_Editor" />
    </file>
    <file name="ActionGroup_EditorBuilder_a.java">
      <node id="526297864816466327" at="31,91,32,19" concept="12" />
      <node id="526297864816466327" at="32,19,33,18" concept="2" />
      <node id="526297864816466327" at="38,26,39,18" concept="8" />
      <node id="526297864816466327" at="42,39,43,39" concept="8" />
      <node id="526297864816466327" at="46,50,47,103" concept="7" />
      <node id="526297864816466327" at="47,103,48,48" concept="2" />
      <node id="526297864816466327" at="48,48,49,28" concept="2" />
      <node id="526297864816466327" at="49,28,50,65" concept="2" />
      <node id="526297864816466327" at="50,65,51,57" concept="2" />
      <node id="526297864816466327" at="51,57,52,57" concept="2" />
      <node id="526297864816466327" at="52,57,53,60" concept="2" />
      <node id="526297864816466327" at="53,60,54,57" concept="2" />
      <node id="526297864816466327" at="54,57,55,22" concept="8" />
      <node id="6619018968336115550" at="57,49,58,98" concept="7" />
      <node id="6619018968336115550" at="58,98,59,47" concept="2" />
      <node id="6619018968336115550" at="59,47,60,34" concept="2" />
      <node id="6619018968336115550" at="60,34,61,22" concept="8" />
      <node id="6619018968336115556" at="63,49,64,94" concept="7" />
      <node id="6619018968336115556" at="64,94,65,47" concept="2" />
      <node id="6619018968336115556" at="65,47,66,34" concept="7" />
      <node id="6619018968336115556" at="66,34,67,60" concept="2" />
      <node id="6619018968336115556" at="67,60,68,40" concept="2" />
      <node id="6619018968336115556" at="68,40,69,34" concept="2" />
      <node id="6619018968336115556" at="69,34,70,22" concept="8" />
      <node id="526297864816466327" at="72,52,73,140" concept="7" />
      <node id="526297864816466327" at="73,140,74,91" concept="7" />
      <node id="526297864816466327" at="74,91,75,49" concept="2" />
      <node id="526297864816466327" at="75,49,76,34" concept="7" />
      <node id="526297864816466327" at="76,34,77,58" concept="2" />
      <node id="526297864816466327" at="77,58,78,60" concept="2" />
      <node id="526297864816466327" at="78,60,79,68" concept="2" />
      <node id="526297864816466327" at="79,68,80,40" concept="2" />
      <node id="526297864816466327" at="80,40,81,49" concept="2" />
      <node id="526297864816466327" at="81,49,82,22" concept="8" />
      <node id="526297864816466327" at="85,100,86,50" concept="12" />
      <node id="526297864816466327" at="88,66,89,93" concept="8" />
      <node id="526297864816466327" at="91,57,92,65" concept="7" />
      <node id="526297864816466327" at="92,65,93,58" concept="2" />
      <node id="526297864816466327" at="93,58,94,25" concept="8" />
      <node id="526297864816466327" at="96,41,97,34" concept="7" />
      <node id="526297864816466327" at="97,34,98,42" concept="2" />
      <node id="526297864816466327" at="98,42,99,49" concept="2" />
      <node id="526297864816466327" at="99,49,100,23" concept="8" />
      <node id="526297864816466327" at="103,96,104,134" concept="2" />
      <node id="526297864816466327" at="105,34,106,142" concept="2" />
      <node id="526297864816466327" at="106,142,107,146" concept="2" />
      <node id="526297864816466327" at="109,122,110,395" concept="2" />
      <node id="6619018968336115601" at="115,49,116,94" concept="7" />
      <node id="6619018968336115601" at="116,94,117,47" concept="2" />
      <node id="6619018968336115601" at="117,47,118,34" concept="2" />
      <node id="6619018968336115601" at="118,34,119,22" concept="8" />
      <node id="526297864816466327" at="28,0,30,0" concept="3" trace="myNode" />
      <node id="526297864816466327" at="42,0,45,0" concept="6" trace="createCell#()Ljetbrains/mps/openapi/editor/cells/EditorCell;" />
      <node id="526297864816466327" at="85,0,88,0" concept="1" trace="elementsListHandler_9p5zz5_c0#(Lorg/jetbrains/mps/openapi/model/SNode;Ljava/lang/String;Ljetbrains/mps/openapi/editor/EditorContext;)V" />
      <node id="526297864816466327" at="88,0,91,0" concept="6" trace="createNodeToInsert#(Ljetbrains/mps/openapi/editor/EditorContext;)Lorg/jetbrains/mps/openapi/model/SNode;" />
      <node id="526297864816466327" at="108,9,111,9" concept="5" />
      <node id="526297864816466327" at="31,0,35,0" concept="1" trace="ActionGroup_EditorBuilder_a#(Ljetbrains/mps/openapi/editor/EditorContext;Lorg/jetbrains/mps/openapi/model/SNode;)V" />
      <node id="526297864816466327" at="104,134,108,9" concept="5" />
      <node id="526297864816466327" at="36,0,41,0" concept="6" trace="getNode#()Lorg/jetbrains/mps/openapi/model/SNode;" />
      <node id="526297864816466327" at="91,0,96,0" concept="6" trace="createNodeCell#(Lorg/jetbrains/mps/openapi/model/SNode;)Ljetbrains/mps/openapi/editor/cells/EditorCell;" />
      <node id="6619018968336115550" at="57,0,63,0" concept="6" trace="createConstant_9p5zz5_a0#()Ljetbrains/mps/openapi/editor/cells/EditorCell;" />
      <node id="526297864816466327" at="96,0,102,0" concept="6" trace="createEmptyCell#()Ljetbrains/mps/openapi/editor/cells/EditorCell;" />
      <node id="6619018968336115601" at="115,0,121,0" concept="6" trace="createConstant_9p5zz5_d0#()Ljetbrains/mps/openapi/editor/cells/EditorCell;" />
      <node id="6619018968336115556" at="63,0,72,0" concept="6" trace="createConstant_9p5zz5_b0#()Ljetbrains/mps/openapi/editor/cells/EditorCell;" />
      <node id="526297864816466327" at="102,86,112,7" concept="5" />
      <node id="526297864816466327" at="46,0,57,0" concept="6" trace="createCollection_9p5zz5_a#()Ljetbrains/mps/openapi/editor/cells/EditorCell;" />
      <node id="526297864816466327" at="72,0,84,0" concept="6" trace="createRefNodeList_9p5zz5_c0#()Ljetbrains/mps/openapi/editor/cells/EditorCell;" />
      <node id="526297864816466327" at="102,0,114,0" concept="6" trace="installElementCellActions#(Lorg/jetbrains/mps/openapi/model/SNode;Ljetbrains/mps/openapi/editor/cells/EditorCell;)V" />
      <scope id="526297864816466327" at="38,26,39,18" />
      <scope id="526297864816466327" at="42,39,43,39" />
      <scope id="526297864816466327" at="85,100,86,50" />
      <scope id="526297864816466327" at="88,66,89,93" />
      <scope id="526297864816466327" at="109,122,110,395" />
      <scope id="526297864816466327" at="31,91,33,18" />
      <scope id="526297864816466327" at="105,34,107,146" />
      <scope id="526297864816466327" at="42,0,45,0" />
      <scope id="526297864816466327" at="85,0,88,0">
        <var name="childRole" id="526297864816466327" />
        <var name="context" id="526297864816466327" />
        <var name="ownerNode" id="526297864816466327" />
      </scope>
      <scope id="526297864816466327" at="88,0,91,0">
        <var name="editorContext" id="526297864816466327" />
      </scope>
      <scope id="526297864816466327" at="91,57,94,25">
        <var name="elementCell" id="526297864816466327" />
      </scope>
      <scope id="526297864816466327" at="31,0,35,0">
        <var name="context" id="526297864816466327" />
        <var name="node" id="526297864816466327" />
      </scope>
      <scope id="6619018968336115550" at="57,49,61,22">
        <var name="editorCell" id="6619018968336115550" />
      </scope>
      <scope id="526297864816466327" at="96,41,100,23">
        <var name="emptyCell" id="526297864816466327" />
      </scope>
      <scope id="6619018968336115601" at="115,49,119,22">
        <var name="editorCell" id="6619018968336115601" />
      </scope>
      <scope id="526297864816466327" at="36,0,41,0" />
      <scope id="526297864816466327" at="91,0,96,0">
        <var name="elementNode" id="526297864816466327" />
      </scope>
      <scope id="6619018968336115550" at="57,0,63,0" />
      <scope id="526297864816466327" at="96,0,102,0" />
      <scope id="6619018968336115601" at="115,0,121,0" />
      <scope id="6619018968336115556" at="63,49,70,22">
        <var name="editorCell" id="6619018968336115556" />
        <var name="style" id="6619018968336115556" />
      </scope>
      <scope id="526297864816466327" at="103,96,111,9" />
      <scope id="526297864816466327" at="46,50,55,22">
        <var name="editorCell" id="526297864816466327" />
      </scope>
      <scope id="6619018968336115556" at="63,0,72,0" />
      <scope id="526297864816466327" at="72,52,82,22">
        <var name="editorCell" id="526297864816466327" />
        <var name="handler" id="526297864816466327" />
        <var name="style" id="526297864816466327" />
      </scope>
      <scope id="526297864816466327" at="102,86,112,7" />
      <scope id="526297864816466327" at="46,0,57,0" />
      <scope id="526297864816466327" at="72,0,84,0" />
      <scope id="526297864816466327" at="102,0,114,0">
        <var name="elementCell" id="526297864816466327" />
        <var name="elementNode" id="526297864816466327" />
      </scope>
      <unit id="526297864816466327" at="84,0,115,0" name="jetbrains.mps.lang.editor.diagram.editor.ActionGroup_EditorBuilder_a$elementsListHandler_9p5zz5_c0" />
      <unit id="526297864816466327" at="27,0,122,0" name="jetbrains.mps.lang.editor.diagram.editor.ActionGroup_EditorBuilder_a" />
    </file>
  </root>
  <root nodeRef="r:bb92ee7f-8413-44e2-a971-e49f27dd2af5(jetbrains.mps.lang.editor.diagram.editor)/5355858557208838762">
    <file name="DiagramElementBLQuery_Editor.java">
      <node id="5355858557208838762" at="11,79,12,87" concept="8" />
      <node id="5355858557208838762" at="11,0,14,0" concept="6" trace="createEditorCell#(Ljetbrains/mps/openapi/editor/EditorContext;Lorg/jetbrains/mps/openapi/model/SNode;)Ljetbrains/mps/openapi/editor/cells/EditorCell;" />
      <scope id="5355858557208838762" at="11,79,12,87" />
      <scope id="5355858557208838762" at="11,0,14,0">
        <var name="editorContext" id="5355858557208838762" />
        <var name="node" id="5355858557208838762" />
      </scope>
      <unit id="5355858557208838762" at="10,0,15,0" name="jetbrains.mps.lang.editor.diagram.editor.DiagramElementBLQuery_Editor" />
    </file>
    <file name="DiagramElementBLQuery_EditorBuilder_a.java">
      <node id="5355858557208838762" at="23,101,24,19" concept="12" />
      <node id="5355858557208838762" at="24,19,25,18" concept="2" />
      <node id="5355858557208838762" at="30,26,31,18" concept="8" />
      <node id="5355858557208838762" at="34,39,35,39" concept="8" />
      <node id="5355858557208838762" at="38,50,39,103" concept="7" />
      <node id="5355858557208838762" at="39,103,40,48" concept="2" />
      <node id="5355858557208838762" at="40,48,41,28" concept="2" />
      <node id="5355858557208838762" at="41,28,42,65" concept="2" />
      <node id="5355858557208838762" at="42,65,43,56" concept="2" />
      <node id="5355858557208838762" at="43,56,44,22" concept="8" />
      <node id="5355858557208838762" at="46,48,47,273" concept="7" />
      <node id="5355858557208838762" at="47,273,48,33" concept="8" />
      <node id="5355858557208838762" at="51,119,52,49" concept="12" />
      <node id="5355858557208838762" at="54,55,55,59" concept="7" />
      <node id="5355858557208838762" at="55,59,56,41" concept="2" />
      <node id="5355858557208838762" at="56,41,57,24" concept="8" />
      <node id="5355858557208838762" at="60,118,61,383" concept="2" />
      <node id="5355858557208838762" at="63,41,64,36" concept="2" />
      <node id="5355858557208838762" at="68,44,69,54" concept="7" />
      <node id="5355858557208838762" at="69,54,70,42" concept="2" />
      <node id="5355858557208838762" at="70,42,71,0" concept="10" />
      <node id="5355858557208838762" at="71,0,72,40" concept="2" />
      <node id="5355858557208838762" at="72,40,73,24" concept="8" />
      <node id="5355858557208838762" at="75,40,76,26" concept="8" />
      <node id="5355858557208838762" at="20,0,22,0" concept="3" trace="myNode" />
      <node id="5355858557208838762" at="34,0,37,0" concept="6" trace="createCell#()Ljetbrains/mps/openapi/editor/cells/EditorCell;" />
      <node id="5355858557208838762" at="51,0,54,0" concept="1" trace="querySingleRoleHandler_isqncb_a0#(Lorg/jetbrains/mps/openapi/model/SNode;Lorg/jetbrains/mps/openapi/language/SContainmentLink;Ljetbrains/mps/openapi/editor/EditorContext;)V" />
      <node id="5355858557208838762" at="59,70,62,7" concept="5" />
      <node id="5355858557208838762" at="62,7,65,7" concept="5" />
      <node id="5355858557208838762" at="75,0,78,0" concept="6" trace="getNoTargetText#()Ljava/lang/String;" />
      <node id="5355858557208838762" at="23,0,27,0" concept="1" trace="DiagramElementBLQuery_EditorBuilder_a#(Ljetbrains/mps/openapi/editor/EditorContext;Lorg/jetbrains/mps/openapi/model/SNode;)V" />
      <node id="5355858557208838762" at="46,0,50,0" concept="6" trace="createRefNode_isqncb_a0#()Ljetbrains/mps/openapi/editor/cells/EditorCell;" />
      <node id="5355858557208838762" at="28,0,33,0" concept="6" trace="getNode#()Lorg/jetbrains/mps/openapi/model/SNode;" />
      <node id="5355858557208838762" at="54,0,59,0" concept="6" trace="createChildCell#(Lorg/jetbrains/mps/openapi/model/SNode;)Ljetbrains/mps/openapi/editor/cells/EditorCell;" />
      <node id="5355858557208838762" at="38,0,46,0" concept="6" trace="createCollection_isqncb_a#()Ljetbrains/mps/openapi/editor/cells/EditorCell;" />
      <node id="5355858557208838762" at="59,0,67,0" concept="6" trace="installCellInfo#(Lorg/jetbrains/mps/openapi/model/SNode;Ljetbrains/mps/openapi/editor/cells/EditorCell;)V" />
      <node id="5355858557208838762" at="67,0,75,0" concept="6" trace="createEmptyCell#()Ljetbrains/mps/openapi/editor/cells/EditorCell;" />
      <scope id="5355858557208838762" at="30,26,31,18" />
      <scope id="5355858557208838762" at="34,39,35,39" />
      <scope id="5355858557208838762" at="51,119,52,49" />
      <scope id="5355858557208838762" at="60,118,61,383" />
      <scope id="5355858557208838762" at="63,41,64,36" />
      <scope id="5355858557208838762" at="75,40,76,26" />
      <scope id="5355858557208838762" at="23,101,25,18" />
      <scope id="5355858557208838762" at="46,48,48,33">
        <var name="provider" id="5355858557208838762" />
      </scope>
      <scope id="5355858557208838762" at="34,0,37,0" />
      <scope id="5355858557208838762" at="51,0,54,0">
        <var name="containmentLink" id="5355858557208838762" />
        <var name="context" id="5355858557208838762" />
        <var name="ownerNode" id="5355858557208838762" />
      </scope>
      <scope id="5355858557208838762" at="54,55,57,24">
        <var name="editorCell" id="5355858557208838762" />
      </scope>
      <scope id="5355858557208838762" at="75,0,78,0" />
      <scope id="5355858557208838762" at="23,0,27,0">
        <var name="context" id="5355858557208838762" />
        <var name="node" id="5355858557208838762" />
      </scope>
      <scope id="5355858557208838762" at="46,0,50,0" />
      <scope id="5355858557208838762" at="28,0,33,0" />
      <scope id="5355858557208838762" at="54,0,59,0">
        <var name="child" id="5355858557208838762" />
      </scope>
      <scope id="5355858557208838762" at="68,44,73,24">
        <var name="editorCell" id="5355858557208838762" />
      </scope>
      <scope id="5355858557208838762" at="38,50,44,22">
        <var name="editorCell" id="5355858557208838762" />
      </scope>
      <scope id="5355858557208838762" at="59,70,65,7" />
      <scope id="5355858557208838762" at="38,0,46,0" />
      <scope id="5355858557208838762" at="59,0,67,0">
        <var name="child" id="5355858557208838762" />
        <var name="editorCell" id="5355858557208838762" />
      </scope>
      <scope id="5355858557208838762" at="67,0,75,0" />
      <unit id="5355858557208838762" at="50,0,79,0" name="jetbrains.mps.lang.editor.diagram.editor.DiagramElementBLQuery_EditorBuilder_a$querySingleRoleHandler_isqncb_a0" />
      <unit id="5355858557208838762" at="19,0,80,0" name="jetbrains.mps.lang.editor.diagram.editor.DiagramElementBLQuery_EditorBuilder_a" />
    </file>
  </root>
  <root nodeRef="r:bb92ee7f-8413-44e2-a971-e49f27dd2af5(jetbrains.mps.lang.editor.diagram.editor)/5422656561932452469">
    <file name="AttributedFigureReference_Editor.java">
<<<<<<< HEAD
      <node id="5422656561932452469" at="11,79,12,91" concept="8" />
      <node id="5422656561932452469" at="11,0,14,0" concept="6" trace="createEditorCell#(Ljetbrains/mps/openapi/editor/EditorContext;Lorg/jetbrains/mps/openapi/model/SNode;)Ljetbrains/mps/openapi/editor/cells/EditorCell;" />
      <scope id="5422656561932452469" at="11,79,12,91" />
      <scope id="5422656561932452469" at="11,0,14,0">
        <var name="editorContext" id="5422656561932452469" />
        <var name="node" id="5422656561932452469" />
      </scope>
      <unit id="5422656561932452469" at="10,0,15,0" name="jetbrains.mps.lang.editor.diagram.editor.AttributedFigureReference_Editor" />
    </file>
    <file name="AttributedFigureReference_EditorBuilder_a.java">
      <node id="5422656561932452469" at="31,105,32,19" concept="12" />
      <node id="5422656561932452469" at="32,19,33,18" concept="2" />
      <node id="5422656561932452469" at="38,26,39,18" concept="8" />
      <node id="5422656561932452469" at="42,39,43,39" concept="8" />
      <node id="5422656561932452469" at="46,50,47,103" concept="7" />
      <node id="5422656561932452469" at="47,103,48,48" concept="2" />
      <node id="5422656561932452469" at="48,48,49,28" concept="2" />
      <node id="5422656561932452469" at="49,28,50,65" concept="2" />
      <node id="5422656561932452469" at="50,65,51,56" concept="2" />
      <node id="5422656561932452469" at="51,56,52,22" concept="8" />
      <node id="5422656561932452469" at="54,48,55,88" concept="7" />
      <node id="5422656561932452469" at="55,88,56,40" concept="2" />
      <node id="5422656561932452469" at="56,40,57,53" concept="2" />
      <node id="5422656561932452469" at="57,53,58,26" concept="7" />
      <node id="5422656561932452469" at="58,26,59,106" concept="2" />
      <node id="5422656561932452469" at="59,106,60,63" concept="2" />
      <node id="5422656561932452469" at="61,39,62,40" concept="2" />
      <node id="5422656561932452469" at="62,40,63,44" concept="2" />
      <node id="5422656561932452469" at="64,5,65,73" concept="2" />
      <node id="5422656561932452469" at="65,73,66,57" concept="7" />
      <node id="5422656561932452469" at="66,57,67,59" concept="7" />
      <node id="5422656561932452469" at="68,35,69,87" concept="7" />
      <node id="5422656561932452469" at="69,87,70,94" concept="8" />
      <node id="5422656561932452469" at="71,10,72,22" concept="8" />
      <node id="5422656561932452469" at="75,33,76,14" concept="12" />
      <node id="5422656561932452469" at="78,69,79,57" concept="8" />
      <node id="5422656561932452469" at="81,81,82,41" concept="9" />
      <node id="5422656561932452469" at="82,41,83,133" concept="8" />
      <node id="5422656561932452469" at="89,0,90,0" concept="3" trace="myReferencingNode" />
      <node id="5422656561932452469" at="91,119,92,21" concept="12" />
      <node id="5422656561932452469" at="92,21,93,42" concept="2" />
      <node id="5422656561932452469" at="93,42,94,20" concept="2" />
      <node id="5422656561932452469" at="97,41,98,55" concept="8" />
      <node id="5422656561932452469" at="103,28,104,20" concept="8" />
      <node id="5422656561932453680" at="109,33,110,242" concept="8" />
      <node id="5422656561932452968" at="114,46,115,48" concept="8" />
      <node id="5422656561932452968" at="117,17,118,81" concept="2" />
      <node id="5422656561932452968" at="118,81,119,84" concept="2" />
      <node id="5422656561932452968" at="119,84,120,64" concept="2" />
      <node id="5422656561932452968" at="120,64,121,36" concept="7" />
      <node id="5422656561932452968" at="121,36,122,54" concept="2" />
      <node id="5422656561932452968" at="122,54,123,42" concept="2" />
      <node id="5422656561932452968" at="123,42,124,24" concept="8" />
      <node id="5422656561932452469" at="28,0,30,0" concept="3" trace="myNode" />
      <node id="5422656561932452469" at="87,0,89,0" concept="3" trace="myNode" />
      <node id="5422656561932452968" at="112,0,114,0" concept="6" trace="setText#(Ljava/lang/String;)V" />
      <node id="5422656561932452469" at="42,0,45,0" concept="6" trace="createCell#()Ljetbrains/mps/openapi/editor/cells/EditorCell;" />
      <node id="5422656561932452469" at="75,0,78,0" concept="1" trace="_Inline_hdcr7q_a0a#()V" />
      <node id="5422656561932452469" at="78,0,81,0" concept="6" trace="createEditorCell#(Ljetbrains/mps/openapi/editor/EditorContext;)Ljetbrains/mps/openapi/editor/cells/EditorCell;" />
      <node id="5422656561932452469" at="97,0,100,0" concept="6" trace="createCell#()Ljetbrains/mps/openapi/editor/cells/EditorCell;" />
      <node id="5422656561932452968" at="109,0,112,0" concept="6" trace="getText#()Ljava/lang/String;" />
      <node id="5422656561932452968" at="114,0,117,0" concept="6" trace="isValidText#(Ljava/lang/String;)Z" />
      <node id="5422656561932452469" at="31,0,35,0" concept="1" trace="AttributedFigureReference_EditorBuilder_a#(Ljetbrains/mps/openapi/editor/EditorContext;Lorg/jetbrains/mps/openapi/model/SNode;)V" />
      <node id="5422656561932452469" at="60,63,64,5" concept="5" />
      <node id="5422656561932452469" at="81,0,85,0" concept="6" trace="createEditorCell#(Ljetbrains/mps/openapi/editor/EditorContext;Lorg/jetbrains/mps/openapi/model/SNode;)Ljetbrains/mps/openapi/editor/cells/EditorCell;" />
      <node id="5422656561932452469" at="36,0,41,0" concept="6" trace="getNode#()Lorg/jetbrains/mps/openapi/model/SNode;" />
      <node id="5422656561932452469" at="67,59,72,22" concept="5" />
      <node id="5422656561932452469" at="91,0,96,0" concept="1" trace="Inline_Builder_hdcr7q_a0a#(Ljetbrains/mps/openapi/editor/EditorContext;Lorg/jetbrains/mps/openapi/model/SNode;Lorg/jetbrains/mps/openapi/model/SNode;)V" />
      <node id="5422656561932452469" at="101,0,106,0" concept="6" trace="getNode#()Lorg/jetbrains/mps/openapi/model/SNode;" />
      <node id="5422656561932452469" at="46,0,54,0" concept="6" trace="createCollection_hdcr7q_a#()Ljetbrains/mps/openapi/editor/cells/EditorCell;" />
      <node id="5422656561932452968" at="107,66,117,17" concept="7" />
      <node id="5422656561932452968" at="107,0,126,0" concept="6" trace="createReadOnlyModelAccessor_hdcr7q_a0a0#()Ljetbrains/mps/openapi/editor/cells/EditorCell;" />
      <node id="5422656561932452469" at="54,0,74,0" concept="6" trace="createRefCell_hdcr7q_a0#()Ljetbrains/mps/openapi/editor/cells/EditorCell;" />
      <scope id="5422656561932452968" at="112,39,112,39" />
      <scope id="5422656561932452469" at="38,26,39,18" />
      <scope id="5422656561932452469" at="42,39,43,39" />
      <scope id="5422656561932452469" at="75,33,76,14" />
      <scope id="5422656561932452469" at="78,69,79,57" />
      <scope id="5422656561932452469" at="97,41,98,55" />
      <scope id="5422656561932452469" at="103,28,104,20" />
      <scope id="5422656561932452971" at="109,33,110,242" />
      <scope id="5422656561932452968" at="114,46,115,48" />
      <scope id="5422656561932452469" at="31,105,33,18" />
      <scope id="5422656561932452469" at="61,39,63,44" />
      <scope id="5422656561932452469" at="68,35,70,94">
        <var name="manager" id="5422656561932452469" />
      </scope>
      <scope id="5422656561932452469" at="81,81,83,133" />
      <scope id="5422656561932452968" at="112,0,114,0">
=======
      <node id="5422656561932452469" at="27,79,28,63" concept="8" />
      <node id="5422656561932452469" at="30,89,31,96" concept="7" />
      <node id="5422656561932452469" at="31,96,32,48" concept="2" />
      <node id="5422656561932452469" at="32,48,33,28" concept="2" />
      <node id="5422656561932452469" at="33,28,34,80" concept="2" />
      <node id="5422656561932452469" at="34,80,35,22" concept="8" />
      <node id="5422656561932452469" at="37,87,38,81" concept="7" />
      <node id="5422656561932452469" at="38,81,39,40" concept="2" />
      <node id="5422656561932452469" at="39,40,40,53" concept="2" />
      <node id="5422656561932452469" at="40,53,41,26" concept="7" />
      <node id="5422656561932452469" at="41,26,42,97" concept="2" />
      <node id="5422656561932452469" at="42,97,43,58" concept="2" />
      <node id="5422656561932452469" at="44,39,45,40" concept="2" />
      <node id="5422656561932452469" at="45,40,46,44" concept="2" />
      <node id="5422656561932452469" at="47,5,48,73" concept="2" />
      <node id="5422656561932452469" at="48,73,49,57" concept="7" />
      <node id="5422656561932452469" at="50,35,51,82" concept="7" />
      <node id="5422656561932452469" at="51,82,52,112" concept="8" />
      <node id="5422656561932452469" at="53,10,54,22" concept="8" />
      <node id="5422656561932452960" at="57,33,58,14" concept="11" />
      <node id="5422656561932452960" at="60,69,61,67" concept="8" />
      <node id="5422656561932452960" at="63,81,64,79" concept="8" />
      <node id="5422656561932453680" at="68,33,69,240" concept="8" />
      <node id="5422656561932452968" at="73,46,74,48" concept="8" />
      <node id="5422656561932452968" at="76,15,77,81" concept="2" />
      <node id="5422656561932452968" at="77,81,78,84" concept="2" />
      <node id="5422656561932452968" at="78,84,79,64" concept="2" />
      <node id="5422656561932452968" at="79,64,80,36" concept="7" />
      <node id="5422656561932452968" at="80,36,81,57" concept="2" />
      <node id="5422656561932452968" at="81,57,82,42" concept="2" />
      <node id="5422656561932452968" at="82,42,83,24" concept="8" />
      <node id="5422656561932452968" at="71,0,73,0" concept="6" trace="setText#(Ljava/lang/String;)V" />
      <node id="5422656561932452469" at="27,0,30,0" concept="6" trace="createEditorCell#(Ljetbrains/mps/openapi/editor/EditorContext;Lorg/jetbrains/mps/openapi/model/SNode;)Ljetbrains/mps/openapi/editor/cells/EditorCell;" />
      <node id="5422656561932452960" at="57,0,60,0" concept="1" trace="_Inline_hdcr7q_a0a#()V" />
      <node id="5422656561932452960" at="60,0,63,0" concept="6" trace="createEditorCell#(Ljetbrains/mps/openapi/editor/EditorContext;)Ljetbrains/mps/openapi/editor/cells/EditorCell;" />
      <node id="5422656561932452960" at="63,0,66,0" concept="6" trace="createEditorCell#(Ljetbrains/mps/openapi/editor/EditorContext;Lorg/jetbrains/mps/openapi/model/SNode;)Ljetbrains/mps/openapi/editor/cells/EditorCell;" />
      <node id="5422656561932452968" at="68,0,71,0" concept="6" trace="getText#()Ljava/lang/String;" />
      <node id="5422656561932452968" at="73,0,76,0" concept="6" trace="isValidText#(Ljava/lang/String;)Z" />
      <node id="5422656561932452469" at="43,58,47,5" concept="5" />
      <node id="5422656561932452469" at="49,57,54,22" concept="5" />
      <node id="5422656561932452469" at="30,0,37,0" concept="6" trace="createCollection_hdcr7q_a#(Ljetbrains/mps/openapi/editor/EditorContext;Lorg/jetbrains/mps/openapi/model/SNode;)Ljetbrains/mps/openapi/editor/cells/EditorCell;" />
      <node id="5422656561932452968" at="66,117,76,15" concept="7" />
      <node id="5422656561932452469" at="37,0,56,0" concept="6" trace="createRefCell_hdcr7q_a0#(Ljetbrains/mps/openapi/editor/EditorContext;Lorg/jetbrains/mps/openapi/model/SNode;)Ljetbrains/mps/openapi/editor/cells/EditorCell;" />
      <node id="5422656561932452968" at="66,0,85,0" concept="6" trace="createReadOnlyModelAccessor_hdcr7q_a0a0#(Ljetbrains/mps/openapi/editor/EditorContext;Lorg/jetbrains/mps/openapi/model/SNode;)Ljetbrains/mps/openapi/editor/cells/EditorCell;" />
      <scope id="5422656561932452968" at="71,39,71,39" />
      <scope id="5422656561932452469" at="27,79,28,63" />
      <scope id="5422656561932452960" at="57,33,58,14" />
      <scope id="5422656561932452960" at="60,69,61,67" />
      <scope id="5422656561932452960" at="63,81,64,79" />
      <scope id="5422656561932452971" at="68,33,69,240" />
      <scope id="5422656561932452968" at="73,46,74,48" />
      <scope id="5422656561932452469" at="44,39,46,44" />
      <scope id="5422656561932452469" at="50,35,52,112">
        <var name="manager" id="5422656561932452469" />
      </scope>
      <scope id="5422656561932452968" at="71,0,73,0">
>>>>>>> bd830ede
        <var name="s" id="5422656561932452968" />
      </scope>
      <scope id="5422656561932452469" at="42,0,45,0" />
      <scope id="5422656561932452469" at="75,0,78,0" />
      <scope id="5422656561932452469" at="78,0,81,0">
        <var name="editorContext" id="5422656561932452469" />
<<<<<<< HEAD
      </scope>
      <scope id="5422656561932452469" at="91,119,94,20" />
      <scope id="5422656561932452469" at="97,0,100,0" />
      <scope id="5422656561932452968" at="109,0,112,0" />
      <scope id="5422656561932452968" at="114,0,117,0">
=======
        <var name="node" id="5422656561932452469" />
      </scope>
      <scope id="5422656561932452960" at="57,0,60,0" />
      <scope id="5422656561932452960" at="60,0,63,0">
        <var name="editorContext" id="5422656561932452960" />
      </scope>
      <scope id="5422656561932452960" at="63,0,66,0">
        <var name="editorContext" id="5422656561932452960" />
        <var name="node" id="5422656561932452960" />
      </scope>
      <scope id="5422656561932452968" at="68,0,71,0" />
      <scope id="5422656561932452968" at="73,0,76,0">
>>>>>>> bd830ede
        <var name="s" id="5422656561932452968" />
      </scope>
      <scope id="5422656561932452469" at="31,0,35,0">
        <var name="context" id="5422656561932452469" />
        <var name="node" id="5422656561932452469" />
      </scope>
      <scope id="5422656561932452469" at="81,0,85,0">
        <var name="editorContext" id="5422656561932452469" />
        <var name="node" id="5422656561932452469" />
      </scope>
<<<<<<< HEAD
      <scope id="5422656561932452469" at="36,0,41,0" />
      <scope id="5422656561932452469" at="91,0,96,0">
        <var name="context" id="5422656561932452469" />
        <var name="node" id="5422656561932452469" />
        <var name="referencingNode" id="5422656561932452469" />
      </scope>
      <scope id="5422656561932452469" at="101,0,106,0" />
      <scope id="5422656561932452469" at="46,50,52,22">
        <var name="editorCell" id="5422656561932452469" />
      </scope>
      <scope id="5422656561932452469" at="46,0,54,0" />
      <scope id="5422656561932452968" at="107,66,124,24">
        <var name="editorCell" id="5422656561932452968" />
        <var name="style" id="5422656561932452968" />
      </scope>
      <scope id="5422656561932452469" at="54,48,72,22">
=======
      <scope id="5422656561932452469" at="37,87,54,22">
>>>>>>> bd830ede
        <var name="attributeConcept" id="5422656561932452469" />
        <var name="editorCell" id="5422656561932452469" />
        <var name="provider" id="5422656561932452469" />
      </scope>
<<<<<<< HEAD
      <scope id="5422656561932452968" at="107,0,126,0" />
      <scope id="5422656561932452469" at="54,0,74,0" />
      <unit id="5422656561932452968" at="108,90,117,7" name="jetbrains.mps.lang.editor.diagram.editor.AttributedFigureReference_EditorBuilder_a$Inline_Builder_hdcr7q_a0a$1" />
      <unit id="5422656561932452469" at="74,0,86,0" name="jetbrains.mps.lang.editor.diagram.editor.AttributedFigureReference_EditorBuilder_a$_Inline_hdcr7q_a0a" />
      <unit id="5422656561932452469" at="86,0,127,0" name="jetbrains.mps.lang.editor.diagram.editor.AttributedFigureReference_EditorBuilder_a$Inline_Builder_hdcr7q_a0a" />
      <unit id="5422656561932452469" at="27,0,128,0" name="jetbrains.mps.lang.editor.diagram.editor.AttributedFigureReference_EditorBuilder_a" />
=======
      <scope id="5422656561932452968" at="66,117,83,24">
        <var name="editorCell" id="5422656561932452968" />
        <var name="style" id="5422656561932452968" />
      </scope>
      <scope id="5422656561932452469" at="37,0,56,0">
        <var name="editorContext" id="5422656561932452469" />
        <var name="node" id="5422656561932452469" />
      </scope>
      <scope id="5422656561932452968" at="66,0,85,0">
        <var name="editorContext" id="5422656561932452968" />
        <var name="node" id="5422656561932452968" />
      </scope>
      <unit id="5422656561932452968" at="67,85,76,7" name="jetbrains.mps.lang.editor.diagram.editor.AttributedFigureReference_Editor$1" />
      <unit id="5422656561932452960" at="56,0,86,0" name="jetbrains.mps.lang.editor.diagram.editor.AttributedFigureReference_Editor$_Inline_hdcr7q_a0a" />
      <unit id="5422656561932452469" at="26,0,87,0" name="jetbrains.mps.lang.editor.diagram.editor.AttributedFigureReference_Editor" />
>>>>>>> bd830ede
    </file>
  </root>
  <root nodeRef="r:bb92ee7f-8413-44e2-a971-e49f27dd2af5(jetbrains.mps.lang.editor.diagram.editor)/5717188120683436211">
    <file name="FigureParameterMappingName_Actions.java">
      <node id="5717188120683436211" at="15,95,16,136" concept="2" />
      <node id="5717188120683436211" at="16,136,17,142" concept="2" />
      <node id="5717188120683436211" at="20,0,21,0" concept="3" trace="myNode" />
      <node id="5717188120683436211" at="21,66,22,25" concept="2" />
      <node id="5717188120683436211" at="24,54,25,56" concept="2" />
      <node id="5717188120683665243" at="28,170,29,158" concept="2" />
      <node id="5717188120683671279" at="30,14,31,41" concept="2" />
      <node id="5717188120683436211" at="36,0,37,0" concept="3" trace="myNode" />
      <node id="5717188120683436211" at="37,69,38,25" concept="2" />
      <node id="5717188120683436211" at="40,54,41,56" concept="2" />
      <node id="5717188120683665243" at="44,170,45,158" concept="2" />
      <node id="5717188120683671279" at="46,14,47,41" concept="2" />
      <node id="5717188120683671229" at="30,12,32,7" concept="0" />
      <node id="5717188120683671229" at="46,12,48,7" concept="0" />
      <node id="5717188120683436211" at="21,0,24,0" concept="1" trace="FigureParameterMappingName_Actions_DELETE#(Lorg/jetbrains/mps/openapi/model/SNode;)V" />
      <node id="5717188120683436211" at="24,0,27,0" concept="6" trace="execute#(Ljetbrains/mps/openapi/editor/EditorContext;)V" />
      <node id="5717188120683436211" at="37,0,40,0" concept="1" trace="FigureParameterMappingName_Actions_BACKSPACE#(Lorg/jetbrains/mps/openapi/model/SNode;)V" />
      <node id="5717188120683436211" at="40,0,43,0" concept="6" trace="execute#(Ljetbrains/mps/openapi/editor/EditorContext;)V" />
      <node id="5717188120683436211" at="15,0,19,0" concept="11" trace="setCellActions#(Ljetbrains/mps/openapi/editor/cells/EditorCell;Lorg/jetbrains/mps/openapi/model/SNode;Ljetbrains/mps/openapi/editor/EditorContext;)V" />
      <node id="5717188120683656438" at="27,75,32,7" concept="5" />
      <node id="5717188120683656438" at="43,75,48,7" concept="5" />
      <node id="5717188120683436211" at="27,0,34,0" concept="6" trace="execute_internal#(Ljetbrains/mps/openapi/editor/EditorContext;Lorg/jetbrains/mps/openapi/model/SNode;)V" />
      <node id="5717188120683436211" at="43,0,50,0" concept="6" trace="execute_internal#(Ljetbrains/mps/openapi/editor/EditorContext;Lorg/jetbrains/mps/openapi/model/SNode;)V" />
      <scope id="5717188120683436211" at="21,66,22,25" />
      <scope id="5717188120683436211" at="24,54,25,56" />
      <scope id="5717188120683656439" at="28,170,29,158" />
      <scope id="5717188120683671230" at="30,14,31,41" />
      <scope id="5717188120683436211" at="37,69,38,25" />
      <scope id="5717188120683436211" at="40,54,41,56" />
      <scope id="5717188120683656439" at="44,170,45,158" />
      <scope id="5717188120683671230" at="46,14,47,41" />
      <scope id="5717188120683436211" at="15,95,17,142" />
      <scope id="5717188120683436211" at="21,0,24,0">
        <var name="node" id="5717188120683436211" />
      </scope>
      <scope id="5717188120683436211" at="24,0,27,0">
        <var name="editorContext" id="5717188120683436211" />
      </scope>
      <scope id="5717188120683436211" at="37,0,40,0">
        <var name="node" id="5717188120683436211" />
      </scope>
      <scope id="5717188120683436211" at="40,0,43,0">
        <var name="editorContext" id="5717188120683436211" />
      </scope>
      <scope id="5717188120683436211" at="15,0,19,0">
        <var name="context" id="5717188120683436211" />
        <var name="editorCell" id="5717188120683436211" />
        <var name="node" id="5717188120683436211" />
      </scope>
      <scope id="5717188120683437804" at="27,75,32,7" />
      <scope id="5717188120683437804" at="43,75,48,7" />
      <scope id="5717188120683436211" at="27,0,34,0">
        <var name="editorContext" id="5717188120683436211" />
        <var name="node" id="5717188120683436211" />
      </scope>
      <scope id="5717188120683436211" at="43,0,50,0">
        <var name="editorContext" id="5717188120683436211" />
        <var name="node" id="5717188120683436211" />
      </scope>
      <unit id="5717188120683436211" at="19,0,35,0" name="jetbrains.mps.lang.editor.diagram.editor.FigureParameterMappingName_Actions$FigureParameterMappingName_Actions_DELETE" />
      <unit id="5717188120683436211" at="35,0,51,0" name="jetbrains.mps.lang.editor.diagram.editor.FigureParameterMappingName_Actions$FigureParameterMappingName_Actions_BACKSPACE" />
      <unit id="5717188120683436211" at="14,0,52,0" name="jetbrains.mps.lang.editor.diagram.editor.FigureParameterMappingName_Actions" />
    </file>
  </root>
  <root nodeRef="r:bb92ee7f-8413-44e2-a971-e49f27dd2af5(jetbrains.mps.lang.editor.diagram.editor)/6306886970791072640">
    <file name="CellModel_Diagram_Editor.java">
      <node id="6306886970791072640" at="11,79,12,83" concept="8" />
      <node id="6306886970791072640" at="14,82,15,86" concept="8" />
      <node id="6306886970791072640" at="11,0,14,0" concept="6" trace="createEditorCell#(Ljetbrains/mps/openapi/editor/EditorContext;Lorg/jetbrains/mps/openapi/model/SNode;)Ljetbrains/mps/openapi/editor/cells/EditorCell;" />
      <node id="6306886970791072640" at="14,0,17,0" concept="6" trace="createInspectedCell#(Ljetbrains/mps/openapi/editor/EditorContext;Lorg/jetbrains/mps/openapi/model/SNode;)Ljetbrains/mps/openapi/editor/cells/EditorCell;" />
      <scope id="6306886970791072640" at="11,79,12,83" />
      <scope id="6306886970791072640" at="14,82,15,86" />
      <scope id="6306886970791072640" at="11,0,14,0">
        <var name="editorContext" id="6306886970791072640" />
        <var name="node" id="6306886970791072640" />
      </scope>
      <scope id="6306886970791072640" at="14,0,17,0">
        <var name="editorContext" id="6306886970791072640" />
        <var name="node" id="6306886970791072640" />
      </scope>
      <unit id="6306886970791072640" at="10,0,18,0" name="jetbrains.mps.lang.editor.diagram.editor.CellModel_Diagram_Editor" />
    </file>
    <file name="CellModel_Diagram_EditorBuilder_a.java">
      <node id="6306886970791072640" at="39,97,40,19" concept="12" />
      <node id="6306886970791072640" at="40,19,41,18" concept="2" />
      <node id="6306886970791072640" at="46,26,47,18" concept="8" />
      <node id="6306886970791072640" at="50,39,51,39" concept="8" />
      <node id="6306886970791072640" at="54,50,55,103" concept="7" />
      <node id="6306886970791072640" at="55,103,56,48" concept="2" />
      <node id="6306886970791072640" at="56,48,57,28" concept="2" />
      <node id="6306886970791072640" at="57,28,58,65" concept="2" />
      <node id="6306886970791072640" at="58,65,59,34" concept="7" />
      <node id="6306886970791072640" at="59,34,60,93" concept="2" />
      <node id="6306886970791072640" at="60,93,61,40" concept="2" />
      <node id="6306886970791072640" at="61,40,62,58" concept="2" />
      <node id="6306886970791072640" at="62,58,63,57" concept="2" />
      <node id="6306886970791072640" at="63,57,64,57" concept="2" />
      <node id="6306886970791072640" at="64,57,65,57" concept="2" />
      <node id="6306886970791072640" at="65,57,66,60" concept="2" />
      <node id="6306886970791072640" at="66,60,67,57" concept="2" />
      <node id="6306886970791072640" at="67,57,68,56" concept="2" />
      <node id="6306886970791072640" at="68,56,69,58" concept="2" />
      <node id="6306886970791072640" at="69,58,70,22" concept="8" />
      <node id="7140846024011834037" at="72,50,73,124" concept="7" />
      <node id="7140846024011834037" at="73,124,74,34" concept="7" />
      <node id="7140846024011834037" at="74,34,75,83" concept="2" />
      <node id="7140846024011834037" at="75,83,76,40" concept="2" />
      <node id="7140846024011834037" at="76,40,77,22" concept="8" />
      <node id="6306886970791072701" at="79,49,80,100" concept="7" />
      <node id="6306886970791072701" at="80,100,81,47" concept="2" />
      <node id="6306886970791072701" at="81,47,82,34" concept="7" />
      <node id="6306886970791072701" at="82,34,83,83" concept="2" />
      <node id="6306886970791072701" at="83,83,84,107" concept="2" />
      <node id="6306886970791072701" at="84,107,85,40" concept="2" />
      <node id="6306886970791072701" at="85,40,86,34" concept="2" />
      <node id="6306886970791072701" at="86,34,87,22" concept="8" />
      <node id="6306886970791072707" at="89,49,90,94" concept="7" />
      <node id="6306886970791072707" at="90,94,91,47" concept="2" />
      <node id="6306886970791072707" at="91,47,92,34" concept="7" />
      <node id="6306886970791072707" at="92,34,93,84" concept="2" />
      <node id="6306886970791072707" at="93,84,94,40" concept="2" />
      <node id="6306886970791072707" at="94,40,95,34" concept="2" />
      <node id="6306886970791072707" at="95,34,96,22" concept="8" />
      <node id="6306886970791072733" at="98,49,99,101" concept="7" />
      <node id="6306886970791072733" at="99,101,100,47" concept="2" />
      <node id="6306886970791072733" at="100,47,101,34" concept="2" />
      <node id="6306886970791072733" at="101,34,102,22" concept="8" />
      <node id="6306886970791072640" at="104,52,105,160" concept="7" />
      <node id="6306886970791072640" at="105,160,106,91" concept="7" />
      <node id="6306886970791072640" at="106,91,107,56" concept="2" />
      <node id="6306886970791072640" at="107,56,108,49" concept="2" />
      <node id="6306886970791072640" at="108,49,109,22" concept="8" />
      <node id="6306886970791072640" at="112,107,113,50" concept="12" />
      <node id="6306886970791072640" at="115,66,116,93" concept="8" />
      <node id="5355858557208963028" at="118,72,119,17" concept="8" />
      <node id="6306886970791072640" at="121,57,122,65" concept="7" />
      <node id="6306886970791072640" at="122,65,123,58" concept="2" />
      <node id="6306886970791072640" at="123,58,124,25" concept="8" />
      <node id="6306886970791072640" at="126,41,127,34" concept="7" />
      <node id="6306886970791072640" at="127,34,128,42" concept="2" />
      <node id="6306886970791072640" at="128,42,129,49" concept="2" />
      <node id="6306886970791072640" at="129,49,130,23" concept="8" />
      <node id="6306886970791072640" at="133,96,134,134" concept="2" />
      <node id="6306886970791072640" at="135,34,136,142" concept="2" />
      <node id="6306886970791072640" at="136,142,137,146" concept="2" />
      <node id="6306886970791072640" at="139,122,140,404" concept="2" />
      <node id="6306886970791072640" at="145,75,146,184" concept="7" />
      <node id="6306886970791072640" at="146,184,147,38" concept="2" />
      <node id="6306886970791072640" at="147,38,148,36" concept="7" />
      <node id="6306886970791072640" at="148,36,149,55" concept="2" />
      <node id="6306886970791072640" at="149,55,150,56" concept="2" />
      <node id="6306886970791072640" at="150,56,151,42" concept="2" />
      <node id="6306886970791072640" at="151,42,152,134" concept="2" />
      <node id="6306886970791072640" at="152,134,153,138" concept="2" />
      <node id="6306886970791072640" at="153,138,154,24" concept="8" />
      <node id="6306886970791072715" at="157,49,158,94" concept="7" />
      <node id="6306886970791072715" at="158,94,159,47" concept="2" />
      <node id="6306886970791072715" at="159,47,160,34" concept="7" />
      <node id="6306886970791072715" at="160,34,161,85" concept="2" />
      <node id="6306886970791072715" at="161,85,162,60" concept="2" />
      <node id="6306886970791072715" at="162,60,163,40" concept="2" />
      <node id="6306886970791072715" at="163,40,164,34" concept="2" />
      <node id="6306886970791072715" at="164,34,165,22" concept="8" />
      <node id="6306886970791072640" at="167,48,168,295" concept="7" />
      <node id="6306886970791072640" at="168,295,169,33" concept="8" />
      <node id="6306886970791072640" at="172,132,173,49" concept="12" />
      <node id="6306886970791072640" at="175,55,176,59" concept="7" />
      <node id="6306886970791072640" at="176,59,177,41" concept="2" />
      <node id="6306886970791072640" at="177,41,178,24" concept="8" />
      <node id="6306886970791072640" at="181,118,182,396" concept="2" />
      <node id="6306886970791072640" at="184,41,185,49" concept="2" />
      <node id="6306886970791072640" at="186,7,187,36" concept="7" />
      <node id="6306886970791072640" at="187,36,188,62" concept="2" />
      <node id="6306886970791072640" at="188,62,189,60" concept="2" />
      <node id="6306886970791072640" at="189,60,190,42" concept="2" />
      <node id="6306886970791072640" at="193,44,194,54" concept="7" />
      <node id="6306886970791072640" at="194,54,195,55" concept="2" />
      <node id="6306886970791072640" at="195,55,196,0" concept="10" />
      <node id="6306886970791072640" at="196,0,197,40" concept="2" />
      <node id="6306886970791072640" at="197,40,198,24" concept="8" />
      <node id="6306886970791072640" at="200,40,201,39" concept="8" />
      <node id="7140846024011906370" at="204,50,205,125" concept="7" />
      <node id="7140846024011906370" at="205,125,206,34" concept="7" />
      <node id="7140846024011906370" at="206,34,207,83" concept="2" />
      <node id="7140846024011906370" at="207,83,208,60" concept="2" />
      <node id="7140846024011906370" at="208,60,209,40" concept="2" />
      <node id="7140846024011906370" at="209,40,210,22" concept="8" />
      <node id="6306886970791072640" at="36,0,38,0" concept="3" trace="myNode" />
      <node id="6306886970791072640" at="50,0,53,0" concept="6" trace="createCell#()Ljetbrains/mps/openapi/editor/cells/EditorCell;" />
      <node id="6306886970791072640" at="112,0,115,0" concept="1" trace="diagramElementsListHandler_7br2q0_e0#(Lorg/jetbrains/mps/openapi/model/SNode;Ljava/lang/String;Ljetbrains/mps/openapi/editor/EditorContext;)V" />
      <node id="6306886970791072640" at="115,0,118,0" concept="6" trace="createNodeToInsert#(Ljetbrains/mps/openapi/editor/EditorContext;)Lorg/jetbrains/mps/openapi/model/SNode;" />
      <node id="6306886970791072640" at="118,0,121,0" concept="6" trace="getSeparatorText#(Ljetbrains/mps/openapi/editor/EditorContext;Lorg/jetbrains/mps/openapi/model/SNode;)Ljava/lang/String;" />
      <node id="6306886970791072640" at="138,9,141,9" concept="5" />
      <node id="6306886970791072640" at="172,0,175,0" concept="1" trace="paletteDeclarationSingleRoleHandler_7br2q0_g0#(Lorg/jetbrains/mps/openapi/model/SNode;Lorg/jetbrains/mps/openapi/language/SContainmentLink;Ljetbrains/mps/openapi/editor/EditorContext;)V" />
      <node id="6306886970791072640" at="180,70,183,7" concept="5" />
      <node id="6306886970791072640" at="183,7,186,7" concept="5" />
      <node id="6306886970791072640" at="200,0,203,0" concept="6" trace="getNoTargetText#()Ljava/lang/String;" />
      <node id="6306886970791072640" at="39,0,43,0" concept="1" trace="CellModel_Diagram_EditorBuilder_a#(Ljetbrains/mps/openapi/editor/EditorContext;Lorg/jetbrains/mps/openapi/model/SNode;)V" />
      <node id="6306886970791072640" at="134,134,138,9" concept="5" />
      <node id="6306886970791072640" at="167,0,171,0" concept="6" trace="createRefNode_7br2q0_g0#()Ljetbrains/mps/openapi/editor/cells/EditorCell;" />
      <node id="6306886970791072640" at="44,0,49,0" concept="6" trace="getNode#()Lorg/jetbrains/mps/openapi/model/SNode;" />
      <node id="6306886970791072640" at="121,0,126,0" concept="6" trace="createNodeCell#(Lorg/jetbrains/mps/openapi/model/SNode;)Ljetbrains/mps/openapi/editor/cells/EditorCell;" />
      <node id="6306886970791072640" at="175,0,180,0" concept="6" trace="createChildCell#(Lorg/jetbrains/mps/openapi/model/SNode;)Ljetbrains/mps/openapi/editor/cells/EditorCell;" />
      <node id="6306886970791072733" at="98,0,104,0" concept="6" trace="createConstant_7br2q0_d0#()Ljetbrains/mps/openapi/editor/cells/EditorCell;" />
      <node id="6306886970791072640" at="126,0,132,0" concept="6" trace="createEmptyCell#()Ljetbrains/mps/openapi/editor/cells/EditorCell;" />
      <node id="7140846024011834037" at="72,0,79,0" concept="6" trace="createComponent_7br2q0_a0#()Ljetbrains/mps/openapi/editor/cells/EditorCell;" />
      <node id="6306886970791072640" at="104,0,111,0" concept="6" trace="createRefNodeList_7br2q0_e0#()Ljetbrains/mps/openapi/editor/cells/EditorCell;" />
      <node id="6306886970791072640" at="192,0,200,0" concept="6" trace="createEmptyCell#()Ljetbrains/mps/openapi/editor/cells/EditorCell;" />
      <node id="7140846024011906370" at="204,0,212,0" concept="6" trace="createComponent_7br2q0_h0#()Ljetbrains/mps/openapi/editor/cells/EditorCell;" />
      <node id="6306886970791072707" at="89,0,98,0" concept="6" trace="createConstant_7br2q0_c0#()Ljetbrains/mps/openapi/editor/cells/EditorCell;" />
      <node id="6306886970791072701" at="79,0,89,0" concept="6" trace="createConstant_7br2q0_b0#()Ljetbrains/mps/openapi/editor/cells/EditorCell;" />
      <node id="6306886970791072640" at="132,86,142,7" concept="5" />
      <node id="6306886970791072715" at="157,0,167,0" concept="6" trace="createConstant_7br2q0_f0#()Ljetbrains/mps/openapi/editor/cells/EditorCell;" />
      <node id="6306886970791072640" at="132,0,144,0" concept="6" trace="installElementCellActions#(Lorg/jetbrains/mps/openapi/model/SNode;Ljetbrains/mps/openapi/editor/cells/EditorCell;)V" />
      <node id="6306886970791072640" at="144,0,156,0" concept="6" trace="createSeparatorCell#(Lorg/jetbrains/mps/openapi/model/SNode;Lorg/jetbrains/mps/openapi/model/SNode;)Ljetbrains/mps/openapi/editor/cells/EditorCell;" />
      <node id="6306886970791072640" at="180,0,192,0" concept="6" trace="installCellInfo#(Lorg/jetbrains/mps/openapi/model/SNode;Ljetbrains/mps/openapi/editor/cells/EditorCell;)V" />
      <node id="6306886970791072640" at="54,0,72,0" concept="6" trace="createCollection_7br2q0_a#()Ljetbrains/mps/openapi/editor/cells/EditorCell;" />
      <scope id="6306886970791072640" at="46,26,47,18" />
      <scope id="6306886970791072640" at="50,39,51,39" />
      <scope id="6306886970791072640" at="112,107,113,50" />
      <scope id="6306886970791072640" at="115,66,116,93" />
      <scope id="5355858557208962143" at="118,72,119,17" />
      <scope id="6306886970791072640" at="139,122,140,404" />
      <scope id="6306886970791072640" at="172,132,173,49" />
      <scope id="6306886970791072640" at="181,118,182,396" />
      <scope id="6306886970791072640" at="184,41,185,49" />
      <scope id="6306886970791072640" at="200,40,201,39" />
      <scope id="6306886970791072640" at="39,97,41,18" />
      <scope id="6306886970791072640" at="135,34,137,146" />
      <scope id="6306886970791072640" at="167,48,169,33">
        <var name="provider" id="6306886970791072640" />
      </scope>
      <scope id="6306886970791072640" at="50,0,53,0" />
      <scope id="6306886970791072640" at="112,0,115,0">
        <var name="childRole" id="6306886970791072640" />
        <var name="context" id="6306886970791072640" />
        <var name="ownerNode" id="6306886970791072640" />
      </scope>
      <scope id="6306886970791072640" at="115,0,118,0">
        <var name="editorContext" id="6306886970791072640" />
      </scope>
      <scope id="6306886970791072640" at="118,0,121,0">
        <var name="context" id="6306886970791072640" />
        <var name="node" id="6306886970791072640" />
      </scope>
      <scope id="6306886970791072640" at="121,57,124,25">
        <var name="elementCell" id="6306886970791072640" />
      </scope>
      <scope id="6306886970791072640" at="172,0,175,0">
        <var name="containmentLink" id="6306886970791072640" />
        <var name="context" id="6306886970791072640" />
        <var name="ownerNode" id="6306886970791072640" />
      </scope>
      <scope id="6306886970791072640" at="175,55,178,24">
        <var name="editorCell" id="6306886970791072640" />
      </scope>
      <scope id="6306886970791072640" at="200,0,203,0" />
      <scope id="6306886970791072640" at="39,0,43,0">
        <var name="context" id="6306886970791072640" />
        <var name="node" id="6306886970791072640" />
      </scope>
      <scope id="6306886970791072733" at="98,49,102,22">
        <var name="editorCell" id="6306886970791072733" />
      </scope>
      <scope id="6306886970791072640" at="126,41,130,23">
        <var name="emptyCell" id="6306886970791072640" />
      </scope>
      <scope id="6306886970791072640" at="167,0,171,0" />
      <scope id="6306886970791072640" at="44,0,49,0" />
      <scope id="7140846024011834037" at="72,50,77,22">
        <var name="editorCell" id="7140846024011834037" />
        <var name="style" id="7140846024011834037" />
      </scope>
      <scope id="6306886970791072640" at="104,52,109,22">
        <var name="editorCell" id="6306886970791072640" />
        <var name="handler" id="6306886970791072640" />
      </scope>
      <scope id="6306886970791072640" at="121,0,126,0">
        <var name="elementNode" id="6306886970791072640" />
      </scope>
      <scope id="6306886970791072640" at="175,0,180,0">
        <var name="child" id="6306886970791072640" />
      </scope>
      <scope id="6306886970791072640" at="193,44,198,24">
        <var name="editorCell" id="6306886970791072640" />
      </scope>
      <scope id="6306886970791072733" at="98,0,104,0" />
      <scope id="6306886970791072640" at="126,0,132,0" />
      <scope id="7140846024011906370" at="204,50,210,22">
        <var name="editorCell" id="7140846024011906370" />
        <var name="style" id="7140846024011906370" />
      </scope>
      <scope id="7140846024011834037" at="72,0,79,0" />
      <scope id="6306886970791072707" at="89,49,96,22">
        <var name="editorCell" id="6306886970791072707" />
        <var name="style" id="6306886970791072707" />
      </scope>
      <scope id="6306886970791072640" at="104,0,111,0" />
      <scope id="6306886970791072701" at="79,49,87,22">
        <var name="editorCell" id="6306886970791072701" />
        <var name="style" id="6306886970791072701" />
      </scope>
      <scope id="6306886970791072640" at="133,96,141,9" />
      <scope id="6306886970791072715" at="157,49,165,22">
        <var name="editorCell" id="6306886970791072715" />
        <var name="style" id="6306886970791072715" />
      </scope>
      <scope id="6306886970791072640" at="192,0,200,0" />
      <scope id="7140846024011906370" at="204,0,212,0" />
      <scope id="6306886970791072707" at="89,0,98,0" />
      <scope id="6306886970791072640" at="145,75,154,24">
        <var name="editorCell" id="6306886970791072640" />
        <var name="style" id="6306886970791072640" />
      </scope>
      <scope id="6306886970791072701" at="79,0,89,0" />
      <scope id="6306886970791072640" at="132,86,142,7" />
      <scope id="6306886970791072715" at="157,0,167,0" />
      <scope id="6306886970791072640" at="180,70,190,42">
        <var name="style" id="6306886970791072640" />
      </scope>
      <scope id="6306886970791072640" at="132,0,144,0">
        <var name="elementCell" id="6306886970791072640" />
        <var name="elementNode" id="6306886970791072640" />
      </scope>
      <scope id="6306886970791072640" at="144,0,156,0">
        <var name="nextNode" id="6306886970791072640" />
        <var name="prevNode" id="6306886970791072640" />
      </scope>
      <scope id="6306886970791072640" at="180,0,192,0">
        <var name="child" id="6306886970791072640" />
        <var name="editorCell" id="6306886970791072640" />
      </scope>
      <scope id="6306886970791072640" at="54,50,70,22">
        <var name="editorCell" id="6306886970791072640" />
        <var name="style" id="6306886970791072640" />
      </scope>
      <scope id="6306886970791072640" at="54,0,72,0" />
      <unit id="6306886970791072640" at="171,0,204,0" name="jetbrains.mps.lang.editor.diagram.editor.CellModel_Diagram_EditorBuilder_a$paletteDeclarationSingleRoleHandler_7br2q0_g0" />
      <unit id="6306886970791072640" at="111,0,157,0" name="jetbrains.mps.lang.editor.diagram.editor.CellModel_Diagram_EditorBuilder_a$diagramElementsListHandler_7br2q0_e0" />
      <unit id="6306886970791072640" at="35,0,213,0" name="jetbrains.mps.lang.editor.diagram.editor.CellModel_Diagram_EditorBuilder_a" />
    </file>
    <file name="CellModel_Diagram_InspectorBuilder_a.java">
      <node id="6306886970791072640" at="31,100,32,19" concept="12" />
      <node id="6306886970791072640" at="32,19,33,18" concept="2" />
      <node id="6306886970791072640" at="38,26,39,18" concept="8" />
      <node id="6306886970791072640" at="42,39,43,41" concept="8" />
      <node id="6306886970791072640" at="46,52,47,104" concept="7" />
      <node id="6306886970791072640" at="47,104,48,50" concept="2" />
      <node id="6306886970791072640" at="48,50,49,28" concept="2" />
      <node id="6306886970791072640" at="49,28,50,65" concept="2" />
      <node id="6306886970791072640" at="50,65,51,34" concept="7" />
      <node id="6306886970791072640" at="51,34,52,49" concept="2" />
      <node id="6306886970791072640" at="52,49,53,40" concept="2" />
      <node id="6306886970791072640" at="53,40,54,60" concept="2" />
      <node id="6306886970791072640" at="54,60,55,59" concept="2" />
      <node id="6306886970791072640" at="55,59,56,59" concept="2" />
      <node id="6306886970791072640" at="56,59,57,60" concept="2" />
      <node id="6306886970791072640" at="57,60,58,57" concept="2" />
      <node id="6306886970791072640" at="58,57,59,60" concept="2" />
      <node id="6306886970791072640" at="59,60,60,22" concept="8" />
      <node id="6306886970791072784" at="62,52,63,133" concept="7" />
      <node id="6306886970791072784" at="63,133,64,22" concept="8" />
      <node id="8570854907291099130" at="66,51,67,93" concept="7" />
      <node id="8570854907291099130" at="67,93,68,49" concept="2" />
      <node id="8570854907291099130" at="68,49,69,34" concept="2" />
      <node id="8570854907291099130" at="69,34,70,22" concept="8" />
      <node id="8570854907290423620" at="72,51,73,111" concept="7" />
      <node id="8570854907290423620" at="73,111,74,49" concept="2" />
      <node id="8570854907290423620" at="74,49,75,34" concept="7" />
      <node id="8570854907290423620" at="75,34,76,60" concept="2" />
      <node id="8570854907290423620" at="76,60,77,40" concept="2" />
      <node id="8570854907290423620" at="77,40,78,34" concept="2" />
      <node id="8570854907290423620" at="78,34,79,22" concept="8" />
      <node id="6306886970791072640" at="81,52,82,165" concept="7" />
      <node id="6306886970791072640" at="82,165,83,91" concept="7" />
      <node id="6306886970791072640" at="83,91,84,57" concept="2" />
      <node id="6306886970791072640" at="84,57,85,49" concept="2" />
      <node id="6306886970791072640" at="85,49,86,22" concept="8" />
      <node id="6306886970791072640" at="89,108,90,50" concept="12" />
      <node id="6306886970791072640" at="92,66,93,93" concept="8" />
      <node id="6306886970791072640" at="95,57,96,65" concept="7" />
      <node id="6306886970791072640" at="96,65,97,58" concept="2" />
      <node id="6306886970791072640" at="97,58,98,25" concept="8" />
      <node id="6306886970791072640" at="100,41,101,34" concept="7" />
      <node id="6306886970791072640" at="101,34,102,42" concept="2" />
      <node id="6306886970791072640" at="102,42,103,49" concept="2" />
      <node id="6306886970791072640" at="103,49,104,23" concept="8" />
      <node id="6306886970791072640" at="107,96,108,134" concept="2" />
      <node id="6306886970791072640" at="109,34,110,142" concept="2" />
      <node id="6306886970791072640" at="110,142,111,146" concept="2" />
      <node id="6306886970791072640" at="113,122,114,405" concept="2" />
      <node id="939897302409116214" at="119,49,120,112" concept="7" />
      <node id="939897302409116214" at="120,112,121,47" concept="2" />
      <node id="939897302409116214" at="121,47,122,34" concept="7" />
      <node id="939897302409116214" at="122,34,123,60" concept="2" />
      <node id="939897302409116214" at="123,60,124,40" concept="2" />
      <node id="939897302409116214" at="124,40,125,34" concept="2" />
      <node id="939897302409116214" at="125,34,126,22" concept="8" />
      <node id="6306886970791072640" at="128,52,129,167" concept="7" />
      <node id="6306886970791072640" at="129,167,130,91" concept="7" />
      <node id="6306886970791072640" at="130,91,131,58" concept="2" />
      <node id="6306886970791072640" at="131,58,132,49" concept="2" />
      <node id="6306886970791072640" at="132,49,133,22" concept="8" />
      <node id="6306886970791072640" at="136,109,137,50" concept="12" />
      <node id="6306886970791072640" at="139,66,140,93" concept="8" />
      <node id="6306886970791072640" at="142,57,143,65" concept="7" />
      <node id="6306886970791072640" at="143,65,144,58" concept="2" />
      <node id="6306886970791072640" at="144,58,145,25" concept="8" />
      <node id="6306886970791072640" at="147,41,148,34" concept="7" />
      <node id="6306886970791072640" at="148,34,149,42" concept="2" />
      <node id="6306886970791072640" at="149,42,150,49" concept="2" />
      <node id="6306886970791072640" at="150,49,151,23" concept="8" />
      <node id="6306886970791072640" at="154,96,155,134" concept="2" />
      <node id="6306886970791072640" at="156,34,157,142" concept="2" />
      <node id="6306886970791072640" at="157,142,158,146" concept="2" />
      <node id="6306886970791072640" at="160,122,161,405" concept="2" />
      <node id="6306886970791072640" at="28,0,30,0" concept="3" trace="myNode" />
      <node id="6306886970791072640" at="42,0,45,0" concept="6" trace="createCell#()Ljetbrains/mps/openapi/editor/cells/EditorCell;" />
      <node id="6306886970791072640" at="89,0,92,0" concept="1" trace="elementsCreationListHandler_7br2q0_d0#(Lorg/jetbrains/mps/openapi/model/SNode;Ljava/lang/String;Ljetbrains/mps/openapi/editor/EditorContext;)V" />
      <node id="6306886970791072640" at="92,0,95,0" concept="6" trace="createNodeToInsert#(Ljetbrains/mps/openapi/editor/EditorContext;)Lorg/jetbrains/mps/openapi/model/SNode;" />
      <node id="6306886970791072640" at="112,9,115,9" concept="5" />
      <node id="6306886970791072640" at="136,0,139,0" concept="1" trace="connectorCreationListHandler_7br2q0_f0#(Lorg/jetbrains/mps/openapi/model/SNode;Ljava/lang/String;Ljetbrains/mps/openapi/editor/EditorContext;)V" />
      <node id="6306886970791072640" at="139,0,142,0" concept="6" trace="createNodeToInsert#(Ljetbrains/mps/openapi/editor/EditorContext;)Lorg/jetbrains/mps/openapi/model/SNode;" />
      <node id="6306886970791072640" at="159,9,162,9" concept="5" />
      <node id="6306886970791072640" at="31,0,35,0" concept="1" trace="CellModel_Diagram_InspectorBuilder_a#(Ljetbrains/mps/openapi/editor/EditorContext;Lorg/jetbrains/mps/openapi/model/SNode;)V" />
      <node id="6306886970791072784" at="62,0,66,0" concept="6" trace="createComponent_7br2q0_a0_0#()Ljetbrains/mps/openapi/editor/cells/EditorCell;" />
      <node id="6306886970791072640" at="108,134,112,9" concept="5" />
      <node id="6306886970791072640" at="155,134,159,9" concept="5" />
      <node id="6306886970791072640" at="36,0,41,0" concept="6" trace="getNode#()Lorg/jetbrains/mps/openapi/model/SNode;" />
      <node id="6306886970791072640" at="95,0,100,0" concept="6" trace="createNodeCell#(Lorg/jetbrains/mps/openapi/model/SNode;)Ljetbrains/mps/openapi/editor/cells/EditorCell;" />
      <node id="6306886970791072640" at="142,0,147,0" concept="6" trace="createNodeCell#(Lorg/jetbrains/mps/openapi/model/SNode;)Ljetbrains/mps/openapi/editor/cells/EditorCell;" />
      <node id="8570854907291099130" at="66,0,72,0" concept="6" trace="createConstant_7br2q0_b0_0#()Ljetbrains/mps/openapi/editor/cells/EditorCell;" />
      <node id="6306886970791072640" at="100,0,106,0" concept="6" trace="createEmptyCell#()Ljetbrains/mps/openapi/editor/cells/EditorCell;" />
      <node id="6306886970791072640" at="147,0,153,0" concept="6" trace="createEmptyCell#()Ljetbrains/mps/openapi/editor/cells/EditorCell;" />
      <node id="6306886970791072640" at="81,0,88,0" concept="6" trace="createRefNodeList_7br2q0_d0#()Ljetbrains/mps/openapi/editor/cells/EditorCell;" />
      <node id="6306886970791072640" at="128,0,135,0" concept="6" trace="createRefNodeList_7br2q0_f0#()Ljetbrains/mps/openapi/editor/cells/EditorCell;" />
      <node id="8570854907290423620" at="72,0,81,0" concept="6" trace="createConstant_7br2q0_c0_0#()Ljetbrains/mps/openapi/editor/cells/EditorCell;" />
      <node id="939897302409116214" at="119,0,128,0" concept="6" trace="createConstant_7br2q0_e0#()Ljetbrains/mps/openapi/editor/cells/EditorCell;" />
      <node id="6306886970791072640" at="106,86,116,7" concept="5" />
      <node id="6306886970791072640" at="153,86,163,7" concept="5" />
      <node id="6306886970791072640" at="106,0,118,0" concept="6" trace="installElementCellActions#(Lorg/jetbrains/mps/openapi/model/SNode;Ljetbrains/mps/openapi/editor/cells/EditorCell;)V" />
      <node id="6306886970791072640" at="153,0,165,0" concept="6" trace="installElementCellActions#(Lorg/jetbrains/mps/openapi/model/SNode;Ljetbrains/mps/openapi/editor/cells/EditorCell;)V" />
      <node id="6306886970791072640" at="46,0,62,0" concept="6" trace="createCollection_7br2q0_a_0#()Ljetbrains/mps/openapi/editor/cells/EditorCell;" />
      <scope id="6306886970791072640" at="38,26,39,18" />
      <scope id="6306886970791072640" at="42,39,43,41" />
      <scope id="6306886970791072640" at="89,108,90,50" />
      <scope id="6306886970791072640" at="92,66,93,93" />
      <scope id="6306886970791072640" at="113,122,114,405" />
      <scope id="6306886970791072640" at="136,109,137,50" />
      <scope id="6306886970791072640" at="139,66,140,93" />
      <scope id="6306886970791072640" at="160,122,161,405" />
      <scope id="6306886970791072640" at="31,100,33,18" />
      <scope id="6306886970791072784" at="62,52,64,22">
        <var name="editorCell" id="6306886970791072784" />
      </scope>
      <scope id="6306886970791072640" at="109,34,111,146" />
      <scope id="6306886970791072640" at="156,34,158,146" />
      <scope id="6306886970791072640" at="42,0,45,0" />
      <scope id="6306886970791072640" at="89,0,92,0">
        <var name="childRole" id="6306886970791072640" />
        <var name="context" id="6306886970791072640" />
        <var name="ownerNode" id="6306886970791072640" />
      </scope>
      <scope id="6306886970791072640" at="92,0,95,0">
        <var name="editorContext" id="6306886970791072640" />
      </scope>
      <scope id="6306886970791072640" at="95,57,98,25">
        <var name="elementCell" id="6306886970791072640" />
      </scope>
      <scope id="6306886970791072640" at="136,0,139,0">
        <var name="childRole" id="6306886970791072640" />
        <var name="context" id="6306886970791072640" />
        <var name="ownerNode" id="6306886970791072640" />
      </scope>
      <scope id="6306886970791072640" at="139,0,142,0">
        <var name="editorContext" id="6306886970791072640" />
      </scope>
      <scope id="6306886970791072640" at="142,57,145,25">
        <var name="elementCell" id="6306886970791072640" />
      </scope>
      <scope id="6306886970791072640" at="31,0,35,0">
        <var name="context" id="6306886970791072640" />
        <var name="node" id="6306886970791072640" />
      </scope>
      <scope id="6306886970791072784" at="62,0,66,0" />
      <scope id="8570854907291099130" at="66,51,70,22">
        <var name="editorCell" id="8570854907291099130" />
      </scope>
      <scope id="6306886970791072640" at="100,41,104,23">
        <var name="emptyCell" id="6306886970791072640" />
      </scope>
      <scope id="6306886970791072640" at="147,41,151,23">
        <var name="emptyCell" id="6306886970791072640" />
      </scope>
      <scope id="6306886970791072640" at="36,0,41,0" />
      <scope id="6306886970791072640" at="81,52,86,22">
        <var name="editorCell" id="6306886970791072640" />
        <var name="handler" id="6306886970791072640" />
      </scope>
      <scope id="6306886970791072640" at="95,0,100,0">
        <var name="elementNode" id="6306886970791072640" />
      </scope>
      <scope id="6306886970791072640" at="128,52,133,22">
        <var name="editorCell" id="6306886970791072640" />
        <var name="handler" id="6306886970791072640" />
      </scope>
      <scope id="6306886970791072640" at="142,0,147,0">
        <var name="elementNode" id="6306886970791072640" />
      </scope>
      <scope id="8570854907291099130" at="66,0,72,0" />
      <scope id="6306886970791072640" at="100,0,106,0" />
      <scope id="6306886970791072640" at="147,0,153,0" />
      <scope id="8570854907290423620" at="72,51,79,22">
        <var name="editorCell" id="8570854907290423620" />
        <var name="style" id="8570854907290423620" />
      </scope>
      <scope id="6306886970791072640" at="81,0,88,0" />
      <scope id="939897302409116214" at="119,49,126,22">
        <var name="editorCell" id="939897302409116214" />
        <var name="style" id="939897302409116214" />
      </scope>
      <scope id="6306886970791072640" at="128,0,135,0" />
      <scope id="6306886970791072640" at="107,96,115,9" />
      <scope id="6306886970791072640" at="154,96,162,9" />
      <scope id="8570854907290423620" at="72,0,81,0" />
      <scope id="939897302409116214" at="119,0,128,0" />
      <scope id="6306886970791072640" at="106,86,116,7" />
      <scope id="6306886970791072640" at="153,86,163,7" />
      <scope id="6306886970791072640" at="106,0,118,0">
        <var name="elementCell" id="6306886970791072640" />
        <var name="elementNode" id="6306886970791072640" />
      </scope>
      <scope id="6306886970791072640" at="153,0,165,0">
        <var name="elementCell" id="6306886970791072640" />
        <var name="elementNode" id="6306886970791072640" />
      </scope>
      <scope id="6306886970791072640" at="46,52,60,22">
        <var name="editorCell" id="6306886970791072640" />
        <var name="style" id="6306886970791072640" />
      </scope>
      <scope id="6306886970791072640" at="46,0,62,0" />
      <unit id="6306886970791072640" at="88,0,119,0" name="jetbrains.mps.lang.editor.diagram.editor.CellModel_Diagram_InspectorBuilder_a$elementsCreationListHandler_7br2q0_d0" />
      <unit id="6306886970791072640" at="135,0,166,0" name="jetbrains.mps.lang.editor.diagram.editor.CellModel_Diagram_InspectorBuilder_a$connectorCreationListHandler_7br2q0_f0" />
      <unit id="6306886970791072640" at="27,0,167,0" name="jetbrains.mps.lang.editor.diagram.editor.CellModel_Diagram_InspectorBuilder_a" />
    </file>
  </root>
  <root nodeRef="r:bb92ee7f-8413-44e2-a971-e49f27dd2af5(jetbrains.mps.lang.editor.diagram.editor)/6382742553261744676">
    <file name="CellModel_DiagramConnector_Editor.java">
      <node id="6382742553261744676" at="11,79,12,92" concept="8" />
      <node id="6382742553261744676" at="14,82,15,95" concept="8" />
      <node id="6382742553261744676" at="11,0,14,0" concept="6" trace="createEditorCell#(Ljetbrains/mps/openapi/editor/EditorContext;Lorg/jetbrains/mps/openapi/model/SNode;)Ljetbrains/mps/openapi/editor/cells/EditorCell;" />
      <node id="6382742553261744676" at="14,0,17,0" concept="6" trace="createInspectedCell#(Ljetbrains/mps/openapi/editor/EditorContext;Lorg/jetbrains/mps/openapi/model/SNode;)Ljetbrains/mps/openapi/editor/cells/EditorCell;" />
      <scope id="6382742553261744676" at="11,79,12,92" />
      <scope id="6382742553261744676" at="14,82,15,95" />
      <scope id="6382742553261744676" at="11,0,14,0">
        <var name="editorContext" id="6382742553261744676" />
        <var name="node" id="6382742553261744676" />
      </scope>
      <scope id="6382742553261744676" at="14,0,17,0">
        <var name="editorContext" id="6382742553261744676" />
        <var name="node" id="6382742553261744676" />
      </scope>
      <unit id="6382742553261744676" at="10,0,18,0" name="jetbrains.mps.lang.editor.diagram.editor.CellModel_DiagramConnector_Editor" />
    </file>
    <file name="CellModel_DiagramConnector_EditorBuilder_a.java">
      <node id="6382742553261744676" at="32,106,33,19" concept="12" />
      <node id="6382742553261744676" at="33,19,34,18" concept="2" />
      <node id="6382742553261744676" at="39,26,40,18" concept="8" />
      <node id="6382742553261744676" at="43,39,44,39" concept="8" />
      <node id="6382742553261744676" at="47,50,48,103" concept="7" />
      <node id="6382742553261744676" at="48,103,49,48" concept="2" />
      <node id="6382742553261744676" at="49,48,50,28" concept="2" />
      <node id="6382742553261744676" at="50,28,51,65" concept="2" />
      <node id="6382742553261744676" at="51,65,52,34" concept="7" />
      <node id="6382742553261744676" at="52,34,53,93" concept="2" />
      <node id="6382742553261744676" at="53,93,54,40" concept="2" />
      <node id="6382742553261744676" at="54,40,55,58" concept="2" />
      <node id="6382742553261744676" at="56,68,57,59" concept="2" />
      <node id="6382742553261744676" at="58,5,59,57" concept="2" />
      <node id="6382742553261744676" at="59,57,60,57" concept="2" />
      <node id="6382742553261744676" at="60,57,61,56" concept="2" />
      <node id="6382742553261744676" at="61,56,62,57" concept="2" />
      <node id="6382742553261744676" at="62,57,63,56" concept="2" />
      <node id="6382742553261744676" at="63,56,64,57" concept="2" />
      <node id="6382742553261744676" at="64,57,65,58" concept="2" />
      <node id="6382742553261744676" at="65,58,66,22" concept="8" />
      <node id="7140846024011915655" at="68,50,69,124" concept="7" />
      <node id="7140846024011915655" at="69,124,70,22" concept="8" />
      <node id="6382742553261744676" at="72,49,73,102" concept="7" />
      <node id="6382742553261744676" at="73,102,74,47" concept="2" />
      <node id="6382742553261744676" at="74,47,75,34" concept="7" />
      <node id="6382742553261744676" at="75,34,76,107" concept="2" />
      <node id="6382742553261744676" at="76,107,77,40" concept="2" />
      <node id="6382742553261744676" at="77,40,78,34" concept="2" />
      <node id="6382742553261744676" at="78,34,79,22" concept="8" />
      <node id="3261169344478865560" at="81,97,82,16" concept="8" />
      <node id="6382742553261745553" at="84,49,85,94" concept="7" />
      <node id="6382742553261745553" at="85,94,86,47" concept="2" />
      <node id="6382742553261745553" at="86,47,87,34" concept="7" />
      <node id="6382742553261745553" at="87,34,88,84" concept="2" />
      <node id="6382742553261745553" at="88,84,89,40" concept="2" />
      <node id="6382742553261745553" at="89,40,90,34" concept="2" />
      <node id="6382742553261745553" at="90,34,91,22" concept="8" />
      <node id="6382742553261745554" at="93,49,94,99" concept="7" />
      <node id="6382742553261745554" at="94,99,95,47" concept="2" />
      <node id="6382742553261745554" at="95,47,96,34" concept="2" />
      <node id="6382742553261745554" at="96,34,97,22" concept="8" />
      <node id="6382742553261744676" at="99,48,100,278" concept="7" />
      <node id="6382742553261744676" at="100,278,101,33" concept="8" />
      <node id="6382742553261744676" at="104,119,105,49" concept="12" />
      <node id="6382742553261744676" at="107,55,108,59" concept="7" />
      <node id="6382742553261744676" at="108,59,109,41" concept="2" />
      <node id="6382742553261744676" at="109,41,110,24" concept="8" />
      <node id="6382742553261744676" at="113,118,114,383" concept="2" />
      <node id="6382742553261744676" at="116,41,117,36" concept="2" />
      <node id="6382742553261744676" at="121,44,122,54" concept="7" />
      <node id="6382742553261744676" at="122,54,123,42" concept="2" />
      <node id="6382742553261744676" at="123,42,124,0" concept="10" />
      <node id="6382742553261744676" at="124,0,125,40" concept="2" />
      <node id="6382742553261744676" at="125,40,126,24" concept="8" />
      <node id="6382742553261744676" at="128,40,129,26" concept="8" />
      <node id="6382742553261745558" at="132,49,133,100" concept="7" />
      <node id="6382742553261745558" at="133,100,134,47" concept="2" />
      <node id="6382742553261745558" at="134,47,135,34" concept="2" />
      <node id="6382742553261745558" at="135,34,136,22" concept="8" />
      <node id="6382742553261744676" at="138,48,139,280" concept="7" />
      <node id="6382742553261744676" at="139,280,140,33" concept="8" />
      <node id="6382742553261744676" at="143,120,144,49" concept="12" />
      <node id="6382742553261744676" at="146,55,147,59" concept="7" />
      <node id="6382742553261744676" at="147,59,148,41" concept="2" />
      <node id="6382742553261744676" at="148,41,149,24" concept="8" />
      <node id="6382742553261744676" at="152,118,153,384" concept="2" />
      <node id="6382742553261744676" at="155,41,156,37" concept="2" />
      <node id="6382742553261744676" at="160,44,161,54" concept="7" />
      <node id="6382742553261744676" at="161,54,162,43" concept="2" />
      <node id="6382742553261744676" at="162,43,163,0" concept="10" />
      <node id="6382742553261744676" at="163,0,164,40" concept="2" />
      <node id="6382742553261744676" at="164,40,165,24" concept="8" />
      <node id="6382742553261744676" at="167,40,168,27" concept="8" />
      <node id="6382742553261745562" at="171,49,172,94" concept="7" />
      <node id="6382742553261745562" at="172,94,173,47" concept="2" />
      <node id="6382742553261745562" at="173,47,174,34" concept="7" />
      <node id="6382742553261745562" at="174,34,175,85" concept="2" />
      <node id="6382742553261745562" at="175,85,176,40" concept="2" />
      <node id="6382742553261745562" at="176,40,177,34" concept="2" />
      <node id="6382742553261745562" at="177,34,178,22" concept="8" />
      <node id="7140846024011915682" at="180,50,181,125" concept="7" />
      <node id="7140846024011915682" at="181,125,182,22" concept="8" />
      <node id="6382742553261744676" at="29,0,31,0" concept="3" trace="myNode" />
      <node id="6382742553261744676" at="43,0,46,0" concept="6" trace="createCell#()Ljetbrains/mps/openapi/editor/cells/EditorCell;" />
      <node id="6382742553261744676" at="55,58,58,5" concept="5" />
      <node id="3261169344478859411" at="81,0,84,0" concept="11" trace="renderingCondition_rubh59_a1a#(Lorg/jetbrains/mps/openapi/model/SNode;Ljetbrains/mps/openapi/editor/EditorContext;)Z" />
      <node id="6382742553261744676" at="104,0,107,0" concept="1" trace="inputSingleRoleHandler_rubh59_e0#(Lorg/jetbrains/mps/openapi/model/SNode;Lorg/jetbrains/mps/openapi/language/SContainmentLink;Ljetbrains/mps/openapi/editor/EditorContext;)V" />
      <node id="6382742553261744676" at="112,70,115,7" concept="5" />
      <node id="6382742553261744676" at="115,7,118,7" concept="5" />
      <node id="6382742553261744676" at="128,0,131,0" concept="6" trace="getNoTargetText#()Ljava/lang/String;" />
      <node id="6382742553261744676" at="143,0,146,0" concept="1" trace="outputSingleRoleHandler_rubh59_g0#(Lorg/jetbrains/mps/openapi/model/SNode;Lorg/jetbrains/mps/openapi/language/SContainmentLink;Ljetbrains/mps/openapi/editor/EditorContext;)V" />
      <node id="6382742553261744676" at="151,70,154,7" concept="5" />
      <node id="6382742553261744676" at="154,7,157,7" concept="5" />
      <node id="6382742553261744676" at="167,0,170,0" concept="6" trace="getNoTargetText#()Ljava/lang/String;" />
      <node id="6382742553261744676" at="32,0,36,0" concept="1" trace="CellModel_DiagramConnector_EditorBuilder_a#(Ljetbrains/mps/openapi/editor/EditorContext;Lorg/jetbrains/mps/openapi/model/SNode;)V" />
      <node id="7140846024011915655" at="68,0,72,0" concept="6" trace="createComponent_rubh59_a0#()Ljetbrains/mps/openapi/editor/cells/EditorCell;" />
      <node id="6382742553261744676" at="99,0,103,0" concept="6" trace="createRefNode_rubh59_e0#()Ljetbrains/mps/openapi/editor/cells/EditorCell;" />
      <node id="6382742553261744676" at="138,0,142,0" concept="6" trace="createRefNode_rubh59_g0#()Ljetbrains/mps/openapi/editor/cells/EditorCell;" />
      <node id="7140846024011915682" at="180,0,184,0" concept="6" trace="createComponent_rubh59_i0#()Ljetbrains/mps/openapi/editor/cells/EditorCell;" />
      <node id="6382742553261744676" at="37,0,42,0" concept="6" trace="getNode#()Lorg/jetbrains/mps/openapi/model/SNode;" />
      <node id="6382742553261744676" at="107,0,112,0" concept="6" trace="createChildCell#(Lorg/jetbrains/mps/openapi/model/SNode;)Ljetbrains/mps/openapi/editor/cells/EditorCell;" />
      <node id="6382742553261744676" at="146,0,151,0" concept="6" trace="createChildCell#(Lorg/jetbrains/mps/openapi/model/SNode;)Ljetbrains/mps/openapi/editor/cells/EditorCell;" />
      <node id="6382742553261745554" at="93,0,99,0" concept="6" trace="createConstant_rubh59_d0#()Ljetbrains/mps/openapi/editor/cells/EditorCell;" />
      <node id="6382742553261745558" at="132,0,138,0" concept="6" trace="createConstant_rubh59_f0#()Ljetbrains/mps/openapi/editor/cells/EditorCell;" />
      <node id="6382742553261744676" at="112,0,120,0" concept="6" trace="installCellInfo#(Lorg/jetbrains/mps/openapi/model/SNode;Ljetbrains/mps/openapi/editor/cells/EditorCell;)V" />
      <node id="6382742553261744676" at="120,0,128,0" concept="6" trace="createEmptyCell#()Ljetbrains/mps/openapi/editor/cells/EditorCell;" />
      <node id="6382742553261744676" at="151,0,159,0" concept="6" trace="installCellInfo#(Lorg/jetbrains/mps/openapi/model/SNode;Ljetbrains/mps/openapi/editor/cells/EditorCell;)V" />
      <node id="6382742553261744676" at="159,0,167,0" concept="6" trace="createEmptyCell#()Ljetbrains/mps/openapi/editor/cells/EditorCell;" />
      <node id="6382742553261744676" at="72,0,81,0" concept="6" trace="createConstant_rubh59_b0#()Ljetbrains/mps/openapi/editor/cells/EditorCell;" />
      <node id="6382742553261745553" at="84,0,93,0" concept="6" trace="createConstant_rubh59_c0#()Ljetbrains/mps/openapi/editor/cells/EditorCell;" />
      <node id="6382742553261745562" at="171,0,180,0" concept="6" trace="createConstant_rubh59_h0#()Ljetbrains/mps/openapi/editor/cells/EditorCell;" />
      <node id="6382742553261744676" at="47,0,68,0" concept="6" trace="createCollection_rubh59_a#()Ljetbrains/mps/openapi/editor/cells/EditorCell;" />
      <scope id="6382742553261744676" at="39,26,40,18" />
      <scope id="6382742553261744676" at="43,39,44,39" />
      <scope id="6382742553261744676" at="56,68,57,59" />
      <scope id="3261169344478859412" at="81,97,82,16" />
      <scope id="6382742553261744676" at="104,119,105,49" />
      <scope id="6382742553261744676" at="113,118,114,383" />
      <scope id="6382742553261744676" at="116,41,117,36" />
      <scope id="6382742553261744676" at="128,40,129,26" />
      <scope id="6382742553261744676" at="143,120,144,49" />
      <scope id="6382742553261744676" at="152,118,153,384" />
      <scope id="6382742553261744676" at="155,41,156,37" />
      <scope id="6382742553261744676" at="167,40,168,27" />
      <scope id="6382742553261744676" at="32,106,34,18" />
      <scope id="7140846024011915655" at="68,50,70,22">
        <var name="editorCell" id="7140846024011915655" />
      </scope>
      <scope id="6382742553261744676" at="99,48,101,33">
        <var name="provider" id="6382742553261744676" />
      </scope>
      <scope id="6382742553261744676" at="138,48,140,33">
        <var name="provider" id="6382742553261744676" />
      </scope>
      <scope id="7140846024011915682" at="180,50,182,22">
        <var name="editorCell" id="7140846024011915682" />
      </scope>
      <scope id="6382742553261744676" at="43,0,46,0" />
      <scope id="3261169344478859411" at="81,0,84,0">
        <var name="editorContext" id="3261169344478859411" />
        <var name="node" id="3261169344478859411" />
      </scope>
      <scope id="6382742553261744676" at="104,0,107,0">
        <var name="containmentLink" id="6382742553261744676" />
        <var name="context" id="6382742553261744676" />
        <var name="ownerNode" id="6382742553261744676" />
      </scope>
      <scope id="6382742553261744676" at="107,55,110,24">
        <var name="editorCell" id="6382742553261744676" />
      </scope>
      <scope id="6382742553261744676" at="128,0,131,0" />
      <scope id="6382742553261744676" at="143,0,146,0">
        <var name="containmentLink" id="6382742553261744676" />
        <var name="context" id="6382742553261744676" />
        <var name="ownerNode" id="6382742553261744676" />
      </scope>
      <scope id="6382742553261744676" at="146,55,149,24">
        <var name="editorCell" id="6382742553261744676" />
      </scope>
      <scope id="6382742553261744676" at="167,0,170,0" />
      <scope id="6382742553261744676" at="32,0,36,0">
        <var name="context" id="6382742553261744676" />
        <var name="node" id="6382742553261744676" />
      </scope>
      <scope id="7140846024011915655" at="68,0,72,0" />
      <scope id="6382742553261745554" at="93,49,97,22">
        <var name="editorCell" id="6382742553261745554" />
      </scope>
      <scope id="6382742553261744676" at="99,0,103,0" />
      <scope id="6382742553261745558" at="132,49,136,22">
        <var name="editorCell" id="6382742553261745558" />
      </scope>
      <scope id="6382742553261744676" at="138,0,142,0" />
      <scope id="7140846024011915682" at="180,0,184,0" />
      <scope id="6382742553261744676" at="37,0,42,0" />
      <scope id="6382742553261744676" at="107,0,112,0">
        <var name="child" id="6382742553261744676" />
      </scope>
      <scope id="6382742553261744676" at="121,44,126,24">
        <var name="editorCell" id="6382742553261744676" />
      </scope>
      <scope id="6382742553261744676" at="146,0,151,0">
        <var name="child" id="6382742553261744676" />
      </scope>
      <scope id="6382742553261744676" at="160,44,165,24">
        <var name="editorCell" id="6382742553261744676" />
      </scope>
      <scope id="6382742553261745554" at="93,0,99,0" />
      <scope id="6382742553261744676" at="112,70,118,7" />
      <scope id="6382742553261745558" at="132,0,138,0" />
      <scope id="6382742553261744676" at="151,70,157,7" />
      <scope id="6382742553261744676" at="72,49,79,22">
        <var name="editorCell" id="6382742553261744676" />
        <var name="style" id="6382742553261744676" />
      </scope>
      <scope id="6382742553261745553" at="84,49,91,22">
        <var name="editorCell" id="6382742553261745553" />
        <var name="style" id="6382742553261745553" />
      </scope>
      <scope id="6382742553261745562" at="171,49,178,22">
        <var name="editorCell" id="6382742553261745562" />
        <var name="style" id="6382742553261745562" />
      </scope>
      <scope id="6382742553261744676" at="112,0,120,0">
        <var name="child" id="6382742553261744676" />
        <var name="editorCell" id="6382742553261744676" />
      </scope>
      <scope id="6382742553261744676" at="120,0,128,0" />
      <scope id="6382742553261744676" at="151,0,159,0">
        <var name="child" id="6382742553261744676" />
        <var name="editorCell" id="6382742553261744676" />
      </scope>
      <scope id="6382742553261744676" at="159,0,167,0" />
      <scope id="6382742553261744676" at="72,0,81,0" />
      <scope id="6382742553261745553" at="84,0,93,0" />
      <scope id="6382742553261745562" at="171,0,180,0" />
      <scope id="6382742553261744676" at="47,50,66,22">
        <var name="editorCell" id="6382742553261744676" />
        <var name="style" id="6382742553261744676" />
      </scope>
      <scope id="6382742553261744676" at="47,0,68,0" />
      <unit id="6382742553261744676" at="103,0,132,0" name="jetbrains.mps.lang.editor.diagram.editor.CellModel_DiagramConnector_EditorBuilder_a$inputSingleRoleHandler_rubh59_e0" />
      <unit id="6382742553261744676" at="142,0,171,0" name="jetbrains.mps.lang.editor.diagram.editor.CellModel_DiagramConnector_EditorBuilder_a$outputSingleRoleHandler_rubh59_g0" />
      <unit id="6382742553261744676" at="28,0,185,0" name="jetbrains.mps.lang.editor.diagram.editor.CellModel_DiagramConnector_EditorBuilder_a" />
    </file>
    <file name="CellModel_DiagramConnector_InspectorBuilder_a.java">
      <node id="6382742553261744676" at="19,109,20,19" concept="12" />
      <node id="6382742553261744676" at="20,19,21,18" concept="2" />
      <node id="6382742553261744676" at="26,26,27,18" concept="8" />
      <node id="6382742553261744676" at="30,39,31,41" concept="8" />
      <node id="6382742553261744676" at="34,52,35,104" concept="7" />
      <node id="6382742553261744676" at="35,104,36,50" concept="2" />
      <node id="6382742553261744676" at="36,50,37,28" concept="2" />
      <node id="6382742553261744676" at="37,28,38,65" concept="2" />
      <node id="6382742553261744676" at="38,65,39,34" concept="7" />
      <node id="6382742553261744676" at="39,34,40,49" concept="2" />
      <node id="6382742553261744676" at="40,49,41,40" concept="2" />
      <node id="6382742553261744676" at="41,40,42,60" concept="2" />
      <node id="6382742553261744676" at="42,60,43,22" concept="8" />
      <node id="5827780068505696590" at="45,52,46,133" concept="7" />
      <node id="5827780068505696590" at="46,133,47,22" concept="8" />
      <node id="6382742553261744676" at="16,0,18,0" concept="3" trace="myNode" />
      <node id="6382742553261744676" at="30,0,33,0" concept="6" trace="createCell#()Ljetbrains/mps/openapi/editor/cells/EditorCell;" />
      <node id="6382742553261744676" at="19,0,23,0" concept="1" trace="CellModel_DiagramConnector_InspectorBuilder_a#(Ljetbrains/mps/openapi/editor/EditorContext;Lorg/jetbrains/mps/openapi/model/SNode;)V" />
      <node id="5827780068505696590" at="45,0,49,0" concept="6" trace="createComponent_rubh59_a0_0#()Ljetbrains/mps/openapi/editor/cells/EditorCell;" />
      <node id="6382742553261744676" at="24,0,29,0" concept="6" trace="getNode#()Lorg/jetbrains/mps/openapi/model/SNode;" />
      <node id="6382742553261744676" at="34,0,45,0" concept="6" trace="createCollection_rubh59_a_0#()Ljetbrains/mps/openapi/editor/cells/EditorCell;" />
      <scope id="6382742553261744676" at="26,26,27,18" />
      <scope id="6382742553261744676" at="30,39,31,41" />
      <scope id="6382742553261744676" at="19,109,21,18" />
      <scope id="5827780068505696590" at="45,52,47,22">
        <var name="editorCell" id="5827780068505696590" />
      </scope>
      <scope id="6382742553261744676" at="30,0,33,0" />
      <scope id="6382742553261744676" at="19,0,23,0">
        <var name="context" id="6382742553261744676" />
        <var name="node" id="6382742553261744676" />
      </scope>
      <scope id="5827780068505696590" at="45,0,49,0" />
      <scope id="6382742553261744676" at="24,0,29,0" />
      <scope id="6382742553261744676" at="34,52,43,22">
        <var name="editorCell" id="6382742553261744676" />
        <var name="style" id="6382742553261744676" />
      </scope>
      <scope id="6382742553261744676" at="34,0,45,0" />
      <unit id="6382742553261744676" at="15,0,50,0" name="jetbrains.mps.lang.editor.diagram.editor.CellModel_DiagramConnector_InspectorBuilder_a" />
    </file>
  </root>
  <root nodeRef="r:bb92ee7f-8413-44e2-a971-e49f27dd2af5(jetbrains.mps.lang.editor.diagram.editor)/6619018968336115616">
    <file name="CreationActionReference_Editor.java">
<<<<<<< HEAD
      <node id="6619018968336115616" at="11,79,12,89" concept="8" />
      <node id="6619018968336115616" at="14,82,15,92" concept="8" />
      <node id="6619018968336115616" at="11,0,14,0" concept="6" trace="createEditorCell#(Ljetbrains/mps/openapi/editor/EditorContext;Lorg/jetbrains/mps/openapi/model/SNode;)Ljetbrains/mps/openapi/editor/cells/EditorCell;" />
      <node id="6619018968336115616" at="14,0,17,0" concept="6" trace="createInspectedCell#(Ljetbrains/mps/openapi/editor/EditorContext;Lorg/jetbrains/mps/openapi/model/SNode;)Ljetbrains/mps/openapi/editor/cells/EditorCell;" />
      <scope id="6619018968336115616" at="11,79,12,89" />
      <scope id="6619018968336115616" at="14,82,15,92" />
      <scope id="6619018968336115616" at="11,0,14,0">
=======
      <node id="6619018968336115616" at="19,79,20,63" concept="8" />
      <node id="6619018968336115616" at="22,82,23,62" concept="8" />
      <node id="6619018968336115616" at="25,89,26,96" concept="7" />
      <node id="6619018968336115616" at="26,96,27,48" concept="2" />
      <node id="6619018968336115616" at="27,48,28,28" concept="2" />
      <node id="6619018968336115616" at="28,28,29,81" concept="2" />
      <node id="6619018968336115616" at="29,81,30,80" concept="2" />
      <node id="6619018968336115616" at="30,80,31,22" concept="8" />
      <node id="6619018968336115621" at="33,88,34,94" concept="7" />
      <node id="6619018968336115621" at="34,94,35,47" concept="2" />
      <node id="6619018968336115621" at="35,47,36,34" concept="2" />
      <node id="6619018968336115621" at="36,34,37,22" concept="8" />
      <node id="6619018968336115616" at="39,87,40,81" concept="7" />
      <node id="6619018968336115616" at="40,81,41,41" concept="2" />
      <node id="6619018968336115616" at="41,41,42,54" concept="2" />
      <node id="6619018968336115616" at="42,54,43,26" concept="7" />
      <node id="6619018968336115616" at="43,26,44,95" concept="2" />
      <node id="6619018968336115616" at="44,95,45,58" concept="2" />
      <node id="6619018968336115616" at="46,39,47,40" concept="2" />
      <node id="6619018968336115616" at="47,40,48,45" concept="2" />
      <node id="6619018968336115616" at="49,5,50,73" concept="2" />
      <node id="6619018968336115616" at="50,73,51,57" concept="7" />
      <node id="6619018968336115616" at="52,35,53,82" concept="7" />
      <node id="6619018968336115616" at="53,82,54,112" concept="8" />
      <node id="6619018968336115616" at="55,10,56,22" concept="8" />
      <node id="6619018968336115634" at="59,33,60,14" concept="11" />
      <node id="6619018968336115634" at="62,69,63,67" concept="8" />
      <node id="6619018968336115634" at="65,81,66,66" concept="8" />
      <node id="6619018968336334415" at="68,92,69,84" concept="7" />
      <node id="6619018968336334415" at="69,84,70,31" concept="2" />
      <node id="6619018968336334415" at="70,31,71,44" concept="2" />
      <node id="6619018968336334415" at="71,44,72,33" concept="2" />
      <node id="6619018968336334415" at="72,33,73,28" concept="7" />
      <node id="6619018968336334415" at="73,28,74,60" concept="2" />
      <node id="6619018968336334415" at="74,60,75,44" concept="2" />
      <node id="6619018968336334415" at="75,44,76,75" concept="2" />
      <node id="6619018968336334415" at="76,75,77,59" concept="7" />
      <node id="6619018968336334415" at="78,37,79,84" concept="7" />
      <node id="6619018968336334415" at="79,84,80,114" concept="8" />
      <node id="6619018968336334415" at="81,12,82,24" concept="8" />
      <node id="5142486769432525904" at="85,88,86,157" concept="7" />
      <node id="5142486769432525904" at="86,157,87,67" concept="7" />
      <node id="5142486769432525904" at="88,26,89,27" concept="2" />
      <node id="5142486769432525904" at="90,5,91,22" concept="8" />
      <node id="6619018968336115616" at="19,0,22,0" concept="6" trace="createEditorCell#(Ljetbrains/mps/openapi/editor/EditorContext;Lorg/jetbrains/mps/openapi/model/SNode;)Ljetbrains/mps/openapi/editor/cells/EditorCell;" />
      <node id="6619018968336115616" at="22,0,25,0" concept="6" trace="createInspectedCell#(Ljetbrains/mps/openapi/editor/EditorContext;Lorg/jetbrains/mps/openapi/model/SNode;)Ljetbrains/mps/openapi/editor/cells/EditorCell;" />
      <node id="6619018968336115634" at="59,0,62,0" concept="1" trace="_Inline_3ry26z_a1a#()V" />
      <node id="6619018968336115634" at="62,0,65,0" concept="6" trace="createEditorCell#(Ljetbrains/mps/openapi/editor/EditorContext;)Ljetbrains/mps/openapi/editor/cells/EditorCell;" />
      <node id="6619018968336115634" at="65,0,68,0" concept="6" trace="createEditorCell#(Ljetbrains/mps/openapi/editor/EditorContext;Lorg/jetbrains/mps/openapi/model/SNode;)Ljetbrains/mps/openapi/editor/cells/EditorCell;" />
      <node id="5142486769432525904" at="87,67,90,5" concept="5" />
      <node id="6619018968336115616" at="45,58,49,5" concept="5" />
      <node id="6619018968336115616" at="51,57,56,22" concept="5" />
      <node id="6619018968336334415" at="77,59,82,24" concept="5" />
      <node id="6619018968336115621" at="33,0,39,0" concept="6" trace="createConstant_3ry26z_a0#(Ljetbrains/mps/openapi/editor/EditorContext;Lorg/jetbrains/mps/openapi/model/SNode;)Ljetbrains/mps/openapi/editor/cells/EditorCell;" />
      <node id="6619018968336115616" at="25,0,33,0" concept="6" trace="createCollection_3ry26z_a#(Ljetbrains/mps/openapi/editor/EditorContext;Lorg/jetbrains/mps/openapi/model/SNode;)Ljetbrains/mps/openapi/editor/cells/EditorCell;" />
      <node id="5142486769432525904" at="85,0,93,0" concept="6" trace="createComponent_3ry26z_a#(Ljetbrains/mps/openapi/editor/EditorContext;Lorg/jetbrains/mps/openapi/model/SNode;)Ljetbrains/mps/openapi/editor/cells/EditorCell;" />
      <node id="6619018968336334415" at="68,0,84,0" concept="6" trace="createProperty_3ry26z_a0b0#(Ljetbrains/mps/openapi/editor/EditorContext;Lorg/jetbrains/mps/openapi/model/SNode;)Ljetbrains/mps/openapi/editor/cells/EditorCell;" />
      <node id="6619018968336115616" at="39,0,58,0" concept="6" trace="createRefCell_3ry26z_b0#(Ljetbrains/mps/openapi/editor/EditorContext;Lorg/jetbrains/mps/openapi/model/SNode;)Ljetbrains/mps/openapi/editor/cells/EditorCell;" />
      <scope id="6619018968336115616" at="19,79,20,63" />
      <scope id="6619018968336115616" at="22,82,23,62" />
      <scope id="6619018968336115634" at="59,33,60,14" />
      <scope id="6619018968336115634" at="62,69,63,67" />
      <scope id="6619018968336115634" at="65,81,66,66" />
      <scope id="5142486769432525904" at="88,26,89,27" />
      <scope id="6619018968336115616" at="46,39,48,45" />
      <scope id="6619018968336115616" at="52,35,54,112">
        <var name="manager" id="6619018968336115616" />
      </scope>
      <scope id="6619018968336334415" at="78,37,80,114">
        <var name="manager" id="6619018968336334415" />
      </scope>
      <scope id="6619018968336115616" at="19,0,22,0">
>>>>>>> bd830ede
        <var name="editorContext" id="6619018968336115616" />
        <var name="node" id="6619018968336115616" />
      </scope>
      <scope id="6619018968336115616" at="14,0,17,0">
        <var name="editorContext" id="6619018968336115616" />
        <var name="node" id="6619018968336115616" />
      </scope>
<<<<<<< HEAD
      <unit id="6619018968336115616" at="10,0,18,0" name="jetbrains.mps.lang.editor.diagram.editor.CreationActionReference_Editor" />
    </file>
    <file name="CreationActionReference_EditorBuilder_a.java">
      <node id="6619018968336115616" at="22,103,23,19" concept="12" />
      <node id="6619018968336115616" at="23,19,24,18" concept="2" />
      <node id="6619018968336115616" at="29,26,30,18" concept="8" />
      <node id="6619018968336115616" at="33,39,34,39" concept="8" />
      <node id="6619018968336115616" at="37,50,38,103" concept="7" />
      <node id="6619018968336115616" at="38,103,39,48" concept="2" />
      <node id="6619018968336115616" at="39,48,40,28" concept="2" />
      <node id="6619018968336115616" at="40,28,41,65" concept="2" />
      <node id="6619018968336115616" at="41,65,42,57" concept="2" />
      <node id="6619018968336115616" at="42,57,43,56" concept="2" />
      <node id="6619018968336115616" at="43,56,44,22" concept="8" />
      <node id="6619018968336115621" at="46,49,47,101" concept="7" />
      <node id="6619018968336115621" at="47,101,48,47" concept="2" />
      <node id="6619018968336115621" at="48,47,49,34" concept="2" />
      <node id="6619018968336115621" at="49,34,50,22" concept="8" />
      <node id="6619018968336115616" at="52,48,53,88" concept="7" />
      <node id="6619018968336115616" at="53,88,54,41" concept="2" />
      <node id="6619018968336115616" at="54,41,55,54" concept="2" />
      <node id="6619018968336115616" at="55,54,56,26" concept="7" />
      <node id="6619018968336115616" at="56,26,57,104" concept="2" />
      <node id="6619018968336115616" at="57,104,58,63" concept="2" />
      <node id="6619018968336115616" at="59,39,60,40" concept="2" />
      <node id="6619018968336115616" at="60,40,61,45" concept="2" />
      <node id="6619018968336115616" at="62,5,63,73" concept="2" />
      <node id="6619018968336115616" at="63,73,64,57" concept="7" />
      <node id="6619018968336115616" at="64,57,65,59" concept="7" />
      <node id="6619018968336115616" at="66,35,67,87" concept="7" />
      <node id="6619018968336115616" at="67,87,68,94" concept="8" />
      <node id="6619018968336115616" at="69,10,70,22" concept="8" />
      <node id="6619018968336115616" at="73,33,74,14" concept="12" />
      <node id="6619018968336115616" at="76,69,77,57" concept="8" />
      <node id="6619018968336115616" at="79,81,80,41" concept="9" />
      <node id="6619018968336115616" at="80,41,81,131" concept="8" />
      <node id="6619018968336115616" at="87,0,88,0" concept="3" trace="myReferencingNode" />
      <node id="6619018968336115616" at="89,119,90,21" concept="12" />
      <node id="6619018968336115616" at="90,21,91,42" concept="2" />
      <node id="6619018968336115616" at="91,42,92,20" concept="2" />
      <node id="6619018968336115616" at="95,41,96,42" concept="8" />
      <node id="6619018968336115616" at="101,28,102,20" concept="8" />
      <node id="6619018968336334415" at="105,53,106,91" concept="7" />
      <node id="6619018968336334415" at="106,91,107,31" concept="2" />
      <node id="6619018968336334415" at="107,31,108,44" concept="2" />
      <node id="6619018968336334415" at="108,44,109,33" concept="2" />
      <node id="6619018968336334415" at="109,33,110,28" concept="7" />
      <node id="6619018968336334415" at="110,28,111,65" concept="2" />
      <node id="6619018968336334415" at="111,65,112,44" concept="2" />
      <node id="6619018968336334415" at="112,44,113,75" concept="2" />
      <node id="6619018968336334415" at="113,75,114,59" concept="7" />
      <node id="6619018968336334415" at="114,59,115,61" concept="7" />
      <node id="6619018968336334415" at="116,37,117,89" concept="7" />
      <node id="6619018968336334415" at="117,89,118,96" concept="8" />
      <node id="6619018968336334415" at="119,12,120,24" concept="8" />
      <node id="6619018968336115616" at="19,0,21,0" concept="3" trace="myNode" />
      <node id="6619018968336115616" at="85,0,87,0" concept="3" trace="myNode" />
      <node id="6619018968336115616" at="33,0,36,0" concept="6" trace="createCell#()Ljetbrains/mps/openapi/editor/cells/EditorCell;" />
      <node id="6619018968336115616" at="73,0,76,0" concept="1" trace="_Inline_3ry26z_a1a#()V" />
      <node id="6619018968336115616" at="76,0,79,0" concept="6" trace="createEditorCell#(Ljetbrains/mps/openapi/editor/EditorContext;)Ljetbrains/mps/openapi/editor/cells/EditorCell;" />
      <node id="6619018968336115616" at="95,0,98,0" concept="6" trace="createCell#()Ljetbrains/mps/openapi/editor/cells/EditorCell;" />
      <node id="6619018968336115616" at="22,0,26,0" concept="1" trace="CreationActionReference_EditorBuilder_a#(Ljetbrains/mps/openapi/editor/EditorContext;Lorg/jetbrains/mps/openapi/model/SNode;)V" />
      <node id="6619018968336115616" at="58,63,62,5" concept="5" />
      <node id="6619018968336115616" at="79,0,83,0" concept="6" trace="createEditorCell#(Ljetbrains/mps/openapi/editor/EditorContext;Lorg/jetbrains/mps/openapi/model/SNode;)Ljetbrains/mps/openapi/editor/cells/EditorCell;" />
      <node id="6619018968336115616" at="27,0,32,0" concept="6" trace="getNode#()Lorg/jetbrains/mps/openapi/model/SNode;" />
      <node id="6619018968336115616" at="65,59,70,22" concept="5" />
      <node id="6619018968336115616" at="89,0,94,0" concept="1" trace="Inline_Builder_3ry26z_a1a#(Ljetbrains/mps/openapi/editor/EditorContext;Lorg/jetbrains/mps/openapi/model/SNode;Lorg/jetbrains/mps/openapi/model/SNode;)V" />
      <node id="6619018968336115616" at="99,0,104,0" concept="6" trace="getNode#()Lorg/jetbrains/mps/openapi/model/SNode;" />
      <node id="6619018968336334415" at="115,61,120,24" concept="5" />
      <node id="6619018968336115621" at="46,0,52,0" concept="6" trace="createConstant_3ry26z_a0#()Ljetbrains/mps/openapi/editor/cells/EditorCell;" />
      <node id="6619018968336115616" at="37,0,46,0" concept="6" trace="createCollection_3ry26z_a#()Ljetbrains/mps/openapi/editor/cells/EditorCell;" />
      <node id="6619018968336334415" at="105,0,122,0" concept="6" trace="createProperty_3ry26z_a0b0#()Ljetbrains/mps/openapi/editor/cells/EditorCell;" />
      <node id="6619018968336115616" at="52,0,72,0" concept="6" trace="createRefCell_3ry26z_b0#()Ljetbrains/mps/openapi/editor/cells/EditorCell;" />
      <scope id="6619018968336115616" at="29,26,30,18" />
      <scope id="6619018968336115616" at="33,39,34,39" />
      <scope id="6619018968336115616" at="73,33,74,14" />
      <scope id="6619018968336115616" at="76,69,77,57" />
      <scope id="6619018968336115616" at="95,41,96,42" />
      <scope id="6619018968336115616" at="101,28,102,20" />
      <scope id="6619018968336115616" at="22,103,24,18" />
      <scope id="6619018968336115616" at="59,39,61,45" />
      <scope id="6619018968336115616" at="66,35,68,94">
        <var name="manager" id="6619018968336115616" />
=======
      <scope id="6619018968336115634" at="59,0,62,0" />
      <scope id="6619018968336115634" at="62,0,65,0">
        <var name="editorContext" id="6619018968336115634" />
      </scope>
      <scope id="6619018968336115634" at="65,0,68,0">
        <var name="editorContext" id="6619018968336115634" />
        <var name="node" id="6619018968336115634" />
>>>>>>> bd830ede
      </scope>
      <scope id="6619018968336115616" at="79,81,81,131" />
      <scope id="6619018968336334415" at="116,37,118,96">
        <var name="manager" id="6619018968336334415" />
      </scope>
      <scope id="6619018968336115616" at="33,0,36,0" />
      <scope id="6619018968336115616" at="73,0,76,0" />
      <scope id="6619018968336115616" at="76,0,79,0">
        <var name="editorContext" id="6619018968336115616" />
      </scope>
      <scope id="6619018968336115616" at="89,119,92,20" />
      <scope id="6619018968336115616" at="95,0,98,0" />
      <scope id="6619018968336115616" at="22,0,26,0">
        <var name="context" id="6619018968336115616" />
        <var name="node" id="6619018968336115616" />
      </scope>
<<<<<<< HEAD
      <scope id="6619018968336115621" at="46,49,50,22">
        <var name="editorCell" id="6619018968336115621" />
=======
      <scope id="5142486769432525904" at="85,88,91,22">
        <var name="bigCell" id="5142486769432525904" />
        <var name="editorCell" id="5142486769432525904" />
>>>>>>> bd830ede
      </scope>
      <scope id="6619018968336115616" at="79,0,83,0">
        <var name="editorContext" id="6619018968336115616" />
        <var name="node" id="6619018968336115616" />
      </scope>
<<<<<<< HEAD
      <scope id="6619018968336115616" at="27,0,32,0" />
      <scope id="6619018968336115616" at="89,0,94,0">
        <var name="context" id="6619018968336115616" />
        <var name="node" id="6619018968336115616" />
        <var name="referencingNode" id="6619018968336115616" />
      </scope>
      <scope id="6619018968336115616" at="99,0,104,0" />
      <scope id="6619018968336115621" at="46,0,52,0" />
      <scope id="6619018968336115616" at="37,50,44,22">
        <var name="editorCell" id="6619018968336115616" />
      </scope>
      <scope id="6619018968336115616" at="37,0,46,0" />
      <scope id="6619018968336334415" at="105,53,120,24">
=======
      <scope id="5142486769432525904" at="85,0,93,0">
        <var name="editorContext" id="5142486769432525904" />
        <var name="node" id="5142486769432525904" />
      </scope>
      <scope id="6619018968336334415" at="68,92,82,24">
>>>>>>> bd830ede
        <var name="attributeConcept" id="6619018968336334415" />
        <var name="editorCell" id="6619018968336334415" />
        <var name="provider" id="6619018968336334415" />
      </scope>
<<<<<<< HEAD
      <scope id="6619018968336334415" at="105,0,122,0" />
      <scope id="6619018968336115616" at="52,48,70,22">
=======
      <scope id="6619018968336334415" at="68,0,84,0">
        <var name="editorContext" id="6619018968336334415" />
        <var name="node" id="6619018968336334415" />
      </scope>
      <scope id="6619018968336115616" at="39,87,56,22">
>>>>>>> bd830ede
        <var name="attributeConcept" id="6619018968336115616" />
        <var name="editorCell" id="6619018968336115616" />
        <var name="provider" id="6619018968336115616" />
      </scope>
<<<<<<< HEAD
      <scope id="6619018968336115616" at="52,0,72,0" />
      <unit id="6619018968336115616" at="72,0,84,0" name="jetbrains.mps.lang.editor.diagram.editor.CreationActionReference_EditorBuilder_a$_Inline_3ry26z_a1a" />
      <unit id="6619018968336115616" at="84,0,123,0" name="jetbrains.mps.lang.editor.diagram.editor.CreationActionReference_EditorBuilder_a$Inline_Builder_3ry26z_a1a" />
      <unit id="6619018968336115616" at="18,0,124,0" name="jetbrains.mps.lang.editor.diagram.editor.CreationActionReference_EditorBuilder_a" />
    </file>
    <file name="CreationActionReference_InspectorBuilder_a.java">
      <node id="6619018968336115616" at="16,106,17,19" concept="12" />
      <node id="6619018968336115616" at="17,19,18,18" concept="2" />
      <node id="6619018968336115616" at="23,26,24,18" concept="8" />
      <node id="6619018968336115616" at="27,39,28,38" concept="8" />
      <node id="5142486769432525904" at="31,49,32,145" concept="7" />
      <node id="5142486769432525904" at="32,145,33,72" concept="7" />
      <node id="5142486769432525904" at="34,26,35,27" concept="2" />
      <node id="5142486769432525904" at="35,27,36,64" concept="2" />
      <node id="5142486769432525904" at="37,5,38,22" concept="8" />
      <node id="6619018968336115616" at="13,0,15,0" concept="3" trace="myNode" />
      <node id="6619018968336115616" at="27,0,30,0" concept="6" trace="createCell#()Ljetbrains/mps/openapi/editor/cells/EditorCell;" />
      <node id="6619018968336115616" at="16,0,20,0" concept="1" trace="CreationActionReference_InspectorBuilder_a#(Ljetbrains/mps/openapi/editor/EditorContext;Lorg/jetbrains/mps/openapi/model/SNode;)V" />
      <node id="5142486769432525904" at="33,72,37,5" concept="5" />
      <node id="6619018968336115616" at="21,0,26,0" concept="6" trace="getNode#()Lorg/jetbrains/mps/openapi/model/SNode;" />
      <node id="5142486769432525904" at="31,0,40,0" concept="6" trace="createComponent_3ry26z_a#()Ljetbrains/mps/openapi/editor/cells/EditorCell;" />
      <scope id="6619018968336115616" at="23,26,24,18" />
      <scope id="6619018968336115616" at="27,39,28,38" />
      <scope id="6619018968336115616" at="16,106,18,18" />
      <scope id="5142486769432525904" at="34,26,36,64" />
      <scope id="6619018968336115616" at="27,0,30,0" />
      <scope id="6619018968336115616" at="16,0,20,0">
        <var name="context" id="6619018968336115616" />
        <var name="node" id="6619018968336115616" />
      </scope>
      <scope id="6619018968336115616" at="21,0,26,0" />
      <scope id="5142486769432525904" at="31,49,38,22">
        <var name="bigCell" id="5142486769432525904" />
        <var name="editorCell" id="5142486769432525904" />
      </scope>
      <scope id="5142486769432525904" at="31,0,40,0" />
      <unit id="6619018968336115616" at="12,0,41,0" name="jetbrains.mps.lang.editor.diagram.editor.CreationActionReference_InspectorBuilder_a" />
=======
      <scope id="6619018968336115616" at="39,0,58,0">
        <var name="editorContext" id="6619018968336115616" />
        <var name="node" id="6619018968336115616" />
      </scope>
      <unit id="6619018968336115634" at="58,0,85,0" name="jetbrains.mps.lang.editor.diagram.editor.CreationActionReference_Editor$_Inline_3ry26z_a1a" />
      <unit id="6619018968336115616" at="18,0,94,0" name="jetbrains.mps.lang.editor.diagram.editor.CreationActionReference_Editor" />
>>>>>>> bd830ede
    </file>
  </root>
  <root nodeRef="r:bb92ee7f-8413-44e2-a971-e49f27dd2af5(jetbrains.mps.lang.editor.diagram.editor)/6619018968336116548">
    <file name="CustomElementReference_Editor.java">
<<<<<<< HEAD
      <node id="6619018968336116548" at="11,79,12,88" concept="8" />
      <node id="6619018968336116548" at="11,0,14,0" concept="6" trace="createEditorCell#(Ljetbrains/mps/openapi/editor/EditorContext;Lorg/jetbrains/mps/openapi/model/SNode;)Ljetbrains/mps/openapi/editor/cells/EditorCell;" />
      <scope id="6619018968336116548" at="11,79,12,88" />
      <scope id="6619018968336116548" at="11,0,14,0">
        <var name="editorContext" id="6619018968336116548" />
        <var name="node" id="6619018968336116548" />
      </scope>
      <unit id="6619018968336116548" at="10,0,15,0" name="jetbrains.mps.lang.editor.diagram.editor.CustomElementReference_Editor" />
    </file>
    <file name="CustomElementReference_EditorBuilder_a.java">
      <node id="6619018968336116548" at="22,102,23,19" concept="12" />
      <node id="6619018968336116548" at="23,19,24,18" concept="2" />
      <node id="6619018968336116548" at="29,26,30,18" concept="8" />
      <node id="6619018968336116548" at="33,39,34,39" concept="8" />
      <node id="6619018968336116548" at="37,50,38,103" concept="7" />
      <node id="6619018968336116548" at="38,103,39,48" concept="2" />
      <node id="6619018968336116548" at="39,48,40,28" concept="2" />
      <node id="6619018968336116548" at="40,28,41,65" concept="2" />
      <node id="6619018968336116548" at="41,65,42,57" concept="2" />
      <node id="6619018968336116548" at="42,57,43,56" concept="2" />
      <node id="6619018968336116548" at="43,56,44,22" concept="8" />
      <node id="6619018968336116573" at="46,49,47,99" concept="7" />
      <node id="6619018968336116573" at="47,99,48,47" concept="2" />
      <node id="6619018968336116573" at="48,47,49,34" concept="2" />
      <node id="6619018968336116573" at="49,34,50,22" concept="8" />
      <node id="6619018968336116548" at="52,48,53,88" concept="7" />
      <node id="6619018968336116548" at="53,88,54,38" concept="2" />
      <node id="6619018968336116548" at="54,38,55,51" concept="2" />
      <node id="6619018968336116548" at="55,51,56,26" concept="7" />
      <node id="6619018968336116548" at="56,26,57,103" concept="2" />
      <node id="6619018968336116548" at="57,103,58,63" concept="2" />
      <node id="6619018968336116548" at="59,39,60,40" concept="2" />
      <node id="6619018968336116548" at="60,40,61,42" concept="2" />
      <node id="6619018968336116548" at="62,5,63,73" concept="2" />
      <node id="6619018968336116548" at="63,73,64,57" concept="7" />
      <node id="6619018968336116548" at="64,57,65,59" concept="7" />
      <node id="6619018968336116548" at="66,35,67,87" concept="7" />
      <node id="6619018968336116548" at="67,87,68,94" concept="8" />
      <node id="6619018968336116548" at="69,10,70,22" concept="8" />
      <node id="6619018968336116548" at="73,33,74,14" concept="12" />
      <node id="6619018968336116548" at="76,69,77,57" concept="8" />
      <node id="6619018968336116548" at="79,81,80,41" concept="9" />
      <node id="6619018968336116548" at="80,41,81,130" concept="8" />
      <node id="6619018968336116548" at="87,0,88,0" concept="3" trace="myReferencingNode" />
      <node id="6619018968336116548" at="89,119,90,21" concept="12" />
      <node id="6619018968336116548" at="90,21,91,42" concept="2" />
      <node id="6619018968336116548" at="91,42,92,20" concept="2" />
      <node id="6619018968336116548" at="95,41,96,42" concept="8" />
      <node id="6619018968336116548" at="101,28,102,20" concept="8" />
      <node id="6619018968336116566" at="105,53,106,91" concept="7" />
      <node id="6619018968336116566" at="106,91,107,31" concept="2" />
      <node id="6619018968336116566" at="107,31,108,44" concept="2" />
      <node id="6619018968336116566" at="108,44,109,33" concept="2" />
      <node id="6619018968336116566" at="109,33,110,28" concept="7" />
      <node id="6619018968336116566" at="110,28,111,65" concept="2" />
      <node id="6619018968336116566" at="111,65,112,44" concept="2" />
      <node id="6619018968336116566" at="112,44,113,75" concept="2" />
      <node id="6619018968336116566" at="113,75,114,59" concept="7" />
      <node id="6619018968336116566" at="114,59,115,61" concept="7" />
      <node id="6619018968336116566" at="116,37,117,89" concept="7" />
      <node id="6619018968336116566" at="117,89,118,96" concept="8" />
      <node id="6619018968336116566" at="119,12,120,24" concept="8" />
      <node id="6619018968336116548" at="19,0,21,0" concept="3" trace="myNode" />
      <node id="6619018968336116548" at="85,0,87,0" concept="3" trace="myNode" />
      <node id="6619018968336116548" at="33,0,36,0" concept="6" trace="createCell#()Ljetbrains/mps/openapi/editor/cells/EditorCell;" />
      <node id="6619018968336116548" at="73,0,76,0" concept="1" trace="_Inline_xh1xgm_a1a#()V" />
      <node id="6619018968336116548" at="76,0,79,0" concept="6" trace="createEditorCell#(Ljetbrains/mps/openapi/editor/EditorContext;)Ljetbrains/mps/openapi/editor/cells/EditorCell;" />
      <node id="6619018968336116548" at="95,0,98,0" concept="6" trace="createCell#()Ljetbrains/mps/openapi/editor/cells/EditorCell;" />
      <node id="6619018968336116548" at="22,0,26,0" concept="1" trace="CustomElementReference_EditorBuilder_a#(Ljetbrains/mps/openapi/editor/EditorContext;Lorg/jetbrains/mps/openapi/model/SNode;)V" />
      <node id="6619018968336116548" at="58,63,62,5" concept="5" />
      <node id="6619018968336116548" at="79,0,83,0" concept="6" trace="createEditorCell#(Ljetbrains/mps/openapi/editor/EditorContext;Lorg/jetbrains/mps/openapi/model/SNode;)Ljetbrains/mps/openapi/editor/cells/EditorCell;" />
      <node id="6619018968336116548" at="27,0,32,0" concept="6" trace="getNode#()Lorg/jetbrains/mps/openapi/model/SNode;" />
      <node id="6619018968336116548" at="65,59,70,22" concept="5" />
      <node id="6619018968336116548" at="89,0,94,0" concept="1" trace="Inline_Builder_xh1xgm_a1a#(Ljetbrains/mps/openapi/editor/EditorContext;Lorg/jetbrains/mps/openapi/model/SNode;Lorg/jetbrains/mps/openapi/model/SNode;)V" />
      <node id="6619018968336116548" at="99,0,104,0" concept="6" trace="getNode#()Lorg/jetbrains/mps/openapi/model/SNode;" />
      <node id="6619018968336116566" at="115,61,120,24" concept="5" />
      <node id="6619018968336116573" at="46,0,52,0" concept="6" trace="createConstant_xh1xgm_a0#()Ljetbrains/mps/openapi/editor/cells/EditorCell;" />
      <node id="6619018968336116548" at="37,0,46,0" concept="6" trace="createCollection_xh1xgm_a#()Ljetbrains/mps/openapi/editor/cells/EditorCell;" />
      <node id="6619018968336116566" at="105,0,122,0" concept="6" trace="createProperty_xh1xgm_a0b0#()Ljetbrains/mps/openapi/editor/cells/EditorCell;" />
      <node id="6619018968336116548" at="52,0,72,0" concept="6" trace="createRefCell_xh1xgm_b0#()Ljetbrains/mps/openapi/editor/cells/EditorCell;" />
      <scope id="6619018968336116548" at="29,26,30,18" />
      <scope id="6619018968336116548" at="33,39,34,39" />
      <scope id="6619018968336116548" at="73,33,74,14" />
      <scope id="6619018968336116548" at="76,69,77,57" />
      <scope id="6619018968336116548" at="95,41,96,42" />
      <scope id="6619018968336116548" at="101,28,102,20" />
      <scope id="6619018968336116548" at="22,102,24,18" />
      <scope id="6619018968336116548" at="59,39,61,42" />
      <scope id="6619018968336116548" at="66,35,68,94">
        <var name="manager" id="6619018968336116548" />
      </scope>
      <scope id="6619018968336116548" at="79,81,81,130" />
      <scope id="6619018968336116566" at="116,37,118,96">
=======
      <node id="6619018968336116548" at="18,79,19,63" concept="8" />
      <node id="6619018968336116548" at="21,89,22,96" concept="7" />
      <node id="6619018968336116548" at="22,96,23,48" concept="2" />
      <node id="6619018968336116548" at="23,48,24,28" concept="2" />
      <node id="6619018968336116548" at="24,28,25,81" concept="2" />
      <node id="6619018968336116548" at="25,81,26,80" concept="2" />
      <node id="6619018968336116548" at="26,80,27,22" concept="8" />
      <node id="6619018968336116573" at="29,88,30,92" concept="7" />
      <node id="6619018968336116573" at="30,92,31,47" concept="2" />
      <node id="6619018968336116573" at="31,47,32,34" concept="2" />
      <node id="6619018968336116573" at="32,34,33,22" concept="8" />
      <node id="6619018968336116548" at="35,87,36,81" concept="7" />
      <node id="6619018968336116548" at="36,81,37,38" concept="2" />
      <node id="6619018968336116548" at="37,38,38,51" concept="2" />
      <node id="6619018968336116548" at="38,51,39,26" concept="7" />
      <node id="6619018968336116548" at="39,26,40,94" concept="2" />
      <node id="6619018968336116548" at="40,94,41,58" concept="2" />
      <node id="6619018968336116548" at="42,39,43,40" concept="2" />
      <node id="6619018968336116548" at="43,40,44,42" concept="2" />
      <node id="6619018968336116548" at="45,5,46,73" concept="2" />
      <node id="6619018968336116548" at="46,73,47,57" concept="7" />
      <node id="6619018968336116548" at="48,35,49,82" concept="7" />
      <node id="6619018968336116548" at="49,82,50,112" concept="8" />
      <node id="6619018968336116548" at="51,10,52,22" concept="8" />
      <node id="6619018968336116558" at="55,33,56,14" concept="11" />
      <node id="6619018968336116558" at="58,69,59,67" concept="8" />
      <node id="6619018968336116558" at="61,81,62,66" concept="8" />
      <node id="6619018968336116566" at="64,92,65,84" concept="7" />
      <node id="6619018968336116566" at="65,84,66,31" concept="2" />
      <node id="6619018968336116566" at="66,31,67,44" concept="2" />
      <node id="6619018968336116566" at="67,44,68,33" concept="2" />
      <node id="6619018968336116566" at="68,33,69,28" concept="7" />
      <node id="6619018968336116566" at="69,28,70,60" concept="2" />
      <node id="6619018968336116566" at="70,60,71,44" concept="2" />
      <node id="6619018968336116566" at="71,44,72,75" concept="2" />
      <node id="6619018968336116566" at="72,75,73,59" concept="7" />
      <node id="6619018968336116566" at="74,37,75,84" concept="7" />
      <node id="6619018968336116566" at="75,84,76,114" concept="8" />
      <node id="6619018968336116566" at="77,12,78,24" concept="8" />
      <node id="6619018968336116548" at="18,0,21,0" concept="6" trace="createEditorCell#(Ljetbrains/mps/openapi/editor/EditorContext;Lorg/jetbrains/mps/openapi/model/SNode;)Ljetbrains/mps/openapi/editor/cells/EditorCell;" />
      <node id="6619018968336116558" at="55,0,58,0" concept="1" trace="_Inline_xh1xgm_a1a#()V" />
      <node id="6619018968336116558" at="58,0,61,0" concept="6" trace="createEditorCell#(Ljetbrains/mps/openapi/editor/EditorContext;)Ljetbrains/mps/openapi/editor/cells/EditorCell;" />
      <node id="6619018968336116558" at="61,0,64,0" concept="6" trace="createEditorCell#(Ljetbrains/mps/openapi/editor/EditorContext;Lorg/jetbrains/mps/openapi/model/SNode;)Ljetbrains/mps/openapi/editor/cells/EditorCell;" />
      <node id="6619018968336116548" at="41,58,45,5" concept="5" />
      <node id="6619018968336116548" at="47,57,52,22" concept="5" />
      <node id="6619018968336116566" at="73,59,78,24" concept="5" />
      <node id="6619018968336116573" at="29,0,35,0" concept="6" trace="createConstant_xh1xgm_a0#(Ljetbrains/mps/openapi/editor/EditorContext;Lorg/jetbrains/mps/openapi/model/SNode;)Ljetbrains/mps/openapi/editor/cells/EditorCell;" />
      <node id="6619018968336116548" at="21,0,29,0" concept="6" trace="createCollection_xh1xgm_a#(Ljetbrains/mps/openapi/editor/EditorContext;Lorg/jetbrains/mps/openapi/model/SNode;)Ljetbrains/mps/openapi/editor/cells/EditorCell;" />
      <node id="6619018968336116566" at="64,0,80,0" concept="6" trace="createProperty_xh1xgm_a0b0#(Ljetbrains/mps/openapi/editor/EditorContext;Lorg/jetbrains/mps/openapi/model/SNode;)Ljetbrains/mps/openapi/editor/cells/EditorCell;" />
      <node id="6619018968336116548" at="35,0,54,0" concept="6" trace="createRefCell_xh1xgm_b0#(Ljetbrains/mps/openapi/editor/EditorContext;Lorg/jetbrains/mps/openapi/model/SNode;)Ljetbrains/mps/openapi/editor/cells/EditorCell;" />
      <scope id="6619018968336116548" at="18,79,19,63" />
      <scope id="6619018968336116558" at="55,33,56,14" />
      <scope id="6619018968336116558" at="58,69,59,67" />
      <scope id="6619018968336116558" at="61,81,62,66" />
      <scope id="6619018968336116548" at="42,39,44,42" />
      <scope id="6619018968336116548" at="48,35,50,112">
        <var name="manager" id="6619018968336116548" />
      </scope>
      <scope id="6619018968336116566" at="74,37,76,114">
>>>>>>> bd830ede
        <var name="manager" id="6619018968336116566" />
      </scope>
      <scope id="6619018968336116548" at="33,0,36,0" />
      <scope id="6619018968336116548" at="73,0,76,0" />
      <scope id="6619018968336116548" at="76,0,79,0">
        <var name="editorContext" id="6619018968336116548" />
      </scope>
<<<<<<< HEAD
      <scope id="6619018968336116548" at="89,119,92,20" />
      <scope id="6619018968336116548" at="95,0,98,0" />
      <scope id="6619018968336116548" at="22,0,26,0">
        <var name="context" id="6619018968336116548" />
        <var name="node" id="6619018968336116548" />
=======
      <scope id="6619018968336116558" at="55,0,58,0" />
      <scope id="6619018968336116558" at="58,0,61,0">
        <var name="editorContext" id="6619018968336116558" />
      </scope>
      <scope id="6619018968336116558" at="61,0,64,0">
        <var name="editorContext" id="6619018968336116558" />
        <var name="node" id="6619018968336116558" />
>>>>>>> bd830ede
      </scope>
      <scope id="6619018968336116573" at="46,49,50,22">
        <var name="editorCell" id="6619018968336116573" />
      </scope>
      <scope id="6619018968336116548" at="79,0,83,0">
        <var name="editorContext" id="6619018968336116548" />
        <var name="node" id="6619018968336116548" />
      </scope>
<<<<<<< HEAD
      <scope id="6619018968336116548" at="27,0,32,0" />
      <scope id="6619018968336116548" at="89,0,94,0">
        <var name="context" id="6619018968336116548" />
        <var name="node" id="6619018968336116548" />
        <var name="referencingNode" id="6619018968336116548" />
      </scope>
      <scope id="6619018968336116548" at="99,0,104,0" />
      <scope id="6619018968336116573" at="46,0,52,0" />
      <scope id="6619018968336116548" at="37,50,44,22">
        <var name="editorCell" id="6619018968336116548" />
      </scope>
      <scope id="6619018968336116548" at="37,0,46,0" />
      <scope id="6619018968336116566" at="105,53,120,24">
=======
      <scope id="6619018968336116566" at="64,92,78,24">
>>>>>>> bd830ede
        <var name="attributeConcept" id="6619018968336116566" />
        <var name="editorCell" id="6619018968336116566" />
        <var name="provider" id="6619018968336116566" />
      </scope>
<<<<<<< HEAD
      <scope id="6619018968336116566" at="105,0,122,0" />
      <scope id="6619018968336116548" at="52,48,70,22">
=======
      <scope id="6619018968336116566" at="64,0,80,0">
        <var name="editorContext" id="6619018968336116566" />
        <var name="node" id="6619018968336116566" />
      </scope>
      <scope id="6619018968336116548" at="35,87,52,22">
>>>>>>> bd830ede
        <var name="attributeConcept" id="6619018968336116548" />
        <var name="editorCell" id="6619018968336116548" />
        <var name="provider" id="6619018968336116548" />
      </scope>
<<<<<<< HEAD
      <scope id="6619018968336116548" at="52,0,72,0" />
      <unit id="6619018968336116548" at="72,0,84,0" name="jetbrains.mps.lang.editor.diagram.editor.CustomElementReference_EditorBuilder_a$_Inline_xh1xgm_a1a" />
      <unit id="6619018968336116548" at="84,0,123,0" name="jetbrains.mps.lang.editor.diagram.editor.CustomElementReference_EditorBuilder_a$Inline_Builder_xh1xgm_a1a" />
      <unit id="6619018968336116548" at="18,0,124,0" name="jetbrains.mps.lang.editor.diagram.editor.CustomElementReference_EditorBuilder_a" />
=======
      <scope id="6619018968336116548" at="35,0,54,0">
        <var name="editorContext" id="6619018968336116548" />
        <var name="node" id="6619018968336116548" />
      </scope>
      <unit id="6619018968336116558" at="54,0,81,0" name="jetbrains.mps.lang.editor.diagram.editor.CustomElementReference_Editor$_Inline_xh1xgm_a1a" />
      <unit id="6619018968336116548" at="17,0,82,0" name="jetbrains.mps.lang.editor.diagram.editor.CustomElementReference_Editor" />
>>>>>>> bd830ede
    </file>
  </root>
</debug-info>
<|MERGE_RESOLUTION|>--- conflicted
+++ resolved
@@ -20,7 +20,6 @@
   </root>
   <root nodeRef="r:bb92ee7f-8413-44e2-a971-e49f27dd2af5(jetbrains.mps.lang.editor.diagram.editor)/1094405431463761909">
     <file name="ExternalFigureReference_Editor.java">
-<<<<<<< HEAD
       <node id="1094405431463761909" at="11,79,12,89" concept="8" />
       <node id="1094405431463761909" at="11,0,14,0" concept="6" trace="createEditorCell#(Ljetbrains/mps/openapi/editor/EditorContext;Lorg/jetbrains/mps/openapi/model/SNode;)Ljetbrains/mps/openapi/editor/cells/EditorCell;" />
       <scope id="1094405431463761909" at="11,79,12,89" />
@@ -51,206 +50,111 @@
       <node id="1094405431463761909" at="55,40,56,35" concept="2" />
       <node id="1094405431463761909" at="57,5,58,73" concept="2" />
       <node id="1094405431463761909" at="58,73,59,57" concept="7" />
-      <node id="1094405431463761909" at="59,57,60,59" concept="7" />
-      <node id="1094405431463761909" at="61,35,62,87" concept="7" />
-      <node id="1094405431463761909" at="62,87,63,94" concept="8" />
-      <node id="1094405431463761909" at="64,10,65,22" concept="8" />
-      <node id="1094405431463761909" at="68,33,69,14" concept="12" />
-      <node id="1094405431463761909" at="71,69,72,57" concept="8" />
-      <node id="1094405431463761909" at="74,81,75,41" concept="9" />
-      <node id="1094405431463761909" at="75,41,76,131" concept="8" />
-      <node id="1094405431463761909" at="82,0,83,0" concept="3" trace="myReferencingNode" />
-      <node id="1094405431463761909" at="84,119,85,21" concept="12" />
-      <node id="1094405431463761909" at="85,21,86,42" concept="2" />
-      <node id="1094405431463761909" at="86,42,87,20" concept="2" />
-      <node id="1094405431463761909" at="90,41,91,42" concept="8" />
-      <node id="1094405431463761909" at="96,28,97,20" concept="8" />
-      <node id="1094405431463762054" at="100,53,101,91" concept="7" />
-      <node id="1094405431463762054" at="101,91,102,31" concept="2" />
-      <node id="1094405431463762054" at="102,31,103,44" concept="2" />
-      <node id="1094405431463762054" at="103,44,104,28" concept="7" />
-      <node id="1094405431463762054" at="104,28,105,65" concept="2" />
-      <node id="1094405431463762054" at="105,65,106,44" concept="2" />
-      <node id="1094405431463762054" at="106,44,107,36" concept="7" />
-      <node id="1094405431463762054" at="107,36,108,54" concept="2" />
-      <node id="1094405431463762054" at="108,54,109,42" concept="2" />
-      <node id="1094405431463762054" at="109,42,110,75" concept="2" />
-      <node id="1094405431463762054" at="110,75,111,59" concept="7" />
-      <node id="1094405431463762054" at="111,59,112,61" concept="7" />
-      <node id="1094405431463762054" at="113,37,114,89" concept="7" />
-      <node id="1094405431463762054" at="114,89,115,96" concept="8" />
-      <node id="1094405431463762054" at="116,12,117,24" concept="8" />
+      <node id="1094405431463761909" at="60,35,61,87" concept="7" />
+      <node id="1094405431463761909" at="61,87,62,112" concept="8" />
+      <node id="1094405431463761909" at="63,10,64,22" concept="8" />
+      <node id="1094405431463761909" at="67,33,68,14" concept="12" />
+      <node id="1094405431463761909" at="70,69,71,57" concept="8" />
+      <node id="1094405431463761909" at="73,81,74,41" concept="9" />
+      <node id="1094405431463761909" at="74,41,75,131" concept="8" />
+      <node id="1094405431463761909" at="81,0,82,0" concept="3" trace="myReferencingNode" />
+      <node id="1094405431463761909" at="83,119,84,21" concept="12" />
+      <node id="1094405431463761909" at="84,21,85,42" concept="2" />
+      <node id="1094405431463761909" at="85,42,86,20" concept="2" />
+      <node id="1094405431463761909" at="89,41,90,42" concept="8" />
+      <node id="1094405431463761909" at="95,28,96,20" concept="8" />
+      <node id="1094405431463762054" at="99,53,100,91" concept="7" />
+      <node id="1094405431463762054" at="100,91,101,31" concept="2" />
+      <node id="1094405431463762054" at="101,31,102,44" concept="2" />
+      <node id="1094405431463762054" at="102,44,103,28" concept="7" />
+      <node id="1094405431463762054" at="103,28,104,65" concept="2" />
+      <node id="1094405431463762054" at="104,65,105,44" concept="2" />
+      <node id="1094405431463762054" at="105,44,106,36" concept="7" />
+      <node id="1094405431463762054" at="106,36,107,54" concept="2" />
+      <node id="1094405431463762054" at="107,54,108,42" concept="2" />
+      <node id="1094405431463762054" at="108,42,109,75" concept="2" />
+      <node id="1094405431463762054" at="109,75,110,59" concept="7" />
+      <node id="1094405431463762054" at="111,37,112,89" concept="7" />
+      <node id="1094405431463762054" at="112,89,113,114" concept="8" />
+      <node id="1094405431463762054" at="114,12,115,24" concept="8" />
       <node id="1094405431463761909" at="21,0,23,0" concept="3" trace="myNode" />
-      <node id="1094405431463761909" at="80,0,82,0" concept="3" trace="myNode" />
+      <node id="1094405431463761909" at="79,0,81,0" concept="3" trace="myNode" />
       <node id="1094405431463761909" at="35,0,38,0" concept="6" trace="createCell#()Ljetbrains/mps/openapi/editor/cells/EditorCell;" />
-      <node id="1094405431463761909" at="68,0,71,0" concept="1" trace="_Inline_jwck4o_a0a#()V" />
-      <node id="1094405431463761909" at="71,0,74,0" concept="6" trace="createEditorCell#(Ljetbrains/mps/openapi/editor/EditorContext;)Ljetbrains/mps/openapi/editor/cells/EditorCell;" />
-      <node id="1094405431463761909" at="90,0,93,0" concept="6" trace="createCell#()Ljetbrains/mps/openapi/editor/cells/EditorCell;" />
+      <node id="1094405431463761909" at="67,0,70,0" concept="1" trace="_Inline_jwck4o_a0a#()V" />
+      <node id="1094405431463761909" at="70,0,73,0" concept="6" trace="createEditorCell#(Ljetbrains/mps/openapi/editor/EditorContext;)Ljetbrains/mps/openapi/editor/cells/EditorCell;" />
+      <node id="1094405431463761909" at="89,0,92,0" concept="6" trace="createCell#()Ljetbrains/mps/openapi/editor/cells/EditorCell;" />
       <node id="1094405431463761909" at="24,0,28,0" concept="1" trace="ExternalFigureReference_EditorBuilder_a#(Ljetbrains/mps/openapi/editor/EditorContext;Lorg/jetbrains/mps/openapi/model/SNode;)V" />
       <node id="1094405431463761909" at="53,63,57,5" concept="5" />
-      <node id="1094405431463761909" at="74,0,78,0" concept="6" trace="createEditorCell#(Ljetbrains/mps/openapi/editor/EditorContext;Lorg/jetbrains/mps/openapi/model/SNode;)Ljetbrains/mps/openapi/editor/cells/EditorCell;" />
+      <node id="1094405431463761909" at="73,0,77,0" concept="6" trace="createEditorCell#(Ljetbrains/mps/openapi/editor/EditorContext;Lorg/jetbrains/mps/openapi/model/SNode;)Ljetbrains/mps/openapi/editor/cells/EditorCell;" />
       <node id="1094405431463761909" at="29,0,34,0" concept="6" trace="getNode#()Lorg/jetbrains/mps/openapi/model/SNode;" />
-      <node id="1094405431463761909" at="60,59,65,22" concept="5" />
-      <node id="1094405431463761909" at="84,0,89,0" concept="1" trace="Inline_Builder_jwck4o_a0a#(Ljetbrains/mps/openapi/editor/EditorContext;Lorg/jetbrains/mps/openapi/model/SNode;Lorg/jetbrains/mps/openapi/model/SNode;)V" />
-      <node id="1094405431463761909" at="94,0,99,0" concept="6" trace="getNode#()Lorg/jetbrains/mps/openapi/model/SNode;" />
-      <node id="1094405431463762054" at="112,61,117,24" concept="5" />
+      <node id="1094405431463761909" at="59,57,64,22" concept="5" />
+      <node id="1094405431463761909" at="83,0,88,0" concept="1" trace="Inline_Builder_jwck4o_a0a#(Ljetbrains/mps/openapi/editor/EditorContext;Lorg/jetbrains/mps/openapi/model/SNode;Lorg/jetbrains/mps/openapi/model/SNode;)V" />
+      <node id="1094405431463761909" at="93,0,98,0" concept="6" trace="getNode#()Lorg/jetbrains/mps/openapi/model/SNode;" />
+      <node id="1094405431463762054" at="110,59,115,24" concept="5" />
       <node id="1094405431463761909" at="39,0,47,0" concept="6" trace="createCollection_jwck4o_a#()Ljetbrains/mps/openapi/editor/cells/EditorCell;" />
-      <node id="1094405431463762054" at="100,0,119,0" concept="6" trace="createProperty_jwck4o_a0a0#()Ljetbrains/mps/openapi/editor/cells/EditorCell;" />
-      <node id="1094405431463761909" at="47,0,67,0" concept="6" trace="createRefCell_jwck4o_a0#()Ljetbrains/mps/openapi/editor/cells/EditorCell;" />
+      <node id="1094405431463762054" at="99,0,117,0" concept="6" trace="createProperty_jwck4o_a0a0#()Ljetbrains/mps/openapi/editor/cells/EditorCell;" />
+      <node id="1094405431463761909" at="47,0,66,0" concept="6" trace="createRefCell_jwck4o_a0#()Ljetbrains/mps/openapi/editor/cells/EditorCell;" />
       <scope id="1094405431463761909" at="31,26,32,18" />
       <scope id="1094405431463761909" at="35,39,36,39" />
-      <scope id="1094405431463761909" at="68,33,69,14" />
-      <scope id="1094405431463761909" at="71,69,72,57" />
-      <scope id="1094405431463761909" at="90,41,91,42" />
-      <scope id="1094405431463761909" at="96,28,97,20" />
+      <scope id="1094405431463761909" at="67,33,68,14" />
+      <scope id="1094405431463761909" at="70,69,71,57" />
+      <scope id="1094405431463761909" at="89,41,90,42" />
+      <scope id="1094405431463761909" at="95,28,96,20" />
       <scope id="1094405431463761909" at="24,103,26,18" />
       <scope id="1094405431463761909" at="54,39,56,35" />
-      <scope id="1094405431463761909" at="61,35,63,94">
+      <scope id="1094405431463761909" at="60,35,62,112">
         <var name="manager" id="1094405431463761909" />
       </scope>
-      <scope id="1094405431463761909" at="74,81,76,131" />
-      <scope id="1094405431463762054" at="113,37,115,96">
-=======
-      <node id="1094405431463761909" at="20,79,21,63" concept="8" />
-      <node id="1094405431463761909" at="23,89,24,96" concept="7" />
-      <node id="1094405431463761909" at="24,96,25,48" concept="2" />
-      <node id="1094405431463761909" at="25,48,26,28" concept="2" />
-      <node id="1094405431463761909" at="26,28,27,80" concept="2" />
-      <node id="1094405431463761909" at="27,80,28,22" concept="8" />
-      <node id="1094405431463761909" at="30,87,31,81" concept="7" />
-      <node id="1094405431463761909" at="31,81,32,31" concept="2" />
-      <node id="1094405431463761909" at="32,31,33,44" concept="2" />
-      <node id="1094405431463761909" at="33,44,34,26" concept="7" />
-      <node id="1094405431463761909" at="34,26,35,95" concept="2" />
-      <node id="1094405431463761909" at="35,95,36,58" concept="2" />
-      <node id="1094405431463761909" at="37,39,38,40" concept="2" />
-      <node id="1094405431463761909" at="38,40,39,35" concept="2" />
-      <node id="1094405431463761909" at="40,5,41,73" concept="2" />
-      <node id="1094405431463761909" at="41,73,42,57" concept="7" />
-      <node id="1094405431463761909" at="43,35,44,82" concept="7" />
-      <node id="1094405431463761909" at="44,82,45,112" concept="8" />
-      <node id="1094405431463761909" at="46,10,47,22" concept="8" />
-      <node id="1094405431463762052" at="50,33,51,14" concept="11" />
-      <node id="1094405431463762052" at="53,69,54,67" concept="8" />
-      <node id="1094405431463762052" at="56,81,57,66" concept="8" />
-      <node id="1094405431463762054" at="59,92,60,84" concept="7" />
-      <node id="1094405431463762054" at="60,84,61,31" concept="2" />
-      <node id="1094405431463762054" at="61,31,62,44" concept="2" />
-      <node id="1094405431463762054" at="62,44,63,28" concept="7" />
-      <node id="1094405431463762054" at="63,28,64,60" concept="2" />
-      <node id="1094405431463762054" at="64,60,65,44" concept="2" />
-      <node id="1094405431463762054" at="65,44,66,36" concept="7" />
-      <node id="1094405431463762054" at="66,36,67,57" concept="2" />
-      <node id="1094405431463762054" at="67,57,68,42" concept="2" />
-      <node id="1094405431463762054" at="68,42,69,75" concept="2" />
-      <node id="1094405431463762054" at="69,75,70,59" concept="7" />
-      <node id="1094405431463762054" at="71,37,72,84" concept="7" />
-      <node id="1094405431463762054" at="72,84,73,114" concept="8" />
-      <node id="1094405431463762054" at="74,12,75,24" concept="8" />
-      <node id="1094405431463761909" at="20,0,23,0" concept="6" trace="createEditorCell#(Ljetbrains/mps/openapi/editor/EditorContext;Lorg/jetbrains/mps/openapi/model/SNode;)Ljetbrains/mps/openapi/editor/cells/EditorCell;" />
-      <node id="1094405431463762052" at="50,0,53,0" concept="1" trace="_Inline_jwck4o_a0a#()V" />
-      <node id="1094405431463762052" at="53,0,56,0" concept="6" trace="createEditorCell#(Ljetbrains/mps/openapi/editor/EditorContext;)Ljetbrains/mps/openapi/editor/cells/EditorCell;" />
-      <node id="1094405431463762052" at="56,0,59,0" concept="6" trace="createEditorCell#(Ljetbrains/mps/openapi/editor/EditorContext;Lorg/jetbrains/mps/openapi/model/SNode;)Ljetbrains/mps/openapi/editor/cells/EditorCell;" />
-      <node id="1094405431463761909" at="36,58,40,5" concept="5" />
-      <node id="1094405431463761909" at="42,57,47,22" concept="5" />
-      <node id="1094405431463762054" at="70,59,75,24" concept="5" />
-      <node id="1094405431463761909" at="23,0,30,0" concept="6" trace="createCollection_jwck4o_a#(Ljetbrains/mps/openapi/editor/EditorContext;Lorg/jetbrains/mps/openapi/model/SNode;)Ljetbrains/mps/openapi/editor/cells/EditorCell;" />
-      <node id="1094405431463762054" at="59,0,77,0" concept="6" trace="createProperty_jwck4o_a0a0#(Ljetbrains/mps/openapi/editor/EditorContext;Lorg/jetbrains/mps/openapi/model/SNode;)Ljetbrains/mps/openapi/editor/cells/EditorCell;" />
-      <node id="1094405431463761909" at="30,0,49,0" concept="6" trace="createRefCell_jwck4o_a0#(Ljetbrains/mps/openapi/editor/EditorContext;Lorg/jetbrains/mps/openapi/model/SNode;)Ljetbrains/mps/openapi/editor/cells/EditorCell;" />
-      <scope id="1094405431463761909" at="20,79,21,63" />
-      <scope id="1094405431463762052" at="50,33,51,14" />
-      <scope id="1094405431463762052" at="53,69,54,67" />
-      <scope id="1094405431463762052" at="56,81,57,66" />
-      <scope id="1094405431463761909" at="37,39,39,35" />
-      <scope id="1094405431463761909" at="43,35,45,112">
-        <var name="manager" id="1094405431463761909" />
-      </scope>
-      <scope id="1094405431463762054" at="71,37,73,114">
->>>>>>> bd830ede
+      <scope id="1094405431463761909" at="73,81,75,131" />
+      <scope id="1094405431463762054" at="111,37,113,114">
         <var name="manager" id="1094405431463762054" />
       </scope>
       <scope id="1094405431463761909" at="35,0,38,0" />
-      <scope id="1094405431463761909" at="68,0,71,0" />
-      <scope id="1094405431463761909" at="71,0,74,0">
+      <scope id="1094405431463761909" at="67,0,70,0" />
+      <scope id="1094405431463761909" at="70,0,73,0">
         <var name="editorContext" id="1094405431463761909" />
       </scope>
-      <scope id="1094405431463761909" at="84,119,87,20" />
-      <scope id="1094405431463761909" at="90,0,93,0" />
+      <scope id="1094405431463761909" at="83,119,86,20" />
+      <scope id="1094405431463761909" at="89,0,92,0" />
       <scope id="1094405431463761909" at="24,0,28,0">
         <var name="context" id="1094405431463761909" />
         <var name="node" id="1094405431463761909" />
       </scope>
-<<<<<<< HEAD
-      <scope id="1094405431463761909" at="74,0,78,0">
+      <scope id="1094405431463761909" at="73,0,77,0">
         <var name="editorContext" id="1094405431463761909" />
         <var name="node" id="1094405431463761909" />
       </scope>
       <scope id="1094405431463761909" at="29,0,34,0" />
-      <scope id="1094405431463761909" at="84,0,89,0">
+      <scope id="1094405431463761909" at="83,0,88,0">
         <var name="context" id="1094405431463761909" />
         <var name="node" id="1094405431463761909" />
         <var name="referencingNode" id="1094405431463761909" />
-=======
-      <scope id="1094405431463762052" at="50,0,53,0" />
-      <scope id="1094405431463762052" at="53,0,56,0">
-        <var name="editorContext" id="1094405431463762052" />
-      </scope>
-      <scope id="1094405431463762052" at="56,0,59,0">
-        <var name="editorContext" id="1094405431463762052" />
-        <var name="node" id="1094405431463762052" />
->>>>>>> bd830ede
-      </scope>
-      <scope id="1094405431463761909" at="94,0,99,0" />
+      </scope>
+      <scope id="1094405431463761909" at="93,0,98,0" />
       <scope id="1094405431463761909" at="39,50,45,22">
         <var name="editorCell" id="1094405431463761909" />
       </scope>
-<<<<<<< HEAD
       <scope id="1094405431463761909" at="39,0,47,0" />
-      <scope id="1094405431463762054" at="100,53,117,24">
-=======
-      <scope id="1094405431463761909" at="23,0,30,0">
-        <var name="editorContext" id="1094405431463761909" />
-        <var name="node" id="1094405431463761909" />
-      </scope>
-      <scope id="1094405431463762054" at="59,92,75,24">
->>>>>>> bd830ede
+      <scope id="1094405431463762054" at="99,53,115,24">
         <var name="attributeConcept" id="1094405431463762054" />
         <var name="editorCell" id="1094405431463762054" />
         <var name="provider" id="1094405431463762054" />
         <var name="style" id="1094405431463762054" />
       </scope>
-<<<<<<< HEAD
-      <scope id="1094405431463761909" at="47,48,65,22">
-=======
-      <scope id="1094405431463761909" at="30,87,47,22">
->>>>>>> bd830ede
+      <scope id="1094405431463761909" at="47,48,64,22">
         <var name="attributeConcept" id="1094405431463761909" />
         <var name="editorCell" id="1094405431463761909" />
         <var name="provider" id="1094405431463761909" />
       </scope>
-<<<<<<< HEAD
-      <scope id="1094405431463762054" at="100,0,119,0" />
-      <scope id="1094405431463761909" at="47,0,67,0" />
-      <unit id="1094405431463761909" at="67,0,79,0" name="jetbrains.mps.lang.editor.diagram.editor.ExternalFigureReference_EditorBuilder_a$_Inline_jwck4o_a0a" />
-      <unit id="1094405431463761909" at="79,0,120,0" name="jetbrains.mps.lang.editor.diagram.editor.ExternalFigureReference_EditorBuilder_a$Inline_Builder_jwck4o_a0a" />
-      <unit id="1094405431463761909" at="20,0,121,0" name="jetbrains.mps.lang.editor.diagram.editor.ExternalFigureReference_EditorBuilder_a" />
-=======
-      <scope id="1094405431463762054" at="59,0,77,0">
-        <var name="editorContext" id="1094405431463762054" />
-        <var name="node" id="1094405431463762054" />
-      </scope>
-      <scope id="1094405431463761909" at="30,0,49,0">
-        <var name="editorContext" id="1094405431463761909" />
-        <var name="node" id="1094405431463761909" />
-      </scope>
-      <unit id="1094405431463762052" at="49,0,78,0" name="jetbrains.mps.lang.editor.diagram.editor.ExternalFigureReference_Editor$_Inline_jwck4o_a0a" />
-      <unit id="1094405431463761909" at="19,0,79,0" name="jetbrains.mps.lang.editor.diagram.editor.ExternalFigureReference_Editor" />
->>>>>>> bd830ede
+      <scope id="1094405431463762054" at="99,0,117,0" />
+      <scope id="1094405431463761909" at="47,0,66,0" />
+      <unit id="1094405431463761909" at="66,0,78,0" name="jetbrains.mps.lang.editor.diagram.editor.ExternalFigureReference_EditorBuilder_a$_Inline_jwck4o_a0a" />
+      <unit id="1094405431463761909" at="78,0,118,0" name="jetbrains.mps.lang.editor.diagram.editor.ExternalFigureReference_EditorBuilder_a$Inline_Builder_jwck4o_a0a" />
+      <unit id="1094405431463761909" at="20,0,119,0" name="jetbrains.mps.lang.editor.diagram.editor.ExternalFigureReference_EditorBuilder_a" />
     </file>
   </root>
   <root nodeRef="r:bb92ee7f-8413-44e2-a971-e49f27dd2af5(jetbrains.mps.lang.editor.diagram.editor)/1094405431463762976">
     <file name="FigureParameterMapping_Editor.java">
-<<<<<<< HEAD
       <node id="1094405431463762976" at="11,79,12,88" concept="8" />
       <node id="1094405431463762976" at="11,0,14,0" concept="6" trace="createEditorCell#(Ljetbrains/mps/openapi/editor/EditorContext;Lorg/jetbrains/mps/openapi/model/SNode;)Ljetbrains/mps/openapi/editor/cells/EditorCell;" />
       <scope id="1094405431463762976" at="11,79,12,88" />
@@ -286,313 +190,150 @@
       <node id="1094405431463762976" at="76,40,77,94" concept="2" />
       <node id="1094405431463762976" at="77,94,78,280" concept="2" />
       <node id="1094405431463762976" at="78,280,79,57" concept="7" />
-      <node id="1094405431463762976" at="79,57,80,59" concept="7" />
-      <node id="1094405431463762976" at="81,35,82,87" concept="7" />
-      <node id="1094405431463762976" at="82,87,83,94" concept="8" />
-      <node id="1094405431463762976" at="84,10,85,22" concept="8" />
-      <node id="4115105161239082134" at="87,107,88,113" concept="8" />
-      <node id="1491555030356420874" at="93,120,94,365" concept="8" />
-      <node id="1491555030356413376" at="96,148,97,101" concept="2" />
-      <node id="1491555030356714763" at="99,150,100,167" concept="2" />
-      <node id="1491555030356413376" at="102,45,103,19" concept="8" />
-      <node id="1094405431463763022" at="106,49,107,94" concept="7" />
-      <node id="1094405431463763022" at="107,94,108,47" concept="2" />
-      <node id="1094405431463763022" at="108,47,109,34" concept="7" />
-      <node id="1094405431463763022" at="109,34,110,54" concept="2" />
-      <node id="1094405431463763022" at="110,54,111,60" concept="2" />
-      <node id="1094405431463763022" at="111,60,112,55" concept="2" />
-      <node id="1094405431463763022" at="112,55,113,40" concept="2" />
-      <node id="1094405431463763022" at="113,40,114,34" concept="2" />
-      <node id="1094405431463763022" at="114,34,115,22" concept="8" />
-      <node id="1094405431463762976" at="117,48,118,278" concept="7" />
-      <node id="1094405431463762976" at="118,278,119,33" concept="8" />
-      <node id="1094405431463762976" at="122,122,123,49" concept="12" />
-      <node id="1094405431463762976" at="125,55,126,59" concept="7" />
-      <node id="1094405431463762976" at="126,59,127,41" concept="2" />
-      <node id="1094405431463762976" at="127,41,128,24" concept="8" />
-      <node id="1094405431463762976" at="131,118,132,384" concept="2" />
-      <node id="1094405431463762976" at="134,41,135,39" concept="2" />
-      <node id="1094405431463762976" at="139,44,140,54" concept="7" />
-      <node id="1094405431463762976" at="140,54,141,45" concept="2" />
-      <node id="1094405431463762976" at="141,45,142,0" concept="10" />
-      <node id="1094405431463762976" at="142,0,143,40" concept="2" />
-      <node id="1094405431463762976" at="143,40,144,24" concept="8" />
-      <node id="1094405431463762976" at="146,40,147,29" concept="8" />
+      <node id="1094405431463762976" at="80,35,81,87" concept="7" />
+      <node id="1094405431463762976" at="81,87,82,112" concept="8" />
+      <node id="1094405431463762976" at="83,10,84,22" concept="8" />
+      <node id="4115105161239082134" at="86,107,87,113" concept="8" />
+      <node id="1491555030356420874" at="92,120,93,365" concept="8" />
+      <node id="1491555030356413376" at="95,148,96,101" concept="2" />
+      <node id="1491555030356714763" at="98,150,99,167" concept="2" />
+      <node id="1491555030356413376" at="101,45,102,19" concept="8" />
+      <node id="1094405431463763022" at="105,49,106,94" concept="7" />
+      <node id="1094405431463763022" at="106,94,107,47" concept="2" />
+      <node id="1094405431463763022" at="107,47,108,34" concept="7" />
+      <node id="1094405431463763022" at="108,34,109,54" concept="2" />
+      <node id="1094405431463763022" at="109,54,110,60" concept="2" />
+      <node id="1094405431463763022" at="110,60,111,55" concept="2" />
+      <node id="1094405431463763022" at="111,55,112,40" concept="2" />
+      <node id="1094405431463763022" at="112,40,113,34" concept="2" />
+      <node id="1094405431463763022" at="113,34,114,22" concept="8" />
+      <node id="1094405431463762976" at="116,48,117,278" concept="7" />
+      <node id="1094405431463762976" at="117,278,118,33" concept="8" />
+      <node id="1094405431463762976" at="121,122,122,49" concept="12" />
+      <node id="1094405431463762976" at="124,55,125,59" concept="7" />
+      <node id="1094405431463762976" at="125,59,126,41" concept="2" />
+      <node id="1094405431463762976" at="126,41,127,24" concept="8" />
+      <node id="1094405431463762976" at="130,118,131,384" concept="2" />
+      <node id="1094405431463762976" at="133,41,134,39" concept="2" />
+      <node id="1094405431463762976" at="138,44,139,54" concept="7" />
+      <node id="1094405431463762976" at="139,54,140,45" concept="2" />
+      <node id="1094405431463762976" at="140,45,141,0" concept="10" />
+      <node id="1094405431463762976" at="141,0,142,40" concept="2" />
+      <node id="1094405431463762976" at="142,40,143,24" concept="8" />
+      <node id="1094405431463762976" at="145,40,146,29" concept="8" />
       <node id="1094405431463762976" at="38,0,40,0" concept="3" trace="myNode" />
-      <node id="1491555030356413376" at="91,0,93,0" concept="1" trace="FigureParameterMapping_generic_cellMenu_3uf681_a0a0#()V" />
+      <node id="1491555030356413376" at="90,0,92,0" concept="1" trace="FigureParameterMapping_generic_cellMenu_3uf681_a0a0#()V" />
       <node id="1094405431463762976" at="52,0,55,0" concept="6" trace="createCell#()Ljetbrains/mps/openapi/editor/cells/EditorCell;" />
-      <node id="1491555030357026899" at="87,0,90,0" concept="11" trace="_StyleParameter_QueryFunction_3uf681_a0a0#(Ljetbrains/mps/openapi/editor/EditorContext;Lorg/jetbrains/mps/openapi/model/SNode;)Lorg/jetbrains/mps/openapi/model/SNode;" />
-      <node id="1491555030356413376" at="93,0,96,0" concept="6" trace="createParameterObjects#(Lorg/jetbrains/mps/openapi/model/SNode;Ljetbrains/mps/smodel/IOperationContext;Ljetbrains/mps/openapi/editor/EditorContext;)Ljava/util/List;" />
-      <node id="1491555030356413376" at="96,0,99,0" concept="6" trace="handleAction#(Ljava/lang/Object;Lorg/jetbrains/mps/openapi/model/SNode;Lorg/jetbrains/mps/openapi/model/SModel;Ljetbrains/mps/smodel/IOperationContext;Ljetbrains/mps/openapi/editor/EditorContext;)V" />
-      <node id="1491555030356413376" at="99,0,102,0" concept="6" trace="handleAction_impl#(Ljava/lang/String;Lorg/jetbrains/mps/openapi/model/SNode;Lorg/jetbrains/mps/openapi/model/SModel;Ljetbrains/mps/smodel/IOperationContext;Ljetbrains/mps/openapi/editor/EditorContext;)V" />
-      <node id="1491555030356413376" at="102,0,105,0" concept="6" trace="isReferentPresentation#()Z" />
-      <node id="1094405431463762976" at="122,0,125,0" concept="1" trace="argumentSingleRoleHandler_3uf681_c0#(Lorg/jetbrains/mps/openapi/model/SNode;Lorg/jetbrains/mps/openapi/language/SContainmentLink;Ljetbrains/mps/openapi/editor/EditorContext;)V" />
-      <node id="1094405431463762976" at="130,70,133,7" concept="5" />
-      <node id="1094405431463762976" at="133,7,136,7" concept="5" />
-      <node id="1094405431463762976" at="146,0,149,0" concept="6" trace="getNoTargetText#()Ljava/lang/String;" />
+      <node id="1491555030357026899" at="86,0,89,0" concept="11" trace="_StyleParameter_QueryFunction_3uf681_a0a0#(Ljetbrains/mps/openapi/editor/EditorContext;Lorg/jetbrains/mps/openapi/model/SNode;)Lorg/jetbrains/mps/openapi/model/SNode;" />
+      <node id="1491555030356413376" at="92,0,95,0" concept="6" trace="createParameterObjects#(Lorg/jetbrains/mps/openapi/model/SNode;Ljetbrains/mps/smodel/IOperationContext;Ljetbrains/mps/openapi/editor/EditorContext;)Ljava/util/List;" />
+      <node id="1491555030356413376" at="95,0,98,0" concept="6" trace="handleAction#(Ljava/lang/Object;Lorg/jetbrains/mps/openapi/model/SNode;Lorg/jetbrains/mps/openapi/model/SModel;Ljetbrains/mps/smodel/IOperationContext;Ljetbrains/mps/openapi/editor/EditorContext;)V" />
+      <node id="1491555030356413376" at="98,0,101,0" concept="6" trace="handleAction_impl#(Ljava/lang/String;Lorg/jetbrains/mps/openapi/model/SNode;Lorg/jetbrains/mps/openapi/model/SModel;Ljetbrains/mps/smodel/IOperationContext;Ljetbrains/mps/openapi/editor/EditorContext;)V" />
+      <node id="1491555030356413376" at="101,0,104,0" concept="6" trace="isReferentPresentation#()Z" />
+      <node id="1094405431463762976" at="121,0,124,0" concept="1" trace="argumentSingleRoleHandler_3uf681_c0#(Lorg/jetbrains/mps/openapi/model/SNode;Lorg/jetbrains/mps/openapi/language/SContainmentLink;Ljetbrains/mps/openapi/editor/EditorContext;)V" />
+      <node id="1094405431463762976" at="129,70,132,7" concept="5" />
+      <node id="1094405431463762976" at="132,7,135,7" concept="5" />
+      <node id="1094405431463762976" at="145,0,148,0" concept="6" trace="getNoTargetText#()Ljava/lang/String;" />
       <node id="1094405431463762976" at="41,0,45,0" concept="1" trace="FigureParameterMapping_EditorBuilder_a#(Ljetbrains/mps/openapi/editor/EditorContext;Lorg/jetbrains/mps/openapi/model/SNode;)V" />
-      <node id="1094405431463762976" at="117,0,121,0" concept="6" trace="createRefNode_3uf681_c0#()Ljetbrains/mps/openapi/editor/cells/EditorCell;" />
+      <node id="1094405431463762976" at="116,0,120,0" concept="6" trace="createRefNode_3uf681_c0#()Ljetbrains/mps/openapi/editor/cells/EditorCell;" />
       <node id="1094405431463762976" at="46,0,51,0" concept="6" trace="getNode#()Lorg/jetbrains/mps/openapi/model/SNode;" />
-      <node id="1094405431463762976" at="80,59,85,22" concept="5" />
-      <node id="1094405431463762976" at="125,0,130,0" concept="6" trace="createChildCell#(Lorg/jetbrains/mps/openapi/model/SNode;)Ljetbrains/mps/openapi/editor/cells/EditorCell;" />
-      <node id="1094405431463762976" at="130,0,138,0" concept="6" trace="installCellInfo#(Lorg/jetbrains/mps/openapi/model/SNode;Ljetbrains/mps/openapi/editor/cells/EditorCell;)V" />
-      <node id="1094405431463762976" at="138,0,146,0" concept="6" trace="createEmptyCell#()Ljetbrains/mps/openapi/editor/cells/EditorCell;" />
+      <node id="1094405431463762976" at="79,57,84,22" concept="5" />
+      <node id="1094405431463762976" at="124,0,129,0" concept="6" trace="createChildCell#(Lorg/jetbrains/mps/openapi/model/SNode;)Ljetbrains/mps/openapi/editor/cells/EditorCell;" />
+      <node id="1094405431463762976" at="129,0,137,0" concept="6" trace="installCellInfo#(Lorg/jetbrains/mps/openapi/model/SNode;Ljetbrains/mps/openapi/editor/cells/EditorCell;)V" />
+      <node id="1094405431463762976" at="137,0,145,0" concept="6" trace="createEmptyCell#()Ljetbrains/mps/openapi/editor/cells/EditorCell;" />
       <node id="1094405431463762976" at="56,0,66,0" concept="6" trace="createCollection_3uf681_a#()Ljetbrains/mps/openapi/editor/cells/EditorCell;" />
-      <node id="1094405431463763022" at="106,0,117,0" concept="6" trace="createConstant_3uf681_b0#()Ljetbrains/mps/openapi/editor/cells/EditorCell;" />
-      <node id="1094405431463762976" at="66,0,87,0" concept="6" trace="createProperty_3uf681_a0#()Ljetbrains/mps/openapi/editor/cells/EditorCell;" />
-      <scope id="1491555030356413376" at="91,66,91,66" />
+      <node id="1094405431463763022" at="105,0,116,0" concept="6" trace="createConstant_3uf681_b0#()Ljetbrains/mps/openapi/editor/cells/EditorCell;" />
+      <node id="1094405431463762976" at="66,0,86,0" concept="6" trace="createProperty_3uf681_a0#()Ljetbrains/mps/openapi/editor/cells/EditorCell;" />
+      <scope id="1491555030356413376" at="90,66,90,66" />
       <scope id="1094405431463762976" at="48,26,49,18" />
       <scope id="1094405431463762976" at="52,39,53,39" />
-      <scope id="1491555030357026900" at="87,107,88,113" />
-      <scope id="1491555030356413378" at="93,120,94,365" />
-      <scope id="1491555030356413376" at="96,148,97,101" />
-      <scope id="1491555030356413380" at="99,150,100,167" />
-      <scope id="1491555030356413376" at="102,45,103,19" />
-      <scope id="1094405431463762976" at="122,122,123,49" />
-      <scope id="1094405431463762976" at="131,118,132,384" />
-      <scope id="1094405431463762976" at="134,41,135,39" />
-      <scope id="1094405431463762976" at="146,40,147,29" />
+      <scope id="1491555030357026900" at="86,107,87,113" />
+      <scope id="1491555030356413378" at="92,120,93,365" />
+      <scope id="1491555030356413376" at="95,148,96,101" />
+      <scope id="1491555030356413380" at="98,150,99,167" />
+      <scope id="1491555030356413376" at="101,45,102,19" />
+      <scope id="1094405431463762976" at="121,122,122,49" />
+      <scope id="1094405431463762976" at="130,118,131,384" />
+      <scope id="1094405431463762976" at="133,41,134,39" />
+      <scope id="1094405431463762976" at="145,40,146,29" />
       <scope id="1094405431463762976" at="41,102,43,18" />
-      <scope id="1094405431463762976" at="81,35,83,94">
+      <scope id="1094405431463762976" at="80,35,82,112">
         <var name="manager" id="1094405431463762976" />
       </scope>
-      <scope id="1491555030356413376" at="91,0,93,0" />
-      <scope id="1094405431463762976" at="117,48,119,33">
+      <scope id="1491555030356413376" at="90,0,92,0" />
+      <scope id="1094405431463762976" at="116,48,118,33">
         <var name="provider" id="1094405431463762976" />
       </scope>
       <scope id="1094405431463762976" at="52,0,55,0" />
-      <scope id="1491555030357026899" at="87,0,90,0">
+      <scope id="1491555030357026899" at="86,0,89,0">
         <var name="editorContext" id="1491555030357026899" />
         <var name="node" id="1491555030357026899" />
       </scope>
-      <scope id="1491555030356413376" at="93,0,96,0">
-=======
-      <node id="1094405431463762976" at="37,79,38,63" concept="8" />
-      <node id="1094405431463762976" at="40,89,41,96" concept="7" />
-      <node id="1094405431463762976" at="41,96,42,48" concept="2" />
-      <node id="1094405431463762976" at="42,48,43,28" concept="2" />
-      <node id="1094405431463762976" at="43,28,44,81" concept="2" />
-      <node id="1094405431463762976" at="44,81,45,81" concept="2" />
-      <node id="1094405431463762976" at="45,81,46,80" concept="2" />
-      <node id="1094405431463762976" at="46,80,47,22" concept="8" />
-      <node id="1094405431463762976" at="49,88,50,82" concept="7" />
-      <node id="1094405431463762976" at="50,82,51,29" concept="2" />
-      <node id="1094405431463762976" at="51,29,52,42" concept="2" />
-      <node id="1094405431463762976" at="52,42,53,26" concept="7" />
-      <node id="1094405431463762976" at="53,26,54,58" concept="2" />
-      <node id="1094405431463762976" at="54,58,55,42" concept="2" />
-      <node id="1094405431463762976" at="55,42,56,34" concept="7" />
-      <node id="1094405431463762976" at="56,34,57,145" concept="2" />
-      <node id="1094405431463762976" at="57,145,58,55" concept="2" />
-      <node id="1094405431463762976" at="58,55,59,40" concept="2" />
-      <node id="1094405431463762976" at="59,40,60,87" concept="2" />
-      <node id="1094405431463762976" at="60,87,61,266" concept="2" />
-      <node id="1094405431463762976" at="61,266,62,57" concept="7" />
-      <node id="1094405431463762976" at="63,35,64,82" concept="7" />
-      <node id="1094405431463762976" at="64,82,65,112" concept="8" />
-      <node id="1094405431463762976" at="66,10,67,22" concept="8" />
-      <node id="4115105161239082134" at="69,107,70,113" concept="8" />
-      <node id="1491555030356420874" at="75,120,76,365" concept="8" />
-      <node id="1491555030356413376" at="78,148,79,101" concept="2" />
-      <node id="1491555030356714763" at="81,150,82,167" concept="2" />
-      <node id="1491555030356413376" at="84,45,85,19" concept="8" />
-      <node id="1094405431463763022" at="88,88,89,87" concept="7" />
-      <node id="1094405431463763022" at="89,87,90,47" concept="2" />
-      <node id="1094405431463763022" at="90,47,91,34" concept="7" />
-      <node id="1094405431463763022" at="91,34,92,57" concept="2" />
-      <node id="1094405431463763022" at="92,57,93,63" concept="2" />
-      <node id="1094405431463763022" at="93,63,94,58" concept="2" />
-      <node id="1094405431463763022" at="94,58,95,40" concept="2" />
-      <node id="1094405431463763022" at="95,40,96,34" concept="2" />
-      <node id="1094405431463763022" at="96,34,97,22" concept="8" />
-      <node id="1094405431463762976" at="99,87,100,262" concept="7" />
-      <node id="1094405431463762976" at="100,262,101,33" concept="8" />
-      <node id="1094405431463762976" at="104,122,105,49" concept="11" />
-      <node id="1094405431463762976" at="107,55,108,59" concept="7" />
-      <node id="1094405431463762976" at="108,59,109,41" concept="2" />
-      <node id="1094405431463762976" at="109,41,110,24" concept="8" />
-      <node id="1094405431463762976" at="113,118,114,382" concept="2" />
-      <node id="1094405431463762976" at="116,41,117,39" concept="2" />
-      <node id="1094405431463762976" at="121,44,122,54" concept="7" />
-      <node id="1094405431463762976" at="122,54,123,45" concept="2" />
-      <node id="1094405431463762976" at="123,45,124,0" concept="9" />
-      <node id="1094405431463762976" at="124,0,125,40" concept="2" />
-      <node id="1094405431463762976" at="125,40,126,24" concept="8" />
-      <node id="1094405431463762976" at="128,40,129,29" concept="8" />
-      <node id="1491555030356413376" at="73,0,75,0" concept="1" trace="FigureParameterMapping_generic_cellMenu_3uf681_a0a0#()V" />
-      <node id="1094405431463762976" at="37,0,40,0" concept="6" trace="createEditorCell#(Ljetbrains/mps/openapi/editor/EditorContext;Lorg/jetbrains/mps/openapi/model/SNode;)Ljetbrains/mps/openapi/editor/cells/EditorCell;" />
-      <node id="1491555030357026899" at="69,0,72,0" concept="10" trace="_StyleParameter_QueryFunction_3uf681_a0a0#(Ljetbrains/mps/openapi/editor/EditorContext;Lorg/jetbrains/mps/openapi/model/SNode;)Lorg/jetbrains/mps/openapi/model/SNode;" />
-      <node id="1491555030356413376" at="75,0,78,0" concept="6" trace="createParameterObjects#(Lorg/jetbrains/mps/openapi/model/SNode;Ljetbrains/mps/smodel/IOperationContext;Ljetbrains/mps/openapi/editor/EditorContext;)Ljava/util/List;" />
-      <node id="1491555030356413376" at="78,0,81,0" concept="6" trace="handleAction#(Ljava/lang/Object;Lorg/jetbrains/mps/openapi/model/SNode;Lorg/jetbrains/mps/openapi/model/SModel;Ljetbrains/mps/smodel/IOperationContext;Ljetbrains/mps/openapi/editor/EditorContext;)V" />
-      <node id="1491555030356413376" at="81,0,84,0" concept="6" trace="handleAction_impl#(Ljava/lang/String;Lorg/jetbrains/mps/openapi/model/SNode;Lorg/jetbrains/mps/openapi/model/SModel;Ljetbrains/mps/smodel/IOperationContext;Ljetbrains/mps/openapi/editor/EditorContext;)V" />
-      <node id="1491555030356413376" at="84,0,87,0" concept="6" trace="isReferentPresentation#()Z" />
-      <node id="1094405431463762976" at="104,0,107,0" concept="1" trace="argumentSingleRoleHandler_3uf681_c0#(Lorg/jetbrains/mps/openapi/model/SNode;Lorg/jetbrains/mps/openapi/language/SContainmentLink;Ljetbrains/mps/openapi/editor/EditorContext;)V" />
-      <node id="1094405431463762976" at="112,70,115,7" concept="5" />
-      <node id="1094405431463762976" at="115,7,118,7" concept="5" />
-      <node id="1094405431463762976" at="128,0,131,0" concept="6" trace="getNoTargetText#()Ljava/lang/String;" />
-      <node id="1094405431463762976" at="99,0,103,0" concept="6" trace="createRefNode_3uf681_c0#(Ljetbrains/mps/openapi/editor/EditorContext;Lorg/jetbrains/mps/openapi/model/SNode;)Ljetbrains/mps/openapi/editor/cells/EditorCell;" />
-      <node id="1094405431463762976" at="62,57,67,22" concept="5" />
-      <node id="1094405431463762976" at="107,0,112,0" concept="6" trace="createChildCell#(Lorg/jetbrains/mps/openapi/model/SNode;)Ljetbrains/mps/openapi/editor/cells/EditorCell;" />
-      <node id="1094405431463762976" at="112,0,120,0" concept="6" trace="installCellInfo#(Lorg/jetbrains/mps/openapi/model/SNode;Ljetbrains/mps/openapi/editor/cells/EditorCell;)V" />
-      <node id="1094405431463762976" at="120,0,128,0" concept="6" trace="createEmptyCell#()Ljetbrains/mps/openapi/editor/cells/EditorCell;" />
-      <node id="1094405431463762976" at="40,0,49,0" concept="6" trace="createCollection_3uf681_a#(Ljetbrains/mps/openapi/editor/EditorContext;Lorg/jetbrains/mps/openapi/model/SNode;)Ljetbrains/mps/openapi/editor/cells/EditorCell;" />
-      <node id="1094405431463763022" at="88,0,99,0" concept="6" trace="createConstant_3uf681_b0#(Ljetbrains/mps/openapi/editor/EditorContext;Lorg/jetbrains/mps/openapi/model/SNode;)Ljetbrains/mps/openapi/editor/cells/EditorCell;" />
-      <node id="1094405431463762976" at="49,0,69,0" concept="6" trace="createProperty_3uf681_a0#(Ljetbrains/mps/openapi/editor/EditorContext;Lorg/jetbrains/mps/openapi/model/SNode;)Ljetbrains/mps/openapi/editor/cells/EditorCell;" />
-      <scope id="1491555030356413376" at="73,66,73,66" />
-      <scope id="1094405431463762976" at="37,79,38,63" />
-      <scope id="1491555030357026900" at="69,107,70,113" />
-      <scope id="1491555030356413378" at="75,120,76,365" />
-      <scope id="1491555030356413376" at="78,148,79,101" />
-      <scope id="1491555030356413380" at="81,150,82,167" />
-      <scope id="1491555030356413376" at="84,45,85,19" />
-      <scope id="1094405431463762976" at="104,122,105,49" />
-      <scope id="1094405431463762976" at="113,118,114,382" />
-      <scope id="1094405431463762976" at="116,41,117,39" />
-      <scope id="1094405431463762976" at="128,40,129,29" />
-      <scope id="1094405431463762976" at="63,35,65,112">
-        <var name="manager" id="1094405431463762976" />
-      </scope>
-      <scope id="1491555030356413376" at="73,0,75,0" />
-      <scope id="1094405431463762976" at="99,87,101,33">
-        <var name="provider" id="1094405431463762976" />
-      </scope>
-      <scope id="1094405431463762976" at="37,0,40,0">
-        <var name="editorContext" id="1094405431463762976" />
-        <var name="node" id="1094405431463762976" />
-      </scope>
-      <scope id="1491555030357026899" at="69,0,72,0">
-        <var name="editorContext" id="1491555030357026899" />
-        <var name="node" id="1491555030357026899" />
-      </scope>
-      <scope id="1491555030356413376" at="75,0,78,0">
->>>>>>> bd830ede
+      <scope id="1491555030356413376" at="92,0,95,0">
         <var name="editorContext" id="1491555030356413376" />
         <var name="node" id="1491555030356413376" />
         <var name="operationContext" id="1491555030356413376" />
       </scope>
-<<<<<<< HEAD
-      <scope id="1491555030356413376" at="96,0,99,0">
-=======
-      <scope id="1491555030356413376" at="78,0,81,0">
->>>>>>> bd830ede
+      <scope id="1491555030356413376" at="95,0,98,0">
         <var name="editorContext" id="1491555030356413376" />
         <var name="model" id="1491555030356413376" />
         <var name="node" id="1491555030356413376" />
         <var name="operationContext" id="1491555030356413376" />
         <var name="parameterObject" id="1491555030356413376" />
       </scope>
-<<<<<<< HEAD
-      <scope id="1491555030356413376" at="99,0,102,0">
-=======
-      <scope id="1491555030356413376" at="81,0,84,0">
->>>>>>> bd830ede
+      <scope id="1491555030356413376" at="98,0,101,0">
         <var name="editorContext" id="1491555030356413376" />
         <var name="model" id="1491555030356413376" />
         <var name="node" id="1491555030356413376" />
         <var name="operationContext" id="1491555030356413376" />
         <var name="parameterObject" id="1491555030356413376" />
       </scope>
-<<<<<<< HEAD
-      <scope id="1491555030356413376" at="102,0,105,0" />
-      <scope id="1094405431463762976" at="122,0,125,0">
-=======
-      <scope id="1491555030356413376" at="84,0,87,0" />
-      <scope id="1094405431463762976" at="104,0,107,0">
->>>>>>> bd830ede
+      <scope id="1491555030356413376" at="101,0,104,0" />
+      <scope id="1094405431463762976" at="121,0,124,0">
         <var name="containmentLink" id="1094405431463762976" />
         <var name="context" id="1094405431463762976" />
         <var name="ownerNode" id="1094405431463762976" />
       </scope>
-<<<<<<< HEAD
-      <scope id="1094405431463762976" at="125,55,128,24">
+      <scope id="1094405431463762976" at="124,55,127,24">
         <var name="editorCell" id="1094405431463762976" />
       </scope>
-      <scope id="1094405431463762976" at="146,0,149,0" />
+      <scope id="1094405431463762976" at="145,0,148,0" />
       <scope id="1094405431463762976" at="41,0,45,0">
         <var name="context" id="1094405431463762976" />
         <var name="node" id="1094405431463762976" />
       </scope>
-      <scope id="1094405431463762976" at="117,0,121,0" />
+      <scope id="1094405431463762976" at="116,0,120,0" />
       <scope id="1094405431463762976" at="46,0,51,0" />
-      <scope id="1094405431463762976" at="125,0,130,0">
+      <scope id="1094405431463762976" at="124,0,129,0">
         <var name="child" id="1094405431463762976" />
       </scope>
-      <scope id="1094405431463762976" at="139,44,144,24">
+      <scope id="1094405431463762976" at="138,44,143,24">
         <var name="editorCell" id="1094405431463762976" />
       </scope>
-      <scope id="1094405431463762976" at="130,70,136,7" />
+      <scope id="1094405431463762976" at="129,70,135,7" />
       <scope id="1094405431463762976" at="56,50,64,22">
         <var name="editorCell" id="1094405431463762976" />
       </scope>
-      <scope id="1094405431463762976" at="130,0,138,0">
+      <scope id="1094405431463762976" at="129,0,137,0">
         <var name="child" id="1094405431463762976" />
         <var name="editorCell" id="1094405431463762976" />
       </scope>
-      <scope id="1094405431463762976" at="138,0,146,0" />
-      <scope id="1094405431463763022" at="106,49,115,22">
+      <scope id="1094405431463762976" at="137,0,145,0" />
+      <scope id="1094405431463763022" at="105,49,114,22">
         <var name="editorCell" id="1094405431463763022" />
         <var name="style" id="1094405431463763022" />
       </scope>
       <scope id="1094405431463762976" at="56,0,66,0" />
-      <scope id="1094405431463763022" at="106,0,117,0" />
-      <scope id="1094405431463762976" at="66,49,85,22">
-=======
-      <scope id="1094405431463762976" at="107,55,110,24">
-        <var name="editorCell" id="1094405431463762976" />
-      </scope>
-      <scope id="1094405431463762976" at="128,0,131,0" />
-      <scope id="1094405431463762976" at="99,0,103,0">
-        <var name="editorContext" id="1094405431463762976" />
-        <var name="node" id="1094405431463762976" />
-      </scope>
-      <scope id="1094405431463762976" at="107,0,112,0">
-        <var name="child" id="1094405431463762976" />
-      </scope>
-      <scope id="1094405431463762976" at="121,44,126,24">
-        <var name="editorCell" id="1094405431463762976" />
-      </scope>
-      <scope id="1094405431463762976" at="112,70,118,7" />
-      <scope id="1094405431463762976" at="40,89,47,22">
-        <var name="editorCell" id="1094405431463762976" />
-      </scope>
-      <scope id="1094405431463762976" at="112,0,120,0">
-        <var name="child" id="1094405431463762976" />
-        <var name="editorCell" id="1094405431463762976" />
-      </scope>
-      <scope id="1094405431463762976" at="120,0,128,0" />
-      <scope id="1094405431463762976" at="40,0,49,0">
-        <var name="editorContext" id="1094405431463762976" />
-        <var name="node" id="1094405431463762976" />
-      </scope>
-      <scope id="1094405431463763022" at="88,88,97,22">
-        <var name="editorCell" id="1094405431463763022" />
-        <var name="style" id="1094405431463763022" />
-      </scope>
-      <scope id="1094405431463763022" at="88,0,99,0">
-        <var name="editorContext" id="1094405431463763022" />
-        <var name="node" id="1094405431463763022" />
-      </scope>
-      <scope id="1094405431463762976" at="49,88,67,22">
->>>>>>> bd830ede
+      <scope id="1094405431463763022" at="105,0,116,0" />
+      <scope id="1094405431463762976" at="66,49,84,22">
         <var name="attributeConcept" id="1094405431463762976" />
         <var name="editorCell" id="1094405431463762976" />
         <var name="provider" id="1094405431463762976" />
         <var name="style" id="1094405431463762976" />
       </scope>
-<<<<<<< HEAD
-      <scope id="1094405431463762976" at="66,0,87,0" />
-      <unit id="1491555030356413376" at="90,0,106,0" name="jetbrains.mps.lang.editor.diagram.editor.FigureParameterMapping_EditorBuilder_a$FigureParameterMapping_generic_cellMenu_3uf681_a0a0" />
-      <unit id="1094405431463762976" at="121,0,150,0" name="jetbrains.mps.lang.editor.diagram.editor.FigureParameterMapping_EditorBuilder_a$argumentSingleRoleHandler_3uf681_c0" />
-      <unit id="1094405431463762976" at="37,0,151,0" name="jetbrains.mps.lang.editor.diagram.editor.FigureParameterMapping_EditorBuilder_a" />
-=======
-      <scope id="1094405431463762976" at="49,0,69,0">
-        <var name="editorContext" id="1094405431463762976" />
-        <var name="node" id="1094405431463762976" />
-      </scope>
-      <unit id="1491555030356413376" at="72,0,88,0" name="jetbrains.mps.lang.editor.diagram.editor.FigureParameterMapping_Editor$FigureParameterMapping_generic_cellMenu_3uf681_a0a0" />
-      <unit id="1094405431463762976" at="103,0,132,0" name="jetbrains.mps.lang.editor.diagram.editor.FigureParameterMapping_Editor$argumentSingleRoleHandler_3uf681_c0" />
-      <unit id="1094405431463762976" at="36,0,133,0" name="jetbrains.mps.lang.editor.diagram.editor.FigureParameterMapping_Editor" />
->>>>>>> bd830ede
+      <scope id="1094405431463762976" at="66,0,86,0" />
+      <unit id="1491555030356413376" at="89,0,105,0" name="jetbrains.mps.lang.editor.diagram.editor.FigureParameterMapping_EditorBuilder_a$FigureParameterMapping_generic_cellMenu_3uf681_a0a0" />
+      <unit id="1094405431463762976" at="120,0,149,0" name="jetbrains.mps.lang.editor.diagram.editor.FigureParameterMapping_EditorBuilder_a$argumentSingleRoleHandler_3uf681_c0" />
+      <unit id="1094405431463762976" at="37,0,150,0" name="jetbrains.mps.lang.editor.diagram.editor.FigureParameterMapping_EditorBuilder_a" />
     </file>
   </root>
   <root nodeRef="r:bb92ee7f-8413-44e2-a971-e49f27dd2af5(jetbrains.mps.lang.editor.diagram.editor)/1094405431463844235">
@@ -1475,7 +1216,6 @@
   </root>
   <root nodeRef="r:bb92ee7f-8413-44e2-a971-e49f27dd2af5(jetbrains.mps.lang.editor.diagram.editor)/2154068179221015239">
     <file name="AbstractDiagramCreation_Editor.java">
-<<<<<<< HEAD
       <node id="2154068179221015239" at="11,79,12,89" concept="8" />
       <node id="2154068179221015239" at="11,0,14,0" concept="6" trace="createEditorCell#(Ljetbrains/mps/openapi/editor/EditorContext;Lorg/jetbrains/mps/openapi/model/SNode;)Ljetbrains/mps/openapi/editor/cells/EditorCell;" />
       <scope id="2154068179221015239" at="11,79,12,89" />
@@ -1517,350 +1257,190 @@
       <node id="9069239899234205301" at="75,60,76,40" concept="2" />
       <node id="9069239899234205301" at="76,40,77,73" concept="2" />
       <node id="9069239899234205301" at="77,73,78,57" concept="7" />
-      <node id="9069239899234205301" at="78,57,79,59" concept="7" />
-      <node id="9069239899234205301" at="80,35,81,87" concept="7" />
-      <node id="9069239899234205301" at="81,87,82,94" concept="8" />
-      <node id="9069239899234205301" at="83,10,84,22" concept="8" />
-      <node id="2154068179221032249" at="86,49,87,103" concept="7" />
-      <node id="2154068179221032249" at="87,103,88,47" concept="2" />
-      <node id="2154068179221032249" at="88,47,89,34" concept="2" />
-      <node id="2154068179221032249" at="89,34,90,22" concept="8" />
-      <node id="2154068179221015239" at="92,48,93,275" concept="7" />
-      <node id="2154068179221015239" at="93,275,94,33" concept="8" />
-      <node id="2154068179221015239" at="97,119,98,49" concept="12" />
-      <node id="2154068179221015239" at="100,55,101,59" concept="7" />
-      <node id="2154068179221015239" at="101,59,102,41" concept="2" />
-      <node id="2154068179221015239" at="102,41,103,24" concept="8" />
-      <node id="2154068179221015239" at="106,118,107,383" concept="2" />
-      <node id="2154068179221015239" at="109,41,110,36" concept="2" />
-      <node id="2154068179221015239" at="111,7,112,36" concept="7" />
-      <node id="2154068179221015239" at="112,36,113,62" concept="2" />
-      <node id="2154068179221015239" at="113,62,114,42" concept="2" />
-      <node id="2154068179221015239" at="117,44,118,54" concept="7" />
-      <node id="2154068179221015239" at="118,54,119,42" concept="2" />
-      <node id="2154068179221015239" at="119,42,120,0" concept="10" />
-      <node id="2154068179221015239" at="120,0,121,40" concept="2" />
-      <node id="2154068179221015239" at="121,40,122,24" concept="8" />
-      <node id="2154068179221015239" at="124,40,125,26" concept="8" />
-      <node id="2154068179221032252" at="128,49,129,101" concept="7" />
-      <node id="2154068179221032252" at="129,101,130,47" concept="2" />
-      <node id="2154068179221032252" at="130,47,131,34" concept="2" />
-      <node id="2154068179221032252" at="131,34,132,22" concept="8" />
-      <node id="2154068179221015239" at="134,48,135,88" concept="7" />
-      <node id="2154068179221015239" at="135,88,136,32" concept="2" />
-      <node id="2154068179221015239" at="136,32,137,57" concept="2" />
-      <node id="2154068179221015239" at="137,57,138,26" concept="7" />
-      <node id="2154068179221015239" at="138,26,139,104" concept="2" />
-      <node id="2154068179221015239" at="139,104,140,63" concept="2" />
-      <node id="2154068179221015239" at="141,39,142,40" concept="2" />
-      <node id="2154068179221015239" at="142,40,143,36" concept="2" />
-      <node id="2154068179221015239" at="144,5,145,73" concept="2" />
-      <node id="2154068179221015239" at="145,73,146,57" concept="7" />
-      <node id="2154068179221015239" at="146,57,147,59" concept="7" />
-      <node id="2154068179221015239" at="148,35,149,87" concept="7" />
-      <node id="2154068179221015239" at="149,87,150,94" concept="8" />
-      <node id="2154068179221015239" at="151,10,152,22" concept="8" />
-      <node id="2154068179221015239" at="155,33,156,14" concept="12" />
-      <node id="2154068179221015239" at="158,69,159,57" concept="8" />
-      <node id="2154068179221015239" at="161,81,162,41" concept="9" />
-      <node id="2154068179221015239" at="162,41,163,131" concept="8" />
-      <node id="2154068179221015239" at="169,0,170,0" concept="3" trace="myReferencingNode" />
-      <node id="2154068179221015239" at="171,119,172,21" concept="12" />
-      <node id="2154068179221015239" at="172,21,173,42" concept="2" />
-      <node id="2154068179221015239" at="173,42,174,20" concept="2" />
-      <node id="2154068179221015239" at="177,41,178,42" concept="8" />
-      <node id="2154068179221015239" at="183,28,184,20" concept="8" />
-      <node id="2154068179221032255" at="187,53,188,91" concept="7" />
-      <node id="2154068179221032255" at="188,91,189,31" concept="2" />
-      <node id="2154068179221032255" at="189,31,190,44" concept="2" />
-      <node id="2154068179221032255" at="190,44,191,33" concept="2" />
-      <node id="2154068179221032255" at="191,33,192,28" concept="7" />
-      <node id="2154068179221032255" at="192,28,193,65" concept="2" />
-      <node id="2154068179221032255" at="193,65,194,46" concept="2" />
-      <node id="2154068179221032255" at="194,46,195,75" concept="2" />
-      <node id="2154068179221032255" at="195,75,196,59" concept="7" />
-      <node id="2154068179221032255" at="196,59,197,61" concept="7" />
-      <node id="2154068179221032255" at="198,37,199,89" concept="7" />
-      <node id="2154068179221032255" at="199,89,200,96" concept="8" />
-      <node id="2154068179221032255" at="201,12,202,24" concept="8" />
-      <node id="2154068179221034283" at="205,50,206,141" concept="7" />
-      <node id="2154068179221034283" at="206,141,207,34" concept="7" />
-      <node id="2154068179221034283" at="207,34,208,63" concept="2" />
-      <node id="2154068179221034283" at="208,63,209,40" concept="2" />
-      <node id="2154068179221034283" at="209,40,210,22" concept="8" />
+      <node id="9069239899234205301" at="79,35,80,87" concept="7" />
+      <node id="9069239899234205301" at="80,87,81,112" concept="8" />
+      <node id="9069239899234205301" at="82,10,83,22" concept="8" />
+      <node id="2154068179221032249" at="85,49,86,103" concept="7" />
+      <node id="2154068179221032249" at="86,103,87,47" concept="2" />
+      <node id="2154068179221032249" at="87,47,88,34" concept="2" />
+      <node id="2154068179221032249" at="88,34,89,22" concept="8" />
+      <node id="2154068179221015239" at="91,48,92,275" concept="7" />
+      <node id="2154068179221015239" at="92,275,93,33" concept="8" />
+      <node id="2154068179221015239" at="96,119,97,49" concept="12" />
+      <node id="2154068179221015239" at="99,55,100,59" concept="7" />
+      <node id="2154068179221015239" at="100,59,101,41" concept="2" />
+      <node id="2154068179221015239" at="101,41,102,24" concept="8" />
+      <node id="2154068179221015239" at="105,118,106,383" concept="2" />
+      <node id="2154068179221015239" at="108,41,109,36" concept="2" />
+      <node id="2154068179221015239" at="110,7,111,36" concept="7" />
+      <node id="2154068179221015239" at="111,36,112,62" concept="2" />
+      <node id="2154068179221015239" at="112,62,113,42" concept="2" />
+      <node id="2154068179221015239" at="116,44,117,54" concept="7" />
+      <node id="2154068179221015239" at="117,54,118,42" concept="2" />
+      <node id="2154068179221015239" at="118,42,119,0" concept="10" />
+      <node id="2154068179221015239" at="119,0,120,40" concept="2" />
+      <node id="2154068179221015239" at="120,40,121,24" concept="8" />
+      <node id="2154068179221015239" at="123,40,124,26" concept="8" />
+      <node id="2154068179221032252" at="127,49,128,101" concept="7" />
+      <node id="2154068179221032252" at="128,101,129,47" concept="2" />
+      <node id="2154068179221032252" at="129,47,130,34" concept="2" />
+      <node id="2154068179221032252" at="130,34,131,22" concept="8" />
+      <node id="2154068179221015239" at="133,48,134,88" concept="7" />
+      <node id="2154068179221015239" at="134,88,135,32" concept="2" />
+      <node id="2154068179221015239" at="135,32,136,57" concept="2" />
+      <node id="2154068179221015239" at="136,57,137,26" concept="7" />
+      <node id="2154068179221015239" at="137,26,138,104" concept="2" />
+      <node id="2154068179221015239" at="138,104,139,63" concept="2" />
+      <node id="2154068179221015239" at="140,39,141,40" concept="2" />
+      <node id="2154068179221015239" at="141,40,142,36" concept="2" />
+      <node id="2154068179221015239" at="143,5,144,73" concept="2" />
+      <node id="2154068179221015239" at="144,73,145,57" concept="7" />
+      <node id="2154068179221015239" at="146,35,147,87" concept="7" />
+      <node id="2154068179221015239" at="147,87,148,112" concept="8" />
+      <node id="2154068179221015239" at="149,10,150,22" concept="8" />
+      <node id="2154068179221015239" at="153,33,154,14" concept="12" />
+      <node id="2154068179221015239" at="156,69,157,57" concept="8" />
+      <node id="2154068179221015239" at="159,81,160,41" concept="9" />
+      <node id="2154068179221015239" at="160,41,161,131" concept="8" />
+      <node id="2154068179221015239" at="167,0,168,0" concept="3" trace="myReferencingNode" />
+      <node id="2154068179221015239" at="169,119,170,21" concept="12" />
+      <node id="2154068179221015239" at="170,21,171,42" concept="2" />
+      <node id="2154068179221015239" at="171,42,172,20" concept="2" />
+      <node id="2154068179221015239" at="175,41,176,42" concept="8" />
+      <node id="2154068179221015239" at="181,28,182,20" concept="8" />
+      <node id="2154068179221032255" at="185,53,186,91" concept="7" />
+      <node id="2154068179221032255" at="186,91,187,31" concept="2" />
+      <node id="2154068179221032255" at="187,31,188,44" concept="2" />
+      <node id="2154068179221032255" at="188,44,189,33" concept="2" />
+      <node id="2154068179221032255" at="189,33,190,28" concept="7" />
+      <node id="2154068179221032255" at="190,28,191,65" concept="2" />
+      <node id="2154068179221032255" at="191,65,192,46" concept="2" />
+      <node id="2154068179221032255" at="192,46,193,75" concept="2" />
+      <node id="2154068179221032255" at="193,75,194,59" concept="7" />
+      <node id="2154068179221032255" at="195,37,196,89" concept="7" />
+      <node id="2154068179221032255" at="196,89,197,114" concept="8" />
+      <node id="2154068179221032255" at="198,12,199,24" concept="8" />
+      <node id="2154068179221034283" at="202,50,203,141" concept="7" />
+      <node id="2154068179221034283" at="203,141,204,34" concept="7" />
+      <node id="2154068179221034283" at="204,34,205,63" concept="2" />
+      <node id="2154068179221034283" at="205,63,206,40" concept="2" />
+      <node id="2154068179221034283" at="206,40,207,22" concept="8" />
       <node id="2154068179221015239" at="29,0,31,0" concept="3" trace="myNode" />
-      <node id="2154068179221015239" at="167,0,169,0" concept="3" trace="myNode" />
+      <node id="2154068179221015239" at="165,0,167,0" concept="3" trace="myNode" />
       <node id="2154068179221015239" at="43,0,46,0" concept="6" trace="createCell#()Ljetbrains/mps/openapi/editor/cells/EditorCell;" />
-      <node id="2154068179221015239" at="97,0,100,0" concept="1" trace="querySingleRoleHandler_hhggu6_d0#(Lorg/jetbrains/mps/openapi/model/SNode;Lorg/jetbrains/mps/openapi/language/SContainmentLink;Ljetbrains/mps/openapi/editor/EditorContext;)V" />
-      <node id="2154068179221015239" at="105,70,108,7" concept="5" />
-      <node id="2154068179221015239" at="108,7,111,7" concept="5" />
-      <node id="2154068179221015239" at="124,0,127,0" concept="6" trace="getNoTargetText#()Ljava/lang/String;" />
-      <node id="2154068179221015239" at="155,0,158,0" concept="1" trace="_Inline_hhggu6_a5a#()V" />
-      <node id="2154068179221015239" at="158,0,161,0" concept="6" trace="createEditorCell#(Ljetbrains/mps/openapi/editor/EditorContext;)Ljetbrains/mps/openapi/editor/cells/EditorCell;" />
-      <node id="2154068179221015239" at="177,0,180,0" concept="6" trace="createCell#()Ljetbrains/mps/openapi/editor/cells/EditorCell;" />
+      <node id="2154068179221015239" at="96,0,99,0" concept="1" trace="querySingleRoleHandler_hhggu6_d0#(Lorg/jetbrains/mps/openapi/model/SNode;Lorg/jetbrains/mps/openapi/language/SContainmentLink;Ljetbrains/mps/openapi/editor/EditorContext;)V" />
+      <node id="2154068179221015239" at="104,70,107,7" concept="5" />
+      <node id="2154068179221015239" at="107,7,110,7" concept="5" />
+      <node id="2154068179221015239" at="123,0,126,0" concept="6" trace="getNoTargetText#()Ljava/lang/String;" />
+      <node id="2154068179221015239" at="153,0,156,0" concept="1" trace="_Inline_hhggu6_a5a#()V" />
+      <node id="2154068179221015239" at="156,0,159,0" concept="6" trace="createEditorCell#(Ljetbrains/mps/openapi/editor/EditorContext;)Ljetbrains/mps/openapi/editor/cells/EditorCell;" />
+      <node id="2154068179221015239" at="175,0,178,0" concept="6" trace="createCell#()Ljetbrains/mps/openapi/editor/cells/EditorCell;" />
       <node id="2154068179221015239" at="32,0,36,0" concept="1" trace="AbstractDiagramCreation_EditorBuilder_a#(Ljetbrains/mps/openapi/editor/EditorContext;Lorg/jetbrains/mps/openapi/model/SNode;)V" />
-      <node id="2154068179221015239" at="92,0,96,0" concept="6" trace="createRefNode_hhggu6_d0#()Ljetbrains/mps/openapi/editor/cells/EditorCell;" />
-      <node id="2154068179221015239" at="140,63,144,5" concept="5" />
-      <node id="2154068179221015239" at="161,0,165,0" concept="6" trace="createEditorCell#(Ljetbrains/mps/openapi/editor/EditorContext;Lorg/jetbrains/mps/openapi/model/SNode;)Ljetbrains/mps/openapi/editor/cells/EditorCell;" />
+      <node id="2154068179221015239" at="91,0,95,0" concept="6" trace="createRefNode_hhggu6_d0#()Ljetbrains/mps/openapi/editor/cells/EditorCell;" />
+      <node id="2154068179221015239" at="139,63,143,5" concept="5" />
+      <node id="2154068179221015239" at="159,0,163,0" concept="6" trace="createEditorCell#(Ljetbrains/mps/openapi/editor/EditorContext;Lorg/jetbrains/mps/openapi/model/SNode;)Ljetbrains/mps/openapi/editor/cells/EditorCell;" />
       <node id="2154068179221015239" at="37,0,42,0" concept="6" trace="getNode#()Lorg/jetbrains/mps/openapi/model/SNode;" />
-      <node id="9069239899234205301" at="79,59,84,22" concept="5" />
-      <node id="2154068179221015239" at="100,0,105,0" concept="6" trace="createChildCell#(Lorg/jetbrains/mps/openapi/model/SNode;)Ljetbrains/mps/openapi/editor/cells/EditorCell;" />
-      <node id="2154068179221015239" at="147,59,152,22" concept="5" />
-      <node id="2154068179221015239" at="171,0,176,0" concept="1" trace="Inline_Builder_hhggu6_a5a#(Ljetbrains/mps/openapi/editor/EditorContext;Lorg/jetbrains/mps/openapi/model/SNode;Lorg/jetbrains/mps/openapi/model/SNode;)V" />
-      <node id="2154068179221015239" at="181,0,186,0" concept="6" trace="getNode#()Lorg/jetbrains/mps/openapi/model/SNode;" />
-      <node id="2154068179221032255" at="197,61,202,24" concept="5" />
+      <node id="9069239899234205301" at="78,57,83,22" concept="5" />
+      <node id="2154068179221015239" at="99,0,104,0" concept="6" trace="createChildCell#(Lorg/jetbrains/mps/openapi/model/SNode;)Ljetbrains/mps/openapi/editor/cells/EditorCell;" />
+      <node id="2154068179221015239" at="145,57,150,22" concept="5" />
+      <node id="2154068179221015239" at="169,0,174,0" concept="1" trace="Inline_Builder_hhggu6_a5a#(Ljetbrains/mps/openapi/editor/EditorContext;Lorg/jetbrains/mps/openapi/model/SNode;Lorg/jetbrains/mps/openapi/model/SNode;)V" />
+      <node id="2154068179221015239" at="179,0,184,0" concept="6" trace="getNode#()Lorg/jetbrains/mps/openapi/model/SNode;" />
+      <node id="2154068179221032255" at="194,59,199,24" concept="5" />
       <node id="9069239899234205277" at="61,0,67,0" concept="6" trace="createConstant_hhggu6_a0#()Ljetbrains/mps/openapi/editor/cells/EditorCell;" />
-      <node id="2154068179221032249" at="86,0,92,0" concept="6" trace="createConstant_hhggu6_c0#()Ljetbrains/mps/openapi/editor/cells/EditorCell;" />
-      <node id="2154068179221032252" at="128,0,134,0" concept="6" trace="createConstant_hhggu6_e0#()Ljetbrains/mps/openapi/editor/cells/EditorCell;" />
-      <node id="2154068179221034283" at="205,0,212,0" concept="6" trace="createComponent_hhggu6_g0#()Ljetbrains/mps/openapi/editor/cells/EditorCell;" />
-      <node id="2154068179221015239" at="116,0,124,0" concept="6" trace="createEmptyCell#()Ljetbrains/mps/openapi/editor/cells/EditorCell;" />
-      <node id="2154068179221015239" at="105,0,116,0" concept="6" trace="installCellInfo#(Lorg/jetbrains/mps/openapi/model/SNode;Ljetbrains/mps/openapi/editor/cells/EditorCell;)V" />
+      <node id="2154068179221032249" at="85,0,91,0" concept="6" trace="createConstant_hhggu6_c0#()Ljetbrains/mps/openapi/editor/cells/EditorCell;" />
+      <node id="2154068179221032252" at="127,0,133,0" concept="6" trace="createConstant_hhggu6_e0#()Ljetbrains/mps/openapi/editor/cells/EditorCell;" />
+      <node id="2154068179221034283" at="202,0,209,0" concept="6" trace="createComponent_hhggu6_g0#()Ljetbrains/mps/openapi/editor/cells/EditorCell;" />
+      <node id="2154068179221015239" at="115,0,123,0" concept="6" trace="createEmptyCell#()Ljetbrains/mps/openapi/editor/cells/EditorCell;" />
+      <node id="2154068179221015239" at="104,0,115,0" concept="6" trace="installCellInfo#(Lorg/jetbrains/mps/openapi/model/SNode;Ljetbrains/mps/openapi/editor/cells/EditorCell;)V" />
       <node id="2154068179221015239" at="47,0,61,0" concept="6" trace="createCollection_hhggu6_a#()Ljetbrains/mps/openapi/editor/cells/EditorCell;" />
-      <node id="2154068179221032255" at="187,0,204,0" concept="6" trace="createProperty_hhggu6_a0f0#()Ljetbrains/mps/openapi/editor/cells/EditorCell;" />
-      <node id="9069239899234205301" at="67,0,86,0" concept="6" trace="createProperty_hhggu6_b0#()Ljetbrains/mps/openapi/editor/cells/EditorCell;" />
-      <node id="2154068179221015239" at="134,0,154,0" concept="6" trace="createRefCell_hhggu6_f0#()Ljetbrains/mps/openapi/editor/cells/EditorCell;" />
+      <node id="2154068179221032255" at="185,0,201,0" concept="6" trace="createProperty_hhggu6_a0f0#()Ljetbrains/mps/openapi/editor/cells/EditorCell;" />
+      <node id="9069239899234205301" at="67,0,85,0" concept="6" trace="createProperty_hhggu6_b0#()Ljetbrains/mps/openapi/editor/cells/EditorCell;" />
+      <node id="2154068179221015239" at="133,0,152,0" concept="6" trace="createRefCell_hhggu6_f0#()Ljetbrains/mps/openapi/editor/cells/EditorCell;" />
       <scope id="2154068179221015239" at="39,26,40,18" />
       <scope id="2154068179221015239" at="43,39,44,39" />
-      <scope id="2154068179221015239" at="97,119,98,49" />
-      <scope id="2154068179221015239" at="106,118,107,383" />
-      <scope id="2154068179221015239" at="109,41,110,36" />
-      <scope id="2154068179221015239" at="124,40,125,26" />
-      <scope id="2154068179221015239" at="155,33,156,14" />
-      <scope id="2154068179221015239" at="158,69,159,57" />
-      <scope id="2154068179221015239" at="177,41,178,42" />
-      <scope id="2154068179221015239" at="183,28,184,20" />
+      <scope id="2154068179221015239" at="96,119,97,49" />
+      <scope id="2154068179221015239" at="105,118,106,383" />
+      <scope id="2154068179221015239" at="108,41,109,36" />
+      <scope id="2154068179221015239" at="123,40,124,26" />
+      <scope id="2154068179221015239" at="153,33,154,14" />
+      <scope id="2154068179221015239" at="156,69,157,57" />
+      <scope id="2154068179221015239" at="175,41,176,42" />
+      <scope id="2154068179221015239" at="181,28,182,20" />
       <scope id="2154068179221015239" at="32,103,34,18" />
-      <scope id="9069239899234205301" at="80,35,82,94">
+      <scope id="9069239899234205301" at="79,35,81,112">
         <var name="manager" id="9069239899234205301" />
       </scope>
-      <scope id="2154068179221015239" at="92,48,94,33">
+      <scope id="2154068179221015239" at="91,48,93,33">
         <var name="provider" id="2154068179221015239" />
       </scope>
-      <scope id="2154068179221015239" at="141,39,143,36" />
-      <scope id="2154068179221015239" at="148,35,150,94">
+      <scope id="2154068179221015239" at="140,39,142,36" />
+      <scope id="2154068179221015239" at="146,35,148,112">
         <var name="manager" id="2154068179221015239" />
       </scope>
-      <scope id="2154068179221015239" at="161,81,163,131" />
-      <scope id="2154068179221032255" at="198,37,200,96">
+      <scope id="2154068179221015239" at="159,81,161,131" />
+      <scope id="2154068179221032255" at="195,37,197,114">
         <var name="manager" id="2154068179221032255" />
       </scope>
       <scope id="2154068179221015239" at="43,0,46,0" />
-      <scope id="2154068179221015239" at="97,0,100,0">
-=======
-      <node id="2154068179221015239" at="28,79,29,63" concept="8" />
-      <node id="2154068179221015239" at="31,89,32,96" concept="7" />
-      <node id="2154068179221015239" at="32,96,33,48" concept="2" />
-      <node id="2154068179221015239" at="33,48,34,28" concept="2" />
-      <node id="2154068179221015239" at="34,28,35,81" concept="2" />
-      <node id="2154068179221015239" at="35,81,36,81" concept="2" />
-      <node id="2154068179221015239" at="36,81,37,81" concept="2" />
-      <node id="2154068179221015239" at="37,81,38,80" concept="2" />
-      <node id="2154068179221015239" at="38,80,39,81" concept="2" />
-      <node id="2154068179221015239" at="39,81,40,80" concept="2" />
-      <node id="2154068179221015239" at="40,80,41,82" concept="2" />
-      <node id="2154068179221015239" at="41,82,42,22" concept="8" />
-      <node id="9069239899234205277" at="44,88,45,91" concept="7" />
-      <node id="9069239899234205277" at="45,91,46,47" concept="2" />
-      <node id="9069239899234205277" at="46,47,47,34" concept="2" />
-      <node id="9069239899234205277" at="47,34,48,22" concept="8" />
-      <node id="9069239899234205301" at="50,88,51,82" concept="7" />
-      <node id="9069239899234205301" at="51,82,52,29" concept="2" />
-      <node id="9069239899234205301" at="52,29,53,42" concept="2" />
-      <node id="9069239899234205301" at="53,42,54,26" concept="7" />
-      <node id="9069239899234205301" at="54,26,55,58" concept="2" />
-      <node id="9069239899234205301" at="55,58,56,42" concept="2" />
-      <node id="9069239899234205301" at="56,42,57,34" concept="7" />
-      <node id="9069239899234205301" at="57,34,58,63" concept="2" />
-      <node id="9069239899234205301" at="58,63,59,40" concept="2" />
-      <node id="9069239899234205301" at="59,40,60,73" concept="2" />
-      <node id="9069239899234205301" at="60,73,61,57" concept="7" />
-      <node id="9069239899234205301" at="62,35,63,82" concept="7" />
-      <node id="9069239899234205301" at="63,82,64,112" concept="8" />
-      <node id="9069239899234205301" at="65,10,66,22" concept="8" />
-      <node id="2154068179221032249" at="68,88,69,96" concept="7" />
-      <node id="2154068179221032249" at="69,96,70,47" concept="2" />
-      <node id="2154068179221032249" at="70,47,71,34" concept="2" />
-      <node id="2154068179221032249" at="71,34,72,22" concept="8" />
-      <node id="2154068179221015239" at="74,87,75,259" concept="7" />
-      <node id="2154068179221015239" at="75,259,76,33" concept="8" />
-      <node id="2154068179221015239" at="79,119,80,49" concept="11" />
-      <node id="2154068179221015239" at="82,55,83,59" concept="7" />
-      <node id="2154068179221015239" at="83,59,84,41" concept="2" />
-      <node id="2154068179221015239" at="84,41,85,24" concept="8" />
-      <node id="2154068179221015239" at="88,118,89,381" concept="2" />
-      <node id="2154068179221015239" at="91,41,92,36" concept="2" />
-      <node id="2154068179221015239" at="93,7,94,36" concept="7" />
-      <node id="2154068179221015239" at="94,36,95,31" concept="7" />
-      <node id="2154068179221015239" at="95,31,96,52" concept="7" />
-      <node id="2154068179221015239" at="96,52,97,65" concept="2" />
-      <node id="2154068179221015239" at="97,65,98,42" concept="2" />
-      <node id="2154068179221015239" at="101,44,102,54" concept="7" />
-      <node id="2154068179221015239" at="102,54,103,42" concept="2" />
-      <node id="2154068179221015239" at="103,42,104,0" concept="9" />
-      <node id="2154068179221015239" at="104,0,105,40" concept="2" />
-      <node id="2154068179221015239" at="105,40,106,24" concept="8" />
-      <node id="2154068179221015239" at="108,40,109,26" concept="8" />
-      <node id="2154068179221032252" at="112,88,113,94" concept="7" />
-      <node id="2154068179221032252" at="113,94,114,47" concept="2" />
-      <node id="2154068179221032252" at="114,47,115,34" concept="2" />
-      <node id="2154068179221032252" at="115,34,116,22" concept="8" />
-      <node id="2154068179221015239" at="118,87,119,81" concept="7" />
-      <node id="2154068179221015239" at="119,81,120,32" concept="2" />
-      <node id="2154068179221015239" at="120,32,121,57" concept="2" />
-      <node id="2154068179221015239" at="121,57,122,26" concept="7" />
-      <node id="2154068179221015239" at="122,26,123,95" concept="2" />
-      <node id="2154068179221015239" at="123,95,124,58" concept="2" />
-      <node id="2154068179221015239" at="125,39,126,40" concept="2" />
-      <node id="2154068179221015239" at="126,40,127,36" concept="2" />
-      <node id="2154068179221015239" at="128,5,129,73" concept="2" />
-      <node id="2154068179221015239" at="129,73,130,57" concept="7" />
-      <node id="2154068179221015239" at="131,35,132,82" concept="7" />
-      <node id="2154068179221015239" at="132,82,133,112" concept="8" />
-      <node id="2154068179221015239" at="134,10,135,22" concept="8" />
-      <node id="2154068179221032254" at="138,33,139,14" concept="11" />
-      <node id="2154068179221032254" at="141,69,142,67" concept="8" />
-      <node id="2154068179221032254" at="144,81,145,66" concept="8" />
-      <node id="2154068179221032255" at="147,92,148,84" concept="7" />
-      <node id="2154068179221032255" at="148,84,149,31" concept="2" />
-      <node id="2154068179221032255" at="149,31,150,44" concept="2" />
-      <node id="2154068179221032255" at="150,44,151,33" concept="2" />
-      <node id="2154068179221032255" at="151,33,152,28" concept="7" />
-      <node id="2154068179221032255" at="152,28,153,60" concept="2" />
-      <node id="2154068179221032255" at="153,60,154,46" concept="2" />
-      <node id="2154068179221032255" at="154,46,155,75" concept="2" />
-      <node id="2154068179221032255" at="155,75,156,59" concept="7" />
-      <node id="2154068179221032255" at="157,37,158,84" concept="7" />
-      <node id="2154068179221032255" at="158,84,159,114" concept="8" />
-      <node id="2154068179221032255" at="160,12,161,24" concept="8" />
-      <node id="2154068179221034283" at="164,89,165,153" concept="7" />
-      <node id="2154068179221034283" at="165,153,166,34" concept="7" />
-      <node id="2154068179221034283" at="166,34,167,66" concept="2" />
-      <node id="2154068179221034283" at="167,66,168,40" concept="2" />
-      <node id="2154068179221034283" at="168,40,169,22" concept="8" />
-      <node id="2154068179221015239" at="28,0,31,0" concept="6" trace="createEditorCell#(Ljetbrains/mps/openapi/editor/EditorContext;Lorg/jetbrains/mps/openapi/model/SNode;)Ljetbrains/mps/openapi/editor/cells/EditorCell;" />
-      <node id="2154068179221015239" at="79,0,82,0" concept="1" trace="querySingleRoleHandler_hhggu6_d0#(Lorg/jetbrains/mps/openapi/model/SNode;Lorg/jetbrains/mps/openapi/language/SContainmentLink;Ljetbrains/mps/openapi/editor/EditorContext;)V" />
-      <node id="2154068179221015239" at="87,70,90,7" concept="5" />
-      <node id="2154068179221015239" at="90,7,93,7" concept="5" />
-      <node id="2154068179221015239" at="108,0,111,0" concept="6" trace="getNoTargetText#()Ljava/lang/String;" />
-      <node id="2154068179221032254" at="138,0,141,0" concept="1" trace="_Inline_hhggu6_a5a#()V" />
-      <node id="2154068179221032254" at="141,0,144,0" concept="6" trace="createEditorCell#(Ljetbrains/mps/openapi/editor/EditorContext;)Ljetbrains/mps/openapi/editor/cells/EditorCell;" />
-      <node id="2154068179221032254" at="144,0,147,0" concept="6" trace="createEditorCell#(Ljetbrains/mps/openapi/editor/EditorContext;Lorg/jetbrains/mps/openapi/model/SNode;)Ljetbrains/mps/openapi/editor/cells/EditorCell;" />
-      <node id="2154068179221015239" at="74,0,78,0" concept="6" trace="createRefNode_hhggu6_d0#(Ljetbrains/mps/openapi/editor/EditorContext;Lorg/jetbrains/mps/openapi/model/SNode;)Ljetbrains/mps/openapi/editor/cells/EditorCell;" />
-      <node id="2154068179221015239" at="124,58,128,5" concept="5" />
-      <node id="9069239899234205301" at="61,57,66,22" concept="5" />
-      <node id="2154068179221015239" at="82,0,87,0" concept="6" trace="createChildCell#(Lorg/jetbrains/mps/openapi/model/SNode;)Ljetbrains/mps/openapi/editor/cells/EditorCell;" />
-      <node id="2154068179221015239" at="130,57,135,22" concept="5" />
-      <node id="2154068179221032255" at="156,59,161,24" concept="5" />
-      <node id="9069239899234205277" at="44,0,50,0" concept="6" trace="createConstant_hhggu6_a0#(Ljetbrains/mps/openapi/editor/EditorContext;Lorg/jetbrains/mps/openapi/model/SNode;)Ljetbrains/mps/openapi/editor/cells/EditorCell;" />
-      <node id="2154068179221032249" at="68,0,74,0" concept="6" trace="createConstant_hhggu6_c0#(Ljetbrains/mps/openapi/editor/EditorContext;Lorg/jetbrains/mps/openapi/model/SNode;)Ljetbrains/mps/openapi/editor/cells/EditorCell;" />
-      <node id="2154068179221032252" at="112,0,118,0" concept="6" trace="createConstant_hhggu6_e0#(Ljetbrains/mps/openapi/editor/EditorContext;Lorg/jetbrains/mps/openapi/model/SNode;)Ljetbrains/mps/openapi/editor/cells/EditorCell;" />
-      <node id="2154068179221034283" at="164,0,171,0" concept="6" trace="createComponent_hhggu6_g0#(Ljetbrains/mps/openapi/editor/EditorContext;Lorg/jetbrains/mps/openapi/model/SNode;)Ljetbrains/mps/openapi/editor/cells/EditorCell;" />
-      <node id="2154068179221015239" at="100,0,108,0" concept="6" trace="createEmptyCell#()Ljetbrains/mps/openapi/editor/cells/EditorCell;" />
-      <node id="2154068179221015239" at="31,0,44,0" concept="6" trace="createCollection_hhggu6_a#(Ljetbrains/mps/openapi/editor/EditorContext;Lorg/jetbrains/mps/openapi/model/SNode;)Ljetbrains/mps/openapi/editor/cells/EditorCell;" />
-      <node id="2154068179221015239" at="87,0,100,0" concept="6" trace="installCellInfo#(Lorg/jetbrains/mps/openapi/model/SNode;Ljetbrains/mps/openapi/editor/cells/EditorCell;)V" />
-      <node id="2154068179221032255" at="147,0,163,0" concept="6" trace="createProperty_hhggu6_a0f0#(Ljetbrains/mps/openapi/editor/EditorContext;Lorg/jetbrains/mps/openapi/model/SNode;)Ljetbrains/mps/openapi/editor/cells/EditorCell;" />
-      <node id="9069239899234205301" at="50,0,68,0" concept="6" trace="createProperty_hhggu6_b0#(Ljetbrains/mps/openapi/editor/EditorContext;Lorg/jetbrains/mps/openapi/model/SNode;)Ljetbrains/mps/openapi/editor/cells/EditorCell;" />
-      <node id="2154068179221015239" at="118,0,137,0" concept="6" trace="createRefCell_hhggu6_f0#(Ljetbrains/mps/openapi/editor/EditorContext;Lorg/jetbrains/mps/openapi/model/SNode;)Ljetbrains/mps/openapi/editor/cells/EditorCell;" />
-      <scope id="2154068179221015239" at="28,79,29,63" />
-      <scope id="2154068179221015239" at="79,119,80,49" />
-      <scope id="2154068179221015239" at="88,118,89,381" />
-      <scope id="2154068179221015239" at="91,41,92,36" />
-      <scope id="2154068179221015239" at="108,40,109,26" />
-      <scope id="2154068179221032254" at="138,33,139,14" />
-      <scope id="2154068179221032254" at="141,69,142,67" />
-      <scope id="2154068179221032254" at="144,81,145,66" />
-      <scope id="9069239899234205301" at="62,35,64,112">
-        <var name="manager" id="9069239899234205301" />
-      </scope>
-      <scope id="2154068179221015239" at="74,87,76,33">
-        <var name="provider" id="2154068179221015239" />
-      </scope>
-      <scope id="2154068179221015239" at="125,39,127,36" />
-      <scope id="2154068179221015239" at="131,35,133,112">
-        <var name="manager" id="2154068179221015239" />
-      </scope>
-      <scope id="2154068179221032255" at="157,37,159,114">
-        <var name="manager" id="2154068179221032255" />
-      </scope>
-      <scope id="2154068179221015239" at="28,0,31,0">
-        <var name="editorContext" id="2154068179221015239" />
-        <var name="node" id="2154068179221015239" />
-      </scope>
-      <scope id="2154068179221015239" at="79,0,82,0">
->>>>>>> bd830ede
+      <scope id="2154068179221015239" at="96,0,99,0">
         <var name="containmentLink" id="2154068179221015239" />
         <var name="context" id="2154068179221015239" />
         <var name="ownerNode" id="2154068179221015239" />
       </scope>
-<<<<<<< HEAD
-      <scope id="2154068179221015239" at="100,55,103,24">
+      <scope id="2154068179221015239" at="99,55,102,24">
         <var name="editorCell" id="2154068179221015239" />
       </scope>
-      <scope id="2154068179221015239" at="124,0,127,0" />
-      <scope id="2154068179221015239" at="155,0,158,0" />
-      <scope id="2154068179221015239" at="158,0,161,0">
+      <scope id="2154068179221015239" at="123,0,126,0" />
+      <scope id="2154068179221015239" at="153,0,156,0" />
+      <scope id="2154068179221015239" at="156,0,159,0">
         <var name="editorContext" id="2154068179221015239" />
       </scope>
-      <scope id="2154068179221015239" at="171,119,174,20" />
-      <scope id="2154068179221015239" at="177,0,180,0" />
+      <scope id="2154068179221015239" at="169,119,172,20" />
+      <scope id="2154068179221015239" at="175,0,178,0" />
       <scope id="2154068179221015239" at="32,0,36,0">
         <var name="context" id="2154068179221015239" />
         <var name="node" id="2154068179221015239" />
-=======
-      <scope id="2154068179221015239" at="82,55,85,24">
-        <var name="editorCell" id="2154068179221015239" />
-      </scope>
-      <scope id="2154068179221015239" at="108,0,111,0" />
-      <scope id="2154068179221032254" at="138,0,141,0" />
-      <scope id="2154068179221032254" at="141,0,144,0">
-        <var name="editorContext" id="2154068179221032254" />
-      </scope>
-      <scope id="2154068179221032254" at="144,0,147,0">
-        <var name="editorContext" id="2154068179221032254" />
-        <var name="node" id="2154068179221032254" />
->>>>>>> bd830ede
       </scope>
       <scope id="9069239899234205277" at="61,49,65,22">
         <var name="editorCell" id="9069239899234205277" />
       </scope>
-<<<<<<< HEAD
-      <scope id="2154068179221032249" at="86,49,90,22">
+      <scope id="2154068179221032249" at="85,49,89,22">
         <var name="editorCell" id="2154068179221032249" />
       </scope>
-      <scope id="2154068179221015239" at="92,0,96,0" />
-      <scope id="2154068179221032252" at="128,49,132,22">
+      <scope id="2154068179221015239" at="91,0,95,0" />
+      <scope id="2154068179221032252" at="127,49,131,22">
         <var name="editorCell" id="2154068179221032252" />
       </scope>
-      <scope id="2154068179221015239" at="161,0,165,0">
+      <scope id="2154068179221015239" at="159,0,163,0">
         <var name="editorContext" id="2154068179221015239" />
         <var name="node" id="2154068179221015239" />
       </scope>
       <scope id="2154068179221015239" at="37,0,42,0" />
-      <scope id="2154068179221015239" at="100,0,105,0">
+      <scope id="2154068179221015239" at="99,0,104,0">
         <var name="child" id="2154068179221015239" />
       </scope>
-      <scope id="2154068179221015239" at="117,44,122,24">
+      <scope id="2154068179221015239" at="116,44,121,24">
         <var name="editorCell" id="2154068179221015239" />
       </scope>
-      <scope id="2154068179221015239" at="171,0,176,0">
+      <scope id="2154068179221015239" at="169,0,174,0">
         <var name="context" id="2154068179221015239" />
         <var name="node" id="2154068179221015239" />
         <var name="referencingNode" id="2154068179221015239" />
       </scope>
-      <scope id="2154068179221015239" at="181,0,186,0" />
-      <scope id="2154068179221034283" at="205,50,210,22">
+      <scope id="2154068179221015239" at="179,0,184,0" />
+      <scope id="2154068179221034283" at="202,50,207,22">
         <var name="editorCell" id="2154068179221034283" />
         <var name="style" id="2154068179221034283" />
       </scope>
       <scope id="9069239899234205277" at="61,0,67,0" />
-      <scope id="2154068179221032249" at="86,0,92,0" />
-      <scope id="2154068179221032252" at="128,0,134,0" />
-      <scope id="2154068179221034283" at="205,0,212,0" />
-      <scope id="2154068179221015239" at="116,0,124,0" />
-      <scope id="2154068179221015239" at="105,70,114,42">
+      <scope id="2154068179221032249" at="85,0,91,0" />
+      <scope id="2154068179221032252" at="127,0,133,0" />
+      <scope id="2154068179221034283" at="202,0,209,0" />
+      <scope id="2154068179221015239" at="115,0,123,0" />
+      <scope id="2154068179221015239" at="104,70,113,42">
         <var name="style" id="2154068179221015239" />
       </scope>
-      <scope id="2154068179221015239" at="105,0,116,0">
+      <scope id="2154068179221015239" at="104,0,115,0">
         <var name="child" id="2154068179221015239" />
         <var name="editorCell" id="2154068179221015239" />
       </scope>
@@ -1868,111 +1448,29 @@
         <var name="editorCell" id="2154068179221015239" />
       </scope>
       <scope id="2154068179221015239" at="47,0,61,0" />
-      <scope id="2154068179221032255" at="187,53,202,24">
-=======
-      <scope id="2154068179221032249" at="68,88,72,22">
-        <var name="editorCell" id="2154068179221032249" />
-      </scope>
-      <scope id="2154068179221015239" at="74,0,78,0">
-        <var name="editorContext" id="2154068179221015239" />
-        <var name="node" id="2154068179221015239" />
-      </scope>
-      <scope id="2154068179221032252" at="112,88,116,22">
-        <var name="editorCell" id="2154068179221032252" />
-      </scope>
-      <scope id="2154068179221015239" at="82,0,87,0">
-        <var name="child" id="2154068179221015239" />
-      </scope>
-      <scope id="2154068179221015239" at="101,44,106,24">
-        <var name="editorCell" id="2154068179221015239" />
-      </scope>
-      <scope id="2154068179221034283" at="164,89,169,22">
-        <var name="editorCell" id="2154068179221034283" />
-        <var name="style" id="2154068179221034283" />
-      </scope>
-      <scope id="9069239899234205277" at="44,0,50,0">
-        <var name="editorContext" id="9069239899234205277" />
-        <var name="node" id="9069239899234205277" />
-      </scope>
-      <scope id="2154068179221032249" at="68,0,74,0">
-        <var name="editorContext" id="2154068179221032249" />
-        <var name="node" id="2154068179221032249" />
-      </scope>
-      <scope id="2154068179221032252" at="112,0,118,0">
-        <var name="editorContext" id="2154068179221032252" />
-        <var name="node" id="2154068179221032252" />
-      </scope>
-      <scope id="2154068179221034283" at="164,0,171,0">
-        <var name="editorContext" id="2154068179221034283" />
-        <var name="node" id="2154068179221034283" />
-      </scope>
-      <scope id="2154068179221015239" at="100,0,108,0" />
-      <scope id="2154068179221015239" at="31,89,42,22">
-        <var name="editorCell" id="2154068179221015239" />
-      </scope>
-      <scope id="2154068179221015239" at="87,70,98,42">
-        <var name="editorContext" id="2154068179221015239" />
-        <var name="node" id="2154068179221015239" />
-        <var name="style" id="2154068179221015239" />
-      </scope>
-      <scope id="2154068179221015239" at="31,0,44,0">
-        <var name="editorContext" id="2154068179221015239" />
-        <var name="node" id="2154068179221015239" />
-      </scope>
-      <scope id="2154068179221015239" at="87,0,100,0">
-        <var name="child" id="2154068179221015239" />
-        <var name="editorCell" id="2154068179221015239" />
-      </scope>
-      <scope id="2154068179221032255" at="147,92,161,24">
->>>>>>> bd830ede
+      <scope id="2154068179221032255" at="185,53,199,24">
         <var name="attributeConcept" id="2154068179221032255" />
         <var name="editorCell" id="2154068179221032255" />
         <var name="provider" id="2154068179221032255" />
       </scope>
-<<<<<<< HEAD
-      <scope id="9069239899234205301" at="67,49,84,22">
-=======
-      <scope id="9069239899234205301" at="50,88,66,22">
->>>>>>> bd830ede
+      <scope id="9069239899234205301" at="67,49,83,22">
         <var name="attributeConcept" id="9069239899234205301" />
         <var name="editorCell" id="9069239899234205301" />
         <var name="provider" id="9069239899234205301" />
         <var name="style" id="9069239899234205301" />
       </scope>
-<<<<<<< HEAD
-      <scope id="2154068179221032255" at="187,0,204,0" />
-      <scope id="2154068179221015239" at="134,48,152,22">
-=======
-      <scope id="2154068179221032255" at="147,0,163,0">
-        <var name="editorContext" id="2154068179221032255" />
-        <var name="node" id="2154068179221032255" />
-      </scope>
-      <scope id="2154068179221015239" at="118,87,135,22">
->>>>>>> bd830ede
+      <scope id="2154068179221032255" at="185,0,201,0" />
+      <scope id="2154068179221015239" at="133,48,150,22">
         <var name="attributeConcept" id="2154068179221015239" />
         <var name="editorCell" id="2154068179221015239" />
         <var name="provider" id="2154068179221015239" />
       </scope>
-<<<<<<< HEAD
-      <scope id="9069239899234205301" at="67,0,86,0" />
-      <scope id="2154068179221015239" at="134,0,154,0" />
-      <unit id="2154068179221015239" at="154,0,166,0" name="jetbrains.mps.lang.editor.diagram.editor.AbstractDiagramCreation_EditorBuilder_a$_Inline_hhggu6_a5a" />
-      <unit id="2154068179221015239" at="96,0,128,0" name="jetbrains.mps.lang.editor.diagram.editor.AbstractDiagramCreation_EditorBuilder_a$querySingleRoleHandler_hhggu6_d0" />
-      <unit id="2154068179221015239" at="166,0,205,0" name="jetbrains.mps.lang.editor.diagram.editor.AbstractDiagramCreation_EditorBuilder_a$Inline_Builder_hhggu6_a5a" />
-      <unit id="2154068179221015239" at="28,0,213,0" name="jetbrains.mps.lang.editor.diagram.editor.AbstractDiagramCreation_EditorBuilder_a" />
-=======
-      <scope id="9069239899234205301" at="50,0,68,0">
-        <var name="editorContext" id="9069239899234205301" />
-        <var name="node" id="9069239899234205301" />
-      </scope>
-      <scope id="2154068179221015239" at="118,0,137,0">
-        <var name="editorContext" id="2154068179221015239" />
-        <var name="node" id="2154068179221015239" />
-      </scope>
-      <unit id="2154068179221032254" at="137,0,164,0" name="jetbrains.mps.lang.editor.diagram.editor.AbstractDiagramCreation_Editor$_Inline_hhggu6_a5a" />
-      <unit id="2154068179221015239" at="78,0,112,0" name="jetbrains.mps.lang.editor.diagram.editor.AbstractDiagramCreation_Editor$querySingleRoleHandler_hhggu6_d0" />
-      <unit id="2154068179221015239" at="27,0,172,0" name="jetbrains.mps.lang.editor.diagram.editor.AbstractDiagramCreation_Editor" />
->>>>>>> bd830ede
+      <scope id="9069239899234205301" at="67,0,85,0" />
+      <scope id="2154068179221015239" at="133,0,152,0" />
+      <unit id="2154068179221015239" at="152,0,164,0" name="jetbrains.mps.lang.editor.diagram.editor.AbstractDiagramCreation_EditorBuilder_a$_Inline_hhggu6_a5a" />
+      <unit id="2154068179221015239" at="95,0,127,0" name="jetbrains.mps.lang.editor.diagram.editor.AbstractDiagramCreation_EditorBuilder_a$querySingleRoleHandler_hhggu6_d0" />
+      <unit id="2154068179221015239" at="164,0,202,0" name="jetbrains.mps.lang.editor.diagram.editor.AbstractDiagramCreation_EditorBuilder_a$Inline_Builder_hhggu6_a5a" />
+      <unit id="2154068179221015239" at="28,0,210,0" name="jetbrains.mps.lang.editor.diagram.editor.AbstractDiagramCreation_EditorBuilder_a" />
     </file>
   </root>
   <root nodeRef="r:bb92ee7f-8413-44e2-a971-e49f27dd2af5(jetbrains.mps.lang.editor.diagram.editor)/2154068179221032331">
@@ -2622,7 +2120,6 @@
   </root>
   <root nodeRef="r:bb92ee7f-8413-44e2-a971-e49f27dd2af5(jetbrains.mps.lang.editor.diagram.editor)/285670992213637567">
     <file name="LinkArgument_Editor.java">
-<<<<<<< HEAD
       <node id="285670992213637567" at="11,79,12,78" concept="8" />
       <node id="285670992213637567" at="11,0,14,0" concept="6" trace="createEditorCell#(Ljetbrains/mps/openapi/editor/EditorContext;Lorg/jetbrains/mps/openapi/model/SNode;)Ljetbrains/mps/openapi/editor/cells/EditorCell;" />
       <scope id="285670992213637567" at="11,79,12,78" />
@@ -2653,228 +2150,120 @@
       <node id="285670992213637567" at="61,40,62,33" concept="2" />
       <node id="285670992213637567" at="63,5,64,268" concept="2" />
       <node id="285670992213637567" at="64,268,65,57" concept="7" />
-      <node id="285670992213637567" at="65,57,66,59" concept="7" />
-      <node id="285670992213637567" at="67,35,68,87" concept="7" />
-      <node id="285670992213637567" at="68,87,69,94" concept="8" />
-      <node id="285670992213637567" at="70,10,71,22" concept="8" />
-      <node id="285670992213637567" at="74,33,75,14" concept="12" />
-      <node id="285670992213637567" at="77,69,78,57" concept="8" />
-      <node id="285670992213637567" at="80,81,81,41" concept="9" />
-      <node id="285670992213637567" at="81,41,82,120" concept="8" />
-      <node id="285670992213637567" at="88,0,89,0" concept="3" trace="myReferencingNode" />
-      <node id="285670992213637567" at="90,119,91,21" concept="12" />
-      <node id="285670992213637567" at="91,21,92,42" concept="2" />
-      <node id="285670992213637567" at="92,42,93,20" concept="2" />
-      <node id="285670992213637567" at="96,41,97,42" concept="8" />
-      <node id="285670992213637567" at="102,28,103,20" concept="8" />
-      <node id="285670992217679465" at="106,53,107,91" concept="7" />
-      <node id="285670992217679465" at="107,91,108,31" concept="2" />
-      <node id="285670992217679465" at="108,31,109,44" concept="2" />
-      <node id="285670992217679465" at="109,44,110,33" concept="2" />
-      <node id="285670992217679465" at="110,33,111,28" concept="7" />
-      <node id="285670992217679465" at="111,28,112,65" concept="2" />
-      <node id="285670992217679465" at="112,65,113,44" concept="2" />
-      <node id="285670992217679465" at="113,44,114,36" concept="7" />
-      <node id="285670992217679465" at="114,36,115,55" concept="2" />
-      <node id="285670992217679465" at="115,55,116,42" concept="2" />
-      <node id="285670992217679465" at="116,42,117,75" concept="2" />
-      <node id="285670992217679465" at="117,75,118,59" concept="7" />
-      <node id="285670992217679465" at="118,59,119,61" concept="7" />
-      <node id="285670992217679465" at="120,37,121,89" concept="7" />
-      <node id="285670992217679465" at="121,89,122,96" concept="8" />
-      <node id="285670992217679465" at="123,12,124,24" concept="8" />
-      <node id="285670992217679463" at="130,53,131,169" concept="8" />
+      <node id="285670992213637567" at="66,35,67,87" concept="7" />
+      <node id="285670992213637567" at="67,87,68,112" concept="8" />
+      <node id="285670992213637567" at="69,10,70,22" concept="8" />
+      <node id="285670992213637567" at="73,33,74,14" concept="12" />
+      <node id="285670992213637567" at="76,69,77,57" concept="8" />
+      <node id="285670992213637567" at="79,81,80,41" concept="9" />
+      <node id="285670992213637567" at="80,41,81,120" concept="8" />
+      <node id="285670992213637567" at="87,0,88,0" concept="3" trace="myReferencingNode" />
+      <node id="285670992213637567" at="89,119,90,21" concept="12" />
+      <node id="285670992213637567" at="90,21,91,42" concept="2" />
+      <node id="285670992213637567" at="91,42,92,20" concept="2" />
+      <node id="285670992213637567" at="95,41,96,42" concept="8" />
+      <node id="285670992213637567" at="101,28,102,20" concept="8" />
+      <node id="285670992217679465" at="105,53,106,91" concept="7" />
+      <node id="285670992217679465" at="106,91,107,31" concept="2" />
+      <node id="285670992217679465" at="107,31,108,44" concept="2" />
+      <node id="285670992217679465" at="108,44,109,33" concept="2" />
+      <node id="285670992217679465" at="109,33,110,28" concept="7" />
+      <node id="285670992217679465" at="110,28,111,65" concept="2" />
+      <node id="285670992217679465" at="111,65,112,44" concept="2" />
+      <node id="285670992217679465" at="112,44,113,36" concept="7" />
+      <node id="285670992217679465" at="113,36,114,55" concept="2" />
+      <node id="285670992217679465" at="114,55,115,42" concept="2" />
+      <node id="285670992217679465" at="115,42,116,75" concept="2" />
+      <node id="285670992217679465" at="116,75,117,59" concept="7" />
+      <node id="285670992217679465" at="118,37,119,89" concept="7" />
+      <node id="285670992217679465" at="119,89,120,114" concept="8" />
+      <node id="285670992217679465" at="121,12,122,24" concept="8" />
+      <node id="285670992217679463" at="128,53,129,169" concept="8" />
       <node id="285670992213637567" at="27,0,29,0" concept="3" trace="myNode" />
-      <node id="285670992213637567" at="86,0,88,0" concept="3" trace="myNode" />
-      <node id="285670992217679463" at="128,0,130,0" concept="1" trace="ReplaceWith_AbstractArgument_cellMenu_5vvsh6_a0a0#()V" />
+      <node id="285670992213637567" at="85,0,87,0" concept="3" trace="myNode" />
+      <node id="285670992217679463" at="126,0,128,0" concept="1" trace="ReplaceWith_AbstractArgument_cellMenu_5vvsh6_a0a0#()V" />
       <node id="285670992213637567" at="41,0,44,0" concept="6" trace="createCell#()Ljetbrains/mps/openapi/editor/cells/EditorCell;" />
-      <node id="285670992213637567" at="74,0,77,0" concept="1" trace="_Inline_5vvsh6_a0a#()V" />
-      <node id="285670992213637567" at="77,0,80,0" concept="6" trace="createEditorCell#(Ljetbrains/mps/openapi/editor/EditorContext;)Ljetbrains/mps/openapi/editor/cells/EditorCell;" />
-      <node id="285670992213637567" at="96,0,99,0" concept="6" trace="createCell#()Ljetbrains/mps/openapi/editor/cells/EditorCell;" />
-      <node id="285670992217679463" at="130,0,133,0" concept="6" trace="getReplacementConcept#()Lorg/jetbrains/mps/openapi/language/SAbstractConcept;" />
+      <node id="285670992213637567" at="73,0,76,0" concept="1" trace="_Inline_5vvsh6_a0a#()V" />
+      <node id="285670992213637567" at="76,0,79,0" concept="6" trace="createEditorCell#(Ljetbrains/mps/openapi/editor/EditorContext;)Ljetbrains/mps/openapi/editor/cells/EditorCell;" />
+      <node id="285670992213637567" at="95,0,98,0" concept="6" trace="createCell#()Ljetbrains/mps/openapi/editor/cells/EditorCell;" />
+      <node id="285670992217679463" at="128,0,131,0" concept="6" trace="getReplacementConcept#()Lorg/jetbrains/mps/openapi/language/SAbstractConcept;" />
       <node id="285670992213637567" at="30,0,34,0" concept="1" trace="LinkArgument_EditorBuilder_a#(Ljetbrains/mps/openapi/editor/EditorContext;Lorg/jetbrains/mps/openapi/model/SNode;)V" />
       <node id="285670992213637567" at="59,63,63,5" concept="5" />
-      <node id="285670992213637567" at="80,0,84,0" concept="6" trace="createEditorCell#(Ljetbrains/mps/openapi/editor/EditorContext;Lorg/jetbrains/mps/openapi/model/SNode;)Ljetbrains/mps/openapi/editor/cells/EditorCell;" />
+      <node id="285670992213637567" at="79,0,83,0" concept="6" trace="createEditorCell#(Ljetbrains/mps/openapi/editor/EditorContext;Lorg/jetbrains/mps/openapi/model/SNode;)Ljetbrains/mps/openapi/editor/cells/EditorCell;" />
       <node id="285670992213637567" at="35,0,40,0" concept="6" trace="getNode#()Lorg/jetbrains/mps/openapi/model/SNode;" />
-      <node id="285670992213637567" at="66,59,71,22" concept="5" />
-      <node id="285670992213637567" at="90,0,95,0" concept="1" trace="Inline_Builder_5vvsh6_a0a#(Ljetbrains/mps/openapi/editor/EditorContext;Lorg/jetbrains/mps/openapi/model/SNode;Lorg/jetbrains/mps/openapi/model/SNode;)V" />
-      <node id="285670992213637567" at="100,0,105,0" concept="6" trace="getNode#()Lorg/jetbrains/mps/openapi/model/SNode;" />
-      <node id="285670992217679465" at="119,61,124,24" concept="5" />
+      <node id="285670992213637567" at="65,57,70,22" concept="5" />
+      <node id="285670992213637567" at="89,0,94,0" concept="1" trace="Inline_Builder_5vvsh6_a0a#(Ljetbrains/mps/openapi/editor/EditorContext;Lorg/jetbrains/mps/openapi/model/SNode;Lorg/jetbrains/mps/openapi/model/SNode;)V" />
+      <node id="285670992213637567" at="99,0,104,0" concept="6" trace="getNode#()Lorg/jetbrains/mps/openapi/model/SNode;" />
+      <node id="285670992217679465" at="117,59,122,24" concept="5" />
       <node id="285670992213637567" at="45,0,53,0" concept="6" trace="createCollection_5vvsh6_a#()Ljetbrains/mps/openapi/editor/cells/EditorCell;" />
-      <node id="285670992213637567" at="53,0,73,0" concept="6" trace="createRefCell_5vvsh6_a0#()Ljetbrains/mps/openapi/editor/cells/EditorCell;" />
-      <node id="285670992217679465" at="106,0,126,0" concept="6" trace="createProperty_5vvsh6_a0a0#()Ljetbrains/mps/openapi/editor/cells/EditorCell;" />
-      <scope id="285670992217679463" at="128,64,128,64" />
+      <node id="285670992213637567" at="53,0,72,0" concept="6" trace="createRefCell_5vvsh6_a0#()Ljetbrains/mps/openapi/editor/cells/EditorCell;" />
+      <node id="285670992217679465" at="105,0,124,0" concept="6" trace="createProperty_5vvsh6_a0a0#()Ljetbrains/mps/openapi/editor/cells/EditorCell;" />
+      <scope id="285670992217679463" at="126,64,126,64" />
       <scope id="285670992213637567" at="37,26,38,18" />
       <scope id="285670992213637567" at="41,39,42,39" />
-      <scope id="285670992213637567" at="74,33,75,14" />
-      <scope id="285670992213637567" at="77,69,78,57" />
-      <scope id="285670992213637567" at="96,41,97,42" />
-      <scope id="285670992213637567" at="102,28,103,20" />
-      <scope id="285670992217679463" at="130,53,131,169" />
+      <scope id="285670992213637567" at="73,33,74,14" />
+      <scope id="285670992213637567" at="76,69,77,57" />
+      <scope id="285670992213637567" at="95,41,96,42" />
+      <scope id="285670992213637567" at="101,28,102,20" />
+      <scope id="285670992217679463" at="128,53,129,169" />
       <scope id="285670992213637567" at="30,92,32,18" />
       <scope id="285670992213637567" at="60,39,62,33" />
-      <scope id="285670992213637567" at="67,35,69,94">
+      <scope id="285670992213637567" at="66,35,68,112">
         <var name="manager" id="285670992213637567" />
       </scope>
-      <scope id="285670992213637567" at="80,81,82,120" />
-      <scope id="285670992217679465" at="120,37,122,96">
+      <scope id="285670992213637567" at="79,81,81,120" />
+      <scope id="285670992217679465" at="118,37,120,114">
         <var name="manager" id="285670992217679465" />
       </scope>
-      <scope id="285670992217679463" at="128,0,130,0" />
+      <scope id="285670992217679463" at="126,0,128,0" />
       <scope id="285670992213637567" at="41,0,44,0" />
-      <scope id="285670992213637567" at="74,0,77,0" />
-      <scope id="285670992213637567" at="77,0,80,0">
-=======
-      <node id="285670992213637567" at="26,79,27,63" concept="8" />
-      <node id="285670992213637567" at="29,89,30,96" concept="7" />
-      <node id="285670992213637567" at="30,96,31,48" concept="2" />
-      <node id="285670992213637567" at="31,48,32,28" concept="2" />
-      <node id="285670992213637567" at="32,28,33,80" concept="2" />
-      <node id="285670992213637567" at="33,80,34,22" concept="8" />
-      <node id="285670992213637567" at="36,87,37,81" concept="7" />
-      <node id="285670992213637567" at="37,81,38,29" concept="2" />
-      <node id="285670992213637567" at="38,29,39,42" concept="2" />
-      <node id="285670992213637567" at="39,42,40,26" concept="7" />
-      <node id="285670992213637567" at="40,26,41,84" concept="2" />
-      <node id="285670992213637567" at="41,84,42,58" concept="2" />
-      <node id="285670992213637567" at="43,39,44,40" concept="2" />
-      <node id="285670992213637567" at="44,40,45,33" concept="2" />
-      <node id="285670992213637567" at="46,5,47,254" concept="2" />
-      <node id="285670992213637567" at="47,254,48,57" concept="7" />
-      <node id="285670992213637567" at="49,35,50,82" concept="7" />
-      <node id="285670992213637567" at="50,82,51,112" concept="8" />
-      <node id="285670992213637567" at="52,10,53,22" concept="8" />
-      <node id="285670992217679464" at="56,33,57,14" concept="11" />
-      <node id="285670992217679464" at="59,69,60,67" concept="8" />
-      <node id="285670992217679464" at="62,81,63,66" concept="8" />
-      <node id="285670992217679465" at="65,92,66,84" concept="7" />
-      <node id="285670992217679465" at="66,84,67,31" concept="2" />
-      <node id="285670992217679465" at="67,31,68,44" concept="2" />
-      <node id="285670992217679465" at="68,44,69,33" concept="2" />
-      <node id="285670992217679465" at="69,33,70,28" concept="7" />
-      <node id="285670992217679465" at="70,28,71,60" concept="2" />
-      <node id="285670992217679465" at="71,60,72,44" concept="2" />
-      <node id="285670992217679465" at="72,44,73,36" concept="7" />
-      <node id="285670992217679465" at="73,36,74,58" concept="2" />
-      <node id="285670992217679465" at="74,58,75,42" concept="2" />
-      <node id="285670992217679465" at="75,42,76,75" concept="2" />
-      <node id="285670992217679465" at="76,75,77,59" concept="7" />
-      <node id="285670992217679465" at="78,37,79,84" concept="7" />
-      <node id="285670992217679465" at="79,84,80,114" concept="8" />
-      <node id="285670992217679465" at="81,12,82,24" concept="8" />
-      <node id="285670992217679463" at="88,53,89,169" concept="8" />
-      <node id="285670992217679463" at="86,0,88,0" concept="1" trace="ReplaceWith_AbstractArgument_cellMenu_5vvsh6_a0a0#()V" />
-      <node id="285670992213637567" at="26,0,29,0" concept="6" trace="createEditorCell#(Ljetbrains/mps/openapi/editor/EditorContext;Lorg/jetbrains/mps/openapi/model/SNode;)Ljetbrains/mps/openapi/editor/cells/EditorCell;" />
-      <node id="285670992217679464" at="56,0,59,0" concept="1" trace="_Inline_5vvsh6_a0a#()V" />
-      <node id="285670992217679464" at="59,0,62,0" concept="6" trace="createEditorCell#(Ljetbrains/mps/openapi/editor/EditorContext;)Ljetbrains/mps/openapi/editor/cells/EditorCell;" />
-      <node id="285670992217679464" at="62,0,65,0" concept="6" trace="createEditorCell#(Ljetbrains/mps/openapi/editor/EditorContext;Lorg/jetbrains/mps/openapi/model/SNode;)Ljetbrains/mps/openapi/editor/cells/EditorCell;" />
-      <node id="285670992217679463" at="88,0,91,0" concept="6" trace="getReplacementConcept#()Lorg/jetbrains/mps/openapi/language/SAbstractConcept;" />
-      <node id="285670992213637567" at="42,58,46,5" concept="5" />
-      <node id="285670992213637567" at="48,57,53,22" concept="5" />
-      <node id="285670992217679465" at="77,59,82,24" concept="5" />
-      <node id="285670992213637567" at="29,0,36,0" concept="6" trace="createCollection_5vvsh6_a#(Ljetbrains/mps/openapi/editor/EditorContext;Lorg/jetbrains/mps/openapi/model/SNode;)Ljetbrains/mps/openapi/editor/cells/EditorCell;" />
-      <node id="285670992213637567" at="36,0,55,0" concept="6" trace="createRefCell_5vvsh6_a0#(Ljetbrains/mps/openapi/editor/EditorContext;Lorg/jetbrains/mps/openapi/model/SNode;)Ljetbrains/mps/openapi/editor/cells/EditorCell;" />
-      <node id="285670992217679465" at="65,0,84,0" concept="6" trace="createProperty_5vvsh6_a0a0#(Ljetbrains/mps/openapi/editor/EditorContext;Lorg/jetbrains/mps/openapi/model/SNode;)Ljetbrains/mps/openapi/editor/cells/EditorCell;" />
-      <scope id="285670992217679463" at="86,64,86,64" />
-      <scope id="285670992213637567" at="26,79,27,63" />
-      <scope id="285670992217679464" at="56,33,57,14" />
-      <scope id="285670992217679464" at="59,69,60,67" />
-      <scope id="285670992217679464" at="62,81,63,66" />
-      <scope id="285670992217679463" at="88,53,89,169" />
-      <scope id="285670992213637567" at="43,39,45,33" />
-      <scope id="285670992213637567" at="49,35,51,112">
-        <var name="manager" id="285670992213637567" />
-      </scope>
-      <scope id="285670992217679465" at="78,37,80,114">
-        <var name="manager" id="285670992217679465" />
-      </scope>
-      <scope id="285670992217679463" at="86,0,88,0" />
-      <scope id="285670992213637567" at="26,0,29,0">
->>>>>>> bd830ede
+      <scope id="285670992213637567" at="73,0,76,0" />
+      <scope id="285670992213637567" at="76,0,79,0">
         <var name="editorContext" id="285670992213637567" />
       </scope>
-      <scope id="285670992213637567" at="90,119,93,20" />
-      <scope id="285670992213637567" at="96,0,99,0" />
-      <scope id="285670992217679463" at="130,0,133,0" />
+      <scope id="285670992213637567" at="89,119,92,20" />
+      <scope id="285670992213637567" at="95,0,98,0" />
+      <scope id="285670992217679463" at="128,0,131,0" />
       <scope id="285670992213637567" at="30,0,34,0">
         <var name="context" id="285670992213637567" />
         <var name="node" id="285670992213637567" />
       </scope>
-<<<<<<< HEAD
-      <scope id="285670992213637567" at="80,0,84,0">
+      <scope id="285670992213637567" at="79,0,83,0">
         <var name="editorContext" id="285670992213637567" />
         <var name="node" id="285670992213637567" />
       </scope>
       <scope id="285670992213637567" at="35,0,40,0" />
-      <scope id="285670992213637567" at="90,0,95,0">
+      <scope id="285670992213637567" at="89,0,94,0">
         <var name="context" id="285670992213637567" />
         <var name="node" id="285670992213637567" />
         <var name="referencingNode" id="285670992213637567" />
       </scope>
-      <scope id="285670992213637567" at="100,0,105,0" />
+      <scope id="285670992213637567" at="99,0,104,0" />
       <scope id="285670992213637567" at="45,50,51,22">
         <var name="editorCell" id="285670992213637567" />
       </scope>
       <scope id="285670992213637567" at="45,0,53,0" />
-      <scope id="285670992213637567" at="53,48,71,22">
-=======
-      <scope id="285670992217679464" at="56,0,59,0" />
-      <scope id="285670992217679464" at="59,0,62,0">
-        <var name="editorContext" id="285670992217679464" />
-      </scope>
-      <scope id="285670992217679464" at="62,0,65,0">
-        <var name="editorContext" id="285670992217679464" />
-        <var name="node" id="285670992217679464" />
-      </scope>
-      <scope id="285670992217679463" at="88,0,91,0" />
-      <scope id="285670992213637567" at="29,89,34,22">
-        <var name="editorCell" id="285670992213637567" />
-      </scope>
-      <scope id="285670992213637567" at="29,0,36,0">
-        <var name="editorContext" id="285670992213637567" />
-        <var name="node" id="285670992213637567" />
-      </scope>
-      <scope id="285670992213637567" at="36,87,53,22">
->>>>>>> bd830ede
+      <scope id="285670992213637567" at="53,48,70,22">
         <var name="attributeConcept" id="285670992213637567" />
         <var name="editorCell" id="285670992213637567" />
         <var name="provider" id="285670992213637567" />
       </scope>
-<<<<<<< HEAD
-      <scope id="285670992217679465" at="106,53,124,24">
-=======
-      <scope id="285670992217679465" at="65,92,82,24">
->>>>>>> bd830ede
+      <scope id="285670992217679465" at="105,53,122,24">
         <var name="attributeConcept" id="285670992217679465" />
         <var name="editorCell" id="285670992217679465" />
         <var name="provider" id="285670992217679465" />
         <var name="style" id="285670992217679465" />
       </scope>
-<<<<<<< HEAD
-      <scope id="285670992213637567" at="53,0,73,0" />
-      <scope id="285670992217679465" at="106,0,126,0" />
-      <unit id="285670992217679463" at="127,0,134,0" name="jetbrains.mps.lang.editor.diagram.editor.LinkArgument_EditorBuilder_a$ReplaceWith_AbstractArgument_cellMenu_5vvsh6_a0a0" />
-      <unit id="285670992213637567" at="73,0,85,0" name="jetbrains.mps.lang.editor.diagram.editor.LinkArgument_EditorBuilder_a$_Inline_5vvsh6_a0a" />
-      <unit id="285670992213637567" at="85,0,127,0" name="jetbrains.mps.lang.editor.diagram.editor.LinkArgument_EditorBuilder_a$Inline_Builder_5vvsh6_a0a" />
-      <unit id="285670992213637567" at="26,0,135,0" name="jetbrains.mps.lang.editor.diagram.editor.LinkArgument_EditorBuilder_a" />
-=======
-      <scope id="285670992213637567" at="36,0,55,0">
-        <var name="editorContext" id="285670992213637567" />
-        <var name="node" id="285670992213637567" />
-      </scope>
-      <scope id="285670992217679465" at="65,0,84,0">
-        <var name="editorContext" id="285670992217679465" />
-        <var name="node" id="285670992217679465" />
-      </scope>
-      <unit id="285670992217679463" at="85,0,92,0" name="jetbrains.mps.lang.editor.diagram.editor.LinkArgument_Editor$ReplaceWith_AbstractArgument_cellMenu_5vvsh6_a0a0" />
-      <unit id="285670992217679464" at="55,0,85,0" name="jetbrains.mps.lang.editor.diagram.editor.LinkArgument_Editor$_Inline_5vvsh6_a0a" />
-      <unit id="285670992213637567" at="25,0,93,0" name="jetbrains.mps.lang.editor.diagram.editor.LinkArgument_Editor" />
->>>>>>> bd830ede
+      <scope id="285670992213637567" at="53,0,72,0" />
+      <scope id="285670992217679465" at="105,0,124,0" />
+      <unit id="285670992217679463" at="125,0,132,0" name="jetbrains.mps.lang.editor.diagram.editor.LinkArgument_EditorBuilder_a$ReplaceWith_AbstractArgument_cellMenu_5vvsh6_a0a0" />
+      <unit id="285670992213637567" at="72,0,84,0" name="jetbrains.mps.lang.editor.diagram.editor.LinkArgument_EditorBuilder_a$_Inline_5vvsh6_a0a" />
+      <unit id="285670992213637567" at="84,0,125,0" name="jetbrains.mps.lang.editor.diagram.editor.LinkArgument_EditorBuilder_a$Inline_Builder_5vvsh6_a0a" />
+      <unit id="285670992213637567" at="26,0,133,0" name="jetbrains.mps.lang.editor.diagram.editor.LinkArgument_EditorBuilder_a" />
     </file>
   </root>
   <root nodeRef="r:bb92ee7f-8413-44e2-a971-e49f27dd2af5(jetbrains.mps.lang.editor.diagram.editor)/285670992217689760">
     <file name="PropertyArgument_Editor.java">
-<<<<<<< HEAD
       <node id="285670992217689760" at="11,79,12,82" concept="8" />
       <node id="285670992217689760" at="11,0,14,0" concept="6" trace="createEditorCell#(Ljetbrains/mps/openapi/editor/EditorContext;Lorg/jetbrains/mps/openapi/model/SNode;)Ljetbrains/mps/openapi/editor/cells/EditorCell;" />
       <scope id="285670992217689760" at="11,79,12,82" />
@@ -2905,223 +2294,116 @@
       <node id="285670992217689760" at="61,40,62,37" concept="2" />
       <node id="285670992217689760" at="63,5,64,272" concept="2" />
       <node id="285670992217689760" at="64,272,65,57" concept="7" />
-      <node id="285670992217689760" at="65,57,66,59" concept="7" />
-      <node id="285670992217689760" at="67,35,68,87" concept="7" />
-      <node id="285670992217689760" at="68,87,69,94" concept="8" />
-      <node id="285670992217689760" at="70,10,71,22" concept="8" />
-      <node id="285670992217689760" at="74,33,75,14" concept="12" />
-      <node id="285670992217689760" at="77,69,78,57" concept="8" />
-      <node id="285670992217689760" at="80,81,81,41" concept="9" />
-      <node id="285670992217689760" at="81,41,82,124" concept="8" />
-      <node id="285670992217689760" at="88,0,89,0" concept="3" trace="myReferencingNode" />
-      <node id="285670992217689760" at="90,119,91,21" concept="12" />
-      <node id="285670992217689760" at="91,21,92,42" concept="2" />
-      <node id="285670992217689760" at="92,42,93,20" concept="2" />
-      <node id="285670992217689760" at="96,41,97,42" concept="8" />
-      <node id="285670992217689760" at="102,28,103,20" concept="8" />
-      <node id="285670992217689800" at="106,53,107,91" concept="7" />
-      <node id="285670992217689800" at="107,91,108,31" concept="2" />
-      <node id="285670992217689800" at="108,31,109,44" concept="2" />
-      <node id="285670992217689800" at="109,44,110,33" concept="2" />
-      <node id="285670992217689800" at="110,33,111,28" concept="7" />
-      <node id="285670992217689800" at="111,28,112,65" concept="2" />
-      <node id="285670992217689800" at="112,65,113,44" concept="2" />
-      <node id="285670992217689800" at="113,44,114,36" concept="7" />
-      <node id="285670992217689800" at="114,36,115,55" concept="2" />
-      <node id="285670992217689800" at="115,55,116,42" concept="2" />
-      <node id="285670992217689800" at="116,42,117,75" concept="2" />
-      <node id="285670992217689800" at="117,75,118,59" concept="7" />
-      <node id="285670992217689800" at="118,59,119,61" concept="7" />
-      <node id="285670992217689800" at="120,37,121,89" concept="7" />
-      <node id="285670992217689800" at="121,89,122,96" concept="8" />
-      <node id="285670992217689800" at="123,12,124,24" concept="8" />
-      <node id="285670992217689798" at="130,53,131,169" concept="8" />
+      <node id="285670992217689760" at="66,35,67,87" concept="7" />
+      <node id="285670992217689760" at="67,87,68,112" concept="8" />
+      <node id="285670992217689760" at="69,10,70,22" concept="8" />
+      <node id="285670992217689760" at="73,33,74,14" concept="12" />
+      <node id="285670992217689760" at="76,69,77,57" concept="8" />
+      <node id="285670992217689760" at="79,81,80,41" concept="9" />
+      <node id="285670992217689760" at="80,41,81,124" concept="8" />
+      <node id="285670992217689760" at="87,0,88,0" concept="3" trace="myReferencingNode" />
+      <node id="285670992217689760" at="89,119,90,21" concept="12" />
+      <node id="285670992217689760" at="90,21,91,42" concept="2" />
+      <node id="285670992217689760" at="91,42,92,20" concept="2" />
+      <node id="285670992217689760" at="95,41,96,42" concept="8" />
+      <node id="285670992217689760" at="101,28,102,20" concept="8" />
+      <node id="285670992217689800" at="105,53,106,91" concept="7" />
+      <node id="285670992217689800" at="106,91,107,31" concept="2" />
+      <node id="285670992217689800" at="107,31,108,44" concept="2" />
+      <node id="285670992217689800" at="108,44,109,33" concept="2" />
+      <node id="285670992217689800" at="109,33,110,28" concept="7" />
+      <node id="285670992217689800" at="110,28,111,65" concept="2" />
+      <node id="285670992217689800" at="111,65,112,44" concept="2" />
+      <node id="285670992217689800" at="112,44,113,36" concept="7" />
+      <node id="285670992217689800" at="113,36,114,55" concept="2" />
+      <node id="285670992217689800" at="114,55,115,42" concept="2" />
+      <node id="285670992217689800" at="115,42,116,75" concept="2" />
+      <node id="285670992217689800" at="116,75,117,59" concept="7" />
+      <node id="285670992217689800" at="118,37,119,89" concept="7" />
+      <node id="285670992217689800" at="119,89,120,114" concept="8" />
+      <node id="285670992217689800" at="121,12,122,24" concept="8" />
+      <node id="285670992217689798" at="128,53,129,169" concept="8" />
       <node id="285670992217689760" at="27,0,29,0" concept="3" trace="myNode" />
-      <node id="285670992217689760" at="86,0,88,0" concept="3" trace="myNode" />
-      <node id="285670992217689798" at="128,0,130,0" concept="1" trace="ReplaceWith_AbstractArgument_cellMenu_9w8e31_a0a0#()V" />
+      <node id="285670992217689760" at="85,0,87,0" concept="3" trace="myNode" />
+      <node id="285670992217689798" at="126,0,128,0" concept="1" trace="ReplaceWith_AbstractArgument_cellMenu_9w8e31_a0a0#()V" />
       <node id="285670992217689760" at="41,0,44,0" concept="6" trace="createCell#()Ljetbrains/mps/openapi/editor/cells/EditorCell;" />
-      <node id="285670992217689760" at="74,0,77,0" concept="1" trace="_Inline_9w8e31_a0a#()V" />
-      <node id="285670992217689760" at="77,0,80,0" concept="6" trace="createEditorCell#(Ljetbrains/mps/openapi/editor/EditorContext;)Ljetbrains/mps/openapi/editor/cells/EditorCell;" />
-      <node id="285670992217689760" at="96,0,99,0" concept="6" trace="createCell#()Ljetbrains/mps/openapi/editor/cells/EditorCell;" />
-      <node id="285670992217689798" at="130,0,133,0" concept="6" trace="getReplacementConcept#()Lorg/jetbrains/mps/openapi/language/SAbstractConcept;" />
+      <node id="285670992217689760" at="73,0,76,0" concept="1" trace="_Inline_9w8e31_a0a#()V" />
+      <node id="285670992217689760" at="76,0,79,0" concept="6" trace="createEditorCell#(Ljetbrains/mps/openapi/editor/EditorContext;)Ljetbrains/mps/openapi/editor/cells/EditorCell;" />
+      <node id="285670992217689760" at="95,0,98,0" concept="6" trace="createCell#()Ljetbrains/mps/openapi/editor/cells/EditorCell;" />
+      <node id="285670992217689798" at="128,0,131,0" concept="6" trace="getReplacementConcept#()Lorg/jetbrains/mps/openapi/language/SAbstractConcept;" />
       <node id="285670992217689760" at="30,0,34,0" concept="1" trace="PropertyArgument_EditorBuilder_a#(Ljetbrains/mps/openapi/editor/EditorContext;Lorg/jetbrains/mps/openapi/model/SNode;)V" />
       <node id="285670992217689760" at="59,63,63,5" concept="5" />
-      <node id="285670992217689760" at="80,0,84,0" concept="6" trace="createEditorCell#(Ljetbrains/mps/openapi/editor/EditorContext;Lorg/jetbrains/mps/openapi/model/SNode;)Ljetbrains/mps/openapi/editor/cells/EditorCell;" />
+      <node id="285670992217689760" at="79,0,83,0" concept="6" trace="createEditorCell#(Ljetbrains/mps/openapi/editor/EditorContext;Lorg/jetbrains/mps/openapi/model/SNode;)Ljetbrains/mps/openapi/editor/cells/EditorCell;" />
       <node id="285670992217689760" at="35,0,40,0" concept="6" trace="getNode#()Lorg/jetbrains/mps/openapi/model/SNode;" />
-      <node id="285670992217689760" at="66,59,71,22" concept="5" />
-      <node id="285670992217689760" at="90,0,95,0" concept="1" trace="Inline_Builder_9w8e31_a0a#(Ljetbrains/mps/openapi/editor/EditorContext;Lorg/jetbrains/mps/openapi/model/SNode;Lorg/jetbrains/mps/openapi/model/SNode;)V" />
-      <node id="285670992217689760" at="100,0,105,0" concept="6" trace="getNode#()Lorg/jetbrains/mps/openapi/model/SNode;" />
-      <node id="285670992217689800" at="119,61,124,24" concept="5" />
+      <node id="285670992217689760" at="65,57,70,22" concept="5" />
+      <node id="285670992217689760" at="89,0,94,0" concept="1" trace="Inline_Builder_9w8e31_a0a#(Ljetbrains/mps/openapi/editor/EditorContext;Lorg/jetbrains/mps/openapi/model/SNode;Lorg/jetbrains/mps/openapi/model/SNode;)V" />
+      <node id="285670992217689760" at="99,0,104,0" concept="6" trace="getNode#()Lorg/jetbrains/mps/openapi/model/SNode;" />
+      <node id="285670992217689800" at="117,59,122,24" concept="5" />
       <node id="285670992217689760" at="45,0,53,0" concept="6" trace="createCollection_9w8e31_a#()Ljetbrains/mps/openapi/editor/cells/EditorCell;" />
-      <node id="285670992217689760" at="53,0,73,0" concept="6" trace="createRefCell_9w8e31_a0#()Ljetbrains/mps/openapi/editor/cells/EditorCell;" />
-      <node id="285670992217689800" at="106,0,126,0" concept="6" trace="createProperty_9w8e31_a0a0#()Ljetbrains/mps/openapi/editor/cells/EditorCell;" />
-      <scope id="285670992217689798" at="128,64,128,64" />
+      <node id="285670992217689760" at="53,0,72,0" concept="6" trace="createRefCell_9w8e31_a0#()Ljetbrains/mps/openapi/editor/cells/EditorCell;" />
+      <node id="285670992217689800" at="105,0,124,0" concept="6" trace="createProperty_9w8e31_a0a0#()Ljetbrains/mps/openapi/editor/cells/EditorCell;" />
+      <scope id="285670992217689798" at="126,64,126,64" />
       <scope id="285670992217689760" at="37,26,38,18" />
       <scope id="285670992217689760" at="41,39,42,39" />
-      <scope id="285670992217689760" at="74,33,75,14" />
-      <scope id="285670992217689760" at="77,69,78,57" />
-      <scope id="285670992217689760" at="96,41,97,42" />
-      <scope id="285670992217689760" at="102,28,103,20" />
-      <scope id="285670992217689798" at="130,53,131,169" />
+      <scope id="285670992217689760" at="73,33,74,14" />
+      <scope id="285670992217689760" at="76,69,77,57" />
+      <scope id="285670992217689760" at="95,41,96,42" />
+      <scope id="285670992217689760" at="101,28,102,20" />
+      <scope id="285670992217689798" at="128,53,129,169" />
       <scope id="285670992217689760" at="30,96,32,18" />
       <scope id="285670992217689760" at="60,39,62,37" />
-      <scope id="285670992217689760" at="67,35,69,94">
+      <scope id="285670992217689760" at="66,35,68,112">
         <var name="manager" id="285670992217689760" />
       </scope>
-      <scope id="285670992217689760" at="80,81,82,124" />
-      <scope id="285670992217689800" at="120,37,122,96">
+      <scope id="285670992217689760" at="79,81,81,124" />
+      <scope id="285670992217689800" at="118,37,120,114">
         <var name="manager" id="285670992217689800" />
       </scope>
-      <scope id="285670992217689798" at="128,0,130,0" />
+      <scope id="285670992217689798" at="126,0,128,0" />
       <scope id="285670992217689760" at="41,0,44,0" />
-      <scope id="285670992217689760" at="74,0,77,0" />
-      <scope id="285670992217689760" at="77,0,80,0">
-=======
-      <node id="285670992217689760" at="26,79,27,63" concept="8" />
-      <node id="285670992217689760" at="29,89,30,96" concept="7" />
-      <node id="285670992217689760" at="30,96,31,48" concept="2" />
-      <node id="285670992217689760" at="31,48,32,28" concept="2" />
-      <node id="285670992217689760" at="32,28,33,80" concept="2" />
-      <node id="285670992217689760" at="33,80,34,22" concept="8" />
-      <node id="285670992217689760" at="36,87,37,81" concept="7" />
-      <node id="285670992217689760" at="37,81,38,33" concept="2" />
-      <node id="285670992217689760" at="38,33,39,46" concept="2" />
-      <node id="285670992217689760" at="39,46,40,26" concept="7" />
-      <node id="285670992217689760" at="40,26,41,88" concept="2" />
-      <node id="285670992217689760" at="41,88,42,58" concept="2" />
-      <node id="285670992217689760" at="43,39,44,40" concept="2" />
-      <node id="285670992217689760" at="44,40,45,37" concept="2" />
-      <node id="285670992217689760" at="46,5,47,258" concept="2" />
-      <node id="285670992217689760" at="47,258,48,57" concept="7" />
-      <node id="285670992217689760" at="49,35,50,82" concept="7" />
-      <node id="285670992217689760" at="50,82,51,112" concept="8" />
-      <node id="285670992217689760" at="52,10,53,22" concept="8" />
-      <node id="285670992217689799" at="56,33,57,14" concept="11" />
-      <node id="285670992217689799" at="59,69,60,67" concept="8" />
-      <node id="285670992217689799" at="62,81,63,66" concept="8" />
-      <node id="285670992217689800" at="65,92,66,84" concept="7" />
-      <node id="285670992217689800" at="66,84,67,31" concept="2" />
-      <node id="285670992217689800" at="67,31,68,44" concept="2" />
-      <node id="285670992217689800" at="68,44,69,33" concept="2" />
-      <node id="285670992217689800" at="69,33,70,28" concept="7" />
-      <node id="285670992217689800" at="70,28,71,60" concept="2" />
-      <node id="285670992217689800" at="71,60,72,44" concept="2" />
-      <node id="285670992217689800" at="72,44,73,36" concept="7" />
-      <node id="285670992217689800" at="73,36,74,58" concept="2" />
-      <node id="285670992217689800" at="74,58,75,42" concept="2" />
-      <node id="285670992217689800" at="75,42,76,75" concept="2" />
-      <node id="285670992217689800" at="76,75,77,59" concept="7" />
-      <node id="285670992217689800" at="78,37,79,84" concept="7" />
-      <node id="285670992217689800" at="79,84,80,114" concept="8" />
-      <node id="285670992217689800" at="81,12,82,24" concept="8" />
-      <node id="285670992217689798" at="88,53,89,169" concept="8" />
-      <node id="285670992217689798" at="86,0,88,0" concept="1" trace="ReplaceWith_AbstractArgument_cellMenu_9w8e31_a0a0#()V" />
-      <node id="285670992217689760" at="26,0,29,0" concept="6" trace="createEditorCell#(Ljetbrains/mps/openapi/editor/EditorContext;Lorg/jetbrains/mps/openapi/model/SNode;)Ljetbrains/mps/openapi/editor/cells/EditorCell;" />
-      <node id="285670992217689799" at="56,0,59,0" concept="1" trace="_Inline_9w8e31_a0a#()V" />
-      <node id="285670992217689799" at="59,0,62,0" concept="6" trace="createEditorCell#(Ljetbrains/mps/openapi/editor/EditorContext;)Ljetbrains/mps/openapi/editor/cells/EditorCell;" />
-      <node id="285670992217689799" at="62,0,65,0" concept="6" trace="createEditorCell#(Ljetbrains/mps/openapi/editor/EditorContext;Lorg/jetbrains/mps/openapi/model/SNode;)Ljetbrains/mps/openapi/editor/cells/EditorCell;" />
-      <node id="285670992217689798" at="88,0,91,0" concept="6" trace="getReplacementConcept#()Lorg/jetbrains/mps/openapi/language/SAbstractConcept;" />
-      <node id="285670992217689760" at="42,58,46,5" concept="5" />
-      <node id="285670992217689760" at="48,57,53,22" concept="5" />
-      <node id="285670992217689800" at="77,59,82,24" concept="5" />
-      <node id="285670992217689760" at="29,0,36,0" concept="6" trace="createCollection_9w8e31_a#(Ljetbrains/mps/openapi/editor/EditorContext;Lorg/jetbrains/mps/openapi/model/SNode;)Ljetbrains/mps/openapi/editor/cells/EditorCell;" />
-      <node id="285670992217689760" at="36,0,55,0" concept="6" trace="createRefCell_9w8e31_a0#(Ljetbrains/mps/openapi/editor/EditorContext;Lorg/jetbrains/mps/openapi/model/SNode;)Ljetbrains/mps/openapi/editor/cells/EditorCell;" />
-      <node id="285670992217689800" at="65,0,84,0" concept="6" trace="createProperty_9w8e31_a0a0#(Ljetbrains/mps/openapi/editor/EditorContext;Lorg/jetbrains/mps/openapi/model/SNode;)Ljetbrains/mps/openapi/editor/cells/EditorCell;" />
-      <scope id="285670992217689798" at="86,64,86,64" />
-      <scope id="285670992217689760" at="26,79,27,63" />
-      <scope id="285670992217689799" at="56,33,57,14" />
-      <scope id="285670992217689799" at="59,69,60,67" />
-      <scope id="285670992217689799" at="62,81,63,66" />
-      <scope id="285670992217689798" at="88,53,89,169" />
-      <scope id="285670992217689760" at="43,39,45,37" />
-      <scope id="285670992217689760" at="49,35,51,112">
-        <var name="manager" id="285670992217689760" />
-      </scope>
-      <scope id="285670992217689800" at="78,37,80,114">
-        <var name="manager" id="285670992217689800" />
-      </scope>
-      <scope id="285670992217689798" at="86,0,88,0" />
-      <scope id="285670992217689760" at="26,0,29,0">
->>>>>>> bd830ede
+      <scope id="285670992217689760" at="73,0,76,0" />
+      <scope id="285670992217689760" at="76,0,79,0">
         <var name="editorContext" id="285670992217689760" />
       </scope>
-      <scope id="285670992217689760" at="90,119,93,20" />
-      <scope id="285670992217689760" at="96,0,99,0" />
-      <scope id="285670992217689798" at="130,0,133,0" />
+      <scope id="285670992217689760" at="89,119,92,20" />
+      <scope id="285670992217689760" at="95,0,98,0" />
+      <scope id="285670992217689798" at="128,0,131,0" />
       <scope id="285670992217689760" at="30,0,34,0">
         <var name="context" id="285670992217689760" />
         <var name="node" id="285670992217689760" />
       </scope>
-<<<<<<< HEAD
-      <scope id="285670992217689760" at="80,0,84,0">
+      <scope id="285670992217689760" at="79,0,83,0">
         <var name="editorContext" id="285670992217689760" />
         <var name="node" id="285670992217689760" />
       </scope>
       <scope id="285670992217689760" at="35,0,40,0" />
-      <scope id="285670992217689760" at="90,0,95,0">
+      <scope id="285670992217689760" at="89,0,94,0">
         <var name="context" id="285670992217689760" />
         <var name="node" id="285670992217689760" />
         <var name="referencingNode" id="285670992217689760" />
       </scope>
-      <scope id="285670992217689760" at="100,0,105,0" />
+      <scope id="285670992217689760" at="99,0,104,0" />
       <scope id="285670992217689760" at="45,50,51,22">
         <var name="editorCell" id="285670992217689760" />
       </scope>
       <scope id="285670992217689760" at="45,0,53,0" />
-      <scope id="285670992217689760" at="53,48,71,22">
-=======
-      <scope id="285670992217689799" at="56,0,59,0" />
-      <scope id="285670992217689799" at="59,0,62,0">
-        <var name="editorContext" id="285670992217689799" />
-      </scope>
-      <scope id="285670992217689799" at="62,0,65,0">
-        <var name="editorContext" id="285670992217689799" />
-        <var name="node" id="285670992217689799" />
-      </scope>
-      <scope id="285670992217689798" at="88,0,91,0" />
-      <scope id="285670992217689760" at="29,89,34,22">
-        <var name="editorCell" id="285670992217689760" />
-      </scope>
-      <scope id="285670992217689760" at="29,0,36,0">
-        <var name="editorContext" id="285670992217689760" />
-        <var name="node" id="285670992217689760" />
-      </scope>
-      <scope id="285670992217689760" at="36,87,53,22">
->>>>>>> bd830ede
+      <scope id="285670992217689760" at="53,48,70,22">
         <var name="attributeConcept" id="285670992217689760" />
         <var name="editorCell" id="285670992217689760" />
         <var name="provider" id="285670992217689760" />
       </scope>
-<<<<<<< HEAD
-      <scope id="285670992217689800" at="106,53,124,24">
-=======
-      <scope id="285670992217689800" at="65,92,82,24">
->>>>>>> bd830ede
+      <scope id="285670992217689800" at="105,53,122,24">
         <var name="attributeConcept" id="285670992217689800" />
         <var name="editorCell" id="285670992217689800" />
         <var name="provider" id="285670992217689800" />
         <var name="style" id="285670992217689800" />
       </scope>
-<<<<<<< HEAD
-      <scope id="285670992217689760" at="53,0,73,0" />
-      <scope id="285670992217689800" at="106,0,126,0" />
-      <unit id="285670992217689798" at="127,0,134,0" name="jetbrains.mps.lang.editor.diagram.editor.PropertyArgument_EditorBuilder_a$ReplaceWith_AbstractArgument_cellMenu_9w8e31_a0a0" />
-      <unit id="285670992217689760" at="73,0,85,0" name="jetbrains.mps.lang.editor.diagram.editor.PropertyArgument_EditorBuilder_a$_Inline_9w8e31_a0a" />
-      <unit id="285670992217689760" at="85,0,127,0" name="jetbrains.mps.lang.editor.diagram.editor.PropertyArgument_EditorBuilder_a$Inline_Builder_9w8e31_a0a" />
-      <unit id="285670992217689760" at="26,0,135,0" name="jetbrains.mps.lang.editor.diagram.editor.PropertyArgument_EditorBuilder_a" />
-=======
-      <scope id="285670992217689760" at="36,0,55,0">
-        <var name="editorContext" id="285670992217689760" />
-        <var name="node" id="285670992217689760" />
-      </scope>
-      <scope id="285670992217689800" at="65,0,84,0">
-        <var name="editorContext" id="285670992217689800" />
-        <var name="node" id="285670992217689800" />
-      </scope>
-      <unit id="285670992217689798" at="85,0,92,0" name="jetbrains.mps.lang.editor.diagram.editor.PropertyArgument_Editor$ReplaceWith_AbstractArgument_cellMenu_9w8e31_a0a0" />
-      <unit id="285670992217689799" at="55,0,85,0" name="jetbrains.mps.lang.editor.diagram.editor.PropertyArgument_Editor$_Inline_9w8e31_a0a" />
-      <unit id="285670992217689760" at="25,0,93,0" name="jetbrains.mps.lang.editor.diagram.editor.PropertyArgument_Editor" />
->>>>>>> bd830ede
+      <scope id="285670992217689760" at="53,0,72,0" />
+      <scope id="285670992217689800" at="105,0,124,0" />
+      <unit id="285670992217689798" at="125,0,132,0" name="jetbrains.mps.lang.editor.diagram.editor.PropertyArgument_EditorBuilder_a$ReplaceWith_AbstractArgument_cellMenu_9w8e31_a0a0" />
+      <unit id="285670992217689760" at="72,0,84,0" name="jetbrains.mps.lang.editor.diagram.editor.PropertyArgument_EditorBuilder_a$_Inline_9w8e31_a0a" />
+      <unit id="285670992217689760" at="84,0,125,0" name="jetbrains.mps.lang.editor.diagram.editor.PropertyArgument_EditorBuilder_a$Inline_Builder_9w8e31_a0a" />
+      <unit id="285670992217689760" at="26,0,133,0" name="jetbrains.mps.lang.editor.diagram.editor.PropertyArgument_EditorBuilder_a" />
     </file>
   </root>
   <root nodeRef="r:bb92ee7f-8413-44e2-a971-e49f27dd2af5(jetbrains.mps.lang.editor.diagram.editor)/3229274890672509255">
@@ -3329,7 +2611,6 @@
   </root>
   <root nodeRef="r:bb92ee7f-8413-44e2-a971-e49f27dd2af5(jetbrains.mps.lang.editor.diagram.editor)/5142486769432525834">
     <file name="IconSelectorComponent.java">
-<<<<<<< HEAD
       <node id="5142486769432525834" at="15,47,16,35" concept="8" />
       <node id="5142486769432525834" at="18,79,19,90" concept="8" />
       <node id="5142486769432525834" at="18,0,21,0" concept="6" trace="createEditorCell#(Ljetbrains/mps/openapi/editor/EditorContext;Lorg/jetbrains/mps/openapi/model/SNode;)Ljetbrains/mps/openapi/editor/cells/EditorCell;" />
@@ -3401,27 +2682,26 @@
       <node id="5142486769432525893" at="126,88,127,40" concept="2" />
       <node id="5142486769432525893" at="127,40,128,73" concept="2" />
       <node id="5142486769432525893" at="128,73,129,57" concept="7" />
-      <node id="5142486769432525893" at="129,57,130,59" concept="7" />
-      <node id="5142486769432525893" at="131,35,132,87" concept="7" />
-      <node id="5142486769432525893" at="132,87,133,94" concept="8" />
-      <node id="5142486769432525893" at="134,10,135,22" concept="8" />
-      <node id="5142486769432525834" at="137,52,138,220" concept="7" />
-      <node id="5142486769432525834" at="138,220,139,50" concept="2" />
-      <node id="5142486769432525834" at="139,50,140,22" concept="8" />
-      <node id="5142486769432525897" at="142,120,143,66" concept="8" />
+      <node id="5142486769432525893" at="130,35,131,87" concept="7" />
+      <node id="5142486769432525893" at="131,87,132,112" concept="8" />
+      <node id="5142486769432525893" at="133,10,134,22" concept="8" />
+      <node id="5142486769432525834" at="136,52,137,220" concept="7" />
+      <node id="5142486769432525834" at="137,220,138,50" concept="2" />
+      <node id="5142486769432525834" at="138,50,139,22" concept="8" />
+      <node id="5142486769432525897" at="141,120,142,66" concept="8" />
       <node id="5142486769432525834" at="33,0,35,0" concept="3" trace="myNode" />
       <node id="5142486769432525834" at="64,10,66,5" concept="0" />
       <node id="5142486769432525834" at="47,0,50,0" concept="6" trace="createCell#()Ljetbrains/mps/openapi/editor/cells/EditorCell;" />
       <node id="5142486769432525848" at="70,64,73,5" concept="5" />
       <node id="5142486769432525869" at="74,242,77,5" concept="5" />
       <node id="5142486769432525883" at="85,0,88,0" concept="6" trace="invoke#()Ljava/lang/String;" />
-      <node id="5142486769432525895" at="142,0,145,0" concept="11" trace="_QueryFunction_JComponent_6g738i_a2b0#(Lorg/jetbrains/mps/openapi/model/SNode;Ljetbrains/mps/openapi/editor/EditorContext;)Ljavax/swing/JComponent;" />
+      <node id="5142486769432525895" at="141,0,144,0" concept="11" trace="_QueryFunction_JComponent_6g738i_a2b0#(Lorg/jetbrains/mps/openapi/model/SNode;Ljetbrains/mps/openapi/editor/EditorContext;)Ljavax/swing/JComponent;" />
       <node id="5142486769432525834" at="36,0,40,0" concept="1" trace="IconSelectorComponent_ComponentBuilder_a#(Ljetbrains/mps/openapi/editor/EditorContext;Lorg/jetbrains/mps/openapi/model/SNode;)V" />
       <node id="5142486769432525834" at="41,0,46,0" concept="6" trace="getNode#()Lorg/jetbrains/mps/openapi/model/SNode;" />
       <node id="5142486769432525834" at="61,33,66,5" concept="5" />
       <node id="5142486769432525883" at="83,63,88,16" concept="2" />
-      <node id="5142486769432525893" at="130,59,135,22" concept="5" />
-      <node id="5142486769432525834" at="137,0,142,0" concept="6" trace="createJComponent_6g738i_c1a#()Ljetbrains/mps/openapi/editor/cells/EditorCell;" />
+      <node id="5142486769432525893" at="129,57,134,22" concept="5" />
+      <node id="5142486769432525834" at="136,0,141,0" concept="6" trace="createJComponent_6g738i_c1a#()Ljetbrains/mps/openapi/editor/cells/EditorCell;" />
       <node id="5142486769432525890" at="94,0,100,0" concept="6" trace="createConstant_6g738i_a0a#()Ljetbrains/mps/openapi/editor/cells/EditorCell;" />
       <node id="5142486769432525892" at="111,0,117,0" concept="6" trace="createConstant_6g738i_a1a#()Ljetbrains/mps/openapi/editor/cells/EditorCell;" />
       <node id="5142486769432525834" at="51,0,58,0" concept="6" trace="createCollection_6g738i_a#()Ljetbrains/mps/openapi/editor/cells/EditorCell;" />
@@ -3429,7 +2709,7 @@
       <node id="5142486769432525837" at="69,0,80,0" concept="11" trace="renderingCondition_6g738i_a0a#(Lorg/jetbrains/mps/openapi/model/SNode;Ljetbrains/mps/openapi/editor/EditorContext;)Z" />
       <node id="5142486769432525834" at="100,0,111,0" concept="6" trace="createCollection_6g738i_b0#()Ljetbrains/mps/openapi/editor/cells/EditorCell;" />
       <node id="5142486769432525883" at="80,0,94,0" concept="6" trace="createImage_6g738i_a0a#()Ljetbrains/mps/openapi/editor/cells/EditorCell;" />
-      <node id="5142486769432525893" at="117,0,137,0" concept="6" trace="createProperty_6g738i_b1a#()Ljetbrains/mps/openapi/editor/cells/EditorCell;" />
+      <node id="5142486769432525893" at="117,0,136,0" concept="6" trace="createProperty_6g738i_b1a#()Ljetbrains/mps/openapi/editor/cells/EditorCell;" />
       <scope id="5142486769432525834" at="43,26,44,18" />
       <scope id="5142486769432525834" at="47,39,48,39" />
       <scope id="5142486769432525834" at="62,31,63,44" />
@@ -3437,120 +2717,17 @@
       <scope id="5142486769432525849" at="71,46,72,19" />
       <scope id="5142486769432525873" at="75,20,76,19" />
       <scope id="5142486769432525885" at="85,30,86,181" />
-      <scope id="5142486769432525896" at="142,120,143,66" />
+      <scope id="5142486769432525896" at="141,120,142,66" />
       <scope id="5142486769432525834" at="36,104,38,18" />
-      <scope id="5142486769432525893" at="131,35,133,94">
+      <scope id="5142486769432525893" at="130,35,132,112">
         <var name="manager" id="5142486769432525893" />
       </scope>
       <scope id="5142486769432525834" at="47,0,50,0" />
       <scope id="5142486769432525883" at="85,0,88,0" />
-      <scope id="5142486769432525834" at="137,52,140,22">
+      <scope id="5142486769432525834" at="136,52,139,22">
         <var name="editorCell" id="5142486769432525834" />
       </scope>
-      <scope id="5142486769432525895" at="142,0,145,0">
-=======
-      <node id="5142486769432525834" at="36,47,37,35" concept="8" />
-      <node id="5142486769432525834" at="39,79,40,63" concept="8" />
-      <node id="5142486769432525834" at="42,89,43,97" concept="7" />
-      <node id="5142486769432525834" at="43,97,44,48" concept="2" />
-      <node id="5142486769432525834" at="44,48,45,84" concept="2" />
-      <node id="5142486769432525834" at="45,84,46,83" concept="2" />
-      <node id="5142486769432525834" at="46,83,47,22" concept="8" />
-      <node id="5142486769432525834" at="49,91,50,40" concept="7" />
-      <node id="5142486769432525834" at="50,40,51,100" concept="2" />
-      <node id="5142486769432525834" at="51,100,52,33" concept="7" />
-      <node id="5142486769432525834" at="53,31,54,68" concept="2" />
-      <node id="5142486769432525834" at="55,12,56,71" concept="2" />
-      <node id="5142486769432525834" at="57,5,58,22" concept="8" />
-      <node id="5142486769432525839" at="60,97,61,64" concept="7" />
-      <node id="5142486769432525850" at="62,46,63,19" concept="8" />
-      <node id="5142486769432525856" at="64,5,65,242" concept="7" />
-      <node id="5142486769432525874" at="66,20,67,19" concept="8" />
-      <node id="5142486769432525876" at="68,5,69,62" concept="8" />
-      <node id="5142486769432525883" at="71,98,72,24" concept="7" />
-      <node id="5142486769432525883" at="72,24,73,21" concept="7" />
-      <node id="5142486769432525883" at="73,21,74,61" concept="2" />
-      <node id="5142486769432525886" at="76,30,77,179" concept="8" />
-      <node id="5142486769432525883" at="79,16,80,112" concept="7" />
-      <node id="5142486769432525883" at="80,112,81,45" concept="2" />
-      <node id="5142486769432525883" at="81,45,82,29" concept="2" />
-      <node id="5142486769432525883" at="82,29,83,22" concept="8" />
-      <node id="5142486769432525890" at="85,89,86,95" concept="7" />
-      <node id="5142486769432525890" at="86,95,87,48" concept="2" />
-      <node id="5142486769432525890" at="87,48,88,34" concept="2" />
-      <node id="5142486769432525890" at="88,34,89,22" concept="8" />
-      <node id="5142486769432525834" at="91,90,92,99" concept="7" />
-      <node id="5142486769432525834" at="92,99,93,49" concept="2" />
-      <node id="5142486769432525834" at="93,49,94,34" concept="7" />
-      <node id="5142486769432525834" at="94,34,95,52" concept="2" />
-      <node id="5142486769432525834" at="95,52,96,40" concept="2" />
-      <node id="5142486769432525834" at="96,40,97,82" concept="2" />
-      <node id="5142486769432525834" at="97,82,98,82" concept="2" />
-      <node id="5142486769432525834" at="98,82,99,84" concept="2" />
-      <node id="5142486769432525834" at="99,84,100,22" concept="8" />
-      <node id="5142486769432525892" at="102,89,103,90" concept="7" />
-      <node id="5142486769432525892" at="103,90,104,48" concept="2" />
-      <node id="5142486769432525892" at="104,48,105,34" concept="2" />
-      <node id="5142486769432525892" at="105,34,106,22" concept="8" />
-      <node id="5142486769432525893" at="108,89,109,82" concept="7" />
-      <node id="5142486769432525893" at="109,82,110,33" concept="2" />
-      <node id="5142486769432525893" at="110,33,111,42" concept="2" />
-      <node id="5142486769432525893" at="111,42,112,40" concept="2" />
-      <node id="5142486769432525893" at="112,40,113,26" concept="7" />
-      <node id="5142486769432525893" at="113,26,114,58" concept="2" />
-      <node id="5142486769432525893" at="114,58,115,50" concept="2" />
-      <node id="5142486769432525893" at="115,50,116,34" concept="7" />
-      <node id="5142486769432525893" at="116,34,117,72" concept="2" />
-      <node id="5142486769432525893" at="117,72,118,40" concept="2" />
-      <node id="5142486769432525893" at="118,40,119,73" concept="2" />
-      <node id="5142486769432525893" at="119,73,120,57" concept="7" />
-      <node id="5142486769432525893" at="121,35,122,82" concept="7" />
-      <node id="5142486769432525893" at="122,82,123,112" concept="8" />
-      <node id="5142486769432525893" at="124,10,125,22" concept="8" />
-      <node id="5142486769432525834" at="127,91,128,187" concept="7" />
-      <node id="5142486769432525834" at="128,187,129,50" concept="2" />
-      <node id="5142486769432525834" at="129,50,130,22" concept="8" />
-      <node id="5142486769432525897" at="132,120,133,66" concept="8" />
-      <node id="5142486769432525834" at="55,10,57,5" concept="0" />
-      <node id="5142486769432525834" at="39,0,42,0" concept="6" trace="createEditorCell#(Ljetbrains/mps/openapi/editor/EditorContext;Lorg/jetbrains/mps/openapi/model/SNode;)Ljetbrains/mps/openapi/editor/cells/EditorCell;" />
-      <node id="5142486769432525848" at="61,64,64,5" concept="5" />
-      <node id="5142486769432525869" at="65,242,68,5" concept="5" />
-      <node id="5142486769432525883" at="76,0,79,0" concept="6" trace="invoke#()Ljava/lang/String;" />
-      <node id="5142486769432525895" at="132,0,135,0" concept="10" trace="_QueryFunction_JComponent_6g738i_a2b0#(Lorg/jetbrains/mps/openapi/model/SNode;Ljetbrains/mps/openapi/editor/EditorContext;)Ljavax/swing/JComponent;" />
-      <node id="5142486769432525834" at="35,0,39,0" concept="6" trace="getContextHints#()Ljava/util/Collection;" />
-      <node id="5142486769432525834" at="52,33,57,5" concept="5" />
-      <node id="5142486769432525883" at="74,61,79,16" concept="2" />
-      <node id="5142486769432525893" at="120,57,125,22" concept="5" />
-      <node id="5142486769432525834" at="127,0,132,0" concept="6" trace="createJComponent_6g738i_c1a#(Ljetbrains/mps/openapi/editor/EditorContext;Lorg/jetbrains/mps/openapi/model/SNode;)Ljetbrains/mps/openapi/editor/cells/EditorCell;" />
-      <node id="5142486769432525890" at="85,0,91,0" concept="6" trace="createConstant_6g738i_a0a#(Ljetbrains/mps/openapi/editor/EditorContext;Lorg/jetbrains/mps/openapi/model/SNode;)Ljetbrains/mps/openapi/editor/cells/EditorCell;" />
-      <node id="5142486769432525892" at="102,0,108,0" concept="6" trace="createConstant_6g738i_a1a#(Ljetbrains/mps/openapi/editor/EditorContext;Lorg/jetbrains/mps/openapi/model/SNode;)Ljetbrains/mps/openapi/editor/cells/EditorCell;" />
-      <node id="5142486769432525834" at="42,0,49,0" concept="6" trace="createCollection_6g738i_a#(Ljetbrains/mps/openapi/editor/EditorContext;Lorg/jetbrains/mps/openapi/model/SNode;)Ljetbrains/mps/openapi/editor/cells/EditorCell;" />
-      <node id="5142486769432525834" at="49,0,60,0" concept="6" trace="createAlternation_6g738i_a0#(Ljetbrains/mps/openapi/editor/EditorContext;Lorg/jetbrains/mps/openapi/model/SNode;)Ljetbrains/mps/openapi/editor/cells/EditorCell;" />
-      <node id="5142486769432525837" at="60,0,71,0" concept="10" trace="renderingCondition_6g738i_a0a#(Lorg/jetbrains/mps/openapi/model/SNode;Ljetbrains/mps/openapi/editor/EditorContext;)Z" />
-      <node id="5142486769432525834" at="91,0,102,0" concept="6" trace="createCollection_6g738i_b0#(Ljetbrains/mps/openapi/editor/EditorContext;Lorg/jetbrains/mps/openapi/model/SNode;)Ljetbrains/mps/openapi/editor/cells/EditorCell;" />
-      <node id="5142486769432525883" at="71,0,85,0" concept="6" trace="createImage_6g738i_a0a#(Ljetbrains/mps/openapi/editor/EditorContext;Lorg/jetbrains/mps/openapi/model/SNode;)Ljetbrains/mps/openapi/editor/cells/EditorCell;" />
-      <node id="5142486769432525893" at="108,0,127,0" concept="6" trace="createProperty_6g738i_b1a#(Ljetbrains/mps/openapi/editor/EditorContext;Lorg/jetbrains/mps/openapi/model/SNode;)Ljetbrains/mps/openapi/editor/cells/EditorCell;" />
-      <scope id="5142486769432525834" at="36,47,37,35" />
-      <scope id="5142486769432525834" at="39,79,40,63" />
-      <scope id="5142486769432525834" at="53,31,54,68" />
-      <scope id="5142486769432525834" at="55,12,56,71" />
-      <scope id="5142486769432525849" at="62,46,63,19" />
-      <scope id="5142486769432525873" at="66,20,67,19" />
-      <scope id="5142486769432525885" at="76,30,77,179" />
-      <scope id="5142486769432525896" at="132,120,133,66" />
-      <scope id="5142486769432525893" at="121,35,123,112">
-        <var name="manager" id="5142486769432525893" />
-      </scope>
-      <scope id="5142486769432525834" at="39,0,42,0">
-        <var name="editorContext" id="5142486769432525834" />
-        <var name="node" id="5142486769432525834" />
-      </scope>
-      <scope id="5142486769432525883" at="76,0,79,0" />
-      <scope id="5142486769432525834" at="127,91,130,22">
-        <var name="editorCell" id="5142486769432525834" />
-      </scope>
-      <scope id="5142486769432525895" at="132,0,135,0">
->>>>>>> bd830ede
+      <scope id="5142486769432525895" at="141,0,144,0">
         <var name="editorContext" id="5142486769432525895" />
         <var name="node" id="5142486769432525895" />
       </scope>
@@ -3568,31 +2745,11 @@
       <scope id="5142486769432525834" at="51,50,56,22">
         <var name="editorCell" id="5142486769432525834" />
       </scope>
-<<<<<<< HEAD
-      <scope id="5142486769432525834" at="137,0,142,0" />
+      <scope id="5142486769432525834" at="136,0,141,0" />
       <scope id="5142486769432525890" at="94,0,100,0" />
       <scope id="5142486769432525892" at="111,0,117,0" />
       <scope id="5142486769432525834" at="51,0,58,0" />
       <scope id="5142486769432525834" at="58,52,67,22">
-=======
-      <scope id="5142486769432525834" at="127,0,132,0">
-        <var name="editorContext" id="5142486769432525834" />
-        <var name="node" id="5142486769432525834" />
-      </scope>
-      <scope id="5142486769432525890" at="85,0,91,0">
-        <var name="editorContext" id="5142486769432525890" />
-        <var name="node" id="5142486769432525890" />
-      </scope>
-      <scope id="5142486769432525892" at="102,0,108,0">
-        <var name="editorContext" id="5142486769432525892" />
-        <var name="node" id="5142486769432525892" />
-      </scope>
-      <scope id="5142486769432525834" at="42,0,49,0">
-        <var name="editorContext" id="5142486769432525834" />
-        <var name="node" id="5142486769432525834" />
-      </scope>
-      <scope id="5142486769432525834" at="49,91,58,22">
->>>>>>> bd830ede
         <var name="alternationCondition" id="5142486769432525834" />
         <var name="editorCell" id="5142486769432525834" />
       </scope>
@@ -3615,33 +2772,16 @@
         <var name="imageModule" id="5142486769432525883" />
         <var name="imagePath" id="5142486769432525883" />
       </scope>
-<<<<<<< HEAD
       <scope id="5142486769432525883" at="80,0,94,0" />
-      <scope id="5142486769432525893" at="117,50,135,22">
-=======
-      <scope id="5142486769432525883" at="71,0,85,0">
-        <var name="editorContext" id="5142486769432525883" />
-        <var name="node" id="5142486769432525883" />
-      </scope>
-      <scope id="5142486769432525893" at="108,89,125,22">
->>>>>>> bd830ede
+      <scope id="5142486769432525893" at="117,50,134,22">
         <var name="attributeConcept" id="5142486769432525893" />
         <var name="editorCell" id="5142486769432525893" />
         <var name="provider" id="5142486769432525893" />
         <var name="style" id="5142486769432525893" />
       </scope>
-<<<<<<< HEAD
-      <scope id="5142486769432525893" at="117,0,137,0" />
+      <scope id="5142486769432525893" at="117,0,136,0" />
       <unit id="5142486769432525883" at="84,21,88,5" name="jetbrains.mps.lang.editor.diagram.editor.IconSelectorComponent_ComponentBuilder_a$1" />
-      <unit id="5142486769432525834" at="32,0,146,0" name="jetbrains.mps.lang.editor.diagram.editor.IconSelectorComponent_ComponentBuilder_a" />
-=======
-      <scope id="5142486769432525893" at="108,0,127,0">
-        <var name="editorContext" id="5142486769432525893" />
-        <var name="node" id="5142486769432525893" />
-      </scope>
-      <unit id="5142486769432525883" at="75,21,79,5" name="jetbrains.mps.lang.editor.diagram.editor.IconSelectorComponent$1" />
-      <unit id="5142486769432525834" at="34,0,136,0" name="jetbrains.mps.lang.editor.diagram.editor.IconSelectorComponent" />
->>>>>>> bd830ede
+      <unit id="5142486769432525834" at="32,0,145,0" name="jetbrains.mps.lang.editor.diagram.editor.IconSelectorComponent_ComponentBuilder_a" />
     </file>
   </root>
   <root nodeRef="r:bb92ee7f-8413-44e2-a971-e49f27dd2af5(jetbrains.mps.lang.editor.diagram.editor)/526297864816419940">
@@ -4081,7 +3221,6 @@
   </root>
   <root nodeRef="r:bb92ee7f-8413-44e2-a971-e49f27dd2af5(jetbrains.mps.lang.editor.diagram.editor)/5422656561932452469">
     <file name="AttributedFigureReference_Editor.java">
-<<<<<<< HEAD
       <node id="5422656561932452469" at="11,79,12,91" concept="8" />
       <node id="5422656561932452469" at="11,0,14,0" concept="6" trace="createEditorCell#(Ljetbrains/mps/openapi/editor/EditorContext;Lorg/jetbrains/mps/openapi/model/SNode;)Ljetbrains/mps/openapi/editor/cells/EditorCell;" />
       <scope id="5422656561932452469" at="11,79,12,91" />
@@ -4112,207 +3251,111 @@
       <node id="5422656561932452469" at="62,40,63,44" concept="2" />
       <node id="5422656561932452469" at="64,5,65,73" concept="2" />
       <node id="5422656561932452469" at="65,73,66,57" concept="7" />
-      <node id="5422656561932452469" at="66,57,67,59" concept="7" />
-      <node id="5422656561932452469" at="68,35,69,87" concept="7" />
-      <node id="5422656561932452469" at="69,87,70,94" concept="8" />
-      <node id="5422656561932452469" at="71,10,72,22" concept="8" />
-      <node id="5422656561932452469" at="75,33,76,14" concept="12" />
-      <node id="5422656561932452469" at="78,69,79,57" concept="8" />
-      <node id="5422656561932452469" at="81,81,82,41" concept="9" />
-      <node id="5422656561932452469" at="82,41,83,133" concept="8" />
-      <node id="5422656561932452469" at="89,0,90,0" concept="3" trace="myReferencingNode" />
-      <node id="5422656561932452469" at="91,119,92,21" concept="12" />
-      <node id="5422656561932452469" at="92,21,93,42" concept="2" />
-      <node id="5422656561932452469" at="93,42,94,20" concept="2" />
-      <node id="5422656561932452469" at="97,41,98,55" concept="8" />
-      <node id="5422656561932452469" at="103,28,104,20" concept="8" />
-      <node id="5422656561932453680" at="109,33,110,242" concept="8" />
-      <node id="5422656561932452968" at="114,46,115,48" concept="8" />
-      <node id="5422656561932452968" at="117,17,118,81" concept="2" />
-      <node id="5422656561932452968" at="118,81,119,84" concept="2" />
-      <node id="5422656561932452968" at="119,84,120,64" concept="2" />
-      <node id="5422656561932452968" at="120,64,121,36" concept="7" />
-      <node id="5422656561932452968" at="121,36,122,54" concept="2" />
-      <node id="5422656561932452968" at="122,54,123,42" concept="2" />
-      <node id="5422656561932452968" at="123,42,124,24" concept="8" />
+      <node id="5422656561932452469" at="67,35,68,87" concept="7" />
+      <node id="5422656561932452469" at="68,87,69,112" concept="8" />
+      <node id="5422656561932452469" at="70,10,71,22" concept="8" />
+      <node id="5422656561932452469" at="74,33,75,14" concept="12" />
+      <node id="5422656561932452469" at="77,69,78,57" concept="8" />
+      <node id="5422656561932452469" at="80,81,81,41" concept="9" />
+      <node id="5422656561932452469" at="81,41,82,133" concept="8" />
+      <node id="5422656561932452469" at="88,0,89,0" concept="3" trace="myReferencingNode" />
+      <node id="5422656561932452469" at="90,119,91,21" concept="12" />
+      <node id="5422656561932452469" at="91,21,92,42" concept="2" />
+      <node id="5422656561932452469" at="92,42,93,20" concept="2" />
+      <node id="5422656561932452469" at="96,41,97,55" concept="8" />
+      <node id="5422656561932452469" at="102,28,103,20" concept="8" />
+      <node id="5422656561932453680" at="108,33,109,242" concept="8" />
+      <node id="5422656561932452968" at="113,46,114,48" concept="8" />
+      <node id="5422656561932452968" at="116,17,117,81" concept="2" />
+      <node id="5422656561932452968" at="117,81,118,84" concept="2" />
+      <node id="5422656561932452968" at="118,84,119,64" concept="2" />
+      <node id="5422656561932452968" at="119,64,120,36" concept="7" />
+      <node id="5422656561932452968" at="120,36,121,54" concept="2" />
+      <node id="5422656561932452968" at="121,54,122,42" concept="2" />
+      <node id="5422656561932452968" at="122,42,123,24" concept="8" />
       <node id="5422656561932452469" at="28,0,30,0" concept="3" trace="myNode" />
-      <node id="5422656561932452469" at="87,0,89,0" concept="3" trace="myNode" />
-      <node id="5422656561932452968" at="112,0,114,0" concept="6" trace="setText#(Ljava/lang/String;)V" />
+      <node id="5422656561932452469" at="86,0,88,0" concept="3" trace="myNode" />
+      <node id="5422656561932452968" at="111,0,113,0" concept="6" trace="setText#(Ljava/lang/String;)V" />
       <node id="5422656561932452469" at="42,0,45,0" concept="6" trace="createCell#()Ljetbrains/mps/openapi/editor/cells/EditorCell;" />
-      <node id="5422656561932452469" at="75,0,78,0" concept="1" trace="_Inline_hdcr7q_a0a#()V" />
-      <node id="5422656561932452469" at="78,0,81,0" concept="6" trace="createEditorCell#(Ljetbrains/mps/openapi/editor/EditorContext;)Ljetbrains/mps/openapi/editor/cells/EditorCell;" />
-      <node id="5422656561932452469" at="97,0,100,0" concept="6" trace="createCell#()Ljetbrains/mps/openapi/editor/cells/EditorCell;" />
-      <node id="5422656561932452968" at="109,0,112,0" concept="6" trace="getText#()Ljava/lang/String;" />
-      <node id="5422656561932452968" at="114,0,117,0" concept="6" trace="isValidText#(Ljava/lang/String;)Z" />
+      <node id="5422656561932452469" at="74,0,77,0" concept="1" trace="_Inline_hdcr7q_a0a#()V" />
+      <node id="5422656561932452469" at="77,0,80,0" concept="6" trace="createEditorCell#(Ljetbrains/mps/openapi/editor/EditorContext;)Ljetbrains/mps/openapi/editor/cells/EditorCell;" />
+      <node id="5422656561932452469" at="96,0,99,0" concept="6" trace="createCell#()Ljetbrains/mps/openapi/editor/cells/EditorCell;" />
+      <node id="5422656561932452968" at="108,0,111,0" concept="6" trace="getText#()Ljava/lang/String;" />
+      <node id="5422656561932452968" at="113,0,116,0" concept="6" trace="isValidText#(Ljava/lang/String;)Z" />
       <node id="5422656561932452469" at="31,0,35,0" concept="1" trace="AttributedFigureReference_EditorBuilder_a#(Ljetbrains/mps/openapi/editor/EditorContext;Lorg/jetbrains/mps/openapi/model/SNode;)V" />
       <node id="5422656561932452469" at="60,63,64,5" concept="5" />
-      <node id="5422656561932452469" at="81,0,85,0" concept="6" trace="createEditorCell#(Ljetbrains/mps/openapi/editor/EditorContext;Lorg/jetbrains/mps/openapi/model/SNode;)Ljetbrains/mps/openapi/editor/cells/EditorCell;" />
+      <node id="5422656561932452469" at="80,0,84,0" concept="6" trace="createEditorCell#(Ljetbrains/mps/openapi/editor/EditorContext;Lorg/jetbrains/mps/openapi/model/SNode;)Ljetbrains/mps/openapi/editor/cells/EditorCell;" />
       <node id="5422656561932452469" at="36,0,41,0" concept="6" trace="getNode#()Lorg/jetbrains/mps/openapi/model/SNode;" />
-      <node id="5422656561932452469" at="67,59,72,22" concept="5" />
-      <node id="5422656561932452469" at="91,0,96,0" concept="1" trace="Inline_Builder_hdcr7q_a0a#(Ljetbrains/mps/openapi/editor/EditorContext;Lorg/jetbrains/mps/openapi/model/SNode;Lorg/jetbrains/mps/openapi/model/SNode;)V" />
-      <node id="5422656561932452469" at="101,0,106,0" concept="6" trace="getNode#()Lorg/jetbrains/mps/openapi/model/SNode;" />
+      <node id="5422656561932452469" at="66,57,71,22" concept="5" />
+      <node id="5422656561932452469" at="90,0,95,0" concept="1" trace="Inline_Builder_hdcr7q_a0a#(Ljetbrains/mps/openapi/editor/EditorContext;Lorg/jetbrains/mps/openapi/model/SNode;Lorg/jetbrains/mps/openapi/model/SNode;)V" />
+      <node id="5422656561932452469" at="100,0,105,0" concept="6" trace="getNode#()Lorg/jetbrains/mps/openapi/model/SNode;" />
       <node id="5422656561932452469" at="46,0,54,0" concept="6" trace="createCollection_hdcr7q_a#()Ljetbrains/mps/openapi/editor/cells/EditorCell;" />
-      <node id="5422656561932452968" at="107,66,117,17" concept="7" />
-      <node id="5422656561932452968" at="107,0,126,0" concept="6" trace="createReadOnlyModelAccessor_hdcr7q_a0a0#()Ljetbrains/mps/openapi/editor/cells/EditorCell;" />
-      <node id="5422656561932452469" at="54,0,74,0" concept="6" trace="createRefCell_hdcr7q_a0#()Ljetbrains/mps/openapi/editor/cells/EditorCell;" />
-      <scope id="5422656561932452968" at="112,39,112,39" />
+      <node id="5422656561932452968" at="106,66,116,17" concept="7" />
+      <node id="5422656561932452469" at="54,0,73,0" concept="6" trace="createRefCell_hdcr7q_a0#()Ljetbrains/mps/openapi/editor/cells/EditorCell;" />
+      <node id="5422656561932452968" at="106,0,125,0" concept="6" trace="createReadOnlyModelAccessor_hdcr7q_a0a0#()Ljetbrains/mps/openapi/editor/cells/EditorCell;" />
+      <scope id="5422656561932452968" at="111,39,111,39" />
       <scope id="5422656561932452469" at="38,26,39,18" />
       <scope id="5422656561932452469" at="42,39,43,39" />
-      <scope id="5422656561932452469" at="75,33,76,14" />
-      <scope id="5422656561932452469" at="78,69,79,57" />
-      <scope id="5422656561932452469" at="97,41,98,55" />
-      <scope id="5422656561932452469" at="103,28,104,20" />
-      <scope id="5422656561932452971" at="109,33,110,242" />
-      <scope id="5422656561932452968" at="114,46,115,48" />
+      <scope id="5422656561932452469" at="74,33,75,14" />
+      <scope id="5422656561932452469" at="77,69,78,57" />
+      <scope id="5422656561932452469" at="96,41,97,55" />
+      <scope id="5422656561932452469" at="102,28,103,20" />
+      <scope id="5422656561932452971" at="108,33,109,242" />
+      <scope id="5422656561932452968" at="113,46,114,48" />
       <scope id="5422656561932452469" at="31,105,33,18" />
       <scope id="5422656561932452469" at="61,39,63,44" />
-      <scope id="5422656561932452469" at="68,35,70,94">
+      <scope id="5422656561932452469" at="67,35,69,112">
         <var name="manager" id="5422656561932452469" />
       </scope>
-      <scope id="5422656561932452469" at="81,81,83,133" />
-      <scope id="5422656561932452968" at="112,0,114,0">
-=======
-      <node id="5422656561932452469" at="27,79,28,63" concept="8" />
-      <node id="5422656561932452469" at="30,89,31,96" concept="7" />
-      <node id="5422656561932452469" at="31,96,32,48" concept="2" />
-      <node id="5422656561932452469" at="32,48,33,28" concept="2" />
-      <node id="5422656561932452469" at="33,28,34,80" concept="2" />
-      <node id="5422656561932452469" at="34,80,35,22" concept="8" />
-      <node id="5422656561932452469" at="37,87,38,81" concept="7" />
-      <node id="5422656561932452469" at="38,81,39,40" concept="2" />
-      <node id="5422656561932452469" at="39,40,40,53" concept="2" />
-      <node id="5422656561932452469" at="40,53,41,26" concept="7" />
-      <node id="5422656561932452469" at="41,26,42,97" concept="2" />
-      <node id="5422656561932452469" at="42,97,43,58" concept="2" />
-      <node id="5422656561932452469" at="44,39,45,40" concept="2" />
-      <node id="5422656561932452469" at="45,40,46,44" concept="2" />
-      <node id="5422656561932452469" at="47,5,48,73" concept="2" />
-      <node id="5422656561932452469" at="48,73,49,57" concept="7" />
-      <node id="5422656561932452469" at="50,35,51,82" concept="7" />
-      <node id="5422656561932452469" at="51,82,52,112" concept="8" />
-      <node id="5422656561932452469" at="53,10,54,22" concept="8" />
-      <node id="5422656561932452960" at="57,33,58,14" concept="11" />
-      <node id="5422656561932452960" at="60,69,61,67" concept="8" />
-      <node id="5422656561932452960" at="63,81,64,79" concept="8" />
-      <node id="5422656561932453680" at="68,33,69,240" concept="8" />
-      <node id="5422656561932452968" at="73,46,74,48" concept="8" />
-      <node id="5422656561932452968" at="76,15,77,81" concept="2" />
-      <node id="5422656561932452968" at="77,81,78,84" concept="2" />
-      <node id="5422656561932452968" at="78,84,79,64" concept="2" />
-      <node id="5422656561932452968" at="79,64,80,36" concept="7" />
-      <node id="5422656561932452968" at="80,36,81,57" concept="2" />
-      <node id="5422656561932452968" at="81,57,82,42" concept="2" />
-      <node id="5422656561932452968" at="82,42,83,24" concept="8" />
-      <node id="5422656561932452968" at="71,0,73,0" concept="6" trace="setText#(Ljava/lang/String;)V" />
-      <node id="5422656561932452469" at="27,0,30,0" concept="6" trace="createEditorCell#(Ljetbrains/mps/openapi/editor/EditorContext;Lorg/jetbrains/mps/openapi/model/SNode;)Ljetbrains/mps/openapi/editor/cells/EditorCell;" />
-      <node id="5422656561932452960" at="57,0,60,0" concept="1" trace="_Inline_hdcr7q_a0a#()V" />
-      <node id="5422656561932452960" at="60,0,63,0" concept="6" trace="createEditorCell#(Ljetbrains/mps/openapi/editor/EditorContext;)Ljetbrains/mps/openapi/editor/cells/EditorCell;" />
-      <node id="5422656561932452960" at="63,0,66,0" concept="6" trace="createEditorCell#(Ljetbrains/mps/openapi/editor/EditorContext;Lorg/jetbrains/mps/openapi/model/SNode;)Ljetbrains/mps/openapi/editor/cells/EditorCell;" />
-      <node id="5422656561932452968" at="68,0,71,0" concept="6" trace="getText#()Ljava/lang/String;" />
-      <node id="5422656561932452968" at="73,0,76,0" concept="6" trace="isValidText#(Ljava/lang/String;)Z" />
-      <node id="5422656561932452469" at="43,58,47,5" concept="5" />
-      <node id="5422656561932452469" at="49,57,54,22" concept="5" />
-      <node id="5422656561932452469" at="30,0,37,0" concept="6" trace="createCollection_hdcr7q_a#(Ljetbrains/mps/openapi/editor/EditorContext;Lorg/jetbrains/mps/openapi/model/SNode;)Ljetbrains/mps/openapi/editor/cells/EditorCell;" />
-      <node id="5422656561932452968" at="66,117,76,15" concept="7" />
-      <node id="5422656561932452469" at="37,0,56,0" concept="6" trace="createRefCell_hdcr7q_a0#(Ljetbrains/mps/openapi/editor/EditorContext;Lorg/jetbrains/mps/openapi/model/SNode;)Ljetbrains/mps/openapi/editor/cells/EditorCell;" />
-      <node id="5422656561932452968" at="66,0,85,0" concept="6" trace="createReadOnlyModelAccessor_hdcr7q_a0a0#(Ljetbrains/mps/openapi/editor/EditorContext;Lorg/jetbrains/mps/openapi/model/SNode;)Ljetbrains/mps/openapi/editor/cells/EditorCell;" />
-      <scope id="5422656561932452968" at="71,39,71,39" />
-      <scope id="5422656561932452469" at="27,79,28,63" />
-      <scope id="5422656561932452960" at="57,33,58,14" />
-      <scope id="5422656561932452960" at="60,69,61,67" />
-      <scope id="5422656561932452960" at="63,81,64,79" />
-      <scope id="5422656561932452971" at="68,33,69,240" />
-      <scope id="5422656561932452968" at="73,46,74,48" />
-      <scope id="5422656561932452469" at="44,39,46,44" />
-      <scope id="5422656561932452469" at="50,35,52,112">
-        <var name="manager" id="5422656561932452469" />
-      </scope>
-      <scope id="5422656561932452968" at="71,0,73,0">
->>>>>>> bd830ede
+      <scope id="5422656561932452469" at="80,81,82,133" />
+      <scope id="5422656561932452968" at="111,0,113,0">
         <var name="s" id="5422656561932452968" />
       </scope>
       <scope id="5422656561932452469" at="42,0,45,0" />
-      <scope id="5422656561932452469" at="75,0,78,0" />
-      <scope id="5422656561932452469" at="78,0,81,0">
+      <scope id="5422656561932452469" at="74,0,77,0" />
+      <scope id="5422656561932452469" at="77,0,80,0">
         <var name="editorContext" id="5422656561932452469" />
-<<<<<<< HEAD
-      </scope>
-      <scope id="5422656561932452469" at="91,119,94,20" />
-      <scope id="5422656561932452469" at="97,0,100,0" />
-      <scope id="5422656561932452968" at="109,0,112,0" />
-      <scope id="5422656561932452968" at="114,0,117,0">
-=======
-        <var name="node" id="5422656561932452469" />
-      </scope>
-      <scope id="5422656561932452960" at="57,0,60,0" />
-      <scope id="5422656561932452960" at="60,0,63,0">
-        <var name="editorContext" id="5422656561932452960" />
-      </scope>
-      <scope id="5422656561932452960" at="63,0,66,0">
-        <var name="editorContext" id="5422656561932452960" />
-        <var name="node" id="5422656561932452960" />
-      </scope>
-      <scope id="5422656561932452968" at="68,0,71,0" />
-      <scope id="5422656561932452968" at="73,0,76,0">
->>>>>>> bd830ede
+      </scope>
+      <scope id="5422656561932452469" at="90,119,93,20" />
+      <scope id="5422656561932452469" at="96,0,99,0" />
+      <scope id="5422656561932452968" at="108,0,111,0" />
+      <scope id="5422656561932452968" at="113,0,116,0">
         <var name="s" id="5422656561932452968" />
       </scope>
       <scope id="5422656561932452469" at="31,0,35,0">
         <var name="context" id="5422656561932452469" />
         <var name="node" id="5422656561932452469" />
       </scope>
-      <scope id="5422656561932452469" at="81,0,85,0">
+      <scope id="5422656561932452469" at="80,0,84,0">
         <var name="editorContext" id="5422656561932452469" />
         <var name="node" id="5422656561932452469" />
       </scope>
-<<<<<<< HEAD
       <scope id="5422656561932452469" at="36,0,41,0" />
-      <scope id="5422656561932452469" at="91,0,96,0">
+      <scope id="5422656561932452469" at="90,0,95,0">
         <var name="context" id="5422656561932452469" />
         <var name="node" id="5422656561932452469" />
         <var name="referencingNode" id="5422656561932452469" />
       </scope>
-      <scope id="5422656561932452469" at="101,0,106,0" />
+      <scope id="5422656561932452469" at="100,0,105,0" />
       <scope id="5422656561932452469" at="46,50,52,22">
         <var name="editorCell" id="5422656561932452469" />
       </scope>
       <scope id="5422656561932452469" at="46,0,54,0" />
-      <scope id="5422656561932452968" at="107,66,124,24">
-        <var name="editorCell" id="5422656561932452968" />
-        <var name="style" id="5422656561932452968" />
-      </scope>
-      <scope id="5422656561932452469" at="54,48,72,22">
-=======
-      <scope id="5422656561932452469" at="37,87,54,22">
->>>>>>> bd830ede
+      <scope id="5422656561932452469" at="54,48,71,22">
         <var name="attributeConcept" id="5422656561932452469" />
         <var name="editorCell" id="5422656561932452469" />
         <var name="provider" id="5422656561932452469" />
       </scope>
-<<<<<<< HEAD
-      <scope id="5422656561932452968" at="107,0,126,0" />
-      <scope id="5422656561932452469" at="54,0,74,0" />
-      <unit id="5422656561932452968" at="108,90,117,7" name="jetbrains.mps.lang.editor.diagram.editor.AttributedFigureReference_EditorBuilder_a$Inline_Builder_hdcr7q_a0a$1" />
-      <unit id="5422656561932452469" at="74,0,86,0" name="jetbrains.mps.lang.editor.diagram.editor.AttributedFigureReference_EditorBuilder_a$_Inline_hdcr7q_a0a" />
-      <unit id="5422656561932452469" at="86,0,127,0" name="jetbrains.mps.lang.editor.diagram.editor.AttributedFigureReference_EditorBuilder_a$Inline_Builder_hdcr7q_a0a" />
-      <unit id="5422656561932452469" at="27,0,128,0" name="jetbrains.mps.lang.editor.diagram.editor.AttributedFigureReference_EditorBuilder_a" />
-=======
-      <scope id="5422656561932452968" at="66,117,83,24">
+      <scope id="5422656561932452968" at="106,66,123,24">
         <var name="editorCell" id="5422656561932452968" />
         <var name="style" id="5422656561932452968" />
       </scope>
-      <scope id="5422656561932452469" at="37,0,56,0">
-        <var name="editorContext" id="5422656561932452469" />
-        <var name="node" id="5422656561932452469" />
-      </scope>
-      <scope id="5422656561932452968" at="66,0,85,0">
-        <var name="editorContext" id="5422656561932452968" />
-        <var name="node" id="5422656561932452968" />
-      </scope>
-      <unit id="5422656561932452968" at="67,85,76,7" name="jetbrains.mps.lang.editor.diagram.editor.AttributedFigureReference_Editor$1" />
-      <unit id="5422656561932452960" at="56,0,86,0" name="jetbrains.mps.lang.editor.diagram.editor.AttributedFigureReference_Editor$_Inline_hdcr7q_a0a" />
-      <unit id="5422656561932452469" at="26,0,87,0" name="jetbrains.mps.lang.editor.diagram.editor.AttributedFigureReference_Editor" />
->>>>>>> bd830ede
+      <scope id="5422656561932452469" at="54,0,73,0" />
+      <scope id="5422656561932452968" at="106,0,125,0" />
+      <unit id="5422656561932452968" at="107,90,116,7" name="jetbrains.mps.lang.editor.diagram.editor.AttributedFigureReference_EditorBuilder_a$Inline_Builder_hdcr7q_a0a$1" />
+      <unit id="5422656561932452469" at="73,0,85,0" name="jetbrains.mps.lang.editor.diagram.editor.AttributedFigureReference_EditorBuilder_a$_Inline_hdcr7q_a0a" />
+      <unit id="5422656561932452469" at="85,0,126,0" name="jetbrains.mps.lang.editor.diagram.editor.AttributedFigureReference_EditorBuilder_a$Inline_Builder_hdcr7q_a0a" />
+      <unit id="5422656561932452469" at="27,0,127,0" name="jetbrains.mps.lang.editor.diagram.editor.AttributedFigureReference_EditorBuilder_a" />
     </file>
   </root>
   <root nodeRef="r:bb92ee7f-8413-44e2-a971-e49f27dd2af5(jetbrains.mps.lang.editor.diagram.editor)/5717188120683436211">
@@ -5153,7 +4196,6 @@
   </root>
   <root nodeRef="r:bb92ee7f-8413-44e2-a971-e49f27dd2af5(jetbrains.mps.lang.editor.diagram.editor)/6619018968336115616">
     <file name="CreationActionReference_Editor.java">
-<<<<<<< HEAD
       <node id="6619018968336115616" at="11,79,12,89" concept="8" />
       <node id="6619018968336115616" at="14,82,15,92" concept="8" />
       <node id="6619018968336115616" at="11,0,14,0" concept="6" trace="createEditorCell#(Ljetbrains/mps/openapi/editor/EditorContext;Lorg/jetbrains/mps/openapi/model/SNode;)Ljetbrains/mps/openapi/editor/cells/EditorCell;" />
@@ -5161,80 +4203,6 @@
       <scope id="6619018968336115616" at="11,79,12,89" />
       <scope id="6619018968336115616" at="14,82,15,92" />
       <scope id="6619018968336115616" at="11,0,14,0">
-=======
-      <node id="6619018968336115616" at="19,79,20,63" concept="8" />
-      <node id="6619018968336115616" at="22,82,23,62" concept="8" />
-      <node id="6619018968336115616" at="25,89,26,96" concept="7" />
-      <node id="6619018968336115616" at="26,96,27,48" concept="2" />
-      <node id="6619018968336115616" at="27,48,28,28" concept="2" />
-      <node id="6619018968336115616" at="28,28,29,81" concept="2" />
-      <node id="6619018968336115616" at="29,81,30,80" concept="2" />
-      <node id="6619018968336115616" at="30,80,31,22" concept="8" />
-      <node id="6619018968336115621" at="33,88,34,94" concept="7" />
-      <node id="6619018968336115621" at="34,94,35,47" concept="2" />
-      <node id="6619018968336115621" at="35,47,36,34" concept="2" />
-      <node id="6619018968336115621" at="36,34,37,22" concept="8" />
-      <node id="6619018968336115616" at="39,87,40,81" concept="7" />
-      <node id="6619018968336115616" at="40,81,41,41" concept="2" />
-      <node id="6619018968336115616" at="41,41,42,54" concept="2" />
-      <node id="6619018968336115616" at="42,54,43,26" concept="7" />
-      <node id="6619018968336115616" at="43,26,44,95" concept="2" />
-      <node id="6619018968336115616" at="44,95,45,58" concept="2" />
-      <node id="6619018968336115616" at="46,39,47,40" concept="2" />
-      <node id="6619018968336115616" at="47,40,48,45" concept="2" />
-      <node id="6619018968336115616" at="49,5,50,73" concept="2" />
-      <node id="6619018968336115616" at="50,73,51,57" concept="7" />
-      <node id="6619018968336115616" at="52,35,53,82" concept="7" />
-      <node id="6619018968336115616" at="53,82,54,112" concept="8" />
-      <node id="6619018968336115616" at="55,10,56,22" concept="8" />
-      <node id="6619018968336115634" at="59,33,60,14" concept="11" />
-      <node id="6619018968336115634" at="62,69,63,67" concept="8" />
-      <node id="6619018968336115634" at="65,81,66,66" concept="8" />
-      <node id="6619018968336334415" at="68,92,69,84" concept="7" />
-      <node id="6619018968336334415" at="69,84,70,31" concept="2" />
-      <node id="6619018968336334415" at="70,31,71,44" concept="2" />
-      <node id="6619018968336334415" at="71,44,72,33" concept="2" />
-      <node id="6619018968336334415" at="72,33,73,28" concept="7" />
-      <node id="6619018968336334415" at="73,28,74,60" concept="2" />
-      <node id="6619018968336334415" at="74,60,75,44" concept="2" />
-      <node id="6619018968336334415" at="75,44,76,75" concept="2" />
-      <node id="6619018968336334415" at="76,75,77,59" concept="7" />
-      <node id="6619018968336334415" at="78,37,79,84" concept="7" />
-      <node id="6619018968336334415" at="79,84,80,114" concept="8" />
-      <node id="6619018968336334415" at="81,12,82,24" concept="8" />
-      <node id="5142486769432525904" at="85,88,86,157" concept="7" />
-      <node id="5142486769432525904" at="86,157,87,67" concept="7" />
-      <node id="5142486769432525904" at="88,26,89,27" concept="2" />
-      <node id="5142486769432525904" at="90,5,91,22" concept="8" />
-      <node id="6619018968336115616" at="19,0,22,0" concept="6" trace="createEditorCell#(Ljetbrains/mps/openapi/editor/EditorContext;Lorg/jetbrains/mps/openapi/model/SNode;)Ljetbrains/mps/openapi/editor/cells/EditorCell;" />
-      <node id="6619018968336115616" at="22,0,25,0" concept="6" trace="createInspectedCell#(Ljetbrains/mps/openapi/editor/EditorContext;Lorg/jetbrains/mps/openapi/model/SNode;)Ljetbrains/mps/openapi/editor/cells/EditorCell;" />
-      <node id="6619018968336115634" at="59,0,62,0" concept="1" trace="_Inline_3ry26z_a1a#()V" />
-      <node id="6619018968336115634" at="62,0,65,0" concept="6" trace="createEditorCell#(Ljetbrains/mps/openapi/editor/EditorContext;)Ljetbrains/mps/openapi/editor/cells/EditorCell;" />
-      <node id="6619018968336115634" at="65,0,68,0" concept="6" trace="createEditorCell#(Ljetbrains/mps/openapi/editor/EditorContext;Lorg/jetbrains/mps/openapi/model/SNode;)Ljetbrains/mps/openapi/editor/cells/EditorCell;" />
-      <node id="5142486769432525904" at="87,67,90,5" concept="5" />
-      <node id="6619018968336115616" at="45,58,49,5" concept="5" />
-      <node id="6619018968336115616" at="51,57,56,22" concept="5" />
-      <node id="6619018968336334415" at="77,59,82,24" concept="5" />
-      <node id="6619018968336115621" at="33,0,39,0" concept="6" trace="createConstant_3ry26z_a0#(Ljetbrains/mps/openapi/editor/EditorContext;Lorg/jetbrains/mps/openapi/model/SNode;)Ljetbrains/mps/openapi/editor/cells/EditorCell;" />
-      <node id="6619018968336115616" at="25,0,33,0" concept="6" trace="createCollection_3ry26z_a#(Ljetbrains/mps/openapi/editor/EditorContext;Lorg/jetbrains/mps/openapi/model/SNode;)Ljetbrains/mps/openapi/editor/cells/EditorCell;" />
-      <node id="5142486769432525904" at="85,0,93,0" concept="6" trace="createComponent_3ry26z_a#(Ljetbrains/mps/openapi/editor/EditorContext;Lorg/jetbrains/mps/openapi/model/SNode;)Ljetbrains/mps/openapi/editor/cells/EditorCell;" />
-      <node id="6619018968336334415" at="68,0,84,0" concept="6" trace="createProperty_3ry26z_a0b0#(Ljetbrains/mps/openapi/editor/EditorContext;Lorg/jetbrains/mps/openapi/model/SNode;)Ljetbrains/mps/openapi/editor/cells/EditorCell;" />
-      <node id="6619018968336115616" at="39,0,58,0" concept="6" trace="createRefCell_3ry26z_b0#(Ljetbrains/mps/openapi/editor/EditorContext;Lorg/jetbrains/mps/openapi/model/SNode;)Ljetbrains/mps/openapi/editor/cells/EditorCell;" />
-      <scope id="6619018968336115616" at="19,79,20,63" />
-      <scope id="6619018968336115616" at="22,82,23,62" />
-      <scope id="6619018968336115634" at="59,33,60,14" />
-      <scope id="6619018968336115634" at="62,69,63,67" />
-      <scope id="6619018968336115634" at="65,81,66,66" />
-      <scope id="5142486769432525904" at="88,26,89,27" />
-      <scope id="6619018968336115616" at="46,39,48,45" />
-      <scope id="6619018968336115616" at="52,35,54,112">
-        <var name="manager" id="6619018968336115616" />
-      </scope>
-      <scope id="6619018968336334415" at="78,37,80,114">
-        <var name="manager" id="6619018968336334415" />
-      </scope>
-      <scope id="6619018968336115616" at="19,0,22,0">
->>>>>>> bd830ede
         <var name="editorContext" id="6619018968336115616" />
         <var name="node" id="6619018968336115616" />
       </scope>
@@ -5242,7 +4210,6 @@
         <var name="editorContext" id="6619018968336115616" />
         <var name="node" id="6619018968336115616" />
       </scope>
-<<<<<<< HEAD
       <unit id="6619018968336115616" at="10,0,18,0" name="jetbrains.mps.lang.editor.diagram.editor.CreationActionReference_Editor" />
     </file>
     <file name="CreationActionReference_EditorBuilder_a.java">
@@ -5271,143 +4238,109 @@
       <node id="6619018968336115616" at="60,40,61,45" concept="2" />
       <node id="6619018968336115616" at="62,5,63,73" concept="2" />
       <node id="6619018968336115616" at="63,73,64,57" concept="7" />
-      <node id="6619018968336115616" at="64,57,65,59" concept="7" />
-      <node id="6619018968336115616" at="66,35,67,87" concept="7" />
-      <node id="6619018968336115616" at="67,87,68,94" concept="8" />
-      <node id="6619018968336115616" at="69,10,70,22" concept="8" />
-      <node id="6619018968336115616" at="73,33,74,14" concept="12" />
-      <node id="6619018968336115616" at="76,69,77,57" concept="8" />
-      <node id="6619018968336115616" at="79,81,80,41" concept="9" />
-      <node id="6619018968336115616" at="80,41,81,131" concept="8" />
-      <node id="6619018968336115616" at="87,0,88,0" concept="3" trace="myReferencingNode" />
-      <node id="6619018968336115616" at="89,119,90,21" concept="12" />
-      <node id="6619018968336115616" at="90,21,91,42" concept="2" />
-      <node id="6619018968336115616" at="91,42,92,20" concept="2" />
-      <node id="6619018968336115616" at="95,41,96,42" concept="8" />
-      <node id="6619018968336115616" at="101,28,102,20" concept="8" />
-      <node id="6619018968336334415" at="105,53,106,91" concept="7" />
-      <node id="6619018968336334415" at="106,91,107,31" concept="2" />
-      <node id="6619018968336334415" at="107,31,108,44" concept="2" />
-      <node id="6619018968336334415" at="108,44,109,33" concept="2" />
-      <node id="6619018968336334415" at="109,33,110,28" concept="7" />
-      <node id="6619018968336334415" at="110,28,111,65" concept="2" />
-      <node id="6619018968336334415" at="111,65,112,44" concept="2" />
-      <node id="6619018968336334415" at="112,44,113,75" concept="2" />
-      <node id="6619018968336334415" at="113,75,114,59" concept="7" />
-      <node id="6619018968336334415" at="114,59,115,61" concept="7" />
-      <node id="6619018968336334415" at="116,37,117,89" concept="7" />
-      <node id="6619018968336334415" at="117,89,118,96" concept="8" />
-      <node id="6619018968336334415" at="119,12,120,24" concept="8" />
+      <node id="6619018968336115616" at="65,35,66,87" concept="7" />
+      <node id="6619018968336115616" at="66,87,67,112" concept="8" />
+      <node id="6619018968336115616" at="68,10,69,22" concept="8" />
+      <node id="6619018968336115616" at="72,33,73,14" concept="12" />
+      <node id="6619018968336115616" at="75,69,76,57" concept="8" />
+      <node id="6619018968336115616" at="78,81,79,41" concept="9" />
+      <node id="6619018968336115616" at="79,41,80,131" concept="8" />
+      <node id="6619018968336115616" at="86,0,87,0" concept="3" trace="myReferencingNode" />
+      <node id="6619018968336115616" at="88,119,89,21" concept="12" />
+      <node id="6619018968336115616" at="89,21,90,42" concept="2" />
+      <node id="6619018968336115616" at="90,42,91,20" concept="2" />
+      <node id="6619018968336115616" at="94,41,95,42" concept="8" />
+      <node id="6619018968336115616" at="100,28,101,20" concept="8" />
+      <node id="6619018968336334415" at="104,53,105,91" concept="7" />
+      <node id="6619018968336334415" at="105,91,106,31" concept="2" />
+      <node id="6619018968336334415" at="106,31,107,44" concept="2" />
+      <node id="6619018968336334415" at="107,44,108,33" concept="2" />
+      <node id="6619018968336334415" at="108,33,109,28" concept="7" />
+      <node id="6619018968336334415" at="109,28,110,65" concept="2" />
+      <node id="6619018968336334415" at="110,65,111,44" concept="2" />
+      <node id="6619018968336334415" at="111,44,112,75" concept="2" />
+      <node id="6619018968336334415" at="112,75,113,59" concept="7" />
+      <node id="6619018968336334415" at="114,37,115,89" concept="7" />
+      <node id="6619018968336334415" at="115,89,116,114" concept="8" />
+      <node id="6619018968336334415" at="117,12,118,24" concept="8" />
       <node id="6619018968336115616" at="19,0,21,0" concept="3" trace="myNode" />
-      <node id="6619018968336115616" at="85,0,87,0" concept="3" trace="myNode" />
+      <node id="6619018968336115616" at="84,0,86,0" concept="3" trace="myNode" />
       <node id="6619018968336115616" at="33,0,36,0" concept="6" trace="createCell#()Ljetbrains/mps/openapi/editor/cells/EditorCell;" />
-      <node id="6619018968336115616" at="73,0,76,0" concept="1" trace="_Inline_3ry26z_a1a#()V" />
-      <node id="6619018968336115616" at="76,0,79,0" concept="6" trace="createEditorCell#(Ljetbrains/mps/openapi/editor/EditorContext;)Ljetbrains/mps/openapi/editor/cells/EditorCell;" />
-      <node id="6619018968336115616" at="95,0,98,0" concept="6" trace="createCell#()Ljetbrains/mps/openapi/editor/cells/EditorCell;" />
+      <node id="6619018968336115616" at="72,0,75,0" concept="1" trace="_Inline_3ry26z_a1a#()V" />
+      <node id="6619018968336115616" at="75,0,78,0" concept="6" trace="createEditorCell#(Ljetbrains/mps/openapi/editor/EditorContext;)Ljetbrains/mps/openapi/editor/cells/EditorCell;" />
+      <node id="6619018968336115616" at="94,0,97,0" concept="6" trace="createCell#()Ljetbrains/mps/openapi/editor/cells/EditorCell;" />
       <node id="6619018968336115616" at="22,0,26,0" concept="1" trace="CreationActionReference_EditorBuilder_a#(Ljetbrains/mps/openapi/editor/EditorContext;Lorg/jetbrains/mps/openapi/model/SNode;)V" />
       <node id="6619018968336115616" at="58,63,62,5" concept="5" />
-      <node id="6619018968336115616" at="79,0,83,0" concept="6" trace="createEditorCell#(Ljetbrains/mps/openapi/editor/EditorContext;Lorg/jetbrains/mps/openapi/model/SNode;)Ljetbrains/mps/openapi/editor/cells/EditorCell;" />
+      <node id="6619018968336115616" at="78,0,82,0" concept="6" trace="createEditorCell#(Ljetbrains/mps/openapi/editor/EditorContext;Lorg/jetbrains/mps/openapi/model/SNode;)Ljetbrains/mps/openapi/editor/cells/EditorCell;" />
       <node id="6619018968336115616" at="27,0,32,0" concept="6" trace="getNode#()Lorg/jetbrains/mps/openapi/model/SNode;" />
-      <node id="6619018968336115616" at="65,59,70,22" concept="5" />
-      <node id="6619018968336115616" at="89,0,94,0" concept="1" trace="Inline_Builder_3ry26z_a1a#(Ljetbrains/mps/openapi/editor/EditorContext;Lorg/jetbrains/mps/openapi/model/SNode;Lorg/jetbrains/mps/openapi/model/SNode;)V" />
-      <node id="6619018968336115616" at="99,0,104,0" concept="6" trace="getNode#()Lorg/jetbrains/mps/openapi/model/SNode;" />
-      <node id="6619018968336334415" at="115,61,120,24" concept="5" />
+      <node id="6619018968336115616" at="64,57,69,22" concept="5" />
+      <node id="6619018968336115616" at="88,0,93,0" concept="1" trace="Inline_Builder_3ry26z_a1a#(Ljetbrains/mps/openapi/editor/EditorContext;Lorg/jetbrains/mps/openapi/model/SNode;Lorg/jetbrains/mps/openapi/model/SNode;)V" />
+      <node id="6619018968336115616" at="98,0,103,0" concept="6" trace="getNode#()Lorg/jetbrains/mps/openapi/model/SNode;" />
+      <node id="6619018968336334415" at="113,59,118,24" concept="5" />
       <node id="6619018968336115621" at="46,0,52,0" concept="6" trace="createConstant_3ry26z_a0#()Ljetbrains/mps/openapi/editor/cells/EditorCell;" />
       <node id="6619018968336115616" at="37,0,46,0" concept="6" trace="createCollection_3ry26z_a#()Ljetbrains/mps/openapi/editor/cells/EditorCell;" />
-      <node id="6619018968336334415" at="105,0,122,0" concept="6" trace="createProperty_3ry26z_a0b0#()Ljetbrains/mps/openapi/editor/cells/EditorCell;" />
-      <node id="6619018968336115616" at="52,0,72,0" concept="6" trace="createRefCell_3ry26z_b0#()Ljetbrains/mps/openapi/editor/cells/EditorCell;" />
+      <node id="6619018968336334415" at="104,0,120,0" concept="6" trace="createProperty_3ry26z_a0b0#()Ljetbrains/mps/openapi/editor/cells/EditorCell;" />
+      <node id="6619018968336115616" at="52,0,71,0" concept="6" trace="createRefCell_3ry26z_b0#()Ljetbrains/mps/openapi/editor/cells/EditorCell;" />
       <scope id="6619018968336115616" at="29,26,30,18" />
       <scope id="6619018968336115616" at="33,39,34,39" />
-      <scope id="6619018968336115616" at="73,33,74,14" />
-      <scope id="6619018968336115616" at="76,69,77,57" />
-      <scope id="6619018968336115616" at="95,41,96,42" />
-      <scope id="6619018968336115616" at="101,28,102,20" />
+      <scope id="6619018968336115616" at="72,33,73,14" />
+      <scope id="6619018968336115616" at="75,69,76,57" />
+      <scope id="6619018968336115616" at="94,41,95,42" />
+      <scope id="6619018968336115616" at="100,28,101,20" />
       <scope id="6619018968336115616" at="22,103,24,18" />
       <scope id="6619018968336115616" at="59,39,61,45" />
-      <scope id="6619018968336115616" at="66,35,68,94">
+      <scope id="6619018968336115616" at="65,35,67,112">
         <var name="manager" id="6619018968336115616" />
-=======
-      <scope id="6619018968336115634" at="59,0,62,0" />
-      <scope id="6619018968336115634" at="62,0,65,0">
-        <var name="editorContext" id="6619018968336115634" />
-      </scope>
-      <scope id="6619018968336115634" at="65,0,68,0">
-        <var name="editorContext" id="6619018968336115634" />
-        <var name="node" id="6619018968336115634" />
->>>>>>> bd830ede
-      </scope>
-      <scope id="6619018968336115616" at="79,81,81,131" />
-      <scope id="6619018968336334415" at="116,37,118,96">
+      </scope>
+      <scope id="6619018968336115616" at="78,81,80,131" />
+      <scope id="6619018968336334415" at="114,37,116,114">
         <var name="manager" id="6619018968336334415" />
       </scope>
       <scope id="6619018968336115616" at="33,0,36,0" />
-      <scope id="6619018968336115616" at="73,0,76,0" />
-      <scope id="6619018968336115616" at="76,0,79,0">
+      <scope id="6619018968336115616" at="72,0,75,0" />
+      <scope id="6619018968336115616" at="75,0,78,0">
         <var name="editorContext" id="6619018968336115616" />
       </scope>
-      <scope id="6619018968336115616" at="89,119,92,20" />
-      <scope id="6619018968336115616" at="95,0,98,0" />
+      <scope id="6619018968336115616" at="88,119,91,20" />
+      <scope id="6619018968336115616" at="94,0,97,0" />
       <scope id="6619018968336115616" at="22,0,26,0">
         <var name="context" id="6619018968336115616" />
         <var name="node" id="6619018968336115616" />
       </scope>
-<<<<<<< HEAD
       <scope id="6619018968336115621" at="46,49,50,22">
         <var name="editorCell" id="6619018968336115621" />
-=======
-      <scope id="5142486769432525904" at="85,88,91,22">
-        <var name="bigCell" id="5142486769432525904" />
-        <var name="editorCell" id="5142486769432525904" />
->>>>>>> bd830ede
-      </scope>
-      <scope id="6619018968336115616" at="79,0,83,0">
+      </scope>
+      <scope id="6619018968336115616" at="78,0,82,0">
         <var name="editorContext" id="6619018968336115616" />
         <var name="node" id="6619018968336115616" />
       </scope>
-<<<<<<< HEAD
       <scope id="6619018968336115616" at="27,0,32,0" />
-      <scope id="6619018968336115616" at="89,0,94,0">
+      <scope id="6619018968336115616" at="88,0,93,0">
         <var name="context" id="6619018968336115616" />
         <var name="node" id="6619018968336115616" />
         <var name="referencingNode" id="6619018968336115616" />
       </scope>
-      <scope id="6619018968336115616" at="99,0,104,0" />
+      <scope id="6619018968336115616" at="98,0,103,0" />
       <scope id="6619018968336115621" at="46,0,52,0" />
       <scope id="6619018968336115616" at="37,50,44,22">
         <var name="editorCell" id="6619018968336115616" />
       </scope>
       <scope id="6619018968336115616" at="37,0,46,0" />
-      <scope id="6619018968336334415" at="105,53,120,24">
-=======
-      <scope id="5142486769432525904" at="85,0,93,0">
-        <var name="editorContext" id="5142486769432525904" />
-        <var name="node" id="5142486769432525904" />
-      </scope>
-      <scope id="6619018968336334415" at="68,92,82,24">
->>>>>>> bd830ede
+      <scope id="6619018968336334415" at="104,53,118,24">
         <var name="attributeConcept" id="6619018968336334415" />
         <var name="editorCell" id="6619018968336334415" />
         <var name="provider" id="6619018968336334415" />
       </scope>
-<<<<<<< HEAD
-      <scope id="6619018968336334415" at="105,0,122,0" />
-      <scope id="6619018968336115616" at="52,48,70,22">
-=======
-      <scope id="6619018968336334415" at="68,0,84,0">
-        <var name="editorContext" id="6619018968336334415" />
-        <var name="node" id="6619018968336334415" />
-      </scope>
-      <scope id="6619018968336115616" at="39,87,56,22">
->>>>>>> bd830ede
+      <scope id="6619018968336334415" at="104,0,120,0" />
+      <scope id="6619018968336115616" at="52,48,69,22">
         <var name="attributeConcept" id="6619018968336115616" />
         <var name="editorCell" id="6619018968336115616" />
         <var name="provider" id="6619018968336115616" />
       </scope>
-<<<<<<< HEAD
-      <scope id="6619018968336115616" at="52,0,72,0" />
-      <unit id="6619018968336115616" at="72,0,84,0" name="jetbrains.mps.lang.editor.diagram.editor.CreationActionReference_EditorBuilder_a$_Inline_3ry26z_a1a" />
-      <unit id="6619018968336115616" at="84,0,123,0" name="jetbrains.mps.lang.editor.diagram.editor.CreationActionReference_EditorBuilder_a$Inline_Builder_3ry26z_a1a" />
-      <unit id="6619018968336115616" at="18,0,124,0" name="jetbrains.mps.lang.editor.diagram.editor.CreationActionReference_EditorBuilder_a" />
+      <scope id="6619018968336115616" at="52,0,71,0" />
+      <unit id="6619018968336115616" at="71,0,83,0" name="jetbrains.mps.lang.editor.diagram.editor.CreationActionReference_EditorBuilder_a$_Inline_3ry26z_a1a" />
+      <unit id="6619018968336115616" at="83,0,121,0" name="jetbrains.mps.lang.editor.diagram.editor.CreationActionReference_EditorBuilder_a$Inline_Builder_3ry26z_a1a" />
+      <unit id="6619018968336115616" at="18,0,122,0" name="jetbrains.mps.lang.editor.diagram.editor.CreationActionReference_EditorBuilder_a" />
     </file>
     <file name="CreationActionReference_InspectorBuilder_a.java">
       <node id="6619018968336115616" at="16,106,17,19" concept="12" />
@@ -5441,19 +4374,10 @@
       </scope>
       <scope id="5142486769432525904" at="31,0,40,0" />
       <unit id="6619018968336115616" at="12,0,41,0" name="jetbrains.mps.lang.editor.diagram.editor.CreationActionReference_InspectorBuilder_a" />
-=======
-      <scope id="6619018968336115616" at="39,0,58,0">
-        <var name="editorContext" id="6619018968336115616" />
-        <var name="node" id="6619018968336115616" />
-      </scope>
-      <unit id="6619018968336115634" at="58,0,85,0" name="jetbrains.mps.lang.editor.diagram.editor.CreationActionReference_Editor$_Inline_3ry26z_a1a" />
-      <unit id="6619018968336115616" at="18,0,94,0" name="jetbrains.mps.lang.editor.diagram.editor.CreationActionReference_Editor" />
->>>>>>> bd830ede
     </file>
   </root>
   <root nodeRef="r:bb92ee7f-8413-44e2-a971-e49f27dd2af5(jetbrains.mps.lang.editor.diagram.editor)/6619018968336116548">
     <file name="CustomElementReference_Editor.java">
-<<<<<<< HEAD
       <node id="6619018968336116548" at="11,79,12,88" concept="8" />
       <node id="6619018968336116548" at="11,0,14,0" concept="6" trace="createEditorCell#(Ljetbrains/mps/openapi/editor/EditorContext;Lorg/jetbrains/mps/openapi/model/SNode;)Ljetbrains/mps/openapi/editor/cells/EditorCell;" />
       <scope id="6619018968336116548" at="11,79,12,88" />
@@ -5489,203 +4413,109 @@
       <node id="6619018968336116548" at="60,40,61,42" concept="2" />
       <node id="6619018968336116548" at="62,5,63,73" concept="2" />
       <node id="6619018968336116548" at="63,73,64,57" concept="7" />
-      <node id="6619018968336116548" at="64,57,65,59" concept="7" />
-      <node id="6619018968336116548" at="66,35,67,87" concept="7" />
-      <node id="6619018968336116548" at="67,87,68,94" concept="8" />
-      <node id="6619018968336116548" at="69,10,70,22" concept="8" />
-      <node id="6619018968336116548" at="73,33,74,14" concept="12" />
-      <node id="6619018968336116548" at="76,69,77,57" concept="8" />
-      <node id="6619018968336116548" at="79,81,80,41" concept="9" />
-      <node id="6619018968336116548" at="80,41,81,130" concept="8" />
-      <node id="6619018968336116548" at="87,0,88,0" concept="3" trace="myReferencingNode" />
-      <node id="6619018968336116548" at="89,119,90,21" concept="12" />
-      <node id="6619018968336116548" at="90,21,91,42" concept="2" />
-      <node id="6619018968336116548" at="91,42,92,20" concept="2" />
-      <node id="6619018968336116548" at="95,41,96,42" concept="8" />
-      <node id="6619018968336116548" at="101,28,102,20" concept="8" />
-      <node id="6619018968336116566" at="105,53,106,91" concept="7" />
-      <node id="6619018968336116566" at="106,91,107,31" concept="2" />
-      <node id="6619018968336116566" at="107,31,108,44" concept="2" />
-      <node id="6619018968336116566" at="108,44,109,33" concept="2" />
-      <node id="6619018968336116566" at="109,33,110,28" concept="7" />
-      <node id="6619018968336116566" at="110,28,111,65" concept="2" />
-      <node id="6619018968336116566" at="111,65,112,44" concept="2" />
-      <node id="6619018968336116566" at="112,44,113,75" concept="2" />
-      <node id="6619018968336116566" at="113,75,114,59" concept="7" />
-      <node id="6619018968336116566" at="114,59,115,61" concept="7" />
-      <node id="6619018968336116566" at="116,37,117,89" concept="7" />
-      <node id="6619018968336116566" at="117,89,118,96" concept="8" />
-      <node id="6619018968336116566" at="119,12,120,24" concept="8" />
+      <node id="6619018968336116548" at="65,35,66,87" concept="7" />
+      <node id="6619018968336116548" at="66,87,67,112" concept="8" />
+      <node id="6619018968336116548" at="68,10,69,22" concept="8" />
+      <node id="6619018968336116548" at="72,33,73,14" concept="12" />
+      <node id="6619018968336116548" at="75,69,76,57" concept="8" />
+      <node id="6619018968336116548" at="78,81,79,41" concept="9" />
+      <node id="6619018968336116548" at="79,41,80,130" concept="8" />
+      <node id="6619018968336116548" at="86,0,87,0" concept="3" trace="myReferencingNode" />
+      <node id="6619018968336116548" at="88,119,89,21" concept="12" />
+      <node id="6619018968336116548" at="89,21,90,42" concept="2" />
+      <node id="6619018968336116548" at="90,42,91,20" concept="2" />
+      <node id="6619018968336116548" at="94,41,95,42" concept="8" />
+      <node id="6619018968336116548" at="100,28,101,20" concept="8" />
+      <node id="6619018968336116566" at="104,53,105,91" concept="7" />
+      <node id="6619018968336116566" at="105,91,106,31" concept="2" />
+      <node id="6619018968336116566" at="106,31,107,44" concept="2" />
+      <node id="6619018968336116566" at="107,44,108,33" concept="2" />
+      <node id="6619018968336116566" at="108,33,109,28" concept="7" />
+      <node id="6619018968336116566" at="109,28,110,65" concept="2" />
+      <node id="6619018968336116566" at="110,65,111,44" concept="2" />
+      <node id="6619018968336116566" at="111,44,112,75" concept="2" />
+      <node id="6619018968336116566" at="112,75,113,59" concept="7" />
+      <node id="6619018968336116566" at="114,37,115,89" concept="7" />
+      <node id="6619018968336116566" at="115,89,116,114" concept="8" />
+      <node id="6619018968336116566" at="117,12,118,24" concept="8" />
       <node id="6619018968336116548" at="19,0,21,0" concept="3" trace="myNode" />
-      <node id="6619018968336116548" at="85,0,87,0" concept="3" trace="myNode" />
+      <node id="6619018968336116548" at="84,0,86,0" concept="3" trace="myNode" />
       <node id="6619018968336116548" at="33,0,36,0" concept="6" trace="createCell#()Ljetbrains/mps/openapi/editor/cells/EditorCell;" />
-      <node id="6619018968336116548" at="73,0,76,0" concept="1" trace="_Inline_xh1xgm_a1a#()V" />
-      <node id="6619018968336116548" at="76,0,79,0" concept="6" trace="createEditorCell#(Ljetbrains/mps/openapi/editor/EditorContext;)Ljetbrains/mps/openapi/editor/cells/EditorCell;" />
-      <node id="6619018968336116548" at="95,0,98,0" concept="6" trace="createCell#()Ljetbrains/mps/openapi/editor/cells/EditorCell;" />
+      <node id="6619018968336116548" at="72,0,75,0" concept="1" trace="_Inline_xh1xgm_a1a#()V" />
+      <node id="6619018968336116548" at="75,0,78,0" concept="6" trace="createEditorCell#(Ljetbrains/mps/openapi/editor/EditorContext;)Ljetbrains/mps/openapi/editor/cells/EditorCell;" />
+      <node id="6619018968336116548" at="94,0,97,0" concept="6" trace="createCell#()Ljetbrains/mps/openapi/editor/cells/EditorCell;" />
       <node id="6619018968336116548" at="22,0,26,0" concept="1" trace="CustomElementReference_EditorBuilder_a#(Ljetbrains/mps/openapi/editor/EditorContext;Lorg/jetbrains/mps/openapi/model/SNode;)V" />
       <node id="6619018968336116548" at="58,63,62,5" concept="5" />
-      <node id="6619018968336116548" at="79,0,83,0" concept="6" trace="createEditorCell#(Ljetbrains/mps/openapi/editor/EditorContext;Lorg/jetbrains/mps/openapi/model/SNode;)Ljetbrains/mps/openapi/editor/cells/EditorCell;" />
+      <node id="6619018968336116548" at="78,0,82,0" concept="6" trace="createEditorCell#(Ljetbrains/mps/openapi/editor/EditorContext;Lorg/jetbrains/mps/openapi/model/SNode;)Ljetbrains/mps/openapi/editor/cells/EditorCell;" />
       <node id="6619018968336116548" at="27,0,32,0" concept="6" trace="getNode#()Lorg/jetbrains/mps/openapi/model/SNode;" />
-      <node id="6619018968336116548" at="65,59,70,22" concept="5" />
-      <node id="6619018968336116548" at="89,0,94,0" concept="1" trace="Inline_Builder_xh1xgm_a1a#(Ljetbrains/mps/openapi/editor/EditorContext;Lorg/jetbrains/mps/openapi/model/SNode;Lorg/jetbrains/mps/openapi/model/SNode;)V" />
-      <node id="6619018968336116548" at="99,0,104,0" concept="6" trace="getNode#()Lorg/jetbrains/mps/openapi/model/SNode;" />
-      <node id="6619018968336116566" at="115,61,120,24" concept="5" />
+      <node id="6619018968336116548" at="64,57,69,22" concept="5" />
+      <node id="6619018968336116548" at="88,0,93,0" concept="1" trace="Inline_Builder_xh1xgm_a1a#(Ljetbrains/mps/openapi/editor/EditorContext;Lorg/jetbrains/mps/openapi/model/SNode;Lorg/jetbrains/mps/openapi/model/SNode;)V" />
+      <node id="6619018968336116548" at="98,0,103,0" concept="6" trace="getNode#()Lorg/jetbrains/mps/openapi/model/SNode;" />
+      <node id="6619018968336116566" at="113,59,118,24" concept="5" />
       <node id="6619018968336116573" at="46,0,52,0" concept="6" trace="createConstant_xh1xgm_a0#()Ljetbrains/mps/openapi/editor/cells/EditorCell;" />
       <node id="6619018968336116548" at="37,0,46,0" concept="6" trace="createCollection_xh1xgm_a#()Ljetbrains/mps/openapi/editor/cells/EditorCell;" />
-      <node id="6619018968336116566" at="105,0,122,0" concept="6" trace="createProperty_xh1xgm_a0b0#()Ljetbrains/mps/openapi/editor/cells/EditorCell;" />
-      <node id="6619018968336116548" at="52,0,72,0" concept="6" trace="createRefCell_xh1xgm_b0#()Ljetbrains/mps/openapi/editor/cells/EditorCell;" />
+      <node id="6619018968336116566" at="104,0,120,0" concept="6" trace="createProperty_xh1xgm_a0b0#()Ljetbrains/mps/openapi/editor/cells/EditorCell;" />
+      <node id="6619018968336116548" at="52,0,71,0" concept="6" trace="createRefCell_xh1xgm_b0#()Ljetbrains/mps/openapi/editor/cells/EditorCell;" />
       <scope id="6619018968336116548" at="29,26,30,18" />
       <scope id="6619018968336116548" at="33,39,34,39" />
-      <scope id="6619018968336116548" at="73,33,74,14" />
-      <scope id="6619018968336116548" at="76,69,77,57" />
-      <scope id="6619018968336116548" at="95,41,96,42" />
-      <scope id="6619018968336116548" at="101,28,102,20" />
+      <scope id="6619018968336116548" at="72,33,73,14" />
+      <scope id="6619018968336116548" at="75,69,76,57" />
+      <scope id="6619018968336116548" at="94,41,95,42" />
+      <scope id="6619018968336116548" at="100,28,101,20" />
       <scope id="6619018968336116548" at="22,102,24,18" />
       <scope id="6619018968336116548" at="59,39,61,42" />
-      <scope id="6619018968336116548" at="66,35,68,94">
+      <scope id="6619018968336116548" at="65,35,67,112">
         <var name="manager" id="6619018968336116548" />
       </scope>
-      <scope id="6619018968336116548" at="79,81,81,130" />
-      <scope id="6619018968336116566" at="116,37,118,96">
-=======
-      <node id="6619018968336116548" at="18,79,19,63" concept="8" />
-      <node id="6619018968336116548" at="21,89,22,96" concept="7" />
-      <node id="6619018968336116548" at="22,96,23,48" concept="2" />
-      <node id="6619018968336116548" at="23,48,24,28" concept="2" />
-      <node id="6619018968336116548" at="24,28,25,81" concept="2" />
-      <node id="6619018968336116548" at="25,81,26,80" concept="2" />
-      <node id="6619018968336116548" at="26,80,27,22" concept="8" />
-      <node id="6619018968336116573" at="29,88,30,92" concept="7" />
-      <node id="6619018968336116573" at="30,92,31,47" concept="2" />
-      <node id="6619018968336116573" at="31,47,32,34" concept="2" />
-      <node id="6619018968336116573" at="32,34,33,22" concept="8" />
-      <node id="6619018968336116548" at="35,87,36,81" concept="7" />
-      <node id="6619018968336116548" at="36,81,37,38" concept="2" />
-      <node id="6619018968336116548" at="37,38,38,51" concept="2" />
-      <node id="6619018968336116548" at="38,51,39,26" concept="7" />
-      <node id="6619018968336116548" at="39,26,40,94" concept="2" />
-      <node id="6619018968336116548" at="40,94,41,58" concept="2" />
-      <node id="6619018968336116548" at="42,39,43,40" concept="2" />
-      <node id="6619018968336116548" at="43,40,44,42" concept="2" />
-      <node id="6619018968336116548" at="45,5,46,73" concept="2" />
-      <node id="6619018968336116548" at="46,73,47,57" concept="7" />
-      <node id="6619018968336116548" at="48,35,49,82" concept="7" />
-      <node id="6619018968336116548" at="49,82,50,112" concept="8" />
-      <node id="6619018968336116548" at="51,10,52,22" concept="8" />
-      <node id="6619018968336116558" at="55,33,56,14" concept="11" />
-      <node id="6619018968336116558" at="58,69,59,67" concept="8" />
-      <node id="6619018968336116558" at="61,81,62,66" concept="8" />
-      <node id="6619018968336116566" at="64,92,65,84" concept="7" />
-      <node id="6619018968336116566" at="65,84,66,31" concept="2" />
-      <node id="6619018968336116566" at="66,31,67,44" concept="2" />
-      <node id="6619018968336116566" at="67,44,68,33" concept="2" />
-      <node id="6619018968336116566" at="68,33,69,28" concept="7" />
-      <node id="6619018968336116566" at="69,28,70,60" concept="2" />
-      <node id="6619018968336116566" at="70,60,71,44" concept="2" />
-      <node id="6619018968336116566" at="71,44,72,75" concept="2" />
-      <node id="6619018968336116566" at="72,75,73,59" concept="7" />
-      <node id="6619018968336116566" at="74,37,75,84" concept="7" />
-      <node id="6619018968336116566" at="75,84,76,114" concept="8" />
-      <node id="6619018968336116566" at="77,12,78,24" concept="8" />
-      <node id="6619018968336116548" at="18,0,21,0" concept="6" trace="createEditorCell#(Ljetbrains/mps/openapi/editor/EditorContext;Lorg/jetbrains/mps/openapi/model/SNode;)Ljetbrains/mps/openapi/editor/cells/EditorCell;" />
-      <node id="6619018968336116558" at="55,0,58,0" concept="1" trace="_Inline_xh1xgm_a1a#()V" />
-      <node id="6619018968336116558" at="58,0,61,0" concept="6" trace="createEditorCell#(Ljetbrains/mps/openapi/editor/EditorContext;)Ljetbrains/mps/openapi/editor/cells/EditorCell;" />
-      <node id="6619018968336116558" at="61,0,64,0" concept="6" trace="createEditorCell#(Ljetbrains/mps/openapi/editor/EditorContext;Lorg/jetbrains/mps/openapi/model/SNode;)Ljetbrains/mps/openapi/editor/cells/EditorCell;" />
-      <node id="6619018968336116548" at="41,58,45,5" concept="5" />
-      <node id="6619018968336116548" at="47,57,52,22" concept="5" />
-      <node id="6619018968336116566" at="73,59,78,24" concept="5" />
-      <node id="6619018968336116573" at="29,0,35,0" concept="6" trace="createConstant_xh1xgm_a0#(Ljetbrains/mps/openapi/editor/EditorContext;Lorg/jetbrains/mps/openapi/model/SNode;)Ljetbrains/mps/openapi/editor/cells/EditorCell;" />
-      <node id="6619018968336116548" at="21,0,29,0" concept="6" trace="createCollection_xh1xgm_a#(Ljetbrains/mps/openapi/editor/EditorContext;Lorg/jetbrains/mps/openapi/model/SNode;)Ljetbrains/mps/openapi/editor/cells/EditorCell;" />
-      <node id="6619018968336116566" at="64,0,80,0" concept="6" trace="createProperty_xh1xgm_a0b0#(Ljetbrains/mps/openapi/editor/EditorContext;Lorg/jetbrains/mps/openapi/model/SNode;)Ljetbrains/mps/openapi/editor/cells/EditorCell;" />
-      <node id="6619018968336116548" at="35,0,54,0" concept="6" trace="createRefCell_xh1xgm_b0#(Ljetbrains/mps/openapi/editor/EditorContext;Lorg/jetbrains/mps/openapi/model/SNode;)Ljetbrains/mps/openapi/editor/cells/EditorCell;" />
-      <scope id="6619018968336116548" at="18,79,19,63" />
-      <scope id="6619018968336116558" at="55,33,56,14" />
-      <scope id="6619018968336116558" at="58,69,59,67" />
-      <scope id="6619018968336116558" at="61,81,62,66" />
-      <scope id="6619018968336116548" at="42,39,44,42" />
-      <scope id="6619018968336116548" at="48,35,50,112">
-        <var name="manager" id="6619018968336116548" />
-      </scope>
-      <scope id="6619018968336116566" at="74,37,76,114">
->>>>>>> bd830ede
+      <scope id="6619018968336116548" at="78,81,80,130" />
+      <scope id="6619018968336116566" at="114,37,116,114">
         <var name="manager" id="6619018968336116566" />
       </scope>
       <scope id="6619018968336116548" at="33,0,36,0" />
-      <scope id="6619018968336116548" at="73,0,76,0" />
-      <scope id="6619018968336116548" at="76,0,79,0">
+      <scope id="6619018968336116548" at="72,0,75,0" />
+      <scope id="6619018968336116548" at="75,0,78,0">
         <var name="editorContext" id="6619018968336116548" />
       </scope>
-<<<<<<< HEAD
-      <scope id="6619018968336116548" at="89,119,92,20" />
-      <scope id="6619018968336116548" at="95,0,98,0" />
+      <scope id="6619018968336116548" at="88,119,91,20" />
+      <scope id="6619018968336116548" at="94,0,97,0" />
       <scope id="6619018968336116548" at="22,0,26,0">
         <var name="context" id="6619018968336116548" />
         <var name="node" id="6619018968336116548" />
-=======
-      <scope id="6619018968336116558" at="55,0,58,0" />
-      <scope id="6619018968336116558" at="58,0,61,0">
-        <var name="editorContext" id="6619018968336116558" />
-      </scope>
-      <scope id="6619018968336116558" at="61,0,64,0">
-        <var name="editorContext" id="6619018968336116558" />
-        <var name="node" id="6619018968336116558" />
->>>>>>> bd830ede
       </scope>
       <scope id="6619018968336116573" at="46,49,50,22">
         <var name="editorCell" id="6619018968336116573" />
       </scope>
-      <scope id="6619018968336116548" at="79,0,83,0">
+      <scope id="6619018968336116548" at="78,0,82,0">
         <var name="editorContext" id="6619018968336116548" />
         <var name="node" id="6619018968336116548" />
       </scope>
-<<<<<<< HEAD
       <scope id="6619018968336116548" at="27,0,32,0" />
-      <scope id="6619018968336116548" at="89,0,94,0">
+      <scope id="6619018968336116548" at="88,0,93,0">
         <var name="context" id="6619018968336116548" />
         <var name="node" id="6619018968336116548" />
         <var name="referencingNode" id="6619018968336116548" />
       </scope>
-      <scope id="6619018968336116548" at="99,0,104,0" />
+      <scope id="6619018968336116548" at="98,0,103,0" />
       <scope id="6619018968336116573" at="46,0,52,0" />
       <scope id="6619018968336116548" at="37,50,44,22">
         <var name="editorCell" id="6619018968336116548" />
       </scope>
       <scope id="6619018968336116548" at="37,0,46,0" />
-      <scope id="6619018968336116566" at="105,53,120,24">
-=======
-      <scope id="6619018968336116566" at="64,92,78,24">
->>>>>>> bd830ede
+      <scope id="6619018968336116566" at="104,53,118,24">
         <var name="attributeConcept" id="6619018968336116566" />
         <var name="editorCell" id="6619018968336116566" />
         <var name="provider" id="6619018968336116566" />
       </scope>
-<<<<<<< HEAD
-      <scope id="6619018968336116566" at="105,0,122,0" />
-      <scope id="6619018968336116548" at="52,48,70,22">
-=======
-      <scope id="6619018968336116566" at="64,0,80,0">
-        <var name="editorContext" id="6619018968336116566" />
-        <var name="node" id="6619018968336116566" />
-      </scope>
-      <scope id="6619018968336116548" at="35,87,52,22">
->>>>>>> bd830ede
+      <scope id="6619018968336116566" at="104,0,120,0" />
+      <scope id="6619018968336116548" at="52,48,69,22">
         <var name="attributeConcept" id="6619018968336116548" />
         <var name="editorCell" id="6619018968336116548" />
         <var name="provider" id="6619018968336116548" />
       </scope>
-<<<<<<< HEAD
-      <scope id="6619018968336116548" at="52,0,72,0" />
-      <unit id="6619018968336116548" at="72,0,84,0" name="jetbrains.mps.lang.editor.diagram.editor.CustomElementReference_EditorBuilder_a$_Inline_xh1xgm_a1a" />
-      <unit id="6619018968336116548" at="84,0,123,0" name="jetbrains.mps.lang.editor.diagram.editor.CustomElementReference_EditorBuilder_a$Inline_Builder_xh1xgm_a1a" />
-      <unit id="6619018968336116548" at="18,0,124,0" name="jetbrains.mps.lang.editor.diagram.editor.CustomElementReference_EditorBuilder_a" />
-=======
-      <scope id="6619018968336116548" at="35,0,54,0">
-        <var name="editorContext" id="6619018968336116548" />
-        <var name="node" id="6619018968336116548" />
-      </scope>
-      <unit id="6619018968336116558" at="54,0,81,0" name="jetbrains.mps.lang.editor.diagram.editor.CustomElementReference_Editor$_Inline_xh1xgm_a1a" />
-      <unit id="6619018968336116548" at="17,0,82,0" name="jetbrains.mps.lang.editor.diagram.editor.CustomElementReference_Editor" />
->>>>>>> bd830ede
+      <scope id="6619018968336116548" at="52,0,71,0" />
+      <unit id="6619018968336116548" at="71,0,83,0" name="jetbrains.mps.lang.editor.diagram.editor.CustomElementReference_EditorBuilder_a$_Inline_xh1xgm_a1a" />
+      <unit id="6619018968336116548" at="83,0,121,0" name="jetbrains.mps.lang.editor.diagram.editor.CustomElementReference_EditorBuilder_a$Inline_Builder_xh1xgm_a1a" />
+      <unit id="6619018968336116548" at="18,0,122,0" name="jetbrains.mps.lang.editor.diagram.editor.CustomElementReference_EditorBuilder_a" />
     </file>
   </root>
 </debug-info>
