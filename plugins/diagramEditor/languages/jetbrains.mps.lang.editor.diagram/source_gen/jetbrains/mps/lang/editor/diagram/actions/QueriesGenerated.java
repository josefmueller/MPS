package jetbrains.mps.lang.editor.diagram.actions;

/*Generated by MPS */

import jetbrains.mps.smodel.IOperationContext;
import jetbrains.mps.smodel.action.NodeSetupContext;
import jetbrains.mps.lang.smodel.generator.smodelAdapter.SNodeOperations;
import jetbrains.mps.lang.smodel.generator.smodelAdapter.SPropertyOperations;
import java.util.List;
import jetbrains.mps.openapi.editor.cells.SubstituteAction;
import jetbrains.mps.smodel.action.NodeSubstituteActionsFactoryContext;
import jetbrains.mps.internal.collections.runtime.ListSequence;
import java.util.ArrayList;
import org.jetbrains.mps.openapi.model.SNode;
import jetbrains.mps.lang.smodel.generator.smodelAdapter.SConceptOperations;
import jetbrains.mps.util.NameUtil;
import jetbrains.mps.smodel.action.IChildNodeSetter;
import jetbrains.mps.smodel.action.AbstractChildNodeSetter;
import org.jetbrains.mps.openapi.model.SModel;
import org.jetbrains.annotations.Nullable;
import jetbrains.mps.openapi.editor.EditorContext;
import jetbrains.mps.lang.smodel.generator.smodelAdapter.SLinkOperations;
import jetbrains.mps.smodel.IScope;
import jetbrains.mps.smodel.action.ModelActions;
import jetbrains.mps.util.Computable;
import jetbrains.mps.scope.Scope;
import java.util.Collections;
import jetbrains.mps.internal.collections.runtime.Sequence;
import jetbrains.mps.internal.collections.runtime.ISelector;
import jetbrains.mps.smodel.action.DefaultChildNodeSubstituteAction;
import jetbrains.mps.smodel.action.SNodeFactoryOperations;
import jetbrains.mps.editor.runtime.selection.SelectionUtil;
import jetbrains.mps.openapi.editor.selection.SelectionManager;
import jetbrains.mps.smodel.action.DefaultSimpleSubstituteAction;

public class QueriesGenerated {
  public static void nodeFactory_NodeSetup_FigureParameterProperty_1497735617372820937(final IOperationContext operationContext, final NodeSetupContext _context) {
    if (SNodeOperations.isInstanceOf(_context.getSampleNode(), "jetbrains.mps.lang.core.structure.INamedConcept")) {
      SPropertyOperations.set(_context.getNewNode(), "name", SPropertyOperations.getString(SNodeOperations.cast(_context.getSampleNode(), "jetbrains.mps.lang.core.structure.INamedConcept"), "name"));
    }
  }

  public static void nodeFactory_NodeSetup_FigureParameterLink_1497735617372821041(final IOperationContext operationContext, final NodeSetupContext _context) {
    if (SNodeOperations.isInstanceOf(_context.getSampleNode(), "jetbrains.mps.lang.core.structure.INamedConcept")) {
      SPropertyOperations.set(_context.getNewNode(), "name", SPropertyOperations.getString(SNodeOperations.cast(_context.getSampleNode(), "jetbrains.mps.lang.core.structure.INamedConcept"), "name"));
    }
  }

  public static void nodeFactory_NodeSetup_FigureParameterBLQuery_3229274890672234104(final IOperationContext operationContext, final NodeSetupContext _context) {
    if (SNodeOperations.isInstanceOf(_context.getSampleNode(), "jetbrains.mps.lang.core.structure.INamedConcept")) {
      SPropertyOperations.set(_context.getNewNode(), "name", SPropertyOperations.getString(SNodeOperations.cast(_context.getSampleNode(), "jetbrains.mps.lang.core.structure.INamedConcept"), "name"));
    }
  }

  public static List<SubstituteAction> nodeSubstituteActionsBuilder_ActionsFactory_EditorCellModel_4088443785018002411(final IOperationContext operationContext, final NodeSubstituteActionsFactoryContext _context) {
    List<SubstituteAction> result = ListSequence.fromList(new ArrayList<SubstituteAction>());
    {
      SNode outputConcept = SConceptOperations.findConceptDeclaration("jetbrains.mps.lang.editor.diagram.structure.CellModel_DiagramNode");
      SNode childConcept = (SNode) _context.getChildConcept();
      if (SConceptOperations.isSuperConceptOf(childConcept, NameUtil.nodeFQName(outputConcept))) {
        SNode wrappedConcept = SConceptOperations.findConceptDeclaration("jetbrains.mps.lang.editor.diagram.structure.AbstractFigureReference");
        IChildNodeSetter setter = new AbstractChildNodeSetter() {
          private SNode wrapNode(SNode nodeToWrap, SModel model, @Nullable EditorContext editorContext) {
            SNode diagramNodeCell = SConceptOperations.createNewNode("jetbrains.mps.lang.editor.diagram.structure.CellModel_DiagramNode", null);
            SLinkOperations.setTarget(diagramNodeCell, "figure", nodeToWrap, true);
            return diagramNodeCell;
          }

          public boolean returnSmallPart(SNode nodeToWrap) {
            return true;
          }

          @Override
          public SNode doExecute(SNode pn, SNode oc, SNode nc, IScope sc, @Nullable EditorContext editorContext) {
            SNode wrappedNode = wrapNode(nc, nc.getModel(), editorContext);
            _context.getChildSetter().execute(_context.getParentNode(), _context.getCurrentTargetNode(), wrappedNode, operationContext.getScope(), editorContext);
            return (returnSmallPart(nc) ?
              nc :
              wrappedNode
            );
          }
        };
        ListSequence.fromList(result).addSequence(ListSequence.fromList(ModelActions.createChildNodeSubstituteActions(_context.getParentNode(), _context.getCurrentTargetNode(), wrappedConcept, setter, operationContext)));
      }
    }
    return result;
  }

  public static List<SubstituteAction> nodeSubstituteActionsBuilder_ActionsFactory_AbstractFigureParameter_1497735617373457433(final IOperationContext operationContext, final NodeSubstituteActionsFactoryContext _context) {
    List<SubstituteAction> result = ListSequence.fromList(new ArrayList<SubstituteAction>());
    final boolean hasName = new Computable<Boolean>() {
      public Boolean compute() {
<<<<<<< HEAD
        return SPropertyOperations.getString(_context.getCurrentTargetNode(), "name") != null && !(isEmpty_x583g4_a0a0a0a0a0a0b0e(SPropertyOperations.getString(_context.getCurrentTargetNode(), "name")));
=======
        return SPropertyOperations.getString(_context.getCurrentTargetNode(), "name") != null && !(isEmptyString(SPropertyOperations.getString(_context.getCurrentTargetNode(), "name")));
>>>>>>> 2f22b7db
      }
    }.compute();
    {
      SNode outputConcept = SConceptOperations.findConceptDeclaration("jetbrains.mps.lang.editor.diagram.structure.FigureParameterLink");
      SNode childConcept = (SNode) _context.getChildConcept();
      if (SConceptOperations.isSuperConceptOf(childConcept, NameUtil.nodeFQName(outputConcept))) {
        Iterable<SNode> queryResult = new Computable<Iterable<SNode>>() {
          public Iterable<SNode> compute() {
            Scope linkDeclarationScope = Scope.getScope(_context.getParentNode(), _context.getCurrentTargetNode(), SConceptOperations.findConceptDeclaration("jetbrains.mps.lang.structure.structure.LinkDeclaration"));
            if (linkDeclarationScope == null) {
              return Collections.emptyList();
            }
            return Sequence.fromIterable(linkDeclarationScope.getAvailableElements("")).select(new ISelector<SNode, SNode>() {
              public SNode select(SNode it) {
                return SNodeOperations.cast(it, "jetbrains.mps.lang.structure.structure.LinkDeclaration");
              }
            });
          }
        }.compute();
        if (queryResult != null) {
          for (final SNode item : queryResult) {
            ListSequence.fromList(result).addElement(new DefaultChildNodeSubstituteAction(outputConcept, item, _context.getParentNode(), _context.getCurrentTargetNode(), _context.getChildSetter(), operationContext.getScope()) {
              public SNode createChildNode(Object parameterObject, SModel model, String pattern) {
                SNode parameter = SNodeFactoryOperations.createNewNode("jetbrains.mps.lang.editor.diagram.structure.FigureParameterLink", _context.getCurrentTargetNode());
                SLinkOperations.setTarget(parameter, "link", (item), false);
                return parameter;
              }

              @Override
              protected SNode selectChildNode(SNode createdNode, SModel model, String pattern, EditorContext editorContext) {
                if (hasName) {
                  SelectionUtil.selectLabelCellAnSetCaret(editorContext, createdNode, SelectionManager.LAST_EDITABLE_CELL, -1);
                  return null;
                }
                return createdNode;
              }

              public String getMatchingText(String pattern) {
                return SPropertyOperations.getString((item), "role");
              }

              public String getVisibleMatchingText(String pattern) {
                return getMatchingText(pattern);
              }
            });
          }
        }
      }
    }
    {
      SNode outputConcept = SConceptOperations.findConceptDeclaration("jetbrains.mps.lang.editor.diagram.structure.FigureParameterProperty");
      SNode childConcept = (SNode) _context.getChildConcept();
      if (SConceptOperations.isSuperConceptOf(childConcept, NameUtil.nodeFQName(outputConcept))) {
        Iterable<SNode> queryResult = new Computable<Iterable<SNode>>() {
          public Iterable<SNode> compute() {
            Scope propertyDeclarationScope = Scope.getScope(_context.getParentNode(), _context.getCurrentTargetNode(), SConceptOperations.findConceptDeclaration("jetbrains.mps.lang.structure.structure.PropertyDeclaration"));
            if (propertyDeclarationScope == null) {
              return Collections.emptyList();
            }
            return Sequence.fromIterable(propertyDeclarationScope.getAvailableElements("")).select(new ISelector<SNode, SNode>() {
              public SNode select(SNode it) {
                return SNodeOperations.cast(it, "jetbrains.mps.lang.structure.structure.PropertyDeclaration");
              }
            });
          }
        }.compute();
        if (queryResult != null) {
          for (final SNode item : queryResult) {
            ListSequence.fromList(result).addElement(new DefaultChildNodeSubstituteAction(outputConcept, item, _context.getParentNode(), _context.getCurrentTargetNode(), _context.getChildSetter(), operationContext.getScope()) {
              public SNode createChildNode(Object parameterObject, SModel model, String pattern) {
                SNode parameter = SNodeFactoryOperations.createNewNode("jetbrains.mps.lang.editor.diagram.structure.FigureParameterProperty", _context.getCurrentTargetNode());
                SLinkOperations.setTarget(parameter, "property", (item), false);
                return parameter;
              }

              @Override
              protected SNode selectChildNode(SNode createdNode, SModel model, String pattern, EditorContext editorContext) {
                if (hasName) {
                  SelectionUtil.selectLabelCellAnSetCaret(editorContext, createdNode, SelectionManager.LAST_EDITABLE_CELL, -1);
                  return null;
                }
                return createdNode;
              }

              public String getMatchingText(String pattern) {
                return SPropertyOperations.getString((item), "name");
              }

              public String getVisibleMatchingText(String pattern) {
                return getMatchingText(pattern);
              }
            });
          }
        }
      }
    }
    {
      SNode outputConcept = SConceptOperations.findConceptDeclaration("jetbrains.mps.lang.editor.diagram.structure.FigureParameterBLQuery");
      SNode childConcept = (SNode) _context.getChildConcept();
      if (outputConcept == null || SConceptOperations.isSuperConceptOf(childConcept, NameUtil.nodeFQName(outputConcept))) {
        ListSequence.fromList(result).addElement(new DefaultSimpleSubstituteAction(outputConcept, _context.getParentNode(), _context.getCurrentTargetNode(), _context.getChildSetter(), operationContext.getScope()) {
          public SNode createChildNode(Object parameterObject, SModel model, String pattern) {
            return SNodeFactoryOperations.createNewNode("jetbrains.mps.lang.editor.diagram.structure.FigureParameterBLQuery", _context.getCurrentTargetNode());
          }

          @Override
          protected SNode selectChildNode(SNode createdNode, SModel model, String pattern, EditorContext editorContext) {
            if (hasName) {
              SelectionUtil.selectLabelCellAnSetCaret(editorContext, createdNode, SelectionManager.LAST_EDITABLE_CELL, -1);
              return null;
            }
            return createdNode;
          }

          public String getMatchingText(String pattern) {
            return "#<expression>";
          }

          public String getVisibleMatchingText(String pattern) {
            return getMatchingText(pattern);
          }
        });
      }
    }
    return result;
  }

<<<<<<< HEAD
  public static boolean isEmpty_x583g4_a0a0a0a0a0a0b0e(String str) {
=======
  private static boolean isEmptyString(String str) {
>>>>>>> 2f22b7db
    return str == null || str.length() == 0;
  }
}<|MERGE_RESOLUTION|>--- conflicted
+++ resolved
@@ -90,11 +90,7 @@
     List<SubstituteAction> result = ListSequence.fromList(new ArrayList<SubstituteAction>());
     final boolean hasName = new Computable<Boolean>() {
       public Boolean compute() {
-<<<<<<< HEAD
-        return SPropertyOperations.getString(_context.getCurrentTargetNode(), "name") != null && !(isEmpty_x583g4_a0a0a0a0a0a0b0e(SPropertyOperations.getString(_context.getCurrentTargetNode(), "name")));
-=======
         return SPropertyOperations.getString(_context.getCurrentTargetNode(), "name") != null && !(isEmptyString(SPropertyOperations.getString(_context.getCurrentTargetNode(), "name")));
->>>>>>> 2f22b7db
       }
     }.compute();
     {
@@ -222,11 +218,7 @@
     return result;
   }
 
-<<<<<<< HEAD
-  public static boolean isEmpty_x583g4_a0a0a0a0a0a0b0e(String str) {
-=======
   private static boolean isEmptyString(String str) {
->>>>>>> 2f22b7db
     return str == null || str.length() == 0;
   }
 }