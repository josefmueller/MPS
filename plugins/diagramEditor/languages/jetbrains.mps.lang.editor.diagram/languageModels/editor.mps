--- conflicted
+++ resolved
@@ -9,25 +9,32 @@
   <import index="gbdf" modelUID="r:5181c66d-005f-421e-88f2-2c6d80a7738d(jetbrains.mps.lang.editor.diagram.structure)" version="0" />
   <import index="tpco" modelUID="r:00000000-0000-4000-0000-011c89590284(jetbrains.mps.lang.core.editor)" version="-1" />
   <import index="tpc2" modelUID="r:00000000-0000-4000-0000-011c8959029e(jetbrains.mps.lang.editor.structure)" version="35" />
-  <import index="ec5l" modelUID="f:java_stub#8865b7a8-5271-43d3-884c-6fd1d9cfdd34#org.jetbrains.mps.openapi.model(MPS.OpenAPI/org.jetbrains.mps.openapi.model@java_stub)" version="-1" />
-  <import index="k7g3" modelUID="f:java_stub#6354ebe7-c22a-4a0f-ac54-50b52ab9b065#java.util(JDK/java.util@java_stub)" version="-1" />
-  <import index="srng" modelUID="f:java_stub#1ed103c3-3aa6-49b7-9c21-6765ee11f224#jetbrains.mps.openapi.editor(MPS.Editor/jetbrains.mps.openapi.editor@java_stub)" version="-1" />
   <import index="5v58" modelUID="r:211375ba-def6-476e-aef3-f53300581f0b(jetbrains.mps.lang.editor.diagram.behavior)" version="-1" />
   <import index="vtq6" modelUID="r:3f785a51-2661-4a52-ae3d-a60205a4f73f(jetbrains.mps.lang.editor.figures.behavior)" version="-1" />
+  <import index="ec5l" modelUID="f:java_stub#8865b7a8-5271-43d3-884c-6fd1d9cfdd34#org.jetbrains.mps.openapi.model(org.jetbrains.mps.openapi.model@java_stub)" version="-1" />
+  <import index="k7g3" modelUID="f:java_stub#6354ebe7-c22a-4a0f-ac54-50b52ab9b065#java.util(java.util@java_stub)" version="-1" />
+  <import index="srng" modelUID="f:java_stub#1ed103c3-3aa6-49b7-9c21-6765ee11f224#jetbrains.mps.openapi.editor(jetbrains.mps.openapi.editor@java_stub)" version="-1" />
   <import index="7lvn" modelUID="r:4e6037e6-9135-44f8-9403-04d79fc40f4a(jetbrains.mps.ide.editor.util)" version="-1" />
-  <import index="cu2c" modelUID="f:java_stub#6ed54515-acc8-4d1e-a16c-9fd6cfe951ea#jetbrains.mps.smodel(MPS.Core/jetbrains.mps.smodel@java_stub)" version="-1" />
-  <import index="jpli" modelUID="f:java_stub#6ed54515-acc8-4d1e-a16c-9fd6cfe951ea#jetbrains.mps.kernel.model(MPS.Core/jetbrains.mps.kernel.model@java_stub)" version="-1" />
-  <import index="msyo" modelUID="f:java_stub#6ed54515-acc8-4d1e-a16c-9fd6cfe951ea#jetbrains.mps.util(MPS.Core/jetbrains.mps.util@java_stub)" version="-1" />
-  <import index="59et" modelUID="f:java_stub#6ed54515-acc8-4d1e-a16c-9fd6cfe951ea#jetbrains.mps.vfs(MPS.Core/jetbrains.mps.vfs@java_stub)" version="-1" />
-  <import index="88zw" modelUID="f:java_stub#8865b7a8-5271-43d3-884c-6fd1d9cfdd34#org.jetbrains.mps.openapi.module(MPS.OpenAPI/org.jetbrains.mps.openapi.module@java_stub)" version="-1" />
-  <import index="vsqj" modelUID="f:java_stub#6ed54515-acc8-4d1e-a16c-9fd6cfe951ea#jetbrains.mps.project(MPS.Core/jetbrains.mps.project@java_stub)" version="-1" />
+  <import index="cu2c" modelUID="f:java_stub#6ed54515-acc8-4d1e-a16c-9fd6cfe951ea#jetbrains.mps.smodel(jetbrains.mps.smodel@java_stub)" version="-1" />
+  <import index="jpli" modelUID="f:java_stub#6ed54515-acc8-4d1e-a16c-9fd6cfe951ea#jetbrains.mps.kernel.model(jetbrains.mps.kernel.model@java_stub)" version="-1" />
+  <import index="msyo" modelUID="f:java_stub#6ed54515-acc8-4d1e-a16c-9fd6cfe951ea#jetbrains.mps.util(jetbrains.mps.util@java_stub)" version="-1" />
+  <import index="59et" modelUID="f:java_stub#6ed54515-acc8-4d1e-a16c-9fd6cfe951ea#jetbrains.mps.vfs(jetbrains.mps.vfs@java_stub)" version="-1" />
+  <import index="88zw" modelUID="f:java_stub#8865b7a8-5271-43d3-884c-6fd1d9cfdd34#org.jetbrains.mps.openapi.module(org.jetbrains.mps.openapi.module@java_stub)" version="-1" />
+  <import index="vsqj" modelUID="f:java_stub#6ed54515-acc8-4d1e-a16c-9fd6cfe951ea#jetbrains.mps.project(jetbrains.mps.project@java_stub)" version="-1" />
   <import index="tpck" modelUID="r:00000000-0000-4000-0000-011c89590288(jetbrains.mps.lang.core.structure)" version="0" implicit="yes" />
   <import index="tpce" modelUID="r:00000000-0000-4000-0000-011c89590292(jetbrains.mps.lang.structure.structure)" version="0" implicit="yes" />
   <import index="tpee" modelUID="r:00000000-0000-4000-0000-011c895902ca(jetbrains.mps.baseLanguage.structure)" version="4" implicit="yes" />
   <import index="tp25" modelUID="r:00000000-0000-4000-0000-011c89590301(jetbrains.mps.lang.smodel.structure)" version="16" implicit="yes" />
   <import index="tp2q" modelUID="r:00000000-0000-4000-0000-011c8959032e(jetbrains.mps.baseLanguage.collections.structure)" version="7" implicit="yes" />
   <import index="tp4f" modelUID="r:00000000-0000-4000-0000-011c89590373(jetbrains.mps.baseLanguage.classifiers.structure)" version="0" implicit="yes" />
+  <import index="ec5m" modelUID="f:java_stub#8865b7a8-5271-43d3-884c-6fd1d9cfdd34#org.jetbrains.mps.openapi.model(MPS.OpenAPI/org.jetbrains.mps.openapi.model@java_stub)" version="-1" implicit="yes" />
+  <import index="k7g4" modelUID="f:java_stub#6354ebe7-c22a-4a0f-ac54-50b52ab9b065#java.util(JDK/java.util@java_stub)" version="-1" implicit="yes" />
+  <import index="srnh" modelUID="f:java_stub#1ed103c3-3aa6-49b7-9c21-6765ee11f224#jetbrains.mps.openapi.editor(MPS.Editor/jetbrains.mps.openapi.editor@java_stub)" version="-1" implicit="yes" />
+  <import index="vsqk" modelUID="f:java_stub#6ed54515-acc8-4d1e-a16c-9fd6cfe951ea#jetbrains.mps.project(MPS.Core/jetbrains.mps.project@java_stub)" version="-1" implicit="yes" />
+  <import index="msyp" modelUID="f:java_stub#6ed54515-acc8-4d1e-a16c-9fd6cfe951ea#jetbrains.mps.util(MPS.Core/jetbrains.mps.util@java_stub)" version="-1" implicit="yes" />
+  <import index="59eu" modelUID="f:java_stub#6ed54515-acc8-4d1e-a16c-9fd6cfe951ea#jetbrains.mps.vfs(MPS.Core/jetbrains.mps.vfs@java_stub)" version="-1" implicit="yes" />
   <import index="tpen" modelUID="r:00000000-0000-4000-0000-011c895902c3(jetbrains.mps.baseLanguage.editor)" version="-1" implicit="yes" />
+  <import index="88zx" modelUID="f:java_stub#8865b7a8-5271-43d3-884c-6fd1d9cfdd34#org.jetbrains.mps.openapi.module(MPS.OpenAPI/org.jetbrains.mps.openapi.module@java_stub)" version="-1" implicit="yes" />
   <root type="tpc2.ConceptEditorDeclaration" typeId="tpc2.1071666914219" id="1094405431463761909" nodeInfo="ng">
     <link role="conceptDeclaration" roleId="tpc2.1166049300910" targetNodeId="gbdf.1094405431463663051" resolveInfo="ExternalFigureReference" />
     <node role="cellModel" roleId="tpc2.1080736633877" type="tpc2.CellModel_RefCell" typeId="tpc2.1088013125922" id="1094405431463762049" nodeInfo="ng">
@@ -227,7 +234,6 @@
       <node role="childCellModel" roleId="tpc2.1073389446424" type="tpc2.CellModel_Constant" typeId="tpc2.1073389577006" id="6306886970791072715" nodeInfo="nn">
         <property name="text" nameId="tpc2.1073389577007" value=")" />
         <link role="parentStyleClass" roleId="tpc2.1381004262292426837" targetNodeId="tpc5.1215088010675" resolveInfo="RightParen" />
-<<<<<<< HEAD
         <node role="styleItem" roleId="tpc2.1219418656006" type="tpc2.IndentLayoutNewLineStyleClassItem" typeId="tpc2.1237308012275" id="6619018968336658739" nodeInfo="nn">
           <property name="flag" nameId="tpc2.1186414551515" value="true" />
         </node>
@@ -240,18 +246,13 @@
         <node role="styleItem" roleId="tpc2.1219418656006" type="tpc2.IndentLayoutIndentStyleClassItem" typeId="tpc2.1237307900041" id="4394877045814804240" nodeInfo="nn">
           <property name="flag" nameId="tpc2.1186414551515" value="true" />
         </node>
-=======
->>>>>>> b30905a6
       </node>
       <node role="childCellModel" roleId="tpc2.1073389446424" type="tpc2.CellModel_Component" typeId="tpc2.1078939183254" id="7140846024011906370" nodeInfo="ng">
         <link role="editorComponent" roleId="tpc2.1078939183255" targetNodeId="tpc5.1176716904723" resolveInfo="_CloseTag" />
         <link role="parentStyleClass" roleId="tpc2.1381004262292426837" targetNodeId="tpc5.1233754996980" resolveInfo="bordered" />
-<<<<<<< HEAD
         <node role="styleItem" roleId="tpc2.1219418656006" type="tpc2.IndentLayoutNewLineStyleClassItem" typeId="tpc2.1237308012275" id="6619018968336658854" nodeInfo="nn">
           <property name="flag" nameId="tpc2.1186414551515" value="true" />
         </node>
-=======
->>>>>>> b30905a6
       </node>
       <node role="cellLayout" roleId="tpc2.1106270802874" type="tpc2.CellLayout_Indent" typeId="tpc2.1237303669825" id="8570854907290420324" nodeInfo="nn" />
     </node>
@@ -377,8 +378,8 @@
       <node role="body" roleId="tpee.1137022507850" type="tpee.StatementList" typeId="tpee.1068580123136" id="4088443785018595452" nodeInfo="sn">
         <node role="statement" roleId="tpee.1068581517665" type="tpee.ExpressionStatement" typeId="tpee.1068580123155" id="4088443785021674119" nodeInfo="nn">
           <node role="expression" roleId="tpee.1068580123156" type="tpee.StaticMethodCall" typeId="tpee.1081236700937" id="4088443785018786498" nodeInfo="nn">
-            <link role="baseMethodDeclaration" roleId="tpee.1068499141037" targetNodeId="k7g3.~Collections%dsingletonList(java%dlang%dObject)%cjava%dutil%dList" resolveInfo="singletonList" />
-            <link role="classConcept" roleId="tpee.1144433194310" targetNodeId="k7g3.~Collections" resolveInfo="Collections" />
+            <link role="baseMethodDeclaration" roleId="tpee.1068499141037" targetNodeId="k7g4.~Collections%dsingletonList(java%dlang%dObject)%cjava%dutil%dList" resolveInfo="singletonList" />
+            <link role="classConcept" roleId="tpee.1144433194310" targetNodeId="k7g4.~Collections" resolveInfo="Collections" />
             <node role="actualArgument" roleId="tpee.1068499141038" type="tpee.DotExpression" typeId="tpee.1197027756228" id="4088443785018622597" nodeInfo="nn">
               <node role="operand" roleId="tpee.1197027771414" type="tpc2.ConceptFunctionParameter_selectedNode" typeId="tpc2.4203201205844553978" id="4088443785018617308" nodeInfo="nn" />
               <node role="operation" roleId="tpee.1197027833540" type="tp25.SLinkAccess" typeId="tp25.1138056143562" id="4088443785018628989" nodeInfo="nn">
@@ -434,7 +435,7 @@
                   </node>
                 </node>
                 <node role="operation" roleId="tpee.1197027833540" type="tpee.InstanceMethodCallOperation" typeId="tpee.1202948039474" id="4088443785021805494" nodeInfo="nn">
-                  <link role="baseMethodDeclaration" roleId="tpee.1068499141037" targetNodeId="ec5l.~SNode%dgetPresentation()%cjava%dlang%dString" resolveInfo="getPresentation" />
+                  <link role="baseMethodDeclaration" roleId="tpee.1068499141037" targetNodeId="ec5m.~SNode%dgetPresentation()%cjava%dlang%dString" resolveInfo="getPresentation" />
                 </node>
               </node>
             </node>
@@ -454,12 +455,12 @@
           <node role="localVariableDeclaration" roleId="tpee.1068581242865" type="tpee.LocalVariableDeclaration" typeId="tpee.1068581242863" id="4088443785019523028" nodeInfo="nr">
             <property name="name" nameId="tpck.1169194664001" value="selectedNode" />
             <node role="type" roleId="tpee.5680397130376446158" type="tpee.ClassifierType" typeId="tpee.1107535904670" id="4088443785019523026" nodeInfo="in">
-              <link role="classifier" roleId="tpee.1107535924139" targetNodeId="ec5l.~SNode" resolveInfo="SNode" />
+              <link role="classifier" roleId="tpee.1107535924139" targetNodeId="ec5m.~SNode" resolveInfo="SNode" />
             </node>
             <node role="initializer" roleId="tpee.1068431790190" type="tpee.DotExpression" typeId="tpee.1197027756228" id="4088443785019523029" nodeInfo="nn">
               <node role="operand" roleId="tpee.1197027771414" type="tpc2.ConceptFunctionParameter_editorContext" typeId="tpc2.1161622981231" id="4088443785019523030" nodeInfo="nn" />
               <node role="operation" roleId="tpee.1197027833540" type="tpee.InstanceMethodCallOperation" typeId="tpee.1202948039474" id="4088443785019523031" nodeInfo="nn">
-                <link role="baseMethodDeclaration" roleId="tpee.1068499141037" targetNodeId="srng.~EditorContext%dgetSelectedNode()%corg%djetbrains%dmps%dopenapi%dmodel%dSNode" resolveInfo="getSelectedNode" />
+                <link role="baseMethodDeclaration" roleId="tpee.1068499141037" targetNodeId="srnh.~EditorContext%dgetSelectedNode()%corg%djetbrains%dmps%dopenapi%dmodel%dSNode" resolveInfo="getSelectedNode" />
               </node>
             </node>
           </node>
@@ -1166,7 +1167,6 @@
   <root type="tpc2.ConceptEditorDeclaration" typeId="tpc2.1071666914219" id="939897302409483932" nodeInfo="ng">
     <link role="conceptDeclaration" roleId="tpc2.1166049300910" targetNodeId="gbdf.939897302409084996" resolveInfo="DiagramConnectorCreation" />
     <node role="cellModel" roleId="tpc2.1080736633877" type="tpc2.CellModel_Collection" typeId="tpc2.1073389446423" id="939897302409483970" nodeInfo="nn">
-      <node role="cellLayout" roleId="tpc2.1106270802874" type="tpc2.CellLayout_Indent" typeId="tpc2.1237303669825" id="939897302409483971" nodeInfo="nn" />
       <node role="childCellModel" roleId="tpc2.1073389446424" type="tpc2.CellModel_Constant" typeId="tpc2.1073389577006" id="6619018968336482392" nodeInfo="nn">
         <property name="text" nameId="tpc2.1073389577007" value="name:" />
       </node>
@@ -1176,6 +1176,7 @@
           <property name="flag" nameId="tpc2.1186414551515" value="true" />
         </node>
       </node>
+      <node role="cellLayout" roleId="tpc2.1106270802874" type="tpc2.CellLayout_Indent" typeId="tpc2.1237303669825" id="939897302409483971" nodeInfo="nn" />
       <node role="childCellModel" roleId="tpc2.1073389446424" type="tpc2.CellModel_Constant" typeId="tpc2.1073389577006" id="939897302409483972" nodeInfo="nn">
         <property name="text" nameId="tpc2.1073389577007" value="container:" />
       </node>
@@ -1219,6 +1220,57 @@
       </node>
     </node>
   </root>
+  <root type="tpc2.ConceptEditorDeclaration" typeId="tpc2.1071666914219" id="6619018968336116492" nodeInfo="ng">
+    <property name="virtualPackage" nameId="tpck.1193676396447" value="Palette" />
+    <link role="conceptDeclaration" roleId="tpc2.1166049300910" targetNodeId="gbdf.6619018968336102298" resolveInfo="CustomActionGroupReference" />
+    <node role="cellModel" roleId="tpc2.1080736633877" type="tpc2.CellModel_Collection" typeId="tpc2.1073389446423" id="6619018968336116497" nodeInfo="nn">
+      <node role="cellLayout" roleId="tpc2.1106270802874" type="tpc2.CellLayout_Indent" typeId="tpc2.1237303669825" id="6619018968336116498" nodeInfo="nn" />
+      <node role="childCellModel" roleId="tpc2.1073389446424" type="tpc2.CellModel_Constant" typeId="tpc2.1073389577006" id="6619018968336116501" nodeInfo="nn">
+        <property name="text" nameId="tpc2.1073389577007" value="group" />
+      </node>
+      <node role="childCellModel" roleId="tpc2.1073389446424" type="tpc2.CellModel_RefCell" typeId="tpc2.1088013125922" id="6619018968336116524" nodeInfo="ng">
+        <link role="relationDeclaration" roleId="tpc2.1140103550593" targetNodeId="gbdf.6619018968336102382" />
+        <node role="editorComponent" roleId="tpc2.1088186146602" type="tpc2.InlineEditorComponent" typeId="tpc2.1088185857835" id="6619018968336116525" nodeInfo="ng">
+          <node role="cellModel" roleId="tpc2.1080736633877" type="tpc2.CellModel_Property" typeId="tpc2.1073389658414" id="6619018968336116536" nodeInfo="ng">
+            <property name="readOnly" nameId="tpc2.1140017977771" value="true" />
+            <link role="relationDeclaration" roleId="tpc2.1140103550593" targetNodeId="tpck.1169194664001" resolveInfo="name" />
+          </node>
+        </node>
+      </node>
+    </node>
+  </root>
+  <root type="tpc2.ConceptEditorDeclaration" typeId="tpc2.1071666914219" id="526297864816429037" nodeInfo="ng">
+    <property name="virtualPackage" nameId="tpck.1193676396447" value="Palette" />
+    <link role="conceptDeclaration" roleId="tpc2.1166049300910" targetNodeId="gbdf.526297864816328070" resolveInfo="Separator" />
+    <node role="cellModel" roleId="tpc2.1080736633877" type="tpc2.CellModel_Collection" typeId="tpc2.1073389446423" id="526297864816429042" nodeInfo="nn">
+      <node role="cellLayout" roleId="tpc2.1106270802874" type="tpc2.CellLayout_Indent" typeId="tpc2.1237303669825" id="526297864816429043" nodeInfo="nn" />
+      <node role="childCellModel" roleId="tpc2.1073389446424" type="tpc2.CellModel_Constant" typeId="tpc2.1073389577006" id="2981172682494547754" nodeInfo="nn">
+        <property name="text" nameId="tpc2.1073389577007" value="separator" />
+      </node>
+      <node role="childCellModel" roleId="tpc2.1073389446424" type="tpc2.CellModel_Property" typeId="tpc2.1073389658414" id="2981172682494547760" nodeInfo="ng">
+        <link role="relationDeclaration" roleId="tpc2.1140103550593" targetNodeId="gbdf.2981172682494547033" resolveInfo="text" />
+      </node>
+    </node>
+  </root>
+  <root type="tpc2.ConceptEditorDeclaration" typeId="tpc2.1071666914219" id="6619018968336110746" nodeInfo="ng">
+    <property name="virtualPackage" nameId="tpck.1193676396447" value="Palette" />
+    <link role="conceptDeclaration" roleId="tpc2.1166049300910" targetNodeId="gbdf.6619018968336110654" resolveInfo="ActionDeclarationReference" />
+    <node role="cellModel" roleId="tpc2.1080736633877" type="tpc2.CellModel_Collection" typeId="tpc2.1073389446423" id="6619018968336115515" nodeInfo="nn">
+      <node role="childCellModel" roleId="tpc2.1073389446424" type="tpc2.CellModel_Constant" typeId="tpc2.1073389577006" id="6619018968336115525" nodeInfo="nn">
+        <property name="text" nameId="tpc2.1073389577007" value="action" />
+      </node>
+      <node role="childCellModel" roleId="tpc2.1073389446424" type="tpc2.CellModel_RefCell" typeId="tpc2.1088013125922" id="6619018968336115529" nodeInfo="ng">
+        <link role="relationDeclaration" roleId="tpc2.1140103550593" targetNodeId="gbdf.6619018968336110739" />
+        <node role="editorComponent" roleId="tpc2.1088186146602" type="tpc2.InlineEditorComponent" typeId="tpc2.1088185857835" id="6619018968336115530" nodeInfo="ng">
+          <node role="cellModel" roleId="tpc2.1080736633877" type="tpc2.CellModel_Property" typeId="tpc2.1073389658414" id="6619018968336115541" nodeInfo="ng">
+            <property name="readOnly" nameId="tpc2.1140017977771" value="true" />
+            <link role="relationDeclaration" roleId="tpc2.1140103550593" targetNodeId="tpck.1169194664001" resolveInfo="name" />
+          </node>
+        </node>
+      </node>
+      <node role="cellLayout" roleId="tpc2.1106270802874" type="tpc2.CellLayout_Indent" typeId="tpc2.1237303669825" id="6619018968336115518" nodeInfo="nn" />
+    </node>
+  </root>
   <root type="tpc2.ConceptEditorDeclaration" typeId="tpc2.1071666914219" id="526297864816419940" nodeInfo="ng">
     <property name="virtualPackage" nameId="tpck.1193676396447" value="Palette" />
     <link role="conceptDeclaration" roleId="tpc2.1166049300910" targetNodeId="gbdf.526297864816328068" resolveInfo="Palette" />
@@ -1251,19 +1303,6 @@
       </node>
     </node>
   </root>
-  <root type="tpc2.ConceptEditorDeclaration" typeId="tpc2.1071666914219" id="526297864816429037" nodeInfo="ng">
-    <property name="virtualPackage" nameId="tpck.1193676396447" value="Palette" />
-    <link role="conceptDeclaration" roleId="tpc2.1166049300910" targetNodeId="gbdf.526297864816328070" resolveInfo="Separator" />
-    <node role="cellModel" roleId="tpc2.1080736633877" type="tpc2.CellModel_Collection" typeId="tpc2.1073389446423" id="526297864816429042" nodeInfo="nn">
-      <node role="cellLayout" roleId="tpc2.1106270802874" type="tpc2.CellLayout_Indent" typeId="tpc2.1237303669825" id="526297864816429043" nodeInfo="nn" />
-      <node role="childCellModel" roleId="tpc2.1073389446424" type="tpc2.CellModel_Constant" typeId="tpc2.1073389577006" id="2981172682494547754" nodeInfo="nn">
-        <property name="text" nameId="tpc2.1073389577007" value="separator" />
-      </node>
-      <node role="childCellModel" roleId="tpc2.1073389446424" type="tpc2.CellModel_Property" typeId="tpc2.1073389658414" id="2981172682494547760" nodeInfo="ng">
-        <link role="relationDeclaration" roleId="tpc2.1140103550593" targetNodeId="gbdf.2981172682494547033" resolveInfo="text" />
-      </node>
-    </node>
-  </root>
   <root type="tpc2.ConceptEditorDeclaration" typeId="tpc2.1071666914219" id="526297864816466327" nodeInfo="ng">
     <property name="virtualPackage" nameId="tpck.1193676396447" value="Palette" />
     <link role="conceptDeclaration" roleId="tpc2.1166049300910" targetNodeId="gbdf.526297864816328067" resolveInfo="ActionGroup" />
@@ -1293,23 +1332,23 @@
       <node role="cellLayout" roleId="tpc2.1106270802874" type="tpc2.CellLayout_Indent" typeId="tpc2.1237303669825" id="6619018968336115546" nodeInfo="nn" />
     </node>
   </root>
-  <root type="tpc2.ConceptEditorDeclaration" typeId="tpc2.1071666914219" id="6619018968336110746" nodeInfo="ng">
+  <root type="tpc2.ConceptEditorDeclaration" typeId="tpc2.1071666914219" id="6619018968336116548" nodeInfo="ng">
     <property name="virtualPackage" nameId="tpck.1193676396447" value="Palette" />
-    <link role="conceptDeclaration" roleId="tpc2.1166049300910" targetNodeId="gbdf.6619018968336110654" resolveInfo="ActionDeclarationReference" />
-    <node role="cellModel" roleId="tpc2.1080736633877" type="tpc2.CellModel_Collection" typeId="tpc2.1073389446423" id="6619018968336115515" nodeInfo="nn">
-      <node role="childCellModel" roleId="tpc2.1073389446424" type="tpc2.CellModel_Constant" typeId="tpc2.1073389577006" id="6619018968336115525" nodeInfo="nn">
-        <property name="text" nameId="tpc2.1073389577007" value="action" />
-      </node>
-      <node role="childCellModel" roleId="tpc2.1073389446424" type="tpc2.CellModel_RefCell" typeId="tpc2.1088013125922" id="6619018968336115529" nodeInfo="ng">
-        <link role="relationDeclaration" roleId="tpc2.1140103550593" targetNodeId="gbdf.6619018968336110739" />
-        <node role="editorComponent" roleId="tpc2.1088186146602" type="tpc2.InlineEditorComponent" typeId="tpc2.1088185857835" id="6619018968336115530" nodeInfo="ng">
-          <node role="cellModel" roleId="tpc2.1080736633877" type="tpc2.CellModel_Property" typeId="tpc2.1073389658414" id="6619018968336115541" nodeInfo="ng">
+    <link role="conceptDeclaration" roleId="tpc2.1166049300910" targetNodeId="gbdf.6619018968335599080" resolveInfo="CustomActionReference" />
+    <node role="cellModel" roleId="tpc2.1080736633877" type="tpc2.CellModel_Collection" typeId="tpc2.1073389446423" id="6619018968336116550" nodeInfo="nn">
+      <node role="childCellModel" roleId="tpc2.1073389446424" type="tpc2.CellModel_Constant" typeId="tpc2.1073389577006" id="6619018968336116573" nodeInfo="nn">
+        <property name="text" nameId="tpc2.1073389577007" value="custom action" />
+      </node>
+      <node role="childCellModel" roleId="tpc2.1073389446424" type="tpc2.CellModel_RefCell" typeId="tpc2.1088013125922" id="6619018968336116557" nodeInfo="ng">
+        <link role="relationDeclaration" roleId="tpc2.1140103550593" targetNodeId="gbdf.6619018968336102382" />
+        <node role="editorComponent" roleId="tpc2.1088186146602" type="tpc2.InlineEditorComponent" typeId="tpc2.1088185857835" id="6619018968336116558" nodeInfo="ng">
+          <node role="cellModel" roleId="tpc2.1080736633877" type="tpc2.CellModel_Property" typeId="tpc2.1073389658414" id="6619018968336116566" nodeInfo="ng">
             <property name="readOnly" nameId="tpc2.1140017977771" value="true" />
             <link role="relationDeclaration" roleId="tpc2.1140103550593" targetNodeId="tpck.1169194664001" resolveInfo="name" />
           </node>
         </node>
       </node>
-      <node role="cellLayout" roleId="tpc2.1106270802874" type="tpc2.CellLayout_Indent" typeId="tpc2.1237303669825" id="6619018968336115518" nodeInfo="nn" />
+      <node role="cellLayout" roleId="tpc2.1106270802874" type="tpc2.CellLayout_Indent" typeId="tpc2.1237303669825" id="6619018968336116553" nodeInfo="nn" />
     </node>
   </root>
   <root type="tpc2.ConceptEditorDeclaration" typeId="tpc2.1071666914219" id="6619018968336115616" nodeInfo="ng">
@@ -1339,7 +1378,7 @@
               <node role="localVariableDeclaration" roleId="tpee.1068581242865" type="tpee.LocalVariableDeclaration" typeId="tpee.1068581242863" id="4394877045816805259" nodeInfo="nr">
                 <property name="name" nameId="tpck.1169194664001" value="module" />
                 <node role="type" roleId="tpee.5680397130376446158" type="tpee.ClassifierType" typeId="tpee.1107535904670" id="4394877045816805256" nodeInfo="in">
-                  <link role="classifier" roleId="tpee.1107535924139" targetNodeId="88zw.~SModule" resolveInfo="SModule" />
+                  <link role="classifier" roleId="tpee.1107535924139" targetNodeId="88zx.~SModule" resolveInfo="SModule" />
                 </node>
                 <node role="initializer" roleId="tpee.1068431790190" type="tpee.DotExpression" typeId="tpee.1197027756228" id="4394877045816805260" nodeInfo="nn">
                   <node role="operand" roleId="tpee.1197027771414" type="tp25.SemanticDowncastExpression" typeId="tp25.1145404486709" id="4394877045816805261" nodeInfo="nn">
@@ -1349,7 +1388,7 @@
                     </node>
                   </node>
                   <node role="operation" roleId="tpee.1197027833540" type="tpee.InstanceMethodCallOperation" typeId="tpee.1202948039474" id="4394877045816805265" nodeInfo="nn">
-                    <link role="baseMethodDeclaration" roleId="tpee.1068499141037" targetNodeId="ec5l.~SModel%dgetModule()%corg%djetbrains%dmps%dopenapi%dmodule%dSModule" resolveInfo="getModule" />
+                    <link role="baseMethodDeclaration" roleId="tpee.1068499141037" targetNodeId="ec5m.~SModel%dgetModule()%corg%djetbrains%dmps%dopenapi%dmodule%dSModule" resolveInfo="getModule" />
                   </node>
                 </node>
               </node>
@@ -1365,7 +1404,7 @@
               <node role="condition" roleId="tpee.1068580123160" type="tpee.NotExpression" typeId="tpee.1081516740877" id="4394877045816809111" nodeInfo="nn">
                 <node role="expression" roleId="tpee.1081516765348" type="tpee.InstanceOfExpression" typeId="tpee.1081256982272" id="4394877045816810544" nodeInfo="nn">
                   <node role="classType" roleId="tpee.1081256993305" type="tpee.ClassifierType" typeId="tpee.1107535904670" id="4394877045816812231" nodeInfo="in">
-                    <link role="classifier" roleId="tpee.1107535924139" targetNodeId="vsqj.~AbstractModule" resolveInfo="AbstractModule" />
+                    <link role="classifier" roleId="tpee.1107535924139" targetNodeId="vsqk.~AbstractModule" resolveInfo="AbstractModule" />
                   </node>
                   <node role="leftExpression" roleId="tpee.1081256993304" type="tpee.VariableReference" typeId="tpee.1068498886296" id="4394877045816809112" nodeInfo="nn">
                     <link role="variableDeclaration" roleId="tpee.1068581517664" targetNodeId="4394877045816805259" resolveInfo="module" />
@@ -1379,21 +1418,21 @@
                 <node role="type" roleId="tpee.5680397130376446158" type="tpee.StringType" typeId="tpee.1225271177708" id="1225192521612" nodeInfo="in" />
                 <node role="initializer" roleId="tpee.1068431790190" type="tpee.DotExpression" typeId="tpee.1197027756228" id="1204740201548" nodeInfo="nn">
                   <node role="operand" roleId="tpee.1197027771414" type="tpee.StaticMethodCall" typeId="tpee.1081236700937" id="7446179200425851541" nodeInfo="nn">
-                    <link role="classConcept" roleId="tpee.1144433194310" targetNodeId="msyo.~MacrosFactory" resolveInfo="MacrosFactory" />
-                    <link role="baseMethodDeclaration" roleId="tpee.1068499141037" targetNodeId="msyo.~MacrosFactory%dforModule(jetbrains%dmps%dproject%dAbstractModule)%cjetbrains%dmps%dutil%dMacroHelper" resolveInfo="forModule" />
+                    <link role="classConcept" roleId="tpee.1144433194310" targetNodeId="msyp.~MacrosFactory" resolveInfo="MacrosFactory" />
+                    <link role="baseMethodDeclaration" roleId="tpee.1068499141037" targetNodeId="msyp.~MacrosFactory%dforModule(jetbrains%dmps%dproject%dAbstractModule)%cjetbrains%dmps%dutil%dMacroHelper" resolveInfo="forModule" />
                     <node role="actualArgument" roleId="tpee.1068499141038" type="tpee.ParenthesizedExpression" typeId="tpee.1079359253375" id="4394877045816814352" nodeInfo="nn">
                       <node role="expression" roleId="tpee.1079359253376" type="tpee.CastExpression" typeId="tpee.1070534934090" id="4394877045816814353" nodeInfo="nn">
                         <node role="expression" roleId="tpee.1070534934092" type="tpee.VariableReference" typeId="tpee.1068498886296" id="4394877045816814351" nodeInfo="nn">
                           <link role="variableDeclaration" roleId="tpee.1068581517664" targetNodeId="4394877045816805259" resolveInfo="module" />
                         </node>
                         <node role="type" roleId="tpee.1070534934091" type="tpee.ClassifierType" typeId="tpee.1107535904670" id="4394877045816814350" nodeInfo="in">
-                          <link role="classifier" roleId="tpee.1107535924139" targetNodeId="vsqj.~AbstractModule" resolveInfo="AbstractModule" />
+                          <link role="classifier" roleId="tpee.1107535924139" targetNodeId="vsqk.~AbstractModule" resolveInfo="AbstractModule" />
                         </node>
                       </node>
                     </node>
                   </node>
                   <node role="operation" roleId="tpee.1197027833540" type="tpee.InstanceMethodCallOperation" typeId="tpee.1202948039474" id="1204740201549" nodeInfo="nn">
-                    <link role="baseMethodDeclaration" roleId="tpee.1068499141037" targetNodeId="msyo.~MacroHelper%dexpandPath(java%dlang%dString)%cjava%dlang%dString" resolveInfo="expandPath" />
+                    <link role="baseMethodDeclaration" roleId="tpee.1068499141037" targetNodeId="msyp.~MacroHelper%dexpandPath(java%dlang%dString)%cjava%dlang%dString" resolveInfo="expandPath" />
                     <node role="actualArgument" roleId="tpee.1068499141038" type="tpee.DotExpression" typeId="tpee.1197027756228" id="1203721648287" nodeInfo="nn">
                       <node role="operand" roleId="tpee.1197027771414" type="tpc2.ConceptFunctionParameter_node" typeId="tpc2.1142886811589" id="1161166236733" nodeInfo="nn" />
                       <node role="operation" roleId="tpee.1197027833540" type="tp25.SPropertyAccess" typeId="tp25.1138056022639" id="1161166240923" nodeInfo="nn">
@@ -1420,15 +1459,15 @@
             <node role="statement" roleId="tpee.1068581517665" type="tpee.ReturnStatement" typeId="tpee.1068581242878" id="1161166287878" nodeInfo="nn">
               <node role="expression" roleId="tpee.1068581517676" type="tpee.DotExpression" typeId="tpee.1197027756228" id="1204740202076" nodeInfo="nn">
                 <node role="operation" roleId="tpee.1197027833540" type="tpee.InstanceMethodCallOperation" typeId="tpee.1202948039474" id="1204740202077" nodeInfo="nn">
-                  <link role="baseMethodDeclaration" roleId="tpee.1068499141037" targetNodeId="59et.~IFile%dexists()%cboolean" resolveInfo="exists" />
+                  <link role="baseMethodDeclaration" roleId="tpee.1068499141037" targetNodeId="59eu.~IFile%dexists()%cboolean" resolveInfo="exists" />
                 </node>
                 <node role="operand" roleId="tpee.1197027771414" type="tpee.DotExpression" typeId="tpee.1197027756228" id="5609063547583647493" nodeInfo="nn">
                   <node role="operand" roleId="tpee.1197027771414" type="tpee.StaticMethodCall" typeId="tpee.1081236700937" id="5609063547583647491" nodeInfo="nn">
-                    <link role="baseMethodDeclaration" roleId="tpee.1068499141037" targetNodeId="59et.~FileSystem%dgetInstance()%cjetbrains%dmps%dvfs%dFileSystem" resolveInfo="getInstance" />
-                    <link role="classConcept" roleId="tpee.1144433194310" targetNodeId="59et.~FileSystem" resolveInfo="FileSystem" />
+                    <link role="baseMethodDeclaration" roleId="tpee.1068499141037" targetNodeId="59eu.~FileSystem%dgetInstance()%cjetbrains%dmps%dvfs%dFileSystem" resolveInfo="getInstance" />
+                    <link role="classConcept" roleId="tpee.1144433194310" targetNodeId="59eu.~FileSystem" resolveInfo="FileSystem" />
                   </node>
                   <node role="operation" roleId="tpee.1197027833540" type="tpee.InstanceMethodCallOperation" typeId="tpee.1202948039474" id="5609063547583647497" nodeInfo="nn">
-                    <link role="baseMethodDeclaration" roleId="tpee.1068499141037" targetNodeId="59et.~FileSystem%dgetFileByPath(java%dlang%dString)%cjetbrains%dmps%dvfs%dIFile" resolveInfo="getFileByPath" />
+                    <link role="baseMethodDeclaration" roleId="tpee.1068499141037" targetNodeId="59eu.~FileSystem%dgetFileByPath(java%dlang%dString)%cjetbrains%dmps%dvfs%dIFile" resolveInfo="getFileByPath" />
                     <node role="actualArgument" roleId="tpee.1068499141038" type="tpee.VariableReference" typeId="tpee.1068498886296" id="4394877045816630630" nodeInfo="nn">
                       <link role="variableDeclaration" roleId="tpee.1068581517664" targetNodeId="1161166135929" resolveInfo="s" />
                     </node>
@@ -1488,42 +1527,4 @@
       <node role="cellLayout" roleId="tpc2.1106270802874" type="tpc2.CellLayout_Vertical" typeId="tpc2.1106270571710" id="1239877876854" nodeInfo="nn" />
     </node>
   </root>
-  <root type="tpc2.ConceptEditorDeclaration" typeId="tpc2.1071666914219" id="6619018968336116492" nodeInfo="ng">
-    <property name="virtualPackage" nameId="tpck.1193676396447" value="Palette" />
-    <link role="conceptDeclaration" roleId="tpc2.1166049300910" targetNodeId="gbdf.6619018968336102298" resolveInfo="CustomActionGroupReference" />
-    <node role="cellModel" roleId="tpc2.1080736633877" type="tpc2.CellModel_Collection" typeId="tpc2.1073389446423" id="6619018968336116497" nodeInfo="nn">
-      <node role="cellLayout" roleId="tpc2.1106270802874" type="tpc2.CellLayout_Indent" typeId="tpc2.1237303669825" id="6619018968336116498" nodeInfo="nn" />
-      <node role="childCellModel" roleId="tpc2.1073389446424" type="tpc2.CellModel_Constant" typeId="tpc2.1073389577006" id="6619018968336116501" nodeInfo="nn">
-        <property name="text" nameId="tpc2.1073389577007" value="group" />
-      </node>
-      <node role="childCellModel" roleId="tpc2.1073389446424" type="tpc2.CellModel_RefCell" typeId="tpc2.1088013125922" id="6619018968336116524" nodeInfo="ng">
-        <link role="relationDeclaration" roleId="tpc2.1140103550593" targetNodeId="gbdf.6619018968336102382" />
-        <node role="editorComponent" roleId="tpc2.1088186146602" type="tpc2.InlineEditorComponent" typeId="tpc2.1088185857835" id="6619018968336116525" nodeInfo="ng">
-          <node role="cellModel" roleId="tpc2.1080736633877" type="tpc2.CellModel_Property" typeId="tpc2.1073389658414" id="6619018968336116536" nodeInfo="ng">
-            <property name="readOnly" nameId="tpc2.1140017977771" value="true" />
-            <link role="relationDeclaration" roleId="tpc2.1140103550593" targetNodeId="tpck.1169194664001" resolveInfo="name" />
-          </node>
-        </node>
-      </node>
-    </node>
-  </root>
-  <root type="tpc2.ConceptEditorDeclaration" typeId="tpc2.1071666914219" id="6619018968336116548" nodeInfo="ng">
-    <property name="virtualPackage" nameId="tpck.1193676396447" value="Palette" />
-    <link role="conceptDeclaration" roleId="tpc2.1166049300910" targetNodeId="gbdf.6619018968335599080" resolveInfo="CustomActionReference" />
-    <node role="cellModel" roleId="tpc2.1080736633877" type="tpc2.CellModel_Collection" typeId="tpc2.1073389446423" id="6619018968336116550" nodeInfo="nn">
-      <node role="childCellModel" roleId="tpc2.1073389446424" type="tpc2.CellModel_Constant" typeId="tpc2.1073389577006" id="6619018968336116573" nodeInfo="nn">
-        <property name="text" nameId="tpc2.1073389577007" value="custom action" />
-      </node>
-      <node role="childCellModel" roleId="tpc2.1073389446424" type="tpc2.CellModel_RefCell" typeId="tpc2.1088013125922" id="6619018968336116557" nodeInfo="ng">
-        <link role="relationDeclaration" roleId="tpc2.1140103550593" targetNodeId="gbdf.6619018968336102382" />
-        <node role="editorComponent" roleId="tpc2.1088186146602" type="tpc2.InlineEditorComponent" typeId="tpc2.1088185857835" id="6619018968336116558" nodeInfo="ng">
-          <node role="cellModel" roleId="tpc2.1080736633877" type="tpc2.CellModel_Property" typeId="tpc2.1073389658414" id="6619018968336116566" nodeInfo="ng">
-            <property name="readOnly" nameId="tpc2.1140017977771" value="true" />
-            <link role="relationDeclaration" roleId="tpc2.1140103550593" targetNodeId="tpck.1169194664001" resolveInfo="name" />
-          </node>
-        </node>
-      </node>
-      <node role="cellLayout" roleId="tpc2.1106270802874" type="tpc2.CellLayout_Indent" typeId="tpc2.1237303669825" id="6619018968336116553" nodeInfo="nn" />
-    </node>
-  </root>
 </model>
