--- conflicted
+++ resolved
@@ -38,7 +38,6 @@
       <unit id="2178507174411801757" at="10,0,15,0" name="jetbrains.mps.lang.editor.figures.editor.ExternalViewFigure_Editor" />
     </file>
     <file name="ExternalViewFigure_EditorBuilder_a.java">
-<<<<<<< HEAD
       <node id="2178507174411801757" at="55,98,56,19" concept="9" />
       <node id="2178507174411801757" at="56,19,57,18" concept="1" />
       <node id="2178507174411801757" at="62,26,63,18" concept="6" />
@@ -63,8 +62,8 @@
       <node id="2178507174411801757" at="97,60,98,48" concept="1" />
       <node id="2178507174411801757" at="98,48,99,58" concept="1" />
       <node id="2178507174411801757" at="99,58,100,20" concept="6" />
-      <node id="2178507174411801757" at="103,58,104,91" concept="5" />
-      <node id="2178507174411801757" at="104,91,105,131" concept="1" />
+      <node id="2178507174411801757" at="103,58,104,97" concept="5" />
+      <node id="2178507174411801757" at="104,97,105,131" concept="1" />
       <node id="2178507174411801757" at="105,131,106,135" concept="1" />
       <node id="2178507174411801757" at="106,135,107,20" concept="6" />
       <node id="2178507174411801757" at="109,6,110,0" concept="7" />
@@ -205,168 +204,6 @@
       <scope id="2178507174411801757" at="55,98,57,18" />
       <scope id="2178507174411801757" at="114,40,116,161" />
       <scope id="2178507174411801757" at="125,73,127,145">
-=======
-      <node id="2178507174411801757" at="53,98,54,19" concept="9" />
-      <node id="2178507174411801757" at="54,19,55,18" concept="1" />
-      <node id="2178507174411801757" at="60,26,61,18" concept="6" />
-      <node id="2178507174411801757" at="64,39,65,39" concept="6" />
-      <node id="2178507174411801757" at="68,50,69,118" concept="5" />
-      <node id="2178507174411801757" at="69,118,70,48" concept="1" />
-      <node id="2178507174411801757" at="70,48,71,28" concept="1" />
-      <node id="2178507174411801757" at="71,28,72,65" concept="1" />
-      <node id="2178507174411801757" at="72,65,73,57" concept="1" />
-      <node id="2178507174411801757" at="73,57,74,56" concept="1" />
-      <node id="2178507174411801757" at="74,56,75,57" concept="1" />
-      <node id="2178507174411801757" at="75,57,76,60" concept="1" />
-      <node id="2178507174411801757" at="76,60,77,57" concept="1" />
-      <node id="2178507174411801757" at="77,57,78,22" concept="6" />
-      <node id="2178507174411801858" at="80,49,81,103" concept="5" />
-      <node id="2178507174411801858" at="81,103,82,47" concept="1" />
-      <node id="2178507174411801858" at="82,47,83,34" concept="1" />
-      <node id="2178507174411801858" at="83,34,84,22" concept="6" />
-      <node id="2178507174411801757" at="86,48,87,175" concept="5" />
-      <node id="2178507174411801757" at="91,39,92,140" concept="6" />
-      <node id="2178507174411801757" at="94,37,95,60" concept="1" />
-      <node id="2178507174411801757" at="95,60,96,48" concept="1" />
-      <node id="2178507174411801757" at="96,48,97,58" concept="1" />
-      <node id="2178507174411801757" at="97,58,98,20" concept="6" />
-      <node id="2178507174411801757" at="101,58,102,97" concept="5" />
-      <node id="2178507174411801757" at="102,97,103,131" concept="1" />
-      <node id="2178507174411801757" at="103,131,104,135" concept="1" />
-      <node id="2178507174411801757" at="104,135,105,20" concept="6" />
-      <node id="2178507174411801757" at="107,6,108,0" concept="7" />
-      <node id="2178507174411801757" at="108,0,109,48" concept="1" />
-      <node id="2178507174411801757" at="109,48,110,50" concept="5" />
-      <node id="2178507174411801757" at="110,50,111,0" concept="7" />
-      <node id="2178507174411801757" at="112,39,113,40" concept="1" />
-      <node id="2178507174411801757" at="113,40,114,39" concept="1" />
-      <node id="2178507174411801757" at="115,5,116,143" concept="1" />
-      <node id="2178507174411801757" at="116,143,117,301" concept="5" />
-      <node id="2178507174411801757" at="119,39,120,113" concept="6" />
-      <node id="2178507174411801757" at="123,73,124,87" concept="5" />
-      <node id="2178507174411801757" at="124,87,125,145" concept="6" />
-      <node id="2178507174411801757" at="126,10,127,22" concept="6" />
-      <node id="2178507174411801860" at="132,0,133,0" concept="2" trace="myReferencingNode" />
-      <node id="2178507174411801860" at="134,119,135,21" concept="9" />
-      <node id="2178507174411801860" at="135,21,136,42" concept="1" />
-      <node id="2178507174411801860" at="136,42,137,20" concept="1" />
-      <node id="2178507174411801860" at="140,41,141,42" concept="6" />
-      <node id="2178507174411801860" at="146,28,147,20" concept="6" />
-      <node id="2178507174411801861" at="150,53,151,41" concept="1" />
-      <node id="2178507174411801861" at="152,11,153,148" concept="5" />
-      <node id="2178507174411801861" at="153,148,154,78" concept="1" />
-      <node id="2178507174411801861" at="154,78,155,151" concept="5" />
-      <node id="2178507174411801861" at="155,151,156,47" concept="1" />
-      <node id="2178507174411801861" at="156,47,157,155" concept="1" />
-      <node id="2178507174411801861" at="157,155,158,159" concept="1" />
-      <node id="2178507174411801861" at="158,159,159,46" concept="1" />
-      <node id="2178507174411801861" at="159,46,160,88" concept="1" />
-      <node id="2178507174411801861" at="160,88,161,35" concept="1" />
-      <node id="2178507174411801861" at="161,35,162,308" concept="5" />
-      <node id="2178507174411801861" at="164,43,165,120" concept="6" />
-      <node id="2178507174411801861" at="168,76,169,91" concept="5" />
-      <node id="2178507174411801861" at="169,91,170,147" concept="6" />
-      <node id="2178507174411801861" at="171,14,172,26" concept="6" />
-      <node id="2178507174411801861" at="173,17,174,42" concept="1" />
-      <node id="2178507174411801862" at="178,49,179,94" concept="5" />
-      <node id="2178507174411801862" at="179,94,180,47" concept="1" />
-      <node id="2178507174411801862" at="180,47,181,34" concept="5" />
-      <node id="2178507174411801862" at="181,34,182,60" concept="1" />
-      <node id="2178507174411801862" at="182,60,183,60" concept="1" />
-      <node id="2178507174411801862" at="183,60,184,40" concept="1" />
-      <node id="2178507174411801862" at="184,40,185,34" concept="1" />
-      <node id="2178507174411801862" at="185,34,186,22" concept="6" />
-      <node id="2178507174411801757" at="188,52,189,143" concept="5" />
-      <node id="2178507174411801757" at="189,143,190,91" concept="5" />
-      <node id="2178507174411801757" at="190,91,191,47" concept="1" />
-      <node id="2178507174411801757" at="191,47,192,34" concept="5" />
-      <node id="2178507174411801757" at="192,34,193,68" concept="1" />
-      <node id="2178507174411801757" at="193,68,194,58" concept="1" />
-      <node id="2178507174411801757" at="194,58,195,60" concept="1" />
-      <node id="2178507174411801757" at="195,60,196,40" concept="1" />
-      <node id="2178507174411801757" at="196,40,197,49" concept="1" />
-      <node id="2178507174411801757" at="197,49,198,22" concept="6" />
-      <node id="2178507174411801757" at="204,98,205,50" concept="9" />
-      <node id="2178507174411801757" at="205,50,206,25" concept="1" />
-      <node id="2178507174411801757" at="211,28,212,20" concept="6" />
-      <node id="2178507174411801757" at="215,66,216,251" concept="6" />
-      <node id="2178507174411801757" at="218,57,219,83" concept="5" />
-      <node id="2178507174411801757" at="219,83,220,58" concept="1" />
-      <node id="2178507174411801757" at="220,58,221,25" concept="6" />
-      <node id="2178507174411801757" at="223,41,224,41" concept="1" />
-      <node id="2178507174411801757" at="224,41,225,253" concept="1" />
-      <node id="2178507174411801757" at="226,11,227,36" concept="5" />
-      <node id="2178507174411801757" at="227,36,228,44" concept="1" />
-      <node id="2178507174411801757" at="228,44,229,51" concept="1" />
-      <node id="2178507174411801757" at="229,51,230,34" concept="1" />
-      <node id="2178507174411801757" at="230,34,231,25" concept="6" />
-      <node id="2178507174411801757" at="232,17,233,42" concept="1" />
-      <node id="2178507174411801757" at="237,96,238,134" concept="1" />
-      <node id="2178507174411801757" at="239,34,240,142" concept="1" />
-      <node id="2178507174411801757" at="240,142,241,146" concept="1" />
-      <node id="2178507174411801757" at="243,122,244,236" concept="1" />
-      <node id="2178507174411801870" at="249,49,250,94" concept="5" />
-      <node id="2178507174411801870" at="250,94,251,47" concept="1" />
-      <node id="2178507174411801870" at="251,47,252,34" concept="5" />
-      <node id="2178507174411801870" at="252,34,253,60" concept="1" />
-      <node id="2178507174411801870" at="253,60,254,40" concept="1" />
-      <node id="2178507174411801870" at="254,40,255,34" concept="1" />
-      <node id="2178507174411801870" at="255,34,256,22" concept="6" />
-      <node id="2178507174411801757" at="50,0,52,0" concept="2" trace="myNode" />
-      <node id="2178507174411801860" at="130,0,132,0" concept="2" trace="myNode" />
-      <node id="2178507174411801757" at="201,0,203,0" concept="2" trace="myNode" />
-      <node id="2178507174411801757" at="64,0,67,0" concept="4" trace="createCell#()Ljetbrains/mps/openapi/editor/cells/EditorCell;" />
-      <node id="2178507174411801757" at="91,0,94,0" concept="4" trace="compute#()Ljetbrains/mps/openapi/editor/cells/EditorCell;" />
-      <node id="2178507174411801757" at="119,0,122,0" concept="4" trace="accept#(Lorg/jetbrains/mps/openapi/model/SNode;)Z" />
-      <node id="2178507174411801860" at="140,0,143,0" concept="4" trace="createCell#()Ljetbrains/mps/openapi/editor/cells/EditorCell;" />
-      <node id="2178507174411801861" at="164,0,167,0" concept="4" trace="accept#(Lorg/jetbrains/mps/openapi/model/SNode;)Z" />
-      <node id="2178507174411801757" at="215,0,218,0" concept="4" trace="createNodeToInsert#(Ljetbrains/mps/openapi/editor/EditorContext;)Lorg/jetbrains/mps/openapi/model/SNode;" />
-      <node id="2178507174411801757" at="242,9,245,9" concept="3" />
-      <node id="2178507174411801757" at="53,0,57,0" concept="0" trace="ExternalViewFigure_EditorBuilder_a#(Ljetbrains/mps/openapi/editor/EditorContext;Lorg/jetbrains/mps/openapi/model/SNode;)V" />
-      <node id="2178507174411801757" at="111,0,115,5" concept="3" />
-      <node id="2178507174411801757" at="204,0,208,0" concept="0" trace="fieldsListHandler_jnzu2k_d0#(Lorg/jetbrains/mps/openapi/model/SNode;Ljava/lang/String;Ljetbrains/mps/openapi/editor/EditorContext;)V" />
-      <node id="2178507174411801757" at="238,134,242,9" concept="3" />
-      <node id="2178507174411801757" at="58,0,63,0" concept="4" trace="getNode#()Lorg/jetbrains/mps/openapi/model/SNode;" />
-      <node id="2178507174411801757" at="89,72,94,37" concept="5" />
-      <node id="2178507174411801757" at="117,301,122,7" concept="5" />
-      <node id="2178507174411801757" at="122,7,127,22" concept="3" />
-      <node id="2178507174411801860" at="134,0,139,0" concept="0" trace="Inline_Builder_jnzu2k_a1a#(Ljetbrains/mps/openapi/editor/EditorContext;Lorg/jetbrains/mps/openapi/model/SNode;Lorg/jetbrains/mps/openapi/model/SNode;)V" />
-      <node id="2178507174411801860" at="144,0,149,0" concept="4" trace="getNode#()Lorg/jetbrains/mps/openapi/model/SNode;" />
-      <node id="2178507174411801861" at="162,308,167,11" concept="5" />
-      <node id="2178507174411801861" at="167,11,172,26" concept="3" />
-      <node id="2178507174411801757" at="209,0,214,0" concept="4" trace="getNode#()Lorg/jetbrains/mps/openapi/model/SNode;" />
-      <node id="2178507174411801757" at="218,0,223,0" concept="4" trace="createNodeCell#(Lorg/jetbrains/mps/openapi/model/SNode;)Ljetbrains/mps/openapi/editor/cells/EditorCell;" />
-      <node id="2178507174411801858" at="80,0,86,0" concept="4" trace="createConstant_jnzu2k_a0#()Ljetbrains/mps/openapi/editor/cells/EditorCell;" />
-      <node id="2178507174411801757" at="100,0,107,0" concept="4" trace="createErrorCell#(Ljava/lang/String;)Ljetbrains/mps/openapi/editor/cells/EditorCell;" />
-      <node id="2178507174411801757" at="225,253,234,7" concept="10" />
-      <node id="2178507174411801870" at="249,0,258,0" concept="4" trace="createConstant_jnzu2k_e0#()Ljetbrains/mps/openapi/editor/cells/EditorCell;" />
-      <node id="2178507174411801862" at="178,0,188,0" concept="4" trace="createConstant_jnzu2k_c0#()Ljetbrains/mps/openapi/editor/cells/EditorCell;" />
-      <node id="2178507174411801757" at="236,86,246,7" concept="3" />
-      <node id="2178507174411801757" at="89,0,100,0" concept="4" trace="createReferenceCell#(Lorg/jetbrains/mps/openapi/model/SNode;)Ljetbrains/mps/openapi/editor/cells/EditorCell;" />
-      <node id="2178507174411801757" at="68,0,80,0" concept="4" trace="createCollection_jnzu2k_a#()Ljetbrains/mps/openapi/editor/cells/EditorCell;" />
-      <node id="2178507174411801757" at="188,0,200,0" concept="4" trace="createRefNodeList_jnzu2k_d0#()Ljetbrains/mps/openapi/editor/cells/EditorCell;" />
-      <node id="2178507174411801757" at="236,0,248,0" concept="4" trace="installElementCellActions#(Lorg/jetbrains/mps/openapi/model/SNode;Ljetbrains/mps/openapi/editor/cells/EditorCell;)V" />
-      <node id="2178507174411801757" at="223,0,236,0" concept="4" trace="createEmptyCell#()Ljetbrains/mps/openapi/editor/cells/EditorCell;" />
-      <node id="2178507174411801757" at="87,175,107,6" concept="5" />
-      <node id="2178507174411801861" at="151,41,175,7" concept="10" />
-      <node id="2178507174411801861" at="150,0,177,0" concept="4" trace="createProperty_jnzu2k_a0b0#()Ljetbrains/mps/openapi/editor/cells/EditorCell;" />
-      <node id="2178507174411801757" at="86,0,129,0" concept="4" trace="createRefCell_jnzu2k_b0#()Ljetbrains/mps/openapi/editor/cells/EditorCell;" />
-      <scope id="2178507174411801757" at="60,26,61,18" />
-      <scope id="2178507174411801757" at="64,39,65,39" />
-      <scope id="2178507174411801757" at="91,39,92,140" />
-      <scope id="2178507174411801757" at="119,39,120,113" />
-      <scope id="2178507174411801860" at="140,41,141,42" />
-      <scope id="2178507174411801860" at="146,28,147,20" />
-      <scope id="2178507174411801861" at="164,43,165,120" />
-      <scope id="2178507174411801861" at="173,17,174,42" />
-      <scope id="2178507174411801757" at="211,28,212,20" />
-      <scope id="2178507174411801757" at="215,66,216,251" />
-      <scope id="2178507174411801757" at="232,17,233,42" />
-      <scope id="2178507174411801757" at="243,122,244,236" />
-      <scope id="2178507174411801757" at="53,98,55,18" />
-      <scope id="2178507174411801757" at="112,39,114,39" />
-      <scope id="2178507174411801757" at="123,73,125,145">
->>>>>>> ac231bee
         <var name="manager" id="2178507174411801757" />
       </scope>
       <scope id="2178507174411801861" at="170,76,172,147">
