<?xml version="1.0" encoding="UTF-8"?>
<model modelUID="r:6c553c79-19b2-42b4-84f8-d7c675cd6e2f(jetbrains.mps.ide.mpsmigration.migration31)">
  <persistence version="8" />
  <language namespace="de1ad86d-6e50-4a02-b306-d4d17f64c375(jetbrains.mps.console.base)" />
  <language namespace="f3061a53-9226-4cc5-a443-f952ceaf5816(jetbrains.mps.baseLanguage)" />
  <language namespace="7866978e-a0f0-4cc7-81bc-4d213d9375e1(jetbrains.mps.lang.smodel)" />
  <language namespace="fd392034-7849-419d-9071-12563d152375(jetbrains.mps.baseLanguage.closures)" />
  <language namespace="1a8554c4-eb84-43ba-8c34-6f0d90c6e75a(jetbrains.mps.console.blCommand)" />
  <language namespace="83888646-71ce-4f1c-9c53-c54016f6ad4f(jetbrains.mps.baseLanguage.collections)" />
  <language namespace="28f9e497-3b42-4291-aeba-0a1039153ab1(jetbrains.mps.lang.plugin)" />
  <language namespace="443f4c36-fcf5-4eb6-9500-8d06ed259e3e(jetbrains.mps.baseLanguage.classifiers)" />
  <language namespace="760a0a8c-eabb-4521-8bfd-65db761a9ba3(jetbrains.mps.baseLanguage.logging)" />
  <import index="tp25" modelUID="r:00000000-0000-4000-0000-011c89590301(jetbrains.mps.lang.smodel.structure)" version="16" />
  <import index="ec5l" modelUID="f:java_stub#8865b7a8-5271-43d3-884c-6fd1d9cfdd34#org.jetbrains.mps.openapi.model(MPS.OpenAPI/org.jetbrains.mps.openapi.model@java_stub)" version="-1" />
  <import index="ip7d" modelUID="r:6e42326f-4bc0-4b77-a711-f3d4535f48d5(jetbrains.mps.ide.script.plugin.migrationtool)" version="-1" />
  <import index="cu2c" modelUID="f:java_stub#6ed54515-acc8-4d1e-a16c-9fd6cfe951ea#jetbrains.mps.smodel(MPS.Core/jetbrains.mps.smodel@java_stub)" version="-1" />
  <import index="x609" modelUID="f:java_stub#742f6602-5a2f-4313-aa6e-ae1cd4ffdc61#jetbrains.mps.progress(MPS.Platform/jetbrains.mps.progress@java_stub)" version="-1" />
  <import index="fw3h" modelUID="f:java_stub#498d89d2-c2e9-11e2-ad49-6cf049e62fe5#com.intellij.openapi.progress(MPS.IDEA/com.intellij.openapi.progress@java_stub)" version="-1" />
  <import index="nx1" modelUID="f:java_stub#498d89d2-c2e9-11e2-ad49-6cf049e62fe5#com.intellij.openapi.actionSystem(MPS.IDEA/com.intellij.openapi.actionSystem@java_stub)" version="-1" />
  <import index="tp2p" modelUID="r:00000000-0000-4000-0000-011c8959032d(jetbrains.mps.baseLanguage.collections.scripts)" version="-1" />
  <import index="88zw" modelUID="f:java_stub#8865b7a8-5271-43d3-884c-6fd1d9cfdd34#org.jetbrains.mps.openapi.module(MPS.OpenAPI/org.jetbrains.mps.openapi.module@java_stub)" version="-1" />
  <import index="tp5n" modelUID="r:00000000-0000-4000-0000-011c89590387(jetbrains.mps.lang.test.scripts)" version="-1" />
  <import index="luw9" modelUID="f:java_stub#6ed54515-acc8-4d1e-a16c-9fd6cfe951ea#jetbrains.mps.findUsages(MPS.Core/jetbrains.mps.findUsages@java_stub)" version="-1" />
  <import index="k7g3" modelUID="f:java_stub#6354ebe7-c22a-4a0f-ac54-50b52ab9b065#java.util(JDK/java.util@java_stub)" version="-1" />
  <import index="ff4b" modelUID="f:java_stub#6ed54515-acc8-4d1e-a16c-9fd6cfe951ea#jetbrains.mps.progress(MPS.Core/jetbrains.mps.progress@java_stub)" version="-1" />
  <import index="ubyd" modelUID="f:java_stub#6ed54515-acc8-4d1e-a16c-9fd6cfe951ea#jetbrains.mps.ide.findusages.model.scopes(MPS.Core/jetbrains.mps.ide.findusages.model.scopes@java_stub)" version="-1" />
  <import index="t3eg" modelUID="f:java_stub#8865b7a8-5271-43d3-884c-6fd1d9cfdd34#org.jetbrains.mps.openapi.language(MPS.OpenAPI/org.jetbrains.mps.openapi.language@java_stub)" version="-1" />
  <import index="tp2c" modelUID="r:00000000-0000-4000-0000-011c89590338(jetbrains.mps.baseLanguage.closures.structure)" version="3" implicit="yes" />
  <import index="tpck" modelUID="r:00000000-0000-4000-0000-011c89590288(jetbrains.mps.lang.core.structure)" version="0" implicit="yes" />
  <import index="tpee" modelUID="r:00000000-0000-4000-0000-011c895902ca(jetbrains.mps.baseLanguage.structure)" version="5" implicit="yes" />
  <import index="tp2q" modelUID="r:00000000-0000-4000-0000-011c8959032e(jetbrains.mps.baseLanguage.collections.structure)" version="7" implicit="yes" />
  <import index="tprs" modelUID="r:00000000-0000-4000-0000-011c895904a4(jetbrains.mps.ide.actions)" version="-1" implicit="yes" />
  <import index="tp4k" modelUID="r:00000000-0000-4000-0000-011c89590368(jetbrains.mps.lang.plugin.structure)" version="35" implicit="yes" />
  <import index="5xh9" modelUID="f:java_stub#742f6602-5a2f-4313-aa6e-ae1cd4ffdc61#jetbrains.mps.ide.actions(MPS.Platform/jetbrains.mps.ide.actions@java_stub)" version="-1" implicit="yes" />
  <import index="tp4f" modelUID="r:00000000-0000-4000-0000-011c89590373(jetbrains.mps.baseLanguage.classifiers.structure)" version="0" implicit="yes" />
  <import index="tpib" modelUID="r:00000000-0000-4000-0000-011c8959057f(jetbrains.mps.baseLanguage.logging.structure)" version="0" implicit="yes" />
  <import index="e2lb" modelUID="f:java_stub#6354ebe7-c22a-4a0f-ac54-50b52ab9b065#java.lang(JDK/java.lang@java_stub)" version="-1" implicit="yes" />
  <import index="tp1t" modelUID="r:00000000-0000-4000-0000-011c8959030d(jetbrains.mps.lang.constraints.structure)" version="9" implicit="yes" />
  <import index="tpcw" modelUID="r:00000000-0000-4000-0000-011c895902bc(jetbrains.mps.lang.sharedConcepts.structure)" version="0" implicit="yes" />
  <import index="jrbx" modelUID="f:java_stub#742f6602-5a2f-4313-aa6e-ae1cd4ffdc61#jetbrains.mps.project(MPS.Platform/jetbrains.mps.project@java_stub)" version="-1" implicit="yes" />
  <root type="tp4k.ActionGroupDeclaration" typeId="tp4k.1203087890642" id="9056562259284885831" nodeInfo="ng">
    <property name="name" nameId="tpck.1169194664001" value="Migrations31" />
    <property name="isPluginXmlGroup" nameId="tp4k.6368583333374291912" value="true" />
    <property name="isPopup" nameId="tp4k.1213283637680" value="true" />
    <property name="caption" nameId="tp4k.1204991940915" value="Migration 3.1" />
    <property name="virtualPackage" nameId="tpck.1193676396447" value="migration" />
    <node role="contents" roleId="tp4k.1207145245948" type="tp4k.ElementListContents" typeId="tp4k.1207145163717" id="9056562259285025195" nodeInfo="ng">
      <node role="reference" roleId="tp4k.1207145201301" type="tp4k.ActionInstance" typeId="tp4k.1203088046679" id="6939197924128845355" nodeInfo="ng">
        <link role="action" roleId="tp4k.1203088061055" targetNodeId="2533953941693774358" resolveInfo="Migration_ForcedSaveAll" />
      </node>
      <node role="reference" roleId="tp4k.1207145201301" type="tp4k.ActionInstance" typeId="tp4k.1203088046679" id="6325651360497479446" nodeInfo="ng">
        <link role="action" roleId="tp4k.1203088061055" targetNodeId="6325651360497404291" resolveInfo="MigrateOldIScopeParameter" />
      </node>
      <node role="reference" roleId="tp4k.1207145201301" type="tp4k.ActionInstance" typeId="tp4k.1203088046679" id="6325651360498222242" nodeInfo="ng">
        <link role="action" roleId="tp4k.1203088061055" targetNodeId="6325651360497982184" resolveInfo="MigrateOldIScopeInConstraints" />
      </node>
      <node role="reference" roleId="tp4k.1207145201301" type="tp4k.ActionInstance" typeId="tp4k.1203088046679" id="3591685579118790813" nodeInfo="ng">
        <link role="action" roleId="tp4k.1203088061055" targetNodeId="3591685579118356955" resolveInfo="MigrationScript_MigrationToUpdateAllConstants" />
      </node>
      <node role="reference" roleId="tp4k.1207145201301" type="tp4k.ActionInstance" typeId="tp4k.1203088046679" id="6507455152233573820" nodeInfo="ng">
        <link role="action" roleId="tp4k.1203088061055" targetNodeId="6507455152233534234" resolveInfo="MigrationScript_MigrationToRemovePlaceholderMethodDeclarations" />
      </node>
      <node role="reference" roleId="tp4k.1207145201301" type="tp4k.ActionInstance" typeId="tp4k.1203088046679" id="6507455152234283466" nodeInfo="ng">
        <link role="action" roleId="tp4k.1203088061055" targetNodeId="6507455152234272998" resolveInfo="MigrationScript_MigrationUpdateCastExpressionParens" />
      </node>
      <node role="reference" roleId="tp4k.1207145201301" type="tp4k.ActionInstance" typeId="tp4k.1203088046679" id="818296778609499931" nodeInfo="ng">
        <link role="action" roleId="tp4k.1203088061055" targetNodeId="818296778609443955" resolveInfo="MigrationScript_MigrationUpdateTernaryOperatorParens" />
      </node>
      <node role="reference" roleId="tp4k.1207145201301" type="tp4k.ActionInstance" typeId="tp4k.1203088046679" id="7920213901776235981" nodeInfo="ng">
        <link role="action" roleId="tp4k.1203088061055" targetNodeId="7920213901776142502" resolveInfo="MigrationScript_MigrationToReplaceNodePropertiesContainer" />
      </node>
    </node>
    <node role="modifier" roleId="tp4k.1204991552650" type="tp4k.ModificationStatement" typeId="tp4k.1203092361741" id="9056562259285025198" nodeInfo="ng">
      <link role="modifiedGroup" roleId="tp4k.1203092736097" targetNodeId="tprs.1215012161252" resolveInfo="IDEATools" />
    </node>
  </root>
  <root type="tp4k.IdeaConfigurationXml" typeId="tp4k.3205778618063718746" id="6856864117646528335" nodeInfo="ng">
    <property name="name" nameId="tpck.1169194664001" value="Migration31Actions" />
    <node role="actions" roleId="tp4k.3205778618063718748" type="tp4k.IdeaActionsDescriptor" typeId="tp4k.331224023792854814" id="6856864117646543120" nodeInfo="ng">
      <node role="actionGroups" roleId="tp4k.331224023792854818" type="tp4k.ActionGroupRef" typeId="tp4k.331224023792854815" id="9056562259285387587" nodeInfo="ng">
        <link role="group" roleId="tp4k.331224023792854816" targetNodeId="9056562259284885831" resolveInfo="Migrations31" />
      </node>
    </node>
  </root>
  <root type="tp4k.ActionDeclaration" typeId="tp4k.1203071646776" id="3591685579118356955" nodeInfo="ng">
    <property name="virtualPackage" nameId="tpck.1193676396447" value="migration" />
    <property name="name" nameId="tpck.1169194664001" value="MigrationScript_MigrationToUpdateAllConstants" />
    <property name="caption" nameId="tp4k.1205250923097" value="AllConstants Property Update Migration" />
    <property name="outsideCommandExecution" nameId="tp4k.1211298967294" value="true" />
    <property name="description" nameId="tp4k.1213273179528" value="Re-inserts the AllConstants concept to fix the missing value property" />
    <node role="parameter" roleId="tp4k.1217413222820" type="tp4k.ActionDataParameterDeclaration" typeId="tp4k.1217252042208" id="3591685579118516577" nodeInfo="ng">
      <property name="name" nameId="tpck.1169194664001" value="context" />
      <link role="key" roleId="tp4k.1217252646389" targetNodeId="5xh9.~MPSCommonDataKeys%dOPERATION_CONTEXT" resolveInfo="OPERATION_CONTEXT" />
      <node role="condition" roleId="tp4k.5538333046911298738" type="tp4k.RequiredCondition" typeId="tp4k.5538333046911348654" id="3591685579118516578" nodeInfo="ng" />
    </node>
    <node role="parameter" roleId="tp4k.1217413222820" type="tp4k.ActionDataParameterDeclaration" typeId="tp4k.1217252042208" id="3591685579118724110" nodeInfo="ng">
      <property name="name" nameId="tpck.1169194664001" value="project" />
      <link role="key" roleId="tp4k.1217252646389" targetNodeId="nx1.~CommonDataKeys%dPROJECT" resolveInfo="PROJECT" />
      <node role="condition" roleId="tp4k.5538333046911298738" type="tp4k.RequiredCondition" typeId="tp4k.5538333046911348654" id="3591685579118724111" nodeInfo="ng" />
    </node>
    <node role="parameter" roleId="tp4k.1217413222820" type="tp4k.ActionDataParameterDeclaration" typeId="tp4k.1217252042208" id="3591685579118518739" nodeInfo="ng">
      <property name="name" nameId="tpck.1169194664001" value="frame" />
      <link role="key" roleId="tp4k.1217252646389" targetNodeId="5xh9.~MPSCommonDataKeys%dFRAME" resolveInfo="FRAME" />
    </node>
    <node role="executeFunction" roleId="tp4k.1203083461638" type="tp4k.ExecuteBlock" typeId="tp4k.1203083511112" id="3591685579118369213" nodeInfo="nn">
      <node role="body" roleId="tpee.1137022507850" type="tpee.StatementList" typeId="tpee.1068580123136" id="3591685579118369214" nodeInfo="sn">
        <node role="statement" roleId="tpee.1068581517665" type="tpee.LocalVariableDeclarationStatement" typeId="tpee.1068581242864" id="3591685579118518356" nodeInfo="nn">
          <node role="localVariableDeclaration" roleId="tpee.1068581242865" type="tpee.LocalVariableDeclaration" typeId="tpee.1068581242863" id="3591685579118518357" nodeInfo="nr">
            <property name="name" nameId="tpck.1169194664001" value="script" />
            <node role="type" roleId="tpee.5680397130376446158" type="tpee.ClassifierType" typeId="tpee.1107535904670" id="3591685579118518358" nodeInfo="in">
              <link role="classifier" roleId="tpee.1107535924139" targetNodeId="ec5l.~SNodeReference" resolveInfo="SNodeReference" />
            </node>
            <node role="initializer" roleId="tpee.1068431790190" type="tp25.NodePointerExpression" typeId="tp25.1828409047608048457" id="3591685579118518486" nodeInfo="nn">
              <link role="referentNode" roleId="tp25.1828409047608048458" targetNodeId="tp2p.3600688056589376389" resolveInfo="MigrationToUpdateAllConstants" />
            </node>
          </node>
        </node>
        <node role="statement" roleId="tpee.1068581517665" type="tpee.Statement" typeId="tpee.1068580123157" id="3591685579118518945" nodeInfo="nn" />
        <node role="statement" roleId="tpee.1068581517665" type="tpee.LocalVariableDeclarationStatement" typeId="tpee.1068581242864" id="3591685579118519572" nodeInfo="nn">
          <node role="localVariableDeclaration" roleId="tpee.1068581242865" type="tpee.LocalVariableDeclaration" typeId="tpee.1068581242863" id="3591685579118519573" nodeInfo="nr">
            <property name="name" nameId="tpck.1169194664001" value="executor" />
            <node role="type" roleId="tpee.5680397130376446158" type="tpee.ClassifierType" typeId="tpee.1107535904670" id="3591685579118519574" nodeInfo="in">
              <link role="classifier" roleId="tpee.1107535924139" targetNodeId="ip7d.6586015060859883006" resolveInfo="MigrationScriptExecutor" />
            </node>
            <node role="initializer" roleId="tpee.1068431790190" type="tpee.GenericNewExpression" typeId="tpee.1145552977093" id="3591685579118519834" nodeInfo="nn">
              <node role="creator" roleId="tpee.1145553007750" type="tpee.ClassCreator" typeId="tpee.1212685548494" id="3591685579118519825" nodeInfo="nn">
                <link role="baseMethodDeclaration" roleId="tpee.1068499141037" targetNodeId="ip7d.6586015060859883193" resolveInfo="MigrationScriptExecutor" />
                <node role="actualArgument" roleId="tpee.1068499141038" type="tpee.VariableReference" typeId="tpee.1068498886296" id="3591685579118528564" nodeInfo="nn">
                  <link role="variableDeclaration" roleId="tpee.1068581517664" targetNodeId="3591685579118518357" resolveInfo="script" />
                </node>
                <node role="actualArgument" roleId="tpee.1068499141038" type="tpee.StringLiteral" typeId="tpee.1070475926800" id="3591685579118528747" nodeInfo="nn">
                  <property name="value" nameId="tpee.1070475926801" value="AllConstantsMigration" />
                </node>
                <node role="actualArgument" roleId="tpee.1068499141038" type="tpee.DotExpression" typeId="tpee.1197027756228" id="3591685579118529058" nodeInfo="nn">
                  <node role="operand" roleId="tpee.1197027771414" type="tp4f.ThisClassifierExpression" typeId="tp4f.1205752633985" id="3591685579118529061" nodeInfo="nn" />
                  <node role="operation" roleId="tpee.1197027833540" type="tp4k.ActionDataParameterReferenceOperation" typeId="tp4k.1217252428768" id="3591685579118529063" nodeInfo="nn">
                    <link role="member" roleId="tp4f.1205756909548" targetNodeId="3591685579118516577" resolveInfo="context" />
                  </node>
                </node>
                <node role="actualArgument" roleId="tpee.1068499141038" type="tpee.DotExpression" typeId="tpee.1197027756228" id="3591685579118724215" nodeInfo="nn">
                  <node role="operand" roleId="tpee.1197027771414" type="tp4f.ThisClassifierExpression" typeId="tp4f.1205752633985" id="3591685579118724218" nodeInfo="nn" />
                  <node role="operation" roleId="tpee.1197027833540" type="tp4k.ActionDataParameterReferenceOperation" typeId="tp4k.1217252428768" id="3591685579118724220" nodeInfo="nn">
                    <link role="member" roleId="tp4f.1205756909548" targetNodeId="3591685579118724110" resolveInfo="project" />
                  </node>
                </node>
              </node>
            </node>
          </node>
        </node>
        <node role="statement" roleId="tpee.1068581517665" type="tpee.IfStatement" typeId="tpee.1068580123159" id="3591685579118724974" nodeInfo="nn">
          <node role="ifTrue" roleId="tpee.1068580123161" type="tpee.StatementList" typeId="tpee.1068580123136" id="3591685579118724977" nodeInfo="sn">
            <node role="statement" roleId="tpee.1068581517665" type="tpee.ExpressionStatement" typeId="tpee.1068580123155" id="3591685579118727007" nodeInfo="nn">
              <node role="expression" roleId="tpee.1068580123156" type="tpee.DotExpression" typeId="tpee.1197027756228" id="3591685579118727151" nodeInfo="nn">
                <node role="operand" roleId="tpee.1197027771414" type="tpee.VariableReference" typeId="tpee.1068498886296" id="3591685579118727006" nodeInfo="nn">
                  <link role="variableDeclaration" roleId="tpee.1068581517664" targetNodeId="3591685579118519573" resolveInfo="executor" />
                </node>
                <node role="operation" roleId="tpee.1197027833540" type="tpee.InstanceMethodCallOperation" typeId="tpee.1202948039474" id="3591685579118728085" nodeInfo="nn">
                  <link role="baseMethodDeclaration" roleId="tpee.1068499141037" targetNodeId="ip7d.6586015060859883145" resolveInfo="execImmediately" />
                  <node role="actualArgument" roleId="tpee.1068499141038" type="tpee.GenericNewExpression" typeId="tpee.1145552977093" id="3591685579118728242" nodeInfo="nn">
                    <node role="creator" roleId="tpee.1145553007750" type="tpee.ClassCreator" typeId="tpee.1212685548494" id="3591685579118748669" nodeInfo="nn">
                      <link role="baseMethodDeclaration" roleId="tpee.1068499141037" targetNodeId="x609.~ProgressMonitorAdapter%d&lt;init&gt;(com%dintellij%dopenapi%dprogress%dProgressIndicator)" resolveInfo="ProgressMonitorAdapter" />
                      <node role="actualArgument" roleId="tpee.1068499141038" type="tpee.GenericNewExpression" typeId="tpee.1145552977093" id="3591685579118748893" nodeInfo="nn">
                        <node role="creator" roleId="tpee.1145553007750" type="tpee.ClassCreator" typeId="tpee.1212685548494" id="3591685579118750068" nodeInfo="nn">
                          <link role="baseMethodDeclaration" roleId="tpee.1068499141037" targetNodeId="fw3h.~EmptyProgressIndicator%d&lt;init&gt;()" resolveInfo="EmptyProgressIndicator" />
                        </node>
                      </node>
                    </node>
                  </node>
                </node>
              </node>
            </node>
          </node>
          <node role="condition" roleId="tpee.1068580123160" type="tpee.DotExpression" typeId="tpee.1197027756228" id="3591685579118725494" nodeInfo="nn">
            <node role="operand" roleId="tpee.1197027771414" type="tpee.StaticMethodCall" typeId="tpee.1081236700937" id="3591685579118725405" nodeInfo="nn">
              <link role="baseMethodDeclaration" roleId="tpee.1068499141037" targetNodeId="cu2c.~ModelAccess%dinstance()%cjetbrains%dmps%dsmodel%dModelAccess" resolveInfo="instance" />
              <link role="classConcept" roleId="tpee.1144433194310" targetNodeId="cu2c.~ModelAccess" resolveInfo="ModelAccess" />
            </node>
            <node role="operation" roleId="tpee.1197027833540" type="tpee.InstanceMethodCallOperation" typeId="tpee.1202948039474" id="3591685579118726649" nodeInfo="nn">
              <link role="baseMethodDeclaration" roleId="tpee.1068499141037" targetNodeId="cu2c.~ModelAccess%dcanWrite()%cboolean" resolveInfo="canWrite" />
            </node>
          </node>
          <node role="ifFalseStatement" roleId="tpee.1082485599094" type="tpee.BlockStatement" typeId="tpee.1082485599095" id="3591685579118750329" nodeInfo="nn">
            <node role="statements" roleId="tpee.1082485599096" type="tpee.StatementList" typeId="tpee.1068580123136" id="3591685579118750330" nodeInfo="sn">
              <node role="statement" roleId="tpee.1068581517665" type="tpee.ExpressionStatement" typeId="tpee.1068580123155" id="3591685579118750841" nodeInfo="nn">
                <node role="expression" roleId="tpee.1068580123156" type="tpee.DotExpression" typeId="tpee.1197027756228" id="3591685579118750897" nodeInfo="nn">
                  <node role="operand" roleId="tpee.1197027771414" type="tpee.VariableReference" typeId="tpee.1068498886296" id="3591685579118750840" nodeInfo="nn">
                    <link role="variableDeclaration" roleId="tpee.1068581517664" targetNodeId="3591685579118519573" resolveInfo="executor" />
                  </node>
                  <node role="operation" roleId="tpee.1197027833540" type="tpee.InstanceMethodCallOperation" typeId="tpee.1202948039474" id="3591685579118751831" nodeInfo="nn">
                    <link role="baseMethodDeclaration" roleId="tpee.1068499141037" targetNodeId="ip7d.6586015060859883610" resolveInfo="execAsCommand" />
                    <node role="actualArgument" roleId="tpee.1068499141038" type="tpee.DotExpression" typeId="tpee.1197027756228" id="3591685579118751998" nodeInfo="nn">
                      <node role="operand" roleId="tpee.1197027771414" type="tp4f.ThisClassifierExpression" typeId="tp4f.1205752633985" id="3591685579118752001" nodeInfo="nn" />
                      <node role="operation" roleId="tpee.1197027833540" type="tp4k.ActionDataParameterReferenceOperation" typeId="tp4k.1217252428768" id="3591685579118752003" nodeInfo="nn">
                        <link role="member" roleId="tp4f.1205756909548" targetNodeId="3591685579118518739" resolveInfo="frame" />
                      </node>
                    </node>
                  </node>
                </node>
              </node>
            </node>
          </node>
        </node>
      </node>
    </node>
  </root>
  <root type="tp4k.ActionDeclaration" typeId="tp4k.1203071646776" id="6507455152233534234" nodeInfo="ng">
    <property name="virtualPackage" nameId="tpck.1193676396447" value="migration" />
    <property name="name" nameId="tpck.1169194664001" value="MigrationScript_MigrationToRemovePlaceholderMethodDeclarations" />
    <property name="caption" nameId="tp4k.1205250923097" value="Replace PlaceholderMethodDeclaration with PlaceholderMember" />
    <property name="description" nameId="tp4k.1213273179528" value="Find and replace empty lines in Interfaces represented by PlaceholderMethodDeclaration" />
    <node role="parameter" roleId="tp4k.1217413222820" type="tp4k.ActionDataParameterDeclaration" typeId="tp4k.1217252042208" id="6507455152233570241" nodeInfo="ng">
      <property name="name" nameId="tpck.1169194664001" value="context" />
      <link role="key" roleId="tp4k.1217252646389" targetNodeId="5xh9.~MPSCommonDataKeys%dOPERATION_CONTEXT" resolveInfo="OPERATION_CONTEXT" />
      <node role="condition" roleId="tp4k.5538333046911298738" type="tp4k.RequiredCondition" typeId="tp4k.5538333046911348654" id="6507455152233570242" nodeInfo="ng" />
    </node>
    <node role="parameter" roleId="tp4k.1217413222820" type="tp4k.ActionDataParameterDeclaration" typeId="tp4k.1217252042208" id="6507455152233570243" nodeInfo="ng">
      <property name="name" nameId="tpck.1169194664001" value="project" />
      <link role="key" roleId="tp4k.1217252646389" targetNodeId="nx1.~CommonDataKeys%dPROJECT" resolveInfo="PROJECT" />
      <node role="condition" roleId="tp4k.5538333046911298738" type="tp4k.RequiredCondition" typeId="tp4k.5538333046911348654" id="6507455152233570244" nodeInfo="ng" />
    </node>
    <node role="parameter" roleId="tp4k.1217413222820" type="tp4k.ActionDataParameterDeclaration" typeId="tp4k.1217252042208" id="6507455152233570245" nodeInfo="ng">
      <property name="name" nameId="tpck.1169194664001" value="frame" />
      <link role="key" roleId="tp4k.1217252646389" targetNodeId="5xh9.~MPSCommonDataKeys%dFRAME" resolveInfo="FRAME" />
    </node>
    <node role="executeFunction" roleId="tp4k.1203083461638" type="tp4k.ExecuteBlock" typeId="tp4k.1203083511112" id="6507455152233534724" nodeInfo="nn">
      <node role="body" roleId="tpee.1137022507850" type="tpee.StatementList" typeId="tpee.1068580123136" id="6507455152233534725" nodeInfo="sn">
        <node role="statement" roleId="tpee.1068581517665" type="tpee.LocalVariableDeclarationStatement" typeId="tpee.1068581242864" id="6507455152233570796" nodeInfo="nn">
          <node role="localVariableDeclaration" roleId="tpee.1068581242865" type="tpee.LocalVariableDeclaration" typeId="tpee.1068581242863" id="6507455152233570797" nodeInfo="nr">
            <property name="name" nameId="tpck.1169194664001" value="script" />
            <node role="type" roleId="tpee.5680397130376446158" type="tpee.ClassifierType" typeId="tpee.1107535904670" id="6507455152233570798" nodeInfo="in">
              <link role="classifier" roleId="tpee.1107535924139" targetNodeId="ec5l.~SNodeReference" resolveInfo="SNodeReference" />
            </node>
            <node role="initializer" roleId="tpee.1068431790190" type="tp25.NodePointerExpression" typeId="tp25.1828409047608048457" id="6507455152233570799" nodeInfo="nn">
              <link role="referentNode" roleId="tp25.1828409047608048458" targetNodeId="tp2p.3600688056589376389" resolveInfo="MigrationToUpdateAllConstants" />
            </node>
          </node>
        </node>
        <node role="statement" roleId="tpee.1068581517665" type="tpee.Statement" typeId="tpee.1068580123157" id="6507455152233570800" nodeInfo="nn" />
        <node role="statement" roleId="tpee.1068581517665" type="tpee.LocalVariableDeclarationStatement" typeId="tpee.1068581242864" id="6507455152233570801" nodeInfo="nn">
          <node role="localVariableDeclaration" roleId="tpee.1068581242865" type="tpee.LocalVariableDeclaration" typeId="tpee.1068581242863" id="6507455152233570802" nodeInfo="nr">
            <property name="name" nameId="tpck.1169194664001" value="executor" />
            <node role="type" roleId="tpee.5680397130376446158" type="tpee.ClassifierType" typeId="tpee.1107535904670" id="6507455152233570803" nodeInfo="in">
              <link role="classifier" roleId="tpee.1107535924139" targetNodeId="ip7d.6586015060859883006" resolveInfo="MigrationScriptExecutor" />
            </node>
            <node role="initializer" roleId="tpee.1068431790190" type="tpee.GenericNewExpression" typeId="tpee.1145552977093" id="6507455152233570804" nodeInfo="nn">
              <node role="creator" roleId="tpee.1145553007750" type="tpee.ClassCreator" typeId="tpee.1212685548494" id="6507455152233570805" nodeInfo="nn">
                <link role="baseMethodDeclaration" roleId="tpee.1068499141037" targetNodeId="ip7d.6586015060859883193" resolveInfo="MigrationScriptExecutor" />
                <node role="actualArgument" roleId="tpee.1068499141038" type="tpee.VariableReference" typeId="tpee.1068498886296" id="6507455152233570806" nodeInfo="nn">
                  <link role="variableDeclaration" roleId="tpee.1068581517664" targetNodeId="6507455152233570797" resolveInfo="script" />
                </node>
                <node role="actualArgument" roleId="tpee.1068499141038" type="tpee.StringLiteral" typeId="tpee.1070475926800" id="6507455152233570807" nodeInfo="nn">
                  <property name="value" nameId="tpee.1070475926801" value="ReplacePlaceholderMethodDeclaration" />
                </node>
                <node role="actualArgument" roleId="tpee.1068499141038" type="tpee.DotExpression" typeId="tpee.1197027756228" id="6507455152233570808" nodeInfo="nn">
                  <node role="operand" roleId="tpee.1197027771414" type="tp4f.ThisClassifierExpression" typeId="tp4f.1205752633985" id="6507455152233570809" nodeInfo="nn" />
                  <node role="operation" roleId="tpee.1197027833540" type="tp4k.ActionDataParameterReferenceOperation" typeId="tp4k.1217252428768" id="6507455152233570810" nodeInfo="nn">
                    <link role="member" roleId="tp4f.1205756909548" targetNodeId="6507455152233570241" resolveInfo="context" />
                  </node>
                </node>
                <node role="actualArgument" roleId="tpee.1068499141038" type="tpee.DotExpression" typeId="tpee.1197027756228" id="6507455152233570811" nodeInfo="nn">
                  <node role="operand" roleId="tpee.1197027771414" type="tp4f.ThisClassifierExpression" typeId="tp4f.1205752633985" id="6507455152233570812" nodeInfo="nn" />
                  <node role="operation" roleId="tpee.1197027833540" type="tp4k.ActionDataParameterReferenceOperation" typeId="tp4k.1217252428768" id="6507455152233570813" nodeInfo="nn">
                    <link role="member" roleId="tp4f.1205756909548" targetNodeId="6507455152233570243" resolveInfo="project" />
                  </node>
                </node>
              </node>
            </node>
          </node>
        </node>
        <node role="statement" roleId="tpee.1068581517665" type="tpee.IfStatement" typeId="tpee.1068580123159" id="6507455152233570814" nodeInfo="nn">
          <node role="ifTrue" roleId="tpee.1068580123161" type="tpee.StatementList" typeId="tpee.1068580123136" id="6507455152233570815" nodeInfo="sn">
            <node role="statement" roleId="tpee.1068581517665" type="tpee.ExpressionStatement" typeId="tpee.1068580123155" id="6507455152233570816" nodeInfo="nn">
              <node role="expression" roleId="tpee.1068580123156" type="tpee.DotExpression" typeId="tpee.1197027756228" id="6507455152233570817" nodeInfo="nn">
                <node role="operand" roleId="tpee.1197027771414" type="tpee.VariableReference" typeId="tpee.1068498886296" id="6507455152233570818" nodeInfo="nn">
                  <link role="variableDeclaration" roleId="tpee.1068581517664" targetNodeId="6507455152233570802" resolveInfo="executor" />
                </node>
                <node role="operation" roleId="tpee.1197027833540" type="tpee.InstanceMethodCallOperation" typeId="tpee.1202948039474" id="6507455152233570819" nodeInfo="nn">
                  <link role="baseMethodDeclaration" roleId="tpee.1068499141037" targetNodeId="ip7d.6586015060859883145" resolveInfo="execImmediately" />
                  <node role="actualArgument" roleId="tpee.1068499141038" type="tpee.GenericNewExpression" typeId="tpee.1145552977093" id="6507455152233570820" nodeInfo="nn">
                    <node role="creator" roleId="tpee.1145553007750" type="tpee.ClassCreator" typeId="tpee.1212685548494" id="6507455152233570821" nodeInfo="nn">
                      <link role="baseMethodDeclaration" roleId="tpee.1068499141037" targetNodeId="x609.~ProgressMonitorAdapter%d&lt;init&gt;(com%dintellij%dopenapi%dprogress%dProgressIndicator)" resolveInfo="ProgressMonitorAdapter" />
                      <node role="actualArgument" roleId="tpee.1068499141038" type="tpee.GenericNewExpression" typeId="tpee.1145552977093" id="6507455152233570822" nodeInfo="nn">
                        <node role="creator" roleId="tpee.1145553007750" type="tpee.ClassCreator" typeId="tpee.1212685548494" id="6507455152233570823" nodeInfo="nn">
                          <link role="baseMethodDeclaration" roleId="tpee.1068499141037" targetNodeId="fw3h.~EmptyProgressIndicator%d&lt;init&gt;()" resolveInfo="EmptyProgressIndicator" />
                        </node>
                      </node>
                    </node>
                  </node>
                </node>
              </node>
            </node>
          </node>
          <node role="condition" roleId="tpee.1068580123160" type="tpee.DotExpression" typeId="tpee.1197027756228" id="6507455152233570824" nodeInfo="nn">
            <node role="operand" roleId="tpee.1197027771414" type="tpee.StaticMethodCall" typeId="tpee.1081236700937" id="6507455152233570825" nodeInfo="nn">
              <link role="baseMethodDeclaration" roleId="tpee.1068499141037" targetNodeId="cu2c.~ModelAccess%dinstance()%cjetbrains%dmps%dsmodel%dModelAccess" resolveInfo="instance" />
              <link role="classConcept" roleId="tpee.1144433194310" targetNodeId="cu2c.~ModelAccess" resolveInfo="ModelAccess" />
            </node>
            <node role="operation" roleId="tpee.1197027833540" type="tpee.InstanceMethodCallOperation" typeId="tpee.1202948039474" id="6507455152233570826" nodeInfo="nn">
              <link role="baseMethodDeclaration" roleId="tpee.1068499141037" targetNodeId="cu2c.~ModelAccess%dcanWrite()%cboolean" resolveInfo="canWrite" />
            </node>
          </node>
          <node role="ifFalseStatement" roleId="tpee.1082485599094" type="tpee.BlockStatement" typeId="tpee.1082485599095" id="6507455152233570827" nodeInfo="nn">
            <node role="statements" roleId="tpee.1082485599096" type="tpee.StatementList" typeId="tpee.1068580123136" id="6507455152233570828" nodeInfo="sn">
              <node role="statement" roleId="tpee.1068581517665" type="tpee.ExpressionStatement" typeId="tpee.1068580123155" id="6507455152233570829" nodeInfo="nn">
                <node role="expression" roleId="tpee.1068580123156" type="tpee.DotExpression" typeId="tpee.1197027756228" id="6507455152233570830" nodeInfo="nn">
                  <node role="operand" roleId="tpee.1197027771414" type="tpee.VariableReference" typeId="tpee.1068498886296" id="6507455152233570831" nodeInfo="nn">
                    <link role="variableDeclaration" roleId="tpee.1068581517664" targetNodeId="6507455152233570802" resolveInfo="executor" />
                  </node>
                  <node role="operation" roleId="tpee.1197027833540" type="tpee.InstanceMethodCallOperation" typeId="tpee.1202948039474" id="6507455152233570832" nodeInfo="nn">
                    <link role="baseMethodDeclaration" roleId="tpee.1068499141037" targetNodeId="ip7d.6586015060859883610" resolveInfo="execAsCommand" />
                    <node role="actualArgument" roleId="tpee.1068499141038" type="tpee.DotExpression" typeId="tpee.1197027756228" id="6507455152233570833" nodeInfo="nn">
                      <node role="operand" roleId="tpee.1197027771414" type="tp4f.ThisClassifierExpression" typeId="tp4f.1205752633985" id="6507455152233570834" nodeInfo="nn" />
                      <node role="operation" roleId="tpee.1197027833540" type="tp4k.ActionDataParameterReferenceOperation" typeId="tp4k.1217252428768" id="6507455152233570835" nodeInfo="nn">
                        <link role="member" roleId="tp4f.1205756909548" targetNodeId="6507455152233570245" resolveInfo="frame" />
                      </node>
                    </node>
                  </node>
                </node>
              </node>
            </node>
          </node>
        </node>
      </node>
    </node>
  </root>
  <root type="tp4k.ActionDeclaration" typeId="tp4k.1203071646776" id="6507455152234272998" nodeInfo="ng">
    <property name="virtualPackage" nameId="tpck.1193676396447" value="migration" />
    <property name="caption" nameId="tp4k.1205250923097" value="Add Missing Parentheses to CastExpressions" />
    <property name="name" nameId="tpck.1169194664001" value="MigrationScript_MigrationUpdateCastExpressionParens" />
    <property name="description" nameId="tp4k.1213273179528" value="Find CastExpressions with required but missing parens around their nested expressions and add them" />
    <node role="parameter" roleId="tp4k.1217413222820" type="tp4k.ActionDataParameterDeclaration" typeId="tp4k.1217252042208" id="6507455152234275062" nodeInfo="ng">
      <property name="name" nameId="tpck.1169194664001" value="context" />
      <link role="key" roleId="tp4k.1217252646389" targetNodeId="5xh9.~MPSCommonDataKeys%dOPERATION_CONTEXT" resolveInfo="OPERATION_CONTEXT" />
      <node role="condition" roleId="tp4k.5538333046911298738" type="tp4k.RequiredCondition" typeId="tp4k.5538333046911348654" id="6507455152234275063" nodeInfo="ng" />
    </node>
    <node role="parameter" roleId="tp4k.1217413222820" type="tp4k.ActionDataParameterDeclaration" typeId="tp4k.1217252042208" id="6507455152234275064" nodeInfo="ng">
      <property name="name" nameId="tpck.1169194664001" value="project" />
      <link role="key" roleId="tp4k.1217252646389" targetNodeId="nx1.~CommonDataKeys%dPROJECT" resolveInfo="PROJECT" />
      <node role="condition" roleId="tp4k.5538333046911298738" type="tp4k.RequiredCondition" typeId="tp4k.5538333046911348654" id="6507455152234275065" nodeInfo="ng" />
    </node>
    <node role="parameter" roleId="tp4k.1217413222820" type="tp4k.ActionDataParameterDeclaration" typeId="tp4k.1217252042208" id="6507455152234275066" nodeInfo="ng">
      <property name="name" nameId="tpck.1169194664001" value="frame" />
      <link role="key" roleId="tp4k.1217252646389" targetNodeId="5xh9.~MPSCommonDataKeys%dFRAME" resolveInfo="FRAME" />
    </node>
    <node role="executeFunction" roleId="tp4k.1203083461638" type="tp4k.ExecuteBlock" typeId="tp4k.1203083511112" id="6507455152234272999" nodeInfo="nn">
      <node role="body" roleId="tpee.1137022507850" type="tpee.StatementList" typeId="tpee.1068580123136" id="6507455152234273000" nodeInfo="sn">
        <node role="statement" roleId="tpee.1068581517665" type="tpee.LocalVariableDeclarationStatement" typeId="tpee.1068581242864" id="6507455152234275650" nodeInfo="nn">
          <node role="localVariableDeclaration" roleId="tpee.1068581242865" type="tpee.LocalVariableDeclaration" typeId="tpee.1068581242863" id="6507455152234275651" nodeInfo="nr">
            <property name="name" nameId="tpck.1169194664001" value="script" />
            <node role="type" roleId="tpee.5680397130376446158" type="tpee.ClassifierType" typeId="tpee.1107535904670" id="6507455152234275652" nodeInfo="in">
              <link role="classifier" roleId="tpee.1107535924139" targetNodeId="ec5l.~SNodeReference" resolveInfo="SNodeReference" />
            </node>
            <node role="initializer" roleId="tpee.1068431790190" type="tp25.NodePointerExpression" typeId="tp25.1828409047608048457" id="6507455152234275653" nodeInfo="nn">
              <link role="referentNode" roleId="tp25.1828409047608048458" targetNodeId="tp2p.3600688056589376389" resolveInfo="MigrationToUpdateAllConstants" />
            </node>
          </node>
        </node>
        <node role="statement" roleId="tpee.1068581517665" type="tpee.Statement" typeId="tpee.1068580123157" id="6507455152234275654" nodeInfo="nn" />
        <node role="statement" roleId="tpee.1068581517665" type="tpee.LocalVariableDeclarationStatement" typeId="tpee.1068581242864" id="6507455152234275655" nodeInfo="nn">
          <node role="localVariableDeclaration" roleId="tpee.1068581242865" type="tpee.LocalVariableDeclaration" typeId="tpee.1068581242863" id="6507455152234275656" nodeInfo="nr">
            <property name="name" nameId="tpck.1169194664001" value="executor" />
            <node role="type" roleId="tpee.5680397130376446158" type="tpee.ClassifierType" typeId="tpee.1107535904670" id="6507455152234275657" nodeInfo="in">
              <link role="classifier" roleId="tpee.1107535924139" targetNodeId="ip7d.6586015060859883006" resolveInfo="MigrationScriptExecutor" />
            </node>
            <node role="initializer" roleId="tpee.1068431790190" type="tpee.GenericNewExpression" typeId="tpee.1145552977093" id="6507455152234275658" nodeInfo="nn">
              <node role="creator" roleId="tpee.1145553007750" type="tpee.ClassCreator" typeId="tpee.1212685548494" id="6507455152234275659" nodeInfo="nn">
                <link role="baseMethodDeclaration" roleId="tpee.1068499141037" targetNodeId="ip7d.6586015060859883193" resolveInfo="MigrationScriptExecutor" />
                <node role="actualArgument" roleId="tpee.1068499141038" type="tpee.VariableReference" typeId="tpee.1068498886296" id="6507455152234275660" nodeInfo="nn">
                  <link role="variableDeclaration" roleId="tpee.1068581517664" targetNodeId="6507455152234275651" resolveInfo="script" />
                </node>
                <node role="actualArgument" roleId="tpee.1068499141038" type="tpee.StringLiteral" typeId="tpee.1070475926800" id="6507455152234275661" nodeInfo="nn">
                  <property name="value" nameId="tpee.1070475926801" value="UpdateCastExpressionParens" />
                </node>
                <node role="actualArgument" roleId="tpee.1068499141038" type="tpee.DotExpression" typeId="tpee.1197027756228" id="6507455152234275662" nodeInfo="nn">
                  <node role="operand" roleId="tpee.1197027771414" type="tp4f.ThisClassifierExpression" typeId="tp4f.1205752633985" id="6507455152234275663" nodeInfo="nn" />
                  <node role="operation" roleId="tpee.1197027833540" type="tp4k.ActionDataParameterReferenceOperation" typeId="tp4k.1217252428768" id="6507455152234275664" nodeInfo="nn">
                    <link role="member" roleId="tp4f.1205756909548" targetNodeId="6507455152234275062" resolveInfo="context" />
                  </node>
                </node>
                <node role="actualArgument" roleId="tpee.1068499141038" type="tpee.DotExpression" typeId="tpee.1197027756228" id="6507455152234275665" nodeInfo="nn">
                  <node role="operand" roleId="tpee.1197027771414" type="tp4f.ThisClassifierExpression" typeId="tp4f.1205752633985" id="6507455152234275666" nodeInfo="nn" />
                  <node role="operation" roleId="tpee.1197027833540" type="tp4k.ActionDataParameterReferenceOperation" typeId="tp4k.1217252428768" id="6507455152234275667" nodeInfo="nn">
                    <link role="member" roleId="tp4f.1205756909548" targetNodeId="6507455152234275064" resolveInfo="project" />
                  </node>
                </node>
              </node>
            </node>
          </node>
        </node>
        <node role="statement" roleId="tpee.1068581517665" type="tpee.IfStatement" typeId="tpee.1068580123159" id="6507455152234275668" nodeInfo="nn">
          <node role="ifTrue" roleId="tpee.1068580123161" type="tpee.StatementList" typeId="tpee.1068580123136" id="6507455152234275669" nodeInfo="sn">
            <node role="statement" roleId="tpee.1068581517665" type="tpee.ExpressionStatement" typeId="tpee.1068580123155" id="6507455152234275670" nodeInfo="nn">
              <node role="expression" roleId="tpee.1068580123156" type="tpee.DotExpression" typeId="tpee.1197027756228" id="6507455152234275671" nodeInfo="nn">
                <node role="operand" roleId="tpee.1197027771414" type="tpee.VariableReference" typeId="tpee.1068498886296" id="6507455152234275672" nodeInfo="nn">
                  <link role="variableDeclaration" roleId="tpee.1068581517664" targetNodeId="6507455152234275656" resolveInfo="executor" />
                </node>
                <node role="operation" roleId="tpee.1197027833540" type="tpee.InstanceMethodCallOperation" typeId="tpee.1202948039474" id="6507455152234275673" nodeInfo="nn">
                  <link role="baseMethodDeclaration" roleId="tpee.1068499141037" targetNodeId="ip7d.6586015060859883145" resolveInfo="execImmediately" />
                  <node role="actualArgument" roleId="tpee.1068499141038" type="tpee.GenericNewExpression" typeId="tpee.1145552977093" id="6507455152234275674" nodeInfo="nn">
                    <node role="creator" roleId="tpee.1145553007750" type="tpee.ClassCreator" typeId="tpee.1212685548494" id="6507455152234275675" nodeInfo="nn">
                      <link role="baseMethodDeclaration" roleId="tpee.1068499141037" targetNodeId="x609.~ProgressMonitorAdapter%d&lt;init&gt;(com%dintellij%dopenapi%dprogress%dProgressIndicator)" resolveInfo="ProgressMonitorAdapter" />
                      <node role="actualArgument" roleId="tpee.1068499141038" type="tpee.GenericNewExpression" typeId="tpee.1145552977093" id="6507455152234275676" nodeInfo="nn">
                        <node role="creator" roleId="tpee.1145553007750" type="tpee.ClassCreator" typeId="tpee.1212685548494" id="6507455152234275677" nodeInfo="nn">
                          <link role="baseMethodDeclaration" roleId="tpee.1068499141037" targetNodeId="fw3h.~EmptyProgressIndicator%d&lt;init&gt;()" resolveInfo="EmptyProgressIndicator" />
                        </node>
                      </node>
                    </node>
                  </node>
                </node>
              </node>
            </node>
          </node>
          <node role="condition" roleId="tpee.1068580123160" type="tpee.DotExpression" typeId="tpee.1197027756228" id="6507455152234275678" nodeInfo="nn">
            <node role="operand" roleId="tpee.1197027771414" type="tpee.StaticMethodCall" typeId="tpee.1081236700937" id="6507455152234275679" nodeInfo="nn">
              <link role="classConcept" roleId="tpee.1144433194310" targetNodeId="cu2c.~ModelAccess" resolveInfo="ModelAccess" />
              <link role="baseMethodDeclaration" roleId="tpee.1068499141037" targetNodeId="cu2c.~ModelAccess%dinstance()%cjetbrains%dmps%dsmodel%dModelAccess" resolveInfo="instance" />
            </node>
            <node role="operation" roleId="tpee.1197027833540" type="tpee.InstanceMethodCallOperation" typeId="tpee.1202948039474" id="6507455152234275680" nodeInfo="nn">
              <link role="baseMethodDeclaration" roleId="tpee.1068499141037" targetNodeId="cu2c.~ModelAccess%dcanWrite()%cboolean" resolveInfo="canWrite" />
            </node>
          </node>
          <node role="ifFalseStatement" roleId="tpee.1082485599094" type="tpee.BlockStatement" typeId="tpee.1082485599095" id="6507455152234275681" nodeInfo="nn">
            <node role="statements" roleId="tpee.1082485599096" type="tpee.StatementList" typeId="tpee.1068580123136" id="6507455152234275682" nodeInfo="sn">
              <node role="statement" roleId="tpee.1068581517665" type="tpee.ExpressionStatement" typeId="tpee.1068580123155" id="6507455152234275683" nodeInfo="nn">
                <node role="expression" roleId="tpee.1068580123156" type="tpee.DotExpression" typeId="tpee.1197027756228" id="6507455152234275684" nodeInfo="nn">
                  <node role="operand" roleId="tpee.1197027771414" type="tpee.VariableReference" typeId="tpee.1068498886296" id="6507455152234275685" nodeInfo="nn">
                    <link role="variableDeclaration" roleId="tpee.1068581517664" targetNodeId="6507455152234275656" resolveInfo="executor" />
                  </node>
                  <node role="operation" roleId="tpee.1197027833540" type="tpee.InstanceMethodCallOperation" typeId="tpee.1202948039474" id="6507455152234275686" nodeInfo="nn">
                    <link role="baseMethodDeclaration" roleId="tpee.1068499141037" targetNodeId="ip7d.6586015060859883610" resolveInfo="execAsCommand" />
                    <node role="actualArgument" roleId="tpee.1068499141038" type="tpee.DotExpression" typeId="tpee.1197027756228" id="6507455152234275687" nodeInfo="nn">
                      <node role="operand" roleId="tpee.1197027771414" type="tp4f.ThisClassifierExpression" typeId="tp4f.1205752633985" id="6507455152234275688" nodeInfo="nn" />
                      <node role="operation" roleId="tpee.1197027833540" type="tp4k.ActionDataParameterReferenceOperation" typeId="tp4k.1217252428768" id="6507455152234275689" nodeInfo="nn">
                        <link role="member" roleId="tp4f.1205756909548" targetNodeId="6507455152234275066" resolveInfo="frame" />
                      </node>
                    </node>
                  </node>
                </node>
              </node>
            </node>
          </node>
        </node>
      </node>
    </node>
  </root>
  <root type="tp4k.ActionDeclaration" typeId="tp4k.1203071646776" id="2533953941693774358" nodeInfo="ng">
    <property name="description" nameId="tp4k.1213273179528" value="Re-save all models even if model was not changed" />
    <property name="name" nameId="tpck.1169194664001" value="Migration_ForcedSaveAll" />
    <property name="caption" nameId="tp4k.1205250923097" value="Update All Models" />
    <property name="virtualPackage" nameId="tpck.1193676396447" value="migration" />
    <node role="parameter" roleId="tp4k.1217413222820" type="tp4k.ActionDataParameterDeclaration" typeId="tp4k.1217252042208" id="120896515006352102" nodeInfo="ng">
      <property name="name" nameId="tpck.1169194664001" value="project" />
      <link role="key" roleId="tp4k.1217252646389" targetNodeId="5xh9.~MPSCommonDataKeys%dMPS_PROJECT" resolveInfo="MPS_PROJECT" />
      <node role="condition" roleId="tp4k.5538333046911298738" type="tp4k.RequiredCondition" typeId="tp4k.5538333046911348654" id="120896515006352103" nodeInfo="ng" />
    </node>
    <node role="executeFunction" roleId="tp4k.1203083461638" type="tp4k.ExecuteBlock" typeId="tp4k.1203083511112" id="2533953941693774359" nodeInfo="nn">
      <node role="body" roleId="tpee.1137022507850" type="tpee.StatementList" typeId="tpee.1068580123136" id="2533953941693774360" nodeInfo="sn">
        <node role="statement" roleId="tpee.1068581517665" type="tpee.LocalVariableDeclarationStatement" typeId="tpee.1068581242864" id="120896515006380270" nodeInfo="nn">
          <node role="localVariableDeclaration" roleId="tpee.1068581242865" type="tpee.LocalVariableDeclaration" typeId="tpee.1068581242863" id="120896515006380271" nodeInfo="nr">
            <property name="name" nameId="tpck.1169194664001" value="modules" />
            <node role="initializer" roleId="tpee.1068431790190" type="tpee.DotExpression" typeId="tpee.1197027756228" id="1366666897732406798" nodeInfo="nn">
              <node role="operand" roleId="tpee.1197027771414" type="tpee.DotExpression" typeId="tpee.1197027756228" id="1366666897732401708" nodeInfo="nn">
                <node role="operand" roleId="tpee.1197027771414" type="tp4f.ThisClassifierExpression" typeId="tp4f.1205752633985" id="1366666897732401711" nodeInfo="nn" />
                <node role="operation" roleId="tpee.1197027833540" type="tp4k.ActionDataParameterReferenceOperation" typeId="tp4k.1217252428768" id="1366666897732401713" nodeInfo="nn">
                  <link role="member" roleId="tp4f.1205756909548" targetNodeId="120896515006352102" resolveInfo="project" />
                </node>
              </node>
              <node role="operation" roleId="tpee.1197027833540" type="tpee.InstanceMethodCallOperation" typeId="tpee.1202948039474" id="1366666897732413908" nodeInfo="nn">
                <link role="baseMethodDeclaration" roleId="tpee.1068499141037" targetNodeId="jrbx.~MPSProject%dgetModulesWithGenerators()%cjava%dutil%dList" resolveInfo="getModulesWithGenerators" />
              </node>
            </node>
            <node role="type" roleId="tpee.5680397130376446158" type="tp2q.SequenceType" typeId="tp2q.1151689724996" id="120896515006382801" nodeInfo="in">
              <node role="elementType" roleId="tp2q.1151689745422" type="tpee.ClassifierType" typeId="tpee.1107535904670" id="120896515006382803" nodeInfo="in">
                <link role="classifier" roleId="tpee.1107535924139" targetNodeId="88zw.~SModule" resolveInfo="SModule" />
              </node>
            </node>
          </node>
        </node>
        <node role="statement" roleId="tpee.1068581517665" type="tpee.LocalVariableDeclarationStatement" typeId="tpee.1068581242864" id="120896515006498941" nodeInfo="nn">
          <node role="localVariableDeclaration" roleId="tpee.1068581242865" type="tpee.LocalVariableDeclaration" typeId="tpee.1068581242863" id="120896515006498942" nodeInfo="nr">
            <property name="name" nameId="tpck.1169194664001" value="allModels" />
            <node role="type" roleId="tpee.5680397130376446158" type="tp2q.ListType" typeId="tp2q.1151688443754" id="120896515006498876" nodeInfo="in">
              <node role="elementType" roleId="tp2q.1151688676805" type="tpee.ClassifierType" typeId="tpee.1107535904670" id="120896515006580584" nodeInfo="in">
                <link role="classifier" roleId="tpee.1107535924139" targetNodeId="ec5l.~EditableSModel" resolveInfo="EditableSModel" />
              </node>
            </node>
            <node role="initializer" roleId="tpee.1068431790190" type="tpee.DotExpression" typeId="tpee.1197027756228" id="120896515006498943" nodeInfo="nn">
              <node role="operand" roleId="tpee.1197027771414" type="tpee.DotExpression" typeId="tpee.1197027756228" id="120896515006498944" nodeInfo="nn">
                <node role="operation" roleId="tpee.1197027833540" type="tp2q.WhereOperation" typeId="tp2q.1202120902084" id="120896515006498945" nodeInfo="nn">
                  <node role="closure" roleId="tp2q.1204796294226" type="tp2c.ClosureLiteral" typeId="tp2c.1199569711397" id="120896515006498946" nodeInfo="nn">
                    <node role="body" roleId="tp2c.1199569916463" type="tpee.StatementList" typeId="tpee.1068580123136" id="120896515006498947" nodeInfo="sn">
                      <node role="statement" roleId="tpee.1068581517665" type="tpee.ExpressionStatement" typeId="tpee.1068580123155" id="120896515006498948" nodeInfo="nn">
                        <node role="expression" roleId="tpee.1068580123156" type="tpee.StaticMethodCall" typeId="tpee.1081236700937" id="120896515006498953" nodeInfo="nn">
                          <link role="classConcept" roleId="tpee.1144433194310" targetNodeId="cu2c.~SModelStereotype" resolveInfo="SModelStereotype" />
                          <link role="baseMethodDeclaration" roleId="tpee.1068499141037" targetNodeId="cu2c.~SModelStereotype%disUserModel(org%djetbrains%dmps%dopenapi%dmodel%dSModel)%cboolean" resolveInfo="isUserModel" />
                          <node role="actualArgument" roleId="tpee.1068499141038" type="tpee.VariableReference" typeId="tpee.1068498886296" id="120896515006498954" nodeInfo="nn">
                            <link role="variableDeclaration" roleId="tpee.1068581517664" targetNodeId="120896515006498955" resolveInfo="it" />
                          </node>
                        </node>
                      </node>
                    </node>
                    <node role="parameter" roleId="tp2c.1199569906740" type="tp2q.SmartClosureParameterDeclaration" typeId="tp2q.1203518072036" id="120896515006498955" nodeInfo="ig">
                      <property name="name" nameId="tpck.1169194664001" value="it" />
                      <node role="type" roleId="tpee.5680397130376446158" type="tpee.UndefinedType" typeId="tpee.4836112446988635817" id="120896515006498956" nodeInfo="in" />
                    </node>
                  </node>
                </node>
                <node role="operand" roleId="tpee.1197027771414" type="tpee.DotExpression" typeId="tpee.1197027756228" id="1366666897732416803" nodeInfo="nn">
                  <node role="operand" roleId="tpee.1197027771414" type="tpee.DotExpression" typeId="tpee.1197027756228" id="120896515006498957" nodeInfo="nn">
                    <node role="operand" roleId="tpee.1197027771414" type="tpee.VariableReference" typeId="tpee.1068498886296" id="120896515006498958" nodeInfo="nn">
                      <link role="variableDeclaration" roleId="tpee.1068581517664" targetNodeId="120896515006380271" resolveInfo="modules" />
                    </node>
                    <node role="operation" roleId="tpee.1197027833540" type="tp2q.TranslateOperation" typeId="tp2q.1201792049884" id="120896515006498959" nodeInfo="nn">
                      <node role="closure" roleId="tp2q.1204796294226" type="tp2c.ClosureLiteral" typeId="tp2c.1199569711397" id="120896515006498960" nodeInfo="nn">
                        <node role="body" roleId="tp2c.1199569916463" type="tpee.StatementList" typeId="tpee.1068580123136" id="120896515006498961" nodeInfo="sn">
                          <node role="statement" roleId="tpee.1068581517665" type="tpee.ExpressionStatement" typeId="tpee.1068580123155" id="120896515006498962" nodeInfo="nn">
                            <node role="expression" roleId="tpee.1068580123156" type="tpee.DotExpression" typeId="tpee.1197027756228" id="120896515006498963" nodeInfo="nn">
                              <node role="operation" roleId="tpee.1197027833540" type="tpee.InstanceMethodCallOperation" typeId="tpee.1202948039474" id="120896515006498964" nodeInfo="nn">
                                <link role="baseMethodDeclaration" roleId="tpee.1068499141037" targetNodeId="88zw.~SModule%dgetModels()%cjava%dlang%dIterable" resolveInfo="getModels" />
                              </node>
                              <node role="operand" roleId="tpee.1197027771414" type="tpee.VariableReference" typeId="tpee.1068498886296" id="120896515006498965" nodeInfo="nn">
                                <link role="variableDeclaration" roleId="tpee.1068581517664" targetNodeId="120896515006498966" resolveInfo="it" />
                              </node>
                            </node>
                          </node>
                        </node>
                        <node role="parameter" roleId="tp2c.1199569906740" type="tp2q.SmartClosureParameterDeclaration" typeId="tp2q.1203518072036" id="120896515006498966" nodeInfo="ig">
                          <property name="name" nameId="tpck.1169194664001" value="it" />
                          <node role="type" roleId="tpee.5680397130376446158" type="tpee.UndefinedType" typeId="tpee.4836112446988635817" id="120896515006498967" nodeInfo="in" />
                        </node>
                      </node>
                    </node>
                  </node>
                  <node role="operation" roleId="tpee.1197027833540" type="tp2q.OfTypeOperation" typeId="tp2q.4611582986551314327" id="1366666897732440790" nodeInfo="nn">
                    <node role="requestedType" roleId="tp2q.4611582986551314344" type="tpee.ClassifierType" typeId="tpee.1107535904670" id="1366666897732443274" nodeInfo="in">
                      <link role="classifier" roleId="tpee.1107535924139" targetNodeId="ec5l.~EditableSModel" resolveInfo="EditableSModel" />
                    </node>
                  </node>
                </node>
              </node>
              <node role="operation" roleId="tpee.1197027833540" type="tp2q.ToListOperation" typeId="tp2q.1151702311717" id="120896515006498968" nodeInfo="nn" />
            </node>
          </node>
        </node>
        <node role="statement" roleId="tpee.1068581517665" type="tpee.Statement" typeId="tpee.1068580123157" id="120896515006355039" nodeInfo="nn" />
        <node role="statement" roleId="tpee.1068581517665" type="tp2q.ForEachStatement" typeId="tp2q.1153943597977" id="2533953941693793944" nodeInfo="nn">
          <node role="inputSequence" roleId="tp2q.1153944424730" type="tpee.VariableReference" typeId="tpee.1068498886296" id="120896515006587925" nodeInfo="nn">
            <link role="variableDeclaration" roleId="tpee.1068581517664" targetNodeId="120896515006498942" resolveInfo="allModels" />
          </node>
          <node role="variable" roleId="tp2q.1153944400369" type="tp2q.ForEachVariable" typeId="tp2q.1153944193378" id="2533953941693793945" nodeInfo="nr">
            <property name="name" nameId="tpck.1169194664001" value="model" />
          </node>
          <node role="body" roleId="tpee.1154032183016" type="tpee.StatementList" typeId="tpee.1068580123136" id="2533953941693793947" nodeInfo="sn">
            <node role="statement" roleId="tpee.1068581517665" type="tpee.IfStatement" typeId="tpee.1068580123159" id="7293657720425798754" nodeInfo="nn">
              <node role="ifTrue" roleId="tpee.1068580123161" type="tpee.StatementList" typeId="tpee.1068580123136" id="7293657720425798755" nodeInfo="sn">
                <node role="statement" roleId="tpee.1068581517665" type="tpee.ContinueStatement" typeId="tpee.1082113931046" id="7293657720425872811" nodeInfo="nn" />
              </node>
              <node role="condition" roleId="tpee.1068580123160" type="tpee.DotExpression" typeId="tpee.1197027756228" id="7293657720425872227" nodeInfo="nn">
                <node role="operand" roleId="tpee.1197027771414" type="tp2q.ForEachVariableReference" typeId="tp2q.1153944233411" id="120896515006601893" nodeInfo="nn">
                  <link role="variable" roleId="tp2q.1153944258490" targetNodeId="2533953941693793945" resolveInfo="model" />
                </node>
                <node role="operation" roleId="tpee.1197027833540" type="tpee.InstanceMethodCallOperation" typeId="tpee.1202948039474" id="7293657720425872810" nodeInfo="nn">
                  <link role="baseMethodDeclaration" roleId="tpee.1068499141037" targetNodeId="ec5l.~SModel%disReadOnly()%cboolean" resolveInfo="isReadOnly" />
                </node>
              </node>
            </node>
            <node role="statement" roleId="tpee.1068581517665" type="tpee.TryCatchStatement" typeId="tpee.1164879751025" id="2450776685309518010" nodeInfo="nn">
              <node role="body" roleId="tpee.1164879758292" type="tpee.StatementList" typeId="tpee.1068580123136" id="2450776685309518011" nodeInfo="sn">
                <node role="statement" roleId="tpee.1068581517665" type="tpee.SingleLineComment" typeId="tpee.6329021646629104954" id="2533953941693794062" nodeInfo="nn">
                  <node role="commentPart" roleId="tpee.6329021646629175155" type="tpee.TextCommentPart" typeId="tpee.6329021646629104957" id="2533953941693794064" nodeInfo="nn">
                    <property name="text" nameId="tpee.6329021646629104958" value="ensure model is loaded" />
                  </node>
                </node>
                <node role="statement" roleId="tpee.1068581517665" type="tpee.ExpressionStatement" typeId="tpee.1068580123155" id="4937176971208789991" nodeInfo="nn">
                  <node role="expression" roleId="tpee.1068580123156" type="tpee.DotExpression" typeId="tpee.1197027756228" id="4937176971208790916" nodeInfo="nn">
                    <node role="operand" roleId="tpee.1197027771414" type="tp2q.ForEachVariableReference" typeId="tp2q.1153944233411" id="120896515006604665" nodeInfo="nn">
                      <link role="variable" roleId="tp2q.1153944258490" targetNodeId="2533953941693793945" resolveInfo="model" />
                    </node>
                    <node role="operation" roleId="tpee.1197027833540" type="tpee.InstanceMethodCallOperation" typeId="tpee.1202948039474" id="4937176971208795303" nodeInfo="nn">
                      <link role="baseMethodDeclaration" roleId="tpee.1068499141037" targetNodeId="ec5l.~SModel%dload()%cvoid" resolveInfo="load" />
                    </node>
                  </node>
                </node>
                <node role="statement" roleId="tpee.1068581517665" type="tpee.SingleLineComment" typeId="tpee.6329021646629104954" id="2533953941693795119" nodeInfo="nn">
                  <node role="commentPart" roleId="tpee.6329021646629175155" type="tpee.TextCommentPart" typeId="tpee.6329021646629104957" id="2533953941693795121" nodeInfo="nn">
                    <property name="text" nameId="tpee.6329021646629104958" value=" and force to save model" />
                  </node>
                </node>
                <node role="statement" roleId="tpee.1068581517665" type="tpee.ExpressionStatement" typeId="tpee.1068580123155" id="2533953941693795086" nodeInfo="nn">
                  <node role="expression" roleId="tpee.1068580123156" type="tpee.DotExpression" typeId="tpee.1197027756228" id="2533953941693795109" nodeInfo="nn">
                    <node role="operand" roleId="tpee.1197027771414" type="tp2q.ForEachVariableReference" typeId="tp2q.1153944233411" id="120896515006604777" nodeInfo="nn">
                      <link role="variable" roleId="tp2q.1153944258490" targetNodeId="2533953941693793945" resolveInfo="model" />
                    </node>
                    <node role="operation" roleId="tpee.1197027833540" type="tpee.InstanceMethodCallOperation" typeId="tpee.1202948039474" id="2533953941693795114" nodeInfo="nn">
                      <link role="baseMethodDeclaration" roleId="tpee.1068499141037" targetNodeId="ec5l.~EditableSModel%dsetChanged(boolean)%cvoid" resolveInfo="setChanged" />
                      <node role="actualArgument" roleId="tpee.1068499141038" type="tpee.BooleanConstant" typeId="tpee.1068580123137" id="2533953941693795115" nodeInfo="nn">
                        <property name="value" nameId="tpee.1068580123138" value="true" />
                      </node>
                    </node>
                  </node>
                </node>
                <node role="statement" roleId="tpee.1068581517665" type="tpee.IfStatement" typeId="tpee.1068580123159" id="2450776685309503381" nodeInfo="nn">
                  <property name="forceMultiLine" nameId="tpee.4467513934994662257" value="false" />
                  <property name="forceOneLine" nameId="tpee.4467513934994662256" value="true" />
                  <node role="ifTrue" roleId="tpee.1068580123161" type="tpee.StatementList" typeId="tpee.1068580123136" id="2450776685309503384" nodeInfo="sn">
                    <node role="statement" roleId="tpee.1068581517665" type="tpee.ExpressionStatement" typeId="tpee.1068580123155" id="2533953941693794067" nodeInfo="nn">
                      <node role="expression" roleId="tpee.1068580123156" type="tpee.DotExpression" typeId="tpee.1197027756228" id="2533953941693794090" nodeInfo="nn">
                        <node role="operand" roleId="tpee.1197027771414" type="tp2q.ForEachVariableReference" typeId="tp2q.1153944233411" id="2450776685309516528" nodeInfo="nn">
                          <link role="variable" roleId="tp2q.1153944258490" targetNodeId="2533953941693793945" resolveInfo="model" />
                        </node>
                        <node role="operation" roleId="tpee.1197027833540" type="tpee.InstanceMethodCallOperation" typeId="tpee.1202948039474" id="2533953941693795083" nodeInfo="nn">
                          <link role="baseMethodDeclaration" roleId="tpee.1068499141037" targetNodeId="ec5l.~EditableSModel%dsave()%cvoid" resolveInfo="save" />
                        </node>
                      </node>
                    </node>
                  </node>
                  <node role="condition" roleId="tpee.1068580123160" type="tpee.DotExpression" typeId="tpee.1197027756228" id="2450776685309505547" nodeInfo="nn">
                    <node role="operand" roleId="tpee.1197027771414" type="tp2q.ForEachVariableReference" typeId="tp2q.1153944233411" id="2450776685309503700" nodeInfo="nn">
                      <link role="variable" roleId="tp2q.1153944258490" targetNodeId="2533953941693793945" resolveInfo="model" />
                    </node>
                    <node role="operation" roleId="tpee.1197027833540" type="tpee.InstanceMethodCallOperation" typeId="tpee.1202948039474" id="2450776685309509904" nodeInfo="nn">
                      <link role="baseMethodDeclaration" roleId="tpee.1068499141037" targetNodeId="ec5l.~EditableSModel%disChanged()%cboolean" resolveInfo="isChanged" />
                    </node>
                  </node>
                </node>
              </node>
              <node role="catchClause" roleId="tpee.1164903496223" type="tpee.CatchClause" typeId="tpee.1164903280175" id="2450776685309518012" nodeInfo="nn">
                <node role="throwable" roleId="tpee.1164903359217" type="tpee.LocalVariableDeclaration" typeId="tpee.1068581242863" id="2450776685309518013" nodeInfo="nr">
                  <property name="name" nameId="tpck.1169194664001" value="ex" />
                  <node role="type" roleId="tpee.5680397130376446158" type="tpee.ClassifierType" typeId="tpee.1107535904670" id="2450776685309520762" nodeInfo="in">
                    <link role="classifier" roleId="tpee.1107535924139" targetNodeId="e2lb.~Exception" resolveInfo="Exception" />
                  </node>
                </node>
                <node role="catchBody" roleId="tpee.1164903359218" type="tpee.StatementList" typeId="tpee.1068580123136" id="2450776685309518015" nodeInfo="sn">
                  <node role="statement" roleId="tpee.1068581517665" type="tpib.LogStatement" typeId="tpib.1167227138527" id="2450776685309526160" nodeInfo="nn">
                    <property name="severity" nameId="tpib.1167245565795" value="error" />
                    <property name="hasException" nameId="tpib.1167228628751" value="true" />
                    <node role="logExpression" roleId="tpib.1167227463056" type="tpee.PlusExpression" typeId="tpee.1068581242875" id="2450776685309610028" nodeInfo="nn">
                      <node role="rightExpression" roleId="tpee.1081773367579" type="tpee.DotExpression" typeId="tpee.1197027756228" id="2450776685309616713" nodeInfo="nn">
                        <node role="operand" roleId="tpee.1197027771414" type="tp2q.ForEachVariableReference" typeId="tp2q.1153944233411" id="2450776685309613163" nodeInfo="nn">
                          <link role="variable" roleId="tp2q.1153944258490" targetNodeId="2533953941693793945" resolveInfo="model" />
                        </node>
                        <node role="operation" roleId="tpee.1197027833540" type="tpee.InstanceMethodCallOperation" typeId="tpee.1202948039474" id="2450776685309625792" nodeInfo="nn">
                          <link role="baseMethodDeclaration" roleId="tpee.1068499141037" targetNodeId="ec5l.~SModel%dgetModelName()%cjava%dlang%dString" resolveInfo="getModelName" />
                        </node>
                      </node>
                      <node role="leftExpression" roleId="tpee.1081773367580" type="tpee.StringLiteral" typeId="tpee.1070475926800" id="2450776685309526162" nodeInfo="nn">
                        <property name="value" nameId="tpee.1070475926801" value="Error re-saving model " />
                      </node>
                    </node>
                    <node role="exception" roleId="tpib.1167227561449" type="tpee.VariableReference" typeId="tpee.1068498886296" id="2450776685309526164" nodeInfo="nn">
                      <link role="variableDeclaration" roleId="tpee.1068581517664" targetNodeId="2450776685309518013" resolveInfo="ex" />
                    </node>
                  </node>
                </node>
              </node>
            </node>
          </node>
        </node>
      </node>
    </node>
  </root>
  <root type="tp4k.ActionDeclaration" typeId="tp4k.1203071646776" id="7920213901776142502" nodeInfo="ng">
    <property name="virtualPackage" nameId="tpck.1193676396447" value="migration" />
    <property name="name" nameId="tpck.1169194664001" value="MigrationScript_MigrationToReplaceNodePropertiesContainer" />
    <property name="caption" nameId="tp4k.1205250923097" value="Replace NodePropertiesContainer with NodeOperationsContainer" />
    <property name="description" nameId="tp4k.1213273179528" value="Find and replace NodePropertiesContainer concept" />
    <node role="parameter" roleId="tp4k.1217413222820" type="tp4k.ActionDataParameterDeclaration" typeId="tp4k.1217252042208" id="7920213901776142503" nodeInfo="ng">
      <property name="name" nameId="tpck.1169194664001" value="context" />
      <link role="key" roleId="tp4k.1217252646389" targetNodeId="5xh9.~MPSCommonDataKeys%dOPERATION_CONTEXT" resolveInfo="OPERATION_CONTEXT" />
      <node role="condition" roleId="tp4k.5538333046911298738" type="tp4k.RequiredCondition" typeId="tp4k.5538333046911348654" id="7920213901776142504" nodeInfo="ng" />
    </node>
    <node role="parameter" roleId="tp4k.1217413222820" type="tp4k.ActionDataParameterDeclaration" typeId="tp4k.1217252042208" id="7920213901776142505" nodeInfo="ng">
      <property name="name" nameId="tpck.1169194664001" value="project" />
      <link role="key" roleId="tp4k.1217252646389" targetNodeId="nx1.~CommonDataKeys%dPROJECT" resolveInfo="PROJECT" />
      <node role="condition" roleId="tp4k.5538333046911298738" type="tp4k.RequiredCondition" typeId="tp4k.5538333046911348654" id="7920213901776142506" nodeInfo="ng" />
    </node>
    <node role="parameter" roleId="tp4k.1217413222820" type="tp4k.ActionDataParameterDeclaration" typeId="tp4k.1217252042208" id="7920213901776142507" nodeInfo="ng">
      <property name="name" nameId="tpck.1169194664001" value="frame" />
      <link role="key" roleId="tp4k.1217252646389" targetNodeId="5xh9.~MPSCommonDataKeys%dFRAME" resolveInfo="FRAME" />
    </node>
    <node role="executeFunction" roleId="tp4k.1203083461638" type="tp4k.ExecuteBlock" typeId="tp4k.1203083511112" id="7920213901776142508" nodeInfo="nn">
      <node role="body" roleId="tpee.1137022507850" type="tpee.StatementList" typeId="tpee.1068580123136" id="7920213901776142509" nodeInfo="sn">
        <node role="statement" roleId="tpee.1068581517665" type="tpee.LocalVariableDeclarationStatement" typeId="tpee.1068581242864" id="7920213901776142510" nodeInfo="nn">
          <node role="localVariableDeclaration" roleId="tpee.1068581242865" type="tpee.LocalVariableDeclaration" typeId="tpee.1068581242863" id="7920213901776142511" nodeInfo="nr">
            <property name="name" nameId="tpck.1169194664001" value="script" />
            <node role="type" roleId="tpee.5680397130376446158" type="tpee.ClassifierType" typeId="tpee.1107535904670" id="7920213901776142512" nodeInfo="in">
              <link role="classifier" roleId="tpee.1107535924139" targetNodeId="ec5l.~SNodeReference" resolveInfo="SNodeReference" />
            </node>
            <node role="initializer" roleId="tpee.1068431790190" type="tp25.NodePointerExpression" typeId="tp25.1828409047608048457" id="7920213901776142513" nodeInfo="nn">
              <link role="referentNode" roleId="tp25.1828409047608048458" targetNodeId="tp5n.6090235207264650098" resolveInfo="MigrateNodeCheckOperationsContainer" />
            </node>
          </node>
        </node>
        <node role="statement" roleId="tpee.1068581517665" type="tpee.Statement" typeId="tpee.1068580123157" id="7920213901776142514" nodeInfo="nn" />
        <node role="statement" roleId="tpee.1068581517665" type="tpee.LocalVariableDeclarationStatement" typeId="tpee.1068581242864" id="7920213901776142515" nodeInfo="nn">
          <node role="localVariableDeclaration" roleId="tpee.1068581242865" type="tpee.LocalVariableDeclaration" typeId="tpee.1068581242863" id="7920213901776142516" nodeInfo="nr">
            <property name="name" nameId="tpck.1169194664001" value="executor" />
            <node role="type" roleId="tpee.5680397130376446158" type="tpee.ClassifierType" typeId="tpee.1107535904670" id="7920213901776142517" nodeInfo="in">
              <link role="classifier" roleId="tpee.1107535924139" targetNodeId="ip7d.6586015060859883006" resolveInfo="MigrationScriptExecutor" />
            </node>
            <node role="initializer" roleId="tpee.1068431790190" type="tpee.GenericNewExpression" typeId="tpee.1145552977093" id="7920213901776142518" nodeInfo="nn">
              <node role="creator" roleId="tpee.1145553007750" type="tpee.ClassCreator" typeId="tpee.1212685548494" id="7920213901776142519" nodeInfo="nn">
                <link role="baseMethodDeclaration" roleId="tpee.1068499141037" targetNodeId="ip7d.6586015060859883193" resolveInfo="MigrationScriptExecutor" />
                <node role="actualArgument" roleId="tpee.1068499141038" type="tpee.VariableReference" typeId="tpee.1068498886296" id="7920213901776142520" nodeInfo="nn">
                  <link role="variableDeclaration" roleId="tpee.1068581517664" targetNodeId="7920213901776142511" resolveInfo="script" />
                </node>
                <node role="actualArgument" roleId="tpee.1068499141038" type="tpee.StringLiteral" typeId="tpee.1070475926800" id="7920213901776142521" nodeInfo="nn">
                  <property name="value" nameId="tpee.1070475926801" value="ReplaceNodePropertiesContainer" />
                </node>
                <node role="actualArgument" roleId="tpee.1068499141038" type="tpee.DotExpression" typeId="tpee.1197027756228" id="7920213901776142522" nodeInfo="nn">
                  <node role="operand" roleId="tpee.1197027771414" type="tp4f.ThisClassifierExpression" typeId="tp4f.1205752633985" id="7920213901776142523" nodeInfo="nn" />
                  <node role="operation" roleId="tpee.1197027833540" type="tp4k.ActionDataParameterReferenceOperation" typeId="tp4k.1217252428768" id="7920213901776142524" nodeInfo="nn">
                    <link role="member" roleId="tp4f.1205756909548" targetNodeId="7920213901776142503" resolveInfo="context" />
                  </node>
                </node>
                <node role="actualArgument" roleId="tpee.1068499141038" type="tpee.DotExpression" typeId="tpee.1197027756228" id="7920213901776142525" nodeInfo="nn">
                  <node role="operand" roleId="tpee.1197027771414" type="tp4f.ThisClassifierExpression" typeId="tp4f.1205752633985" id="7920213901776142526" nodeInfo="nn" />
                  <node role="operation" roleId="tpee.1197027833540" type="tp4k.ActionDataParameterReferenceOperation" typeId="tp4k.1217252428768" id="7920213901776142527" nodeInfo="nn">
                    <link role="member" roleId="tp4f.1205756909548" targetNodeId="7920213901776142505" resolveInfo="project" />
                  </node>
                </node>
              </node>
            </node>
          </node>
        </node>
        <node role="statement" roleId="tpee.1068581517665" type="tpee.IfStatement" typeId="tpee.1068580123159" id="7920213901776142528" nodeInfo="nn">
          <node role="ifTrue" roleId="tpee.1068580123161" type="tpee.StatementList" typeId="tpee.1068580123136" id="7920213901776142529" nodeInfo="sn">
            <node role="statement" roleId="tpee.1068581517665" type="tpee.ExpressionStatement" typeId="tpee.1068580123155" id="7920213901776142530" nodeInfo="nn">
              <node role="expression" roleId="tpee.1068580123156" type="tpee.DotExpression" typeId="tpee.1197027756228" id="7920213901776142531" nodeInfo="nn">
                <node role="operand" roleId="tpee.1197027771414" type="tpee.VariableReference" typeId="tpee.1068498886296" id="7920213901776142532" nodeInfo="nn">
                  <link role="variableDeclaration" roleId="tpee.1068581517664" targetNodeId="7920213901776142516" resolveInfo="executor" />
                </node>
                <node role="operation" roleId="tpee.1197027833540" type="tpee.InstanceMethodCallOperation" typeId="tpee.1202948039474" id="7920213901776142533" nodeInfo="nn">
                  <link role="baseMethodDeclaration" roleId="tpee.1068499141037" targetNodeId="ip7d.6586015060859883145" resolveInfo="execImmediately" />
                  <node role="actualArgument" roleId="tpee.1068499141038" type="tpee.GenericNewExpression" typeId="tpee.1145552977093" id="7920213901776142534" nodeInfo="nn">
                    <node role="creator" roleId="tpee.1145553007750" type="tpee.ClassCreator" typeId="tpee.1212685548494" id="7920213901776142535" nodeInfo="nn">
                      <link role="baseMethodDeclaration" roleId="tpee.1068499141037" targetNodeId="x609.~ProgressMonitorAdapter%d&lt;init&gt;(com%dintellij%dopenapi%dprogress%dProgressIndicator)" resolveInfo="ProgressMonitorAdapter" />
                      <node role="actualArgument" roleId="tpee.1068499141038" type="tpee.GenericNewExpression" typeId="tpee.1145552977093" id="7920213901776142536" nodeInfo="nn">
                        <node role="creator" roleId="tpee.1145553007750" type="tpee.ClassCreator" typeId="tpee.1212685548494" id="7920213901776142537" nodeInfo="nn">
                          <link role="baseMethodDeclaration" roleId="tpee.1068499141037" targetNodeId="fw3h.~EmptyProgressIndicator%d&lt;init&gt;()" resolveInfo="EmptyProgressIndicator" />
                        </node>
                      </node>
                    </node>
                  </node>
                </node>
              </node>
            </node>
          </node>
          <node role="condition" roleId="tpee.1068580123160" type="tpee.DotExpression" typeId="tpee.1197027756228" id="7920213901776142538" nodeInfo="nn">
            <node role="operand" roleId="tpee.1197027771414" type="tpee.StaticMethodCall" typeId="tpee.1081236700937" id="7920213901776142539" nodeInfo="nn">
              <link role="baseMethodDeclaration" roleId="tpee.1068499141037" targetNodeId="cu2c.~ModelAccess%dinstance()%cjetbrains%dmps%dsmodel%dModelAccess" resolveInfo="instance" />
              <link role="classConcept" roleId="tpee.1144433194310" targetNodeId="cu2c.~ModelAccess" resolveInfo="ModelAccess" />
            </node>
            <node role="operation" roleId="tpee.1197027833540" type="tpee.InstanceMethodCallOperation" typeId="tpee.1202948039474" id="7920213901776142540" nodeInfo="nn">
              <link role="baseMethodDeclaration" roleId="tpee.1068499141037" targetNodeId="cu2c.~ModelAccess%dcanWrite()%cboolean" resolveInfo="canWrite" />
            </node>
          </node>
          <node role="ifFalseStatement" roleId="tpee.1082485599094" type="tpee.BlockStatement" typeId="tpee.1082485599095" id="7920213901776142541" nodeInfo="nn">
            <node role="statements" roleId="tpee.1082485599096" type="tpee.StatementList" typeId="tpee.1068580123136" id="7920213901776142542" nodeInfo="sn">
              <node role="statement" roleId="tpee.1068581517665" type="tpee.ExpressionStatement" typeId="tpee.1068580123155" id="7920213901776142543" nodeInfo="nn">
                <node role="expression" roleId="tpee.1068580123156" type="tpee.DotExpression" typeId="tpee.1197027756228" id="7920213901776142544" nodeInfo="nn">
                  <node role="operand" roleId="tpee.1197027771414" type="tpee.VariableReference" typeId="tpee.1068498886296" id="7920213901776142545" nodeInfo="nn">
                    <link role="variableDeclaration" roleId="tpee.1068581517664" targetNodeId="7920213901776142516" resolveInfo="executor" />
                  </node>
                  <node role="operation" roleId="tpee.1197027833540" type="tpee.InstanceMethodCallOperation" typeId="tpee.1202948039474" id="7920213901776142546" nodeInfo="nn">
                    <link role="baseMethodDeclaration" roleId="tpee.1068499141037" targetNodeId="ip7d.6586015060859883610" resolveInfo="execAsCommand" />
                    <node role="actualArgument" roleId="tpee.1068499141038" type="tpee.DotExpression" typeId="tpee.1197027756228" id="7920213901776142547" nodeInfo="nn">
                      <node role="operand" roleId="tpee.1197027771414" type="tp4f.ThisClassifierExpression" typeId="tp4f.1205752633985" id="7920213901776142548" nodeInfo="nn" />
                      <node role="operation" roleId="tpee.1197027833540" type="tp4k.ActionDataParameterReferenceOperation" typeId="tp4k.1217252428768" id="7920213901776142549" nodeInfo="nn">
                        <link role="member" roleId="tp4f.1205756909548" targetNodeId="7920213901776142507" resolveInfo="frame" />
                      </node>
                    </node>
                  </node>
                </node>
              </node>
            </node>
          </node>
        </node>
      </node>
    </node>
  </root>
<<<<<<< HEAD
  <root type="tp4k.ActionDeclaration" typeId="tp4k.1203071646776" id="818296778609443955" nodeInfo="ng">
    <property name="virtualPackage" nameId="tpck.1193676396447" value="migration" />
    <property name="caption" nameId="tp4k.1205250923097" value="Add Missing Parentheses to Nested TernaryOperatorExpressions" />
    <property name="name" nameId="tpck.1169194664001" value="MigrationScript_MigrationUpdateTernaryOperatorParens" />
    <property name="description" nameId="tp4k.1213273179528" value="Find TernaryOperatorExpressions with required but missing parens around them and add them" />
    <node role="parameter" roleId="tp4k.1217413222820" type="tp4k.ActionDataParameterDeclaration" typeId="tp4k.1217252042208" id="818296778609443956" nodeInfo="ng">
      <property name="name" nameId="tpck.1169194664001" value="context" />
      <link role="key" roleId="tp4k.1217252646389" targetNodeId="5xh9.~MPSCommonDataKeys%dOPERATION_CONTEXT" resolveInfo="OPERATION_CONTEXT" />
      <node role="condition" roleId="tp4k.5538333046911298738" type="tp4k.RequiredCondition" typeId="tp4k.5538333046911348654" id="818296778609443957" nodeInfo="ng" />
    </node>
    <node role="parameter" roleId="tp4k.1217413222820" type="tp4k.ActionDataParameterDeclaration" typeId="tp4k.1217252042208" id="818296778609443958" nodeInfo="ng">
      <property name="name" nameId="tpck.1169194664001" value="project" />
      <link role="key" roleId="tp4k.1217252646389" targetNodeId="nx1.~CommonDataKeys%dPROJECT" resolveInfo="PROJECT" />
      <node role="condition" roleId="tp4k.5538333046911298738" type="tp4k.RequiredCondition" typeId="tp4k.5538333046911348654" id="818296778609443959" nodeInfo="ng" />
    </node>
    <node role="parameter" roleId="tp4k.1217413222820" type="tp4k.ActionDataParameterDeclaration" typeId="tp4k.1217252042208" id="818296778609443960" nodeInfo="ng">
      <property name="name" nameId="tpck.1169194664001" value="frame" />
      <link role="key" roleId="tp4k.1217252646389" targetNodeId="5xh9.~MPSCommonDataKeys%dFRAME" resolveInfo="FRAME" />
    </node>
    <node role="executeFunction" roleId="tp4k.1203083461638" type="tp4k.ExecuteBlock" typeId="tp4k.1203083511112" id="818296778609443961" nodeInfo="nn">
      <node role="body" roleId="tpee.1137022507850" type="tpee.StatementList" typeId="tpee.1068580123136" id="818296778609443962" nodeInfo="sn">
        <node role="statement" roleId="tpee.1068581517665" type="tpee.LocalVariableDeclarationStatement" typeId="tpee.1068581242864" id="818296778609443963" nodeInfo="nn">
          <node role="localVariableDeclaration" roleId="tpee.1068581242865" type="tpee.LocalVariableDeclaration" typeId="tpee.1068581242863" id="818296778609443964" nodeInfo="nr">
            <property name="name" nameId="tpck.1169194664001" value="script" />
            <node role="type" roleId="tpee.5680397130376446158" type="tpee.ClassifierType" typeId="tpee.1107535904670" id="818296778609443965" nodeInfo="in">
              <link role="classifier" roleId="tpee.1107535924139" targetNodeId="ec5l.~SNodeReference" resolveInfo="SNodeReference" />
            </node>
            <node role="initializer" roleId="tpee.1068431790190" type="tp25.NodePointerExpression" typeId="tp25.1828409047608048457" id="818296778609443966" nodeInfo="nn">
              <link role="referentNode" roleId="tp25.1828409047608048458" targetNodeId="tp2p.3600688056589376389" resolveInfo="MigrationToUpdateAllConstants" />
            </node>
          </node>
        </node>
        <node role="statement" roleId="tpee.1068581517665" type="tpee.Statement" typeId="tpee.1068580123157" id="818296778609443967" nodeInfo="nn" />
        <node role="statement" roleId="tpee.1068581517665" type="tpee.LocalVariableDeclarationStatement" typeId="tpee.1068581242864" id="818296778609443968" nodeInfo="nn">
          <node role="localVariableDeclaration" roleId="tpee.1068581242865" type="tpee.LocalVariableDeclaration" typeId="tpee.1068581242863" id="818296778609443969" nodeInfo="nr">
            <property name="name" nameId="tpck.1169194664001" value="executor" />
            <node role="type" roleId="tpee.5680397130376446158" type="tpee.ClassifierType" typeId="tpee.1107535904670" id="818296778609443970" nodeInfo="in">
              <link role="classifier" roleId="tpee.1107535924139" targetNodeId="ip7d.6586015060859883006" resolveInfo="MigrationScriptExecutor" />
            </node>
            <node role="initializer" roleId="tpee.1068431790190" type="tpee.GenericNewExpression" typeId="tpee.1145552977093" id="818296778609443971" nodeInfo="nn">
              <node role="creator" roleId="tpee.1145553007750" type="tpee.ClassCreator" typeId="tpee.1212685548494" id="818296778609443972" nodeInfo="nn">
                <link role="baseMethodDeclaration" roleId="tpee.1068499141037" targetNodeId="ip7d.6586015060859883193" resolveInfo="MigrationScriptExecutor" />
                <node role="actualArgument" roleId="tpee.1068499141038" type="tpee.VariableReference" typeId="tpee.1068498886296" id="818296778609443973" nodeInfo="nn">
                  <link role="variableDeclaration" roleId="tpee.1068581517664" targetNodeId="818296778609443964" resolveInfo="script" />
                </node>
                <node role="actualArgument" roleId="tpee.1068499141038" type="tpee.StringLiteral" typeId="tpee.1070475926800" id="818296778609443974" nodeInfo="nn">
                  <property name="value" nameId="tpee.1070475926801" value="UpdateTernaryOperatorExpressionParens" />
                </node>
                <node role="actualArgument" roleId="tpee.1068499141038" type="tpee.DotExpression" typeId="tpee.1197027756228" id="818296778609443975" nodeInfo="nn">
                  <node role="operand" roleId="tpee.1197027771414" type="tp4f.ThisClassifierExpression" typeId="tp4f.1205752633985" id="818296778609443976" nodeInfo="nn" />
                  <node role="operation" roleId="tpee.1197027833540" type="tp4k.ActionDataParameterReferenceOperation" typeId="tp4k.1217252428768" id="818296778609443977" nodeInfo="nn">
                    <link role="member" roleId="tp4f.1205756909548" targetNodeId="818296778609443956" resolveInfo="context" />
                  </node>
                </node>
                <node role="actualArgument" roleId="tpee.1068499141038" type="tpee.DotExpression" typeId="tpee.1197027756228" id="818296778609443978" nodeInfo="nn">
                  <node role="operand" roleId="tpee.1197027771414" type="tp4f.ThisClassifierExpression" typeId="tp4f.1205752633985" id="818296778609443979" nodeInfo="nn" />
                  <node role="operation" roleId="tpee.1197027833540" type="tp4k.ActionDataParameterReferenceOperation" typeId="tp4k.1217252428768" id="818296778609443980" nodeInfo="nn">
                    <link role="member" roleId="tp4f.1205756909548" targetNodeId="818296778609443958" resolveInfo="project" />
=======
  <root type="tp4k.ActionDeclaration" typeId="tp4k.1203071646776" id="6325651360497404291" nodeInfo="ng">
    <property name="virtualPackage" nameId="tpck.1193676396447" value="migration" />
    <property name="name" nameId="tpck.1169194664001" value="MigrateOldIScopeParameter" />
    <property name="caption" nameId="tp4k.1205250923097" value="Migrate Old IScope Parameter in Model Operations" />
    <node role="parameter" roleId="tp4k.1217413222820" type="tp4k.ActionDataParameterDeclaration" typeId="tp4k.1217252042208" id="6325651360497787029" nodeInfo="ng">
      <property name="name" nameId="tpck.1169194664001" value="project" />
      <link role="key" roleId="tp4k.1217252646389" targetNodeId="5xh9.~MPSCommonDataKeys%dMPS_PROJECT" resolveInfo="MPS_PROJECT" />
      <node role="condition" roleId="tp4k.5538333046911298738" type="tp4k.RequiredCondition" typeId="tp4k.5538333046911348654" id="6325651360497787030" nodeInfo="ng" />
    </node>
    <node role="executeFunction" roleId="tp4k.1203083461638" type="tp4k.ExecuteBlock" typeId="tp4k.1203083511112" id="6325651360497404292" nodeInfo="nn">
      <node role="body" roleId="tpee.1137022507850" type="tpee.StatementList" typeId="tpee.1068580123136" id="6325651360497404293" nodeInfo="sn">
        <node role="statement" roleId="tpee.1068581517665" type="tpee.LocalVariableDeclarationStatement" typeId="tpee.1068581242864" id="6325651360497809259" nodeInfo="nn">
          <node role="localVariableDeclaration" roleId="tpee.1068581242865" type="tpee.LocalVariableDeclaration" typeId="tpee.1068581242863" id="6325651360497809260" nodeInfo="nr">
            <property name="name" nameId="tpck.1169194664001" value="concept1" />
            <node role="type" roleId="tpee.5680397130376446158" type="tpee.ClassifierType" typeId="tpee.1107535904670" id="6325651360497809257" nodeInfo="in">
              <link role="classifier" roleId="tpee.1107535924139" targetNodeId="t3eg.~SAbstractConcept" resolveInfo="SAbstractConcept" />
            </node>
            <node role="initializer" roleId="tpee.1068431790190" type="tpee.DotExpression" typeId="tpee.1197027756228" id="6325651360497809261" nodeInfo="nn">
              <node role="operand" roleId="tpee.1197027771414" type="tpee.StaticMethodCall" typeId="tpee.1081236700937" id="6325651360497809262" nodeInfo="nn">
                <link role="baseMethodDeclaration" roleId="tpee.1068499141037" targetNodeId="t3eg.~SConceptRepository%dgetInstance()%corg%djetbrains%dmps%dopenapi%dlanguage%dSConceptRepository" resolveInfo="getInstance" />
                <link role="classConcept" roleId="tpee.1144433194310" targetNodeId="t3eg.~SConceptRepository" resolveInfo="SConceptRepository" />
              </node>
              <node role="operation" roleId="tpee.1197027833540" type="tpee.InstanceMethodCallOperation" typeId="tpee.1202948039474" id="6325651360497809263" nodeInfo="nn">
                <link role="baseMethodDeclaration" roleId="tpee.1068499141037" targetNodeId="t3eg.~SConceptRepository%dgetConcept(java%dlang%dString)%corg%djetbrains%dmps%dopenapi%dlanguage%dSAbstractConcept" resolveInfo="getConcept" />
                <node role="actualArgument" roleId="tpee.1068499141038" type="tp25.ConceptFqNameRefExpression" typeId="tp25.8339862546319741524" id="6325651360497809264" nodeInfo="nn">
                  <link role="conceptDeclaration" roleId="tp25.8339862546319741525" targetNodeId="tp25.1176109685393" resolveInfo="Model_RootsIncludingImportedOperation" />
                </node>
              </node>
            </node>
          </node>
        </node>
        <node role="statement" roleId="tpee.1068581517665" type="tpee.LocalVariableDeclarationStatement" typeId="tpee.1068581242864" id="6325651360497812641" nodeInfo="nn">
          <node role="localVariableDeclaration" roleId="tpee.1068581242865" type="tpee.LocalVariableDeclaration" typeId="tpee.1068581242863" id="6325651360497812642" nodeInfo="nr">
            <property name="name" nameId="tpck.1169194664001" value="instances1" />
            <node role="type" roleId="tpee.5680397130376446158" type="tp2q.SetType" typeId="tp2q.1226511727824" id="6325651360497814473" nodeInfo="in">
              <node role="elementType" roleId="tp2q.1226511765987" type="tpee.ClassifierType" typeId="tpee.1107535904670" id="6325651360497814475" nodeInfo="in">
                <link role="classifier" roleId="tpee.1107535924139" targetNodeId="ec5l.~SNode" resolveInfo="SNode" />
              </node>
            </node>
            <node role="initializer" roleId="tpee.1068431790190" type="tpee.DotExpression" typeId="tpee.1197027756228" id="6325651360497812643" nodeInfo="nn">
              <node role="operand" roleId="tpee.1197027771414" type="tpee.StaticMethodCall" typeId="tpee.1081236700937" id="6325651360497812644" nodeInfo="nn">
                <link role="baseMethodDeclaration" roleId="tpee.1068499141037" targetNodeId="luw9.~FindUsagesManager%dgetInstance()%cjetbrains%dmps%dfindUsages%dFindUsagesManager" resolveInfo="getInstance" />
                <link role="classConcept" roleId="tpee.1144433194310" targetNodeId="luw9.~FindUsagesManager" resolveInfo="FindUsagesManager" />
              </node>
              <node role="operation" roleId="tpee.1197027833540" type="tpee.InstanceMethodCallOperation" typeId="tpee.1202948039474" id="6325651360497812645" nodeInfo="nn">
                <link role="baseMethodDeclaration" roleId="tpee.1068499141037" targetNodeId="luw9.~FindUsagesManager%dfindInstances(org%djetbrains%dmps%dopenapi%dmodule%dSearchScope,java%dutil%dSet,boolean,org%djetbrains%dmps%dopenapi%dutil%dProgressMonitor)%cjava%dutil%dSet" resolveInfo="findInstances" />
                <node role="actualArgument" roleId="tpee.1068499141038" type="tpee.GenericNewExpression" typeId="tpee.1145552977093" id="6325651360497812646" nodeInfo="nn">
                  <node role="creator" roleId="tpee.1145553007750" type="tpee.ClassCreator" typeId="tpee.1212685548494" id="6325651360497812647" nodeInfo="nn">
                    <link role="baseMethodDeclaration" roleId="tpee.1068499141037" targetNodeId="ubyd.~ProjectScope%d&lt;init&gt;(jetbrains%dmps%dproject%dProject)" resolveInfo="ProjectScope" />
                    <node role="actualArgument" roleId="tpee.1068499141038" type="tpee.DotExpression" typeId="tpee.1197027756228" id="6325651360497812648" nodeInfo="nn">
                      <node role="operand" roleId="tpee.1197027771414" type="tp4f.ThisClassifierExpression" typeId="tp4f.1205752633985" id="6325651360497812649" nodeInfo="nn" />
                      <node role="operation" roleId="tpee.1197027833540" type="tp4k.ActionDataParameterReferenceOperation" typeId="tp4k.1217252428768" id="6325651360497812650" nodeInfo="nn">
                        <link role="member" roleId="tp4f.1205756909548" targetNodeId="6325651360497787029" resolveInfo="project" />
                      </node>
                    </node>
                  </node>
                </node>
                <node role="actualArgument" roleId="tpee.1068499141038" type="tpee.StaticMethodCall" typeId="tpee.1081236700937" id="6325651360497812651" nodeInfo="nn">
                  <link role="baseMethodDeclaration" roleId="tpee.1068499141037" targetNodeId="k7g3.~Collections%dsingleton(java%dlang%dObject)%cjava%dutil%dSet" resolveInfo="singleton" />
                  <link role="classConcept" roleId="tpee.1144433194310" targetNodeId="k7g3.~Collections" resolveInfo="Collections" />
                  <node role="actualArgument" roleId="tpee.1068499141038" type="tpee.VariableReference" typeId="tpee.1068498886296" id="6325651360497812652" nodeInfo="nn">
                    <link role="variableDeclaration" roleId="tpee.1068581517664" targetNodeId="6325651360497809260" resolveInfo="concept1" />
                  </node>
                </node>
                <node role="actualArgument" roleId="tpee.1068499141038" type="tpee.BooleanConstant" typeId="tpee.1068580123137" id="6325651360497812653" nodeInfo="nn">
                  <property name="value" nameId="tpee.1068580123138" value="false" />
                </node>
                <node role="actualArgument" roleId="tpee.1068499141038" type="tpee.GenericNewExpression" typeId="tpee.1145552977093" id="6325651360497812654" nodeInfo="nn">
                  <node role="creator" roleId="tpee.1145553007750" type="tpee.ClassCreator" typeId="tpee.1212685548494" id="6325651360497812655" nodeInfo="nn">
                    <link role="baseMethodDeclaration" roleId="tpee.1068499141037" targetNodeId="ff4b.~EmptyProgressMonitor%d&lt;init&gt;()" resolveInfo="EmptyProgressMonitor" />
                  </node>
                </node>
              </node>
            </node>
          </node>
        </node>
        <node role="statement" roleId="tpee.1068581517665" type="tpee.ExpressionStatement" typeId="tpee.1068580123155" id="6325651360497749220" nodeInfo="nn">
          <node role="expression" roleId="tpee.1068580123156" type="tpee.DotExpression" typeId="tpee.1197027756228" id="6325651360497840808" nodeInfo="nn">
            <node role="operand" roleId="tpee.1197027771414" type="tpee.DotExpression" typeId="tpee.1197027756228" id="6325651360497835891" nodeInfo="nn">
              <node role="operand" roleId="tpee.1197027771414" type="tpee.DotExpression" typeId="tpee.1197027756228" id="6325651360498041685" nodeInfo="nn">
                <node role="operand" roleId="tpee.1197027771414" type="tpee.DotExpression" typeId="tpee.1197027756228" id="6325651360497816398" nodeInfo="nn">
                  <node role="operand" roleId="tpee.1197027771414" type="tpee.VariableReference" typeId="tpee.1068498886296" id="6325651360497812656" nodeInfo="nn">
                    <link role="variableDeclaration" roleId="tpee.1068581517664" targetNodeId="6325651360497812642" resolveInfo="instances1" />
                  </node>
                  <node role="operation" roleId="tpee.1197027833540" type="tp25.OfConceptOperation" typeId="tp25.4693937538533521280" id="6325651360497835053" nodeInfo="ng">
                    <node role="requestedConcept" roleId="tp25.4693937538533538124" type="tp25.RefConcept_Reference" typeId="tp25.1177026924588" id="6325651360497835210" nodeInfo="nn">
                      <link role="conceptDeclaration" roleId="tp25.1177026940964" targetNodeId="tp25.1176109685393" resolveInfo="Model_RootsIncludingImportedOperation" />
                    </node>
                  </node>
                </node>
                <node role="operation" roleId="tpee.1197027833540" type="tp2q.WhereOperation" typeId="tp2q.1202120902084" id="6325651360498045196" nodeInfo="nn">
                  <node role="closure" roleId="tp2q.1204796294226" type="tp2c.ClosureLiteral" typeId="tp2c.1199569711397" id="6325651360498045198" nodeInfo="nn">
                    <node role="body" roleId="tp2c.1199569916463" type="tpee.StatementList" typeId="tpee.1068580123136" id="6325651360498045199" nodeInfo="sn">
                      <node role="statement" roleId="tpee.1068581517665" type="tpee.ExpressionStatement" typeId="tpee.1068580123155" id="6325651360498046289" nodeInfo="nn">
                        <node role="expression" roleId="tpee.1068580123156" type="tpee.NotExpression" typeId="tpee.1081516740877" id="6325651360498076047" nodeInfo="nn">
                          <node role="expression" roleId="tpee.1081516765348" type="tpee.DotExpression" typeId="tpee.1197027756228" id="6325651360498076048" nodeInfo="nn">
                            <node role="operand" roleId="tpee.1197027771414" type="tp25.SemanticDowncastExpression" typeId="tp25.1145404486709" id="6325651360498076049" nodeInfo="nn">
                              <node role="leftExpression" roleId="tp25.1145404616321" type="tpee.DotExpression" typeId="tpee.1197027756228" id="6325651360498076050" nodeInfo="nn">
                                <node role="operand" roleId="tpee.1197027771414" type="tpee.VariableReference" typeId="tpee.1068498886296" id="6325651360498076051" nodeInfo="nn">
                                  <link role="variableDeclaration" roleId="tpee.1068581517664" targetNodeId="6325651360498045200" resolveInfo="it" />
                                </node>
                                <node role="operation" roleId="tpee.1197027833540" type="tp25.Node_GetModelOperation" typeId="tp25.1143234257716" id="6325651360498076052" nodeInfo="nn" />
                              </node>
                            </node>
                            <node role="operation" roleId="tpee.1197027833540" type="tpee.InstanceMethodCallOperation" typeId="tpee.1202948039474" id="6325651360498076053" nodeInfo="nn">
                              <link role="baseMethodDeclaration" roleId="tpee.1068499141037" targetNodeId="ec5l.~SModel%disReadOnly()%cboolean" resolveInfo="isReadOnly" />
                            </node>
                          </node>
                        </node>
                      </node>
                    </node>
                    <node role="parameter" roleId="tp2c.1199569906740" type="tp2q.SmartClosureParameterDeclaration" typeId="tp2q.1203518072036" id="6325651360498045200" nodeInfo="ig">
                      <property name="name" nameId="tpck.1169194664001" value="it" />
                      <node role="type" roleId="tpee.5680397130376446158" type="tpee.UndefinedType" typeId="tpee.4836112446988635817" id="6325651360498045201" nodeInfo="in" />
                    </node>
                  </node>
                </node>
              </node>
              <node role="operation" roleId="tpee.1197027833540" type="tp2q.WhereOperation" typeId="tp2q.1202120902084" id="6325651360497839528" nodeInfo="nn">
                <node role="closure" roleId="tp2q.1204796294226" type="tp2c.ClosureLiteral" typeId="tp2c.1199569711397" id="6325651360497839530" nodeInfo="nn">
                  <node role="body" roleId="tp2c.1199569916463" type="tpee.StatementList" typeId="tpee.1068580123136" id="6325651360497839531" nodeInfo="sn">
                    <node role="statement" roleId="tpee.1068581517665" type="tpee.ExpressionStatement" typeId="tpee.1068580123155" id="6325651360497839766" nodeInfo="nn">
                      <node role="expression" roleId="tpee.1068580123156" type="tpee.DotExpression" typeId="tpee.1197027756228" id="6325651360497839768" nodeInfo="nn">
                        <node role="operand" roleId="tpee.1197027771414" type="tpee.DotExpression" typeId="tpee.1197027756228" id="6325651360497839769" nodeInfo="nn">
                          <node role="operand" roleId="tpee.1197027771414" type="tpee.VariableReference" typeId="tpee.1068498886296" id="6325651360497839770" nodeInfo="nn">
                            <link role="variableDeclaration" roleId="tpee.1068581517664" targetNodeId="6325651360497839532" resolveInfo="it" />
                          </node>
                          <node role="operation" roleId="tpee.1197027833540" type="tp25.SLinkAccess" typeId="tp25.1138056143562" id="6325651360497839771" nodeInfo="nn">
                            <link role="link" roleId="tp25.1138056516764" targetNodeId="tp25.1176109762787" />
                          </node>
                        </node>
                        <node role="operation" roleId="tpee.1197027833540" type="tp25.Node_IsNotNullOperation" typeId="tp25.1172008320231" id="6325651360497839772" nodeInfo="nn" />
                      </node>
                    </node>
                  </node>
                  <node role="parameter" roleId="tp2c.1199569906740" type="tp2q.SmartClosureParameterDeclaration" typeId="tp2q.1203518072036" id="6325651360497839532" nodeInfo="ig">
                    <property name="name" nameId="tpck.1169194664001" value="it" />
                    <node role="type" roleId="tpee.5680397130376446158" type="tpee.UndefinedType" typeId="tpee.4836112446988635817" id="6325651360497839533" nodeInfo="in" />
                  </node>
                </node>
              </node>
            </node>
            <node role="operation" roleId="tpee.1197027833540" type="tp2q.VisitAllOperation" typeId="tp2q.1204980550705" id="6325651360497844994" nodeInfo="nn">
              <node role="closure" roleId="tp2q.1204796294226" type="tp2c.ClosureLiteral" typeId="tp2c.1199569711397" id="6325651360497844996" nodeInfo="nn">
                <node role="body" roleId="tp2c.1199569916463" type="tpee.StatementList" typeId="tpee.1068580123136" id="6325651360497844997" nodeInfo="sn">
                  <node role="statement" roleId="tpee.1068581517665" type="tpee.ExpressionStatement" typeId="tpee.1068580123155" id="6325651360497845186" nodeInfo="nn">
                    <node role="expression" roleId="tpee.1068580123156" type="tpee.DotExpression" typeId="tpee.1197027756228" id="6325651360497845188" nodeInfo="nn">
                      <node role="operand" roleId="tpee.1197027771414" type="tpee.DotExpression" typeId="tpee.1197027756228" id="6325651360497845189" nodeInfo="nn">
                        <node role="operand" roleId="tpee.1197027771414" type="tpee.VariableReference" typeId="tpee.1068498886296" id="6325651360497845190" nodeInfo="nn">
                          <link role="variableDeclaration" roleId="tpee.1068581517664" targetNodeId="6325651360497844998" resolveInfo="it" />
                        </node>
                        <node role="operation" roleId="tpee.1197027833540" type="tp25.SLinkAccess" typeId="tp25.1138056143562" id="6325651360497845191" nodeInfo="nn">
                          <link role="link" roleId="tp25.1138056516764" targetNodeId="tp25.1176109762787" />
                        </node>
                      </node>
                      <node role="operation" roleId="tpee.1197027833540" type="tp25.Node_DeleteOperation" typeId="tp25.1140133623887" id="6325651360497845192" nodeInfo="nn" />
                    </node>
                  </node>
                </node>
                <node role="parameter" roleId="tp2c.1199569906740" type="tp2q.SmartClosureParameterDeclaration" typeId="tp2q.1203518072036" id="6325651360497844998" nodeInfo="ig">
                  <property name="name" nameId="tpck.1169194664001" value="it" />
                  <node role="type" roleId="tpee.5680397130376446158" type="tpee.UndefinedType" typeId="tpee.4836112446988635817" id="6325651360497844999" nodeInfo="in" />
                </node>
              </node>
            </node>
          </node>
        </node>
        <node role="statement" roleId="tpee.1068581517665" type="tpee.Statement" typeId="tpee.1068580123157" id="6325651360497849688" nodeInfo="nn" />
        <node role="statement" roleId="tpee.1068581517665" type="tpee.LocalVariableDeclarationStatement" typeId="tpee.1068581242864" id="6325651360497847419" nodeInfo="nn">
          <node role="localVariableDeclaration" roleId="tpee.1068581242865" type="tpee.LocalVariableDeclaration" typeId="tpee.1068581242863" id="6325651360497847420" nodeInfo="nr">
            <property name="name" nameId="tpck.1169194664001" value="concept2" />
            <node role="type" roleId="tpee.5680397130376446158" type="tpee.ClassifierType" typeId="tpee.1107535904670" id="6325651360497847421" nodeInfo="in">
              <link role="classifier" roleId="tpee.1107535924139" targetNodeId="t3eg.~SAbstractConcept" resolveInfo="SAbstractConcept" />
            </node>
            <node role="initializer" roleId="tpee.1068431790190" type="tpee.DotExpression" typeId="tpee.1197027756228" id="6325651360497847422" nodeInfo="nn">
              <node role="operand" roleId="tpee.1197027771414" type="tpee.StaticMethodCall" typeId="tpee.1081236700937" id="6325651360497847423" nodeInfo="nn">
                <link role="baseMethodDeclaration" roleId="tpee.1068499141037" targetNodeId="t3eg.~SConceptRepository%dgetInstance()%corg%djetbrains%dmps%dopenapi%dlanguage%dSConceptRepository" resolveInfo="getInstance" />
                <link role="classConcept" roleId="tpee.1144433194310" targetNodeId="t3eg.~SConceptRepository" resolveInfo="SConceptRepository" />
              </node>
              <node role="operation" roleId="tpee.1197027833540" type="tpee.InstanceMethodCallOperation" typeId="tpee.1202948039474" id="6325651360497847424" nodeInfo="nn">
                <link role="baseMethodDeclaration" roleId="tpee.1068499141037" targetNodeId="t3eg.~SConceptRepository%dgetConcept(java%dlang%dString)%corg%djetbrains%dmps%dopenapi%dlanguage%dSAbstractConcept" resolveInfo="getConcept" />
                <node role="actualArgument" roleId="tpee.1068499141038" type="tp25.ConceptFqNameRefExpression" typeId="tp25.8339862546319741524" id="6325651360497847425" nodeInfo="nn">
                  <link role="conceptDeclaration" roleId="tp25.8339862546319741525" targetNodeId="tp25.1182511038748" resolveInfo="Model_NodesIncludingImportedOperation" />
                </node>
              </node>
            </node>
          </node>
        </node>
        <node role="statement" roleId="tpee.1068581517665" type="tpee.LocalVariableDeclarationStatement" typeId="tpee.1068581242864" id="6325651360497847402" nodeInfo="nn">
          <node role="localVariableDeclaration" roleId="tpee.1068581242865" type="tpee.LocalVariableDeclaration" typeId="tpee.1068581242863" id="6325651360497847403" nodeInfo="nr">
            <property name="name" nameId="tpck.1169194664001" value="instances2" />
            <node role="type" roleId="tpee.5680397130376446158" type="tp2q.SetType" typeId="tp2q.1226511727824" id="6325651360497847404" nodeInfo="in">
              <node role="elementType" roleId="tp2q.1226511765987" type="tpee.ClassifierType" typeId="tpee.1107535904670" id="6325651360497847405" nodeInfo="in">
                <link role="classifier" roleId="tpee.1107535924139" targetNodeId="ec5l.~SNode" resolveInfo="SNode" />
              </node>
            </node>
            <node role="initializer" roleId="tpee.1068431790190" type="tpee.DotExpression" typeId="tpee.1197027756228" id="6325651360497847406" nodeInfo="nn">
              <node role="operand" roleId="tpee.1197027771414" type="tpee.StaticMethodCall" typeId="tpee.1081236700937" id="6325651360497847407" nodeInfo="nn">
                <link role="baseMethodDeclaration" roleId="tpee.1068499141037" targetNodeId="luw9.~FindUsagesManager%dgetInstance()%cjetbrains%dmps%dfindUsages%dFindUsagesManager" resolveInfo="getInstance" />
                <link role="classConcept" roleId="tpee.1144433194310" targetNodeId="luw9.~FindUsagesManager" resolveInfo="FindUsagesManager" />
              </node>
              <node role="operation" roleId="tpee.1197027833540" type="tpee.InstanceMethodCallOperation" typeId="tpee.1202948039474" id="6325651360497847408" nodeInfo="nn">
                <link role="baseMethodDeclaration" roleId="tpee.1068499141037" targetNodeId="luw9.~FindUsagesManager%dfindInstances(org%djetbrains%dmps%dopenapi%dmodule%dSearchScope,java%dutil%dSet,boolean,org%djetbrains%dmps%dopenapi%dutil%dProgressMonitor)%cjava%dutil%dSet" resolveInfo="findInstances" />
                <node role="actualArgument" roleId="tpee.1068499141038" type="tpee.GenericNewExpression" typeId="tpee.1145552977093" id="6325651360497847409" nodeInfo="nn">
                  <node role="creator" roleId="tpee.1145553007750" type="tpee.ClassCreator" typeId="tpee.1212685548494" id="6325651360497847410" nodeInfo="nn">
                    <link role="baseMethodDeclaration" roleId="tpee.1068499141037" targetNodeId="ubyd.~ProjectScope%d&lt;init&gt;(jetbrains%dmps%dproject%dProject)" resolveInfo="ProjectScope" />
                    <node role="actualArgument" roleId="tpee.1068499141038" type="tpee.DotExpression" typeId="tpee.1197027756228" id="6325651360497847411" nodeInfo="nn">
                      <node role="operand" roleId="tpee.1197027771414" type="tp4f.ThisClassifierExpression" typeId="tp4f.1205752633985" id="6325651360497847412" nodeInfo="nn" />
                      <node role="operation" roleId="tpee.1197027833540" type="tp4k.ActionDataParameterReferenceOperation" typeId="tp4k.1217252428768" id="6325651360497847413" nodeInfo="nn">
                        <link role="member" roleId="tp4f.1205756909548" targetNodeId="6325651360497787029" resolveInfo="project" />
                      </node>
                    </node>
                  </node>
                </node>
                <node role="actualArgument" roleId="tpee.1068499141038" type="tpee.StaticMethodCall" typeId="tpee.1081236700937" id="6325651360497847414" nodeInfo="nn">
                  <link role="baseMethodDeclaration" roleId="tpee.1068499141037" targetNodeId="k7g3.~Collections%dsingleton(java%dlang%dObject)%cjava%dutil%dSet" resolveInfo="singleton" />
                  <link role="classConcept" roleId="tpee.1144433194310" targetNodeId="k7g3.~Collections" resolveInfo="Collections" />
                  <node role="actualArgument" roleId="tpee.1068499141038" type="tpee.VariableReference" typeId="tpee.1068498886296" id="6325651360497852562" nodeInfo="nn">
                    <link role="variableDeclaration" roleId="tpee.1068581517664" targetNodeId="6325651360497847420" resolveInfo="concept2" />
                  </node>
                </node>
                <node role="actualArgument" roleId="tpee.1068499141038" type="tpee.BooleanConstant" typeId="tpee.1068580123137" id="6325651360497847416" nodeInfo="nn">
                  <property name="value" nameId="tpee.1068580123138" value="false" />
                </node>
                <node role="actualArgument" roleId="tpee.1068499141038" type="tpee.GenericNewExpression" typeId="tpee.1145552977093" id="6325651360497847417" nodeInfo="nn">
                  <node role="creator" roleId="tpee.1145553007750" type="tpee.ClassCreator" typeId="tpee.1212685548494" id="6325651360497847418" nodeInfo="nn">
                    <link role="baseMethodDeclaration" roleId="tpee.1068499141037" targetNodeId="ff4b.~EmptyProgressMonitor%d&lt;init&gt;()" resolveInfo="EmptyProgressMonitor" />
                  </node>
                </node>
              </node>
            </node>
          </node>
        </node>
        <node role="statement" roleId="tpee.1068581517665" type="tpee.ExpressionStatement" typeId="tpee.1068580123155" id="6325651360497847373" nodeInfo="nn">
          <node role="expression" roleId="tpee.1068580123156" type="tpee.DotExpression" typeId="tpee.1197027756228" id="6325651360497847374" nodeInfo="nn">
            <node role="operand" roleId="tpee.1197027771414" type="tpee.DotExpression" typeId="tpee.1197027756228" id="6325651360497847375" nodeInfo="nn">
              <node role="operand" roleId="tpee.1197027771414" type="tpee.DotExpression" typeId="tpee.1197027756228" id="6325651360498080961" nodeInfo="nn">
                <node role="operand" roleId="tpee.1197027771414" type="tpee.DotExpression" typeId="tpee.1197027756228" id="6325651360497847376" nodeInfo="nn">
                  <node role="operand" roleId="tpee.1197027771414" type="tpee.VariableReference" typeId="tpee.1068498886296" id="6325651360497853411" nodeInfo="nn">
                    <link role="variableDeclaration" roleId="tpee.1068581517664" targetNodeId="6325651360497847403" resolveInfo="instances2" />
                  </node>
                  <node role="operation" roleId="tpee.1197027833540" type="tp25.OfConceptOperation" typeId="tp25.4693937538533521280" id="6325651360497847378" nodeInfo="ng">
                    <node role="requestedConcept" roleId="tp25.4693937538533538124" type="tp25.RefConcept_Reference" typeId="tp25.1177026924588" id="6325651360497854092" nodeInfo="nn">
                      <link role="conceptDeclaration" roleId="tp25.1177026940964" targetNodeId="tp25.1182511038748" resolveInfo="Model_NodesIncludingImportedOperation" />
                    </node>
                  </node>
                </node>
                <node role="operation" roleId="tpee.1197027833540" type="tp2q.WhereOperation" typeId="tp2q.1202120902084" id="6325651360498081444" nodeInfo="nn">
                  <node role="closure" roleId="tp2q.1204796294226" type="tp2c.ClosureLiteral" typeId="tp2c.1199569711397" id="6325651360498081445" nodeInfo="nn">
                    <node role="body" roleId="tp2c.1199569916463" type="tpee.StatementList" typeId="tpee.1068580123136" id="6325651360498081446" nodeInfo="sn">
                      <node role="statement" roleId="tpee.1068581517665" type="tpee.ExpressionStatement" typeId="tpee.1068580123155" id="6325651360498081447" nodeInfo="nn">
                        <node role="expression" roleId="tpee.1068580123156" type="tpee.NotExpression" typeId="tpee.1081516740877" id="6325651360498081448" nodeInfo="nn">
                          <node role="expression" roleId="tpee.1081516765348" type="tpee.DotExpression" typeId="tpee.1197027756228" id="6325651360498081449" nodeInfo="nn">
                            <node role="operand" roleId="tpee.1197027771414" type="tp25.SemanticDowncastExpression" typeId="tp25.1145404486709" id="6325651360498081450" nodeInfo="nn">
                              <node role="leftExpression" roleId="tp25.1145404616321" type="tpee.DotExpression" typeId="tpee.1197027756228" id="6325651360498081451" nodeInfo="nn">
                                <node role="operand" roleId="tpee.1197027771414" type="tpee.VariableReference" typeId="tpee.1068498886296" id="6325651360498081452" nodeInfo="nn">
                                  <link role="variableDeclaration" roleId="tpee.1068581517664" targetNodeId="6325651360498081455" resolveInfo="it" />
                                </node>
                                <node role="operation" roleId="tpee.1197027833540" type="tp25.Node_GetModelOperation" typeId="tp25.1143234257716" id="6325651360498081453" nodeInfo="nn" />
                              </node>
                            </node>
                            <node role="operation" roleId="tpee.1197027833540" type="tpee.InstanceMethodCallOperation" typeId="tpee.1202948039474" id="6325651360498081454" nodeInfo="nn">
                              <link role="baseMethodDeclaration" roleId="tpee.1068499141037" targetNodeId="ec5l.~SModel%disReadOnly()%cboolean" resolveInfo="isReadOnly" />
                            </node>
                          </node>
                        </node>
                      </node>
                    </node>
                    <node role="parameter" roleId="tp2c.1199569906740" type="tp2q.SmartClosureParameterDeclaration" typeId="tp2q.1203518072036" id="6325651360498081455" nodeInfo="ig">
                      <property name="name" nameId="tpck.1169194664001" value="it" />
                      <node role="type" roleId="tpee.5680397130376446158" type="tpee.UndefinedType" typeId="tpee.4836112446988635817" id="6325651360498081456" nodeInfo="in" />
                    </node>
                  </node>
                </node>
              </node>
              <node role="operation" roleId="tpee.1197027833540" type="tp2q.WhereOperation" typeId="tp2q.1202120902084" id="6325651360497847380" nodeInfo="nn">
                <node role="closure" roleId="tp2q.1204796294226" type="tp2c.ClosureLiteral" typeId="tp2c.1199569711397" id="6325651360497847381" nodeInfo="nn">
                  <node role="body" roleId="tp2c.1199569916463" type="tpee.StatementList" typeId="tpee.1068580123136" id="6325651360497847382" nodeInfo="sn">
                    <node role="statement" roleId="tpee.1068581517665" type="tpee.ExpressionStatement" typeId="tpee.1068580123155" id="6325651360497847383" nodeInfo="nn">
                      <node role="expression" roleId="tpee.1068580123156" type="tpee.DotExpression" typeId="tpee.1197027756228" id="6325651360497847384" nodeInfo="nn">
                        <node role="operand" roleId="tpee.1197027771414" type="tpee.DotExpression" typeId="tpee.1197027756228" id="6325651360497847385" nodeInfo="nn">
                          <node role="operand" roleId="tpee.1197027771414" type="tpee.VariableReference" typeId="tpee.1068498886296" id="6325651360497847386" nodeInfo="nn">
                            <link role="variableDeclaration" roleId="tpee.1068581517664" targetNodeId="6325651360497847389" resolveInfo="it" />
                          </node>
                          <node role="operation" roleId="tpee.1197027833540" type="tp25.SLinkAccess" typeId="tp25.1138056143562" id="6325651360498339048" nodeInfo="nn">
                            <link role="link" roleId="tp25.1138056516764" targetNodeId="tp25.1182511038749" />
                          </node>
                        </node>
                        <node role="operation" roleId="tpee.1197027833540" type="tp25.Node_IsNotNullOperation" typeId="tp25.1172008320231" id="6325651360497847388" nodeInfo="nn" />
                      </node>
                    </node>
                  </node>
                  <node role="parameter" roleId="tp2c.1199569906740" type="tp2q.SmartClosureParameterDeclaration" typeId="tp2q.1203518072036" id="6325651360497847389" nodeInfo="ig">
                    <property name="name" nameId="tpck.1169194664001" value="it" />
                    <node role="type" roleId="tpee.5680397130376446158" type="tpee.UndefinedType" typeId="tpee.4836112446988635817" id="6325651360497847390" nodeInfo="in" />
                  </node>
                </node>
              </node>
            </node>
            <node role="operation" roleId="tpee.1197027833540" type="tp2q.VisitAllOperation" typeId="tp2q.1204980550705" id="6325651360497847391" nodeInfo="nn">
              <node role="closure" roleId="tp2q.1204796294226" type="tp2c.ClosureLiteral" typeId="tp2c.1199569711397" id="6325651360497847392" nodeInfo="nn">
                <node role="body" roleId="tp2c.1199569916463" type="tpee.StatementList" typeId="tpee.1068580123136" id="6325651360497847393" nodeInfo="sn">
                  <node role="statement" roleId="tpee.1068581517665" type="tpee.ExpressionStatement" typeId="tpee.1068580123155" id="6325651360497847394" nodeInfo="nn">
                    <node role="expression" roleId="tpee.1068580123156" type="tpee.DotExpression" typeId="tpee.1197027756228" id="6325651360497847395" nodeInfo="nn">
                      <node role="operand" roleId="tpee.1197027771414" type="tpee.DotExpression" typeId="tpee.1197027756228" id="6325651360497847396" nodeInfo="nn">
                        <node role="operand" roleId="tpee.1197027771414" type="tpee.VariableReference" typeId="tpee.1068498886296" id="6325651360497847397" nodeInfo="nn">
                          <link role="variableDeclaration" roleId="tpee.1068581517664" targetNodeId="6325651360497847400" resolveInfo="it" />
                        </node>
                        <node role="operation" roleId="tpee.1197027833540" type="tp25.SLinkAccess" typeId="tp25.1138056143562" id="6325651360497858249" nodeInfo="nn">
                          <link role="link" roleId="tp25.1138056516764" targetNodeId="tp25.1182511038749" />
                        </node>
                      </node>
                      <node role="operation" roleId="tpee.1197027833540" type="tp25.Node_DeleteOperation" typeId="tp25.1140133623887" id="6325651360497847399" nodeInfo="nn" />
                    </node>
                  </node>
                </node>
                <node role="parameter" roleId="tp2c.1199569906740" type="tp2q.SmartClosureParameterDeclaration" typeId="tp2q.1203518072036" id="6325651360497847400" nodeInfo="ig">
                  <property name="name" nameId="tpck.1169194664001" value="it" />
                  <node role="type" roleId="tpee.5680397130376446158" type="tpee.UndefinedType" typeId="tpee.4836112446988635817" id="6325651360497847401" nodeInfo="in" />
                </node>
              </node>
            </node>
          </node>
        </node>
        <node role="statement" roleId="tpee.1068581517665" type="tpee.Statement" typeId="tpee.1068580123157" id="6325651360498318162" nodeInfo="nn" />
        <node role="statement" roleId="tpee.1068581517665" type="tpee.LocalVariableDeclarationStatement" typeId="tpee.1068581242864" id="6325651360498314407" nodeInfo="nn">
          <node role="localVariableDeclaration" roleId="tpee.1068581242865" type="tpee.LocalVariableDeclaration" typeId="tpee.1068581242863" id="6325651360498314408" nodeInfo="nr">
            <property name="name" nameId="tpck.1169194664001" value="concept3" />
            <node role="type" roleId="tpee.5680397130376446158" type="tpee.ClassifierType" typeId="tpee.1107535904670" id="6325651360498314409" nodeInfo="in">
              <link role="classifier" roleId="tpee.1107535924139" targetNodeId="t3eg.~SAbstractConcept" resolveInfo="SAbstractConcept" />
            </node>
            <node role="initializer" roleId="tpee.1068431790190" type="tpee.DotExpression" typeId="tpee.1197027756228" id="6325651360498314410" nodeInfo="nn">
              <node role="operand" roleId="tpee.1197027771414" type="tpee.StaticMethodCall" typeId="tpee.1081236700937" id="6325651360498314411" nodeInfo="nn">
                <link role="baseMethodDeclaration" roleId="tpee.1068499141037" targetNodeId="t3eg.~SConceptRepository%dgetInstance()%corg%djetbrains%dmps%dopenapi%dlanguage%dSConceptRepository" resolveInfo="getInstance" />
                <link role="classConcept" roleId="tpee.1144433194310" targetNodeId="t3eg.~SConceptRepository" resolveInfo="SConceptRepository" />
              </node>
              <node role="operation" roleId="tpee.1197027833540" type="tpee.InstanceMethodCallOperation" typeId="tpee.1202948039474" id="6325651360498314412" nodeInfo="nn">
                <link role="baseMethodDeclaration" roleId="tpee.1068499141037" targetNodeId="t3eg.~SConceptRepository%dgetConcept(java%dlang%dString)%corg%djetbrains%dmps%dopenapi%dlanguage%dSAbstractConcept" resolveInfo="getConcept" />
                <node role="actualArgument" roleId="tpee.1068499141038" type="tp25.ConceptFqNameRefExpression" typeId="tp25.8339862546319741524" id="6325651360498314413" nodeInfo="nn">
                  <link role="conceptDeclaration" roleId="tp25.8339862546319741525" targetNodeId="tp25.1181952871644" resolveInfo="Concept_GetAllSubConcepts" />
                </node>
              </node>
            </node>
          </node>
        </node>
        <node role="statement" roleId="tpee.1068581517665" type="tpee.LocalVariableDeclarationStatement" typeId="tpee.1068581242864" id="6325651360498314390" nodeInfo="nn">
          <node role="localVariableDeclaration" roleId="tpee.1068581242865" type="tpee.LocalVariableDeclaration" typeId="tpee.1068581242863" id="6325651360498314391" nodeInfo="nr">
            <property name="name" nameId="tpck.1169194664001" value="instances3" />
            <node role="type" roleId="tpee.5680397130376446158" type="tp2q.SetType" typeId="tp2q.1226511727824" id="6325651360498314392" nodeInfo="in">
              <node role="elementType" roleId="tp2q.1226511765987" type="tpee.ClassifierType" typeId="tpee.1107535904670" id="6325651360498314393" nodeInfo="in">
                <link role="classifier" roleId="tpee.1107535924139" targetNodeId="ec5l.~SNode" resolveInfo="SNode" />
              </node>
            </node>
            <node role="initializer" roleId="tpee.1068431790190" type="tpee.DotExpression" typeId="tpee.1197027756228" id="6325651360498314394" nodeInfo="nn">
              <node role="operand" roleId="tpee.1197027771414" type="tpee.StaticMethodCall" typeId="tpee.1081236700937" id="6325651360498314395" nodeInfo="nn">
                <link role="baseMethodDeclaration" roleId="tpee.1068499141037" targetNodeId="luw9.~FindUsagesManager%dgetInstance()%cjetbrains%dmps%dfindUsages%dFindUsagesManager" resolveInfo="getInstance" />
                <link role="classConcept" roleId="tpee.1144433194310" targetNodeId="luw9.~FindUsagesManager" resolveInfo="FindUsagesManager" />
              </node>
              <node role="operation" roleId="tpee.1197027833540" type="tpee.InstanceMethodCallOperation" typeId="tpee.1202948039474" id="6325651360498314396" nodeInfo="nn">
                <link role="baseMethodDeclaration" roleId="tpee.1068499141037" targetNodeId="luw9.~FindUsagesManager%dfindInstances(org%djetbrains%dmps%dopenapi%dmodule%dSearchScope,java%dutil%dSet,boolean,org%djetbrains%dmps%dopenapi%dutil%dProgressMonitor)%cjava%dutil%dSet" resolveInfo="findInstances" />
                <node role="actualArgument" roleId="tpee.1068499141038" type="tpee.GenericNewExpression" typeId="tpee.1145552977093" id="6325651360498314397" nodeInfo="nn">
                  <node role="creator" roleId="tpee.1145553007750" type="tpee.ClassCreator" typeId="tpee.1212685548494" id="6325651360498314398" nodeInfo="nn">
                    <link role="baseMethodDeclaration" roleId="tpee.1068499141037" targetNodeId="ubyd.~ProjectScope%d&lt;init&gt;(jetbrains%dmps%dproject%dProject)" resolveInfo="ProjectScope" />
                    <node role="actualArgument" roleId="tpee.1068499141038" type="tpee.DotExpression" typeId="tpee.1197027756228" id="6325651360498314399" nodeInfo="nn">
                      <node role="operand" roleId="tpee.1197027771414" type="tp4f.ThisClassifierExpression" typeId="tp4f.1205752633985" id="6325651360498314400" nodeInfo="nn" />
                      <node role="operation" roleId="tpee.1197027833540" type="tp4k.ActionDataParameterReferenceOperation" typeId="tp4k.1217252428768" id="6325651360498314401" nodeInfo="nn">
                        <link role="member" roleId="tp4f.1205756909548" targetNodeId="6325651360497787029" resolveInfo="project" />
                      </node>
                    </node>
                  </node>
                </node>
                <node role="actualArgument" roleId="tpee.1068499141038" type="tpee.StaticMethodCall" typeId="tpee.1081236700937" id="6325651360498314402" nodeInfo="nn">
                  <link role="baseMethodDeclaration" roleId="tpee.1068499141037" targetNodeId="k7g3.~Collections%dsingleton(java%dlang%dObject)%cjava%dutil%dSet" resolveInfo="singleton" />
                  <link role="classConcept" roleId="tpee.1144433194310" targetNodeId="k7g3.~Collections" resolveInfo="Collections" />
                  <node role="actualArgument" roleId="tpee.1068499141038" type="tpee.VariableReference" typeId="tpee.1068498886296" id="6325651360498324632" nodeInfo="nn">
                    <link role="variableDeclaration" roleId="tpee.1068581517664" targetNodeId="6325651360498314408" resolveInfo="concept3" />
                  </node>
                </node>
                <node role="actualArgument" roleId="tpee.1068499141038" type="tpee.BooleanConstant" typeId="tpee.1068580123137" id="6325651360498314404" nodeInfo="nn">
                  <property name="value" nameId="tpee.1068580123138" value="false" />
                </node>
                <node role="actualArgument" roleId="tpee.1068499141038" type="tpee.GenericNewExpression" typeId="tpee.1145552977093" id="6325651360498314405" nodeInfo="nn">
                  <node role="creator" roleId="tpee.1145553007750" type="tpee.ClassCreator" typeId="tpee.1212685548494" id="6325651360498314406" nodeInfo="nn">
                    <link role="baseMethodDeclaration" roleId="tpee.1068499141037" targetNodeId="ff4b.~EmptyProgressMonitor%d&lt;init&gt;()" resolveInfo="EmptyProgressMonitor" />
>>>>>>> b4e49bda
                  </node>
                </node>
              </node>
            </node>
          </node>
        </node>
<<<<<<< HEAD
        <node role="statement" roleId="tpee.1068581517665" type="tpee.IfStatement" typeId="tpee.1068580123159" id="818296778609443981" nodeInfo="nn">
          <node role="ifTrue" roleId="tpee.1068580123161" type="tpee.StatementList" typeId="tpee.1068580123136" id="818296778609443982" nodeInfo="sn">
            <node role="statement" roleId="tpee.1068581517665" type="tpee.ExpressionStatement" typeId="tpee.1068580123155" id="818296778609443983" nodeInfo="nn">
              <node role="expression" roleId="tpee.1068580123156" type="tpee.DotExpression" typeId="tpee.1197027756228" id="818296778609443984" nodeInfo="nn">
                <node role="operand" roleId="tpee.1197027771414" type="tpee.VariableReference" typeId="tpee.1068498886296" id="818296778609443985" nodeInfo="nn">
                  <link role="variableDeclaration" roleId="tpee.1068581517664" targetNodeId="818296778609443969" resolveInfo="executor" />
                </node>
                <node role="operation" roleId="tpee.1197027833540" type="tpee.InstanceMethodCallOperation" typeId="tpee.1202948039474" id="818296778609443986" nodeInfo="nn">
                  <link role="baseMethodDeclaration" roleId="tpee.1068499141037" targetNodeId="ip7d.6586015060859883145" resolveInfo="execImmediately" />
                  <node role="actualArgument" roleId="tpee.1068499141038" type="tpee.GenericNewExpression" typeId="tpee.1145552977093" id="818296778609443987" nodeInfo="nn">
                    <node role="creator" roleId="tpee.1145553007750" type="tpee.ClassCreator" typeId="tpee.1212685548494" id="818296778609443988" nodeInfo="nn">
                      <link role="baseMethodDeclaration" roleId="tpee.1068499141037" targetNodeId="x609.~ProgressMonitorAdapter%d&lt;init&gt;(com%dintellij%dopenapi%dprogress%dProgressIndicator)" resolveInfo="ProgressMonitorAdapter" />
                      <node role="actualArgument" roleId="tpee.1068499141038" type="tpee.GenericNewExpression" typeId="tpee.1145552977093" id="818296778609443989" nodeInfo="nn">
                        <node role="creator" roleId="tpee.1145553007750" type="tpee.ClassCreator" typeId="tpee.1212685548494" id="818296778609443990" nodeInfo="nn">
                          <link role="baseMethodDeclaration" roleId="tpee.1068499141037" targetNodeId="fw3h.~EmptyProgressIndicator%d&lt;init&gt;()" resolveInfo="EmptyProgressIndicator" />
                        </node>
                      </node>
                    </node>
                  </node>
                </node>
              </node>
            </node>
          </node>
          <node role="condition" roleId="tpee.1068580123160" type="tpee.DotExpression" typeId="tpee.1197027756228" id="818296778609443991" nodeInfo="nn">
            <node role="operand" roleId="tpee.1197027771414" type="tpee.StaticMethodCall" typeId="tpee.1081236700937" id="818296778609443992" nodeInfo="nn">
              <link role="classConcept" roleId="tpee.1144433194310" targetNodeId="cu2c.~ModelAccess" resolveInfo="ModelAccess" />
              <link role="baseMethodDeclaration" roleId="tpee.1068499141037" targetNodeId="cu2c.~ModelAccess%dinstance()%cjetbrains%dmps%dsmodel%dModelAccess" resolveInfo="instance" />
            </node>
            <node role="operation" roleId="tpee.1197027833540" type="tpee.InstanceMethodCallOperation" typeId="tpee.1202948039474" id="818296778609443993" nodeInfo="nn">
              <link role="baseMethodDeclaration" roleId="tpee.1068499141037" targetNodeId="cu2c.~ModelAccess%dcanWrite()%cboolean" resolveInfo="canWrite" />
            </node>
          </node>
          <node role="ifFalseStatement" roleId="tpee.1082485599094" type="tpee.BlockStatement" typeId="tpee.1082485599095" id="818296778609443994" nodeInfo="nn">
            <node role="statements" roleId="tpee.1082485599096" type="tpee.StatementList" typeId="tpee.1068580123136" id="818296778609443995" nodeInfo="sn">
              <node role="statement" roleId="tpee.1068581517665" type="tpee.ExpressionStatement" typeId="tpee.1068580123155" id="818296778609443996" nodeInfo="nn">
                <node role="expression" roleId="tpee.1068580123156" type="tpee.DotExpression" typeId="tpee.1197027756228" id="818296778609443997" nodeInfo="nn">
                  <node role="operand" roleId="tpee.1197027771414" type="tpee.VariableReference" typeId="tpee.1068498886296" id="818296778609443998" nodeInfo="nn">
                    <link role="variableDeclaration" roleId="tpee.1068581517664" targetNodeId="818296778609443969" resolveInfo="executor" />
                  </node>
                  <node role="operation" roleId="tpee.1197027833540" type="tpee.InstanceMethodCallOperation" typeId="tpee.1202948039474" id="818296778609443999" nodeInfo="nn">
                    <link role="baseMethodDeclaration" roleId="tpee.1068499141037" targetNodeId="ip7d.6586015060859883610" resolveInfo="execAsCommand" />
                    <node role="actualArgument" roleId="tpee.1068499141038" type="tpee.DotExpression" typeId="tpee.1197027756228" id="818296778609444000" nodeInfo="nn">
                      <node role="operand" roleId="tpee.1197027771414" type="tp4f.ThisClassifierExpression" typeId="tp4f.1205752633985" id="818296778609444001" nodeInfo="nn" />
                      <node role="operation" roleId="tpee.1197027833540" type="tp4k.ActionDataParameterReferenceOperation" typeId="tp4k.1217252428768" id="818296778609444002" nodeInfo="nn">
                        <link role="member" roleId="tp4f.1205756909548" targetNodeId="818296778609443960" resolveInfo="frame" />
                      </node>
                    </node>
                  </node>
=======
        <node role="statement" roleId="tpee.1068581517665" type="tpee.ExpressionStatement" typeId="tpee.1068580123155" id="6325651360498314347" nodeInfo="nn">
          <node role="expression" roleId="tpee.1068580123156" type="tpee.DotExpression" typeId="tpee.1197027756228" id="6325651360498314348" nodeInfo="nn">
            <node role="operand" roleId="tpee.1197027771414" type="tpee.DotExpression" typeId="tpee.1197027756228" id="6325651360498314350" nodeInfo="nn">
              <node role="operand" roleId="tpee.1197027771414" type="tpee.DotExpression" typeId="tpee.1197027756228" id="6325651360498314351" nodeInfo="nn">
                <node role="operand" roleId="tpee.1197027771414" type="tpee.VariableReference" typeId="tpee.1068498886296" id="6325651360498334576" nodeInfo="nn">
                  <link role="variableDeclaration" roleId="tpee.1068581517664" targetNodeId="6325651360498314391" resolveInfo="instances3" />
                </node>
                <node role="operation" roleId="tpee.1197027833540" type="tp25.OfConceptOperation" typeId="tp25.4693937538533521280" id="6325651360498314353" nodeInfo="ng">
                  <node role="requestedConcept" roleId="tp25.4693937538533538124" type="tp25.RefConcept_Reference" typeId="tp25.1177026924588" id="6325651360498324964" nodeInfo="nn">
                    <link role="conceptDeclaration" roleId="tp25.1177026940964" targetNodeId="tp25.1181952871644" resolveInfo="Concept_GetAllSubConcepts" />
                  </node>
                </node>
              </node>
              <node role="operation" roleId="tpee.1197027833540" type="tp2q.WhereOperation" typeId="tp2q.1202120902084" id="6325651360498314355" nodeInfo="nn">
                <node role="closure" roleId="tp2q.1204796294226" type="tp2c.ClosureLiteral" typeId="tp2c.1199569711397" id="6325651360498314356" nodeInfo="nn">
                  <node role="body" roleId="tp2c.1199569916463" type="tpee.StatementList" typeId="tpee.1068580123136" id="6325651360498314357" nodeInfo="sn">
                    <node role="statement" roleId="tpee.1068581517665" type="tpee.ExpressionStatement" typeId="tpee.1068580123155" id="6325651360498314358" nodeInfo="nn">
                      <node role="expression" roleId="tpee.1068580123156" type="tpee.NotExpression" typeId="tpee.1081516740877" id="6325651360498314359" nodeInfo="nn">
                        <node role="expression" roleId="tpee.1081516765348" type="tpee.DotExpression" typeId="tpee.1197027756228" id="6325651360498314360" nodeInfo="nn">
                          <node role="operand" roleId="tpee.1197027771414" type="tp25.SemanticDowncastExpression" typeId="tp25.1145404486709" id="6325651360498314361" nodeInfo="nn">
                            <node role="leftExpression" roleId="tp25.1145404616321" type="tpee.DotExpression" typeId="tpee.1197027756228" id="6325651360498314362" nodeInfo="nn">
                              <node role="operand" roleId="tpee.1197027771414" type="tpee.VariableReference" typeId="tpee.1068498886296" id="6325651360498314363" nodeInfo="nn">
                                <link role="variableDeclaration" roleId="tpee.1068581517664" targetNodeId="6325651360498314366" resolveInfo="it" />
                              </node>
                              <node role="operation" roleId="tpee.1197027833540" type="tp25.Node_GetModelOperation" typeId="tp25.1143234257716" id="6325651360498314364" nodeInfo="nn" />
                            </node>
                          </node>
                          <node role="operation" roleId="tpee.1197027833540" type="tpee.InstanceMethodCallOperation" typeId="tpee.1202948039474" id="6325651360498314365" nodeInfo="nn">
                            <link role="baseMethodDeclaration" roleId="tpee.1068499141037" targetNodeId="ec5l.~SModel%disReadOnly()%cboolean" resolveInfo="isReadOnly" />
                          </node>
                        </node>
                      </node>
                    </node>
                  </node>
                  <node role="parameter" roleId="tp2c.1199569906740" type="tp2q.SmartClosureParameterDeclaration" typeId="tp2q.1203518072036" id="6325651360498314366" nodeInfo="ig">
                    <property name="name" nameId="tpck.1169194664001" value="it" />
                    <node role="type" roleId="tpee.5680397130376446158" type="tpee.UndefinedType" typeId="tpee.4836112446988635817" id="6325651360498314367" nodeInfo="in" />
                  </node>
                </node>
              </node>
            </node>
            <node role="operation" roleId="tpee.1197027833540" type="tp2q.VisitAllOperation" typeId="tp2q.1204980550705" id="6325651360498314379" nodeInfo="nn">
              <node role="closure" roleId="tp2q.1204796294226" type="tp2c.ClosureLiteral" typeId="tp2c.1199569711397" id="6325651360498314380" nodeInfo="nn">
                <node role="body" roleId="tp2c.1199569916463" type="tpee.StatementList" typeId="tpee.1068580123136" id="6325651360498314381" nodeInfo="sn">
                  <node role="statement" roleId="tpee.1068581517665" type="tpee.ExpressionStatement" typeId="tpee.1068580123155" id="6325651360498314382" nodeInfo="nn">
                    <node role="expression" roleId="tpee.1068580123156" type="tpee.DotExpression" typeId="tpee.1197027756228" id="6325651360498314383" nodeInfo="nn">
                      <node role="operand" roleId="tpee.1197027771414" type="tpee.DotExpression" typeId="tpee.1197027756228" id="6325651360498314384" nodeInfo="nn">
                        <node role="operand" roleId="tpee.1197027771414" type="tpee.VariableReference" typeId="tpee.1068498886296" id="6325651360498314385" nodeInfo="nn">
                          <link role="variableDeclaration" roleId="tpee.1068581517664" targetNodeId="6325651360498314388" resolveInfo="it" />
                        </node>
                        <node role="operation" roleId="tpee.1197027833540" type="tp25.SLinkAccess" typeId="tp25.1138056143562" id="6325651360498336789" nodeInfo="nn">
                          <link role="link" roleId="tp25.1138056516764" targetNodeId="tp25.1182506966389" />
                        </node>
                      </node>
                      <node role="operation" roleId="tpee.1197027833540" type="tp25.Node_DeleteOperation" typeId="tp25.1140133623887" id="6325651360498314387" nodeInfo="nn" />
                    </node>
                  </node>
                </node>
                <node role="parameter" roleId="tp2c.1199569906740" type="tp2q.SmartClosureParameterDeclaration" typeId="tp2q.1203518072036" id="6325651360498314388" nodeInfo="ig">
                  <property name="name" nameId="tpck.1169194664001" value="it" />
                  <node role="type" roleId="tpee.5680397130376446158" type="tpee.UndefinedType" typeId="tpee.4836112446988635817" id="6325651360498314389" nodeInfo="in" />
                </node>
              </node>
            </node>
          </node>
        </node>
      </node>
    </node>
  </root>
  <root type="tp4k.ActionDeclaration" typeId="tp4k.1203071646776" id="6325651360497982184" nodeInfo="ng">
    <property name="virtualPackage" nameId="tpck.1193676396447" value="migration" />
    <property name="name" nameId="tpck.1169194664001" value="MigrateOldIScopeInConstraints" />
    <property name="caption" nameId="tp4k.1205250923097" value="Migrate Simple IScope Usages in Constraints" />
    <node role="parameter" roleId="tp4k.1217413222820" type="tp4k.ActionDataParameterDeclaration" typeId="tp4k.1217252042208" id="6325651360497985886" nodeInfo="ng">
      <property name="name" nameId="tpck.1169194664001" value="project" />
      <link role="key" roleId="tp4k.1217252646389" targetNodeId="5xh9.~MPSCommonDataKeys%dMPS_PROJECT" resolveInfo="MPS_PROJECT" />
      <node role="condition" roleId="tp4k.5538333046911298738" type="tp4k.RequiredCondition" typeId="tp4k.5538333046911348654" id="6325651360497985887" nodeInfo="ng" />
    </node>
    <node role="executeFunction" roleId="tp4k.1203083461638" type="tp4k.ExecuteBlock" typeId="tp4k.1203083511112" id="6325651360497982185" nodeInfo="nn">
      <node role="body" roleId="tpee.1137022507850" type="tpee.StatementList" typeId="tpee.1068580123136" id="6325651360497982186" nodeInfo="sn">
        <node role="statement" roleId="tpee.1068581517665" type="tpee.LocalVariableDeclarationStatement" typeId="tpee.1068581242864" id="6325651360497984129" nodeInfo="nn">
          <node role="localVariableDeclaration" roleId="tpee.1068581242865" type="tpee.LocalVariableDeclaration" typeId="tpee.1068581242863" id="6325651360497984130" nodeInfo="nr">
            <property name="name" nameId="tpck.1169194664001" value="concept1" />
            <node role="type" roleId="tpee.5680397130376446158" type="tpee.ClassifierType" typeId="tpee.1107535904670" id="6325651360497984131" nodeInfo="in">
              <link role="classifier" roleId="tpee.1107535924139" targetNodeId="t3eg.~SAbstractConcept" resolveInfo="SAbstractConcept" />
            </node>
            <node role="initializer" roleId="tpee.1068431790190" type="tpee.DotExpression" typeId="tpee.1197027756228" id="6325651360497984132" nodeInfo="nn">
              <node role="operand" roleId="tpee.1197027771414" type="tpee.StaticMethodCall" typeId="tpee.1081236700937" id="6325651360497984133" nodeInfo="nn">
                <link role="classConcept" roleId="tpee.1144433194310" targetNodeId="t3eg.~SConceptRepository" resolveInfo="SConceptRepository" />
                <link role="baseMethodDeclaration" roleId="tpee.1068499141037" targetNodeId="t3eg.~SConceptRepository%dgetInstance()%corg%djetbrains%dmps%dopenapi%dlanguage%dSConceptRepository" resolveInfo="getInstance" />
              </node>
              <node role="operation" roleId="tpee.1197027833540" type="tpee.InstanceMethodCallOperation" typeId="tpee.1202948039474" id="6325651360497984134" nodeInfo="nn">
                <link role="baseMethodDeclaration" roleId="tpee.1068499141037" targetNodeId="t3eg.~SConceptRepository%dgetConcept(java%dlang%dString)%corg%djetbrains%dmps%dopenapi%dlanguage%dSAbstractConcept" resolveInfo="getConcept" />
                <node role="actualArgument" roleId="tpee.1068499141038" type="tp25.ConceptFqNameRefExpression" typeId="tp25.8339862546319741524" id="6325651360497984135" nodeInfo="nn">
                  <link role="conceptDeclaration" roleId="tp25.8339862546319741525" targetNodeId="tpcw.1161622878565" resolveInfo="ConceptFunctionParameter_scope" />
                </node>
              </node>
            </node>
          </node>
        </node>
        <node role="statement" roleId="tpee.1068581517665" type="tpee.LocalVariableDeclarationStatement" typeId="tpee.1068581242864" id="6325651360497984136" nodeInfo="nn">
          <node role="localVariableDeclaration" roleId="tpee.1068581242865" type="tpee.LocalVariableDeclaration" typeId="tpee.1068581242863" id="6325651360497984137" nodeInfo="nr">
            <property name="name" nameId="tpck.1169194664001" value="instances1" />
            <node role="type" roleId="tpee.5680397130376446158" type="tp2q.SetType" typeId="tp2q.1226511727824" id="6325651360497984138" nodeInfo="in">
              <node role="elementType" roleId="tp2q.1226511765987" type="tpee.ClassifierType" typeId="tpee.1107535904670" id="6325651360497984139" nodeInfo="in">
                <link role="classifier" roleId="tpee.1107535924139" targetNodeId="ec5l.~SNode" resolveInfo="SNode" />
              </node>
            </node>
            <node role="initializer" roleId="tpee.1068431790190" type="tpee.DotExpression" typeId="tpee.1197027756228" id="6325651360497984140" nodeInfo="nn">
              <node role="operand" roleId="tpee.1197027771414" type="tpee.StaticMethodCall" typeId="tpee.1081236700937" id="6325651360497984141" nodeInfo="nn">
                <link role="classConcept" roleId="tpee.1144433194310" targetNodeId="luw9.~FindUsagesManager" resolveInfo="FindUsagesManager" />
                <link role="baseMethodDeclaration" roleId="tpee.1068499141037" targetNodeId="luw9.~FindUsagesManager%dgetInstance()%cjetbrains%dmps%dfindUsages%dFindUsagesManager" resolveInfo="getInstance" />
              </node>
              <node role="operation" roleId="tpee.1197027833540" type="tpee.InstanceMethodCallOperation" typeId="tpee.1202948039474" id="6325651360497984142" nodeInfo="nn">
                <link role="baseMethodDeclaration" roleId="tpee.1068499141037" targetNodeId="luw9.~FindUsagesManager%dfindInstances(org%djetbrains%dmps%dopenapi%dmodule%dSearchScope,java%dutil%dSet,boolean,org%djetbrains%dmps%dopenapi%dutil%dProgressMonitor)%cjava%dutil%dSet" resolveInfo="findInstances" />
                <node role="actualArgument" roleId="tpee.1068499141038" type="tpee.GenericNewExpression" typeId="tpee.1145552977093" id="6325651360497984143" nodeInfo="nn">
                  <node role="creator" roleId="tpee.1145553007750" type="tpee.ClassCreator" typeId="tpee.1212685548494" id="6325651360497984144" nodeInfo="nn">
                    <link role="baseMethodDeclaration" roleId="tpee.1068499141037" targetNodeId="ubyd.~ProjectScope%d&lt;init&gt;(jetbrains%dmps%dproject%dProject)" resolveInfo="ProjectScope" />
                    <node role="actualArgument" roleId="tpee.1068499141038" type="tpee.DotExpression" typeId="tpee.1197027756228" id="6325651360497984145" nodeInfo="nn">
                      <node role="operand" roleId="tpee.1197027771414" type="tp4f.ThisClassifierExpression" typeId="tp4f.1205752633985" id="6325651360497984146" nodeInfo="nn" />
                      <node role="operation" roleId="tpee.1197027833540" type="tp4k.ActionDataParameterReferenceOperation" typeId="tp4k.1217252428768" id="6325651360498192531" nodeInfo="nn">
                        <link role="member" roleId="tp4f.1205756909548" targetNodeId="6325651360497985886" resolveInfo="project" />
                      </node>
                    </node>
                  </node>
                </node>
                <node role="actualArgument" roleId="tpee.1068499141038" type="tpee.StaticMethodCall" typeId="tpee.1081236700937" id="6325651360497984148" nodeInfo="nn">
                  <link role="baseMethodDeclaration" roleId="tpee.1068499141037" targetNodeId="k7g3.~Collections%dsingleton(java%dlang%dObject)%cjava%dutil%dSet" resolveInfo="singleton" />
                  <link role="classConcept" roleId="tpee.1144433194310" targetNodeId="k7g3.~Collections" resolveInfo="Collections" />
                  <node role="actualArgument" roleId="tpee.1068499141038" type="tpee.VariableReference" typeId="tpee.1068498886296" id="6325651360497984149" nodeInfo="nn">
                    <link role="variableDeclaration" roleId="tpee.1068581517664" targetNodeId="6325651360497984130" resolveInfo="concept1" />
                  </node>
                </node>
                <node role="actualArgument" roleId="tpee.1068499141038" type="tpee.BooleanConstant" typeId="tpee.1068580123137" id="6325651360497984150" nodeInfo="nn">
                  <property name="value" nameId="tpee.1068580123138" value="false" />
                </node>
                <node role="actualArgument" roleId="tpee.1068499141038" type="tpee.GenericNewExpression" typeId="tpee.1145552977093" id="6325651360497984151" nodeInfo="nn">
                  <node role="creator" roleId="tpee.1145553007750" type="tpee.ClassCreator" typeId="tpee.1212685548494" id="6325651360497984152" nodeInfo="nn">
                    <link role="baseMethodDeclaration" roleId="tpee.1068499141037" targetNodeId="ff4b.~EmptyProgressMonitor%d&lt;init&gt;()" resolveInfo="EmptyProgressMonitor" />
                  </node>
                </node>
              </node>
            </node>
          </node>
        </node>
        <node role="statement" roleId="tpee.1068581517665" type="tpee.ExpressionStatement" typeId="tpee.1068580123155" id="6325651360497984153" nodeInfo="nn">
          <node role="expression" roleId="tpee.1068580123156" type="tpee.DotExpression" typeId="tpee.1197027756228" id="6325651360497984154" nodeInfo="nn">
            <node role="operand" roleId="tpee.1197027771414" type="tpee.DotExpression" typeId="tpee.1197027756228" id="6325651360497984155" nodeInfo="nn">
              <node role="operand" roleId="tpee.1197027771414" type="tpee.DotExpression" typeId="tpee.1197027756228" id="6325651360498086526" nodeInfo="nn">
                <node role="operand" roleId="tpee.1197027771414" type="tpee.DotExpression" typeId="tpee.1197027756228" id="6325651360497984156" nodeInfo="nn">
                  <node role="operand" roleId="tpee.1197027771414" type="tpee.VariableReference" typeId="tpee.1068498886296" id="6325651360497984157" nodeInfo="nn">
                    <link role="variableDeclaration" roleId="tpee.1068581517664" targetNodeId="6325651360497984137" resolveInfo="instances1" />
                  </node>
                  <node role="operation" roleId="tpee.1197027833540" type="tp25.OfConceptOperation" typeId="tp25.4693937538533521280" id="6325651360497984158" nodeInfo="ng">
                    <node role="requestedConcept" roleId="tp25.4693937538533538124" type="tp25.RefConcept_Reference" typeId="tp25.1177026924588" id="6325651360498192859" nodeInfo="nn">
                      <link role="conceptDeclaration" roleId="tp25.1177026940964" targetNodeId="tpcw.1161622878565" resolveInfo="ConceptFunctionParameter_scope" />
                    </node>
                  </node>
                </node>
                <node role="operation" roleId="tpee.1197027833540" type="tp2q.WhereOperation" typeId="tp2q.1202120902084" id="6325651360498087009" nodeInfo="nn">
                  <node role="closure" roleId="tp2q.1204796294226" type="tp2c.ClosureLiteral" typeId="tp2c.1199569711397" id="6325651360498087010" nodeInfo="nn">
                    <node role="body" roleId="tp2c.1199569916463" type="tpee.StatementList" typeId="tpee.1068580123136" id="6325651360498087011" nodeInfo="sn">
                      <node role="statement" roleId="tpee.1068581517665" type="tpee.ExpressionStatement" typeId="tpee.1068580123155" id="6325651360498087012" nodeInfo="nn">
                        <node role="expression" roleId="tpee.1068580123156" type="tpee.NotExpression" typeId="tpee.1081516740877" id="6325651360498087013" nodeInfo="nn">
                          <node role="expression" roleId="tpee.1081516765348" type="tpee.DotExpression" typeId="tpee.1197027756228" id="6325651360498087014" nodeInfo="nn">
                            <node role="operand" roleId="tpee.1197027771414" type="tp25.SemanticDowncastExpression" typeId="tp25.1145404486709" id="6325651360498087015" nodeInfo="nn">
                              <node role="leftExpression" roleId="tp25.1145404616321" type="tpee.DotExpression" typeId="tpee.1197027756228" id="6325651360498087016" nodeInfo="nn">
                                <node role="operand" roleId="tpee.1197027771414" type="tpee.VariableReference" typeId="tpee.1068498886296" id="6325651360498087017" nodeInfo="nn">
                                  <link role="variableDeclaration" roleId="tpee.1068581517664" targetNodeId="6325651360498087020" resolveInfo="it" />
                                </node>
                                <node role="operation" roleId="tpee.1197027833540" type="tp25.Node_GetModelOperation" typeId="tp25.1143234257716" id="6325651360498087018" nodeInfo="nn" />
                              </node>
                            </node>
                            <node role="operation" roleId="tpee.1197027833540" type="tpee.InstanceMethodCallOperation" typeId="tpee.1202948039474" id="6325651360498087019" nodeInfo="nn">
                              <link role="baseMethodDeclaration" roleId="tpee.1068499141037" targetNodeId="ec5l.~SModel%disReadOnly()%cboolean" resolveInfo="isReadOnly" />
                            </node>
                          </node>
                        </node>
                      </node>
                    </node>
                    <node role="parameter" roleId="tp2c.1199569906740" type="tp2q.SmartClosureParameterDeclaration" typeId="tp2q.1203518072036" id="6325651360498087020" nodeInfo="ig">
                      <property name="name" nameId="tpck.1169194664001" value="it" />
                      <node role="type" roleId="tpee.5680397130376446158" type="tpee.UndefinedType" typeId="tpee.4836112446988635817" id="6325651360498087021" nodeInfo="in" />
                    </node>
                  </node>
                </node>
              </node>
              <node role="operation" roleId="tpee.1197027833540" type="tp2q.WhereOperation" typeId="tp2q.1202120902084" id="6325651360497984160" nodeInfo="nn">
                <node role="closure" roleId="tp2q.1204796294226" type="tp2c.ClosureLiteral" typeId="tp2c.1199569711397" id="6325651360497984161" nodeInfo="nn">
                  <node role="body" roleId="tp2c.1199569916463" type="tpee.StatementList" typeId="tpee.1068580123136" id="6325651360497984162" nodeInfo="sn">
                    <node role="statement" roleId="tpee.1068581517665" type="tpee.ExpressionStatement" typeId="tpee.1068580123155" id="6325651360497984163" nodeInfo="nn">
                      <node role="expression" roleId="tpee.1068580123156" type="tpee.DotExpression" typeId="tpee.1197027756228" id="6325651360498198450" nodeInfo="nn">
                        <node role="operand" roleId="tpee.1197027771414" type="tpee.DotExpression" typeId="tpee.1197027756228" id="6325651360497984165" nodeInfo="nn">
                          <node role="operand" roleId="tpee.1197027771414" type="tpee.VariableReference" typeId="tpee.1068498886296" id="6325651360497984166" nodeInfo="nn">
                            <link role="variableDeclaration" roleId="tpee.1068581517664" targetNodeId="6325651360497984169" resolveInfo="it" />
                          </node>
                          <node role="operation" roleId="tpee.1197027833540" type="tp25.Node_GetContainingRootOperation" typeId="tp25.1171310072040" id="6325651360498195637" nodeInfo="nn" />
                        </node>
                        <node role="operation" roleId="tpee.1197027833540" type="tp25.Node_IsInstanceOfOperation" typeId="tp25.1139621453865" id="6325651360498200432" nodeInfo="nn">
                          <node role="conceptArgument" roleId="tp25.1177027386292" type="tp25.RefConcept_Reference" typeId="tp25.1177026924588" id="6325651360498203472" nodeInfo="nn">
                            <link role="conceptDeclaration" roleId="tp25.1177026940964" targetNodeId="tp1t.1213093968558" resolveInfo="ConceptConstraints" />
                          </node>
                        </node>
                      </node>
                    </node>
                  </node>
                  <node role="parameter" roleId="tp2c.1199569906740" type="tp2q.SmartClosureParameterDeclaration" typeId="tp2q.1203518072036" id="6325651360497984169" nodeInfo="ig">
                    <property name="name" nameId="tpck.1169194664001" value="it" />
                    <node role="type" roleId="tpee.5680397130376446158" type="tpee.UndefinedType" typeId="tpee.4836112446988635817" id="6325651360497984170" nodeInfo="in" />
                  </node>
                </node>
              </node>
            </node>
            <node role="operation" roleId="tpee.1197027833540" type="tp2q.VisitAllOperation" typeId="tp2q.1204980550705" id="6325651360497984171" nodeInfo="nn">
              <node role="closure" roleId="tp2q.1204796294226" type="tp2c.ClosureLiteral" typeId="tp2c.1199569711397" id="6325651360497984172" nodeInfo="nn">
                <node role="body" roleId="tp2c.1199569916463" type="tpee.StatementList" typeId="tpee.1068580123136" id="6325651360497984173" nodeInfo="sn">
                  <node role="statement" roleId="tpee.1068581517665" type="tpee.ExpressionStatement" typeId="tpee.1068580123155" id="6325651360497984174" nodeInfo="nn">
                    <node role="expression" roleId="tpee.1068580123156" type="tpee.DotExpression" typeId="tpee.1197027756228" id="6325651360497984175" nodeInfo="nn">
                      <node role="operand" roleId="tpee.1197027771414" type="tpee.VariableReference" typeId="tpee.1068498886296" id="6325651360497984177" nodeInfo="nn">
                        <link role="variableDeclaration" roleId="tpee.1068581517664" targetNodeId="6325651360497984180" resolveInfo="it" />
                      </node>
                      <node role="operation" roleId="tpee.1197027833540" type="tp25.Node_DeleteOperation" typeId="tp25.1140133623887" id="6325651360497984179" nodeInfo="nn" />
                    </node>
                  </node>
                </node>
                <node role="parameter" roleId="tp2c.1199569906740" type="tp2q.SmartClosureParameterDeclaration" typeId="tp2q.1203518072036" id="6325651360497984180" nodeInfo="ig">
                  <property name="name" nameId="tpck.1169194664001" value="it" />
                  <node role="type" roleId="tpee.5680397130376446158" type="tpee.UndefinedType" typeId="tpee.4836112446988635817" id="6325651360497984181" nodeInfo="in" />
>>>>>>> b4e49bda
                </node>
              </node>
            </node>
          </node>
        </node>
      </node>
    </node>
  </root>
</model>
<|MERGE_RESOLUTION|>--- conflicted
+++ resolved
@@ -21,10 +21,10 @@
   <import index="88zw" modelUID="f:java_stub#8865b7a8-5271-43d3-884c-6fd1d9cfdd34#org.jetbrains.mps.openapi.module(MPS.OpenAPI/org.jetbrains.mps.openapi.module@java_stub)" version="-1" />
   <import index="tp5n" modelUID="r:00000000-0000-4000-0000-011c89590387(jetbrains.mps.lang.test.scripts)" version="-1" />
   <import index="luw9" modelUID="f:java_stub#6ed54515-acc8-4d1e-a16c-9fd6cfe951ea#jetbrains.mps.findUsages(MPS.Core/jetbrains.mps.findUsages@java_stub)" version="-1" />
-  <import index="k7g3" modelUID="f:java_stub#6354ebe7-c22a-4a0f-ac54-50b52ab9b065#java.util(JDK/java.util@java_stub)" version="-1" />
+  <import index="t3eg" modelUID="f:java_stub#8865b7a8-5271-43d3-884c-6fd1d9cfdd34#org.jetbrains.mps.openapi.language(MPS.OpenAPI/org.jetbrains.mps.openapi.language@java_stub)" version="-1" />
   <import index="ff4b" modelUID="f:java_stub#6ed54515-acc8-4d1e-a16c-9fd6cfe951ea#jetbrains.mps.progress(MPS.Core/jetbrains.mps.progress@java_stub)" version="-1" />
   <import index="ubyd" modelUID="f:java_stub#6ed54515-acc8-4d1e-a16c-9fd6cfe951ea#jetbrains.mps.ide.findusages.model.scopes(MPS.Core/jetbrains.mps.ide.findusages.model.scopes@java_stub)" version="-1" />
-  <import index="t3eg" modelUID="f:java_stub#8865b7a8-5271-43d3-884c-6fd1d9cfdd34#org.jetbrains.mps.openapi.language(MPS.OpenAPI/org.jetbrains.mps.openapi.language@java_stub)" version="-1" />
+  <import index="k7g3" modelUID="f:java_stub#6354ebe7-c22a-4a0f-ac54-50b52ab9b065#java.util(JDK/java.util@java_stub)" version="-1" />
   <import index="tp2c" modelUID="r:00000000-0000-4000-0000-011c89590338(jetbrains.mps.baseLanguage.closures.structure)" version="3" implicit="yes" />
   <import index="tpck" modelUID="r:00000000-0000-4000-0000-011c89590288(jetbrains.mps.lang.core.structure)" version="0" implicit="yes" />
   <import index="tpee" modelUID="r:00000000-0000-4000-0000-011c895902ca(jetbrains.mps.baseLanguage.structure)" version="5" implicit="yes" />
@@ -780,7 +780,6 @@
       </node>
     </node>
   </root>
-<<<<<<< HEAD
   <root type="tp4k.ActionDeclaration" typeId="tp4k.1203071646776" id="818296778609443955" nodeInfo="ng">
     <property name="virtualPackage" nameId="tpck.1193676396447" value="migration" />
     <property name="caption" nameId="tp4k.1205250923097" value="Add Missing Parentheses to Nested TernaryOperatorExpressions" />
@@ -839,7 +838,235 @@
                   <node role="operand" roleId="tpee.1197027771414" type="tp4f.ThisClassifierExpression" typeId="tp4f.1205752633985" id="818296778609443979" nodeInfo="nn" />
                   <node role="operation" roleId="tpee.1197027833540" type="tp4k.ActionDataParameterReferenceOperation" typeId="tp4k.1217252428768" id="818296778609443980" nodeInfo="nn">
                     <link role="member" roleId="tp4f.1205756909548" targetNodeId="818296778609443958" resolveInfo="project" />
-=======
+                  </node>
+                </node>
+              </node>
+            </node>
+          </node>
+        </node>
+        <node role="statement" roleId="tpee.1068581517665" type="tpee.IfStatement" typeId="tpee.1068580123159" id="818296778609443981" nodeInfo="nn">
+          <node role="ifTrue" roleId="tpee.1068580123161" type="tpee.StatementList" typeId="tpee.1068580123136" id="818296778609443982" nodeInfo="sn">
+            <node role="statement" roleId="tpee.1068581517665" type="tpee.ExpressionStatement" typeId="tpee.1068580123155" id="818296778609443983" nodeInfo="nn">
+              <node role="expression" roleId="tpee.1068580123156" type="tpee.DotExpression" typeId="tpee.1197027756228" id="818296778609443984" nodeInfo="nn">
+                <node role="operand" roleId="tpee.1197027771414" type="tpee.VariableReference" typeId="tpee.1068498886296" id="818296778609443985" nodeInfo="nn">
+                  <link role="variableDeclaration" roleId="tpee.1068581517664" targetNodeId="818296778609443969" resolveInfo="executor" />
+                </node>
+                <node role="operation" roleId="tpee.1197027833540" type="tpee.InstanceMethodCallOperation" typeId="tpee.1202948039474" id="818296778609443986" nodeInfo="nn">
+                  <link role="baseMethodDeclaration" roleId="tpee.1068499141037" targetNodeId="ip7d.6586015060859883145" resolveInfo="execImmediately" />
+                  <node role="actualArgument" roleId="tpee.1068499141038" type="tpee.GenericNewExpression" typeId="tpee.1145552977093" id="818296778609443987" nodeInfo="nn">
+                    <node role="creator" roleId="tpee.1145553007750" type="tpee.ClassCreator" typeId="tpee.1212685548494" id="818296778609443988" nodeInfo="nn">
+                      <link role="baseMethodDeclaration" roleId="tpee.1068499141037" targetNodeId="x609.~ProgressMonitorAdapter%d&lt;init&gt;(com%dintellij%dopenapi%dprogress%dProgressIndicator)" resolveInfo="ProgressMonitorAdapter" />
+                      <node role="actualArgument" roleId="tpee.1068499141038" type="tpee.GenericNewExpression" typeId="tpee.1145552977093" id="818296778609443989" nodeInfo="nn">
+                        <node role="creator" roleId="tpee.1145553007750" type="tpee.ClassCreator" typeId="tpee.1212685548494" id="818296778609443990" nodeInfo="nn">
+                          <link role="baseMethodDeclaration" roleId="tpee.1068499141037" targetNodeId="fw3h.~EmptyProgressIndicator%d&lt;init&gt;()" resolveInfo="EmptyProgressIndicator" />
+                        </node>
+                      </node>
+                    </node>
+                  </node>
+                </node>
+              </node>
+            </node>
+          </node>
+          <node role="condition" roleId="tpee.1068580123160" type="tpee.DotExpression" typeId="tpee.1197027756228" id="818296778609443991" nodeInfo="nn">
+            <node role="operand" roleId="tpee.1197027771414" type="tpee.StaticMethodCall" typeId="tpee.1081236700937" id="818296778609443992" nodeInfo="nn">
+              <link role="classConcept" roleId="tpee.1144433194310" targetNodeId="cu2c.~ModelAccess" resolveInfo="ModelAccess" />
+              <link role="baseMethodDeclaration" roleId="tpee.1068499141037" targetNodeId="cu2c.~ModelAccess%dinstance()%cjetbrains%dmps%dsmodel%dModelAccess" resolveInfo="instance" />
+            </node>
+            <node role="operation" roleId="tpee.1197027833540" type="tpee.InstanceMethodCallOperation" typeId="tpee.1202948039474" id="818296778609443993" nodeInfo="nn">
+              <link role="baseMethodDeclaration" roleId="tpee.1068499141037" targetNodeId="cu2c.~ModelAccess%dcanWrite()%cboolean" resolveInfo="canWrite" />
+            </node>
+          </node>
+          <node role="ifFalseStatement" roleId="tpee.1082485599094" type="tpee.BlockStatement" typeId="tpee.1082485599095" id="818296778609443994" nodeInfo="nn">
+            <node role="statements" roleId="tpee.1082485599096" type="tpee.StatementList" typeId="tpee.1068580123136" id="818296778609443995" nodeInfo="sn">
+              <node role="statement" roleId="tpee.1068581517665" type="tpee.ExpressionStatement" typeId="tpee.1068580123155" id="818296778609443996" nodeInfo="nn">
+                <node role="expression" roleId="tpee.1068580123156" type="tpee.DotExpression" typeId="tpee.1197027756228" id="818296778609443997" nodeInfo="nn">
+                  <node role="operand" roleId="tpee.1197027771414" type="tpee.VariableReference" typeId="tpee.1068498886296" id="818296778609443998" nodeInfo="nn">
+                    <link role="variableDeclaration" roleId="tpee.1068581517664" targetNodeId="818296778609443969" resolveInfo="executor" />
+                  </node>
+                  <node role="operation" roleId="tpee.1197027833540" type="tpee.InstanceMethodCallOperation" typeId="tpee.1202948039474" id="818296778609443999" nodeInfo="nn">
+                    <link role="baseMethodDeclaration" roleId="tpee.1068499141037" targetNodeId="ip7d.6586015060859883610" resolveInfo="execAsCommand" />
+                    <node role="actualArgument" roleId="tpee.1068499141038" type="tpee.DotExpression" typeId="tpee.1197027756228" id="818296778609444000" nodeInfo="nn">
+                      <node role="operand" roleId="tpee.1197027771414" type="tp4f.ThisClassifierExpression" typeId="tp4f.1205752633985" id="818296778609444001" nodeInfo="nn" />
+                      <node role="operation" roleId="tpee.1197027833540" type="tp4k.ActionDataParameterReferenceOperation" typeId="tp4k.1217252428768" id="818296778609444002" nodeInfo="nn">
+                        <link role="member" roleId="tp4f.1205756909548" targetNodeId="818296778609443960" resolveInfo="frame" />
+                      </node>
+                    </node>
+                  </node>
+                </node>
+              </node>
+            </node>
+          </node>
+        </node>
+      </node>
+    </node>
+  </root>
+  <root type="tp4k.ActionDeclaration" typeId="tp4k.1203071646776" id="6325651360497982184" nodeInfo="ng">
+    <property name="virtualPackage" nameId="tpck.1193676396447" value="migration" />
+    <property name="name" nameId="tpck.1169194664001" value="MigrateOldIScopeInConstraints" />
+    <property name="caption" nameId="tp4k.1205250923097" value="Migrate Simple IScope Usages in Constraints" />
+    <node role="parameter" roleId="tp4k.1217413222820" type="tp4k.ActionDataParameterDeclaration" typeId="tp4k.1217252042208" id="6325651360497985886" nodeInfo="ng">
+      <property name="name" nameId="tpck.1169194664001" value="project" />
+      <link role="key" roleId="tp4k.1217252646389" targetNodeId="5xh9.~MPSCommonDataKeys%dMPS_PROJECT" resolveInfo="MPS_PROJECT" />
+      <node role="condition" roleId="tp4k.5538333046911298738" type="tp4k.RequiredCondition" typeId="tp4k.5538333046911348654" id="6325651360497985887" nodeInfo="ng" />
+    </node>
+    <node role="executeFunction" roleId="tp4k.1203083461638" type="tp4k.ExecuteBlock" typeId="tp4k.1203083511112" id="6325651360497982185" nodeInfo="nn">
+      <node role="body" roleId="tpee.1137022507850" type="tpee.StatementList" typeId="tpee.1068580123136" id="6325651360497982186" nodeInfo="sn">
+        <node role="statement" roleId="tpee.1068581517665" type="tpee.LocalVariableDeclarationStatement" typeId="tpee.1068581242864" id="6325651360497984129" nodeInfo="nn">
+          <node role="localVariableDeclaration" roleId="tpee.1068581242865" type="tpee.LocalVariableDeclaration" typeId="tpee.1068581242863" id="6325651360497984130" nodeInfo="nr">
+            <property name="name" nameId="tpck.1169194664001" value="concept1" />
+            <node role="type" roleId="tpee.5680397130376446158" type="tpee.ClassifierType" typeId="tpee.1107535904670" id="6325651360497984131" nodeInfo="in">
+              <link role="classifier" roleId="tpee.1107535924139" targetNodeId="t3eg.~SAbstractConcept" resolveInfo="SAbstractConcept" />
+            </node>
+            <node role="initializer" roleId="tpee.1068431790190" type="tpee.DotExpression" typeId="tpee.1197027756228" id="6325651360497984132" nodeInfo="nn">
+              <node role="operand" roleId="tpee.1197027771414" type="tpee.StaticMethodCall" typeId="tpee.1081236700937" id="6325651360497984133" nodeInfo="nn">
+                <link role="classConcept" roleId="tpee.1144433194310" targetNodeId="t3eg.~SConceptRepository" resolveInfo="SConceptRepository" />
+                <link role="baseMethodDeclaration" roleId="tpee.1068499141037" targetNodeId="t3eg.~SConceptRepository%dgetInstance()%corg%djetbrains%dmps%dopenapi%dlanguage%dSConceptRepository" resolveInfo="getInstance" />
+              </node>
+              <node role="operation" roleId="tpee.1197027833540" type="tpee.InstanceMethodCallOperation" typeId="tpee.1202948039474" id="6325651360497984134" nodeInfo="nn">
+                <link role="baseMethodDeclaration" roleId="tpee.1068499141037" targetNodeId="t3eg.~SConceptRepository%dgetConcept(java%dlang%dString)%corg%djetbrains%dmps%dopenapi%dlanguage%dSAbstractConcept" resolveInfo="getConcept" />
+                <node role="actualArgument" roleId="tpee.1068499141038" type="tp25.ConceptFqNameRefExpression" typeId="tp25.8339862546319741524" id="6325651360497984135" nodeInfo="nn">
+                  <link role="conceptDeclaration" roleId="tp25.8339862546319741525" targetNodeId="tpcw.1161622878565" resolveInfo="ConceptFunctionParameter_scope" />
+                </node>
+              </node>
+            </node>
+          </node>
+        </node>
+        <node role="statement" roleId="tpee.1068581517665" type="tpee.LocalVariableDeclarationStatement" typeId="tpee.1068581242864" id="6325651360497984136" nodeInfo="nn">
+          <node role="localVariableDeclaration" roleId="tpee.1068581242865" type="tpee.LocalVariableDeclaration" typeId="tpee.1068581242863" id="6325651360497984137" nodeInfo="nr">
+            <property name="name" nameId="tpck.1169194664001" value="instances1" />
+            <node role="type" roleId="tpee.5680397130376446158" type="tp2q.SetType" typeId="tp2q.1226511727824" id="6325651360497984138" nodeInfo="in">
+              <node role="elementType" roleId="tp2q.1226511765987" type="tpee.ClassifierType" typeId="tpee.1107535904670" id="6325651360497984139" nodeInfo="in">
+                <link role="classifier" roleId="tpee.1107535924139" targetNodeId="ec5l.~SNode" resolveInfo="SNode" />
+              </node>
+            </node>
+            <node role="initializer" roleId="tpee.1068431790190" type="tpee.DotExpression" typeId="tpee.1197027756228" id="6325651360497984140" nodeInfo="nn">
+              <node role="operand" roleId="tpee.1197027771414" type="tpee.StaticMethodCall" typeId="tpee.1081236700937" id="6325651360497984141" nodeInfo="nn">
+                <link role="classConcept" roleId="tpee.1144433194310" targetNodeId="luw9.~FindUsagesManager" resolveInfo="FindUsagesManager" />
+                <link role="baseMethodDeclaration" roleId="tpee.1068499141037" targetNodeId="luw9.~FindUsagesManager%dgetInstance()%cjetbrains%dmps%dfindUsages%dFindUsagesManager" resolveInfo="getInstance" />
+              </node>
+              <node role="operation" roleId="tpee.1197027833540" type="tpee.InstanceMethodCallOperation" typeId="tpee.1202948039474" id="6325651360497984142" nodeInfo="nn">
+                <link role="baseMethodDeclaration" roleId="tpee.1068499141037" targetNodeId="luw9.~FindUsagesManager%dfindInstances(org%djetbrains%dmps%dopenapi%dmodule%dSearchScope,java%dutil%dSet,boolean,org%djetbrains%dmps%dopenapi%dutil%dProgressMonitor)%cjava%dutil%dSet" resolveInfo="findInstances" />
+                <node role="actualArgument" roleId="tpee.1068499141038" type="tpee.GenericNewExpression" typeId="tpee.1145552977093" id="6325651360497984143" nodeInfo="nn">
+                  <node role="creator" roleId="tpee.1145553007750" type="tpee.ClassCreator" typeId="tpee.1212685548494" id="6325651360497984144" nodeInfo="nn">
+                    <link role="baseMethodDeclaration" roleId="tpee.1068499141037" targetNodeId="ubyd.~ProjectScope%d&lt;init&gt;(jetbrains%dmps%dproject%dProject)" resolveInfo="ProjectScope" />
+                    <node role="actualArgument" roleId="tpee.1068499141038" type="tpee.DotExpression" typeId="tpee.1197027756228" id="6325651360497984145" nodeInfo="nn">
+                      <node role="operand" roleId="tpee.1197027771414" type="tp4f.ThisClassifierExpression" typeId="tp4f.1205752633985" id="6325651360497984146" nodeInfo="nn" />
+                      <node role="operation" roleId="tpee.1197027833540" type="tp4k.ActionDataParameterReferenceOperation" typeId="tp4k.1217252428768" id="6325651360498192531" nodeInfo="nn">
+                        <link role="member" roleId="tp4f.1205756909548" targetNodeId="6325651360497985886" resolveInfo="project" />
+                      </node>
+                    </node>
+                  </node>
+                </node>
+                <node role="actualArgument" roleId="tpee.1068499141038" type="tpee.StaticMethodCall" typeId="tpee.1081236700937" id="6325651360497984148" nodeInfo="nn">
+                  <link role="baseMethodDeclaration" roleId="tpee.1068499141037" targetNodeId="k7g3.~Collections%dsingleton(java%dlang%dObject)%cjava%dutil%dSet" resolveInfo="singleton" />
+                  <link role="classConcept" roleId="tpee.1144433194310" targetNodeId="k7g3.~Collections" resolveInfo="Collections" />
+                  <node role="actualArgument" roleId="tpee.1068499141038" type="tpee.VariableReference" typeId="tpee.1068498886296" id="6325651360497984149" nodeInfo="nn">
+                    <link role="variableDeclaration" roleId="tpee.1068581517664" targetNodeId="6325651360497984130" resolveInfo="concept1" />
+                  </node>
+                </node>
+                <node role="actualArgument" roleId="tpee.1068499141038" type="tpee.BooleanConstant" typeId="tpee.1068580123137" id="6325651360497984150" nodeInfo="nn">
+                  <property name="value" nameId="tpee.1068580123138" value="false" />
+                </node>
+                <node role="actualArgument" roleId="tpee.1068499141038" type="tpee.GenericNewExpression" typeId="tpee.1145552977093" id="6325651360497984151" nodeInfo="nn">
+                  <node role="creator" roleId="tpee.1145553007750" type="tpee.ClassCreator" typeId="tpee.1212685548494" id="6325651360497984152" nodeInfo="nn">
+                    <link role="baseMethodDeclaration" roleId="tpee.1068499141037" targetNodeId="ff4b.~EmptyProgressMonitor%d&lt;init&gt;()" resolveInfo="EmptyProgressMonitor" />
+                  </node>
+                </node>
+              </node>
+            </node>
+          </node>
+        </node>
+        <node role="statement" roleId="tpee.1068581517665" type="tpee.ExpressionStatement" typeId="tpee.1068580123155" id="6325651360497984153" nodeInfo="nn">
+          <node role="expression" roleId="tpee.1068580123156" type="tpee.DotExpression" typeId="tpee.1197027756228" id="6325651360497984154" nodeInfo="nn">
+            <node role="operand" roleId="tpee.1197027771414" type="tpee.DotExpression" typeId="tpee.1197027756228" id="6325651360497984155" nodeInfo="nn">
+              <node role="operand" roleId="tpee.1197027771414" type="tpee.DotExpression" typeId="tpee.1197027756228" id="6325651360498086526" nodeInfo="nn">
+                <node role="operand" roleId="tpee.1197027771414" type="tpee.DotExpression" typeId="tpee.1197027756228" id="6325651360497984156" nodeInfo="nn">
+                  <node role="operand" roleId="tpee.1197027771414" type="tpee.VariableReference" typeId="tpee.1068498886296" id="6325651360497984157" nodeInfo="nn">
+                    <link role="variableDeclaration" roleId="tpee.1068581517664" targetNodeId="6325651360497984137" resolveInfo="instances1" />
+                  </node>
+                  <node role="operation" roleId="tpee.1197027833540" type="tp25.OfConceptOperation" typeId="tp25.4693937538533521280" id="6325651360497984158" nodeInfo="ng">
+                    <node role="requestedConcept" roleId="tp25.4693937538533538124" type="tp25.RefConcept_Reference" typeId="tp25.1177026924588" id="6325651360498192859" nodeInfo="nn">
+                      <link role="conceptDeclaration" roleId="tp25.1177026940964" targetNodeId="tpcw.1161622878565" resolveInfo="ConceptFunctionParameter_scope" />
+                    </node>
+                  </node>
+                </node>
+                <node role="operation" roleId="tpee.1197027833540" type="tp2q.WhereOperation" typeId="tp2q.1202120902084" id="6325651360498087009" nodeInfo="nn">
+                  <node role="closure" roleId="tp2q.1204796294226" type="tp2c.ClosureLiteral" typeId="tp2c.1199569711397" id="6325651360498087010" nodeInfo="nn">
+                    <node role="body" roleId="tp2c.1199569916463" type="tpee.StatementList" typeId="tpee.1068580123136" id="6325651360498087011" nodeInfo="sn">
+                      <node role="statement" roleId="tpee.1068581517665" type="tpee.ExpressionStatement" typeId="tpee.1068580123155" id="6325651360498087012" nodeInfo="nn">
+                        <node role="expression" roleId="tpee.1068580123156" type="tpee.NotExpression" typeId="tpee.1081516740877" id="6325651360498087013" nodeInfo="nn">
+                          <node role="expression" roleId="tpee.1081516765348" type="tpee.DotExpression" typeId="tpee.1197027756228" id="6325651360498087014" nodeInfo="nn">
+                            <node role="operand" roleId="tpee.1197027771414" type="tp25.SemanticDowncastExpression" typeId="tp25.1145404486709" id="6325651360498087015" nodeInfo="nn">
+                              <node role="leftExpression" roleId="tp25.1145404616321" type="tpee.DotExpression" typeId="tpee.1197027756228" id="6325651360498087016" nodeInfo="nn">
+                                <node role="operand" roleId="tpee.1197027771414" type="tpee.VariableReference" typeId="tpee.1068498886296" id="6325651360498087017" nodeInfo="nn">
+                                  <link role="variableDeclaration" roleId="tpee.1068581517664" targetNodeId="6325651360498087020" resolveInfo="it" />
+                                </node>
+                                <node role="operation" roleId="tpee.1197027833540" type="tp25.Node_GetModelOperation" typeId="tp25.1143234257716" id="6325651360498087018" nodeInfo="nn" />
+                              </node>
+                            </node>
+                            <node role="operation" roleId="tpee.1197027833540" type="tpee.InstanceMethodCallOperation" typeId="tpee.1202948039474" id="6325651360498087019" nodeInfo="nn">
+                              <link role="baseMethodDeclaration" roleId="tpee.1068499141037" targetNodeId="ec5l.~SModel%disReadOnly()%cboolean" resolveInfo="isReadOnly" />
+                            </node>
+                          </node>
+                        </node>
+                      </node>
+                    </node>
+                    <node role="parameter" roleId="tp2c.1199569906740" type="tp2q.SmartClosureParameterDeclaration" typeId="tp2q.1203518072036" id="6325651360498087020" nodeInfo="ig">
+                      <property name="name" nameId="tpck.1169194664001" value="it" />
+                      <node role="type" roleId="tpee.5680397130376446158" type="tpee.UndefinedType" typeId="tpee.4836112446988635817" id="6325651360498087021" nodeInfo="in" />
+                    </node>
+                  </node>
+                </node>
+              </node>
+              <node role="operation" roleId="tpee.1197027833540" type="tp2q.WhereOperation" typeId="tp2q.1202120902084" id="6325651360497984160" nodeInfo="nn">
+                <node role="closure" roleId="tp2q.1204796294226" type="tp2c.ClosureLiteral" typeId="tp2c.1199569711397" id="6325651360497984161" nodeInfo="nn">
+                  <node role="body" roleId="tp2c.1199569916463" type="tpee.StatementList" typeId="tpee.1068580123136" id="6325651360497984162" nodeInfo="sn">
+                    <node role="statement" roleId="tpee.1068581517665" type="tpee.ExpressionStatement" typeId="tpee.1068580123155" id="6325651360497984163" nodeInfo="nn">
+                      <node role="expression" roleId="tpee.1068580123156" type="tpee.DotExpression" typeId="tpee.1197027756228" id="6325651360498198450" nodeInfo="nn">
+                        <node role="operand" roleId="tpee.1197027771414" type="tpee.DotExpression" typeId="tpee.1197027756228" id="6325651360497984165" nodeInfo="nn">
+                          <node role="operand" roleId="tpee.1197027771414" type="tpee.VariableReference" typeId="tpee.1068498886296" id="6325651360497984166" nodeInfo="nn">
+                            <link role="variableDeclaration" roleId="tpee.1068581517664" targetNodeId="6325651360497984169" resolveInfo="it" />
+                          </node>
+                          <node role="operation" roleId="tpee.1197027833540" type="tp25.Node_GetContainingRootOperation" typeId="tp25.1171310072040" id="6325651360498195637" nodeInfo="nn" />
+                        </node>
+                        <node role="operation" roleId="tpee.1197027833540" type="tp25.Node_IsInstanceOfOperation" typeId="tp25.1139621453865" id="6325651360498200432" nodeInfo="nn">
+                          <node role="conceptArgument" roleId="tp25.1177027386292" type="tp25.RefConcept_Reference" typeId="tp25.1177026924588" id="6325651360498203472" nodeInfo="nn">
+                            <link role="conceptDeclaration" roleId="tp25.1177026940964" targetNodeId="tp1t.1213093968558" resolveInfo="ConceptConstraints" />
+                          </node>
+                        </node>
+                      </node>
+                    </node>
+                  </node>
+                  <node role="parameter" roleId="tp2c.1199569906740" type="tp2q.SmartClosureParameterDeclaration" typeId="tp2q.1203518072036" id="6325651360497984169" nodeInfo="ig">
+                    <property name="name" nameId="tpck.1169194664001" value="it" />
+                    <node role="type" roleId="tpee.5680397130376446158" type="tpee.UndefinedType" typeId="tpee.4836112446988635817" id="6325651360497984170" nodeInfo="in" />
+                  </node>
+                </node>
+              </node>
+            </node>
+            <node role="operation" roleId="tpee.1197027833540" type="tp2q.VisitAllOperation" typeId="tp2q.1204980550705" id="6325651360497984171" nodeInfo="nn">
+              <node role="closure" roleId="tp2q.1204796294226" type="tp2c.ClosureLiteral" typeId="tp2c.1199569711397" id="6325651360497984172" nodeInfo="nn">
+                <node role="body" roleId="tp2c.1199569916463" type="tpee.StatementList" typeId="tpee.1068580123136" id="6325651360497984173" nodeInfo="sn">
+                  <node role="statement" roleId="tpee.1068581517665" type="tpee.ExpressionStatement" typeId="tpee.1068580123155" id="6325651360497984174" nodeInfo="nn">
+                    <node role="expression" roleId="tpee.1068580123156" type="tpee.DotExpression" typeId="tpee.1197027756228" id="6325651360497984175" nodeInfo="nn">
+                      <node role="operand" roleId="tpee.1197027771414" type="tpee.VariableReference" typeId="tpee.1068498886296" id="6325651360497984177" nodeInfo="nn">
+                        <link role="variableDeclaration" roleId="tpee.1068581517664" targetNodeId="6325651360497984180" resolveInfo="it" />
+                      </node>
+                      <node role="operation" roleId="tpee.1197027833540" type="tp25.Node_DeleteOperation" typeId="tp25.1140133623887" id="6325651360497984179" nodeInfo="nn" />
+                    </node>
+                  </node>
+                </node>
+                <node role="parameter" roleId="tp2c.1199569906740" type="tp2q.SmartClosureParameterDeclaration" typeId="tp2q.1203518072036" id="6325651360497984180" nodeInfo="ig">
+                  <property name="name" nameId="tpck.1169194664001" value="it" />
+                  <node role="type" roleId="tpee.5680397130376446158" type="tpee.UndefinedType" typeId="tpee.4836112446988635817" id="6325651360497984181" nodeInfo="in" />
+                </node>
+              </node>
+            </node>
+          </node>
+        </node>
+      </node>
+    </node>
+  </root>
   <root type="tp4k.ActionDeclaration" typeId="tp4k.1203071646776" id="6325651360497404291" nodeInfo="ng">
     <property name="virtualPackage" nameId="tpck.1193676396447" value="migration" />
     <property name="name" nameId="tpck.1169194664001" value="MigrateOldIScopeParameter" />
@@ -1224,63 +1451,12 @@
                 <node role="actualArgument" roleId="tpee.1068499141038" type="tpee.GenericNewExpression" typeId="tpee.1145552977093" id="6325651360498314405" nodeInfo="nn">
                   <node role="creator" roleId="tpee.1145553007750" type="tpee.ClassCreator" typeId="tpee.1212685548494" id="6325651360498314406" nodeInfo="nn">
                     <link role="baseMethodDeclaration" roleId="tpee.1068499141037" targetNodeId="ff4b.~EmptyProgressMonitor%d&lt;init&gt;()" resolveInfo="EmptyProgressMonitor" />
->>>>>>> b4e49bda
-                  </node>
-                </node>
-              </node>
-            </node>
-          </node>
-        </node>
-<<<<<<< HEAD
-        <node role="statement" roleId="tpee.1068581517665" type="tpee.IfStatement" typeId="tpee.1068580123159" id="818296778609443981" nodeInfo="nn">
-          <node role="ifTrue" roleId="tpee.1068580123161" type="tpee.StatementList" typeId="tpee.1068580123136" id="818296778609443982" nodeInfo="sn">
-            <node role="statement" roleId="tpee.1068581517665" type="tpee.ExpressionStatement" typeId="tpee.1068580123155" id="818296778609443983" nodeInfo="nn">
-              <node role="expression" roleId="tpee.1068580123156" type="tpee.DotExpression" typeId="tpee.1197027756228" id="818296778609443984" nodeInfo="nn">
-                <node role="operand" roleId="tpee.1197027771414" type="tpee.VariableReference" typeId="tpee.1068498886296" id="818296778609443985" nodeInfo="nn">
-                  <link role="variableDeclaration" roleId="tpee.1068581517664" targetNodeId="818296778609443969" resolveInfo="executor" />
-                </node>
-                <node role="operation" roleId="tpee.1197027833540" type="tpee.InstanceMethodCallOperation" typeId="tpee.1202948039474" id="818296778609443986" nodeInfo="nn">
-                  <link role="baseMethodDeclaration" roleId="tpee.1068499141037" targetNodeId="ip7d.6586015060859883145" resolveInfo="execImmediately" />
-                  <node role="actualArgument" roleId="tpee.1068499141038" type="tpee.GenericNewExpression" typeId="tpee.1145552977093" id="818296778609443987" nodeInfo="nn">
-                    <node role="creator" roleId="tpee.1145553007750" type="tpee.ClassCreator" typeId="tpee.1212685548494" id="818296778609443988" nodeInfo="nn">
-                      <link role="baseMethodDeclaration" roleId="tpee.1068499141037" targetNodeId="x609.~ProgressMonitorAdapter%d&lt;init&gt;(com%dintellij%dopenapi%dprogress%dProgressIndicator)" resolveInfo="ProgressMonitorAdapter" />
-                      <node role="actualArgument" roleId="tpee.1068499141038" type="tpee.GenericNewExpression" typeId="tpee.1145552977093" id="818296778609443989" nodeInfo="nn">
-                        <node role="creator" roleId="tpee.1145553007750" type="tpee.ClassCreator" typeId="tpee.1212685548494" id="818296778609443990" nodeInfo="nn">
-                          <link role="baseMethodDeclaration" roleId="tpee.1068499141037" targetNodeId="fw3h.~EmptyProgressIndicator%d&lt;init&gt;()" resolveInfo="EmptyProgressIndicator" />
-                        </node>
-                      </node>
-                    </node>
-                  </node>
-                </node>
-              </node>
-            </node>
-          </node>
-          <node role="condition" roleId="tpee.1068580123160" type="tpee.DotExpression" typeId="tpee.1197027756228" id="818296778609443991" nodeInfo="nn">
-            <node role="operand" roleId="tpee.1197027771414" type="tpee.StaticMethodCall" typeId="tpee.1081236700937" id="818296778609443992" nodeInfo="nn">
-              <link role="classConcept" roleId="tpee.1144433194310" targetNodeId="cu2c.~ModelAccess" resolveInfo="ModelAccess" />
-              <link role="baseMethodDeclaration" roleId="tpee.1068499141037" targetNodeId="cu2c.~ModelAccess%dinstance()%cjetbrains%dmps%dsmodel%dModelAccess" resolveInfo="instance" />
-            </node>
-            <node role="operation" roleId="tpee.1197027833540" type="tpee.InstanceMethodCallOperation" typeId="tpee.1202948039474" id="818296778609443993" nodeInfo="nn">
-              <link role="baseMethodDeclaration" roleId="tpee.1068499141037" targetNodeId="cu2c.~ModelAccess%dcanWrite()%cboolean" resolveInfo="canWrite" />
-            </node>
-          </node>
-          <node role="ifFalseStatement" roleId="tpee.1082485599094" type="tpee.BlockStatement" typeId="tpee.1082485599095" id="818296778609443994" nodeInfo="nn">
-            <node role="statements" roleId="tpee.1082485599096" type="tpee.StatementList" typeId="tpee.1068580123136" id="818296778609443995" nodeInfo="sn">
-              <node role="statement" roleId="tpee.1068581517665" type="tpee.ExpressionStatement" typeId="tpee.1068580123155" id="818296778609443996" nodeInfo="nn">
-                <node role="expression" roleId="tpee.1068580123156" type="tpee.DotExpression" typeId="tpee.1197027756228" id="818296778609443997" nodeInfo="nn">
-                  <node role="operand" roleId="tpee.1197027771414" type="tpee.VariableReference" typeId="tpee.1068498886296" id="818296778609443998" nodeInfo="nn">
-                    <link role="variableDeclaration" roleId="tpee.1068581517664" targetNodeId="818296778609443969" resolveInfo="executor" />
-                  </node>
-                  <node role="operation" roleId="tpee.1197027833540" type="tpee.InstanceMethodCallOperation" typeId="tpee.1202948039474" id="818296778609443999" nodeInfo="nn">
-                    <link role="baseMethodDeclaration" roleId="tpee.1068499141037" targetNodeId="ip7d.6586015060859883610" resolveInfo="execAsCommand" />
-                    <node role="actualArgument" roleId="tpee.1068499141038" type="tpee.DotExpression" typeId="tpee.1197027756228" id="818296778609444000" nodeInfo="nn">
-                      <node role="operand" roleId="tpee.1197027771414" type="tp4f.ThisClassifierExpression" typeId="tp4f.1205752633985" id="818296778609444001" nodeInfo="nn" />
-                      <node role="operation" roleId="tpee.1197027833540" type="tp4k.ActionDataParameterReferenceOperation" typeId="tp4k.1217252428768" id="818296778609444002" nodeInfo="nn">
-                        <link role="member" roleId="tp4f.1205756909548" targetNodeId="818296778609443960" resolveInfo="frame" />
-                      </node>
-                    </node>
-                  </node>
-=======
+                  </node>
+                </node>
+              </node>
+            </node>
+          </node>
+        </node>
         <node role="statement" roleId="tpee.1068581517665" type="tpee.ExpressionStatement" typeId="tpee.1068580123155" id="6325651360498314347" nodeInfo="nn">
           <node role="expression" roleId="tpee.1068580123156" type="tpee.DotExpression" typeId="tpee.1197027756228" id="6325651360498314348" nodeInfo="nn">
             <node role="operand" roleId="tpee.1197027771414" type="tpee.DotExpression" typeId="tpee.1197027756228" id="6325651360498314350" nodeInfo="nn">
@@ -1350,172 +1526,4 @@
       </node>
     </node>
   </root>
-  <root type="tp4k.ActionDeclaration" typeId="tp4k.1203071646776" id="6325651360497982184" nodeInfo="ng">
-    <property name="virtualPackage" nameId="tpck.1193676396447" value="migration" />
-    <property name="name" nameId="tpck.1169194664001" value="MigrateOldIScopeInConstraints" />
-    <property name="caption" nameId="tp4k.1205250923097" value="Migrate Simple IScope Usages in Constraints" />
-    <node role="parameter" roleId="tp4k.1217413222820" type="tp4k.ActionDataParameterDeclaration" typeId="tp4k.1217252042208" id="6325651360497985886" nodeInfo="ng">
-      <property name="name" nameId="tpck.1169194664001" value="project" />
-      <link role="key" roleId="tp4k.1217252646389" targetNodeId="5xh9.~MPSCommonDataKeys%dMPS_PROJECT" resolveInfo="MPS_PROJECT" />
-      <node role="condition" roleId="tp4k.5538333046911298738" type="tp4k.RequiredCondition" typeId="tp4k.5538333046911348654" id="6325651360497985887" nodeInfo="ng" />
-    </node>
-    <node role="executeFunction" roleId="tp4k.1203083461638" type="tp4k.ExecuteBlock" typeId="tp4k.1203083511112" id="6325651360497982185" nodeInfo="nn">
-      <node role="body" roleId="tpee.1137022507850" type="tpee.StatementList" typeId="tpee.1068580123136" id="6325651360497982186" nodeInfo="sn">
-        <node role="statement" roleId="tpee.1068581517665" type="tpee.LocalVariableDeclarationStatement" typeId="tpee.1068581242864" id="6325651360497984129" nodeInfo="nn">
-          <node role="localVariableDeclaration" roleId="tpee.1068581242865" type="tpee.LocalVariableDeclaration" typeId="tpee.1068581242863" id="6325651360497984130" nodeInfo="nr">
-            <property name="name" nameId="tpck.1169194664001" value="concept1" />
-            <node role="type" roleId="tpee.5680397130376446158" type="tpee.ClassifierType" typeId="tpee.1107535904670" id="6325651360497984131" nodeInfo="in">
-              <link role="classifier" roleId="tpee.1107535924139" targetNodeId="t3eg.~SAbstractConcept" resolveInfo="SAbstractConcept" />
-            </node>
-            <node role="initializer" roleId="tpee.1068431790190" type="tpee.DotExpression" typeId="tpee.1197027756228" id="6325651360497984132" nodeInfo="nn">
-              <node role="operand" roleId="tpee.1197027771414" type="tpee.StaticMethodCall" typeId="tpee.1081236700937" id="6325651360497984133" nodeInfo="nn">
-                <link role="classConcept" roleId="tpee.1144433194310" targetNodeId="t3eg.~SConceptRepository" resolveInfo="SConceptRepository" />
-                <link role="baseMethodDeclaration" roleId="tpee.1068499141037" targetNodeId="t3eg.~SConceptRepository%dgetInstance()%corg%djetbrains%dmps%dopenapi%dlanguage%dSConceptRepository" resolveInfo="getInstance" />
-              </node>
-              <node role="operation" roleId="tpee.1197027833540" type="tpee.InstanceMethodCallOperation" typeId="tpee.1202948039474" id="6325651360497984134" nodeInfo="nn">
-                <link role="baseMethodDeclaration" roleId="tpee.1068499141037" targetNodeId="t3eg.~SConceptRepository%dgetConcept(java%dlang%dString)%corg%djetbrains%dmps%dopenapi%dlanguage%dSAbstractConcept" resolveInfo="getConcept" />
-                <node role="actualArgument" roleId="tpee.1068499141038" type="tp25.ConceptFqNameRefExpression" typeId="tp25.8339862546319741524" id="6325651360497984135" nodeInfo="nn">
-                  <link role="conceptDeclaration" roleId="tp25.8339862546319741525" targetNodeId="tpcw.1161622878565" resolveInfo="ConceptFunctionParameter_scope" />
-                </node>
-              </node>
-            </node>
-          </node>
-        </node>
-        <node role="statement" roleId="tpee.1068581517665" type="tpee.LocalVariableDeclarationStatement" typeId="tpee.1068581242864" id="6325651360497984136" nodeInfo="nn">
-          <node role="localVariableDeclaration" roleId="tpee.1068581242865" type="tpee.LocalVariableDeclaration" typeId="tpee.1068581242863" id="6325651360497984137" nodeInfo="nr">
-            <property name="name" nameId="tpck.1169194664001" value="instances1" />
-            <node role="type" roleId="tpee.5680397130376446158" type="tp2q.SetType" typeId="tp2q.1226511727824" id="6325651360497984138" nodeInfo="in">
-              <node role="elementType" roleId="tp2q.1226511765987" type="tpee.ClassifierType" typeId="tpee.1107535904670" id="6325651360497984139" nodeInfo="in">
-                <link role="classifier" roleId="tpee.1107535924139" targetNodeId="ec5l.~SNode" resolveInfo="SNode" />
-              </node>
-            </node>
-            <node role="initializer" roleId="tpee.1068431790190" type="tpee.DotExpression" typeId="tpee.1197027756228" id="6325651360497984140" nodeInfo="nn">
-              <node role="operand" roleId="tpee.1197027771414" type="tpee.StaticMethodCall" typeId="tpee.1081236700937" id="6325651360497984141" nodeInfo="nn">
-                <link role="classConcept" roleId="tpee.1144433194310" targetNodeId="luw9.~FindUsagesManager" resolveInfo="FindUsagesManager" />
-                <link role="baseMethodDeclaration" roleId="tpee.1068499141037" targetNodeId="luw9.~FindUsagesManager%dgetInstance()%cjetbrains%dmps%dfindUsages%dFindUsagesManager" resolveInfo="getInstance" />
-              </node>
-              <node role="operation" roleId="tpee.1197027833540" type="tpee.InstanceMethodCallOperation" typeId="tpee.1202948039474" id="6325651360497984142" nodeInfo="nn">
-                <link role="baseMethodDeclaration" roleId="tpee.1068499141037" targetNodeId="luw9.~FindUsagesManager%dfindInstances(org%djetbrains%dmps%dopenapi%dmodule%dSearchScope,java%dutil%dSet,boolean,org%djetbrains%dmps%dopenapi%dutil%dProgressMonitor)%cjava%dutil%dSet" resolveInfo="findInstances" />
-                <node role="actualArgument" roleId="tpee.1068499141038" type="tpee.GenericNewExpression" typeId="tpee.1145552977093" id="6325651360497984143" nodeInfo="nn">
-                  <node role="creator" roleId="tpee.1145553007750" type="tpee.ClassCreator" typeId="tpee.1212685548494" id="6325651360497984144" nodeInfo="nn">
-                    <link role="baseMethodDeclaration" roleId="tpee.1068499141037" targetNodeId="ubyd.~ProjectScope%d&lt;init&gt;(jetbrains%dmps%dproject%dProject)" resolveInfo="ProjectScope" />
-                    <node role="actualArgument" roleId="tpee.1068499141038" type="tpee.DotExpression" typeId="tpee.1197027756228" id="6325651360497984145" nodeInfo="nn">
-                      <node role="operand" roleId="tpee.1197027771414" type="tp4f.ThisClassifierExpression" typeId="tp4f.1205752633985" id="6325651360497984146" nodeInfo="nn" />
-                      <node role="operation" roleId="tpee.1197027833540" type="tp4k.ActionDataParameterReferenceOperation" typeId="tp4k.1217252428768" id="6325651360498192531" nodeInfo="nn">
-                        <link role="member" roleId="tp4f.1205756909548" targetNodeId="6325651360497985886" resolveInfo="project" />
-                      </node>
-                    </node>
-                  </node>
-                </node>
-                <node role="actualArgument" roleId="tpee.1068499141038" type="tpee.StaticMethodCall" typeId="tpee.1081236700937" id="6325651360497984148" nodeInfo="nn">
-                  <link role="baseMethodDeclaration" roleId="tpee.1068499141037" targetNodeId="k7g3.~Collections%dsingleton(java%dlang%dObject)%cjava%dutil%dSet" resolveInfo="singleton" />
-                  <link role="classConcept" roleId="tpee.1144433194310" targetNodeId="k7g3.~Collections" resolveInfo="Collections" />
-                  <node role="actualArgument" roleId="tpee.1068499141038" type="tpee.VariableReference" typeId="tpee.1068498886296" id="6325651360497984149" nodeInfo="nn">
-                    <link role="variableDeclaration" roleId="tpee.1068581517664" targetNodeId="6325651360497984130" resolveInfo="concept1" />
-                  </node>
-                </node>
-                <node role="actualArgument" roleId="tpee.1068499141038" type="tpee.BooleanConstant" typeId="tpee.1068580123137" id="6325651360497984150" nodeInfo="nn">
-                  <property name="value" nameId="tpee.1068580123138" value="false" />
-                </node>
-                <node role="actualArgument" roleId="tpee.1068499141038" type="tpee.GenericNewExpression" typeId="tpee.1145552977093" id="6325651360497984151" nodeInfo="nn">
-                  <node role="creator" roleId="tpee.1145553007750" type="tpee.ClassCreator" typeId="tpee.1212685548494" id="6325651360497984152" nodeInfo="nn">
-                    <link role="baseMethodDeclaration" roleId="tpee.1068499141037" targetNodeId="ff4b.~EmptyProgressMonitor%d&lt;init&gt;()" resolveInfo="EmptyProgressMonitor" />
-                  </node>
-                </node>
-              </node>
-            </node>
-          </node>
-        </node>
-        <node role="statement" roleId="tpee.1068581517665" type="tpee.ExpressionStatement" typeId="tpee.1068580123155" id="6325651360497984153" nodeInfo="nn">
-          <node role="expression" roleId="tpee.1068580123156" type="tpee.DotExpression" typeId="tpee.1197027756228" id="6325651360497984154" nodeInfo="nn">
-            <node role="operand" roleId="tpee.1197027771414" type="tpee.DotExpression" typeId="tpee.1197027756228" id="6325651360497984155" nodeInfo="nn">
-              <node role="operand" roleId="tpee.1197027771414" type="tpee.DotExpression" typeId="tpee.1197027756228" id="6325651360498086526" nodeInfo="nn">
-                <node role="operand" roleId="tpee.1197027771414" type="tpee.DotExpression" typeId="tpee.1197027756228" id="6325651360497984156" nodeInfo="nn">
-                  <node role="operand" roleId="tpee.1197027771414" type="tpee.VariableReference" typeId="tpee.1068498886296" id="6325651360497984157" nodeInfo="nn">
-                    <link role="variableDeclaration" roleId="tpee.1068581517664" targetNodeId="6325651360497984137" resolveInfo="instances1" />
-                  </node>
-                  <node role="operation" roleId="tpee.1197027833540" type="tp25.OfConceptOperation" typeId="tp25.4693937538533521280" id="6325651360497984158" nodeInfo="ng">
-                    <node role="requestedConcept" roleId="tp25.4693937538533538124" type="tp25.RefConcept_Reference" typeId="tp25.1177026924588" id="6325651360498192859" nodeInfo="nn">
-                      <link role="conceptDeclaration" roleId="tp25.1177026940964" targetNodeId="tpcw.1161622878565" resolveInfo="ConceptFunctionParameter_scope" />
-                    </node>
-                  </node>
-                </node>
-                <node role="operation" roleId="tpee.1197027833540" type="tp2q.WhereOperation" typeId="tp2q.1202120902084" id="6325651360498087009" nodeInfo="nn">
-                  <node role="closure" roleId="tp2q.1204796294226" type="tp2c.ClosureLiteral" typeId="tp2c.1199569711397" id="6325651360498087010" nodeInfo="nn">
-                    <node role="body" roleId="tp2c.1199569916463" type="tpee.StatementList" typeId="tpee.1068580123136" id="6325651360498087011" nodeInfo="sn">
-                      <node role="statement" roleId="tpee.1068581517665" type="tpee.ExpressionStatement" typeId="tpee.1068580123155" id="6325651360498087012" nodeInfo="nn">
-                        <node role="expression" roleId="tpee.1068580123156" type="tpee.NotExpression" typeId="tpee.1081516740877" id="6325651360498087013" nodeInfo="nn">
-                          <node role="expression" roleId="tpee.1081516765348" type="tpee.DotExpression" typeId="tpee.1197027756228" id="6325651360498087014" nodeInfo="nn">
-                            <node role="operand" roleId="tpee.1197027771414" type="tp25.SemanticDowncastExpression" typeId="tp25.1145404486709" id="6325651360498087015" nodeInfo="nn">
-                              <node role="leftExpression" roleId="tp25.1145404616321" type="tpee.DotExpression" typeId="tpee.1197027756228" id="6325651360498087016" nodeInfo="nn">
-                                <node role="operand" roleId="tpee.1197027771414" type="tpee.VariableReference" typeId="tpee.1068498886296" id="6325651360498087017" nodeInfo="nn">
-                                  <link role="variableDeclaration" roleId="tpee.1068581517664" targetNodeId="6325651360498087020" resolveInfo="it" />
-                                </node>
-                                <node role="operation" roleId="tpee.1197027833540" type="tp25.Node_GetModelOperation" typeId="tp25.1143234257716" id="6325651360498087018" nodeInfo="nn" />
-                              </node>
-                            </node>
-                            <node role="operation" roleId="tpee.1197027833540" type="tpee.InstanceMethodCallOperation" typeId="tpee.1202948039474" id="6325651360498087019" nodeInfo="nn">
-                              <link role="baseMethodDeclaration" roleId="tpee.1068499141037" targetNodeId="ec5l.~SModel%disReadOnly()%cboolean" resolveInfo="isReadOnly" />
-                            </node>
-                          </node>
-                        </node>
-                      </node>
-                    </node>
-                    <node role="parameter" roleId="tp2c.1199569906740" type="tp2q.SmartClosureParameterDeclaration" typeId="tp2q.1203518072036" id="6325651360498087020" nodeInfo="ig">
-                      <property name="name" nameId="tpck.1169194664001" value="it" />
-                      <node role="type" roleId="tpee.5680397130376446158" type="tpee.UndefinedType" typeId="tpee.4836112446988635817" id="6325651360498087021" nodeInfo="in" />
-                    </node>
-                  </node>
-                </node>
-              </node>
-              <node role="operation" roleId="tpee.1197027833540" type="tp2q.WhereOperation" typeId="tp2q.1202120902084" id="6325651360497984160" nodeInfo="nn">
-                <node role="closure" roleId="tp2q.1204796294226" type="tp2c.ClosureLiteral" typeId="tp2c.1199569711397" id="6325651360497984161" nodeInfo="nn">
-                  <node role="body" roleId="tp2c.1199569916463" type="tpee.StatementList" typeId="tpee.1068580123136" id="6325651360497984162" nodeInfo="sn">
-                    <node role="statement" roleId="tpee.1068581517665" type="tpee.ExpressionStatement" typeId="tpee.1068580123155" id="6325651360497984163" nodeInfo="nn">
-                      <node role="expression" roleId="tpee.1068580123156" type="tpee.DotExpression" typeId="tpee.1197027756228" id="6325651360498198450" nodeInfo="nn">
-                        <node role="operand" roleId="tpee.1197027771414" type="tpee.DotExpression" typeId="tpee.1197027756228" id="6325651360497984165" nodeInfo="nn">
-                          <node role="operand" roleId="tpee.1197027771414" type="tpee.VariableReference" typeId="tpee.1068498886296" id="6325651360497984166" nodeInfo="nn">
-                            <link role="variableDeclaration" roleId="tpee.1068581517664" targetNodeId="6325651360497984169" resolveInfo="it" />
-                          </node>
-                          <node role="operation" roleId="tpee.1197027833540" type="tp25.Node_GetContainingRootOperation" typeId="tp25.1171310072040" id="6325651360498195637" nodeInfo="nn" />
-                        </node>
-                        <node role="operation" roleId="tpee.1197027833540" type="tp25.Node_IsInstanceOfOperation" typeId="tp25.1139621453865" id="6325651360498200432" nodeInfo="nn">
-                          <node role="conceptArgument" roleId="tp25.1177027386292" type="tp25.RefConcept_Reference" typeId="tp25.1177026924588" id="6325651360498203472" nodeInfo="nn">
-                            <link role="conceptDeclaration" roleId="tp25.1177026940964" targetNodeId="tp1t.1213093968558" resolveInfo="ConceptConstraints" />
-                          </node>
-                        </node>
-                      </node>
-                    </node>
-                  </node>
-                  <node role="parameter" roleId="tp2c.1199569906740" type="tp2q.SmartClosureParameterDeclaration" typeId="tp2q.1203518072036" id="6325651360497984169" nodeInfo="ig">
-                    <property name="name" nameId="tpck.1169194664001" value="it" />
-                    <node role="type" roleId="tpee.5680397130376446158" type="tpee.UndefinedType" typeId="tpee.4836112446988635817" id="6325651360497984170" nodeInfo="in" />
-                  </node>
-                </node>
-              </node>
-            </node>
-            <node role="operation" roleId="tpee.1197027833540" type="tp2q.VisitAllOperation" typeId="tp2q.1204980550705" id="6325651360497984171" nodeInfo="nn">
-              <node role="closure" roleId="tp2q.1204796294226" type="tp2c.ClosureLiteral" typeId="tp2c.1199569711397" id="6325651360497984172" nodeInfo="nn">
-                <node role="body" roleId="tp2c.1199569916463" type="tpee.StatementList" typeId="tpee.1068580123136" id="6325651360497984173" nodeInfo="sn">
-                  <node role="statement" roleId="tpee.1068581517665" type="tpee.ExpressionStatement" typeId="tpee.1068580123155" id="6325651360497984174" nodeInfo="nn">
-                    <node role="expression" roleId="tpee.1068580123156" type="tpee.DotExpression" typeId="tpee.1197027756228" id="6325651360497984175" nodeInfo="nn">
-                      <node role="operand" roleId="tpee.1197027771414" type="tpee.VariableReference" typeId="tpee.1068498886296" id="6325651360497984177" nodeInfo="nn">
-                        <link role="variableDeclaration" roleId="tpee.1068581517664" targetNodeId="6325651360497984180" resolveInfo="it" />
-                      </node>
-                      <node role="operation" roleId="tpee.1197027833540" type="tp25.Node_DeleteOperation" typeId="tp25.1140133623887" id="6325651360497984179" nodeInfo="nn" />
-                    </node>
-                  </node>
-                </node>
-                <node role="parameter" roleId="tp2c.1199569906740" type="tp2q.SmartClosureParameterDeclaration" typeId="tp2q.1203518072036" id="6325651360497984180" nodeInfo="ig">
-                  <property name="name" nameId="tpck.1169194664001" value="it" />
-                  <node role="type" roleId="tpee.5680397130376446158" type="tpee.UndefinedType" typeId="tpee.4836112446988635817" id="6325651360497984181" nodeInfo="in" />
->>>>>>> b4e49bda
-                </node>
-              </node>
-            </node>
-          </node>
-        </node>
-      </node>
-    </node>
-  </root>
 </model>
