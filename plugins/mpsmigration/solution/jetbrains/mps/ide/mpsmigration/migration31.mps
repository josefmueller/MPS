<?xml version="1.0" encoding="UTF-8"?>
<model modelUID="r:6c553c79-19b2-42b4-84f8-d7c675cd6e2f(jetbrains.mps.ide.mpsmigration.migration31)">
  <persistence version="8" />
  <language namespace="de1ad86d-6e50-4a02-b306-d4d17f64c375(jetbrains.mps.console.base)" />
  <language namespace="f3061a53-9226-4cc5-a443-f952ceaf5816(jetbrains.mps.baseLanguage)" />
  <language namespace="7866978e-a0f0-4cc7-81bc-4d213d9375e1(jetbrains.mps.lang.smodel)" />
  <language namespace="fd392034-7849-419d-9071-12563d152375(jetbrains.mps.baseLanguage.closures)" />
  <language namespace="1a8554c4-eb84-43ba-8c34-6f0d90c6e75a(jetbrains.mps.console.blCommand)" />
  <language namespace="83888646-71ce-4f1c-9c53-c54016f6ad4f(jetbrains.mps.baseLanguage.collections)" />
  <language namespace="28f9e497-3b42-4291-aeba-0a1039153ab1(jetbrains.mps.lang.plugin)" />
  <language namespace="443f4c36-fcf5-4eb6-9500-8d06ed259e3e(jetbrains.mps.baseLanguage.classifiers)" />
  <language namespace="760a0a8c-eabb-4521-8bfd-65db761a9ba3(jetbrains.mps.baseLanguage.logging)" />
  <import index="tp25" modelUID="r:00000000-0000-4000-0000-011c89590301(jetbrains.mps.lang.smodel.structure)" version="16" />
  <import index="ec5l" modelUID="f:java_stub#8865b7a8-5271-43d3-884c-6fd1d9cfdd34#org.jetbrains.mps.openapi.model(MPS.OpenAPI/org.jetbrains.mps.openapi.model@java_stub)" version="-1" />
  <import index="ip7d" modelUID="r:6e42326f-4bc0-4b77-a711-f3d4535f48d5(jetbrains.mps.ide.script.plugin.migrationtool)" version="-1" />
  <import index="cu2c" modelUID="f:java_stub#6ed54515-acc8-4d1e-a16c-9fd6cfe951ea#jetbrains.mps.smodel(MPS.Core/jetbrains.mps.smodel@java_stub)" version="-1" />
  <import index="x609" modelUID="f:java_stub#742f6602-5a2f-4313-aa6e-ae1cd4ffdc61#jetbrains.mps.progress(MPS.Platform/jetbrains.mps.progress@java_stub)" version="-1" />
  <import index="fw3h" modelUID="f:java_stub#498d89d2-c2e9-11e2-ad49-6cf049e62fe5#com.intellij.openapi.progress(MPS.IDEA/com.intellij.openapi.progress@java_stub)" version="-1" />
  <import index="nx1" modelUID="f:java_stub#498d89d2-c2e9-11e2-ad49-6cf049e62fe5#com.intellij.openapi.actionSystem(MPS.IDEA/com.intellij.openapi.actionSystem@java_stub)" version="-1" />
  <import index="tp2p" modelUID="r:00000000-0000-4000-0000-011c8959032d(jetbrains.mps.baseLanguage.collections.scripts)" version="-1" />
<<<<<<< HEAD
  <import index="88zw" modelUID="f:java_stub#8865b7a8-5271-43d3-884c-6fd1d9cfdd34#org.jetbrains.mps.openapi.module(MPS.OpenAPI/org.jetbrains.mps.openapi.module@java_stub)" version="-1" />
=======
  <import index="tp5n" modelUID="r:00000000-0000-4000-0000-011c89590387(jetbrains.mps.lang.test.scripts)" version="-1" />
>>>>>>> 6f57a5fe
  <import index="tp2c" modelUID="r:00000000-0000-4000-0000-011c89590338(jetbrains.mps.baseLanguage.closures.structure)" version="3" implicit="yes" />
  <import index="3xdn" modelUID="r:935ba0ee-7291-4caa-a807-d76e8fc69391(jetbrains.mps.console.blCommand.structure)" version="3" implicit="yes" />
  <import index="tpck" modelUID="r:00000000-0000-4000-0000-011c89590288(jetbrains.mps.lang.core.structure)" version="0" implicit="yes" />
  <import index="tpee" modelUID="r:00000000-0000-4000-0000-011c895902ca(jetbrains.mps.baseLanguage.structure)" version="5" implicit="yes" />
  <import index="tp2q" modelUID="r:00000000-0000-4000-0000-011c8959032e(jetbrains.mps.baseLanguage.collections.structure)" version="7" implicit="yes" />
  <import index="eynw" modelUID="r:359b1d2b-77c4-46df-9bf2-b25cbea32254(jetbrains.mps.console.base.structure)" version="1" implicit="yes" />
  <import index="tprs" modelUID="r:00000000-0000-4000-0000-011c895904a4(jetbrains.mps.ide.actions)" version="-1" implicit="yes" />
  <import index="tp4k" modelUID="r:00000000-0000-4000-0000-011c89590368(jetbrains.mps.lang.plugin.structure)" version="35" implicit="yes" />
  <import index="5xh9" modelUID="f:java_stub#742f6602-5a2f-4313-aa6e-ae1cd4ffdc61#jetbrains.mps.ide.actions(MPS.Platform/jetbrains.mps.ide.actions@java_stub)" version="-1" implicit="yes" />
  <import index="tp4f" modelUID="r:00000000-0000-4000-0000-011c89590373(jetbrains.mps.baseLanguage.classifiers.structure)" version="0" implicit="yes" />
  <import index="tpib" modelUID="r:00000000-0000-4000-0000-011c8959057f(jetbrains.mps.baseLanguage.logging.structure)" version="0" implicit="yes" />
  <import index="e2lb" modelUID="f:java_stub#6354ebe7-c22a-4a0f-ac54-50b52ab9b065#java.lang(JDK/java.lang@java_stub)" version="-1" implicit="yes" />
  <root type="eynw.ConsoleRoot" typeId="eynw.1583916890557930028" id="7146110783103312448" nodeInfo="ng">
    <node role="history" roleId="eynw.1583916890557930415" type="eynw.History" typeId="eynw.757553790980850366" id="7146110783103312449" nodeInfo="ng">
      <node role="item" roleId="eynw.7195119950189425818" type="eynw.CommandHolder" typeId="eynw.351968380916615243" id="7146110783103258662" nodeInfo="ng">
        <node role="command" roleId="eynw.351968380916615460" type="3xdn.BLExpression" typeId="3xdn.7656298970878093785" id="7146110783103314605" nodeInfo="ng">
          <node role="expression" roleId="3xdn.7656298970878093890" type="tpee.DotExpression" typeId="tpee.1197027756228" id="7146110783103314606" nodeInfo="nn">
            <node role="operand" roleId="tpee.1197027771414" type="tpee.DotExpression" typeId="tpee.1197027756228" id="7146110783103314607" nodeInfo="nn">
              <node role="operand" roleId="tpee.1197027771414" type="3xdn.InstancesExpression" typeId="3xdn.7738379549910147341" id="7146110783103314608" nodeInfo="ng">
                <node role="conceptArg" roleId="3xdn.7738379549910147342" type="tp25.RefConcept_Reference" typeId="tp25.1177026924588" id="7146110783103314609" nodeInfo="nn">
                  <link role="conceptDeclaration" roleId="tp25.1177026940964" targetNodeId="tp25.1176109685393" resolveInfo="Model_RootsIncludingImportedOperation" />
                </node>
                <node role="parameter" roleId="3xdn.4307205004132279624" type="3xdn.QueryParameterList" typeId="3xdn.4307205004132277753" id="7146110783103314610" nodeInfo="ng" />
              </node>
              <node role="operation" roleId="tpee.1197027833540" type="tp2q.WhereOperation" typeId="tp2q.1202120902084" id="7146110783103314611" nodeInfo="nn">
                <node role="closure" roleId="tp2q.1204796294226" type="tp2c.ClosureLiteral" typeId="tp2c.1199569711397" id="7146110783103314612" nodeInfo="nn">
                  <node role="body" roleId="tp2c.1199569916463" type="tpee.StatementList" typeId="tpee.1068580123136" id="7146110783103314613" nodeInfo="sn">
                    <node role="statement" roleId="tpee.1068581517665" type="tpee.ExpressionStatement" typeId="tpee.1068580123155" id="7146110783103314614" nodeInfo="nn">
                      <node role="expression" roleId="tpee.1068580123156" type="tpee.DotExpression" typeId="tpee.1197027756228" id="7146110783103314615" nodeInfo="nn">
                        <node role="operand" roleId="tpee.1197027771414" type="tpee.DotExpression" typeId="tpee.1197027756228" id="7146110783103314616" nodeInfo="nn">
                          <node role="operand" roleId="tpee.1197027771414" type="tpee.VariableReference" typeId="tpee.1068498886296" id="7146110783103314617" nodeInfo="nn">
                            <link role="variableDeclaration" roleId="tpee.1068581517664" targetNodeId="7146110783103314620" resolveInfo="it" />
                          </node>
                          <node role="operation" roleId="tpee.1197027833540" type="tp25.SLinkAccess" typeId="tp25.1138056143562" id="7146110783103314618" nodeInfo="nn">
                            <link role="link" roleId="tp25.1138056516764" targetNodeId="tp25.1176109762787" />
                          </node>
                        </node>
                        <node role="operation" roleId="tpee.1197027833540" type="tp25.Node_IsNotNullOperation" typeId="tp25.1172008320231" id="7146110783103314619" nodeInfo="nn" />
                      </node>
                    </node>
                  </node>
                  <node role="parameter" roleId="tp2c.1199569906740" type="tp2q.SmartClosureParameterDeclaration" typeId="tp2q.1203518072036" id="7146110783103314620" nodeInfo="ig">
                    <property name="name" nameId="tpck.1169194664001" value="it" />
                    <node role="type" roleId="tpee.5680397130376446158" type="tpee.UndefinedType" typeId="tpee.4836112446988635817" id="7146110783103314621" nodeInfo="in" />
                  </node>
                </node>
              </node>
            </node>
            <node role="operation" roleId="tpee.1197027833540" type="tp2q.VisitAllOperation" typeId="tp2q.1204980550705" id="7146110783103314622" nodeInfo="nn">
              <node role="closure" roleId="tp2q.1204796294226" type="tp2c.ClosureLiteral" typeId="tp2c.1199569711397" id="7146110783103314623" nodeInfo="nn">
                <node role="body" roleId="tp2c.1199569916463" type="tpee.StatementList" typeId="tpee.1068580123136" id="7146110783103314624" nodeInfo="sn">
                  <node role="statement" roleId="tpee.1068581517665" type="tpee.ExpressionStatement" typeId="tpee.1068580123155" id="7146110783103314625" nodeInfo="nn">
                    <node role="expression" roleId="tpee.1068580123156" type="tpee.DotExpression" typeId="tpee.1197027756228" id="7146110783103314626" nodeInfo="nn">
                      <node role="operand" roleId="tpee.1197027771414" type="tpee.DotExpression" typeId="tpee.1197027756228" id="7146110783103314627" nodeInfo="nn">
                        <node role="operand" roleId="tpee.1197027771414" type="tpee.VariableReference" typeId="tpee.1068498886296" id="7146110783103314628" nodeInfo="nn">
                          <link role="variableDeclaration" roleId="tpee.1068581517664" targetNodeId="7146110783103314631" resolveInfo="it" />
                        </node>
                        <node role="operation" roleId="tpee.1197027833540" type="tp25.SLinkAccess" typeId="tp25.1138056143562" id="7146110783103314629" nodeInfo="nn">
                          <link role="link" roleId="tp25.1138056516764" targetNodeId="tp25.1176109762787" />
                        </node>
                      </node>
                      <node role="operation" roleId="tpee.1197027833540" type="tp25.Node_DeleteOperation" typeId="tp25.1140133623887" id="7146110783103314630" nodeInfo="nn" />
                    </node>
                  </node>
                </node>
                <node role="parameter" roleId="tp2c.1199569906740" type="tp2q.SmartClosureParameterDeclaration" typeId="tp2q.1203518072036" id="7146110783103314631" nodeInfo="ig">
                  <property name="name" nameId="tpck.1169194664001" value="it" />
                  <node role="type" roleId="tpee.5680397130376446158" type="tpee.UndefinedType" typeId="tpee.4836112446988635817" id="7146110783103314632" nodeInfo="in" />
                </node>
              </node>
            </node>
          </node>
        </node>
      </node>
      <node role="item" roleId="eynw.7195119950189425818" type="eynw.CommandHolder" typeId="eynw.351968380916615243" id="5443371287120187136" nodeInfo="ng">
        <node role="command" roleId="eynw.351968380916615460" type="3xdn.BLExpression" typeId="3xdn.7656298970878093785" id="5443371287120187137" nodeInfo="ng">
          <node role="expression" roleId="3xdn.7656298970878093890" type="tpee.DotExpression" typeId="tpee.1197027756228" id="5443371287120187138" nodeInfo="nn">
            <node role="operand" roleId="tpee.1197027771414" type="tpee.DotExpression" typeId="tpee.1197027756228" id="5443371287120187139" nodeInfo="nn">
              <node role="operand" roleId="tpee.1197027771414" type="3xdn.InstancesExpression" typeId="3xdn.7738379549910147341" id="5443371287120187140" nodeInfo="ng">
                <node role="conceptArg" roleId="3xdn.7738379549910147342" type="tp25.RefConcept_Reference" typeId="tp25.1177026924588" id="5443371287120187141" nodeInfo="nn">
                  <link role="conceptDeclaration" roleId="tp25.1177026940964" targetNodeId="tp25.1182511038748" resolveInfo="Model_NodesIncludingImportedOperation" />
                </node>
                <node role="parameter" roleId="3xdn.4307205004132279624" type="3xdn.QueryParameterList" typeId="3xdn.4307205004132277753" id="5443371287120187142" nodeInfo="ng" />
              </node>
              <node role="operation" roleId="tpee.1197027833540" type="tp2q.WhereOperation" typeId="tp2q.1202120902084" id="5443371287120187143" nodeInfo="nn">
                <node role="closure" roleId="tp2q.1204796294226" type="tp2c.ClosureLiteral" typeId="tp2c.1199569711397" id="5443371287120187144" nodeInfo="nn">
                  <node role="body" roleId="tp2c.1199569916463" type="tpee.StatementList" typeId="tpee.1068580123136" id="5443371287120187145" nodeInfo="sn">
                    <node role="statement" roleId="tpee.1068581517665" type="tpee.ExpressionStatement" typeId="tpee.1068580123155" id="5443371287120187146" nodeInfo="nn">
                      <node role="expression" roleId="tpee.1068580123156" type="tpee.DotExpression" typeId="tpee.1197027756228" id="5443371287120187147" nodeInfo="nn">
                        <node role="operand" roleId="tpee.1197027771414" type="tpee.DotExpression" typeId="tpee.1197027756228" id="5443371287120187148" nodeInfo="nn">
                          <node role="operand" roleId="tpee.1197027771414" type="tpee.VariableReference" typeId="tpee.1068498886296" id="5443371287120187149" nodeInfo="nn">
                            <link role="variableDeclaration" roleId="tpee.1068581517664" targetNodeId="5443371287120187152" resolveInfo="it" />
                          </node>
                          <node role="operation" roleId="tpee.1197027833540" type="tp25.SLinkAccess" typeId="tp25.1138056143562" id="5443371287120187150" nodeInfo="nn">
                            <link role="link" roleId="tp25.1138056516764" targetNodeId="tp25.1182511038749" />
                          </node>
                        </node>
                        <node role="operation" roleId="tpee.1197027833540" type="tp25.Node_IsNotNullOperation" typeId="tp25.1172008320231" id="5443371287120187151" nodeInfo="nn" />
                      </node>
                    </node>
                  </node>
                  <node role="parameter" roleId="tp2c.1199569906740" type="tp2q.SmartClosureParameterDeclaration" typeId="tp2q.1203518072036" id="5443371287120187152" nodeInfo="ig">
                    <property name="name" nameId="tpck.1169194664001" value="it" />
                    <node role="type" roleId="tpee.5680397130376446158" type="tpee.UndefinedType" typeId="tpee.4836112446988635817" id="5443371287120187153" nodeInfo="in" />
                  </node>
                </node>
              </node>
            </node>
            <node role="operation" roleId="tpee.1197027833540" type="tp2q.VisitAllOperation" typeId="tp2q.1204980550705" id="5443371287120187154" nodeInfo="nn">
              <node role="closure" roleId="tp2q.1204796294226" type="tp2c.ClosureLiteral" typeId="tp2c.1199569711397" id="5443371287120187155" nodeInfo="nn">
                <node role="body" roleId="tp2c.1199569916463" type="tpee.StatementList" typeId="tpee.1068580123136" id="5443371287120187156" nodeInfo="sn">
                  <node role="statement" roleId="tpee.1068581517665" type="tpee.ExpressionStatement" typeId="tpee.1068580123155" id="5443371287120187157" nodeInfo="nn">
                    <node role="expression" roleId="tpee.1068580123156" type="tpee.DotExpression" typeId="tpee.1197027756228" id="5443371287120187158" nodeInfo="nn">
                      <node role="operand" roleId="tpee.1197027771414" type="tpee.DotExpression" typeId="tpee.1197027756228" id="5443371287120187159" nodeInfo="nn">
                        <node role="operand" roleId="tpee.1197027771414" type="tpee.VariableReference" typeId="tpee.1068498886296" id="5443371287120187160" nodeInfo="nn">
                          <link role="variableDeclaration" roleId="tpee.1068581517664" targetNodeId="5443371287120187163" resolveInfo="it" />
                        </node>
                        <node role="operation" roleId="tpee.1197027833540" type="tp25.SLinkAccess" typeId="tp25.1138056143562" id="5443371287120187161" nodeInfo="nn">
                          <link role="link" roleId="tp25.1138056516764" targetNodeId="tp25.1182511038749" />
                        </node>
                      </node>
                      <node role="operation" roleId="tpee.1197027833540" type="tp25.Node_DeleteOperation" typeId="tp25.1140133623887" id="5443371287120187162" nodeInfo="nn" />
                    </node>
                  </node>
                </node>
                <node role="parameter" roleId="tp2c.1199569906740" type="tp2q.SmartClosureParameterDeclaration" typeId="tp2q.1203518072036" id="5443371287120187163" nodeInfo="ig">
                  <property name="name" nameId="tpck.1169194664001" value="it" />
                  <node role="type" roleId="tpee.5680397130376446158" type="tpee.UndefinedType" typeId="tpee.4836112446988635817" id="5443371287120187164" nodeInfo="in" />
                </node>
              </node>
            </node>
          </node>
        </node>
      </node>
    </node>
    <node role="commandHolder" roleId="eynw.1583916890557930417" type="eynw.CommandHolder" typeId="eynw.351968380916615243" id="7146110783103312450" nodeInfo="ng" />
  </root>
  <root type="tp4k.ActionGroupDeclaration" typeId="tp4k.1203087890642" id="9056562259284885831" nodeInfo="ng">
    <property name="name" nameId="tpck.1169194664001" value="Migrations31" />
    <property name="isPluginXmlGroup" nameId="tp4k.6368583333374291912" value="true" />
    <property name="isPopup" nameId="tp4k.1213283637680" value="true" />
    <property name="caption" nameId="tp4k.1204991940915" value="Migration 3.1" />
    <property name="virtualPackage" nameId="tpck.1193676396447" value="migration" />
    <node role="contents" roleId="tp4k.1207145245948" type="tp4k.ElementListContents" typeId="tp4k.1207145163717" id="9056562259285025195" nodeInfo="ng">
      <node role="reference" roleId="tp4k.1207145201301" type="tp4k.ActionInstance" typeId="tp4k.1203088046679" id="6939197924128845355" nodeInfo="ng">
        <link role="action" roleId="tp4k.1203088061055" targetNodeId="2533953941693774358" resolveInfo="Migration_ForcedSaveAll" />
      </node>
      <node role="reference" roleId="tp4k.1207145201301" type="tp4k.ActionInstance" typeId="tp4k.1203088046679" id="3591685579118790813" nodeInfo="ng">
        <link role="action" roleId="tp4k.1203088061055" targetNodeId="3591685579118356955" resolveInfo="MigrationScript_MigrationToUpdateAllConstants" />
      </node>
      <node role="reference" roleId="tp4k.1207145201301" type="tp4k.ActionInstance" typeId="tp4k.1203088046679" id="6507455152233573820" nodeInfo="ng">
        <link role="action" roleId="tp4k.1203088061055" targetNodeId="6507455152233534234" resolveInfo="MigrationScript_MigrationToRemovePlaceholderMethodDeclarations" />
      </node>
      <node role="reference" roleId="tp4k.1207145201301" type="tp4k.ActionInstance" typeId="tp4k.1203088046679" id="6507455152234283466" nodeInfo="ng">
        <link role="action" roleId="tp4k.1203088061055" targetNodeId="6507455152234272998" resolveInfo="MigrationScript_MigrationUpdateCastExpressionParens" />
      </node>
      <node role="reference" roleId="tp4k.1207145201301" type="tp4k.ActionInstance" typeId="tp4k.1203088046679" id="7920213901776235981" nodeInfo="ng">
        <link role="action" roleId="tp4k.1203088061055" targetNodeId="7920213901776142502" resolveInfo="MigrationScript_MigrationToReplaceNodePropertiesContainer" />
      </node>
    </node>
    <node role="modifier" roleId="tp4k.1204991552650" type="tp4k.ModificationStatement" typeId="tp4k.1203092361741" id="9056562259285025198" nodeInfo="ng">
      <link role="modifiedGroup" roleId="tp4k.1203092736097" targetNodeId="tprs.1215012161252" resolveInfo="IDEATools" />
    </node>
  </root>
  <root type="tp4k.IdeaConfigurationXml" typeId="tp4k.3205778618063718746" id="6856864117646528335" nodeInfo="ng">
    <property name="name" nameId="tpck.1169194664001" value="Migration31Actions" />
    <node role="actions" roleId="tp4k.3205778618063718748" type="tp4k.IdeaActionsDescriptor" typeId="tp4k.331224023792854814" id="6856864117646543120" nodeInfo="ng">
      <node role="actionGroups" roleId="tp4k.331224023792854818" type="tp4k.ActionGroupRef" typeId="tp4k.331224023792854815" id="9056562259285387587" nodeInfo="ng">
        <link role="group" roleId="tp4k.331224023792854816" targetNodeId="9056562259284885831" resolveInfo="Migrations31" />
      </node>
    </node>
  </root>
  <root type="tp4k.ActionDeclaration" typeId="tp4k.1203071646776" id="3591685579118356955" nodeInfo="ng">
    <property name="virtualPackage" nameId="tpck.1193676396447" value="migration" />
    <property name="name" nameId="tpck.1169194664001" value="MigrationScript_MigrationToUpdateAllConstants" />
    <property name="caption" nameId="tp4k.1205250923097" value="AllConstants Property Update Migration" />
    <property name="outsideCommandExecution" nameId="tp4k.1211298967294" value="true" />
    <property name="description" nameId="tp4k.1213273179528" value="Re-inserts the AllConstants concept to fix the missing value property" />
    <node role="parameter" roleId="tp4k.1217413222820" type="tp4k.ActionDataParameterDeclaration" typeId="tp4k.1217252042208" id="3591685579118516577" nodeInfo="ng">
      <property name="name" nameId="tpck.1169194664001" value="context" />
      <link role="key" roleId="tp4k.1217252646389" targetNodeId="5xh9.~MPSCommonDataKeys%dOPERATION_CONTEXT" resolveInfo="OPERATION_CONTEXT" />
      <node role="condition" roleId="tp4k.5538333046911298738" type="tp4k.RequiredCondition" typeId="tp4k.5538333046911348654" id="3591685579118516578" nodeInfo="ng" />
    </node>
    <node role="parameter" roleId="tp4k.1217413222820" type="tp4k.ActionDataParameterDeclaration" typeId="tp4k.1217252042208" id="3591685579118724110" nodeInfo="ng">
      <property name="name" nameId="tpck.1169194664001" value="project" />
      <link role="key" roleId="tp4k.1217252646389" targetNodeId="nx1.~CommonDataKeys%dPROJECT" resolveInfo="PROJECT" />
      <node role="condition" roleId="tp4k.5538333046911298738" type="tp4k.RequiredCondition" typeId="tp4k.5538333046911348654" id="3591685579118724111" nodeInfo="ng" />
    </node>
    <node role="parameter" roleId="tp4k.1217413222820" type="tp4k.ActionDataParameterDeclaration" typeId="tp4k.1217252042208" id="3591685579118518739" nodeInfo="ng">
      <property name="name" nameId="tpck.1169194664001" value="frame" />
      <link role="key" roleId="tp4k.1217252646389" targetNodeId="5xh9.~MPSCommonDataKeys%dFRAME" resolveInfo="FRAME" />
    </node>
    <node role="executeFunction" roleId="tp4k.1203083461638" type="tp4k.ExecuteBlock" typeId="tp4k.1203083511112" id="3591685579118369213" nodeInfo="nn">
      <node role="body" roleId="tpee.1137022507850" type="tpee.StatementList" typeId="tpee.1068580123136" id="3591685579118369214" nodeInfo="sn">
        <node role="statement" roleId="tpee.1068581517665" type="tpee.LocalVariableDeclarationStatement" typeId="tpee.1068581242864" id="3591685579118518356" nodeInfo="nn">
          <node role="localVariableDeclaration" roleId="tpee.1068581242865" type="tpee.LocalVariableDeclaration" typeId="tpee.1068581242863" id="3591685579118518357" nodeInfo="nr">
            <property name="name" nameId="tpck.1169194664001" value="script" />
            <node role="type" roleId="tpee.5680397130376446158" type="tpee.ClassifierType" typeId="tpee.1107535904670" id="3591685579118518358" nodeInfo="in">
              <link role="classifier" roleId="tpee.1107535924139" targetNodeId="ec5l.~SNodeReference" resolveInfo="SNodeReference" />
            </node>
            <node role="initializer" roleId="tpee.1068431790190" type="tp25.NodePointerExpression" typeId="tp25.1828409047608048457" id="3591685579118518486" nodeInfo="nn">
              <link role="referentNode" roleId="tp25.1828409047608048458" targetNodeId="tp2p.3600688056589376389" resolveInfo="MigrationToUpdateAllConstants" />
            </node>
          </node>
        </node>
        <node role="statement" roleId="tpee.1068581517665" type="tpee.Statement" typeId="tpee.1068580123157" id="3591685579118518945" nodeInfo="nn" />
        <node role="statement" roleId="tpee.1068581517665" type="tpee.LocalVariableDeclarationStatement" typeId="tpee.1068581242864" id="3591685579118519572" nodeInfo="nn">
          <node role="localVariableDeclaration" roleId="tpee.1068581242865" type="tpee.LocalVariableDeclaration" typeId="tpee.1068581242863" id="3591685579118519573" nodeInfo="nr">
            <property name="name" nameId="tpck.1169194664001" value="executor" />
            <node role="type" roleId="tpee.5680397130376446158" type="tpee.ClassifierType" typeId="tpee.1107535904670" id="3591685579118519574" nodeInfo="in">
              <link role="classifier" roleId="tpee.1107535924139" targetNodeId="ip7d.6586015060859883006" resolveInfo="MigrationScriptExecutor" />
            </node>
            <node role="initializer" roleId="tpee.1068431790190" type="tpee.GenericNewExpression" typeId="tpee.1145552977093" id="3591685579118519834" nodeInfo="nn">
              <node role="creator" roleId="tpee.1145553007750" type="tpee.ClassCreator" typeId="tpee.1212685548494" id="3591685579118519825" nodeInfo="nn">
                <link role="baseMethodDeclaration" roleId="tpee.1068499141037" targetNodeId="ip7d.6586015060859883193" resolveInfo="MigrationScriptExecutor" />
                <node role="actualArgument" roleId="tpee.1068499141038" type="tpee.VariableReference" typeId="tpee.1068498886296" id="3591685579118528564" nodeInfo="nn">
                  <link role="variableDeclaration" roleId="tpee.1068581517664" targetNodeId="3591685579118518357" resolveInfo="script" />
                </node>
                <node role="actualArgument" roleId="tpee.1068499141038" type="tpee.StringLiteral" typeId="tpee.1070475926800" id="3591685579118528747" nodeInfo="nn">
                  <property name="value" nameId="tpee.1070475926801" value="AllConstantsMigration" />
                </node>
                <node role="actualArgument" roleId="tpee.1068499141038" type="tpee.DotExpression" typeId="tpee.1197027756228" id="3591685579118529058" nodeInfo="nn">
                  <node role="operand" roleId="tpee.1197027771414" type="tp4f.ThisClassifierExpression" typeId="tp4f.1205752633985" id="3591685579118529061" nodeInfo="nn" />
                  <node role="operation" roleId="tpee.1197027833540" type="tp4k.ActionDataParameterReferenceOperation" typeId="tp4k.1217252428768" id="3591685579118529063" nodeInfo="nn">
                    <link role="member" roleId="tp4f.1205756909548" targetNodeId="3591685579118516577" resolveInfo="context" />
                  </node>
                </node>
                <node role="actualArgument" roleId="tpee.1068499141038" type="tpee.DotExpression" typeId="tpee.1197027756228" id="3591685579118724215" nodeInfo="nn">
                  <node role="operand" roleId="tpee.1197027771414" type="tp4f.ThisClassifierExpression" typeId="tp4f.1205752633985" id="3591685579118724218" nodeInfo="nn" />
                  <node role="operation" roleId="tpee.1197027833540" type="tp4k.ActionDataParameterReferenceOperation" typeId="tp4k.1217252428768" id="3591685579118724220" nodeInfo="nn">
                    <link role="member" roleId="tp4f.1205756909548" targetNodeId="3591685579118724110" resolveInfo="project" />
                  </node>
                </node>
              </node>
            </node>
          </node>
        </node>
        <node role="statement" roleId="tpee.1068581517665" type="tpee.IfStatement" typeId="tpee.1068580123159" id="3591685579118724974" nodeInfo="nn">
          <node role="ifTrue" roleId="tpee.1068580123161" type="tpee.StatementList" typeId="tpee.1068580123136" id="3591685579118724977" nodeInfo="sn">
            <node role="statement" roleId="tpee.1068581517665" type="tpee.ExpressionStatement" typeId="tpee.1068580123155" id="3591685579118727007" nodeInfo="nn">
              <node role="expression" roleId="tpee.1068580123156" type="tpee.DotExpression" typeId="tpee.1197027756228" id="3591685579118727151" nodeInfo="nn">
                <node role="operand" roleId="tpee.1197027771414" type="tpee.VariableReference" typeId="tpee.1068498886296" id="3591685579118727006" nodeInfo="nn">
                  <link role="variableDeclaration" roleId="tpee.1068581517664" targetNodeId="3591685579118519573" resolveInfo="executor" />
                </node>
                <node role="operation" roleId="tpee.1197027833540" type="tpee.InstanceMethodCallOperation" typeId="tpee.1202948039474" id="3591685579118728085" nodeInfo="nn">
                  <link role="baseMethodDeclaration" roleId="tpee.1068499141037" targetNodeId="ip7d.6586015060859883145" resolveInfo="execImmediately" />
                  <node role="actualArgument" roleId="tpee.1068499141038" type="tpee.GenericNewExpression" typeId="tpee.1145552977093" id="3591685579118728242" nodeInfo="nn">
                    <node role="creator" roleId="tpee.1145553007750" type="tpee.ClassCreator" typeId="tpee.1212685548494" id="3591685579118748669" nodeInfo="nn">
                      <link role="baseMethodDeclaration" roleId="tpee.1068499141037" targetNodeId="x609.~ProgressMonitorAdapter%d&lt;init&gt;(com%dintellij%dopenapi%dprogress%dProgressIndicator)" resolveInfo="ProgressMonitorAdapter" />
                      <node role="actualArgument" roleId="tpee.1068499141038" type="tpee.GenericNewExpression" typeId="tpee.1145552977093" id="3591685579118748893" nodeInfo="nn">
                        <node role="creator" roleId="tpee.1145553007750" type="tpee.ClassCreator" typeId="tpee.1212685548494" id="3591685579118750068" nodeInfo="nn">
                          <link role="baseMethodDeclaration" roleId="tpee.1068499141037" targetNodeId="fw3h.~EmptyProgressIndicator%d&lt;init&gt;()" resolveInfo="EmptyProgressIndicator" />
                        </node>
                      </node>
                    </node>
                  </node>
                </node>
              </node>
            </node>
          </node>
          <node role="condition" roleId="tpee.1068580123160" type="tpee.DotExpression" typeId="tpee.1197027756228" id="3591685579118725494" nodeInfo="nn">
            <node role="operand" roleId="tpee.1197027771414" type="tpee.StaticMethodCall" typeId="tpee.1081236700937" id="3591685579118725405" nodeInfo="nn">
              <link role="baseMethodDeclaration" roleId="tpee.1068499141037" targetNodeId="cu2c.~ModelAccess%dinstance()%cjetbrains%dmps%dsmodel%dModelAccess" resolveInfo="instance" />
              <link role="classConcept" roleId="tpee.1144433194310" targetNodeId="cu2c.~ModelAccess" resolveInfo="ModelAccess" />
            </node>
            <node role="operation" roleId="tpee.1197027833540" type="tpee.InstanceMethodCallOperation" typeId="tpee.1202948039474" id="3591685579118726649" nodeInfo="nn">
              <link role="baseMethodDeclaration" roleId="tpee.1068499141037" targetNodeId="cu2c.~ModelAccess%dcanWrite()%cboolean" resolveInfo="canWrite" />
            </node>
          </node>
          <node role="ifFalseStatement" roleId="tpee.1082485599094" type="tpee.BlockStatement" typeId="tpee.1082485599095" id="3591685579118750329" nodeInfo="nn">
            <node role="statements" roleId="tpee.1082485599096" type="tpee.StatementList" typeId="tpee.1068580123136" id="3591685579118750330" nodeInfo="sn">
              <node role="statement" roleId="tpee.1068581517665" type="tpee.ExpressionStatement" typeId="tpee.1068580123155" id="3591685579118750841" nodeInfo="nn">
                <node role="expression" roleId="tpee.1068580123156" type="tpee.DotExpression" typeId="tpee.1197027756228" id="3591685579118750897" nodeInfo="nn">
                  <node role="operand" roleId="tpee.1197027771414" type="tpee.VariableReference" typeId="tpee.1068498886296" id="3591685579118750840" nodeInfo="nn">
                    <link role="variableDeclaration" roleId="tpee.1068581517664" targetNodeId="3591685579118519573" resolveInfo="executor" />
                  </node>
                  <node role="operation" roleId="tpee.1197027833540" type="tpee.InstanceMethodCallOperation" typeId="tpee.1202948039474" id="3591685579118751831" nodeInfo="nn">
                    <link role="baseMethodDeclaration" roleId="tpee.1068499141037" targetNodeId="ip7d.6586015060859883610" resolveInfo="execAsCommand" />
                    <node role="actualArgument" roleId="tpee.1068499141038" type="tpee.DotExpression" typeId="tpee.1197027756228" id="3591685579118751998" nodeInfo="nn">
                      <node role="operand" roleId="tpee.1197027771414" type="tp4f.ThisClassifierExpression" typeId="tp4f.1205752633985" id="3591685579118752001" nodeInfo="nn" />
                      <node role="operation" roleId="tpee.1197027833540" type="tp4k.ActionDataParameterReferenceOperation" typeId="tp4k.1217252428768" id="3591685579118752003" nodeInfo="nn">
                        <link role="member" roleId="tp4f.1205756909548" targetNodeId="3591685579118518739" resolveInfo="frame" />
                      </node>
                    </node>
                  </node>
                </node>
              </node>
            </node>
          </node>
        </node>
      </node>
    </node>
  </root>
  <root type="tp4k.ActionDeclaration" typeId="tp4k.1203071646776" id="6507455152233534234" nodeInfo="ng">
    <property name="virtualPackage" nameId="tpck.1193676396447" value="migration" />
    <property name="name" nameId="tpck.1169194664001" value="MigrationScript_MigrationToRemovePlaceholderMethodDeclarations" />
    <property name="caption" nameId="tp4k.1205250923097" value="Replace PlaceholderMethodDeclaration with PlaceholderMember" />
    <property name="description" nameId="tp4k.1213273179528" value="Find and replace empty lines in Interfaces represented by PlaceholderMethodDeclaration" />
    <node role="parameter" roleId="tp4k.1217413222820" type="tp4k.ActionDataParameterDeclaration" typeId="tp4k.1217252042208" id="6507455152233570241" nodeInfo="ng">
      <property name="name" nameId="tpck.1169194664001" value="context" />
      <link role="key" roleId="tp4k.1217252646389" targetNodeId="5xh9.~MPSCommonDataKeys%dOPERATION_CONTEXT" resolveInfo="OPERATION_CONTEXT" />
      <node role="condition" roleId="tp4k.5538333046911298738" type="tp4k.RequiredCondition" typeId="tp4k.5538333046911348654" id="6507455152233570242" nodeInfo="ng" />
    </node>
    <node role="parameter" roleId="tp4k.1217413222820" type="tp4k.ActionDataParameterDeclaration" typeId="tp4k.1217252042208" id="6507455152233570243" nodeInfo="ng">
      <property name="name" nameId="tpck.1169194664001" value="project" />
      <link role="key" roleId="tp4k.1217252646389" targetNodeId="nx1.~CommonDataKeys%dPROJECT" resolveInfo="PROJECT" />
      <node role="condition" roleId="tp4k.5538333046911298738" type="tp4k.RequiredCondition" typeId="tp4k.5538333046911348654" id="6507455152233570244" nodeInfo="ng" />
    </node>
    <node role="parameter" roleId="tp4k.1217413222820" type="tp4k.ActionDataParameterDeclaration" typeId="tp4k.1217252042208" id="6507455152233570245" nodeInfo="ng">
      <property name="name" nameId="tpck.1169194664001" value="frame" />
      <link role="key" roleId="tp4k.1217252646389" targetNodeId="5xh9.~MPSCommonDataKeys%dFRAME" resolveInfo="FRAME" />
    </node>
    <node role="executeFunction" roleId="tp4k.1203083461638" type="tp4k.ExecuteBlock" typeId="tp4k.1203083511112" id="6507455152233534724" nodeInfo="nn">
      <node role="body" roleId="tpee.1137022507850" type="tpee.StatementList" typeId="tpee.1068580123136" id="6507455152233534725" nodeInfo="sn">
        <node role="statement" roleId="tpee.1068581517665" type="tpee.LocalVariableDeclarationStatement" typeId="tpee.1068581242864" id="6507455152233570796" nodeInfo="nn">
          <node role="localVariableDeclaration" roleId="tpee.1068581242865" type="tpee.LocalVariableDeclaration" typeId="tpee.1068581242863" id="6507455152233570797" nodeInfo="nr">
            <property name="name" nameId="tpck.1169194664001" value="script" />
            <node role="type" roleId="tpee.5680397130376446158" type="tpee.ClassifierType" typeId="tpee.1107535904670" id="6507455152233570798" nodeInfo="in">
              <link role="classifier" roleId="tpee.1107535924139" targetNodeId="ec5l.~SNodeReference" resolveInfo="SNodeReference" />
            </node>
            <node role="initializer" roleId="tpee.1068431790190" type="tp25.NodePointerExpression" typeId="tp25.1828409047608048457" id="6507455152233570799" nodeInfo="nn">
              <link role="referentNode" roleId="tp25.1828409047608048458" targetNodeId="tp2p.3600688056589376389" resolveInfo="MigrationToUpdateAllConstants" />
            </node>
          </node>
        </node>
        <node role="statement" roleId="tpee.1068581517665" type="tpee.Statement" typeId="tpee.1068580123157" id="6507455152233570800" nodeInfo="nn" />
        <node role="statement" roleId="tpee.1068581517665" type="tpee.LocalVariableDeclarationStatement" typeId="tpee.1068581242864" id="6507455152233570801" nodeInfo="nn">
          <node role="localVariableDeclaration" roleId="tpee.1068581242865" type="tpee.LocalVariableDeclaration" typeId="tpee.1068581242863" id="6507455152233570802" nodeInfo="nr">
            <property name="name" nameId="tpck.1169194664001" value="executor" />
            <node role="type" roleId="tpee.5680397130376446158" type="tpee.ClassifierType" typeId="tpee.1107535904670" id="6507455152233570803" nodeInfo="in">
              <link role="classifier" roleId="tpee.1107535924139" targetNodeId="ip7d.6586015060859883006" resolveInfo="MigrationScriptExecutor" />
            </node>
            <node role="initializer" roleId="tpee.1068431790190" type="tpee.GenericNewExpression" typeId="tpee.1145552977093" id="6507455152233570804" nodeInfo="nn">
              <node role="creator" roleId="tpee.1145553007750" type="tpee.ClassCreator" typeId="tpee.1212685548494" id="6507455152233570805" nodeInfo="nn">
                <link role="baseMethodDeclaration" roleId="tpee.1068499141037" targetNodeId="ip7d.6586015060859883193" resolveInfo="MigrationScriptExecutor" />
                <node role="actualArgument" roleId="tpee.1068499141038" type="tpee.VariableReference" typeId="tpee.1068498886296" id="6507455152233570806" nodeInfo="nn">
                  <link role="variableDeclaration" roleId="tpee.1068581517664" targetNodeId="6507455152233570797" resolveInfo="script" />
                </node>
                <node role="actualArgument" roleId="tpee.1068499141038" type="tpee.StringLiteral" typeId="tpee.1070475926800" id="6507455152233570807" nodeInfo="nn">
                  <property name="value" nameId="tpee.1070475926801" value="ReplacePlaceholderMethodDeclaration" />
                </node>
                <node role="actualArgument" roleId="tpee.1068499141038" type="tpee.DotExpression" typeId="tpee.1197027756228" id="6507455152233570808" nodeInfo="nn">
                  <node role="operand" roleId="tpee.1197027771414" type="tp4f.ThisClassifierExpression" typeId="tp4f.1205752633985" id="6507455152233570809" nodeInfo="nn" />
                  <node role="operation" roleId="tpee.1197027833540" type="tp4k.ActionDataParameterReferenceOperation" typeId="tp4k.1217252428768" id="6507455152233570810" nodeInfo="nn">
                    <link role="member" roleId="tp4f.1205756909548" targetNodeId="6507455152233570241" resolveInfo="context" />
                  </node>
                </node>
                <node role="actualArgument" roleId="tpee.1068499141038" type="tpee.DotExpression" typeId="tpee.1197027756228" id="6507455152233570811" nodeInfo="nn">
                  <node role="operand" roleId="tpee.1197027771414" type="tp4f.ThisClassifierExpression" typeId="tp4f.1205752633985" id="6507455152233570812" nodeInfo="nn" />
                  <node role="operation" roleId="tpee.1197027833540" type="tp4k.ActionDataParameterReferenceOperation" typeId="tp4k.1217252428768" id="6507455152233570813" nodeInfo="nn">
                    <link role="member" roleId="tp4f.1205756909548" targetNodeId="6507455152233570243" resolveInfo="project" />
                  </node>
                </node>
              </node>
            </node>
          </node>
        </node>
        <node role="statement" roleId="tpee.1068581517665" type="tpee.IfStatement" typeId="tpee.1068580123159" id="6507455152233570814" nodeInfo="nn">
          <node role="ifTrue" roleId="tpee.1068580123161" type="tpee.StatementList" typeId="tpee.1068580123136" id="6507455152233570815" nodeInfo="sn">
            <node role="statement" roleId="tpee.1068581517665" type="tpee.ExpressionStatement" typeId="tpee.1068580123155" id="6507455152233570816" nodeInfo="nn">
              <node role="expression" roleId="tpee.1068580123156" type="tpee.DotExpression" typeId="tpee.1197027756228" id="6507455152233570817" nodeInfo="nn">
                <node role="operand" roleId="tpee.1197027771414" type="tpee.VariableReference" typeId="tpee.1068498886296" id="6507455152233570818" nodeInfo="nn">
                  <link role="variableDeclaration" roleId="tpee.1068581517664" targetNodeId="6507455152233570802" resolveInfo="executor" />
                </node>
                <node role="operation" roleId="tpee.1197027833540" type="tpee.InstanceMethodCallOperation" typeId="tpee.1202948039474" id="6507455152233570819" nodeInfo="nn">
                  <link role="baseMethodDeclaration" roleId="tpee.1068499141037" targetNodeId="ip7d.6586015060859883145" resolveInfo="execImmediately" />
                  <node role="actualArgument" roleId="tpee.1068499141038" type="tpee.GenericNewExpression" typeId="tpee.1145552977093" id="6507455152233570820" nodeInfo="nn">
                    <node role="creator" roleId="tpee.1145553007750" type="tpee.ClassCreator" typeId="tpee.1212685548494" id="6507455152233570821" nodeInfo="nn">
                      <link role="baseMethodDeclaration" roleId="tpee.1068499141037" targetNodeId="x609.~ProgressMonitorAdapter%d&lt;init&gt;(com%dintellij%dopenapi%dprogress%dProgressIndicator)" resolveInfo="ProgressMonitorAdapter" />
                      <node role="actualArgument" roleId="tpee.1068499141038" type="tpee.GenericNewExpression" typeId="tpee.1145552977093" id="6507455152233570822" nodeInfo="nn">
                        <node role="creator" roleId="tpee.1145553007750" type="tpee.ClassCreator" typeId="tpee.1212685548494" id="6507455152233570823" nodeInfo="nn">
                          <link role="baseMethodDeclaration" roleId="tpee.1068499141037" targetNodeId="fw3h.~EmptyProgressIndicator%d&lt;init&gt;()" resolveInfo="EmptyProgressIndicator" />
                        </node>
                      </node>
                    </node>
                  </node>
                </node>
              </node>
            </node>
          </node>
          <node role="condition" roleId="tpee.1068580123160" type="tpee.DotExpression" typeId="tpee.1197027756228" id="6507455152233570824" nodeInfo="nn">
            <node role="operand" roleId="tpee.1197027771414" type="tpee.StaticMethodCall" typeId="tpee.1081236700937" id="6507455152233570825" nodeInfo="nn">
              <link role="baseMethodDeclaration" roleId="tpee.1068499141037" targetNodeId="cu2c.~ModelAccess%dinstance()%cjetbrains%dmps%dsmodel%dModelAccess" resolveInfo="instance" />
              <link role="classConcept" roleId="tpee.1144433194310" targetNodeId="cu2c.~ModelAccess" resolveInfo="ModelAccess" />
            </node>
            <node role="operation" roleId="tpee.1197027833540" type="tpee.InstanceMethodCallOperation" typeId="tpee.1202948039474" id="6507455152233570826" nodeInfo="nn">
              <link role="baseMethodDeclaration" roleId="tpee.1068499141037" targetNodeId="cu2c.~ModelAccess%dcanWrite()%cboolean" resolveInfo="canWrite" />
            </node>
          </node>
          <node role="ifFalseStatement" roleId="tpee.1082485599094" type="tpee.BlockStatement" typeId="tpee.1082485599095" id="6507455152233570827" nodeInfo="nn">
            <node role="statements" roleId="tpee.1082485599096" type="tpee.StatementList" typeId="tpee.1068580123136" id="6507455152233570828" nodeInfo="sn">
              <node role="statement" roleId="tpee.1068581517665" type="tpee.ExpressionStatement" typeId="tpee.1068580123155" id="6507455152233570829" nodeInfo="nn">
                <node role="expression" roleId="tpee.1068580123156" type="tpee.DotExpression" typeId="tpee.1197027756228" id="6507455152233570830" nodeInfo="nn">
                  <node role="operand" roleId="tpee.1197027771414" type="tpee.VariableReference" typeId="tpee.1068498886296" id="6507455152233570831" nodeInfo="nn">
                    <link role="variableDeclaration" roleId="tpee.1068581517664" targetNodeId="6507455152233570802" resolveInfo="executor" />
                  </node>
                  <node role="operation" roleId="tpee.1197027833540" type="tpee.InstanceMethodCallOperation" typeId="tpee.1202948039474" id="6507455152233570832" nodeInfo="nn">
                    <link role="baseMethodDeclaration" roleId="tpee.1068499141037" targetNodeId="ip7d.6586015060859883610" resolveInfo="execAsCommand" />
                    <node role="actualArgument" roleId="tpee.1068499141038" type="tpee.DotExpression" typeId="tpee.1197027756228" id="6507455152233570833" nodeInfo="nn">
                      <node role="operand" roleId="tpee.1197027771414" type="tp4f.ThisClassifierExpression" typeId="tp4f.1205752633985" id="6507455152233570834" nodeInfo="nn" />
                      <node role="operation" roleId="tpee.1197027833540" type="tp4k.ActionDataParameterReferenceOperation" typeId="tp4k.1217252428768" id="6507455152233570835" nodeInfo="nn">
                        <link role="member" roleId="tp4f.1205756909548" targetNodeId="6507455152233570245" resolveInfo="frame" />
                      </node>
                    </node>
                  </node>
                </node>
              </node>
            </node>
          </node>
        </node>
      </node>
    </node>
  </root>
  <root type="tp4k.ActionDeclaration" typeId="tp4k.1203071646776" id="6507455152234272998" nodeInfo="ng">
    <property name="virtualPackage" nameId="tpck.1193676396447" value="migration" />
    <property name="caption" nameId="tp4k.1205250923097" value="Add Missing Parentheses to CastExpressions" />
    <property name="name" nameId="tpck.1169194664001" value="MigrationScript_MigrationUpdateCastExpressionParens" />
    <property name="description" nameId="tp4k.1213273179528" value="Find CastExpressions with required but missing parens around their nested expressions and add them" />
    <node role="parameter" roleId="tp4k.1217413222820" type="tp4k.ActionDataParameterDeclaration" typeId="tp4k.1217252042208" id="6507455152234275062" nodeInfo="ng">
      <property name="name" nameId="tpck.1169194664001" value="context" />
      <link role="key" roleId="tp4k.1217252646389" targetNodeId="5xh9.~MPSCommonDataKeys%dOPERATION_CONTEXT" resolveInfo="OPERATION_CONTEXT" />
      <node role="condition" roleId="tp4k.5538333046911298738" type="tp4k.RequiredCondition" typeId="tp4k.5538333046911348654" id="6507455152234275063" nodeInfo="ng" />
    </node>
    <node role="parameter" roleId="tp4k.1217413222820" type="tp4k.ActionDataParameterDeclaration" typeId="tp4k.1217252042208" id="6507455152234275064" nodeInfo="ng">
      <property name="name" nameId="tpck.1169194664001" value="project" />
      <link role="key" roleId="tp4k.1217252646389" targetNodeId="nx1.~CommonDataKeys%dPROJECT" resolveInfo="PROJECT" />
      <node role="condition" roleId="tp4k.5538333046911298738" type="tp4k.RequiredCondition" typeId="tp4k.5538333046911348654" id="6507455152234275065" nodeInfo="ng" />
    </node>
    <node role="parameter" roleId="tp4k.1217413222820" type="tp4k.ActionDataParameterDeclaration" typeId="tp4k.1217252042208" id="6507455152234275066" nodeInfo="ng">
      <property name="name" nameId="tpck.1169194664001" value="frame" />
      <link role="key" roleId="tp4k.1217252646389" targetNodeId="5xh9.~MPSCommonDataKeys%dFRAME" resolveInfo="FRAME" />
    </node>
    <node role="executeFunction" roleId="tp4k.1203083461638" type="tp4k.ExecuteBlock" typeId="tp4k.1203083511112" id="6507455152234272999" nodeInfo="nn">
      <node role="body" roleId="tpee.1137022507850" type="tpee.StatementList" typeId="tpee.1068580123136" id="6507455152234273000" nodeInfo="sn">
        <node role="statement" roleId="tpee.1068581517665" type="tpee.LocalVariableDeclarationStatement" typeId="tpee.1068581242864" id="6507455152234275650" nodeInfo="nn">
          <node role="localVariableDeclaration" roleId="tpee.1068581242865" type="tpee.LocalVariableDeclaration" typeId="tpee.1068581242863" id="6507455152234275651" nodeInfo="nr">
            <property name="name" nameId="tpck.1169194664001" value="script" />
            <node role="type" roleId="tpee.5680397130376446158" type="tpee.ClassifierType" typeId="tpee.1107535904670" id="6507455152234275652" nodeInfo="in">
              <link role="classifier" roleId="tpee.1107535924139" targetNodeId="ec5l.~SNodeReference" resolveInfo="SNodeReference" />
            </node>
            <node role="initializer" roleId="tpee.1068431790190" type="tp25.NodePointerExpression" typeId="tp25.1828409047608048457" id="6507455152234275653" nodeInfo="nn">
              <link role="referentNode" roleId="tp25.1828409047608048458" targetNodeId="tp2p.3600688056589376389" resolveInfo="MigrationToUpdateAllConstants" />
            </node>
          </node>
        </node>
        <node role="statement" roleId="tpee.1068581517665" type="tpee.Statement" typeId="tpee.1068580123157" id="6507455152234275654" nodeInfo="nn" />
        <node role="statement" roleId="tpee.1068581517665" type="tpee.LocalVariableDeclarationStatement" typeId="tpee.1068581242864" id="6507455152234275655" nodeInfo="nn">
          <node role="localVariableDeclaration" roleId="tpee.1068581242865" type="tpee.LocalVariableDeclaration" typeId="tpee.1068581242863" id="6507455152234275656" nodeInfo="nr">
            <property name="name" nameId="tpck.1169194664001" value="executor" />
            <node role="type" roleId="tpee.5680397130376446158" type="tpee.ClassifierType" typeId="tpee.1107535904670" id="6507455152234275657" nodeInfo="in">
              <link role="classifier" roleId="tpee.1107535924139" targetNodeId="ip7d.6586015060859883006" resolveInfo="MigrationScriptExecutor" />
            </node>
            <node role="initializer" roleId="tpee.1068431790190" type="tpee.GenericNewExpression" typeId="tpee.1145552977093" id="6507455152234275658" nodeInfo="nn">
              <node role="creator" roleId="tpee.1145553007750" type="tpee.ClassCreator" typeId="tpee.1212685548494" id="6507455152234275659" nodeInfo="nn">
                <link role="baseMethodDeclaration" roleId="tpee.1068499141037" targetNodeId="ip7d.6586015060859883193" resolveInfo="MigrationScriptExecutor" />
                <node role="actualArgument" roleId="tpee.1068499141038" type="tpee.VariableReference" typeId="tpee.1068498886296" id="6507455152234275660" nodeInfo="nn">
                  <link role="variableDeclaration" roleId="tpee.1068581517664" targetNodeId="6507455152234275651" resolveInfo="script" />
                </node>
                <node role="actualArgument" roleId="tpee.1068499141038" type="tpee.StringLiteral" typeId="tpee.1070475926800" id="6507455152234275661" nodeInfo="nn">
                  <property name="value" nameId="tpee.1070475926801" value="UpdateCastExpressionParens" />
                </node>
                <node role="actualArgument" roleId="tpee.1068499141038" type="tpee.DotExpression" typeId="tpee.1197027756228" id="6507455152234275662" nodeInfo="nn">
                  <node role="operand" roleId="tpee.1197027771414" type="tp4f.ThisClassifierExpression" typeId="tp4f.1205752633985" id="6507455152234275663" nodeInfo="nn" />
                  <node role="operation" roleId="tpee.1197027833540" type="tp4k.ActionDataParameterReferenceOperation" typeId="tp4k.1217252428768" id="6507455152234275664" nodeInfo="nn">
                    <link role="member" roleId="tp4f.1205756909548" targetNodeId="6507455152234275062" resolveInfo="context" />
                  </node>
                </node>
                <node role="actualArgument" roleId="tpee.1068499141038" type="tpee.DotExpression" typeId="tpee.1197027756228" id="6507455152234275665" nodeInfo="nn">
                  <node role="operand" roleId="tpee.1197027771414" type="tp4f.ThisClassifierExpression" typeId="tp4f.1205752633985" id="6507455152234275666" nodeInfo="nn" />
                  <node role="operation" roleId="tpee.1197027833540" type="tp4k.ActionDataParameterReferenceOperation" typeId="tp4k.1217252428768" id="6507455152234275667" nodeInfo="nn">
                    <link role="member" roleId="tp4f.1205756909548" targetNodeId="6507455152234275064" resolveInfo="project" />
                  </node>
                </node>
              </node>
            </node>
          </node>
        </node>
        <node role="statement" roleId="tpee.1068581517665" type="tpee.IfStatement" typeId="tpee.1068580123159" id="6507455152234275668" nodeInfo="nn">
          <node role="ifTrue" roleId="tpee.1068580123161" type="tpee.StatementList" typeId="tpee.1068580123136" id="6507455152234275669" nodeInfo="sn">
            <node role="statement" roleId="tpee.1068581517665" type="tpee.ExpressionStatement" typeId="tpee.1068580123155" id="6507455152234275670" nodeInfo="nn">
              <node role="expression" roleId="tpee.1068580123156" type="tpee.DotExpression" typeId="tpee.1197027756228" id="6507455152234275671" nodeInfo="nn">
                <node role="operand" roleId="tpee.1197027771414" type="tpee.VariableReference" typeId="tpee.1068498886296" id="6507455152234275672" nodeInfo="nn">
                  <link role="variableDeclaration" roleId="tpee.1068581517664" targetNodeId="6507455152234275656" resolveInfo="executor" />
                </node>
                <node role="operation" roleId="tpee.1197027833540" type="tpee.InstanceMethodCallOperation" typeId="tpee.1202948039474" id="6507455152234275673" nodeInfo="nn">
                  <link role="baseMethodDeclaration" roleId="tpee.1068499141037" targetNodeId="ip7d.6586015060859883145" resolveInfo="execImmediately" />
                  <node role="actualArgument" roleId="tpee.1068499141038" type="tpee.GenericNewExpression" typeId="tpee.1145552977093" id="6507455152234275674" nodeInfo="nn">
                    <node role="creator" roleId="tpee.1145553007750" type="tpee.ClassCreator" typeId="tpee.1212685548494" id="6507455152234275675" nodeInfo="nn">
                      <link role="baseMethodDeclaration" roleId="tpee.1068499141037" targetNodeId="x609.~ProgressMonitorAdapter%d&lt;init&gt;(com%dintellij%dopenapi%dprogress%dProgressIndicator)" resolveInfo="ProgressMonitorAdapter" />
                      <node role="actualArgument" roleId="tpee.1068499141038" type="tpee.GenericNewExpression" typeId="tpee.1145552977093" id="6507455152234275676" nodeInfo="nn">
                        <node role="creator" roleId="tpee.1145553007750" type="tpee.ClassCreator" typeId="tpee.1212685548494" id="6507455152234275677" nodeInfo="nn">
                          <link role="baseMethodDeclaration" roleId="tpee.1068499141037" targetNodeId="fw3h.~EmptyProgressIndicator%d&lt;init&gt;()" resolveInfo="EmptyProgressIndicator" />
                        </node>
                      </node>
                    </node>
                  </node>
                </node>
              </node>
            </node>
          </node>
          <node role="condition" roleId="tpee.1068580123160" type="tpee.DotExpression" typeId="tpee.1197027756228" id="6507455152234275678" nodeInfo="nn">
            <node role="operand" roleId="tpee.1197027771414" type="tpee.StaticMethodCall" typeId="tpee.1081236700937" id="6507455152234275679" nodeInfo="nn">
              <link role="classConcept" roleId="tpee.1144433194310" targetNodeId="cu2c.~ModelAccess" resolveInfo="ModelAccess" />
              <link role="baseMethodDeclaration" roleId="tpee.1068499141037" targetNodeId="cu2c.~ModelAccess%dinstance()%cjetbrains%dmps%dsmodel%dModelAccess" resolveInfo="instance" />
            </node>
            <node role="operation" roleId="tpee.1197027833540" type="tpee.InstanceMethodCallOperation" typeId="tpee.1202948039474" id="6507455152234275680" nodeInfo="nn">
              <link role="baseMethodDeclaration" roleId="tpee.1068499141037" targetNodeId="cu2c.~ModelAccess%dcanWrite()%cboolean" resolveInfo="canWrite" />
            </node>
          </node>
          <node role="ifFalseStatement" roleId="tpee.1082485599094" type="tpee.BlockStatement" typeId="tpee.1082485599095" id="6507455152234275681" nodeInfo="nn">
            <node role="statements" roleId="tpee.1082485599096" type="tpee.StatementList" typeId="tpee.1068580123136" id="6507455152234275682" nodeInfo="sn">
              <node role="statement" roleId="tpee.1068581517665" type="tpee.ExpressionStatement" typeId="tpee.1068580123155" id="6507455152234275683" nodeInfo="nn">
                <node role="expression" roleId="tpee.1068580123156" type="tpee.DotExpression" typeId="tpee.1197027756228" id="6507455152234275684" nodeInfo="nn">
                  <node role="operand" roleId="tpee.1197027771414" type="tpee.VariableReference" typeId="tpee.1068498886296" id="6507455152234275685" nodeInfo="nn">
                    <link role="variableDeclaration" roleId="tpee.1068581517664" targetNodeId="6507455152234275656" resolveInfo="executor" />
                  </node>
                  <node role="operation" roleId="tpee.1197027833540" type="tpee.InstanceMethodCallOperation" typeId="tpee.1202948039474" id="6507455152234275686" nodeInfo="nn">
                    <link role="baseMethodDeclaration" roleId="tpee.1068499141037" targetNodeId="ip7d.6586015060859883610" resolveInfo="execAsCommand" />
                    <node role="actualArgument" roleId="tpee.1068499141038" type="tpee.DotExpression" typeId="tpee.1197027756228" id="6507455152234275687" nodeInfo="nn">
                      <node role="operand" roleId="tpee.1197027771414" type="tp4f.ThisClassifierExpression" typeId="tp4f.1205752633985" id="6507455152234275688" nodeInfo="nn" />
                      <node role="operation" roleId="tpee.1197027833540" type="tp4k.ActionDataParameterReferenceOperation" typeId="tp4k.1217252428768" id="6507455152234275689" nodeInfo="nn">
                        <link role="member" roleId="tp4f.1205756909548" targetNodeId="6507455152234275066" resolveInfo="frame" />
                      </node>
                    </node>
                  </node>
                </node>
              </node>
            </node>
          </node>
        </node>
      </node>
    </node>
  </root>
<<<<<<< HEAD
  <root type="tp4k.ActionDeclaration" typeId="tp4k.1203071646776" id="2533953941693774358" nodeInfo="ng">
    <property name="description" nameId="tp4k.1213273179528" value="Re-save all models even if model was not changed" />
    <property name="name" nameId="tpck.1169194664001" value="Migration_ForcedSaveAll" />
    <property name="caption" nameId="tp4k.1205250923097" value="Update All Models" />
    <property name="virtualPackage" nameId="tpck.1193676396447" value="migration" />
    <node role="parameter" roleId="tp4k.1217413222820" type="tp4k.ActionDataParameterDeclaration" typeId="tp4k.1217252042208" id="120896515006352102" nodeInfo="ng">
      <property name="name" nameId="tpck.1169194664001" value="project" />
      <link role="key" roleId="tp4k.1217252646389" targetNodeId="5xh9.~MPSCommonDataKeys%dMPS_PROJECT" resolveInfo="MPS_PROJECT" />
      <node role="condition" roleId="tp4k.5538333046911298738" type="tp4k.RequiredCondition" typeId="tp4k.5538333046911348654" id="120896515006352103" nodeInfo="ng" />
    </node>
    <node role="executeFunction" roleId="tp4k.1203083461638" type="tp4k.ExecuteBlock" typeId="tp4k.1203083511112" id="2533953941693774359" nodeInfo="nn">
      <node role="body" roleId="tpee.1137022507850" type="tpee.StatementList" typeId="tpee.1068580123136" id="2533953941693774360" nodeInfo="sn">
        <node role="statement" roleId="tpee.1068581517665" type="tpee.LocalVariableDeclarationStatement" typeId="tpee.1068581242864" id="120896515006380270" nodeInfo="nn">
          <node role="localVariableDeclaration" roleId="tpee.1068581242865" type="tpee.LocalVariableDeclaration" typeId="tpee.1068581242863" id="120896515006380271" nodeInfo="nr">
            <property name="name" nameId="tpck.1169194664001" value="modules" />
            <node role="initializer" roleId="tpee.1068431790190" type="tpee.DotExpression" typeId="tpee.1197027756228" id="1436063320238774258" nodeInfo="nn">
              <node role="operation" roleId="tpee.1197027833540" type="tpee.InstanceMethodCallOperation" typeId="tpee.1202948039474" id="1436063320238782683" nodeInfo="nn">
                <link role="baseMethodDeclaration" roleId="tpee.1068499141037" targetNodeId="cu2c.~MPSModuleRepository%dgetModules()%cjava%dlang%dIterable" resolveInfo="getModules" />
              </node>
              <node role="operand" roleId="tpee.1197027771414" type="tpee.StaticMethodCall" typeId="tpee.1081236700937" id="1436063320238772544" nodeInfo="nn">
                <link role="baseMethodDeclaration" roleId="tpee.1068499141037" targetNodeId="cu2c.~MPSModuleRepository%dgetInstance()%cjetbrains%dmps%dsmodel%dMPSModuleRepository" resolveInfo="getInstance" />
                <link role="classConcept" roleId="tpee.1144433194310" targetNodeId="cu2c.~MPSModuleRepository" resolveInfo="MPSModuleRepository" />
              </node>
            </node>
            <node role="type" roleId="tpee.5680397130376446158" type="tp2q.SequenceType" typeId="tp2q.1151689724996" id="120896515006382801" nodeInfo="in">
              <node role="elementType" roleId="tp2q.1151689745422" type="tpee.ClassifierType" typeId="tpee.1107535904670" id="120896515006382803" nodeInfo="in">
                <link role="classifier" roleId="tpee.1107535924139" targetNodeId="88zw.~SModule" resolveInfo="SModule" />
              </node>
            </node>
          </node>
        </node>
        <node role="statement" roleId="tpee.1068581517665" type="tpee.LocalVariableDeclarationStatement" typeId="tpee.1068581242864" id="120896515006498941" nodeInfo="nn">
          <node role="localVariableDeclaration" roleId="tpee.1068581242865" type="tpee.LocalVariableDeclaration" typeId="tpee.1068581242863" id="120896515006498942" nodeInfo="nr">
            <property name="name" nameId="tpck.1169194664001" value="allModels" />
            <node role="type" roleId="tpee.5680397130376446158" type="tp2q.ListType" typeId="tp2q.1151688443754" id="120896515006498876" nodeInfo="in">
              <node role="elementType" roleId="tp2q.1151688676805" type="tpee.ClassifierType" typeId="tpee.1107535904670" id="120896515006580584" nodeInfo="in">
                <link role="classifier" roleId="tpee.1107535924139" targetNodeId="ec5l.~EditableSModel" resolveInfo="EditableSModel" />
              </node>
            </node>
            <node role="initializer" roleId="tpee.1068431790190" type="tpee.DotExpression" typeId="tpee.1197027756228" id="120896515006498943" nodeInfo="nn">
              <node role="operand" roleId="tpee.1197027771414" type="tpee.DotExpression" typeId="tpee.1197027756228" id="120896515006520427" nodeInfo="nn">
                <node role="operation" roleId="tpee.1197027833540" type="tp2q.SelectOperation" typeId="tp2q.1202128969694" id="120896515006538723" nodeInfo="nn">
                  <node role="closure" roleId="tp2q.1204796294226" type="tp2c.ClosureLiteral" typeId="tp2c.1199569711397" id="120896515006538725" nodeInfo="nn">
                    <node role="body" roleId="tp2c.1199569916463" type="tpee.StatementList" typeId="tpee.1068580123136" id="120896515006538726" nodeInfo="sn">
                      <node role="statement" roleId="tpee.1068581517665" type="tpee.ExpressionStatement" typeId="tpee.1068580123155" id="120896515006539481" nodeInfo="nn">
                        <node role="expression" roleId="tpee.1068580123156" type="tpee.CastExpression" typeId="tpee.1070534934090" id="120896515006577518" nodeInfo="nn">
                          <node role="type" roleId="tpee.1070534934091" type="tpee.ClassifierType" typeId="tpee.1107535904670" id="120896515006578519" nodeInfo="in">
                            <link role="classifier" roleId="tpee.1107535924139" targetNodeId="ec5l.~EditableSModel" resolveInfo="EditableSModel" />
                          </node>
                          <node role="expression" roleId="tpee.1070534934092" type="tpee.VariableReference" typeId="tpee.1068498886296" id="120896515006539480" nodeInfo="nn">
                            <link role="variableDeclaration" roleId="tpee.1068581517664" targetNodeId="120896515006538727" resolveInfo="it" />
                          </node>
                        </node>
                      </node>
                    </node>
                    <node role="parameter" roleId="tp2c.1199569906740" type="tp2q.SmartClosureParameterDeclaration" typeId="tp2q.1203518072036" id="120896515006538727" nodeInfo="ig">
                      <property name="name" nameId="tpck.1169194664001" value="it" />
                      <node role="type" roleId="tpee.5680397130376446158" type="tpee.UndefinedType" typeId="tpee.4836112446988635817" id="120896515006538728" nodeInfo="in" />
                    </node>
                  </node>
                </node>
                <node role="operand" roleId="tpee.1197027771414" type="tpee.DotExpression" typeId="tpee.1197027756228" id="120896515006498944" nodeInfo="nn">
                  <node role="operation" roleId="tpee.1197027833540" type="tp2q.WhereOperation" typeId="tp2q.1202120902084" id="120896515006498945" nodeInfo="nn">
                    <node role="closure" roleId="tp2q.1204796294226" type="tp2c.ClosureLiteral" typeId="tp2c.1199569711397" id="120896515006498946" nodeInfo="nn">
                      <node role="body" roleId="tp2c.1199569916463" type="tpee.StatementList" typeId="tpee.1068580123136" id="120896515006498947" nodeInfo="sn">
                        <node role="statement" roleId="tpee.1068581517665" type="tpee.ExpressionStatement" typeId="tpee.1068580123155" id="120896515006498948" nodeInfo="nn">
                          <node role="expression" roleId="tpee.1068580123156" type="tpee.AndExpression" typeId="tpee.1080120340718" id="120896515006498949" nodeInfo="nn">
                            <node role="rightExpression" roleId="tpee.1081773367579" type="tpee.InstanceOfExpression" typeId="tpee.1081256982272" id="120896515006498950" nodeInfo="nn">
                              <node role="leftExpression" roleId="tpee.1081256993304" type="tpee.VariableReference" typeId="tpee.1068498886296" id="120896515006498951" nodeInfo="nn">
                                <link role="variableDeclaration" roleId="tpee.1068581517664" targetNodeId="120896515006498955" resolveInfo="it" />
                              </node>
                              <node role="classType" roleId="tpee.1081256993305" type="tpee.ClassifierType" typeId="tpee.1107535904670" id="120896515006498952" nodeInfo="in">
                                <link role="classifier" roleId="tpee.1107535924139" targetNodeId="ec5l.~EditableSModel" resolveInfo="EditableSModel" />
                              </node>
                            </node>
                            <node role="leftExpression" roleId="tpee.1081773367580" type="tpee.StaticMethodCall" typeId="tpee.1081236700937" id="120896515006498953" nodeInfo="nn">
                              <link role="classConcept" roleId="tpee.1144433194310" targetNodeId="cu2c.~SModelStereotype" resolveInfo="SModelStereotype" />
                              <link role="baseMethodDeclaration" roleId="tpee.1068499141037" targetNodeId="cu2c.~SModelStereotype%disUserModel(org%djetbrains%dmps%dopenapi%dmodel%dSModel)%cboolean" resolveInfo="isUserModel" />
                              <node role="actualArgument" roleId="tpee.1068499141038" type="tpee.VariableReference" typeId="tpee.1068498886296" id="120896515006498954" nodeInfo="nn">
                                <link role="variableDeclaration" roleId="tpee.1068581517664" targetNodeId="120896515006498955" resolveInfo="it" />
                              </node>
                            </node>
                          </node>
                        </node>
                      </node>
                      <node role="parameter" roleId="tp2c.1199569906740" type="tp2q.SmartClosureParameterDeclaration" typeId="tp2q.1203518072036" id="120896515006498955" nodeInfo="ig">
                        <property name="name" nameId="tpck.1169194664001" value="it" />
                        <node role="type" roleId="tpee.5680397130376446158" type="tpee.UndefinedType" typeId="tpee.4836112446988635817" id="120896515006498956" nodeInfo="in" />
                      </node>
                    </node>
                  </node>
                  <node role="operand" roleId="tpee.1197027771414" type="tpee.DotExpression" typeId="tpee.1197027756228" id="120896515006498957" nodeInfo="nn">
                    <node role="operand" roleId="tpee.1197027771414" type="tpee.VariableReference" typeId="tpee.1068498886296" id="120896515006498958" nodeInfo="nn">
                      <link role="variableDeclaration" roleId="tpee.1068581517664" targetNodeId="120896515006380271" resolveInfo="modules" />
                    </node>
                    <node role="operation" roleId="tpee.1197027833540" type="tp2q.TranslateOperation" typeId="tp2q.1201792049884" id="120896515006498959" nodeInfo="nn">
                      <node role="closure" roleId="tp2q.1204796294226" type="tp2c.ClosureLiteral" typeId="tp2c.1199569711397" id="120896515006498960" nodeInfo="nn">
                        <node role="body" roleId="tp2c.1199569916463" type="tpee.StatementList" typeId="tpee.1068580123136" id="120896515006498961" nodeInfo="sn">
                          <node role="statement" roleId="tpee.1068581517665" type="tpee.ExpressionStatement" typeId="tpee.1068580123155" id="120896515006498962" nodeInfo="nn">
                            <node role="expression" roleId="tpee.1068580123156" type="tpee.DotExpression" typeId="tpee.1197027756228" id="120896515006498963" nodeInfo="nn">
                              <node role="operation" roleId="tpee.1197027833540" type="tpee.InstanceMethodCallOperation" typeId="tpee.1202948039474" id="120896515006498964" nodeInfo="nn">
                                <link role="baseMethodDeclaration" roleId="tpee.1068499141037" targetNodeId="88zw.~SModule%dgetModels()%cjava%dlang%dIterable" resolveInfo="getModels" />
                              </node>
                              <node role="operand" roleId="tpee.1197027771414" type="tpee.VariableReference" typeId="tpee.1068498886296" id="120896515006498965" nodeInfo="nn">
                                <link role="variableDeclaration" roleId="tpee.1068581517664" targetNodeId="120896515006498966" resolveInfo="it" />
                              </node>
                            </node>
                          </node>
                        </node>
                        <node role="parameter" roleId="tp2c.1199569906740" type="tp2q.SmartClosureParameterDeclaration" typeId="tp2q.1203518072036" id="120896515006498966" nodeInfo="ig">
                          <property name="name" nameId="tpck.1169194664001" value="it" />
                          <node role="type" roleId="tpee.5680397130376446158" type="tpee.UndefinedType" typeId="tpee.4836112446988635817" id="120896515006498967" nodeInfo="in" />
                        </node>
                      </node>
                    </node>
                  </node>
                </node>
              </node>
              <node role="operation" roleId="tpee.1197027833540" type="tp2q.ToListOperation" typeId="tp2q.1151702311717" id="120896515006498968" nodeInfo="nn" />
            </node>
          </node>
        </node>
        <node role="statement" roleId="tpee.1068581517665" type="tpee.Statement" typeId="tpee.1068580123157" id="120896515006355039" nodeInfo="nn" />
        <node role="statement" roleId="tpee.1068581517665" type="tp2q.ForEachStatement" typeId="tp2q.1153943597977" id="2533953941693793944" nodeInfo="nn">
          <node role="inputSequence" roleId="tp2q.1153944424730" type="tpee.VariableReference" typeId="tpee.1068498886296" id="120896515006587925" nodeInfo="nn">
            <link role="variableDeclaration" roleId="tpee.1068581517664" targetNodeId="120896515006498942" resolveInfo="allModels" />
          </node>
          <node role="variable" roleId="tp2q.1153944400369" type="tp2q.ForEachVariable" typeId="tp2q.1153944193378" id="2533953941693793945" nodeInfo="nr">
            <property name="name" nameId="tpck.1169194664001" value="model" />
          </node>
          <node role="body" roleId="tpee.1154032183016" type="tpee.StatementList" typeId="tpee.1068580123136" id="2533953941693793947" nodeInfo="sn">
            <node role="statement" roleId="tpee.1068581517665" type="tpee.IfStatement" typeId="tpee.1068580123159" id="7293657720425798754" nodeInfo="nn">
              <node role="ifTrue" roleId="tpee.1068580123161" type="tpee.StatementList" typeId="tpee.1068580123136" id="7293657720425798755" nodeInfo="sn">
                <node role="statement" roleId="tpee.1068581517665" type="tpee.ContinueStatement" typeId="tpee.1082113931046" id="7293657720425872811" nodeInfo="nn" />
              </node>
              <node role="condition" roleId="tpee.1068580123160" type="tpee.DotExpression" typeId="tpee.1197027756228" id="7293657720425872227" nodeInfo="nn">
                <node role="operand" roleId="tpee.1197027771414" type="tp2q.ForEachVariableReference" typeId="tp2q.1153944233411" id="120896515006601893" nodeInfo="nn">
                  <link role="variable" roleId="tp2q.1153944258490" targetNodeId="2533953941693793945" resolveInfo="model" />
                </node>
                <node role="operation" roleId="tpee.1197027833540" type="tpee.InstanceMethodCallOperation" typeId="tpee.1202948039474" id="7293657720425872810" nodeInfo="nn">
                  <link role="baseMethodDeclaration" roleId="tpee.1068499141037" targetNodeId="ec5l.~SModel%disReadOnly()%cboolean" resolveInfo="isReadOnly" />
                </node>
              </node>
            </node>
            <node role="statement" roleId="tpee.1068581517665" type="tpee.TryCatchStatement" typeId="tpee.1164879751025" id="2450776685309518010" nodeInfo="nn">
              <node role="body" roleId="tpee.1164879758292" type="tpee.StatementList" typeId="tpee.1068580123136" id="2450776685309518011" nodeInfo="sn">
                <node role="statement" roleId="tpee.1068581517665" type="tpee.SingleLineComment" typeId="tpee.6329021646629104954" id="2533953941693794062" nodeInfo="nn">
                  <node role="commentPart" roleId="tpee.6329021646629175155" type="tpee.TextCommentPart" typeId="tpee.6329021646629104957" id="2533953941693794064" nodeInfo="nn">
                    <property name="text" nameId="tpee.6329021646629104958" value="ensure model is loaded" />
                  </node>
                </node>
                <node role="statement" roleId="tpee.1068581517665" type="tpee.ExpressionStatement" typeId="tpee.1068580123155" id="4937176971208789991" nodeInfo="nn">
                  <node role="expression" roleId="tpee.1068580123156" type="tpee.DotExpression" typeId="tpee.1197027756228" id="4937176971208790916" nodeInfo="nn">
                    <node role="operand" roleId="tpee.1197027771414" type="tp2q.ForEachVariableReference" typeId="tp2q.1153944233411" id="120896515006604665" nodeInfo="nn">
                      <link role="variable" roleId="tp2q.1153944258490" targetNodeId="2533953941693793945" resolveInfo="model" />
                    </node>
                    <node role="operation" roleId="tpee.1197027833540" type="tpee.InstanceMethodCallOperation" typeId="tpee.1202948039474" id="4937176971208795303" nodeInfo="nn">
                      <link role="baseMethodDeclaration" roleId="tpee.1068499141037" targetNodeId="ec5l.~SModel%dload()%cvoid" resolveInfo="load" />
                    </node>
                  </node>
                </node>
                <node role="statement" roleId="tpee.1068581517665" type="tpee.SingleLineComment" typeId="tpee.6329021646629104954" id="2533953941693795119" nodeInfo="nn">
                  <node role="commentPart" roleId="tpee.6329021646629175155" type="tpee.TextCommentPart" typeId="tpee.6329021646629104957" id="2533953941693795121" nodeInfo="nn">
                    <property name="text" nameId="tpee.6329021646629104958" value=" and force to save model" />
                  </node>
                </node>
                <node role="statement" roleId="tpee.1068581517665" type="tpee.ExpressionStatement" typeId="tpee.1068580123155" id="2533953941693795086" nodeInfo="nn">
                  <node role="expression" roleId="tpee.1068580123156" type="tpee.DotExpression" typeId="tpee.1197027756228" id="2533953941693795109" nodeInfo="nn">
                    <node role="operand" roleId="tpee.1197027771414" type="tp2q.ForEachVariableReference" typeId="tp2q.1153944233411" id="120896515006604777" nodeInfo="nn">
                      <link role="variable" roleId="tp2q.1153944258490" targetNodeId="2533953941693793945" resolveInfo="model" />
                    </node>
                    <node role="operation" roleId="tpee.1197027833540" type="tpee.InstanceMethodCallOperation" typeId="tpee.1202948039474" id="2533953941693795114" nodeInfo="nn">
                      <link role="baseMethodDeclaration" roleId="tpee.1068499141037" targetNodeId="ec5l.~EditableSModel%dsetChanged(boolean)%cvoid" resolveInfo="setChanged" />
                      <node role="actualArgument" roleId="tpee.1068499141038" type="tpee.BooleanConstant" typeId="tpee.1068580123137" id="2533953941693795115" nodeInfo="nn">
                        <property name="value" nameId="tpee.1068580123138" value="true" />
                      </node>
                    </node>
                  </node>
                </node>
                <node role="statement" roleId="tpee.1068581517665" type="tpee.IfStatement" typeId="tpee.1068580123159" id="2450776685309503381" nodeInfo="nn">
                  <property name="forceMultiLine" nameId="tpee.4467513934994662257" value="false" />
                  <property name="forceOneLine" nameId="tpee.4467513934994662256" value="true" />
                  <node role="ifTrue" roleId="tpee.1068580123161" type="tpee.StatementList" typeId="tpee.1068580123136" id="2450776685309503384" nodeInfo="sn">
                    <node role="statement" roleId="tpee.1068581517665" type="tpee.ExpressionStatement" typeId="tpee.1068580123155" id="2533953941693794067" nodeInfo="nn">
                      <node role="expression" roleId="tpee.1068580123156" type="tpee.DotExpression" typeId="tpee.1197027756228" id="2533953941693794090" nodeInfo="nn">
                        <node role="operand" roleId="tpee.1197027771414" type="tp2q.ForEachVariableReference" typeId="tp2q.1153944233411" id="2450776685309516528" nodeInfo="nn">
                          <link role="variable" roleId="tp2q.1153944258490" targetNodeId="2533953941693793945" resolveInfo="model" />
                        </node>
                        <node role="operation" roleId="tpee.1197027833540" type="tpee.InstanceMethodCallOperation" typeId="tpee.1202948039474" id="2533953941693795083" nodeInfo="nn">
                          <link role="baseMethodDeclaration" roleId="tpee.1068499141037" targetNodeId="ec5l.~EditableSModel%dsave()%cvoid" resolveInfo="save" />
=======
  <root type="tp4k.ActionDeclaration" typeId="tp4k.1203071646776" id="7920213901776142502" nodeInfo="ng">
    <property name="virtualPackage" nameId="tpck.1193676396447" value="migration" />
    <property name="name" nameId="tpck.1169194664001" value="MigrationScript_MigrationToReplaceNodePropertiesContainer" />
    <property name="caption" nameId="tp4k.1205250923097" value="Replace NodePropertiesContainer with NodeOperationsContainer" />
    <property name="description" nameId="tp4k.1213273179528" value="Find and replace NodePropertiesContainer concept" />
    <node role="parameter" roleId="tp4k.1217413222820" type="tp4k.ActionDataParameterDeclaration" typeId="tp4k.1217252042208" id="7920213901776142503" nodeInfo="ng">
      <property name="name" nameId="tpck.1169194664001" value="context" />
      <link role="key" roleId="tp4k.1217252646389" targetNodeId="5xh9.~MPSCommonDataKeys%dOPERATION_CONTEXT" resolveInfo="OPERATION_CONTEXT" />
      <node role="condition" roleId="tp4k.5538333046911298738" type="tp4k.RequiredCondition" typeId="tp4k.5538333046911348654" id="7920213901776142504" nodeInfo="ng" />
    </node>
    <node role="parameter" roleId="tp4k.1217413222820" type="tp4k.ActionDataParameterDeclaration" typeId="tp4k.1217252042208" id="7920213901776142505" nodeInfo="ng">
      <property name="name" nameId="tpck.1169194664001" value="project" />
      <link role="key" roleId="tp4k.1217252646389" targetNodeId="nx1.~CommonDataKeys%dPROJECT" resolveInfo="PROJECT" />
      <node role="condition" roleId="tp4k.5538333046911298738" type="tp4k.RequiredCondition" typeId="tp4k.5538333046911348654" id="7920213901776142506" nodeInfo="ng" />
    </node>
    <node role="parameter" roleId="tp4k.1217413222820" type="tp4k.ActionDataParameterDeclaration" typeId="tp4k.1217252042208" id="7920213901776142507" nodeInfo="ng">
      <property name="name" nameId="tpck.1169194664001" value="frame" />
      <link role="key" roleId="tp4k.1217252646389" targetNodeId="5xh9.~MPSCommonDataKeys%dFRAME" resolveInfo="FRAME" />
    </node>
    <node role="executeFunction" roleId="tp4k.1203083461638" type="tp4k.ExecuteBlock" typeId="tp4k.1203083511112" id="7920213901776142508" nodeInfo="nn">
      <node role="body" roleId="tpee.1137022507850" type="tpee.StatementList" typeId="tpee.1068580123136" id="7920213901776142509" nodeInfo="sn">
        <node role="statement" roleId="tpee.1068581517665" type="tpee.LocalVariableDeclarationStatement" typeId="tpee.1068581242864" id="7920213901776142510" nodeInfo="nn">
          <node role="localVariableDeclaration" roleId="tpee.1068581242865" type="tpee.LocalVariableDeclaration" typeId="tpee.1068581242863" id="7920213901776142511" nodeInfo="nr">
            <property name="name" nameId="tpck.1169194664001" value="script" />
            <node role="type" roleId="tpee.5680397130376446158" type="tpee.ClassifierType" typeId="tpee.1107535904670" id="7920213901776142512" nodeInfo="in">
              <link role="classifier" roleId="tpee.1107535924139" targetNodeId="ec5l.~SNodeReference" resolveInfo="SNodeReference" />
            </node>
            <node role="initializer" roleId="tpee.1068431790190" type="tp25.NodePointerExpression" typeId="tp25.1828409047608048457" id="7920213901776142513" nodeInfo="nn">
              <link role="referentNode" roleId="tp25.1828409047608048458" targetNodeId="tp5n.6090235207264650098" resolveInfo="MigrateNodePropertiesContainer" />
            </node>
          </node>
        </node>
        <node role="statement" roleId="tpee.1068581517665" type="tpee.Statement" typeId="tpee.1068580123157" id="7920213901776142514" nodeInfo="nn" />
        <node role="statement" roleId="tpee.1068581517665" type="tpee.LocalVariableDeclarationStatement" typeId="tpee.1068581242864" id="7920213901776142515" nodeInfo="nn">
          <node role="localVariableDeclaration" roleId="tpee.1068581242865" type="tpee.LocalVariableDeclaration" typeId="tpee.1068581242863" id="7920213901776142516" nodeInfo="nr">
            <property name="name" nameId="tpck.1169194664001" value="executor" />
            <node role="type" roleId="tpee.5680397130376446158" type="tpee.ClassifierType" typeId="tpee.1107535904670" id="7920213901776142517" nodeInfo="in">
              <link role="classifier" roleId="tpee.1107535924139" targetNodeId="ip7d.6586015060859883006" resolveInfo="MigrationScriptExecutor" />
            </node>
            <node role="initializer" roleId="tpee.1068431790190" type="tpee.GenericNewExpression" typeId="tpee.1145552977093" id="7920213901776142518" nodeInfo="nn">
              <node role="creator" roleId="tpee.1145553007750" type="tpee.ClassCreator" typeId="tpee.1212685548494" id="7920213901776142519" nodeInfo="nn">
                <link role="baseMethodDeclaration" roleId="tpee.1068499141037" targetNodeId="ip7d.6586015060859883193" resolveInfo="MigrationScriptExecutor" />
                <node role="actualArgument" roleId="tpee.1068499141038" type="tpee.VariableReference" typeId="tpee.1068498886296" id="7920213901776142520" nodeInfo="nn">
                  <link role="variableDeclaration" roleId="tpee.1068581517664" targetNodeId="7920213901776142511" resolveInfo="script" />
                </node>
                <node role="actualArgument" roleId="tpee.1068499141038" type="tpee.StringLiteral" typeId="tpee.1070475926800" id="7920213901776142521" nodeInfo="nn">
                  <property name="value" nameId="tpee.1070475926801" value="ReplaceNodePropertiesContainer" />
                </node>
                <node role="actualArgument" roleId="tpee.1068499141038" type="tpee.DotExpression" typeId="tpee.1197027756228" id="7920213901776142522" nodeInfo="nn">
                  <node role="operand" roleId="tpee.1197027771414" type="tp4f.ThisClassifierExpression" typeId="tp4f.1205752633985" id="7920213901776142523" nodeInfo="nn" />
                  <node role="operation" roleId="tpee.1197027833540" type="tp4k.ActionDataParameterReferenceOperation" typeId="tp4k.1217252428768" id="7920213901776142524" nodeInfo="nn">
                    <link role="member" roleId="tp4f.1205756909548" targetNodeId="7920213901776142503" resolveInfo="context" />
                  </node>
                </node>
                <node role="actualArgument" roleId="tpee.1068499141038" type="tpee.DotExpression" typeId="tpee.1197027756228" id="7920213901776142525" nodeInfo="nn">
                  <node role="operand" roleId="tpee.1197027771414" type="tp4f.ThisClassifierExpression" typeId="tp4f.1205752633985" id="7920213901776142526" nodeInfo="nn" />
                  <node role="operation" roleId="tpee.1197027833540" type="tp4k.ActionDataParameterReferenceOperation" typeId="tp4k.1217252428768" id="7920213901776142527" nodeInfo="nn">
                    <link role="member" roleId="tp4f.1205756909548" targetNodeId="7920213901776142505" resolveInfo="project" />
                  </node>
                </node>
              </node>
            </node>
          </node>
        </node>
        <node role="statement" roleId="tpee.1068581517665" type="tpee.IfStatement" typeId="tpee.1068580123159" id="7920213901776142528" nodeInfo="nn">
          <node role="ifTrue" roleId="tpee.1068580123161" type="tpee.StatementList" typeId="tpee.1068580123136" id="7920213901776142529" nodeInfo="sn">
            <node role="statement" roleId="tpee.1068581517665" type="tpee.ExpressionStatement" typeId="tpee.1068580123155" id="7920213901776142530" nodeInfo="nn">
              <node role="expression" roleId="tpee.1068580123156" type="tpee.DotExpression" typeId="tpee.1197027756228" id="7920213901776142531" nodeInfo="nn">
                <node role="operand" roleId="tpee.1197027771414" type="tpee.VariableReference" typeId="tpee.1068498886296" id="7920213901776142532" nodeInfo="nn">
                  <link role="variableDeclaration" roleId="tpee.1068581517664" targetNodeId="7920213901776142516" resolveInfo="executor" />
                </node>
                <node role="operation" roleId="tpee.1197027833540" type="tpee.InstanceMethodCallOperation" typeId="tpee.1202948039474" id="7920213901776142533" nodeInfo="nn">
                  <link role="baseMethodDeclaration" roleId="tpee.1068499141037" targetNodeId="ip7d.6586015060859883145" resolveInfo="execImmediately" />
                  <node role="actualArgument" roleId="tpee.1068499141038" type="tpee.GenericNewExpression" typeId="tpee.1145552977093" id="7920213901776142534" nodeInfo="nn">
                    <node role="creator" roleId="tpee.1145553007750" type="tpee.ClassCreator" typeId="tpee.1212685548494" id="7920213901776142535" nodeInfo="nn">
                      <link role="baseMethodDeclaration" roleId="tpee.1068499141037" targetNodeId="x609.~ProgressMonitorAdapter%d&lt;init&gt;(com%dintellij%dopenapi%dprogress%dProgressIndicator)" resolveInfo="ProgressMonitorAdapter" />
                      <node role="actualArgument" roleId="tpee.1068499141038" type="tpee.GenericNewExpression" typeId="tpee.1145552977093" id="7920213901776142536" nodeInfo="nn">
                        <node role="creator" roleId="tpee.1145553007750" type="tpee.ClassCreator" typeId="tpee.1212685548494" id="7920213901776142537" nodeInfo="nn">
                          <link role="baseMethodDeclaration" roleId="tpee.1068499141037" targetNodeId="fw3h.~EmptyProgressIndicator%d&lt;init&gt;()" resolveInfo="EmptyProgressIndicator" />
>>>>>>> 6f57a5fe
                        </node>
                      </node>
                    </node>
                  </node>
<<<<<<< HEAD
                  <node role="condition" roleId="tpee.1068580123160" type="tpee.DotExpression" typeId="tpee.1197027756228" id="2450776685309505547" nodeInfo="nn">
                    <node role="operand" roleId="tpee.1197027771414" type="tp2q.ForEachVariableReference" typeId="tp2q.1153944233411" id="2450776685309503700" nodeInfo="nn">
                      <link role="variable" roleId="tp2q.1153944258490" targetNodeId="2533953941693793945" resolveInfo="model" />
                    </node>
                    <node role="operation" roleId="tpee.1197027833540" type="tpee.InstanceMethodCallOperation" typeId="tpee.1202948039474" id="2450776685309509904" nodeInfo="nn">
                      <link role="baseMethodDeclaration" roleId="tpee.1068499141037" targetNodeId="ec5l.~EditableSModel%disChanged()%cboolean" resolveInfo="isChanged" />
                    </node>
                  </node>
                </node>
              </node>
              <node role="catchClause" roleId="tpee.1164903496223" type="tpee.CatchClause" typeId="tpee.1164903280175" id="2450776685309518012" nodeInfo="nn">
                <node role="throwable" roleId="tpee.1164903359217" type="tpee.LocalVariableDeclaration" typeId="tpee.1068581242863" id="2450776685309518013" nodeInfo="nr">
                  <property name="name" nameId="tpck.1169194664001" value="ex" />
                  <node role="type" roleId="tpee.5680397130376446158" type="tpee.ClassifierType" typeId="tpee.1107535904670" id="2450776685309520762" nodeInfo="in">
                    <link role="classifier" roleId="tpee.1107535924139" targetNodeId="e2lb.~Exception" resolveInfo="Exception" />
                  </node>
                </node>
                <node role="catchBody" roleId="tpee.1164903359218" type="tpee.StatementList" typeId="tpee.1068580123136" id="2450776685309518015" nodeInfo="sn">
                  <node role="statement" roleId="tpee.1068581517665" type="tpib.LogStatement" typeId="tpib.1167227138527" id="2450776685309526160" nodeInfo="nn">
                    <property name="severity" nameId="tpib.1167245565795" value="error" />
                    <property name="hasException" nameId="tpib.1167228628751" value="true" />
                    <node role="logExpression" roleId="tpib.1167227463056" type="tpee.PlusExpression" typeId="tpee.1068581242875" id="2450776685309610028" nodeInfo="nn">
                      <node role="rightExpression" roleId="tpee.1081773367579" type="tpee.DotExpression" typeId="tpee.1197027756228" id="2450776685309616713" nodeInfo="nn">
                        <node role="operand" roleId="tpee.1197027771414" type="tp2q.ForEachVariableReference" typeId="tp2q.1153944233411" id="2450776685309613163" nodeInfo="nn">
                          <link role="variable" roleId="tp2q.1153944258490" targetNodeId="2533953941693793945" resolveInfo="model" />
                        </node>
                        <node role="operation" roleId="tpee.1197027833540" type="tpee.InstanceMethodCallOperation" typeId="tpee.1202948039474" id="2450776685309625792" nodeInfo="nn">
                          <link role="baseMethodDeclaration" roleId="tpee.1068499141037" targetNodeId="ec5l.~SModel%dgetModelName()%cjava%dlang%dString" resolveInfo="getModelName" />
                        </node>
                      </node>
                      <node role="leftExpression" roleId="tpee.1081773367580" type="tpee.StringLiteral" typeId="tpee.1070475926800" id="2450776685309526162" nodeInfo="nn">
                        <property name="value" nameId="tpee.1070475926801" value="Error re-saving model " />
                      </node>
                    </node>
                    <node role="exception" roleId="tpib.1167227561449" type="tpee.VariableReference" typeId="tpee.1068498886296" id="2450776685309526164" nodeInfo="nn">
                      <link role="variableDeclaration" roleId="tpee.1068581517664" targetNodeId="2450776685309518013" resolveInfo="ex" />
                    </node>
=======
                </node>
              </node>
            </node>
          </node>
          <node role="condition" roleId="tpee.1068580123160" type="tpee.DotExpression" typeId="tpee.1197027756228" id="7920213901776142538" nodeInfo="nn">
            <node role="operand" roleId="tpee.1197027771414" type="tpee.StaticMethodCall" typeId="tpee.1081236700937" id="7920213901776142539" nodeInfo="nn">
              <link role="baseMethodDeclaration" roleId="tpee.1068499141037" targetNodeId="cu2c.~ModelAccess%dinstance()%cjetbrains%dmps%dsmodel%dModelAccess" resolveInfo="instance" />
              <link role="classConcept" roleId="tpee.1144433194310" targetNodeId="cu2c.~ModelAccess" resolveInfo="ModelAccess" />
            </node>
            <node role="operation" roleId="tpee.1197027833540" type="tpee.InstanceMethodCallOperation" typeId="tpee.1202948039474" id="7920213901776142540" nodeInfo="nn">
              <link role="baseMethodDeclaration" roleId="tpee.1068499141037" targetNodeId="cu2c.~ModelAccess%dcanWrite()%cboolean" resolveInfo="canWrite" />
            </node>
          </node>
          <node role="ifFalseStatement" roleId="tpee.1082485599094" type="tpee.BlockStatement" typeId="tpee.1082485599095" id="7920213901776142541" nodeInfo="nn">
            <node role="statements" roleId="tpee.1082485599096" type="tpee.StatementList" typeId="tpee.1068580123136" id="7920213901776142542" nodeInfo="sn">
              <node role="statement" roleId="tpee.1068581517665" type="tpee.ExpressionStatement" typeId="tpee.1068580123155" id="7920213901776142543" nodeInfo="nn">
                <node role="expression" roleId="tpee.1068580123156" type="tpee.DotExpression" typeId="tpee.1197027756228" id="7920213901776142544" nodeInfo="nn">
                  <node role="operand" roleId="tpee.1197027771414" type="tpee.VariableReference" typeId="tpee.1068498886296" id="7920213901776142545" nodeInfo="nn">
                    <link role="variableDeclaration" roleId="tpee.1068581517664" targetNodeId="7920213901776142516" resolveInfo="executor" />
                  </node>
                  <node role="operation" roleId="tpee.1197027833540" type="tpee.InstanceMethodCallOperation" typeId="tpee.1202948039474" id="7920213901776142546" nodeInfo="nn">
                    <link role="baseMethodDeclaration" roleId="tpee.1068499141037" targetNodeId="ip7d.6586015060859883610" resolveInfo="execAsCommand" />
                    <node role="actualArgument" roleId="tpee.1068499141038" type="tpee.DotExpression" typeId="tpee.1197027756228" id="7920213901776142547" nodeInfo="nn">
                      <node role="operand" roleId="tpee.1197027771414" type="tp4f.ThisClassifierExpression" typeId="tp4f.1205752633985" id="7920213901776142548" nodeInfo="nn" />
                      <node role="operation" roleId="tpee.1197027833540" type="tp4k.ActionDataParameterReferenceOperation" typeId="tp4k.1217252428768" id="7920213901776142549" nodeInfo="nn">
                        <link role="member" roleId="tp4f.1205756909548" targetNodeId="7920213901776142507" resolveInfo="frame" />
                      </node>
                    </node>
>>>>>>> 6f57a5fe
                  </node>
                </node>
              </node>
            </node>
          </node>
        </node>
      </node>
    </node>
  </root>
</model>
<|MERGE_RESOLUTION|>--- conflicted
+++ resolved
@@ -18,11 +18,8 @@
   <import index="fw3h" modelUID="f:java_stub#498d89d2-c2e9-11e2-ad49-6cf049e62fe5#com.intellij.openapi.progress(MPS.IDEA/com.intellij.openapi.progress@java_stub)" version="-1" />
   <import index="nx1" modelUID="f:java_stub#498d89d2-c2e9-11e2-ad49-6cf049e62fe5#com.intellij.openapi.actionSystem(MPS.IDEA/com.intellij.openapi.actionSystem@java_stub)" version="-1" />
   <import index="tp2p" modelUID="r:00000000-0000-4000-0000-011c8959032d(jetbrains.mps.baseLanguage.collections.scripts)" version="-1" />
-<<<<<<< HEAD
   <import index="88zw" modelUID="f:java_stub#8865b7a8-5271-43d3-884c-6fd1d9cfdd34#org.jetbrains.mps.openapi.module(MPS.OpenAPI/org.jetbrains.mps.openapi.module@java_stub)" version="-1" />
-=======
   <import index="tp5n" modelUID="r:00000000-0000-4000-0000-011c89590387(jetbrains.mps.lang.test.scripts)" version="-1" />
->>>>>>> 6f57a5fe
   <import index="tp2c" modelUID="r:00000000-0000-4000-0000-011c89590338(jetbrains.mps.baseLanguage.closures.structure)" version="3" implicit="yes" />
   <import index="3xdn" modelUID="r:935ba0ee-7291-4caa-a807-d76e8fc69391(jetbrains.mps.console.blCommand.structure)" version="3" implicit="yes" />
   <import index="tpck" modelUID="r:00000000-0000-4000-0000-011c89590288(jetbrains.mps.lang.core.structure)" version="0" implicit="yes" />
@@ -556,7 +553,6 @@
       </node>
     </node>
   </root>
-<<<<<<< HEAD
   <root type="tp4k.ActionDeclaration" typeId="tp4k.1203071646776" id="2533953941693774358" nodeInfo="ng">
     <property name="description" nameId="tp4k.1213273179528" value="Re-save all models even if model was not changed" />
     <property name="name" nameId="tpck.1169194664001" value="Migration_ForcedSaveAll" />
@@ -747,7 +743,56 @@
                         </node>
                         <node role="operation" roleId="tpee.1197027833540" type="tpee.InstanceMethodCallOperation" typeId="tpee.1202948039474" id="2533953941693795083" nodeInfo="nn">
                           <link role="baseMethodDeclaration" roleId="tpee.1068499141037" targetNodeId="ec5l.~EditableSModel%dsave()%cvoid" resolveInfo="save" />
-=======
+                        </node>
+                      </node>
+                    </node>
+                  </node>
+                  <node role="condition" roleId="tpee.1068580123160" type="tpee.DotExpression" typeId="tpee.1197027756228" id="2450776685309505547" nodeInfo="nn">
+                    <node role="operand" roleId="tpee.1197027771414" type="tp2q.ForEachVariableReference" typeId="tp2q.1153944233411" id="2450776685309503700" nodeInfo="nn">
+                      <link role="variable" roleId="tp2q.1153944258490" targetNodeId="2533953941693793945" resolveInfo="model" />
+                    </node>
+                    <node role="operation" roleId="tpee.1197027833540" type="tpee.InstanceMethodCallOperation" typeId="tpee.1202948039474" id="2450776685309509904" nodeInfo="nn">
+                      <link role="baseMethodDeclaration" roleId="tpee.1068499141037" targetNodeId="ec5l.~EditableSModel%disChanged()%cboolean" resolveInfo="isChanged" />
+                    </node>
+                  </node>
+                </node>
+              </node>
+              <node role="catchClause" roleId="tpee.1164903496223" type="tpee.CatchClause" typeId="tpee.1164903280175" id="2450776685309518012" nodeInfo="nn">
+                <node role="throwable" roleId="tpee.1164903359217" type="tpee.LocalVariableDeclaration" typeId="tpee.1068581242863" id="2450776685309518013" nodeInfo="nr">
+                  <property name="name" nameId="tpck.1169194664001" value="ex" />
+                  <node role="type" roleId="tpee.5680397130376446158" type="tpee.ClassifierType" typeId="tpee.1107535904670" id="2450776685309520762" nodeInfo="in">
+                    <link role="classifier" roleId="tpee.1107535924139" targetNodeId="e2lb.~Exception" resolveInfo="Exception" />
+                  </node>
+                </node>
+                <node role="catchBody" roleId="tpee.1164903359218" type="tpee.StatementList" typeId="tpee.1068580123136" id="2450776685309518015" nodeInfo="sn">
+                  <node role="statement" roleId="tpee.1068581517665" type="tpib.LogStatement" typeId="tpib.1167227138527" id="2450776685309526160" nodeInfo="nn">
+                    <property name="severity" nameId="tpib.1167245565795" value="error" />
+                    <property name="hasException" nameId="tpib.1167228628751" value="true" />
+                    <node role="logExpression" roleId="tpib.1167227463056" type="tpee.PlusExpression" typeId="tpee.1068581242875" id="2450776685309610028" nodeInfo="nn">
+                      <node role="rightExpression" roleId="tpee.1081773367579" type="tpee.DotExpression" typeId="tpee.1197027756228" id="2450776685309616713" nodeInfo="nn">
+                        <node role="operand" roleId="tpee.1197027771414" type="tp2q.ForEachVariableReference" typeId="tp2q.1153944233411" id="2450776685309613163" nodeInfo="nn">
+                          <link role="variable" roleId="tp2q.1153944258490" targetNodeId="2533953941693793945" resolveInfo="model" />
+                        </node>
+                        <node role="operation" roleId="tpee.1197027833540" type="tpee.InstanceMethodCallOperation" typeId="tpee.1202948039474" id="2450776685309625792" nodeInfo="nn">
+                          <link role="baseMethodDeclaration" roleId="tpee.1068499141037" targetNodeId="ec5l.~SModel%dgetModelName()%cjava%dlang%dString" resolveInfo="getModelName" />
+                        </node>
+                      </node>
+                      <node role="leftExpression" roleId="tpee.1081773367580" type="tpee.StringLiteral" typeId="tpee.1070475926800" id="2450776685309526162" nodeInfo="nn">
+                        <property name="value" nameId="tpee.1070475926801" value="Error re-saving model " />
+                      </node>
+                    </node>
+                    <node role="exception" roleId="tpib.1167227561449" type="tpee.VariableReference" typeId="tpee.1068498886296" id="2450776685309526164" nodeInfo="nn">
+                      <link role="variableDeclaration" roleId="tpee.1068581517664" targetNodeId="2450776685309518013" resolveInfo="ex" />
+                    </node>
+                  </node>
+                </node>
+              </node>
+            </node>
+          </node>
+        </node>
+      </node>
+    </node>
+  </root>
   <root type="tp4k.ActionDeclaration" typeId="tp4k.1203071646776" id="7920213901776142502" nodeInfo="ng">
     <property name="virtualPackage" nameId="tpck.1193676396447" value="migration" />
     <property name="name" nameId="tpck.1169194664001" value="MigrationScript_MigrationToReplaceNodePropertiesContainer" />
@@ -827,50 +872,10 @@
                       <node role="actualArgument" roleId="tpee.1068499141038" type="tpee.GenericNewExpression" typeId="tpee.1145552977093" id="7920213901776142536" nodeInfo="nn">
                         <node role="creator" roleId="tpee.1145553007750" type="tpee.ClassCreator" typeId="tpee.1212685548494" id="7920213901776142537" nodeInfo="nn">
                           <link role="baseMethodDeclaration" roleId="tpee.1068499141037" targetNodeId="fw3h.~EmptyProgressIndicator%d&lt;init&gt;()" resolveInfo="EmptyProgressIndicator" />
->>>>>>> 6f57a5fe
-                        </node>
-                      </node>
-                    </node>
-                  </node>
-<<<<<<< HEAD
-                  <node role="condition" roleId="tpee.1068580123160" type="tpee.DotExpression" typeId="tpee.1197027756228" id="2450776685309505547" nodeInfo="nn">
-                    <node role="operand" roleId="tpee.1197027771414" type="tp2q.ForEachVariableReference" typeId="tp2q.1153944233411" id="2450776685309503700" nodeInfo="nn">
-                      <link role="variable" roleId="tp2q.1153944258490" targetNodeId="2533953941693793945" resolveInfo="model" />
-                    </node>
-                    <node role="operation" roleId="tpee.1197027833540" type="tpee.InstanceMethodCallOperation" typeId="tpee.1202948039474" id="2450776685309509904" nodeInfo="nn">
-                      <link role="baseMethodDeclaration" roleId="tpee.1068499141037" targetNodeId="ec5l.~EditableSModel%disChanged()%cboolean" resolveInfo="isChanged" />
-                    </node>
-                  </node>
-                </node>
-              </node>
-              <node role="catchClause" roleId="tpee.1164903496223" type="tpee.CatchClause" typeId="tpee.1164903280175" id="2450776685309518012" nodeInfo="nn">
-                <node role="throwable" roleId="tpee.1164903359217" type="tpee.LocalVariableDeclaration" typeId="tpee.1068581242863" id="2450776685309518013" nodeInfo="nr">
-                  <property name="name" nameId="tpck.1169194664001" value="ex" />
-                  <node role="type" roleId="tpee.5680397130376446158" type="tpee.ClassifierType" typeId="tpee.1107535904670" id="2450776685309520762" nodeInfo="in">
-                    <link role="classifier" roleId="tpee.1107535924139" targetNodeId="e2lb.~Exception" resolveInfo="Exception" />
-                  </node>
-                </node>
-                <node role="catchBody" roleId="tpee.1164903359218" type="tpee.StatementList" typeId="tpee.1068580123136" id="2450776685309518015" nodeInfo="sn">
-                  <node role="statement" roleId="tpee.1068581517665" type="tpib.LogStatement" typeId="tpib.1167227138527" id="2450776685309526160" nodeInfo="nn">
-                    <property name="severity" nameId="tpib.1167245565795" value="error" />
-                    <property name="hasException" nameId="tpib.1167228628751" value="true" />
-                    <node role="logExpression" roleId="tpib.1167227463056" type="tpee.PlusExpression" typeId="tpee.1068581242875" id="2450776685309610028" nodeInfo="nn">
-                      <node role="rightExpression" roleId="tpee.1081773367579" type="tpee.DotExpression" typeId="tpee.1197027756228" id="2450776685309616713" nodeInfo="nn">
-                        <node role="operand" roleId="tpee.1197027771414" type="tp2q.ForEachVariableReference" typeId="tp2q.1153944233411" id="2450776685309613163" nodeInfo="nn">
-                          <link role="variable" roleId="tp2q.1153944258490" targetNodeId="2533953941693793945" resolveInfo="model" />
-                        </node>
-                        <node role="operation" roleId="tpee.1197027833540" type="tpee.InstanceMethodCallOperation" typeId="tpee.1202948039474" id="2450776685309625792" nodeInfo="nn">
-                          <link role="baseMethodDeclaration" roleId="tpee.1068499141037" targetNodeId="ec5l.~SModel%dgetModelName()%cjava%dlang%dString" resolveInfo="getModelName" />
-                        </node>
-                      </node>
-                      <node role="leftExpression" roleId="tpee.1081773367580" type="tpee.StringLiteral" typeId="tpee.1070475926800" id="2450776685309526162" nodeInfo="nn">
-                        <property name="value" nameId="tpee.1070475926801" value="Error re-saving model " />
-                      </node>
-                    </node>
-                    <node role="exception" roleId="tpib.1167227561449" type="tpee.VariableReference" typeId="tpee.1068498886296" id="2450776685309526164" nodeInfo="nn">
-                      <link role="variableDeclaration" roleId="tpee.1068581517664" targetNodeId="2450776685309518013" resolveInfo="ex" />
-                    </node>
-=======
+                        </node>
+                      </node>
+                    </node>
+                  </node>
                 </node>
               </node>
             </node>
@@ -899,7 +904,6 @@
                         <link role="member" roleId="tp4f.1205756909548" targetNodeId="7920213901776142507" resolveInfo="frame" />
                       </node>
                     </node>
->>>>>>> 6f57a5fe
                   </node>
                 </node>
               </node>
