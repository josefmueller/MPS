--- conflicted
+++ resolved
@@ -1,174 +1,6 @@
 <?xml version="1.0" encoding="UTF-8"?>
 <model ref="0c495a8c-90c6-4330-9351-2acbf72e5bb8/r:4550e75a-fac1-4312-b276-24f9bae04a9a(jetbrains.mps.ide.mpsmigration/jetbrains.mps.ide.mpsmigration.migration32)" concise="true">
   <persistence version="9" />
-<<<<<<< HEAD
-=======
-  <debugInfo>
-    <lang id="f3061a53-9226-4cc5-a443-f952ceaf5816" name="jetbrains.mps.baseLanguage" />
-    <lang id="443f4c36-fcf5-4eb6-9500-8d06ed259e3e" name="jetbrains.mps.baseLanguage.classifiers" />
-    <lang id="fd392034-7849-419d-9071-12563d152375" name="jetbrains.mps.baseLanguage.closures" />
-    <lang id="83888646-71ce-4f1c-9c53-c54016f6ad4f" name="jetbrains.mps.baseLanguage.collections" />
-    <lang id="ceab5195-25ea-4f22-9b92-103b95ca8c0c" name="jetbrains.mps.lang.core" />
-    <lang id="28f9e497-3b42-4291-aeba-0a1039153ab1" name="jetbrains.mps.lang.plugin" />
-    <lang id="7866978e-a0f0-4cc7-81bc-4d213d9375e1" name="jetbrains.mps.lang.smodel" />
-    <model ref="6ed54515-acc8-4d1e-a16c-9fd6cfe951ea/f:java_stub#6ed54515-acc8-4d1e-a16c-9fd6cfe951ea#jetbrains.mps.smodel(MPS.Core/jetbrains.mps.smodel@java_stub)" name="jetbrains.mps.smodel@java_stub" />
-    <model ref="8f6725be-608d-433b-98fd-844f816eb05f/r:cfccec82-df72-4483-9807-88776b4673ab(jetbrains.mps.ide.make/jetbrains.mps.ide.make.actions)" name="jetbrains.mps.ide.make.actions" />
-    <model ref="22e72e4c-0f69-46ce-8403-6750153aa615/r:f3383ae6-205a-4e7c-8dd9-c29966e29e49(jetbrains.mps.execution.configurations/jetbrains.mps.execution.configurations.structure)" name="jetbrains.mps.execution.configurations.structure" />
-    <model ref="742f6602-5a2f-4313-aa6e-ae1cd4ffdc61/f:java_stub#742f6602-5a2f-4313-aa6e-ae1cd4ffdc61#jetbrains.mps.workbench.action(MPS.Platform/jetbrains.mps.workbench.action@java_stub)" name="jetbrains.mps.workbench.action@java_stub" />
-    <model ref="6ed54515-acc8-4d1e-a16c-9fd6cfe951ea/f:java_stub#6ed54515-acc8-4d1e-a16c-9fd6cfe951ea#jetbrains.mps.project(MPS.Core/jetbrains.mps.project@java_stub)" name="jetbrains.mps.project@java_stub" />
-    <model ref="6ed54515-acc8-4d1e-a16c-9fd6cfe951ea/f:java_stub#6ed54515-acc8-4d1e-a16c-9fd6cfe951ea#jetbrains.mps.vfs(MPS.Core/jetbrains.mps.vfs@java_stub)" name="jetbrains.mps.vfs@java_stub" />
-    <model ref="8865b7a8-5271-43d3-884c-6fd1d9cfdd34/f:java_stub#8865b7a8-5271-43d3-884c-6fd1d9cfdd34#org.jetbrains.mps.openapi.module(MPS.OpenAPI/org.jetbrains.mps.openapi.module@java_stub)" name="org.jetbrains.mps.openapi.module@java_stub" />
-    <model ref="6354ebe7-c22a-4a0f-ac54-50b52ab9b065/f:java_stub#6354ebe7-c22a-4a0f-ac54-50b52ab9b065#java.util(JDK/java.util@java_stub)" name="java.util@java_stub" />
-    <model ref="742f6602-5a2f-4313-aa6e-ae1cd4ffdc61/f:java_stub#742f6602-5a2f-4313-aa6e-ae1cd4ffdc61#jetbrains.mps.project(MPS.Platform/jetbrains.mps.project@java_stub)" name="jetbrains.mps.project@java_stub" />
-    <model ref="6ed54515-acc8-4d1e-a16c-9fd6cfe951ea/f:java_stub#6ed54515-acc8-4d1e-a16c-9fd6cfe951ea#jetbrains.mps.extapi.persistence(MPS.Core/jetbrains.mps.extapi.persistence@java_stub)" name="jetbrains.mps.extapi.persistence@java_stub" />
-    <model ref="6ed54515-acc8-4d1e-a16c-9fd6cfe951ea/f:java_stub#6ed54515-acc8-4d1e-a16c-9fd6cfe951ea#jetbrains.mps.smodel.persistence.def(MPS.Core/jetbrains.mps.smodel.persistence.def@java_stub)" name="jetbrains.mps.smodel.persistence.def@java_stub" />
-    <model ref="6354ebe7-c22a-4a0f-ac54-50b52ab9b065/f:java_stub#6354ebe7-c22a-4a0f-ac54-50b52ab9b065#java.lang(JDK/java.lang@java_stub)" name="java.lang@java_stub" />
-    <model ref="8865b7a8-5271-43d3-884c-6fd1d9cfdd34/f:java_stub#8865b7a8-5271-43d3-884c-6fd1d9cfdd34#org.jetbrains.mps.openapi.persistence(MPS.OpenAPI/org.jetbrains.mps.openapi.persistence@java_stub)" name="org.jetbrains.mps.openapi.persistence@java_stub" />
-    <model ref="6ed54515-acc8-4d1e-a16c-9fd6cfe951ea/f:java_stub#6ed54515-acc8-4d1e-a16c-9fd6cfe951ea#jetbrains.mps.persistence(MPS.Core/jetbrains.mps.persistence@java_stub)" name="jetbrains.mps.persistence@java_stub" />
-    <model ref="6ed54515-acc8-4d1e-a16c-9fd6cfe951ea/f:java_stub#6ed54515-acc8-4d1e-a16c-9fd6cfe951ea#jetbrains.mps(MPS.Core/jetbrains.mps@java_stub)" name="jetbrains.mps@java_stub" />
-    <model ref="8865b7a8-5271-43d3-884c-6fd1d9cfdd34/f:java_stub#8865b7a8-5271-43d3-884c-6fd1d9cfdd34#org.jetbrains.mps.openapi.model(MPS.OpenAPI/org.jetbrains.mps.openapi.model@java_stub)" name="org.jetbrains.mps.openapi.model@java_stub" />
-    <model ref="8865b7a8-5271-43d3-884c-6fd1d9cfdd34/f:java_stub#8865b7a8-5271-43d3-884c-6fd1d9cfdd34#org.jetbrains.mps.openapi.language(MPS.OpenAPI/org.jetbrains.mps.openapi.language@java_stub)" name="org.jetbrains.mps.openapi.language@java_stub" />
-    <model ref="r:00000000-0000-4000-0000-011c8959028b(jetbrains.mps.lang.structure.behavior)" name="jetbrains.mps.lang.structure.behavior" />
-    <model ref="6ed54515-acc8-4d1e-a16c-9fd6cfe951ea/f:java_stub#6ed54515-acc8-4d1e-a16c-9fd6cfe951ea#jetbrains.mps.extapi.model(MPS.Core/jetbrains.mps.extapi.model@java_stub)" name="jetbrains.mps.extapi.model@java_stub" />
-    <model ref="r:00000000-0000-4000-0000-011c895902c9(jetbrains.mps.baseLanguage.scripts)" name="jetbrains.mps.baseLanguage.scripts" />
-    <model ref="r:6e42326f-4bc0-4b77-a711-f3d4535f48d5(jetbrains.mps.ide.script.plugin.migrationtool)" name="jetbrains.mps.ide.script.plugin.migrationtool" />
-    <model ref="742f6602-5a2f-4313-aa6e-ae1cd4ffdc61/f:java_stub#742f6602-5a2f-4313-aa6e-ae1cd4ffdc61#jetbrains.mps.progress(MPS.Platform/jetbrains.mps.progress@java_stub)" name="jetbrains.mps.progress@java_stub" />
-    <model ref="498d89d2-c2e9-11e2-ad49-6cf049e62fe5/f:java_stub#498d89d2-c2e9-11e2-ad49-6cf049e62fe5#com.intellij.openapi.progress(MPS.IDEA/com.intellij.openapi.progress@java_stub)" name="com.intellij.openapi.progress@java_stub" />
-    <model ref="0c495a8c-90c6-4330-9351-2acbf72e5bb8/r:4550e75a-fac1-4312-b276-24f9bae04a9a(jetbrains.mps.ide.mpsmigration/jetbrains.mps.ide.mpsmigration.migration32)" name="jetbrains.mps.ide.mpsmigration.migration32" />
-    <model ref="r:5cc40f3f-8490-4eff-97dc-454147d36c2e(jetbrains.mps.baseLanguage.javadoc.scripts)" name="jetbrains.mps.baseLanguage.javadoc.scripts" />
-    <model ref="r:462ba593-f0e8-4fab-adc9-7283556449d1(jetbrains.mps.smodel.persistence.def.v9.migrations)" name="jetbrains.mps.smodel.persistence.def.v9.migrations" />
-    <concept id="f3061a53-9226-4cc5-a443-f952ceaf5816/1068431474542" name="jetbrains.mps.baseLanguage.structure.VariableDeclaration" />
-    <concept id="f3061a53-9226-4cc5-a443-f952ceaf5816/1068498886294" name="jetbrains.mps.baseLanguage.structure.AssignmentExpression" />
-    <concept id="f3061a53-9226-4cc5-a443-f952ceaf5816/1068498886296" name="jetbrains.mps.baseLanguage.structure.VariableReference" />
-    <concept id="f3061a53-9226-4cc5-a443-f952ceaf5816/1068580123136" name="jetbrains.mps.baseLanguage.structure.StatementList" />
-    <concept id="f3061a53-9226-4cc5-a443-f952ceaf5816/1068580123137" name="jetbrains.mps.baseLanguage.structure.BooleanConstant" />
-    <concept id="f3061a53-9226-4cc5-a443-f952ceaf5816/1068580123155" name="jetbrains.mps.baseLanguage.structure.ExpressionStatement" />
-    <concept id="f3061a53-9226-4cc5-a443-f952ceaf5816/1068580123157" name="jetbrains.mps.baseLanguage.structure.Statement" />
-    <concept id="f3061a53-9226-4cc5-a443-f952ceaf5816/1068580123159" name="jetbrains.mps.baseLanguage.structure.IfStatement" />
-    <concept id="f3061a53-9226-4cc5-a443-f952ceaf5816/1068580320020" name="jetbrains.mps.baseLanguage.structure.IntegerConstant" />
-    <concept id="f3061a53-9226-4cc5-a443-f952ceaf5816/1068581242863" name="jetbrains.mps.baseLanguage.structure.LocalVariableDeclaration" />
-    <concept id="f3061a53-9226-4cc5-a443-f952ceaf5816/1068581242864" name="jetbrains.mps.baseLanguage.structure.LocalVariableDeclarationStatement" />
-    <concept id="f3061a53-9226-4cc5-a443-f952ceaf5816/1068581242869" name="jetbrains.mps.baseLanguage.structure.MinusExpression" />
-    <concept id="f3061a53-9226-4cc5-a443-f952ceaf5816/1068581242875" name="jetbrains.mps.baseLanguage.structure.PlusExpression" />
-    <concept id="f3061a53-9226-4cc5-a443-f952ceaf5816/1068581242878" name="jetbrains.mps.baseLanguage.structure.ReturnStatement" />
-    <concept id="f3061a53-9226-4cc5-a443-f952ceaf5816/1070475926800" name="jetbrains.mps.baseLanguage.structure.StringLiteral" />
-    <concept id="f3061a53-9226-4cc5-a443-f952ceaf5816/1070533707846" name="jetbrains.mps.baseLanguage.structure.StaticFieldReference" />
-    <concept id="f3061a53-9226-4cc5-a443-f952ceaf5816/1070534058343" name="jetbrains.mps.baseLanguage.structure.NullLiteral" />
-    <concept id="f3061a53-9226-4cc5-a443-f952ceaf5816/1073239437375" name="jetbrains.mps.baseLanguage.structure.NotEqualsExpression" />
-    <concept id="f3061a53-9226-4cc5-a443-f952ceaf5816/1080120340718" name="jetbrains.mps.baseLanguage.structure.AndExpression" />
-    <concept id="f3061a53-9226-4cc5-a443-f952ceaf5816/1081236700937" name="jetbrains.mps.baseLanguage.structure.StaticMethodCall" />
-    <concept id="f3061a53-9226-4cc5-a443-f952ceaf5816/1081256982272" name="jetbrains.mps.baseLanguage.structure.InstanceOfExpression" />
-    <concept id="f3061a53-9226-4cc5-a443-f952ceaf5816/1081773326031" name="jetbrains.mps.baseLanguage.structure.BinaryOperation" />
-    <concept id="f3061a53-9226-4cc5-a443-f952ceaf5816/1082485599095" name="jetbrains.mps.baseLanguage.structure.BlockStatement" />
-    <concept id="f3061a53-9226-4cc5-a443-f952ceaf5816/1107535904670" name="jetbrains.mps.baseLanguage.structure.ClassifierType" />
-    <concept id="ceab5195-25ea-4f22-9b92-103b95ca8c0c/1133920641626" name="jetbrains.mps.lang.core.structure.BaseConcept" />
-    <concept id="f3061a53-9226-4cc5-a443-f952ceaf5816/1137021947720" name="jetbrains.mps.baseLanguage.structure.ConceptFunction" />
-    <concept id="f3061a53-9226-4cc5-a443-f952ceaf5816/1145552977093" name="jetbrains.mps.baseLanguage.structure.GenericNewExpression" />
-    <concept id="83888646-71ce-4f1c-9c53-c54016f6ad4f/1151689724996" name="jetbrains.mps.baseLanguage.collections.structure.SequenceType" />
-    <concept id="ceab5195-25ea-4f22-9b92-103b95ca8c0c/1169194658468" name="jetbrains.mps.lang.core.structure.INamedConcept" />
-    <concept id="f3061a53-9226-4cc5-a443-f952ceaf5816/1171903916106" name="jetbrains.mps.baseLanguage.structure.UpperBoundType" />
-    <concept id="f3061a53-9226-4cc5-a443-f952ceaf5816/1197027756228" name="jetbrains.mps.baseLanguage.structure.DotExpression" />
-    <concept id="fd392034-7849-419d-9071-12563d152375/1199569711397" name="jetbrains.mps.baseLanguage.closures.structure.ClosureLiteral" />
-    <concept id="83888646-71ce-4f1c-9c53-c54016f6ad4f/1201792049884" name="jetbrains.mps.baseLanguage.collections.structure.TranslateOperation" />
-    <concept id="83888646-71ce-4f1c-9c53-c54016f6ad4f/1202120902084" name="jetbrains.mps.baseLanguage.collections.structure.WhereOperation" />
-    <concept id="83888646-71ce-4f1c-9c53-c54016f6ad4f/1202128969694" name="jetbrains.mps.baseLanguage.collections.structure.SelectOperation" />
-    <concept id="f3061a53-9226-4cc5-a443-f952ceaf5816/1202948039474" name="jetbrains.mps.baseLanguage.structure.InstanceMethodCallOperation" />
-    <concept id="28f9e497-3b42-4291-aeba-0a1039153ab1/1203071646776" name="jetbrains.mps.lang.plugin.structure.ActionDeclaration" />
-    <concept id="28f9e497-3b42-4291-aeba-0a1039153ab1/1203082903663" name="jetbrains.mps.lang.plugin.structure.ConceptFunctionParameter_AnActionEvent" />
-    <concept id="28f9e497-3b42-4291-aeba-0a1039153ab1/1203083511112" name="jetbrains.mps.lang.plugin.structure.ExecuteBlock" />
-    <concept id="28f9e497-3b42-4291-aeba-0a1039153ab1/1203087890642" name="jetbrains.mps.lang.plugin.structure.ActionGroupDeclaration" />
-    <concept id="28f9e497-3b42-4291-aeba-0a1039153ab1/1203088046679" name="jetbrains.mps.lang.plugin.structure.ActionInstance" />
-    <concept id="28f9e497-3b42-4291-aeba-0a1039153ab1/1203092361741" name="jetbrains.mps.lang.plugin.structure.ModificationStatement" />
-    <concept id="83888646-71ce-4f1c-9c53-c54016f6ad4f/1203518072036" name="jetbrains.mps.baseLanguage.collections.structure.SmartClosureParameterDeclaration" />
-    <concept id="f3061a53-9226-4cc5-a443-f952ceaf5816/1204053956946" name="jetbrains.mps.baseLanguage.structure.IMethodCall" />
-    <concept id="83888646-71ce-4f1c-9c53-c54016f6ad4f/1204796164442" name="jetbrains.mps.baseLanguage.collections.structure.InternalSequenceOperation" />
-    <concept id="83888646-71ce-4f1c-9c53-c54016f6ad4f/1204980550705" name="jetbrains.mps.baseLanguage.collections.structure.VisitAllOperation" />
-    <concept id="443f4c36-fcf5-4eb6-9500-8d06ed259e3e/1205752633985" name="jetbrains.mps.baseLanguage.classifiers.structure.ThisClassifierExpression" />
-    <concept id="443f4c36-fcf5-4eb6-9500-8d06ed259e3e/1205756064662" name="jetbrains.mps.baseLanguage.classifiers.structure.IMemberOperation" />
-    <concept id="f3061a53-9226-4cc5-a443-f952ceaf5816/1206060495898" name="jetbrains.mps.baseLanguage.structure.ElsifClause" />
-    <concept id="28f9e497-3b42-4291-aeba-0a1039153ab1/1207145163717" name="jetbrains.mps.lang.plugin.structure.ElementListContents" />
-    <concept id="f3061a53-9226-4cc5-a443-f952ceaf5816/1212685548494" name="jetbrains.mps.baseLanguage.structure.ClassCreator" />
-    <concept id="f3061a53-9226-4cc5-a443-f952ceaf5816/1215693861676" name="jetbrains.mps.baseLanguage.structure.BaseAssignmentExpression" />
-    <concept id="28f9e497-3b42-4291-aeba-0a1039153ab1/1217252042208" name="jetbrains.mps.lang.plugin.structure.ActionDataParameterDeclaration" />
-    <concept id="28f9e497-3b42-4291-aeba-0a1039153ab1/1217252428768" name="jetbrains.mps.lang.plugin.structure.ActionDataParameterReferenceOperation" />
-    <concept id="28f9e497-3b42-4291-aeba-0a1039153ab1/1217413147516" name="jetbrains.mps.lang.plugin.structure.ActionParameter" />
-    <concept id="f3061a53-9226-4cc5-a443-f952ceaf5816/1224071154655" name="jetbrains.mps.baseLanguage.structure.AsExpression" />
-    <concept id="f3061a53-9226-4cc5-a443-f952ceaf5816/1225271177708" name="jetbrains.mps.baseLanguage.structure.StringType" />
-    <concept id="28f9e497-3b42-4291-aeba-0a1039153ab1/331224023792854814" name="jetbrains.mps.lang.plugin.structure.IdeaActionsDescriptor" />
-    <concept id="28f9e497-3b42-4291-aeba-0a1039153ab1/331224023792854815" name="jetbrains.mps.lang.plugin.structure.ActionGroupRef" />
-    <concept id="7866978e-a0f0-4cc7-81bc-4d213d9375e1/1828409047608048457" name="jetbrains.mps.lang.smodel.structure.NodePointerExpression" />
-    <concept id="f3061a53-9226-4cc5-a443-f952ceaf5816/2820489544401957797" name="jetbrains.mps.baseLanguage.structure.DefaultClassCreator" />
-    <concept id="28f9e497-3b42-4291-aeba-0a1039153ab1/3205675194086589964" name="jetbrains.mps.lang.plugin.structure.ActionAccessOperation" />
-    <concept id="28f9e497-3b42-4291-aeba-0a1039153ab1/3205778618063718746" name="jetbrains.mps.lang.plugin.structure.IdeaConfigurationXml" />
-    <concept id="f3061a53-9226-4cc5-a443-f952ceaf5816/4836112446988635817" name="jetbrains.mps.baseLanguage.structure.UndefinedType" />
-    <concept id="f3061a53-9226-4cc5-a443-f952ceaf5816/4972933694980447171" name="jetbrains.mps.baseLanguage.structure.BaseVariableDeclaration" />
-    <concept id="28f9e497-3b42-4291-aeba-0a1039153ab1/5538333046911348654" name="jetbrains.mps.lang.plugin.structure.RequiredCondition" />
-    <property id="f3061a53-9226-4cc5-a443-f952ceaf5816/1068580123137/1068580123138" name="value" />
-    <property id="f3061a53-9226-4cc5-a443-f952ceaf5816/1068580320020/1068580320021" name="value" />
-    <property id="f3061a53-9226-4cc5-a443-f952ceaf5816/1070475926800/1070475926801" name="value" />
-    <property id="ceab5195-25ea-4f22-9b92-103b95ca8c0c/1169194658468/1169194664001" name="name" />
-    <property id="ceab5195-25ea-4f22-9b92-103b95ca8c0c/1133920641626/1193676396447" name="virtualPackage" />
-    <property id="28f9e497-3b42-4291-aeba-0a1039153ab1/1203087890642/1204991940915" name="caption" />
-    <property id="28f9e497-3b42-4291-aeba-0a1039153ab1/1203087890642/1205160838084" name="isInternal" />
-    <property id="28f9e497-3b42-4291-aeba-0a1039153ab1/1203071646776/1205250923097" name="caption" />
-    <property id="28f9e497-3b42-4291-aeba-0a1039153ab1/1203071646776/1213273179528" name="description" />
-    <property id="28f9e497-3b42-4291-aeba-0a1039153ab1/1203087890642/1213283637680" name="isPopup" />
-    <property id="fd392034-7849-419d-9071-12563d152375/1199569711397/890797661671409019" name="forceMultiLine" />
-    <property id="28f9e497-3b42-4291-aeba-0a1039153ab1/1203087890642/6368583333374291912" name="isPluginXmlGroup" />
-    <refRole id="f3061a53-9226-4cc5-a443-f952ceaf5816/1204053956946/1068499141037" name="baseMethodDeclaration" />
-    <refRole id="f3061a53-9226-4cc5-a443-f952ceaf5816/1068498886296/1068581517664" name="variableDeclaration" />
-    <refRole id="f3061a53-9226-4cc5-a443-f952ceaf5816/1107535904670/1107535924139" name="classifier" />
-    <refRole id="f3061a53-9226-4cc5-a443-f952ceaf5816/1070533707846/1144433057691" name="classifier" />
-    <refRole id="f3061a53-9226-4cc5-a443-f952ceaf5816/1081236700937/1144433194310" name="classConcept" />
-    <refRole id="28f9e497-3b42-4291-aeba-0a1039153ab1/1203088046679/1203088061055" name="action" />
-    <refRole id="28f9e497-3b42-4291-aeba-0a1039153ab1/1203092361741/1203092736097" name="modifiedGroup" />
-    <refRole id="443f4c36-fcf5-4eb6-9500-8d06ed259e3e/1205756064662/1205756909548" name="member" />
-    <refRole id="28f9e497-3b42-4291-aeba-0a1039153ab1/1217252042208/1217252646389" name="key" />
-    <refRole id="28f9e497-3b42-4291-aeba-0a1039153ab1/331224023792854815/331224023792854816" name="group" />
-    <refRole id="7866978e-a0f0-4cc7-81bc-4d213d9375e1/1828409047608048457/1828409047608048458" name="referentNode" />
-    <refRole id="f3061a53-9226-4cc5-a443-f952ceaf5816/2820489544401957797/2820489544401957798" name="classifier" />
-    <refRole id="28f9e497-3b42-4291-aeba-0a1039153ab1/3205675194086589964/3205675194086671728" name="action" />
-    <childRole id="f3061a53-9226-4cc5-a443-f952ceaf5816/1068431474542/1068431790190" name="initializer" />
-    <childRole id="f3061a53-9226-4cc5-a443-f952ceaf5816/1215693861676/1068498886295" name="lValue" />
-    <childRole id="f3061a53-9226-4cc5-a443-f952ceaf5816/1215693861676/1068498886297" name="rValue" />
-    <childRole id="f3061a53-9226-4cc5-a443-f952ceaf5816/1204053956946/1068499141038" name="actualArgument" />
-    <childRole id="f3061a53-9226-4cc5-a443-f952ceaf5816/1068580123155/1068580123156" name="expression" />
-    <childRole id="f3061a53-9226-4cc5-a443-f952ceaf5816/1068580123159/1068580123160" name="condition" />
-    <childRole id="f3061a53-9226-4cc5-a443-f952ceaf5816/1068580123159/1068580123161" name="ifTrue" />
-    <childRole id="f3061a53-9226-4cc5-a443-f952ceaf5816/1068581242864/1068581242865" name="localVariableDeclaration" />
-    <childRole id="f3061a53-9226-4cc5-a443-f952ceaf5816/1068580123136/1068581517665" name="statement" />
-    <childRole id="f3061a53-9226-4cc5-a443-f952ceaf5816/1068581242878/1068581517676" name="expression" />
-    <childRole id="f3061a53-9226-4cc5-a443-f952ceaf5816/1081256982272/1081256993304" name="leftExpression" />
-    <childRole id="f3061a53-9226-4cc5-a443-f952ceaf5816/1081256982272/1081256993305" name="classType" />
-    <childRole id="f3061a53-9226-4cc5-a443-f952ceaf5816/1081773326031/1081773367579" name="rightExpression" />
-    <childRole id="f3061a53-9226-4cc5-a443-f952ceaf5816/1081773326031/1081773367580" name="leftExpression" />
-    <childRole id="f3061a53-9226-4cc5-a443-f952ceaf5816/1068580123159/1082485599094" name="ifFalseStatement" />
-    <childRole id="f3061a53-9226-4cc5-a443-f952ceaf5816/1082485599095/1082485599096" name="statements" />
-    <childRole id="f3061a53-9226-4cc5-a443-f952ceaf5816/1137021947720/1137022507850" name="body" />
-    <childRole id="f3061a53-9226-4cc5-a443-f952ceaf5816/1145552977093/1145553007750" name="creator" />
-    <childRole id="83888646-71ce-4f1c-9c53-c54016f6ad4f/1151689724996/1151689745422" name="elementType" />
-    <childRole id="f3061a53-9226-4cc5-a443-f952ceaf5816/1171903916106/1171903916107" name="bound" />
-    <childRole id="f3061a53-9226-4cc5-a443-f952ceaf5816/1197027756228/1197027771414" name="operand" />
-    <childRole id="f3061a53-9226-4cc5-a443-f952ceaf5816/1197027756228/1197027833540" name="operation" />
-    <childRole id="fd392034-7849-419d-9071-12563d152375/1199569711397/1199569906740" name="parameter" />
-    <childRole id="fd392034-7849-419d-9071-12563d152375/1199569711397/1199569916463" name="body" />
-    <childRole id="28f9e497-3b42-4291-aeba-0a1039153ab1/1203071646776/1203083461638" name="executeFunction" />
-    <childRole id="83888646-71ce-4f1c-9c53-c54016f6ad4f/1204796164442/1204796294226" name="closure" />
-    <childRole id="28f9e497-3b42-4291-aeba-0a1039153ab1/1203087890642/1204991552650" name="modifier" />
-    <childRole id="f3061a53-9226-4cc5-a443-f952ceaf5816/1068580123159/1206060520071" name="elsifClauses" />
-    <childRole id="f3061a53-9226-4cc5-a443-f952ceaf5816/1206060495898/1206060619838" name="condition" />
-    <childRole id="f3061a53-9226-4cc5-a443-f952ceaf5816/1206060495898/1206060644605" name="statementList" />
-    <childRole id="28f9e497-3b42-4291-aeba-0a1039153ab1/1207145163717/1207145201301" name="reference" />
-    <childRole id="28f9e497-3b42-4291-aeba-0a1039153ab1/1203087890642/1207145245948" name="contents" />
-    <childRole id="28f9e497-3b42-4291-aeba-0a1039153ab1/1203071646776/1217413222820" name="parameter" />
-    <childRole id="f3061a53-9226-4cc5-a443-f952ceaf5816/1224071154655/1224071154656" name="expression" />
-    <childRole id="f3061a53-9226-4cc5-a443-f952ceaf5816/1224071154655/1224071154657" name="classifierType" />
-    <childRole id="28f9e497-3b42-4291-aeba-0a1039153ab1/331224023792854814/331224023792854818" name="actionGroups" />
-    <childRole id="28f9e497-3b42-4291-aeba-0a1039153ab1/3205778618063718746/3205778618063718748" name="actions" />
-    <childRole id="28f9e497-3b42-4291-aeba-0a1039153ab1/1217413147516/5538333046911298738" name="condition" />
-    <childRole id="f3061a53-9226-4cc5-a443-f952ceaf5816/4972933694980447171/5680397130376446158" name="type" />
-  </debugInfo>
->>>>>>> 10563892
   <languages>
     <use id="f3061a53-9226-4cc5-a443-f952ceaf5816" name="jetbrains.mps.baseLanguage" version="-1" />
     <use id="443f4c36-fcf5-4eb6-9500-8d06ed259e3e" name="jetbrains.mps.baseLanguage.classifiers" version="-1" />
@@ -219,9 +51,6 @@
       <concept id="1828409047608048457" name="jetbrains.mps.lang.smodel.structure.NodePointerExpression" flags="nn" index="1N_AGu">
         <reference id="1828409047608048458" name="referentNode" index="1N_AGt" />
       </concept>
-      <concept id="4357968816427488499" name="jetbrains.mps.lang.smodel.structure.CheckedModuleReference" flags="nn" index="2L6k_Z">
-        <property id="4357968816427488500" name="moduleId" index="2L6k_S" />
-      </concept>
     </language>
     <language id="443f4c36-fcf5-4eb6-9500-8d06ed259e3e" name="jetbrains.mps.baseLanguage.classifiers">
       <concept id="1205752633985" name="jetbrains.mps.baseLanguage.classifiers.structure.ThisClassifierExpression" flags="nn" index="2WthIp" />
@@ -268,9 +97,6 @@
       <concept id="1171903916106" name="jetbrains.mps.baseLanguage.structure.UpperBoundType" flags="in" index="3qUE_q">
         <child id="1171903916107" name="bound" index="3qUE_r" />
       </concept>
-      <concept id="1107535904670" name="jetbrains.mps.baseLanguage.structure.ClassifierType" flags="in" index="3uibUv">
-        <reference id="1107535924139" name="classifier" index="3uigEE" />
-      </concept>
       <concept id="1215693861676" name="jetbrains.mps.baseLanguage.structure.BaseAssignmentExpression" flags="nn" index="d038R">
         <child id="1068498886297" name="rValue" index="37vLTx" />
         <child id="1068498886295" name="lValue" index="37vLTJ" />
@@ -286,70 +112,59 @@
         <child id="1197027833540" name="operation" index="2OqNvi" />
       </concept>
       <concept id="1068431474542" name="jetbrains.mps.baseLanguage.structure.VariableDeclaration" flags="ng" index="33uBYm">
-        <property id="1176718929932" name="isFinal" index="3TUv4t" />
         <child id="1068431790190" name="initializer" index="33vP2m" />
+      </concept>
+      <concept id="1107535904670" name="jetbrains.mps.baseLanguage.structure.ClassifierType" flags="in" index="3uibUv">
+        <reference id="1107535924139" name="classifier" index="3uigEE" />
       </concept>
       <concept id="1202948039474" name="jetbrains.mps.baseLanguage.structure.InstanceMethodCallOperation" flags="nn" index="liA8E" />
       <concept id="4836112446988635817" name="jetbrains.mps.baseLanguage.structure.UndefinedType" flags="in" index="2jxLKc" />
+      <concept id="1145552977093" name="jetbrains.mps.baseLanguage.structure.GenericNewExpression" flags="nn" index="2ShNRf">
+        <child id="1145553007750" name="creator" index="2ShVmc" />
+      </concept>
+      <concept id="1068580123157" name="jetbrains.mps.baseLanguage.structure.Statement" flags="nn" index="3clFbH" />
       <concept id="1068580123159" name="jetbrains.mps.baseLanguage.structure.IfStatement" flags="nn" index="3clFbJ">
         <child id="1068580123160" name="condition" index="3clFbw" />
         <child id="1068580123161" name="ifTrue" index="3clFbx" />
         <child id="1206060520071" name="elsifClauses" index="3eNLev" />
         <child id="1082485599094" name="ifFalseStatement" index="9aQIa" />
       </concept>
+      <concept id="1068581242878" name="jetbrains.mps.baseLanguage.structure.ReturnStatement" flags="nn" index="3cpWs6">
+        <child id="1068581517676" name="expression" index="3cqZAk" />
+      </concept>
+      <concept id="1206060495898" name="jetbrains.mps.baseLanguage.structure.ElsifClause" flags="ng" index="3eNFk2">
+        <child id="1206060619838" name="condition" index="3eO9$A" />
+        <child id="1206060644605" name="statementList" index="3eOfB_" />
+      </concept>
       <concept id="1224071154655" name="jetbrains.mps.baseLanguage.structure.AsExpression" flags="nn" index="0kSF2">
         <child id="1224071154657" name="classifierType" index="0kSFW" />
         <child id="1224071154656" name="expression" index="0kSFX" />
       </concept>
+      <concept id="1082485599095" name="jetbrains.mps.baseLanguage.structure.BlockStatement" flags="nn" index="9aQIb">
+        <child id="1082485599096" name="statements" index="9aQI4" />
+      </concept>
+      <concept id="2820489544401957797" name="jetbrains.mps.baseLanguage.structure.DefaultClassCreator" flags="nn" index="HV5vD">
+        <reference id="2820489544401957798" name="classifier" index="HV5vE" />
+      </concept>
+      <concept id="1070475926800" name="jetbrains.mps.baseLanguage.structure.StringLiteral" flags="nn" index="Xl_RD">
+        <property id="1070475926801" name="value" index="Xl_RC" />
+      </concept>
+      <concept id="1070534058343" name="jetbrains.mps.baseLanguage.structure.NullLiteral" flags="nn" index="10Nm6u" />
       <concept id="1225271177708" name="jetbrains.mps.baseLanguage.structure.StringType" flags="in" index="17QB3L" />
+      <concept id="1212685548494" name="jetbrains.mps.baseLanguage.structure.ClassCreator" flags="nn" index="1pGfFk" />
+      <concept id="1080120340718" name="jetbrains.mps.baseLanguage.structure.AndExpression" flags="nn" index="1Wc70l" />
       <concept id="1081256982272" name="jetbrains.mps.baseLanguage.structure.InstanceOfExpression" flags="nn" index="2ZW3vV">
         <child id="1081256993305" name="classType" index="2ZW6by" />
         <child id="1081256993304" name="leftExpression" index="2ZW6bz" />
       </concept>
-      <concept id="1068580123152" name="jetbrains.mps.baseLanguage.structure.EqualsExpression" flags="nn" index="3clFbC" />
-      <concept id="1068580123157" name="jetbrains.mps.baseLanguage.structure.Statement" flags="nn" index="3clFbH" />
       <concept id="1068580320020" name="jetbrains.mps.baseLanguage.structure.IntegerConstant" flags="nn" index="3cmrfG">
         <property id="1068580320021" name="value" index="3cmrfH" />
       </concept>
       <concept id="1068581242875" name="jetbrains.mps.baseLanguage.structure.PlusExpression" flags="nn" index="3cpWs3" />
-      <concept id="1068581242878" name="jetbrains.mps.baseLanguage.structure.ReturnStatement" flags="nn" index="3cpWs6">
-        <child id="1068581517676" name="expression" index="3cqZAk" />
-      </concept>
       <concept id="1068581242869" name="jetbrains.mps.baseLanguage.structure.MinusExpression" flags="nn" index="3cpWsd" />
-      <concept id="1206060495898" name="jetbrains.mps.baseLanguage.structure.ElsifClause" flags="ng" index="3eNFk2">
-        <child id="1206060619838" name="condition" index="3eO9$A" />
-        <child id="1206060644605" name="statementList" index="3eOfB_" />
-      </concept>
-      <concept id="1081506773034" name="jetbrains.mps.baseLanguage.structure.LessThanExpression" flags="nn" index="3eOVzh" />
       <concept id="1081773326031" name="jetbrains.mps.baseLanguage.structure.BinaryOperation" flags="nn" index="3uHJSO">
         <child id="1081773367579" name="rightExpression" index="3uHU7w" />
         <child id="1081773367580" name="leftExpression" index="3uHU7B" />
-      </concept>
-      <concept id="6329021646629104957" name="jetbrains.mps.baseLanguage.structure.TextCommentPart" flags="nn" index="3SKdUq">
-        <property id="6329021646629104958" name="text" index="3SKdUp" />
-      </concept>
-      <concept id="6329021646629104954" name="jetbrains.mps.baseLanguage.structure.SingleLineComment" flags="nn" index="3SKdUt">
-        <child id="6329021646629175155" name="commentPart" index="3SKWNk" />
-      </concept>
-      <concept id="1082485599095" name="jetbrains.mps.baseLanguage.structure.BlockStatement" flags="nn" index="9aQIb">
-        <child id="1082485599096" name="statements" index="9aQI4" />
-      </concept>
-      <concept id="1070475926800" name="jetbrains.mps.baseLanguage.structure.StringLiteral" flags="nn" index="Xl_RD">
-        <property id="1070475926801" name="value" index="Xl_RC" />
-      </concept>
-      <concept id="1070534058343" name="jetbrains.mps.baseLanguage.structure.NullLiteral" flags="nn" index="10Nm6u" />
-      <concept id="1070534934090" name="jetbrains.mps.baseLanguage.structure.CastExpression" flags="nn" index="10QFUN">
-        <child id="1070534934091" name="type" index="10QFUM" />
-        <child id="1070534934092" name="expression" index="10QFUP" />
-      </concept>
-      <concept id="1079359253375" name="jetbrains.mps.baseLanguage.structure.ParenthesizedExpression" flags="nn" index="1eOMI4">
-        <child id="1079359253376" name="expression" index="1eOMHV" />
-      </concept>
-      <concept id="1212685548494" name="jetbrains.mps.baseLanguage.structure.ClassCreator" flags="nn" index="1pGfFk" />
-      <concept id="1080120340718" name="jetbrains.mps.baseLanguage.structure.AndExpression" flags="nn" index="1Wc70l" />
-      <concept id="1080223426719" name="jetbrains.mps.baseLanguage.structure.OrExpression" flags="nn" index="22lmx$" />
-      <concept id="1145552977093" name="jetbrains.mps.baseLanguage.structure.GenericNewExpression" flags="nn" index="2ShNRf">
-        <child id="1145553007750" name="creator" index="2ShVmc" />
       </concept>
       <concept id="1073239437375" name="jetbrains.mps.baseLanguage.structure.NotEqualsExpression" flags="nn" index="3y3z36" />
     </language>
@@ -361,24 +176,17 @@
       </concept>
     </language>
     <language id="83888646-71ce-4f1c-9c53-c54016f6ad4f" name="jetbrains.mps.baseLanguage.collections">
-      <concept id="1204980550705" name="jetbrains.mps.baseLanguage.collections.structure.VisitAllOperation" flags="nn" index="2es0OD" />
       <concept id="1201792049884" name="jetbrains.mps.baseLanguage.collections.structure.TranslateOperation" flags="nn" index="3goQfb" />
-      <concept id="1202120902084" name="jetbrains.mps.baseLanguage.collections.structure.WhereOperation" flags="nn" index="3zZkjj" />
-      <concept id="1176906603202" name="jetbrains.mps.baseLanguage.collections.structure.BinaryOperation" flags="nn" index="56pJg">
-        <child id="1176906787974" name="rightExpression" index="576Qk" />
-      </concept>
-      <concept id="1176923520476" name="jetbrains.mps.baseLanguage.collections.structure.ExcludeOperation" flags="nn" index="66VNe" />
       <concept id="1151689724996" name="jetbrains.mps.baseLanguage.collections.structure.SequenceType" flags="in" index="A3Dl8">
         <child id="1151689745422" name="elementType" index="A3Ik2" />
       </concept>
-      <concept id="1203518072036" name="jetbrains.mps.baseLanguage.collections.structure.SmartClosureParameterDeclaration" flags="ig" index="Rh6nW" />
-      <concept id="4611582986551314327" name="jetbrains.mps.baseLanguage.collections.structure.OfTypeOperation" flags="nn" index="UnYns">
-        <child id="4611582986551314344" name="requestedType" index="UnYnz" />
-      </concept>
       <concept id="1204796164442" name="jetbrains.mps.baseLanguage.collections.structure.InternalSequenceOperation" flags="nn" index="23sCx2">
         <child id="1204796294226" name="closure" index="23t8la" />
       </concept>
+      <concept id="1202120902084" name="jetbrains.mps.baseLanguage.collections.structure.WhereOperation" flags="nn" index="3zZkjj" />
       <concept id="1202128969694" name="jetbrains.mps.baseLanguage.collections.structure.SelectOperation" flags="nn" index="3$u5V9" />
+      <concept id="1203518072036" name="jetbrains.mps.baseLanguage.collections.structure.SmartClosureParameterDeclaration" flags="ig" index="Rh6nW" />
+      <concept id="1204980550705" name="jetbrains.mps.baseLanguage.collections.structure.VisitAllOperation" flags="nn" index="2es0OD" />
     </language>
     <language id="28f9e497-3b42-4291-aeba-0a1039153ab1" name="jetbrains.mps.lang.plugin">
       <concept id="1203071646776" name="jetbrains.mps.lang.plugin.structure.ActionDeclaration" flags="ng" index="sE7Ow">
@@ -415,6 +223,7 @@
       <concept id="1203087890642" name="jetbrains.mps.lang.plugin.structure.ActionGroupDeclaration" flags="ng" index="tC5Ba">
         <property id="1213283637680" name="isPopup" index="1XlLyE" />
         <property id="1204991940915" name="caption" index="2f7twF" />
+        <property id="1205160838084" name="isInternal" index="2pbKbs" />
         <property id="6368583333374291912" name="isPluginXmlGroup" index="3OnEW4" />
         <child id="1207145245948" name="contents" index="ftER_" />
         <child id="1204991552650" name="modifier" index="2f5YQi" />
@@ -783,7 +592,6 @@
         <reference role="2zDL_u" target="9056562259284885831" resolve="Migrations32" />
       </node>
     </node>
-<<<<<<< HEAD
   </node>
   <node concept="tC5Ba" id="7QJnQguSC57">
     <property role="TrG5h" value="Migrations32" />
@@ -791,34 +599,10 @@
     <property role="3GE5qa" value="migration" />
     <property role="3OnEW4" value="true" />
     <property role="1XlLyE" value="true" />
+    <property role="2pbKbs" value="true" />
     <node concept="ftmFs" id="7QJnQguTa6F" role="ftER_">
       <node concept="tCFHf" id="7Zuuu0uD60d" role="ftvYc">
         <reference role="tCJdB" target="7942543306377086225" resolve="MigrateSModelReference" />
-=======
-    <node concept="79nr.1203087890642" id="9056562259284885831" info="ng">
-      <property role="asn4.1169194658468.1169194664001" value="Migrations32" />
-      <property role="79nr.1203087890642.1204991940915" value="Migration 3.2" />
-      <property role="asn4.1133920641626.1193676396447" value="migration" />
-      <property role="79nr.1203087890642.6368583333374291912" value="true" />
-      <property role="79nr.1203087890642.1213283637680" value="true" />
-      <property role="79nr.1203087890642.1205160838084" value="true" />
-      <node concept="79nr.1207145163717" id="9056562259285025195" role="79nr.1203087890642.1207145245948" info="ng">
-        <node concept="79nr.1203088046679" id="9213935891140337677" role="79nr.1207145163717.1207145201301" info="ng">
-          <reference role="79nr.1203088046679.1203088061055" target="7942543306377086225" resolveInfo="MigrateSModelReference" />
-        </node>
-        <node concept="79nr.1203088046679" id="9213935891140337682" role="79nr.1207145163717.1207145201301" info="ng">
-          <reference role="79nr.1203088046679.1203088061055" target="8638477894668945707" resolveInfo="ClearHistoryFiles" />
-        </node>
-        <node concept="79nr.1203088046679" id="316169812544626604" role="79nr.1207145163717.1207145201301" info="ng">
-          <reference role="79nr.1203088046679.1203088061055" target="7390751706570077087" resolveInfo="MigrateIds" />
-        </node>
-        <node concept="79nr.1203088046679" id="89278893538073583" role="79nr.1207145163717.1207145201301" info="ng">
-          <reference role="79nr.1203088046679.1203088061055" target="89278893537982121" resolveInfo="WrapNotExpressionInParens" />
-        </node>
-        <node concept="79nr.1203088046679" id="89278893538093215" role="79nr.1207145163717.1207145201301" info="ng">
-          <reference role="79nr.1203088046679.1203088061055" target="89278893538084527" resolveInfo="UpdateDepecatedBlockDocTags" />
-        </node>
->>>>>>> 10563892
       </node>
       <node concept="tCFHf" id="7Zuuu0uD60i" role="ftvYc">
         <reference role="tCJdB" target="8638477894668945707" resolve="ClearHistoryFiles" />
@@ -826,7 +610,6 @@
       <node concept="tCFHf" id="hzgGjPr9YG" role="ftvYc">
         <reference role="tCJdB" target="7390751706570077087" resolve="MigrateIds" />
       </node>
-<<<<<<< HEAD
       <node concept="tCFHf" id="4XbESZhHJJ" role="ftvYc">
         <reference role="tCJdB" target="89278893537982121" resolve="WrapNotExpressionInParens" />
       </node>
@@ -849,361 +632,20 @@
     </node>
     <node concept="tnohg" id="6qheojHebeA" role="tncku">
       <node concept="3clFbS" id="6qheojHebeB" role="2VODD2">
-        <node concept="3cpWs8" id="6qheojHe$Je" role="3cqZAp">
-          <node concept="3cpWsn" id="6qheojHe$Jf" role="3cpWs9">
-            <property role="TrG5h" value="modules" />
-            <node concept="A3Dl8" id="6qheojHe_rU" role="1tU5fm">
-              <node concept="3qUE_q" id="4JqvFZsYGpf" role="A3Ik2">
-                <node concept="3uibUv" id="4JqvFZsYHrb" role="3qUE_r">
-                  <reference role="3uigEE" target="88zw.~SModule" resolve="SModule" />
-                </node>
-              </node>
-            </node>
-            <node concept="2OqwBi" id="38NRypsvwHA" role="33vP2m">
-              <node concept="2OqwBi" id="38NRypsv4tA" role="2Oq$k0">
-                <node concept="2WthIp" id="38NRypsv4tD" role="2Oq$k0" />
-                <node concept="1DTwFV" id="hzgGjPqZZY" role="2OqNvi">
+        <node concept="3clFbF" id="25gV4Ls_gHd" role="3cqZAp">
+          <node concept="2OqwBi" id="25gV4Ls_iHl" role="3clFbG">
+            <node concept="2ShNRf" id="25gV4Ls_gHb" role="2Oq$k0">
+              <node concept="HV5vD" id="25gV4Ls_iG6" role="2ShVmc">
+                <reference role="HV5vE" target="fzoq.2400678414103309023" resolve="Name2IdMigration" />
+              </node>
+            </node>
+            <node concept="liA8E" id="25gV4Ls_iQe" role="2OqNvi">
+              <reference role="37wK5l" target="fzoq.2400678414103309060" resolve="execute" />
+              <node concept="2OqwBi" id="25gV4Ls_iRf" role="37wK5m">
+                <node concept="2WthIp" id="25gV4Ls_iRi" role="2Oq$k0" />
+                <node concept="1DTwFV" id="25gV4Ls_iRk" role="2OqNvi">
                   <reference role="2WH_rO" target="7390751706570077090" resolve="project" />
                 </node>
-              </node>
-              <node concept="liA8E" id="38NRypsvyeC" role="2OqNvi">
-                <reference role="37wK5l" target="vsqj.~Project%dgetModulesWithGenerators()%cjava%dlang%dIterable" resolve="getModulesWithGenerators" />
-              </node>
-            </node>
-          </node>
-        </node>
-        <node concept="3cpWs8" id="67ALy4l6s6P" role="3cqZAp">
-          <node concept="3cpWsn" id="67ALy4l6s6Q" role="3cpWs9">
-            <property role="TrG5h" value="defaultModelFactory" />
-            <property role="3TUv4t" value="true" />
-            <node concept="3uibUv" id="67ALy4l6s6M" role="1tU5fm">
-              <reference role="3uigEE" target="qx6n.~ModelFactory" resolve="ModelFactory" />
-            </node>
-            <node concept="2OqwBi" id="67ALy4l6s6R" role="33vP2m">
-              <node concept="2YIFZM" id="67ALy4l6s6S" role="2Oq$k0">
-                <reference role="37wK5l" target="qx6n.~PersistenceFacade%dgetInstance()%corg%djetbrains%dmps%dopenapi%dpersistence%dPersistenceFacade" resolve="getInstance" />
-                <reference role="1Pybhc" target="qx6n.~PersistenceFacade" resolve="PersistenceFacade" />
-              </node>
-              <node concept="liA8E" id="67ALy4l6s6T" role="2OqNvi">
-                <reference role="37wK5l" target="qx6n.~PersistenceFacade%dgetDefaultModelFactory()%corg%djetbrains%dmps%dopenapi%dpersistence%dModelFactory" resolve="getDefaultModelFactory" />
-              </node>
-            </node>
-          </node>
-        </node>
-        <node concept="3SKdUt" id="67ALy4l7134" role="3cqZAp">
-          <node concept="3SKdUq" id="67ALy4l71Gv" role="3SKWNk">
-            <property role="3SKdUp" value="models: editable, persistence aware, in xml (default) persistence and of older version" />
-          </node>
-        </node>
-        <node concept="3cpWs8" id="6qheojHeyfQ" role="3cqZAp">
-          <node concept="3cpWsn" id="6qheojHeyfT" role="3cpWs9">
-            <property role="TrG5h" value="models" />
-            <node concept="A3Dl8" id="6qheojHeyfN" role="1tU5fm">
-              <node concept="3uibUv" id="67ALy4l6cAB" role="A3Ik2">
-                <reference role="3uigEE" target="d2v5.~PersistenceVersionAware" resolve="PersistenceVersionAware" />
-              </node>
-            </node>
-            <node concept="2OqwBi" id="X9GuMyA8dr" role="33vP2m">
-              <node concept="2OqwBi" id="6qheojHeDqE" role="2Oq$k0">
-                <node concept="2OqwBi" id="67ALy4l6TXm" role="2Oq$k0">
-                  <node concept="2OqwBi" id="6qheojHe_EX" role="2Oq$k0">
-                    <node concept="37vLTw" id="hzgGjPr08x" role="2Oq$k0">
-                      <reference role="3cqZAo" target="7390751706570181583" resolve="modules" />
-                    </node>
-                    <node concept="3goQfb" id="6qheojHeCs0" role="2OqNvi">
-                      <node concept="1bVj0M" id="6qheojHeCs2" role="23t8la">
-                        <node concept="3clFbS" id="6qheojHeCs3" role="1bW5cS">
-                          <node concept="3clFbF" id="6qheojHeCCD" role="3cqZAp">
-                            <node concept="2OqwBi" id="6qheojHeCIl" role="3clFbG">
-                              <node concept="37vLTw" id="hzgGjPr0kI" role="2Oq$k0">
-                                <reference role="3cqZAo" target="7390751706570196740" resolve="it" />
-                              </node>
-                              <node concept="liA8E" id="6qheojHeDaK" role="2OqNvi">
-                                <reference role="37wK5l" target="88zw.~SModule%dgetModels()%cjava%dlang%dIterable" resolve="getModels" />
-                              </node>
-                            </node>
-                          </node>
-                        </node>
-                        <node concept="Rh6nW" id="6qheojHeCs4" role="1bW2Oz">
-                          <property role="TrG5h" value="it" />
-                          <node concept="2jxLKc" id="6qheojHeCs5" role="1tU5fm" />
-                        </node>
-                      </node>
-                    </node>
-                  </node>
-                  <node concept="UnYns" id="67ALy4l6VLq" role="2OqNvi">
-                    <node concept="3uibUv" id="67ALy4l6WAl" role="UnYnz">
-                      <reference role="3uigEE" target="ec5l.~EditableSModel" resolve="EditableSModel" />
-                    </node>
-                  </node>
-                </node>
-                <node concept="UnYns" id="6qheojHeEOR" role="2OqNvi">
-                  <node concept="3uibUv" id="67ALy4l6duW" role="UnYnz">
-                    <reference role="3uigEE" target="d2v5.~PersistenceVersionAware" resolve="PersistenceVersionAware" />
-                  </node>
-                </node>
-              </node>
-              <node concept="3zZkjj" id="X9GuMyA9w1" role="2OqNvi">
-                <node concept="1bVj0M" id="X9GuMyA9w3" role="23t8la">
-                  <node concept="3clFbS" id="X9GuMyA9w4" role="1bW5cS">
-                    <node concept="3clFbF" id="X9GuMyAfGw" role="3cqZAp">
-                      <node concept="1Wc70l" id="X9GuMyAqe$" role="3clFbG">
-                        <node concept="3eOVzh" id="X9GuMyAHvQ" role="3uHU7w">
-                          <node concept="3cmrfG" id="X9GuMyAHwh" role="3uHU7w">
-                            <property role="3cmrfH" value="9" />
-                          </node>
-                          <node concept="2OqwBi" id="X9GuMyAqO5" role="3uHU7B">
-                            <node concept="37vLTw" id="hzgGjPr0Q9" role="2Oq$k0">
-                              <reference role="3cqZAo" target="1101607213767104517" resolve="it" />
-                            </node>
-                            <node concept="liA8E" id="X9GuMyAsvk" role="2OqNvi">
-                              <reference role="37wK5l" target="d2v5.~PersistenceVersionAware%dgetPersistenceVersion()%cint" resolve="getPersistenceVersion" />
-                            </node>
-                          </node>
-                        </node>
-                        <node concept="3clFbC" id="67ALy4l6BUv" role="3uHU7B">
-                          <node concept="37vLTw" id="67ALy4l6CAg" role="3uHU7w">
-                            <reference role="3cqZAo" target="7054543711712690614" resolve="defaultModelFactory" />
-                          </node>
-                          <node concept="2OqwBi" id="67ALy4l6_GX" role="3uHU7B">
-                            <node concept="37vLTw" id="67ALy4l6_8F" role="2Oq$k0">
-                              <reference role="3cqZAo" target="1101607213767104517" resolve="it" />
-                            </node>
-                            <node concept="liA8E" id="67ALy4l6Bky" role="2OqNvi">
-                              <reference role="37wK5l" target="d2v5.~PersistenceVersionAware%dgetModelFactory()%corg%djetbrains%dmps%dopenapi%dpersistence%dModelFactory" resolve="getModelFactory" />
-                            </node>
-                          </node>
-                        </node>
-                      </node>
-                    </node>
-                  </node>
-                  <node concept="Rh6nW" id="X9GuMyA9w5" role="1bW2Oz">
-                    <property role="TrG5h" value="it" />
-                    <node concept="2jxLKc" id="X9GuMyA9w6" role="1tU5fm" />
-                  </node>
-                </node>
-              </node>
-            </node>
-          </node>
-        </node>
-        <node concept="3clFbF" id="62DGzuFny_C" role="3cqZAp">
-          <node concept="2OqwBi" id="62DGzuFnzbu" role="3clFbG">
-            <node concept="37vLTw" id="62DGzuFny_A" role="2Oq$k0">
-              <reference role="3cqZAo" target="7390751706570171385" resolve="models" />
-            </node>
-            <node concept="2es0OD" id="62DGzuFnzWz" role="2OqNvi">
-              <node concept="1bVj0M" id="62DGzuFnzW_" role="23t8la">
-                <node concept="3clFbS" id="62DGzuFnzWA" role="1bW5cS">
-                  <node concept="3clFbF" id="62DGzuFn$31" role="3cqZAp">
-                    <node concept="2OqwBi" id="62DGzuFn$T1" role="3clFbG">
-                      <node concept="37vLTw" id="62DGzuFn$30" role="2Oq$k0">
-                        <reference role="3cqZAo" target="6965294250873208615" resolve="it" />
-                      </node>
-                      <node concept="liA8E" id="62DGzuFnDWl" role="2OqNvi">
-                        <reference role="37wK5l" target="ec5l.~SModel%dload()%cvoid" resolve="load" />
-                      </node>
-                    </node>
-                  </node>
-                </node>
-                <node concept="Rh6nW" id="62DGzuFnzWB" role="1bW2Oz">
-                  <property role="TrG5h" value="it" />
-                  <node concept="2jxLKc" id="62DGzuFnzWC" role="1tU5fm" />
-                </node>
-              </node>
-            </node>
-          </node>
-        </node>
-        <node concept="3clFbH" id="62DGzuFo7eo" role="3cqZAp" />
-        <node concept="3SKdUt" id="62DGzuFoc9S" role="3cqZAp">
-          <node concept="3SKdUq" id="62DGzuFocYX" role="3SKWNk">
-            <property role="3SKdUp" value="do not migrate test refactoring models" />
-          </node>
-        </node>
-        <node concept="3clFbF" id="62DGzuFo9Ja" role="3cqZAp">
-          <node concept="37vLTI" id="62DGzuFoaAq" role="3clFbG">
-            <node concept="37vLTw" id="62DGzuFo9J8" role="37vLTJ">
-              <reference role="3cqZAo" target="7390751706570171385" resolve="models" />
-            </node>
-            <node concept="2OqwBi" id="62DGzuFo4Yy" role="37vLTx">
-              <node concept="37vLTw" id="62DGzuFo4c2" role="2Oq$k0">
-                <reference role="3cqZAo" target="7390751706570171385" resolve="models" />
-              </node>
-              <node concept="66VNe" id="62DGzuFo6w0" role="2OqNvi">
-                <node concept="2OqwBi" id="62DGzuFo84e" role="576Qk">
-                  <node concept="37vLTw" id="62DGzuFo7Vb" role="2Oq$k0">
-                    <reference role="3cqZAo" target="7390751706570171385" resolve="models" />
-                  </node>
-                  <node concept="3zZkjj" id="62DGzuFo8QL" role="2OqNvi">
-                    <node concept="1bVj0M" id="62DGzuFo8QN" role="23t8la">
-                      <node concept="3clFbS" id="62DGzuFo8QO" role="1bW5cS">
-                        <node concept="3cpWs8" id="62DGzuFooTA" role="3cqZAp">
-                          <node concept="3cpWsn" id="62DGzuFooTB" role="3cpWs9">
-                            <property role="TrG5h" value="mr" />
-                            <node concept="3uibUv" id="62DGzuFooSi" role="1tU5fm">
-                              <reference role="3uigEE" target="88zw.~SModuleReference" resolve="SModuleReference" />
-                            </node>
-                            <node concept="2OqwBi" id="62DGzuFooTC" role="33vP2m">
-                              <node concept="2OqwBi" id="62DGzuFooTD" role="2Oq$k0">
-                                <node concept="37vLTw" id="62DGzuFooTE" role="2Oq$k0">
-                                  <reference role="3cqZAo" target="6965294250873359797" resolve="it" />
-                                </node>
-                                <node concept="liA8E" id="62DGzuFooTF" role="2OqNvi">
-                                  <reference role="37wK5l" target="ec5l.~SModel%dgetModule()%corg%djetbrains%dmps%dopenapi%dmodule%dSModule" resolve="getModule" />
-                                </node>
-                              </node>
-                              <node concept="liA8E" id="62DGzuFooTG" role="2OqNvi">
-                                <reference role="37wK5l" target="88zw.~SModule%dgetModuleReference()%corg%djetbrains%dmps%dopenapi%dmodule%dSModuleReference" resolve="getModuleReference" />
-                              </node>
-                            </node>
-                          </node>
-                        </node>
-                        <node concept="3cpWs6" id="62DGzuForsg" role="3cqZAp">
-                          <node concept="22lmx$" id="62DGzuFotvG" role="3cqZAk">
-                            <node concept="22lmx$" id="62DGzuFotaA" role="3uHU7B">
-                              <node concept="22lmx$" id="62DGzuFooh0" role="3uHU7B">
-                                <node concept="2OqwBi" id="62DGzuFojeH" role="3uHU7B">
-                                  <node concept="37vLTw" id="62DGzuFooTH" role="2Oq$k0">
-                                    <reference role="3cqZAo" target="6965294250873425511" resolve="mr" />
-                                  </node>
-                                  <node concept="liA8E" id="62DGzuFok6Q" role="2OqNvi">
-                                    <reference role="37wK5l" target="e2lb.~Object%dequals(java%dlang%dObject)%cboolean" resolve="equals" />
-                                    <node concept="2L6k_Z" id="62DGzuFokrT" role="37wK5m">
-                                      <property role="2L6k_S" value="343e2a8b-449f-45b3-9da8-1463945cb208(testRefactoring)" />
-                                    </node>
-                                  </node>
-                                </node>
-                                <node concept="2OqwBi" id="62DGzuFoqt7" role="3uHU7w">
-                                  <node concept="37vLTw" id="62DGzuFoqt8" role="2Oq$k0">
-                                    <reference role="3cqZAo" target="6965294250873425511" resolve="mr" />
-                                  </node>
-                                  <node concept="liA8E" id="62DGzuFoqt9" role="2OqNvi">
-                                    <reference role="37wK5l" target="e2lb.~Object%dequals(java%dlang%dObject)%cboolean" resolve="equals" />
-                                    <node concept="2L6k_Z" id="62DGzuFoqta" role="37wK5m">
-                                      <property role="2L6k_S" value="7bb4f305-7fb7-495b-be9c-5777cd6ab9d6(testRefactoringTargetLang)" />
-                                    </node>
-                                  </node>
-                                </node>
-                              </node>
-                              <node concept="2OqwBi" id="62DGzuFotvH" role="3uHU7w">
-                                <node concept="37vLTw" id="62DGzuFotvI" role="2Oq$k0">
-                                  <reference role="3cqZAo" target="6965294250873425511" resolve="mr" />
-                                </node>
-                                <node concept="liA8E" id="62DGzuFotvJ" role="2OqNvi">
-                                  <reference role="37wK5l" target="e2lb.~Object%dequals(java%dlang%dObject)%cboolean" resolve="equals" />
-                                  <node concept="2L6k_Z" id="62DGzuFotvK" role="37wK5m">
-                                    <property role="2L6k_S" value="343e2a8b-449f-45b3-9da8-1463945cb208(testRefactoring)" />
-                                  </node>
-                                </node>
-                              </node>
-                            </node>
-                            <node concept="2OqwBi" id="62DGzuFotvL" role="3uHU7w">
-                              <node concept="37vLTw" id="62DGzuFotvM" role="2Oq$k0">
-                                <reference role="3cqZAo" target="6965294250873425511" resolve="mr" />
-                              </node>
-                              <node concept="liA8E" id="62DGzuFotvN" role="2OqNvi">
-                                <reference role="37wK5l" target="e2lb.~Object%dequals(java%dlang%dObject)%cboolean" resolve="equals" />
-                                <node concept="2L6k_Z" id="62DGzuFotvO" role="37wK5m">
-                                  <property role="2L6k_S" value="24106442-1955-413a-8c2b-cc6969a4b149(testRefactoring.sandbox)" />
-                                </node>
-                              </node>
-                            </node>
-                          </node>
-                        </node>
-                      </node>
-                      <node concept="Rh6nW" id="62DGzuFo8QP" role="1bW2Oz">
-                        <property role="TrG5h" value="it" />
-                        <node concept="2jxLKc" id="62DGzuFo8QQ" role="1tU5fm" />
-                      </node>
-                    </node>
-                  </node>
-                </node>
-              </node>
-            </node>
-          </node>
-        </node>
-        <node concept="3clFbH" id="62DGzuFo2MC" role="3cqZAp" />
-        <node concept="3clFbF" id="mufF$U4d1t" role="3cqZAp">
-          <node concept="2OqwBi" id="mufF$U4d1u" role="3clFbG">
-            <node concept="37vLTw" id="hzgGjPr9mY" role="2Oq$k0">
-              <reference role="3cqZAo" target="7390751706570171385" resolve="models" />
-            </node>
-            <node concept="2es0OD" id="mufF$U4d1$" role="2OqNvi">
-              <node concept="1bVj0M" id="mufF$U4d1_" role="23t8la">
-                <node concept="3clFbS" id="mufF$U4d1A" role="1bW5cS">
-                  <node concept="3clFbF" id="67ALy4l6L8V" role="3cqZAp">
-                    <node concept="2OqwBi" id="67ALy4l6LBx" role="3clFbG">
-                      <node concept="37vLTw" id="67ALy4l6L8T" role="2Oq$k0">
-                        <reference role="3cqZAo" target="404829981773975852" resolve="model" />
-                      </node>
-                      <node concept="liA8E" id="67ALy4l6NaB" role="2OqNvi">
-                        <reference role="37wK5l" target="d2v5.~PersistenceVersionAware%dsetPersistenceVersion(int)%cvoid" resolve="setPersistenceVersion" />
-                        <node concept="3cmrfG" id="67ALy4l6NDh" role="37wK5m">
-                          <property role="3cmrfH" value="9" />
-                        </node>
-                      </node>
-                    </node>
-                  </node>
-                  <node concept="3clFbF" id="mufF$U4d4t" role="3cqZAp">
-                    <node concept="2OqwBi" id="mufF$U4d4u" role="3clFbG">
-                      <node concept="1eOMI4" id="mufF$U4d4v" role="2Oq$k0">
-                        <node concept="10QFUN" id="mufF$U4d4w" role="1eOMHV">
-                          <node concept="3uibUv" id="67ALy4l6Ptj" role="10QFUM">
-                            <reference role="3uigEE" target="ec5l.~EditableSModel" resolve="EditableSModel" />
-                          </node>
-                          <node concept="37vLTw" id="67ALy4l6PM$" role="10QFUP">
-                            <reference role="3cqZAo" target="404829981773975852" resolve="model" />
-                          </node>
-                        </node>
-                      </node>
-                      <node concept="liA8E" id="mufF$U4d4z" role="2OqNvi">
-                        <reference role="37wK5l" target="ec5l.~EditableSModel%dsetChanged(boolean)%cvoid" resolve="setChanged" />
-                        <node concept="3clFbT" id="67ALy4l6QXT" role="37wK5m">
-                          <property role="3clFbU" value="true" />
-                        </node>
-                      </node>
-                    </node>
-                  </node>
-                  <node concept="3clFbF" id="67ALy4l6Xk5" role="3cqZAp">
-                    <node concept="2OqwBi" id="67ALy4l6Xk6" role="3clFbG">
-                      <node concept="1eOMI4" id="67ALy4l6Xk7" role="2Oq$k0">
-                        <node concept="10QFUN" id="67ALy4l6Xk8" role="1eOMHV">
-                          <node concept="3uibUv" id="67ALy4l6Xk9" role="10QFUM">
-                            <reference role="3uigEE" target="ec5l.~EditableSModel" resolve="EditableSModel" />
-                          </node>
-                          <node concept="37vLTw" id="67ALy4l6Xka" role="10QFUP">
-                            <reference role="3cqZAo" target="404829981773975852" resolve="model" />
-                          </node>
-                        </node>
-                      </node>
-                      <node concept="liA8E" id="67ALy4l6Xkb" role="2OqNvi">
-                        <reference role="37wK5l" target="ec5l.~EditableSModel%dsave()%cvoid" resolve="save" />
-                      </node>
-                    </node>
-                  </node>
-                </node>
-                <node concept="Rh6nW" id="mufF$U4d4G" role="1bW2Oz">
-                  <property role="TrG5h" value="model" />
-                  <node concept="2jxLKc" id="mufF$U4d4H" role="1tU5fm" />
-                </node>
-=======
-      <node concept="79nr.1203083511112" id="7390751706570077094" role="79nr.1203071646776.1203083461638" info="in">
-        <node concept="vg0i.1068580123136" id="7390751706570077095" role="vg0i.1137021947720.1137022507850" info="sn">
-          <node concept="vg0i.1068580123155" id="2400678414103415629" role="vg0i.1068580123136.1068581517665" info="nn">
-            <node concept="vg0i.1197027756228" id="2400678414103423829" role="vg0i.1068580123155.1068580123156" info="nn">
-              <node concept="vg0i.1145552977093" id="2400678414103415627" role="vg0i.1197027756228.1197027771414" info="nn">
-                <node concept="vg0i.2820489544401957797" id="2400678414103423750" role="vg0i.1145552977093.1145553007750" info="nn">
-                  <reference role="vg0i.2820489544401957797.2820489544401957798" target="fzoq.2400678414103309023" resolveInfo="Name2IdMigration" />
-                </node>
-              </node>
-              <node concept="vg0i.1202948039474" id="2400678414103424398" role="vg0i.1197027756228.1197027833540" info="nn">
-                <reference role="vg0i.1204053956946.1068499141037" target="fzoq.2400678414103309060" resolveInfo="execute" />
-                <node concept="vg0i.1197027756228" id="2400678414103424463" role="vg0i.1204053956946.1068499141038" info="nn">
-                  <node concept="1sqg.1205752633985" id="2400678414103424466" role="vg0i.1197027756228.1197027771414" info="nn" />
-                  <node concept="79nr.1217252428768" id="2400678414103424468" role="vg0i.1197027756228.1197027833540" info="nn">
-                    <reference role="1sqg.1205756064662.1205756909548" target="7390751706570077090" resolveInfo="project" />
-                  </node>
-                </node>
->>>>>>> 10563892
               </node>
             </node>
           </node>
