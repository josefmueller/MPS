--- conflicted
+++ resolved
@@ -29,11 +29,7 @@
       </node>
       <node role="childCellModel" roleId="tpc2.1073389446424" type="tpc2.CellModel_Constant" typeId="tpc2.1073389577006" id="1171931690898" nodeInfo="nn">
         <property name="text" nameId="tpc2.1073389577007" value="test" />
-<<<<<<< HEAD
-        <link role="parentStyleClass" roleId="tpc2.1186406756722" targetNodeId="tpen.1186415544875" resolveInfo="KeyWord" />
-=======
         <link role="parentStyleClass" roleId="tpc2.1381004262292426837" targetNodeId="tpen.1186415544875" resolveInfo="KeyWord" />
->>>>>>> f41488bc
       </node>
       <node role="childCellModel" roleId="tpc2.1073389446424" type="tpc2.CellModel_Property" typeId="tpc2.1073389658414" id="1171931690899" nodeInfo="ng">
         <link role="relationDeclaration" roleId="tpc2.1140103550593" targetNodeId="tpe3.1171931690128" resolveInfo="methodName" />
@@ -86,11 +82,7 @@
       </node>
       <node role="childCellModel" roleId="tpc2.1073389446424" type="tpc2.CellModel_Constant" typeId="tpc2.1073389577006" id="5086493755336393476" nodeInfo="nn">
         <property name="text" nameId="tpc2.1073389577007" value="abstract" />
-<<<<<<< HEAD
-        <link role="parentStyleClass" roleId="tpc2.1186406756722" targetNodeId="tpen.1186415544875" resolveInfo="KeyWord" />
-=======
         <link role="parentStyleClass" roleId="tpc2.1381004262292426837" targetNodeId="tpen.1186415544875" resolveInfo="KeyWord" />
->>>>>>> f41488bc
         <node role="renderingCondition" roleId="tpc2.1142887637401" type="tpc2.QueryFunction_NodeCondition" typeId="tpc2.1142886221719" id="5086493755336393477" nodeInfo="nn">
           <node role="body" roleId="tpee.1137022507850" type="tpee.StatementList" typeId="tpee.1068580123136" id="5086493755336393478" nodeInfo="sn">
             <node role="statement" roleId="tpee.1068581517665" type="tpee.ExpressionStatement" typeId="tpee.1068580123155" id="5086493755336397045" nodeInfo="nn">
@@ -106,22 +98,14 @@
       </node>
       <node role="childCellModel" roleId="tpc2.1073389446424" type="tpc2.CellModel_Constant" typeId="tpc2.1073389577006" id="1171931851752" nodeInfo="nn">
         <property name="text" nameId="tpc2.1073389577007" value="test case" />
-<<<<<<< HEAD
-        <link role="parentStyleClass" roleId="tpc2.1186406756722" targetNodeId="tpen.1186415544875" resolveInfo="KeyWord" />
-=======
         <link role="parentStyleClass" roleId="tpc2.1381004262292426837" targetNodeId="tpen.1186415544875" resolveInfo="KeyWord" />
->>>>>>> f41488bc
       </node>
       <node role="childCellModel" roleId="tpc2.1073389446424" type="tpc2.CellModel_Property" typeId="tpc2.1073389658414" id="1171931851753" nodeInfo="ng">
         <link role="relationDeclaration" roleId="tpc2.1140103550593" targetNodeId="tpe3.1171931851045" resolveInfo="testCaseName" />
       </node>
       <node role="childCellModel" roleId="tpc2.1073389446424" type="tpc2.CellModel_Constant" typeId="tpc2.1073389577006" id="1171931851754" nodeInfo="nn">
         <property name="text" nameId="tpc2.1073389577007" value="extends" />
-<<<<<<< HEAD
-        <link role="parentStyleClass" roleId="tpc2.1186406756722" targetNodeId="tpen.1186415544875" resolveInfo="KeyWord" />
-=======
         <link role="parentStyleClass" roleId="tpc2.1381004262292426837" targetNodeId="tpen.1186415544875" resolveInfo="KeyWord" />
->>>>>>> f41488bc
       </node>
       <node role="childCellModel" roleId="tpc2.1073389446424" type="tpc2.CellModel_RefNode" typeId="tpc2.1073389882823" id="1171931851755" nodeInfo="ng">
         <property name="noTargetText" nameId="tpc2.1139852716018" value="&lt;none&gt;" />
@@ -135,11 +119,7 @@
         <node role="cellLayout" roleId="tpc2.1106270802874" type="tpc2.CellLayout_Indent" typeId="tpc2.1237303669825" id="7166312718652867110" nodeInfo="nn" />
         <node role="childCellModel" roleId="tpc2.1073389446424" type="tpc2.CellModel_Constant" typeId="tpc2.1073389577006" id="1224675143636" nodeInfo="nn">
           <property name="text" nameId="tpc2.1073389577007" value="{" />
-<<<<<<< HEAD
-          <link role="parentStyleClass" roleId="tpc2.1186406756722" targetNodeId="tpen.1215091279307" resolveInfo="LeftBrace" />
-=======
           <link role="parentStyleClass" roleId="tpc2.1381004262292426837" targetNodeId="tpen.1215091279307" resolveInfo="LeftBrace" />
->>>>>>> f41488bc
           <node role="styleItem" roleId="tpc2.1219418656006" type="tpc2.IndentLayoutNewLineStyleClassItem" typeId="tpc2.1237308012275" id="1237800981000" nodeInfo="nn">
             <property name="flag" nameId="tpc2.1186414551515" value="true" />
           </node>
@@ -330,11 +310,7 @@
         </node>
         <node role="childCellModel" roleId="tpc2.1073389446424" type="tpc2.CellModel_Constant" typeId="tpc2.1073389577006" id="1224675155013" nodeInfo="nn">
           <property name="text" nameId="tpc2.1073389577007" value="}" />
-<<<<<<< HEAD
-          <link role="parentStyleClass" roleId="tpc2.1186406756722" targetNodeId="tpen.1215091331565" resolveInfo="RightBrace" />
-=======
           <link role="parentStyleClass" roleId="tpc2.1381004262292426837" targetNodeId="tpen.1215091331565" resolveInfo="RightBrace" />
->>>>>>> f41488bc
         </node>
         <node role="usesFoldingCondition" roleId="tpc2.8709572687796959088" type="tpc2.QueryFunction_NodeCondition" typeId="tpc2.1142886221719" id="7166312718652867112" nodeInfo="nn">
           <node role="body" roleId="tpee.1137022507850" type="tpee.StatementList" typeId="tpee.1068580123136" id="7166312718652867113" nodeInfo="sn">
@@ -484,11 +460,7 @@
       </node>
       <node role="childCellModel" roleId="tpc2.1073389446424" type="tpc2.CellModel_Constant" typeId="tpc2.1073389577006" id="1171985788519" nodeInfo="nn">
         <property name="text" nameId="tpc2.1073389577007" value="==" />
-<<<<<<< HEAD
-        <link role="parentStyleClass" roleId="tpc2.1186406756722" targetNodeId="tpen.1215010940130" resolveInfo="Operator" />
-=======
         <link role="parentStyleClass" roleId="tpc2.1381004262292426837" targetNodeId="tpen.1215010940130" resolveInfo="Operator" />
->>>>>>> f41488bc
         <node role="styleItem" roleId="tpc2.1219418656006" type="tpc2.ForegroundColorStyleClassItem" typeId="tpc2.1186404549998" id="1214399678544" nodeInfo="nn">
           <property name="color" nameId="tpc2.1186403713874" value="blue" />
         </node>
@@ -681,11 +653,7 @@
       <node role="childCellModel" roleId="tpc2.1073389446424" type="tpc2.CellModel_Component" typeId="tpc2.1078939183254" id="2886182022232400559" nodeInfo="ng">
         <property name="attractsFocus" nameId="tpc2.1130859485024" value="0" />
         <link role="editorComponent" roleId="tpc2.1078939183255" targetNodeId="tpco.2900100530630621651" resolveInfo="alias" />
-<<<<<<< HEAD
-        <link role="parentStyleClass" roleId="tpc2.1186406756722" targetNodeId="tpen.1186415544875" resolveInfo="KeyWord" />
-=======
         <link role="parentStyleClass" roleId="tpc2.1381004262292426837" targetNodeId="tpen.1186415544875" resolveInfo="KeyWord" />
->>>>>>> f41488bc
       </node>
       <node role="childCellModel" roleId="tpc2.1073389446424" type="tpc2.CellModel_Collection" typeId="tpc2.1073389446423" id="916904233595666871" nodeInfo="nn">
         <property name="usesFolding" nameId="tpc2.1160590353935" value="true" />
@@ -695,11 +663,7 @@
         <node role="cellLayout" roleId="tpc2.1106270802874" type="tpc2.CellLayout_Indent" typeId="tpc2.1237303669825" id="916904233595666872" nodeInfo="nn" />
         <node role="childCellModel" roleId="tpc2.1073389446424" type="tpc2.CellModel_Constant" typeId="tpc2.1073389577006" id="1214568090084" nodeInfo="nn">
           <property name="text" nameId="tpc2.1073389577007" value="{" />
-<<<<<<< HEAD
-          <link role="parentStyleClass" roleId="tpc2.1186406756722" targetNodeId="tpen.1215091279307" resolveInfo="LeftBrace" />
-=======
           <link role="parentStyleClass" roleId="tpc2.1381004262292426837" targetNodeId="tpen.1215091279307" resolveInfo="LeftBrace" />
->>>>>>> f41488bc
           <node role="styleItem" roleId="tpc2.1219418656006" type="tpc2.IndentLayoutNewLineStyleClassItem" typeId="tpc2.1237308012275" id="1237647619012" nodeInfo="nn">
             <property name="flag" nameId="tpc2.1186414551515" value="true" />
           </node>
@@ -716,11 +680,7 @@
         </node>
         <node role="childCellModel" roleId="tpc2.1073389446424" type="tpc2.CellModel_Constant" typeId="tpc2.1073389577006" id="1214568090089" nodeInfo="nn">
           <property name="text" nameId="tpc2.1073389577007" value="}" />
-<<<<<<< HEAD
-          <link role="parentStyleClass" roleId="tpc2.1186406756722" targetNodeId="tpen.1215091331565" resolveInfo="RightBrace" />
-=======
           <link role="parentStyleClass" roleId="tpc2.1381004262292426837" targetNodeId="tpen.1215091331565" resolveInfo="RightBrace" />
->>>>>>> f41488bc
         </node>
         <node role="foldedCellModel" roleId="tpc2.7723470090030138869" type="tpc2.CellModel_Component" typeId="tpc2.1078939183254" id="916904233595886824" nodeInfo="ng">
           <link role="editorComponent" roleId="tpc2.1078939183255" targetNodeId="tpen.916904233595886821" resolveInfo="ConceptFunction_Folded_Component" />
