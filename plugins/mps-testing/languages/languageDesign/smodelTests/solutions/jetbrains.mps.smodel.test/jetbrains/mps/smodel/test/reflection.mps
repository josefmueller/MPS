<?xml version="1.0" encoding="UTF-8"?>
<model modelUID="r:8ac706c2-cfd2-4da3-8b63-a741ed2733d4(jetbrains.mps.smodel.test.reflection)">
  <persistence version="8" />
  <language namespace="f3061a53-9226-4cc5-a443-f952ceaf5816(jetbrains.mps.baseLanguage)" />
  <language namespace="8585453e-6bfb-4d80-98de-b16074f1d86c(jetbrains.mps.lang.test)" />
  <language namespace="b02ae39f-4c16-4545-8dfa-88df16804e7e(jetbrains.mps.lang.smodelTests)" />
  <language namespace="f61473f9-130f-42f6-b98d-6c438812c2f6(jetbrains.mps.baseLanguage.unitTest)" />
  <language namespace="7866978e-a0f0-4cc7-81bc-4d213d9375e1(jetbrains.mps.lang.smodel)" />
  <language namespace="83888646-71ce-4f1c-9c53-c54016f6ad4f(jetbrains.mps.baseLanguage.collections)" />
  <language namespace="443f4c36-fcf5-4eb6-9500-8d06ed259e3e(jetbrains.mps.baseLanguage.classifiers)" />
  <language namespace="fd392034-7849-419d-9071-12563d152375(jetbrains.mps.baseLanguage.closures)" />
  <import index="yetq" modelUID="r:43b4d418-d4ca-4d97-ab07-31e4f3ddb3e5(jetbrains.mps.lang.smodelTests.structure)" version="-1" />
  <import index="tpce" modelUID="r:00000000-0000-4000-0000-011c89590292(jetbrains.mps.lang.structure.structure)" version="0" />
  <import index="e2lb" modelUID="f:java_stub#6354ebe7-c22a-4a0f-ac54-50b52ab9b065#java.lang(JDK/java.lang@java_stub)" version="-1" />
  <import index="cu2c" modelUID="f:java_stub#6ed54515-acc8-4d1e-a16c-9fd6cfe951ea#jetbrains.mps.smodel(MPS.Core/jetbrains.mps.smodel@java_stub)" version="-1" />
  <import index="ec5l" modelUID="f:java_stub#8865b7a8-5271-43d3-884c-6fd1d9cfdd34#org.jetbrains.mps.openapi.model(MPS.OpenAPI/org.jetbrains.mps.openapi.model@java_stub)" version="-1" />
  <import index="unno" modelUID="r:61e3d524-8c49-4491-b5e3-f6d6e9364527(jetbrains.mps.util)" version="-1" />
  <import index="vw5e" modelUID="f:java_stub#6ed54515-acc8-4d1e-a16c-9fd6cfe951ea#jetbrains.mps.smodel.references(MPS.Core/jetbrains.mps.smodel.references@java_stub)" version="-1" />
  <import index="tpck" modelUID="r:00000000-0000-4000-0000-011c89590288(jetbrains.mps.lang.core.structure)" version="0" implicit="yes" />
  <import index="tpee" modelUID="r:00000000-0000-4000-0000-011c895902ca(jetbrains.mps.baseLanguage.structure)" version="4" implicit="yes" />
  <import index="tp5g" modelUID="r:00000000-0000-4000-0000-011c89590388(jetbrains.mps.lang.test.structure)" version="4" implicit="yes" />
  <import index="tp25" modelUID="r:00000000-0000-4000-0000-011c89590301(jetbrains.mps.lang.smodel.structure)" version="16" implicit="yes" />
  <import index="tp2c" modelUID="r:00000000-0000-4000-0000-011c89590338(jetbrains.mps.baseLanguage.closures.structure)" version="3" implicit="yes" />
  <import index="tp4f" modelUID="r:00000000-0000-4000-0000-011c89590373(jetbrains.mps.baseLanguage.classifiers.structure)" version="0" implicit="yes" />
  <import index="tp2q" modelUID="r:00000000-0000-4000-0000-011c8959032e(jetbrains.mps.baseLanguage.collections.structure)" version="7" implicit="yes" />
  <import index="tpe3" modelUID="r:00000000-0000-4000-0000-011c895902d7(jetbrains.mps.baseLanguage.unitTest.structure)" version="-1" implicit="yes" />
  <root type="tp5g.TestInfo" typeId="tp5g.5097124989038916362" id="8758390115028789529" nodeInfo="ng">
    <property name="projectPath" nameId="tp5g.5097124989038916363" value="${mps_home}" />
  </root>
  <root type="tp5g.NodesTestCase" typeId="tp5g.1216913645126" id="8758390115028789531" nodeInfo="ng">
    <property name="name" nameId="tpck.1169194664001" value="SNodeGetChildrenOperation" />
    <node role="methods" roleId="tp5g.1216993439383" type="tp4f.DefaultClassifierMethodDeclaration" typeId="tp4f.1205769003971" id="2166349271756548498" nodeInfo="ng">
      <property name="name" nameId="tpck.1169194664001" value="addUnspecifiedChild" />
      <node role="parameter" roleId="tpee.1068580123134" type="tpee.ParameterDeclaration" typeId="tpee.1068498886292" id="2166349271756548502" nodeInfo="ir">
        <property name="name" nameId="tpck.1169194664001" value="input" />
        <node role="type" roleId="tpee.5680397130376446158" type="tp25.SNodeType" typeId="tp25.1138055754698" id="2166349271756548504" nodeInfo="in" />
      </node>
      <node role="parameter" roleId="tpee.1068580123134" type="tpee.ParameterDeclaration" typeId="tpee.1068498886292" id="2906110183022467696" nodeInfo="ir">
        <property name="name" nameId="tpck.1169194664001" value="unspecifiedChild" />
        <node role="type" roleId="tpee.5680397130376446158" type="tp25.SNodeType" typeId="tp25.1138055754698" id="2906110183022467698" nodeInfo="in" />
      </node>
      <node role="returnType" roleId="tpee.1068580123133" type="tpee.StringType" typeId="tpee.1225271177708" id="2906110183022467715" nodeInfo="in" />
      <node role="body" roleId="tpee.1068580123135" type="tpee.StatementList" typeId="tpee.1068580123136" id="2166349271756548500" nodeInfo="nn">
        <node role="statement" roleId="tpee.1068581517665" type="tpee.LocalVariableDeclarationStatement" typeId="tpee.1068581242864" id="2906110183022467700" nodeInfo="nn">
          <node role="localVariableDeclaration" roleId="tpee.1068581242865" type="tpee.LocalVariableDeclaration" typeId="tpee.1068581242863" id="2906110183022467701" nodeInfo="nr">
            <property name="name" nameId="tpck.1169194664001" value="unspecifiedChildRole" />
            <node role="type" roleId="tpee.5680397130376446158" type="tpee.StringType" typeId="tpee.1225271177708" id="2906110183022467702" nodeInfo="in" />
            <node role="initializer" roleId="tpee.1068431790190" type="tpee.StringLiteral" typeId="tpee.1070475926800" id="2906110183022467704" nodeInfo="nn">
              <property name="value" nameId="tpee.1070475926801" value="unspecifiedChild" />
            </node>
          </node>
        </node>
        <node role="statement" roleId="tpee.1068581517665" type="tpee.ExpressionStatement" typeId="tpee.1068580123155" id="2166349271756548505" nodeInfo="nn">
          <node role="expression" roleId="tpee.1068580123156" type="tpee.DotExpression" typeId="tpee.1197027756228" id="2166349271756548509" nodeInfo="nn">
            <node role="operand" roleId="tpee.1197027771414" type="tp25.SemanticDowncastExpression" typeId="tp25.1145404486709" id="2166349271756548507" nodeInfo="nn">
              <node role="leftExpression" roleId="tp25.1145404616321" type="tpee.ParameterReference" typeId="tpee.1068581242874" id="2166349271756548506" nodeInfo="nn">
                <link role="variableDeclaration" roleId="tpee.1068581517664" targetNodeId="2166349271756548502" resolveInfo="input" />
              </node>
            </node>
            <node role="operation" roleId="tpee.1197027833540" type="tpee.InstanceMethodCallOperation" typeId="tpee.1202948039474" id="2166349271756548513" nodeInfo="nn">
              <link role="baseMethodDeclaration" roleId="tpee.1068499141037" targetNodeId="ec5l.~SNode%daddChild(java%dlang%dString,org%djetbrains%dmps%dopenapi%dmodel%dSNode)%cvoid" resolveInfo="addChild" />
              <node role="actualArgument" roleId="tpee.1068499141038" type="tpee.LocalVariableReference" typeId="tpee.1068581242866" id="2906110183022467706" nodeInfo="nn">
                <link role="variableDeclaration" roleId="tpee.1068581517664" targetNodeId="2906110183022467701" resolveInfo="unspecifiedChildRole" />
              </node>
              <node role="actualArgument" roleId="tpee.1068499141038" type="tpee.ParameterReference" typeId="tpee.1068581242874" id="2906110183022467712" nodeInfo="nn">
                <link role="variableDeclaration" roleId="tpee.1068581517664" targetNodeId="2906110183022467696" resolveInfo="unspecifiedChild" />
              </node>
            </node>
          </node>
        </node>
        <node role="statement" roleId="tpee.1068581517665" type="tpee.ReturnStatement" typeId="tpee.1068581242878" id="2166349271756556637" nodeInfo="nn">
          <node role="expression" roleId="tpee.1068581517676" type="tpee.LocalVariableReference" typeId="tpee.1068581242866" id="2906110183022467713" nodeInfo="nn">
            <link role="variableDeclaration" roleId="tpee.1068581517664" targetNodeId="2906110183022467701" resolveInfo="unspecifiedChildRole" />
          </node>
        </node>
      </node>
    </node>
    <node role="nodesToCheck" roleId="tp5g.1217501822150" type="tp5g.TestNode" typeId="tp5g.1216989428737" id="8758390115029078425" nodeInfo="ng">
      <node role="nodeToCheck" roleId="tp5g.1216989461394" type="yetq.Root" typeId="yetq.278471160714141637" id="8758390115029078426" nodeInfo="ng">
        <property name="name" nameId="yetq.8758390115028851453" value="rootElement" />
        <node role="child_1_n" roleId="yetq.278471160714141639" type="yetq.Child" typeId="yetq.278471160714141631" id="8758390115029078427" nodeInfo="ng">
          <property name="name" nameId="yetq.8758390115028851453" value="leftChild" />
          <node role="grandChild_1_n" roleId="yetq.278471160714141635" type="yetq.GrandChild" typeId="yetq.278471160714141636" id="8758390115029078429" nodeInfo="ng" />
          <node role="smodelAttribute" roleId="tpck.5169995583184591170" type="tp5g.TestNodeAnnotation" typeId="tp5g.1210673684636" id="4124388153791185441" nodeInfo="ng">
            <property name="name" nameId="tpck.1169194664001" value="leftChild" />
          </node>
          <node role="grandChild_1" roleId="yetq.278471160714141633" type="yetq.GrandChild" typeId="yetq.278471160714141636" id="2906110183022472960" nodeInfo="ng" />
        </node>
        <node role="childSubConcept_0_n" roleId="yetq.34342663958604624" type="yetq.ChildSubConcept" typeId="yetq.34342663958604621" id="8758390115029078430" nodeInfo="ng">
          <property name="name" nameId="yetq.8758390115028851453" value="rightChild" />
          <node role="grandChild_1" roleId="yetq.278471160714141633" type="yetq.GrandChild" typeId="yetq.278471160714141636" id="8758390115029078431" nodeInfo="ng" />
          <node role="grandChild_1_n" roleId="yetq.278471160714141635" type="yetq.GrandChild" typeId="yetq.278471160714141636" id="8758390115029078432" nodeInfo="ng" />
          <node role="smodelAttribute" roleId="tpck.5169995583184591170" type="tp5g.TestNodeAnnotation" typeId="tp5g.1210673684636" id="4124388153791185442" nodeInfo="ng">
            <property name="name" nameId="tpck.1169194664001" value="rightChild" />
          </node>
          <node role="grandChild_0_1" roleId="yetq.278471160714141632" type="yetq.GrandChild" typeId="yetq.278471160714141636" id="2600026384779198859" nodeInfo="ng">
            <node role="smodelAttribute" roleId="tpck.5169995583184591170" type="tp5g.TestNodeAnnotation" typeId="tp5g.1210673684636" id="2600026384779198860" nodeInfo="ng">
              <property name="name" nameId="tpck.1169194664001" value="specializedGrandChild" />
            </node>
          </node>
        </node>
        <node role="smodelAttribute" roleId="tpck.5169995583184591170" type="tp5g.TestNodeAnnotation" typeId="tp5g.1210673684636" id="4124388153791185440" nodeInfo="ng">
          <property name="name" nameId="tpck.1169194664001" value="root" />
        </node>
      </node>
    </node>
    <node role="nodesToCheck" roleId="tp5g.1217501822150" type="tp5g.TestNode" typeId="tp5g.1216989428737" id="5815925154349132136" nodeInfo="ng">
      <node role="nodeToCheck" roleId="tp5g.1216989461394" type="yetq.Root" typeId="yetq.278471160714141637" id="5815925154349132137" nodeInfo="ng">
        <property name="name" nameId="yetq.8758390115028851453" value="rootWithTwins" />
        <node role="childSubConcept_0_n" roleId="yetq.34342663958604624" type="yetq.ChildSubConcept" typeId="yetq.34342663958604621" id="6119287946611330879" nodeInfo="ng">
          <property name="name" nameId="yetq.8758390115028851453" value="subConceptChild" />
          <node role="grandChild_1" roleId="yetq.278471160714141633" type="yetq.GrandChild" typeId="yetq.278471160714141636" id="6119287946611330880" nodeInfo="ng" />
          <node role="grandChild_1_n" roleId="yetq.278471160714141635" type="yetq.GrandChild" typeId="yetq.278471160714141636" id="6119287946611330881" nodeInfo="ng" />
        </node>
        <node role="child_1_n" roleId="yetq.278471160714141639" type="yetq.Child" typeId="yetq.278471160714141631" id="5815925154349132142" nodeInfo="ng">
          <property name="name" nameId="yetq.8758390115028851453" value="firstTwin" />
          <node role="grandChild_1" roleId="yetq.278471160714141633" type="yetq.GrandChild" typeId="yetq.278471160714141636" id="5815925154349132143" nodeInfo="ng" />
          <node role="grandChild_1_n" roleId="yetq.278471160714141635" type="yetq.GrandChild" typeId="yetq.278471160714141636" id="5815925154349132144" nodeInfo="ng" />
          <node role="smodelAttribute" roleId="tpck.5169995583184591170" type="tp5g.TestNodeAnnotation" typeId="tp5g.1210673684636" id="5815925154349132146" nodeInfo="ng">
            <property name="name" nameId="tpck.1169194664001" value="firstTwin" />
          </node>
        </node>
        <node role="child_1_n" roleId="yetq.278471160714141639" type="yetq.Child" typeId="yetq.278471160714141631" id="5815925154349132138" nodeInfo="ng">
          <property name="name" nameId="yetq.8758390115028851453" value="secondTwin" />
          <node role="grandChild_1" roleId="yetq.278471160714141633" type="yetq.GrandChild" typeId="yetq.278471160714141636" id="5815925154349132139" nodeInfo="ng" />
          <node role="grandChild_1_n" roleId="yetq.278471160714141635" type="yetq.GrandChild" typeId="yetq.278471160714141636" id="5815925154349132140" nodeInfo="ng" />
          <node role="smodelAttribute" roleId="tpck.5169995583184591170" type="tp5g.TestNodeAnnotation" typeId="tp5g.1210673684636" id="5815925154349132147" nodeInfo="ng">
            <property name="name" nameId="tpck.1169194664001" value="secondTwin" />
          </node>
        </node>
        <node role="smodelAttribute" roleId="tpck.5169995583184591170" type="tp5g.TestNodeAnnotation" typeId="tp5g.1210673684636" id="5815925154349132145" nodeInfo="ng">
          <property name="name" nameId="tpck.1169194664001" value="rootWithTwins" />
        </node>
      </node>
    </node>
    <node role="nodesToCheck" roleId="tp5g.1217501822150" type="tp5g.TestNode" typeId="tp5g.1216989428737" id="2166349271756548530" nodeInfo="ng">
      <node role="nodeToCheck" roleId="tp5g.1216989461394" type="yetq.Root" typeId="yetq.278471160714141637" id="2166349271756548531" nodeInfo="ng">
        <property name="name" nameId="yetq.8758390115028851453" value="rootWithUnspecifiedChild" />
        <node role="child_1_n" roleId="yetq.278471160714141639" type="yetq.Child" typeId="yetq.278471160714141631" id="2166349271756548532" nodeInfo="ng">
          <property name="name" nameId="yetq.8758390115028851453" value="defaultChild1" />
          <node role="grandChild_1_n" roleId="yetq.278471160714141635" type="yetq.GrandChild" typeId="yetq.278471160714141636" id="5168775467716605212" nodeInfo="ng" />
          <node role="grandChild_1" roleId="yetq.278471160714141633" type="yetq.GrandChild" typeId="yetq.278471160714141636" id="9203425869796418528" nodeInfo="ng" />
        </node>
        <node role="childSubConcept_0_n" roleId="yetq.34342663958604624" type="yetq.ChildSubConcept" typeId="yetq.34342663958604621" id="2166349271756548535" nodeInfo="ng">
          <property name="name" nameId="yetq.8758390115028851453" value="defaultChild2" />
          <node role="grandChild_1" roleId="yetq.278471160714141633" type="yetq.GrandChild" typeId="yetq.278471160714141636" id="2166349271756548536" nodeInfo="ng" />
          <node role="grandChild_1_n" roleId="yetq.278471160714141635" type="yetq.GrandChild" typeId="yetq.278471160714141636" id="2166349271756548537" nodeInfo="ng" />
        </node>
        <node role="smodelAttribute" roleId="tpck.5169995583184591170" type="tp5g.TestNodeAnnotation" typeId="tp5g.1210673684636" id="2166349271756548538" nodeInfo="ng">
          <property name="name" nameId="tpck.1169194664001" value="rootWithUnspecifiedChild" />
        </node>
      </node>
    </node>
    <node role="testMethods" roleId="tp5g.1217501895093" type="tp5g.SimpleNodeTest" typeId="tp5g.1225978065297" id="1433948805480755020" nodeInfo="ng">
      <property name="name" nameId="tpck.1169194664001" value="childContainingLinks" />
      <node role="returnType" roleId="tpee.1068580123133" type="tpee.VoidType" typeId="tpee.1068581517677" id="1433948805480755021" nodeInfo="in" />
      <node role="body" roleId="tpee.1068580123135" type="tpee.StatementList" typeId="tpee.1068580123136" id="1433948805480755022" nodeInfo="nn">
        <node role="statement" roleId="tpee.1068581517665" type="tpee.ExpressionStatement" typeId="tpee.1068580123155" id="1433948805480825417" nodeInfo="nn">
          <node role="expression" roleId="tpee.1068580123156" type="tpee.StaticMethodCall" typeId="tpee.1081236700937" id="2906110183022478432" nodeInfo="nn">
            <link role="baseMethodDeclaration" roleId="tpee.1068499141037" targetNodeId="3386205146662078808" resolveInfo="assertEquals" />
            <link role="classConcept" roleId="tpee.1144433194310" targetNodeId="3386205146662078802" resolveInfo="TestUtilities" />
            <node role="actualArgument" roleId="tpee.1068499141038" type="tpee.DotExpression" typeId="tpee.1197027756228" id="2906110183022478449" nodeInfo="nn">
              <node role="operand" roleId="tpee.1197027771414" type="tpee.GenericNewExpression" typeId="tpee.1145552977093" id="2906110183022478444" nodeInfo="nn">
                <node role="creator" roleId="tpee.1145553007750" type="tpee.ArrayCreatorWithInitializer" typeId="tpee.1154542696413" id="2906110183022478445" nodeInfo="nn">
                  <node role="initValue" roleId="tpee.1154542803372" type="tp25.LinkRefExpression" typeId="tp25.1226359078165" id="2906110183022478446" nodeInfo="nn">
                    <link role="linkDeclaration" roleId="tp25.1226359192215" targetNodeId="yetq.278471160714141639" />
                    <link role="conceptDeclaration" roleId="tp25.1226359078166" targetNodeId="yetq.278471160714141637" resolveInfo="Root" />
                  </node>
                  <node role="initValue" roleId="tpee.1154542803372" type="tp25.LinkRefExpression" typeId="tp25.1226359078165" id="2906110183022478447" nodeInfo="nn">
                    <link role="linkDeclaration" roleId="tp25.1226359192215" targetNodeId="yetq.34342663958604624" />
                    <link role="conceptDeclaration" roleId="tp25.1226359078166" targetNodeId="yetq.278471160714141637" resolveInfo="Root" />
                  </node>
                  <node role="componentType" roleId="tpee.1154542793668" type="tp25.SNodeType" typeId="tp25.1138055754698" id="2906110183022478448" nodeInfo="in" />
                </node>
              </node>
              <node role="operation" roleId="tpee.1197027833540" type="tp2q.AsSequenceOperation" typeId="tp2q.1240325842691" id="2906110183022478453" nodeInfo="nn" />
            </node>
            <node role="actualArgument" roleId="tpee.1068499141038" type="tpee.DotExpression" typeId="tpee.1197027756228" id="2906110183022478459" nodeInfo="nn">
              <node role="operand" roleId="tpee.1197027771414" type="tpee.DotExpression" typeId="tpee.1197027756228" id="2906110183022478460" nodeInfo="nn">
                <node role="operand" roleId="tpee.1197027771414" type="tp5g.TestNodeReference" typeId="tp5g.1210674524691" id="2906110183022478461" nodeInfo="nn">
                  <link role="declaration" roleId="tp5g.1210674534086" targetNodeId="4124388153791185440" resolveInfo="root" />
                </node>
                <node role="operation" roleId="tpee.1197027833540" type="tp25.Node_GetChildrenOperation" typeId="tp25.1171500988903" id="2906110183022478462" nodeInfo="nn" />
              </node>
              <node role="operation" roleId="tpee.1197027833540" type="tp2q.SelectOperation" typeId="tp2q.1202128969694" id="2906110183022478463" nodeInfo="nn">
                <node role="closure" roleId="tp2q.1204796294226" type="tp2c.ClosureLiteral" typeId="tp2c.1199569711397" id="2906110183022478464" nodeInfo="nn">
                  <node role="body" roleId="tp2c.1199569916463" type="tpee.StatementList" typeId="tpee.1068580123136" id="2906110183022478465" nodeInfo="nn">
                    <node role="statement" roleId="tpee.1068581517665" type="tpee.ExpressionStatement" typeId="tpee.1068580123155" id="2906110183022478466" nodeInfo="nn">
                      <node role="expression" roleId="tpee.1068580123156" type="tpee.DotExpression" typeId="tpee.1197027756228" id="2906110183022478467" nodeInfo="nn">
                        <node role="operand" roleId="tpee.1197027771414" type="tpee.ParameterReference" typeId="tpee.1068581242874" id="2906110183022478468" nodeInfo="nn">
                          <link role="variableDeclaration" roleId="tpee.1068581517664" targetNodeId="2906110183022478470" resolveInfo="it" />
                        </node>
                        <node role="operation" roleId="tpee.1197027833540" type="tp25.Node_GetContainingLinkOperation" typeId="tp25.5820409030208923287" id="2906110183022478469" nodeInfo="nn" />
                      </node>
                    </node>
                  </node>
                  <node role="parameter" roleId="tp2c.1199569906740" type="tp2q.SmartClosureParameterDeclaration" typeId="tp2q.1203518072036" id="2906110183022478470" nodeInfo="ig">
                    <property name="name" nameId="tpck.1169194664001" value="it" />
                    <node role="type" roleId="tpee.5680397130376446158" type="tpee.UndefinedType" typeId="tpee.4836112446988635817" id="2108863436754489749" nodeInfo="in" />
                  </node>
                </node>
              </node>
            </node>
          </node>
        </node>
      </node>
    </node>
    <node role="testMethods" roleId="tp5g.1217501895093" type="tp5g.SimpleNodeTest" typeId="tp5g.1225978065297" id="2854075155748900275" nodeInfo="ng">
      <property name="name" nameId="tpck.1169194664001" value="childContaininLinksForSpecializedChildren" />
      <node role="returnType" roleId="tpee.1068580123133" type="tpee.VoidType" typeId="tpee.1068581517677" id="2854075155748900276" nodeInfo="in" />
      <node role="body" roleId="tpee.1068580123135" type="tpee.StatementList" typeId="tpee.1068580123136" id="2854075155748900277" nodeInfo="nn">
        <node role="statement" roleId="tpee.1068581517665" type="tpe3.AssertEquals" typeId="tpe3.1171978097730" id="2854075155748910165" nodeInfo="nn">
          <node role="expected" roleId="tpe3.8427750732757990724" type="tp25.LinkRefExpression" typeId="tp25.1226359078165" id="2854075155748910175" nodeInfo="nn">
            <link role="conceptDeclaration" roleId="tp25.1226359078166" targetNodeId="yetq.278471160714141631" resolveInfo="Child" />
            <link role="linkDeclaration" roleId="tp25.1226359192215" targetNodeId="yetq.278471160714141632" />
          </node>
          <node role="actual" roleId="tpe3.8427750732757990725" type="tpee.DotExpression" typeId="tpee.1197027756228" id="2854075155748910168" nodeInfo="nn">
            <node role="operand" roleId="tpee.1197027771414" type="tp5g.TestNodeReference" typeId="tp5g.1210674524691" id="2854075155748910169" nodeInfo="nn">
              <link role="declaration" roleId="tp5g.1210674534086" targetNodeId="2600026384779198860" resolveInfo="specializedGrandChild" />
            </node>
            <node role="operation" roleId="tpee.1197027833540" type="tp25.Node_GetContainingLinkOperation" typeId="tp25.5820409030208923287" id="2854075155748910170" nodeInfo="nn" />
          </node>
        </node>
      </node>
    </node>
    <node role="testMethods" roleId="tp5g.1217501895093" type="tp5g.SimpleNodeTest" typeId="tp5g.1225978065297" id="2166349271756282420" nodeInfo="ng">
      <property name="name" nameId="tpck.1169194664001" value="childContainingRoles" />
      <node role="returnType" roleId="tpee.1068580123133" type="tpee.VoidType" typeId="tpee.1068581517677" id="2166349271756282421" nodeInfo="in" />
      <node role="body" roleId="tpee.1068580123135" type="tpee.StatementList" typeId="tpee.1068580123136" id="2166349271756282422" nodeInfo="nn">
        <node role="statement" roleId="tpee.1068581517665" type="tpee.ExpressionStatement" typeId="tpee.1068580123155" id="2906110183022478502" nodeInfo="nn">
          <node role="expression" roleId="tpee.1068580123156" type="tpee.StaticMethodCall" typeId="tpee.1081236700937" id="2906110183022478504" nodeInfo="nn">
            <link role="baseMethodDeclaration" roleId="tpee.1068499141037" targetNodeId="3386205146662078808" resolveInfo="assertEquals" />
            <link role="classConcept" roleId="tpee.1144433194310" targetNodeId="3386205146662078802" resolveInfo="TestUtilities" />
            <node role="actualArgument" roleId="tpee.1068499141038" type="tpee.DotExpression" typeId="tpee.1197027756228" id="2906110183022478514" nodeInfo="nn">
              <node role="operand" roleId="tpee.1197027771414" type="tpee.GenericNewExpression" typeId="tpee.1145552977093" id="2906110183022478515" nodeInfo="nn">
                <node role="creator" roleId="tpee.1145553007750" type="tpee.ArrayCreatorWithInitializer" typeId="tpee.1154542696413" id="2906110183022478516" nodeInfo="nn">
                  <node role="initValue" roleId="tpee.1154542803372" type="tpee.DotExpression" typeId="tpee.1197027756228" id="2906110183022478517" nodeInfo="nn">
                    <node role="operand" roleId="tpee.1197027771414" type="tp25.LinkRefExpression" typeId="tp25.1226359078165" id="2906110183022478518" nodeInfo="nn">
                      <link role="linkDeclaration" roleId="tp25.1226359192215" targetNodeId="yetq.278471160714141639" />
                      <link role="conceptDeclaration" roleId="tp25.1226359078166" targetNodeId="yetq.278471160714141637" resolveInfo="Root" />
                    </node>
                    <node role="operation" roleId="tpee.1197027833540" type="tp25.SPropertyAccess" typeId="tp25.1138056022639" id="2906110183022478519" nodeInfo="nn">
                      <link role="property" roleId="tp25.1138056395725" targetNodeId="tpce.1071599776563" resolveInfo="role" />
                    </node>
                  </node>
                  <node role="initValue" roleId="tpee.1154542803372" type="tpee.DotExpression" typeId="tpee.1197027756228" id="2906110183022478520" nodeInfo="nn">
                    <node role="operand" roleId="tpee.1197027771414" type="tp25.LinkRefExpression" typeId="tp25.1226359078165" id="2906110183022478521" nodeInfo="nn">
                      <link role="linkDeclaration" roleId="tp25.1226359192215" targetNodeId="yetq.34342663958604624" />
                      <link role="conceptDeclaration" roleId="tp25.1226359078166" targetNodeId="yetq.278471160714141637" resolveInfo="Root" />
                    </node>
                    <node role="operation" roleId="tpee.1197027833540" type="tp25.SPropertyAccess" typeId="tp25.1138056022639" id="2906110183022478522" nodeInfo="nn">
                      <link role="property" roleId="tp25.1138056395725" targetNodeId="tpce.1071599776563" resolveInfo="role" />
                    </node>
                  </node>
                  <node role="componentType" roleId="tpee.1154542793668" type="tpee.StringType" typeId="tpee.1225271177708" id="2906110183022478523" nodeInfo="in" />
                </node>
              </node>
              <node role="operation" roleId="tpee.1197027833540" type="tp2q.AsSequenceOperation" typeId="tp2q.1240325842691" id="2906110183022478524" nodeInfo="nn" />
            </node>
            <node role="actualArgument" roleId="tpee.1068499141038" type="tpee.DotExpression" typeId="tpee.1197027756228" id="2906110183022478528" nodeInfo="nn">
              <node role="operand" roleId="tpee.1197027771414" type="tpee.DotExpression" typeId="tpee.1197027756228" id="2906110183022478529" nodeInfo="nn">
                <node role="operand" roleId="tpee.1197027771414" type="tp5g.TestNodeReference" typeId="tp5g.1210674524691" id="2906110183022478530" nodeInfo="nn">
                  <link role="declaration" roleId="tp5g.1210674534086" targetNodeId="4124388153791185440" resolveInfo="root" />
                </node>
                <node role="operation" roleId="tpee.1197027833540" type="tp25.Node_GetChildrenOperation" typeId="tp25.1171500988903" id="2906110183022478531" nodeInfo="nn" />
              </node>
              <node role="operation" roleId="tpee.1197027833540" type="tp2q.SelectOperation" typeId="tp2q.1202128969694" id="2906110183022478532" nodeInfo="nn">
                <node role="closure" roleId="tp2q.1204796294226" type="tp2c.ClosureLiteral" typeId="tp2c.1199569711397" id="2906110183022478533" nodeInfo="nn">
                  <node role="body" roleId="tp2c.1199569916463" type="tpee.StatementList" typeId="tpee.1068580123136" id="2906110183022478534" nodeInfo="nn">
                    <node role="statement" roleId="tpee.1068581517665" type="tpee.ExpressionStatement" typeId="tpee.1068580123155" id="2906110183022478535" nodeInfo="nn">
                      <node role="expression" roleId="tpee.1068580123156" type="tpee.DotExpression" typeId="tpee.1197027756228" id="2906110183022478536" nodeInfo="nn">
                        <node role="operand" roleId="tpee.1197027771414" type="tpee.ParameterReference" typeId="tpee.1068581242874" id="2906110183022478537" nodeInfo="nn">
                          <link role="variableDeclaration" roleId="tpee.1068581517664" targetNodeId="2906110183022478539" resolveInfo="it" />
                        </node>
                        <node role="operation" roleId="tpee.1197027833540" type="tp25.Node_GetContainingRoleOperation" typeId="tp25.1960721196051541146" id="2906110183022478538" nodeInfo="nn" />
                      </node>
                    </node>
                  </node>
                  <node role="parameter" roleId="tp2c.1199569906740" type="tp2q.SmartClosureParameterDeclaration" typeId="tp2q.1203518072036" id="2906110183022478539" nodeInfo="ig">
                    <property name="name" nameId="tpck.1169194664001" value="it" />
                    <node role="type" roleId="tpee.5680397130376446158" type="tpee.UndefinedType" typeId="tpee.4836112446988635817" id="2108863436754490156" nodeInfo="in" />
                  </node>
                </node>
              </node>
            </node>
          </node>
        </node>
      </node>
    </node>
    <node role="testMethods" roleId="tp5g.1217501895093" type="tp5g.SimpleNodeTest" typeId="tp5g.1225978065297" id="2166349271756548523" nodeInfo="ng">
      <property name="name" nameId="tpck.1169194664001" value="unspecifiedChildren" />
      <node role="returnType" roleId="tpee.1068580123133" type="tpee.VoidType" typeId="tpee.1068581517677" id="2166349271756548524" nodeInfo="in" />
      <node role="body" roleId="tpee.1068580123135" type="tpee.StatementList" typeId="tpee.1068580123136" id="2166349271756548525" nodeInfo="nn">
        <node role="statement" roleId="tpee.1068581517665" type="tpee.LocalVariableDeclarationStatement" typeId="tpee.1068581242864" id="6253932327130367813" nodeInfo="nn">
          <node role="localVariableDeclaration" roleId="tpee.1068581242865" type="tpee.LocalVariableDeclaration" typeId="tpee.1068581242863" id="6253932327130367814" nodeInfo="nr">
            <property name="name" nameId="tpck.1169194664001" value="initialSize" />
            <node role="type" roleId="tpee.5680397130376446158" type="tpee.IntegerType" typeId="tpee.1070534370425" id="6253932327130367815" nodeInfo="in" />
            <node role="initializer" roleId="tpee.1068431790190" type="tpee.DotExpression" typeId="tpee.1197027756228" id="6253932327130367817" nodeInfo="nn">
              <node role="operand" roleId="tpee.1197027771414" type="tpee.DotExpression" typeId="tpee.1197027756228" id="6253932327130367818" nodeInfo="nn">
                <node role="operand" roleId="tpee.1197027771414" type="tp5g.TestNodeReference" typeId="tp5g.1210674524691" id="6253932327130367819" nodeInfo="nn">
                  <link role="declaration" roleId="tp5g.1210674534086" targetNodeId="2166349271756548538" resolveInfo="rootWithUnspecifiedChild" />
                </node>
                <node role="operation" roleId="tpee.1197027833540" type="tp25.Node_GetChildrenOperation" typeId="tp25.1171500988903" id="6253932327130367820" nodeInfo="nn" />
              </node>
              <node role="operation" roleId="tpee.1197027833540" type="tp2q.GetSizeOperation" typeId="tp2q.1162935959151" id="6253932327130367821" nodeInfo="nn" />
            </node>
          </node>
        </node>
        <node role="statement" roleId="tpee.1068581517665" type="tpee.LocalVariableDeclarationStatement" typeId="tpee.1068581242864" id="2906110183022467719" nodeInfo="nn">
          <node role="localVariableDeclaration" roleId="tpee.1068581242865" type="tpee.LocalVariableDeclaration" typeId="tpee.1068581242863" id="2906110183022467720" nodeInfo="nr">
            <property name="name" nameId="tpck.1169194664001" value="unspecifiedChild" />
            <node role="type" roleId="tpee.5680397130376446158" type="tp25.SNodeType" typeId="tp25.1138055754698" id="2906110183022467721" nodeInfo="in" />
            <node role="initializer" roleId="tpee.1068431790190" type="tpee.GenericNewExpression" typeId="tpee.1145552977093" id="2906110183022467722" nodeInfo="nn">
              <node role="creator" roleId="tpee.1145553007750" type="tp25.SNodeCreator" typeId="tp25.1180636770613" id="2906110183022467723" nodeInfo="nn">
                <node role="createdType" roleId="tp25.1180636770616" type="tp25.SNodeType" typeId="tp25.1138055754698" id="2906110183022467724" nodeInfo="in">
                  <link role="concept" roleId="tp25.1138405853777" targetNodeId="yetq.278471160714141636" resolveInfo="GrandChild" />
                </node>
              </node>
            </node>
          </node>
        </node>
        <node role="statement" roleId="tpee.1068581517665" type="tpee.LocalVariableDeclarationStatement" typeId="tpee.1068581242864" id="2166349271756556642" nodeInfo="nn">
          <node role="localVariableDeclaration" roleId="tpee.1068581242865" type="tpee.LocalVariableDeclaration" typeId="tpee.1068581242863" id="2166349271756556643" nodeInfo="nr">
            <property name="name" nameId="tpck.1169194664001" value="unspecifiedChildRole" />
            <node role="type" roleId="tpee.5680397130376446158" type="tpee.StringType" typeId="tpee.1225271177708" id="2906110183022467727" nodeInfo="in" />
            <node role="initializer" roleId="tpee.1068431790190" type="tpee.DotExpression" typeId="tpee.1197027756228" id="2166349271756556646" nodeInfo="nn">
              <node role="operand" roleId="tpee.1197027771414" type="tp4f.ThisClassifierExpression" typeId="tp4f.1205752633985" id="2166349271756556647" nodeInfo="nn" />
              <node role="operation" roleId="tpee.1197027833540" type="tp4f.DefaultClassifierMethodCallOperation" typeId="tp4f.1205769149993" id="2166349271756556648" nodeInfo="nn">
                <link role="member" roleId="tp4f.1205756909548" targetNodeId="2166349271756548498" resolveInfo="addUnspecifiedChild" />
                <node role="actualArgument" roleId="tp4f.1205770614681" type="tp5g.TestNodeReference" typeId="tp5g.1210674524691" id="2166349271756556649" nodeInfo="nn">
                  <link role="declaration" roleId="tp5g.1210674534086" targetNodeId="2166349271756548538" resolveInfo="rootWithUnspecifiedChild" />
                </node>
                <node role="actualArgument" roleId="tp4f.1205770614681" type="tpee.LocalVariableReference" typeId="tpee.1068581242866" id="2906110183022467725" nodeInfo="nn">
                  <link role="variableDeclaration" roleId="tpee.1068581517664" targetNodeId="2906110183022467720" resolveInfo="unspecifiedChild" />
                </node>
              </node>
            </node>
          </node>
        </node>
        <node role="statement" roleId="tpee.1068581517665" type="tpe3.AssertEquals" typeId="tpe3.1171978097730" id="2166349271756548564" nodeInfo="nn">
          <node role="actual" roleId="tpe3.8427750732757990725" type="tpee.DotExpression" typeId="tpee.1197027756228" id="9203425869796418384" nodeInfo="nn">
            <node role="operand" roleId="tpee.1197027771414" type="tpee.DotExpression" typeId="tpee.1197027756228" id="9203425869796418385" nodeInfo="nn">
              <node role="operand" roleId="tpee.1197027771414" type="tp5g.TestNodeReference" typeId="tp5g.1210674524691" id="9203425869796418386" nodeInfo="nn">
                <link role="declaration" roleId="tp5g.1210674534086" targetNodeId="2166349271756548538" resolveInfo="rootWithUnspecifiedChild" />
              </node>
              <node role="operation" roleId="tpee.1197027833540" type="tp25.Node_GetChildrenOperation" typeId="tp25.1171500988903" id="9203425869796418387" nodeInfo="nn" />
            </node>
            <node role="operation" roleId="tpee.1197027833540" type="tp2q.GetSizeOperation" typeId="tp2q.1162935959151" id="9203425869796418388" nodeInfo="nn" />
          </node>
          <node role="expected" roleId="tpe3.8427750732757990724" type="tpee.PlusExpression" typeId="tpee.1068581242875" id="6253932327130367824" nodeInfo="nn">
            <node role="rightExpression" roleId="tpee.1081773367579" type="tpee.IntegerConstant" typeId="tpee.1068580320020" id="6253932327130367827" nodeInfo="nn">
              <property name="value" nameId="tpee.1068580320021" value="1" />
            </node>
            <node role="leftExpression" roleId="tpee.1081773367580" type="tpee.LocalVariableReference" typeId="tpee.1068581242866" id="6253932327130367823" nodeInfo="nn">
              <link role="variableDeclaration" roleId="tpee.1068581517664" targetNodeId="6253932327130367814" resolveInfo="initialSize" />
            </node>
          </node>
        </node>
        <node role="statement" roleId="tpee.1068581517665" type="tpee.LocalVariableDeclarationStatement" typeId="tpee.1068581242864" id="9203425869796418391" nodeInfo="nn">
          <node role="localVariableDeclaration" roleId="tpee.1068581242865" type="tpee.LocalVariableDeclaration" typeId="tpee.1068581242863" id="9203425869796418392" nodeInfo="nr">
            <property name="name" nameId="tpck.1169194664001" value="unspecifiedChildren" />
            <node role="initializer" roleId="tpee.1068431790190" type="tpee.DotExpression" typeId="tpee.1197027756228" id="9203425869796418401" nodeInfo="nn">
              <node role="operand" roleId="tpee.1197027771414" type="tpee.DotExpression" typeId="tpee.1197027756228" id="9203425869796418396" nodeInfo="nn">
                <node role="operand" roleId="tpee.1197027771414" type="tp5g.TestNodeReference" typeId="tp5g.1210674524691" id="9203425869796418395" nodeInfo="nn">
                  <link role="declaration" roleId="tp5g.1210674534086" targetNodeId="2166349271756548538" resolveInfo="rootWithUnspecifiedChild" />
                </node>
                <node role="operation" roleId="tpee.1197027833540" type="tp25.Node_GetChildrenOperation" typeId="tp25.1171500988903" id="9203425869796418400" nodeInfo="nn" />
              </node>
              <node role="operation" roleId="tpee.1197027833540" type="tp2q.WhereOperation" typeId="tp2q.1202120902084" id="9203425869796418405" nodeInfo="nn">
                <node role="closure" roleId="tp2q.1204796294226" type="tp2c.ClosureLiteral" typeId="tp2c.1199569711397" id="9203425869796418406" nodeInfo="nn">
                  <node role="body" roleId="tp2c.1199569916463" type="tpee.StatementList" typeId="tpee.1068580123136" id="9203425869796418407" nodeInfo="nn">
                    <node role="statement" roleId="tpee.1068581517665" type="tpee.ExpressionStatement" typeId="tpee.1068580123155" id="9203425869796418413" nodeInfo="nn">
                      <node role="expression" roleId="tpee.1068580123156" type="tpee.DotExpression" typeId="tpee.1197027756228" id="9203425869796418435" nodeInfo="nn">
                        <node role="operand" roleId="tpee.1197027771414" type="tpee.DotExpression" typeId="tpee.1197027756228" id="9203425869796418417" nodeInfo="nn">
                          <node role="operand" roleId="tpee.1197027771414" type="tpee.ParameterReference" typeId="tpee.1068581242874" id="9203425869796418414" nodeInfo="nn">
                            <link role="variableDeclaration" roleId="tpee.1068581517664" targetNodeId="9203425869796418408" resolveInfo="it" />
                          </node>
                          <node role="operation" roleId="tpee.1197027833540" type="tp25.Node_GetContainingLinkOperation" typeId="tp25.5820409030208923287" id="9203425869796418428" nodeInfo="nn" />
                        </node>
                        <node role="operation" roleId="tpee.1197027833540" type="tp25.Node_IsNullOperation" typeId="tp25.1171999116870" id="9203425869796418444" nodeInfo="nn" />
                      </node>
                    </node>
                  </node>
                  <node role="parameter" roleId="tp2c.1199569906740" type="tp2q.SmartClosureParameterDeclaration" typeId="tp2q.1203518072036" id="9203425869796418408" nodeInfo="ig">
                    <property name="name" nameId="tpck.1169194664001" value="it" />
                    <node role="type" roleId="tpee.5680397130376446158" type="tpee.UndefinedType" typeId="tpee.4836112446988635817" id="2108863436754489803" nodeInfo="in" />
                  </node>
                </node>
              </node>
            </node>
            <node role="type" roleId="tpee.5680397130376446158" type="tp2q.SequenceType" typeId="tp2q.1151689724996" id="9203425869796418457" nodeInfo="in">
              <node role="elementType" roleId="tp2q.1151689745422" type="tp25.SNodeType" typeId="tp25.1138055754698" id="9203425869796418459" nodeInfo="in" />
            </node>
          </node>
        </node>
        <node role="statement" roleId="tpee.1068581517665" type="tpe3.AssertEquals" typeId="tpe3.1171978097730" id="2166349271756548657" nodeInfo="nn">
          <node role="expected" roleId="tpe3.8427750732757990724" type="tpee.IntegerConstant" typeId="tpee.1068580320020" id="2166349271756548660" nodeInfo="nn">
            <property name="value" nameId="tpee.1068580320021" value="1" />
          </node>
          <node role="actual" roleId="tpe3.8427750732757990725" type="tpee.DotExpression" typeId="tpee.1197027756228" id="2166349271756548676" nodeInfo="nn">
            <node role="operand" roleId="tpee.1197027771414" type="tpee.LocalVariableReference" typeId="tpee.1068581242866" id="2166349271756548661" nodeInfo="nn">
              <link role="variableDeclaration" roleId="tpee.1068581517664" targetNodeId="9203425869796418392" resolveInfo="unspecifiedChildren" />
            </node>
            <node role="operation" roleId="tpee.1197027833540" type="tp2q.GetSizeOperation" typeId="tp2q.1162935959151" id="2166349271756548687" nodeInfo="nn" />
          </node>
        </node>
        <node role="statement" roleId="tpee.1068581517665" type="tpee.LocalVariableDeclarationStatement" typeId="tpee.1068581242864" id="9203425869796418470" nodeInfo="nn">
          <node role="localVariableDeclaration" roleId="tpee.1068581242865" type="tpee.LocalVariableDeclaration" typeId="tpee.1068581242863" id="9203425869796418471" nodeInfo="nr">
            <property name="name" nameId="tpck.1169194664001" value="theChild" />
            <node role="type" roleId="tpee.5680397130376446158" type="tp25.SNodeType" typeId="tp25.1138055754698" id="9203425869796418472" nodeInfo="in" />
            <node role="initializer" roleId="tpee.1068431790190" type="tpee.DotExpression" typeId="tpee.1197027756228" id="9203425869796418489" nodeInfo="nn">
              <node role="operand" roleId="tpee.1197027771414" type="tpee.LocalVariableReference" typeId="tpee.1068581242866" id="9203425869796418474" nodeInfo="nn">
                <link role="variableDeclaration" roleId="tpee.1068581517664" targetNodeId="9203425869796418392" resolveInfo="unspecifiedChildren" />
              </node>
              <node role="operation" roleId="tpee.1197027833540" type="tp2q.GetFirstOperation" typeId="tp2q.1165525191778" id="9203425869796418507" nodeInfo="nn" />
            </node>
          </node>
        </node>
        <node role="statement" roleId="tpee.1068581517665" type="tpe3.AssertEquals" typeId="tpe3.1171978097730" id="2166349271756548730" nodeInfo="nn">
          <node role="actual" roleId="tpe3.8427750732757990725" type="tpee.DotExpression" typeId="tpee.1197027756228" id="2166349271756548751" nodeInfo="nn">
            <node role="operand" roleId="tpee.1197027771414" type="tpee.LocalVariableReference" typeId="tpee.1068581242866" id="9203425869796418509" nodeInfo="nn">
              <link role="variableDeclaration" roleId="tpee.1068581517664" targetNodeId="9203425869796418471" resolveInfo="theChild" />
            </node>
            <node role="operation" roleId="tpee.1197027833540" type="tp25.Node_GetContainingRoleOperation" typeId="tp25.1960721196051541146" id="9203425869796418526" nodeInfo="nn" />
          </node>
          <node role="expected" roleId="tpe3.8427750732757990724" type="tpee.LocalVariableReference" typeId="tpee.1068581242866" id="2906110183022467728" nodeInfo="nn">
            <link role="variableDeclaration" roleId="tpee.1068581517664" targetNodeId="2166349271756556643" resolveInfo="unspecifiedChildRole" />
          </node>
        </node>
        <node role="statement" roleId="tpee.1068581517665" type="tpe3.AssertEquals" typeId="tpe3.1171978097730" id="2166349271756548769" nodeInfo="nn">
          <node role="expected" roleId="tpe3.8427750732757990724" type="tpee.LocalVariableReference" typeId="tpee.1068581242866" id="2906110183022467729" nodeInfo="nn">
            <link role="variableDeclaration" roleId="tpee.1068581517664" targetNodeId="2906110183022467720" resolveInfo="unspecifiedChild" />
          </node>
          <node role="actual" roleId="tpe3.8427750732757990725" type="tpee.LocalVariableReference" typeId="tpee.1068581242866" id="9203425869796418527" nodeInfo="nn">
            <link role="variableDeclaration" roleId="tpee.1068581517664" targetNodeId="9203425869796418471" resolveInfo="theChild" />
          </node>
        </node>
      </node>
    </node>
    <node role="testMethods" roleId="tp5g.1217501895093" type="tp5g.SimpleNodeTest" typeId="tp5g.1225978065297" id="9203425869796452322" nodeInfo="ng">
      <property name="name" nameId="tpck.1169194664001" value="childOperationsOnNull" />
      <node role="returnType" roleId="tpee.1068580123133" type="tpee.VoidType" typeId="tpee.1068581517677" id="9203425869796452323" nodeInfo="in" />
      <node role="body" roleId="tpee.1068580123135" type="tpee.StatementList" typeId="tpee.1068580123136" id="9203425869796452324" nodeInfo="nn">
        <node role="statement" roleId="tpee.1068581517665" type="tpee.LocalVariableDeclarationStatement" typeId="tpee.1068581242864" id="9203425869796452325" nodeInfo="nn">
          <node role="localVariableDeclaration" roleId="tpee.1068581242865" type="tpee.LocalVariableDeclaration" typeId="tpee.1068581242863" id="9203425869796452326" nodeInfo="nr">
            <property name="name" nameId="tpck.1169194664001" value="nullNode" />
            <node role="type" roleId="tpee.5680397130376446158" type="tp25.SNodeType" typeId="tp25.1138055754698" id="9203425869796452327" nodeInfo="in" />
            <node role="initializer" roleId="tpee.1068431790190" type="tpee.NullLiteral" typeId="tpee.1070534058343" id="9203425869796452329" nodeInfo="nn" />
          </node>
        </node>
        <node role="statement" roleId="tpee.1068581517665" type="tpe3.AssertIsNull" typeId="tpe3.1172028177041" id="9203425869796452334" nodeInfo="nn">
          <node role="expression" roleId="tpe3.1172028236559" type="tpee.DotExpression" typeId="tpee.1197027756228" id="9203425869796452337" nodeInfo="nn">
            <node role="operand" roleId="tpee.1197027771414" type="tpee.LocalVariableReference" typeId="tpee.1068581242866" id="9203425869796452336" nodeInfo="nn">
              <link role="variableDeclaration" roleId="tpee.1068581517664" targetNodeId="9203425869796452326" resolveInfo="nullNode" />
            </node>
            <node role="operation" roleId="tpee.1197027833540" type="tp25.Node_GetContainingLinkOperation" typeId="tp25.5820409030208923287" id="9203425869796452341" nodeInfo="nn" />
          </node>
        </node>
        <node role="statement" roleId="tpee.1068581517665" type="tpe3.AssertIsNull" typeId="tpe3.1172028177041" id="9203425869796452343" nodeInfo="nn">
          <node role="expression" roleId="tpe3.1172028236559" type="tpee.DotExpression" typeId="tpee.1197027756228" id="9203425869796452344" nodeInfo="nn">
            <node role="operand" roleId="tpee.1197027771414" type="tpee.LocalVariableReference" typeId="tpee.1068581242866" id="9203425869796452345" nodeInfo="nn">
              <link role="variableDeclaration" roleId="tpee.1068581517664" targetNodeId="9203425869796452326" resolveInfo="nullNode" />
            </node>
            <node role="operation" roleId="tpee.1197027833540" type="tp25.Node_GetContainingRoleOperation" typeId="tp25.1960721196051541146" id="9203425869796452347" nodeInfo="nn" />
          </node>
        </node>
      </node>
    </node>
    <node role="testMethods" roleId="tp5g.1217501895093" type="tp5g.SimpleNodeTest" typeId="tp5g.1225978065297" id="5815925154349110711" nodeInfo="ng">
      <property name="name" nameId="tpck.1169194664001" value="childrenByLinkDeclaration" />
      <node role="returnType" roleId="tpee.1068580123133" type="tpee.VoidType" typeId="tpee.1068581517677" id="5815925154349110712" nodeInfo="in" />
      <node role="body" roleId="tpee.1068580123135" type="tpee.StatementList" typeId="tpee.1068580123136" id="5815925154349110713" nodeInfo="nn">
        <node role="statement" roleId="tpee.1068581517665" type="tpee.LocalVariableDeclarationStatement" typeId="tpee.1068581242864" id="5815925154349132091" nodeInfo="nn">
          <node role="localVariableDeclaration" roleId="tpee.1068581242865" type="tpee.LocalVariableDeclaration" typeId="tpee.1068581242863" id="5815925154349132092" nodeInfo="nr">
            <property name="name" nameId="tpck.1169194664001" value="singleChild" />
            <node role="type" roleId="tpee.5680397130376446158" type="tp2q.ListType" typeId="tp2q.1151688443754" id="5815925154349132093" nodeInfo="in">
              <node role="elementType" roleId="tp2q.1151688676805" type="tp25.SNodeType" typeId="tp25.1138055754698" id="5815925154349132095" nodeInfo="in" />
            </node>
            <node role="initializer" roleId="tpee.1068431790190" type="tpee.DotExpression" typeId="tpee.1197027756228" id="5815925154349132097" nodeInfo="nn">
              <node role="operand" roleId="tpee.1197027771414" type="tp5g.TestNodeReference" typeId="tp5g.1210674524691" id="5815925154349132098" nodeInfo="nn">
                <link role="declaration" roleId="tp5g.1210674534086" targetNodeId="4124388153791185440" resolveInfo="root" />
              </node>
              <node role="operation" roleId="tpee.1197027833540" type="tp25.Node_GetChildrenOperation" typeId="tp25.1171500988903" id="5815925154349132099" nodeInfo="nn">
                <node role="parameter" roleId="tp25.1144104376918" type="tp25.OperationParm_LinkQualifier" typeId="tp25.5168775467716640652" id="5815925154349132100" nodeInfo="ng">
                  <node role="linkQualifier" roleId="tp25.5168775467716640653" type="tp25.PoundExpression" typeId="tp25.1204834851141" id="5815925154349132101" nodeInfo="ng">
                    <node role="expression" roleId="tp25.1204834868751" type="tp25.LinkRefExpression" typeId="tp25.1226359078165" id="5815925154349132102" nodeInfo="nn">
                      <link role="linkDeclaration" roleId="tp25.1226359192215" targetNodeId="yetq.278471160714141639" />
                      <link role="conceptDeclaration" roleId="tp25.1226359078166" targetNodeId="yetq.278471160714141637" resolveInfo="Root" />
                    </node>
                  </node>
                </node>
              </node>
            </node>
          </node>
        </node>
        <node role="statement" roleId="tpee.1068581517665" type="tpe3.AssertEquals" typeId="tpe3.1171978097730" id="5815925154349132105" nodeInfo="nn">
          <node role="expected" roleId="tpe3.8427750732757990724" type="tpee.IntegerConstant" typeId="tpee.1068580320020" id="5815925154349132108" nodeInfo="nn">
            <property name="value" nameId="tpee.1068580320021" value="1" />
          </node>
          <node role="actual" roleId="tpe3.8427750732757990725" type="tpee.DotExpression" typeId="tpee.1197027756228" id="5815925154349132112" nodeInfo="nn">
            <node role="operand" roleId="tpee.1197027771414" type="tpee.LocalVariableReference" typeId="tpee.1068581242866" id="5815925154349132109" nodeInfo="nn">
              <link role="variableDeclaration" roleId="tpee.1068581517664" targetNodeId="5815925154349132092" resolveInfo="singleChild" />
            </node>
            <node role="operation" roleId="tpee.1197027833540" type="tp2q.GetSizeOperation" typeId="tp2q.1162935959151" id="5815925154349132118" nodeInfo="nn" />
          </node>
        </node>
        <node role="statement" roleId="tpee.1068581517665" type="tpe3.AssertEquals" typeId="tpe3.1171978097730" id="5815925154349132121" nodeInfo="nn">
          <node role="expected" roleId="tpe3.8427750732757990724" type="tp5g.TestNodeReference" typeId="tp5g.1210674524691" id="5815925154349132124" nodeInfo="nn">
            <link role="declaration" roleId="tp5g.1210674534086" targetNodeId="4124388153791185441" resolveInfo="leftChild" />
          </node>
          <node role="actual" roleId="tpe3.8427750732757990725" type="tpee.DotExpression" typeId="tpee.1197027756228" id="5815925154349132128" nodeInfo="nn">
            <node role="operand" roleId="tpee.1197027771414" type="tpee.LocalVariableReference" typeId="tpee.1068581242866" id="5815925154349132125" nodeInfo="nn">
              <link role="variableDeclaration" roleId="tpee.1068581517664" targetNodeId="5815925154349132092" resolveInfo="singleChild" />
            </node>
            <node role="operation" roleId="tpee.1197027833540" type="tp2q.GetFirstOperation" typeId="tp2q.1165525191778" id="5815925154349132133" nodeInfo="nn" />
          </node>
        </node>
        <node role="statement" roleId="tpee.1068581517665" type="tpee.LocalVariableDeclarationStatement" typeId="tpee.1068581242864" id="5815925154349132151" nodeInfo="nn">
          <node role="localVariableDeclaration" roleId="tpee.1068581242865" type="tpee.LocalVariableDeclaration" typeId="tpee.1068581242863" id="5815925154349132152" nodeInfo="nr">
            <property name="name" nameId="tpck.1169194664001" value="twins" />
            <node role="type" roleId="tpee.5680397130376446158" type="tp2q.ListType" typeId="tp2q.1151688443754" id="5815925154349132153" nodeInfo="in">
              <node role="elementType" roleId="tp2q.1151688676805" type="tp25.SNodeType" typeId="tp25.1138055754698" id="5815925154349132155" nodeInfo="in">
                <link role="concept" roleId="tp25.1138405853777" targetNodeId="yetq.278471160714141631" resolveInfo="Child" />
              </node>
            </node>
            <node role="initializer" roleId="tpee.1068431790190" type="tpee.DotExpression" typeId="tpee.1197027756228" id="6119287946611107291" nodeInfo="nn">
              <node role="operand" roleId="tpee.1197027771414" type="tp5g.TestNodeReference" typeId="tp5g.1210674524691" id="6119287946611107290" nodeInfo="nn">
                <link role="declaration" roleId="tp5g.1210674534086" targetNodeId="5815925154349132145" resolveInfo="rootWithTwins" />
              </node>
              <node role="operation" roleId="tpee.1197027833540" type="tp25.Node_GetChildrenOperation" typeId="tp25.1171500988903" id="6119287946611128648" nodeInfo="nn">
                <node role="parameter" roleId="tp25.1144104376918" type="tp25.OperationParm_LinkQualifier" typeId="tp25.5168775467716640652" id="6119287946611128663" nodeInfo="ng">
                  <node role="linkQualifier" roleId="tp25.5168775467716640653" type="tp25.LinkRefQualifier" typeId="tp25.1204851882688" id="6119287946611128666" nodeInfo="ng">
                    <link role="link" roleId="tp25.1204851882689" targetNodeId="yetq.278471160714141639" />
                  </node>
                </node>
              </node>
            </node>
          </node>
        </node>
        <node role="statement" roleId="tpee.1068581517665" type="tpee.ExpressionStatement" typeId="tpee.1068580123155" id="2906110183022478551" nodeInfo="nn">
          <node role="expression" roleId="tpee.1068580123156" type="tpee.StaticMethodCall" typeId="tpee.1081236700937" id="2906110183022478553" nodeInfo="nn">
            <link role="baseMethodDeclaration" roleId="tpee.1068499141037" targetNodeId="3386205146662078808" resolveInfo="assertEquals" />
            <link role="classConcept" roleId="tpee.1144433194310" targetNodeId="3386205146662078802" resolveInfo="TestUtilities" />
            <node role="actualArgument" roleId="tpee.1068499141038" type="tpee.DotExpression" typeId="tpee.1197027756228" id="2906110183022478555" nodeInfo="nn">
              <node role="operand" roleId="tpee.1197027771414" type="tpee.GenericNewExpression" typeId="tpee.1145552977093" id="2906110183022478556" nodeInfo="nn">
                <node role="creator" roleId="tpee.1145553007750" type="tpee.ArrayCreatorWithInitializer" typeId="tpee.1154542696413" id="2906110183022478557" nodeInfo="nn">
                  <node role="componentType" roleId="tpee.1154542793668" type="tp25.SNodeType" typeId="tp25.1138055754698" id="2906110183022478558" nodeInfo="in" />
                  <node role="initValue" roleId="tpee.1154542803372" type="tp5g.TestNodeReference" typeId="tp5g.1210674524691" id="2906110183022478559" nodeInfo="nn">
                    <link role="declaration" roleId="tp5g.1210674534086" targetNodeId="5815925154349132146" resolveInfo="firstTwin" />
                  </node>
                  <node role="initValue" roleId="tpee.1154542803372" type="tp5g.TestNodeReference" typeId="tp5g.1210674524691" id="2906110183022478560" nodeInfo="nn">
                    <link role="declaration" roleId="tp5g.1210674534086" targetNodeId="5815925154349132147" resolveInfo="secondTwin" />
                  </node>
                </node>
              </node>
              <node role="operation" roleId="tpee.1197027833540" type="tp2q.AsSequenceOperation" typeId="tp2q.1240325842691" id="2906110183022478561" nodeInfo="nn" />
            </node>
            <node role="actualArgument" roleId="tpee.1068499141038" type="tpee.LocalVariableReference" typeId="tpee.1068581242866" id="2906110183022478567" nodeInfo="nn">
              <link role="variableDeclaration" roleId="tpee.1068581517664" targetNodeId="5815925154349132152" resolveInfo="twins" />
            </node>
          </node>
        </node>
      </node>
    </node>
    <node role="testMethods" roleId="tp5g.1217501895093" type="tp5g.SimpleNodeTest" typeId="tp5g.1225978065297" id="2600026384779198864" nodeInfo="ng">
      <property name="name" nameId="tpck.1169194664001" value="childrenByLinkDeclarationSpecialized" />
      <node role="returnType" roleId="tpee.1068580123133" type="tpee.VoidType" typeId="tpee.1068581517677" id="2600026384779198865" nodeInfo="in" />
      <node role="body" roleId="tpee.1068580123135" type="tpee.StatementList" typeId="tpee.1068580123136" id="2600026384779198866" nodeInfo="nn">
        <node role="statement" roleId="tpee.1068581517665" type="tpee.ExpressionStatement" typeId="tpee.1068580123155" id="2906110183022478571" nodeInfo="nn">
          <node role="expression" roleId="tpee.1068580123156" type="tpee.StaticMethodCall" typeId="tpee.1081236700937" id="2906110183022478573" nodeInfo="nn">
            <link role="baseMethodDeclaration" roleId="tpee.1068499141037" targetNodeId="3386205146662078808" resolveInfo="assertEquals" />
            <link role="classConcept" roleId="tpee.1144433194310" targetNodeId="3386205146662078802" resolveInfo="TestUtilities" />
            <node role="actualArgument" roleId="tpee.1068499141038" type="tpee.DotExpression" typeId="tpee.1197027756228" id="2906110183022478575" nodeInfo="nn">
              <node role="operand" roleId="tpee.1197027771414" type="tpee.GenericNewExpression" typeId="tpee.1145552977093" id="2906110183022478576" nodeInfo="nn">
                <node role="creator" roleId="tpee.1145553007750" type="tpee.ArrayCreatorWithInitializer" typeId="tpee.1154542696413" id="2906110183022478577" nodeInfo="nn">
                  <node role="componentType" roleId="tpee.1154542793668" type="tp25.SNodeType" typeId="tp25.1138055754698" id="2906110183022478578" nodeInfo="in" />
                  <node role="initValue" roleId="tpee.1154542803372" type="tp5g.TestNodeReference" typeId="tp5g.1210674524691" id="2906110183022478579" nodeInfo="nn">
                    <link role="declaration" roleId="tp5g.1210674534086" targetNodeId="2600026384779198860" resolveInfo="specializedGrandChild" />
                  </node>
                </node>
              </node>
              <node role="operation" roleId="tpee.1197027833540" type="tp2q.AsSequenceOperation" typeId="tp2q.1240325842691" id="2906110183022478580" nodeInfo="nn" />
            </node>
            <node role="actualArgument" roleId="tpee.1068499141038" type="tpee.DotExpression" typeId="tpee.1197027756228" id="2906110183022478586" nodeInfo="nn">
              <node role="operand" roleId="tpee.1197027771414" type="tp5g.TestNodeReference" typeId="tp5g.1210674524691" id="2906110183022478587" nodeInfo="nn">
                <link role="declaration" roleId="tp5g.1210674534086" targetNodeId="4124388153791185442" resolveInfo="rightChild" />
              </node>
              <node role="operation" roleId="tpee.1197027833540" type="tp25.Node_GetChildrenOperation" typeId="tp25.1171500988903" id="2906110183022478588" nodeInfo="nn">
                <node role="parameter" roleId="tp25.1144104376918" type="tp25.OperationParm_LinkQualifier" typeId="tp25.5168775467716640652" id="2906110183022478589" nodeInfo="ng">
                  <node role="linkQualifier" roleId="tp25.5168775467716640653" type="tp25.LinkRefQualifier" typeId="tp25.1204851882688" id="2906110183022478590" nodeInfo="ng">
                    <link role="link" roleId="tp25.1204851882689" targetNodeId="yetq.34342663958604622" />
                  </node>
                </node>
              </node>
            </node>
          </node>
        </node>
        <node role="statement" roleId="tpee.1068581517665" type="tpee.ExpressionStatement" typeId="tpee.1068580123155" id="2906110183022478595" nodeInfo="nn">
          <node role="expression" roleId="tpee.1068580123156" type="tpee.StaticMethodCall" typeId="tpee.1081236700937" id="2906110183022478597" nodeInfo="nn">
            <link role="baseMethodDeclaration" roleId="tpee.1068499141037" targetNodeId="3386205146662078808" resolveInfo="assertEquals" />
            <link role="classConcept" roleId="tpee.1144433194310" targetNodeId="3386205146662078802" resolveInfo="TestUtilities" />
            <node role="actualArgument" roleId="tpee.1068499141038" type="tpee.DotExpression" typeId="tpee.1197027756228" id="2906110183022478598" nodeInfo="nn">
              <node role="operand" roleId="tpee.1197027771414" type="tpee.GenericNewExpression" typeId="tpee.1145552977093" id="2906110183022478599" nodeInfo="nn">
                <node role="creator" roleId="tpee.1145553007750" type="tpee.ArrayCreatorWithInitializer" typeId="tpee.1154542696413" id="2906110183022478600" nodeInfo="nn">
                  <node role="componentType" roleId="tpee.1154542793668" type="tp25.SNodeType" typeId="tp25.1138055754698" id="2906110183022478601" nodeInfo="in" />
                  <node role="initValue" roleId="tpee.1154542803372" type="tp5g.TestNodeReference" typeId="tp5g.1210674524691" id="2906110183022478602" nodeInfo="nn">
                    <link role="declaration" roleId="tp5g.1210674534086" targetNodeId="2600026384779198860" resolveInfo="specializedGrandChild" />
                  </node>
                </node>
              </node>
              <node role="operation" roleId="tpee.1197027833540" type="tp2q.AsSequenceOperation" typeId="tp2q.1240325842691" id="2906110183022478603" nodeInfo="nn" />
            </node>
            <node role="actualArgument" roleId="tpee.1068499141038" type="tpee.DotExpression" typeId="tpee.1197027756228" id="2906110183022478609" nodeInfo="nn">
              <node role="operand" roleId="tpee.1197027771414" type="tp5g.TestNodeReference" typeId="tp5g.1210674524691" id="2906110183022478610" nodeInfo="nn">
                <link role="declaration" roleId="tp5g.1210674534086" targetNodeId="4124388153791185442" resolveInfo="rightChild" />
              </node>
              <node role="operation" roleId="tpee.1197027833540" type="tp25.Node_GetChildrenOperation" typeId="tp25.1171500988903" id="2906110183022478611" nodeInfo="nn">
                <node role="parameter" roleId="tp25.1144104376918" type="tp25.OperationParm_LinkQualifier" typeId="tp25.5168775467716640652" id="2906110183022478612" nodeInfo="ng">
                  <node role="linkQualifier" roleId="tp25.5168775467716640653" type="tp25.PoundExpression" typeId="tp25.1204834851141" id="2906110183022478613" nodeInfo="ng">
                    <node role="expression" roleId="tp25.1204834868751" type="tp25.LinkRefExpression" typeId="tp25.1226359078165" id="2906110183022478614" nodeInfo="nn">
                      <link role="linkDeclaration" roleId="tp25.1226359192215" targetNodeId="yetq.278471160714141632" />
                      <link role="conceptDeclaration" roleId="tp25.1226359078166" targetNodeId="yetq.278471160714141631" resolveInfo="Child" />
                    </node>
                  </node>
                </node>
              </node>
            </node>
          </node>
        </node>
      </node>
    </node>
    <node role="testMethods" roleId="tp5g.1217501895093" type="tp5g.SimpleNodeTest" typeId="tp5g.1225978065297" id="6119287946611354748" nodeInfo="ng">
      <property name="name" nameId="tpck.1169194664001" value="childrenByLinkDeclarationOnNull" />
      <node role="returnType" roleId="tpee.1068580123133" type="tpee.VoidType" typeId="tpee.1068581517677" id="6119287946611354749" nodeInfo="in" />
      <node role="body" roleId="tpee.1068580123135" type="tpee.StatementList" typeId="tpee.1068580123136" id="6119287946611354750" nodeInfo="nn">
        <node role="statement" roleId="tpee.1068581517665" type="tpee.LocalVariableDeclarationStatement" typeId="tpee.1068581242864" id="6119287946611354752" nodeInfo="nn">
          <node role="localVariableDeclaration" roleId="tpee.1068581242865" type="tpee.LocalVariableDeclaration" typeId="tpee.1068581242863" id="6119287946611354753" nodeInfo="nr">
            <property name="name" nameId="tpck.1169194664001" value="nullNode" />
            <node role="type" roleId="tpee.5680397130376446158" type="tp25.SNodeType" typeId="tp25.1138055754698" id="6119287946611354754" nodeInfo="in">
              <link role="concept" roleId="tp25.1138405853777" targetNodeId="yetq.278471160714141637" resolveInfo="Root" />
            </node>
            <node role="initializer" roleId="tpee.1068431790190" type="tpee.NullLiteral" typeId="tpee.1070534058343" id="6119287946611354755" nodeInfo="nn" />
          </node>
        </node>
        <node role="statement" roleId="tpee.1068581517665" type="tpe3.AssertTrue" typeId="tpe3.1171981022339" id="1618885473003749973" nodeInfo="nn">
          <node role="condition" roleId="tpe3.1171981057159" type="tpee.DotExpression" typeId="tpee.1197027756228" id="1618885473003771342" nodeInfo="nn">
            <node role="operand" roleId="tpee.1197027771414" type="tpee.DotExpression" typeId="tpee.1197027756228" id="1618885473003749976" nodeInfo="nn">
              <node role="operand" roleId="tpee.1197027771414" type="tpee.LocalVariableReference" typeId="tpee.1068581242866" id="1618885473003749975" nodeInfo="nn">
                <link role="variableDeclaration" roleId="tpee.1068581517664" targetNodeId="6119287946611354753" resolveInfo="nullNode" />
              </node>
              <node role="operation" roleId="tpee.1197027833540" type="tp25.Node_GetChildrenOperation" typeId="tp25.1171500988903" id="1618885473003771334" nodeInfo="nn">
                <node role="parameter" roleId="tp25.1144104376918" type="tp25.OperationParm_LinkQualifier" typeId="tp25.5168775467716640652" id="1618885473003771335" nodeInfo="ng">
                  <node role="linkQualifier" roleId="tp25.5168775467716640653" type="tp25.LinkRefQualifier" typeId="tp25.1204851882688" id="1618885473003771338" nodeInfo="ng">
                    <link role="link" roleId="tp25.1204851882689" targetNodeId="yetq.278471160714141638" />
                  </node>
                </node>
              </node>
            </node>
            <node role="operation" roleId="tpee.1197027833540" type="tp2q.IsEmptyOperation" typeId="tp2q.1165530316231" id="1618885473003771348" nodeInfo="nn" />
          </node>
        </node>
        <node role="statement" roleId="tpee.1068581517665" type="tpee.LocalVariableDeclarationStatement" typeId="tpee.1068581242864" id="6119287946611354781" nodeInfo="nn">
          <node role="localVariableDeclaration" roleId="tpee.1068581242865" type="tpee.LocalVariableDeclaration" typeId="tpee.1068581242863" id="6119287946611354782" nodeInfo="nr">
            <property name="name" nameId="tpck.1169194664001" value="nullLinkDeclaration" />
            <node role="type" roleId="tpee.5680397130376446158" type="tp25.SNodeType" typeId="tp25.1138055754698" id="6119287946611354783" nodeInfo="in">
              <link role="concept" roleId="tp25.1138405853777" targetNodeId="tpce.1071489288298" resolveInfo="LinkDeclaration" />
            </node>
            <node role="initializer" roleId="tpee.1068431790190" type="tpee.NullLiteral" typeId="tpee.1070534058343" id="6119287946611354785" nodeInfo="nn" />
          </node>
        </node>
        <node role="statement" roleId="tpee.1068581517665" type="tpe3.AssertTrue" typeId="tpe3.1171981022339" id="1618885473003771350" nodeInfo="nn">
          <node role="condition" roleId="tpe3.1171981057159" type="tpee.DotExpression" typeId="tpee.1197027756228" id="1618885473003771368" nodeInfo="nn">
            <node role="operand" roleId="tpee.1197027771414" type="tpee.DotExpression" typeId="tpee.1197027756228" id="1618885473003771353" nodeInfo="nn">
              <node role="operand" roleId="tpee.1197027771414" type="tp5g.TestNodeReference" typeId="tp5g.1210674524691" id="1618885473003771352" nodeInfo="nn">
                <link role="declaration" roleId="tp5g.1210674534086" targetNodeId="4124388153791185440" resolveInfo="root" />
              </node>
              <node role="operation" roleId="tpee.1197027833540" type="tp25.Node_GetChildrenOperation" typeId="tp25.1171500988903" id="1618885473003771357" nodeInfo="nn">
                <node role="parameter" roleId="tp25.1144104376918" type="tp25.OperationParm_LinkQualifier" typeId="tp25.5168775467716640652" id="1618885473003771358" nodeInfo="ng">
                  <node role="linkQualifier" roleId="tp25.5168775467716640653" type="tp25.PoundExpression" typeId="tp25.1204834851141" id="1618885473003771361" nodeInfo="ng">
                    <node role="expression" roleId="tp25.1204834868751" type="tpee.LocalVariableReference" typeId="tpee.1068581242866" id="1618885473003771364" nodeInfo="nn">
                      <link role="variableDeclaration" roleId="tpee.1068581517664" targetNodeId="6119287946611354782" resolveInfo="nullLinkDeclaration" />
                    </node>
                  </node>
                </node>
              </node>
            </node>
            <node role="operation" roleId="tpee.1197027833540" type="tp2q.IsEmptyOperation" typeId="tp2q.1165530316231" id="1618885473003771374" nodeInfo="nn" />
          </node>
        </node>
      </node>
    </node>
  </root>
  <root type="tpee.ClassConcept" typeId="tpee.1068390468198" id="3386205146662078802" nodeInfo="ig">
    <property name="name" nameId="tpck.1169194664001" value="TestUtilities" />
    <node role="member" roleId="tpee.5375687026011219971" type="tpee.StaticMethodDeclaration" typeId="tpee.1081236700938" id="3386205146662078808" nodeInfo="igu">
      <property name="name" nameId="tpck.1169194664001" value="assertEquals" />
      <node role="body" roleId="tpee.1068580123135" type="tpee.StatementList" typeId="tpee.1068580123136" id="3386205146662078811" nodeInfo="nn">
        <node role="statement" roleId="tpee.1068581517665" type="tpe3.AssertEquals" typeId="tpe3.1171978097730" id="3386205146662078820" nodeInfo="nn">
          <node role="expected" roleId="tpe3.8427750732757990724" type="tpee.DotExpression" typeId="tpee.1197027756228" id="3386205146662078821" nodeInfo="nn">
            <node role="operand" roleId="tpee.1197027771414" type="tpee.ParameterReference" typeId="tpee.1068581242874" id="3386205146662078822" nodeInfo="nn">
              <link role="variableDeclaration" roleId="tpee.1068581517664" targetNodeId="3386205146662078812" resolveInfo="expected" />
            </node>
            <node role="operation" roleId="tpee.1197027833540" type="tp2q.GetSizeOperation" typeId="tp2q.1162935959151" id="3386205146662078823" nodeInfo="nn" />
          </node>
          <node role="actual" roleId="tpe3.8427750732757990725" type="tpee.DotExpression" typeId="tpee.1197027756228" id="3386205146662078824" nodeInfo="nn">
            <node role="operand" roleId="tpee.1197027771414" type="tpee.ParameterReference" typeId="tpee.1068581242874" id="3386205146662078825" nodeInfo="nn">
              <link role="variableDeclaration" roleId="tpee.1068581517664" targetNodeId="3386205146662078814" resolveInfo="actual" />
            </node>
            <node role="operation" roleId="tpee.1197027833540" type="tp2q.GetSizeOperation" typeId="tp2q.1162935959151" id="3386205146662078826" nodeInfo="nn" />
          </node>
        </node>
        <node role="statement" roleId="tpee.1068581517665" type="tpee.ForeachStatement" typeId="tpee.1144226303539" id="2906110183022290194" nodeInfo="nn">
          <node role="iterable" roleId="tpee.1144226360166" type="tpee.ParameterReference" typeId="tpee.1068581242874" id="2906110183022290208" nodeInfo="nn">
            <link role="variableDeclaration" roleId="tpee.1068581517664" targetNodeId="3386205146662078812" resolveInfo="expected" />
          </node>
          <node role="variable" roleId="tpee.1144230900587" type="tpee.LocalVariableDeclaration" typeId="tpee.1068581242863" id="2906110183022290198" nodeInfo="nr">
            <property name="name" nameId="tpck.1169194664001" value="object" />
            <node role="type" roleId="tpee.5680397130376446158" type="tpee.ClassifierType" typeId="tpee.1107535904670" id="2906110183022290205" nodeInfo="in">
              <link role="classifier" roleId="tpee.1107535924139" targetNodeId="e2lb.~Object" resolveInfo="Object" />
            </node>
          </node>
          <node role="body" roleId="tpee.1154032183016" type="tpee.StatementList" typeId="tpee.1068580123136" id="2906110183022290195" nodeInfo="nn">
            <node role="statement" roleId="tpee.1068581517665" type="tpee.IfStatement" typeId="tpee.1068580123159" id="2906110183022290213" nodeInfo="nn">
              <node role="ifTrue" roleId="tpee.1068580123161" type="tpee.StatementList" typeId="tpee.1068580123136" id="2906110183022290219" nodeInfo="nn">
                <node role="statement" roleId="tpee.1068581517665" type="tpe3.Fail" typeId="tpe3.1172017222794" id="2906110183022290220" nodeInfo="nn">
                  <node role="message" roleId="tpe3.1172075534298" type="tpe3.Message" typeId="tpe3.1172073500303" id="2906110183022290221" nodeInfo="ng">
                    <node role="message" roleId="tpe3.1172073511101" type="tpee.PlusExpression" typeId="tpee.1068581242875" id="2906110183022290222" nodeInfo="nn">
                      <node role="rightExpression" roleId="tpee.1081773367579" type="tpee.StringLiteral" typeId="tpee.1070475926800" id="2906110183022290223" nodeInfo="nn">
                        <property name="value" nameId="tpee.1070475926801" value=" in the resulting collection" />
                      </node>
                      <node role="leftExpression" roleId="tpee.1081773367580" type="tpee.PlusExpression" typeId="tpee.1068581242875" id="2906110183022290224" nodeInfo="nn">
                        <node role="rightExpression" roleId="tpee.1081773367579" type="tpee.LocalVariableReference" typeId="tpee.1068581242866" id="2906110183022290230" nodeInfo="nn">
                          <link role="variableDeclaration" roleId="tpee.1068581517664" targetNodeId="2906110183022290198" resolveInfo="object" />
                        </node>
                        <node role="leftExpression" roleId="tpee.1081773367580" type="tpee.StringLiteral" typeId="tpee.1070475926800" id="2906110183022290225" nodeInfo="nn">
                          <property name="value" nameId="tpee.1070475926801" value="there is no " />
                        </node>
                      </node>
                    </node>
                  </node>
                </node>
              </node>
              <node role="condition" roleId="tpee.1068580123160" type="tpee.NotExpression" typeId="tpee.1081516740877" id="2906110183022290214" nodeInfo="nn">
                <node role="expression" roleId="tpee.1081516765348" type="tpee.DotExpression" typeId="tpee.1197027756228" id="2906110183022290215" nodeInfo="nn">
                  <node role="operand" roleId="tpee.1197027771414" type="tpee.ParameterReference" typeId="tpee.1068581242874" id="2906110183022290216" nodeInfo="nn">
                    <link role="variableDeclaration" roleId="tpee.1068581517664" targetNodeId="3386205146662078814" resolveInfo="actual" />
                  </node>
                  <node role="operation" roleId="tpee.1197027833540" type="tp2q.ContainsOperation" typeId="tp2q.1172254888721" id="2906110183022290217" nodeInfo="nn">
                    <node role="argument" roleId="tp2q.1172256416782" type="tpee.LocalVariableReference" typeId="tpee.1068581242866" id="2906110183022290228" nodeInfo="nn">
                      <link role="variableDeclaration" roleId="tpee.1068581517664" targetNodeId="2906110183022290198" resolveInfo="object" />
                    </node>
                  </node>
                </node>
              </node>
            </node>
          </node>
        </node>
      </node>
      <node role="visibility" roleId="tpee.1178549979242" type="tpee.PublicVisibility" typeId="tpee.1146644602865" id="3386205146662078810" nodeInfo="nn" />
      <node role="returnType" roleId="tpee.1068580123133" type="tpee.VoidType" typeId="tpee.1068581517677" id="3386205146662078809" nodeInfo="in" />
      <node role="parameter" roleId="tpee.1068580123134" type="tpee.ParameterDeclaration" typeId="tpee.1068498886292" id="3386205146662078812" nodeInfo="ir">
        <property name="name" nameId="tpck.1169194664001" value="expected" />
        <node role="type" roleId="tpee.5680397130376446158" type="tp2q.SequenceType" typeId="tp2q.1151689724996" id="3386205146662078816" nodeInfo="in" />
      </node>
      <node role="parameter" roleId="tpee.1068580123134" type="tpee.ParameterDeclaration" typeId="tpee.1068498886292" id="3386205146662078814" nodeInfo="ir">
        <property name="name" nameId="tpck.1169194664001" value="actual" />
        <node role="type" roleId="tpee.5680397130376446158" type="tp2q.SequenceType" typeId="tp2q.1151689724996" id="3386205146662078818" nodeInfo="in" />
      </node>
    </node>
    <node role="visibility" roleId="tpee.1178549979242" type="tpee.PublicVisibility" typeId="tpee.1146644602865" id="3386205146662078803" nodeInfo="nn" />
  </root>
  <root type="tp5g.NodesTestCase" typeId="tp5g.1216913645126" id="2906110183022090591" nodeInfo="ng">
    <property name="name" nameId="tpck.1169194664001" value="SNodeGetReferenceOperation" />
    <node role="testMethods" roleId="tp5g.1217501895093" type="tp5g.SimpleNodeTest" typeId="tp5g.1225978065297" id="2906110183022090598" nodeInfo="ng">
      <property name="name" nameId="tpck.1169194664001" value="empty" />
      <node role="returnType" roleId="tpee.1068580123133" type="tpee.VoidType" typeId="tpee.1068581517677" id="2906110183022090599" nodeInfo="in" />
      <node role="body" roleId="tpee.1068580123135" type="tpee.StatementList" typeId="tpee.1068580123136" id="2906110183022090600" nodeInfo="nn">
        <node role="statement" roleId="tpee.1068581517665" type="tpe3.AssertIsNull" typeId="tpe3.1172028177041" id="2906110183022090603" nodeInfo="nn">
          <node role="expression" roleId="tpe3.1172028236559" type="tpee.DotExpression" typeId="tpee.1197027756228" id="4617538449204391160" nodeInfo="nn">
            <node role="operand" roleId="tpee.1197027771414" type="tp5g.TestNodeReference" typeId="tp5g.1210674524691" id="4617538449204391159" nodeInfo="nn">
              <link role="declaration" roleId="tp5g.1210674534086" targetNodeId="2906110183022090594" resolveInfo="emptyReferenceContainer" />
            </node>
            <node role="operation" roleId="tpee.1197027833540" type="tp25.Node_GetReferenceOperation" typeId="tp25.3609773094169249792" id="4617538449204391164" nodeInfo="nn">
              <node role="linkQualifier" roleId="tp25.3609773094169252180" type="tp25.OperationParm_LinkQualifier" typeId="tp25.5168775467716640652" id="4617538449204391165" nodeInfo="ng">
                <node role="linkQualifier" roleId="tp25.5168775467716640653" type="tp25.LinkRefQualifier" typeId="tp25.1204851882688" id="4617538449204391167" nodeInfo="ng">
                  <link role="link" roleId="tp25.1204851882689" targetNodeId="yetq.8758390115028851399" />
                </node>
              </node>
            </node>
          </node>
        </node>
      </node>
    </node>
    <node role="testMethods" roleId="tp5g.1217501895093" type="tp5g.SimpleNodeTest" typeId="tp5g.1225978065297" id="2906110183022122676" nodeInfo="ng">
      <property name="name" nameId="tpck.1169194664001" value="byLinkDeclaration" />
      <node role="returnType" roleId="tpee.1068580123133" type="tpee.VoidType" typeId="tpee.1068581517677" id="2906110183022122677" nodeInfo="in" />
      <node role="body" roleId="tpee.1068580123135" type="tpee.StatementList" typeId="tpee.1068580123136" id="2906110183022122678" nodeInfo="nn">
        <node role="statement" roleId="tpee.1068581517665" type="tpee.LocalVariableDeclarationStatement" typeId="tpee.1068581242864" id="2906110183022122681" nodeInfo="nn">
          <node role="localVariableDeclaration" roleId="tpee.1068581242865" type="tpee.LocalVariableDeclaration" typeId="tpee.1068581242863" id="2906110183022122682" nodeInfo="nr">
            <property name="name" nameId="tpck.1169194664001" value="rootLinkDeclaration" />
            <node role="type" roleId="tpee.5680397130376446158" type="tp25.SNodeType" typeId="tp25.1138055754698" id="2906110183022122683" nodeInfo="in">
              <link role="concept" roleId="tp25.1138405853777" targetNodeId="tpce.1071489288298" resolveInfo="LinkDeclaration" />
            </node>
            <node role="initializer" roleId="tpee.1068431790190" type="tp25.LinkRefExpression" typeId="tp25.1226359078165" id="2906110183022122685" nodeInfo="nn">
              <link role="conceptDeclaration" roleId="tp25.1226359078166" targetNodeId="yetq.8758390115028851398" resolveInfo="ReferenceContainer" />
              <link role="linkDeclaration" roleId="tp25.1226359192215" targetNodeId="yetq.8758390115028851399" />
            </node>
          </node>
        </node>
        <node role="statement" roleId="tpee.1068581517665" type="tpee.LocalVariableDeclarationStatement" typeId="tpee.1068581242864" id="4617538449204348411" nodeInfo="nn">
          <node role="localVariableDeclaration" roleId="tpee.1068581242865" type="tpee.LocalVariableDeclaration" typeId="tpee.1068581242863" id="4617538449204348412" nodeInfo="nr">
            <property name="name" nameId="tpck.1169194664001" value="rootContainerReference" />
            <node role="type" roleId="tpee.5680397130376446158" type="tp25.SReferenceType" typeId="tp25.8758390115029295477" id="4617538449204348413" nodeInfo="in" />
            <node role="initializer" roleId="tpee.1068431790190" type="tpee.DotExpression" typeId="tpee.1197027756228" id="4617538449204348416" nodeInfo="nn">
              <node role="operand" roleId="tpee.1197027771414" type="tp5g.TestNodeReference" typeId="tp5g.1210674524691" id="4617538449204348415" nodeInfo="nn">
                <link role="declaration" roleId="tp5g.1210674534086" targetNodeId="2906110183022122690" resolveInfo="referenceContainerSub" />
              </node>
              <node role="operation" roleId="tpee.1197027833540" type="tp25.Node_GetReferenceOperation" typeId="tp25.3609773094169249792" id="4617538449204369773" nodeInfo="nn">
                <node role="linkQualifier" roleId="tp25.3609773094169252180" type="tp25.OperationParm_LinkQualifier" typeId="tp25.5168775467716640652" id="4617538449204369774" nodeInfo="ng">
                  <node role="linkQualifier" roleId="tp25.5168775467716640653" type="tp25.PoundExpression" typeId="tp25.1204834851141" id="4617538449204369776" nodeInfo="ng">
                    <node role="expression" roleId="tp25.1204834868751" type="tpee.LocalVariableReference" typeId="tpee.1068581242866" id="4617538449204369778" nodeInfo="nn">
                      <link role="variableDeclaration" roleId="tpee.1068581517664" targetNodeId="2906110183022122682" resolveInfo="rootLinkDeclaration" />
                    </node>
                  </node>
                </node>
              </node>
            </node>
          </node>
        </node>
        <node role="statement" roleId="tpee.1068581517665" type="tpe3.AssertEquals" typeId="tpe3.1171978097730" id="6404411205049482571" nodeInfo="nn">
          <node role="expected" roleId="tpe3.8427750732757990724" type="tp5g.TestNodeReference" typeId="tp5g.1210674524691" id="6404411205049482580" nodeInfo="nn">
            <link role="declaration" roleId="tp5g.1210674534086" targetNodeId="2906110183022122699" resolveInfo="rootContainer" />
          </node>
          <node role="actual" roleId="tpe3.8427750732757990725" type="tpee.DotExpression" typeId="tpee.1197027756228" id="6404411205049482575" nodeInfo="nn">
            <node role="operand" roleId="tpee.1197027771414" type="tpee.LocalVariableReference" typeId="tpee.1068581242866" id="6404411205049482574" nodeInfo="nn">
              <link role="variableDeclaration" roleId="tpee.1068581517664" targetNodeId="4617538449204348412" resolveInfo="rootContainerReference" />
            </node>
            <node role="operation" roleId="tpee.1197027833540" type="tp25.Reference_GetTargetOperation" typeId="tp25.4124388153790980106" id="6404411205049482579" nodeInfo="nn" />
          </node>
        </node>
        <node role="statement" roleId="tpee.1068581517665" type="tpe3.AssertEquals" typeId="tpe3.1171978097730" id="6404411205049487783" nodeInfo="nn">
          <node role="expected" roleId="tpe3.8427750732757990724" type="tpee.LocalVariableReference" typeId="tpee.1068581242866" id="6404411205049487784" nodeInfo="nn">
            <link role="variableDeclaration" roleId="tpee.1068581517664" targetNodeId="2906110183022122682" resolveInfo="rootLinkDeclaration" />
          </node>
          <node role="actual" roleId="tpe3.8427750732757990725" type="tpee.DotExpression" typeId="tpee.1197027756228" id="6404411205049487785" nodeInfo="nn">
            <node role="operand" roleId="tpee.1197027771414" type="tpee.LocalVariableReference" typeId="tpee.1068581242866" id="6404411205049487786" nodeInfo="nn">
              <link role="variableDeclaration" roleId="tpee.1068581517664" targetNodeId="4617538449204348412" resolveInfo="rootContainerReference" />
            </node>
            <node role="operation" roleId="tpee.1197027833540" type="tp25.Reference_GetLinkDeclarationOperation" typeId="tp25.1547759872598425067" id="6404411205049487787" nodeInfo="nn" />
          </node>
        </node>
        <node role="statement" roleId="tpee.1068581517665" type="tpe3.AssertEquals" typeId="tpe3.1171978097730" id="6404411205049492990" nodeInfo="nn">
          <node role="expected" roleId="tpe3.8427750732757990724" type="tpee.DotExpression" typeId="tpee.1197027756228" id="6404411205049492991" nodeInfo="nn">
            <node role="operand" roleId="tpee.1197027771414" type="tpee.LocalVariableReference" typeId="tpee.1068581242866" id="6404411205049492992" nodeInfo="nn">
              <link role="variableDeclaration" roleId="tpee.1068581517664" targetNodeId="2906110183022122682" resolveInfo="rootLinkDeclaration" />
            </node>
            <node role="operation" roleId="tpee.1197027833540" type="tp25.SPropertyAccess" typeId="tp25.1138056022639" id="6404411205049492993" nodeInfo="nn">
              <link role="property" roleId="tp25.1138056395725" targetNodeId="tpce.1071599776563" resolveInfo="role" />
            </node>
          </node>
          <node role="actual" roleId="tpe3.8427750732757990725" type="tpee.DotExpression" typeId="tpee.1197027756228" id="6404411205049492994" nodeInfo="nn">
            <node role="operand" roleId="tpee.1197027771414" type="tpee.LocalVariableReference" typeId="tpee.1068581242866" id="6404411205049492995" nodeInfo="nn">
              <link role="variableDeclaration" roleId="tpee.1068581517664" targetNodeId="4617538449204348412" resolveInfo="rootContainerReference" />
            </node>
            <node role="operation" roleId="tpee.1197027833540" type="tp25.Reference_GetRoleOperation" typeId="tp25.5692182839349412519" id="6404411205049492996" nodeInfo="nn" />
          </node>
        </node>
        <node role="statement" roleId="tpee.1068581517665" type="tpe3.AssertInNotNull" typeId="tpe3.7080278351417106679" id="6404411205049634106" nodeInfo="nn">
          <node role="expression" roleId="tpe3.7080278351417106681" type="tpee.DotExpression" typeId="tpee.1197027756228" id="6404411205049634108" nodeInfo="nn">
            <node role="operand" roleId="tpee.1197027771414" type="tpee.LocalVariableReference" typeId="tpee.1068581242866" id="6404411205049634109" nodeInfo="nn">
              <link role="variableDeclaration" roleId="tpee.1068581517664" targetNodeId="4617538449204348412" resolveInfo="rootContainerReference" />
            </node>
            <node role="operation" roleId="tpee.1197027833540" type="tp25.Reference_GetResolveInfo" typeId="tp25.5708036808576088033" id="6404411205049634110" nodeInfo="nn" />
          </node>
        </node>
        <node role="statement" roleId="tpee.1068581517665" type="tpee.LocalVariableDeclarationStatement" typeId="tpee.1068581242864" id="6404411205049509322" nodeInfo="nn">
          <node role="localVariableDeclaration" roleId="tpee.1068581242865" type="tpee.LocalVariableDeclaration" typeId="tpee.1068581242863" id="6404411205049509323" nodeInfo="nr">
            <property name="name" nameId="tpck.1169194664001" value="leftChildReference" />
            <node role="initializer" roleId="tpee.1068431790190" type="tpee.DotExpression" typeId="tpee.1197027756228" id="6404411205049509324" nodeInfo="nn">
              <node role="operand" roleId="tpee.1197027771414" type="tp5g.TestNodeReference" typeId="tp5g.1210674524691" id="6404411205049509325" nodeInfo="nn">
                <link role="declaration" roleId="tp5g.1210674534086" targetNodeId="2906110183022122690" resolveInfo="referenceContainerSub" />
              </node>
              <node role="operation" roleId="tpee.1197027833540" type="tp25.Node_GetReferenceOperation" typeId="tp25.3609773094169249792" id="6404411205049509326" nodeInfo="nn">
                <node role="linkQualifier" roleId="tp25.3609773094169252180" type="tp25.OperationParm_LinkQualifier" typeId="tp25.5168775467716640652" id="6404411205049509327" nodeInfo="ng">
                  <node role="linkQualifier" roleId="tp25.5168775467716640653" type="tp25.LinkRefQualifier" typeId="tp25.1204851882688" id="6404411205049509328" nodeInfo="ng">
                    <link role="link" roleId="tp25.1204851882689" targetNodeId="yetq.8758390115028851400" />
                  </node>
                </node>
              </node>
            </node>
            <node role="type" roleId="tpee.5680397130376446158" type="tp25.SReferenceType" typeId="tp25.8758390115029295477" id="6404411205049509329" nodeInfo="in" />
          </node>
        </node>
        <node role="statement" roleId="tpee.1068581517665" type="tpe3.AssertEquals" typeId="tpe3.1171978097730" id="6404411205049509344" nodeInfo="nn">
          <node role="expected" roleId="tpe3.8427750732757990724" type="tp5g.TestNodeReference" typeId="tp5g.1210674524691" id="6404411205049509345" nodeInfo="nn">
            <link role="declaration" roleId="tp5g.1210674534086" targetNodeId="2906110183022144324" resolveInfo="leftChild" />
          </node>
          <node role="actual" roleId="tpe3.8427750732757990725" type="tpee.DotExpression" typeId="tpee.1197027756228" id="6404411205049509346" nodeInfo="nn">
            <node role="operand" roleId="tpee.1197027771414" type="tpee.LocalVariableReference" typeId="tpee.1068581242866" id="6404411205049509347" nodeInfo="nn">
              <link role="variableDeclaration" roleId="tpee.1068581517664" targetNodeId="6404411205049509323" resolveInfo="leftChildReference" />
            </node>
            <node role="operation" roleId="tpee.1197027833540" type="tp25.Reference_GetTargetOperation" typeId="tp25.4124388153790980106" id="6404411205049509348" nodeInfo="nn" />
          </node>
        </node>
        <node role="statement" roleId="tpee.1068581517665" type="tpe3.AssertEquals" typeId="tpe3.1171978097730" id="6404411205049519836" nodeInfo="nn">
          <node role="actual" roleId="tpe3.8427750732757990725" type="tpee.DotExpression" typeId="tpee.1197027756228" id="6404411205049525060" nodeInfo="nn">
            <node role="operand" roleId="tpee.1197027771414" type="tpee.LocalVariableReference" typeId="tpee.1068581242866" id="6404411205049519837" nodeInfo="nn">
              <link role="variableDeclaration" roleId="tpee.1068581517664" targetNodeId="6404411205049509323" resolveInfo="leftChildReference" />
            </node>
            <node role="operation" roleId="tpee.1197027833540" type="tp25.Reference_GetLinkDeclarationOperation" typeId="tp25.1547759872598425067" id="6404411205049525064" nodeInfo="nn" />
          </node>
          <node role="expected" roleId="tpe3.8427750732757990724" type="tp25.LinkRefExpression" typeId="tp25.1226359078165" id="6404411205049519838" nodeInfo="nn">
            <link role="linkDeclaration" roleId="tp25.1226359192215" targetNodeId="yetq.8758390115028851400" />
            <link role="conceptDeclaration" roleId="tp25.1226359078166" targetNodeId="yetq.8758390115028851398" resolveInfo="ReferenceContainer" />
          </node>
        </node>
        <node role="statement" roleId="tpee.1068581517665" type="tpe3.AssertEquals" typeId="tpe3.1171978097730" id="6404411205049525066" nodeInfo="nn">
          <node role="actual" roleId="tpe3.8427750732757990725" type="tpee.DotExpression" typeId="tpee.1197027756228" id="6404411205049525067" nodeInfo="nn">
            <node role="operand" roleId="tpee.1197027771414" type="tpee.LocalVariableReference" typeId="tpee.1068581242866" id="6404411205049525068" nodeInfo="nn">
              <link role="variableDeclaration" roleId="tpee.1068581517664" targetNodeId="6404411205049509323" resolveInfo="leftChildReference" />
            </node>
            <node role="operation" roleId="tpee.1197027833540" type="tp25.Reference_GetRoleOperation" typeId="tp25.5692182839349412519" id="6404411205049525069" nodeInfo="nn" />
          </node>
          <node role="expected" roleId="tpe3.8427750732757990724" type="tpee.DotExpression" typeId="tpee.1197027756228" id="6404411205049525070" nodeInfo="nn">
            <node role="operand" roleId="tpee.1197027771414" type="tp25.LinkRefExpression" typeId="tp25.1226359078165" id="6404411205049525071" nodeInfo="nn">
              <link role="linkDeclaration" roleId="tp25.1226359192215" targetNodeId="yetq.8758390115028851400" />
              <link role="conceptDeclaration" roleId="tp25.1226359078166" targetNodeId="yetq.8758390115028851398" resolveInfo="ReferenceContainer" />
            </node>
            <node role="operation" roleId="tpee.1197027833540" type="tp25.SPropertyAccess" typeId="tp25.1138056022639" id="6404411205049525072" nodeInfo="nn">
              <link role="property" roleId="tp25.1138056395725" targetNodeId="tpce.1071599776563" resolveInfo="role" />
            </node>
          </node>
        </node>
        <node role="statement" roleId="tpee.1068581517665" type="tpe3.AssertInNotNull" typeId="tpe3.7080278351417106679" id="6404411205049634112" nodeInfo="nn">
          <node role="expression" roleId="tpe3.7080278351417106681" type="tpee.DotExpression" typeId="tpee.1197027756228" id="6404411205049634114" nodeInfo="nn">
            <node role="operand" roleId="tpee.1197027771414" type="tpee.LocalVariableReference" typeId="tpee.1068581242866" id="6404411205049634115" nodeInfo="nn">
              <link role="variableDeclaration" roleId="tpee.1068581517664" targetNodeId="6404411205049509323" resolveInfo="leftChildReference" />
            </node>
            <node role="operation" roleId="tpee.1197027833540" type="tp25.Reference_GetResolveInfo" typeId="tp25.5708036808576088033" id="6404411205049634116" nodeInfo="nn" />
          </node>
        </node>
      </node>
    </node>
    <node role="testMethods" roleId="tp5g.1217501895093" type="tp5g.SimpleNodeTest" typeId="tp5g.1225978065297" id="2906110183022155174" nodeInfo="ng">
      <property name="name" nameId="tpck.1169194664001" value="bySpecializedLinkDeclaration" />
      <node role="returnType" roleId="tpee.1068580123133" type="tpee.VoidType" typeId="tpee.1068581517677" id="2906110183022155175" nodeInfo="in" />
      <node role="body" roleId="tpee.1068580123135" type="tpee.StatementList" typeId="tpee.1068580123136" id="2906110183022155176" nodeInfo="nn">
        <node role="statement" roleId="tpee.1068581517665" type="tpee.LocalVariableDeclarationStatement" typeId="tpee.1068581242864" id="6277840518988952083" nodeInfo="nn">
          <node role="localVariableDeclaration" roleId="tpee.1068581242865" type="tpee.LocalVariableDeclaration" typeId="tpee.1068581242863" id="6277840518988952084" nodeInfo="nr">
            <property name="name" nameId="tpck.1169194664001" value="refByOriginalLink" />
            <node role="type" roleId="tpee.5680397130376446158" type="tp25.SReferenceType" typeId="tp25.8758390115029295477" id="6277840518988952085" nodeInfo="in" />
            <node role="initializer" roleId="tpee.1068431790190" type="tpee.DotExpression" typeId="tpee.1197027756228" id="6277840518988952089" nodeInfo="nn">
              <node role="operand" roleId="tpee.1197027771414" type="tp5g.TestNodeReference" typeId="tp5g.1210674524691" id="6277840518988952088" nodeInfo="nn">
                <link role="declaration" roleId="tp5g.1210674534086" targetNodeId="2906110183022122690" resolveInfo="referenceContainerSub" />
              </node>
              <node role="operation" roleId="tpee.1197027833540" type="tp25.Node_GetReferenceOperation" typeId="tp25.3609773094169249792" id="6277840518988952093" nodeInfo="nn">
                <node role="linkQualifier" roleId="tp25.3609773094169252180" type="tp25.OperationParm_LinkQualifier" typeId="tp25.5168775467716640652" id="6277840518988952094" nodeInfo="ng">
                  <node role="linkQualifier" roleId="tp25.5168775467716640653" type="tp25.PoundExpression" typeId="tp25.1204834851141" id="6277840518988952096" nodeInfo="ng">
                    <node role="expression" roleId="tp25.1204834868751" type="tp25.LinkRefExpression" typeId="tp25.1226359078165" id="6277840518988952098" nodeInfo="nn">
                      <link role="conceptDeclaration" roleId="tp25.1226359078166" targetNodeId="yetq.8758390115028851398" resolveInfo="ReferenceContainer" />
                      <link role="linkDeclaration" roleId="tp25.1226359192215" targetNodeId="yetq.8758390115028851401" />
                    </node>
                  </node>
                </node>
              </node>
            </node>
          </node>
        </node>
        <node role="statement" roleId="tpee.1068581517665" type="tpe3.AssertEquals" typeId="tpe3.1171978097730" id="6404411205049493003" nodeInfo="nn">
          <node role="expected" roleId="tpe3.8427750732757990724" type="tp5g.TestNodeReference" typeId="tp5g.1210674524691" id="6404411205049493004" nodeInfo="nn">
            <link role="declaration" roleId="tp5g.1210674534086" targetNodeId="2906110183022155180" resolveInfo="rightChild" />
          </node>
          <node role="actual" roleId="tpe3.8427750732757990725" type="tpee.DotExpression" typeId="tpee.1197027756228" id="6404411205049493005" nodeInfo="nn">
            <node role="operand" roleId="tpee.1197027771414" type="tpee.LocalVariableReference" typeId="tpee.1068581242866" id="6404411205049493006" nodeInfo="nn">
              <link role="variableDeclaration" roleId="tpee.1068581517664" targetNodeId="6277840518988952084" resolveInfo="refByOriginalLink" />
            </node>
            <node role="operation" roleId="tpee.1197027833540" type="tp25.Reference_GetTargetOperation" typeId="tp25.4124388153790980106" id="6404411205049493007" nodeInfo="nn" />
          </node>
        </node>
        <node role="statement" roleId="tpee.1068581517665" type="tpe3.AssertEquals" typeId="tpe3.1171978097730" id="6404411205049498211" nodeInfo="nn">
          <node role="actual" roleId="tpe3.8427750732757990725" type="tpee.DotExpression" typeId="tpee.1197027756228" id="6404411205049498212" nodeInfo="nn">
            <node role="operand" roleId="tpee.1197027771414" type="tpee.LocalVariableReference" typeId="tpee.1068581242866" id="6404411205049498213" nodeInfo="nn">
              <link role="variableDeclaration" roleId="tpee.1068581517664" targetNodeId="6277840518988952084" resolveInfo="refByOriginalLink" />
            </node>
            <node role="operation" roleId="tpee.1197027833540" type="tp25.Reference_GetLinkDeclarationOperation" typeId="tp25.1547759872598425067" id="6404411205049498214" nodeInfo="nn" />
          </node>
          <node role="expected" roleId="tpe3.8427750732757990724" type="tp25.LinkRefExpression" typeId="tp25.1226359078165" id="6404411205049498215" nodeInfo="nn">
            <link role="linkDeclaration" roleId="tp25.1226359192215" targetNodeId="yetq.8758390115028851401" />
            <link role="conceptDeclaration" roleId="tp25.1226359078166" targetNodeId="yetq.8758390115028851398" resolveInfo="ReferenceContainer" />
          </node>
        </node>
        <node role="statement" roleId="tpee.1068581517665" type="tpe3.AssertEquals" typeId="tpe3.1171978097730" id="6404411205049503422" nodeInfo="nn">
          <node role="actual" roleId="tpe3.8427750732757990725" type="tpee.DotExpression" typeId="tpee.1197027756228" id="6404411205049503423" nodeInfo="nn">
            <node role="operand" roleId="tpee.1197027771414" type="tpee.LocalVariableReference" typeId="tpee.1068581242866" id="6404411205049503424" nodeInfo="nn">
              <link role="variableDeclaration" roleId="tpee.1068581517664" targetNodeId="6277840518988952084" resolveInfo="refByOriginalLink" />
            </node>
            <node role="operation" roleId="tpee.1197027833540" type="tp25.Reference_GetRoleOperation" typeId="tp25.5692182839349412519" id="6404411205049503425" nodeInfo="nn" />
          </node>
          <node role="expected" roleId="tpe3.8427750732757990724" type="tpee.DotExpression" typeId="tpee.1197027756228" id="6404411205049503426" nodeInfo="nn">
            <node role="operand" roleId="tpee.1197027771414" type="tp25.LinkRefExpression" typeId="tp25.1226359078165" id="6404411205049503427" nodeInfo="nn">
              <link role="linkDeclaration" roleId="tp25.1226359192215" targetNodeId="yetq.8758390115028851401" />
              <link role="conceptDeclaration" roleId="tp25.1226359078166" targetNodeId="yetq.8758390115028851398" resolveInfo="ReferenceContainer" />
            </node>
            <node role="operation" roleId="tpee.1197027833540" type="tp25.SPropertyAccess" typeId="tp25.1138056022639" id="6404411205049503428" nodeInfo="nn">
              <link role="property" roleId="tp25.1138056395725" targetNodeId="tpce.1071599776563" resolveInfo="role" />
            </node>
          </node>
        </node>
        <node role="statement" roleId="tpee.1068581517665" type="tpe3.AssertInNotNull" typeId="tpe3.7080278351417106679" id="6404411205049634123" nodeInfo="nn">
          <node role="expression" roleId="tpe3.7080278351417106681" type="tpee.DotExpression" typeId="tpee.1197027756228" id="6404411205049634125" nodeInfo="nn">
            <node role="operand" roleId="tpee.1197027771414" type="tpee.LocalVariableReference" typeId="tpee.1068581242866" id="6404411205049634126" nodeInfo="nn">
              <link role="variableDeclaration" roleId="tpee.1068581517664" targetNodeId="6277840518988952084" resolveInfo="refByOriginalLink" />
            </node>
            <node role="operation" roleId="tpee.1197027833540" type="tp25.Reference_GetResolveInfo" typeId="tp25.5708036808576088033" id="6404411205049634127" nodeInfo="nn" />
          </node>
        </node>
        <node role="statement" roleId="tpee.1068581517665" type="tpee.LocalVariableDeclarationStatement" typeId="tpee.1068581242864" id="6404411205049509332" nodeInfo="nn">
          <node role="localVariableDeclaration" roleId="tpee.1068581242865" type="tpee.LocalVariableDeclaration" typeId="tpee.1068581242863" id="6404411205049509333" nodeInfo="nr">
            <property name="name" nameId="tpck.1169194664001" value="refBySpecializedLink" />
            <node role="type" roleId="tpee.5680397130376446158" type="tp25.SReferenceType" typeId="tp25.8758390115029295477" id="6404411205049509334" nodeInfo="in" />
            <node role="initializer" roleId="tpee.1068431790190" type="tpee.DotExpression" typeId="tpee.1197027756228" id="6404411205049509335" nodeInfo="nn">
              <node role="operand" roleId="tpee.1197027771414" type="tp5g.TestNodeReference" typeId="tp5g.1210674524691" id="6404411205049509336" nodeInfo="nn">
                <link role="declaration" roleId="tp5g.1210674534086" targetNodeId="2906110183022122690" resolveInfo="referenceContainerSub" />
              </node>
              <node role="operation" roleId="tpee.1197027833540" type="tp25.Node_GetReferenceOperation" typeId="tp25.3609773094169249792" id="6404411205049509337" nodeInfo="nn">
                <node role="linkQualifier" roleId="tp25.3609773094169252180" type="tp25.OperationParm_LinkQualifier" typeId="tp25.5168775467716640652" id="6404411205049509338" nodeInfo="ng">
                  <node role="linkQualifier" roleId="tp25.5168775467716640653" type="tp25.LinkRefQualifier" typeId="tp25.1204851882688" id="6404411205049509339" nodeInfo="ng">
                    <link role="link" roleId="tp25.1204851882689" targetNodeId="yetq.2854075155748534272" />
                  </node>
                </node>
              </node>
            </node>
          </node>
        </node>
        <node role="statement" roleId="tpee.1068581517665" type="tpe3.AssertEquals" typeId="tpe3.1171978097730" id="6404411205049509340" nodeInfo="nn">
          <node role="expected" roleId="tpe3.8427750732757990724" type="tpee.LocalVariableReference" typeId="tpee.1068581242866" id="6404411205049509341" nodeInfo="nn">
            <link role="variableDeclaration" roleId="tpee.1068581517664" targetNodeId="6277840518988952084" resolveInfo="refByOriginalLink" />
          </node>
          <node role="actual" roleId="tpe3.8427750732757990725" type="tpee.LocalVariableReference" typeId="tpee.1068581242866" id="6404411205049509342" nodeInfo="nn">
            <link role="variableDeclaration" roleId="tpee.1068581517664" targetNodeId="6404411205049509333" resolveInfo="refBySpecializedLink" />
          </node>
        </node>
      </node>
    </node>
    <node role="testMethods" roleId="tp5g.1217501895093" type="tp5g.SimpleNodeTest" typeId="tp5g.1225978065297" id="2906110183022166158" nodeInfo="ng">
      <property name="name" nameId="tpck.1169194664001" value="forNull" />
      <node role="returnType" roleId="tpee.1068580123133" type="tpee.VoidType" typeId="tpee.1068581517677" id="2906110183022166159" nodeInfo="in" />
      <node role="body" roleId="tpee.1068580123135" type="tpee.StatementList" typeId="tpee.1068580123136" id="2906110183022166160" nodeInfo="nn">
        <node role="statement" roleId="tpee.1068581517665" type="tpee.LocalVariableDeclarationStatement" typeId="tpee.1068581242864" id="2906110183022166161" nodeInfo="nn">
          <node role="localVariableDeclaration" roleId="tpee.1068581242865" type="tpee.LocalVariableDeclaration" typeId="tpee.1068581242863" id="2906110183022166162" nodeInfo="nr">
            <property name="name" nameId="tpck.1169194664001" value="nullReferenceContainer" />
            <node role="type" roleId="tpee.5680397130376446158" type="tp25.SNodeType" typeId="tp25.1138055754698" id="2906110183022166163" nodeInfo="in">
              <link role="concept" roleId="tp25.1138405853777" targetNodeId="yetq.8758390115028851398" resolveInfo="ReferenceContainer" />
            </node>
            <node role="initializer" roleId="tpee.1068431790190" type="tpee.NullLiteral" typeId="tpee.1070534058343" id="2906110183022166165" nodeInfo="nn" />
          </node>
        </node>
        <node role="statement" roleId="tpee.1068581517665" type="tpe3.AssertIsNull" typeId="tpe3.1172028177041" id="2906110183022166169" nodeInfo="nn">
          <node role="expression" roleId="tpe3.1172028236559" type="tpee.DotExpression" typeId="tpee.1197027756228" id="4617538449204371810" nodeInfo="nn">
            <node role="operand" roleId="tpee.1197027771414" type="tpee.LocalVariableReference" typeId="tpee.1068581242866" id="4617538449204371809" nodeInfo="nn">
              <link role="variableDeclaration" roleId="tpee.1068581517664" targetNodeId="2906110183022166162" resolveInfo="nullReferenceContainer" />
            </node>
            <node role="operation" roleId="tpee.1197027833540" type="tp25.Node_GetReferenceOperation" typeId="tp25.3609773094169249792" id="4617538449204371814" nodeInfo="nn">
              <node role="linkQualifier" roleId="tp25.3609773094169252180" type="tp25.OperationParm_LinkQualifier" typeId="tp25.5168775467716640652" id="4617538449204371815" nodeInfo="ng">
                <node role="linkQualifier" roleId="tp25.5168775467716640653" type="tp25.LinkRefQualifier" typeId="tp25.1204851882688" id="4617538449204371817" nodeInfo="ng">
                  <link role="link" roleId="tp25.1204851882689" targetNodeId="yetq.8758390115028851401" />
                </node>
              </node>
            </node>
          </node>
        </node>
        <node role="statement" roleId="tpee.1068581517665" type="tpee.LocalVariableDeclarationStatement" typeId="tpee.1068581242864" id="2906110183022166181" nodeInfo="nn">
          <node role="localVariableDeclaration" roleId="tpee.1068581242865" type="tpee.LocalVariableDeclaration" typeId="tpee.1068581242863" id="2906110183022166182" nodeInfo="nr">
            <property name="name" nameId="tpck.1169194664001" value="nullLinkDeclaration" />
            <node role="type" roleId="tpee.5680397130376446158" type="tp25.SNodeType" typeId="tp25.1138055754698" id="2906110183022166183" nodeInfo="in">
              <link role="concept" roleId="tp25.1138405853777" targetNodeId="tpce.1071489288298" resolveInfo="LinkDeclaration" />
            </node>
            <node role="initializer" roleId="tpee.1068431790190" type="tpee.NullLiteral" typeId="tpee.1070534058343" id="2906110183022166185" nodeInfo="nn" />
          </node>
        </node>
        <node role="statement" roleId="tpee.1068581517665" type="tpe3.AssertIsNull" typeId="tpe3.1172028177041" id="2906110183022166187" nodeInfo="nn">
          <node role="expression" roleId="tpe3.1172028236559" type="tpee.DotExpression" typeId="tpee.1197027756228" id="2906110183022166190" nodeInfo="nn">
            <node role="operand" roleId="tpee.1197027771414" type="tp5g.TestNodeReference" typeId="tp5g.1210674524691" id="2906110183022166189" nodeInfo="nn">
              <link role="declaration" roleId="tp5g.1210674534086" targetNodeId="2906110183022090594" resolveInfo="emptyReferenceContainer" />
            </node>
            <node role="operation" roleId="tpee.1197027833540" type="tp25.Node_GetReferenceOperation" typeId="tp25.3609773094169249792" id="4617538449204371818" nodeInfo="nn">
              <node role="linkQualifier" roleId="tp25.3609773094169252180" type="tp25.OperationParm_LinkQualifier" typeId="tp25.5168775467716640652" id="4617538449204371819" nodeInfo="ng">
                <node role="linkQualifier" roleId="tp25.5168775467716640653" type="tp25.PoundExpression" typeId="tp25.1204834851141" id="4617538449204371821" nodeInfo="ng">
                  <node role="expression" roleId="tp25.1204834868751" type="tpee.LocalVariableReference" typeId="tpee.1068581242866" id="4617538449204371823" nodeInfo="nn">
                    <link role="variableDeclaration" roleId="tpee.1068581517664" targetNodeId="2906110183022166182" resolveInfo="nullLinkDeclaration" />
                  </node>
                </node>
              </node>
            </node>
          </node>
        </node>
      </node>
    </node>
    <node role="testMethods" roleId="tp5g.1217501895093" type="tp5g.SimpleNodeTest" typeId="tp5g.1225978065297" id="2906110183022177243" nodeInfo="ng">
      <property name="name" nameId="tpck.1169194664001" value="invalidLinkDeclaration" />
      <node role="returnType" roleId="tpee.1068580123133" type="tpee.VoidType" typeId="tpee.1068581517677" id="2906110183022177244" nodeInfo="in" />
      <node role="body" roleId="tpee.1068580123135" type="tpee.StatementList" typeId="tpee.1068580123136" id="2906110183022177245" nodeInfo="nn">
        <node role="statement" roleId="tpee.1068581517665" type="tpee.LocalVariableDeclarationStatement" typeId="tpee.1068581242864" id="2906110183022177246" nodeInfo="nn">
          <node role="localVariableDeclaration" roleId="tpee.1068581242865" type="tpee.LocalVariableDeclaration" typeId="tpee.1068581242863" id="2906110183022177247" nodeInfo="nr">
            <property name="name" nameId="tpck.1169194664001" value="invalidLinkDeclaration" />
            <node role="type" roleId="tpee.5680397130376446158" type="tp25.SNodeType" typeId="tp25.1138055754698" id="2906110183022177248" nodeInfo="in">
              <link role="concept" roleId="tp25.1138405853777" targetNodeId="tpce.1071489288298" resolveInfo="LinkDeclaration" />
            </node>
            <node role="initializer" roleId="tpee.1068431790190" type="tp25.LinkRefExpression" typeId="tp25.1226359078165" id="2906110183022177250" nodeInfo="nn">
              <link role="conceptDeclaration" roleId="tp25.1226359078166" targetNodeId="tpce.1071489288298" resolveInfo="LinkDeclaration" />
              <link role="linkDeclaration" roleId="tp25.1226359192215" targetNodeId="tpce.1071599698500" />
            </node>
          </node>
        </node>
        <node role="statement" roleId="tpee.1068581517665" type="tpe3.AssertIsNull" typeId="tpe3.1172028177041" id="2906110183022177252" nodeInfo="nn">
          <node role="expression" roleId="tpe3.1172028236559" type="tpee.DotExpression" typeId="tpee.1197027756228" id="2906110183022177255" nodeInfo="nn">
            <node role="operand" roleId="tpee.1197027771414" type="tp5g.TestNodeReference" typeId="tp5g.1210674524691" id="2906110183022177254" nodeInfo="nn">
              <link role="declaration" roleId="tp5g.1210674534086" targetNodeId="2906110183022122690" resolveInfo="referenceContainerSub" />
            </node>
            <node role="operation" roleId="tpee.1197027833540" type="tp25.Node_GetReferenceOperation" typeId="tp25.3609773094169249792" id="4617538449204371824" nodeInfo="nn">
              <node role="linkQualifier" roleId="tp25.3609773094169252180" type="tp25.OperationParm_LinkQualifier" typeId="tp25.5168775467716640652" id="4617538449204371825" nodeInfo="ng">
                <node role="linkQualifier" roleId="tp25.5168775467716640653" type="tp25.PoundExpression" typeId="tp25.1204834851141" id="4617538449204371827" nodeInfo="ng">
                  <node role="expression" roleId="tp25.1204834868751" type="tpee.LocalVariableReference" typeId="tpee.1068581242866" id="4617538449204371829" nodeInfo="nn">
                    <link role="variableDeclaration" roleId="tpee.1068581517664" targetNodeId="2906110183022177247" resolveInfo="invalidLinkDeclaration" />
                  </node>
                </node>
              </node>
            </node>
          </node>
        </node>
      </node>
    </node>
    <node role="nodesToCheck" roleId="tp5g.1217501822150" type="tp5g.TestNode" typeId="tp5g.1216989428737" id="2906110183022090592" nodeInfo="ng">
      <node role="nodeToCheck" roleId="tp5g.1216989461394" type="yetq.ReferenceContainer" typeId="yetq.8758390115028851398" id="2906110183022090593" nodeInfo="ng">
        <node role="smodelAttribute" roleId="tpck.5169995583184591170" type="tp5g.TestNodeAnnotation" typeId="tp5g.1210673684636" id="2906110183022090594" nodeInfo="ng">
          <property name="name" nameId="tpck.1169194664001" value="emptyReferenceContainer" />
        </node>
      </node>
    </node>
    <node role="nodesToCheck" roleId="tp5g.1217501822150" type="tp5g.TestNode" typeId="tp5g.1216989428737" id="2906110183022122665" nodeInfo="ng">
      <node role="nodeToCheck" roleId="tp5g.1216989461394" type="yetq.Root" typeId="yetq.278471160714141637" id="2906110183022122666" nodeInfo="ng">
        <property name="name" nameId="yetq.8758390115028851453" value="rootContainer" />
        <node role="childSubConcept_0_n" roleId="yetq.34342663958604624" type="yetq.ChildSubConcept" typeId="yetq.34342663958604621" id="2906110183022122670" nodeInfo="ng">
          <property name="name" nameId="yetq.8758390115028851453" value="rightChild" />
          <node role="grandChild_1" roleId="yetq.278471160714141633" type="yetq.GrandChild" typeId="yetq.278471160714141636" id="2906110183022122671" nodeInfo="ng" />
          <node role="grandChild_1_n" roleId="yetq.278471160714141635" type="yetq.GrandChild" typeId="yetq.278471160714141636" id="2906110183022122672" nodeInfo="ng" />
          <node role="smodelAttribute" roleId="tpck.5169995583184591170" type="tp5g.TestNodeAnnotation" typeId="tp5g.1210673684636" id="2906110183022155180" nodeInfo="ng">
            <property name="name" nameId="tpck.1169194664001" value="rightChild" />
          </node>
        </node>
        <node role="child_1_n" roleId="yetq.278471160714141639" type="yetq.Child" typeId="yetq.278471160714141631" id="2906110183022122667" nodeInfo="ng">
          <property name="name" nameId="yetq.8758390115028851453" value="leftChild" />
          <node role="grandChild_1" roleId="yetq.278471160714141633" type="yetq.GrandChild" typeId="yetq.278471160714141636" id="2906110183022122668" nodeInfo="ng" />
          <node role="grandChild_1_n" roleId="yetq.278471160714141635" type="yetq.GrandChild" typeId="yetq.278471160714141636" id="2906110183022122669" nodeInfo="ng" />
          <node role="smodelAttribute" roleId="tpck.5169995583184591170" type="tp5g.TestNodeAnnotation" typeId="tp5g.1210673684636" id="2906110183022144324" nodeInfo="ng">
            <property name="name" nameId="tpck.1169194664001" value="leftChild" />
          </node>
        </node>
        <node role="smodelAttribute" roleId="tpck.5169995583184591170" type="tp5g.TestNodeAnnotation" typeId="tp5g.1210673684636" id="2906110183022122699" nodeInfo="ng">
          <property name="name" nameId="tpck.1169194664001" value="rootContainer" />
        </node>
      </node>
    </node>
    <node role="nodesToCheck" roleId="tp5g.1217501822150" type="tp5g.TestNode" typeId="tp5g.1216989428737" id="2906110183022122679" nodeInfo="ng">
      <node role="nodeToCheck" roleId="tp5g.1216989461394" type="yetq.ReferenceContainerSubConcept" typeId="yetq.2854075155748534270" id="2906110183022122680" nodeInfo="ng">
        <link role="root" roleId="yetq.8758390115028851399" targetNodeId="2906110183022122666" resolveInfo="rootContainer" />
        <link role="leftChild" roleId="yetq.8758390115028851400" targetNodeId="2906110183022122667" resolveInfo="leftChild" />
        <link role="rightChild" roleId="yetq.8758390115028851401" targetNodeId="2906110183022122670" resolveInfo="rightChild" />
        <node role="smodelAttribute" roleId="tpck.5169995583184591170" type="tp5g.TestNodeAnnotation" typeId="tp5g.1210673684636" id="2906110183022122690" nodeInfo="ng">
          <property name="name" nameId="tpck.1169194664001" value="referenceContainerSub" />
        </node>
      </node>
    </node>
  </root>
  <root type="tp5g.NodesTestCase" typeId="tp5g.1216913645126" id="2906110183022219806" nodeInfo="ng">
    <property name="name" nameId="tpck.1169194664001" value="SNodeGetReferencesOperation" />
    <node role="methods" roleId="tp5g.1216993439383" type="tp4f.DefaultClassifierMethodDeclaration" typeId="tp4f.1205769003971" id="2906110183022432301" nodeInfo="ng">
      <property name="name" nameId="tpck.1169194664001" value="addUnspecifiedReference" />
      <node role="parameter" roleId="tpee.1068580123134" type="tpee.ParameterDeclaration" typeId="tpee.1068498886292" id="2906110183022432302" nodeInfo="ir">
        <property name="name" nameId="tpck.1169194664001" value="input" />
        <node role="type" roleId="tpee.5680397130376446158" type="tp25.SNodeType" typeId="tp25.1138055754698" id="2906110183022432303" nodeInfo="in" />
      </node>
      <node role="parameter" roleId="tpee.1068580123134" type="tpee.ParameterDeclaration" typeId="tpee.1068498886292" id="2906110183022432313" nodeInfo="ir">
        <property name="name" nameId="tpck.1169194664001" value="referenceTarget" />
        <node role="type" roleId="tpee.5680397130376446158" type="tp25.SNodeType" typeId="tp25.1138055754698" id="2906110183022432315" nodeInfo="in" />
      </node>
      <node role="body" roleId="tpee.1068580123135" type="tpee.StatementList" typeId="tpee.1068580123136" id="2906110183022432304" nodeInfo="nn">
        <node role="statement" roleId="tpee.1068581517665" type="tpee.LocalVariableDeclarationStatement" typeId="tpee.1068581242864" id="2906110183022432414" nodeInfo="nn">
          <node role="localVariableDeclaration" roleId="tpee.1068581242865" type="tpee.LocalVariableDeclaration" typeId="tpee.1068581242863" id="2906110183022432415" nodeInfo="nr">
            <property name="name" nameId="tpck.1169194664001" value="referenceName" />
            <node role="type" roleId="tpee.5680397130376446158" type="tpee.StringType" typeId="tpee.1225271177708" id="2906110183022432416" nodeInfo="in" />
            <node role="initializer" roleId="tpee.1068431790190" type="tpee.StringLiteral" typeId="tpee.1070475926800" id="2906110183022432418" nodeInfo="nn">
              <property name="value" nameId="tpee.1070475926801" value="unspecifiedReference" />
            </node>
          </node>
        </node>
        <node role="statement" roleId="tpee.1068581517665" type="tpee.ExpressionStatement" typeId="tpee.1068580123155" id="2906110183022432305" nodeInfo="nn">
          <node role="expression" roleId="tpee.1068580123156" type="tpee.StaticMethodCall" typeId="tpee.1081236700937" id="6497389703574369406" nodeInfo="nn">
            <link role="classConcept" roleId="tpee.1144433194310" targetNodeId="ec5l.~SNodeAccessUtil" resolveInfo="SNodeAccessUtil" />
            <link role="baseMethodDeclaration" roleId="tpee.1068499141037" targetNodeId="ec5l.~SNodeAccessUtil%dsetReferenceTarget(org%djetbrains%dmps%dopenapi%dmodel%dSNode,java%dlang%dString,org%djetbrains%dmps%dopenapi%dmodel%dSNode)%cvoid" resolveInfo="setReferenceTarget" />
            <node role="actualArgument" roleId="tpee.1068499141038" type="tp25.SemanticDowncastExpression" typeId="tp25.1145404486709" id="6497389703574369407" nodeInfo="nn">
              <node role="leftExpression" roleId="tp25.1145404616321" type="tpee.ParameterReference" typeId="tpee.1068581242874" id="6497389703574369408" nodeInfo="nn">
                <link role="variableDeclaration" roleId="tpee.1068581517664" targetNodeId="2906110183022432302" resolveInfo="input" />
              </node>
            </node>
            <node role="actualArgument" roleId="tpee.1068499141038" type="tpee.LocalVariableReference" typeId="tpee.1068581242866" id="6497389703574369409" nodeInfo="nn">
              <link role="variableDeclaration" roleId="tpee.1068581517664" targetNodeId="2906110183022432415" resolveInfo="referenceName" />
            </node>
            <node role="actualArgument" roleId="tpee.1068499141038" type="tpee.ParameterReference" typeId="tpee.1068581242874" id="6497389703574369410" nodeInfo="nn">
              <link role="variableDeclaration" roleId="tpee.1068581517664" targetNodeId="2906110183022432313" resolveInfo="referenceTarget" />
            </node>
          </node>
        </node>
        <node role="statement" roleId="tpee.1068581517665" type="tpee.ExpressionStatement" typeId="tpee.1068580123155" id="2906110183022432422" nodeInfo="nn">
          <node role="expression" roleId="tpee.1068580123156" type="tpee.LocalVariableReference" typeId="tpee.1068581242866" id="2906110183022432423" nodeInfo="nn">
            <link role="variableDeclaration" roleId="tpee.1068581517664" targetNodeId="2906110183022432415" resolveInfo="referenceName" />
          </node>
        </node>
      </node>
      <node role="returnType" roleId="tpee.1068580123133" type="tpee.StringType" typeId="tpee.1225271177708" id="2906110183022432412" nodeInfo="in" />
    </node>
    <node role="nodesToCheck" roleId="tp5g.1217501822150" type="tp5g.TestNode" typeId="tp5g.1216989428737" id="2906110183022219846" nodeInfo="ng">
      <node role="nodeToCheck" roleId="tp5g.1216989461394" type="yetq.Root" typeId="yetq.278471160714141637" id="2906110183022219847" nodeInfo="ng">
        <property name="name" nameId="yetq.8758390115028851453" value="root" />
        <node role="childSubConcept_0_n" roleId="yetq.34342663958604624" type="yetq.ChildSubConcept" typeId="yetq.34342663958604621" id="2906110183022311236" nodeInfo="ng">
          <property name="name" nameId="yetq.8758390115028851453" value="rightChild" />
          <node role="grandChild_1" roleId="yetq.278471160714141633" type="yetq.GrandChild" typeId="yetq.278471160714141636" id="2906110183022311237" nodeInfo="ng" />
          <node role="grandChild_1_n" roleId="yetq.278471160714141635" type="yetq.GrandChild" typeId="yetq.278471160714141636" id="2906110183022311238" nodeInfo="ng" />
          <node role="smodelAttribute" roleId="tpck.5169995583184591170" type="tp5g.TestNodeAnnotation" typeId="tp5g.1210673684636" id="2906110183022311239" nodeInfo="ng">
            <property name="name" nameId="tpck.1169194664001" value="rightChild" />
          </node>
        </node>
        <node role="child_1_n" roleId="yetq.278471160714141639" type="yetq.Child" typeId="yetq.278471160714141631" id="2906110183022219848" nodeInfo="ng">
          <property name="name" nameId="yetq.8758390115028851453" value="leftChild" />
          <node role="grandChild_1" roleId="yetq.278471160714141633" type="yetq.GrandChild" typeId="yetq.278471160714141636" id="2906110183022219849" nodeInfo="ng">
            <node role="smodelAttribute" roleId="tpck.5169995583184591170" type="tp5g.TestNodeAnnotation" typeId="tp5g.1210673684636" id="2906110183022432317" nodeInfo="ng">
              <property name="name" nameId="tpck.1169194664001" value="grandChild" />
            </node>
          </node>
          <node role="grandChild_1_n" roleId="yetq.278471160714141635" type="yetq.GrandChild" typeId="yetq.278471160714141636" id="2906110183022219850" nodeInfo="ng" />
          <node role="smodelAttribute" roleId="tpck.5169995583184591170" type="tp5g.TestNodeAnnotation" typeId="tp5g.1210673684636" id="2906110183022236974" nodeInfo="ng">
            <property name="name" nameId="tpck.1169194664001" value="leftChild" />
          </node>
        </node>
        <node role="smodelAttribute" roleId="tpck.5169995583184591170" type="tp5g.TestNodeAnnotation" typeId="tp5g.1210673684636" id="2906110183022236973" nodeInfo="ng">
          <property name="name" nameId="tpck.1169194664001" value="root" />
        </node>
      </node>
    </node>
    <node role="nodesToCheck" roleId="tp5g.1217501822150" type="tp5g.TestNode" typeId="tp5g.1216989428737" id="2906110183022219807" nodeInfo="ng">
      <node role="nodeToCheck" roleId="tp5g.1216989461394" type="yetq.ReferenceContainer" typeId="yetq.8758390115028851398" id="2906110183022219808" nodeInfo="ng">
        <node role="smodelAttribute" roleId="tpck.5169995583184591170" type="tp5g.TestNodeAnnotation" typeId="tp5g.1210673684636" id="2906110183022219809" nodeInfo="ng">
          <property name="name" nameId="tpck.1169194664001" value="emptyReferenceContainer" />
        </node>
      </node>
    </node>
    <node role="nodesToCheck" roleId="tp5g.1217501822150" type="tp5g.TestNode" typeId="tp5g.1216989428737" id="2906110183022219843" nodeInfo="ng">
      <node role="nodeToCheck" roleId="tp5g.1216989461394" type="yetq.ReferenceContainer" typeId="yetq.8758390115028851398" id="2906110183022219844" nodeInfo="ng">
        <link role="root" roleId="yetq.8758390115028851399" targetNodeId="2906110183022219847" resolveInfo="root" />
        <link role="leftChild" roleId="yetq.8758390115028851400" targetNodeId="2906110183022219848" resolveInfo="leftChild" />
        <link role="rightChild" roleId="yetq.8758390115028851401" targetNodeId="2906110183022311236" resolveInfo="rightChild" />
        <node role="smodelAttribute" roleId="tpck.5169995583184591170" type="tp5g.TestNodeAnnotation" typeId="tp5g.1210673684636" id="2906110183022219845" nodeInfo="ng">
          <property name="name" nameId="tpck.1169194664001" value="referenceContainer" />
        </node>
      </node>
    </node>
    <node role="nodesToCheck" roleId="tp5g.1217501822150" type="tp5g.TestNode" typeId="tp5g.1216989428737" id="2906110183022354865" nodeInfo="ng">
      <node role="nodeToCheck" roleId="tp5g.1216989461394" type="yetq.ReferenceContainerSubConcept" typeId="yetq.2854075155748534270" id="2906110183022354866" nodeInfo="ng">
        <link role="leftChild" roleId="yetq.8758390115028851400" targetNodeId="2906110183022219848" resolveInfo="leftChild" />
        <link role="rightChild" roleId="yetq.8758390115028851401" targetNodeId="2906110183022311236" resolveInfo="rightChild" />
        <link role="root" roleId="yetq.8758390115028851399" targetNodeId="2906110183022219847" resolveInfo="root" />
        <node role="smodelAttribute" roleId="tpck.5169995583184591170" type="tp5g.TestNodeAnnotation" typeId="tp5g.1210673684636" id="2906110183022354867" nodeInfo="ng">
          <property name="name" nameId="tpck.1169194664001" value="referenceContainerSub" />
        </node>
      </node>
    </node>
    <node role="nodesToCheck" roleId="tp5g.1217501822150" type="tp5g.TestNode" typeId="tp5g.1216989428737" id="2906110183022432276" nodeInfo="ng">
      <node role="nodeToCheck" roleId="tp5g.1216989461394" type="yetq.ReferenceContainer" typeId="yetq.8758390115028851398" id="2906110183022432277" nodeInfo="ng">
        <link role="root" roleId="yetq.8758390115028851399" targetNodeId="2906110183022219847" resolveInfo="root" />
        <node role="smodelAttribute" roleId="tpck.5169995583184591170" type="tp5g.TestNodeAnnotation" typeId="tp5g.1210673684636" id="2906110183022432278" nodeInfo="ng">
          <property name="name" nameId="tpck.1169194664001" value="brokenReferenceContainer" />
        </node>
      </node>
    </node>
    <node role="testMethods" roleId="tp5g.1217501895093" type="tp5g.SimpleNodeTest" typeId="tp5g.1225978065297" id="2906110183022219810" nodeInfo="ng">
      <property name="name" nameId="tpck.1169194664001" value="size" />
      <node role="returnType" roleId="tpee.1068580123133" type="tpee.VoidType" typeId="tpee.1068581517677" id="2906110183022219811" nodeInfo="in" />
      <node role="body" roleId="tpee.1068580123135" type="tpee.StatementList" typeId="tpee.1068580123136" id="2906110183022219812" nodeInfo="nn">
        <node role="statement" roleId="tpee.1068581517665" type="tpe3.AssertTrue" typeId="tpe3.1171981022339" id="2906110183022219829" nodeInfo="nn">
          <node role="condition" roleId="tpe3.1171981057159" type="tpee.DotExpression" typeId="tpee.1197027756228" id="2906110183022219837" nodeInfo="nn">
            <node role="operand" roleId="tpee.1197027771414" type="tpee.DotExpression" typeId="tpee.1197027756228" id="2906110183022219832" nodeInfo="nn">
              <node role="operand" roleId="tpee.1197027771414" type="tp5g.TestNodeReference" typeId="tp5g.1210674524691" id="2906110183022219831" nodeInfo="nn">
                <link role="declaration" roleId="tp5g.1210674534086" targetNodeId="2906110183022219809" resolveInfo="emptyReferenceContainer" />
              </node>
              <node role="operation" roleId="tpee.1197027833540" type="tp25.Node_GetReferencesOperation" typeId="tp25.8758390115028452779" id="2906110183022219836" nodeInfo="nn" />
            </node>
            <node role="operation" roleId="tpee.1197027833540" type="tp2q.IsEmptyOperation" typeId="tp2q.1165530316231" id="2906110183022219841" nodeInfo="nn" />
          </node>
        </node>
        <node role="statement" roleId="tpee.1068581517665" type="tpe3.AssertEquals" typeId="tpe3.1171978097730" id="2906110183022219854" nodeInfo="nn">
          <node role="expected" roleId="tpe3.8427750732757990724" type="tpee.IntegerConstant" typeId="tpee.1068580320020" id="2906110183022219857" nodeInfo="nn">
            <property name="value" nameId="tpee.1068580320021" value="3" />
          </node>
          <node role="actual" roleId="tpe3.8427750732757990725" type="tpee.DotExpression" typeId="tpee.1197027756228" id="2906110183022219864" nodeInfo="nn">
            <node role="operand" roleId="tpee.1197027771414" type="tpee.DotExpression" typeId="tpee.1197027756228" id="2906110183022219859" nodeInfo="nn">
              <node role="operand" roleId="tpee.1197027771414" type="tp5g.TestNodeReference" typeId="tp5g.1210674524691" id="2906110183022219858" nodeInfo="nn">
                <link role="declaration" roleId="tp5g.1210674534086" targetNodeId="2906110183022219845" resolveInfo="referenceContainer" />
              </node>
              <node role="operation" roleId="tpee.1197027833540" type="tp25.Node_GetReferencesOperation" typeId="tp25.8758390115028452779" id="2906110183022219863" nodeInfo="nn" />
            </node>
            <node role="operation" roleId="tpee.1197027833540" type="tp2q.GetSizeOperation" typeId="tp2q.1162935959151" id="2906110183022219868" nodeInfo="nn" />
          </node>
        </node>
      </node>
    </node>
    <node role="testMethods" roleId="tp5g.1217501895093" type="tp5g.SimpleNodeTest" typeId="tp5g.1225978065297" id="2906110183022230085" nodeInfo="ng">
      <property name="name" nameId="tpck.1169194664001" value="target" />
      <node role="returnType" roleId="tpee.1068580123133" type="tpee.VoidType" typeId="tpee.1068581517677" id="2906110183022230086" nodeInfo="in" />
      <node role="body" roleId="tpee.1068580123135" type="tpee.StatementList" typeId="tpee.1068580123136" id="2906110183022230087" nodeInfo="nn">
        <node role="statement" roleId="tpee.1068581517665" type="tpee.ExpressionStatement" typeId="tpee.1068580123155" id="2906110183022230088" nodeInfo="nn">
          <node role="expression" roleId="tpee.1068580123156" type="tpee.StaticMethodCall" typeId="tpee.1081236700937" id="2906110183022230090" nodeInfo="nn">
            <link role="baseMethodDeclaration" roleId="tpee.1068499141037" targetNodeId="3386205146662078808" resolveInfo="assertEquals" />
            <link role="classConcept" roleId="tpee.1144433194310" targetNodeId="3386205146662078802" resolveInfo="TestUtilities" />
            <node role="actualArgument" roleId="tpee.1068499141038" type="tpee.DotExpression" typeId="tpee.1197027756228" id="2906110183022237024" nodeInfo="nn">
              <node role="operand" roleId="tpee.1197027771414" type="tpee.GenericNewExpression" typeId="tpee.1145552977093" id="2906110183022230140" nodeInfo="nn">
                <node role="creator" roleId="tpee.1145553007750" type="tpee.ArrayCreatorWithInitializer" typeId="tpee.1154542696413" id="2906110183022236956" nodeInfo="nn">
                  <node role="componentType" roleId="tpee.1154542793668" type="tp25.SNodeType" typeId="tp25.1138055754698" id="2906110183022236965" nodeInfo="in" />
                  <node role="initValue" roleId="tpee.1154542803372" type="tp5g.TestNodeReference" typeId="tp5g.1210674524691" id="2906110183022263601" nodeInfo="nn">
                    <link role="declaration" roleId="tp5g.1210674534086" targetNodeId="2906110183022236973" resolveInfo="root" />
                  </node>
                  <node role="initValue" roleId="tpee.1154542803372" type="tp5g.TestNodeReference" typeId="tp5g.1210674524691" id="2906110183022263621" nodeInfo="nn">
                    <link role="declaration" roleId="tp5g.1210674534086" targetNodeId="2906110183022236974" resolveInfo="leftChild" />
                  </node>
                  <node role="initValue" roleId="tpee.1154542803372" type="tp5g.TestNodeReference" typeId="tp5g.1210674524691" id="2906110183022311250" nodeInfo="nn">
                    <link role="declaration" roleId="tp5g.1210674534086" targetNodeId="2906110183022311239" resolveInfo="rightChild" />
                  </node>
                </node>
              </node>
              <node role="operation" roleId="tpee.1197027833540" type="tp2q.AsSequenceOperation" typeId="tp2q.1240325842691" id="2906110183022237035" nodeInfo="nn" />
            </node>
            <node role="actualArgument" roleId="tpee.1068499141038" type="tpee.DotExpression" typeId="tpee.1197027756228" id="2906110183022230101" nodeInfo="nn">
              <node role="operand" roleId="tpee.1197027771414" type="tpee.DotExpression" typeId="tpee.1197027756228" id="2906110183022230096" nodeInfo="nn">
                <node role="operand" roleId="tpee.1197027771414" type="tp5g.TestNodeReference" typeId="tp5g.1210674524691" id="2906110183022230093" nodeInfo="nn">
                  <link role="declaration" roleId="tp5g.1210674534086" targetNodeId="2906110183022219845" resolveInfo="referenceContainer" />
                </node>
                <node role="operation" roleId="tpee.1197027833540" type="tp25.Node_GetReferencesOperation" typeId="tp25.8758390115028452779" id="2906110183022230100" nodeInfo="nn" />
              </node>
              <node role="operation" roleId="tpee.1197027833540" type="tp2q.SelectOperation" typeId="tp2q.1202128969694" id="2906110183022230105" nodeInfo="nn">
                <node role="closure" roleId="tp2q.1204796294226" type="tp2c.ClosureLiteral" typeId="tp2c.1199569711397" id="2906110183022230106" nodeInfo="nn">
                  <node role="body" roleId="tp2c.1199569916463" type="tpee.StatementList" typeId="tpee.1068580123136" id="2906110183022230107" nodeInfo="nn">
                    <node role="statement" roleId="tpee.1068581517665" type="tpee.ExpressionStatement" typeId="tpee.1068580123155" id="2906110183022230116" nodeInfo="nn">
                      <node role="expression" roleId="tpee.1068580123156" type="tpee.DotExpression" typeId="tpee.1197027756228" id="2906110183022230120" nodeInfo="nn">
                        <node role="operand" roleId="tpee.1197027771414" type="tpee.ParameterReference" typeId="tpee.1068581242874" id="2906110183022230117" nodeInfo="nn">
                          <link role="variableDeclaration" roleId="tpee.1068581517664" targetNodeId="2906110183022230108" resolveInfo="it" />
                        </node>
                        <node role="operation" roleId="tpee.1197027833540" type="tp25.Reference_GetTargetOperation" typeId="tp25.4124388153790980106" id="2906110183022230132" nodeInfo="nn" />
                      </node>
                    </node>
                  </node>
                  <node role="parameter" roleId="tp2c.1199569906740" type="tp2q.SmartClosureParameterDeclaration" typeId="tp2q.1203518072036" id="2906110183022230108" nodeInfo="ig">
                    <property name="name" nameId="tpck.1169194664001" value="it" />
                    <node role="type" roleId="tpee.5680397130376446158" type="tpee.UndefinedType" typeId="tpee.4836112446988635817" id="2108863436754489953" nodeInfo="in" />
                  </node>
                </node>
              </node>
            </node>
          </node>
        </node>
      </node>
    </node>
    <node role="testMethods" roleId="tp5g.1217501895093" type="tp5g.SimpleNodeTest" typeId="tp5g.1225978065297" id="2906110183022321768" nodeInfo="ng">
      <property name="name" nameId="tpck.1169194664001" value="linkDeclaration" />
      <node role="returnType" roleId="tpee.1068580123133" type="tpee.VoidType" typeId="tpee.1068581517677" id="2906110183022321769" nodeInfo="in" />
      <node role="body" roleId="tpee.1068580123135" type="tpee.StatementList" typeId="tpee.1068580123136" id="2906110183022321770" nodeInfo="nn">
        <node role="statement" roleId="tpee.1068581517665" type="tpee.ExpressionStatement" typeId="tpee.1068580123155" id="2906110183022321771" nodeInfo="nn">
          <node role="expression" roleId="tpee.1068580123156" type="tpee.StaticMethodCall" typeId="tpee.1081236700937" id="2906110183022321773" nodeInfo="nn">
            <link role="baseMethodDeclaration" roleId="tpee.1068499141037" targetNodeId="3386205146662078808" resolveInfo="assertEquals" />
            <link role="classConcept" roleId="tpee.1144433194310" targetNodeId="3386205146662078802" resolveInfo="TestUtilities" />
            <node role="actualArgument" roleId="tpee.1068499141038" type="tpee.DotExpression" typeId="tpee.1197027756228" id="2906110183022321780" nodeInfo="nn">
              <node role="operand" roleId="tpee.1197027771414" type="tpee.GenericNewExpression" typeId="tpee.1145552977093" id="2906110183022321775" nodeInfo="nn">
                <node role="creator" roleId="tpee.1145553007750" type="tpee.ArrayCreatorWithInitializer" typeId="tpee.1154542696413" id="2906110183022321777" nodeInfo="nn">
                  <node role="initValue" roleId="tpee.1154542803372" type="tp25.LinkRefExpression" typeId="tp25.1226359078165" id="2906110183022321860" nodeInfo="nn">
                    <link role="conceptDeclaration" roleId="tp25.1226359078166" targetNodeId="yetq.8758390115028851398" resolveInfo="ReferenceContainer" />
                    <link role="linkDeclaration" roleId="tp25.1226359192215" targetNodeId="yetq.8758390115028851399" />
                  </node>
                  <node role="initValue" roleId="tpee.1154542803372" type="tp25.LinkRefExpression" typeId="tp25.1226359078165" id="2906110183022321898" nodeInfo="nn">
                    <link role="conceptDeclaration" roleId="tp25.1226359078166" targetNodeId="yetq.8758390115028851398" resolveInfo="ReferenceContainer" />
                    <link role="linkDeclaration" roleId="tp25.1226359192215" targetNodeId="yetq.8758390115028851400" />
                  </node>
                  <node role="initValue" roleId="tpee.1154542803372" type="tp25.LinkRefExpression" typeId="tp25.1226359078165" id="2906110183022321974" nodeInfo="nn">
                    <link role="conceptDeclaration" roleId="tp25.1226359078166" targetNodeId="yetq.8758390115028851398" resolveInfo="ReferenceContainer" />
                    <link role="linkDeclaration" roleId="tp25.1226359192215" targetNodeId="yetq.8758390115028851401" />
                  </node>
                  <node role="componentType" roleId="tpee.1154542793668" type="tp25.SNodeType" typeId="tp25.1138055754698" id="2906110183022321779" nodeInfo="in" />
                </node>
              </node>
              <node role="operation" roleId="tpee.1197027833540" type="tp2q.AsSequenceOperation" typeId="tp2q.1240325842691" id="2906110183022321784" nodeInfo="nn" />
            </node>
            <node role="actualArgument" roleId="tpee.1068499141038" type="tpee.DotExpression" typeId="tpee.1197027756228" id="2906110183022321802" nodeInfo="nn">
              <node role="operand" roleId="tpee.1197027771414" type="tpee.DotExpression" typeId="tpee.1197027756228" id="2906110183022321793" nodeInfo="nn">
                <node role="operand" roleId="tpee.1197027771414" type="tp5g.TestNodeReference" typeId="tp5g.1210674524691" id="2906110183022321790" nodeInfo="nn">
                  <link role="declaration" roleId="tp5g.1210674534086" targetNodeId="2906110183022219845" resolveInfo="referenceContainer" />
                </node>
                <node role="operation" roleId="tpee.1197027833540" type="tp25.Node_GetReferencesOperation" typeId="tp25.8758390115028452779" id="2906110183022321799" nodeInfo="nn" />
              </node>
              <node role="operation" roleId="tpee.1197027833540" type="tp2q.SelectOperation" typeId="tp2q.1202128969694" id="2906110183022321808" nodeInfo="nn">
                <node role="closure" roleId="tp2q.1204796294226" type="tp2c.ClosureLiteral" typeId="tp2c.1199569711397" id="2906110183022321809" nodeInfo="nn">
                  <node role="body" roleId="tp2c.1199569916463" type="tpee.StatementList" typeId="tpee.1068580123136" id="2906110183022321810" nodeInfo="nn">
                    <node role="statement" roleId="tpee.1068581517665" type="tpee.ExpressionStatement" typeId="tpee.1068580123155" id="2906110183022321821" nodeInfo="nn">
                      <node role="expression" roleId="tpee.1068580123156" type="tpee.DotExpression" typeId="tpee.1197027756228" id="2906110183022321825" nodeInfo="nn">
                        <node role="operand" roleId="tpee.1197027771414" type="tpee.ParameterReference" typeId="tpee.1068581242874" id="2906110183022321822" nodeInfo="nn">
                          <link role="variableDeclaration" roleId="tpee.1068581517664" targetNodeId="2906110183022321811" resolveInfo="it" />
                        </node>
                        <node role="operation" roleId="tpee.1197027833540" type="tp25.Reference_GetLinkDeclarationOperation" typeId="tp25.1547759872598425067" id="2906110183022321840" nodeInfo="nn" />
                      </node>
                    </node>
                  </node>
                  <node role="parameter" roleId="tp2c.1199569906740" type="tp2q.SmartClosureParameterDeclaration" typeId="tp2q.1203518072036" id="2906110183022321811" nodeInfo="ig">
                    <property name="name" nameId="tpck.1169194664001" value="it" />
                    <node role="type" roleId="tpee.5680397130376446158" type="tpee.UndefinedType" typeId="tpee.4836112446988635817" id="2108863436754490661" nodeInfo="in" />
                  </node>
                </node>
              </node>
            </node>
          </node>
        </node>
      </node>
    </node>
    <node role="testMethods" roleId="tp5g.1217501895093" type="tp5g.SimpleNodeTest" typeId="tp5g.1225978065297" id="2906110183022332647" nodeInfo="ng">
      <property name="name" nameId="tpck.1169194664001" value="forSpecializedLink" />
      <node role="returnType" roleId="tpee.1068580123133" type="tpee.VoidType" typeId="tpee.1068581517677" id="2906110183022332648" nodeInfo="in" />
      <node role="body" roleId="tpee.1068580123135" type="tpee.StatementList" typeId="tpee.1068580123136" id="2906110183022332649" nodeInfo="nn">
        <node role="statement" roleId="tpee.1068581517665" type="tpee.ExpressionStatement" typeId="tpee.1068580123155" id="2906110183022332653" nodeInfo="nn">
          <node role="expression" roleId="tpee.1068580123156" type="tpee.StaticMethodCall" typeId="tpee.1081236700937" id="2906110183022332655" nodeInfo="nn">
            <link role="baseMethodDeclaration" roleId="tpee.1068499141037" targetNodeId="3386205146662078808" resolveInfo="assertEquals" />
            <link role="classConcept" roleId="tpee.1144433194310" targetNodeId="3386205146662078802" resolveInfo="TestUtilities" />
            <node role="actualArgument" roleId="tpee.1068499141038" type="tpee.DotExpression" typeId="tpee.1197027756228" id="2906110183022332664" nodeInfo="nn">
              <node role="operand" roleId="tpee.1197027771414" type="tpee.GenericNewExpression" typeId="tpee.1145552977093" id="2906110183022332657" nodeInfo="nn">
                <node role="creator" roleId="tpee.1145553007750" type="tpee.ArrayCreatorWithInitializer" typeId="tpee.1154542696413" id="2906110183022332659" nodeInfo="nn">
                  <node role="initValue" roleId="tpee.1154542803372" type="tp5g.TestNodeReference" typeId="tp5g.1210674524691" id="2906110183022365927" nodeInfo="nn">
                    <link role="declaration" roleId="tp5g.1210674534086" targetNodeId="2906110183022311239" resolveInfo="rightChild" />
                  </node>
                  <node role="componentType" roleId="tpee.1154542793668" type="tp25.SNodeType" typeId="tp25.1138055754698" id="2906110183022332661" nodeInfo="in" />
                </node>
              </node>
              <node role="operation" roleId="tpee.1197027833540" type="tp2q.AsSequenceOperation" typeId="tp2q.1240325842691" id="2906110183022332668" nodeInfo="nn" />
            </node>
            <node role="actualArgument" roleId="tpee.1068499141038" type="tpee.DotExpression" typeId="tpee.1197027756228" id="2906110183022397759" nodeInfo="nn">
              <node role="operand" roleId="tpee.1197027771414" type="tpee.DotExpression" typeId="tpee.1197027756228" id="2906110183022332686" nodeInfo="nn">
                <node role="operand" roleId="tpee.1197027771414" type="tpee.DotExpression" typeId="tpee.1197027756228" id="2906110183022332677" nodeInfo="nn">
                  <node role="operand" roleId="tpee.1197027771414" type="tp5g.TestNodeReference" typeId="tp5g.1210674524691" id="2906110183022397869" nodeInfo="nn">
                    <link role="declaration" roleId="tp5g.1210674534086" targetNodeId="2906110183022354867" resolveInfo="referenceContainerSub" />
                  </node>
                  <node role="operation" roleId="tpee.1197027833540" type="tp25.Node_GetReferencesOperation" typeId="tp25.8758390115028452779" id="2906110183022332683" nodeInfo="nn" />
                </node>
                <node role="operation" roleId="tpee.1197027833540" type="tp2q.WhereOperation" typeId="tp2q.1202120902084" id="2906110183022332692" nodeInfo="nn">
                  <node role="closure" roleId="tp2q.1204796294226" type="tp2c.ClosureLiteral" typeId="tp2c.1199569711397" id="2906110183022332693" nodeInfo="nn">
                    <node role="body" roleId="tp2c.1199569916463" type="tpee.StatementList" typeId="tpee.1068580123136" id="2906110183022332694" nodeInfo="nn">
                      <node role="statement" roleId="tpee.1068581517665" type="tpee.ExpressionStatement" typeId="tpee.1068580123155" id="2906110183022332704" nodeInfo="nn">
                        <node role="expression" roleId="tpee.1068580123156" type="tpee.EqualsExpression" typeId="tpee.1068580123152" id="2906110183022332733" nodeInfo="nn">
                          <node role="rightExpression" roleId="tpee.1081773367579" type="tp25.LinkRefExpression" typeId="tp25.1226359078165" id="2906110183022332745" nodeInfo="nn">
                            <link role="conceptDeclaration" roleId="tp25.1226359078166" targetNodeId="yetq.8758390115028851398" resolveInfo="ReferenceContainer" />
                            <link role="linkDeclaration" roleId="tp25.1226359192215" targetNodeId="yetq.8758390115028851401" />
                          </node>
                          <node role="leftExpression" roleId="tpee.1081773367580" type="tpee.DotExpression" typeId="tpee.1197027756228" id="2906110183022332708" nodeInfo="nn">
                            <node role="operand" roleId="tpee.1197027771414" type="tpee.ParameterReference" typeId="tpee.1068581242874" id="2906110183022332705" nodeInfo="nn">
                              <link role="variableDeclaration" roleId="tpee.1068581517664" targetNodeId="2906110183022332695" resolveInfo="it" />
                            </node>
                            <node role="operation" roleId="tpee.1197027833540" type="tp25.Reference_GetLinkDeclarationOperation" typeId="tp25.1547759872598425067" id="2906110183022332723" nodeInfo="nn" />
                          </node>
                        </node>
                      </node>
                    </node>
                    <node role="parameter" roleId="tp2c.1199569906740" type="tp2q.SmartClosureParameterDeclaration" typeId="tp2q.1203518072036" id="2906110183022332695" nodeInfo="ig">
                      <property name="name" nameId="tpck.1169194664001" value="it" />
                      <node role="type" roleId="tpee.5680397130376446158" type="tpee.UndefinedType" typeId="tpee.4836112446988635817" id="2108863436754490338" nodeInfo="in" />
                    </node>
                  </node>
                </node>
              </node>
              <node role="operation" roleId="tpee.1197027833540" type="tp2q.SelectOperation" typeId="tp2q.1202128969694" id="2906110183022397786" nodeInfo="nn">
                <node role="closure" roleId="tp2q.1204796294226" type="tp2c.ClosureLiteral" typeId="tp2c.1199569711397" id="2906110183022397787" nodeInfo="nn">
                  <node role="body" roleId="tp2c.1199569916463" type="tpee.StatementList" typeId="tpee.1068580123136" id="2906110183022397788" nodeInfo="nn">
                    <node role="statement" roleId="tpee.1068581517665" type="tpee.ExpressionStatement" typeId="tpee.1068580123155" id="2906110183022397806" nodeInfo="nn">
                      <node role="expression" roleId="tpee.1068580123156" type="tpee.DotExpression" typeId="tpee.1197027756228" id="2906110183022397824" nodeInfo="nn">
                        <node role="operand" roleId="tpee.1197027771414" type="tpee.ParameterReference" typeId="tpee.1068581242874" id="2906110183022397807" nodeInfo="nn">
                          <link role="variableDeclaration" roleId="tpee.1068581517664" targetNodeId="2906110183022397789" resolveInfo="it" />
                        </node>
                        <node role="operation" roleId="tpee.1197027833540" type="tp25.Reference_GetTargetOperation" typeId="tp25.4124388153790980106" id="2906110183022397852" nodeInfo="nn" />
                      </node>
                    </node>
                  </node>
                  <node role="parameter" roleId="tp2c.1199569906740" type="tp2q.SmartClosureParameterDeclaration" typeId="tp2q.1203518072036" id="2906110183022397789" nodeInfo="ig">
                    <property name="name" nameId="tpck.1169194664001" value="it" />
                    <node role="type" roleId="tpee.5680397130376446158" type="tpee.UndefinedType" typeId="tpee.4836112446988635817" id="2108863436754489611" nodeInfo="in" />
                  </node>
                </node>
              </node>
            </node>
          </node>
        </node>
        <node role="statement" roleId="tpee.1068581517665" type="tpe3.AssertTrue" typeId="tpe3.1171981022339" id="2906110183022365938" nodeInfo="nn">
          <node role="condition" roleId="tpe3.1171981057159" type="tpee.DotExpression" typeId="tpee.1197027756228" id="2906110183022365978" nodeInfo="nn">
            <node role="operand" roleId="tpee.1197027771414" type="tpee.DotExpression" typeId="tpee.1197027756228" id="2906110183022365941" nodeInfo="nn">
              <node role="operand" roleId="tpee.1197027771414" type="tpee.DotExpression" typeId="tpee.1197027756228" id="2906110183022365942" nodeInfo="nn">
                <node role="operand" roleId="tpee.1197027771414" type="tp5g.TestNodeReference" typeId="tp5g.1210674524691" id="2906110183022365943" nodeInfo="nn">
                  <link role="declaration" roleId="tp5g.1210674534086" targetNodeId="2906110183022354867" resolveInfo="referenceContainerSub" />
                </node>
                <node role="operation" roleId="tpee.1197027833540" type="tp25.Node_GetReferencesOperation" typeId="tp25.8758390115028452779" id="2906110183022365944" nodeInfo="nn" />
              </node>
              <node role="operation" roleId="tpee.1197027833540" type="tp2q.WhereOperation" typeId="tp2q.1202120902084" id="2906110183022365945" nodeInfo="nn">
                <node role="closure" roleId="tp2q.1204796294226" type="tp2c.ClosureLiteral" typeId="tp2c.1199569711397" id="2906110183022365946" nodeInfo="nn">
                  <node role="body" roleId="tp2c.1199569916463" type="tpee.StatementList" typeId="tpee.1068580123136" id="2906110183022365947" nodeInfo="nn">
                    <node role="statement" roleId="tpee.1068581517665" type="tpee.ExpressionStatement" typeId="tpee.1068580123155" id="2906110183022365948" nodeInfo="nn">
                      <node role="expression" roleId="tpee.1068580123156" type="tpee.EqualsExpression" typeId="tpee.1068580123152" id="2906110183022365949" nodeInfo="nn">
                        <node role="rightExpression" roleId="tpee.1081773367579" type="tp25.LinkRefExpression" typeId="tp25.1226359078165" id="2906110183022365950" nodeInfo="nn">
                          <link role="linkDeclaration" roleId="tp25.1226359192215" targetNodeId="yetq.2854075155748534272" />
                          <link role="conceptDeclaration" roleId="tp25.1226359078166" targetNodeId="yetq.2854075155748534270" resolveInfo="ReferenceContainerSubConcept" />
                        </node>
                        <node role="leftExpression" roleId="tpee.1081773367580" type="tpee.DotExpression" typeId="tpee.1197027756228" id="2906110183022365951" nodeInfo="nn">
                          <node role="operand" roleId="tpee.1197027771414" type="tpee.ParameterReference" typeId="tpee.1068581242874" id="2906110183022365952" nodeInfo="nn">
                            <link role="variableDeclaration" roleId="tpee.1068581517664" targetNodeId="2906110183022365954" resolveInfo="it" />
                          </node>
                          <node role="operation" roleId="tpee.1197027833540" type="tp25.Reference_GetLinkDeclarationOperation" typeId="tp25.1547759872598425067" id="2906110183022365953" nodeInfo="nn" />
                        </node>
                      </node>
                    </node>
                  </node>
                  <node role="parameter" roleId="tp2c.1199569906740" type="tp2q.SmartClosureParameterDeclaration" typeId="tp2q.1203518072036" id="2906110183022365954" nodeInfo="ig">
                    <property name="name" nameId="tpck.1169194664001" value="it" />
                    <node role="type" roleId="tpee.5680397130376446158" type="tpee.UndefinedType" typeId="tpee.4836112446988635817" id="2108863436754490446" nodeInfo="in" />
                  </node>
                </node>
              </node>
            </node>
            <node role="operation" roleId="tpee.1197027833540" type="tp2q.IsEmptyOperation" typeId="tp2q.1165530316231" id="2906110183022366003" nodeInfo="nn" />
          </node>
        </node>
      </node>
    </node>
    <node role="testMethods" roleId="tp5g.1217501895093" type="tp5g.SimpleNodeTest" typeId="tp5g.1225978065297" id="2906110183022411177" nodeInfo="ng">
      <property name="name" nameId="tpck.1169194664001" value="roles" />
      <node role="returnType" roleId="tpee.1068580123133" type="tpee.VoidType" typeId="tpee.1068581517677" id="2906110183022411178" nodeInfo="in" />
      <node role="body" roleId="tpee.1068580123135" type="tpee.StatementList" typeId="tpee.1068580123136" id="2906110183022411179" nodeInfo="nn">
        <node role="statement" roleId="tpee.1068581517665" type="tpee.ExpressionStatement" typeId="tpee.1068580123155" id="2906110183022411180" nodeInfo="nn">
          <node role="expression" roleId="tpee.1068580123156" type="tpee.StaticMethodCall" typeId="tpee.1081236700937" id="2906110183022411182" nodeInfo="nn">
            <link role="baseMethodDeclaration" roleId="tpee.1068499141037" targetNodeId="3386205146662078808" resolveInfo="assertEquals" />
            <link role="classConcept" roleId="tpee.1144433194310" targetNodeId="3386205146662078802" resolveInfo="TestUtilities" />
            <node role="actualArgument" roleId="tpee.1068499141038" type="tpee.DotExpression" typeId="tpee.1197027756228" id="2906110183022411188" nodeInfo="nn">
              <node role="operand" roleId="tpee.1197027771414" type="tpee.GenericNewExpression" typeId="tpee.1145552977093" id="2906110183022411183" nodeInfo="nn">
                <node role="creator" roleId="tpee.1145553007750" type="tpee.ArrayCreatorWithInitializer" typeId="tpee.1154542696413" id="2906110183022411185" nodeInfo="nn">
                  <node role="initValue" roleId="tpee.1154542803372" type="tpee.DotExpression" typeId="tpee.1197027756228" id="2906110183022418183" nodeInfo="nn">
                    <node role="operand" roleId="tpee.1197027771414" type="tp25.LinkRefExpression" typeId="tp25.1226359078165" id="2906110183022411268" nodeInfo="nn">
                      <link role="conceptDeclaration" roleId="tp25.1226359078166" targetNodeId="yetq.8758390115028851398" resolveInfo="ReferenceContainer" />
                      <link role="linkDeclaration" roleId="tp25.1226359192215" targetNodeId="yetq.8758390115028851399" />
                    </node>
                    <node role="operation" roleId="tpee.1197027833540" type="tp25.SPropertyAccess" typeId="tp25.1138056022639" id="2906110183022418196" nodeInfo="nn">
                      <link role="property" roleId="tp25.1138056395725" targetNodeId="tpce.1071599776563" resolveInfo="role" />
                    </node>
                  </node>
                  <node role="initValue" roleId="tpee.1154542803372" type="tpee.DotExpression" typeId="tpee.1197027756228" id="2906110183022418206" nodeInfo="nn">
                    <node role="operand" roleId="tpee.1197027771414" type="tp25.LinkRefExpression" typeId="tp25.1226359078165" id="2906110183022411306" nodeInfo="nn">
                      <link role="conceptDeclaration" roleId="tp25.1226359078166" targetNodeId="yetq.8758390115028851398" resolveInfo="ReferenceContainer" />
                      <link role="linkDeclaration" roleId="tp25.1226359192215" targetNodeId="yetq.8758390115028851400" />
                    </node>
                    <node role="operation" roleId="tpee.1197027833540" type="tp25.SPropertyAccess" typeId="tp25.1138056022639" id="2906110183022418219" nodeInfo="nn">
                      <link role="property" roleId="tp25.1138056395725" targetNodeId="tpce.1071599776563" resolveInfo="role" />
                    </node>
                  </node>
                  <node role="initValue" roleId="tpee.1154542803372" type="tpee.DotExpression" typeId="tpee.1197027756228" id="2906110183022418229" nodeInfo="nn">
                    <node role="operand" roleId="tpee.1197027771414" type="tp25.LinkRefExpression" typeId="tp25.1226359078165" id="2906110183022411344" nodeInfo="nn">
                      <link role="conceptDeclaration" roleId="tp25.1226359078166" targetNodeId="yetq.8758390115028851398" resolveInfo="ReferenceContainer" />
                      <link role="linkDeclaration" roleId="tp25.1226359192215" targetNodeId="yetq.8758390115028851401" />
                    </node>
                    <node role="operation" roleId="tpee.1197027833540" type="tp25.SPropertyAccess" typeId="tp25.1138056022639" id="2906110183022418242" nodeInfo="nn">
                      <link role="property" roleId="tp25.1138056395725" targetNodeId="tpce.1071599776563" resolveInfo="role" />
                    </node>
                  </node>
                  <node role="componentType" roleId="tpee.1154542793668" type="tpee.StringType" typeId="tpee.1225271177708" id="2906110183022411187" nodeInfo="in" />
                </node>
              </node>
              <node role="operation" roleId="tpee.1197027833540" type="tp2q.AsSequenceOperation" typeId="tp2q.1240325842691" id="2906110183022411192" nodeInfo="nn" />
            </node>
            <node role="actualArgument" roleId="tpee.1068499141038" type="tpee.DotExpression" typeId="tpee.1197027756228" id="2906110183022411210" nodeInfo="nn">
              <node role="operand" roleId="tpee.1197027771414" type="tpee.DotExpression" typeId="tpee.1197027756228" id="2906110183022411201" nodeInfo="nn">
                <node role="operand" roleId="tpee.1197027771414" type="tp5g.TestNodeReference" typeId="tp5g.1210674524691" id="2906110183022411198" nodeInfo="nn">
                  <link role="declaration" roleId="tp5g.1210674534086" targetNodeId="2906110183022219845" resolveInfo="referenceContainer" />
                </node>
                <node role="operation" roleId="tpee.1197027833540" type="tp25.Node_GetReferencesOperation" typeId="tp25.8758390115028452779" id="2906110183022411207" nodeInfo="nn" />
              </node>
              <node role="operation" roleId="tpee.1197027833540" type="tp2q.SelectOperation" typeId="tp2q.1202128969694" id="2906110183022411216" nodeInfo="nn">
                <node role="closure" roleId="tp2q.1204796294226" type="tp2c.ClosureLiteral" typeId="tp2c.1199569711397" id="2906110183022411217" nodeInfo="nn">
                  <node role="body" roleId="tp2c.1199569916463" type="tpee.StatementList" typeId="tpee.1068580123136" id="2906110183022411218" nodeInfo="nn">
                    <node role="statement" roleId="tpee.1068581517665" type="tpee.ExpressionStatement" typeId="tpee.1068580123155" id="2906110183022411229" nodeInfo="nn">
                      <node role="expression" roleId="tpee.1068580123156" type="tpee.DotExpression" typeId="tpee.1197027756228" id="2906110183022411233" nodeInfo="nn">
                        <node role="operand" roleId="tpee.1197027771414" type="tpee.ParameterReference" typeId="tpee.1068581242874" id="2906110183022411230" nodeInfo="nn">
                          <link role="variableDeclaration" roleId="tpee.1068581517664" targetNodeId="2906110183022411219" resolveInfo="it" />
                        </node>
                        <node role="operation" roleId="tpee.1197027833540" type="tp25.Reference_GetRoleOperation" typeId="tp25.5692182839349412519" id="2906110183022411248" nodeInfo="nn" />
                      </node>
                    </node>
                  </node>
                  <node role="parameter" roleId="tp2c.1199569906740" type="tp2q.SmartClosureParameterDeclaration" typeId="tp2q.1203518072036" id="2906110183022411219" nodeInfo="ig">
                    <property name="name" nameId="tpck.1169194664001" value="it" />
                    <node role="type" roleId="tpee.5680397130376446158" type="tpee.UndefinedType" typeId="tpee.4836112446988635817" id="2108863436754490778" nodeInfo="in" />
                  </node>
                </node>
              </node>
            </node>
          </node>
        </node>
      </node>
    </node>
    <node role="testMethods" roleId="tp5g.1217501895093" type="tp5g.SimpleNodeTest" typeId="tp5g.1225978065297" id="2906110183022425073" nodeInfo="ng">
      <property name="name" nameId="tpck.1169194664001" value="resolveInfo" />
      <node role="returnType" roleId="tpee.1068580123133" type="tpee.VoidType" typeId="tpee.1068581517677" id="2906110183022425074" nodeInfo="in" />
      <node role="body" roleId="tpee.1068580123135" type="tpee.StatementList" typeId="tpee.1068580123136" id="2906110183022425075" nodeInfo="nn">
        <node role="statement" roleId="tpee.1068581517665" type="tpee.SingleLineComment" typeId="tpee.6329021646629104954" id="6404411205049634103" nodeInfo="nn">
          <node role="commentPart" roleId="tpee.6329021646629175155" type="tpee.TextCommentPart" typeId="tpee.6329021646629104957" id="6404411205049634104" nodeInfo="nn">
            <property name="text" nameId="tpee.6329021646629104958" value="Resolving references by accessing .target node:" />
          </node>
        </node>
        <node role="statement" roleId="tpee.1068581517665" type="tpee.ExpressionStatement" typeId="tpee.1068580123155" id="6404411205049619204" nodeInfo="nn">
          <node role="expression" roleId="tpee.1068580123156" type="tpee.DotExpression" typeId="tpee.1197027756228" id="6404411205049619215" nodeInfo="nn">
            <node role="operand" roleId="tpee.1197027771414" type="tpee.DotExpression" typeId="tpee.1197027756228" id="6404411205049619206" nodeInfo="nn">
              <node role="operand" roleId="tpee.1197027771414" type="tp5g.TestNodeReference" typeId="tp5g.1210674524691" id="6404411205049619205" nodeInfo="nn">
                <link role="declaration" roleId="tp5g.1210674534086" targetNodeId="2906110183022219845" resolveInfo="referenceContainer" />
              </node>
              <node role="operation" roleId="tpee.1197027833540" type="tp25.Node_GetReferencesOperation" typeId="tp25.8758390115028452779" id="6404411205049619214" nodeInfo="nn" />
            </node>
            <node role="operation" roleId="tpee.1197027833540" type="tp2q.VisitAllOperation" typeId="tp2q.1204980550705" id="6404411205049619219" nodeInfo="nn">
              <node role="closure" roleId="tp2q.1204796294226" type="tp2c.ClosureLiteral" typeId="tp2c.1199569711397" id="6404411205049619220" nodeInfo="nn">
                <node role="body" roleId="tp2c.1199569916463" type="tpee.StatementList" typeId="tpee.1068580123136" id="6404411205049619221" nodeInfo="nn">
                  <node role="statement" roleId="tpee.1068581517665" type="tpee.ExpressionStatement" typeId="tpee.1068580123155" id="6404411205049619228" nodeInfo="nn">
                    <node role="expression" roleId="tpee.1068580123156" type="tpee.DotExpression" typeId="tpee.1197027756228" id="6404411205049619232" nodeInfo="nn">
                      <node role="operand" roleId="tpee.1197027771414" type="tpee.ParameterReference" typeId="tpee.1068581242874" id="6404411205049619229" nodeInfo="nn">
                        <link role="variableDeclaration" roleId="tpee.1068581517664" targetNodeId="6404411205049619222" resolveInfo="it" />
                      </node>
                      <node role="operation" roleId="tpee.1197027833540" type="tp25.Reference_GetTargetOperation" typeId="tp25.4124388153790980106" id="6404411205049619244" nodeInfo="nn" />
                    </node>
                  </node>
                </node>
                <node role="parameter" roleId="tp2c.1199569906740" type="tp2q.SmartClosureParameterDeclaration" typeId="tp2q.1203518072036" id="6404411205049619222" nodeInfo="ig">
                  <property name="name" nameId="tpck.1169194664001" value="it" />
                  <node role="type" roleId="tpee.5680397130376446158" type="tpee.UndefinedType" typeId="tpee.4836112446988635817" id="2108863436754490118" nodeInfo="in" />
                </node>
              </node>
            </node>
          </node>
        </node>
        <node role="statement" roleId="tpee.1068581517665" type="tpee.ExpressionStatement" typeId="tpee.1068580123155" id="2906110183022425076" nodeInfo="nn">
          <node role="expression" roleId="tpee.1068580123156" type="tpee.DotExpression" typeId="tpee.1197027756228" id="2906110183022425140" nodeInfo="nn">
            <node role="operand" roleId="tpee.1197027771414" type="tpee.DotExpression" typeId="tpee.1197027756228" id="2906110183022425085" nodeInfo="nn">
              <node role="operand" roleId="tpee.1197027771414" type="tpee.DotExpression" typeId="tpee.1197027756228" id="2906110183022425078" nodeInfo="nn">
                <node role="operand" roleId="tpee.1197027771414" type="tp5g.TestNodeReference" typeId="tp5g.1210674524691" id="2906110183022425077" nodeInfo="nn">
                  <link role="declaration" roleId="tp5g.1210674534086" targetNodeId="2906110183022219845" resolveInfo="referenceContainer" />
                </node>
                <node role="operation" roleId="tpee.1197027833540" type="tp25.Node_GetReferencesOperation" typeId="tp25.8758390115028452779" id="2906110183022425084" nodeInfo="nn" />
              </node>
              <node role="operation" roleId="tpee.1197027833540" type="tp2q.SelectOperation" typeId="tp2q.1202128969694" id="2906110183022425089" nodeInfo="nn">
                <node role="closure" roleId="tp2q.1204796294226" type="tp2c.ClosureLiteral" typeId="tp2c.1199569711397" id="2906110183022425090" nodeInfo="nn">
                  <node role="body" roleId="tp2c.1199569916463" type="tpee.StatementList" typeId="tpee.1068580123136" id="2906110183022425091" nodeInfo="nn">
                    <node role="statement" roleId="tpee.1068581517665" type="tpee.ExpressionStatement" typeId="tpee.1068580123155" id="2906110183022425100" nodeInfo="nn">
                      <node role="expression" roleId="tpee.1068580123156" type="tpee.DotExpression" typeId="tpee.1197027756228" id="2906110183022425104" nodeInfo="nn">
                        <node role="operand" roleId="tpee.1197027771414" type="tpee.ParameterReference" typeId="tpee.1068581242874" id="2906110183022425101" nodeInfo="nn">
                          <link role="variableDeclaration" roleId="tpee.1068581517664" targetNodeId="2906110183022425092" resolveInfo="it" />
                        </node>
                        <node role="operation" roleId="tpee.1197027833540" type="tp25.Reference_GetResolveInfo" typeId="tp25.5708036808576088033" id="2906110183022425117" nodeInfo="nn" />
                      </node>
                    </node>
                  </node>
                  <node role="parameter" roleId="tp2c.1199569906740" type="tp2q.SmartClosureParameterDeclaration" typeId="tp2q.1203518072036" id="2906110183022425092" nodeInfo="ig">
                    <property name="name" nameId="tpck.1169194664001" value="it" />
                    <node role="type" roleId="tpee.5680397130376446158" type="tpee.UndefinedType" typeId="tpee.4836112446988635817" id="2108863436754489687" nodeInfo="in" />
                  </node>
                </node>
              </node>
            </node>
            <node role="operation" roleId="tpee.1197027833540" type="tp2q.VisitAllOperation" typeId="tp2q.1204980550705" id="2906110183022425165" nodeInfo="nn">
              <node role="closure" roleId="tp2q.1204796294226" type="tp2c.ClosureLiteral" typeId="tp2c.1199569711397" id="2906110183022425166" nodeInfo="nn">
                <node role="body" roleId="tp2c.1199569916463" type="tpee.StatementList" typeId="tpee.1068580123136" id="2906110183022425167" nodeInfo="nn">
                  <node role="statement" roleId="tpee.1068581517665" type="tpe3.AssertInNotNull" typeId="tpe3.7080278351417106679" id="6404411205049629039" nodeInfo="nn">
                    <node role="expression" roleId="tpe3.7080278351417106681" type="tpee.ParameterReference" typeId="tpee.1068581242874" id="6404411205049629052" nodeInfo="nn">
                      <link role="variableDeclaration" roleId="tpee.1068581517664" targetNodeId="2906110183022425168" resolveInfo="it" />
                    </node>
                  </node>
                </node>
                <node role="parameter" roleId="tp2c.1199569906740" type="tp2q.SmartClosureParameterDeclaration" typeId="tp2q.1203518072036" id="2906110183022425168" nodeInfo="ig">
                  <property name="name" nameId="tpck.1169194664001" value="it" />
                  <node role="type" roleId="tpee.5680397130376446158" type="tpee.UndefinedType" typeId="tpee.4836112446988635817" id="2108863436754490235" nodeInfo="in" />
                </node>
              </node>
            </node>
          </node>
        </node>
      </node>
    </node>
    <node role="testMethods" roleId="tp5g.1217501895093" type="tp5g.SimpleNodeTest" typeId="tp5g.1225978065297" id="2906110183022432273" nodeInfo="ng">
      <property name="name" nameId="tpck.1169194664001" value="unspecifiedReferences" />
      <node role="returnType" roleId="tpee.1068580123133" type="tpee.VoidType" typeId="tpee.1068581517677" id="2906110183022432274" nodeInfo="in" />
      <node role="body" roleId="tpee.1068580123135" type="tpee.StatementList" typeId="tpee.1068580123136" id="2906110183022432275" nodeInfo="nn">
        <node role="statement" roleId="tpee.1068581517665" type="tpee.SingleLineComment" typeId="tpee.6329021646629104954" id="2906110183022432279" nodeInfo="nn">
          <node role="commentPart" roleId="tpee.6329021646629175155" type="tpee.TextCommentPart" typeId="tpee.6329021646629104957" id="2906110183022432280" nodeInfo="nn">
            <property name="text" nameId="tpee.6329021646629104958" value="Adding one unspecified reference and checking if it was added properly" />
          </node>
        </node>
        <node role="statement" roleId="tpee.1068581517665" type="tpee.LocalVariableDeclarationStatement" typeId="tpee.1068581242864" id="2906110183022432282" nodeInfo="nn">
          <node role="localVariableDeclaration" roleId="tpee.1068581242865" type="tpee.LocalVariableDeclaration" typeId="tpee.1068581242863" id="2906110183022432283" nodeInfo="nr">
            <property name="name" nameId="tpck.1169194664001" value="initialSize" />
            <node role="type" roleId="tpee.5680397130376446158" type="tpee.IntegerType" typeId="tpee.1070534370425" id="2906110183022432284" nodeInfo="in" />
            <node role="initializer" roleId="tpee.1068431790190" type="tpee.DotExpression" typeId="tpee.1197027756228" id="2906110183022432293" nodeInfo="nn">
              <node role="operand" roleId="tpee.1197027771414" type="tpee.DotExpression" typeId="tpee.1197027756228" id="2906110183022432287" nodeInfo="nn">
                <node role="operand" roleId="tpee.1197027771414" type="tp5g.TestNodeReference" typeId="tp5g.1210674524691" id="2906110183022432286" nodeInfo="nn">
                  <link role="declaration" roleId="tp5g.1210674534086" targetNodeId="2906110183022432278" resolveInfo="brokenReferenceContainer" />
                </node>
                <node role="operation" roleId="tpee.1197027833540" type="tp25.Node_GetReferencesOperation" typeId="tp25.8758390115028452779" id="2906110183022432292" nodeInfo="nn" />
              </node>
              <node role="operation" roleId="tpee.1197027833540" type="tp2q.GetSizeOperation" typeId="tp2q.1162935959151" id="2906110183022432297" nodeInfo="nn" />
            </node>
          </node>
        </node>
        <node role="statement" roleId="tpee.1068581517665" type="tpee.LocalVariableDeclarationStatement" typeId="tpee.1068581242864" id="2906110183022432425" nodeInfo="nn">
          <node role="localVariableDeclaration" roleId="tpee.1068581242865" type="tpee.LocalVariableDeclaration" typeId="tpee.1068581242863" id="2906110183022432426" nodeInfo="nr">
            <property name="name" nameId="tpck.1169194664001" value="unspecifiedReferenceName" />
            <node role="type" roleId="tpee.5680397130376446158" type="tpee.StringType" typeId="tpee.1225271177708" id="2906110183022432427" nodeInfo="in" />
            <node role="initializer" roleId="tpee.1068431790190" type="tpee.DotExpression" typeId="tpee.1197027756228" id="2906110183022432429" nodeInfo="nn">
              <node role="operand" roleId="tpee.1197027771414" type="tp4f.ThisClassifierExpression" typeId="tp4f.1205752633985" id="2906110183022432430" nodeInfo="nn" />
              <node role="operation" roleId="tpee.1197027833540" type="tp4f.DefaultClassifierMethodCallOperation" typeId="tp4f.1205769149993" id="2906110183022432431" nodeInfo="nn">
                <link role="member" roleId="tp4f.1205756909548" targetNodeId="2906110183022432301" resolveInfo="addUnspecifiedReference" />
                <node role="actualArgument" roleId="tp4f.1205770614681" type="tp5g.TestNodeReference" typeId="tp5g.1210674524691" id="2906110183022432432" nodeInfo="nn">
                  <link role="declaration" roleId="tp5g.1210674534086" targetNodeId="2906110183022432278" resolveInfo="brokenReferenceContainer" />
                </node>
                <node role="actualArgument" roleId="tp4f.1205770614681" type="tp5g.TestNodeReference" typeId="tp5g.1210674524691" id="2906110183022432433" nodeInfo="nn">
                  <link role="declaration" roleId="tp5g.1210674534086" targetNodeId="2906110183022432317" resolveInfo="grandChild" />
                </node>
              </node>
            </node>
          </node>
        </node>
        <node role="statement" roleId="tpee.1068581517665" type="tpe3.AssertEquals" typeId="tpe3.1171978097730" id="2906110183022432328" nodeInfo="nn">
          <node role="expected" roleId="tpe3.8427750732757990724" type="tpee.PlusExpression" typeId="tpee.1068581242875" id="2906110183022432332" nodeInfo="nn">
            <node role="rightExpression" roleId="tpee.1081773367579" type="tpee.IntegerConstant" typeId="tpee.1068580320020" id="2906110183022432335" nodeInfo="nn">
              <property name="value" nameId="tpee.1068580320021" value="1" />
            </node>
            <node role="leftExpression" roleId="tpee.1081773367580" type="tpee.LocalVariableReference" typeId="tpee.1068581242866" id="2906110183022432331" nodeInfo="nn">
              <link role="variableDeclaration" roleId="tpee.1068581517664" targetNodeId="2906110183022432283" resolveInfo="initialSize" />
            </node>
          </node>
          <node role="actual" roleId="tpe3.8427750732757990725" type="tpee.DotExpression" typeId="tpee.1197027756228" id="2906110183022432344" nodeInfo="nn">
            <node role="operand" roleId="tpee.1197027771414" type="tpee.DotExpression" typeId="tpee.1197027756228" id="2906110183022432337" nodeInfo="nn">
              <node role="operand" roleId="tpee.1197027771414" type="tp5g.TestNodeReference" typeId="tp5g.1210674524691" id="2906110183022432336" nodeInfo="nn">
                <link role="declaration" roleId="tp5g.1210674534086" targetNodeId="2906110183022432278" resolveInfo="brokenReferenceContainer" />
              </node>
              <node role="operation" roleId="tpee.1197027833540" type="tp25.Node_GetReferencesOperation" typeId="tp25.8758390115028452779" id="2906110183022432343" nodeInfo="nn" />
            </node>
            <node role="operation" roleId="tpee.1197027833540" type="tp2q.GetSizeOperation" typeId="tp2q.1162935959151" id="2906110183022432348" nodeInfo="nn" />
          </node>
        </node>
        <node role="statement" roleId="tpee.1068581517665" type="tpee.SingleLineComment" typeId="tpee.6329021646629104954" id="2906110183022432351" nodeInfo="nn">
          <node role="commentPart" roleId="tpee.6329021646629175155" type="tpee.TextCommentPart" typeId="tpee.6329021646629104957" id="2906110183022432352" nodeInfo="nn">
            <property name="text" nameId="tpee.6329021646629104958" value="Checking if unspecified reference is working properly" />
          </node>
        </node>
        <node role="statement" roleId="tpee.1068581517665" type="tpee.LocalVariableDeclarationStatement" typeId="tpee.1068581242864" id="2906110183022432363" nodeInfo="nn">
          <node role="localVariableDeclaration" roleId="tpee.1068581242865" type="tpee.LocalVariableDeclaration" typeId="tpee.1068581242863" id="2906110183022432364" nodeInfo="nr">
            <property name="name" nameId="tpck.1169194664001" value="unspecifiedReferences" />
            <node role="type" roleId="tpee.5680397130376446158" type="tp2q.SequenceType" typeId="tp2q.1151689724996" id="2906110183022432365" nodeInfo="in">
              <node role="elementType" roleId="tp2q.1151689745422" type="tp25.SReferenceType" typeId="tp25.8758390115029295477" id="2906110183022432366" nodeInfo="in" />
            </node>
            <node role="initializer" roleId="tpee.1068431790190" type="tpee.DotExpression" typeId="tpee.1197027756228" id="2906110183022432367" nodeInfo="nn">
              <node role="operand" roleId="tpee.1197027771414" type="tpee.DotExpression" typeId="tpee.1197027756228" id="2906110183022432368" nodeInfo="nn">
                <node role="operand" roleId="tpee.1197027771414" type="tp5g.TestNodeReference" typeId="tp5g.1210674524691" id="2906110183022432369" nodeInfo="nn">
                  <link role="declaration" roleId="tp5g.1210674534086" targetNodeId="2906110183022432278" resolveInfo="brokenReferenceContainer" />
                </node>
                <node role="operation" roleId="tpee.1197027833540" type="tp25.Node_GetReferencesOperation" typeId="tp25.8758390115028452779" id="2906110183022432370" nodeInfo="nn" />
              </node>
              <node role="operation" roleId="tpee.1197027833540" type="tp2q.WhereOperation" typeId="tp2q.1202120902084" id="2906110183022432371" nodeInfo="nn">
                <node role="closure" roleId="tp2q.1204796294226" type="tp2c.ClosureLiteral" typeId="tp2c.1199569711397" id="2906110183022432372" nodeInfo="nn">
                  <node role="body" roleId="tp2c.1199569916463" type="tpee.StatementList" typeId="tpee.1068580123136" id="2906110183022432373" nodeInfo="nn">
                    <node role="statement" roleId="tpee.1068581517665" type="tpee.ExpressionStatement" typeId="tpee.1068580123155" id="2906110183022432374" nodeInfo="nn">
                      <node role="expression" roleId="tpee.1068580123156" type="tpee.DotExpression" typeId="tpee.1197027756228" id="2906110183022432375" nodeInfo="nn">
                        <node role="operand" roleId="tpee.1197027771414" type="tpee.DotExpression" typeId="tpee.1197027756228" id="2906110183022432376" nodeInfo="nn">
                          <node role="operand" roleId="tpee.1197027771414" type="tpee.ParameterReference" typeId="tpee.1068581242874" id="2906110183022432377" nodeInfo="nn">
                            <link role="variableDeclaration" roleId="tpee.1068581517664" targetNodeId="2906110183022432380" resolveInfo="it" />
                          </node>
                          <node role="operation" roleId="tpee.1197027833540" type="tp25.Reference_GetLinkDeclarationOperation" typeId="tp25.1547759872598425067" id="2906110183022432378" nodeInfo="nn" />
                        </node>
                        <node role="operation" roleId="tpee.1197027833540" type="tp25.Node_IsNullOperation" typeId="tp25.1171999116870" id="2906110183022432379" nodeInfo="nn" />
                      </node>
                    </node>
                  </node>
                  <node role="parameter" roleId="tp2c.1199569906740" type="tp2q.SmartClosureParameterDeclaration" typeId="tp2q.1203518072036" id="2906110183022432380" nodeInfo="ig">
                    <property name="name" nameId="tpck.1169194664001" value="it" />
                    <node role="type" roleId="tpee.5680397130376446158" type="tpee.UndefinedType" typeId="tpee.4836112446988635817" id="2108863436754490214" nodeInfo="in" />
                  </node>
                </node>
              </node>
            </node>
          </node>
        </node>
        <node role="statement" roleId="tpee.1068581517665" type="tpe3.AssertEquals" typeId="tpe3.1171978097730" id="2906110183022432382" nodeInfo="nn">
          <node role="expected" roleId="tpe3.8427750732757990724" type="tpee.IntegerConstant" typeId="tpee.1068580320020" id="2906110183022432383" nodeInfo="nn">
            <property name="value" nameId="tpee.1068580320021" value="1" />
          </node>
          <node role="actual" roleId="tpe3.8427750732757990725" type="tpee.DotExpression" typeId="tpee.1197027756228" id="2906110183022432384" nodeInfo="nn">
            <node role="operand" roleId="tpee.1197027771414" type="tpee.LocalVariableReference" typeId="tpee.1068581242866" id="2906110183022432385" nodeInfo="nn">
              <link role="variableDeclaration" roleId="tpee.1068581517664" targetNodeId="2906110183022432364" resolveInfo="unspecifiedReferences" />
            </node>
            <node role="operation" roleId="tpee.1197027833540" type="tp2q.GetSizeOperation" typeId="tp2q.1162935959151" id="2906110183022432386" nodeInfo="nn" />
          </node>
        </node>
        <node role="statement" roleId="tpee.1068581517665" type="tpee.LocalVariableDeclarationStatement" typeId="tpee.1068581242864" id="2906110183022432387" nodeInfo="nn">
          <node role="localVariableDeclaration" roleId="tpee.1068581242865" type="tpee.LocalVariableDeclaration" typeId="tpee.1068581242863" id="2906110183022432388" nodeInfo="nr">
            <property name="name" nameId="tpck.1169194664001" value="theReference" />
            <node role="type" roleId="tpee.5680397130376446158" type="tp25.SReferenceType" typeId="tp25.8758390115029295477" id="2906110183022432389" nodeInfo="in" />
            <node role="initializer" roleId="tpee.1068431790190" type="tpee.DotExpression" typeId="tpee.1197027756228" id="2906110183022432390" nodeInfo="nn">
              <node role="operand" roleId="tpee.1197027771414" type="tpee.LocalVariableReference" typeId="tpee.1068581242866" id="2906110183022432391" nodeInfo="nn">
                <link role="variableDeclaration" roleId="tpee.1068581517664" targetNodeId="2906110183022432364" resolveInfo="unspecifiedReferences" />
              </node>
              <node role="operation" roleId="tpee.1197027833540" type="tp2q.GetFirstOperation" typeId="tp2q.1165525191778" id="2906110183022432392" nodeInfo="nn" />
            </node>
          </node>
        </node>
        <node role="statement" roleId="tpee.1068581517665" type="tpe3.AssertEquals" typeId="tpe3.1171978097730" id="2906110183022432393" nodeInfo="nn">
          <node role="actual" roleId="tpe3.8427750732757990725" type="tpee.DotExpression" typeId="tpee.1197027756228" id="2906110183022432395" nodeInfo="nn">
            <node role="operand" roleId="tpee.1197027771414" type="tpee.LocalVariableReference" typeId="tpee.1068581242866" id="2906110183022432396" nodeInfo="nn">
              <link role="variableDeclaration" roleId="tpee.1068581517664" targetNodeId="2906110183022432388" resolveInfo="theReference" />
            </node>
            <node role="operation" roleId="tpee.1197027833540" type="tp25.Reference_GetRoleOperation" typeId="tp25.5692182839349412519" id="2906110183022432397" nodeInfo="nn" />
          </node>
          <node role="expected" roleId="tpe3.8427750732757990724" type="tpee.LocalVariableReference" typeId="tpee.1068581242866" id="2906110183022432434" nodeInfo="nn">
            <link role="variableDeclaration" roleId="tpee.1068581517664" targetNodeId="2906110183022432426" resolveInfo="unspecifiedReferenceName" />
          </node>
        </node>
        <node role="statement" roleId="tpee.1068581517665" type="tpe3.AssertEquals" typeId="tpe3.1171978097730" id="2906110183022432398" nodeInfo="nn">
          <node role="expected" roleId="tpe3.8427750732757990724" type="tp5g.TestNodeReference" typeId="tp5g.1210674524691" id="2906110183022432399" nodeInfo="nn">
            <link role="declaration" roleId="tp5g.1210674534086" targetNodeId="2906110183022432317" resolveInfo="grandChild" />
          </node>
          <node role="actual" roleId="tpe3.8427750732757990725" type="tpee.DotExpression" typeId="tpee.1197027756228" id="2906110183022432400" nodeInfo="nn">
            <node role="operand" roleId="tpee.1197027771414" type="tpee.LocalVariableReference" typeId="tpee.1068581242866" id="2906110183022432401" nodeInfo="nn">
              <link role="variableDeclaration" roleId="tpee.1068581517664" targetNodeId="2906110183022432388" resolveInfo="theReference" />
            </node>
            <node role="operation" roleId="tpee.1197027833540" type="tp25.Reference_GetTargetOperation" typeId="tp25.4124388153790980106" id="2906110183022432402" nodeInfo="nn" />
          </node>
        </node>
      </node>
    </node>
    <node role="testMethods" roleId="tp5g.1217501895093" type="tp5g.SimpleNodeTest" typeId="tp5g.1225978065297" id="2906110183022440078" nodeInfo="ng">
      <property name="name" nameId="tpck.1169194664001" value="unresolvedReference" />
      <node role="returnType" roleId="tpee.1068580123133" type="tpee.VoidType" typeId="tpee.1068581517677" id="2906110183022440079" nodeInfo="in" />
      <node role="body" roleId="tpee.1068580123135" type="tpee.StatementList" typeId="tpee.1068580123136" id="2906110183022440080" nodeInfo="nn">
        <node role="statement" roleId="tpee.1068581517665" type="tpee.ExpressionStatement" typeId="tpee.1068580123155" id="5915958281081480792" nodeInfo="nn">
          <node role="expression" roleId="tpee.1068580123156" type="tpee.DotExpression" typeId="tpee.1197027756228" id="5915958281081480796" nodeInfo="nn">
            <node role="operand" roleId="tpee.1197027771414" type="tp5g.TestNodeReference" typeId="tp5g.1210674524691" id="5915958281081480793" nodeInfo="nn">
              <link role="declaration" roleId="tp5g.1210674534086" targetNodeId="2906110183022219845" resolveInfo="referenceContainer" />
            </node>
            <node role="operation" roleId="tpee.1197027833540" type="tp25.SLinkAccess" typeId="tp25.1138056143562" id="5915958281081530919" nodeInfo="nn">
              <link role="link" roleId="tp25.1138056516764" targetNodeId="yetq.8758390115028851399" />
            </node>
          </node>
        </node>
        <node role="statement" roleId="tpee.1068581517665" type="tpee.ExpressionStatement" typeId="tpee.1068580123155" id="5915958281081530921" nodeInfo="nn">
          <node role="expression" roleId="tpee.1068580123156" type="tpee.DotExpression" typeId="tpee.1197027756228" id="5915958281081530922" nodeInfo="nn">
            <node role="operand" roleId="tpee.1197027771414" type="tp5g.TestNodeReference" typeId="tp5g.1210674524691" id="5915958281081530923" nodeInfo="nn">
              <link role="declaration" roleId="tp5g.1210674534086" targetNodeId="2906110183022219845" resolveInfo="referenceContainer" />
            </node>
            <node role="operation" roleId="tpee.1197027833540" type="tp25.SLinkAccess" typeId="tp25.1138056143562" id="5915958281081530934" nodeInfo="nn">
              <link role="link" roleId="tp25.1138056516764" targetNodeId="yetq.8758390115028851400" />
            </node>
          </node>
        </node>
        <node role="statement" roleId="tpee.1068581517665" type="tpee.ExpressionStatement" typeId="tpee.1068580123155" id="5915958281081530926" nodeInfo="nn">
          <node role="expression" roleId="tpee.1068580123156" type="tpee.DotExpression" typeId="tpee.1197027756228" id="5915958281081530927" nodeInfo="nn">
            <node role="operand" roleId="tpee.1197027771414" type="tp5g.TestNodeReference" typeId="tp5g.1210674524691" id="5915958281081530928" nodeInfo="nn">
              <link role="declaration" roleId="tp5g.1210674534086" targetNodeId="2906110183022219845" resolveInfo="referenceContainer" />
            </node>
            <node role="operation" roleId="tpee.1197027833540" type="tp25.SLinkAccess" typeId="tp25.1138056143562" id="5915958281081530937" nodeInfo="nn">
              <link role="link" roleId="tp25.1138056516764" targetNodeId="yetq.8758390115028851401" />
            </node>
          </node>
        </node>
        <node role="statement" roleId="tpee.1068581517665" type="tpee.Statement" typeId="tpee.1068580123157" id="5915958281081530938" nodeInfo="nn" />
        <node role="statement" roleId="tpee.1068581517665" type="tpee.ExpressionStatement" typeId="tpee.1068580123155" id="5915958281081530940" nodeInfo="nn">
          <node role="expression" roleId="tpee.1068580123156" type="tpee.DotExpression" typeId="tpee.1197027756228" id="5915958281081530944" nodeInfo="nn">
            <node role="operand" roleId="tpee.1197027771414" type="tp5g.TestNodeReference" typeId="tp5g.1210674524691" id="5915958281081530941" nodeInfo="nn">
              <link role="declaration" roleId="tp5g.1210674534086" targetNodeId="2906110183022354867" resolveInfo="referenceContainerSub" />
            </node>
            <node role="operation" roleId="tpee.1197027833540" type="tp25.SLinkAccess" typeId="tp25.1138056143562" id="5915958281081530949" nodeInfo="nn">
              <link role="link" roleId="tp25.1138056516764" targetNodeId="yetq.8758390115028851399" />
            </node>
          </node>
        </node>
        <node role="statement" roleId="tpee.1068581517665" type="tpee.ExpressionStatement" typeId="tpee.1068580123155" id="5915958281081530951" nodeInfo="nn">
          <node role="expression" roleId="tpee.1068580123156" type="tpee.DotExpression" typeId="tpee.1197027756228" id="5915958281081530952" nodeInfo="nn">
            <node role="operand" roleId="tpee.1197027771414" type="tp5g.TestNodeReference" typeId="tp5g.1210674524691" id="5915958281081530956" nodeInfo="nn">
              <link role="declaration" roleId="tp5g.1210674534086" targetNodeId="2906110183022354867" resolveInfo="referenceContainerSub" />
            </node>
            <node role="operation" roleId="tpee.1197027833540" type="tp25.SLinkAccess" typeId="tp25.1138056143562" id="5915958281081530959" nodeInfo="nn">
              <link role="link" roleId="tp25.1138056516764" targetNodeId="yetq.8758390115028851400" />
            </node>
          </node>
        </node>
        <node role="statement" roleId="tpee.1068581517665" type="tpee.ExpressionStatement" typeId="tpee.1068580123155" id="5915958281081530961" nodeInfo="nn">
          <node role="expression" roleId="tpee.1068580123156" type="tpee.DotExpression" typeId="tpee.1197027756228" id="5915958281081530962" nodeInfo="nn">
            <node role="operand" roleId="tpee.1197027771414" type="tp5g.TestNodeReference" typeId="tp5g.1210674524691" id="5915958281081530966" nodeInfo="nn">
              <link role="declaration" roleId="tp5g.1210674534086" targetNodeId="2906110183022354867" resolveInfo="referenceContainerSub" />
            </node>
            <node role="operation" roleId="tpee.1197027833540" type="tp25.SLinkAccess" typeId="tp25.1138056143562" id="5915958281081530972" nodeInfo="nn">
              <link role="link" roleId="tp25.1138056516764" targetNodeId="yetq.2854075155748534272" />
            </node>
          </node>
        </node>
        <node role="statement" roleId="tpee.1068581517665" type="tpee.Statement" typeId="tpee.1068580123157" id="5915958281081480791" nodeInfo="nn" />
        <node role="statement" roleId="tpee.1068581517665" type="tpee.LocalVariableDeclarationStatement" typeId="tpee.1068581242864" id="2906110183022440086" nodeInfo="nn">
          <node role="localVariableDeclaration" roleId="tpee.1068581242865" type="tpee.LocalVariableDeclaration" typeId="tpee.1068581242863" id="2906110183022440087" nodeInfo="nr">
            <property name="name" nameId="tpck.1169194664001" value="initialSize" />
            <node role="type" roleId="tpee.5680397130376446158" type="tpee.IntegerType" typeId="tpee.1070534370425" id="2906110183022440088" nodeInfo="in" />
            <node role="initializer" roleId="tpee.1068431790190" type="tpee.DotExpression" typeId="tpee.1197027756228" id="2906110183022440089" nodeInfo="nn">
              <node role="operand" roleId="tpee.1197027771414" type="tpee.DotExpression" typeId="tpee.1197027756228" id="2906110183022440090" nodeInfo="nn">
                <node role="operand" roleId="tpee.1197027771414" type="tp5g.TestNodeReference" typeId="tp5g.1210674524691" id="2906110183022440091" nodeInfo="nn">
                  <link role="declaration" roleId="tp5g.1210674534086" targetNodeId="2906110183022432278" resolveInfo="brokenReferenceContainer" />
                </node>
                <node role="operation" roleId="tpee.1197027833540" type="tp25.Node_GetReferencesOperation" typeId="tp25.8758390115028452779" id="2906110183022440092" nodeInfo="nn" />
              </node>
              <node role="operation" roleId="tpee.1197027833540" type="tp2q.GetSizeOperation" typeId="tp2q.1162935959151" id="2906110183022440093" nodeInfo="nn" />
            </node>
          </node>
        </node>
        <node role="statement" roleId="tpee.1068581517665" type="tpe3.AssertTrue" typeId="tpe3.1171981022339" id="2906110183022440094" nodeInfo="nn">
          <node role="condition" roleId="tpe3.1171981057159" type="tpee.DotExpression" typeId="tpee.1197027756228" id="2906110183022440095" nodeInfo="nn">
            <node role="operand" roleId="tpee.1197027771414" type="tpee.DotExpression" typeId="tpee.1197027756228" id="2906110183022440096" nodeInfo="nn">
              <node role="operand" roleId="tpee.1197027771414" type="tpee.DotExpression" typeId="tpee.1197027756228" id="2906110183022440097" nodeInfo="nn">
                <node role="operand" roleId="tpee.1197027771414" type="tp5g.TestNodeReference" typeId="tp5g.1210674524691" id="2906110183022440098" nodeInfo="nn">
                  <link role="declaration" roleId="tp5g.1210674534086" targetNodeId="2906110183022432278" resolveInfo="brokenReferenceContainer" />
                </node>
                <node role="operation" roleId="tpee.1197027833540" type="tp25.Node_GetReferencesOperation" typeId="tp25.8758390115028452779" id="2906110183022440099" nodeInfo="nn" />
              </node>
              <node role="operation" roleId="tpee.1197027833540" type="tp2q.WhereOperation" typeId="tp2q.1202120902084" id="2906110183022440100" nodeInfo="nn">
                <node role="closure" roleId="tp2q.1204796294226" type="tp2c.ClosureLiteral" typeId="tp2c.1199569711397" id="2906110183022440101" nodeInfo="nn">
                  <node role="body" roleId="tp2c.1199569916463" type="tpee.StatementList" typeId="tpee.1068580123136" id="2906110183022440102" nodeInfo="nn">
                    <node role="statement" roleId="tpee.1068581517665" type="tpee.ExpressionStatement" typeId="tpee.1068580123155" id="2906110183022440103" nodeInfo="nn">
                      <node role="expression" roleId="tpee.1068580123156" type="tpee.DotExpression" typeId="tpee.1197027756228" id="2906110183022440104" nodeInfo="nn">
                        <node role="operand" roleId="tpee.1197027771414" type="tpee.DotExpression" typeId="tpee.1197027756228" id="2906110183022440105" nodeInfo="nn">
                          <node role="operand" roleId="tpee.1197027771414" type="tpee.ParameterReference" typeId="tpee.1068581242874" id="2906110183022440106" nodeInfo="nn">
                            <link role="variableDeclaration" roleId="tpee.1068581517664" targetNodeId="2906110183022440109" resolveInfo="it" />
                          </node>
                          <node role="operation" roleId="tpee.1197027833540" type="tp25.Reference_GetTargetOperation" typeId="tp25.4124388153790980106" id="2906110183022440107" nodeInfo="nn" />
                        </node>
                        <node role="operation" roleId="tpee.1197027833540" type="tp25.Node_IsNullOperation" typeId="tp25.1171999116870" id="2906110183022440108" nodeInfo="nn" />
                      </node>
                    </node>
                  </node>
                  <node role="parameter" roleId="tp2c.1199569906740" type="tp2q.SmartClosureParameterDeclaration" typeId="tp2q.1203518072036" id="2906110183022440109" nodeInfo="ig">
                    <property name="name" nameId="tpck.1169194664001" value="it" />
                    <node role="type" roleId="tpee.5680397130376446158" type="tpee.UndefinedType" typeId="tpee.4836112446988635817" id="2108863436754490565" nodeInfo="in" />
                  </node>
                </node>
              </node>
            </node>
            <node role="operation" roleId="tpee.1197027833540" type="tp2q.IsEmptyOperation" typeId="tp2q.1165530316231" id="2906110183022440111" nodeInfo="nn" />
          </node>
        </node>
        <node role="statement" roleId="tpee.1068581517665" type="tpee.ExpressionStatement" typeId="tpee.1068580123155" id="2906110183022440112" nodeInfo="nn">
          <node role="expression" roleId="tpee.1068580123156" type="tpee.DotExpression" typeId="tpee.1197027756228" id="2906110183022440113" nodeInfo="nn">
            <node role="operand" roleId="tpee.1197027771414" type="tp25.SemanticDowncastExpression" typeId="tp25.1145404486709" id="2906110183022440114" nodeInfo="nn">
              <node role="leftExpression" roleId="tp25.1145404616321" type="tpee.DotExpression" typeId="tpee.1197027756228" id="2906110183022440115" nodeInfo="nn">
                <node role="operand" roleId="tpee.1197027771414" type="tp5g.TestNodeReference" typeId="tp5g.1210674524691" id="2906110183022440116" nodeInfo="nn">
                  <link role="declaration" roleId="tp5g.1210674534086" targetNodeId="2906110183022432278" resolveInfo="brokenReferenceContainer" />
                </node>
                <node role="operation" roleId="tpee.1197027833540" type="tp25.SLinkAccess" typeId="tp25.1138056143562" id="2906110183022440117" nodeInfo="nn">
                  <link role="link" roleId="tp25.1138056516764" targetNodeId="yetq.8758390115028851399" />
                </node>
              </node>
            </node>
            <node role="operation" roleId="tpee.1197027833540" type="tpee.InstanceMethodCallOperation" typeId="tpee.1202948039474" id="2906110183022440118" nodeInfo="nn">
              <link role="baseMethodDeclaration" roleId="tpee.1068499141037" targetNodeId="ec5l.~SNode%ddelete()%cvoid" resolveInfo="delete" />
            </node>
          </node>
        </node>
<<<<<<< HEAD
        <node role="statement" roleId="tpee.1068581517665" type="tpee.ExpressionStatement" typeId="tpee.1068580123155" id="4970955388183900956" nodeInfo="nn">
          <node role="expression" roleId="tpee.1068580123156" type="tpee.DotExpression" typeId="tpee.1197027756228" id="4970955388183901463" nodeInfo="nn">
            <node role="operation" roleId="tpee.1197027833540" type="tpee.InstanceMethodCallOperation" typeId="tpee.1202948039474" id="4970955388183904376" nodeInfo="nn">
              <link role="baseMethodDeclaration" roleId="tpee.1068499141037" targetNodeId="cu2c.~UnregisteredNodes%dclear()%cvoid" resolveInfo="clear" />
            </node>
            <node role="operand" roleId="tpee.1197027771414" type="tpee.StaticMethodCall" typeId="tpee.1081236700937" id="4970955388183901154" nodeInfo="nn">
              <link role="baseMethodDeclaration" roleId="tpee.1068499141037" targetNodeId="cu2c.~UnregisteredNodes%dinstance()%cjetbrains%dmps%dsmodel%dUnregisteredNodes" resolveInfo="instance" />
              <link role="classConcept" roleId="tpee.1144433194310" targetNodeId="cu2c.~UnregisteredNodes" resolveInfo="UnregisteredNodes" />
=======
        <node role="statement" roleId="tpee.1068581517665" type="tpee.ExpressionStatement" typeId="tpee.1068580123155" id="4970955388183900956">
          <node role="expression" roleId="tpee.1068580123156" type="tpee.DotExpression" typeId="tpee.1197027756228" id="4970955388183901463">
            <node role="operation" roleId="tpee.1197027833540" type="tpee.InstanceMethodCallOperation" typeId="tpee.1202948039474" id="4970955388183904376">
              <link role="baseMethodDeclaration" roleId="tpee.1068499141037" targetNodeId="vw5e.~UnregisteredNodes%dclear()%cvoid" resolveInfo="clear" />
            </node>
            <node role="operand" roleId="tpee.1197027771414" type="tpee.StaticMethodCall" typeId="tpee.1081236700937" id="4970955388183901154">
              <link role="classConcept" roleId="tpee.1144433194310" targetNodeId="vw5e.~UnregisteredNodes" resolveInfo="UnregisteredNodes" />
              <link role="baseMethodDeclaration" roleId="tpee.1068499141037" targetNodeId="vw5e.~UnregisteredNodes%dinstance()%cjetbrains%dmps%dsmodel%dreferences%dUnregisteredNodes" resolveInfo="instance" />
>>>>>>> 5c67bfd9
            </node>
          </node>
        </node>
        <node role="statement" roleId="tpee.1068581517665" type="tpe3.AssertEquals" typeId="tpe3.1171978097730" id="2906110183022440119" nodeInfo="nn">
          <node role="expected" roleId="tpe3.8427750732757990724" type="tpee.LocalVariableReference" typeId="tpee.1068581242866" id="2906110183022440120" nodeInfo="nn">
            <link role="variableDeclaration" roleId="tpee.1068581517664" targetNodeId="2906110183022440087" resolveInfo="initialSize" />
          </node>
          <node role="actual" roleId="tpe3.8427750732757990725" type="tpee.DotExpression" typeId="tpee.1197027756228" id="2906110183022440121" nodeInfo="nn">
            <node role="operand" roleId="tpee.1197027771414" type="tpee.DotExpression" typeId="tpee.1197027756228" id="2906110183022440122" nodeInfo="nn">
              <node role="operand" roleId="tpee.1197027771414" type="tp5g.TestNodeReference" typeId="tp5g.1210674524691" id="2906110183022440123" nodeInfo="nn">
                <link role="declaration" roleId="tp5g.1210674534086" targetNodeId="2906110183022432278" resolveInfo="brokenReferenceContainer" />
              </node>
              <node role="operation" roleId="tpee.1197027833540" type="tp25.Node_GetReferencesOperation" typeId="tp25.8758390115028452779" id="2906110183022440124" nodeInfo="nn" />
            </node>
            <node role="operation" roleId="tpee.1197027833540" type="tp2q.GetSizeOperation" typeId="tp2q.1162935959151" id="2906110183022440125" nodeInfo="nn" />
          </node>
        </node>
        <node role="statement" roleId="tpee.1068581517665" type="tpee.LocalVariableDeclarationStatement" typeId="tpee.1068581242864" id="2906110183022440126" nodeInfo="nn">
          <node role="localVariableDeclaration" roleId="tpee.1068581242865" type="tpee.LocalVariableDeclaration" typeId="tpee.1068581242863" id="2906110183022440127" nodeInfo="nr">
            <property name="name" nameId="tpck.1169194664001" value="brokenReferences" />
            <node role="type" roleId="tpee.5680397130376446158" type="tp2q.SequenceType" typeId="tp2q.1151689724996" id="2906110183022440128" nodeInfo="in">
              <node role="elementType" roleId="tp2q.1151689745422" type="tp25.SReferenceType" typeId="tp25.8758390115029295477" id="2906110183022440129" nodeInfo="in" />
            </node>
            <node role="initializer" roleId="tpee.1068431790190" type="tpee.DotExpression" typeId="tpee.1197027756228" id="2906110183022440130" nodeInfo="nn">
              <node role="operand" roleId="tpee.1197027771414" type="tpee.DotExpression" typeId="tpee.1197027756228" id="2906110183022440131" nodeInfo="nn">
                <node role="operand" roleId="tpee.1197027771414" type="tp5g.TestNodeReference" typeId="tp5g.1210674524691" id="2906110183022440132" nodeInfo="nn">
                  <link role="declaration" roleId="tp5g.1210674534086" targetNodeId="2906110183022432278" resolveInfo="brokenReferenceContainer" />
                </node>
                <node role="operation" roleId="tpee.1197027833540" type="tp25.Node_GetReferencesOperation" typeId="tp25.8758390115028452779" id="2906110183022440133" nodeInfo="nn" />
              </node>
              <node role="operation" roleId="tpee.1197027833540" type="tp2q.WhereOperation" typeId="tp2q.1202120902084" id="2906110183022440134" nodeInfo="nn">
                <node role="closure" roleId="tp2q.1204796294226" type="tp2c.ClosureLiteral" typeId="tp2c.1199569711397" id="2906110183022440135" nodeInfo="nn">
                  <node role="body" roleId="tp2c.1199569916463" type="tpee.StatementList" typeId="tpee.1068580123136" id="2906110183022440136" nodeInfo="nn">
                    <node role="statement" roleId="tpee.1068581517665" type="tpee.ExpressionStatement" typeId="tpee.1068580123155" id="2906110183022440137" nodeInfo="nn">
                      <node role="expression" roleId="tpee.1068580123156" type="tpee.EqualsExpression" typeId="tpee.1068580123152" id="1676534855352033243" nodeInfo="nn">
                        <node role="leftExpression" roleId="tpee.1081773367580" type="tpee.StaticMethodCall" typeId="tpee.1081236700937" id="5221135976471868155" nodeInfo="nn">
                          <link role="baseMethodDeclaration" roleId="tpee.1068499141037" targetNodeId="unno.9196220778517123067" resolveInfo="getTargetNodeSilently" />
                          <link role="classConcept" roleId="tpee.1144433194310" targetNodeId="unno.2089287822043606602" resolveInfo="SNodeOperations" />
                          <node role="actualArgument" roleId="tpee.1068499141038" type="tpee.ParameterReference" typeId="tpee.1068581242874" id="5221135976471868156" nodeInfo="nn">
                            <link role="variableDeclaration" roleId="tpee.1068581517664" targetNodeId="2906110183022440143" resolveInfo="it" />
                          </node>
                        </node>
                        <node role="rightExpression" roleId="tpee.1081773367579" type="tpee.NullLiteral" typeId="tpee.1070534058343" id="1676534855352033246" nodeInfo="nn" />
                      </node>
                    </node>
                  </node>
                  <node role="parameter" roleId="tp2c.1199569906740" type="tp2q.SmartClosureParameterDeclaration" typeId="tp2q.1203518072036" id="2906110183022440143" nodeInfo="ig">
                    <property name="name" nameId="tpck.1169194664001" value="it" />
                    <node role="type" roleId="tpee.5680397130376446158" type="tpee.UndefinedType" typeId="tpee.4836112446988635817" id="2108863436754490612" nodeInfo="in" />
                  </node>
                </node>
              </node>
            </node>
          </node>
        </node>
        <node role="statement" roleId="tpee.1068581517665" type="tpe3.AssertEquals" typeId="tpe3.1171978097730" id="2906110183022440145" nodeInfo="nn">
          <node role="expected" roleId="tpe3.8427750732757990724" type="tpee.IntegerConstant" typeId="tpee.1068580320020" id="2906110183022440146" nodeInfo="nn">
            <property name="value" nameId="tpee.1068580320021" value="1" />
          </node>
          <node role="actual" roleId="tpe3.8427750732757990725" type="tpee.DotExpression" typeId="tpee.1197027756228" id="2906110183022440147" nodeInfo="nn">
            <node role="operand" roleId="tpee.1197027771414" type="tpee.LocalVariableReference" typeId="tpee.1068581242866" id="2906110183022440148" nodeInfo="nn">
              <link role="variableDeclaration" roleId="tpee.1068581517664" targetNodeId="2906110183022440127" resolveInfo="brokenReferences" />
            </node>
            <node role="operation" roleId="tpee.1197027833540" type="tp2q.GetSizeOperation" typeId="tp2q.1162935959151" id="2906110183022440149" nodeInfo="nn" />
          </node>
        </node>
        <node role="statement" roleId="tpee.1068581517665" type="tpee.LocalVariableDeclarationStatement" typeId="tpee.1068581242864" id="2906110183022440150" nodeInfo="nn">
          <node role="localVariableDeclaration" roleId="tpee.1068581242865" type="tpee.LocalVariableDeclaration" typeId="tpee.1068581242863" id="2906110183022440151" nodeInfo="nr">
            <property name="name" nameId="tpck.1169194664001" value="theReference" />
            <node role="type" roleId="tpee.5680397130376446158" type="tp25.SReferenceType" typeId="tp25.8758390115029295477" id="2906110183022440152" nodeInfo="in" />
            <node role="initializer" roleId="tpee.1068431790190" type="tpee.DotExpression" typeId="tpee.1197027756228" id="2906110183022440153" nodeInfo="nn">
              <node role="operand" roleId="tpee.1197027771414" type="tpee.LocalVariableReference" typeId="tpee.1068581242866" id="2906110183022440154" nodeInfo="nn">
                <link role="variableDeclaration" roleId="tpee.1068581517664" targetNodeId="2906110183022440127" resolveInfo="brokenReferences" />
              </node>
              <node role="operation" roleId="tpee.1197027833540" type="tp2q.GetFirstOperation" typeId="tp2q.1165525191778" id="2906110183022440155" nodeInfo="nn" />
            </node>
          </node>
        </node>
        <node role="statement" roleId="tpee.1068581517665" type="tpe3.AssertEquals" typeId="tpe3.1171978097730" id="2906110183022440156" nodeInfo="nn">
          <node role="expected" roleId="tpe3.8427750732757990724" type="tpee.DotExpression" typeId="tpee.1197027756228" id="2906110183022440157" nodeInfo="nn">
            <node role="operand" roleId="tpee.1197027771414" type="tp25.LinkRefExpression" typeId="tp25.1226359078165" id="2906110183022440158" nodeInfo="nn">
              <link role="linkDeclaration" roleId="tp25.1226359192215" targetNodeId="yetq.8758390115028851399" />
              <link role="conceptDeclaration" roleId="tp25.1226359078166" targetNodeId="yetq.8758390115028851398" resolveInfo="ReferenceContainer" />
            </node>
            <node role="operation" roleId="tpee.1197027833540" type="tp25.SPropertyAccess" typeId="tp25.1138056022639" id="2906110183022440159" nodeInfo="nn">
              <link role="property" roleId="tp25.1138056395725" targetNodeId="tpce.1071599776563" resolveInfo="role" />
            </node>
          </node>
          <node role="actual" roleId="tpe3.8427750732757990725" type="tpee.DotExpression" typeId="tpee.1197027756228" id="2906110183022440160" nodeInfo="nn">
            <node role="operand" roleId="tpee.1197027771414" type="tpee.LocalVariableReference" typeId="tpee.1068581242866" id="2906110183022440161" nodeInfo="nn">
              <link role="variableDeclaration" roleId="tpee.1068581517664" targetNodeId="2906110183022440151" resolveInfo="theReference" />
            </node>
            <node role="operation" roleId="tpee.1197027833540" type="tp25.Reference_GetRoleOperation" typeId="tp25.5692182839349412519" id="2906110183022440162" nodeInfo="nn" />
          </node>
        </node>
        <node role="statement" roleId="tpee.1068581517665" type="tpe3.AssertEquals" typeId="tpe3.1171978097730" id="2906110183022440163" nodeInfo="nn">
          <node role="expected" roleId="tpe3.8427750732757990724" type="tp25.LinkRefExpression" typeId="tp25.1226359078165" id="2906110183022440164" nodeInfo="nn">
            <link role="linkDeclaration" roleId="tp25.1226359192215" targetNodeId="yetq.8758390115028851399" />
            <link role="conceptDeclaration" roleId="tp25.1226359078166" targetNodeId="yetq.8758390115028851398" resolveInfo="ReferenceContainer" />
          </node>
          <node role="actual" roleId="tpe3.8427750732757990725" type="tpee.DotExpression" typeId="tpee.1197027756228" id="2906110183022440165" nodeInfo="nn">
            <node role="operand" roleId="tpee.1197027771414" type="tpee.LocalVariableReference" typeId="tpee.1068581242866" id="2906110183022440166" nodeInfo="nn">
              <link role="variableDeclaration" roleId="tpee.1068581517664" targetNodeId="2906110183022440151" resolveInfo="theReference" />
            </node>
            <node role="operation" roleId="tpee.1197027833540" type="tp25.Reference_GetLinkDeclarationOperation" typeId="tp25.1547759872598425067" id="2906110183022440167" nodeInfo="nn" />
          </node>
        </node>
        <node role="statement" roleId="tpee.1068581517665" type="tpe3.AssertInNotNull" typeId="tpe3.7080278351417106679" id="2906110183022440168" nodeInfo="nn">
          <node role="expression" roleId="tpe3.7080278351417106681" type="tpee.DotExpression" typeId="tpee.1197027756228" id="2906110183022440169" nodeInfo="nn">
            <node role="operand" roleId="tpee.1197027771414" type="tpee.LocalVariableReference" typeId="tpee.1068581242866" id="2906110183022440170" nodeInfo="nn">
              <link role="variableDeclaration" roleId="tpee.1068581517664" targetNodeId="2906110183022440151" resolveInfo="theReference" />
            </node>
            <node role="operation" roleId="tpee.1197027833540" type="tp25.Reference_GetResolveInfo" typeId="tp25.5708036808576088033" id="2906110183022440171" nodeInfo="nn" />
          </node>
        </node>
      </node>
    </node>
    <node role="testMethods" roleId="tp5g.1217501895093" type="tp5g.SimpleNodeTest" typeId="tp5g.1225978065297" id="2906110183022448483" nodeInfo="ng">
      <property name="name" nameId="tpck.1169194664001" value="forNull" />
      <node role="returnType" roleId="tpee.1068580123133" type="tpee.VoidType" typeId="tpee.1068581517677" id="2906110183022448484" nodeInfo="in" />
      <node role="body" roleId="tpee.1068580123135" type="tpee.StatementList" typeId="tpee.1068580123136" id="2906110183022448485" nodeInfo="nn">
        <node role="statement" roleId="tpee.1068581517665" type="tpee.LocalVariableDeclarationStatement" typeId="tpee.1068581242864" id="2906110183022448488" nodeInfo="nn">
          <node role="localVariableDeclaration" roleId="tpee.1068581242865" type="tpee.LocalVariableDeclaration" typeId="tpee.1068581242863" id="2906110183022448489" nodeInfo="nr">
            <property name="name" nameId="tpck.1169194664001" value="nullNode" />
            <node role="type" roleId="tpee.5680397130376446158" type="tp25.SNodeType" typeId="tp25.1138055754698" id="2906110183022448490" nodeInfo="in" />
            <node role="initializer" roleId="tpee.1068431790190" type="tpee.NullLiteral" typeId="tpee.1070534058343" id="2906110183022448491" nodeInfo="nn" />
          </node>
        </node>
        <node role="statement" roleId="tpee.1068581517665" type="tpe3.AssertTrue" typeId="tpe3.1171981022339" id="2906110183022448492" nodeInfo="nn">
          <node role="condition" roleId="tpe3.1171981057159" type="tpee.DotExpression" typeId="tpee.1197027756228" id="2906110183022448493" nodeInfo="nn">
            <node role="operand" roleId="tpee.1197027771414" type="tpee.DotExpression" typeId="tpee.1197027756228" id="2906110183022448494" nodeInfo="nn">
              <node role="operand" roleId="tpee.1197027771414" type="tpee.LocalVariableReference" typeId="tpee.1068581242866" id="2906110183022448495" nodeInfo="nn">
                <link role="variableDeclaration" roleId="tpee.1068581517664" targetNodeId="2906110183022448489" resolveInfo="nullNode" />
              </node>
              <node role="operation" roleId="tpee.1197027833540" type="tp25.Node_GetReferencesOperation" typeId="tp25.8758390115028452779" id="2906110183022448496" nodeInfo="nn" />
            </node>
            <node role="operation" roleId="tpee.1197027833540" type="tp2q.IsEmptyOperation" typeId="tp2q.1165530316231" id="2906110183022448497" nodeInfo="nn" />
          </node>
        </node>
        <node role="statement" roleId="tpee.1068581517665" type="tpee.LocalVariableDeclarationStatement" typeId="tpee.1068581242864" id="2906110183022448498" nodeInfo="nn">
          <node role="localVariableDeclaration" roleId="tpee.1068581242865" type="tpee.LocalVariableDeclaration" typeId="tpee.1068581242863" id="2906110183022448499" nodeInfo="nr">
            <property name="name" nameId="tpck.1169194664001" value="nullReference" />
            <node role="type" roleId="tpee.5680397130376446158" type="tp25.SReferenceType" typeId="tp25.8758390115029295477" id="2906110183022448500" nodeInfo="in" />
            <node role="initializer" roleId="tpee.1068431790190" type="tpee.NullLiteral" typeId="tpee.1070534058343" id="2906110183022448501" nodeInfo="nn" />
          </node>
        </node>
        <node role="statement" roleId="tpee.1068581517665" type="tpe3.AssertIsNull" typeId="tpe3.1172028177041" id="2906110183022448502" nodeInfo="nn">
          <node role="expression" roleId="tpe3.1172028236559" type="tpee.DotExpression" typeId="tpee.1197027756228" id="2906110183022448503" nodeInfo="nn">
            <node role="operand" roleId="tpee.1197027771414" type="tpee.LocalVariableReference" typeId="tpee.1068581242866" id="2906110183022448504" nodeInfo="nn">
              <link role="variableDeclaration" roleId="tpee.1068581517664" targetNodeId="2906110183022448499" resolveInfo="nullReference" />
            </node>
            <node role="operation" roleId="tpee.1197027833540" type="tp25.Reference_GetLinkDeclarationOperation" typeId="tp25.1547759872598425067" id="2906110183022448505" nodeInfo="nn" />
          </node>
        </node>
        <node role="statement" roleId="tpee.1068581517665" type="tpe3.AssertIsNull" typeId="tpe3.1172028177041" id="2906110183022448506" nodeInfo="nn">
          <node role="expression" roleId="tpe3.1172028236559" type="tpee.DotExpression" typeId="tpee.1197027756228" id="2906110183022448507" nodeInfo="nn">
            <node role="operand" roleId="tpee.1197027771414" type="tpee.LocalVariableReference" typeId="tpee.1068581242866" id="2906110183022448508" nodeInfo="nn">
              <link role="variableDeclaration" roleId="tpee.1068581517664" targetNodeId="2906110183022448499" resolveInfo="nullReference" />
            </node>
            <node role="operation" roleId="tpee.1197027833540" type="tp25.Reference_GetRoleOperation" typeId="tp25.5692182839349412519" id="2906110183022448509" nodeInfo="nn" />
          </node>
        </node>
        <node role="statement" roleId="tpee.1068581517665" type="tpe3.AssertIsNull" typeId="tpe3.1172028177041" id="2906110183022448510" nodeInfo="nn">
          <node role="expression" roleId="tpe3.1172028236559" type="tpee.DotExpression" typeId="tpee.1197027756228" id="2906110183022448511" nodeInfo="nn">
            <node role="operand" roleId="tpee.1197027771414" type="tpee.LocalVariableReference" typeId="tpee.1068581242866" id="2906110183022448512" nodeInfo="nn">
              <link role="variableDeclaration" roleId="tpee.1068581517664" targetNodeId="2906110183022448499" resolveInfo="nullReference" />
            </node>
            <node role="operation" roleId="tpee.1197027833540" type="tp25.Reference_GetTargetOperation" typeId="tp25.4124388153790980106" id="2906110183022448513" nodeInfo="nn" />
          </node>
        </node>
        <node role="statement" roleId="tpee.1068581517665" type="tpe3.AssertIsNull" typeId="tpe3.1172028177041" id="2906110183022448514" nodeInfo="nn">
          <node role="expression" roleId="tpe3.1172028236559" type="tpee.DotExpression" typeId="tpee.1197027756228" id="2906110183022448515" nodeInfo="nn">
            <node role="operand" roleId="tpee.1197027771414" type="tpee.LocalVariableReference" typeId="tpee.1068581242866" id="2906110183022448516" nodeInfo="nn">
              <link role="variableDeclaration" roleId="tpee.1068581517664" targetNodeId="2906110183022448499" resolveInfo="nullReference" />
            </node>
            <node role="operation" roleId="tpee.1197027833540" type="tp25.Reference_GetResolveInfo" typeId="tp25.5708036808576088033" id="2906110183022448517" nodeInfo="nn" />
          </node>
        </node>
      </node>
    </node>
  </root>
</model>
<|MERGE_RESOLUTION|>--- conflicted
+++ resolved
@@ -11,11 +11,11 @@
   <language namespace="fd392034-7849-419d-9071-12563d152375(jetbrains.mps.baseLanguage.closures)" />
   <import index="yetq" modelUID="r:43b4d418-d4ca-4d97-ab07-31e4f3ddb3e5(jetbrains.mps.lang.smodelTests.structure)" version="-1" />
   <import index="tpce" modelUID="r:00000000-0000-4000-0000-011c89590292(jetbrains.mps.lang.structure.structure)" version="0" />
-  <import index="e2lb" modelUID="f:java_stub#6354ebe7-c22a-4a0f-ac54-50b52ab9b065#java.lang(JDK/java.lang@java_stub)" version="-1" />
-  <import index="cu2c" modelUID="f:java_stub#6ed54515-acc8-4d1e-a16c-9fd6cfe951ea#jetbrains.mps.smodel(MPS.Core/jetbrains.mps.smodel@java_stub)" version="-1" />
-  <import index="ec5l" modelUID="f:java_stub#8865b7a8-5271-43d3-884c-6fd1d9cfdd34#org.jetbrains.mps.openapi.model(MPS.OpenAPI/org.jetbrains.mps.openapi.model@java_stub)" version="-1" />
   <import index="unno" modelUID="r:61e3d524-8c49-4491-b5e3-f6d6e9364527(jetbrains.mps.util)" version="-1" />
-  <import index="vw5e" modelUID="f:java_stub#6ed54515-acc8-4d1e-a16c-9fd6cfe951ea#jetbrains.mps.smodel.references(MPS.Core/jetbrains.mps.smodel.references@java_stub)" version="-1" />
+  <import index="e2lb" modelUID="f:java_stub#6354ebe7-c22a-4a0f-ac54-50b52ab9b065#java.lang(java.lang@java_stub)" version="-1" />
+  <import index="cu2c" modelUID="f:java_stub#6ed54515-acc8-4d1e-a16c-9fd6cfe951ea#jetbrains.mps.smodel(jetbrains.mps.smodel@java_stub)" version="-1" />
+  <import index="ec5l" modelUID="f:java_stub#8865b7a8-5271-43d3-884c-6fd1d9cfdd34#org.jetbrains.mps.openapi.model(org.jetbrains.mps.openapi.model@java_stub)" version="-1" />
+  <import index="vw5e" modelUID="f:java_stub#6ed54515-acc8-4d1e-a16c-9fd6cfe951ea#jetbrains.mps.smodel.references(jetbrains.mps.smodel.references@java_stub)" version="-1" />
   <import index="tpck" modelUID="r:00000000-0000-4000-0000-011c89590288(jetbrains.mps.lang.core.structure)" version="0" implicit="yes" />
   <import index="tpee" modelUID="r:00000000-0000-4000-0000-011c895902ca(jetbrains.mps.baseLanguage.structure)" version="4" implicit="yes" />
   <import index="tp5g" modelUID="r:00000000-0000-4000-0000-011c89590388(jetbrains.mps.lang.test.structure)" version="4" implicit="yes" />
@@ -24,6 +24,9 @@
   <import index="tp4f" modelUID="r:00000000-0000-4000-0000-011c89590373(jetbrains.mps.baseLanguage.classifiers.structure)" version="0" implicit="yes" />
   <import index="tp2q" modelUID="r:00000000-0000-4000-0000-011c8959032e(jetbrains.mps.baseLanguage.collections.structure)" version="7" implicit="yes" />
   <import index="tpe3" modelUID="r:00000000-0000-4000-0000-011c895902d7(jetbrains.mps.baseLanguage.unitTest.structure)" version="-1" implicit="yes" />
+  <import index="e2lc" modelUID="f:java_stub#6354ebe7-c22a-4a0f-ac54-50b52ab9b065#java.lang(JDK/java.lang@java_stub)" version="-1" implicit="yes" />
+  <import index="ec5m" modelUID="f:java_stub#8865b7a8-5271-43d3-884c-6fd1d9cfdd34#org.jetbrains.mps.openapi.model(MPS.OpenAPI/org.jetbrains.mps.openapi.model@java_stub)" version="-1" implicit="yes" />
+  <import index="vw5f" modelUID="f:java_stub#6ed54515-acc8-4d1e-a16c-9fd6cfe951ea#jetbrains.mps.smodel.references(MPS.Core/jetbrains.mps.smodel.references@java_stub)" version="-1" implicit="yes" />
   <root type="tp5g.TestInfo" typeId="tp5g.5097124989038916362" id="8758390115028789529" nodeInfo="ng">
     <property name="projectPath" nameId="tp5g.5097124989038916363" value="${mps_home}" />
   </root>
@@ -58,7 +61,7 @@
               </node>
             </node>
             <node role="operation" roleId="tpee.1197027833540" type="tpee.InstanceMethodCallOperation" typeId="tpee.1202948039474" id="2166349271756548513" nodeInfo="nn">
-              <link role="baseMethodDeclaration" roleId="tpee.1068499141037" targetNodeId="ec5l.~SNode%daddChild(java%dlang%dString,org%djetbrains%dmps%dopenapi%dmodel%dSNode)%cvoid" resolveInfo="addChild" />
+              <link role="baseMethodDeclaration" roleId="tpee.1068499141037" targetNodeId="ec5m.~SNode%daddChild(java%dlang%dString,org%djetbrains%dmps%dopenapi%dmodel%dSNode)%cvoid" resolveInfo="addChild" />
               <node role="actualArgument" roleId="tpee.1068499141038" type="tpee.LocalVariableReference" typeId="tpee.1068581242866" id="2906110183022467706" nodeInfo="nn">
                 <link role="variableDeclaration" roleId="tpee.1068581517664" targetNodeId="2906110183022467701" resolveInfo="unspecifiedChildRole" />
               </node>
@@ -716,7 +719,7 @@
           <node role="variable" roleId="tpee.1144230900587" type="tpee.LocalVariableDeclaration" typeId="tpee.1068581242863" id="2906110183022290198" nodeInfo="nr">
             <property name="name" nameId="tpck.1169194664001" value="object" />
             <node role="type" roleId="tpee.5680397130376446158" type="tpee.ClassifierType" typeId="tpee.1107535904670" id="2906110183022290205" nodeInfo="in">
-              <link role="classifier" roleId="tpee.1107535924139" targetNodeId="e2lb.~Object" resolveInfo="Object" />
+              <link role="classifier" roleId="tpee.1107535924139" targetNodeId="e2lc.~Object" resolveInfo="Object" />
             </node>
           </node>
           <node role="body" roleId="tpee.1154032183016" type="tpee.StatementList" typeId="tpee.1068580123136" id="2906110183022290195" nodeInfo="nn">
@@ -1196,8 +1199,8 @@
         </node>
         <node role="statement" roleId="tpee.1068581517665" type="tpee.ExpressionStatement" typeId="tpee.1068580123155" id="2906110183022432305" nodeInfo="nn">
           <node role="expression" roleId="tpee.1068580123156" type="tpee.StaticMethodCall" typeId="tpee.1081236700937" id="6497389703574369406" nodeInfo="nn">
-            <link role="classConcept" roleId="tpee.1144433194310" targetNodeId="ec5l.~SNodeAccessUtil" resolveInfo="SNodeAccessUtil" />
-            <link role="baseMethodDeclaration" roleId="tpee.1068499141037" targetNodeId="ec5l.~SNodeAccessUtil%dsetReferenceTarget(org%djetbrains%dmps%dopenapi%dmodel%dSNode,java%dlang%dString,org%djetbrains%dmps%dopenapi%dmodel%dSNode)%cvoid" resolveInfo="setReferenceTarget" />
+            <link role="classConcept" roleId="tpee.1144433194310" targetNodeId="ec5m.~SNodeAccessUtil" resolveInfo="SNodeAccessUtil" />
+            <link role="baseMethodDeclaration" roleId="tpee.1068499141037" targetNodeId="ec5m.~SNodeAccessUtil%dsetReferenceTarget(org%djetbrains%dmps%dopenapi%dmodel%dSNode,java%dlang%dString,org%djetbrains%dmps%dopenapi%dmodel%dSNode)%cvoid" resolveInfo="setReferenceTarget" />
             <node role="actualArgument" roleId="tpee.1068499141038" type="tp25.SemanticDowncastExpression" typeId="tp25.1145404486709" id="6497389703574369407" nodeInfo="nn">
               <node role="leftExpression" roleId="tp25.1145404616321" type="tpee.ParameterReference" typeId="tpee.1068581242874" id="6497389703574369408" nodeInfo="nn">
                 <link role="variableDeclaration" roleId="tpee.1068581517664" targetNodeId="2906110183022432302" resolveInfo="input" />
@@ -1973,29 +1976,18 @@
               </node>
             </node>
             <node role="operation" roleId="tpee.1197027833540" type="tpee.InstanceMethodCallOperation" typeId="tpee.1202948039474" id="2906110183022440118" nodeInfo="nn">
-              <link role="baseMethodDeclaration" roleId="tpee.1068499141037" targetNodeId="ec5l.~SNode%ddelete()%cvoid" resolveInfo="delete" />
-            </node>
-          </node>
-        </node>
-<<<<<<< HEAD
+              <link role="baseMethodDeclaration" roleId="tpee.1068499141037" targetNodeId="ec5m.~SNode%ddelete()%cvoid" resolveInfo="delete" />
+            </node>
+          </node>
+        </node>
         <node role="statement" roleId="tpee.1068581517665" type="tpee.ExpressionStatement" typeId="tpee.1068580123155" id="4970955388183900956" nodeInfo="nn">
           <node role="expression" roleId="tpee.1068580123156" type="tpee.DotExpression" typeId="tpee.1197027756228" id="4970955388183901463" nodeInfo="nn">
             <node role="operation" roleId="tpee.1197027833540" type="tpee.InstanceMethodCallOperation" typeId="tpee.1202948039474" id="4970955388183904376" nodeInfo="nn">
-              <link role="baseMethodDeclaration" roleId="tpee.1068499141037" targetNodeId="cu2c.~UnregisteredNodes%dclear()%cvoid" resolveInfo="clear" />
+              <link role="baseMethodDeclaration" roleId="tpee.1068499141037" targetNodeId="vw5f.~UnregisteredNodes%dclear()%cvoid" resolveInfo="clear" />
             </node>
             <node role="operand" roleId="tpee.1197027771414" type="tpee.StaticMethodCall" typeId="tpee.1081236700937" id="4970955388183901154" nodeInfo="nn">
-              <link role="baseMethodDeclaration" roleId="tpee.1068499141037" targetNodeId="cu2c.~UnregisteredNodes%dinstance()%cjetbrains%dmps%dsmodel%dUnregisteredNodes" resolveInfo="instance" />
-              <link role="classConcept" roleId="tpee.1144433194310" targetNodeId="cu2c.~UnregisteredNodes" resolveInfo="UnregisteredNodes" />
-=======
-        <node role="statement" roleId="tpee.1068581517665" type="tpee.ExpressionStatement" typeId="tpee.1068580123155" id="4970955388183900956">
-          <node role="expression" roleId="tpee.1068580123156" type="tpee.DotExpression" typeId="tpee.1197027756228" id="4970955388183901463">
-            <node role="operation" roleId="tpee.1197027833540" type="tpee.InstanceMethodCallOperation" typeId="tpee.1202948039474" id="4970955388183904376">
-              <link role="baseMethodDeclaration" roleId="tpee.1068499141037" targetNodeId="vw5e.~UnregisteredNodes%dclear()%cvoid" resolveInfo="clear" />
-            </node>
-            <node role="operand" roleId="tpee.1197027771414" type="tpee.StaticMethodCall" typeId="tpee.1081236700937" id="4970955388183901154">
-              <link role="classConcept" roleId="tpee.1144433194310" targetNodeId="vw5e.~UnregisteredNodes" resolveInfo="UnregisteredNodes" />
-              <link role="baseMethodDeclaration" roleId="tpee.1068499141037" targetNodeId="vw5e.~UnregisteredNodes%dinstance()%cjetbrains%dmps%dsmodel%dreferences%dUnregisteredNodes" resolveInfo="instance" />
->>>>>>> 5c67bfd9
+              <link role="baseMethodDeclaration" roleId="tpee.1068499141037" targetNodeId="vw5f.~UnregisteredNodes%dinstance()%cjetbrains%dmps%dsmodel%dreferences%dUnregisteredNodes" resolveInfo="instance" />
+              <link role="classConcept" roleId="tpee.1144433194310" targetNodeId="vw5f.~UnregisteredNodes" resolveInfo="UnregisteredNodes" />
             </node>
           </node>
         </node>
