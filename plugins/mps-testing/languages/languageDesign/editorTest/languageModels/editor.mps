--- conflicted
+++ resolved
@@ -4,11 +4,7 @@
   <languages>
     <use id="7866978e-a0f0-4cc7-81bc-4d213d9375e1" name="jetbrains.mps.lang.smodel" version="7" />
     <use id="18bc6592-03a6-4e29-a83a-7ff23bde13ba" name="jetbrains.mps.lang.editor" version="6" />
-<<<<<<< HEAD
     <use id="f3061a53-9226-4cc5-a443-f952ceaf5816" name="jetbrains.mps.baseLanguage" version="4" />
-=======
-    <use id="f3061a53-9226-4cc5-a443-f952ceaf5816" name="jetbrains.mps.baseLanguage" version="5" />
->>>>>>> ae659553
     <use id="aee9cad2-acd4-4608-aef2-0004f6a1cdbd" name="jetbrains.mps.lang.actions" version="4" />
     <devkit ref="fbc25dd2-5da4-483a-8b19-70928e1b62d7(jetbrains.mps.devkit.general-purpose)" />
   </languages>
@@ -17,9 +13,9 @@
     <import index="tpco" ref="r:00000000-0000-4000-0000-011c89590284(jetbrains.mps.lang.core.editor)" />
     <import index="tpee" ref="r:00000000-0000-4000-0000-011c895902ca(jetbrains.mps.baseLanguage.structure)" />
     <import index="tpck" ref="r:00000000-0000-4000-0000-011c89590288(jetbrains.mps.lang.core.structure)" implicit="true" />
-    <import index="tpce" ref="r:00000000-0000-4000-0000-011c89590292(jetbrains.mps.lang.structure.structure)" implicit="true" />
     <import index="tpcu" ref="r:00000000-0000-4000-0000-011c89590282(jetbrains.mps.lang.core.behavior)" implicit="true" />
     <import index="c17a" ref="8865b7a8-5271-43d3-884c-6fd1d9cfdd34/java:org.jetbrains.mps.openapi.language(MPS.OpenAPI/)" implicit="true" />
+    <import index="tpce" ref="r:00000000-0000-4000-0000-011c89590292(jetbrains.mps.lang.structure.structure)" implicit="true" />
     <import index="wyt6" ref="6354ebe7-c22a-4a0f-ac54-50b52ab9b065/java:java.lang(JDK/)" implicit="true" />
   </imports>
   <registry>
@@ -329,7 +325,6 @@
       <concept id="1140131837776" name="jetbrains.mps.lang.smodel.structure.Node_ReplaceWithAnotherOperation" flags="nn" index="1P9Npp">
         <child id="1140131861877" name="replacementNode" index="1P9ThW" />
       </concept>
-      <concept id="1140133623887" name="jetbrains.mps.lang.smodel.structure.Node_DeleteOperation" flags="nn" index="1PgB_6" />
       <concept id="1140137987495" name="jetbrains.mps.lang.smodel.structure.SNodeTypeCastExpression" flags="nn" index="1PxgMI">
         <property id="1238684351431" name="asCast" index="1BlNFB" />
       </concept>
@@ -342,6 +337,7 @@
       <concept id="1138056143562" name="jetbrains.mps.lang.smodel.structure.SLinkAccess" flags="nn" index="3TrEf2">
         <reference id="1138056516764" name="link" index="3Tt5mk" />
       </concept>
+      <concept id="1228341669568" name="jetbrains.mps.lang.smodel.structure.Node_DetachOperation" flags="nn" index="3YRAZt" />
     </language>
     <language id="ceab5195-25ea-4f22-9b92-103b95ca8c0c" name="jetbrains.mps.lang.core">
       <concept id="1133920641626" name="jetbrains.mps.lang.core.structure.BaseConcept" flags="ng" index="2VYdi">
@@ -740,7 +736,7 @@
           <node concept="3clFbF" id="hV6HhR5" role="3cqZAp">
             <node concept="2OqwBi" id="hV6HhXH" role="3clFbG">
               <node concept="0IXxy" id="hV6HhR6" role="2Oq$k0" />
-              <node concept="1PgB_6" id="hV6HiiJ" role="2OqNvi" />
+              <node concept="3YRAZt" id="hV6HiiJ" role="2OqNvi" />
             </node>
           </node>
           <node concept="3clFbF" id="3Un2VKNJIOT" role="3cqZAp">
@@ -753,9 +749,6 @@
                 <node concept="eON6Q" id="3Un2VKNJJYu" role="lGT1i">
                   <node concept="1PxgMI" id="7R2Gq48BOJL" role="ciSds">
                     <property role="1BlNFB" value="true" />
-                    <node concept="chp4Y" id="714IaVdGYpz" role="3oSUPX">
-                      <ref role="cht4Q" to="tpce:f_TJgxF" resolve="PropertyDeclaration" />
-                    </node>
                     <node concept="2OqwBi" id="7R2Gq48BO6a" role="1m5AlR">
                       <node concept="2OqwBi" id="EM64$GXIDJ" role="2Oq$k0">
                         <node concept="0IXxy" id="EM64$GXI$7" role="2Oq$k0" />
@@ -767,6 +760,9 @@
                         <ref role="37wK5l" to="c17a:~SProperty.getDeclarationNode():org.jetbrains.mps.openapi.model.SNode" resolve="getDeclarationNode" />
                       </node>
                     </node>
+                    <node concept="chp4Y" id="714IaVdGYpz" role="3oSUPX">
+                      <ref role="cht4Q" to="tpce:f_TJgxF" resolve="PropertyDeclaration" />
+                    </node>
                   </node>
                 </node>
               </node>
@@ -1247,12 +1243,12 @@
               <node concept="2OqwBi" id="K6TtETsERm" role="3clFbG">
                 <node concept="1PxgMI" id="K6TtETsEEh" role="2Oq$k0">
                   <property role="1BlNFB" value="true" />
-                  <node concept="chp4Y" id="714IaVdGYp$" role="3oSUPX">
-                    <ref role="cht4Q" to="68nn:5qrsiYWpnbK" resolve="FoldingContainer" />
-                  </node>
                   <node concept="2OqwBi" id="K6TtETsEhg" role="1m5AlR">
                     <node concept="pncrf" id="K6TtETsEd7" role="2Oq$k0" />
                     <node concept="1mfA1w" id="K6TtETsEug" role="2OqNvi" />
+                  </node>
+                  <node concept="chp4Y" id="714IaVdGYp$" role="3oSUPX">
+                    <ref role="cht4Q" to="68nn:5qrsiYWpnbK" resolve="FoldingContainer" />
                   </node>
                 </node>
                 <node concept="3TrcHB" id="K6TtETsF5C" role="2OqNvi">
