--- conflicted
+++ resolved
@@ -2,13 +2,8 @@
 <model ref="r:12055fd0-2d7f-4ac3-93ec-28bb09579a63(jetbrains.mps.lang.editor.editorTest.editor)">
   <persistence version="9" />
   <languages>
-<<<<<<< HEAD
     <use id="7866978e-a0f0-4cc7-81bc-4d213d9375e1" name="jetbrains.mps.lang.smodel" version="3" />
     <use id="18bc6592-03a6-4e29-a83a-7ff23bde13ba" name="jetbrains.mps.lang.editor" version="2" />
-=======
-    <use id="7866978e-a0f0-4cc7-81bc-4d213d9375e1" name="jetbrains.mps.lang.smodel" version="2" />
-    <use id="18bc6592-03a6-4e29-a83a-7ff23bde13ba" name="jetbrains.mps.lang.editor" version="3" />
->>>>>>> 8605555f
     <use id="f3061a53-9226-4cc5-a443-f952ceaf5816" name="jetbrains.mps.baseLanguage" version="4" />
     <devkit ref="fbc25dd2-5da4-483a-8b19-70928e1b62d7(jetbrains.mps.devkit.general-purpose)" />
   </languages>
@@ -1212,12 +1207,6 @@
       </node>
     </node>
   </node>
-  <node concept="24kQdi" id="5DTV$TRy_W2">
-    <ref role="1XX52x" to="68nn:5DTV$TRy_VW" resolve="StyleChild" />
-    <node concept="3F0ifn" id="5DTV$TRy_W4" role="2wV5jI">
-      <property role="3F0ifm" value="child" />
-    </node>
-  </node>
   <node concept="24kQdi" id="5DTV$TRy_Wc">
     <ref role="1XX52x" to="68nn:5DTV$TRy_VV" resolve="StyleParent" />
     <node concept="3EZMnI" id="5DTV$TRy_We" role="2wV5jI">
@@ -1247,4 +1236,10 @@
       <node concept="l2Vlx" id="5DTV$TRy_Wh" role="2iSdaV" />
     </node>
   </node>
+  <node concept="24kQdi" id="5DTV$TRy_W2">
+    <ref role="1XX52x" to="68nn:5DTV$TRy_VW" resolve="StyleChild" />
+    <node concept="3F0ifn" id="5DTV$TRy_W4" role="2wV5jI">
+      <property role="3F0ifm" value="child" />
+    </node>
+  </node>
 </model>
